<<<<<<< HEAD
=======
2009-06-26  Doug Evans  <dje@sebabeach.org>

	* Makefile.def (host_modules): Add cgen.
	* Makefile.in: Regenerate.
	* configure.ac (host_tools): Add cgen.
	* configure: Regenerate.

2009-06-17  Michael Eager <eager@eagercon.com>

	* COPYING.LIBGLOSS: Add Xilinx license.

2009-06-15  Ryan Mansfield  <rmansfield@qnx.com>

	* configure.ac: Define is_elf for QNX Neutrino targets.
	* configure: Regenerate.

2009-06-03  Jerome Guitton  <guitton@adacore.com>
	    Ralf Wildenhues  <Ralf.Wildenhues@gmx.de>

        * Makefile.tpl (all): Avoid a trailing backslash.
        * Makefile.in: Regenerate.

2009-06-03  Ben Elliston  <bje@au.ibm.com>

	* config.sub, config.guess: Update from upstream sources.

2009-06-02  Alexandre Oliva  <aoliva@redhat.com>

	* Makefile.tpl ([+compare-target+]): Compare all stage
	directories, rather than just gcc.
	* Makefile.in: Rebuilt.

2009-05-28  Doug Kwan  <dougkwan@google.com>

	* configure.ac: Support gold for target arm*-*-*.
	* configure: Regenerate.

2009-05-27  Alexandre Oliva  <aoliva@redhat.com>

	* Makefile.tpl (all): Avoid harmless warning in make all when
	gcc-bootstrap is enabled but stage_last does not exist.
	* Makefile.in: Rebuilt.

2009-05-25  Tristan Gingold  <gingold@adacore.com>

	* setup.com: Complete the file with configuration and build.

2009-05-18  Alexandre Oliva  <aoliva@redhat.com>

	PR other/40159
	* Makefile.tpl (all): Don't assume gcc-bootstrap and
	gcc-no-bootstrap are mutually exclusive.
	* Makefile.in: Rebuilt.

2009-05-18  Alexandre Oliva  <aoliva@redhat.com>

	PR other/40159
	* Makefile.tpl (all): Don't end with unconditional success.
	* Makefile.in: Rebuilt.

2009-05-12  Alexandre Oliva  <aoliva@redhat.com>

	PR target/37137
	* Makefile.def (flags_to_pass): Remove redundant and incomplete
	STAGE1_CFLAGS, STAGE2_CFLAGS, STAGE3_CFLAGS, and STAGE4_CFLAGS.
	Add FLAGS_FOR_TARGET and BUILD_CONFIG.
	(bootstrap_stage): Remove bootstrap-debug custom stages.  Turn
	stage_configureflags, stage_cflags and stage_libcflags into
	explicit Makefile macros.
	* Makefile.tpl (HOST_EXPORTS, EXTRA_HOST_FLAGS): Pass GCJ and
	GFORTRAN.
	(POSTSTAGE1_HOST_EXPORTS): Add XGCC_FLAGS_FOR_TARGET and TFLAGS to
	CC.  Set CC_FOR_BUILD from CC.
	(BASE_TARGET_EXPORTS, RAW_CXX_TARGET_EXPORTS,
	NORMAL_TARGET_EXPORTS): Move SYSROOT_CFLAGS_FOR_TARGET and
	DEBUG_PREFIX_CFLAGS_FOR_TARGET from CFLAGS and CXXFLAGS to
	XGCC_FLAGS_FOR_TARGET.  Add it along with TFLAGS to CC, CXX, GCJ,
	and GFORTRAN.
	(TFLAGS, STAGE_CFLAGS, STAGE_TFLAGS, STAGE_CONFIGURE_FLAGS): New.
	(_LIBCFLAGS): Renamed to _TFLAGS.
	(do-compare-debug, do-compare3-debug): Drop.
	(CC, GCC_FOR_TARGET, CXX_FOR_TARGET, RAW_CXX_FOR_TARGET,
	GCJ_FOR_TARGET, GFORTRAN_FOR_TARGET): Remove FLAGS_FOR_TARGET.
	(FLAGS_FOR_TARGET, SYSROOT_CFLAGS_FOR_TARGET,
	DEBUG_PREFIX_CFLAGS_FOR_TARGET): Move down.
	(XGCC_FLAGS_FOR_TARGET): New.
	(BASE_FLAGS_TO_PASS): Pass STAGEid_CFLAGS, STAGEid_TFLAGS and TFLAGS.
	(EXTRA_HOST_FLAGS): Pass GCJ and GFORTRAN.
	(POSTSTAGE1_FLAGS_TO_PASS): Move SYSROOT_CFLAGS_FOR_TARGET and
	DEBUG_PREFIX_CFLAGS_FOR_TARGET from CFLAGS, CXXFLAGS, LIBCFLAGS,
	LIBCXXFLAGS to XGCC_FLAGS_FOR_TARGET.    Add it along with TFLAGS
	to CC, CXX, GCJ, and GFORTRAN.  Pass XGCC_FLAGS_FOR_TARGET and
	TFLAGS.
	(BUILD_CONFIG): Include if requested.
	(all): Set TFLAGS on bootstrap.
	(configure-stageid-prefixmodule): Pass TFLAGS, adjust FLAGS.
	(all-stageid-prefixmodule): Likewise.
	(do-clean, distclean-stageid): Set TFLAGS.
	(restrap): Fix whitespace.
	* Makefile.in: Rebuilt.

2009-04-25  Eric Botcazou  <ebotcazou@adacore.com>

	* Makefile.tpl (POSTSTAGE1_HOST_EXPORTS): Add GNATBIND.
	(POSTSTAGE1_FLAGS_TO_PASS): Pick up exported value for GNATBIND.
	* Makefile.in: Regenerate.

2009-04-24  Eli Zaretskii  <eliz@gnu.org>

	* config.guess (pc:*:*:*): Return i586-pc-msdosdjgpp, for
	consistency with config.sub.  (Update from upstream sources.)

2009-04-21  Joseph Myers  <joseph@codesourcery.com>

	* texinfo/texinfo.tex: Update to version 2009-03-28.05.

2009-04-17  Ben Elliston  <bje@au.ibm.com>

	* config.sub, config.guess: Update from upstream sources.

2009-04-15  Anthony Green  <green@moxielogic.com>

	* configure.ac: Add moxie support.
	* configure: Rebuilt.

2009-04-09  Kaveh R. Ghazi  <ghazi@caip.rutgers.edu>

	* configure.ac: Bump minimum GMP/MPFR versions to 4.2 and 2.3.1.
	* configure: Regenerate.

2009-04-09  H.J. Lu  <hongjiu.lu@intel.com>

	PR gas/10039
	* configure.ac: Require texinfo 4.7.
	* configure: Regenerated.

2009-04-09  Steve Ellcey  <sje@cup.hp.com>

	* Makefil.def (languages): New entries.
	* Makefile.tpl (check-gcc-*): New generic target.
	* Makefile.in: Regenerate.

2009-03-27  Eli Zaretskii  <eliz@gnu.org>

	* djunpack.bat: Use ".." quoting in Sed command, for the sake of
	Windows builds of Sed.

2009-03-18  Tom Tromey  <tromey@redhat.com>

	* configure: Rebuild.
	* configure.ac (host_libs): Add libiconv.
	* Makefile.in: Rebuild.
	* Makefile.def (host_modules): Add libiconv.
	(configure-gdb, all-gdb): Depend on libiconv.

2009-03-16  Tristan Gingold  <gingold@adacore.com>

	* configure.ac: Treat gdb as supported on x86_64-darwin.
	* configure: Regenerate.

2009-03-16  Joseph Myers  <joseph@codesourcery.com>

	Merge from GCC:

	2009-03-16  Joseph Myers  <joseph@codesourcery.com>

	* configure.ac (--with-host-libstdcxx): New option.
	* configure: Regenerate.

	2009-01-29  Robert Millan  <rmh@aybabtu.com>

	* configure.ac: Recognize GNU/kOpenSolaris (*-*-kopensolaris*-gnu).
	* configure: Regenerate.

	2009-01-12  Sebastian Pop <sebastian.pop@amd.com>

	PR tree-optimization/38515
	* configure.ac (cloog-polylib): Removed.
	(with_ppl, with_cloog): Test for "no".
	* configure: Regenerated.

2009-03-01  Ralf Wildenhues  <Ralf.Wildenhues@gmx.de>

	Backport from git Libtool:

	2009-01-19  Robert Millan  <rmh@aybabtu.com>
	Support GNU/kOpenSolaris.
	* libltdl/m4/libtool.m4 (_LT_SYS_DYNAMIC_LINKER)
	(_LT_CHECK_MAGIC_METHOD, _LT_COMPILER_PIC, _LT_LINKER_SHLIBS)
	(_LT_LANG_CXX_CONFIG) [kopensolaris*-gnu]: Recognize
	GNU/kOpenSolaris.

2009-02-05  Andreas Schwab  <schwab@suse.de>

	* Makefile.tpl (stage_last): Define $r and $s before using
	$(RECURSE_FLAGS_TO_PASS).
	* Makefile.in: Regenerate

2009-01-21  Jeff Johnston  <jjohnstn@redhat.com>

	* COPYING.NEWLIB: Add ARM license.

2009-01-16  Alan Modra  <amodra@bigpond.net.au>

	* Makefile.def (configure-opcodes): Depend on configure-libiberty.
	(all-opcodes): Depend on all-libiberty.
	* Makefile.in: Regenerate.

2009-01-15  Douglas B Rupp  <rupp@gnat.com>

	* configure.ac (ia64*-*-*vms*): Add case with no gdb or ld support.
	* configure: Regenerate.

>>>>>>> b2f2d10e
2008-12-18  Ralf Wildenhues  <Ralf.Wildenhues@gmx.de>

	Backport link test fix from upstream Libtool:

	* libltdl.m4 (_LT_SYS_DYNAMIC_LINKER, _LT_LINKER_SHLIBS):
	Add cache variables to tests that require the linker to work.
	For shlibpath_overrides_runpath, this also changes the semantics
	to let the result from the C compiler take precedence.
	compiler take precedence.

2008-12-02  Ben Elliston  <bje@au.ibm.com>

	* config.sub, config.guess: Update from upstream sources.

2008-12-17  Jeff Johnston  <jjohnstn@redhat.com>

	* COPYING.NEWLIB: Updated.
	* COPYING.LIBGLOSS: Ditto.

2008-12-16  Paolo Bonzini  <bonzini@gnu.org>

	Sync with GCC:

	2008-12-12  Sebastian Pop  <sebastian.pop@amd.com>

	* configure.ac (ppllibs): Add by default the lib flags.
	* configure: Regenerate.

	2008-12-04  Jack Howarth  <howarth@bromo.med.uc.edu>

<<<<<<< HEAD
        * configure.ac: Add double brackets on darwin[912].
        * configure: Regenerate.

	2008-12-02  Jack Howarth  <howarth@bromo.med.uc.edu>

        * configure.ac: Expand to darwin10 and later.
        * configure: Regenerate.
=======
	* configure.ac: Add double brackets on darwin[912].
	* configure: Regenerate.

	2008-12-02  Jack Howarth  <howarth@bromo.med.uc.edu>

	* configure.ac: Expand to darwin10 and later.
	* configure: Regenerate.
>>>>>>> b2f2d10e

2008-12-02  Andreas Schwab  <schwab@suse.de>

	* Makefile.def: configure-target-boehm-gc depends on
	all-target-libstdc++-v3.
	* Makefile.in: Regenerate.

2008-12-02  Ben Elliston  <bje@au.ibm.com>

	* config.sub, config.guess: Update from upstream sources.

2008-11-27  Joseph Myers  <joseph@codesourcery.com>

	Merge from GCC:

	2007-12-02  Matthias Klose  <doko@ubuntu.com>

	* config-ml.in: Remove 64bit configure tests.

	2008-05-14  Rafael Espindola  <espindola@google.com>

	* config-ml.in: don't handle --enable-shared and --enable-static.

	2008-09-02  Sebastian Pop  <sebastian.pop@amd.com>
	    Tobias Grosser  <grosser@fim.uni-passau.de>
	    Jan Sjodin  <jan.sjodin@amd.com>
	    Harsha Jagasia  <harsha.jagasia@amd.com>
	    Dwarakanath Rajagopal  <dwarak.rajagopal@amd.com>
	    Konrad Trifunovic  <konrad.trifunovic@inria.fr>
	    Adrien Eliche  <aeliche@isty.uvsq.fr>

	Merge from graphite branch.
	* configure: Regenerate.
	* Makefile.in: Regenerate.
	* configure.ac (host_libs): Add ppl and cloog.
	Add checks for PPL and CLooG.
	* Makefile.def (ppl, cloog): Added modules and dependences.
	* Makefile.tpl (PPLLIBS, PPLINC, CLOOGLIBS, CLOOGINC): New.
	(HOST_PPLLIBS, HOST_PPLINC, HOST_CLOOGLIBS, HOST_CLOOGINC): New.

	2008-09-03  Richard Guenther  <rguenther@suse.de>

	* configure.ac: Always pass -DCLOOG_PPL_BACKEND to the
	cloog test.
	* configure: Re-generate.

	2008-09-03  Sebastian Pop  <sebastian.pop@amd.com>

	* configure.ac (--with-cloog-polylib): New.
	(--disable-cloog-version-check): New.
	(--disable-ppl-version-check): New.
	* configure: Re-generate.

	2008-09-05  Richard Guenther  <rguenther@suse.de>

	* configure.ac: Initialize clooglibs to -lcloog.
	* configure: Re-generate.

	2008-10-13  Kaveh R. Ghazi  <ghazi@caip.rutgers.edu>

	* configure.ac (MPFR check): Bump minimum version to 2.3.0 and
	recommended version to 2.3.2.

	* configure: Regenerate.

	2008-10-31  Ben Elliston  <bje@au.ibm.com>

	* configure.ac (spu-*-*): Remove special case.
	* configure: Regenerate.

	Complete comment text from GCC version of:

	2008-08-31  Aaron W. LaFramboise  <aaronavay62@aaronwl.com>

	* configure.ac (RPATH_ENVVAR): Use PATH on Windows.
	(GCC_SHLIB_SUBDIR): New.
	* Makefile.tpl (HOST_LIB_PATH_gcc): Use GCC_SHLIB_SUBDIR.
	* configure: Regenerate.
	* Makefile.in: Regenerate.

2008-11-27  Tristan Gingold  <gingold@adacore.com>

	* configure.ac: Build gdb for i?86-*-darwin*
	* configure: Regenerated.

2008-11-14  Daniel Jacobowitz  <dan@codesourcery.com>

	PR bootstrap/38014
	PR bootstrap/37923

	Revert:

	2008-10-24  Daniel Jacobowitz  <dan@codesourcery.com>

	* Makefile.tpl (HOST_EXPORTS): Correct CPPFLAGS typo.
	* Makefile.in: Regenerated.

	2008-10-22  Daniel Jacobowitz  <dan@codesourcery.com>

	PR gdb/921
	PR gdb/1646
	PR gdb/2175
	PR gdb/2176

	* Makefile.def (flags_to_pass): Add CPPFLAGS_FOR_BUILD and CPPFLAGS.
	* Makefile.tpl (BUILD_EXPORTS): Set CPPFLAGS.
	(EXTRA_BUILD_FLAGS): Correct typo.  Pass CPPFLAGS.
	(HOST_EXPORTS): Pass CPPFLAGS.
	(CPPFLAGS_FOR_BUILD, CPPFLAGS, CPPFLAGS_FOR_TARGET): Define.
	(LDFLAGS_FOR_TARGET): Initialize from configure script.
	(EXTRA_TARGET_FLAGS): Set CPPFLAGS.
	* Makefile.in, configure: Regenerated.
	* configure.ac: Set CPPFLAGS_FOR_TARGET, LDFLAGS_FOR_TARGET,
	and CPPFLAGS_FOR_BUILD.

2008-10-29  Stefan Schulze Frielinghaus  <xxschulz@de.ibm.com>

	* configure.ac [spu-*-*]: Do not set skipdirs.
	* configure: Re-generate.

2008-10-24  Daniel Jacobowitz  <dan@codesourcery.com>

	* Makefile.tpl (HOST_EXPORTS): Correct CPPFLAGS typo.
	* Makefile.in: Regenerated.

2008-10-22  Daniel Jacobowitz  <dan@codesourcery.com>

	PR gdb/921
	PR gdb/1646
	PR gdb/2175
	PR gdb/2176

	* Makefile.def (flags_to_pass): Add CPPFLAGS_FOR_BUILD and CPPFLAGS.
	* Makefile.tpl (BUILD_EXPORTS): Set CPPFLAGS.
	(EXTRA_BUILD_FLAGS): Correct typo.  Pass CPPFLAGS.
	(HOST_EXPORTS): Pass CPPFLAGS.
	(CPPFLAGS_FOR_BUILD, CPPFLAGS, CPPFLAGS_FOR_TARGET): Define.
	(LDFLAGS_FOR_TARGET): Initialize from configure script.
	(EXTRA_TARGET_FLAGS): Set CPPFLAGS.
	* Makefile.in, configure: Regenerated.
	* configure.ac: Set CPPFLAGS_FOR_TARGET, LDFLAGS_FOR_TARGET,
	and CPPFLAGS_FOR_BUILD.

2008-09-29  Peter O'Gorman  <pogma@thewrittenword.com>

	* libtool.m4: Update to libtool 2.2.6.
	* lt~obsolete.m4: Update to libtool 2.2.6.
	* ltmain.sh: Update to libtool 2.2.6.
	* ltsugar.m4: Update to libtool 2.2.6.
	* ltversion.m4: Update to libtool 2.2.6.
	* ltoptions.m4: Update to libtool 2.2.6.
	* ltgcc.m4: Update to match changes from libtool 2.2.6.

2008-08-31  Aaron W. LaFramboise  <aaronavay62@aaronwl.com>

	* configure.ac (RPATH_ENVVAR): Use PATH on Windows.
	(GCC_SHLIB_SUBDIR): New.
	* Makefile.tpl (HOST_LIB_PATH_gcc): Use GCC_SHLIB_SUBDIR.
	* configure: Regenerate.
	* Makefile.in: Regenerate.

2008-08-28  Tristan Gingold  <gingold@adacore.com>

	* configure.ac (powerpc-*-darwin*, i?86-*-darwin*,x86_64-*-darwin9):
	Enable bfd, binutils and opcodes.
	* configure: Regenerate.

2008-08-16  Nicolas Roche  <roche@adacore.com>

	* Makefile.tpl: Add BOOT_ADAFLAGS.
	* Makefile.in: Regenerate.

2008-08-16  Richard Sandiford  <rdsandiford@googlemail.com>

	* configure.ac (mips*-*-*linux*, mips*-*-gnu*): Use mt-mips-gnu.
	* configure: Regenerate.

2008-07-30 Paolo Bonzini  <bonzini@gnu.org>

	Sync with gcc:
	2008-07-30 Paolo Bonzini  <bonzini@gnu.org>

	* configure.ac: Add makefile fragments for hpux.
	* Makefile.def (flags_to_pass): Add ADA_CFLAGS.
	* Makefile.tpl (HOST_EXPORTS): Pass ADA_CFLAGS.
	* configure: Regenerate.
	* Makefile.in: Regenerate.

	2008-06-17  Ralf Wildenhues  <Ralf.Wildenhues@gmx.de>

	* Makefile.tpl ($(srcdir)/configure): Update dependencies.
	* Makefile.in: Regenerate.
	* configure: Regenerate.

2008-06-18  Ian Lance Taylor  <iant@google.com>

	* src-release (BINUTILS_SUPPORT_DIRS): Remove mkdep and depcomp.

	* src-release (BINUTILS_SUPPORT_DIRS): Add depcomp.

2008-06-17  Ralf Wildenhues  <Ralf.Wildenhues@gmx.de>

	* configure: Regenerate.

2008-06-16  Ralf Wildenhues  <Ralf.Wildenhues@gmx.de>

	* configure.ac: Set TOPLEVEL_CONFIGURE_ARGUMENTS early, when
	"$@" is still intact with both Autoconf 2.59 and 2.62.
	* configure: Regenerate.

2008-06-16  Ralf Wildenhues  <Ralf.Wildenhues@gmx.de>

	* Makefile.tpl: Fix comment errors.
	* Makefile.in: Regenerate.

2008-06-13  Julian Brown  <julian@codesourcery.com>

	* configure.ac (arm*-*-linux-gnueabi): Don't disable building
	of libobjc for ARM EABI Linux.
	* configure: Regenerate.

2008-06-12  David S. Miller  <davem@davemloft.net>
	    David Edelsohn  <edelsohn@gnu.org>

	* configure.ac: Add powerpc*-*-* to gold supported targets.
	* configure: Regenerate.

2008-06-08  Joseph Myers  <joseph@codesourcery.com>

	PR tree-optimization/36218
	* Makefile.def (flags_to_pass): Add LDFLAGS_FOR_BUILD.
	* Makefile.tpl (EXTRA_BUILD_FLAGS): Define.
	(all prefix="build-"): Pass them to build-system sub-makes.
	* Makefile.in: Regenerate.

2008-05-16  Daniel Jacobowitz  <dan@codesourcery.com>

	* src-release (DEVO_SUPPORT): Add ChangeLog, MAINTAINERS,
	README-maintainer-mode, lt~obsolete.m4, ltgcc.m4, depcomp,
	mkdep, and compile.  Update comments.
	(ETC_SUPPORT): Add ChangeLog and update comments.

2008-05-11  Ian Lance Taylor  <iant@google.com>

	* src-release (BINUTILS_SUPPORT_DIRS): Add elfcpp and gold.

2008-04-18  Paolo Bonzini  <bonzini@gnu.org>

	Sync with gcc:
	2008-04-18  Paolo Bonzini  <bonzini@gnu.org>

	PR bootstrap/35457
	* configure.ac: Include override.m4.
	* configure: Regenerate.

	2008-04-18  Paolo Bonzini  <bonzini@gnu.org>

	* Makefile.tpl (restrap): Call `make all' using double-colon rules.
	* Makefile.in: Regenerate.

	2008-04-11  Eric B. Weddington  <eweddington@cso.atmel.com>

	* configure.ac: Do not build libssp for the AVR.
	* configure: Regenerate.

2008-04-18  Nick Clifton  <nickc@redhat.com>

	* MAINTAINERS: Replace reference to configure.in with reference to
	configure.ac.

2008-04-18  M R Swami Reddy <MR.Swami.Reddy@nsc.com>

	* configure.ac (cr16-*-*): Add case for cr16 target and include gdb
	as nonconfigurable directories list.
	* configure: Regenerate.

2008-04-14  David S. Miller  <davem@davemloft.net>

	* configure.ac: Add sparc*-*-* to gold supported targets.
	* configure: Regenerate.

2008-04-14  Ben Elliston  <bje@au.ibm.com>

	* config.sub, config.guess: Update from upstream sources.

2008-04-12  Hans-Peter Nilsson  <hp@axis.com>

	* Makefile.tpl <gcc>: Error early unless at least GNU make 3.80.
	* Makefile.in: Regenerate.

2008-04-07  Ian Lance Taylor  <iant@google.com>

	* Makefile.def: check-gold depends upon all-binutils.
	* Makefile.in: Regenerate.

2008-04-04  Nick Clifton  <nickc@redhat.com>

	PR binutils/4334
	* configure.ac: Run ACX_CHECK_CYGWIN_CAT_WORKS for cygwin hosted
	builds.
	* configure: Regenerate.

2008-04-04  NightStrike  <NightStrike@gmail.com>

	PR other/35151
	* configure.ac: Combine rules for mingw32 and mingw64.
	* configure: Regenerate.

2008-03-27  Paolo Bonzini  <bonzini@gnu.org>

	* Makefile.tpl (PICFLAG, PICFLAG_FOR_TARGET): Remove.
	* Makefile.in: Regenerate.

2008-03-20  Ian Lance Taylor  <iant@google.com>

	* configure.ac: Add support for --enable-gold.
	* Makefile.def: Add gold as a directory like ld.
	* configure, Makefile.in: Regenerate.

2008-03-19  Andreas Krebbel  <krebbel1@de.ibm.com>

	* opcodes/s390-mkopc.c (s390_opcode_cpu_val): S390_OPCODE_Z10 added.
	(s390_cond_extensions): Reduced extensions to the compare related.
	(main): z10 cpu type option added.
	(expandConditionalJump): Renamed to ...
	(insertExpandedMnemonic): ... this.

	* opcodes/s390-opc.c: Re-group the operand format makros.
	(INSTR_RIE_RRPU, INSTR_RIE_RRP0, INSTR_RIE_RUPI,
	INSTR_RIE_R0PI, INSTR_RIE_RUPU, INSTR_RIE_R0PU, INSTR_RIE_R0IU,
	INSTR_RIE_R0I0, INSTR_RIE_R0UU, INSTR_RIE_R0U0,
	INSTR_RIE_RRUUU, INSTR_RIS_RURDI, INSTR_RIS_R0RDI, INSTR_RIS_RURDU,
	INSTR_RIS_R0RDU, INSTR_RRF_U0RR, INSTR_RRF_00RR, INSTR_RRS_RRRDU,
	INSTR_RRS_RRRD0, INSTR_RXY_URRD, INSTR_SIY_IRD, INSTR_SIL_RDI,
	INSTR_SIL_RDU): New instruction formats added.
	(MASK_RIE_RRPU, MASK_RIE_RRP0, MASK_RIE_RUPI, MASK_RIE_R0PI,
	MASK_RIE_RUPU, MASK_RIE_R0PU, MASK_RIE_R0IU, MASK_RIE_R0I0,
	MASK_RIE_R0UU, MASK_RIE_R0U0, MASK_RIE_RRUUU, MASK_RIS_RURDI,
	MASK_RIS_R0RDI, MASK_RIS_RURDU, MASK_RIS_R0RDU, MASK_RRF_U0RR,
	MASK_RRF_00RR, MASK_RRS_RRRDU, MASK_RRS_RRRD0, MASK_RXY_URRD,
	MASK_SIY_IRD, MASK_SIL_RDI, MASK_SIL_RDU): New instruction format
	masks added.
	(s390_opformats): New formats added "ris", "rrs", "sil".
	* opcodes/s390-opc.txt: Add the conditional jumps with the
	extensions removed from automatic expansion in s390-mkopc.c manually.
	(asi - trtre): Add new System z10 EC instructions.
	* include/opcode/s390.h (s390_opcode_cpu_val): S390_OPCODE_Z10 added.

2008-03-17  Ralf Wildenhues  <Ralf.Wildenhues@gmx.de>

	* configure.ac: m4_include config/proginstall.m4.
	* configure: Regenerate.

2008-03-16  Ralf Wildenhues <Ralf.Wildenhues@gmx.de>

	Backport from upstream Libtool:

	2007-10-12  Eric Blake  <ebb9@byu.net>

	Deal with Autoconf 2.62's semantic change in m4_append.
	* ltsugar.m4 (lt_append): Replace broken versions of
	m4_append.
	(lt_if_append_uniq): Don't require separator to be overquoted,
	and avoid broken m4_append.
	(lt_dict_add): Fix typo.
	* libtool.m4 (_LT_DECL): Don't overquote separator.

2008-03-13  David Edelsohn  <edelsohn@gnu.org>

	* config.rpath: Add AIX 6 support.

2008-03-13  Paolo Bonzini  <bonzini@gnu.org>

	* Makefile.def (stageprofile).  Remove -fprofile-generate
	from stage_libcflags.
	* Makefile.in: Regenerate.

2008-03-13  Ben Elliston  <bje@au.ibm.com>

	* config.sub, config.guess: Update from upstream sources.

2008-03-06  Florian Krohm  <fkrohm@us.ibm.com>

	* s390-opc.c (INSTR_RSL_R0RD): Fix operands.
	* s390-opc.txt (cmpsc): Duplicate entry removed.
	(dxr, sqdr, sqer, cxfbr, cdfbr, cefbr, lzer, lzdr, lzxr,
	cegbr, cdgbr, cxgbr, cegr, cdgr, cxgr, cxfr, cdfr, cefr, fixr, fidr,
	fier, cu42, cu41): Fix operand format.

2008-02-20  Paolo Bonzini  <bonzini@gnu.org>

	PR bootstrap/32009
	PR bootstrap/32161

	* configure.ac (CFLAGS_FOR_TARGET, CXXFLAGS_FOR_TARGET): Compute here.
	* configure: Regenerate.

	* Makefile.def: Define stage_libcflags for all bootstrap stages.
	* Makefile.tpl (BOOT_LIBCFLAGS, STAGE2_LIBCFLAGS, STAGE3_LIBCFLAGS,
	STAGE4_LIBCFLAGS): New.
	(CFLAGS_FOR_TARGET, CXXFLAGS_FOR_TARGET): Subst from autoconf, without
	$(SYSROOT_CFLAGS_FOR_TARGET) and $(DEBUG_PREFIX_CFLAGS_FOR_TARGET).
	(BASE_TARGET_EXPORTS): Append them here to C{,XX}FLAGS.
	(EXTRA_TARGET_FLAGS): Append them here to {LIB,}C{,XX}FLAGS.
	(configure-stage[+id+]-[+prefix+][+module+]): Pass stage_libcflags
	for target modules.  Don't export LIBCFLAGS.
	(all-stage[+id+]-[+prefix+][+module+]): Pass stage_libcflags; pass
	$(BASE_FLAGS_TO_PASS) where [+args+] was passed, and [+args+] after
	the overridden CFLAGS_FOR_TARGET and CXXFLAGS_FOR_TARGET.
	(invocations of `all'): Replace $(TARGET_FLAGS_TO_PASS) with
	$(EXTRA_TARGET_FLAGS), $(FLAGS_TO_PASS) with $(EXTRA_HOST_FLAGS).
	* Makefile.in: Regenerate.

2008-02-16  Ralf Wildenhues  <Ralf.Wildenhues@gmx.de>

	PR libgcj/33085
	* libtool.m4 (_LT_COMPILER_PIC) [ mingw, cygwin ] <GCJ>:
	Do not use -DDLL_EXPORT.  Backport from upstream.

2008-02-14  Nick Clifton  <nickc@redhat.com>

	Import this patch from gcc:
	2008-01-24  David Edelsohn  <edelsohn@gnu.org>

	* libtool.m4: Backport AIX 6 support from ToT Libtool.

2008-02-02  Hans-Peter Nilsson  <hp@axis.com>

	* configure.ac: Enable fortran for cris-*-elf and crisv32-*-elf.
	* configure: Regenerate.

2008-01-31  Marc Gauthier  <marc@tensilica.com>

	* configure.ac (xtensa*-*-*): Recognize processor variants.
	* configure: Regenerate.

2008-01-30  Ralf Wildenhues  <Ralf.Wildenhues@gmx.de>

	PR bootstrap/34922
	* configure.ac (PARSE_ARGS): Push suitable setting of
	ac_subdirs_all, for `./configure --help=recursive'.
	Handle `+' in generic toplevel directory disabling.
	* configure: Regenerate.

2008-01-23  Ben Elliston  <bje@au.ibm.com>

	* config.sub, config.guess: Update from upstream sources.

2008-01-08  Ben Elliston  <bje@au.ibm.com>

	* config.sub, config.guess: Update from upstream sources.

2007-12-19  Jeff Johnston  <jjohnstn@redhat.com>

	* COPYING.LIBGLOSS: Update default copyright.

2007-12-19  Jeff Johnston  <jjohnstn@redhat.com>

	* COPYING.NEWLIB: Update default copyright.

2007-12-17  Kaveh R. Ghazi  <ghazi@caip.rutgers.edu>

	* configure.ac: Change required MPFR from 2.2.0 -> 2.2.1.
	Change recommended MPFR from 2.2.1 > 2.3.0.
	* configure: Regenerate.

2007-12-13  Richard Sandiford  <rsandifo@nildram.co.uk>

	* Makefile.tpl (CFLAGS_FOR_TARGET): Add -g.
	(CXXFLAGS_FOR_TARGET): Add -O2 -g.
	* Makefile.in: Regenerate.

2007-12-10  Andreas Tobler  <a.tobler@schweiz.org>

	* configure.ac: Enable libjava for x86_64-*-darwin9.
	* configure: Regenerate.

2007-12-05  Ben Elliston  <bje@au.ibm.com>

	* config.sub, config.guess: Update from upstream sources.

2007-11-28  Ralf Wildenhues  <Ralf.Wildenhues@gmx.de>

	* config-ml.in: Robustify against white space in absolute file
	names.

	* config-ml.in (multi-clean): Substitute ${Makefile}.
	Remove superfluous ${Makefile} in list.

2007-10-23  Daniel Jacobowitz  <dan@codesourcery.com>

	* Makefile.def (dependencies): Make configure-gdb depend on
	all-intl.
	* Makefile.in: Regenerated.

2007-10-15  Patrick Mansfield <patmans@us.ibm.com>

	* Makefile.def: To avoid problems running with parallel makes,
	build newlib before libgloss so that target specific header
	files are availble.
	* Makefile.in: Regenerate.

2007-10-11  Daniel Jacobowitz  <dan@codesourcery.com>

	* Makefile.def (dependencies): Add all-gdb -> all-libdecnumber.
	* Makefile.in: Regenerate.

2007-10-11  Daniel Jacobowitz  <dan@codesourcery.com>

	* src-release (GDB_SUPPORT_DIRS): Add libdecnumber.
	* libdecnumber: New directory, imported from GCC.

2007-10-08  Mike Frysinger  <vapier@gentoo.org>

	* configure.ac (CFLAGS_FOR_BUILD, CXXFLAGS_FOR_BUILD,
	LDFLAGS_FOR_BUILD): Default them to host flags only for $host = $build.
	Set default CXXFLAGS_FOR_BUILD to CXXFLAGS, not CFLAGS.  Set default
	LDFLAGS_FOR_BUILD to LDFLAGS, not CFLAGS.
	* configure: Regenerate.

2007-10-01  Paolo Bonzini  <bonzini@gnu.org>

	* Makefile.tpl (AR_FOR_BUILD, AS_FOR_BUILD, CXX_FOR_BUILD,
	DLLTOOL_FOR_BUILD, GCJ_FOR_BUILD, GFORTRAN_FOR_BUILD,
	LDFLAGS_FOR_BUILD, LD_FOR_BUILD, NM_FOR_BUILD, RANLIB_FOR_BUILD,
	WINDMC_FOR_BUILD, WINDRES_FOR_BUILD): Use autoconf substitutions.
	* configure.ac: Default them to host tools for $host = $build.
	Subst them.

	* configure: Regenerate.
	* Makefile.in: Regenerate.

2007-09-20  Richard Sandiford  <rsandifo@nildram.co.uk>

	* configure.ac (mipsisa*-*-elfoabi*): New stanza.
	* configure: Regenerate.

2007-09-19  Benjamin Kosnik  <bkoz@redhat.com>

	* configure.ac (TOPLEVEL_CONFIGURE_ARGUMENTS): Move libgomp before
	libstdc++.
	* Makefile.def: Add libgomp config as a maybe dependency for libstdc++.
	* configure: Regenerate.
	* Makefile.in: Regenerate.

2007-09-17  Andreas Schwab  <schwab@suse.de>

	* configure.ac: Raise minimum makeinfo version to 4.6.
	* configure: Regenerate.

2007-09-15  Alan Modra  <amodra@bigpond.net.au>

	* configure.ac: Correct makeinfo version check.
	* configure: Regenerate.

2007-09-14  Richard Sandiford  <richard@codesourcery.com>

	* configure.ac (mips*-sde-elf*): New stanza.  Add target-libiberty
	to $skipdirs and only disable gprof for newlib.  Use the normal
	mips*-elf* handling in other respects.
	* configure: Regnerate.

2007-09-12  David Daney  <ddaney@avtrex.com>

	* configure.ac: Remove mips64*-*-linux* noconfigdirs section, thus
	enabling libgcj.
	* configure: Regenerate.

2007-09-12  Richard Guenther  <rguenther@suse.de>

	* configure.ac (--enable-stage1-checking): If neither --enable-checking
	nor --disable-checking is provided also turn on yes and types
	checking for stage1.
	* configure: Re-generate.

2007-09-11  Francois-Xavier Coudert  <fxcoudert@gcc.gnu.org>

	PR target/33281
	* configure.ac: Use config/mh-mingw on mingw.
	* configure: Regenerate.

2007-09-10  Rask Ingemann Lambertsen  <rask@sygehus.dk>

	PR other/32154
	* configure.ac: For libgloss targets, point the linker to the linker
	script, startup code and simulator library.
	* configure: Regenerate.

2007-09-09  Andrew Haley  <aph@redhat.com>

	* configure.ac (noconfigdirs): Remove target-libffi and
	target-libjava.

2007-08-29  Nick Clifton  <nickc@redhat.com>

	* config.sub, config.guess: Update from upstream sources.

2007-08-21  Richard Guenther  <rguenther@suse.de>

	* configure.ac: Add types checking to stage1 checking flags.
	* configure: Regenerate.

2007-08-18  Paul Brook  <paul@codesourcery.com>
	    Joseph Myers  <joseph@codesourcery.com>

	* Makefile.tpl (DEBUG_PREFIX_CFLAGS_FOR_TARGET): New.
	(CFLAGS_FOR_TARGET, CXXFLAGS_FOR_TARGET): Include it.
	* Makefile.in: Regenerate.
	* configure.ac (--with-debug-prefix-map): New.
	* configure: Regenerate.

2007-08-17  Richard Sandiford  <richard@codesourcery.com>
	    Nigel Stephens  <nigel@mips.com>

	* configure.ac (mips*-sde-elf*): New stanza.  Use config/mt-sde
	as target_makefile_frag.
	* configure: Regenerate.

2007-08-16  Alexandre Oliva  <aoliva@redhat.com>

	* Makefile.def (STAGE2_CFLAGS, STAGE3_CFLAGS, STAGE4_CFLAGS):
	Add to flags_to_pass.  Adjust uses of BOOT_CFLAGS.
	(bootstrap2-debug, bootstrap-debug): New bootstrap stages.
	* Makefile.tpl (STAGE2_CFLAGS, STAGE3_CFLAGS, STAGE4_CFLAGS): New.
	(do-compare, do-compare3, do-compare-debug): New.
	([+compare-target+]): Use them.

2007-08-16  Alexandre Oliva  <aoliva@redhat.com>

	* Makefile.def (STAGE2_CFLAGS, STAGE3_CFLAGS, STAGE4_CFLAGS):
	Add to flags_to_pass.  Adjust uses of BOOT_CFLAGS.
	(bootstrap2-debug, bootstrap-debug): New bootstrap stages.
	* Makefile.tpl (STAGE2_CFLAGS, STAGE3_CFLAGS, STAGE4_CFLAGS): New.
	(do-compare, do-compare3, do-compare-debug): New.
	([+compare-target+]): Use them.

2007-08-13  Ralf Wildenhues  <Ralf.Wildenhues@gmx.de>
	    Ben Elliston  <bje@au.ibm.com>

	* configure.ac (TOPLEVEL_CONFIGURE_ARGUMENTS, baseargs): Pass
	--silent if $silent.
	* configure: Regenerate.

2007-08-12  Daniel Jacobowitz  <dan@codesourcery.com>

	* src-release (DEVO_SUPPORT): Add COPYING3 and COPYING3.LIB.

2007-07-17  Nick Clifton  <nickc@redhat.com>

	* COPYING3: New file.  Contains version 3 of the GNU General
	Public License.
	* COPYING3.LIB: New file.  Contains version 3 of the GNU
	Lesser General Public License.

2007-07-11  Bernd Schmidt  <bernd.schmidt@analog.com>

	* configure.ac: Fix my previous change to really match GCC.
	* configure: Regenerate.

2007-07-11  Ralf Wildenhues  <Ralf.Wildenhues@gmx.de>

	* configure.ac: Rewrite 'configure --help' strings to look nicer.
	* configure: Regenerate.

2007-07-11  Ralf Wildenhues  <Ralf.Wildenhues@gmx.de>

	* configure.ac: Add some missing m4 quotation.
	* configure: Regenerate.

2007-07-09  Kai Tietz   <kai.tietz@onevision.com>

	* Makefile.def: Add windmc tool to build.
	* Makefile.tpl: Likewise.
	* configure.ac: Likewise.
	* Makefile.in: Regenerate.
	* configure: Regenerate.

2007-07-05  H.J. Lu  <hongjiu.lu@intel.com>

	* lt~obsolete.m4: New. Import from 20070318 libtool.

2007-06-29  Bernd Schmidt  <bernd.schmidt@analog.com>

	* configure.ac: Don't add target-libmudflap to noconfigdirs for
	uclinux and linux-uclibc targets.
	* configure: Regenerate.

2007-06-28  DJ Delorie  <dj@redhat.com>

	* configure.ac (arm*-*-linux-gnueabi): Don't build libgloss if we're
	not building newlib.
	* configure: Regenerated.

2007-06-22  Daniel Jacobowitz  <dan@codesourcery.com>

	* src-release (DEVO_SUPPORT): Correct typos.

2007-06-18  Daniel Jacobowitz  <dan@codesourcery.com>

	* Makefile.def: Add dependency from configure-gdb to all-bfd.
	* Makefile.in: Regenerated.

2007-06-14  Paolo Bonzini  <bonzini@gnu.org>

	* Makefile.tpl (cleanstrap): Don't delete the toplevel Makefile.
	(distclean-stage[+id+]): Possibly delete stage_last.
	* Makefile.in: Regenerate.

2007-06-07  Ben Elliston  <bje@au.ibm.com>

	* config.sub, config.guess: Update from upstream sources.

2007-06-07  Ben Elliston  <bje@au.ibm.com>

	* Makefile.tpl: Fix spelling error.
	* Makefile.in: Regenerate.

2007-06-04  Paolo Bonzini  <bonzini@gnu.org>

	Sync with gcc:
	2007-05-30  Jakub Jelinek  <jakub@redhat.com>

	PR bootstrap/29382
	* configure.ac: Don't use -fkeep-inline-functions for GCC < 3.3.1.
	* configure: Rebuilt.

2007-06-01  Steve Ellcey  <sje@cup.hp.com>

	* libtool.m4 (LT_CMD_MAX_LEN): Try using getconf to set
	lt_cv_sys_max_cmd_len.

2007-05-31  Paolo Bonzini  <bonzini@gnu.org>

	* ltgcc.m4: Update from GCC.

2007-05-25  Andreas Tobler  <a.tobler@schweiz.org>

	* ltmain.sh: Fix Darwin verstring, remove ${wl}.

2007-05-24  Steve Ellcey  <sje@cup.hp.com>

	* ltmain.sh: Update from GCC.
	* libtool.m4: Update from GCC.
	* ltsugar.m4: New. Update from GCC.
	* ltversion.m4: New. Update from GCC.
	* ltoptions.m4: New. Update from GCC.
	* ltconfig: Remove.
	* ltcf-c.sh: Remove.
	* ltcf-cxx.sh: Remove.
	* ltcf-gcj.sh: Remove.
	* src-release: Update with new libtool file list.

2007-05-16  Paolo Bonzini  <bonzini@gnu.org>

	* Makefile.def (bootstrap_stage): Replace stage_make_flags with
	stage_cflags.
	* Makefile.tpl (POSTSTAGE1_HOST_EXPORTS, POSTSTAGE1_FLAGS_TO_PASS):
	Remove CFLAGS/LIBCFLAGS.
	(configure-stage[+id+]-[+prefix+][+module+],
	all-stage[+id+]-[+prefix+][+module+]): Pass it from [+stage_cflags+].
	* Makefile.in: Regenerate.

2007-04-14  Steve Ellcey  <sje@cup.hp.com>

	* config-ml.in: Update from GCC.

2007-04-09  Daniel Jacobowitz  <dan@codesourcery.com>

	* src-release (do-proto-toplev): Process the support directories before
	the tool directory.

2007-03-21  Richard Sandiford  <richard@codesourcery.com>

	* configure.ac (TOPLEVEL_CONFIGURE_ARGUMENTS): Fix m4 quoting
	of glob.  Quote arguments with single quotes too.
	* configure: Regenerate.

2007-03-12  Brooks Moses  <brooks.moses@codesourcery.com>

	* Makefile.def (fixincludes): Remove unneeded "missing" lines.
	* Makefile.in: Regenerate

2007-03-07  Andreas Schwab  <schwab@suse.de>

	* configure: Regenerate.

2007-03-01  Brooks Moses  <brooks.moses@codesourcery.com>

	* configure.ac: Add "--with-pdfdir" configure option,
	which defines pdfdir variable.
	* Makefile.def (target=fixincludes): Add install-pdf to
	missing targets.
	(recursive_targets): Add install-pdf target.
	(flags_to_pass): Add pdfdir.
	* Makefile.tpl: Add pdfdir handling, add do-install-pdf
	target.
	* configure: Regenerate
	* Makefile.in: Regenerate

2007-02-28  Eric Christopher  <echristo@apple.com>

	Revert:
	2006-12-07  Mike Stump  <mrs@apple.com>

	* Makefile.def (dependencies): Add dependency for
	install-target-libssp and install-target-libgomp on
	install-gcc.
	* Makefile.in: Regenerate.

2007-02-27  Matt Kraai  <kraai@ftbfs.org>

	* configure: Regenerate.
	* configure.ac: Move statements after variable declarations.

2007-02-19  Joseph Myers  <joseph@codesourcery.com>

	* configure.ac: Adjust for loop syntax.
	* configure: Regenerate.

2007-02-18  Alexandre Oliva  <aoliva@redhat.com>

	* configure: Rebuilt.

2007-02-18  Alexandre Oliva  <aoliva@redhat.com>

	* configure.ac: Drop multiple occurrences of --enable-languages,
	and fix its quoting.
	* configure: Rebuilt.

2007-02-17  Mark Mitchell  <mark@codesourcery.com>
	    Nathan Sidwell  <nathan@codesourcery.com>
	    Vladimir Prus  <vladimir@codesourcery.com
	    Joseph Myers  <joseph@codesourcery.com>

	* configure.ac (TOPLEVEL_CONFIGURE_ARGUMENTS): Fix quoting.
	* configure: Regenerate.

2007-02-13  Daniel Jacobowitz  <dan@codesourcery.com>

	* configure.ac (target_libraries): Move libgcc before libiberty.
	* configure: Regenerated.

2007-02-13  Paolo Bonzini  <bonzini@gnu.org>

	* configure: Regenerate again?

2007-02-13  Paolo Bonzini  <bonzini@gnu.org>

	* configure: Reapply PR30748 fix which was lost in the previous commit.

2007-02-13  Daniel Jacobowitz  <dan@codesourcery.com>
	    Paolo Bonzini  <bonzini@gnu.org>

	PR bootstrap/30753
	* configure.ac: Remove obsolete build / host tests.  Use AC_PROG_CC
	unconditionally.  Use AC_PROG_CXX.  Use ACX_TOOL_DIRS to find $prefix.
	* configure: Regenerated.

2007-02-10  Paolo Bonzini  <bonzini@gnu.org>

	* configure: Regenerate.

2007-02-09  Daniel Jacobowitz  <dan@codesourcery.com>

	PR bootstrap/30748
	* configure.ac: Correct syntax for Solaris ksh.
	* configure: Regenerated.

2007-02-09  Paolo Bonzini  <bonzini@gnu.org>

	* Makefile.def: Sync with GCC.
	* Makefile.tpl: Sync with GCC.
	* Makefile.in: Regenerate.
	* configure: Regenerate.

2007-02-09  Daniel Jacobowitz  <dan@codesourcery.com>

	* Makefile.tpl (build_alias, host_alias, target_alias): Use
	noncanonical equivalents.
	* configure.in: Rename to...
	* configure.ac: ...this.  Update AC_PREREQ.  Prevent error for
	AS_FOR_TARGET.  Set build_noncanonical, host_noncanonical, and
	target_noncanonical.  Use them.  Rewrite removal of configure
	arguments for autoconf 2.59.  Discard variable settings.  Force
	program_transform_name for native tools.

	* Makefile.in: Regenerated.
	* configure: Regenerated with autoconf 2.59.

	* src-release (DEVO_SUPPORT, do-proto-toplev): Expect configure.ac.

2007-02-08  Jeff Johnston  <jjohnstn@redhat.com>

	* COPYING.LIBGLOSS: Reformat default Red Hat
	license to fit within 80 columns.
	* COPYING.NEWLIB: Ditto.

2007-02-05  Dave Brolley  <brolley@redhat.com>

	* Contribute the following changes:
	2006-11-28  DJ Delorie  <dj@redhat.com>

	* configure.in: Fix typo for mep's target_makefile_frag.
	* configure: Regenerated.

	2005-04-22  Richard Sandiford  <rsandifo@redhat.com>

	* configure.in (mep*): Add -mlibrary to FLAGS_FOR_TARGET.
	* configure: Regenerate.

	2001-09-19  DJ Delorie  <dj@redhat.com>

	* configure.in (target_makefile_frag): use mt-mep

	2001-06-12  Don Howard  <dhoward@redhat.com>

	* configure.in: Remove gdb from MeP skip list.

	2001-04-05  DJ Delorie  <dj@redhat.com>

	* configure.in (noconfigdirs): Remove gcc from MeP skip list.

	2001-03-20  Ben Elliston  <bje@redhat.com>

	* configure.in (noconfigdirs): Add gcc and gdb for MeP.

	2001-03-19  Ben Elliston  <bje@redhat.com>

	* config.sub (mep, mep-*): Add.

2007-01-31  Andreas Schwab  <schwab@suse.de>

	* Makefile.tpl (LDFLAGS): Substitute it.
	* Makefile.in: Regenerate.

2007-01-11  Paolo Bonzini  <bonzini@gnu.org>

	* configure.in: Change == to = in test command.
	* configure: Regenerate.

2007-01-11  Paolo Bonzini  <bonzini@gnu.org>
	    Nick Clifton  <nickc@redhat.com>
	    Kaveh R. Ghazi  <ghazi@caip.rutgets.edu>

	* configure.in (build_configargs, host_configargs, target_configargs):
	Remove build/host/target parameters.
	(host_libs): Add gmp and mpfr.
	(GMP tests): Reorganize to allow in-tree GMP/MPFR.
	* Makefile.def (gmp, mpfr): New.
	(gcc): Remove target.
	* Makefile.tpl (build_os, build_vendor, host_os, host_vendor,
	target_os, target_vendor): New.
	(configure): Add host_alias/target_alias arguments.  Adjust invocations.
	* configure: Regenerate.
	* Makefile.in: Regenerate.

2007-01-11  Matt Fago  <fago@earthlink.net>

	* configure.in: Try to link to functions only in mpfr 2.2.x
	to improve robustness of configure tests.
	* configure: Regenerate.

2007-01-08  Kai Tietz	<kai.tietz@onevision.com>

	* configure.in: Add support for an x86_64-mingw* target.
	* configure: Regenerate.

2007-01-05  Daniel Jacobowitz  <dan@codesourcery.com>

	* Makefile.tpl (all-target): Correct @if conditional for target
	modules.
	* configure.in: Omit libiberty if building only target libgcc.
	* configure, Makefile.in: Regenerated.

2007-01-04  Paolo Bonzini  <bonzini@gnu.org>

	* configure.in: Use DEV-PHASE to detect the default for --enable-werror.
	* configure: Regenerate.

2007-01-03  Daniel Jacobowitz  <dan@codesourcery.com>

	* Makefile.def (target_modules): Add libgcc.
	(lang_env_dependencies): Remove default items.  Use no_c and no_gcc.
	* Makefile.tpl (clean-target-libgcc): Delete.
	(configure-target-[+module+]): Emit --disable-bootstrap dependencies
	on gcc even for bootstrapped modules.  Rewrite handling of
	lang_env_dependencies to loop over target_modules.
	* configure.in (target_libraries): Add target-libgcc.
	* Makefile.in, configure: Regenerated.

2006-12-29  Paolo Bonzini  <bonzini@gnu.org>

	Sync with gcc:
	2006-12-29  Paolo Bonzini  <bonzini@gnu.org>

	* configure.in: Reorganize recognition of languages.  Add
	--enable-stage1-languages.  Show supported languages for the chosen
	target rather than all recognized languages.
	* configure: Regenerate.

	2006-12-29  Paolo Bonzini  <bonzini@gnu.org>

	* Makefile.tpl (GCC_STRAP_TARGETS, all-prebootstrap): Remove.
	* Makefile.in: Regenerate.

	2006-12-29  Kaveh R. Ghazi  <ghazi@caip.rutgers.edu>

	* configure.in: Warn that MPFR 2.2.0 is buggy.
	* configure: Regenerate.

2006-12-27  Ian Lance Taylor  <iant@google.com>

	* configure.in: When removing Makefiles to force a reconfigure, also
	remove prev-DIR*/Makefile.
	* configure: Regenerate.

2006-12-23  Kazu Hirata  <kazu@codesourcery.com>

	* config.bfd: Recognize fido.

2006-12-19  Paolo Bonzini  <bonzini@gnu.org>

	Sync with gcc:

	2006-12-19  Paolo Bonzini  <bonzini@gnu.org>

	* configure.in: Remove "$build" case for powerpc-*-darwin* since
	it only affects bootstrap and could be tested on "$host" as well.
	* configure: Regenerate.
	* config/mh-ppc-darwin: Add to the stage1 cflags here.

	2006-12-19  Paolo Bonzini  <bonzini@gnu.org>

	PR bootstrap/29544
	* Makefile.def (flags_to_pass): Add STAGE1_CHECKING.
	(bootstrap_stage): Add STAGE1_CHECKING to stage1 configure flags,
	move here comment from Makefile.tpl.
	* Makefile.tpl: Move some definitions higher in the file.
	(STAGE1_CHECKING): New.
	* configure.in: Add --enable-stage1-checking.
	* configure: Regenerate.
	* Makefile.in: Regenerate.

	2006-12-03  Kaveh R. Ghazi  <ghazi@caip.rutgers.edu>

	* configure.in: Update error message for missing GMP/MPFR.

	* configure: Regenerate.

	2006-12-02  Kaveh R. Ghazi  <ghazi@caip.rutgers.edu>

	* configure.in: Update MPFR version in error message.

	* configure: Regenerate.

	2006-11-26  Kaveh R. Ghazi  <ghazi@caip.rutgers.edu>

	* configure.in (--with-mpfr-dir, --with-gmp-dir): Remove flags.
	(--with-mpfr-include, --with-mpfr-lib, --with-gmp-include,
	--with-gmp-lib): New flags.

	* configure: Regenerate.

2006-12-12  Andreas Tobler  <a.tobler@schweiz.org>

	PR bootstrap/30134
	* configure.in: Correct x86 darwin support for libjava to powerpc
	and i?86 only.
	* configure: Regenerate.

2006-12-11  Alan Modra  <amodra@bigpond.net.au>

	* configure.in:  Handle spu makefile frag.
	* Makefile.tpl (MAINT): Define
	(MAINTAINER_MODE_FALSE, MAINTAINER_MODE_TRUE): Define.
	* configure: Regenerate.
	* Makefile.in: Regenerate.

2006-12-11  Ben Elliston  <bje@au.ibm.com>

	* config.sub, config.guess: Update from upstream sources.

2006-12-11  Ben Elliston  <bje@au.ibm.com>

	* configure.in: Sync with GCC (spu-*-*).
	* configure: Sync with GCC.

2006-12-07  Mike Stump  <mrs@apple.com>

	* Makefile.def (dependencies): Add dependency for
	install-target-libssp and install-target-libgomp on
	install-gcc.
	* Makefile.in: Regenerate.

2006-11-16  Paolo Bonzini  <bonzini@gnu.org>

	* Makefile.tpl (clean-target-libgcc): Test for gcc Makefile presence.
	(unstage): Test for stage_last presence.

	PR bootstrap/29802
	* Makefile.tpl (POSTSTAGE1_FLAGS_TO_PASS): Add HOST_SUBDIR in STAGE_PREFIX.
	* Makefile.in: Regenerate.

2006-11-14  DJ Delorie  <dj@redhat.com>

	* Makefile.tpl (clean-stage*): Sync with GCC (clean).
	* Makefile.in: Sync with GCC.
	* configure.in: Sync with GCC (mpfr, gmp).
	* configure: Sync with GCC.

2006-11-08  Jie Zhang  <jie.zhang@analog.com>

	* configure.in: Remove target-libgloss from noconfigdirs for
	bfin-*-*.
	* configure: Regenerated.

2006-10-27  Jeff Johnston  <jjohnstn@redhat.com>

	* COPYING.NEWLIB: Add spu license.
	* COPYING.LIBGLOSS: Ditto.

2006-10-17  Brooks Moses  <bmoses@stanford.edu>

	* Makefile.def: Added pdf target handling.
	* Makefile.tpl: Added pdf target handling.
	* Makefile.in: Regenerated.

2006-10-11  Jeff Johnston  <jjohnstn@redhat.com>

	* COPYING.NEWLIB: Updated.
	* COPYING.LIBGLOSS: Ditto.

2006-09-27  Dave Brolley  <brolley@redhat.com>

	* configure.in (RUNTEST): Look for 'runtest' in the source tree by using
	$s instead of $r.
	* configure: Regenerated.

2006-09-26  Ben Elliston  <bje@au.ibm.com>

	* config.sub, config.guess: Update from upstream sources.

2006-09-20  Thiemo Seufer  <ths@mips.com>

	* configure.in: Remove redundant handling of mips*-dec-bsd*. Likewise
	for mipstx39-*-*. Disable libgloss for mips64*-*-linux*.
	* configure: Regenerate.

2006-08-30  Corinna Vinschen  <corinna@vinschen.de>

	* configure.in: Never build newlib for a Mingw host.
	Never build newlib as Mingw target library.
	Test the existence of winsup/cygwin for building a Cygwin newlib,
	rather than just winsup.
	Add winsup/mingw and winsup/w32api paths to FLAGS_FOR_TARGET if
	building a Mingw target.
	* configure: Regenerate.

2006-08-15  Thiemo Seufer  <ths@mips.com>
	    Nigel Stephens  <nigel@mips.com>
	    David Ung  <davidu@mips.com>

	* config.sub: Add support for sde as alias of mipsisa32-sde-elf.

2006-07-25  Paolo Bonzini  <bonzini@gnu.org>

	Sync from GCC:
	2006-07-04  Eric Botcazou  <ebotcazou@libertysurf.fr>

	PR bootstrap/18058
	* configure.in: Add -fkeep-inline-functions to CFLAGS for stage 1
	if the bootstrap compiler is a GCC version that supports it.
	* configure: Regenerate.

2006-07-22  Daniel Jacobowitz  <dan@codesourcery.com>

	* configure.in: Allow mingw32 and cygwin targets to build cross-gdb.
	* configure: Regenerated.

2006-07-18  Paolo Bonzini  <bonzini@gnu.org>

	* Makefile.tpl (configure-stageN-MODULE): Pass --with-build-libsubdir
	for stages after the first.

2006-07-17  Jakub Jelinek  <jakub@redhat.com>

	* Makefile.def: Add dependencies for configure-opcodes
	on configure-intl and all-opcodes on all-intl.
	* Makefile.in: Regenerated.

2006-07-04  Peter O'Gorman  <peter@pogma.com>

	* ltconfig: chmod 644 before ranlib during install.

2006-07-03  Paolo Bonzini  <bonzini@gnu.org>

	* configure.in: Fix thinkos in previous check-in.
	* configure: Regenerate.

2006-07-03  Paolo Bonzini  <bonzini@gnu.org>

	Sync from gcc:

	2007-07-03  Paolo Bonzini  <bonzini@gnu.org>

	PR other/27063
	* configure.in: Test subdir_requires and give an appropriate
	error message.
	* configure: Regenerate.

	2006-06-16  Rainer Orth  <ro@TechFak.Uni-Bielefeld.DE>

	PR target/27540
	* configure.in: Only enable libgomp on IRIX 6.
	* configure: Regenerate.

2006-06-20  David Ayers  <d.ayers@inode.at>

	PR bootstrap/28072
	* configure.in: Add target-boehm-gc to noconfigdirs depending on
	whether target-libjava is being configured instead of whether the
	java front end is enabled.
	* configure: Regenerate.

2006-06-15  Mark Shinwell  <shinwell@codesourcery.com>

	* include/elf/arm.h: Correct names of R_ARM_LDC_G{0,1,2}
	to R_ARM_LDC_SB_G{0,1,2} respectively.

2006-06-15  Paolo Bonzini  <bonzini@gnu.org>

	* Makefile.tpl (POSTSTAGE1_HOST_EXPORTS): Export CFLAGS and LDFLAGS
	too.
	* Makefile.in: Regenerate.

2006-06-13  John David Anglin  <dave.anglin@nrc-cnrc.gc.ca>

	Sync from gcc:

	2006-06-12  John David Anglin  <dave.anglin@nrc-cnrc.gc.ca>
	* configure.in: Don't enable libgomp on hpux10.
	* configure: Rebuilt.

2006-06-13  David Ayers  <d.ayers@inode.at>

	Sync from gcc:

	2006-06-12  David Ayers  <d.ayers@inode.at>

	PR bootstrap/27963
	PR target/19970
	* configure.in:	Remove target-boehm-gc from noconfigdirs where
	${libgcj} is specified.
	* configure: Regenerate.

2006-06-08  Jeff Johnston  <jjohnstn@redhat.com>

	Sync from gcc:

	2005-01-12  David Edelsohn  <edelsohn@gnu.org>
		    Andreas Schwab  <schwab@suse.de>

	PR bootstrap/18033
	* config-ml.in: Eval option if surrounded by single quotes.

2006-06-07  Carlos O'Donell  <carlos@codesourcery.com>

	Sync from gcc:

	2006-06-06  David Ayers  <d.ayers@inode.at>

	PR libobjc/13946
	* Makefile.def: Add dependencies for libobjc which boehm-gc.
	* Makefile.in: Regenerate.
	* configure.in: Add --enable-objc-gc at toplevel and have it
	enable boehm-gc for Objective-C.
	Remove target-boehm-gc from libgcj.
	Add target-boehm-gc to target_libraries.
	Add target-boehm-gc to noconfigdirs where ${libgcj}
	is specified.
	Assert that boehm-gc is supported when requested for Objective-C.
	Only build boehm-gc if needed either for Java or Objective-C.
	* configure: Regenerate.

	2006-06-05  Paolo Bonzini  <bonzini@gnu.org>

	PR 27674
	* Makefile.tpl (configure-[+prefix+][+module+],
	all-[+prefix+][+module+]): Depend on stage_current if bootstrapping.
	Remove rule to unstage bootstrapped modules.
	(stage_current): New.
	* Makefile.in: Regenerate.

	2006-05-20  John David Anglin  <dave.anglin@nrc-cnrc.gc.ca>
	Andreas Tobler  <a.tobler@schweiz.ch>

	* configure.in:  Enable libgcj for hppa*-hp-hpux11*.
	* configure: Rebuilt.

	Revert
	2006-01-31  Richard Guenther  <rguenther@suse.de>
	Paolo Bonzini  <bonzini@gnu.org>

	* Makefile.def (target_modules): Add libgcc-math target module.
	* configure.in (target_libraries): Add libgcc-math target library.
	(--enable-libgcc-math): New configure switch.
	* Makefile.in: Re-generate.
	* configure: Re-generate.

2006-06-05  Jeff Johnston  <jjohnstn@redhat.com>

	* config-ml.in: Alter CCASFLAGS to include special
	multilib options the same as is done for CFLAGS.

2006-05-31  Daniel Jacobowitz  <dan@codesourcery.com>

	* Makefile.def: Added dependencies from sim and gdb on intl, and
	added configure dependencies to everything with an all dependency
	on intl.
	* gettext.m4: Removed.
	* src-release (DEVO_SUPPORT): Don't mention gettext.m4.
	(GDB_SUPPORT_DIRS): Add intl.
	* Makefile.in: Regenerated.

2006-05-25  Daniel Jacobowitz  <dan@codesourcery.com>

	* src-release (DEVO_SUPPORT): Add config.rpath.

2006-05-25  Paolo Bonzini  <bonzini@gnu.org>

	* Makefile.def (bfd, opcodes): Fix lib_path.
	* Makefile.tpl (POSTSTAGE1_FLAGS_TO_PASS): Replace ADAC with ADAFLAGS.
	(restrap): Move under "@if gcc-bootstrap".  Fix typo.
	* Makefile.in: Regenerate.

2006-05-24  Mark Shinwell  <shinwell@codesourcery.com>

	* configure.in: Enable gprof for cross builds.
	* configure: Regenerate.

2006-05-17  Daniel Jacobowitz  <dan@codesourcery.com>

	* src-release (MAKEINFOFLAGS): Define.
	(do-proto-toplev): Pass MAKEINFOFLAGS to submakes.

2006-05-14  Ben Elliston  <bje@au.ibm.com>

	* config.sub, config.guess: Update from upstream sources.

2006-05-12  Ben Elliston  <bje@au.ibm.com>

	* config.sub, config.guess: Update from upstream sources.

2006-05-04  Steve Ellcey  <sje@cup.hp.com>

	* blt, iwidgets, mmalloc: Remove directories.

2006-05-01  DJ Delorie  <dj@redhat.com>

	* configure.in: Restore CFLAGS if GMP isn't present.
	* configure: Regenerate.

2006-04-18  DJ Delorie  <dj@redhat.com>

	* configure.in (m32c): Build libstdc++-v3.  Pass flags to
	reference libgloss so that libssp can be built in a combined
	tree.
	* configure: Regenerate.

2006-04-10  Ben Elliston  <bje@au.ibm.com>

	* contrib: Remove directory.

2006-04-06  Carlos O'Donell <carlos@codesourcery.com>

	* Makefile.tpl: Add install-html target.
	* Makefile.def: Add install-html target.
	* Makefile.in: Regenerate.
	* configure.in: Add --with-datarootdir, --with-docdir,
	and --with-htmldir options.
	* configure: Regenerate.

2006-03-31  Ben Elliston  <bje@au.ibm.com>

	PR binutils/1860
	* configure.in: Require makeinfo 4.4 or higher.
	* configure: Regenerate.

2006-03-14  Paolo Bonzini  <bonzini@gnu.org>

	* Makefile.in: Regenerate.

2006-03-14  Paolo Bonzini  <bonzini@gnu.org>

	Sync with gcc:
	2006-03-10  Aldy Hernandez  <aldyh@redhat.com>

	* configure.in: Handle --disable-<component> generically.
	* configure: Regenerate.

	2006-02-21 Rafael Avila de Espindola <rafael.espindola@gmail.com>

	* Makefile.tpl  (BUILD_CONFIGDIRS): Remove.
	(TARGET_CONFIGDIRS): Remove.
	* configure.in: Remove AC_SUBST(target_configdirs).
	* Makefile.in, configure: Regenerated.


2006-03-01  H.J. Lu  <hongjiu.lu@intel.com>

	PR libgcj/17311
	* ltmain.sh: Don't use "$finalize_rpath" for compile.

2006-02-20  Paolo Bonzini  <bonzini@gnu.org>

	PR bootstrap/25670

	* Makefile.tpl ([+compare-target+]): Print explanation messages.

	* Makefile.def (ADAFLAGS, BOOT_ADAFLAGS, LANGUAGES): New flags_to_pass.
	* Makefile.tpl (BASE_FLAGS_TO_PASS): Support optional flags_to_pass.
	(EXTRA_GCC_FLAGS): Remove ADAFLAGS, BOOT_ADAFLAGS, LANGUAGES,
	BUILD_PREFIX, BUILD_PREFIX_1.
	* configure.in: (BUILD_PREFIX, BUILD_PREFIX_1): Don't substitute.

	* Makefile.def (bootstrap stage 1): Pass LIBCFLAGS too.
	* Makefile.tpl (POSTSTAGE1_FLAGS_TO_PASS): Override LIBCFLAGS too.

	* Makefile.tpl (configure-stage[+id+]-[+prefix+][+module+],
	all-stage[+id+]-[+prefix+][+module+], : Use $(current_stage) instead
	of `cat stage_current`.  Always provide the `r' and `s' variables.
	(clean-stage[+id+]-[+prefix+][+module+]): Likewise, and make it into
	a single shell execution.
	(configure-[+prefix+][+module+], all-[+prefix+][+module+]): For
	bootstrapped modules, make the stage1 module if the build was not
	started yet, else build the current stage.
	(all-host, all-target): Omit bootstrapped modules (if bootstrapping).
	(all-build, all-host, all-target, [+make_target+]-host,
	[+make_target+]-target): Do not use \-continued lines.
	(target modules): Depend on stage_last, not all-gcc, if bootstrapping.
	(current_stage, restrap, stage_last): New.

	* Makefile.in: Regenerate.
	* configure: Regenerate.

2006-02-14  Paolo Bonzini  <bonzini@gnu.org>

	Sync from gcc:

	2006-01-31  Richard Guenther  <rguenther@suse.de>
		    Paolo Bonzini  <bonzini@gnu.org>

	* Makefile.def (target_modules): Add libgcc-math target module.
	* configure.in (target_libraries): Add libgcc-math target library.
	(--enable-libgcc-math): New configure switch.
	* Makefile.in: Re-generate.
	* configure: Re-generate.
	* libgcc-math: New toplevel directory.

	2006-01-18  Richard Henderson  <rth@redhat.com>
		    Jakub Jelinek  <jakub@redhat.com>
		    Diego Novillo  <dnovillo@redhat.com>

	* libgomp: New directory.
	* Makefile.def: Add target_module libgomp.
	* Makefile.in: Regenerate.
	* configure.in (target_libraries): Add target-libgomp.
	* configure: Regenerate.

2006-02-14  Paolo Bonzini  <bonzini@gnu.org>
	    Andreas Schwab  <schwab@suse.de>

	* configure: Regenerate.

2006-01-16  Paolo Bonzini  <bonzini@gnu.org>

	* configure.in: Set with_gnu_as, with_gnu_ld, with_newlib earlier.
	Set md_exec_prefix.  Use ACX_CHECK_INSTALLED_TARGET_TOOL to find
	the assembler, linker and binutils.
	* configure: Regenerate.

2006-01-16  Nick Clifton  <nickc@redhat.com>

	* config.sub, config.guess: Sync from config repository.

2006-01-05  Alexandre Oliva  <aoliva@redhat.com>

	* Makefile.tpl (clean-stage[+id+]-[+prefix+][+module+]): Remove
	@ from continuation.
	* Makefile.in: Rebuilt.

2006-01-04  Paolo Bonzini  <bonzini@gnu.org>

	Sync from gcc:

	2006-01-04  Paolo Bonzini  <bonzini@gnu.org>

	PR bootstrap/24252

	* Makefile.def (flags_to_pass): Add STAGE1_CFLAGS and STAGE1_LANGUAGES.
	* Makefile.tpl (OBJDUMP): New.
	(EXTRA_HOST_FLAGS): Add it.
	(EXTRA_GCC_FLAGS): Remove flags already specified in flags_to_pass.

	* Makefile.tpl (stage[+id+]-start, stage[+id+]-end): Do not try
	to use symbolic links between directories.  Avoid race conditions
	or make them harmless.
	* configure.in: Do not try to use symbolic links between directories.

	* Makefile.def (LEAN): Pass.
	* Makefile.tpl (LEAN): Define.
	(stage[+id+]-start): Accept that the previous directory does not
	exist, if the bootstrap is lean.
	(stage[+id+]-bubble): Invoke lean bootstrap commands after
	stage[+id+]-start.  Use a makefile variable and an `if' instead of a
	configure substitution.
	([+compare-target+]): Likewise.
	([+bootstrap-target+]-lean): New.
	* configure.in: Remove lean bootstrap support from here.

	* Makefile.in: Regenerate.
	* configure: Regenerate.

	2006-01-02  Andreas Schwab  <schwab@suse.de>

	* configure.in: When reconfiguring remove Makefile in
	all stage directories.
	* configure: Regenerate.

2005-12-27  Leif Ekblad  <leif@rdos.net>

	* configure.in: Add support for RDOS target.
	* configure: Regenerate.

2005-12-27  Nick Clifton  <nickc@redhat.com>

	PR binutils/1990
	* libtool.m4: Synchronize with version in GCC sources.

2005-12-20  Paolo Bonzini  <bonzini@gnu.org>

	Revert Ada-related part of the previous change.

	* Makefile.def (ADAFLAGS, BOOT_ADAFLAGS, ADAFLAGS_FOR_TARGET):
	Do not pass.
	* Makefile.tpl (BOOT_ADAFLAGS): Do not define.
	* Makefile.in: Regenerate.
	* configure.in: Do not include mt-ppc-aix target fragment.
	* configure: Regenerate.

2005-12-19  Paolo Bonzini  <bonzini@gnu.org>

	* configure.in: Select appropriate fragments for PowerPC/AIX.
	* configure: Regenerate.

	* Makefile.def (flags_to_pass): Add ADAFLAGS, BOOT_ADAFLAGS,
	BOOT_CFLAGS, BOOT_LDFLAGS.
	* Makefile.tpl (POSTSTAGE1_FLAGS_TO_PASS): Handle BOOT_ADAFLAGS,
	BOOT_CFLAGS, BOOT_LDFLAGS.
	(TARGET_FLAGS_TO_PASS): Handle ADAFLAGS_FOR_TARGET.
	(stage[+id+]-bubble): Pass flags recursively to the comparison target.
	(stage): Fail if we cannot complete the work.
	* Makefile.in: Regenerate.

2005-12-16  Jeff Johnston  <jjohnstn@redhat.com>

	* COPYING.NEWLIB: Update copyright year for default
	copyright.

2005-12-15  Paolo Bonzini  <bonzini@gnu.org>

	* Makefile.tpl (all, do-[+make_target+], do-check, install,
	install-host-nogcc): Don't invoke $(stage) at the end.
	* Makefile.in: Regenerate.

2005-12-14  Paolo Bonzini  <bonzini@gnu.org>

	* configure.in: Flip the top-level bootstrap switch.
	* configure: Regenerate.

	Merge from gcc:

	2005-12-14  Daniel Jacobowitz  <dan@codesourcery.com>

	* Makefile.tpl: Throughout the file, use : $(MAKE) along with
	$(stage) and $(unstage).
	(EXTRA_TARGET_FLAGS): Correct double-quoting.
	(all): Remove stray semicolon.
	(local-distclean): Don't handle multilib.tmp and multilib.out.
	(install.all): Set $s for consistency.
	(configure-[+prefix+][+module+]): Instead of [+deps+], handle
	check_multilibs setting.  Always make the install directory.
	(configure-stage[+id+]-[+prefix+][+module+]): Likewise.
	Correct @if/@endif.
	(all-stage[+id+]-[+prefix+][+module+]): Correct @if/@endif.
	($(TARGET_SUBDIR)/[+module+]/multilib.out): Remove.
	(stage[+id+]-start, stage[+id+]-end): Stage $(TARGET_SUBDIR).
	(multilib.out): Remove.
	* Makefile.in: Regenerated.

2005-12-12  Nathan Sidwell  <nathan@codesourcery.com>

	* config.sub: Replace ms1 arch with mt.  Allow ms1 as alias.
	* configure.in: Replace ms1 arch with mt.
	* configure: Rebuilt.

2005-12-05  Paolo Bonzini  <bonzini@gnu.org>

	Sync with gcc:

2005-12-12  Nathan Sidwell  <nathan@codesourcery.com>

	* config.sub: Replace ms1 arch with mt.  Allow ms1 as alias.
	* configure.in: Replace ms1 arch with mt.
	* configure: Rebuilt.

2005-12-05  Paolo Bonzini  <bonzini@gnu.org>

	Sync with gcc:

	2005-12-05  Paolo Bonzini  <bonzini@gnu.org>

	* configure.in (CONFIGURED_BISON, CONFIGURED_YACC, CONFIGURED_M4,
	CONFIGURED_FLEX, CONFIGURED_LEX, CONFIGURED_MAKEINFO): Remove
	"CONFIGURED_" from the AC_CHECK_PROGS invocation.  Move below.
	Find in-tree tools if available.
	(EXPECT, RUNTEST, LIPO, STRIP): Find them and substitute them.
	(CONFIGURED_*_FOR_TARGET): Don't set nor substitute.
	(*_FOR_TARGET): Set them with GCC_TARGET_TOOL.
	(COMPILER_*_FOR_TARGET): New.
	* Makefile.tpl (HOST_EXPORTS): Add *_FOR_TARGET symbols that gcc needs.
	(BASE_TARGET_EXPORTS): Use COMPILER_*_FOR_TARGET symbols.
	(CONFIGURED_*, USUAL_*): Remove.
	(BISON, YACC, FLEX, LEX, M4, MAKEINFO, EXPECT, RUNTEST, LIPO,
	STRIP): Use autoconf substitutions.
	(COMPILER_AS_FOR_TARGET, COMPILER_LD_FOR_TARGET,
	COMPILER_NM_FOR_TARGET): New.
	(EXTRA_HOST_FLAGS): Pass LIPO and STRIP.

	(all): Make all-host and all-target in parallel.
	(do-[+make_target+], do-check, install, [+compare-target+]): Ensure
	that $$r and $$s are set before invoking a recursive make.
	(stage[+id+]-bubble): Likewise, and invoke the comparison at the end.
	([+bootstrap-target+]): Inline most of the `all' target.

	2005-11-29  Ben Elliston  <bje@au.ibm.com>

	* Makefile.tpl (clean-target-libgcc): Invoke clean-target-libgcc
	from the gcc build directory.
	* Makefile.in: Regenerate.

	2005-11-29  Ben Elliston  <bje@au.ibm.com>

	* Makefile.def: Add new libdecnumber host_module.  Make all-gcc
	depend on all-libdecnumber.
	* configure.in (host_libs): Include libdecnumber.
	* Makefile.in: Regenerate.
	* configure: Likewise.

	2005-11-21  Kean Johnston  <jkj@sco.com>

	* config.sub, config.guess: Sync from upstream sources.

2005-11-11  Daniel Jacobowitz  <dan@codesourcery.com>

	* Makefile.def: Remove gdb dependencies for gdbtk.
	* Makefile.tpl (CONFIGURE_GDB_TK, INSTALL_GDB_TK): New variables.
	(configure-gdb, install-gdb): New rules.
	* configure.in: Set CONFIGURE_GDB_TK and INSTALL_GDB_TK.
	* Makefile.in, configure: Regenerated.

2005-10-22  Paolo Bonzini  <bonzini@gnu.org>

	PR bootstrap/24297
	* Makefile.tpl (do-[+make-target+], do-check, install,
	stage[+id+]-bubble, [+compare-target+]): Ensure $$r and $$s
	are set before recursing.
	* Makefile.in: Regenerate.

2005-10-20  Eric Botcazou  <ebotcazou@adacore.com>

	PR bootstrap/18939
	* Makefile.def (gcc) <target>: Fix thinko.
	* Makefile.in: Regenerate.

2005-10-17  Bernd Schmidt  <bernd.schmidt@analog.com>

	* configure.in (bfin-*-*): Use test, not brackets, in if statement.
	* configure: Regenerate.

2005-10-09  Kazu Hirata  <kazu@codesourcery.com>

	* configure.in (arm-*-linux-gnueabi): Add to noconfigdirs
	target-libffi, target-qthreads, target-libjava, and
	targetlibobjc.
	* configure: Regenerate.

2005-10-06  Daniel Jacobowitz  <dan@codesourcery.com>

	* Makefile.def (flags_to_pass): Add OBJDUMP_FOR_TARGET.
	* Makefile.tpl (BASE_TARGET_EXPORTS): Add OBJDUMP.
	(OBJDUMP_FOR_TARGET, CONFIGURED_OBJDUMP_FOR_TARGET)
	(USUAL_OBJDUMP_FOR_TARGET): New.
	(EXTRA_TARGET_FLAGS): Add OBJDUMP.
	* configure.in: Check for $OBJDUMP_FOR_TARGET.
	* configure, Makefile.in: Regenerated.

2005-10-05  Paolo Bonzini  <bonzini@gnu.org>

	* Makefile.tpl (all) [gcc-no-bootstrap]: Make prebootstrap packages
	before other host packages.

2005-10-05  Paolo Bonzini  <bonzini@gnu.org>

	PR bootstrap/22340

	* configure.in (default_target): Remove.
	* Makefile.tpl (all): Do not use prerequisites as subroutines
	(all) [gcc-bootstrap]: Bootstrap gcc first if it was not done yet.
	(do-[+make_target+], check, install, [+bootstrap_target+]): Do not
	use prerequisites as subroutines.
	(check-host, check-target): New.
	(bootstrap configure & all targets): Do not use stage*-start
	if the directory layout is already ok.
	(non-bootstrap configure & all targets): Prepend a $(unstage).
	(stage[+id+]-bubble): Do that here.  Do not use NOTPARALLEL.
	(NOTPARALLEL): Remove.
	(unstage, stage variables): New variables.
	(unstage, stage targets): Simply expand to those variables.

	* configure: Regenerate.
	* Makefile.in: Regenerate.

2005-10-04  James E Wilson  <wilson@specifix.com>

	* Makefile.def (lang_env_dependencies): Add libmudflap.
	* Makefile.in: Regenerate.

2005-10-03  Catherine Moore  <clm@cm00re.com>

	* configure.in (bfin-*-*): Support bfin.
	* configure: Regenerated.

2005-09-30  H.J. Lu  <hongjiu.lu@intel.com>

	* configure.in (*-*-darwin*): Build bfd, binutils and opcodes.
	* configure: Regenerated.

2005-09-28  Geoffrey Keating  <geoffk@apple.com>

	* Makefile.tpl (BASE_TARGET_EXPORTS): Add LIPO, STRIP.
	(LIPO_FOR_TARGET): New.
	(CONFIGURED_LIPO_FOR_TARGET): New.
	(USUAL_LIPO_FOR_TARGET): New.
	(STRIP_FOR_TARGET): New.
	(CONFIGURED_STRIP_FOR_TARGET): New.
	(USUAL_STRIP_FOR_TARGET): New.
	* Makefile.def (flags_to_pass): Add LIPO_FOR_TARGET and
	STRIP_FOR_TARGET.
	* configure.in: Set LIPO_FOR_TARGET, STRIP_FOR_TARGET,
	CONFIGURED_LIPO_FOR_TARGET, CONFIGURED_STRIP_FOR_TARGET.
	* Makefile.in: Regenerate.
	* configure: Regenerate.

2005-09-19  David Edelsohn  <edelsohn@gnu.org>

	* configure.in (powerpc-*-aix*): Add target-libssp to noconfigdirs.
	(rs6000-*-aix*): Same.
	* configure: Regenerate.

2005-09-14  Francois-Xavier Coudert  <coudert@clipper.ens.fr>

	* configure.in: Recognize f95 in the --enable-languages option,
	and substitute it for fortran, issuing a warning.
	* configure: Regenerate.

2005-09-07  Ben Elliston  <bje@au.ibm.com>

	Import from Autoconf sources:

	2005-09-06  Paul Eggert  <eggert@cs.ucla.edu>
	* move-if-change: Don't output "$2 is unchanged"; suggested by Ben
	Elliston.  Handle weird characters correctly.

2005-08-30  Phil Edwards  <phil@codesourcery.com>

	* configure.in (*-*-vxworks*):  Add target-libstdc++-v3 to noconfigdirs.
	* configure:  Regenerated.

2005-08-20  Richard Earnshaw  <richard.earnshaw@arm.com>

	* Makefile.def (libssp): Add to lang_env_dependencies.
	* Makefile.in: Regenerate.

2005-08-17  Christian Groessler  <chris@groessler.org>

	* Makefile.tpl: (USUAL_CC_FOR_TARGET): Add missing trailing slash.
	* Makefile.in: Regenerate.

2005-08-12  Paolo Bonzini  <bonzini@gnu.org>

	* configure.in: Replace NCN_STRICT_CHECK_TOOL with
	NCN_STRICT_CHECK_TOOLS, and likewise for NCN_STRICT_CHECK_TARGET_TOOLS.
	Look for alternate names of the target cc and c++
	* configure: Regenerate.

2005-08-08  Paolo Bonzini  <bonzini@gnu.org>

	* configure.in (CC_FOR_TARGET, CXX_FOR_TARGET, GCJ_FOR_TARGET,
	GCC_FOR_TARGET, RAW_CXX_FOR_TARGET, GFORTRAN_FOR_TARGET): Find
	them with NCN_STRICT_CHECK_TARGET_TOOL, like the other target
	tools; remove code to manually set them.
	(Target tools): Look in the environment for them.
	* Makefile.tpl (CC_FOR_TARGET, CXX_FOR_TARGET, GCJ_FOR_TARGET,
	GCC_FOR_TARGET, RAW_CXX_FOR_TARGET, GFORTRAN_FOR_TARGET): Redefine.
	(AS_FOR_TARGET, LD_FOR_TARGET, NM_FOR_TARGET): Look into gcc
	build directory.
	(CONFIGURED_CC_FOR_TARGET, CONFIGURED_CXX_FOR_TARGET,
	CONFIGURED_GCJ_FOR_TARGET, CONFIGURED_GCC_FOR_TARGET,
	CONFIGURED_GFORTRAN_FOR_TARGET, USUAL_CC_FOR_TARGET,
	USUAL_CXX_FOR_TARGET, USUAL_GCJ_FOR_TARGET, USUAL_GCC_FOR_TARGET,
	USUAL_RAW_CXX_FOR_TARGET, USUAL_GFORTRAN_FOR_TARGET): New.
	(CXX_FOR_TARGET_FOR_RECURSIVE_MAKE,
	RAW_CXX_FOR_TARGET_FOR_RECURSIVE_MAKE, RECURSE_FLAGS): Delete.
	* configure: Regenerate.
	* Makefile.in: Regenerate.

2005-07-27  Mark Mitchell  <mark@codesourcery.com>

	* Makefile.tpl (EXTRA_TARGET_FLAGS): Set LDFLAGS=LDFLAGS_FOR_TARGET.
	* Makefile.def (flags_to_pass): Add LDFLAGS_FOR_TARGET.
	* Makefile.in: Regenerated.

2005-07-26  Mark Mitchell  <mark@codesourcery.com>

	* Makefile.tpl (SYSROOT_CFLAGS_FOR_TARGET): New variable.
	(CFLAGS_FOR_TARGET): Use it.
	(CXXFLAGS_FOR_TARGET): Likewise.
	* Makefile.in: Regenerated.
	* configure.in (--with-build-sysroot): New option.
	* configure: Regenerated.

2005-07-24  Paolo Bonzini  <bonzini@gnu.org>

	* Makefile.tpl: Wrap install between unstage and stage
	* Makefile.in: Regenerate.

2005-07-16  Kelley Cook  <kcook@gcc.gnu.org>

	* all files: Update FSF address.

2005-07-14  Jim Blandy  <jimb@redhat.com>

	* configure.in: Add cases for Renesas m32c.
	* configure: Regenerated.

2005-07-14  Kelley Cook  <kcook@gcc.gnu.org>

	* COPYING, compile, config-ml.in, config.guess,
	config.sub, install-sh, missing, mkinstalldirs,
	symlink-tree, ylwrap: Sync from upstream sources.

2005-07-13  Eric Christopher  <echristo@redhat.com>

	* configure.in: Add toplevel noconfigdir support for tpf.
	* configure: Regenerate.

2005-07-11  Jakub Jelinek  <jakub@redhat.com>

	* Makefile.def (target_modules): Add libssp.
	* configure.in (target_libraries): Add target-libssp.
	* configure: Rebuilt.
	* Makefile.in: Rebuilt.

2005-07-11  Paolo Bonzini  <bonzini@gnu.org>

	PR ada/22340

	* Makefile.def: Sync with gcc.
	* Makefile.tpl (POSTSTAGE1_FLAGS_TO_PASS): Fix pasto.
	* Makefile.in: Regenerate.

2005-07-07  Andreas Schwab  <schwab@suse.de>

	* Makefile.def (flags_to_pass): Add CFLAGS_FOR_BUILD.
	* Makefile.tpl (EXTRA_GCC_FLAGS): Don't pass CFLAGS_FOR_BUILD here.
	* Makefile.in: Regenerated.

2005-07-07  Kazu Hirata  <kazu@codesourcery.com>

	* configure.in: Add --enable-libssp and --disable-libssp.
	* configure: Regenerate with autoconf-2.13.

2005-07-06  Geoffrey Keating  <geoffk@apple.com>

	* configure.in: Don't build sim or rda when targetting darwin.
	* configure: Regenerate.

2005-07-04  Ben Elliston  <bje@gnu.org>

	* src-release (do-proto-toplev): Remove dejagnu bits.
	(DEJAGNU_SUPPORT_DIRS): Remove.
	(dejagnu.tar.bz2, dejagnu.tar): Likewise.
	(GDBD_SUPPORT_DIRS): Likewise.
	(gdb+dejagnu.tar.bz2, gdb+dejagnu.tar): Likewise.
	(INSIGHTD_SUPPORT_DIRS): Likewise.
	(insight+dejagnu.tar.bz2, insight+dejagnu.tar): Likewise.

2005-06-30  Ben Elliston  <bje@gnu.org>

	* setup.com (mpw): Remove unused directive.

2005-06-22  Paolo Bonzini  <bonzini@gnu.org>

	* Makefile.def (stagefeedback): Come after profile.
	Define profiledbootstrap target.
	* Makefile.tpl (profiledbootstrap): Remove.
	(stageprofile-end): Zap stagefeedback.
	(stagefeedback-start): Copy all .gcda files, not only GCC's.
	* Makefile.in: Regenerate.

2005-06-13  Zack Weinberg  <zack@codesourcery.com>

	* depcomp: Update from automake CVS.  Add 'ia64hp' stanza.
	In 'cpp' stanza, support '#line' as well as '# '.

2005-06-07  Hans-Peter Nilsson  <hp@axis.com>

	* configure.in (unsupported_languages): New macro.
	<mmix-knuth-mmixware>: Set unsupported_languages.  Name explicit
	non-ported target libraries in noconfigdirs.
	<cris-*, crisv32-*> Ditto, except for non-aout, non-elf,
	non-linux-gnu.  Remove libgcj_ex_libffi.
 	<lang_frag loop>: Set add_this_lang=no if the language is in
	unsupported_languages.
	* configure: Regenerate.

2005-06-04  Tobias Schl"uter  <tobias.schlueter@physik.uni-muenchen.de>

	* configure.in: Fix typo in handling of --with-mpfr-dir.
	* configure: Regenerate.

2005-06-02  Jim Blandy  <jimb@redhat.com>

	* config.sub: Add cases for the Renesas m32c.  (This patch has been
	accepted into the master sources.)

2005-06-02  Aldy Hernandez  <aldyh@redhat.com>
	    Michael Snyder  <msnyder@redhat.com>
	    Stan Cox  <scox@redhat.com>

	* configure.in: Set noconfigdirs for ms1.

	* configure: Regenerate.

2005-05-25  Paolo Bonzini  <bonzini@gnu.org>

	* Makefile.tpl (stage[+id+]-start): Iterate over target module as well.
	(Dependencies): Consider target modules for bootstrap dependencies.
	Make target bootstrap modules depend on each stage's gcc.
	* Makefile.in: Regenerate.

2005-05-20  Paolo Bonzini  <bonzini@gnu.org>

	* Makefile.def (configure-gcc): Depend on binutils having been built.
	(all-gcc): No need to do it here.
	* Makefile.in: Regenerate.

2005-05-19  Paul Brook  <paul@codesourcery.com>

	* configure.in: Rewrite misleading error message when requested
	language cannot be built.
	* configure: Regenerate.

2005-05-15  Daniel Jacobowitz  <dan@codesourcery.com>

	* ylwrap: Import from Automake 1.9.5.

2005-05-04  Mike Stump  <mrs@apple.com>

	* configure.in: Always pass --target to target configures as
	otherwise rebuilds that do --recheck will fail.
	* configure: Rebuilt.

2005-05-04  Paolo Bonzini  <bonzini@gnu.org>

	* Makefile.tpl (POSTSTAGE1_HOST_EXPORTS): Rename from
	STAGE_HOST_EXPORTS.
	(configure, all): Add bootstrap support.
	(Host modules, target modules): Pass post-stage1 flags and exports.
	(Top-level bootstrap): Remove bootstrap rules, expanded elsewhere.
	* Makefile.in: Regenerate.

2005-04-29  Paolo Bonzini  <bonzini@gnu.org>

	Sync from gcc:

	2005-04-22  Bernd Schmidt  <bernd.schmidt@analog.com>

	* config.sub: Update from master copy.

	2005-04-19  Hans-Peter Nilsson  <hp@axis.com>

	* configure.in <crisv32-*-*, cris-*-*>: New local variable
	libgcj_ex_libffi.  Have specific match for *-*-linux*.  Separate
	matches for "*-*-aout" and "*-*-elf".  Don't disable libffi for
	"*-*-elf" and "*-*-linux*".
	* configure: Regenerate.

2005-04-06  Paolo Bonzini  <bonzini@gnu.org>

	* Makefile.tpl (BUILD_CONFIGARGS): Include --with-build-subdir.
	(TARGET_CONFIGARGS): Include --with-target-subdir.
	(configure, all): New macros.  Use them throughout.

2005-04-05  Paolo Bonzini  <bonzini@gnu.org>

	* Makefile.tpl: Sync with gcc.
	* Makefile.in: Regenerate.

2005-03-30  J"orn Rennecke <joern.rennecke@st.com>

	* config/mh-mingw32: Delete.
	* configure.in: Don't use it.
	* configure: Regenerate.

2005-03-31  Paolo Bonzini  <bonzini@gnu.org>

	* Makefile.def (bfd, opcodes, libstdc++-v3, libmudflap): Set lib_path.
	* Makefile.tpl (SET_LIB_PATH, REALLY_SET_LIB_PATH): Remove.
	(HOST_EXPORTS, STAGE_HOST_EXPORTS, TARGET_EXPORTS): Set $(RPATH_ENVVAR).
	(HOST_LIB_PATH): Generate from Makefile.def.
	(TARGET_LIB_PATH): Likewise.
	(Old bootstrap targets): Include TARGET_LIB_PATH into RPATH_ENVVAR.
	* Makefile.in: Regenerate.
	* configure.in (set_lib_path, SET_LIB_PATH, SET_GCC_LIB_PATH): Remove.
	(RPATH_ENVVAR): Include Darwin case.
	* configure: Regenerate.

2005-03-25  Paolo Bonzini  <bonzini@gnu.org>

	* configure.in (RPATH_ENVVAR): Set to DYLD_LIBRARY_PATH on Darwin.
	* configure: Regenerate.

2005-03-21  Zack Weinberg  <zack@codesourcery.com>

	* Makefile.def: Remove libstdcxx_incdir, libsubdir, gxx_include_dir,
	gcc_version, and gcc_version_trigger from set of flags to pass.
	* Makefile.tpl: Remove definitions of above variables.
	(config.status): Remove dependency on $(gcc_version_trigger).
	* Makefile.in: Regenerate.
	* configure.in: Do not reference config/gcc-version.m4 nor
	config/gxx-include-dir.m4.  Do not invoke TL_AC_GCC_VERSION nor
	TL_AC_GXX_INCLUDE_DIR.  Do not set gcc_version_trigger.
	* configure: Regenerate.

2005-03-16  Manfred Hollstein  <manfred.h@gmx.net>
	    Andrew Pinski <pinskia@physics.uc.edu>

	* Makefile.tpl (check-[+module+]): Fix shell statement inside if ... fi.
	* Makefile.in: Regenerate.

2005-03-01  Alexandre Oliva  <aoliva@redhat.com>

	PR libgcj/20160
	* ltmain.sh: Avoid creating archives with components that have
	duplicate basenames.

2005-02-28  Andrew Pinski  <pinskia@physics.uc.edu>

	PR bootstrap/20250
	* Makefile.tpl (HOST target installs): Fix copy and pasto, use install
	instead of check.
	* Makefile.in: Regenerate.

2005-02-28  Paolo Bonzini  <bonzini@gnu.org>

	Sync from gcc.

	2005-02-28  Paolo Bonzini  <bonzini@gnu.org>

	PR bootstrap/17383
	* Makefile.def (target_modules): Remove "stage", now unnecessary.
	* Makefile.tpl (HOST_SUBDIR): New substitution.
	(STAGE_HOST_EXPORTS, EXPECT, HOST_LIB_PATH, USUAL_AR_FOR_TARGET,
	USUAL_AS_FOR_TARGET, USUAL_DLLTOOL_FOR_TARGET, USUAL_GCC_FOR_TARGET,
	USUAL_LD_FOR_TARGET, USUAL_NM_FOR_TARGET, USUAL_OBJDUMP_FOR_TARGET,
	USUAL_RANLIB_FOR_TARGET, USUAL_WINDRES_FOR_TARGET): Use it.
	(Host modules, Bootstrapped modules): Use it.
	(Build modules, Target modules): Do not create symlink trees,
	always configure out-of-srcdir.
	(distclean): Try removing $(host_subdir) with rm before using rm -rf.
	* configure.in (FLAGS_FOR_TARGET, CC_FOR_TARGET, GCJ_FOR_TARGET,
	GFORTRAN_FOR_TARGET, CXX_FOR_TARGET, RAW_CXX_FOR_TARGET): Use
	$(HOST_SUBDIR).  Create a symlink for host_subdir.

	* Makefile.in: Regenerate.
	* configure: Regenerate.

	Merged from libada-gnattools-branch:
	2004-11-28  Nathanael Nerode  <neroden@gcc.gnu.org>

	* Makefile.def: Add gnattools as a module, depending on target-libada.
	* Makefile.in: Regenerate.
	* configure.in: Include gnattools in host_tools; disable it if ada
	is disabled.
	* configure: Regenerate.

2005-02-23  Nick Clifton  <nickc@redhat.com>

	* configure: Regenerate.

2005-02-22  Paul Schlie  <schlie@comcast.net>

	* configure.in: Allow darwin targeted ports to build tk, itcl and
	libgui.

2005-02-21  Eric Botcazou  <ebotcazou@libertysurf.fr>

	PR libgcj/10353
	* configure.in (noconfigdirs) <sparc-*-solaris2.[0-6]>: Add libgcj.
	* configure: Regenerate.

2005-02-08  Andrew Cagney  <cagney@gnu.org>

	* MAINTAINERS: Delete reference to dejagnu/ and mmalloc/ from the
	gdb/ section.  Update GDB's URL.

2005-01-31  Andrew Cagney  <cagney@gnu.org>

	* gettext.m4: Only set ENABLE_NLS when gettext is present.

2005-01-29  Hans-Peter Nilsson  <hp@axis.com>

	* configure.in (noconfigdirs) <crisv32-*-*>: Match like cris-*-*.
	<crisv32-*-*, cris-*-*>: Only disable target-newlib and
	target-libgloss when not *-*-elf and *-*-aout.
	* configure: Regenerate.

2005-01-27  Andrew Cagney  <cagney@gnu.org>

	* gettext.m4: Don't use NONE as a default for CATOBJEXT.

2005-01-24  Andrew Cagney  <cagney@gnu.org>

	* gettext.m4: Only fall back to ../intl/ when it's present.

2005-01-17  Kelley Cook  <kcook@gcc.gnu.org>

	* install-sh, config.sub: Import from upstream.

2005-01-17  Kelley Cook  <kcook@gcc.gnu.org>

	PR bootstrap/18222
	* Makefile.def: Pass CPPFLAGS_FOR_TARGET.
	* Makefile.tpl: Define target CPPFLAGS on CPPFLAGS_FOR_TARGET.
	* Makefile.in: Regenerate.

2005-01-03  Paolo Bonzini  <bonzini@gnu.org>

	Revert 2004-12-28 Makefile changes, a better fix will be
	applied to mainline and src after GCC 4.0 branches.

2004-12-28  Paolo Bonzini  <bonzini@gnu.org>

	PR bootstrap/17383

	* Makefile.def (target_modules): Remove stage parameter,
	it is always true now.
	* Makefile.tpl (configure-build-[+module+],
	configure-target-[+module+]): Always build symlink tree
	for the directory and for include.  BUILD_SUBDIR and
	TARGET_SUBDIR cannot be . anymore.
	* Makefile.in: Regenerate.

2004-12-25  David Edelsohn  <edelsohn@gnu.org>

	Revert 2004-12-08 Makefile changes.

2004-12-16  Andrew Stubbs  <andrew.stubbs@st.com>

	* configure.in (sh64-*-*): Reenable gprof.
	* configure: Regenerate.

2004-12-09  Jim Blandy  <jimb@redhat.com>

	* MAINTAINERS: List 'depcomp' as part of automake.

2004-12-08  David Edelsohn  <edelsohn@gnu.org>

	* Makefile.def (flags_to_pass): Add PICFLAG_FOR_TARGET.
	* Makefile.tpl (EXTRA_HOST_FLAGS): Add PICFLAG.
	(EXTRA_TARGET_FLAGS): Add PICFLAG.
	* Makefile.in: Regenerate.

2004-12-07  Matt Kraai  <kraai@ftbfs.org>

	* Makefile.tpl: Generate normal dependencies if the LHS module is
	not bootstrapped.
	* Makefile.in: Regenerate.

2004-12-03  Richard Sandiford  <rsandifo@redhat.com>

	* configure.in: Include config/gxx-include-dir.m4.  Use
	TL_AC_GXX_INCLUDE_DIR.  Remove some now-redundant AC_SUBSTs.
	* configure: Regenerate.

2004-12-03  Richard Sandiford  <rsandifo@redhat.com>

	* config.if: Delete.
	* configure.in: Set libstdcxx_incdir directly.
	* configure: Regenerate.
	* MAINTAINERS: Remove mention of config.if.
	* src-release (DEVO_SUPPORT): Remove config.if.

2004-12-02  Eric Christopher  <echristo@redhat.com>

	* Makefile.tpl (clean-target-libgcc): Add stmp-dirs to list
	of things to remove.
	* Makefile.in: Regenerate.

2004-12-02  Richard Sandiford  <rsandifo@redhat.com>

	* configure.in: Clear gcc_version_trigger if the file doesn't exist.
	* configure: Regenerate.

2004-12-02  Richard Sandiford  <rsandifo@redhat.com>

	* configure.in: Include config/gcc-version.m4.  Use TL_AC_GCC_VERSION
	to set gcc_version_trigger.  Remove some now-redundant AC_SUBSTs.
	* configure: Regenerate.

2004-11-26  John David Anglin  <dave.anglin@nrc-cnrc.gc.ca>

	* configure.in (hppa*-*-linux*): Don't add libgcj to noconfigdirs.
	(hppa*64*-*-*): Delete incorrect comment.
	* configure: Rebuilt.

2004-11-15  Kelley Cook  <kcook@gcc.gnu.org>

	* install-sh, compile: Import from automake.

2004-11-15  Kelley Cook  <kcook@gcc.gnu.org>

	* config.guess, config.sub:  Import from savannnah.

2004-11-12  Mike Stump  <mrs@apple.com>

	* Makefile.def: Add html support.
	* Makefile.tpl: Likewise.
	* Makefile.in: Regenerate.

2004-11-11  Geoffrey Keating  <geoffk@apple.com>

	PR 18423
	* configure.in: Remove all instances of build-fixincludes from
	noconfigdirs.
	(build_configargs): Supply --target to subdirectories.
	* configure: Regenerate.

	* Makefile.def: Make gcc install depend on fixincludes install.
	* Makefile.in: Regenerate.

2004-11-08  Hans-Peter Nilsson  <hp@bitrange.com>

	* configure.in (noconfigdirs) [mmix-*-*]: Disable
	target-libgfortran.
	* configure: Regenerate.

2004-11-07  David Edelsohn  <edelsohn@gnu.org>

	* config-ml.in: Pass FCFLAGS for multilibs, handle GFORTRAN
	like CC.

2004-11-05  Paolo Bonzini  <bonzini@gnu.org>

	* Makefile.def (host fixincludes): Specify missing targets.
	* Makefile.in: Regenerate.

2004-11-04  H.J. Lu  <hongjiu.lu@intel.com>

	PR other/17783
	* configure.in: Set up LD_LIBRARY_PATH by default for gcc.
	* configure: Regenerated.

2004-11-04  Daniel Jacobowitz  <dan@debian.org>

	* configure.in (arm-*-oabi*, thumb-*-oabi*): Remove.
	* configure: Regenerated.

2004-10-28  Eric B. Weddington  <ericw@evcohs.com>

	PR target/18151
	* configure.in (case ${target}): Do not build fixincludes for avr.
	* configure: Regenerated.

2004-10-26  Paolo Bonzini  <bonzini@gnu.org>

	* configure.in (case ${target}): Do not build fixincludes
	on platforms where it is not used.
	* configure: Regenerated.

2004-10-23  Daniel Jacobowitz  <dan@debian.org>

	* configure.in: Use an absolute path to install-sh.
	* configure: Regenerated.

2004-10-19  Andrew Cagney  <cagney@gnu.org>

	* src-release (do-djunpack, do-md5sum): Install the generated file
	directly into the proto-toplev/ directory.

2004-10-19  Andrew Cagney  <cagney@gnu.org>

	* src-release (GDB_SUPPORT_DIRS): Remove utils and intl.

2004-10-12  Kelley Cook  <kcook@gcc.gnu.org>

	* configure.in (*-*-cygwin*): Supress warning if newlib not present.
	* configure: Regenerate.

2004-10-06  Paolo Bonzini  <bonzini@gnu.org>

	Fix wrong conflict resolution in:

	2004-08-16  Paolo Bonzini  <bonzini@gnu.org>

	* Makefile.in: Regenerate.
	* Makefile.tpl (Autogenerated `all-*' targets): Invoke $(TARGET-*)
	in the recursive `make', instead of hardwiring `all'.
	(Autogenerated TARGET-* variables): New.

2004-10-05  Ulrich Weigand  <uweigand@de.ibm.com>

	Merged from GCC / libtool upstream:
	2004-10-02  P.J. Darcy  <darcypj@us.ibm.com>
	* ltcf-c.sh (tpf*): Add ld_shlibs=yes.
	* ltcf-cxx.sh (tpf*): Likewise.
	* ltconfig (tpf*): Add TPF OS configuration support.

2004-09-30  Tomer Levi  <Tomer.Levi@nsc.com>

	* configure.in: Enable target-libgloss for crx-*-*.
	* configure: Regenerate.

2004-09-24  Michael Roth  <mroth@nessie.de>

	* configure.in (--without-headers): Add missing double quotes.
	* configure: Regenerate.

2004-09-24  Kelley Cook <kcook@gcc.gnu.org>

	* ylwrap: Revert to previous version.

2004-09-23  H.J. Lu  <hongjiu.lu@intel.com>

	PR bootstrap/17369
	* Makefile.tpl (REALLY_SET_LIB_PATH): Add @SET_GCC_LIB_PATH@.
	(HOST_EXPORTS]): Add @SET_GCC_LIB_PATH@. Set and export
	SET_GCC_LIB_PATH_CMD.
	(BASE_TARGET_EXPORTS): Likewise.
	* Makefile.in: Regenerated.

	* configure.in (SET_GCC_LIB_PATH): Set and substitute.
	* configure: Regenerated.

2004-09-23  Kelley Cook  <kcook@gcc.gnu.org>

	* config.guess: New upstream version
	* compile, depcomp, install-sh, ylwrap: Likewise.

2004-09-19  Roger Sayle  <roger@eyesopen.com>

	* config/mh-x86omitfp: New host makefile fragment.  Add
	-fomit-frame-pointer to the default BOOT_CFLAGS.
	* configure.in: Use it to speed up bootstrap on some IA-32 hosts.
	* configure: Regenerate.

2004-09-15  Andrew Pinski  <pinskia@physics.uc.edu>

	PR target/11572
	* configure.in (*-*-darwin*): Renable libobjc.
	* configure: Regenerate.

2004-09-09  Daniel Berlin  <dberlin@dberlin.org>

	* Makefile.def: Remove libbanshee.
	* Makefile.tpl: Ditto.
	* configure.in: Ditto.
	* Makefile.in: Regen.
	* configure: Ditto.

2004-09-07  Paolo Bonzini  <bonzini@gnu.org>

	* missing: Import latest version from master repository.

2004-09-04  Nick Clifton  <nickc@redhat.com>

	* config.sub: Import latest version from master repository.
	* config.guess: Likewise.
	This includes these changes:

	2004-08-27  Hans-Peter Nilsson  <hp@axis.com>

	* config.sub: Handle crisv32, alias etraxfs.
	* config.guess (crisv32:Linux:*:*): Handle.

	2004-08-13  Brad Smith  <brad@comstyle.com>

	* config.guess (*:OpenBSD:*:*): Remove defunct MIPS machines.
	(sgi:OpenBSD:*:*): Emit mips64, not mipseb.

	2004-08-11  Paul Eggert  <eggert@cs.ucla.edu>

	* config.guess (*:Darwin:*:*): If uname -p reports "unknown",
	assume the processor is a powerpc.  This is because coreutils
	uname (at least versions 4.5.7 through 5.2.1) outputs "unknown"
	in this case, due to a MacOS X bug that causes
	sysctl ((int[]) {CTL_HW, HW_MACHINE_ARCH}, 2, buffer, &bufsize, 0, 0)
	to return a negative number.
	Problem reported by Petter Reinholdtsen in:
	http://lists.gnu.org/archive/html/bug-gnu-utils/2003-02/msg00201.html

	2004-07-19  Ben Elliston  <bje@gnu.org>

	* config.guess (S7501:*:4.0:3.0): Handle NCR System V UNIX machine.

	2004-06-24  Ben Elliston  <bje@gnu.org>

	* config.guess: Update copyright years.
	* config.sub: Likewise.

	2004-06-22  Robert Millan  <robertmh@gnu.org>

	* config.guess (*:FreeBSD:*:*): Remove check for glibc (unneeded
	since GNU/kFreeBSD systems match *:GNU/*:*:* instead).

	2004-06-22  Stanley F. Quayle <stan@stanq.com>

	* config.guess (*:*VMS:*:*): New entry. Replaces
	Alpha:OpenVMS:*. Recognize and advertise all VMS flavors as dec
	manufacturer.

	2004-06-22  Ben Elliston  <bje@gnu.org>

	* config.guess: Cray fixes from Wendy Palm <wendyp@cray.com>.
	* config.sub: Likewise.

	2004-06-22  Ben Elliston  <bje@gnu.org>

	Reported by Hans-Peter Nilsson <hp@bitrange.com>:
	* config.sub: Correctly handle mmix-knuth and mmix-knuth-mmixware.

	2004-06-11  Ben Elliston  <bje@gnu.org>

	* config.guess (pegasos:OpenBSD:*:*): Remove.

	2004-06-11  Ben Elliston  <bje@gnu.org>

	From Wouter Verhelst <wouter@grep.be>:
	* config.guess (M68*:*:R3V[5678]:*): Detect R3V8.

	2004-06-11  Ben Elliston  <bje@gnu.org>

	* config.guess (luna88k:OpenBSD:*:*): New.

	2004-03-12  Kazuhiro Inaoka  <inaoka.kazuhiro@renesas.com>

	* config.guess (m32r*:Linux:*:*): New case.
	* config.sub: Handle m32rle.

	2004-03-12  Ben Elliston  <bje@wasabisystems.com>

	From Jens Petersen  <petersen@redhat.com>:
	* config.sub: Handle sparcv8.

	2004-03-03  Ben Elliston  <bje@wasabisystems.com>

	From Tom Smith <smith@cag.lkg.hp.com>:
	* config.guess: Version suffixes are equally significant on Tru64
	V4.* and V5.*, so do not ignore them on V5.*.  Handle a version
	prefix of "P" (patched kernel).

	2004-02-23  Tal Agmon  <Tal.Agmon@nsc.com>

	* config.sub: Add support for National Semiconductor CRX target.

2004-09-03  Jan Beulich  <jbeulich@novell.com>

	* configure.in: Remove target-libstdc++-v3 from noconfigdirs for
	*-*-netware, but add target-libmudflap.
	Consolidate *-*-netware targets (of which really only i?86 exists)
	into a single entry.
	* configure: Likewise.

2004-09-01  Paolo Bonzini  <bonzini@gnu.org>

	* Makefile.tpl (sorry): Remove.
	(clean-stage[+id+], clean-stage[+id+]-module): New targets.
	(cleanstrap targets): Depend on distclean, not distclean-stage1.
	(do-clean): Clean per-stage directories too.
	(do-distclean): Run distclean-stage1 too.
	(.NOTPARALLEL): Enable during toplevel bootstrap.
	(stage[+id+]-bubble): Enable parallel execution during
	the recursive invocation.
	* Makefile.in: Regenerate.

	Sync from gcc (moving the Makefile.in change to Makefile.tpl):

	2004-08-31  Robert Bowdidge <bowdidge@apple.com>

	* Makefile.in: Move BOOT_CFLAGS above host makefile fragment include.
	* configure.in: add test for powerpc-*-darwin* to specify makefile frag
	* configure: regenerate
	* config/mh-ppc-darwin: create file, override BOOT_CFLAGS for
	-mdynamic-no-pic

2004-08-31  Paolo Bonzini  <bonzini@gnu.org>

	* Makefile.tpl: Move BOOT_CFLAGS above host makefile fragment
	include.
	* configure.in: Fix indentation.
	* configure: Regenerate.

2004-08-31  Paolo Bonzini  <bonzini@gnu.org>

	* Makefile.def (build_modules): Add fixincludes.
	(dependencies): Make gcc depend on fixincludes.
	* configure.in (build_tools): Add fixincludes.
	(build_configdirs): Always include build_libs.
	* Makefile.in: Regenerate.
	* configure: Regenerate.

2004-08-30  Paolo Bonzini  <bonzini@gnu.org>

	* Makefile.def (bootstrap stages): Add 'lean' parameter.
	* Makefile.tpl (configure-stageN-*, all-stageN-*): Turned into
	phony targets; do not generate timestamp files.
	(distclean-stageN): Remove references to their timestamp files.
	(restageN, touch-stageN): Remove.
	(stageN-bubble): Rewritten.
	(compare): Support lean bootstraps.
	* Makefile.in: Regenerate.

	* configure.in: Only warn when bootstrapping but
	build != host or build != target.  Support lean bootstraps.
	* configure: Regenerate.

	Sync from gcc:
	2004-08-26  Phil Edwards  <phil@codesourcery.com>

	* configure.in:  Give a better error message if GMP/MPFR are missing
	and a language needing them has been requested.
	* configure:  Regenerated.

	2004-08-25  Phil Edwards  <phil@codesourcery.com>

	* configure.in:  Print a list of available language front-ends if
	a requested one is missing.  Tidy stray tab characters.
	* configure:  Regenerated.

2004-08-17  Paolo Bonzini  <bonzini@gnu.org>

	* Makefile.in: Regenerate.
	* configure: Regenerate.

	* Makefile.def (bootstrap-stage): Rename extra_*_flags to
	stage_*_flags.
	* Makefile.tpl (configure-[+module+], all-[+module+]): Exit
	for bootstrapped modules if toplevel bootstrap is going.
	(GCC bootstrap): Generate per-stage targets for all bootstrapped
	modules.  Adjust for changes in Makefile.def.  Enable several
	rules even in non-bootstrap mode, just to avoid peppering the
	template with unnecessary "@if/@endif gcc-bootstrap" pairs.
	(stage-[+prev+]-bubble): Remove.

	* Makefile.def (Dependencies): Depend on all-build-bison,
	all-build-flex, all-build-byacc, all-build-texinfo, rather
	than the host variations.
	* Makefile.tpl (BUILD_DIR_PREFIX): Remove.  Replace throughout
	with BUILD_SUBDIR.
	(BISON): Update for recent Bisons.
	(YACC): Fix typo.
	(cross): Depend on all-build.
	(all): Do not depend on all-build.
	(prebootstrap): Remove.
	(dep-kind): Accept separate prefixes for MODULE and ON variables.
	(Prebootstrap dependencies): Add them to the per-stage targets
	and to all-prebootstrap.
	* configure.in (build_configdirs): Always enable build_tools.
	(BUILD_DIR_PREFIX): Remove.

	* Makefile.def (gcc): Add target variable.
	(gdb, expect, guile, tk, tix): Replace with_x with extra_make_flags.
	* Makefile.tpl (Autogenerated `all-*' targets): Invoke $(TARGET-*)
	in the recursive `make', instead of hardwiring `all'.
	(Autogenerated TARGET-* variables): New.

2004-08-17  Robert Millan  <robertmh@gnu.org>

	* configure.in: In noconfigdirs check, match GNU/k*BSD with GNU/Linux
	(instead of FreeBSD).
	* configure: Regenerate.

2004-08-12  Nathanael Nerode  <neroden@gcc.gnu.org>

	* Makefile.def, configure.in, src-release: Remove useless, bogus
	references to tix.
	* Makefile.in, configure: Regenerate.

	* src-release: Stop distributing mmalloc with gdb (which doesn't
	use it).
	* Makefile.def: GDB doesn't depend on mmalloc anymore.
	* Makefile.in: Regenerate.

2004-08-09  Mark Mitchell  <mark@codesourcery.com>

	* configure.in (arm*-*-eabi*): New target.
	* configure: Regenerate.

2004-08-01  Robert Millan  <robertmh@gnu.org>

	* configure.in: Turn mt-linux into mt-gnu. Use mt-gnu and enable
	libmudflap for all GNU-based systems (with Glibc).
	* configure: Regenerate.

2004-08-06  Paolo Bonzini  <bonzini@gnu.org>

	* Makefile.def (bfd, opcodes, gcc, zlib): Mark as bootstrap module.
	(bison, byacc, flex, texinfo): Do not mark as bootstrap module.
	(Dependencies): New section.
	* Makefile.tpl (Dependencies): Generate from Makefile.def.
	(configure-target-[+module+]): Depend on maybe-all-gcc
	(all-prebootstrap): New name of all-bootstrap.  Changed throughout.
	(toplevel profiledbootstrap): Fix dependencies.
	* Makefile.in: Regenerate.

2004-08-03  Mark Mitchell  <mark@codesourcery.com>

	* configure.in (arm*-*-symbianelf*): Add ${libgcj} and
	target-libiberty to noconfigdirs.

2004-08-03  Paul Brook  <paul@codesourcery.com>

	* configure.in: Check for MPFR as well as GMP.
	* configure: Regenerate.

2004-08-03 Paolo Bonzini <bonzini@gnu.org>

	* Makefile.def (host-modules): Add gcc.
	* Makefile.in: Regenerate.
	* Makefile.tpl (sorry): New rule.
	(configure-host, all-host, [+make_target+]-host, do-check,
	install-host): Do not add gcc as a special case.
	(host modules): Add a small special-casing for gcc.  Export
	extra_make_flags through the environment.
	(maybe-configure-gcc, configure-gcc, maybe-all-gcc, all-gcc,
	maybe-check-gcc, check-gcc, maybe-install-gcc, install-gcc,
	other recursive targets for gcc): Remove.

	(all, do-[+make_target+], do-check): Wrap between unstage and stage.
	(stage, unstage): New rules.
	(stage[+id+]-start, stage[+id+]-end, [+compare-target+],
	distclean-stage[+id+]): Use stage_current.
	([+bootstrap-target+], profiledbootstrap): Do not invoke manually
	the stage*-start rules.

2004-07-19  Robert Millan  <robertmh@gnu.org>

	Synced from gcc:

	2004-04-26  Robert Millan  <robertmh@gnu.org>

	Add patches from libtool CVS.
	* libtool.m4: Add kfreebsd*-gnu and knetbsd*-gnu.
	* ltconfig: Likewise.
	* ltcf-c.sh: Likewise.
	* ltcf-cxx.sh: Likewise.
	* ltcf-gcj.sh: Likewise.

2004-07-12  Paolo Bonzini  <bonzini@gnu.org>

	* configure.in: Add noconfigdirs for crx-*-*.
	* configure: Regenerate.

2004-07-12  Paolo Bonzini  <bonzini@gnu.org>

	Synced from gcc:

	2004-07-09  Loren J. Rittle <ljrittle@acm.org>

	* configure.in: Build libmudflap by default on FreeBSD.
	* configure: Regenerated.

	2004-07-09  Mark Mitchell  <mark@codesourcery.com>

	* configure.in: Do not build libmudflap by default on non-GNU/Linux
	systems.
	* configure: Regenerated.

	2004-07-08 John David Anglin  <dave.anglin@nrc-cnrc.gc.ca>

	PR target/16344
	* Makefile.tpl (profiledbootstrap): Build runtime libraries with
	feedback based compiler.
	* Makefile.in: Rebuilt.

	2004-07-05  Phil Edwards  <phil@codesourcery.com>

	* configure.in:  Do not prepend $srcdir to /dev/null in
	makefile fragments.
	* configure:  Regenerate.

2004-07-08  Alexandre Oliva  <aoliva@redhat.com>

	* Makefile.def (host_modules): Set bootstrap=true for flex.
	* Makefile.tpl (all-gcc): Depend on texinfo and flex.
	* Makefile.in: Rebuilt.

2004-07-01  Paolo Bonzini  <bonzini@gnu.org>

	* Makefile.def (build_modules): Add bison, byacc, flex,
	m4, texinfo.
	(flags_to_pass): Add FLEX.
	* Makefile.tpl (BUILD_DIR_PREFIX, BASE_EXPORTS): New.
	(BUILD_EXPORTS, HOST_EXPORTS, BASE_TARGET_EXPORTS): Include it.
	(DEFAULT_YACC, USUAL_YACC, DEFAULT_LEX, USUAL_LEX, DEFAULT_M4,
	DEFAULT_MAKEINFO): Remove.
	(CONFIGURED_YACC, CONFIGURED_FLEX, CONFIGURED_BISON,
	CONFIGURED_LEX, CONFIGURED_M4, CONFIGURED_MAKEINFO): Substitute.
	(YACC, FLEX, BISON, LEX, M4, MAKEINFO): Define to look into
	objdir or else use configured tool.
	(all-build): New.
	(all): Depend on it.
	(Build module dependencies): Add.
	* Makefile.in: Regenerate.
	* configure.in: Better support for multiple build modules,
	matching what is done for host/target modules.  Do not look
	for "plausible" locations of build tools if Canadian cross.
	Use autoconf's AC_PROG_CC to find a C compiler.  Define
	BUILD_DIR_PREFIX.  Look for flex, makeinfo and m4.
	* configure: Regenerate.

2004-06-22  Paolo Bonzini  <bonzini@gnu.org>

	* Makefile.tpl (HOST_EXPORTS): Fix pasto.
	* Makefile.in: Regenerate.

2004-06-22  Paolo Bonzini  <bonzini@gnu.org>

	* Makefile.tpl (configure-build-[+module+],
	configure-[+module+], configure-target-[+module+]): Pass
	[+extra_configure_args+].
	(all-build-[+module+], all-[+module+], check-[+module+],
	install-[+module+], [+make_target+]-[+module+],
	all-target-[+module+], check-target-[+module+],
	install-target-[+module+], [+make_target+]-target-[+module+]):
	Pass [+extra_make_args+].
	(HOST_EXPORTS): Include the former GCC_HOST_EXPORTS.
	(GCC_HOST_EXPORTS): Remove.
	(configure-gcc, all-gcc, GCC_STRAP_TARGETS, profiledbootstrap,
	cross, check-gcc, check-gcc-c++, install-gcc,
	gcc-no-fixedincludes, [+make_target+]-gcc, stage[+id+]-bubble):
	Replace GCC_HOST_EXPORTS with HOST_EXPORTS.
	* Makefile.in: Regenerate.

2004-06-21  Christopher Faylor  <cgf@alum.bu.edu>

	* configure.in: Check for srcdir/winsup rather than build directory
	winsup.
	* configure: Regenerate.

2004-06-17  Corinna Vinschen  <vinschen@redhat.com>

	* configure.in: Don't build Cygwin native newlib if winsup
	directory is missing.  Emit warning instead.
	* configure: Regenerate.

2004-06-09  Paolo Bonzini  <bonzini@gnu.org>

	* Makefile.tpl (touch-stage[+id+]): New.
	(restage[+prev+]): Depend on touch-stage[+id+].

	* Makefile.tpl (RECURSE_FLAGS_TO_PASS): New.
	Use it throughout.

	* Makefile.def: Add profile and feedback bootstrap stages.
	Remove next field from bootstrap stages.
	* Makefile.tpl (LN, LN_S): Substitute.
	(stageN-start, stageN-end): Use double-colon rules, to
	provide a hook for additional setup commands.
	(distclean-stageN-gcc, restageN): Create dependencies from
	[+prev+], not from [+next+].
	(stageN-bubble): Add commands for successive stages from
	[+prev+], using double-colon rules.
	(all-stageN-gcc): Fix typo.
	(stagefeedback-start, profiledbootstrap): New.
	* Makefile.in: Regenerate.
	* configure.in: Call ACX_PROG_LN.
	* configure: Regenerate.

2004-06-03  Paolo Bonzini  <bonzini@gnu.org>

	* configure.in: Fix --enable-bootstrap breakage introduced in trees
	without gcc.
	* configure: Regenerate.

2004-06-01  Paolo Bonzini  <bonzini@gnu.org>

	* Makefile.tpl: Fix typo.
	* Makefile.in: Regenerate.

2004-06-01  Paolo Bonzini <bonzini@gnu.org>

	* configure.in: Remove new- prefix from toplevel
	bootstrap targets.
	* configure: Regenerate.

2004-06-01  Paolo Bonzini <bonzini@gnu.org>

	Merge this patch from the gcc tree:

	2004-05-30  Andreas Jaeger  <aj@suse.de>
		    Jim Wilson <wilson@specifixinc.com>

	* config-ml.in: Pass FFLAGS and ADAFLAGS for multilibs, handle F77
	like CC.

2004-06-01  Paolo Bonzini  <bonzini@gnu.org>

	* Makefile.tpl (all.normal): Rename to all.
	(all): Replace with a rule to pick the default
	target from configure.
	(all-gcc, configure-gcc): Use conditionals to
	do nothing when toplevel bootstrap is going on.
	(GCC directory bootstrap) [gcc-bootstrap]: Disable.
	(Toplevel bootstrap) [gcc-no-bootstrap]: Disable.
	* configure.in: Support --enable-bootstrap.

	* Makefile.def: Remove new- prefix from toplevel
	bootstrap targets.
	* Makefile.tpl: Likewise.

	* Makefile.def: Add bootstrap_stage 4.  Add bootstrap2
	target.

	* Makefile.tpl (Toplevel bootstrap): Pass $(BASE_FLAGS_TO_PASS)
	$(RECURSE_FLAGS) to recursive invocation of make.

	* Makefile.in: Regenerate.
	* configure: Regenerate.

2004-05-27  Daniel Jacobowitz  <dan@debian.org>

	* configure.in: Fix sed invocation for GFORTRAN_FOR_TARGET.
	* configure: Regenerate.

2004-05-25  Daniel Jacobowitz  <drow@false.org>

	* Makefile.tpl (BUILD_EXPORTS, HOST_EXPORTS, GCC_HOST_EXPORTS)
	(STAGE_HOST_EXPORTS, BASE_TARGET_EXPORTS, RAW_CXX_TARGET_EXPORTS)
	(NORMAL_TARGET_EXPORTS): New macros.  Use them in all the recursive
	targets.
	* Makefile.in: Regenerate.

2005-05-24  Paolo Bonzini <bonzini@gnu.org>

	* configure.in: Test the ability to symlink directories.
	* configure: Regenerate.

	* Makefile.def (bootstrap-stage): New definitions.
	* Makefile.tpl (configure-stage1-gcc,
	configure-stage2-gcc, configure-stage3-gcc,
	all-stage1-gcc, all-stage2-gcc, all-stage3-gcc,
	new-bootstrap, new-cleanstrap, new-restage1, new-restage2,
	new-restage3, compare): Autogenerate, see Makefile.in
	entry for behavioral changes.
	(distclean-stage1, new-stage1-start, new-stage1-end,
	new-stage1-bubble, distclean-stage2, new-stage2-start,
	new-stage2-end, new-stage2-bubble, distclean-stage3,
	new-stage3-start, new-stage3-end): New autogenerated targets.
	(objext, prebootstrap, BOOT_CFLAGS,
	POSTSTAGE1_FLAGS_TO_PASS): Move above the autogenerated
	targets.

	* Makefile.in: Regenerate.
	(distclean-stage1, new-stage1-start, new-stage1-end,
	new-stage1-bubble, distclean-stage2, new-stage2-start,
	new-stage2-end, new-stage2-bubble, distclean-stage3,
	new-stage3-start, new-stage3-end): New targets.
	(all-stage1-gcc): Move prebootstrap dependency from here...
	(configure-stage1-gcc): ...to here.
	(new-bootstrap): Use bubble targets.
	(new-cleanstrap, new-restage1, new-restage2, new-restage3):
	Use per-stage distclean targets.
	(configure-stage1-gcc, configure-stage2-gcc,
	configure-stage3-gcc, all-stage1-gcc,
	all-stage2-gcc, all-stage3-gcc, new-bootstrap):
	Use new-stageN-start to prepare the tree.

2004-05-23  Paolo Bonzini  <bonzini@gnu.org>

	* Makefile.def (host_modules): add libcpp.
	* Makefile.tpl: Add dependencies on and for libcpp.
	* Makefile.in: Regenerate.
	* configure.in: Add libcpp host module.
	* configure: Regenerate.

2004-05-17  Zack Weinberg  <zack@codesourcery.com>

	* Makefile.def, Makefile.tpl, configure.in: Remove all mention
	of libf2c.
	* configure, Makefile.in: Regenerate.

2004-05-13  Diego Novillo  <dnovillo@redhat.com>

	Merge from tree-ssa-20020619-branch.

	* Makefile.def: Add libbanshee, libmudflap and libgfortran.
	* Makefile.tpl (BUILD_CONFIGDIRS): Add libbanshee.
	(HOST_GMPLIBS): Define.
	(HOST_GMPINC): Define.
	(TARGET_LIB_PATH): Add libmudflap.
	(GFORTRAN_FOR_TARGET): Define.
	(configure-build*): Export GFORTRAN.
	(configure-gcc): Export GMPLIBS and GMPINC.
	(all-gcc): Add maybe-all-libbanshee.
	(configure-target-libgfortran): Define.
	* Makefile.in: Regenerate.
	* configure.in (host_libs): Add libbanshee.
	(target_libraries): Add target-libmudflap and target-libgfortran.
	Add --with-libbanshee.
	Handle --disable-libmudflap.
	(*-*-freebsd*): Use with_gmp.
	Add $(libgcj) to noconfigdirs.
	* configure: Regenerate.
	* depcomp: New file.
	* MAINTAINERS: Add tree-ssa maintainers.

2004-04-28  Paolo Bonzini  <bonzini@gnu.org>

	* config/acx.m4: Fix fastcompare support for new-bootstrap.
	* configure: Regenerate.

2004-04-27  Paolo Bonzini  <bonzini@gnu.org>

	Revert:
	2004-04-26  Paolo Bonzini  <bonzini@gnu.org>

	* Makefile.def (flags_to_pass): Remove *dir variables that
	are passed to the modules via TOPLEVEL_CONFIGURE_ARGUMENTS,
	as well as prefix and exec_prefix.
	* Makefile.in: Regenerate.

2004-04-26  Paolo Bonzini  <bonzini@gnu.org>

	* Makefile.def (host_modules): Mark with the bootstrap
	flag packages on which gcc depends.
	* Makefile.tpl (all-bootstrap): Use it.
	* Makefile.in: Regenerate.

2004-04-26  Paolo Bonzini  <bonzini@gnu.org>

	* Makefile.def (flags_to_pass): Remove *dir variables that
	are passed to the modules via TOPLEVEL_CONFIGURE_ARGUMENTS,
	as well as prefix and exec_prefix.
	* Makefile.in: Regenerate.

2004-04-26  Paolo Bonzini  <bonzini@gnu.org>

	* configure.in: Invoke ACX_PROG_CMP_IGNORE_INITIAL.
	* configure: Regenerate.
	* config/acx.m4: Mutuate ACX_PROG_CMP_IGNORE_INITIAL from gcc.
	* gcc/Makefile.tpl (compare): Use the result of the test.
	* gcc/Makefile.in: Regenerate.

2004-04-23  Paolo Bonzini  <bonzini@gnu.org>

	* Makefile.tpl (all-stage1-gcc, all-stage2-gcc, all-stage3-gcc):
	Always relocate gcc and prev-gcc to the original names, even
	if the build fails.
	(new-cleanstrap, new-restage1, new-restage2, new-restage3):
	New targets.

2004-04-19  Rainer Orth  <ro@TechFak.Uni-Bielefeld.DE>

	* configure.in (mips*-*-irix5*): Enable ld.
	* configure: Regenerate.

2004-04-15  James E Wilson  <wilson@specifixinc.com>

	* Makefile.tpl (configure-[+module+], configure-gcc,
	configure-stage1-gcc, configure-stage2-gcc, configure-stage3-gcc):
	Set and export LDFLAGS.
	* Makefile.in: Regenerate.

2004-04-09  Nathanael Nerode  <neroden@gcc.gnu.org>

	PR bootstrap/14871
	* Makefile.tpl: If we don't have built-in-tree target tools,
	use the ones found by configure rather than hacking around with
	program_transform_name.
	* configure.in: Give Makefile.tpl the information necessary
	to do that.
	* Makefile.in: Regenerate.
	* configure: Regenerate.

2004-04-06  Nathanael Nerode  <neroden@gcc.gnu.org>

	PR bootstrap/14760
	* configure.in: When computing baseargs, strip *all* copies of
	offending options.  Also, don't match/substitute the trailing space,
	so that this actually works when two similar options are separated by
	only one space.
	* configure: Regenerate.

2004-04-06  David Edelsohn  <edelsohn@gnu.org>

	* configure.in (powerpc-*-aix*): Remove target-libada from noconfigdirs.
	(rs6000-*-aix*): Same.
	* configure: Regenerate.

2004-03-25  Stan Shebs  <shebs@apple.com>

	Remove MPW support, no longer used.
	* mpw-README, mpw-build.in, mpw-config.in, mpw-configure,
	mpw-install: Remove files.
	* src-release (DEVO_SUPPORT): Remove names of removed files.
	* MAINTAINERS: Likewise.

2004-03-24  Nathanael Nerode  <neroden@gcc.gnu.org>

	* Makefile.tpl (top level bootstrap support): Remove now-unneeded
	STRICT_WARN, WARN_CFLAGS flags passed down to make.
	* Makefile.in: Regenerate.

	* configure.in (top level bootstrap support): Rework --enable-werror
	to set @stage2_werror_flag@.
	* configure: Regenerate.
	* Makefile.tpl (top level bootstrap support): Pass
	@stage2_werror_flag@ down to configure in stages 2 and 3.
	* Makefile.in: Regenerate.

2004-03-23  Nathanael Nerode  <neroden@gcc.gnu.org>

	* Makefile.tpl (new-bootstrap): Set CC and CC_FOR_BUILD in configure
	for stages 2 and 3 as well as in make.  As a consequence, remove
	OUTPUT_OPTION (now detected by configure) from the flags passed down
	to make.
	* Makefile.in: Regenerate.

	* Makefile.tpl (new-bootstrap): Fix typo.
	* Makefile.in: Regenerate.

2004-03-22  Nathanael Nerode  <neroden@gcc.gnu.org>

	* Makefile.tpl: Rearrange by moving recursive_targets rules
	into their proper sections.
	* Makefile.tpl (top level bootstrap support): Move disabling
	of coverage flags from 'make' to 'configure'; improve comments.
	* Makefile.in: Regenerate.

	* Makefile.tpl (experimental top level bootstrap) Move stage1
	language setting from all- target to configure- target; disable
	intermodule optimization in stage 1; prevent gratuitous rebuilds
	of stage 1.
	* Makefile.in: Regenerate.
	* configure.in: Comma-separate stage 1 language list for top
	level bootstrap.
	* configure: Regenerate.

	* Makefile.tpl: Clean up experimental top level bootstrap support:
	note known problems; set CONFIG_SHELL; don't set BUILD_CC; relocate
	prev-gcc in configure- targets as well as all- targets.
	* Makefile.in: Regenerate.

2004-03-17  Paolo Bonzini  <bonzini@gnu.org>

	* configure.in: Remove symbolic link section.
	* configure: Regenerate.
	* Makefile.tpl (links): Remove.
	* Makefile.in: Regenerate.

2004-03-15  Paolo Bonzini  <bonzini@gnu.org>
	    Nathanael Nerode  <neroden@gcc.gnu.org>

	* configure.in (DEFAULT_YACC, DEFAULT_M4, DEFAULT_LEX):
	Set with AC_CHECK_PROGS.
	* configure.in: Fix comment typo from last patch.
	* configure: Regenerate.

2004-03-15  Nathanael Nerode  <neroden@gcc.gnu.org>

	* Makefile.tpl: Introduce experimental top level bootstrap support.
	* Makefile.in: Regenerate.
	* configure.in: Introduce support for top level bootstrap.
	* configure: Regenerate.

2004-03-12  Eric Botcazou  <ebotcazou@gcc.gnu.org>
	    Paolo Bonzini  <bonzini@gnu.org>

	PR bootstrap/14522
	* configure.in: Cope with shells that do not support unquoted ^
	* configure: Regenerate.

2004-03-11  Eric Botcazou  <ebotcazou@gcc.gnu.org>
	    Paolo Bonzini  <bonzini@gnu.org>

	PR bootstrap/14522
	* configure.in: Cope with shell that do not support nesting
	quotes inside quoted backquote substitutions.
	* configure: Regenerate.

2004-03-10  Andrew Pinski  <pinskia@physics.uc.edu>

	PR bootstrap/14522
	* configure.in: Fix escaping of $.
	* configure: Regenerate.

2004-03-11  Nathanael Nerode  <neroden@gcc.gnu.org>

	* configure: Regenerate.

2004-03-08  Paolo Bonzini  <bonzini@gnu.org>

	PR ada/14131
	Move language detection to the top level.
	* configure.in: Find default values for the tools as
	soon as possible.  Disable ada if GNAT is not found.
	Emit error message about missing languages.  Expand
	--enable-languages=all for the gcc subdirectory.

2004-03-01  Richard Sandiford  <rsandifo@redhat.com>

	* configure.in (mips64*-*-linux*): Override mips*-*-linux* case
	and disable libgcj.
	* configure: Regenerated.

2004-02-28  Nathanael Nerode  <neroden@gcc.gnu.org>

	PR bootstrap/7087
	* Makefile.tpl: Guard XFOO sed statements better.
	* Makefile.tpl: Add dependency for configure-target-libada.
	* Makefile.in: Regenerate (incidentally fixes broken
	commit when libada-branch was merged).

2004-02-28  Andrew Cagney  <cagney@redhat.com>

	* src-release (CVS_NAMES): Define.
	(do-tar, do-tar): Prune $(CVS_NAMES).

2004-02-23  Andrew Cagney  <cagney@redhat.com>

	* texinfo/texinfo.tex: Update from version 2003-02-03.16 to
	2004-02-19.09.

2004-02-19  Nathanael Nerode  <neroden@gcc.gnu.org>

	PR bootstrap/11932
	* mkinstalldirs, install-sh: Import from automake CVS HEAD.

2004-02-19  Andrew Cagney  <cagney@redhat.com>

	* config.guess: Update from version 2003-06-12 to 2004-02-16.
	* config.sub: Update from version 2003-06-13 to 2004-02-16.

2004-02-11  David Edelsohn  <edelsohn@gnu.org>

	* configure.in (powerpc-*-aix*): Add target-libada to noconfigdirs.
	(rs6000-*-aix*): Same.
	* configure: Regenerate.

2004-02-11  Kelley Cook  <kcook@gcc.gnu.org>

	* configure.in (host): Add in missing $noconfigdirs to defines.
	* configure: Regenerate.

2004-02-10  Arnaud Charlet  <charlet@act-europe.fr>,
	    Nathanael Nerode  <neroden@gcc.gnu.org>

	PR ada/6637, PR ada/5911
	Merge with libada-branch:
	* configure.in, Makefile.tpl, Makefile.def: Add target-libada,
	with appropriate dependencies. Add --enable-libada configure switch.
	* configure, Makefile.in: Regenerate.

2004-02-05  Rainer Orth  <ro@TechFak.Uni-Bielefeld.DE>

	* configure.in: Don't pass --with-stabs on IRIX 5 either.
	* configure: Regenerate.

2004-02-02  Jeff Johnston  <jjohnstn@redhat.com>

	* COPYING.NEWLIB: Update Red Hat license to 2004.

2004-01-23  DJ Delorie  <dj@redhat.com>

	* Makefile.def (target_modules) [libiberty]: Don't stage.
	* Makefile.in: Rebuilt.

2004-01-23  Jeff Johnston  <jjohnstn@redhat.com>

	* COPYING.NEWLIB: Update to include copyrights for new
	iconv code.

2004-01-15  Andrew Cagney  <cagney@redhat.com>

	* src-release: Update copyright year.
	(do-proto-toplev): Configure using i686-pc-linux-gnu.
	(NEWLIB_SUPPORT_DIRS): Delete macro.
	(newlib.tar.bz2): Delete rule.

2004-01-14  Loren J. Rittle <ljrittle@acm.org>

	* Makefile.def (target_modules) [libtermcap, libiberty, zlib]: Stage.
	* Makefile.tpl (configure-target-[+module+]): Support stage.
	* Makefile.in: Rebuilt.

2003-01-14  Maciej W. Rozycki  <macro@ds2.pg.gda.pl>

	* gettext.m4: Quote names of macros to be defined by AC_DEFUN
	throughout.

2004-01-04  Nathanael Nerode  <neroden@gcc.gnu.org>

	* configure.in: Use ./config.cache, not config.cache.
	* configure: Regenerate.
	* Makefile.tpl: Special-casing not needed for GCC any more.
	* Makefile.in: Regenerate.

	* configure.in: Don't share a cache file for host dirs.
	* configure: Regenerate.

	* config-ml.in: Don't mess with the cache file.

2004-01-03  Nathanael Nerode  <neroden@gcc.gnu.org>

	* Makefile.tpl: Make GCC use a separate config.cache.
	* Makefile.in: Regenerate.

	PR bootstrap/11932, PR bootstrap/11933
	(I don't know if it will fix either of them, but it relates
	to them.)
	* configure.in: Don't use shared config.cache for target
	directories.
	* configure: Regenerate.

2003-12-31  Roger Sayle  <roger@eyesopen.com>

	* configure.in (ia64*-*-hpux*): Disable building java libraries.
	* configure: Regenerated.

2003-12-21  Bernardo Innocenti  <bernie@develer.com>

 	* configure.in (*-*-uclinux): Exclude newlib, libgloss and rda.
 	* configure: Regenerated.

2003-12-19  Nathanael Nerode  <neroden@gcc.gnu.org>

	Port change over from GCC:
	2003-11-20  Kelley Cook  <kcook@gcc.gnu.org>
	* Makefile.tpl (BASE_FLAGS_TO_PASS): Pass along CONFIG_SHELL.
	(configure-build-[+module+], configure-[+module+]): Likewise.
	(configure-target-[+module+], configure-gcc, config.status): Likewise.
	* Makefile.in: Regenerate.

2003-12-08  Thomas Fitzsimmons  <fitzsim@redhat.com>

	* configure.in (raw_libstdcxx_flags): Remove the leading space.
	* configure: Regenerate.

2003-11-27  Jeff Johnston  <jjohnstn@redhat.com>

	* COPYING.NEWLIB: Add license info for long long routines added to
	stdlib.

2003-11-14  Arnaud Charlet  <charlet@act-europe.fr>

	* Makefile.tpl (EXTRA_GCC_FLAGS): Pass BOOT_ADAFLAGS.
	* Makefile.in: Regenerate.

2003-10-20  Phil Edwards  <phil@codesourcery.com>

	* configure.in (*-*-vxworks):  Add target-libiberty to noconfdirs.
	* configure:  Regenerate.

2003-10-13  Nathanael Nerode  <neroden@gcc.gnu.org>

	* Makefile.tpl: Make GCC_FLAGS_TO_PASS a superset of
	HOST_FLAGS_TO_PASS.
	* Makefile.in: Regenerate.

2003-10-05  Mohan Embar  <gnustuff@thisiscool.com>

	* configure.in: Allow explicit specification of CFLAGS_FOR_BUILD.
	* configure: Rebuilt
	* Makefile.tpl: Use CFLAGS_FOR_BUILD computed by configure
	* Makefile.in: Rebuilt

2003-10-03  H.J. Lu  <hongjiu.lu@intel.com>

	* ltconfig (sys_lib_search_path_spec): Fix a typo for HPUX.

2003-10-01  Phil Edwards  <pme@gcc.gnu.org>

	* config-ml.in:  Use ac_configure_args directly instead of
	ml_arguments.  Only set ml_norecursion if --no[-]recursion is
	actually seen.

2003-10-01  Eric Botcazou  <ebotcazou@libertysurf.fr>

	* config-ml.in: Propagate INSTALL variables.

2003-09-21  Daniel Jacobowitz  <drow@mvista.com>

	* configure.in: Pass a computed --program-transform-name
	to subconfigures.
	* configure: Regenerated.

2003-09-20  Nathanael Nerode  <neroden@gcc.gnu.org>

	* Makefile.tpl: Don't pass down obsolete ENQUIRE variable.
	* Makefile.in: Regenerate.

	* Makefile.tpl: Don't pass (unused) DLLTOOL or WINDRES to gcc.
	* Makefile.in: Regenerate.

2003-09-17  Daniel Jacobowitz  <drow@mvista.com>

	* configure.in (TOPLEVEL_CONFIGURE_ARGUMENTS, baseargs): Fix
	quoting.
	* configure: Regenerated.

2003-09-12  Michael Chastain  <mec@shout.net>

	Fix PR gdb/857.
	* src-release (do-proto-topleve): Remove junk files
	intl/config.cache, intl/config.status,
	intl/config.h, intl/stamp-h.

2003-09-14  Andrew Cagney  <cagney@redhat.com>

	* src-release (dejagnu.tar): New target.
	(dejagnu.tar.bz2): Recursively call "gdb-taz" rule.
	(do-djunpack): Use $(PACKAGE) for the package name.

2003-09-04  DJ Delorie  <dj@redhat.com>

	* configure: Regenerate.

2003-09-04  Robert Millan  <robertmh@gnu.org>

	* configure.in: Match GNU/KFreeBSD with new kfreebsd*-gnu triplet.

2003-09-02  Kaveh R. Ghazi  <ghazi@caip.rutgers.edu>

	* configure.in: Ensure arguments to sed are properly spaced.
	* configure: Regenerate.

2003-08-28  Daniel Jacobowitz  <drow@mvista.com>

	Merge from gcc:
	2003-07-20  Phil Edwards  <pme@gcc.gnu.org>
	* install-sh:  Update to newer upstream versions (associated with
	aclocal 1.7).
	* missing:  Likewise, plus $1Help2man -> $1 typo fix.

2003-08-27  Daniel Jacobowitz  <drow@mvista.com>

	* configure.in: Set RAW_CXX_FOR_TARGET if unset.
	* configure: Regenerated.

2003-08-23  Phil Edwards  <pme@gcc.gnu.org>

	* configure.in:  Use newline instead of semicolon when assuming
	shell arguments in a for loop.
	* configure:  Regenerated.

2003-08-20  Geoffrey Keating  <geoffk@apple.com>

	PR 8180
	* configure.in: When testing with_libs and with_headers, treat
	'no' as unset.  Based on a patch by Dan Kegel <dank@kegel.com>.
	* configure: Regenerate.

	* configure.in (TOPLEVEL_CONFIGURE_ARGUMENTS): Quote properly for
	make, shell, etc.
	(baseargs): Likewise.
	* configure: Regenerate.

2003-08-19  Geoffrey Keating  <geoffk@apple.com>

	* configure.in: Disable libgcj for darwin not on powerpc.
	* configure: Rebuild.

2003-08-15  Michael Chastain  <mec@shout.net>

	* src-release (do-proto-toplev): Remove junk files
	dejagnu/example/calc/config.status,
	dejagnu/example/calc/config.log.

2003-08-14  Alexandre Duret-Lutz  <adl@gnu.org>

	* config-ml.in, symlink-tree: Add license.

2003-08-01  Nathanael Nerode  <neroden@gcc.gnu.org>

	Merge from gcc:

	2003-08-01  Matt Kraai  <kraai@alumni.cmu.edu>
	* Makefile.tpl (check, check-c++): Express dependencies using
	dependencies rather than commands.
	* Makefile.in: Regenerate.

	2003-07-31  Geoffrey Keating  <geoffk@apple.com>
	* Makefile.tpl (libsubdir): Use gcc instead of gcc-lib.
	* Makefile.in: Update.

2003-08-01  Andrew Cagney  <cagney@redhat.com>

	* configure.in (noconfigdirs): Do not add GDB when m32r-*-*.
	* configure: Ditto.

2003-07-30  Andreas Tobler  <a.tobler@schweiz.ch>

	* configure.in: Enable libgcj for darwin.
	* configure: Rebuild.

2003-07-29  Nathanael Nerode  <neroden@gcc.gnu.org>

	* mkinstalldirs: Import autoconf 2.57 / automake 1.7 version.

2003-07-27  Nathanael Nerode  <neroden@gcc.gnu.org>

	* Makefile.tpl: Use 'mkinstalldirs' rather than 'mkdir' when
	creating target and build subdirs to build all parent dirs as needed.
	* Makefile.in: Rebuild.
	* configure.in: Don't build dirs explicitly here.
	* configure: Rebuild.

2003-07-22  Alexandre Oliva  <aoliva@redhat.com>

	* Makefile.tpl (all-make): Depend on intl.
	* Makefile.in: Rebuilt.

2003-07-16  Nathanael Nerode  <neroden@gcc.gnu.org>

	* config.if: Remove unused libc_interface determination.

2003-07-14  Nathanael Nerode  <neroden@gcc.gnu.org>

	* Makefile.in: Regenerate, correctly this time.

2003-07-13  Nathanael Nerode  <neroden@gcc.gnu.org>

	* Makefile.tpl: Set INSTALL and friends using autoconf.  Remove
	unused INSTALL_PROGRAM_ARGS.
	* configure.in: Use AC_PROG_INSTALL.
	* Makefile.in: Regenerate.
	* configure: Regenerate.

2003-07-10  Alexandre Oliva  <aoliva@redhat.com>

	* configure: Rebuilt.
	2001-09-26  Alexandre Oliva  <aoliva@redhat.com>
	* configure.in (noconfigdirs) [am33_2.0-*-linux*]: Don't build
	newlib nor libgloss.
	Wed May  9 10:07:19 2001  Alexandre Oliva  <aoliva@redhat.com>
	* configure.in (am33_2.0-*-linux*): Added.

2003-07-09  Bob Wilson  <bob.wilson@acm.org>

	* configure.in: Add ${libgcj} to noconfigdirs for xtensa-*-* targets.
	* configure: Regenerate.

2003-07-06  H.J. Lu <hongjiu.lu@intel.com>

	* config-ml.in: Replace PWD with PWD_COMMAND.
	* Makefile.tpl: Likewise.
	* Makefile.in: Regenerated.

2003-06-27  Nathanael Nerode  <neroden@gcc.gnu.org>

	* configure.in: Clean up config-lang.in handling.  Delete
	useless assignment to "subdirs".
	* configure: Regenerate.

2003-06-26  Nathanael Nerode  <neroden@gcc.gnu.org>

	* configure.in: Rename 'target_libs' to 'target_libraries'.
	Remove useless reference to 'target_libs'.
	* configure: Regenerate.

2003-06-23  Keith Seitz  <kseitz@sources.redhat.com>

	* Makefile.tpl: Add maybe-configure-itcl to configure-gdb.
	* Makefile.in: Regenerate.

2003-06-23  Nathanael Nerode  <neroden@gcc.gnu.org>

	* Makefile.def: Introduce flags_to_pass.
	* Makefile.tpl: Generate BASE_FLAGS_TO_PASS using it.
	* Makefile.in: Regenerate.

2003-06-23  Hans-Peter Nilsson  <hp@bitrange.com>

	* configure.in (noconfigdirs) <cris-*-*>: Disable target-newlib
	and target-libgloss.
	<d30v-*-*, fr30-*-*, i960-*-*, m32r-*-*>: Disable gdb.
	<h8300*-*-*>: Disable libf2c and ${libgcj}.
	* configure: Regenerate.

2003-06-17  Benjamin Kosnik  <bkoz@redhat.com>

	* configure.in: Update testsuite_flags to new location.
	* configure. Regenerate.

2003-06-18  Nathanael Nerode  <neroden@gcc.gnu.org>

	* Makefile.tpl: Remove BUILD_CC stuff.
	* Makefile.in: Regenerate.

2003-06-14  H.J. Lu <hongjiu.lu@intel.com>

	* config.guess: Update to 2003-06-12 version.
	* config.sub: Update to 2003-06-13 version.

2003-06-12  Thiemo Seufer <seufer@csv.ica.uni-stuttgart.de>

	* MAINTAINERS: Add myself as MIPS co-maintainer.

2003-06-12  H.J. Lu <hongjiu.lu@intel.com>

	* config.guess: Update to 2003-06-06 version.
	* config.sub: Update to 2003-06-06 version.

2003-06-11  Rainer Orth  <ro@TechFak.Uni-Bielefeld.DE>

	* configure.in: Don't pass --with-stabs for mips*-sgi-irix6*o32.
	* configure. Regenerate.

2003-06-10  Nathanael Nerode  <neroden@gcc.gnu.org>

	* configure.in: Disable serial configure by default.
	* configure: Regenerate.
	* Makefile.tpl: Abolish .NOTPARALLEL.
	* Makefile.in: Regenerate.

	* Makefile.tpl: Replace {build,host,target}_canonical by
	{build,host,target}.
	* Makefile.in: Regenerate.

	* Makefile.tpl: Fix stupid pasto.
	* Makefile.in: Regenerate.

2003-06-09  Nathanael Nerode  <neroden@gcc.gnu.org>

	* Makefile.tpl: Remove bogus conditional.
	* Makefile.in: Regenerate.

2003-06-03  Nathanael Nerode  <neroden@gcc.gnu.org>

	* Makefile.tpl: Make 'recursive targets' using autogen rather
	than shell loop.  Remove duplicate 'clean' targets and false
	comments.
	* Makefile.def: Add systematic dependencies to 'recursive' targets.
	Add systematic method of specifying missing targets in subdirs.
	Add copyright boilerplate.
	* Makefile.in: Regenerate.
	* configure.in: Add 'recursive targets' to maybe list.
	* configure: Regenerate.

	* Makefile.tpl: Rename [+target+] to [+make_target+].
	* Makefile.def: Rename 'target' to 'make_target'.

2003-05-30  Nick Clifton  <nickc@redhat.com>

	* README-maintainer-mode: Update URL for locating blessed config
	tools.

2003-05-29  Robert Millan  <rmh@debian.org>

	* ltconfig: Import this patch and modify for use with current
	version of ltconfig:

	2003-05-21  Bruno Haible  <bruno@clisp.org>

	* libtool.m4 (AC_LIBTOOL_SYS_DYNAMIC_LINKER): Add support for
	GNU/FreeBSD.

2003-05-28  DJ Delorie  <dj@redhat.com>

	* Makefile.tpl: Make maybe-check-gcc .PHONY.
	* Makefile.in: Regenerate.

2003-05-28  Jeff Johnston  <jjohnstn@redhat.com>

	* COPYING.NEWLIB: Add license info for newlib/libc/sys/linux/stdlib.

2003-05-21  DJ Delorie  <dj@redhat.com>

	* Makefile.tpl (configure-target-libiberty): Depend only on gcc, not
	newlib or libgloss.
	* Makefile.in: Regenerate.

2003-05-21  DJ Delorie  <dj@redhat.com>

	* Makefile.tpl: Add missing empty maybe-check-gcc target.
	* Makefile.in: Regenerate.

2003-05-20  Maciej W. Rozycki  <macro@ds2.pg.gda.pl>

	* configure.in: Use curly braces in the definition of tooldir.
	* configure: Regenerate.

2003-05-19  Nathanael Nerode  <neroden@gcc.gnu.org>

	* configure.in: Switch more things to use maybe dependencies.
	* Makefile.tpl: Switch more things to use maybe dependencies.
	Factor out common code from autogen IF statements.
	* configure: Regenerate.
	* Makefile.in: Regenerate.

2003-05-14  Kelley Cook  <kelleycook@wideopenwest.com>

	* configure.in: Accept i[3456789]86 for machine type.
	* configure: Regenerate.

2003-05-18  Nathanael Nerode  <neroden@gcc.gnu.org>

	* configure.in: Switch more things to use maybe dependencies.
	Rearrange a little.  Use GCC_TOPLEV_SUBDIRS.
	* configure: Regenerate.
	* Makefile.tpl: Switch more things to use maybe dependencies.
	* Makefile.in: Regenerate.

2003-05-16  Andreas Schwab  <schwab@suse.de>

	* Makefile.tpl (install-opcodes): Define.
	* Makefile.in: Rebuild.

2003-05-13  Andreas Jaeger  <aj@suse.de>

	* config.guess: Update to 2003-05-09 version.
	* config.sub: Update to 2003-05-09 version.

2003-05-13  Michael Eager <eager@mvista.com>

	* configure.in: Correct sed script so that options in quotes are not
	deleted.
	* configure: Rebuild.

2003-05-12  Corinna Vinschen  <corinna@vinschen.de>

	* configure.in (FLAGS_FOR_TARGET): Remove $$s/newlib/libc/sys/cygwin
	and $$s/newlib/libc/sys/cygwin32 include paths.
	* configure: Ditto.

2003-05-05  H.J. Lu <hjl@gnu.org>

	* config-ml.in: Restored from gcc repository.

2003-05-02  Chris Demetriou  <cgd@broadcom.com>

	* Makefile.tpl: Require "makeinfo" from texinfo 4.2 or later.
	* Makefile.in: Regenerate.

2003-04-27  Daniel Jacobowitz  <drow@mvista.com>

	* src-release (DEVO_SUPPORT): Add src-release, Makefile.tpl,
	and Makefile.def.

2003-04-27  Daniel Jacobowitz  <drow@mvista.com>

	* Makefile.tpl: Clean $(BUILD_SUBDIR).
	* Makefile.in: Regenerated.

2003-04-18  Gerald Pfeifer  <pfeifer@dbai.tuwien.ac.at>

	* Makefile.tpl (MAKEINFOFLAGS): Default to --split-size=5000000.
	* Makefile.in: Regenerate.

2003-04-18  Jakub Jelinek  <jakub@redhat.com>

	* configure.in (powerpc64*-*-linux*): Remove.
	* configure: Rebuilt.

2003-04-17  Phil Edwards  <pme@gcc.gnu.org>

	* Makefile.tpl (GCC_STRAP_TARGETS):  New variable containing all the
	previous bootstrap targets, plus bubblestrap, quickstrap, cleanstrap,
	and restrap.
	* Makefile.in:  Regenerate.

2003-04-16  Richard Earnshaw  <rearnsha@arm.com>

	* configure.in (arm-*-netbsdelf*): Enable building java libraries.
	* configure: Regenerated.

2003-04-11  Alexandre Oliva  <aoliva@redhat.com>

	* libtool.m4 (lt_cv_deplibs_check_method): Use pass_all on mips*.
	* */configure: Rebuilt.

2003-03-14  Nathanael Nerode  <neroden@gcc.gnu.org>

	* Makefile.tpl: Move .NOEXPORT, MAKEOVERRIDES back down.
	* Makefile.in: Regenerate.

2003-03-14  Michael Chastain  <mec@shout.net>

	* Makefile.in: Regenerate with correct Makefile.def.

2003-03-12  Nathanael Nerode  <neroden@gcc.gnu.org>

	* Makefile.tpl: Move .NOEXPORT, MAKEOVERRIDES up.  Delete unused
	Make macro.
	* Makefile.in: Regenerate.
	* configure.in: Clean up gxx_include_dir logic.
	* configure: Regenerate.

2003-03-09  Franz Sirl  <Franz.Sirl-kernel@lauterbach.com>

	* configure.in (gxx_include_dir): Fix typo.
	* configure: Regenerated.

2003-03-06  Andrew Cagney  <cagney@redhat.com>

	* texinfo/texinfo.tex: Import version 2003-02-03.16.

2003-03-04  Daniel Jacobowitz  <drow@mvista.com>

	* configure.in: Include $(build_tooldir)/sys-include in
	FLAGS_FOR_TARGET.
	* configure: Regenerated.

2003-03-04  Nathanael Nerode  <neroden@gcc.gnu.org>

	* Makefile.tpl: Reindent.
	* Makefile.in: Regenerate.
	* configure.in: Reindent.  Don't set unused variables.
	* configure: Regenerate.

	* Makefile.tpl: Always pass down RANLIB.
	* Makefile.in: Regenerate.

	* Makefile.tpl: Don't set unused enable_shared, enable_threads macros.
	* Makefile.in: Regenerate.
	* configure.in: Remove unused logic relating to --enable-shared
	and --enable-threads.  Remove bogus comments.  Remove redundant
	noconfigdirs.
	* configure: Regenerate.

	* configure.in: Replace ${libstdcxx_version} by its value.
	Remove reference to mh-dgux.
	* configure: Regenerate.

2003-02-28  Nathanael Nerode  <neroden@gcc.gnu.org>

	* Makefile.tpl: Rearrange.
	* Makefile.in: Regenerate.

2003-02-25  Nick Clifton  <nickc@redhat.com>

	* configure: Remove site-file supprot - it is obsolete.

2003-02-24  Uwe Stieber <uwe@wwws.de>

	* configure.in: Add support for kaOS as cross build target system.
	* configure: Regenerated.

2003-02-20  Sean McNeil  <sean@blue.mcneil.com>

	* Makefile.tpl: Add definition of CPPFLAGS to pass into
	configure-target-* as some target builds may require additional
	flags for preprocessor tests.
	* Makefile.in: Regenerated.

2003-02-19  Alexandre Oliva  <aoliva@redhat.com>

	* libtool.m4 (LD): Append -melf* option to LD on IRIX with GNU ld.
	* ltconfig: Handle it.
	* ltcf-cxx.sh: Use with_gnu_ld passed as a shell variable instead of
	auto-detecting it.

2003-02-19  Alexandre Oliva  <aoliva@redhat.com>

	* ltcf-cxx.sh: Replace $linker_flags with $compiler_flags wherever
	it is used as argument to $CC.
	* ltcf-gcj.sh: Likewise.

2003-02-19  Alexandre Oliva  <aoliva@redhat.com>

	* configure.in: Introduce --enable-maintainer-mode.
	* configure: Rebuilt.
	* Makefile.tpl (Makefile.in, configure): Enable dependencies only
	for maintainer mode.
	* Makefile.in: Rebuilt.

2003-02-19  Andrew Cagney <ac131313@redhat.com>

	* configure: Regenerate using autoconf 2.13.

2003-02-19  Alan Modra  <amodra@bigpond.net.au>

	* config.guess: Import latest version.
	* config.sub: Import latest version.

2003-02-18  Jason Merrill  <jason@redhat.com>

	* Makefile.tpl (check-c++): Allow parallelism.

2003-02-17  Andrew Cagney  <ac131313@redhat.com>

	* configure: Regenerate using autoconf 000227.

2003-02-15  Geoffrey Keating  <geoffk@apple.com>

	* configure.in (*-*-darwin*): Rename from powerpc*-*-darwin*,
	don't configure target-libobjc.
	* configure: Regenerate.

2003-02-14  Rainer Orth  <ro@TechFak.Uni-Bielefeld.DE>

	* Makefile.tpl (RANLIB): Define.
	* Makefile.in: Regenerate.

2003-02-06  Keith R Seitz  <keiths@redhat.com>

	* Makefile.def: Remove "snavigator", "grep", and "db" modules.
	* Makefile.tpl: Remove "all-snavigator" and "all-grep".
	* Makefile.in: Regenerated.
	* configure.in: Remove all traces of snavigator, db, and grep.
	* configure: Regenerated.

2003-01-31  Frank Ch. Eigler  <fche@redhat.com>

	* Makefile.tpl (all-sid): Add libiberty/bfd/opcodes dependencies.
	* Makefile.in: Regenerated.

2003-01-30  Alexandre Oliva  <aoliva@redhat.com>

	* config.if: Copy from GCC.

2003-01-27  Phil Edwards  <pme@gcc.gnu.org>

	* configure.in:  Revert 24Jan change.
	* configure:  Regenerate.

2003-01-23  Nathanael Nerode  <neroden@gcc.gnu.org>

	* configure.in: Revert previous change.
	* configure: Regenerate.

2003-01-23  Nathanael Nerode  <neroden@gcc.gnu.org>

	* configure.in: Make rda native-only.
	* configure: Regenerate.

2003-01-19  Nathanael Nerode  <neroden@gcc.gnu.org>

	* configure.in: Add missing \.
	* configure: Rebuilt.

2003-01-17  Jakub Jelinek  <jakub@redhat.com>

	* configure.in (baseargs): Avoid using \| in sed regular
	expressions.
	* configure: Rebuilt.

2003-01-16  Jakub Jelinek  <jakub@redhat.com>

	* configure.in (baseargs): Remove all supported forms of
	--cache-file, --srcdir, --host, --build and --target options
	from argument lists.
	* configure: Rebuilt.

2003-01-15  Alexandre Oliva  <aoliva@redhat.com>

	* configure.in (noconfigdirs): Don't skip gas on IRIX 6.
	* configure: Rebuilt.

2003-01-09  Nathanael Nerode  <neroden@gcc.gnu.org>

	* configure.in: Substitute TOPLEVEL_CONFIGURE_ARGUMENTS.
	* Makefile.tpl: Pass TOPLEVEL_CONFIGURE_ARGUMENTS to gcc.
	* Makefile.in: Regenerate.
	* configure: Regenerate.

2003-01-09  Christian Cornelssen  <ccorn@cs.tu-berlin.de>

	* Makefile.tpl (BASE_FLAGS_TO_PASS): Also pass DESTDIR.
	(install-info, dir.info): Prepend $(DESTDIR) to $(infodir).
	* Makefile.in: Regenerate.

2003-01-09  Alexandre Oliva  <aoliva@redhat.com>

	* configure.in: Remove Makefile in build, host and target modules
	unless configure was run with --no-recursion.
	* configure: Rebuilt.

2003-01-08  Chris Demetriou  <cgd@broadcom.com>

	* config.guess: Update to 2003-01-03 version.
	* config.sub: Update to 2003-01-03 version.

2003-01-07  Christopher Faylor  <cgf@redhat.com>

	* configure: Regenerate with proper autoconf 2.13.

2003-01-07  Christopher Faylor  <cgf@redhat.com>

	* configure.in: Add AC_PREREQ for consistency.
	* configure: Regenerate.

2003-01-06  Andrew Cagney  <ac131313@redhat.com>

	* configure.in (GDB_TK): Add tcl directories conditional on
	gdb/gdbtk directory being present.
	* configure: Regenerate.

2003-01-04 John David Anglin  <dave.anglin@nrc.ca>

	* configure.in (LD): Improve test for gcc.  Try to set LD to the ld used
	by gcc if LD is not defined and we are not doing a Canadian Cross.
	* configure: Rebuilt.

2003-01-01  Daniel Jacobowitz  <drow@mvista.com>

	* src-release (ETC_SUPPORT): Add fdl.texi and texi2pod.pl.

2002-12-31  Tom Tromey  <tromey@redhat.com>

	* Makefile.in: Rebuilt.
	* Makefile.def (target_modules) [libffi]: Allow installation.

2002-12-31  Andreas Schwab  <schwab@suse.de>

	* configure.in: Fix use of $program_transform_name.
	* configure: Regenerated.

2002-12-30  Daniel Jacobowitz  <drow@mvista.com>

	* configure.in (baseargs): Don't remove first configure argument.
	* configure: Regenerated.

2002-12-29  Alexandre Oliva  <aoliva@redhat.com>

	* Makefile.tpl (local-distclean): Don't remove...
	(multilib.ts): ... this.  Moved into...
	(multilib.out): ... this.  Don't use sub-make.
	($(BUILD_SUBDIR)/[+module+]/Makefile, [+module+]/Makefile,
	$(TARGET_SUBDIR)/[+module+]/Makefile, gcc/Makefile): Moved into...
	(configure-build-[+module+], configure-[+module+],
	configure-target-[+module+], configure-gcc): ... these.  Test
	for Makefile existence.  Drop config.status from dependencies.
	* Makefile.in: Rebuilt.
	* configure.in: Move gcc-version-trigger to the end of
	ac_configure_args.  Add comments to maybedep.tmp and
	serdep.tmp.  Introduce --disable-serial-configure.  Remove
	nonopt from baseargs, matching and removing corresponding
	whitespace while at it.
	* configure: Rebuilt.

2002-12-28  Alexandre Oliva  <aoliva@redhat.com>

	* configure.in (host_configargs): Replace reference to
	no-longer-defined buildopts with --build=${build_alias}.
	* configure: Rebuilt.

2002-12-28  Alexandre Oliva  <aoliva@redhat.com>

	* Makefile.tpl ($(NOTPARALLEL)): Move to the end.  Bring uses of
	program_transform_name to standard idiom.
	(AUTOGEN, AUTOCONF): Define.
	(Makefile.in): Use $(AUTOGEN).
	(Makefile): Depend on config.status, and use autoconf-style rule to
	build it.  Move original commands to...
	(config.status): ... this new target.
	(configure): Add $(srcdir).  Depend on config/acx.m4.  Use
	$(AUTOCONF).
	* Makefile.in: Rebuilt.

2002-12-28  Nathanael Nerode  <neroden@gcc.gnu.org>

	* Makefile.tpl: Fix dramatic bustage due to change in
	program_transform_name.
	* Makefile.in: Regenerate.

	* configure.in: Remove unnecessary PATH setting.
	* configure: Regnerate.

	* configure.in: Don't default to unprefixed tools unless
	the native tools will work.
	* configure: Regenerate.

	* configure.in: Convert to autoconf script.  Blow away lots
	of now-redundant Makefile fragments.
	* configure: Generate using Autoconf.
	* Makefile.tpl: Rewrite to reflect autoconfiscation.
	* Makefile.in: Regenerate.

2002-12-27  Nathanael Nerode  <neroden@gcc.gnu.org>

	* configure: Remove unneeded 'export's.  Make CC_FOR_TARGET,
	CXX_FOR_TARGET, GCJ_FOR_TARGET substituted in configure.in only.

	* ChangeLog: Move a couple of entries from here to winsup/cygwin,
	where they belong.

2002-12-24  Andreas Schwab  <schwab@suse.de>

	* Makefile.tpl (multilib.out): Fix missing space.
	* Makefile.in: Regenerate.

2002-12-23  Nathanael Nerode  <neroden@gcc.gnu.org>

	* Makefile.tpl: Use shared multilib.out.  Use move-if-change for it.
	Convert (cd foo; make) to (cd foo && make).  Clean up multilib.out.
	* Makefile.in: Regenerate.
	* configure.in: Remove unnecessary leftovers.

2002-12-21  Geoffrey Keating  <geoffk@apple.com>

	* configure.in (extra_ranlibflags_for_target): New variable.
	(*-*-darwin): Add -c to ranlib commands.
	* configure (tooldir): Handle extra_ranlibflags_for_target.

2002-12-20  Jeff Johnston  <jjohnstn@redhat.com>

	* COPYING.NEWLIB: Updated.
	* COPYING.LIBGLOSS: Ditto.

2002-12-19  Nathanael Nerode  <neroden@gcc.gnu.org>

	* Makefile.tpl: Revert HJL's change.
	* Makefile.in: Regenerated.
	* configure.in: Put build_prefix before $(BUILD_SUBDIR) here, and
	always.

2002-12-19  Andreas Schwab  <schwab@suse.de>

	* Makefile.tpl, configure.in: Substitute libstdcxx_incdir.
	* Makefile.in: Regenerate.

2002-12-18  H.J. Lu <hjl@gnu.org>

	* Makefile.tpl: Add @build_prefix@ before $(BUILD_SUBDIR).
	* Makefile.in: Regenerated.

	* configure.in (build_prefix): New. Substitute.

2002-12-18  Nathanael Nerode  <neroden@gcc.gnu.org>

	* Makefile.tpl: Don't let real targets depend on phony targets.
	* Makefile.in: Regenerate.

	* Makefile.tpl (do-info): Depend on maybe-all-texinfo, not all-texinfo.
	* Makefile.in: Regenerate.

2002-12-16  Jason Merrill  <jason@redhat.com>

	* Makefile.tpl (all-gcc): Use 'make quickstrap' if there was a
	previous 'make bootstrap'.
	* Makefile.in: Regenerate.

2002-12-17  Hans-Peter Nilsson  <hp@bitrange.com>

	* configure.in (noconfigdirs) [mmix-*-*]: Disable libgloss and gdb.

2002-12-13  Jason Merrill  <jason@redhat.com>

	* Makefile.tpl (check-gcc-c++): Renamed from check-c++.  Don't run
	library tests.
	(check-c++): Just depend on it and check-target-libstdc++-v3.
	* Makefile.in: Regenerate.

2002-12-13  Nathanael Nerode  <neroden@gcc.gnu.org>

	* configure.in, Makefile.tpl, Makefile.def: Remove tclX.
	* Makefile.in: Regenerate.

2002-12-12  Jeff Johnston  <jjohnstn@redhat.com>

	* COPYING.NEWLIB: Update list of alternate Regent of California
	licenses and discuss official revoking of advertising clause.
	* COPYING.LIBGLOSS: Ditto.

2002-12-12  Alexandre Oliva  <aoliva@redhat.com>

	* Makefile.tpl (configure-target-rda): Depend on $(ALL_GCC_C).
	* Makefile.in: Rebuilt.

2002-12-10  Nathanael Nerode  <neroden@gcc.gnu.org>

	* configure: Fix bug put in by gremlins.

	* Makefile.tpl: Substitute more autoconfily.
	* configure: Substitute more autoconfily.
	* Makefile.in: Regenerate.

2002-12-08  Andrew Cagney  <ac131313@redhat.com>

	* Makefile.tpl (all-sim): Depend on maybe-configure-gdb.
	* Makefile.in (all-sim): Ditto.

2002-12-06  DJ Delorie  <dj@redhat.com>

	* Makefile.tpl: Change configure dependencies to not have real
	targets depend on phony targets.

2002-12-05  Nathanael Nerode  <neroden@gcc.gnu.org>

	* configure.in: Revert unintentional change.

	* src-release: Configure host subdirs.

	* Makefile.tpl: Change dependency for */multilib.out so that
	it works when gcc isn't in the tree.

	* configure.in: Substitute more.
	* configure: Run subconfigures from the Makefile.
	* Makefile.tpl: Run subconfigures from the Makefile; add a few
	convenience targets.  Make sure gcc isn't rebuilt after bootstrap.

2002-12-03  Nathanael Nerode  <neroden@gcc.gnu.org>

	* Makefile.tpl: Add targets for configuring host subdirs in Makefile,
	and corresponding dependencies.
	* Makefile.in: Regenerate.

	* configure.in (host_tools): Order binutils, gas and ld for
	convenience in running the testsuites.

	* Makefile.tpl: Introduce rules to serialize subconfigure runs.
	* Makefile.in: Regenerate.
	* configure.in: Introduce rules to serialize subconfigure runs.

	* configure.in: Introduce BASE_CC_FOR_TARGET.
	* Makefile.tpl: Reorganize and comment.  Introduce HOST_CONFIGARGS.
	Realize configure-build-* targets.  Realize configure-target-* targets.
	* Makefile.in: Regenerate.

2002-12-02  Nathanael Nerode  <neroden@gcc.gnu.org>

	* configure: Move gcc_version_trigger stuff from here...
	* configure.in: ...to here.

	* configure.in: Separate subconfigure options added by this file from
	options given by the user.  Add machinery to put args for host
	subconfigures into the Makefile.

	* Makefile.tpl: Remove 'vault' targets.
	* Makefile.tpl: Reorder and comment dependencies.
	* Makefile.in: Regenerate.

2002-11-28  Geoffrey Keating  <geoffk@apple.com>

	* configure.in: Move host-specific darwin noconfigdirs into
	the host-specific section.

2002-12-02  Nathanael Nerode  <neroden@gcc.gnu.org>

	* Makefile.tpl: Restore bkorb's style patch, accidentally lost
	during replay.
	* Makefile.in: Regenerate.

	(finishing slow-motion replay)
	* configure: Remove skip-this-dir support.
	* Makefile.tpl: Remove skip-this-dir support.

	* Makefile.tpl: Remove leftover support for non-autoconfiscated
	subdirectories.
	* Makefile.in: Regenerate.

	* Makefile.tpl: Strip out useless setting of 'dir'.
	* Makefile.in: Regenerate.

2002-12-02  Nathanael Nerode  <neroden@gcc.gnu.org>

	(finishing slow-motion replay)
	* configure.in: Fix deeply stupid bug.

	* configure.in: Introduce RAW_CXX_FOR_TARGET and simplify embedded
	shell code in CXX_FOR_TARGET
	* Makefile.def: Introduce raw_cxx.
	* Makefile.tpl: Use raw_cxx to select between CXX_FOR_TARGET and
	RAW_CXX_FOR_TARGET.
	* Makefile.in: Regenerate.

2002-12-02  Nathanael Nerode  <neroden@gcc.gnu.org>

	(finishing slow-motion replay)
	* Makefile.tpl: Remove unnecessary ifs.
	* Makefile.in: Regenerate.

	* Makefile.tpl: Implement soft dependency machinery.  Maybe-ize
	dependencies.  Maybe-ize build-libiberty.  Create dummy install
	targets for 'no_install' modules.
	* configure: Move GDB_TK substitution to configure.in.  Move
	build_modules stuff to configure.in.
	* configure.in: Implement soft dependency machinery.  Maybe-ize
	GDB_TK, rearrange slightly.  Move build_modules stuff from configure.
	* Makefile.in: Regenerate.

2002-12-01  Nathanael Nerode  <neroden@gcc.gnu.org>

	(continuing slow-motion replay)
	* Makefile.tpl: Make all-target, install-target behave similarly
	to all, install (only hitting configured targets).  Eliminate
	unused macro defintions.

	* Makefile.tpl: Add all-gcc: all-build-libiberty dependency when
	build != host.

	* Makefile.tpl: Add all-gcc: all-libiberty dependency.

	* ltcf-c.sh, ltcf-gcj.sh, Makefile.tpl: Correct BUILD/HOST confusion.

	* configure.in: Produce lists of subdir targets we're actually
	configuring.  Remove references to "dosrel".
	* Makefile.tpl: Let configure set which subdir targets are hit.
	Remove install-cross; clean up install; remove ALL.  Remove
	references to "dosrel".  Remove "EXTRA_TARGET_HOST" hackery.
	Autogenerate host module targets.  Remove empty dependency lines
	and redundant dependency; rearrange slightly.
	* Makefile.def: Add host-side libtermcap, utils.

	* Makefile.in: Regenerate.

2002-12-01  Nathanael Nerode  <neroden@gcc.gnu.org>

	(Continuing slow-motion replay)
	* Makefile.def: Add list of recursive targets to autogenerate.
	Add build_modules.
	* Makefile.tpl: Autogenerate do-* targets.  Autogenerate *-target-*
	targets.  Autogenerate *-build-* targets.
	* Makefile.in: Regenerate.

2002-11-30  Nathanael Nerode  <neroden@gcc.gnu.org>

	(Continuing slow-motion replay)
	* configure: More autoconf-style substitutions.
	* Makefile.tpl: More autoconf-style substitutions.
	* Makefile.in: Regenerate.

2002-11-30  Nathanael Nerode  <neroden@gcc.gnu.org>

	(Continuing slow-motion replay)
	* configure: Substitute more variables in a more autoconf-friendly
	way.  Simplify slightly.
	* Makefile.tpl: Make more variables substitutable in an
	autoconf-friendly way.
	* Makefile.in: Regenerate.

2002-11-29  Nathanael Nerode  <neroden@gcc.gnu.org>

	(Continuing slow-motion replay)
	* configure.in (v810*): Remove special setting of tools.

	* configure: Add support for extra required flags for ar or nm.
	* configure.in (aix4.3+): Use above support for target-specific
	issues, rather than using config/mt-aix43.

2002-11-29  Nathanael Nerode  <neroden@gcc.gnu.org>

	(Starting slow-motion replay merge from gcc 3.4 b-i-b branch)
	* configure: Remove 'removing', which doesn't work.  Replace $subdir
	with . everywhere.  Replace $subdirs with ''.  Replace $makesrcdir
	with $srcdir.  Reformat indentation.  Substitute some variables
	formerly hard-coded in the Makefile for build=host.
	* Makefile.tpl: Autogenerate more; make more autoconf-friendly.
	* Makefile.def: Autogenerate more.
	* Makefile.in: Regenerate.

2002-11-13  Bruce Korb  <bkorb@gnu.org>

	* Makefile.tpl: syntactic cleanup

2002-11-04  Kevin Buettner  <kevinb@redhat.com>

	* Makefile.def (host_modules): Add rda.
	* Makefile.in: Regenerate.
	* configure.in (target_tool): Add target-rda to list.

2002-10-25  Phil Edwards  <pme@gcc.gnu.org>

	* Makefile.tpl (bootstrap):  Add bubblestrap, quickstrap, cleanstrap,
	and restrap targets to this rule.
	* Makefile.in:  Regenerate.

2002-10-24  Hans-Peter Nilsson  <hp@bitrange.com>

	* configure.in (i[3456]86-*-linux*): Add check to disable
	${libgcj} for glibc1.

2002-10-07  Svein E. Seldal  <Svein.Seldal@solidas.com>

	* configure.in: Add tic4x target.

2002-10-03  Nathanael Nerode  <neroden@gcc.gnu.org>

	* Makefile.tpl: Make SET_LIB_PATH substitution more autoconfy.
	* Makefile.tpl: Make RPATH_ENVVAR substitution more autoconfy.
	* configure.in: Make SET_LIB_PATH substitution more autoconfy.
	* configure.in: Make RPATH_ENVVAR substitution more autoconfy.
	* Makefile.in: Regenerate.

2002-10-02  Nathanael Nerode  <neroden@gcc.gnu.org>

	* Makefile.tpl: Eliminate reference to all-gui, all-libproc.
	* Makefile.in: Regenerate.

	* Makefile.def: Remove order dependency comments.
	* Makefile.tpl: Add explicit install-install dependencies.
	* Makefile.in: Regenerate.

	* Makefile.tpl: Remove material now in src-release.  (Finally!)
	* Makefile.in: Regenerate.

	* configure: Restore my original patch by syncing with gcc version.

	* Bring following over from gcc:

2002-09-30  Ulrich Weigand  <uweigand@de.ibm.com>

	* configure.in (s390*-*-linux*): Enable libgcj.

2002-10-02  Nathanael Nerode  <neroden@gcc.gnu.org>

	* Makefile.in: Regenerate.  This really ought to fix things. :sigh:

2002-10-02  Alan Modra  <amodra@bigpond.net.au>

	* configure: Move stray lines back to where they belong.

2002-10-01  Nathanael Nerode  <neroden@gcc.gnu.org>

	* Makefile.tpl: Insert configure-target target, for src-release.

	* configure: Finish reverting change which Andrew Cagney started
	reverting.  Should fix bustage.

	* src-release (BINUTILS_SUPPORT_DIRS): Add cpu directory.
	* src-release: New file.  Contains material for making net
	releases for gdb, binutils, et al., formerly in Makefile.in.

2002-09-30  Nick Clifton  <nickc@redhat.com>

	* cpu: New top level directory.  Intended to hold input files for
	CGEN which have FSF copyright assignment.
	* Makefile.in (BINUTILS_SUPPORT_DIRS): Add cpu directory.

2002-09-29  Andrew Cagney  <ac131313@redhat.com>

	Revert below (note that src does not contain Makefile.tpl):
	* Makefile.tpl: Make subsituted variables more autoconfy.
	* Makefile.in: Regenerate.

2002-09-29  Nathanael Nerode  <neroden@gcc.gnu.org>

	* configure: Revert accidentally applied changes.

	* Makefile.tpl: Make more autoconf-friendly.
	* Makefile.in: Regenerate.
	* configure: Make substitution more autoconf-like.

2002-09-28  Richard Earnshaw  <rearnsha@arm.com>

	* configure.in (arm-*-coff, strongarm-*-coff, xscale-*-coff): Use a
	single entry to handle all these.
	(arm-*-elf, strongarm-*-elf, xscale-*-elf): Likewise.  Also enable
	libjava on arm-*-elf.

2002-09-27  Geoffrey Keating  <geoffk@apple.com>

	* configure.in (powerpc-*-darwin*): Don't configure BFD, TK, or the
	things that depend on them.

2002-09-25  Nathanael Nerode  <neroden@gcc.gnu.org>

	* Makefile.tpl: Make subsituted variables more autoconfy.
	* Makefile.in: Regenerate.
	* configure: Make seds more autoconfy.

2002-09-25  Nathanael Nerode  <neroden@gcc.gnu.org>

	* Makefile.tpl: Rewrite substituted lines to look autoconfy.
	* Makefile.in: Regenerate.
	* configure.in: Rewrite sed statements to look autoconfy.

	* Makefile.tpl: Autogenerate *-target-* lists, dependencies of
	all-target-foo on configure-target-foo.
	* Makefile.def: Ditto.
	* Makefile.in: Rebuild.

2002-09-22  Nathanael Nerode  <neroden@gcc.gnu.org>

	* Makefile.def: New file.
	* Makefile.tpl: New file.
	* Makefile.in: Generate from Makefile.tpl with 'autogen Makefile.def'.

	* configure.in: Minor rearrangement.  Simplify tests.

2002-09-23  Jason Thorpe  <thorpej@wasabisystems.com>

	* configure.in (with_headers): Skip copy if value is "yes".
	(with_libs): Likewise.

2002-09-20  Nathanael Nerode  <neroden@gcc.gnu.org>

	* configure.in (*-*-netbsd*): Use noconfigdirs, not skipdirs.
	* configure.in (sh*-*-pe*): Ditto.
	* configure.in (mips*-*-pe*): Ditto.
	* configure.in (*arm-wince-pe): Ditto.

	* configure.in: Rearrange.

2002-09-12  Nick Clifton  <nickc@redhat.com>

	* Import these changes from the config master repository:

	2002-09-05  Svein E. Seldal  <Svein.Seldal@solidas.com>

		* config.sub: Add tic4x target.

	2002-09-03  Ben Elliston  <bje@redhat.com>

		* config.guess: Detect NSR-D machines for nsr-tandem-nsk.
		Reported by <Duncan_Stodart@insession.com>.

2002-09-10  Jeff Johnston  <jjohnstn@redhat.com>

	* COPYING.NEWLIB: More updates.

2002-09-09  Jeff Johnston  <jjohnstn@redhat.com>

	* COPYING.NEWLIB: Update.

2002-08-23  Andrew Cagney  <ac131313@redhat.com>

	* texinfo/texinfo.tex: Import version 2002-06-04.06.

	* config.guess: Import version 2002-08-23.
	* config.sub: Import version 2002-08-22.

2002-08-20  Alexandre Oliva  <aoliva@redhat.com>

	* Makefile.in (GCC_FOR_TARGET): Prepend STAGE_CC_WRAPPER.
	* configure.in (CC_FOR_TARGET, GCJ_FOR_TARGET, CXX_FOR_TARGET,
	CXX_FOR_TARGET_FOR_RECURSIVE_MAKE): Likewise.

2002-08-06  Federico G. Schwindt <fgsch@olimpo.com.br>

	* configure.in (hppa*-*-openbsd*): Treat like hppa*-*-*elf*.

2002-08-04  H.J. Lu  (hjl@gnu.org)

	* configure.in (mips*-*-linux*): Don't skip target-libffi.

2002-07-31  Alan Modra  <amodra@bigpond.net.au>

	* configure.in: Move generic linux case to end.	 Copy generic
	linux noconfigdirs to mips*-*-linux* entry and new
	powerpc64*-*-linux* entry.  Add target-libffi for the latter.

2002-07-19  Chris Demetriou  <cgd@broadcom.com>

	* MAINTAINERS: Clarify on config.guess and config.sub, and add
	one instance of them which was missed to the list to update.

2002-07-16  Chris Demetriou  <cgd@broadcom.com>

	* config.guess: Update to 2002-07-09 version.
	* config.sub: Update to 2002-07-03 version.

2002-07-11  Nathanael Nerode  <neroden@gcc.gnu.org>

	* configure.in: Remove two redundant tests.

2002-07-11  Rainer Orth  <ro@TechFak.Uni-Bielefeld.DE>

	* configure.in (mips*-*-irix6*o32): Enable stabs.

2002-07-08  Nathanael Nerode  <neroden@gcc.gnu.org>

	* configure.in: Don't build grez.
	* Makefile.in: Ditto.

	* Makefile.in: Remove references to bsp, cygmon, libstub.
	* configure.in: Ditto.

	* configure.in: Remove leftover reference to gdbtest.

2002-07-08  Phil Edwards  <pme@gcc.gnu.org>

	* configure.in (gxx_include_dir):  Change to match versioned
	C++ headers if --enable-version-specific-runtime-libs is used.

2002-07-04  Steve Ellcey  <sje@cup.hp.com>

	* ltcf-cxx.sh (hpux*): Modify to support ia64-*-hpux*.

2002-07-03  Nathanael Nerode  <neroden@gcc.gnu.org>

	* configure.in: Make --without-x work.

2002-07-03  Nick Clifton  <nickc@cambridge.redhat.com>

	* contrib: New directory.  Created to contain a copy of the
	texi2pod.pl script so that it is in the same place as the version in
	the FSF GCC sources.

2002-07-02  Nathanael Nerode  <neroden@gcc.gnu.org>

	* configure.in: Rearrange target Makefile fragment collection.

	* Makefile.in: Don't try to build gdbtest, tgas, ispell, inet, or
	cvs[src].
	* configure.in: Ditto.

2002-07-01  Nathanael Nerode <neroden@gcc.gnu.org>

	* Makefile.in: Eliminate 'apache' targets.
	* configure.in: Eliminate 'apache' targets.

	* configure.in: Eliminate redundant tests.  Reorganize.

	* Makefile.in: Eliminate last reference to LIBGCC1_TEST.

	* config-ml.in: Eliminate references to Cygnus configure.

	* Makefile.in: Eliminate references to building emacs.

2002-07-01  Denis Chertykov  <denisc@overta.ru>

	* configure.in: Add support for ip2k.

2002-06-24  Ben Elliston  <bje@redhat.com>

	* configure.in (host_tools): Remove cgen.

	* Makefile.in (all-cgen): Remove; runs from its source directory.
	(check-cgen, install-cgen, clean-cgen): Likewise.
	(all-opcodes): No not depend on all-cgen.
	(all-sim): Likewise.

2002-06-22  Nathanael Nerode  <neroden@twcny.rr.com>

	* configure.in: Fix AIX configury bug.

2002-06-19  Nathanael Nerode  <neroden@twcny.rr.com>

	* configure.in: Replace ${topsrcdir} with ${srcdir}.

	* configure.in: Move definition of libstdcxx_flags right above
	usage, rather than way earlier.

	* configure.in: Pull definition of is_cross_compiler earlier.

	* configure.in: Rearrange a little.

	* configure.in: Remove references to librx.
	* Makefile.in: Remove references to librx.

2002-06-19  Nathanael Nerode  <neroden@twcny.rr.com>

	* configure.in: Eliminate ${gasdir} variable.

2002-06-18  Dave Brolley  <brolley@redhat.com>

	* configure.in: Add support for frv.
	* config.sub: Add support for frv.

2002-06-12  Kaveh R. Ghazi  <ghazi@caip.rutgers.edu>

	* Makefile.in (CFLAGS_FOR_TARGET): Add -O2.

2002-06-08  Jason Thorpe  <thorpej@wasabisystems.com>

	* configure.in (vax-*-netbsd*): Re-enable gas.

2002-05-31  Nathanael Nerode  <neroden@twcny.rr.com>

	* Makefile.in: Replace HOST_PREFIX, HOST_PREFIX_1 with BUILD_PREFIX,
	BUILD_PREFIX_1, to correct nomenclature.
	* configure: Likewise.

	* Makefile.in: Eliminate version-specific references to tcl8.1, tk8.1.
	* configure.in: Eliminate version-specific references to tcl8.1, tk8.1.

2002-05-31  Olaf Hering  <olh@suse.de>

	* config-ml.in: Propogate DESTDIR also.

2002-05-29  Jason Thorpe  <thorpej@wasabisystems.com>

	* configure.in (vax-*-netbsd*): Don't build gas for this
	platform.

2002-05-28  Marek Michalkiewicz  <marekm@amelek.gda.pl>

	* configure.in (noconfigdirs): Don't compile libiberty, libstdcxx
	and libgcj for AVR.

2002-05-28  Nick Clifton  <nickc@cambridge.redhat.com>

	* config.sub: Add DLX target.

2002-05-22  Jason Thorpe  <thorpej@wasabisystems.com>

	* config.guess: Update to 2002-05-22 version.
	* config.sub: Likewise.

2002-05-16  Rainer Orth  <ro@TechFak.Uni-Bielefeld.DE>

	* Makefile.in: Allow for PWDCMD to override hardcoded pwd.
	* config-ml.in: Likewise.
	* configure: Likewise.
	* configure.in: Likewise.

2002-05-13  Nathanael Nerode  <neroden@twcny.rr.com>

	* configure.in: Simplify makefile fragment collection.

	* configure.in: Remove code to build emacs.

	* configure.in : Remove --srcdir argument from targargs and buildargs
	(it's always overridden in the Makefile anyway).  Rearrange a bit.

	* configure: Move some logic to configure.in.
	* configure.in: Move some logic from configure.

2002-05-07  Jeff Johnston  <jjohnstn@redhat.com>

	* COPYING.LIBGLOSS: New file.

2002-05-07  Federico G. Schwindt <fgsch@olimpo.com.br>

	* Makefile.in: Honour DESTDIR.

2002-05-05  Alexandre Oliva  <aoliva@redhat.com>

	* configure.in (noconfigdirs): Don't disable libgcj on
	sparc64-*-solaris* and sparcv9-*-solaris*.

2002-05-03  Alexandre Oliva  <aoliva@redhat.com>

	* configure.in: Revert 2002-04-18's patch; fixed in libjava.

2002-05-03  Thomas Fitzsimmons  <fitzsim@redhat.com>

	* configure.in (FLAGS_FOR_TARGET): Do not add
	-B$$r/$(TARGET_SUBDIR)/newlib/ when compiling newlib natively
	on i[3456]86-*-linux*.

2002-05-01  Thomas Fitzsimmons  <fitzsim@redhat.com>

	* configure.in (noconfigdirs): Replace [ ] with test.

	* configure.in (noconfigdirs): Do not add target-newlib if
	target == i[3456]86-*-linux*, and host == target.

2002-04-29  Mark Mitchell  <mark@codesourcery.com>

	* config.guess: Updated to 2002-04-26's version.
	* config.sub: Updated to 2002-04-26's version.

2002-04-29  Nathanael Nerode  <neroden@doctormoo.dyndns.org>

	* configure.in: delete reference to absent file

	* configure.in: replace '[' with 'test'

	* configure.in: Eliminate references to gash.
	* Makefile.in: Eliminate references to gash.

	* configure.in: remove useless references to 'pic' makefile fragments.

	* configure.in: (*-*-windows*) Finish removing.

	* configure.in: Eliminate redundant test for libgui.

2002-04-26  Joel Sherrill  <joel@OARcorp.com>

	* configure.in (h8300*-*-rtems*): Disable libf2c and libgcj.
	(sparc-*-elf*, sparc64-*-elf*): Disable libgcj.

2002-04-19  Nathanael Nerode  <neroden@twcny.rr.com>

	* configure.in: remove references to dead files

2002-04-18  Tom Tromey  <tromey@redhat.com>

	* configure.in: Disallow configuring libgcj when it is already
	installed and we're using Solaris 2.8 linker.  Do enable libgcj on
	Solaris 2.8 by default.  For PR libgcj/6158.

2002-04-17  Nathanael Nerode  <neroden@twcny.rr.com>

	* configure.in:  Move default CC setting out of config/mh-* fragments
	directly into here.

2002-04-17  Nathanael Nerode  <neroden@twcny.rr.com>

	* configure.in: don't even try to configure or make a subdirectory
	if there's no configure script for it.

2002-04-15  Mark Mitchell  <mark@codesourcery.com>

	* MAINTAINERS: Remove chill maintainers.
	* Makefile.in (CHILLFLAGS): Remove.
	(CHILL_LIB): Remove.
	(TARGET_CONFIGDIRS): Remove libchill.
	(CHILL_FOR_TARGET): Remove.
	(BASE_FLAGS_TO_PASS): Don't pass CHILLFLAGS, CHILL_FOR_TARGET, or
	CHILL_LIB.
	(CONFIGURE_TARGET_MODULES): Remove configure-target-libchill.
	(CHECK_TARGET_MODULES): Likewise.
	(INSTALL_TARGET_MODULES): Likewise.
	(CLEAN_TARGET_MODULES): Likewise.
	(configure-target-libchill): Remove.
	(all-target-libchill): Remove.
	* configure.in (target_libs): Remove target-libchill.
	Do not compute CHILL_FOR_TARGET.
	* libchill: Remove directory.

2002-04-15  DJ Delorie  <dj@redhat.com>

	* Makefile.in, configure.in, configure: Sync with gcc, entries
	follow...

2002-04-08  Tom Tromey  <tromey@redhat.com>

	* configure.in: Add FLAGS_FOR_TARGET to GCJ_FOR_TARGET.
	Fixes PR libgcj/6068.

2002-03-30  Krister Walfridsson  <cato@df.lth.se>

	* configure.in (i*86-*-netbsdelf*): Don't disable libgcj.

2002-03-27  Rainer Orth  <ro@TechFak.Uni-Bielefeld.DE>

	* configure.in (alpha*-dec-osf*): Enable libgcj.

2002-03-24  Nick Clifton  <nickc@cambridge.redhat.com>

	Fix for: PR bootstrap/3591, target/5676
	* configure.in (mcore-pe): Disable the configuration of
	libstdc++-v3 since exceptions are not supported.

2002-03-20  Anthony Green  <green@redhat.com>

	* configure.in: Enable libgcj for xscale-elf target.

2002-02-28  Alexandre Oliva  <aoliva@redhat.com>

	* configure.in (libstdcxx_flags): Don't add libstdc++-v3 flags for
	libjava.
	(CXX_FOR_TARGET): Explain why -shared-libgcc here.

2002-02-22  Alexandre Oliva  <aoliva@redhat.com>

	* configure.in (CXX_FOR_TARGET): Add -shared-libgcc for
	libstdc++-v3 and libjava.

2002-02-11  Adam Megacz <adam@xwt.org>

	* gcc/Makefile.in: Removed libstdc++-v3 dependancy for libjava and
	boehm-gc

2002-02-09  Alexandre Oliva  <aoliva@redhat.com>

	* config.guess: Updated to 2002-01-30's version.
	* config.sub: Updated to 2002-02-01's version.
	Contribute sh64-elf.
	2000-12-01  Alexandre Oliva  <aoliva@redhat.com>
	* configure.in: Added sh64-*-*.

2002-01-17  H.J. Lu <hjl@gnu.org>

	* Makefile.in (all-fastjar): Also depend on all-libiberty.
	(all-target-fastjar): Also depend on all-target-libiberty.

Wed Dec  5 07:33:45 2001  Douglas B. Rupp  <rupp@gnat.com>

	* configure, configure.in: Use temp file for long sed commands.

2001-11-14  Hans-Peter Nilsson  <hp@bitrange.com>

	* configure.in (noconfigdirs) [h8300*-*-*, h8500-*-*]: Disable
	libf2c.

2001-11-03  Hans-Peter Nilsson  <hp@bitrange.com>

	* configure.in (noconfigdirs) [mmix-*-*]: Disable libgcj.

2001-10-11  Hans-Peter Nilsson  <hp@axis.com>

	* configure.in (noconfigdirs) [cris-*-*]: Disable libgcj.

2001-10-02  Joseph S. Myers  <jsm28@cam.ac.uk>

	* configure: Handle temporary files securely using mkdir.

2001-09-26  Will Cohen <wcohen@redhat.com>

	* configure.in (*-*-linux*): Disable configuration of target-newlib
	and target-libgloss.

2001-09-26  Alexandre Oliva  <aoliva@redhat.com>

	* Makefile.in (EXTRA_TARGET_FLAGS): Pass RANLIB_FOR_TARGET for
	RANLIB.

2001-08-11  Graham Stott  <grahams@redhat.com>

	* Makefile.in (check-c++): Add missing semicolon.

2001-07-25  Andrew Haley  <aph@cambridge.redhat.com>

	* configure.in (sh-*-linux*): New.

2001-07-12  Stephane Carrez  <Stephane.Carrez@worldnet.fr>

	* configure.in (noconfigdirs): Don't compile libiberty, libstdcxx
	and libgcj on m68hc11/m68hc12.

2001-06-27  H.J. Lu  (hjl@gnu.org)

	* Makefile (CFLAGS_FOR_BUILD): New.
	(EXTRA_GCC_FLAGS): Add CFLAGS_FOR_BUILD.

2001-06-01  Hans-Peter Nilsson  <hp@axis.com>

	* configure.in (libstdcxx_flags): Do not try to execute
	libstdc++-v3/testsuite_flags until it exists.

2001-05-18  Benjamin Kosnik  <bkoz@redhat.com>

	* configure.in (libstdcxx_flags): Remove reference to libstdc++.INC.

2001-05-09  Jeffrey Oldham  <oldham@codesourcery.com>

	* ltcf-cxx.sh: Add -nostdlib to IRIX 6 archive_cmds.

Mon Apr 23 09:15:03 2001  Anthony Green  <green@redhat.com>

	* configure.in: Move *-chorusos target case to the proper switch.
	Disable libgcj.

2001-04-13  Franz Sirl  <Franz.Sirl-kernel@lauterbach.com>

	* Makefile.in (STAGE1_CFLAGS): Pass down.

2001-04-13  Alan Modra  <amodra@one.net.au>

	* config.guess: Add hppa64-linux support.  Note for next import that
	this is already in the master file.
	* configure.in: Likewise.  Accept `parisc' alias for `hppa'.

2001-03-22  Colin Howell  <chowell@redhat.com>

	* Makefile.in (DO_X): Do not backslash single-quotes in
	backquotes (two places).

2001-03-18  Laurynas Biveinis  <lauras@softhome.net>

	* Makefile.in (DO_X): Quote nested quotes.

2001-03-15  Laurynas Biveinis  <lauras@softhome.net>

	* Makefile.in (DO_X): Use double quotes for quoting
	"RANLIB=$${RANLIB}".

2001-03-09  Nicola Pero <n.pero@mi.flashnet.it>

	* configure.in: Only use `lang_requires' for languages athat are
	actually enabled.

2001-03-07  Tom Tromey  <tromey@redhat.com>

	* configure.in: Allow config-lang.in to set `lang_requires' to list
	of other required languages.

2001-03-06  Laurynas Biveinis  <lauras@softhome.net>

	* Makefile.in: Remove RANLIB definition. Use RANLIB
	in RANLIB_FOR_TARGET, EXTRA_HOST_FLAGS, EXTRA_TARGET_FLAGS,
	EXTRA_GCC_FLAGS, $(DO_X) targets only when the RANLIB is set.

2001-02-28  Benjamin Kosnik  <bkoz@redhat.com>
	    Alexandre Oliva  <aoliva@redhat.com>

	* Makefile.in (check-c++): Use tabs, not spaces.

2001-02-19  Benjamin Kosnik  <bkoz@redhat.com>

	* Makefile.in (check-c++): New rule.

	* configure.in (target_libs): Remove libg++.
	(noconfigdirs): Remove libg++.
	(noconfigdirs): Same.
	(noconfigdirs): Same.
	(noconfigdirs): Same.

	* config-ml.in: Remove libg++ references.

	* Makefile.in (TARGET_CONFIGDIRS): Remove libio, libstdc++, libg++.
	(ALL_TARGET_MODULES): Same.
	(configure-target-libg++): Remove.
	(all-target-libg++): Remove.
	(configure-target-libio): Remove.
	(all-target-libio): Remove.
	(check-target-libio): Remove.
	(.PHONY): Remove.
	(libg++.tar.bz2): Remove.
	(all-target-cygmon): Remove libio.
	(all-target-libstdc++): Remove.
	(configure-target-libstdc++): Remove.
	(TARGET_LIB_PATH): Remove libstdc++.
	(ALL_GCC_CXX): Remove libstdc++.
	(all-target-gperf): Correct.

2001-02-15  Anthony Green  <green@redhat.com>

	* configure: Introduce GCJ_FOR_TARGET.
	* configure.in: Ditto.
	* Makefile.in: Ditto.

2001-02-08  Chandrakala Chavva <cchavva@redhat.com>

	* configure.in: for *-chorusos, don't config target-newlib and
	target-libgloss.

2001-02-04  Mark Mitchell  <mark@codesourcery.com>

	Remove V2 C++ library.
	* configure.in: Remove --enable-libstdcxx_v3 support.

2001-01-27  Richard Henderson  <rth@redhat.com>

	* configure.in (target_makefile_frag) [alpha*-*]: Use mt-alphaieee.

2001-01-26  Tom Tromey  <tromey@redhat.com>

	* configure.in: Allow libgcj to be built on Sparc Solaris.

2001-01-23  Bryce McKinlay  <bryce@albatross.co.nz>

	* configure.in: Enable libgcj on several additional platforms.

2001-01-22  Bryce McKinlay  <bryce@albatross.co.nz>

	* configure.in: Enable libgcj for linux targets.

2001-01-09  Mike Stump  <mrs@wrs.com>

	* Makefile.in (CONFIGURE_TARGET_MODULES): Pass back configuration
	failures of subdirectories.

2001-01-02  Laurynas Biveinis  <lauras@softhome.net>

	* configure: handle DOS-style absolute paths.

2001-01-02  Laurynas Biveinis  <lauras@softhome.net>

	* configure.in: remove supported directories from $noconfigdirs for DJGPP.

2000-12-18  Benjamin Kosnik  <bkoz@redhat.com>

	* Makefile.in (BASE_FLAGS_TO_PASS): Alphabetize.
	(libstdcxx_incdir): Pass down.
	* config.if: Remove expired bits for cxx_interface, add stub.
	(libstdcxx_incdir): Add variable for g++ include directory.
	* configure.in (gxx_include_dir): Use it.

2000-12-15  Andreas Jaeger  <aj@suse.de>

	* configure.in: Handle lang_dirs.

2000-12-13  Anthony Green  <green@redhat.com>

	* configure.in: Disable libgcj for any target not specifically
	listed.  Disable libgcj for x86 and Alpha Linux until compatible
	with g++ abi.

2000-12-13  Mike Stump  <mrs@wrs.com>

	* Makefile.in (local-distclean): Also remove fastjar.

2000-12-10  Anthony Green  <green@redhat.com>

	* configure.in: Define libgcj.  Disable libgcj target libraries for
	most targets.

2000-12-09  Alexandre Petit-Bianco  <apbianco@cygnus.com>

	* configure.in (target_libs): Revert 2000-12-08 patch.
	(noconfigdirs): Added target-libjava.

2000-12-09  Laurynas Biveinis  <lauras@softhome.net>

	* Makefile.in: handle DOS-style absolute paths.

2000-12-08  Alexandre Petit-Bianco  <apbianco@cygnus.com>

	* Makefile.in (TARGET_CONFIGDIRS): Wrong place. Removed note about
	libjava.
	* configure.in (target_libs): Removed `target-libjava'.

2000-12-08  Alexandre Petit-Bianco  <apbianco@cygnus.com>

	* Makefile.in (TARGET_CONFIGDIRS): Added note about libjava.
	(ALL_MODULES): Added fastjar.
	(NATIVE_CHECK_MODULES, INSTALL_MODULES, CLEAN_MODULES): Likewise.
	(all-target-libjava): all-fastjar replaces all-zip.
	(all-fastjar): Added.
	(configure-target-fastjar, all-target-fastjar): Likewise.
	* configure.in (host_tools): Added fastjar.

2000-12-07  Mike Stump  <mrs@wrs.com>

	* Makefile.in (local-distclean): Remove leftover built files.

2000-11-16  Fred Fish  <fnf@be.com>

	* configure.in (enable_libstdcxx_v3): Fix typo,
	libstd++ -> libstdc++.

2000-11-13  Joseph S. Myers  <jsm28@cam.ac.uk>

	* configure: Provide the original toplevel configure arguments
	(including $0) to subprocesses in the environment rather than
	through gcc/configargs.h.

2000-11-12  Mark Mitchell  <mark@codesourcery.com>

	* configure: Turn on libstdc++ V3 by default.

2000-10-16  Michael Meissner  <meissner@redhat.com>

	* configure (gcc/configargs.h): Only create if there is a build GCC
	directory created.

2000-10-05  Phil Edwards  <pme@gcc.gnu.org>

	* configure: Save configure arguments to gcc/configargs.h.

2000-10-04  Andris Pavenis  <pavenis@latnet.lv>

	* Makefile.in (bootstrap): avoid recursion if subdir missing
	(cross): ditto
	(do-proto-toplev): ditto

Wed Sep 13 11:11:29 2000  Jeffrey A Law  (law@cygnus.com)

	* configure.in: Do not build byacc for hppa64.  Provide paths to the
	X11 libraries for hppa64.

2000-09-02  Anthony Green  <green@cygnus.com>

	* Makefile.in (all-gcc): Depend on all-zlib.
	(CLEAN_MODULES): Add clean-zlib.
	(ALL_MODULES): Add all-zlib.
	* configure.in (host_libs): Add zlib.

2000-08-25  Alexandre Oliva  <aoliva@redhat.com>

	* configure.in (FLAGS_FOR_TARGET): Use $target_configdirs and
	$targargs to tell whether newlib is going to be built.

	* configure.in [disable-libstdcxx-v3] (libstdcxx_flags): Search
	$$r/TARGET_SUBDIR/libio for _G_config.h.

2000-08-14  Zack Weinberg  <zack@wolery.cumb.org>

	* configure.in (libstdcxx_flags): Remove -isystem $$s/libio/stdio.

	* configure: Make enable_threads and enable_shared defaults
	explicit.  Substitute enable_threads into generated Makefiles.
	* configure.in: Accept *-*-linux* not just *-*-linux-gnu*.
	* libtool.m4: Accept *-*-linux* not just *-*-linux-gnu*.

2000-08-02  Manfred Hollstein  <manfredh@redhat.com>

	* configure.in: Re-enable all references to libg++ and librx.

2002-04-09  Loren James Rittle  <rittle@labs.mot.com>

	* configure.in: Add *-*-freebsd* configurations.

2002-04-07  Andrew Cagney  <ac131313@redhat.com>

	* Makefile.in (do-tar-bz2): Delete rule.  Replace with ...
	(do-tar, do-bz2): New rules.
	(taz): Update.  Replace do-tar-bz2 with do-tar and do-bz2.
	(gdb-tar): New rule.
	(gdb-taz): Rewrite.  Use gdb-tar and do-bz2.
	(insight_dejagnu.tar): New rule.
	(insight.tar): New rule.
	(gdb+dejagnu.tar): New rule.
	(gdb.tar): New rule.

2002-04-07  Andrew Cagney  <ac131313@redhat.com>

	* MAINTAINERS: Update dejagnu/

2002-03-16  Alexandre Oliva  <aoliva@redhat.com>

	* ltmain.sh (relink_command): Fix typo in previous change.

2002-03-15  Alexandre Oliva  <aoliva@redhat.com>

	* ltmain.sh (taglist): Initialized.  Don't let `CC' tag out of it.
	(relink_command): Added --tag flags.
	(mode=install): If relinking fails; error out.

2002-03-12  Richard Henderson  <rth@redhat.com>

	* Makefile.in (NOTPARALLEL): New.  Use it instead of explicit
	.NOTPARALLEL tag.
	(do-check): Rename from check.
	(check): Allow parallel check.

2002-03-11  Richard Henderson  <rth@redhat.com>

	* Makefile.in (.NOTPARALLEL): Add fake tag.

2002-03-07  H.J. Lu  (hjl@gnu.org)

	* configure.in: Enable gprof for mips*-*-linux*.

2002-02-28  Alexandre Oliva  <aoliva@redhat.com>

	* configure.in (libstdcxx_flags): Don't add libstdc++-v3 flags for
	libjava.
	(CXX_FOR_TARGET): Add -shared-libgcc for libstdc++-v3 and libjava.

2002-02-24  Andrew Cagney  <ac131313@redhat.com>

	* texinfo/texinfo.tex: Update to version 2002-02-14.08.

2002-02-23  Daniel Jacobowitz  <drow@mvista.com>

	* config.guess: Import from master sources, rev 1.232.
	* config.sub: Import from master sources, rev 1.246.

2002-02-23  Alexandre Oliva  <aoliva@redhat.com>

	* Makefile.in (MAKEINFO): Don't assume makeinfo will be built just
	because its Makefile is there; test for the executable instead.

2002-02-09  Alexandre Oliva  <aoliva@redhat.com>

	Contribute sh64-elf.
	2000-12-01  Alexandre Oliva  <aoliva@redhat.com>
	* configure.in: Added sh64-*-*.

2002-02-04  Jeff Johnston  <jjohnstn@redhat.com>

	* COPYING.NEWLIB: Remove advertising clause from
	Berkeley and Red Hat licenses.

2002-02-01  Mo DeJong  <supermo@bayarea.net>

	* Makefile.in: Add all-tix to deps for all-snavigator
	so that tix is built when building snavigator.

2002-02-01  Ben Elliston  <bje@redhat.com>

	* config.guess: Import from master sources, rev 1.229.
	* config.sub: Import from master sources, rev 1.240.

2002-01-27  Daniel Jacobowitz  <drow@mvista.com>

	From Steve Ellcey <sje@cup.hp.com>:
	* libtool.m4 (HPUX_IA64_MODE): Set to 32 or 64 based on ABI.
	(lt_cv_deplibs_check_method, lt_cv_file_magic_cmd,
	lt_cv_file_magic_test_file): Set to appropriate values for HP-UX
	IA64.
	* ltcf-c.sh (archive_cmds, hardcode_*): Ditto.
	* ltconfig (shlibpath_*, dynamic_linker, library_names_spec,
	soname_spec, sys_lib_search_path_spec): Ditto.

2002-01-26  Jason Thorpe  <thorpej@wasabisystems.com>

	* configure.in (*-*-netbsd*): New.  Skip target-newlib,
	target-libiberty, and target-libgloss.  Skip Java-related
	libraries if not supported for NetBSD on target CPU.

2002-01-23  Nick Clifton  <nickc@cambridge.redhat.com>

	* configure.in: Import StrongARM and XScale target_configdirs from
	FSF GCC version.

2002-01-16  H.J. Lu  (hjl@gnu.org)

	* config.guess: Import from master sources, rev 1.225.
	* config.sub: Import from master sources, rev 1.238.

	* MAINTAINERS: Updated notes on config.guess and config.sub.

2002-01-11  Steve Ellcey  <sje@cup.hp.com>

	* configure.in (ia64*-*-hpux*): New target for IA64 HP-UX,
	ld and gdb are not supported.

2002-01-07  Jeff Johnston  <jjohnstn@redhat.com>

	* Change reference to Cygnus Solutions to be Red Hat.

2002-01-07  Jeff Johnston  <jjohnstn@redhat.com>

	* COPYING.NEWLIB: Update generic copyright date.

2002-01-07  Mark Salter  <msalter@redhat.com>

	* configure.in: Remove target-bsp and target-cygmon from arm builds.
	  Allow target-libgloss to be built for arm, strongarm, and xscale.

2002-01-03  Ben Elliston  <bje@redhat.com>

	* MAINTAINERS: Update URL for config.* scripts.

2001-12-18  Alan Modra  <amodra@bigpond.net.au>

	* config.sub: Import latest version.
	* config.guess: Likewise.

2001-12-13  Thomas Fitzsimmons  <fitzsim@redhat.com>

	* configure.in (FLAGS_FOR_TARGET): Remove -nostdinc and -isystem
	options for i[3456]86-pc-linux* native builds.

2001-12-05  Laurent Guerby  <guerby@acm.org>

	* MAINTAINERS: gcc adopts symlink-tree, refer more to
	libiberty.

	Import this patch from gcc:

	2000-12-09  Laurynas Biveinis  <lauras@softhome.net>

	    * symlink-tree: handle DOS-style absolute paths.

2001-11-28  DJ Delorie <dj@redhat.com>
	    Zack Weinberg  <zack@codesourcery.com>

	When build != host, create libiberty for the build machine.

	* Makefile.in (TARGET_CONFIGARGS, BUILD_CONFIGARGS): Replace
	CONFIG_ARGUMENTS.
	(ALL_BUILD_MODULES_LIST, BUILD_CONFIGDIRS, BUILD_SUBDIR):
	New variables.
	(ALL_BUILD_MODULES, CONFIGURE_BUILD_MODULES): New variables
	and rules.
	(all.normal): Depend on ALL_BUILD_MODULES.
	(CONFIGURE_TARGET_MODULES rule): Use TARGET_CONFIGARGS.
	(all-build-libiberty): Depend on configure-build-libiberty.

	* configure: Calculate and substitute proper value for
	ALL_BUILD_MODULES.
	* configure.in: Create the build subdirectory.
	Calculate and substitute TARGET_CONFIGARGS (formerly
	CONFIG_ARGUMENTS); also BUILD_SUBDIR and BUILD_CONFIGARGS (new).

2001-11-26  Geoffrey Keating  <geoffk@redhat.com>

	* config.sub: Update to version 1.232 on subversion.

2001-11-20  Nick Clifton  <nickc@cambridge.redhat.com>

	* Makefile.in (do-proto-toplev): Use msgfmt to generate .gmo
	files from .po files for a distribution.

2001-11-19  Hans-Peter Nilsson  <hp@bitrange.com>

	* COPYING.NEWLIB: Mention preserved notice in specific parts.

2001-11-13  Jeff Holcomb  <jeffh@redhat.com>

	Merged from net gcc:
	2001-07-30  Jeff Sturm  <jsturm@one-pont.com>
	* ltcf-c.sh: Use $objext, not $ac_objext.
	2001-07-27  Mark Kettenis  <kettenis@gnu.org>
	* ltcf-cxx.sh: Add support for GNU.
	2001-07-22  Timothy Wall  <twall@redhat.com>
	* ltcf-c.sh: Don't disable shared libraries for AIX5/IA64.  Preserve
	default settings if using GNU tools with that configuration.
	* ltcf-cxx.sh: Ditto.
	* ltcf-gcj.sh: Ditto.
	2001-07-21  Michael Chastain  <chastain@redhat.com>
	* ltconfig: Set max_cmd_len to a maximum of 512Kb, as it seems some
	HPUX 11.0 systems have trouble with 1MB.  Mark as gcc-local.
	* ltmain.sh: Mark as gcc-local.

2001-11-13  Jeff Holcomb  <jeffh@redhat.com>

	* Makefile.in (all-bison): Revert 2001-10-24.
	Don't depend on texinfo.

2001-11-12  Hans-Peter Nilsson  <hp@bitrange.com>

	* COPYING.NEWLIB: Add BSD-style license/copyright blurb for my work.

2001-11-08  Phil Edwards  <pedwards@disaster.jaj.com>

	* configure.in (--enable-languages): Be more permissive about
	syntax.  Check for empty lists better.  Warn about $LANGUAGES.

2001-11-06  Hans-Peter Nilsson  <hp@bitrange.com>

	* Makefile.in (MAKEINFO): Use "missing" for makeinfo older than 4.0.

2001-10-24  Jeff Holcomb  <jeffh@redhat.com>

	Makefile.in (all-bison): Don't depend on texinfo.

2001-10-03  Alan Modra  <amodra@bigpond.net.au>

	* gettext.m4: Test po/POTFILES.in exists before trying to read.

2001-09-29  Alexandre Oliva  <aoliva@redhat.com>

	* Makefile.in (configure-target-gperf): Depend on $(ALL_GCC_CXX).

2001-09-28  Hans-Peter Nilsson  <hp@axis.com>

	* config.sub, config.guess: Import latest from subversions.

2001-09-21  Alexandre Oliva  <aoliva@redhat.com>

	* Makefile.in (AS_FOR_TARGET, LD_FOR_TARGET,
	DLLTOOL_FOR_TARGET, WINDRES_FOR_TARGET, AR_FOR_TARGET,
	RANLIB_FOR_TARGET, NM_FOR_TARGET): Don't use double quotes to
	avoid quotes nesting problems.
	(NATIVE_CHECK_MODULES): Ditto, just for consistency.
	(DO_X): Export only variables that are set.

2001-09-19  Ben Elliston  <bje@redhat.com>

	* configure.in (sparc-sun-solaris2*): Don't use /usr/bin/which on
	Solaris when testing for the /usr/ucb/cc compiler; it has incorrect
	semantics.  Use the shell built-in "type" command instead.

2001-09-15  Thiemo Seufer <seufer@csv.ica.uni-stuttgart.de>

	* config.sub: Reverted the earlier change, this version is not the
	master file.

2001-09-14  Thiemo Seufer <seufer@csv.ica.uni-stuttgart.de>

	* config.sub: Change machine triplets from mipsel*-* to mips*el-*.
	Add support for mips64.

2001-09-03  Jeff Holcomb  <jeffh@redhat.com>

	* configure.in: Enable libstdc++-v3 for h8300 targets.

2001-08-30  Eric Christopher  <echristo@redhat.com>
	    Jason Eckhardt  <jle@redhat.com>

	* config.sub: Add support for mipsisa32.

2001-08-30  Eric Christopher  <echristo@redhat.com>

	* config.sub, config.guess: Import latest from subversions.

2001-08-20  Alan Modra  <amodra@bigpond.net.au>

	* config.sub, config.guess: Import latest from subversions.

2001-07-26  DJ Delorie  <dj@redhat.com>

	* MAINTAINERS: Clarify libiberty merge rules and procedures.

2001-06-19  Alan Modra  <amodra@bigpond.net.au>

	* Makefile.in: Revert 2001-06-17.
	(VER): If AM_INIT_AUTOMAKE uses BFD_VERSION, get version from bfd/.

2001-06-17  H.J. Lu <hjl@gnu.org>

	* Makefile.in (gas.tar.bz2): Pass TOOL=bfd PACKAGE=gas to make.
	(gas+binutils.tar.bz2): Likewise.
	(binutils.tar.bz2): Pass TOOL=bfd PACKAGE=binutils to make.

Fri Jun  8 11:14:02 2001  Andrew Cagney  <cagney@b1.cygnus.com>

	* Makefile.in (VER): When present, extract the version number from
	the file version.in.

2001-06-08  Alexandre Oliva  <aoliva@redhat.com>, Jeff Sturm  <jsturm@one-point.com>

	* Makefile.in (AS_FOR_TARGET, LD_FOR_TARGET, NM_FOR_TARGET): If
	gcc/xgcc is built, use -print-prog-name to find out the program
	name to use.

2001-06-04  Mark Mitchell  <mark@codesourcery.com>

	* ltcf-c.sh (archive_cmds, archive_expsym_cmds) [solaris,
	with_gcc]: Use `gcc -shared' to build a shared library.

2001-06-04  John David Anglin  <dave@hiauly1.hia.nrc.ca>

	* ltcf-c.sh (archive_cmd) [hpux, with_gcc]: Use gcc to link shared
	archives.

2001-05-28  Simon Patarin <simon.patarin@inria.fr>

	* ltcf-cxx.sh (osf3/osf4/osf5): Support creation of C++  shared
	libraries when using g++ with native linker.

2001-05-28  Alexandre Oliva  <aoliva@redhat.com>

	* ltconfig, ltmain.sh: Upgrade to libtool 1.4a 1.641.2.256.

2001-05-24  Tom Rix <trix@redhat.com>

	* configure.in : enable ld for aix

2001-05-22  Alexandre Oliva  <aoliva@redhat.com>

	* ltcf-cxx.sh (allow_undefined_flag, no_undefined_flag)
	[aix4*|aix5*]: Prepend blank.

2001-05-20  Alexandre Oliva  <aoliva@redhat.com>

	* ltconfig, ltmain.sh, libtool.m4, ltcf-c.sh, ltcf-cxx.sh,
	ltcf-gcj.sh: Upgraded to libtool 1.4a 1.641.2.254.  Rebuilt a number
	of subdir/configure scripts to use the new libtool.m4.

2001-05-14  H.J. Lu <hjl@gnu.org>

	* config.if (libc_interface): Set to -libc6.2- for cross
	compiling to Linux/glibc 2.2.

2001-05-03  Alexandre Oliva  <aoliva@redhat.com>

	* configure.in (noconfigdirs) [*-cygwin*, *-mingw*, *-beos]: Disable
	libgcj.

2001-04-26  Alexandre Oliva  <aoliva@redhat.com>

	* configure.in (noconfigdirs): Don't reset it from scratch in the
	target case; only append to it.

2001-04-26  Alexandre Oliva  <aoliva@redhat.com>

	* configure.in (noconfigdirs) [hppa*-*-*, mips*-*-irix6*,
	sparc-*-solaris2.8]: Disable ${libgcj}.

2001-04-25  Alexandre Oliva  <aoliva@redhat.com>

	* configure.in (libgcj_saved): Copy from $libgcj.
	(libgcj): Zero out if --enable-libgcj; add to noconfigdirs is
	--disable-libgcj.

2001-04-20  Alexandre Oliva  <aoliva@redhat.com>

	* ltconfig, ltmain.sh, ltcf-cxx.sh: Upgraded to libtool 1.4a
	1.641.2.228.

2001-04-12  Alexandre Oliva  <aoliva@redhat.com>

	* ltconfig, ltmain.sh, libtool.m4, ltcf-c.sh, ltcf-cxx.sh,
	ltcf-gcj.sh: Upgraded to libtool 1.4a 1.641.2.226.

2001-04-01  Alexandre Oliva  <aoliva@redhat.com>

	* Makefile.in (CXX_FOR_TARGET_FOR_RECURSIVE_MAKE, RECURSE_FLAGS):
	New macros.
	(bootstrap, cross): Use RECURSE_FLAGS.
	* configure.in: Subst CXX_FOR_TARGET_FOR_RECURSIVE_MAKE.

2001-03-27  Alexandre Oliva  <aoliva@redhat.com>

	* configure.in (CXX_FOR_TARGET): Use xgcc for libstdc++-v3.

2001-03-23  Nick Clifton  <nickc@redhat.com>

	* README-maintainer-mode: Add note about inability to use "make
	distclean" in maintainer mode.

2001-03-22  Alexandre Oliva  <aoliva@redhat.com>

	Re-installed:
	2001-01-02  Laurynas Biveinis  <lauras@softhome.net>
	* ltcf-c.sh: Clear ac_cv_prog_cc_pic for DJGPP.  Do not add
	'-DPIC' to ac_cv_prog_cc_pic for DJGPP.
	* ltcf-cxx.sh: Likewise.
	* ltcf-gcj.sh: Likewise.

2001-03-22  Philip Blundell  <philb@gnu.org>

	* config.sub, config.guess: Import latest from subversions.

2001-03-22  Alexandre Oliva  <aoliva@redhat.com>

	* ltconfig, ltmain.sh, libtool.m4, ltcf-c.sh, ltcf-cxx.sh,
	ltcf-gcj.sh: Upgraded to libtool 1.4a 1.641.2.198.

2001-03-20  Michael Chastain  <chastain@redhat.com>

	* Makefile.in: all-m4 depends on all-texinfo.

2001-03-08  Alexandre Oliva  <aoliva@redhat.com>

	* Makefile.in (ALL_GCC, ALL_GCC_C, ALL_GCC_CXX): Set before use.

2001-02-22  Jeff Johnston <jjohnstn@redhat.com>

	* COPYING.NEWLIB: Remove DJ Delorie's address because it is no
	longer valid.

2001-02-16  Nick Clifton  <nickc@redhat.com>

	* configure.in (noconfigdirs): Allow configuration of texinfo
	for Cygwin hosts.

2001-02-09  Martin Schwidefsky  <schwidefsky@de.ibm.com>

	* config.guess: Add linux target for S/390.
	* config.sub: Likewise.
	* configure.in: Likewise.

2001-02-06  Ben Elliston  <bje@redhat.com>

	* configure: Output host type to stdout, not stderr.

2001-02-04  Michael Sokolov  <msokolov@ivan.Harhan.ORG>

	* config.guess: Import from subversions.gnu.org (revision 1.181).
	* config.sub: Import from subversions.gnu.org (revision 1.199).

2001-01-30  Alan Modra  <alan@linuxcare.com.au>

	* config.guess: Handle hppa64-linux systems.

2001-01-27  Michael Sokolov  <msokolov@ivan.Harhan.ORG>

	* ltcf-cxx.sh (ac_cv_prog_cc_pic_works, ac_cv_prog_cc_static_works):
	Don't unset, it's non-portable and no longer necessary, set to empty
	instead.

2001-01-27  Michael Sokolov  <msokolov@ivan.Harhan.ORG>,  Alexandre Oliva  <oliva@lsd.ic.unicamp.br>

	* ltconfig: Shell portability fix for the tagname validity check.

2001-01-27  Michael Sokolov  <msokolov@ivan.Harhan.ORG>

	* ltcf-cxx.sh: Use parentheses around eval $ac_compile.

2001-01-27  Alexandre Oliva  <aoliva@redhat.com>

	* ltcf-c.sh (ld_shlibs) [aix5*]: Disable on unknown CPU types.
	* ltcf-cxx.sh, ltcf-gcj.sh: Likewise.

2001-01-24  Alexandre Oliva  <aoliva@redhat.com>

	* ltmain.sh (TAG disable-shared, TAG disable-static): Make sure we
	keep at least one of build_libtool_libs or build_old_libs set to
	yes.

2001-01-24  Alexandre Oliva  <aoliva@redhat.com>

	* ltcf-gcj.sh (lt_simple_link_test_code): Remove stray `(0)'.
	* libtool.m4 (_AC_LIBTOOL_GCJ): Pass $CPPFLAGS on.

2000-11-07  Philip Blundell  <pb@futuretv.com>

	* Makefile.in (ETC_SUPPORT): Also add configbuild.* and configdev.*.

2000-11-03  Philip Blundell  <pb@futuretv.com>

	* Makefile.in (ETC_SUPPORT): Add configure.texi and associated info
	files.

2001-01-15  Jeff Johnston  <jjohnstn@redhat.com>

	* COPYING.NEWLIB: Put into source repository.

2001-01-15  Ben Elliston  <bje@redhat.com>

	* configure.in (host_tools): Add sid.
	Always configure cgen.
	* Makefile.in (all-sid): New target.
	(check-sid, clean-sid, install-sid): Likewise.

2001-01-07  Andreas Jaeger  <aj@suse.de>

	* config.sub, config.guess: Update from subversions.

2000-12-12  Alexandre Oliva  <aoliva@redhat.com>

	* configure.in: Disable language-specific target libraries for
	languages that aren't enabled.

2000-11-24  Nick Clifton  <nickc@redhat.com>

	* configure.in (xscale-elf): Add target.
	(xscale-coff): Add target.
	(c4x, c5x, tic54x): Move after ARM targets.

2000-11-23  Alexandre Oliva  <aoliva@redhat.com>

	* ltcf-gcj.sh: Added file, required by 2000-11-18 merge.

2000-11-20  Ian Lance Taylor  <ian@zembu.com>

	* ltcf-cxx.sh: Added file, required by 2000-11-18 merge.

2000-11-18  Alexandre Oliva  <aoliva@redhat.com>

	* Makefile.in: Merge with GCC and libgcj.
	(ALL_GCC_C, ALL_GCC_CXX): New macros.  Use them as dependencies of
	configure-target-<library> when their configure scripts need the C
	or C++ library to have already been built to work properly.
	(do_proto_toplev): Set them to an empty string.

2000-11-18  Alexandre Oliva  <aoliva@redhat.com>

	* Makefile.in (HOST_LIB_PATH, TARGET_LIB_PATH): New macros.
	(REALLY_SET_LIB_PATH): Use them.

2000-11-06  Christopher Faylor <cgf@cygnus.com>

	* config.sub: Add support for Sun Chorus

2000-11-02  Per Lundberg  <plundis@chaosdev.org>

	* config.sub: Add support for the *-storm-chaos OS.

2000-10-30  Stephane Carrez  <stcarrez@worldnet.fr>

	* configure.in (noconfigdirs): Don't compile some
	of the libraries for 68HC11 & 68hc12 targets.

2000-09-30  Alexandre Oliva  <aoliva@redhat.com>

	* ltconfig, ltmain.sh, libtool.m4: Updated from libtool
	multi-language branch, to work around Solaris' /bin/sh bug.  Rebuilt
	all affected `configure' scripts.

2000-09-25  Alexandre Oliva  <aoliva@redhat.com>

	* Makefile.in (DEVO_SUPPORT): Added gettext.m4, libtool.m4 and
	ltcf-c.sh.

2000-09-12  Philip Blundell  <philb@gnu.org>

	* config.sub, config.guess: Update from subversions.

2000-09-06  Alexandre Oliva  <aoliva@redhat.com>

	* Makefile.in (all-zlib): Added dummy target.

	* ltconfig, ltmain.sh, libtool.m4, ltcf-c.sh: Updated from libtool
	multi-language branch.

2000-09-05  Alexandre Oliva  <aoliva@redhat.com>

	* Makefile.in (all-bootstrap): Added all-texinfo and all-zlib.
	(bootstrap*): Depend on all-bootstrap.

2000-09-02  Alexandre Oliva  <aoliva@redhat.com>, DJ Delorie  <dj@redhat.com>

	* configure.in (FLAGS_FOR_TARGET): Use -nostdinc even for Canadian
	crosses, but add gcc/include to the header search path for them.

2000-08-31  Alexandre Oliva  <aoliva@redhat.com>

	* ltconfig, ltmain.sh: Updated from libtool multi-language branch.
	* libtool.m4, ltcf-c.sh: Copied from libtool multi-language branch.
	* gettext.m4: New file, extracted from aclocal.m4.

2000-08-22  Alexandre Oliva  <aoliva@redhat.com>

	* config-ml.in (CC, CXX): Avoid trailing whitespace.
	(LD_LIBRARY_PATH, SHLIB_PATH): Adjust for multilibs and export to
	sub-configures.

2000-08-20  Doug Evans  <dje@casey.transmeta.com>

	* Makefile.in (ALL_MODULES): Add all-cgen.
	(CROSS_CHECK_MODULES,INSTALL_MODULES,CLEAN_MODULES): Similarily.
	(all-cgen): New target.
	(all-opcodes,all-sim): Depend on all-cgen.
	* configure.in (host_tools): Add cgen.
	Only configure cgen if --enable-cgen-maint.

2000-08-17  Alexandre Oliva  <aoliva@redhat.com>

	* config-ml.in (CC, CXX): Don't introduce a leading space.

2000-08-16  Alexandre Oliva  <aoliva@redhat.com>

	* configure.in (libstdcxx_flags): Use
	libstdc++-v3/src/libstdc++.INC.

2000-08-15  Alexandre Oliva  <aoliva@redhat.com>

	* configure.in (libstdcxx_flags): Use libstdc++-v3/src/INCLUDES.

2000-08-11  Jason Merrill  <jason@redhat.com>

	* configure.in (CC_FOR_TARGET, CHILL_FOR_TARGET,
	CXX_FOR_TARGET): Add -B$$r/gcc/ here.
	(FLAGS_FOR_TARGET): Not here.
	(CHILL_FOR_TARGET, CXX_FOR_TARGET): Don't check the list of languages.

2000-08-07  DJ Delorie  <dj@redhat.com>

	* configure.in (FLAGS_FOR_TARGET): invert test for xgcc, should mean
	"if we're also building gcc, and it's a gcc that will run on the
	build machine, we want to use its includes instead of the system's
	default includes".

2000-08-03  Alexandre Oliva  <aoliva@redhat.com>

	* configure.in (libstdcxx_flags): Don't use `"'.

	* config-ml.in: Adjust multilib search paths to the
	appropriate multilib tree.

2000-08-02  Alexandre Oliva  <aoliva@redhat.com>

	* configure.in (CHILL_FOR_TARGET, CXX_FOR_TARGET): Convert blanks to
	commas in $LANGUAGES.

2000-08-01  Alexandre Oliva  <aoliva@redhat.com>

	* configure.in (qCXX_FOR_TARGET): Use echo instead of expr.

2000-07-31  Alexandre Oliva  <aoliva@redhat.com>

	* configure.in (qCXX_FOR_TARGET): Quote `&' characters in
	CXX_FOR_TARGET for sed.

2000-07-30  Alexandre Oliva  <aoliva@redhat.com>

	* configure.in (CC_FOR_TARGET, CHILL_FOR_TARGET, CXX_FOR_TARGET):
	Do not override if already set in the environment or in configure.
	Don't duplicate $(FLAGS_FOR_TARGET) if it already appears in them.
	(FLAGS_FOR_TARGET): Don't use host directories on Canadian crosses.

2000-07-27  Alexandre Oliva  <aoliva@redhat.com>

	* Makefile.in (FLAGS_FOR_TARGET): New macro.
	(GCC_FOR_TARGET): Use it.
	(CC_FOR_TARGET, CXX_FOR_TARGET, CHILL_FOR_TARGET): Now defined...
	* configure.in: ... here.
	(FLAGS_FOR_TARGET): Define.  Add ld build dir to -L path.
	(libstdcxx_flags): Define and append to CXX_FOR_TARGET.

2000-07-24  Alexandre Oliva  <aoliva@redhat.com>

	* Makefile.in (configure-target-libf2c): Depend on $(ALL_GCC).
	(configure-target-libchill, configure-target-libobjc): Likewise.

	* configure.in: Use the same cache file for all target libs.
	* config-ml.in: But different cache files per multilib variant.

2000-07-23  Michael Sokolov  <msokolov@ivan.Harhan.ORG>

	* configure (topsrcdir): Don't use dirname.

2000-07-20  Jason Merrill  <jason@redhat.com>

	* configure.in: Remove all references to libg++ and librx.

	* configure, configure.in, Makefile.in: Unify gcc and binutils.

2000-07-20  Hans-Peter Nilsson  <hp@axis.com>

	* config.sub: Update to subversions version 2000-07-06.

2000-07-12  Andrew Haley  <aph@cygnus.com>

	* configure.in (host_makefile_frag): Use mh-ia64pic on IA-64 hosts.
	(target_makefile_frag): Use mt-ia64pic on IA-64 targets.

2000-07-07  Phil Edwards  <pme@sourceware.cygnus.com>

	* symlink-tree:  Check number of arguments.

2000-06-06  Andrew Cagney  <cagney@b1.cygnus.com>

	* texinfo/texinfo.tex: Update to version 2000-05-28.15.

2000-07-05  Jim Wilson  <wilson@cygnus.com>

	* Makefile.in (CXX_FOR_TARGET): Add libstdc++ to the library
	search path for a g++ extracted from the build tree.  This
	will allow link tests run by configure scripts in
	subdirectories to succeed.

2000-07-01  Koundinya K  <kk@ddeorg.soft.net>

	* ltconfig: Add support for mips-dde-sysv4.2MP

2000-06-28  Corinna Vinschen  <vinschen@cygnus.com>

	* ltconfig: Check for host_os beeing one of `cygwin', `mingw' or
	`os2'. Force ac_cv_exeext to be ".exe" in that case.

2000-06-19  Timothy Wall  <twall@cygnus.com>

	* configure.in (noconfigdirs): Set noconfigdirs for tic54x target.
	* config.sub: Add tic54x target.

2000-06-07  Phillip Thomas  <pthomas@suse.de>

	* README-maintainer-mode: New file: Contains notes on using
	--enable-maintainer-mode with binutils.

2000-05-29  Andrew Cagney  <cagney@b1.cygnus.com>

	* texinfo/texinfo.tex: Update. Version from makeinfo 4.0.

2000-05-30  Andrew Cagney  <cagney@b1.cygnus.com>

	* config.sub: Import CVS version 1.167 Tue May 30 09:00:07 2000.
	* config.guess: Import CVS version 1.148 Tue May 30 09:00:06 2000

20000-05-21  H.J. Lu  (hjl@gnu.org)

	* Makefile.in (CC_FOR_TARGET): Make sure as/ld in the gcc
	directory are used if they exist. Make sure
	$(build_tooldir)/include is searched for header files,
	$(build_tooldir)/lib/ for library files.
	(GCC_FOR_TARGET): Likewise.
	(CXX_FOR_TARGET): Likewise.

2000-05-18  Jeffrey A Law  (law@cygnus.com)

	* configure.in (hppa*64*-*-*): Do build ld for this configuration.

2000-05-17  Alexandre Oliva  <aoliva@cygnus.com>

	* Makefile.in (configure-target-libiberty): Depend on
	configure-target-newlib.

2000-05-16  Alexandre Oliva  <aoliva@cygnus.com>

	* configure.in, Makefile.in: Merge all libffi-related
	configury stuff from the libgcj tree.

2000-05-16  Andrew Cagney  <cagney@b1.cygnus.com>

	Thu Apr 27 11:01:48 2000 Andrew Cagney <cagney@b1.cygnus.com>:
	* Makefile.in (do-tar-bz2, do-md5sum): Skip CVS directories.

2000-05-16  Andrew Cagney  <cagney@b1.cygnus.com>

	Wed Apr 26 17:03:53 2000 Andrew Cagney <cagney@b1.cygnus.com>:
	* Makefile.in (do-djunpack): New target. Update djunpack.bat with
	current version information.  Add to proto-toplev directory.
	(gdb-taz): Build do-djunpack.

2000-05-15  David Edelsohn  <edelsohn@gnu.org>

	* configure.in: Special case powerpc*-*-aix* target_makefile_frag.

2000-05-13 Alexandre Oliva  <oliva@lsd.ic.unicamp.br>

	* ltmain.sh: Preserve in relink_command any environment
	variables that may affect the linker behavior.

2000-05-12  Jeffrey A Law  (law@cygnus.com)

	* config.sub (basic_machine): Recognize hppa64 as a valid cpu type.

2000-05-10  Jim Wilson  <wilson@cygnus.com>

	* configure.in (ia64*-*-elf*): Add gdb and friends to noconfigdirs.

2000-05-08  Eli Zaretskii  <eliz@is.elta.co.il>

	* djunpack.bat: Change the Sed script to replace @V@ in fnchange.lst
	with the version name.

2000-05-01  Benjamin Kosnik  <bkoz@cygnus.com>

	* config.if: Tweak.

2000-04-23  Eli Zaretskii  <eliz@is.elta.co.il>

	* djunpack.bat: New file.

2000-04-19  Andrew Cagney  <cagney@b1.cygnus.com>

	* Makefile.in (taz, gdb-taz, gas.tar.bz2, binutils.tar.bz2,
	gas+binutils.tar.bz2, libg++.tar.bz2, gnats.tar.bz2, gdb.tar.bz2,
	dejagnu.tar.bz2, gdb+dejagnu.tar.bz2, insight.tar.bz2,
	insight+dejagnu.tar.bz2, newlib.tar.bz2): Pass MD5PROG to sub-make.

2000-04-16  Dave Pitts  <dpitts@cozx.com>

	* config.sub (case $basic_machine): Change default for "ibm-*"
	to "openedition".

2000-04-12  Andrew Cagney  <cagney@b1.cygnus.com>

	* Makefile.in (gdb-taz): New target.  GDB specific archive.
	(do-md5sum): New target.
	(MD5PROG): Define.
	(PACKAGE): Default to TOOL.
	(VER): Default to a shell script.
	(taz): Rewrite target.  Move real work to do-proto-toplev.  Include
	md5 checksum generation.
	(do-proto-toplev): New target. Create $(PACKAGE)-$(VER) link.
	(do-tar-bz2): Delete creation of $(PACKAGE)-$(VER) link.
	(gdb.tar.bz2, dejagnu.tar.bz2, gdb+dejagnu.tar.bz2,
	insight.tar.bz2): Use gdb-taz to create archive.

2000-04-07  Andrew Cagney  <cagney@b1.cygnus.com>

	* configure (warn_cflags): Delete.

2000-04-05  Benjamin Kosnik  <bkoz@cygnus.com>
	    Martin v. Loewis  <martin@loewis.home.cs.tu-berlin.de>

	* configure.in (enable_libstdcxx_v3): Add.
	(target_libs): Add bits here to switch between libstdc++-v2 and
	libstdc++-v3.
	* config.if: And this file too.
	* Makefile.in: Add libstdc++-v3 targets.

2000-04-05  Michael Meissner  <meissner@redhat.com>

	* config.sub (d30v): Add d30v as a basic machine type.

2000-03-29  Jason Merrill  <jason@casey.cygnus.com>

	* configure.in: -linux-gnu*, not -linux-gnu.

2000-03-03  Andrew Cagney  <cagney@b1.cygnus.com>

	* Makefile.in (taz): Set PACKAGE to TOOL when not defined.
	(do-tar-bz2): Replace TOOL with PACKAGE.
	(gdb.tar.bz2): Remove GDBTK from GDB package.
	(gdb+dejagnu.tar.bz2, insight.tar.bz2, insight+dejagnu.tar.bz2,
	dejagnu.tar.bz2): New packages.

2000-02-27  Andreas Jaeger  <aj@suse.de>

	* configure.in: Add entry for mips*-*-linux*, move catch all
	*-*-*linux* entry below this one.

2000-02-27  Ian Lance Taylor  <ian@zembu.com>

	* ltconfig, ltmain.sh: Update to libtool 1.3.4.

2000-02-24  Nick Clifton  <nickc@cygnus.com>

	* config.sub: Support an OS of "wince".

2000-02-24  Andrew Cagney  <cagney@b1.cygnus.com>

	* config.guess, config.sub: Updated to match config's 2000-02-15
	version.

2000-02-23  Linas Vepstas <linas@linas.org>

	* config.sub: Add support for Linux/IBM 370.
	* configure.in: Likewise.

2000-02-22  Nick Clifton  <nickc@cygnus.com>

	* configure.in: Add mips-pe, sh-pe and arm-wince-pe targets.

2000-02-20  Christopher Faylor <cgf@cygnus.com>

	* config.guess: Guess "cygwin" rather than "cygwin32".

2000-02-16  Kaveh R. Ghazi  <ghazi@caip.rutgers.edu>

	* configure (gcc_version): When setting, narrow search to
	lines containing `version_string'.

2000-02-15  Denis Chertykov  <denisc@overta.ru>

	* config.sub: Add support for avr target.

2000-02-01  Hans-Peter Nilsson  <hp@bitrange.com>

	* config.sub: Add mmix-knuth-mmixware.

2000-01-27  Christopher Faylor <cgf@redhat.com>

	* Makefile.in (CC_FOR_TARGET): Add new winsup directory
	structure stuff to -L library search.
	(CXX_FOR_TARGET): Ditto.
	(CROSS_CHECK_MODULES): Fix spelling mistake.

2000-01-24  Mark Mitchell  <mark@codesourcery.com>

	* Makefile.in (CXX_FOR_TARGET): Use g++, not xgcc, to invoke
	the C++ compiler.

2000-01-12  Richard Henderson  <rth@cygnus.com>

	* configure.in: Don't build some bits for beos.

2000-01-12  Joel Sherrill (joel@OARcorp.com)

	* Makefile.in (CC_FOR_TARGET): Use newlib libraries as well
	as include files.

2000-01-06  Geoff Keating  <geoffk@cygnus.com>

	* configure.in: Use mt-aix43 to handle *_TARGET defs,
	not mh-aix43.

1999-12-14  Richard Henderson  <rth@cygnus.com>

	* config.guess (alpha-osf, alpha-linux): Detect ev67.
	* config.sub: Accept alphaev[78], alphaev8.

1999-12-03  Alexandre Oliva  <oliva@lsd.ic.unicamp.br>

	* config.guess, config.sub: Update from autoconf.

Tue Nov 23 00:57:41 1999  Rainer Orth  <ro@TechFak.Uni-Bielefeld.DE>

	* config-ml.in (sparc*-*-*): Disable sparcv9 support if the
	necessary libraries are missing.

1999-10-25  Andreas Schwab  <schwab@suse.de>

	* configure: Fix quoting inside arguments of eval.

1999-10-21  Nick Clifton  <nickc@cygnus.com>

	* config-ml.in: Allow suppression of some ARM multilibs.

Tue Sep  7 23:33:57 1999  Linas Vepstas  <linas@linas.org>

	* config.guess: Add OS/390 match pattern.
	* config.sub: Add mvs, openedition targets.
	* configure.in (i370-ibm-opened*): New.

1999-09-04  Steve Chamberlain  <sac@pobox.com>

	* config.sub: Add support for configuring for pj.

1999-08-31  Nick Clifton  <nickc@cygnus.com>

	* config.sub (maybe_os): Add support for configuring for fr30.

1999-08-25  Nick Clifton  <nickc@cygnus.com>

	* configure.in: Do not configure or build ld for AIX
	platforms.  ld is known to be broken on these platforms.

Wed Aug 25 01:12:25 1999  Rainer Orth  <ro@TechFak.Uni-Bielefeld.DE>

	* config-ml.in: Pass compiler flag corresponding to multidirs to
	subdir configures.

1999-08-09  Ian Lance Taylor  <ian@zembu.com>

	* Makefile.in (LDFLAGS): Define.

1999-08-08  Mumit Khan  <khan@xraylith.wisc.edu>

	* configure.in (i[3456]-*-mingw32*): Don't put gprof in
	noconfigdirs.
	(*-*-cygwin*): Likewise.

1999-08-08  Ian Lance Taylor  <ian@zembu.com>

	* mkdep: New file.
	* Makefile.in (GAS_SUPPORT_DIRS): Add mkdep.
	(BINUTILS_SUPPORT_DIRS): Add mkdep.

	From Eli Zaretskii <eliz@is.elta.co.il>:
	* configure (tmpfile): Change cONf$$ to cNf$$ to avoid an overly
	long file name when using DJGPP on MS-DOS.

Wed Aug  4 02:07:14 1999  Jeffrey A Law  (law@cygnus.com)

	* config.sub (vxworks case): Use os=-vxworks, not os=vxworks.

1999-07-30  Alan Modra  <alan@spri.levels.unisa.edu.au>

	* Makefile.in (check-target-libio): Remove all-target-libstdc++
	dependency as this causes "make check" to globally "make all"

Tue Jun 22 23:45:18 1999  Tom Tromey  <tromey@cygnus.com>

	* configure.in (target_libs): Added target-zlib.
	* Makefile.in (ALL_TARGET_MODULES): Added zlib.
	(CONFIGURE_TARGET_MODULES): Likewise.
	(CHECK_TARGET_MODULES): Likewise.
	(INSTALL_TARGET_MODULES): Likewise.
	(CLEAN_TARGET_MODULES): Likewise.
	(configure-target-zlib): New target.
	(all-target-zlib): Likewise.
	(all-target-libjava): Depend on all-target-zlib.
	(configure-target-libjava): Depend on configure-target-zlib.

	* Makefile.in (configure-target-libjava): Depend on
	configure-target-newlib.
	(configure-target-boehm-gc): New target.
	(configure-target-qthreads): New target.

	* configure.in (target_libs): Added target-qthreads.
	* Makefile.in (ALL_TARGET_MODULES): Added qthreads.
	(CONFIGURE_TARGET_MODULES): Likewise.
	(CHECK_TARGET_MODULES): Likewise.
	(INSTALL_TARGET_MODULES): Likewise.
	(CLEAN_TARGET_MODULES): Likewise.
	(all-target-qthreads): New target.
	(configure-target-libjava): Depend on configure-target-qthreads.
	(all-target-libjava): Depend on all-target-qthreads.

	* Makefile.in (ALL_TARGET_MODULES): Added libjava, boehm-gc.
	(CONFIGURE_TARGET_MODULES): Likewise.
	(CHECK_TARGET_MODULES): Likewise.
	(INSTALL_TARGET_MODULES): Likewise.
	(CLEAN_TARGET_MODULES): Likewise.
	(all-target-libjava): New target.
	(all-target-boehm-gc): Likewise.
	* configure.in (target_libs): Added libjava, boehm-gc.

1999-07-22  Ian Lance Taylor  <ian@zembu.com>

	* Makefile.in (binutils.tar.bz2): Don't pass makeall.bat and
	configure.bat in SUPPORT_FILES.
	(gas+binutils.tar.bz2): Likewise.

	* makeall.bat: Remove; obsolete.

1999-07-21  Ian Lance Taylor  <ian@zembu.com>

	From Mark Elbrecht:
	* configure.bat: Remove; obsolete.

1999-07-11  Ian Lance Taylor  <ian@zembu.com>

	* configure: Add -W -Wall to the default CFLAGS when compiling with
	gcc.

Thu Jul  8 12:32:23 1999  John David Anglin <dave@hiauly1.hia.nrc.ca>

	* configure.in: Build ld, binutils & gas for hppa*-*-linux-gnu*.

1999-06-30  Mark Mitchell  <mark@codesourcery.com>

	* configure.in: Build ld on IRIX6.

1999-06-12  Ian Lance Taylor  <ian@zembu.com>

	* Makefile.in: Change distribution targets to use bzip2 instead of
	gzip.
	(TEXINFO_SUPPORT): Set to just texinfo/texinfo.tex.
	(taz): Don't use texinfo/gpl.texinfo or texinfo/lgpl.texinfo.

1999-06-04  Nick Clifton  <nickc@cygnus.com>

	* config.sub: Add mcore target.

1999-05-30  Cort Dougan  <cort@cs.nmt.edu>

	* config.guess (ppc-*-linux-gnu): Also use ld emul elf32ppclinux.

1999-05-25  H.J. Lu  (hjl@gnu.org)

	* config.guess (dummy): Changed to $dummy.

1999-05-24  Nick Clifton  <nickc@cygnus.com>

	* config.sub: Tidied up case statements.

1999-05-22  Ben Elliston  <bje@cygnus.com>

	* config.guess: Handle NEC UX/4800. Contributed by Jiro Takabatake
	<jiro@din.or.jp>.

	* config.guess: Merge with FSF version. Future changes will be
	more accurately recorded in this ChangeLog.
	* config.sub: Likewise.

1999-05-20   Stephen L Moshier  <moshier@world.std.com>

	 * Makefile.in (GCC_FOR_TARGET): Add -I$(build_tooldir)/include.

1999-04-30  Tom Tromey  <tromey@cygnus.com>

	* ltmain.sh: [mode link] Always use CC given by ltconfig.

1999-04-23  Tom Tromey  <tromey@cygnus.com>

	* ltconfig, ltmain.sh: Update to libtool 1.2f.

1999-04-20  Drew Moseley  <dmoseley@cygnus.com>

	* configure.in (noconfigdirs): Don't build libstub for arm-elf targets.
	(noconfigdirs): Don't build any bsp stuff for for arm-oabi targets.
	Bad merge removed these two changes.

Tue Apr 13 22:50:54 1999  Donn Terry (donn@interix.com)
			  Martin Heller (Ing.-Buero_Heller@t-online.de)

	* config.guess (interix Alpha): Add.

1999-04-11  Richard Henderson  <rth@cygnus.com>

	* configure.in (i?86-*-beos*): Do config gperf; don't config
	gdb, newlib, or libgloss.

1999-04-11  Alexandre Oliva  <oliva@dcc.unicamp.br>

	* config-ml.in: On mips*-*-*, if multidirs contains mabi=64, try to
	link a trivial program with -mabi=64.  If it fails, remove mabi=64
	from multidirs.

1999-04-10  Philipp Thomas  (kthomas@gwdg.de)

	* config.sub: Set basic_machine to i586 when target_alias = k6-*.

1999-04-08  Nick Clifton  <nickc@cygnus.com>

	* config.sub: Add support for mcore targets.

1999-04-07  Michael Meissner  <meissner@cygnus.com>

	* configure.in (d30v-*): Use config/mt-d30v as makefile fragment,
	not mt-ospace, in order to shut up assembler warning about using
	symbols that are named the same as registers.

1999-04-07  Drew Moseley  <dmoseley@cygnus.com>

	* Makefile.in (all-target-cygmon): Added all-target-bsp to the
	dependency list for all-target-cygmon.

1999-04-05  Doug Evans  <devans@casey.cygnus.com>

	* config-ml.in: Check $host, not $target, for selective multilibs.
	(arm-*-*): Allow disabling of biendian, h/w fp, 26 bit apcs,
	thumb interworking, and underscore prefix multilibs.

1999-04-04  Ian Lance Taylor  <ian@zembu.com>

	* missing: Update to version from current automake.

Fri Apr  2 15:11:32 1999  H.J. Lu  (hjl@gnu.org)

	* configure (gxx_include_dir): Removed.

	* configure.in (gxx_include_dir): Handle it.
	* Makefile.in: Likewise.

1999-03-29  Gavin Romig-Koch  <gavin@cygnus.com>

	* config.sub (mips64vr4111,mips64vr4111el) Add.

1999-03-21  Ben Elliston  <bje@cygnus.com>

	* config.guess: Correct typo for detecting ELF on FreeBSD.

Thu Mar 18 00:17:50 1999  Mark Elbrecht <snowball3@usa.net>

	* configure.in (pc-msdosdjgpp): Set host_makefile_frag to
	config/mh-djgpp.

Thu Mar 11 18:37:23 1999  Drew Moseley  <dmoseley@cygnus.com>

	* Makefile.in (all-target-bsp): Added all-gcc all-binutils and
	all-target-newlib to dependency list for all-target-bsp.

Thu Mar 11 01:19:31 1999  Mumit Khan  <khan@xraylith.wisc.edu>

	* config.sub: Add i386-uwin support.
	* config.guess: Likewise.

Thu Mar 11 01:07:55 1999  Franz Sirl <Franz.Sirl-kernel@lauterbach.com>

	* configure.in: cleanup, add mh-*pic handling for arm, special
	case powerpc*-*-aix*

Wed Mar 10 18:35:07 1999  Jeff Johnston  <jjohnstn@cygnus.com>

	* configure.in (noconfigdirs): Removed target-libgloss so libnosys.a
	can be built.

Wed Mar 10 17:39:09 1999  Drew Moseley  <dmoseley@cygnus.com>

	* configure.in: Added bsp support to arm-*-coff and arm-*-elf
	targets.

1999-03-02  Nick Clifton  <nickc@cygnus.com>

	* config.sub: Rename CYGNUS LOCAL to EGCS LOCAL

1999-02-28  Geoffrey Noer  <noer@cygnus.com>

	* config.sub: Check for "cygwin*" rather than "cygwin32*"

1999-02-24  Nick Clifton  <nickc@cygnus.com>

	* config.sub: Fix typo in arm recognition.

1999-02-24  Drew Moseley  <dmoseley@cygnus.com>

	* configure.in (noconfigdirs): Changed target_configdirs to
	include target-bsp only for m68k-*-elf* and m68k-*-coff*
	rather than m68k-*-* since it is not known to work on
	m68k-aout. Ditto for arm-*-*oabi.

1999-02-24  Stan Shebs  <shebs@andros.cygnus.com>

	* configure.in (*-*-windows*): Remove, no longer used.

1999-02-19  Ben Elliston <bje@cygnus.com>

	* config.guess: Automatically recognise ELF on FreeBSD. From Niall
	Smart and improved by Andrew Cagney.

1999-02-18  Marc Espie <espie@cvs.openbsd.org>

	* config.guess: Recognize openbsd-*-hppa.

1999-02-17  H.J. Lu  (hjl@gnu.org)

	* Makefile.in (REALLY_SET_LIB_PATH): Append $$$(RPATH_ENVVAR)
	only if it is not empty.

1999-02-17  Nick Clifton  <nickc@cygnus.com>

	Patch from: Scott Bambrough <scottb@corelcomputer.com>

	* config.guess: Modified to recognize uname's armv* syntax.

	* config.sub: Modified to recognize uname's armv* syntax.

1999-02-17  Mark Salter  <msalter@cygnus.com>

	* configure.in: Added target-bsp for sparclite.

1999-02-08  Richard Henderson  <rth@cygnus.com>

	* config.sub: Recognize alphapca5[67] and up to alphaev8.

1999-02-08  Nick Clifton  <nickc@cygnus.com>

	* configure.in: Add support for strongarm port.
	* config.sub: Add support for strongarm target.

1999-02-07  Mumit Khan  <khan@xraylith.wisc.edu>

	* configure.in (*-*-cygwin32*): Use config/mh-cygwin instead of
	the old name config/mh-cygwin32.
	Enable texinfo.

1999-02-04  Ian Lance Taylor  <ian@cygnus.com>

	* configure.in: Do build ld for ix86 Solaris.

1999-02-02  Jim Wilson  <wilson@cygnus.com>

	* Makefile.in (EXTRA_GCC_FLAGS):  Set AR to $AR instead of
	$AR_FOR_TARGET.  Likewise for RANLIB.

1999-02-02  Catherine Moore  <clm@cygnus.com>

	* config.sub (oabi):  Recognize.
	* configure.in (arm-*-oabi):  Handle.

1999-01-30  Robert Lipe  (robertlipe@usa.net)

	* config.guess: Improve detection of i686 on UnixWare 7.

1999-01-30  Mumit Khan  <khan@xraylith.wisc.edu>

	* config.guess: Add support for i386-pc-interix.
	* config.sub: Likewise.
	* configure.in: Likewise.

1999-01-18  Christopher Faylor <cgf@cygnus.com>

	* Makefile.in: Remove unneeded all-target-libio from
	from all-target-winsup target since it is now unneeded.
	Add all-target-libtermcap in its place since it is now
	needed.

1998-12-30  Christopher Faylor <cgf@cygnus.com>

	* configure.in: makefile stub for cygwin target is probably
	unnecessary.  Remove it for now.

1998-12-30  Christopher Faylor <cgf@cygnus.com>

	* configure.in: libtermcap.a should be built when cygwin is the
	target as well as the host.
	* config.guess: Allow mixed case in cygwin uname output.
	* Makefile.in: Add libtermcap target.

1998-12-23  Jeffrey A Law  (law@cygnus.com)

	* config.sub: Clean up handling of hppa2.0.

1998-12-22  Rodney Brown  (rodneybrown@pmsc.com)

	* config.guess: Use C code to identify more HP machines.

Thu Dec 17 01:22:30 1998  Jeffrey A Law  (law@cygnus.com)

	* config.sub: Handle hppa2.0.

Tue Dec 15 17:02:58 1998  Bob Manson  <manson@charmed.cygnus.com>

	* configure.in: Add cygmon for x86-coff and x86-elf. Configure
	cygmon for all sparclite targets, regardless of object format.

1998-12-15  Mark Salter  <msalter@cygnus.com>

	* configure.in: Added target-bsp for several target architectures.

	* Makefile.in: Added rules for bsp.

Fri Dec  4 01:34:02 1998  Jeffrey A Law  (law@cygnus.com)

	* config.guess: Improve detection of hppa2.0 processors.

Fri Dec  4 01:33:05 1998  Niall Smart <nialls@euristix.ie>

	* config.guess: Recognize FreeBSD using ELF automatically.

1998-11-26  Manfred Hollstein  <manfred@s-direktnet.de>

	* configure (skip-this-dir): Add handling for new shell script, which
	might be created by a sub-directory's configure to indicate, this particular
	directory is "unwanted".
	* Makefile.in ($(CONFIGURE_TARGET_MODULES)): Likewise.

Wed Nov 18 18:28:45 1998  Geoffrey Noer  <noer@cygnus.com>

	* ltconfig: import from libtool, after changing libtool to
	account for the cygwin name change.

Wed Nov 18 18:09:14 1998  Geoffrey Noer  <noer@cygnus.com>

	* Makefile.in: CC_FOR_TARGET and CXX_FOR_TARGET should also
	include newlib/libc/sys/cygwin and newlib/libc/sys/cygwin32.

Wed Nov 18 20:13:29 1998  Christopher Faylor <cgf@cygnus.com>

	* configure.in: Add libtermcap to list of cygwin dependencies.

1998-11-17  Geoffrey Noer  <noer@cygnus.com>

	* Makefile.in: modify CC_FOR_TARGET and CXX_FOR_TARGET so that
	they include winsup/include when it's a cygwin target.

1998-11-12  Tom Tromey  <tromey@cygnus.com>

	* configure.in (host_tools): Added zip.
	* Makefile.in (all-target-libjava): Depend on all-zip.
	(all-zip): New target.
	(ALL_MODULES): Added all-zip.
	(NATIVE_CHECK_MODULES): Added check-zip.
	(INSTALL_MODULES): Added install-zip.
	(CLEAN_MODULES): Added clean-zip.

1998-11-12  Geoffrey Noer  <noer@cygnus.com>

	* Makefile.in: lose "32" from comment about cygwin.

1998-11-05  Nick Clifton  <nickc@cygnus.com>

	* configure.in: Use -Os to build target libraries for the fr30.

1998-11-04  Dave Brolley  <brolley@cygnus.com>

	* config.sub: Add fr30.

1998-11-02  Geoffrey Noer  <noer@cygnus.com>

	* configure.in: drop "32" from config/mh-cygwin32.  Check
	cygwin* instead of cygwin32*.
	* config.sub: Check cygwin* instead of cygwin32*.

1998-10-22  Robert Lipe  <robertl@dgii.com>

	* config.guess: Match any version of Unixware7.

1998-10-20  Syd Polk  <spolk@cygnus.com>

	* Makefile.in configure.in: Add the ability to use tcl8.1 and tk8.1
	if desired.

1998-10-18  Jeffrey A Law  (law@cygnus.com)

	* config.if (cxx_interface, libstdcxx_interface): Do not try to set
	these if the appropriate directories and files to not exist.

1998-10-14  Jeffrey A Law  (law@cygnus.com)

	* Makefile.in (DEVO_SUPPORT): Add config.if.

1998-10-13  Manfred Hollstein  <manfred@s-direktnet.de>

	* configure: Add pattern to replace "build_tooldir"'s
	definition in the generated Makefile with "tooldir"'s
	actual value.

Tue Oct 13 09:17:06 1998  Jeffrey A Law  (law@cygnus.com)

	* config.sub: Bring back lost sparcv9.

	* Makefile.in (all-snvavigator): Remove all-flexlm dependency.

Mon Oct 12 12:09:44 1998  Jeffrey A Law  (law@cygnus.com)

	* Makefile.in (CHILL_FOR_TARGET): Mirror recent changes to
	CC_FOR_TARGET and friends.

Mon Oct 12 12:09:30 1998  Alexandre Oliva  <oliva@dcc.unicamp.br>

	* Makefile.in (build_tooldir): New variable, same as tooldir.
	(CC_FOR_TARGET, GCC_FOR_TARGET, CXX_FOR_TARGET): Add
	-B$(build_tooldir)/bin/.
	(BASE_FLAGS_TO_PASS): Pass build_tooldir down.

Wed Sep 30 22:20:50 1998  Robert Lipe  <robertl@dgii.com>

	* config.sub: Add support for i[34567]86-pc-udk.
	* configure.in: Likewise.

Wed Sep 30 19:23:48 1998  Geoffrey Noer  <noer@cygnus.com>

	* Makefile.in: add bzip2 package building bits for user
	tools module
	* configure.in: ditto

Wed Sep 30 03:00:05 1998  Jeffrey A Law  (law@cygnus.com)

	* Makefile.in (TARGET_CONFIGDIRS): Add libobjc.
	(ALL_TARGET_MODULES): Add all-target-libobjc.
	(CONFIGURE_TARGET_MODULES, CHECK_TARGET_MODULES): Similarly.
	(INSTALL_TARGET_MODULES, CLEAN_TARGET_MODULES): Similarly.
	(all-target-libchill): Add dependencies.
	* configure.in (target_libs): Add libchill.

1998-09-30  Manfred Hollstein  <manfred@s-direktnet.de>

	* configure.in (target_subdir): Remove duplicate line.

Tue Sep 29 22:45:41 1998  Felix Lee  <flee@cygnus.com>

	* Makefile.in (all-automake): fix dependencies.

Mon Sep 28 04:04:27 1998  Jeffrey A Law  (law@cygnus.com)

	* configure.in: Minor cleanups for building in the $(target_alias)
	subdir.

1998-09-22  Jim Wilson  <wilson@cygnus.com>

	* Makefile.in (bootstrap): Set r and s before make all.  Use
	BASE_FLAGS_TO_PASS in make all.
	(cross): Likewise.

1998-09-20  Mark Mitchell  <mark@markmitchell.com>

	* Makefile.in (bootstrap): Pass TARGET_FLAGS_TO_PASS to `make all'.

Sun Sep 20 00:13:02 1998  Richard Henderson  <rth@cygnus.com>

	* config.sub: Fix typo in last change.

1998-09-19  Michael Hayes  <m.hayes@elec.canterbury.ac.nz>

	* config.sub: Add support for C4x target.
	* configure.in: Likewise.

1998-09-13  David S. Miller  <davem@pierdol.cobaltmicro.com>

	* config.sub: Recognize sparcv9 just like sparc64.

Wed Sep  9 15:44:52 1998  Robert Lipe  <robertl@dgii.com>

	* config.guess: Match "Pent II" or "PentII" for OpenServer.

Tue Sep  8 01:18:39 1998  Jeffrey A Law  (law@cygnus.com)

	* config.guess: Correctly identify Pentium II sco boxes.

	* config.guess: Fix "tr" code.  From Weiwen Liu.

Sat Sep  5 13:56:52 1998  John Hughes  <john@Calva.COM>

	* configure.in: Do not assume x86-svr4 or x86-unixware can handle
	stabs.

Sat Sep  5 02:12:02 1998  Jeffrey A Law  (law@cygnus.com)

	* Makefile.in (TARGET_CONFIGDIRS): Add libchill.
	(ALL_TARGET_MODULES): Add all-target-libchill.
	(CONFIGURE_TARGET_MODULES, CHECK_TARGET_MODULES): Similarly.
	(INSTALL_TARGET_MODULES, CLEAN_TARGET_MODULES): Similarly.
	(all-target-libchill): Add dependencies.
	* configure.in (target_libs): Add libchill.

Sun Aug 30 22:27:02 1998  Lutz Wohlrab <lutz.wohlrab@informatik.tu-chemnitz.de>

	* config.guess: Avoid assumptions about "tr" behaves when
	LANG is set to something other than English.

Sun Aug 30 22:14:44 1998  H.J. Lu  (hjl@gnu.org)

	* configure (gxx_include_dir): Changed to
	'${prefix}/include/g++'-${libstdcxx_interface}.

	* config.if: New to determine the interfaces.

Sun Aug 30 21:15:19 1998  Mark Klein (mklein@dis.com)

	* config.guess: Detect and handle MPE/IX.
	* config.sub: Deal with MPE/IX.

Sat Aug 29 14:32:55 1998  David Edelsohn  <edelsohn@mhpcc.edu>

	* configure.in: Use mh-aix43.

1998-07-29  Manfred Hollstein  <manfred@s-direktnet.de>

	* configure: Fix --without/--disable cases for gxx-include-dir.

Fri Aug 28 12:28:26 1998  Per Bothner  <bothner@cygnus.com>

	* mdata-sh:  Imported.  Needed for automake support.

Thu Aug 13 12:49:29 1998  H.J. Lu  <hjl@gnu.org>

	* Makefile.in (taz): Try "chmod -R og=u ." before
	"chmod og=u `find . -print`".

Fri Jul 31 09:38:33 1998  Catherine Moore  <clm@cygnus.com>

	* configure.in: Add arm-elf and thumb-elf support.

Mon Jul 27 16:23:58 1998  Doug Evans  <devans@canuck.cygnus.com>

	* Makefile.in: Undo previous patch.

Fri Jul 24 19:55:24 1998  Doug Evans  <devans@canuck.cygnus.com>

	* Makefile.in (INSTALL_TARGET): Move EXTRA_TARGET_HOST_INSTALL_MODULES
	to here ...
	(install-no-fixedincludes): and here
	(INSTALL_MODULES): ... from here.

Fri Jul 24 17:01:42 1998  Ian Lance Taylor  <ian@cygnus.com>

	* config.sub: Merge with FSF.

	* config.guess: Merge with FSF.

Fri Jul 24 08:43:36 1998  Doug Evans  <devans@canuck.cygnus.com>

	* configure (extraconfigdirs): New variable.
	(SUBDIRS): Add extraconfigdirs and recurse on them too.
	* Makefile.in (all): Move higher in file.
	(EXTRA_TARGET_HOST_ALL_MODULES): New variable.
	(EXTRA_TARGET_HOST_{INSTALL,CHECK}_MODULES): New variables.
	(ALL_MODULES): Add EXTRA_TARGET_HOST_ALL_MODULES.
	(CROSS_CHECK_MODULES): Add EXTRA_TARGET_HOST_CHECK_MODULES.
	(INSTALL_MODULES): Add EXTRA_TARGET_HOST_INSTALL_MODULES.

1998-07-23  Brendan Kehoe  <brendan@cygnus.com>

	* Makefile.in (all-target-libjava): Depend on all-gcc and
	all-target-newlib.
	(configure-target-libjava): Depend on $(ALL_GCC).

Sat Jul 18 14:32:43 CDT 1998  Robert Lipe  <robertl@dgii.com>

	* config.guess: (*-pc-sco3.2v5) Add detection for Pentium II.
	(*-pc-unixware7) Add detection for Pentium II, Pentium Pro.

Fri Jul 17 13:30:18 1998  Ian Lance Taylor  <ian@cygnus.com>

	* ylwrap: Change absolute path checks to check for DOS style path
	names.

	* ylwrap: Don't use a full path name if the source file is in the
	same directory.  From hjl@lucon.org (H.J. Lu).

	* config-ml.in: Default to being verbose, to match Feb 18 change to
	configure.

Thu Jul 16 12:29:51 1998  Ian Lance Taylor  <ian@cygnus.com>

	Brought over from egcs:

	Sat Jun 27 22:46:32 1998  Jeffrey A Law  (law@cygnus.com)

	* configure.in (target_subdir): Set to ${target_alias} instead
	of "libraries".

	Mon Sep  1 16:45:44 1997  Jim Wilson  <wilson@cygnus.com>

	* configure.in (target_subdir): Set to libraries if enable_multilib.

Wed Jul 15 01:00:54 1998  Ian Lance Taylor  <ian@cygnus.com>

	* Makefile.in ($(CONFIGURE_TARGET_MODULES)): If there are any
	multilibs, force reconfiguration the first time we create
	multilib.out in a subdirectory, in case TARGET_SUBDIR is `.'.

Tue Jul 14 23:41:03 1998  Ian Lance Taylor  <ian@cygnus.com>

	* configure.in: Strip any --no option from CONFIG_ARGUMENTS, to
	avoid confusion with --no-recursion.

Tue Jul 14 15:37:41 1998  Geoffrey Noer  <noer@cygnus.com>

	* configure.in: Win32 hosts shouldn't use install -x
	* install-sh: remove -x option, and special .exe-handling
	hack.

Tue Jul 14 15:28:41 1998  Richard Henderson  <rth@cygnus.com>

	* config.guess: Recognize i586-pc-beos.
	* configure.in: Don't build some bits for beos.

Tue Jul 14 13:22:18 1998  Ian Lance Taylor  <ian@cygnus.com>

	* configure: If CC is set but CFLAGS is not, and CC is gcc, make
	CFLAGS default to -O2.

	* ltmain.sh: Add some hacks to make SunOS --enable-shared work
	when using GNU ld.

Fri Jul 10 13:18:23 1998  Ian Lance Taylor  <ian@cygnus.com>

	* ltmain.sh: Correct install when using a different shell.

Tue Jul  7 15:24:38 1998  Ian Lance Taylor  <ian@cygnus.com>

	* ltconfig, ltmain.sh: Update to libtool 1.2b.

Thu Jul  2 13:57:36 1998  Klaus Kaempf  <kkaempf@rmi.de>

	* makefile.vms: Update to build binutils/makefile.vms.  Add install
	target.

Wed Jul  1 16:45:21 1998  Ian Lance Taylor  <ian@cygnus.com>

	* ltconfig: Update to correct AIX handling.

Sat Jun 27 22:46:32 1998  Jeffrey A Law  (law@cygnus.com)

	* Makefile.in (BASE_FLAGS_TO_PASS): Add TARGET_SUBDIR.

	* configure.in (target_subdir): Set to ${target_alias} instead
	of "libraries".

1998-06-26  Manfred Hollstein  <manfred@s-direktnet.de>

	* Makefile.in (BASE_FLAGS_TO_PASS): Add gcc_version_trigger.
	(Makefile): Depend on $(gcc_version_trigger).

	* configure (gcc_version): Change default initializer to empty
	string.
	(gcc_version_trigger): New variable; pass this variable down
	to subdir configures to enable them checking gcc's version
	themselves. Emit make macros for both gcc_version vars.
	(topsrcdir): Initialize reliably.
	(recursion line): Remove --with-gcc-version=${gcc_version}.

1998-06-24  Manfred Hollstein  <manfred@s-direktnet.de>

	* configure (enable_version_specific_runtime_libs): Implement new flag
	--enable-version-specific-runtime-libs which installs C++ runtime stuff
	in $(libsubdir); emit definition in each generated Makefile.
	(gxx_include_dir): Initialize depending on
	$enable_version_specific_runtime_libs.

1998-06-24  Manfred Hollstein  <manfred@s-direktnet.de>

	* configure (gcc_version): Initialize properly depending on
	how and where configure is started.
	(recursion line): Pass a --with-gcc-version=${gcc_version}
	to configures in subdirs.

Wed Jun 24 16:01:59 1998  John Metzler  <jmetzler@cygnus.com>

	* configure.in (noconfigdirs): Add configure pattern for mips tx39
	cygmon

Tue Jun 23 22:42:32 1998  Mark Alexander  <marka@cygnus.com>

	* configure.in: Add cygmon and libstub support for mn10200.

1998-06-19  Manfred Hollstein  <manfred@s-direktnet.de>

	* configure (gcc_version): Add new variable describing the
	particular gcc version we're building.
	* Makefile.in (libsubdir): Add new macro for the directory
	in which the compiler finds executables, libraries, etc.
	(BASE_FLAGS_TO_PASS): Pass down gcc_version, target_alias
	and libsubdir.

Fri Jun 19 02:36:59 1998  Alexandre Oliva <oliva@dcc.unicamp.br>

	* Makefile.in (local-clean): Remove *.log.
	(warning.log): Built with warn_summary from build.log.
	(mail-report.log): Run test_summary.
	(mail-report-with-warnings.log): Run test_summary including
	warning.log in the report.

Thu Jun 18 11:26:03 1998  Robert Lipe  <robertl@dgii.com>

	* config.guess: Detection of Pentium II for *-sco-3.2v5*.

Mon Jun 15 14:53:54 1998  Andrew Cagney  <cagney@b1.cygnus.com>

	* Makefile.in (grep): Grep no longer depends on libiberty.

Fri Jun 12 14:03:34 1998  Syd Polk  <spolk@cygnus.com>

	* Makefile.in: all-snavigator needs all-libgui.

Thu Jun 11 19:43:47 1998  Mark Alexander  <marka@cygnus.com>

	* configure.in: Add cygmon and libstub support for mn10300.

Wed Jun 10 11:19:47 1998  Ian Lance Taylor  <ian@cygnus.com>

	* missing: Update to version from automake 1.3.

	* ltmain.sh: On installation, don't get confused if the same name
	appears more than once in the list of library names.

Wed Jun  3 14:51:42 1998  Ian Lance Taylor  <ian@cygnus.com>

	* config.sub: Accept m68060 and m5200 as CPU names.

Mon Jun  1 17:25:16 1998  Ian Lance Taylor  <ian@cygnus.com>

	* configure: Use && rather than using -a in test, because odd
	strings can confuse test.
	* configure.in: Likewise.

Thu May 28 19:31:13 1998  Ian Lance Taylor  <ian@cygnus.com>

	* ltconfig, ltmain.sh: Bring in Visual C++ support.

Sat May 23 23:44:13 1998  Alexandre Oliva <oliva@dcc.unicamp.br>

	* Makefile.in (boostrap2-lean, bootstrap3-lean,
	bootstrap4-lean): New targets.

Mon May 11 23:55:56 1998  Jeffrey A Law  (law@cygnus.com)

	* mpw-* Delete.  Not used.

Mon May 11 23:11:34 1998  Jeffrey A Law  (law@cygnus.com)

	* COPYING.LIB: Update FSF address.

Fri May  8 01:30:20 1998  Ian Lance Taylor  <ian@cygnus.com>

	* ltconfig, ltmain.sh: Update to libtool 1.2a.

	* Makefile.in (GASB_SUPPORT_DIRS): Remove intl; already included via
	GAS_SUPPORT_DIRS.

Thu May  7 17:27:35 1998  Ian Lance Taylor  <ian@cygnus.com>

	* ltconfig, ltmain.sh: Avoid producing a version number if
	-version-info was not used.

Tue May  5 18:02:24 1998  Ian Lance Taylor  <ian@cygnus.com>

	* configure.in: Add --with-newlib to CONFIG_ARGUMENTS if we are
	building with newlib.

1998-04-30  Paul Eggert  <eggert@twinsun.com>

	* Makefile.in (EXTRA_GCC_FLAGS): Remove backslash at end;
	Solaris `make' causes it to continue to next definition.

Tue Apr 28 16:24:24 1998  Jason Molenda  (crash@bugshack.cygnus.com)

	* Makefile.in (install-gdbtk): Call this 'install-gdb' so that
	the right GUI libraries and files are installed along with GDB.

Tue Apr 28 18:11:24 1998  Ian Lance Taylor  <ian@cygnus.com>

	* configure.in: Change alpha to alpha* in several places.

Tue Apr 28 07:42:00 1998  Mark Alexander  <marka@cygnus.com>

	* config.sub: Recognize sparc86x.

Tue Apr 28 07:35:02 1998  Michael Meissner  <meissner@cygnus.com>

	* configure.in (--enable-target-optspace): Remove debug echo.

Thu Apr 23 21:31:16 1998  Jim Wilson  <wilson@cygnus.com>

	* configure: Set CXXFLAGS from CXXFLAGS, not CFLAGS.

Thu Apr 23 12:26:38 1998  Ian Lance Taylor  <ian@cygnus.com>

	* ltconfig: Update cygwin32 support.

	* Makefile.in (GAS_SUPPORT_DIRS): Add intl.
	(BINUTILS_SUPPORT_DIRS, GASB_SUPPORT_DIRS): Likewise.
	(GDB_SUPPORT_DIRS): Likewise.

Wed Apr 22 12:30:10 1998  Michael Meissner  <meissner@cygnus.com>

	* configure.in (target_makefile_frag): If --enable-target-optspace,
	use -Os to compile target libraries rather than -O2.  Default to
	using -Os for d10v and m32r if --{enable,disable}-target-optspace is
	not used.
	* configure.in (target_cflags): Ditto for d30v.

Tue Apr 21 23:06:54 1998  Tom Tromey  <tromey@cygnus.com>

	* Makefile.in (all-bfd): Depend on all-intl.
	(all-binutils): Likewise.
	(all-gas): Likewise.
	(all-gprof): Likewise.
	(all-ld): Likewise.

1998-04-19  Brendan Kehoe  <brendan@cygnus.com>

	* configure.in (host_tools): Fix typo, lbtool -> libtool.

Fri Apr 17 16:20:42 1998  Ian Lance Taylor  <ian@cygnus.com>

	* Makefile.in (all-bfd): Depend upon all-libiberty.

	* ltconfig, ltmain.sh: Bring in newer cygwin32 support.

Fri Apr 17 12:22:22 1998  Bob Manson  <manson@charmed.cygnus.com>

	* Makefile.in: Add libstub.

	* configure.in: Ditto. Build libstub for targets that have cygmon
	support.

Tue Apr 14 18:01:55 1998  Ian Lance Taylor  <ian@cygnus.com>

	* configure.in: Don't set PICFLAG on ix86-cygwin32.

Tue Apr 14 12:24:45 1998  J. Kean Johnston  <jkj@sco.com>

	* configure.in: Recognise i[3456]96-*-sysv5* as a valid host, and
	use mh-sysv5 if specified.  Support gprof on SCO Open Server.

Tue Apr 14 11:33:51 1998  Krister Walfridsson <cato@df.lth.se>

	* configure: Define DEFAULT_M4 by searching PATH.
	* Makfile.in: Use DEFAULT_M4.

Mon Apr 13 15:37:24 1998  Ian Lance Taylor  <ian@cygnus.com>

	* ltconfig: Add cygwin32 support.

	* Makefile.in, configure.in: Add libtool as a native only directory
	to configure and build.

Sun Apr 12 20:58:46 1998  Jeffrey A Law  (law@cygnus.com)

	* Makefile.in (INSTALL_MODULES): Remove texinfo.

Wed Apr  8 13:18:56 1998  Philippe De Muyter  <phdm@macqel.be>

	* Makefile.in (EXTRA_GCC_FLAGS): XFOO lines shortened.

Thu Apr  2 14:48:44 1998  Geoffrey Noer  <noer@cygnus.com>

	* Makefile.in: add ash make rules
	* configure.in: add ash to native_only and host_tools lists

Thu Mar 26 12:53:20 1998  Tom Tromey  <tromey@cygnus.com>

	* Makefile.in (all-gettext, all-intl): New targets.
	(ALL_MODULES): Added all-gettext, all-intl.
	(CROSS_CHECK_MODULES): Added check-gettext, check-intl.
	(INSTALL_MODULES): Added install-gettext, install-intl.
	(CLEAN_MODULES): Added clean-gettext, clean-intl.

	* configure.in (host_tools): Added gettext.
	(native_only): Likewise.
	(noconfigdirs) [various cases]: Likewise.
	(host_libs): Added intl.

Thu Mar 26 15:00:11 1998  Keith Seitz  <keiths@onions.cygnus.com>

	* configure: Do not disable building gdbtk for cygwin32 hosts.

Wed Mar 25 10:04:18 1998  Nick Clifton  <nickc@cygnus.com>

	* configure.in: Add thumb-coff target.
	* config.sub: Add thumb-coff target.

Wed Mar 25 11:49:12 1998  Jason Molenda  (crash@bugshack.cygnus.com)

	* Makefile.in: Revert yesterday's change.
	(all-target-winsup):  all-target-librx stays out of here.

Tue Mar 24 16:58:29 1998  Jason Molenda  (crash@bugshack.cygnus.com)

	* Makefile.in (TARGET_CONFIGDIRS, ALL_TARGET_MODULES,
	CONFIGURE_TARGET_MODULES, CHECK_TARGET_MODULES,
	INSTALL_TARGET_MODULES, CLEAN_TARGET_MODULES, all-target-winsup):
	Remove references to librx and libg++.

Tue Mar 24 18:28:12 1998  Eric Mumpower  <nocturne@cygnus.com>

	* Makefile.in (BASE_FLAGS_TO_PASS): Pass $(lispdir) down to
	recursive makes

Tue Mar 24 11:37:45 1998  Ian Lance Taylor  <ian@cygnus.com>

	* Makefile.in (CC_FOR_TARGET): Use $(TARGET_SUBDIR) when passing -B
	for newlib directory.
	(CXX_FOR_TARGET): Likewise.

Mon Mar 23 11:30:21 1998  Jeffrey A Law  (law@cygnus.com)

	* ltconfig: Update after libtool/ltconfig.in change for
	hpux11.

Fri Mar 20 18:51:43 1998  Ian Lance Taylor  <ian@cygnus.com>

	* ltconfig, ltmain.sh: Update to libtool 1.2.

Fri Mar 20 09:32:14 1998  Manfred Hollstein  <manfred@s-direktnet.de>

	* Makefile.in (install-gcc): Don't specify LANGUAGES here.
	(install-gcc-cross): Instead, override LANGUAGES here.

1998-03-18  Dave Love  <d.love@dl.ac.uk>

	* Makefile.in ($(CONFIGURE_TARGET_MODULES)): Set CONFIG_SITE to a
	non-existent file since /dev/null loses with bash 2.0/autoconf 2.12.

Wed Mar 18 09:24:59 1998  Nick Clifton  <nickc@cygnus.com>

	* configure.in: Add Thumb-pe target.

Tue Mar 17 16:59:00 1998  Syd Polk <spolk@cygnus.com>

	* Makefile.in - changed sn targets to snavigator
	* configure.in - changed sn targets to snavigator

Tue Mar 17 10:33:28 1998  Manfred Hollstein  <manfred@s-direktnet.de>

	* config-ml.in: After building symlink tree call make distclean
	if a Makefile got linked into ${ml_dir}/${ml_libdir}; this happens
	to be the case for libiberty.

Tue Mar 17 10:22:37 1998  H.J. Lu  (hjl@gnu.ai.mit.edu)

	* configure: When making link, also check the current
	directory. The configure scripts may create one.

Fri Mar  6 01:02:03 1998  Richard Henderson  <rth@cygnus.com>

	* config.sub: Accept alphapca56 and alphaev6 properly.

Fri Mar  6 00:14:55 1998  Franz Sirl <Franz.Sirl-kernel@lauterbach.com>

	* configure.in: Revert 3 Jan change for powerpc-linux-gnulibc1.

Mon Feb 23 15:09:18 1998  Bruno Haible <bruno@linuix.mathematik.uni-karlsruhe.de

	* config.sub (sco5): Fix typo.

Mon Feb 23 14:46:06 1998  Ian Lance Taylor  <ian@cygnus.com>

	* Makefile.in (INSTALL_MODULES): Move install-tcl before
	install-itcl.
	(install-itcl): Remove dependency on install-tcl.

Mon Feb 23 09:53:28 1998  Mark Alexander  <marka@cygnus.com>

	* configure.in: Remove libgloss from noconfigdirs for MN10300.

Thu Feb 19 13:40:41 1998  Ian Lance Taylor  <ian@cygnus.com>

	* configure.in: Don't build libgui for a cygwin32 target when not on
	a cygwin32 host.

Wed Feb 18 12:29:00 1998  Jason Molenda  (crash@bugshack.cygnus.com)

	* configure (redirect): Set to null, so default behavior of
	configure is now --verbose.

1998-02-16  Dave Love  <d.love@dl.ac.uk>

	* Makefile.in ($(CONFIGURE_TARGET_MODULES)): Run configure with
	CONFIG_SITE=/dev/null to forestall lossage with site configuration.

Mon Feb 16 12:23:53 1998  Manfred Hollstein  <Manfred.Hollstein@ks.sel.alcatel.de>

	* Makefile.in (BASE_FLAGS_TO_PASS, EXTRA_TARGET_FLAGS): Really add
	this change to sync Makefile.in with its ChangeLog entries.

Thu Feb 12 15:03:08 1998  H.J. Lu  <hjl@gnu.org>

	* ltmain.sh (mkdir): Check that the directory doesn't exist
	before we exit with error, so that we don't get races during
	parallel builds.

Sat Feb  7 15:19:18 1998  Ian Lance Taylor  <ian@cygnus.com>

	* ltconfig, ltmain.sh: Update from libtool 1.0i.

Fri Feb  6 01:33:52 1998  Manfred Hollstein  <manfred@s-direktnet.de>

	* Makefile.in (BASE_FLAGS_TO_PASS): Don't pass PICFLAG and
	PICFLAG_FOR_TARGET.
	(EXTRA_TARGET_FLAGS): Don't pass PICFLAG_FOR_TARGET.

	* configure: Emit a definition for the new macro enable_shared
	into each Makefile.

Thu Feb  5 17:01:12 1998  Jason Molenda  (crash@bugshack.cygnus.com)

	* configure.in (host_tools, native_only): Add libtool.

Wed Feb  4 16:53:58 1998  Geoffrey Noer  <noer@cygnus.com>

	* configure.in: add target-gperf to noconfigdirs for Cygwin32.
	Fix typo in ming config comment.

Wed Feb  4 18:56:13 1998  Ian Lance Taylor  <ian@cygnus.com>

	* ltconfig, ltmain.sh: Update from libtool 1.0h.

Mon Feb  2 19:38:19 1998  Ian Lance Taylor  <ian@cygnus.com>

	* config.sub: Add tic30 cases, and map c30 to tic30.

Sun Feb  1 02:40:41 1998  Richard Henderson  <rth@cygnus.com>

	* Makefile.in (TARGET_CONFIGDIRS): Add libf2c.
	(ALL_TARGET_MODULES, CONFIGURE_TARGET_MODULES): Similarly
	(CHECK_TARGET_MODULES, INSTALL_TARGET_MODULES): Similarly
	(CLEAN_TARGET_MODULES): Similarly
	(all-target-libf2c): Add dependences.
	* configure.in (target_libs): Add libf2c.

Fri Jan 30 17:18:32 1998  Geoffrey Noer  <noer@cygnus.com>

	* configure.in: Remove expect from noconfigdirs when target
	is cygwin32.  OK to build expect and dejagnu with Canadian
	Cross.

Wed Jan 28 12:58:49 1998  Ian Lance Taylor  <ian@cygnus.com>

	* configure.in: Do build expect, dejagnu, and cvssrc for a cygwin32
	host.

	* config.guess: Use ${UNAME_MACHINE} rather than i386 for cygwin32
	and mingw32.

Wed Jan 28 10:26:37 1998  Manfred Hollstein  <manfred@s-direktnet.de>

	* Makefile.in (BASE_FLAGS_TO_PASS): Remove passing $(local_prefix)
	here as it is not defined in the toplevel Makefile.

Tue Jan 27 23:25:06 1998  Manfred Hollstein  <manfred@s-direktnet.de>

	* configure (package_makefile_rules_frag): New variable, which names
	a file with generic rules, ...
	Change comment to mention we now have FIVE parts.
	* configure: Undo last change.

Tue Jan 27 23:15:55 1998  Lassi A. Tuura  <lat@iki.fi>

	* config.guess: More accurate determination of HP processor types.
	* config.sub: More accurate determination of HP processor types.

Sat Jan 24 01:59:45 1998  Manfred Hollstein  <manfred@s-direktnet.de>

	* configure (package_makefile_frag): Move inserting the
	${package_makefile_frag} to where it should be according
	to the comment.

Fri Jan 23 00:29:28 1998  Philip Blundell  <pb@nexus.co.uk>

	* config.guess: Add support for Linux/ARM.

Thu Jan 22 15:14:01 1998  Fred Fish  <fnf@cygnus.com>

	* .cvsignore: Remove *-info and *-install since they match
	release-info and mpw-install, which we don't want to just ignore.

Thu Jan 22 01:38:33 1998  Richard Henderson  <rth@cygnus.com>

	* configure.in: Revert 3 Jan change for alpha-linux-gnulibc1.

Sat Jan 17 21:28:08 1998  Pieter Nagel <pnagel@epiuse.co.za>

	* Makefile.in (FLAGS_TO_PASS): Pass down gcc_include_dir and
	local_prefix to sub-make invocations.

Sat Jan 17 21:04:59 1998 H.J. Lu  (hjl@gnu.org)

	* configure.in: Check makefile fragments in the source
	directory.

Fri Jan 16 00:41:37 1998  Alexandre Oliva <oliva@dcc.unicamp.br>

	* configure.in: Check whether host and target makefile
	fragments exist before adding them to *_makefile_frag.

Wed Jan 14 23:39:10 1998  Bob Manson  <manson@charmed.cygnus.com>

	* configure.in (target_configdirs): Add cygmon for sparc64-elf.

Wed Jan 14 12:48:07 1998  Keith Seitz  <keiths@pizza.cygnus.com>

	* configure.in: Make sure we only replace RPATH_ENVVAR on
	lines which begin with RPATH_ENVVAR, i.e. add "^" to the
	regexp to sed.

	* Makefile.in (BASE_FLAGS_TO_PASS): Pass RRPATH_ENVVAR down
	to sub-makes.

1998-01-13  Lee Iverson   (leei@ai.sri.com)

	* config-ml.in (multi-do): LDFLAGS must include multilib
	designator.

Tue Jan 13 01:13:24 1998   Robert Lipe (robertl@dgii.com)

	* config.guess: Recognize i[3456]-i586-UnixWare7-sysv5.

Sun Jan  4 01:06:55 1998  Mumit Khan  <khan@xraylith.wisc.edu>

	* config.sub: Add mingw32 support.
	* configure.in: Likewise.

Sat Jan  3 12:11:05 1998 Franz Sirl <franz.sirl-kernel@lauterbach.com>

	* configure.in: Finalize support for {alpha|powerpc}*-*-linux-gnulibc1

Sun Dec 28 11:28:58 1997  Jeffrey A Law  (law@cygnus.com)

	* Makefile.in (INSTALL_TARGET): Do install-gcc first.
	* configure (gxx_include_dir): Provide a definition for subdirs
	which do not use autoconf.

Wed Dec 24 22:46:55 1997  Jeffrey A Law  (law@cygnus.com)

	* config.guess: Sync with egcs.  Picks up new alpha support,
	BeOS & some additional linux support.

Tue Dec 23 12:44:24 1997  Jeffrey A Law  (law@cygnus.com)

	* config.guess: HP 9000/803 is a PA1.1 machine.

Mon Dec 22 02:39:24 1997  Richard Henderson  <rth@cygnus.com>

	* configure.in: It's alpha*-...

Sun Dec 21 16:53:12 1997  H.J. Lu  (hjl@gnu.ai.mit.edu)

	* configure.in (host_makefile_frag, target_makefile_frag):
	Handle multiple config files.
	(alpha-*-linux*): Treat alpha-*-linux* as alpha-*-linux* and
	alpha-*-*.

Thu Dec 18 13:13:03 1997  Doug Evans  <devans@canuck.cygnus.com>

	* mkdep: New file.

Wed Dec 17 09:53:02 1997  Michael Meissner  <meissner@cygnus.com>

	* configure.in (d30v-*-*): Allow configuring of libide, vmake, etc.

Tue Dec 16 17:36:05 1997  Ian Lance Taylor  <ian@cygnus.com>

	* Makefile.in: Add libgui directory.
	(GDB_TK): Add all-libgui.
	* configure.in: Add libgui directory.
	* configure: Add all-libgui to GDB_TK.

Mon Dec 15 16:12:28 1997  Nick Clifton  <nickc@cygnus.com>

	* config-ml.in (multidirs): Add m32r to multilib list.

Fri Dec 12 10:43:31 1997  Brendan Kehoe  <brendan@canuck.cygnus.com>

	* Makefile.in (all-target-gperf): Change dependency to
	all-target-libstdc++.

Thu Dec 11 23:30:51 1997  Fred Fish  <fnf@ninemoons.com>

	* config.guess: Add BeOS support.

Wed Dec 10 15:10:38 1997  Ian Lance Taylor  <ian@cygnus.com>

	Source directory cvs renamed to cvssrc:
	* configure.in (host_tools): Change cvs to cvssrc.
	(native_only): Likewise.
	(noconfigdirs) [various cases]: Likewise.
	* Makefile.in (ALL_MODULES): Change all-cvs to all-cvssrc.
	(CROSS_CHECK_MODULES): Change check-cvs to check-cvssrc.
	(INSTALL_MODULES): Change install-cvs to install-cvssrc.
	(CLEAN_MODULES): Change clean-cvs to clean-cvssrc.
	(all-cvssrc): Rename target from all-cvs.

Wed Dec  3 07:55:59 1997  Jeffrey A Law  (law@cygnus.com)

	* configure (gxx_include_dir): Fix thinko.

Tue Dec  2 10:55:34 1997  Jeffrey A Law  (law@cygnus.com)

	* Makefile.in (INSTALL_TARGET_CROSS): Define.
	(install-cross, install-gcc-cross): New targets.

Tue Dec  2 10:08:31 1997  Nick Clifton  <nickc@cygnus.com>

	* configure.in (noconfigdirs): Add support for Thumb target.

	* config.sub (maybe_os): Add support for Thumb target.

Sun Nov 30 16:12:27 1997  Bob Manson  <manson@charmed.cygnus.com>

	* Makefile.in: Add rules for cygmon.

	* configure.in: Build cygmon for sparc-elf and sparclite-aout.

Thu Nov 27 01:31:30 1997  Jeffrey A Law  (law@cygnus.com)

	* Makefile.in (INSTALL_TARGET): Do install-gcc first.
	* configure (gxx_include_dir): Provide a definition for subdirs
	which do not use autoconf.

Wed Nov 26 11:53:33 1997  Keith Seitz  <keiths@onions.cygnus.com>

	* Makefile.in, configure, configure.in, ChangeLog: merge with foundry's
	11/18/97 build

Wed Nov 26 16:08:50 1997  Jeffrey A Law  (law@cygnus.com)

	* From Franz Sirl.
	* config.guess (powerpc*-*-linux): Handle glibc2 beta release
	found on RedHat Linux systems.

Fri Nov 21 09:51:01 1997  Jeffrey A Law  (law@cygnus.com)

	* config.guess (alpha stuff): Merge with FSF to avoid incorrect
	guesses.

Thu Nov 13 11:38:37 1997  Jeffrey A Law  (law@cygnus.com)

	* configure.in (i[3456]86-ncr-sysv4.3*): Tweak.

Mon Nov 10 15:23:21 1997  H.J. Lu  <hjl@gnu.ai.mit.edu>

	* ltmain.sh: If mkdir fails, check whether the directory was created
	anyhow by some other process.

Mon Nov 10 14:38:03 1997  Michael Meissner  <meissner@cygnus.com>

	* configure.in (d30v-*-*): Configure all directories.

Sun Nov  9 17:36:20 1997  Michael Meissner  <meissner@cygnus.com>

	* configure.in (d30v-*-*): Configure newlib, libiberty directories
	for the D30V.

Sat Nov  8 14:42:59 1997  Michael Meissner  <meissner@cygnus.com>

	* configure.in (d30v-*-*): Configure target-libgloss on the D30V.

Fri Nov  7 10:34:09 1997  Rob Savoye  <rob@darkstar.cygnus.com>

	* include/libiberty.h: Add extern "C" { so it can be used with C++
	progrms.
	* include/remote-sim.h:  Add extern "C" { so it can be used with C++
	programs.

Thu Oct 30 11:09:29 1997  Michael Meissner  <meissner@cygnus.com>

	* configure.in (d30v-*-*): Configure GCC now.

Mon Oct 27 13:17:24 1997  Stan Shebs  <shebs@andros.cygnus.com>

	* configure.in: Remove a "second pass" of tweaking noconfigdirs,
	is no longer needed.

Mon Oct 27 12:03:53 1997  Jason Merrill  <jason@yorick.cygnus.com>

	* Makefile.in: check-target-libio depends on all-target-libstdc++.

Sun Oct 26 11:48:27 1997  Manfred Hollstein  (manfred@s-direktnet.de)

	* Makefile.in (bootstrap-lean): Combined with `normal' bootstrap
	targets using "$@" to provide support for similar but not identical
	targets without having to duplicate code.

Mon Oct 20 15:28:49 1997  Klaus K"ampf  <kkaempf@progis.de>

	* makefile.vms: Fix to work with DEC C.

Tue Oct  7 23:58:57 1997  Gavin Koch  <gavin@cygnus.com>

	* config.sub: Add mips-tx39-elf to marketing names.

Tue Oct  7 14:24:41 1997  Ian Lance Taylor  <ian@cygnus.com>

	* ltmain.sh: Handle symlinks in generated script.

Wed Oct  1 13:11:27 1997  Ian Lance Taylor  <ian@cygnus.com>

	* configure: Handle autoconf style directory options: --bindir,
	--datadir, --includedir, --infodir, --libdir, --libexecdir,
	--mandir, --oldincludedir, --sbindir, --sharedstatedir,
	--sysconfdir.
	* Makefile.in (sbindir, libexecdir, sysconfdir): New variables.
	(sharedstatedir, localstatedir, oldincludedir): New variables.
	(BASE_FLAGS_TO_PASS): Pass down bindir, datadir, includedir,
	infodir, libdir, libexecdir, localstatedir, mandir, oldincludedir,
	sbindir, sharedstatedir, and sysconfdir.

Mon Sep 29 00:38:08 1997 Aaron Jackson <jackson@negril.msrce.howard.edu>

	* Makefile.in (bootstrap-lean): New target.

Wed Sep 24 18:06:27 1997  Stu Grossman  <grossman@babylon-5.cygnus.com>

	* configure.in (d30v):  Remove tcl, tk, expect, gdb, itcl, tix, db,
	sn, and gnuserv from noconfigdirs.

Wed Sep 24 15:18:32 1997  Ian Lance Taylor  <ian@cygnus.com>

	* ltmain.sh: Tweak shell pattern to avoid bug in NetBSD /bin/sh.

Thu Sep 18 23:58:27 1997  Jeffrey A Law  (law@cygnus.com)

	* Makefile.in (cross): New target.

Thu Sep 18 21:43:23 1997  Alexandre Oliva  <oliva@dcc.unicamp.br>
			  Jeff Law	   <law@cygnus.com>

	* Makefile.in (bootstrap2, bootstrap3): New targets.
	(all-bootstrap): Remove outdated and confusing target.
	(bootstrap, bootstrap2, bootstrap3): Don't pass BOOT_CFLAGS down.

Thu Sep 18 15:37:42 1997  Andrew Cagney  <cagney@b1.cygnus.com>

	* configure (tooldir): enable_gdbtk=YES for cygwin32, NO for
	windows.  Consistent with gdb/configure.

1997-09-15 02:37  Ulrich Drepper  <drepper@cygnus.com>

	* configure.in: Name Linux target fragment.

	* configure: Rewrite so that project Makefile fragment is inserted
	first and appears last in the resulting Makefile.

Tue Sep 16 09:55:07 1997  Andrew Cagney  <cagney@b1.cygnus.com>

	* Makefile.in (install-itcl): Install tcl first.

Fri Sep 12 16:19:20 1997  Geoffrey Noer  <noer@cygnus.com>

	* configure.in: remove bison from noconfigdirs for Cygwin32 host

Thu Sep 11 16:40:46 1997  H.J. Lu  (hjl@gnu.ai.mit.edu)

	* Makefile.in (local-distclean): Also remove mh-frag mt-frag.

	* configure.in (skipdirs): Add target-librx for Linux.
	(alpha-*-linux*): Use config/mh-elfalphapic and config/mt-elfalphapic.

Wed Sep 10 21:29:54 1997  Jeffrey A Law  (law@cygnus.com)

	* Makefile.in (bootstrap): New target.

Wed Sep 10 15:19:22 1997  Jeffrey A Law  (law@cygnus.com)

	* config.sub: Accept 'amigados' for backward compatability.

Mon Sep  8 20:46:20 1997  Ian Lance Taylor  <ian@cygnus.com>

	* config.guess: Merge with FSF.

Sun Sep  7 23:18:32 1997  Fred Fish  <fnf@ninemoons.com>

	* config.sub: Change 'amigados' to 'amigaos' to match current usage.

Sun Sep  7 15:55:28 1997  Gavin Koch  <gavin@cygnus.com>

	* config.sub: Add "marketing-names" patch.

Fri Sep  5 16:11:28 1997  Joel Sherrill  (joel@OARcorp.com)

	* configure.in (*-*-rtems*): Do not build libgloss for rtems.

Fri Sep  5 12:27:17 1997  Jeffrey A Law  (law@cygnus.com)

	* config.sub: Handle v850-elf.

Wed Sep  3 22:01:58 1997  Fred Fish  <fnf@ninemoons.com>

	* .cvsignore (*-install): Remove.

Wed Sep  3 12:15:24 1997  Chris Provenzano  <proven@cygnus.com>

	* ltconfig: Set CONFIG_SHELL in libtool.
	* ltmain.sh: Use CONFIG_SHELL instead of /bin/sh

Mon Sep  1 16:45:44 1997  Jim Wilson  <wilson@cygnus.com>

	* configure.in (target_subdir): Set to libraries if enable_multilib.

Wed Aug 27 16:15:11 1997  Jim Wilson  <wilson@cygnus.com>

	* config.guess: Update from gcc directory.

Tue Aug 26 16:46:46 1997  Andrew Cagney  <cagney@b1.cygnus.com>

	* Makefile.in (all-sim): Depends on all-readline.

Wed Aug 20 19:57:37 1997  Jason Merrill  <jason@yorick.cygnus.com>

	* Makefile.in (BISON, YACC): Use $$s.
	(all-bison): Depend on all-texinfo.

Tue Aug 19 01:41:32 1997  Jason Merrill  <jason@yorick.cygnus.com>

	* Makefile.in (BISON): Add -L flag.
	(YACC): Likewise.

Mon Aug 18 11:30:50 1997  Nick Clifton  <nickc@cygnus.com>

	* configure.in (noconfigdirs): Add support for v850e target.

	* config.sub (maybe_os): Add support for v850e target.

Mon Aug 18 11:30:50 1997  Nick Clifton  <nickc@cygnus.com>

	* configure.in (noconfigdirs): Add support for v850ea target.

	* config.sub (maybe_os): Add support for v850ea target.

Mon Aug 18 09:24:06 1997  Gavin Koch  <gavin@cygnus.com>

	* config.sub: Add mipstx39.  Delete r3900.

Mon Aug 18 17:20:10 1997  Jason Molenda  (crash@godzilla.cygnus.co.jp)

	* Makefile.in (all-autoconf): Depends on all-texinfo.

Fri Aug 15 23:09:26 1997  Michael Meissner  <meissner@cygnus.com>

	* config-ml.in ({powerpc,rs6000}*-*-*): Update to current AIX and
	eabi targets.

Thu Aug 14 14:42:17 1997  Ian Lance Taylor  <ian@cygnus.com>

	* configure: Get CFLAGS and CXXFLAGS from Makefile, if possible.

	* configure: When handling a Canadian Cross, handle YACC as well as
	BISON.  Just set BISON to bison.  When setting YACC, prefer bison.
	* Makefile.in (all-bison): Depend upon all-texinfo.

Tue Aug 12 20:09:48 1997  Jason Merrill  <jason@yorick.cygnus.com>

	* Makefile.in (BISON): bison, not byacc or bison -y.
	(YACC): bison -y or byacc or yacc.
	(various): Add *-bison as appropriate.
	(taz): No need to mess with BISON anymore.

Tue Aug 12 22:33:08 1997  Ian Lance Taylor  <ian@cygnus.com>

	* configure: If OSTYPE matches *win32*, try to find a good value for
	CONFIG_SHELL.

Sun Aug 10 14:41:11 1997  Ian Lance Taylor  <ian@cygnus.com>

	* Makefile.in (taz): Get the version number from AM_INIT_AUTOMAKE in
	configure.in if it is present.

Sat Aug  9 00:58:01 1997  Ian Lance Taylor  <ian@cygnus.com>

	* Makefile.in (LD_FOR_TARGET): Change ld.new to ld-new.

Fri Aug  8 16:30:13 1997  Doug Evans  <dje@canuck.cygnus.com>

	* config.sub: Recognize `arc' cpu.
	* configure.in: Likewise.
	* config-ml.in: Likewise.

Thu Aug  7 11:02:34 1997  Ian Lance Taylor  <ian@cygnus.com>

	* Makefile.in ($(INSTALL_X11_MODULES)): Depend upon installdirs.

Wed Aug  6 16:27:29 1997  Chris Provenzano  <proven@cygnus.com>

	* configure: Changed sed delimiter from ':' to '|' when
	attempting to substitute ${config_shell} for SHELL. On
	NT ${config_shell} may contain a ':' in it.

Wed Aug  6 12:29:05 1997  Jason Merrill  <jason@yorick.cygnus.com>

	* Makefile.in (EXTRA_GCC_FLAGS): Fix for non-bash shells.

Wed Aug  6 00:42:35 1997  Ian Lance Taylor  <ian@cygnus.com>

	* Makefile.in (AS_FOR_TARGET): Change as.new to as-new.

Tue Aug  5 14:08:51 1997  Ian Lance Taylor  <ian@cygnus.com>

	* Makefile.in (NM_FOR_TARGET): Change nm.new to nm-new.

	* ylwrap: If the program is a relative path, force it to be
	absolute.

Tue Aug  5 12:12:44 1997  Andrew Cagney  <cagney@b1.cygnus.com>

	* configure (tooldir): Set BISON to `bison -y' and not just bison.

Mon Aug  4 22:59:02 1997  Andrew Cagney  <cagney@b1.cygnus.com>

	* Makefile.in (CC_FOR_TARGET): When winsup/Makefile present,
	correctly specify the target build directory $(TARGET_SUBDIR)/winsup
	for libraries.

Mon Aug  4 12:40:24 1997  Jason Merrill  <jason@yorick.cygnus.com>

	* Makefile.in (EXTRA_GCC_FLAGS): Fix handling of macros with values
	separated by spaces.

Thu Jul 31 19:49:49 1997  Ian Lance Taylor  <ian@cygnus.com>

	* ylwrap: New file.
	* Makefile.in (DEVO_SUPPORT): Add ylwrap.

	* ltmain.sh: Handle /bin/sh at start of install program.

	* Makefile.in (DEVO_SUPPORT): Add ltconfig, ltmain.sh, and missing.

	* ltconfig, ltmain.sh: New files, from libtool 1.0.
	* missing: New file, from automake 1.2.

Thu Jul 24 12:57:56 1997  Ian Lance Taylor  <ian@cygnus.com>

	* Makefile.in: Treat tix like tk, putting it in X11_MODULES.  Add
	check-tk to CHECK_X11_MODULES.

Wed Jul 23 17:03:29 1997  Ian Lance Taylor  <ian@cygnus.com>

	* config.sub: Merge with FSF.

Tue Jul 22 19:08:29 1997  Ian Lance Taylor  <ian@cygnus.com>

	* config.guess: Merge with FSF.

Tue Jul 22 14:50:42 1997  Robert Hoehne <robert.hoehne@Mathematik.TU-Chemnitz.DE>

	* configure: Treat msdosdjgpp like go32.
	* configure.in: Likewise.  Don't remove gprof for go32.

	* configure: Change Makefile.tem2 to Makefile.tm2.

Mon Jul 21 10:31:26 1997  Stephen Peters  <speters@cygnus.com>

	* configure.in (noconfigdirs): For alpha-dec-osf*, don't ignore grep.

Tue Jul 15 14:33:03 1997  Brendan Kehoe  <brendan@lisa.cygnus.com>

	* install-sh (chmodcmd): Set to null if the DST directory already
	exists.  Same as Nov 11th change.

Mon Jul 14 11:01:15 1997  Martin M. Hunt  <hunt@cygnus.com>

	* configure (GDB_TK): Needs itcl and tix.

Mon Jul 14 00:32:10 1997  Jason Merrill  <jason@yorick.cygnus.com>

	* config.guess: Update from FSF.

Fri Jul 11 11:57:11 1997  Martin M. Hunt  <hunt@cygnus.com>

	* Makefile.in (GDB_TK): Depend on itcl and tix.

Fri Jul  4 13:25:31 1997  Ian Lance Taylor  <ian@cygnus.com>

	* Makefile.in (INSTALL_PROGRAM_ARGS): New variable.
	(INSTALL_PROGRAM): Use $(INSTALL_PROGRAM_ARGS).
	(INSTALL_SCRIPT): New variable.
	(BASE_FLAGS_TO_PASS): Pass down INSTALL_SCRIPT.
	* configure.in: If host is *-*-cygwin32*, set INSTALL_PROGRAM_ARGS
	to -x.
	* install-sh: Add support for -x option.

Mon Jun 30 15:51:30 1997  Ian Lance Taylor  <ian@cygnus.com>

	* configure.in, Makefile.in: Treat tix like itcl.

Thu Jun 26 13:59:19 1997  Ian Lance Taylor  <ian@cygnus.com>

	* Makefile.in (WINDRES): New variable.
	(WINDRES_FOR_TARGET): New variable.
	(BASE_FLAGS_TO_PASS): Add WINDRES_FOR_TARGET.
	(EXTRA_HOST_FLAGS): Add WINDRES.
	(EXTRA_TARGET_FLAGS): Add WINDRES.
	(EXTRA_GCC_FLAGS): Add WINDRES.
	($(DO_X)): Pass down WINDRES.
	($(CONFIGURE_TARGET_MODULES)): Set WINDRES when configuring.
	* configure: Treat WINDRES like DLLTOOL, and WINDRES_FOR_TARGET like
	DLLTOOL_FOR_TARGET.

Wed Jun 25 15:01:26 1997  Felix Lee  <flee@cygnus.com>

	* configure.in: configure sim before gdb for win32-x-ppc

Wed Jun 25 12:18:54 1997  Brendan Kehoe  <brendan@lisa.cygnus.com>

	Move gperf into the toplevel, from libg++.
	* configure.in (target_tools): Add target-gperf.
	(native_only): Add target-gperf.
	* Makefile.in (all-target-gperf): New target, depend on
	all-target-libg++.
	(configure-target-gperf): Empty rule.
	(ALL_TARGET_MODULES): Add all-target-gperf.
	(CONFIGURE_TARGET_MODULES): Add configure-target-gperf.
	(CHECK_TARGET_MODULES): Add check-target-gperf.
	(INSTALL_TARGET_MODULES): Add install-target-gperf.
	(CLEAN_TARGET_MODULES): Add clean-target-gperf.

Mon Jun 23 10:51:53 1997  Jeffrey A Law  (law@cygnus.com)

	* config.sub (mn10200): Recognize new basic machine.

Thu Jun 19 14:16:42 1997  Brendan Kehoe  <brendan@lisa.cygnus.com>

	* configure.in: Don't set ENABLE_MULTILIB, so we'll be passing
	--enable-multilib down to subdirs; setting TARGET_SUBDIR was enough.

Tue Jun 17 15:31:20 1997  Brendan Kehoe  <brendan@lisa.cygnus.com>

	* configure.in: If we're building mips-sgi-irix6* native, turn on
	ENABLE_MULTILIB and set TARGET_SUBDIR.

Tue Jun 17 12:20:59 1997  Tom Tromey  <tromey@cygnus.com>

	* Makefile.in (all-sn): Depend on all-grep.

Mon Jun 16 11:11:10 1997  Ian Lance Taylor  <ian@cygnus.com>

	* configure.in: Use mh-ppcpic and mt-ppcpic for powerpc*-* targets.

	* configure: Set CFLAGS and CXXFLAGS, and substitute them into
	Makefile.  From Jeff Makey <jeff@cts.com>.
	* Makefile.in: Add comment for CFLAGS and CXXFLAGS.

	* Makefile.in (DISTBISONFILES): Remove.
	(taz): Don't futz with DISTBISONFILES.  Change BISON to use
	$(DEFAULT_YACC).

	* configure.in: Build itl, db, sn, etc., when building for native
	cygwin32.

	* Makefile.in (LD): New variable.
	(EXTRA_HOST_FLAGS): Pass down LD.
	($(DO_X)): Likewise.

Mon Jun 16 11:10:35 1997  Philip Blundell  <Philip.Blundell@pobox.com>

	* Makefile.in (INSTALL): Use $(SHELL) when executing install-sh.

Fri Jun 13 10:22:56 1997  Bob Manson  <manson@charmed.cygnus.com>

	* configure.in (targargs): Strip out any supplied --build argument
	before adding our own. Always add --build.

Thu Jun 12 21:12:28 1997  Bob Manson  <manson@charmed.cygnus.com>

	* configure.in (targargs): Pass --build if we're doing
	a cross-compile.

Fri Jun  6 21:38:40 1997  Rob Savoye  <rob@chinadoll.cygnus.com>

	* configure: Use '|' instead of ":" as the separator in
	sed. Otherwise sed chokes on NT path names with drive
	designators. Also look for "?:*" as the leading characters in an
	absolute pathname.

Mon Jun  2 13:05:20 1997  Gavin Koch  <gavin@cygnus.com>

	* config.sub: Support for r3900.

Wed May 21 17:33:31 1997  Ian Lance Taylor  <ian@cygnus.com>

	* configure.in: Use install-sh, not install.sh.

Wed May 14 16:06:51 1997  Ian Lance Taylor  <ian@cygnus.com>

	* Makefile.in (taz): Improve check for BISON so it doesn't try to
	apply it twice.

Fri May  9 17:22:05 1997  Ian Lance Taylor  <ian@cygnus.com>

	* Makefile.in (INSTALL_MODULES): Put install-opcodes before
	install-binutils.

Thu May  8 17:29:50 1997  Ian Lance Taylor  <ian@cygnus.com>

	* Makefile.in: Add automake targets.
	* configure.in (host_tools): Add automake.

Tue May  6 15:49:52 1997  Ian Lance Taylor  <ian@cygnus.com>

	* configure: Default CXX to c++, not gcc.
	* Makefile.in (CXX): Set to c++, not gcc.
	(CXX_FOR_TARGET): When cross, transform c++, not gcc.

Thu May  1 10:11:43 1997  Geoffrey Noer  <noer@cygnus.com>

	* install-sh: try appending a .exe if source file doesn't
	exist

Wed Apr 30 12:05:36 1997  Jason Merrill  <jason@yorick.cygnus.com>

	* configure.in: Turn on multilib by default.
	(cross_only): Remove target-libiberty.

	* Makefile.in (all-gcc): Don't depend on libiberty.

Mon Apr 28 18:39:45 1997  Michael Snyder  <msnyder@cleaver.cygnus.com>

	* config.guess: improve algorithm for recognizing Gnu Hurd x86.

Thu Apr 24 19:30:07 1997  Ian Lance Taylor  <ian@cygnus.com>

	* Makefile.in (DEVO_SUPPORT): Add mpw-install.
	(DISTBISONFILES): Add ld/Makefile.in

Tue Apr 22 17:17:28 1997  Geoffrey Noer  <noer@pizza.cygnus.com>

	* configure.in: if target is cygwin32 but host isn't cygwin32,
	don't configure gdb tcl tk expect, not just gdb.

Mon Apr 21 13:33:39 1997  Tom Tromey  <tromey@cygnus.com>

	* configure.in: Added gnuserv everywhere sn appears.

	* Makefile.in (ALL_MODULES): Added all-gnuserv.
	(CROSS_CHECK_MODULES): Added check-gnuserv.
	(INSTALL_MODULES): Added install-gnuserv.
	(CLEAN_MODULES): Added clean-gnuserv.
	(all-gnuserv): New target.

Thu Apr 17 13:57:06 1997  Per Fogelstrom  <pefo@openbsd.org>

	* config.guess: Fixes for MIPS OpenBSD systems.

Tue Apr 15 12:21:07 1997  Ian Lance Taylor  <ian@cygnus.com>

	* Makefile.in (INSTALL_XFORM): Remove.
	(BASE_FLAGS_TO_PASS): Remove INSTALL_XFORM.

	* mkinstalldirs: New file, copied from automake.
	* Makefile.in (installdirs): Rename from install-dirs.  Use
	mkinstalldirs.  Change all users.
	(DEVO_SUPPORT): Add mkinstalldirs.

Mon Apr 14 11:21:38 1997  Ian Lance Taylor  <ian@cygnus.com>

	* install-sh: Rename from install.sh.
	* Makefile.in (INSTALL): Change install.sh to install-sh.
	(DEVO_SUPPORT): Likewise.

	* configure: Use ${config_shell} with ${moveifchange}.  From Thomas
	Graichen <graichen@rzpd.de>.

Fri Apr 11 16:37:10 1997  Niklas Hallqvist  <niklas@appli.se>

	* config.guess: Recognize OpenBSD systems correctly.

Fri Apr 11 17:07:04 1997  Jason Molenda  (crash@godzilla.cygnus.co.jp)

	* README, Makefile.in (ETC_SUPPORT): Remove references to
	cfg-paper*, configure.{texi,man,info*}._

Sun Apr  6 18:47:57 1997  Andrew Cagney  <cagney@kremvax.cygnus.com>

	* Makefile.in (all.normal): Ensure that gcc is built after all
	the x11 - ie gdb - targets.

Tue Apr  1 16:28:50 1997  Klaus Kaempf  <kkaempf@progis.de>

	* makefile.vms: Don't run conf-a-gas.

Mon Mar 31 16:26:55 1997  Joel Sherrill  <joel@oarcorp.com>

	* configure.in (hppa1.1-*-rtems*): New target, like hppa-*-*elf*.

Sun Mar 30 12:38:27 1997  Fred Fish  <fnf@cygnus.com>

	* configure.in: Remove noconfigdirs case since gdb also
	configures and builds for tic80-coff.

Fri Mar 28 18:28:52 1997  Ian Lance Taylor  <ian@cygnus.com>

	* configure: Set cache_file to config.cache.
	* Makefile.in (local-distclean): Remove config.cache.

Wed Mar 26 18:49:39 1997  Ian Lance Taylor  <ian@cygnus.com>

	* COPYING: Update FSF address.

Wed Mar 26 10:38:25 1997  Michael Meissner  <meissner@cygnus.com>

	* configure.in (tic80-*-*): Remove G++ libraries and libgloss from
	noconfigdirs.

Mon Mar 24 15:02:39 1997  Ian Lance Taylor  <ian@cygnus.com>

	* Makefile.in (install-dirs): Don't crash if prefix, and hence
	MAKEDIRS, is empty.

Mon Mar 24 12:40:55 1997  Doug Evans  <dje@canuck.cygnus.com>

	* config.sub: Tweak mn10300 entry.

Fri Mar 21 15:35:27 1997  Michael Meissner  <meissner@cygnus.com>

	* configure.in (host_tools): Put sim before gdb, so gdb's
	configure.tgt can determine if the simulator was configured.

Sun Mar 16 16:07:08 1997  Fred Fish  <fnf@cygnus.com>

	* config.sub: Move BeOS $os case to be with other Cygnus
	local cases.

Sun Mar 16 01:34:55 1997  Martin Hunt <hunt@cygnus.com>

	* config.sub: Remove misplaced comment that broke Linux.

Sat Mar 15 22:50:15 1997  Fred Fish  <fnf@cygnus.com>

	* config.sub: Add BeOS support.

Mon Mar 10 13:30:11 1997  Tom Tromey  <tromey@cygnus.com>

	* Makefile.in (CHECK_X11_MODULES): Don't run check-tk.

Wed Mar  5 12:09:29 1997  Martin  <hunt@cygnus.com>

	* configure.in (noconfigdirs): Remove tcl and tk from
	noconfigdirs for cygwin32 builds.

Fri Feb 28 18:20:15 1997  Fred Fish  <fnf@cygnus.com>

	* configure.in (tic80-*-*): Remove ld from noconfigdirs.

Thu Feb 27 14:57:26 1997  Ken Raeburn  <raeburn@cygnus.com>

	* Makefile.in (GAS_SUPPORT_DIRS, BINUTILS_SUPPORT_DIRS): Remove
	make-all.com, use makefile.vms instead.

Tue Feb 25 18:46:14 1997  Stan Shebs  <shebs@andros.cygnus.com>

	* config.sub: Accept -lnews*.

Tue Feb 25 13:19:14 1997  Andrew Cagney  <cagney@kremvax.tpgi.com.au>

	* configure.in (noconfigdirs): Disable target-newlib,
	target-examples and target-libiberty for d30v.

Fri Feb 21 17:56:25 1997  Martin M. Hunt  <hunt@pizza.cygnus.com>

	* configure.in (noconfigdirs): Enable ld for d30v.

Fri Feb 21 20:58:51 1997  Michael Meissner  <meissner@cygnus.com>

	* configure.in (tic80-*-*): Build compiler.

Sun Feb 16 15:41:09 1997  Andrew Cagney  <cagney@critters.cygnus.com>

	* configure.in (d30v-*): Remove sim directory from list of
	unsupported d30v directories

Tue Feb 18 17:32:42 1997  Martin M. Hunt  <hunt@pizza.cygnus.com>

	* config.sub, configure.in: Add d30v target cpu.

Thu Feb 13 22:04:44 1997  Klaus Kaempf  <kkaempf@progis.de>

	* makefile.vms: New file.
	* make-all.com: Remove.

Wed Feb 12 12:54:18 1997  Jim Wilson  <wilson@cygnus.com>

	* Makefile.in (EXTRA_GCC_FLAGS): Add LIBGCC2_DEBUG_CFLAGS.

Sat Feb  8 20:36:49 1997  Michael Meissner  <meissner@cygnus.com>

	* Makefile.in (all-itcl): The rule is all-itcl, not all-tcl.

Tue Feb  4 11:39:29 1997  Tom Tromey  <tromey@cygnus.com>

	* Makefile.in (ALL_MODULES): Added all-db.
	(CROSS_CHECK_MODULES): Addec check-db.
	(INSTALL_MODULES): Added install-db.
	(CLEAN_MODULES): Added clean-db.

Mon Feb  3 13:29:36 1997  Ian Lance Taylor  <ian@cygnus.com>

	* config.guess: Merge with latest FSF sources.

Tue Jan 28 09:20:37 1997  Tom Tromey  <tromey@cygnus.com>

	* Makefile.in (ALL_MODULES): Added all-itcl.
	(CROSS_CHECK_MODULES): Added check-itcl.
	(INSTALL_MODULES): Added install-itcl.
	(CLEAN_MODULES): Added clean-itcl.

Thu Jan 23 01:44:27 1997  Geoffrey Noer  <noer@cygnus.com>

	* configure.in: build gdb for mn10200

Fri Jan 17 15:32:15 1997  Doug Evans  <dje@canuck.cygnus.com>

	* Makefile.in (all-target-winsup): Depend on all-target-libio.

Mon Jan 13 22:46:54 1997  Michael Meissner  <meissner@tiktok.cygnus.com>

	* configure.in (tic80-*-*): Turn off most targets right now.

Fri Jan  3 16:04:03 1997  Ian Lance Taylor  <ian@cygnus.com>

	* Makefile.in (MAKEINFO): Check for the existence of the Makefile,
	rather than the makeinfo program.
	(do-info): Depend upon all-texinfo.

Tue Dec 31 16:00:31 1996  Ian Lance Taylor  <ian@cygnus.com>

	* configure.in: Remove uses of config/mh-linux.

	* config.sub, config.guess: Merge with latest FSF sources.

Fri Dec 27 23:04:33 1996  Fred Fish  <fnf@cygnus.com>

	* config.sub (case $basic_machine): Add tic80 entries.

Fri Dec 27 12:07:59 1996  Ian Lance Taylor  <ian@cygnus.com>

	* config.sub, config.guess: Merge with latest FSF sources.

Wed Dec 18 22:46:39 1996  Stan Shebs  <shebs@andros.cygnus.com>

	* mpw-build.in: Build ld before gcc, use NewFolderRecursive.
	* mpw-config.in: Test for NewFolderRecursive.
	* mpw-install: Use symbolic name for startup filename.
	* mpw-README: Add various additional details.

Wed Dec 18 13:11:46 1996  Jim Wilson  <wilson@cygnus.com>

	* configure.in (mips*-sgi-irix6*): Remove binutils from noconfigdirs.

Wed Dec 18 10:29:31 1996  Jeffrey A Law  (law@cygnus.com)

	* configure.in: Do build gcc and the target libraries for
	the mn10200.

Wed Dec  4 16:53:05 1996  Geoffrey Noer  <noer@cygnus.com>

	* configure.in: don't avoid building gdb for mn10300 any more
	* Makefile.in: double-quote GCC_FOR_TARGET line in EXTRA_GCC_FLAGS
	instead of single-quoting it.

Tue Dec  3 23:26:50 1996  Jason Merrill  <jason@yorick.cygnus.com>

	* configure.in: Don't use --with-stabs on IRIX 6.

Tue Dec  3 09:05:25 1996  Doug Evans  <dje@canuck.cygnus.com>

	* configure.in (m32r): Build gdb, libg++ now.

Sun Dec  1 00:18:59 1996  Peter Schauer  (pes@regent.e-technik.tu-muenchen.de)

	* configure.in (mips*-sgi-irix6*):  Remove gdb and related
	directories from noconfigdirs.

Tue Nov 26 11:45:33 1996  Kim Knuttila  <krk@cygnus.com>

	* config.sub (basic_machine): added mips16 configuration

Sat Nov 23 19:26:22 1996  Michael Meissner  <meissner@tiktok.cygnus.com>

	* config.sub: Handle d10v-unknown.

Sat Nov 23 10:23:01 1996  Gavin Koch  <gavin@cygnus.com>

	* config.sub: Handle v850-unknown.

Thu Nov 21 16:19:44 1996  Geoffrey Noer  <noer@cygnus.com>

	* Makefile.in: add findutils
	* configure.in: add findutils to list of host_tools

Wed Nov 20 10:09:01 1996  Jeffrey A Law  (law@cygnus.com)

	* config.sub: Handle mn10200 and mn10300.

Tue Nov 19 16:35:14 1996  Michael Meissner  <meissner@tiktok.cygnus.com>

	* configure.in (d10v-*): Do not build librx.

Mon Nov 18 13:28:41 1996  Jeffrey A Law  (law@cygnus.com)

	* configure.in (mn10300): Build everything except gdb & libgloss.

Wed Nov 13 14:59:46 1996  Per Bothner  <bothner@deneb.cygnus.com>

	* config.guess:  Patch for Dansk Data Elektronik servers,
	from Niels Skou Olsen <nso@dde.dk>.

	For ncr, use /bin/uname rather than uname, since GNU uname does not
	support -p.  Suggested by Mark Mitchell <mmitchell@usa.net>.

	Patch for MIPS R4000 running System V,
	from Eric S. Raymond <esr@snark.thyrsus.com>.

	Fix thinko for nextstep.

	Patch for OSF1 in i?86, from Dan Murphy <dlm@osf.org> via Harlan Stenn.

	Sat Jun 24 18:58:17 1995  Morten Welinder  <terra+@cs.cmu.edu>
	* config.guess: Guess mips-dec-mach_bsd4.3.

	Thu Oct 10 04:07:04 1996  Harlan Stenn <harlan@pfcs.com>
	* config.guess (i?86-ncr-sysv*):  Emit just enough of the minor
	release numbers.
	* config.guess (mips-mips-riscos*):  Emit just enough of the
	release number.

	Tue Oct  8 10:37:22 1996  Frank Vance <fvance@waii.com>
	* config.guess (sparc-auspex-sunos*):  Added.
	(f300-fujitsu-*): Added.

	Wed Sep 25 22:00:35 1996  Jeff Woolsey <woolsey@jlw.com>
	* config.guess:  Recognize a Tadpole as a sparc.

Wed Nov 13 00:53:09 1996  David J. MacKenzie  <djm@churchy.gnu.ai.mit.edu>

	* config.guess: Don't assume that NextStep version is either 2 or
	3.  NextStep 4 (aka OpenStep 4) has come out now.

Mon Nov 11 23:52:03 1996  David J. MacKenzie  <djm@churchy.gnu.ai.mit.edu>

	* config.guess: Support Cray T90 that reports itself as "CRAY TS".
	From Rik Faith <faith@cs.unc.edu>.

Fri Nov  8 11:34:58 1996  David J. MacKenzie  <djm@geech.gnu.ai.mit.edu>

	* config.sub: Contributions from bug-gnu-utils to:
	Support plain "hppa" (no version given) architecture, reported by
	OpenStep.
	OpenBSD like NetBSD.
	LynxOs is not a hardware supplier.

	* config.guess: Contributions from bug-gnu-utils to add support for:
	OpenBSD like NetBSD.
	Stratus systems.
	More Pyramid systems.
	i[n>4]86 Intel chips.
	M680[n>4]0 Motorola chips.
	Use unknown instead of lynx for hardware manufacturer.

Mon Nov 11 10:09:08 1996  Brendan Kehoe  <brendan@lisa.cygnus.com>

	* install.sh (chmodcmd): Set to null if the DST directory already
	exists.

Mon Nov 11 10:43:41 1996  Michael Meissner  <meissner@tiktok.cygnus.com>

	* configure.in (powerpc*-{eabi,elf,linux,rtem,sysv,solaris}*): Do
	not use mt-ppc target Makefile fragment any more.

Sun Nov  3 19:17:07 1996  Stu Grossman  (grossman@critters.cygnus.com)

	* configure.in (*-*-windows):  Exclude everything but those dirs
	needed to build windows.

Tue Oct 29 16:41:31 1996  Doug Evans  <dje@canuck.cygnus.com>

	* Makefile.in (all-target-winsup): Depend on all-target-librx.

Mon Oct 28 17:32:46 1996  Stu Grossman  (grossman@critters.cygnus.com)

	* configure.in:  Exclude mmalloc from i386-windows.

Thu Oct 24 09:22:46 1996  Stu Grossman  (grossman@critters.cygnus.com)

	* Undo my previous change.

Thu Oct 24 12:12:04 1996  Ian Lance Taylor  <ian@cygnus.com>

	* Makefile.in (EXTRA_GCC_FLAGS): Pass down GCC_FOR_TARGET
	unconditionally.
	(MAKEOVERRIDES): Define (revert this part of October 18 change).

Thu Oct 24 09:02:07 1996  Stu Grossman  (grossman@critters.cygnus.com)

	* Makefile.in (FLAGS_TO_PASS):  Add $(HOST_FLAGS) to allow the
	host to add it's own flags.

Tue Oct 22 15:20:26 1996  Ian Lance Taylor  <ian@cygnus.com>

	* configure: Handle GCC_FOR_TARGET like CC_FOR_TARGET.

Fri Oct 18 13:37:13 1996  Ian Lance Taylor  <ian@cygnus.com>

	* Makefile.in (CC_FOR_TARGET): Check for xgcc, not Makefile.
	(CXX_FOR_TARGET): Likewise.
	(GCC_FOR_TARGET): Define.
	(BASE_FLAGS_TO_PASS): Remove GCC_FOR_TARGET.
	(EXTRA_GCC_FLAGS): Define GCC_FOR_TARGET based on whether
	CC_FOR_TARGET was specified on the command line.
	(MAKEOVERRIDES): Don't define.

Thu Oct 17 10:27:56 1996  Doug Evans  <dje@canuck.cygnus.com>

	* configure.in (m32r): Fix spelling of libg++ libs.

Thu Oct 10 10:37:17 1996  Stan Shebs  <shebs@andros.cygnus.com>

	* config.sub (-apple*): Remove, now redundant.

Thu Oct 10 12:30:54 1996  Ian Lance Taylor  <ian@cygnus.com>

	* configure: Don't get confused by CPU-VENDOR-linux-gnu.

	* configure: Rework yesterday's sed script patch.

	* config.sub: Merge with FSF.

Wed Oct  9 17:24:59 1996  Per Bothner  <bothner@deneb.cygnus.com>

	* config.guess:  Merge from FSF.

	1996-09-12  Richard Stallman  <rms@ethanol.gnu.ai.mit.edu>
	* config.guess: Use pc instead of unknown, for pc clone systems.
	Change linux to linux-gnu.

	Mon Jul 15 23:51:11 1996  Karl Heuer  <kwzh@gnu.ai.mit.edu>
	* config.guess: Avoid non-portable tr syntax.

Wed Oct  9 06:06:46 1996  Jeffrey A Law  (law@cygnus.com)

	* test-build.mk (HOLES): Add "xargs" for gdb.

	* configure: Avoid hpux10.20 sed bug.

Tue Oct  8 08:32:48 1996  Stu Grossman  (grossman@critters.cygnus.com)

	* configure.in:  Add support for windows host
	(that is a build done under the Microsoft build environment).

Tue Oct  8 10:39:08 1996  Ian Lance Taylor  <ian@cygnus.com>

	* Makefile.in: Replace all uses of srcroot with s, to shrink
	command line lengths.

	Patches from Geoffrey Noer <noer@cygnus.com>:
	* configure.in: If configuring for newlib, pass --with-newlib to
	subdirectories.
	* Makefile.in (CC_FOR_TARGET): If winsup/Makefile exists, pass a
	-Bnewlib/ and -Lwinsup to gcc.
	(CXX_FOR_TARGET): Likewise.

Mon Oct  7 10:59:35 1996  Ian Lance Taylor  <ian@cygnus.com>

	* Makefile.in (ETC_SUPPORT): Add configure.

Fri Oct  4 12:22:58 1996  Angela Marie Thomas (angela@cygnus.com)

	* configure.in: Use config/mh-dgux386 for i[345]86-dg-dgux
	host configuration file.

Thu Oct  3 09:28:25 1996  Jeffrey A Law  (law@cygnus.com)

	* configure.in: Break mn10x00 support into separate
	mn10200 and mn10300 configurations.
	* config.sub: Likewise.

Wed Oct  2 22:27:52 1996  Jeffrey A Law  (law@cygnus.com)

	* configure.in: Add lots of stuff to noconfigdirs for
	the mn10x00 targets.

	* config.sub, configure.in: Add mn10x00 support.

Wed Oct  2 15:52:36 1996  Klaus Kaempf  <kkaempf@progis.de>

	* make-all.com: Call conf-a-gas, not config-a-gas.

Tue Oct  1 01:28:41 1996  James G. Smith  <jsmith@cygnus.co.uk>

	* configure.in (noconfigdirs): Don't build libgloss for arm-coff
	targets.

Mon Sep 30 14:24:01 1996  Stan Shebs  <shebs@andros.cygnus.com>

	* mpw-README: Add much more detail for native PowerMac.
	* mpw-install: New file.
	* mpw-configure: Add --norecursion and --help options.
	* mpw-config.in: Translate readme and install files when
	copying to objdir.
	* mpw-build.in: Don't always depend on byacc and flex.
	(install-only-top): New action.

Fri Sep 27 17:39:44 1996  Stu Grossman  (grossman@critters.cygnus.com)

	* configure.in:  You can now configure GDB for the v850.

Tue Sep 24 19:05:12 1996  Stan Shebs  <shebs@andros.cygnus.com>

	* configure.in (noconfigdirs): Don't configure any C++ dirs
	if targeting D10V.

Tue Sep 17 12:15:31 1996  Ian Lance Taylor  <ian@cygnus.com>

	* config.sub: Recognize mips64vr5000.

Mon Sep 16 17:00:52 1996  Ian Lance Taylor  <ian@cygnus.com>

	* configure.in: Use a single line for host_tools and native_only.

Mon Sep  9 12:21:30 1996  Doug Evans  <dje@canuck.cygnus.com>

	* config.sub, configure.in: Add entries for m32r.

Thu Sep  5 13:52:47 1996  Tom Tromey  <tromey@creche.cygnus.com>

	* Makefile.in (inet-install): Don't run install-gzip.

Wed Sep  4 17:26:13 1996  Stu Grossman  (grossman@critters.cygnus.com)

	* configure.in:  Don't config lots of things for *-*-windows*.

Sat Aug 31 11:45:57 1996  Stan Shebs  <shebs@andros.cygnus.com>

	* mpw-config.in: Test for mpw-true, true, and null-command scripts.
	(host_libs, host_tools): Copy from configure.in.
	* mpw-configure: Don't complain about directories not found.

Thu Aug 29 16:44:58 1996  Michael Meissner  <meissner@tiktok.cygnus.com>

	* configure.in (i[345]86): Recognize i686 for pentium pro.
	(i[3456]86-*-dgux*): Use config/mh-sysv for the host configuration
	file.

	* config.guess (i[345]86): Ditto.

Mon Aug 26 18:34:42 1996  Martin M. Hunt  <hunt@pizza.cygnus.com>

	* configure.in (noconfigdirs): Removed gdb for D10V.

Thu Aug 22 17:13:52 1996  Jeffrey A Law  (law@cygnus.com)

	* configure.in: Remove ld, target-libio, target-libg++, and
	target-libstdc++ from noconfigdirs.

Wed Aug 21 18:56:38 1996  Fred Fish  <fnf@cygnus.com>

	* configure: Fix three locations where shell scripts were
	being run directly rather than with config_shell.

Tue Aug 20 13:08:47 1996  J.T. Conklin  <jtc@hippo.cygnus.com>

	* configure.in (v850-*-*): Set up initial $noconfigdirs.
	* config.sub (basic_machine): Recognize v850.

Thu Aug 15 12:19:33 1996  Stan Shebs  <shebs@andros.cygnus.com>

	* mpw-configure: Handle multiple enable/disable options and
	pass them down recursively, handle -c and -s flags appropriately
	depending on choice of compiler, add escape mechanism for
	quoted arguments to gC.

Mon Aug 12 13:15:13 1996  Michael Meissner  <meissner@tiktok.cygnus.com>

	* configure.in (powerpc*-*-*): For eabi, system V.4, Linux, and
	solaris targets, use config/mt-ppc to set C{,XX}FLAGS_FOR_TARGETS
	so that -mrelocatable-lib and -mno-eabi are used.

	* Makefile.in (CONFIGURE_TARGET_MODULES): If target compiler does
	not support --print-multi-lib, don't abort.

Thu Aug  8 12:18:59 1996  Klaus Kaempf  <kkaempf@progis.de>

	* make-all.com: Run config-a-gas.
	* setup.com: Don't copy subdirectory files around.

Tue Jul 30 17:49:31 1996  Brendan Kehoe  <brendan@cygnus.com>

	* configure.in (*-*-ose): Remove exclusion of libgloss for this
	target, it now compiles correctly.

Sat Jul 27 15:10:43 1996  Stan Shebs  <shebs@andros.cygnus.com>

	* mpw-config.in: Generate Mac include for elf/dwarf2.h.

Tue Jul 23 10:47:04 1996  Martin M. Hunt  <hunt@pizza.cygnus.com>

	* configure.in (d10v-*-*): Remove ld from $noconfigdirs.

Mon Jul 22 13:28:51 1996  Brendan Kehoe  <brendan@lisa.cygnus.com>

	* configure.in (native_only): Add prms.

Mon Jul 22 12:27:58 1996  Ian Lance Taylor  <ian@cygnus.com>

	* Makefile.in (GAS_SUPPORT_DIRS): Add make-all.com and setup.com.
	(BINUTILS_SUPPORT_DIRS): Likewise.

Thu Jul 18 12:55:40 1996  Michael Meissner  <meissner@tiktok.cygnus.com>

	* configure.in (d10v-*-*): Don't configure ld or gdb until the
	d10v support is added.

Wed Jul 17 14:33:09 1996  Martin M. Hunt  <hunt@pizza.cygnus.com>

	* configure.in (d10v-*-*): New target.

Mon Jul 15 11:53:00 1996  Jeffrey A Law  (law@cygnus.com)

	* config.guess (HP 9000/811): Recognize this as a PA1.1
	machine.

Fri Jul 12 23:21:17 1996  Ken Raeburn  <raeburn@cygnus.com>

	* Makefile.in (do-tar-gz): New target, split out from tail end of
	taz target.  Run each command separately, don't use pipes.
	(taz): Use it.

Fri Jul 12 12:08:04 1996  Stan Shebs  <shebs@andros.cygnus.com>

	* mpw-configure: Look for g-mpw-make.sed in config/mpw.
	* mpw-build.in: No builds should depend on building byacc or flex,
	they are assumed to be installed already.

Fri Jul 12 09:52:52 1996  Michael Meissner  <meissner@tiktok.cygnus.com>

	* Makefile.in (CONFIGURE_TARGET_MODULES): Set r environment
	variable that CC_FOR_TARGET needs.

Thu Jul 11 10:09:45 1996  Michael Meissner  <meissner@tiktok.cygnus.com>

	* Makefile.in (CONFIGURE_TARGET_MODULES): Determine if the multlib
	options have changed since the last time the subdirectory was
	configured, and if it has, reconfigure.
	(CLEAN_TARGET_MODULES): Delete multilib.out and tmpmulti.out, which
	CONFIGURE_TARGET_MODULES uses to remember the old multilib options.

Wed Jul 10 18:56:59 1996  Doug Evans  <dje@canuck.cygnus.com>

	* Makefile.in (ALL_MODULES,CROSS_CHECK_MODULES,INSTALL_MODULES,
	CLEAN_MODULES): Add bash.
	(all-bash): New target.

Mon Jul  8 17:33:14 1996  Jim Wilson  <wilson@cygnus.com>

	* configure.in (mips-sgi-irix6*): Use mh-irix6 instead of mh-irix5.

Mon Jul  1 13:31:35 1996  Michael Meissner  <meissner@tiktok.cygnus.com>

	* config.sub (basic_machine): Recognize d10v as a valid processor.

Fri Jun 28 12:14:35 1996  Stan Shebs  <shebs@andros.cygnus.com>

	* mpw-configure: Add support for --bindir.
	* mpw-build.in: Use a GCC-specific build script for GCC actions.

Wed Jun 26 17:20:12 1996  Geoffrey Noer  <noer@cygnus.com>

	* configure.in: add bash, time, gawk to list of hosttools and things
	to only build for native toolchains

Tue Jun 25 23:09:03 1996  Jason Molenda  (crash@godzilla.cygnus.co.jp)

	* Makefile.in (docdir): Remove.

Tue Jun 25 19:00:08 1996  Jason Molenda  (crash@godzilla.cygnus.co.jp)

	* Makefile.in (datadir): Set to $(prefix)/share.

Mon Jun 24 23:26:07 1996  Geoffrey Noer  <noer@cygnus.com>

	* configure.in: build diff and patch for cygwin32-hosted
	toolchains.

Mon Jun 24 15:01:12 1996  Joel Sherrill  <joel@merlin.gcs.redstone.army.mil>

	* config.sub: Accept -rtems*.

Sun Jun 23 22:41:54 1996  Geoffrey Noer  <noer@cygnus.com>

	* configure.in: enable dosrel for cygwin32-hosted builds,
		remove diff from the list of things not buildable
		via Canadian Cross

Sat Jun 22 11:39:01 1996  Jason Merrill  <jason@yorick.cygnus.com>

	* Makefile.in (TARGET_SUBDIR): Move comment to previous line so we
	don't get ". ".

Fri Jun 21 17:24:48 1996  Jim Wilson  <wilson@cygnus.com>

	* configure.in (mips*-sgi-irix6*): Set noconfigdirs appropriately.

Thu Jun 20 16:57:40 1996  Ken Raeburn  <raeburn@cygnus.com>

	* Makefile.in (taz): Handle case where tex3patch didn't even get
	checked out.  Also, if it was found, put the symlink in a new util
	subdirectory.

Thu Jun 20 12:20:33 1996  Michael Meissner  <meissner@tiktok.cygnus.com>

	* config.guess (*:Linux:*:*): Add support for PowerPC Linux.

Tue Jun 18 14:24:12 1996  Klaus Kaempf  (kkaempf@progis.de)

	* config.sub: Recognize -openvms.
	* configure.in (alpha*-*-*vms*): Set noconfigdirs.
	* make-all.com, setup.com: New files.

Mon Jun 17 16:34:46 1996  Jason Merrill  <jason@yorick.cygnus.com>

	* Makefile.in (taz): tex3patch moved to texinfo/util.

Sat Jun 15 17:13:25 1996  Geoffrey Noer <noer@cygnus.com>

	* configure: enable_gdbtk=no for cygwin32-hosted toolchains
	* configure.in: remove make from disable-if-Can-Cross list
		enable gdb if ${host} and ${target} are cygwin32

Fri Jun  7 18:16:52 1996  Harlan Stenn <harlan@pfcs.com>

	* config.guess (i?86-ncr-sysv*):  Emit minor release numbers.
	Recognize the NCR 4850 machine and NCR Pentium-based platforms.

Wed Jun  5 00:09:17 1996  Per Bothner  <bothner@wombat.gnu.ai.mit.edu>

	* config.guess:  Combine mips-mips-riscos cases, and use cpp to
	distinguish sysv/svr4/bsd variants.
	Based on a patch from Harlan Stenn <harlan@pfcs.com>.

Fri Jun  7 14:24:49 1996  Tom Tromey  <tromey@creche.cygnus.com>

	* configure.in: Added copyright notice.
	* move-if-change: Added copyright notice.

Thu Jun  6 16:27:05 1996  Michael Meissner  <meissner@tiktok.cygnus.com>

	* configure.in (powerpcle-*-solaris*): Until we get shared
	libraries working, don't build gdb, sim, make, tcl, tk, or
	expect.

Tue Jun  4 20:41:45 1996  Per Bothner  <bothner@deneb.cygnus.com>

	* config.guess:  Merge with FSF:

	Mon Jun  3 08:49:14 1996  Karl Heuer  <kwzh@gnu.ai.mit.edu>
	* config.guess (*:Linux:*:*): Add guess for sparc-unknown-linux.

	Fri May 24 18:34:53 1996  Roland McGrath  <roland@delasyd.gnu.ai.mit.edu>
	* config.guess (AViiON:dgux:*:*): Fix typo in recognizing mc88110.

	Fri Apr 12 20:03:59 1996  Per Bothner  <bothner@spiff.gnu.ai.mit.edu>
	* config.guess:  Combine two OSF1 rules.
	Also recognize field test versions.  From mjr@zk3.dec.com.
	* config.guess (dgux):  Use /usr/bin/uname rather than uname,
	because GNU uname does not support -p.  From pmr@pajato.com.

Tue Jun  4 11:07:25 1996  Tom Tromey  <tromey@csk3.cygnus.com>

	* Makefile.in (MAKEDIRS): Removed $(tooldir).

Tue May 28 12:30:50 1996  Stan Shebs  <shebs@andros.cygnus.com>

	* mpw-README: Document GCCIncludes.

Sun May 26 15:16:27 1996  Fred Fish  <fnf@cygnus.com>

	* configure.in (alpha-*-linux*): Set enable_shared to yes.

Tue May 21 15:41:39 1996  Stan Shebs  <shebs@andros.cygnus.com>

	* mpw-configure: Handle --enable-FOO and --disable-FOO.

Mon May 20 10:12:29 1996  Geoffrey Noer  <noer@cygnus.com>

	* configure.in (*-*-cygwin32): Configure make.

Tue May  7 14:19:42 1996  Tom Tromey  <tromey@snuffle.cygnus.com>

	* Makefile.in (inet-install): Quote value of INSTALL_MODULES.

Fri May  3 08:57:17 1996  Tom Tromey  <tromey@lisa.cygnus.com>

	* Makefile.in (all-inet): Depend on all-perl.

	* Makefile.in (inet-install): New target.

	* Makefile.in (all-inet): Depend on all-tcl.
	(all-inet): Depend on all-send-pr.

Tue Apr 30 13:55:51 1996  Michael Meissner  <meissner@tiktok.cygnus.com>

	* configure.in (powerpcle-*-solaris*): Turn off tk and tcl
	temporarily.

Thu Apr 25 11:48:20 1996  Ian Lance Taylor  <ian@cygnus.com>

	* configure.in: Don't configure --with-gnu-ld on AIX.

Thu Apr 25 06:33:36 1996  Michael Meissner  <meissner@wogglebug.tiac.net>

	* configure.in (powerpcle-*-solaris*): Turn off gdb temporarily.

Tue Apr 23 09:07:39 1996  Tom Tromey  <tromey@creche.cygnus.com>

	* Makefile.in (ALL_MODULES): Added all-inet.
	(CROSS_CHECK_MODULES): Added check-inet.
	(INSTALL_MODULES): Added install-inet.
	(CLEAN_MODULES): Added clean-inet.
	(all-indent): New target.

	* configure.in (host_tools): Added inet.
	(native_only): Added inet.
	(noconfigdirs): Added inet.

Fri Apr 19 15:35:29 1996  Ian Lance Taylor  <ian@cygnus.com>

	* configure.in: Don't configure libgloss if we are not configuring
	newlib.

Wed Apr 17 19:30:01 1996  Rob Savoye  <rob@chinadoll.cygnus.com>

	* configure.in: Don't configure libgloss for unsupported
	architectures.

Tue Apr 16 11:17:05 1996  Michael Meissner  <meissner@tiktok.cygnus.com>

	* Makefile.in (CLEAN_MODULES): Add clean-apache.

Mon Apr 15 15:09:05 1996  Tom Tromey  <tromey@creche.cygnus.com>

	* Makefile.in (ALL_MODULES): Include all-apache.
	(CROSS_CHECK_MODULES): Include check-apache.
	(INSTALL_MODULES): Include install-apache.
	(all-apache): New target.

	* configure.in: Added apache everywhere perl is seen.

Mon Apr 15 14:59:13 1996  Michael Meissner  <meissner@tiktok.cygnus.com>

	* Makefile.in: Add support for clean-{module} and
	clean-target-{module} rules.

Wed Apr 10 21:37:41 PDT 1996  Marilyn E. Sander <msander@cygnus.com>

	* configure.in (*-*-ose) do not build libgloss.

Mon Apr  8 16:16:20 1996  Michael Meissner  <meissner@tiktok.cygnus.com>

	* config.guess (prep*:SunOS:5.*:*): Turn into
	powerpele-unknown-solaris2.

Mon Apr  8 14:45:41 1996  Ian Lance Taylor  <ian@cygnus.com>

	* configure.in: Permit --enable-shared to specify a list of
	directories.

Fri Apr  5 08:17:57 1996  Jason Molenda  (crash@phydeaux.cygnus.com)

	* configure.in (host==solaris): Pass only the first word of $CC
	to /usr/bin/which when checking if we're using /usr/ccs/bin/cc.

Fri Apr  5 03:16:13 1996  Jason Molenda  (crash@phydeaux.cygnus.com)

	* Makefile.in (BASE_FLAGS_TO_PASS): pass down $(MAKE).

Thu Mar 28 14:11:11 1996  Tom Tromey  <tromey@creche.cygnus.com>

	* Makefile.in (ALL_MODULES): Include all-perl.
	(CROSS_CHECK_MODULES): Include check-perl.
	(INSTALL_MODULES): Include install-perl.
	(ALL_X11_MODULES): Include all-guile.
	(CHECK_X11_MODULES): Include check-guile.
	(INSTALL_X11_MODULES): Include install-guile.
	(all-perl): New target.
	(all-guile): New target.

	* configure.in (host_tools): Include perl and guile.
	(native_only): Include perl and guile.
	(noconfigdirs): Don't build guile and perl; no ports have been
	done.

Tue Mar 26 21:18:50 1996  Andrew Cagney  <cagney@kremvax.highland.com.au>

	* configure (--enable-*): Handle quoted option lists such as
	--enable-sim-cflags='-g0 -O' better.

Thu Mar 21 11:53:08 1996  Michael Meissner  <meissner@tiktok.cygnus.com>

	* Makefile.in ({,inst}all-target): New rule so we can make and
	install all of the target directories easily.

Wed Mar 20 18:10:57 1996  Andreas Schwab  <schwab@issan.informatik.uni-dortmund.de>

	* configure.in: Add missing global flag in sed substitution when
	deleting `target-' from ${configdirs}.

Thu Mar 14 19:15:06 1996  Ian Lance Taylor  <ian@cygnus.com>

	* Makefile.in (DO_X): Don't get confused if CC contains `=' in an
	option.

	* configure.in (mips*-nec-sysvr4*): Use a host_makefile_frag of
	config/mh-necv4.

	* install.sh: Correct misspelling of transformbasename.

	* config.guess: Recognize mips-*-sysv*.

Mon Mar 11 15:36:42 1996  Dawn Perchik  <dawn@critters.cygnus.com>

	* config.sub: Recognize mon960.

Sun Mar 10 13:18:38 1996  Ian Lance Taylor  <ian@cygnus.com>

	* configure: Restore Canadian Cross handling of BISON and LEX,
	removed in Feb 20 change.

Fri Mar  8 20:07:09 1996  Per Bothner  <bothner@kalessin.cygnus.com>

	* README:  Suggestions from Torbjorn Granlund <tege@matematik.su.se>:
	Mention make install.  Remove the old copyright date as well the
	clumsy and rather pointless copyright on the README file.

Fri Mar  8 17:51:35 1996  Ian Lance Taylor  <ian@cygnus.com>

	* Makefile.in ($(CONFIGURE_TARGET_MODULES)): If there is a
	Makefile after running symlink-tree, then run `make distclean' to
	avoid clobbering any generated files in srcdir.

Tue Mar  5 08:21:44 1996  J.T. Conklin  <jtc@rtl.cygnus.com>

	* configure.in (m68k-*-netbsd*): Build everything now.

Wed Feb 28 12:25:46 1996  Jason Merrill  <jason@yorick.cygnus.com>

	* Makefile.in (taz): Fix quoting.

Tue Feb 27 11:33:57 1996  Doug Evans  <dje@charmed.cygnus.com>

	* configure.in (sparclet-*-*): Build everything now.

Tue Feb 27 14:31:51 1996  Andreas Schwab  <schwab@issan.informatik.uni-dortmund.de>

	* configure.in (m68k-*-linux*): New host.

Mon Feb 26 14:32:44 1996  Ian Lance Taylor  <ian@cygnus.com>

	* configure: Check for bison before byacc.

Tue Feb 20 23:12:35 1996  Stu Grossman  (grossman@critters.cygnus.com)

	* Makefile.in configure:  Change the way LEX and BISON/YACC are
	set.  configure now defines DEFAULT_LEX and DEFAULT_YACC by
	searching PATH.  These are used as fallbacks by Makefile.in if
	flex/bison/byacc aren't in objdir.

Mon Feb 19 11:45:30 1996  Ian Lance Taylor  <ian@cygnus.com>

	* Makefile.in: Make everything which depends upon all-bfd also
	depend upon all-opcodes, in case --with-commonbfdlib is used.

Thu Feb 15 19:50:50 1996  Michael Meissner  <meissner@tiktok.cygnus.com>

	* configure.in (host *-*-cygwin32): Don't build gdb if we are
	building NT native compilers on Unix.

Thu Feb 15 17:42:25 1996  Ian Lance Taylor  <ian@cygnus.com>

	* configure.in: Don't get CC from the host Makefile fragment if we
	can find gcc in PATH, or if this is a Canadian Cross.  Move the
	Solaris test for /usr/ucb/cc to the post target script, just after
	the compiler sanity test.

Wed Feb 14 16:57:40 1996  Ian Lance Taylor  <ian@cygnus.com>

	* config.sub: Merge with FSF.

Tue Feb 13 14:27:48 1996  Ian Lance Taylor  <ian@cygnus.com>

	* Makefile.in (RPATH_ENVVAR): New variable.
	(REALLY_SET_LIB_PATH): Use it.
	* configure.in: On HP/UX, set RPATH_ENVVAR to SHLIB_PATH.

Mon Feb 12 15:28:49 1996  Doug Evans  <dje@charmed.cygnus.com>

	* config.sub, configure.in: Recognize sparclet cpu.

Mon Feb 12 15:33:59 1996  Christian Bauernfeind <chrisbfd@theorie3.physik.uni-erlangen.de>

	* config.guess:  Support m68k-cbm-sysv4.

Sat Feb 10 12:06:42 1996  Andreas Schwab  <schwab@issan.informatik.uni-dortmund.de>

	* config.guess (*:Linux:*:*): Guess m68k-unknown-linux and
	m68k-unknown-linuxaout from linker help string.  Put quotes around
	$ld_help_string.

Thu Dec  7 09:03:24 1995  Tom Horsley  <Tom.Horsley@mail.hcsc.com>

	* config.guess (powerpc-harris-powerunix): Add guess for port
	to new target.

Thu Feb  8 15:37:52 1996  Brendan Kehoe  <brendan@lisa.cygnus.com>

	* config.guess (UNAME_VERSION): Recognize X4.x as an OSF version.

Mon Feb  5 16:36:51 1996  Ian Lance Taylor  <ian@cygnus.com>

	* configure.in: If --enable-shared was used, set SET_LIB_PATH to
	$(REALLY_SET_LIB_PATH) in Makefile.
	* Makefile.in (SET_LIB_PATH): New variable.
	(REALLY_SET_LIB_PATH): New variable.
	($(DO_X)): Use $(SET_LIB_PATH).
	(install.all, gcc-no-fixedincludes, $(ALL_MODULES)): Likewise.
	($(NATIVE_CHECK_MODULES), $(CROSS_CHECK_MODULES)): Likewise.
	($(INSTALL_MODULES), $(CONFIGURE_TARGET_MODULES)): Likewise.
	($(ALL_TARGET_MODULES), $(CHECK_TARGET_MODULES)): Likewise.
	($(INSTALL_TARGET_MODULES), $(ALL_X11_MODULES)): Likewise.
	($(CHECK_X11_MODULES), $(INSTALL_X11_MODULES)): Likewise.
	(all-gcc, all-bootstrap, check-gcc, install-gcc): Likewise.
	(install-dosrel): Likewise.
	(all-opcodes): Depend upon all-libiberty.

Sun Feb  4 16:51:11 1996  Steve Chamberlain  <sac@slash.cygnus.com>

	* config.guess (*:CYGWIN*): New

Sat Feb  3 10:42:35 1996  Michael Meissner  <meissner@tiktok.cygnus.com>

	* Makefile.in (all-target-winsup): All all-target-libiberty.

Fri Feb  2 17:58:56 1996  Michael Meissner  <meissner@tiktok.cygnus.com>

	* configure.in (noconfigdirs): Add missing # in front of comment.

Thu Feb  1 14:38:13 1996  Geoffrey Noer  <noer@cygnus.com>

	* configure.in: add second pass to things added to noconfigdirs
	so *-gm-magic can exclude libgloss properly.

Thu Feb  1 11:10:16 1996  Stan Shebs  <shebs@andros.cygnus.com>

	* mpw-configure (extralibs_name, rez_name): Set correctly
	for MWC68K compiler.

	* mpw-README: Add more info on the necessary build tools.

Thu Feb  1 10:22:38 1996  Steve Chamberlain  <sac@slash.cygnus.com>

	* configure.in, config.sub: Recognize cygwin32.

Wed Jan 31 14:17:10 1996  Richard Henderson  <rth@tamu.edu>

	* config.guess, config.sub: Recognize A/UX.

Wed Jan 31 13:52:14 1996  Ian Lance Taylor  <ian@cygnus.com>

	* config.sub: Merge with gcc/config.sub.

Thu Jan 25 11:01:10 1996  Raymond Jou  <rjou@mexican.cygnus.com>

	* mpw-build.in (do-binutils): Add build of stamps.

Thu Jan 25 17:05:26 1996  James G. Smith  <jsmith@cygnus.co.uk>

	* config.sub: Add recognition for mips64vr4100*-* targets.

Wed Jan 24 12:47:55 1996  Brendan Kehoe  <brendan@lisa.cygnus.com>

	* test-build.mk: Add checking of `hpux9' rather than just `hpux'.
	Add creation of gconfigargs with `--enable-shared' turned on.
	($(host)-stamp-stage2-configured): Pass $(gconfigargs).
	($(host)-stamp-stage3-configured): Likewise.
	(HOLES): Add chatr and ldd.
	(i386-ncr-sysv4.3*): Add use of /usr/ccs/bin in the PATH and HOLE_DIRS.

Wed Jan 24 20:32:30 1996  Torbjorn Granlund  <tege@noisy.matematik.su.se>

	* configure: Pass --nfp to recursive configures.

Mon Jan 22 10:41:56 1996  Steve Chamberlain  <sac@slash.cygnus.com>

	* Makefile.in (DLLTOOL): New.
	(DLLTOOL_FOR_TARGET): New.
	(EXTRA_HOST_FLAGS): Pass down DLLTOOL.
	(EXTRA_TARGET_FLAGS): Ditto.
	(EXTRA_GCC_FLAGS): Ditto.
	(CONFIGURE_TARGET_MODULES): Ditto.
	(DO_X): Ditto.
	* configure: Add DLLTOOL.

Fri Jan 19 13:30:15 1996  Stan Shebs  <shebs@andros.cygnus.com>

	SCO OpenServer 5 changes from Robert Lipe <robertl@dgii.com>:
	* configure.in (i[345]86-*-sco3.2v5*): Use mh-sysv instead of
	mh-sco, since old workarounds no longer needed, and don't
	build ld, since libraries have weak symbols in COFF.

Sun Jan 14 23:01:31 1996  Fred Fish  <fnf@cygnus.com>

	* Makefile.in (CONFIGURE_TARGET_MODULES): Add missing ';'.

Fri Jan 12 15:25:35 1996  Ian Lance Taylor  <ian@cygnus.com>

	* configure.in: Make sure that ${CC} can be used to compile an
	executable.

Sat Jan  6 07:23:33 1996  Michael Meissner  <meissner@wogglebug.tiac.net>

	* Makefile.in (all-gdb): Depend on $(GDB_TK).
	* configure (GDB_TK): Set GDB_TK to either "all-tcl all-tk" or
	nothing depending on whether gdbtk is being built.

Wed Jan  3 17:54:41 1996  Doug Evans  <dje@canuck.cygnus.com>

	* Makefile.in (newlib.tar.gz): Delete building of newlib's info files.

Mon Jan  1 19:09:14 1996  Brendan Kehoe  <brendan@rtl.cygnus.com>

	* configure.in (noconfigdirs): Put ld or gas in this early, if the
	user specifically used --with-gnu-ld=no or --with-gnu-as=no.

Sat Dec 30 16:08:57 1995  Doug Evans  <dje@canuck.cygnus.com>

	* config-ml.in: Add support for
	--disable-{softfloat,m68881,m68000,m68020} on m68*-*-*.
	Simplify setting of multidirs from --disable-foo.

Fri Dec 29 07:56:11 1995  Michael Meissner  <meissner@tiktok.cygnus.com>

	* Makefile.in (EXTRA_GCC_FLAGS): If any of the make variables
	LANGUAGES, BOOT_CFLAGS, STMP_FIXPROTO, LIMITS_H_TEST,
	LIBGCC1_TEST, LIBGCC2_CFLAGS, LIBGCC2_INCLUDES, and ENQUIRE are
	non-empty, pass them on to the	GCC make.
	(all-bootstrap): New rule that is like all-gcc, except it executes
	the GCC bootstrap rule instead of the GCC all rule.

Wed Dec 27 15:51:48 1995  Doug Evans  <dje@canuck.cygnus.com>

	* config-ml.in (ml_realsrcdir): New, to account for ${subdir}.

Tue Dec 26 11:45:31 1995  Michael Meissner  <meissner@tiktok.cygnus.com>

	* config.guess (AViiON:dgux:*:*): Update from FSF to add pentium
	DG/UX support.

Fri Dec 15 10:01:27 1995  Stan Cox  <coxs@dg-rtp.dg.com>

	* config.sub (i*86*) Change [345] to [3456]

Wed Dec 20 17:41:40 1995  Brendan Kehoe  <brendan@lisa.cygnus.com>

	* configure.in (noconfigdirs): Add gas or ld if --with-gnu-as=no or
	--with-gnu-ld=no.

Wed Dec 20 15:15:35 1995  Michael Meissner  <meissner@tiktok.cygnus.com>

	* config-ml.in (rs6000*, powerpc*): Add switches to control which
	AIX multilibs get built.

Mon Dec 18 17:55:46 1995  Jason Molenda  (crash@phydeaux.cygnus.com)

	* configure.in (i386-win32): Don't build expect if we're not
	building the tcl subdir.

Mon Dec 18 11:47:19 1995  Stan Shebs  <shebs@andros.cygnus.com>

	* Makefile.in: (configure-target-examples, all-target-examples):
	New targets, configure and build example programs.

Fri Dec 15 16:13:03 1995  Stan Shebs  <shebs@andros.cygnus.com>

	* mpw-configure: If an mpw-config.in generated a file mk.sed,
	use it as input to sedit the generated MPW makefile.
	* mpw-README: Add a suggestion about Gestalt.h.

Wed Dec 13 16:43:51 1995  Ian Lance Taylor  <ian@cygnus.com>

	* config.sub: Accept *-*-ieee*.

Tue Dec 12 11:52:57 1995  Ian Lance Taylor  <ian@cygnus.com>

	* Makefile.in (local-distclean): Remove $(TARGET_SUBDIR).  From
	Ronald F. Guilmette <rfg@monkeys.com>.

Mon Dec 11 15:31:58 1995  Jason Molenda  (crash@phydeaux.cygnus.com)

	* configure.in (host==powerpc-pe): Add many directories to noconfigdirs
	for powerpc-pe native.
	(target==i386-win32): add tcl, make to noconfigdirs if canadian cross.
	(target==powerpc-pe): duplicate i386-win32 entry.

Sat Dec  9 14:58:28 1995  Jim Wilson  <wilson@chestnut.cygnus.com>

	* configure.in (noconfigdirs): Exclude target-newlib for all versions
	of vxworks, not just vxworks5.1.

Mon Dec  4 12:05:40 1995  Stan Shebs  <shebs@andros.cygnus.com>

	* mpw-configure: Add support for exec-prefix.

Mon Dec  4 10:22:50 1995  Jeffrey A. Law  <law@rtl.cygnus.com>

	* config.guess: Recognize HP model 816 machines as having
	a PA1.1 processor.

Mon Dec  4 12:38:15 1995  Ian Lance Taylor  <ian@cygnus.com>

	* configure: Ignore new autoconf configure options.

Thu Nov 30 16:57:33 1995  Per Bothner  <bothner@wombat.gnu.ai.mit.edu>

	* config.guess:  Recognize Pentium under SCO.
	From Robert Lipe <robertl@arnet.com>.

Wed Nov 29 13:49:08 1995  J.T. Conklin  <jtc@rtl.cygnus.com>

	* configure.in (noconfigdirs): Disable target-libio on v810-*-*.

Wed Nov 29 12:12:01 1995  Ian Lance Taylor  <ian@cygnus.com>

	* configure.in: Don't configure gas for alpha-dec-osf*.

Tue Nov 28 17:16:48 1995  Ian Lance Taylor  <ian@cygnus.com>

	* configure.in: Default to --with-stabs for some targets for which
	it makes sense: mips*-*-*, alpha*-*-osf*, i[345]86*-*-sysv4* and
	i[345]86*-*-unixware*.

Mon Nov 27 13:44:15 1995  Ian Lance Taylor  <ian@cygnus.com>

	* config-ml.in: Get list of multidirs using gcc --print-multi-lib
	rather than basing it on the target.  Simplify handling of options
	controlling which directories to configure.  Remove extraneous
	slash in multi-clean target.

Fri Nov 24 17:29:29 1995  Doug Evans  <dje@deneb.cygnus.com>

	* config-ml.in: Prefix more variables with ml_ so they don't collide
	with configure's.

Wed Nov 22 11:27:02 1995  Ian Lance Taylor  <ian@cygnus.com>

	* configure: Don't turn -v into --v.

Tue Nov 21 16:48:02 1995  Doug Evans  <dje@deneb.cygnus.com>

	* configure.in (targargs): Fix typo.

	* Makefile.in (DEVO_SUPPORT): Add symlink-tree.

Tue Nov 21 14:08:28 1995  Ian Lance Taylor  <ian@cygnus.com>

	* configure.in: Strip --host and --target options from
	CONFIG_ARGUMENTS, and always configure for --host only.  Add
	--with-cross-host option when building with a cross-compiler.
	* configure: Canonicalize the arguments put into config.status by
	always using `=' for an option with an argument.  Pass a presumed
	--host or --target explicitly.

Fri Nov 17 17:50:30 1995  Stan Shebs  <shebs@andros.cygnus.com>

	* config.sub: Merge -macos*, -magic*, -pe*, and -win32 cases
	into general OS recognition case.

Fri Nov 17 17:42:25 1995  Jason Molenda  (crash@phydeaux.cygnus.com)

	* configure.in (target_configdirs): add target-winsup only
	for win32 target systems.

Thu Nov 16 14:04:47 1995  Ian Lance Taylor  <ian@cygnus.com>

	* Makefile.in (all-target-libgloss): Depend upon
	configure-target-newlib, since when libgloss is built it looks to
	see if the newlib directory exists.

Wed Nov 15 14:47:52 1995  Ken Raeburn  <raeburn@cygnus.com>

	* Makefile.in (DEVO_SUPPORT): Use config-ml.in instead of
	cfg-ml-*.in.

Wed Nov 15 11:45:23 1995  Ian Lance Taylor  <ian@cygnus.com>

	* configure: Handle LD and LD_FOR_TARGET when configuring a
	Canadian Cross.

Tue Nov 14 14:56:11 1995  Jason Molenda  (crash@phydeaux.cygnus.com)

	* configure.in (target_libs): add target-winsup.
	(target==i386-win32): add patch diff flex make to $noconfigdirs.
	(target==ppcle-pe): remove ld from $noconfigdirs.

Tue Nov 14 01:25:50 1995  Doug Evans  <dje@canuck.cygnus.com>

	* Makefile.in (CONFIGURE_TARGET_MODULES): Pass --with-target-subdir.
	Preserve relative path names in $srcdir.  Build symlink tree if
	configuring cross target dir and srcdir=. (= no VPATH support).
	(configure-target-libg++): Depend on configure-target-librx.
	* cfg-ml-com.in, cfg-ml-pos.in: Deleted.
	* config-ml.in: New file.
	* symlink-tree: New file.
	* configure: Ensure srcdir="." if that's what it is.

Mon Nov 13 12:34:20 1995  Stan Shebs  <shebs@andros.cygnus.com>

	* mpw-README: Clarify some phrasing, add notes about CodeWarrior
	includes and FLEX_SKELETON setting.
	* mpw-configure (--with-gnu-ld): New option, controls whether
	to use PPCLink or ld with PowerMac GCC.
	* mpw-build.in (all-grez, do-grez, install-grez): New targets.
	* mpw-config.in: Configure grez if targeting Mac.

	* config.sub: Accept pmac and pmac-mpw as names for PowerMacs,
	accept mpw and mac-mpw as names for m68k Macs, change macos7 to
	just macos.
	* configure.in: Configure grez resource compiler if targeting Mac.
	* Makefile.in (all-grez, install-grez): New targets.

Wed Nov  8 17:33:51 1995  Jason Merrill  <jason@yorick.cygnus.com>

	* configure: CXX defaults to gcc, not g++.  If we find
	gcc in the path, set CC to gcc -O2.

Tue Nov  7 15:45:17 1995  Ian Lance Taylor  <ian@cygnus.com>

	* configure: Default ${build} correctly.  Avoid picking up extra
	spaces when reading CC and CXX from Makefile.  When doing a
	Canadian Cross, use plausible default values for numerous
	variables.
	* configure.in: When doing a Canadian Cross, don't try to
	configure tools whose configure script can't handle it.

Mon Nov  6 19:32:17 1995  Jim Wilson  <wilson@chestnut.cygnus.com>

	* cfg-ml-com.in (sh-*-*): Add m2 and ml/m2 to multidirs.

Sun Nov  5 00:15:41 1995  Per Bothner  <bothner@kalessin.cygnus.com>

	* configure:  Remove dubious bug reporting address.

Fri Nov  3 08:17:54 1995  Per Bothner  <bothner@kalessin.cygnus.com>

	* Makefile.in ($(CONFIGURE_TARGET_MODULES)):  If subdir has
	configure script, run that instead of this directory's configure.
	In either case, print a message that we're configuring the sub-dir.

Thu Nov  2 23:23:36 1995  Per Bothner  <bothner@kalessin.cygnus.com>

	* configure.in: Before checking for the existence of various files,
	use sed to filter out "target-".

Thu Nov  2 13:24:56 1995  Ian Lance Taylor  <ian@cygnus.com>

	* Makefile.in (DO_X): Split rule to decrease command line length
	for systems with small ARG_MAX values.  From phdm@info.ucl.ac.be
	(Philippe De Muyter).

Wed Nov  1 15:18:35 1995  Jason Molenda  (crash@phydeaux.cygnus.com)

	* Makefile.in (all-patch): depend on all-libiberty.

Wed Nov  1 12:23:20 1995  Ian Lance Taylor  <ian@cygnus.com>

	* configure.in: If the only directory in target_configdirs which
	actually exists is libiberty, then set target_configdirs to empty,
	to avoid trying to build a target libiberty in a gas or gdb
	distribution.

Tue Oct 31 17:52:39 1995  J.T. Conklin  <jtc@slave.cygnus.com>

	* configure.in (host_makefile_frag): Use m68k-sun-sunos* instead
	of m68k-sun-* when selecting mh-sun3 to avoid matching NetBSD/sun3
	systems.

Tue Oct 31 16:57:32 1995  Jim Wilson  <wilson@chestnut.cygnus.com>

	* configure.in (copy_dirs): Use sys-include instead of include
	for --with-headers option.

Tue Oct 31 10:29:36 1995  steve chamberlain  <sac@slash.cygnus.com>

	* Makefile.in, configure.in: Make winsup builds work with
	new scheme.

Mon Oct 30 18:57:09 1995  Ian Lance Taylor  <ian@cygnus.com>

	* configure.in: Build the linker on AIX.

Mon Oct 30 12:27:16 1995  Per Bothner  <bothner@kalessin.cygnus.com>

	* Makefile.in (CC_FOR_TARGET, CXX_FOR_TARGET):  Add $(TARGET_SUBDIR)
	where needed.

Mon Oct 30 12:45:25 1995  Doug Evans  <dje@cygnus.com>

	* Makefile.in (all-gcc): Fix typo.

Sat Oct 28 10:27:59 1995  Per Bothner  <bothner@kalessin.cygnus.com>

	* Makefile.in ($(CHECK_TARGET_MODULES)):  Fix typo.

Fri Oct 27 23:14:12 1995  Per Bothner  <bothner@kalessin.cygnus.com>

	* configure.in:  Rename libFOO to target-libFOO, and xiberty
	to target-xiberty, to provide more flexibility.
	(target_subdir):  Define.  Create if cross.
	Set TARGET_SUBDIR in Makefile to ${target_subdir}.
	* Makefile.in:  Rename all-libFOO -> all-target-libFOO, all-xiberty
	-> all-target-libiberty, configure-libFOO -> configure-target-libFOO,
	check-libFOO -> check-target-libFOO, etc.
	($(DO_X)):  Iterate over TARGET_CONFIGDIRS after SUBDIRS.
	($(CONFIGURE_TARGET_MODULES), $(CHECK_TARGET_MODULES),
	$(ALL_TARGET_MODULES), $(INSTALL_TARGET_MODULES)): Update accordingly.
	(configure-target-XXX):  Depend on $(ALL_GCC), not all-gcc, to
	allow ALL_GCC="" to only configure.
	(DEVO_SUPPORT):  Add cfg-ml-com.in and cfg-ml-pos.in.
	(ETC_SUPPORT, ETC_SUPPORT_PFX):  Merge;  update 'taz' accordingly.
	(LIBGXX_SUPPORT_DIRS):  Remove xiberty.

Sat Oct 28 01:53:49 1995  Ken Raeburn  <raeburn@cygnus.com>

	* Makefile.in (taz): Build "info" in etc explicitly.

Fri Oct 27 09:32:30 1995  Stu Grossman  (grossman@cygnus.com)

	* configure.in:  Make sure that CC is undefined (as opposed to
	null) if toplevel/config/mh-{host} doesn't define it.  Fixes a
	problem with autoconf trying to configure on a host without GCC.

Thu Oct 26 22:35:01 1995  Stan Shebs  <shebs@andros.cygnus.com>

	* mpw-configure: Set host alias from choice of host compiler,
	only use generic MPW Makefile sed if present, edit a file
	named "hacked_Makefile.in" instead of "Makefile.in" if present.
	* mpw-README: Add problem notes about CW6 and CW7.

Thu Oct 26 05:45:10 1995  Ken Raeburn  <raeburn@kr-pc.cygnus.com>

	* Makefile.in (taz): Use ";" instead of ";;".

Wed Oct 25 15:18:24 1995  Per Bothner  <bothner@kalessin.cygnus.com>

	* Makefile.in (taz):  Grep for '^diststuff:' or '^info:' in
	sub-directory Makefiles, instead of using DISTSTUFFDIRS and
	DISTDOCDIRS.
	(DISTSTUFFDIRS, DISTDOCDIRS):  Removed - no longer used.
	(newlib.tar.gz):  Don't pass DISTDOCDIRS to recursive make.

Wed Oct 25 14:43:55 1995  Per Bothner  <bothner@kalessin.cygnus.com>

	* Makefile.in (DISTDOCDIRS):  Remove ld gprof bnutils gas libg++ gdb
	and gnats, because they are now subsumed by DISTSTUFFDIRS.
	Move bfd to DISTSTUFFDIRS.

Tue Oct 24 18:19:09 1995  Jason Molenda  (crash@phydeaux.cygnus.com)

	* Makefile.in (X11_LIB): Removed.
	(X11_FLAGS_TO_PASS): pass only X11_EXTRA_CFLAGS and X11_EXTRA_LIBS.

	* configure.in (host_makefile_frag): mh-aix & mh-sun removed.

Sun Oct 22 13:04:42 1995  Michael Meissner  <meissner@tiktok.cygnus.com>

	* cfg-ml-com.in (powerpc*): Shorten some of the multilib directory
	names.

Fri Oct 20 18:02:10 1995  Michael Meissner  <meissner@tiktok.cygnus.com>

	* cfg-ml-com.in (powerpc*-eabi*): Add mcall-aixdesc varients.

Thu Oct 19 10:40:57 1995  steve chamberlain  <sac@slash.cygnus.com>

	* configure.in (i[345]86-*-win32): Always build newlib.
	Don't configure cvs, autoconf or texinfo.
	* Makefile.in (LD_FOR_TARGET): New.
	(BASE_FLAGS_TO_PASS, EXTRA_TARGET_FLAGS, CONFIGURE_TARGET_MODULES):
	Pass down LD_FOR_TARGET.

Wed Oct 18 15:53:56 1995  steve chamberlain  <sac@slash.cygnus.com>

	* winsup: New directory.
	* Makefile.in: Build winsup.
	* configure.in: Winsup is configured when target is win32.
	Can only build win32 target GDB when native.

Mon Oct 16 09:42:31 1995  Jeffrey A Law  (law@cygnus.com)

	* config.guess: Recognize HP model 819 machines as having
	a PA 1.1 processor.

Mon Oct 16 10:49:43 1995  Ian Lance Taylor  <ian@cygnus.com>

	* configure: Fix sed loop which substitutes for CC and CXX to
	avoid bug found in various sed implementations.

Wed Oct 11 16:16:20 1995  Michael Meissner  <meissner@tiktok.cygnus.com>

	* cfg-ml-com.in (powerpc-*-eabisim): Delete separate rule for
	simulator.  Use standard powerpc-*-eabi*.

Mon Oct  9 17:21:56 1995  Ian Lance Taylor  <ian@cygnus.com>

	* configure.in: Stop putting gas and binutils in noconfigdirs for
	powerpc-*-aix* and rs6000-*-*.

Mon Oct  9 12:38:40 1995  Michael Meissner  <meissner@cygnus.com>

	* cfg-ml-com.in (powerpc*-*-eabisim*): Add support for building
	-mcall-aixdesc libraries.

Fri Oct  6 16:17:57 1995  Ken Raeburn  <raeburn@cygnus.com>

	Mon Sep 25 22:49:32 1995  Andreas Schwab  <schwab@issan.informatik.uni-dortmund.de>

	* config.sub (arm | armel | armeb): Fix shell syntax.

Fri Oct  6 14:40:28 1995  Michael Meissner  <meissner@tiktok.cygnus.com>

	* cfg-ml-com.in ({powerpc,rs6000}-ibm-aix*): Add multilibs for
	-msoft-float and -mcpu=common support.
	(powerpc*-*-eabisim*): Add support for building -mcall-aix
	libraries.

Thu Oct  5 13:26:37 1995  Brendan Kehoe  <brendan@lisa.cygnus.com>

	* configure.in: Allow configuration and build of emacs19 for the alpha.

Wed Oct  4 22:05:36 1995  Jason Molenda  (crash@phydeaux.cygnus.com)

	* configure.in (CC): Get ^CC, not just any old CC, from
	${host_makefile_frag}.

Wed Oct  4 21:55:00 1995  Jason Molenda  (crash@phydeaux.cygnus.com)

	* configure.in (CC): Try to get CC from
	${srcdir}/${host_makefile_frag}, not ${host_makefile_frag}.

Wed Oct  4 21:44:12 1995  Jason Molenda  (crash@phydeaux.cygnus.com)

	* Makefile.in (TARGET_CONFIGDIRS): configure targetdirs
	only if it exists in $(srcdir).

Wed Oct  4 11:52:31 1995  Ian Lance Taylor  <ian@cygnus.com>

	* configure: If CC and CXX are not set in the environment, set
	them, based on either an existing Makefile or on searching for gcc
	in PATH.  Substitute for CC and CXX in Makefile.
	* configure.in: Remove libm from target_libs.  Separate
	target_configdirs from configdirs.  If CC is not set in
	environment, try to get it from a host Makefile fragment.  Rewrite
	changes of configdirs to use skipdirs instead.  A few minor
	tweaks.  Take directories out of target_configdirs as they are
	taken out of configdirs.  Remove existing Makefile files from
	subdirectories.  Substitute for TARGET_CONFIGDIRS and
	CONFIG_ARGUMENTS in Makefile.
	* Makefile.in (TARGET_CONFIGDIRS): New variable, automatically set
	by configure.in.
	(CONFIG_ARGUMENTS): Likewise.
	(CONFIGURE_TARGET_MODULES): New variable.
	($(DO_X)): Loop over TARGET_CONFIGDIRS as well as SUBDIRS.
	($(CONFIGURE_TARGET_MODULES)): New target.
	(configure-libg++, configure-libio): New targets.
	(all-libg++): Depend upon configure-libg++.
	(all-libio): Depend upon configure-libio.
	(configure-libgloss, all-libgloss): New targets.
	(configure-libstdc++): New target.
	(all-libstdc++): Depend upon configure-libstdc++.
	(configure-librx, all-librx): New targets.
	(configure-newlib): New target.
	(all-newlib): Depend upon configure-newlib
	(configure-xiberty): New target.
	(all-xiberty): Depend upon configure-xiberty.

Sat Sep 30 04:32:59 1995  Jason Molenda (crash@phydeaux.cygnus.com)

	* configure.in (host i[345]86-*-win32):  Expand the
	noconfigdirs again.

Thu Sep 28 21:18:49 1995  Stan Shebs  <shebs@andros.cygnus.com>

	* mpw-configure: Fix sed command file name.

Thu Sep 28 17:39:56 1995  steve chamberlain  <sac@slash.cygnus.com>

	* configure.in (host i[345]86-*-win32): Reduce the
	noconfigdirs again.

Wed Sep 27 12:24:00 1995  Ian Lance Taylor  <ian@cygnus.com>

	* configure.in: Don't configure ld and gdb for powerpc*-*-winnt*
	or powerpc*-*-pe*, since they are not yet supported.

Tue Sep 26 14:30:01 1995  Stan Shebs  <shebs@andros.cygnus.com>

	Add PowerMac support and many other enhancements.
	* mpw-configure: New option --cc to select compiler to use,
	paste options set according to --cc into the generated
	Makefile, generate the Makefile by sed'ing the Unix Makefile.in
	if mpw-make.sed is present.
	* mpw-config.in: Don't test for gC1, test for mpw-touch,
	add forward includes for PowerPC include files.
	* mpw-build.in: Build using Makefile.PPC if present.
	(do-byacc, etc): Remove separate version resource builds.
	(do-gas): Build "stamps" before "all".
	(do-gcc): Build "stamps-h" and "stamps-c" before "all".
	* mpw-README: Update to reflect --cc option, PowerMac support,
	and recently-reported compatibility problems.

Fri Sep 22 12:15:42 1995  Doug Evans  <dje@deneb.cygnus.com>

	* cfg-ml-com.in (m68*-*-*): Only build multilibs for
	embedded m68k systems (-aout, -coff, -elf, -vxworks).
	(--with-multilib-top): Pass to recursive invocations.

Tue Sep 19 13:51:05 1995  J.T. Conklin  <jtc@blues.cygnus.com>

	* configure.in (noconfigdirs): Disable libg++ and libstdc++ on
	v810-*-*.

Mon Sep 18 23:08:26 1995  J.T. Conklin  <jtc@rtl.cygnus.com>

	* configure.in (noconfigdirs): Disable bfd, binutils, gas, gcc,
	gdb, ld and opcodes on v810-*-*.

Tue Sep 12 18:03:31 1995  Ian Lance Taylor  <ian@cygnus.com>

	* Makefile.in (DO_X): Change do-realclean to do-maintainer-clean.
	(local-maintainer-clean): New target.
	(maintainer-clean): New target.
	(realclean): Just depend upon maintainer-clean.

Fri Sep  8 17:11:14 1995  J.T. Conklin  <jtc@rtl.cygnus.com>

	* configure.in (noconfigdirs): Disable gdb on m68k-*-netbsd*.

Fri Sep  8 16:46:29 1995  Ian Lance Taylor  <ian@cygnus.com>

	* configure.in: Build ld in mips*-*-bsd* case.

Thu Sep  7 20:03:41 1995  Ken Raeburn  <raeburn@cygnus.com>

	* config.sub: Accept -lites* OS.  From Ian Dall.

Fri Sep  1 08:06:58 1995  James G. Smith  <jsmith@beauty.cygnus.com>

	* config.sub: recognise mips64vr4300 and mips64vr4300el as valid
	targets.

Wed Aug 30 21:06:50 1995  Jason Molenda  (crash@phydeaux.cygnus.com)

	* configure.in: treat i386-win32 canadian cross the same as
	i386-go32 canadian cross.

Thu Aug 24 14:53:20 1995  Michael Meissner  <meissner@tiktok.cygnus.com>

	* cfg-ml-com.in (powerpc*-*-eabisim): Add support for PowerPC
	running under the simulator to build a reduced set of libraries.
	(powerpc-*-eabiaix): Add fine grained multilib support added to
	other powerpc targets yesterday.

Wed Aug 23 09:41:56 1995  Michael Meissner  <meissner@tiktok.cygnus.com>

	* cfg-ml-com.in (powerpc*): Add support for -disable-biendian,
	-disable-softfloat, -disable-relocatable, -disable-aix, and
	-disable-sysv to control which multilib libraries get built.

Thu Aug 17 16:03:41 1995  Ken Raeburn  <raeburn@kr-laptop.cygnus.com>

	* configure: Add Makefile.tem to list of files to remove in trap
	handler.

Mon Aug 14 19:27:56 1995  Per Bothner  <bothner@kalessin.cygnus.com>

	* config.guess (*Linux*):  Add missing "exit"s.
	Also, need specific check for alpha-unknown-linux (uses COFF).

Fri Aug 11 15:38:20 1995  Per Bothner  <bothner@kalessin.cygnus.com>

	* config.guess:  Merge with FSF:

	Wed Jun 28 17:57:27 1995  David Edelsohn  <edelsohn@mhpcc.edu>
	* config.guess (AIX4): More robust release numbering discovery.

	Thu Jun 22 19:01:24 1995  Kenneth Stailey  (kstailey@eagle.dol-esa.gov)
	* config.guess (i386-sequent-ptx): Properly get version number.

	Thu Jun 22 18:36:42 1995  Uwe Seimet  (seimet@iris1.chemie.uni-kl.de)
	* config.guess (mips:*:4*:UMIPS): New case.

Mon Aug  7 09:21:35 1995  Doug Evans  <dje@canuck.cygnus.com>

	* configure.in (i386-go32 host): Fix typo (deja-gnu -> dejagnu).
	(i386-win32 host): Likewise.  Don't build readline.

Sat Aug  5 09:51:49 1995  Fred Fish  <fnf@rtl.cygnus.com>

	* Makefile.in (GDBTK_SUPPORT_DIRS):  Define and pass as part of
	SUPPORT_FILES to submakes.

Fri Aug  4 13:04:36 1995  Fred Fish  <fnf@cygnus.com>

	* Makefile.in (GDB_SUPPORT_DIRS): Add utils.
	(DEVO_SUPPORT): Add mpw-README, mpw-build.in, mpw-config.h and
	mpw-configure.

Wed Aug  2 16:32:40 1995  Ken Raeburn  <raeburn@cygnus.com>

	* configure.in (appdirs): Use =, not ==, in test expression when
	trying to build the text to print in the warning message for
	Solaris users.

Mon Jul 31 09:56:18 1995  steve chamberlain  <sac@slash.cygnus.com>

	* cfg-ml-com.in (z8k-*-coff): Add 'std' multilib build.

Fri Jul 28 00:16:31 1995  Jeffrey A. Law  <law@rtl.cygnus.com>

	* config.guess: Recognize lynx-2.3.

Thu Jul 27 15:47:59 1995  steve chamberlain  <sac@slash.cygnus.com>

	* config.sub (z8ksim): Deleted
	(z8k-*-coff): New, this is the one true name of the target.

Thu Jul 27 14:33:33 1995  Doug Evans  <dje@canuck.cygnus.com>

	* cfg-ml-pos.in (dotdot): Work around SunOS sed bug.

Thu Jul 27 13:31:05 1995  Fred Fish  (fnf@cygnus.com)

	* config.guess (*:Linux:*:*): First try asking the linker what the
	default object file format is (elf, aout, or coff).  Then if this
	fails, try previous methods.

Thu Jul 27 11:28:17 1995  J.T. Conklin  <jtc@rtl.cygnus.com>

	* configure.in: Don't build newlib for *-*-vxworks5.1.

Thu Jul 27 11:18:47 1995  Brendan Kehoe  <brendan@lisa.cygnus.com>

	* configure.in: Don't build newlib for a29k-*-vxworks5.1.
	* test-build.mk: Add setting of --with-headers for a29k-vxworks5.1.

Tue Jul 25 21:25:39 1995  Doug Evans  <dje@canuck.cygnus.com>

	* cfg-ml-pos.in (MULTITOP): Trim excess trailing "/.".

Fri Jul 21 10:41:12 1995  Doug Evans  <dje@canuck.cygnus.com>

	* cfg-ml-com.in: New file.
	* cfg-ml-pos.in: New file.

Wed Jul 19 00:37:27 1995  Jeffrey A. Law  <law@rtl.cygnus.com>

	* COPYING.NEWLIB: Add HP free copyright to list.

Tue Jul 18 10:58:51 1995  Michael Meissner  <meissner@tiktok.cygnus.com>

	* config.sub: Recognize -eabi* for the system, not just -eabi.

Mon Jul  3 13:44:51 1995  Steve Chamberlain  <sac@slash.cygnus.com>

	* Makfile.in (DLLTOOL_FOR_TARGET): New name, pass it down.
	* config.sub, configure.in (win32): New target and host.

Wed Jun 28 23:57:08 1995  Steve Chamberlain  <sac@slash.cygnus.com>

	* configure.in: Add i386-pe configuration.

Fri Jun 23 14:28:44 1995  Stan Shebs  <shebs@andros.cygnus.com>

	* mpw-build.in (install): Install GDB after LD.

Thu Jun 22 17:10:53 1995  Stan Shebs  <shebs@andros.cygnus.com>

	* mpw-config.in (elf/mips.h): Always forward-include, needed
	for GDB to build.

Wed Jun 21 15:17:30 1995  Rob Savoye  <rob@darkstar.cygnus.com>

	* testsuite: New directory for customer acceptance and whole tool
	chain tests.

Wed Jun 21 16:50:29 1995  Ken Raeburn  <raeburn@cujo.cygnus.com>

	* configure: If per-host line isn't found, but AC_OUTPUT is found
	and a configure script exists, run it instead.

Thu Jun 15 21:09:24 1995  Per Bothner  <bothner@kalessin.cygnus.com>

	* config.guess:  Update from FSF, for alpha-dec-winnt3.5 and  Crays.

Tue Jun 13 21:43:27 1995  Rob Savoye  <rob@darkstar.cygnus.com>

	* configure: Set build_{cpu,vendor,os,alias} to host values when
	--build isn't specified.

Mon Jun  5 18:26:36 1995  Jason Merrill  <jason@phydeaux.cygnus.com>

	* Makefile.in (PICFLAG, PICFLAG_FOR_TARGET): New macros.
	(FLAGS_TO_PASS): Pass them.
	(EXTRA_TARGET_FLAGS): Ditto.

Wed May 31 22:27:42 1995  Jim Wilson  <wilson@chestnut.cygnus.com>

	* Makefile.in (all-libg++): Depend on all-libstdc++.

Thu May 25 22:40:59 1995  J.T. Conklin  <jtc@rtl.cygnus.com>

	* configure.in (noconfigdirs): Enable all packages for
	  i386-unknown-netbsd.

Sat May 20 13:22:31 1995  Angela Marie Thomas  <angela@cirdan.cygnus.com>

	* configure.in (noconfigdirs): Don't configure tk for i386-go32
	hosted builds (DOS builds)

Thu May 18 18:08:49 1995  Ken Raeburn  <raeburn@kr-laptop.cygnus.com>

	Changes for ARM based on patches from Richard Earnshaw:
	* config.sub: Handle armeb and armel.
	* configure.in: Omit arm linker only for riscix.

Thu May 11 17:23:26 1995  Per Bothner  <bothner@kalessin.cygnus.com>

	* config.guess:  Update from FSF.

Tue May  9 15:52:05 1995  Michael Meissner  <meissner@cygnus.com>

	* config.sub: Recognize powerpcle as the little endian varient of
	the PowerPC.  Recgonize ppc as a PowerPC variant, and ppcle as a
	powerpcle variant.  Convert pentium into i586, not i486.  Add p5
	alias for i586.  Map new x86 variants p6, k5, nexgen into i586
	temporarily.

Tue May  2 16:29:41 1995  Jeff Law  (law@snake.cs.utah.edu)

	* configure.in (hppa*-*-lites*): Treat like hppa*-*-*elf*.

Sun Apr 30 21:38:09 1995  Jeff Law  (law@snake.cs.utah.edu)

	* config.sub: Accept -lites* as a basic system type.

Thu Apr 27 11:33:29 1995  Michael Meissner  (meissner@cygnus.com)

	* config.guess (*:Linux:*:*): Check for whether the pre-BFD linker is
	installed, and if so return linuxoldld as the system name.

Wed Apr 26 10:59:02 1995  Jeff Law  (law@snake.cs.utah.edu)

	* config.guess: Add hppa1.1-hp-lites support.

Tue Apr 25 11:08:11 1995  Rob Savoye  <rob@darkstar.cygnus.com>

	* configure.in: Don't build newlib for m68k-vxworks5.1.

Wed Apr 19 17:02:43 1995  Jim Wilson  <wilson@chestnut.cygnus.com>

	* configure.in (mips-sgi-irix6): Use mh-irix5.

Fri Apr 14 15:21:17 1995  Doug Evans  <dje@chestnut.cygnus.com>

	* Makefile.in (all-gcc): Depend on all-ld (for libgcc1-test).

Wed Apr 12 16:06:01 1995  Jason Merrill  <jason@phydeaux.cygnus.com>

	* test-build.mk: Enable building of shared libraries on IRIX 5 and
	OSF/1.  Fix compiler flags.
	* build-all.mk: Support Linux and OSF/1 3.0.  Fix compiler flags.

Tue Apr 11 18:55:40 1995  Doug Evans  <dje@canuck.cygnus.com>

	* configure.in: Recognize --with-newlib.
	(sparc-*-sunos4*): Build sim, dejagnu, expect, tcl if cross target.

Mon Apr 10 14:38:20 1995  Jason Molenda (crash@phydeaux.cygnus.com)

	* Makefile.in: move {all,check,install}-gdb from *_MODULES
	to *_X11_MODULES due to gdbtk needing X include files et al.

Mon Apr 10 11:42:22 1995  Stan Shebs  <shebs@andros.cygnus.com>

	Merge in support for Mac MPW as a host.
	(Old change descriptions retained for informational value.)

	* mpw-config.in: Add generic include forwards for cpu-specific
	include files in aout and elf directories.

	* mpw-configure: Added copyright.
	* mpw-config.in: Check for presence of required build tools.
	(target_libs): Add newlib.
	(target_tools): Add examples.
	(Read Me): Generate as "Read Me for MPW" instead.
	* mpw-build.in: Base sub-builds on all-foo instead of do-foo.
	(all-byacc, do-byacc, all-flex, do-flex, do-newlib): New actions.
	(do-gas, do-gcc, do-gdb, do-ld): Build Version.r first.

	* mpw-configure: Remove subdir-specific makefile hackery,
	delete mk.tmp after using it.

	* mpw-build.in (all): Display start and end times.

	* mpw-configure (host_canonical): Set.
	(target_cpu): Always add to makefiles.
	(ARCHDEFS, EMUL): Add to makefile only if nonempty.
	(TM_FILE, XM_FILE, NM_FILE): No longer add to makefile.
	(mpw-mh-mpw): Look for in srcdir and srcroot.
	Use sed instead of mpw-edit-prefix to edit prefix definitions.

	* mpw-build.in: (install-only): New target.

	* mpw-configure (host_alias, target_alias): Rename from hostalias
	and targetalias, add into generated Makefile.
	(mk.tmp): If present, add into generated Makefile.
	* mpw-build.in (all-gas): Build config.h first before gas proper.

	* mpw-configure (config.status): Write only if changed.
	* mpw-config.in (readline): Configure it (not built, just used for
	definitions).

	* mpw-config.in (elf/mips.h): Add a forward include.

	* mpw-config.in: Forward-include most .h files in include into
	extra-include.
	(readline): Don't build.
	mpw-build.in (install): Install GDB.

	* mpw-configure (prefix, mpw_prefix): Handle it.
	* mpw-config.in (mmalloc, readline): Don't configure.
	* mpw-build.in (thisscript): Rename to ThisScript.
	Use mpw-build instead of BuildProgram everywhere.
	(mmalloc, readline): Don't build.
	* mpw-README: New file, basic documentation about the MPW port.

	* mpw-config.in: Use forward-include to create include files.

	* mpw-configure: Add more things to the top of each configured
	Makefile, including contents of config/mpw-mh-mpw.
	* mpw-config.in (extra-include): Create this directory and fill it
	with Posix-like include files when configuring.

	* config.sub (apple, mac, mpw): Add various aliases.

	* mpw-build.in: New file, top-level build script fragment for MPW.
	* mpw-configure: New file, configure script for MPW.
	* mpw-config.in: New file, config fragment for MPW.

Fri Apr  7 19:33:16 1995  Jim Kingdon  (kingdon@lioth.cygnus.com)

	* configure.in (host_libs): Remove glob, since it is gone from the
	sources.

Fri Mar 31 11:36:17 1995  Jason Molenda  (crash@phydeaux.cygnus.com)

	* Makefile.in: define empty GDB_NLM_DEPS var.

	* configure.in(target_makefile_frag): use config/mt-netware
	for netware targets.

Thu Mar 30 13:51:43 1995  Ian Lance Taylor  <ian@cygnus.com>

	* config.sub: Merge in recent FSF changes.  Remove linux special
	cases.

Tue Mar 28 14:47:34 1995  Jason Molenda (crash@phydeaux.cygnus.com)

	Revert this change:

	Tue Mar 30 10:03:09 1993  Ian Lance Taylor  (ian@cygnus.com)

		* build-all.mk: Use CC=cc -Xs on Solaris.

Tue Mar 21 10:43:32 1995  Jim Kingdon  (kingdon@lioth.cygnus.com)

	* glob/*: Removed.  Schauer's 24 Feb 1994 readline change made us
	stop using it.
	* Makefile.in: Nuke all references to glob subdirectory.

Thu Mar 16 13:35:30 1995  Jason Merrill  <jason@phydeaux.cygnus.com>

	* configure.in: Fix --enable-shared logic in per-host.

Mon Mar 13 12:33:15 1995  Ian Lance Taylor  <ian@cygnus.com>

	* configure.in (*-hp-hpux[78]*): Use mh-hpux8.

Mon Mar  6 10:21:58 1995  Jim Kingdon  (kingdon@lioth.cygnus.com)

	* configure.in (noconfigdirs): Don't build gas on AIX, for
	powerpc*-*-aix* as well as for rs6000*-*-aix*.

Wed Mar  1 12:51:53 1995  Ian Lance Taylor  <ian@cygnus.com>

	* configure: Fix --cache-file to work if the file argument is a
	relative path.

Tue Feb 28 17:36:07 1995  Ian Lance Taylor  <ian@cygnus.com>

	* configure: If the --cache-file is used, pass it down to
	configure in subdirectories.

Mon Feb 27 12:52:46 1995  Kung Hsu  <kung@mexican.cygnus.com>

	* config.sub: add vxworks29k configuration.

Fri Feb 10 16:12:26 1995  Ken Raeburn  <raeburn@cujo.cygnus.com>

	* Makefile.in (taz): Do "diststuff" part quietly.

Sun Feb  5 14:16:35 1995  Doug Evans  <dje@canuck.cygnus.com>

	* config.sub: Mini-merge with gcc/config.sub.

Sat Feb  4 12:11:35 1995  Jim Wilson  <wilson@chestnut.cygnus.com>

	* config.guess (IRIX): Sed - to _.

Fri Feb  3 11:54:42 1995  J.T. Conklin  <jtc@rtl.cygnus.com>

	* Makefile.in (source-vault, binary-vault): New targets.

Thu Jan 26 13:00:11 1995  Michael Meissner  <meissner@cygnus.com>

	* config.sub: Recognize -eabi as a basic system type.

Thu Jan 12 13:13:23 1995  Jason Merrill  <jason@phydeaux.cygnus.com>

	* configure.in (enable_shared stuff): Fix typo.

Thu Jan 12 01:36:51 1995  deanm@medulla.LABS.TEK.COM (Dean Messing)

	* Makefile.in (BASE_FLAGS_TO_PASS): Fix typo in passing LIBCXXFLAGS*.

Wed Jan 11 16:29:53 1995  Jason Merrill  <jason@phydeaux.cygnus.com>

	* Makefile.in (LIBCXXFLAGS_FOR_TARGET): Add -fno-implicit-templates.

Mon Jan  9 12:48:01 1995  Jim Kingdon  <kingdon@lioth.cygnus.com>

	* configure.in (rs6000-*-*): Don't build gas.

Wed Jan  4 23:53:49 1995  Ian Lance Taylor  <ian@tweedledumb.cygnus.com>

	* Makefile.in: Use /x/x/ instead of /brokensed/brokensed/, to
	reduce command line length.
	(AS_FOR_TARGET): Check for as.new, not Makefile.
	(NM_FOR_TARGET): Check for nm.new, not Makefile.

Wed Jan  4 13:02:39 1995  Per Bothner  <bothner@kalessin.cygnus.com>

	* config.guess:  Merge from FSF.

Thu Dec 15 17:11:37 1994  Ian Lance Taylor  <ian@sanguine.cygnus.com>

	* configure: Don't use $ when handling program_suffix.

Mon Dec 12 12:09:37 1994  Stu Grossman  (grossman@cygnus.com)

	* configure.in:  Configure tk for hppa/hpux.

Fri Dec  2 15:55:38 1994  Per Bothner  <bothner@kalessin.cygnus.com>

	* Makefile.in (LIBGXX_SUPPORT_DIRS):  Add libstdc++.

Tue Nov 29 19:37:56 1994  Per Bothner  <bothner@kalessin.cygnus.com>

	* Makefile.in:  Move -fno-implicit-template from CXXFLAGS
	to LIBCXXFLAGS.  Tests are better run without it.

Wed Nov 23 10:29:25 1994  Brendan Kehoe  (brendan@lisa.cygnus.com)

	* Makefile.in (all-ispell): Depend on all-emacs19 instead of all-emacs.

Mon Nov 21 11:14:01 1994  J.T. Conklin  <jtc@rtl.cygnus.com>

	* configure.in (*-*-netware*): Don't configure xiberty.

Mon Nov 14 08:49:15 1994  Stu Grossman  (grossman@cygnus.com)

	* configure.in:  Remove tk from native_only list.

Fri Nov 11 15:31:26 1994  Bill Cox  (bill@rtl.cygnus.com)

	* build-all.mk: Add mips-ncd-elf target to sun4 targets
	  for special NCD build.

Mon Nov  7 20:58:17 1994  Ken Raeburn  <raeburn@cujo.cygnus.com>

	* Makefile.in (DEVO_SUPPORT): Remove configure.bat and
	makeall.bat, they're only useful for binutils snapshots.
	(binutils.tar.gz, gas+binutils.tar.gz): Add configure.bat and
	makeall.bat to specified SUPPORT_FILES.

Mon Nov  7 17:25:18 1994  Bill Cox  (bill@cirdan.cygnus.com)

	* build-all.mk: Add Ericsson targets to sun4 and solaris
	  hosts.  Add  BNR's sun4 target to solaris host, so their
	  build-from-source will be tested in-house first.

Sat Nov  5 18:43:30 1994  Jason Merrill  (jason@phydeaux.cygnus.com)

	* Makefile.in (LIBCFLAGS): New variable.
	(CFLAGS_FOR_TARGET): Ditto.
	(LIBCFLAGS_FOR_TARGET): Ditto.
	(LIBCXXFLAGS): Ditto.
	(CXXFLAGS_FOR_TARGET): Ditto.
	(LIBCXXFLAGS_FOR_TARGET): Ditto.
	(BASE_FLAGS_TO_PASS): Pass them.
	(EXTRA_TARGET_FLAGS): Ditto.

	* configure.in: Support --enable-shared.

Sat Nov  5 15:44:00 1994  Per Bothner  <bothner@kalessin.cygnus.com>

	* configure.in (target_libs):  Include libstdc++ again.
	* config.guess:  Update from FSF (for FreeBSD).

Thu Nov  3 16:32:30 1994  Ken Raeburn  <raeburn@cujo.cygnus.com>

	* Makefile.in (DEVO_SUPPORT): Include configure.bat and
	makeall.bat.
	(DISTDOCDIRS): Add `etc'.
	(ETC_SUPPORT_PFX): New variable.
	(taz): Include anything from etc starting with a word in
	ETC_SUPPORT_PFX.

Wed Oct 26 16:19:35 1994  Ian Lance Taylor  <ian@sanguine.cygnus.com>

	* config.sub: Update for recent FSF changes.  Remove obsolete
	h8300hds entry.  Add -windows* and -osx as basic os.  Minor
	spacing changes.

Thu Oct 20 18:41:56 1994  Per Bothner  <bothner@kalessin.cygnus.com>

	* configure.in (target_libs):  Remove libstdc++ for libg++-2.6.1.

	* config.guess:  Merge with FSF.
	* configure.in:  Match on i?86-ncr-sysv4.3, not i?86-ncr-sysv43.

Thu Oct 20 19:26:56 1994  Ken Raeburn  <raeburn@cujo.cygnus.com>

	* configure: Since the "trap 0" handler will override the exit
	status on many systems, only use it for "exit 1", and make it set
	a non-zero exit status; reset it before "exit 0".  Also, check
	exit status of config.sub, and error out if it failed.

Wed Oct 19 18:49:55 1994  Rob Savoye  (rob@cygnus.com)

	* Makefile.in: (ALL_TARGET_MODULES,INSTALL_TARGET_MODULES) Build
	and install libgloss.

Tue Oct 18 15:25:24 1994  Ian Lance Taylor  <ian@sanguine.cygnus.com>

	* Makefile.in (all-binutils): Depend upon all-byacc.

	* configure.in: Don't build emacs on Irix 5.

Mon Oct 17 16:22:12 1994  J.T. Conklin  (jtc@phishhead.cygnus.com)

	* configure.in (*-*-netware*): Add libio.

Thu Oct 13 15:51:20 1994  Jason Merrill  (jason@phydeaux.cygnus.com)

	* Makefile.in (ALL_TARGET_MODULES): Add libstdc++.
	(CHECK_TARGET_MODULES): Ditto.
	(INSTALL_TARGET_MODULES): Ditto.
	(TARGET_LIBS): Ditto.
	(all-libstdc++): Note dependencies.

Thu Oct 13 01:43:08 1994  Ken Raeburn  <raeburn@cujo.cygnus.com>

	* Makefile.in (BINUTILS_SUPPORT_DIRS): Add gas.

Tue Oct 11 12:12:29 1994  Jason Merrill  (jason@phydeaux.cygnus.com)

	* Makefile.in (CXXFLAGS): Use -fno-implicit-templates instead of
	-fexternal-templates.

	* configure.in (target_libs): Add libstdc++.
	(noconfigdirs): Add libstdc++ as appropriate.

Thu Oct  6 18:00:54 1994  Per Bothner  (bothner@kalessin.cygnus.com)

	* config.guess:  Update from FSF.

Tue Oct  4 12:05:42 1994  Ian Lance Taylor  <ian@sanguine.cygnus.com>

	* configure: Use ${config_shell} when running ${configsub}.

Mon Oct  3 14:28:34 1994  Doug Evans  <dje@canuck.cygnus.com>

	* config.sub: No longer recognize h8300h.

Mon Oct  3 12:40:54 1994  Ian Lance Taylor  <ian@sanguine.cygnus.com>

	* config.sub: Remove extraneous differences between config.sub and
	gcc/config.sub.

Sat Oct  1 00:23:12 1994  Ken Raeburn  <raeburn@cujo.cygnus.com>

	* Makefile.in (DISTSTUFFDIRS): Add gas.

Thu Sep 22 19:04:55 1994  Doug Evans  (dje@canuck.cygnus.com)

	* COPYING.NEWLIB: New file.

Mon Sep 19 18:25:40 1994  Per Bothner  (bothner@kalessin.cygnus.com)

	* config.guess (HP-UX):  Patch from Harlan Stenn
	<harlan@landmark.com> to also emit release level.

Wed Sep  7 13:15:25 1994  Jim Wilson  (wilson@sphagnum.cygnus.com)

	* config.guess (sun4*:SunOS:*:*): Change '-JL' to '_JL'.

Tue Sep  6 23:23:18 1994  Per Bothner  (bothner@kalessin.cygnus.com)

	* config.sub:  Merge nextstep cleanup from FSF.

Mon Sep  5 05:01:30 1994  Ken Raeburn  (raeburn@kr-pc.cygnus.com)

	* configure.in (arm-*-*): Don't configure ld for this target.

Thu Sep  1 09:35:00 1994  J.T. Conklin  (jtc@phishhead.cygnus.com)

	* configure.in (*-*-netware): don't configure libg++, libio,
	  librx, or newlib.

Wed Aug 31 13:52:08 1994  Ian Lance Taylor  (ian@sanguine.cygnus.com)

	* configure.in (alpha-dec-osf*): Use osf*, not osf1*.  Don't
	configure ld--it works, but it doesn't support shared libraries.

Sun Aug 28 18:13:45 1994  Per Bothner  (bothner@kalessin.cygnus.com)

	* config.guess (*-unknown-freebsd*):  Get rid of possible
	trailing "(Release)" in version string.
	Patch from Paul Richards <paul@isl.cf.ac.uk>.

Sat Aug 27 15:00:49 1994  Per Bothner  (bothner@kalessin.cygnus.com)

	* config.guess:  Fix i486-ncr-sysv43 -> i486-ncr-sysv4.3.
	Fix type: *-next-neststep -> *-next-nextstep.

	* config.guess:  Merge from FSF:

	Fri Aug 26 18:45:25 1994  Philippe De Muyter (phdm@info.ucl.ac.be)

	* config.guess: Recognize powerpc-ibm-aix3.2.5.

	Wed Apr 20 06:36:32 1994  Philippe De Muyter  (phdm@info.ucl.ac.be)

	* config.guess: Recognize UnixWare 1.1 (UNAME_SYSTEM is SYSTEM_V
	instead of UNIX_SV for UnixWare 1.0).

Sat Aug 27 01:56:30 1994  Stu Grossman  (grossman@cygnus.com)

	* Makefile.in (all-gdb):  Add dependencies on all-gcc and all-ld
	to make gdb/nlm/* build after the compiler and linker.

Fri Aug 26 14:30:05 1994  Per Bothner  (bothner@kalessin.cygnus.com)

	* config.guess (netbsd, freebsd, linux):  Accept any machine,
	not just i[34]86.
	(m68k-atari-sysv4):  Relocate to match FSF version.

	* config.guess:  More merges from the FSF:

	Add a space before function call or macro invocation.

	Tue May 10 16:53:55 1994  Roland McGrath (roland@churchy.gnu.ai.mit.edu)

	* config.guess: Add trap cmd to remove dummy.c and dummy when
	interrupted.

	Wed Apr 20 18:07:13 1994  Roland McGrath (roland@churchy.gnu.ai.mit.edu)

	* config.guess (dummy.c): Redirect stderr for `hostinfo' command.
	(dummy): Redirect stderr from compilation of dummy.c.

	Sat Apr  9 14:59:28 1994  Christian Kranz  (kranz@sent5.uni-duisburg.de)

	* config.guess: Distinguish between NeXTStep 2.1 and 3.x.

Fri Aug 26 13:42:20 1994  Ken Raeburn  (raeburn@kr-laptop.cygnus.com)

	* configure: Accept and ignore --cache*, for compatibility with
	new autoconf.

Fri Aug 26 13:05:27 1994  Per Bothner  (bothner@kalessin.cygnus.com)

	* config.guess:  Merge from FSF:

	Thu Aug 25 20:28:51 1994  Richard Stallman  <rms@mole.gnu.ai.mit.edu>

	* config.guess (Pyramid*:OSx*:*:*): New case.
	(PATH): Add /.attbin at end for finding uname.
	(dummy.c): Handle i860-alliant-bsd.  Follow whitespace conventions.

	Wed Aug 17 18:21:02 1994  Tor Egge  (tegge@pvv.unit.no)

	* config.guess (M88*:DolphinOS:*:*): New case.

	Thu Aug 11 17:00:13 1994  Stan Cox  (coxs@dg-rtp.dg.com)

	* config.guess (AViiON:dgux:*:*): Use TARGET_BINARY_INTERFACE
	to select whether to use ELF or COFF.

	Sun Jul 24 16:20:53 1994  Richard Stallman  <rms@mole.gnu.ai.mit.edu>

	* config.guess: Recognize i860-stardent-sysv and i860-unknown-sysv.

	Sun May  1 10:23:10 1994  Richard Stallman  (rms@mole.gnu.ai.mit.edu)

	* config.guess: Guess the OS version for HPUX.

	Tue Mar  1 21:53:03 1994  Karl Heuer  (kwzh@hal.gnu.ai.mit.edu)

	* config.guess (UNAME_VERSION): Recognize aix3.2.4 and aix3.2.5.

Fri Aug 26 11:19:08 1994  Ian Lance Taylor  (ian@sanguine.cygnus.com)

	* configure.in: Recognize --with-headers, --with-libs, and
	--without-newlib.
	* Makefile.in (all-xiberty): Depend upon all-ld.

Wed Aug 24 12:36:50 1994  Ian Lance Taylor  (ian@sanguine.cygnus.com)

	* configure.in: Change i[34]86 to i[345]86.

Mon Aug 22 10:58:33 1994  Ian Lance Taylor  (ian@sanguine.cygnus.com)

	* configure (version): A few more tweaks to help message.

Fri Aug 19 12:40:25 1994  Per Bothner  (bothner@kalessin.cygnus.com)

	* Makefile.in:  Remove (for now) librx as a host library,
	now that we're building it for target.

Fri Aug 19 10:49:17 1994  Ian Lance Taylor  (ian@sanguine.cygnus.com)

	* configure: Fix up help message; from karl@owl.hq.ileaf.com
	(Karl Berry).

Tue Aug 16 16:11:08 1994  Per Bothner  (bothner@kalessin.cygnus.com)

	* configure.in:  Also configure librx.

Mon Aug 15 16:51:45 1994  Per Bothner  (bothner@kalessin.cygnus.com)

	* Makefile.in:  Update various rules to reflect that librx
	is now needed for libg++.

Fri Aug 12 18:07:21 1994  Ian Lance Taylor  (ian@sanguine.cygnus.com)

	* config.sub: Accept mips64orion and mips64orionel as a CPU name.

Mon Aug  8 11:36:17 1994  Stan Shebs  (shebs@andros.cygnus.com)

	* configure.in: Configure the examples directory.

Thu Aug  4 16:12:36 1994  Ian Lance Taylor  (ian@sanguine.cygnus.com)

	* configure: Simplify Jun 2 1994 change.

Wed Aug  3 04:58:16 1994  D. V. Henkel-Wallace  (gumby@cygnus.com)

	* change CC to /usr/latest/bin/gcc for lynx host builds, since
	/bin/gcc isn't good enough to build gcc.

Wed Jul 27 09:07:14 1994  Fred Fish  (fnf@cygnus.com)

	* Makefile.in (GDB_SUPPORT_FILES): Remove
	(setup-dirs-gdb, gdb.tar.gz, make-gdb.tar.gz):  Remove old rules.
	(gdb.tar.gz): Add new rule to use standard distribution building
	mechanism.

Mon Jul 25 11:10:06 1994  Ian Lance Taylor  (ian@tweedledumb.cygnus.com)

	* configure.in: Warn about use of /usr/ucb/cc on Solaris.  From
	Bill Cox <bill@cygnus.com>.

Sat Jul 23 12:19:46 1994  Per Bothner  (bothner@kalessin.cygnus.com)

	* config.guess:  Recognize ISC.  Patch from kwzh@gnu.ai.mit.edu.

Fri Jul 22 17:53:59 1994  Stu Grossman  (grossman@cygnus.com)

	* configure:  Search current dir first in .gdbinit.

Fri Jul 22 11:28:30 1994  Per Bothner  (bothner@kalessin.cygnus.com)

	* config.sub:  Recognize freebsd (merged from gcc config.sub).

Thu Jul 21 14:10:52 1994  Per Bothner  (bothner@kalessin.cygnus.com)

	* config.sub:  Refer to NeXT's operating system as nextstep.

	* config.sub (case $basic_machine):  Re-order the cases, to match
	the order in the FSF version (which is mostly alphabethical).
	Merge in some additions and changes from the FSF.

Sat Jul 16 12:03:08 1994  Stan Shebs  (shebs@andros.cygnus.com)

	* config.guess: Recognize m68k-atari-sysv4 and m88k-harris-csux7.
	* config.sub: Recognize cxux7.
	* configure.in: Use mh-cxux for m88k-harris-cxux*.

Mon Jul 11 14:37:39 1994  Per Bothner  (bothner@kalessin.cygnus.com)

	* config.sub:  Fix typo powerpc -> powerpc-*.

Sat Jul  9 13:03:43 1994  Michael Tiemann  (tiemann@blues.cygnus.com)

	* Makefile.in: `all-emacs19' depends on `all-byacc'.

	* Makefile.in: Add all-emacs19 and install-emacs19 rules (in
	parallel with all-emacs and install-emacs).  Top-level command
	`make all-emacs19 CC=gcc' now behaves as `make all-emacs CC=gcc'.

Thu Jun 30 16:53:42 1994  Ian Lance Taylor  (ian@sanguine.cygnus.com)

	* test-build.mk ($(host)-stamp-stage2-installed): Remove
	$(relbindir)/make before doing ``make install'', and use
	$(GNU_MAKE) while doing it.  Avoids problem on SunOS with
	installing over running make binary.
	($(host)-stamp-stage3-installed): Likewise.

Tue Jun 28 13:43:25 1994  Jim Kingdon  (kingdon@lioth.cygnus.com)

	* config.guess: Recognize Mach.

Mon Jun 27 16:41:14 1994  Ian Lance Taylor  (ian@sanguine.cygnus.com)

	* configure: Check ${exec_prefixoption}, not ${exec_prefix}, to
	see whether --exec-prefix was used.

Sun Jun 26 21:15:54 1994  Per Bothner  (bothner@kalessin.cygnus.com)

	* README:  Explicitly mention libg++/README.  (Zoo's idea.)

Tue Jun 21 12:45:55 1994  Jim Kingdon  (kingdon@lioth.cygnus.com)

	* Makefile.in: Add all-librx target similar to all-libproc.

Wed Jun  8 23:11:55 1994  Stu Grossman  (grossman@cygnus.com)

	* config.guess:  Rearrange tests for Alpha-OSF1 to properly deal
	with post 1.2 uname bogosity.

Thu Jun  9 00:27:59 1994  Ian Lance Taylor  (ian@tweedledumb.cygnus.com)

	* configure: Remove temporary files on receipt of a signal.

Tue Jun  7 12:06:24 1994  Ian Lance Taylor  (ian@cygnus.com)

	* configure: If there is a package_makefile_frag, remove
	${subdir}/Makefile.tem after copying it in.

Mon Jun  6 21:35:02 1994  D. V. Henkel-Wallace  (gumby@cygnus.com)

	* build_all.mk: support rs6000 lynx identifies itself as
	rs6000-lynx-lynxos2.2.2.  Also, use /usr/cygnus/progressive/bin/gcc
	since /bin/gcc is too feeble to compile a modern gcc.

Mon Jun  6 16:06:34 1994  Karen Christiansen (karen@cirdan.cygnus.com)

	* brought devo/test-build.mk update-to-date with progressive/
	  test-build.mk. Add lynx targets and hppa flag info.

Sat Jun  4 17:23:54 1994  Per Bothner  (bothner@kalessin.cygnus.com)

	* configure.in:  Use mh-ncrsvr43.  Patch from
	Tom McConnell <tmcconne@sedona.intel.com>.

Fri Jun  3 17:47:24 1994  Per Bothner  (bothner@kalessin.cygnus.com)

	* config.guess (i386-unknown-bsdi):  No longer need to
	check #if defined(__bsdi__) && defined(__i386__).

Thu Jun  2 18:56:46 1994  Ian Lance Taylor  (ian@tweedledumb.cygnus.com)

	* configure: Set program_transform_nameoption correctly.

Thu Jun  2 10:57:06 1994  Karen Christiansen (karen@cirdan.cygnus.com)

	* brought build-all.mk update-to-date with progressive build-all.mk,
	  added new targets and hppa info.

Thu Jun  2 00:12:44 1994  Ian Lance Taylor  (ian@tweedledumb.cygnus.com)

	* configure: If config.guess result is a prefix of the user
	specified target, assume a native build and use the user specified
	target as the host alias.  Remove SunOS patch suffix removal hack.
	* configure.in: Remove SunOS patch suffix removal hack.

	* Makefile.in (CROSS_CHECK_MODULES): Remove check-flex, since it's
	in NATIVE_CHECK_MODULES.

Wed Jun  1 10:49:41 1994  Bill Cox  (bill@rtl.cygnus.com)

	* Makefile.in: Rename HOST_ONLY to NATIVE.
	* configure: Delete SunOs patch suffix from host_canonical
	  and build_canonical variables that are prepended to Makefiles.
	* configure.in: Add comments for easier maintenance.

Tue May 31 19:39:47 1994  Jim Kingdon  (kingdon@lioth.cygnus.com)

	* Makefile.in: Add all-libproc target similar to all-gui.

Tue May 31 17:16:33 1994  Tom Lord  (lord@cygnus.com)

	* Makefile.in (CHECK_MODULES): split into
	HOST_ONLY_CHECK_MODULES and CROSS_CHECK_MODULES.

Tue May 31 16:36:36 1994  Paul Eggert  (eggert@twinsun.com)

	* config.guess (i386-unknown-bsdi): New system to guess.

Wed May 25 16:47:10 1994  Jim Kingdon  (kingdon@lioth.cygnus.com)

	* Makefile.in: Add all-gui target (but not yet build by "all").

Thu May 26 08:53:19 1994  Bill Cox  (bill@rtl.cygnus.com)

	* config.sub: Move deletion of patch suffix from here...
	* configure.in: To here, at Ian's suggestion.  The top-
	  level scripts might need to know of a patch level.

Wed May 25 09:15:54 1994  Bill Cox  (bill@rtl.cygnus.com)

	* config.sub: Strip off patch suffix so rtl is recognized
	  as a sunos4.1.3 machine, even though it's been patched.

Fri May 20 08:25:49 1994  Steve Chamberlain  (sac@deneb.cygnus.com)

	* Makefile.in (INSTALL_LAST): Delete.
	(INSTALL_DOSREL): New.

Thu May 19 17:12:12 1994  Ian Lance Taylor  (ian@tweedledumb.cygnus.com)

	* configure.in: Use ld for i[34]86-*-sysv4* and sparc-*-solaris2*.
	Don't set use_gnu_ld to no for *-*-sysv4; that only controls
	whether we pass down --with-gnu-ld anyhow.

Thu May 19 09:29:12 1994  Steve Chamberlain  (sac@cygnus.com)

	* Makefile.in (INSTALL_LAST): Change operation so it works
	on more flavors of make.
	* configure.in (go32): Don't build libg++ or libio.

Fri May 13 13:28:34 1994  Steve Chamberlain  (sac@cygnus.com)

	* Makefile.in (Move HOST_PREFIX_1 and friends up so
	they can be overriden by templates.

Sat May  7 16:46:44 1994  Steve Chamberlain  (sac@cygnus.com)

	* configure.in (target==go32): Don't build gdb.
	* dosrel: New directory.

Fri May  6 14:19:25 1994  Steve Chamberlain  (sac@cygnus.com)

	* configure.in (host==go32): Configure dosrel too.
	* Makefile.in (INTALL_TARGET): Call INSTALL_LAST last.
	(HOST_CC, HOST_PREFIX, HOST_PREFIX_1): Undefine, they should
	be set by incoming names or templates.
	(INSTALL_LAST): New rule.

Thu May  5 17:35:05 1994  Stan Shebs  (shebs@andros.cygnus.com)

	* config.sub (sparclitefrw, sparclitefrwcompat): Don't set the os.

Thu May  5 20:06:45 1994  Ken Raeburn  (raeburn@cujo.cygnus.com)

	* configure.in (appdirs): New variable.  Currently empty, but will
	be used in gas distribution.  If nonempty, lists a set of
	directories at least one of which must get configured, or top
	level configuration is considered to have failed.
	(rs6000-*-lynxos*): Use new file name.

Thu May  5 13:38:36 1994  Ian Lance Taylor  (ian@tweedledumb.cygnus.com)

	Eliminate XTRAFLAGS.
	* Makefile.in (CC_FOR_TARGET): If newlib exists, refer to the
	newlib include files using -idirafter, and also use -nostdinc.
	(CXX_FOR_TARGET): Likewise.
	(XTRAFLAGS): Removed.
	(BASE_FLAGS_TO_PASS): Remove XTRAFLAGS_FOR_TARGET.
	(EXTRA_HOST_FLAGS): Remove XTRAFLAGS.
	(EXTRA_TARGET_FLAGS, EXTRA_GCC_FLAGS): Likewise.
	($(DO_X)): Don't pass down XTRAFLAGS.

Thu May  5 00:16:36 1994  Ken Raeburn  (raeburn@kr-pc.cygnus.com)

	* configure.in (mips*-dec-bsd*): New target; do build linker.
	(mips*-*-bsd*): New target; don't build linker.

Wed May  4 20:10:10 1994  D. V. Henkel-Wallace  (gumby@cygnus.com)

	* configure.in: support rs6000-*-lynxos* configuration.
	support sunos4 as a cross target.

	* config.sub: look for lynx*, not lynx since the OS version may
	legitimately be part of the name.

Tue May  3 21:48:11 1994  Ken Raeburn  (raeburn@cujo.cygnus.com)

	* configure.in (i[34]86-*-sco*): Move to be with other i386
	targets.
	(romp-*-*): New target.  Skip various binary utilities.
	(vax-*-*): New target.  Don't build newlib.
	(vax-*-vms): Renamed from *-*-vms.  Don't build opcodes or newlib.

Thu Apr 28 15:03:05 1994  David J. Mackenzie  (djm@rtl.cygnus.com)

	* configure.in: Only set host_makefile_frag if config
	directory exists.

Wed Apr 27 12:14:30 1994  David J. Mackenzie  (djm@rtl.cygnus.com)

	* install.sh: If $dstdir exists, don't check whether each
	component does.

Tue Apr 26 18:11:33 1994  Ian Lance Taylor  (ian@tweedledumb.cygnus.com)

	* test-build.mk (HOLES): Add sleep; used by rcs/src/conf.sh.

Mon Apr 25 15:06:34 1994  Stan Shebs  (shebs@andros.cygnus.com)

	* configure.in (*-*-lynxos*): Don't configure newlib for either
	native or cross Lynx.

Sat Apr 16 11:58:16 1994  Doug Evans  (dje@canuck.cygnus.com)

	* config.sub (sparc64-elf): Fix os.
	(z8k): Remove duplicate.

Thu Apr 14 23:33:17 1994  Ian Lance Taylor  (ian@tweedledumb.cygnus.com)

	* Makefile.in (gcc-no-fixedincludes): Touch gcc/include/fixed, not
	gcc/stmp-fixproto, to try to prevent fixproto from being run.

Wed Apr 13 15:14:52 1994  Bill Cox  (bill@cygnus.com)

	* configure: Make file links cleanly even if Lynx fails on
	  an NFS symlink (at least fail cleanly).

Mon Apr 11 10:58:56 1994  Jim Wilson  (wilson@sphagnum.cygnus.com)

	* test-build.mk (CC): For mips-sgi-irix4, change -XNh1500 to
	-XNh2000.

Sat Apr  9 15:10:45 1994  David J. Mackenzie  (djm@rtl.cygnus.com)

	* configure: Unknown options are fatal again.

Fri Apr  8 12:01:41 1994  David J. Mackenzie  (djm@cygnus.com)

	* configure: Ignore --x-includes and --x-libraries, for Autoconf
	compatibility.

Thu Apr  7 17:31:43 1994  Doug Evans  (dje@canuck.cygnus.com)

	* build-all.mk: Add `clean' target.

Wed Apr  6 20:44:56 1994  Peter Schauer  (pes@regent.e-technik.tu-muenchen.de)

	* config.guess:  Add SINIX support.
	* configure.in:  Add mips-*-sysv4* support.

Mon Apr  4 17:41:44 1994  Doug Evans  (dje@canuck.cygnus.com)

	* build-all.mk: Document all useful targets.
	If canonhost is sparc-sun-solaris2.3, change it to sparc-sun-solaris2.
	If canonhost is mips-sgi-irix4.0.5H, change it to mips-sgi-irix4.

Thu Mar 31 04:55:57 1994  David J. Mackenzie  (djm@rtl.cygnus.com)

	* configure: Support --silent, --quiet.

Wed Mar 30 21:37:38 1994  David J. Mackenzie  (djm@rtl.cygnus.com)

	* configure: Support --disable-FEATURE.

Tue Mar 29 19:15:05 1994  Jim Kingdon  (kingdon@lioth.cygnus.com)

	* config.guess: Recognize NCR running SVR4.3.

Mon Mar 28 14:55:15 1994  Per Bothner  (bothner@kalessin.cygnus.com)

	* config.guess:  Make BSDI generate i386-unknown-bsd386.
	Patch from Paul Eggert <eggert@twinsun.com>.

Mon Mar 28 12:54:52 1994  Ian Lance Taylor  (ian@tweedledumb.cygnus.com)

	* configure.in (powerpc-*-aix*): Treat like rs6000-*-*.

Sat Mar 26 11:25:48 1994  David J. Mackenzie  (djm@rtl.cygnus.com)

	* configure: Make unrecognized options give nonfatal warnings
	instead of fatal errors, and pass them to any subdirectory
	configures in case they recognize them.
	Make --x equivalent to --with-x.

Fri Mar 25 21:52:10 1994  David J. Mackenzie  (djm@rtl.cygnus.com)

	* configure: Add --enable-* options.  Clean up usage message and
	some comments.

Thu Mar 24 09:12:53 1994  Doug Evans  (dje@canuck.cygnus.com)

	* Makefile.in (NM_FOR_TARGET): Build tree version is now nm.new.

Sun Mar 20 11:28:22 1994  Jeffrey A. Law  (law@snake.cs.utah.edu)

	* configure.in (hppa*-*-*): Enable binutils.

Sat Mar 19 11:50:16 1994  Jim Kingdon  (kingdon@lioth.cygnus.com)

	* config.sub: Recognize cisco.

Fri Mar 18 16:42:32 1994  Jason Merrill  (jason@deneb.cygnus.com)

	* Makefile.in (CXXFLAGS): Add -fexternal-templates.

Tue Mar 15 11:25:55 1994  Jim Kingdon  (kingdon@lioth.cygnus.com)

	* config.guess: about target *-hitachi-hiuxwe2, don't print more
	than one configuration name.  Add comment.

Sun Mar  6 23:13:38 1994  Hisashi MINAMINO  (minamino@sra.co.jp)

	* config.guess: about target *-hitachi-hiuxwe2, fixed
	machine guessing order.  [Hitachi's CPU_IS_HP_MC68K
	macro is incorrect.]

Sun Mar 13 09:10:08 1994  Jim Kingdon  (kingdon@lioth.cygnus.com)

	* Makefile.in (TAGS): Just build TAGS in each subdirectory, rather
	than the "make ls" stuff which used to be here.

Fri Mar 11 12:52:39 1994  Per Bothner  (bothner@kalessin.cygnus.com)

	* config.guess:  Recognize i[34]86-unknown-freebsd.
	From Shawn M Carey <smcarey@rodan.syr.edu>.

Thu Mar  3 14:24:21 1994  Per Bothner  (bothner@kalessin.cygnus.com)

	* configure.in (noconfigdirs for alpha): Remove libg++ and libio.

Wed Mar  2 13:28:48 1994  Jim Kingdon  (kingdon@deneb.cygnus.com)

	* config.guess: Check for ptx.

Mon Feb 28 16:46:50 1994  Kung Hsu  (kung@mexican.cygnus.com)

	* config.sub: Add os9k checking.

Thu Feb 24 07:09:04 1994  Jeffrey A. Law  (law@snake.cs.utah.edu)

	* config.guess: Handle OSF1 running on HPPA processors

Fri Feb 18 14:14:00 1994  Ken Raeburn  (raeburn@rtl.cygnus.com)

	* configure: If subdir configure fails, print out a message with
	subdirectory name, in case subdir's configure code didn't identify
	itself.

Fri Feb 18 12:50:15 1994  Doug Evans  (dje@cygnus.com)

	* configure.in: Remove embedded newlines from configdirs.
	Avoid mismatches of substrings.  Fix matching strings at end
	of configdirs.

Fri Feb 11 15:33:33 1994  Stu Grossman  (grossman at cygnus.com)

	* config.guess:  Add Lynx/rs6000 config support.

Tue Feb  8 13:41:09 1994  Ken Raeburn  (raeburn@rtl.cygnus.com)

	* configure.in (alpha-dec-osf1*, alpha*-*-*): Build gas.

Mon Feb  7 15:42:36 1994  Jeffrey A. Law  (law@cygnus.com)

	* configure.in (hppa*-*-osf*): Treat this just like most other
	PA configurations (eg no binutils or ld).
	(hppa*-*-*elf*): These configurations have binutils and ld.

Sun Feb  6 16:35:07 1994  Jeffrey A. Law  (law@snake.cs.utah.edu)

	* config.sub (hiux): Fix typo.  From m-kasahr@sramhc.sra.co.JP.

Sat Feb  5 01:00:33 1994  Ian Lance Taylor  (ian@tweedledumb.cygnus.com)

	* configure.in (rs6000-*-*): Build gas.

Wed Feb  2 13:57:57 1994  Jeffrey A. Law  (law@snake.cs.utah.edu)

	* Makefile.in:  Avoid bug in losing hpux sed.

Wed Feb  2 14:53:05 1994  Jim Kingdon  (kingdon@lioth.cygnus.com)

	* Makefile.in, test-build.mk: Remove MUNCH_NM; it was only needed
	for GDB and GDB has been fixed to not need it.

Sun Jan 30 17:58:06 1994  Ken Raeburn  (raeburn@cujo.cygnus.com)

	* config.guess: Recognize vax hosts.

Fri Jan 28 15:29:38 1994  Ken Raeburn  (raeburn@cujo.cygnus.com)

	* configure (while loop): Don't use "break 2" inside case
	statement -- the case statement isn't an enclosing loop.

Mon Jan 24 18:40:06 1994  Per Bothner  (bothner@kalessin.cygnus.com)

	* config.guess:  Clean up NeXT support, to allow nextstep
	on Intel machines.  Make OS be nextstep.

Sun Jan 23 18:47:22 1994  Richard Kenner  (kenner@vlsi1.ultra.nyu.edu)

	* config.guess: Add alternate forms for Convex.

Thu Jan 20 16:13:41 1994  Stu Grossman  (grossman at cygnus.com)

	* configure:  Completely rewrite option processing.  Take
	advantage of pattern-matching to avoid invoking test frequently.
	Also clean up host and target defaulting logic.

Mon Jan 17 15:06:56 1994  Ken Raeburn  (raeburn@cujo.cygnus.com)

	* Makefile.in: Replace all occurrances of "rootme" with "r" and
	"$${rootme}" with "$$r", to increase the likelihood that the do-*
	commands (plus user environment) will fit SCO limits.

Thu Jan  6 11:20:57 1994  Ian Lance Taylor  (ian@tweedledumb.cygnus.com)

	* configure.in: Don't issue warnings about directories which are
	not being configured if -norecursion is set.  Correct test for
	--with-gnu-as and --with-gnu-ld to not get confused by substring
	matches.

	* configure.in: Don't build gas for alpha-dec-osf1*.

Tue Jan  4 17:10:19 1994  Stu Grossman  (grossman at cygnus.com)

	* configure:  Back out Per's change of 12/19/1993.  It changes the
	behavior of configure in unexpected and confusing ways.

	Also, use different delim char when calculating
	program_transform_name so that the name can contain slashes.

Sat Jan  1 13:45:31 1994  Rob Savoye  (rob@darkstar.cygnus.com)

	* configure.in, config.sub: Add support for VSTa micro-kernel.

Sat Dec 25 20:00:47 1993  Jeffrey A. Law  (law@snake.cs.utah.edu)

	* configure.in: Nuke hacks which were used to get a special
	version of GAS for HPPA configurations.

Sun Dec 19 20:40:44 1993  Per Bothner  (bothner@kalessin.cygnus.com)

	* configure:  If only ${target_alias} is given, use that
	as the default for ${host_alias}.
	* configure:  Add missing back-slashes before nested quotes.

Wed Dec 15 18:07:18 1993  david d `zoo' zuhn  (zoo@andros.cygnus.com)

	* Makefile.in (BASE_FLAGS_TO_PASS): add YACC=$(BISON)

Tue Dec 14 21:25:33 1993  Per Bothner  (bothner@cygnus.com)

	* config.guess:  Recognize some Tektronix configurations.
	From Kaveh R. Ghazi <ghazi@noc.rutgers.edu>.

Sat Dec 11 11:18:00 1993  Steve Chamberlain  (sac@thepub.cygnus.com)

	* config.sub: Match any flavor of SH.

Thu Dec  2 17:16:58 1993  Ken Raeburn  (raeburn@cujo.cygnus.com)

	* configure.in: Don't try to configure newlib for Alpha.

Thu Dec  2 14:35:54 1993  Ian Lance Taylor  (ian@tweedledumb.cygnus.com)

	* configure.in: Don't build ld for Irix 5.  Don't build gas,
	libg++ or libio for any Alpha target.

	* configure.in (mips*-sgi-irix5*): New target; use mh-irix5.

Wed Dec  1 17:00:33 1993  Jason Merrill  (jason@deneb.cygnus.com)

	* Makefile.in (GZIPPROG): Renamed from GZIP, which gzip uses for
	default arguments -- so it tried to compress itself.

Tue Nov 30 13:45:15 1993  david d `zoo' zuhn  (zoo@andros.cygnus.com)

	* configure.in (notsupp): ensure that a space is always at the end
	  of the configdirs list, since the grep checks for an explicit space

Tue Nov 16 15:04:27 1993  david d `zoo' zuhn  (zoo@rtl.cygnus.com)

	* configure.in (target i386-sysv4.2): don't build ld, since static
	  versions of many libraries are not available.

Tue Nov 16 14:28:12 1993  Jim Kingdon  (kingdon@lioth.cygnus.com)

	* config.guess: Recognize Apollos (using environment variables).
	* configure.in: Don't configure ld, binutils, or gprof for Apollo.

Thu Nov 11 12:03:50 1993  Jim Kingdon  (kingdon@lioth.cygnus.com)

	* config.guess: Recognize Sony news mips running newsos.

Wed Nov 10 16:57:00 1993  Mark Eichin  (eichin@cygnus.com)

	* Makefile.in (all-cygnus, build-cygnus): "fi else" needs to be
	"fi ; else" for bash.

Tue Nov  9 15:54:01 1993  Mark Eichin  (eichin@cygnus.com)

	* Makefile.in (BASE_FLAGS_TO_PASS): pass SHELL.

Fri Nov  5 08:07:27 1993  D. V. Henkel-Wallace  (gumby@blues.cygnus.com)

	* config.sub: accept unixware as an alias for svr4.2.
	Fix some inconsistancies with the gcc version.

Fri Nov  5 15:14:12 1993  Jim Kingdon  (kingdon@lioth.cygnus.com)

	* Makefile.in (DISTDOCDIRS):  Add gdb.

Fri Nov  5 11:59:42 1993  Per Bothner  (bothner@kalessin.cygnus.com)

	* Makefile.in (DISTDOCDIRS):  Add libg++ and libio.

Fri Nov  5 10:35:05 1993  Ken Raeburn  (raeburn@rover.cygnus.com)

	* Makefile.in (taz): Only build "info" in DISTDOCDIRS.
	(DISTDOCDIRS): Don't assume libg++ and gdb folks necessarily want
	this now.

Thu Nov  4 18:58:23 1993  Jim Kingdon  (kingdon@lioth.cygnus.com)

	* config.sub: Accept hiux* as an OS name.

	* Makefile.in: Change RUNTEST_FLAGS back to RUNTESTFLAGS per
	etc/make-stds.texi.  The underscore came from gcc, and dje now
	agrees that RUNTESTFLAGS is the correct name.

Thu Nov  4 10:49:01 1993  Per Bothner  (bothner@kalessin.cygnus.com)

	* install.sh:  Remove 'set -e'.  It makes any conditionals
	in the script useless.

	* config.guess: Automatically recognize arm-acorn-riscix
	Patch from Richard Earnshaw (rwe11@cl.cam.ac.uk).

Thu Nov 04 08:08:04 1993  Jeffrey Wheat  (cassidy@cygnus.com)

	* Makefile.in: Change RUNTESTFLAGS to RUNTEST_FLAGS

Wed Nov  3 22:09:46 1993  Ken Raeburn  (raeburn@rtl.cygnus.com)

	* Makefile.in (DISTDOCDIRS): New variable.
	(taz): Edit local Makefile.in sooner, instead of proto-toplev
	Makefile.in later.  Build "info" and "dvi" in DISTDOCDIRS.

Wed Nov  3 21:31:52 1993  david d `zoo' zuhn  (zoo@rtl.cygnus.com)

	* configure.in (hppa target): check the source directory for the
	  pagas sub-directory

Wed Nov  3 11:12:22 1993  Doug Evans  (dje@canuck.cygnus.com)

	* config.sub: Allow -aout* and -elf*.

Wed Nov  3 11:08:33 1993  Ken Raeburn  (raeburn@rtl.cygnus.com)

	* configure.in: Don't build ld on i386-solaris2, same as for
	sparc-solaris2.

Tue Nov  2 14:21:25 1993  Per Bothner  (bothner@kalessin.cygnus.com)

	* Makefile.in (taz): Add texinfo/lgpl.texinfo (for libg++).

Tue Nov  2 13:38:30 1993  Peter Schauer  (pes@regent.e-technik.tu-muenchen.de)

	* configure.in:  Configure gdb for alpha.

Mon Nov  1 10:42:54 1993  Jim Kingdon  (kingdon@lioth.cygnus.com)

	* Makefile.in (CXXFLAGS): Add -O.

Wed Oct 27 10:45:06 1993  david d `zoo' zuhn  (zoo@rtl.cygnus.com)

	* config.guess: added support for DG Aviion

Tue Oct 26 14:37:37 1993  Ken Raeburn  (raeburn@rover.cygnus.com)

	* configure.in: Produce warning message for subdirectories not
	configurable for this host/target combination.  Don't try to
	configure gdb for vms.

Mon Oct 25 11:22:15 1993  Ken Raeburn  (raeburn@rover.cygnus.com)

	* Makefile.in (taz): Replace "byacc" with "bison -y" in the
	appropriate files before making "diststuff".
	(DISTBISONFILES): New var: list of files to be edited.
	(DISTSTUFFDIRS): Add binutils.

Fri Oct 22 20:32:15 1993  david d `zoo' zuhn  (zoo@rtl.cygnus.com)

	* config.sub: also handle mipsel and mips64el (for little endian mips)

Fri Oct 22 07:59:20 1993  Jim Kingdon  (kingdon@lioth.cygnus.com)

	* configure.in: Add * to end of all OS names.

Thu Oct 21 11:38:28 1993  Stan Shebs  (shebs@rtl.cygnus.com)

	* configure.in: Build newlib for LynxOS native.

Wed Oct 20 09:56:12 1993  Jim Kingdon  (kingdon@lioth.cygnus.com)

	* config.guess: Add support for delta 88k running SVR3.

	* configure.in: Add comment about HP compiler vs. emacs.

Tue Oct 19 16:02:22 1993  david d `zoo' zuhn  (zoo@rtl.cygnus.com)

	* configure.in: don't build ld on solaris2 (not a viable option
	  due to bugs in getpwnam & getpwuid)

Tue Oct 19 15:13:56 1993  Ken Raeburn  (raeburn@rtl.cygnus.com)

	* configure.in: Accept alpha-dec-osf1*, not just -osf1, since
	config.guess will produce a full version number.

Tue Oct 19 15:58:01 1993  Ian Lance Taylor  (ian@tweedledumb.cygnus.com)

	* configure.in: Build linker and binutils for alpha-dec-osf1.

Tue Oct 19 11:41:55 1993  Jim Kingdon  (kingdon@lioth.cygnus.com)

	* Makefile.in: Remove -O from CXXFLAGS for consistency with CFLAGS,
	and gdb/testsuite/Makefile.in.

Sat Oct  9 18:39:07 1993  david d `zoo' zuhn  (zoo@rtl.cygnus.com)

	* configure.in: recognize mips*- instead of mips-

Fri Oct  8 14:15:39 1993  Ken Raeburn  (raeburn@cygnus.com)

	* config.sub: Accept linux*coff and linux*elf as operating
	systems.

Thu Oct  7 12:57:19 1993  Ian Lance Taylor  (ian@tweedledumb.cygnus.com)

	* config.sub: Recognize mips64, and mips3 as an alias for it.

Wed Oct  6 13:54:21 1993  Peter Schauer  (pes@regent.e-technik.tu-muenchen.de)

	* configure.in: Remove alpha-dec-osf*, no longer necessary now that
	gdb knows how to handle OSF/1 shared libraries.

Tue Oct  5 11:55:04 1993  Jim Kingdon  (kingdon@lioth.cygnus.com)

	* configure.in: Recognize hppa*-*-hiux* (currently synonym for hpux).
	* config.guess: Recognize Hitachi's HIUX.
	* config.sub: Recognize h3050r* and hppahitachi.
	Remove redundant cases for hp9k[23]*.

Mon Oct  4 16:15:09 1993  david d `zoo' zuhn  (zoo@rtl.cygnus.com)

	* configure.in: default to '--with-gnu-as' and '--with-gnu-ld'
	if gas and ld are in the source tree and are in ${configdirs}.
	If ${use_gnu_as} or ${use_gnu_ld} are 'no', then don't set the
	--with options (but still pass them down on the command line,
	if they were explicitly specified).

Fri Sep 24 19:11:13 1993  david d `zoo' zuhn  (zoo@rtl.cygnus.com)

	* configure: substitute SHELL value in Makefile.in with
	${CONFIG_SHELL}

Thu Sep 23 18:05:13 1993  Ian Lance Taylor  (ian@tweedledumb.cygnus.com)

	* configure.in: Build gas, ld, and binutils for *-*-sysv4* and
	*-*-solaris2* targets.

Sun Sep 19 17:01:41 1993  david d `zoo' zuhn  (zoo@rtl.cygnus.com)

	* Makefile.in: define M4, and pass it down to sub-makes;
	all-autoconf now depends on all-m4

Sat Sep 18 00:38:23 1993  david d `zoo' zuhn  (zoo@rtl.cygnus.com)

	* Makefile.in ({AR,RANLIB}_FOR_TARGET): make contingent on
	presence of {ar,ranlib} instead of a configured directory

Wed Sep 15 08:41:44 1993  Jim Kingdon  (kingdon@cirdan.cygnus.com)

	* config.guess: Accept 34?? as well as 33?? for NCR.

Mon Sep 13 12:28:43 1993  david d `zoo' zuhn  (zoo@rtl.cygnus.com)

	* configure.in: grab mt-hppa for HPPA targets; use 'gas ' instead
	of 'gas' in sed commands, since 'gash' is now in the tree as well.

Fri Sep 10 11:23:52 1993  david d `zoo' zuhn  (zoo@rtl.cygnus.com)

	* configure: grab values for $(CC) and $(CXX) from the
	environment, so that someone can do "CC=gcc configure; make" and
	have it work right (matching the way that autoconf works now)

	* configure.in, Makefile.in: add support for gash, the tcl
	interface to Galaxy

	* config.guess: add NetBSD variants (hp300, x86)

Thu Sep  9 16:48:52 1993  Jason Merrill  (jason@deneb.cygnus.com)

	* install.sh: Support -d option (in the manner of SunOS 4 install,
	as it is more deterministic than that of GNU install)
	(chmodcmd): Set file to mode 755 by default (should also do default
	chgrp and chown, but I don't feel like dealing with that now)

Tue Sep  7 11:59:39 1993  Doug Evans  (dje@canuck.cygnus.com)

	* config.sub: Remove h8300hhms alias.

Tue Aug 31 11:00:09 1993  Jim Kingdon  (kingdon@lioth.cygnus.com)

	* configure.in: Match *-*-solaris2* not *-sun-solaris2*.

Mon Aug 30 18:29:10 1993  david d `zoo' zuhn  (zoo@rtl.cygnus.com)

	* Makefile.in (gcc-no-fixedincludes): touch stmp-fixproto as well
	as stmp-fixinc

Wed Aug 25 16:35:59 1993  K. Richard Pixley  (rich@sendai.cygnus.com)

	* config.sub: recognize m88110-bug-coff.

Tue Aug 24 10:23:24 1993  david d `zoo' zuhn  (zoo@rtl.cygnus.com)

	* Makefile.in (all-libio): all dependencies on the toolchain used
	to build this (gcc, gas, ld, etc)

Fri Aug 20 17:24:24 1993  Jim Kingdon  (kingdon@lioth.cygnus.com)

	* config.guess: Deal with OSF/1 1.3 on alpha.

Thu Aug 19 11:43:04 1993  david d `zoo' zuhn  (zoo@rtl.cygnus.com)

	* install.sh: add some 'else true' clauses for portability

	* configure.in: don't build libio for h8[35]00-*-* targets

Tue Aug 17 19:02:31 1993  Per Bothner  (bothner@kalessin.cygnus.com)

	* Makefile.in:  Add support for new libio.

Sun Aug 15 20:48:55 1993  Jim Kingdon  (kingdon@lioth.cygnus.com)

	* install.sh: If one command fails, don't try the rest.  Don't try
	to remove $dsttmp (via trap) unless we have already created it.
	If $src doesn't exist, detect it and exit with an error.

	* config.guess: Recognize BSD on hp300.

Wed Aug 11 18:35:13 1993  Per Bothner  (bothner@kalessin.cygnus.com)

	* config.guess:  Map (9000/[34]??:HP-UX:*:*) to m68k-hp-hpux.
	Bug report from "Hamish (H.I.) Macdonald" <hamish@bnr.ca>.

Wed Aug 11 15:37:51 1993  Jason Merrill  (jason@deneb.cygnus.com)

	* Makefile.in (all-send-pr): depends on all-prms

Wed Aug 11 16:56:03 1993  Jim Kingdon  (kingdon@lioth.cygnus.com)

	* config.guess: Fix typo (9000/8??:4.3bsd -> 9000/7??:4.3bsd).

Fri Aug  6 14:45:02 1993  Ian Lance Taylor  (ian@tweedledumb.cygnus.com)

	* config.guess: From michael@mercury.cs.mun.ca (Michael Rendell):
	Added test for mips-mips-riscos5.

Thu Aug  5 15:45:08 1993  david d `zoo' zuhn  (zoo@rtl.cygnus.com)

	* configure.in: use mh-hp300 for 68k HP hosts

Mon Aug  2 11:56:53 1993  david d `zoo' zuhn  (zoo@rtl.cygnus.com)

	* configure: add support for CONFIG_SHELL, so that you can use
	some alternate shell for evaluating configure scripts

Sun Aug  1 11:36:27 1993  Fred Fish  (fnf@deneb.cygnus.com)

	* Makefile.in (make-gdb.tar.gz):  Sed bug reporting address
	in configure script to bug-gdb@prep.ai.mit.edu when building
	distribution archive.
	* Makefile.in (COMPRESS):  Remove def.
	* Makefile.in (gdb.tar.gz, make-gdb.tar.gz):  Renamed from
	gdb.tar.Z and make-gdb.tar.Z respectively.
	* Makefile.in (make-gdb.tar.gz):  Now only build gzip'd archive.
	* Makefile.in (make-gdb.tar.gz):  Minor changes to move closer
	to convergence with 'taz' target in Makefile.in.

Fri Jul 30 12:34:57 1993  david d `zoo' zuhn  (zoo@rtl.cygnus.com)

	* install.sh (dsttmp): use trap to ensure that tmp files go
	away on error conditions

Wed Jul 28 11:57:36 1993  david d `zoo' zuhn  (zoo@rtl.cygnus.com)

	* Makefile.in (BASE_FLAGS_TO_PASS): remove LOADLIBES

Tue Jul 27 12:43:40 1993  Jim Kingdon  (kingdon@lioth.cygnus.com)

	* Makefile.in (install-dirs): Deal with a prefix like /gnu;
	its parent is '/' not ''.

	* Makefile.in (DEVO_SUPPORT): Add comments about ChangeLog.

Fri Jul 23 09:53:37 1993  Jason Merrill  (jason@wahini.cygnus.com)

	* configure: if ${newsrcdir}/configure doesn't exist, don't assume
	that ${newsrcdir}/configure.in does.

Tue Jul 20 11:28:50 1993  david d `zoo' zuhn  (zoo@rtl.cygnus.com)

	* test-build.mk: support for CONFIG_SHELL

Mon Jul 19 21:54:46 1993  Fred Fish  (fnf@deneb.cygnus.com)

	* config.sub (netware):  Add as a basic system type.

Wed Jul 14 12:03:11 1993  K. Richard Pixley  (rich@sendai.cygnus.com)

	* Makefile.in (Makefile): depend on configure.in.  Also drop the
	  $(srcdir)/ from the dependency on Makefile.in.

Tue Jul 13 20:10:58 1993  Doug Evans  (dje@canuck.cygnus.com)

	* config.sub: Recognize h8300hhms as h8300h-hitachi-hms.
	(h8300hhms is temporary until multi-libraries are implemented).
	* configure.in: Handle h8300h too.

Sun Jul 11 17:35:27 1993  Jim Kingdon  (kingdon@lioth.cygnus.com)

	* config.guess: Recognize dpx/2 as m68k-bull-sysv3.

Thu Jul  8 18:26:12 1993  John Gilmore  (gnu@cygnus.com)

	* configure:  Remove extraneous output when guessing host type.
	* config.guess:  Remove extraneous output when guessing using C
	compiler rather than uname, or when guessing fails.

Wed Jul  7 17:58:14 1993  david d `zoo' zuhn  (zoo at rtl.cygnus.com)

	* Makefile.in: remove all.cross and install.cross targets

	* configure: remove CROSS=-DCROSS_COMPILE and ALL=all.cross
	  definitions

Tue Jul  6 10:39:44 1993  Steve Chamberlain  (sac@phydeaux.cygnus.com)

	* configure.in (target sh): Build gprof.

Thu Jul  1 16:52:56 1993  david d `zoo' zuhn  (zoo at cirdan.cygnus.com)

	* config.sub: change -solaris to -solaris2

Thu Jul  1 15:46:16 1993  Jim Kingdon  (kingdon@lioth.cygnus.com)

	* configure.in: Use config/mh-riscos for mips-*-sysv*.

Wed Jun 30 09:31:58 1993  Ian Lance Taylor  (ian@cygnus.com)

	* configure: Correct error message for missing Makefile.in to
	print correct directory.

Tue Jun 29 13:52:16 1993  david d `zoo' zuhn  (zoo at cirdan.cygnus.com)

	* install.sh: kludge around 386BSD shell bug

Tue Jun 29 13:06:49 1993  Per Bothner  (bothner@rtl.cygnus.com)

	* config.guess:  Recognize NeXT.
	* config.guess:  Recognize i486-ncr-sysv4.
	* Makefile.in (taz):  rm $(TOOL)-$$VER before linking.

Tue Jun 29 12:50:57 1993  Ian Lance Taylor  (ian@cygnus.com)

	* Makefile.in (MAKEINFOFLAGS): New variable.
	(FLAGS_TO_PASS): Pass MAKEINFO as MAKEINFO MAKEINFOFLAGS.
	* build-all.mk, test-build.mk: Pass down --no-split as
	MAKEINFOFLAGS when hosted on DOS.  Compile DOS hosted without -g.

Thu Jun 24 13:39:11 1993  Per Bothner  (bothner@rtl.cygnus.com)

	* Makefile.in (DEVO_SUPPORT):  Add COPYING COPYING.LIB install.sh.

Wed Jun 23 12:59:21 1993  Per Bothner  (bothner@rtl.cygnus.com)

	* Makefile.in (libg++.tar.z):  New rule.
	* Makefile.in (taz):  Replace 'configure -rm' by 'make distclean'.
	* Makefile.in (taz):  Only do a single chmod.

Fri Jun 18 12:03:10 1993  david d `zoo' zuhn  (zoo at majipoor.cygnus.com)

	* install.sh: don't use dirname anymore (replaced with sed usage)

Thu Jun 17 18:43:42 1993  Fred Fish  (fnf@cygnus.com)

	* Makefile.in:  Change extension for gzip'd files from '.z' to
	'.gz' per new FSF standard usage.

Thu Jun 17 16:58:50 1993  david d `zoo' zuhn  (zoo at majipoor.cygnus.com)

	* configure: put quotes around the final value of program_transform_name

Tue Jun 15 16:48:51 1993  david d `zoo' zuhn  (zoo at cirdan.cygnus.com)

	* Makefile.in: new install.sh support; update install-info rules

Wed Jun  9 12:31:34 1993  Ian Lance Taylor  (ian@cygnus.com)

	* configure.in: Build diff for crosses, but not for go32 host.

	* configure.in: Build gprof only for native, and don't build it
	for mips-*-*, rs6000-*-*, or i[34]86-*-sco*.

Mon Jun  7 13:12:11 1993  david d `zoo' zuhn  (zoo at deneb.cygnus.com)

	* configure.in: don't build gas,ld,binutils on for *-*-sysv4

Mon Jun  7 11:40:11 1993  Brendan Kehoe  (brendan@lisa.cygnus.com)

	* configure.in (host_tools): Add prms.

Fri Jun  4 13:30:42 1993  david d `zoo' zuhn  (zoo at cirdan.cygnus.com)

	* Makefile.in: install gcc, do installation of $(INSTALL_MODULES)
	with $(FLAGS_TO_PASS) on the command line

	* config.sub: Recognize lynx and lynxos

Fri Jun  4 10:59:56 1993  Ian Lance Taylor  (ian@cygnus.com)

	* config.sub: Accept -ecoff*, not just -ecoff.

Thu Jun  3 17:38:54 1993  Ken Raeburn  (raeburn@cambridge.cygnus.com)

	* Makefile.in (taz): Use .gz suffix instead of .z.
	(binutils.tar.gz, gas+binutils.tar.gz, gas.tar.gz): Fixed target
	names.

Thu Jun  3 00:27:06 1993  david d `zoo' zuhn  (zoo at cirdan.cygnus.com)

	* Makefile.in (vault-install): add an 'else true' (for Ultrix)

Wed Jun  2 18:19:16 1993  david d `zoo' zuhn  (zoo at cirdan.cygnus.com)

	* Makefile.in (install-no-fixedincludes):  install gcc last, so
	that rebuilds that might happen during 'make install' don't get
	bogus gcc include files

Wed Jun  2 16:14:10 1993  Ken Raeburn  (raeburn@cambridge.cygnus.com)

	Change from Utah for HPPA support:
	* config.guess: Recognize hppa1.x-hp-bsd.

Wed Jun  2 11:53:33 1993  Per Bothner  (bothner@rtl.cygnus.com)

	* config.guess:  Add support for Motorola Delta 68k, up to r3v7.
	Patch from pot@fly.cnuce.cnr.it (Francesco Potorti`).

Tue Jun  1 17:48:42 1993  Rob Savoye  (rob at darkstar.cygnus.com)

	* config.sub: Add support for rom68k and bug boot monitors.

Mon May 31 09:36:37 1993  Jim Kingdon  (kingdon@cygnus.com)

	* Makefile.in: Make all-opcodes depend on all-bfd.

Thu May 27 08:05:31 1993  Ian Lance Taylor  (ian@cygnus.com)

	* config.guess: Added special check for i[34]86-univel-sysv4*.

Wed May 26 16:33:40 1993  Ian Lance Taylor  (ian@cygnus.com)

	* config.guess: For i[34]86-unknown-sysv4 use UNAME_MACHINE for
	the processor rather than assuming i486.

Wed May 26 09:40:18 1993  Jim Kingdon  (kingdon@lioth.cygnus.com)

	* config.guess: Recognize SunOS6 as Solaris3.

Tue May 25 23:03:11 1993  Per Bothner  (bothner@cygnus.com)

	* config.guess:  Fix typo.  Avoid #elif (not in K&R 1).
	Recognize SunOS 5.* only (and not [6-9].*) as being Solaris2.

Tue May 25 12:44:18 1993  Ian Lance Taylor  (ian@cygnus.com)

	* build-all.mk (all-cross): New target for Canadian Cross.
	Added Q2 go32 targets.
	* test-build.mk: Configure go32 cross sparclite-aout and
	mips-idt-ecoff -with-gnu-ld.  Moved build binary directory from
	PARTIAL_HOLE_DIRS to BUILD_HOLES_DIRS.

Mon May 24 15:30:06 1993  david d `zoo' zuhn  (zoo at cirdan.cygnus.com)

	* configure.in: fix Alpha GDB typo; also, don't build DejaGnu for
	GO32 hosted toolchains

Mon May 24 14:18:41 1993  Rob Savoye  (rob at darkstar.cygnus.com)

	* configure: change  so "-exec-prefix" gets passed down rather
	than "-exec_prefix" so autoconf generated Makefiles get the
	exec_prefix set right.

Fri May 21 10:42:25 1993  david d `zoo' zuhn  (zoo at cirdan.cygnus.com)

	* config.guess: get the Solaris2 minor version number

	* Makefile.in: add standards.texi and make-stds.texi to ETC_SUPPORT

Fri May 21 06:20:52 1993  Brendan Kehoe  (brendan@lisa.cygnus.com)

	* config.guess: Recognize some Sequent platforms.

Thu May 20 14:33:48 1993  david d `zoo' zuhn  (zoo at cirdan.cygnus.com)

	* Makefile.in: added the vault-install target

	* configure.in: actually use the Sun3 makefile fragment that's in
	config, also added the release dir to configdirs

Thu May 20 14:19:18 1993  Ken Raeburn  (raeburn@cambridge.cygnus.com)

	* Makefile.in (taz): Fix modes on stuff in $(TOOL) dir also.

Tue May 18 20:26:41 1993  david d `zoo' zuhn  (zoo at cirdan.cygnus.com)

	* configure.in: remove some program from Alpha targetted toolchains

Tue May 18 15:23:19 1993  Ken Raeburn  (raeburn@cygnus.com)

	* Makefile.in (DISTSTUFFDIRS): Renamed from PROTODIRS.  Add ld and
	gprof.
	(taz): Run "make diststuff" in those directories instead of "make
	proto-dir".  Look for "VERSION=" only at start of line in subdir
	Makefile.  Use "gzip -9" for compression.
	(TEXINFO_SUPPORT, DIST_SUPPORT, BINUTILS_SUPPORT_DIRS): New vars.
	(binutils.tar.z): New target.

Mon May 17 17:01:15 1993  Ken Raeburn  (raeburn@deneb.cygnus.com)

	* Makefile.in (taz): Include gpl.texinfo.

Fri May 14 06:48:38 1993  Ken Raeburn  (raeburn@deneb.cygnus.com)

	* Makefile.in (setup-dirs): Merged into "taz" target.
	(taz): Only do `proto-dir' stuff if a directory is actually needed
	for this target.

Wed May 12 13:09:44 1993  Ian Lance Taylor  (ian@cygnus.com)

	* Makefile.in (MUNCH_NM): New variable, defined to be $(NM).
	(FLAGS_TO_PASS): Pass down MUNCH_NM.
	(HOST_CC, HOST_PREFIX, HOST_PREFIX_1): New variables.
	(EXTRA_GCC_FLAGS): Pass down HOST_* variables.
	(gcc-no-fixedincludes): Correct for current gcc Makefile.

Tue May 11 10:14:25 1993  Fred Fish  (fnf@cygnus.com)

	* Makefile.in (make-gdb.tar.Z):  Add configure, config.guess,
	config.sub, and move-if-change to gdb testsuite distribution
	archive, so the testsuite can be extracted, configured, and
	run separately from the gdb distribution.  Blow away the Chill
	tests that require a Chill compiled executable, since GNU Chill
	is not yet publically available.

Mon May 10 17:22:26 1993  david d `zoo' zuhn  (zoo at cirdan.cygnus.com)

	* test-build.mk: set environment variables in a single command,
	instead of a list of assignments and exports

	* config.guess: recognize Alpha/OSF1 systems

Mon May 10 14:55:51 1993  K. Richard Pixley  (rich@rtl.cygnus.com)

	* configure: Change help message to prefer --options rather than
	  -options.

Mon May 10 05:58:35 1993  Ken Raeburn  (raeburn@kr-pc.cygnus.com)

	* config.sub: Convergent Tech. "miniframe" uses m68010, sez
	zippy@ecst.csuchico.edu.
	* config.guess: Recognize miniframe.

Sun May  9 17:47:57 1993  Rob Savoye  (rob at darkstar.cygnus.com)

       * Makefile.in: Use srcroot to find runtest rather than rootme.
       Pass RUNTESTFLAGS and EXPECT down in BASE_FLAGS_TO_PASS.

Fri May  7 14:55:59 1993  Ian Lance Taylor  (ian@cygnus.com)

	* test-build.mk: Extensive additions to support building on a
	machine other than the host.

Wed May  5 08:35:04 1993  Ken Raeburn  (raeburn@deneb.cygnus.com)

	* configure (tooldir): Fix for i386-aix again.

Mon May  3 19:00:27 1993  Per Bothner  (bothner@cygnus.com)

	* configure, Makefile.in:  Change definition of $(tooldir)
	to match the FSF.

Fri Apr 30 15:55:21 1993  Fred Fish  (fnf@cygnus.com)

	* config.guess:  Recognize i[34]86/SVR4.

Fri Apr 30 15:52:46 1993  Steve Chamberlain  (sac@thepub.cygnus.com)

	* Makefile.in (all-gdb): gdb depends on sim.

Thu Apr 29 23:30:48 1993  Fred Fish  (fnf@cygnus.com)

	* Makefile.in (gdb.tar.Z):  Make prototype gdb testsuite directory
	at the same time we make the prototype gdb directory.
	* Makefile.in (make-gdb.tar.Z):  Make the testsuite distribution
	files at the same time as the gdb base release distribution.

Thu Apr 29 12:50:37 1993  Ian Lance Taylor  (ian@cygnus.com)

	* Makefile.in (check): Use individual check targets rather than
	DO_X rule.
	(check-gcc): Added.

Thu Apr 29 09:50:07 1993  Jim Kingdon  (kingdon@cygnus.com)

	* config.sub: Use sysv3.2 not sysv32 for canonical OS
	for System V release 3.2.

Thu Apr 29 10:33:22 1993  Ken Raeburn  (raeburn@cambridge.cygnus.com)

	* config.sub: Recognize hppaosf.
	* configure.in: Do configure ld/binutils/gas for it.

Tue Apr 27 06:25:34 1993  Ken Raeburn  (raeburn@kr-pc.cygnus.com)

	* configure (tooldir): Alter syntax used to set this, for systems
	where "\$" isn't handled right, like i386-aix.

Thu Apr 22 08:17:35 1993  Ian Lance Taylor  (ian@cygnus.com)

	* configure: Pass program-transform-name, not
	program_transform_name, to recursive configures.

Thu Apr 22 02:58:21 1993  Ken Raeburn  (raeburn@cygnus.com)

	* Makefile.in (gas+binutils.tar.z): New rule for building snapshots
	of gas+ld+binutils.

Mon Apr 19 17:41:30 1993  Per Bothner  (bothner@cygnus.com)

	* config.guess:  Recognize AIX3.2 as distinct from 3.1.

Sat Apr 17 17:19:50 1993  david d `zoo' zuhn  (zoo at cirdan.cygnus.com)

	* configure.in: rename m88k-motorola-m88kbcs to m88k-motorola-sysv

Tue Apr 13 16:52:16 1993  Brendan Kehoe  (brendan@lisa.cygnus.com)

	* Makefile.in (PRMS): Set back to all-prms.

Sat Apr 10 12:04:07 1993  Ian Lance Taylor  (ian@cygnus.com)

	* test-build.mk: Pass -with-gnu-as for known MIPS native and MIPS
	targets, rather than for MIPS hosts.

Fri Apr  9 13:51:06 1993  david d `zoo' zuhn  (zoo at cirdan.cygnus.com)

	* configure.in: add comment for --with-x default values

	* config.guess: handle Motorola Delta88 box for SVR3 and SVR4.

	* Makefile.in: add check-* targets for each of the directories in
	the tree.  Add a definition of RUNTEST that will use the one we
	just built, if it exists.  Pass this down via FLAGS_TO_PASS.

Thu Apr  8 09:21:30 1993  Ian Lance Taylor  (ian@cygnus.com)

	* configure.in: Removed obsolete references to bfd_target and
	target_makefile_frag.

	* build-all.mk: Set assorted targets for Q2.
	* config.sub: Recognize z8k-sim and h8300-hms.
	* test-build.mk: Really don't pass host to configure.
	(HOLES): Added uname.

Wed Apr  7 15:48:19 1993  Ian Lance Taylor  (ian@cygnus.com)

	* configure: Handle an empty program-prefix, program-suffix or
	program-transform-name correctly.

Tue Apr  6 13:48:41 1993  Ian Lance Taylor  (ian@cygnus.com)

	* build-all.mk: -G 8 no longer required for MIPS targets.
	* test-build.mk: Don't pass host argument to configure; make it
	guess.

Tue Apr  6 10:36:53 1993  Fred Fish  (fnf@cygnus.com)

	* Makefile.in (gdb.tar.Z):  Fix for building gzip'd distribution.
	* Makefile.in (COMPRESS):  New macro, like GZIP.

Fri Apr  2 09:02:31 1993  Ian Lance Taylor  (ian@cygnus.com)

	* test-build.mk: Use -with-gnu-as for mips-sgi-irix4 as well.

	* build-all.mk: Set GCC to gcc -O -G 8 for MIPS targets, since gcc
	with gas currently defaults to -G 0.

Thu Apr  1 08:25:42 1993  Ian Lance Taylor  (ian@cygnus.com)

	* Makefile.in (all-flex): flex depends on byacc.

	* build-all.mk: If host not specified, use config.guess.  Pass TAG
	to test-build.mk as RELEASE_TAG.
	* test-build.mk (configargs): New variable containing arguments to
	pass to configure.  Set to -with-gnu-as on mips-dec-ultrix.
	(FLAGS_TO_PASS): Pass down RELEASE_TAG.

	* config.guess: Use /bin/uname when checking -X argument on SCO,
	to avoid invoking GNU uname which doesn't understand -X.

	* test-build.mk: Don't use /usr/unsupported/bin/as on AIX.

	* configure.in: Build gas for mips-*-*.

Wed Mar 31 21:20:58 1993  K. Richard Pixley  (rich@rtl.cygnus.com)

	* Makefile.in (all.normal): insert missing backslash.

Wed Mar 31 12:31:56 1993  Ian Lance Taylor  (ian@cygnus.com)

	* build-all.mk: Bump -XNh value to 1500 to match gcc requirements.

	* Makefile.in: Complete overhaul to merge many almost identical
	targets.

Tue Mar 30 20:17:01 1993  Ken Raeburn  (raeburn@cambridge.cygnus.com)

	* Makefile.in (setup-dirs-gdb): Renamed from setup-dirs.
	(gdb.tar.Z): Adjusted.

	* Makefile.in (setup-dirs, taz): New targets; should be general
	enough to adapt for gdb sometime.  Build only .z file.
	(gas.tar.z): New target.

Tue Mar 30 10:03:09 1993  Ian Lance Taylor  (ian@cygnus.com)

	* build-all.mk: Use CC=cc -Xs on Solaris.

Thu Mar 25 15:14:30 1993  Fred Fish  (fnf@cygnus.com)

	* Makefile.in:  Incorporate changes suggested by wilson@cygnus.com
	for handling BISON for FSF releases.

Thu Mar 25 06:19:48 1993  Ken Raeburn  (raeburn@kr-pc.cygnus.com)

	* configure: Actually implement the change zoo just documented.

Wed Mar 24 13:02:44 1993  david d `zoo' zuhn  (zoo at poseidon.cygnus.com)

	* configure: when using config.guess, only set target_alias when
	it's not already been set (ie, on the command line)

Mon Mar 22 23:07:39 1993  david d `zoo' zuhn  (zoo at cirdan.cygnus.com)

	* Makefile.in: add installcheck target, set PRMS to install-prms

Sun Mar 21 16:46:12 1993  david d `zoo' zuhn  (zoo at cirdan.cygnus.com)

	* configure: add support for package_makefile_fragment, handle the
	case where a directory has a configure.in file but no Makefile.in
	more gracefully (with an actual understandable error message, even);
	add support for --without (and add this to the usage message); also
	explicitly add a --host=${host_alias} to the command line when
	config.guess is used

Sun Mar 21 12:11:58 1993  Jim Wilson  (wilson@sphagnum.cygnus.com)

	* configure: Must use both --host and --target in recursive calls.

Thu Mar 18 12:31:35 1993  Ian Lance Taylor  (ian@cygnus.com)

	* Makefile.in: Change deja-gnu to dejagnu.

Mon Mar 15 15:44:35 1993  Ian Lance Taylor  (ian@cygnus.com)

	* configure.in (h8300-*-*, h8500-*-*): Don't build libg++.

Fri Mar 12 18:30:14 1993  david d `zoo' zuhn  (zoo at cirdan.cygnus.com)

	* configure.in: canonicalize all instances to *-*-solaris2*,
	also strip out a number of tools to not build for go32 host

Wed Mar 10 12:08:27 1993  K. Richard Pixley  (rich@rtl.cygnus.com)

	* config.guess: add GPL.

	* Makefile.in, config.guess, config.sub, configure: bump
	  copyrights to 93.

Wed Mar 10 07:12:48 1993  Ian Lance Taylor  (ian@cygnus.com)

	* Makefile.in (do-info): Removed obsolete check for existence of
	localenv file.

	* Makefile.in (MAKEOVERRIDES): Define to be empty.

Wed Mar 10 03:11:56 1993  david d `zoo' zuhn  (zoo at cirdan.cygnus.com)

	* Makefile.in: a couple of 'else true' for decstation,
	support for TclX

	* configure.in: configure tclX too; don't remove Tk on RS/6000 anymore

Tue Mar  9 16:06:12 1993  K. Richard Pixley  (rich@cygnus.com)

	* Makefile.in (setup-dirs): change invocation of make to $(MAKE).

Mon Mar  8 14:52:11 1993  Ken Raeburn  (raeburn@cambridge)

	* config.guess: Recognize i386-ibm-aix (PS/2).
	* configure.in: Use config/mh-aix386 file for it.

Mon Mar  8 11:12:43 1993  Ian Lance Taylor  (ian@cygnus.com)

	* Makefile.in (GCC_FOR_TARGET): Eliminated definition; use
	CC_FOR_TARGET instead.
	(BASE_FLAGS_TO_PASS): Pass GCC_FOR_TARGET=$(CC_FOR_TARGET).

Wed Mar  3 16:00:28 1993  Steve Chamberlain  (sac@ok.cygnus.com)

	* Makefile.in: Add sim to list of directories sent with gdb

Wed Mar  3 11:42:39 1993  Ken Raeburn  (raeburn@cygnus.com)

	* configure.in: Put back mips-dec-bsd* case.

Tue Mar  2 21:15:58 1993  Fred Fish  (fnf@cygnus.com)

	(Ultrix 2.2 support from Michael Rendell <michael@mercury.cs.mun.ca>)
	* configure.in (vax-*-ultrix2*):  Add Ultrix 2.2 triplet.
	* config.guess:  Change 'VAX*:ULTRIX:*:*' to 'VAX*:ULTRIX*:*:*'.

Tue Mar  2 18:11:03 1993  david d `zoo' zuhn  (zoo at cirdan.cygnus.com)

	* configure.in: remove no-op mips-dec-bsd* in "case $target"

	* Makefile.in (dir.info): only run gen-info-dir if it exists,
	(install-info): install dir.info only if it exists,
	(all-expect, install-expect): pass along X11_FLAGS_TO_PASS

Tue Mar  2 09:01:30 1993  Ken Raeburn  (raeburn@cygnus.com)

	* configure.in: For vms target, skip bfd, ld, binutils.  Do build
	gas for mips-dec-bsd.

Tue Mar  2 08:35:24 1993  Ian Lance Taylor  (ian@cygnus.com)

	* configure (makesrcdir): If ${srcdir} is relative and not ".",
	and ${subdir} is not ".", set makesrcdir based on ${invsubdir}.

Tue Feb 23 14:18:28 1993  Mike Werner  (mtw@poseidon.cygnus.com)

	* configure.in: Added "dejagnu" to hosttools list.

Mon Feb 22 23:28:38 1993  Per Bothner  (bothner@rtl.cygnus.com)

	* config.sub, configure.in, config.guess:  Add support
	for Bosx, an AIX variant from Bull.
	Patches from F.Pierresteguy@frcl.bull.fr.

Sun Feb 21 11:15:22 1993  Mike Werner  (mtw@poseidon.cygnus.com)

	* devo/dejagnu: Initial creation of devo/dejagnu.
	Migrated dejagnu testcases and support files for testing software
	tools to reside as subdirectories, currently called "testsuite",
	within the directory of the software tool.  Migrated all programs,
	support libraries, etc. beloging to dejagnu proper from
	devo/deja-gnu to devo/dejagnu.	These files were moved "as is"
	with no modifications.	The changes to these files which will
	allow them to configure, build, and execute properly will be made
	in a future update.

Fri Feb 19 20:19:39 1993  Brendan Kehoe  (brendan@lisa.cygnus.com)

	* Makefile.in: Change send_pr to send-pr.
	* configure.in: Likewise.
	* send_pr: Renamed directory to send-pr.

Fri Feb 19 19:00:13 1993  Per Bothner  (bothner@cygnus.com)

	* Makefile.in:  Add some extra semi-colons (needed if SHELL=bash).

Fri Feb 19 00:59:33 1993  John Gilmore  (gnu@cygnus.com)

	* README:  Update for gdb-4.8 release.
	* Makefile.in (gdb.tar.Z):  Add texinfo/tex3patch.  Build
	gdb-xxx.tar.z (gzip'd) file also.

Thu Feb 18 09:16:17 1993  david d `zoo' zuhn  (zoo at cirdan.cygnus.com)

	* Makefile.in: make all-diff depend on all-libiberty

Tue Feb 16 16:06:31 1993  K. Richard Pixley  (rich@cygnus.com)

	* config.guess: add vax-ultrix in the spirit of mips-ultrix.

Tue Feb 16 05:57:15 1993  david d `zoo' zuhn  (zoo at cirdan.cygnus.com)

	* configure.in, Makefile.in: add hello, tar, gzip, recode, indent

Tue Feb 16 00:58:20 1993  John Gilmore  (gnu@cygnus.com)

	* Makefile.in (DEVO_SUPPORT):  Remove etc directory
	(ETC_SUPPORT):  Only add the files GDB wants from etc/.
	(gdb.tar.Z):  Use ETC_SUPPORT.  Use byacc when building the file.

Thu Feb 11 20:14:28 1993  david d `zoo' zuhn  (zoo at cirdan.cygnus.com)

	* Makefile.in:  makeinfo binary is in a new location

Tue Feb  9 12:42:27 1993  Ian Lance Taylor  (ian@cygnus.com)

	* config.sub: Accept -ecoff as an OS.

	* Makefile.in: Various changes to eliminate a level of make
	recursion and reduce the required command line length.
	(BASE_FLAGS_TO_PASS): New variable holding flags passed to all
	sub-makes.
	(EXTRA_HOST_FLAGS, EXTRA_TARGET_FLAGS, EXTRA_GCC_FLAGS): New
	variables holding settings for specific sub-makes.
	(FLAGS_TO_PASS, TARGET_FLAGS_TO_PASS, GCC_FLAGS_TO_PASS): Rewrote
	in terms of BASE_FLAGS_TO_PASS.
	(TARGET_LIBS): New variable listing directories which use
	TARGET_FLAGS_TO_PASS.
	(subdir_do): Eliminated.
	(do-*): New set of targets to replace subdir_do.
	(various): All targets which used subdir_do now depend on do-*.
	(local-clean): Renamed from do_clean.
	(local-distclean): New target, dependency of distclean and
	realclean.
	(install-info): Don't create directories.  Depend on dir.info
	rather than calling make recursively.
	(install-dir.info): Eliminated.
	(install-info-dirs): Create all info directories here.
	(dir.info): Depend upon do-install-info.

	* test-build.mk (HOLES): Added false.

Sat Feb  6 14:05:09 1993  Per Bothner  (bothner@rtl.cygnus.com)

	* config.guess:  Recognize BSDI and BSDJ (Jolitz 386bsd).

Thu Feb  4 20:49:18 1993  david d `zoo' zuhn  (zoo at cirdan.cygnus.com)

	* Makefile.in (info): remove dependency on all-texinfo.  The
	problem was really in texinfo/C, not at this level.

Thu Feb  4 13:38:41 1993  Ian Lance Taylor  (ian@cygnus.com)

	* Makefile.in (info): Added dependency on all-texinfo (PR 2112).

Thu Feb  4 01:50:53 1993  John Gilmore  (gnu@cygnus.com)

	* Makefile.in (make-gdb.tar.Z):  Change BISON to 'bison -y' for
	GDB releases.

Wed Feb  3 17:22:16 1993  Ken Raeburn  (raeburn@cambridge.cygnus.com)

	* configure: Include srcdir in message about target of link not
	being found.  Don't convert `-' to `_' in `with' options being
	passed to subdirs.

Tue Feb  2 18:57:59 1993  david d `zoo' zuhn  (zoo at cirdan.cygnus.com)

	* configure.in: add uudecode to host_tools

	* Makefile.in: added {all,install}-uudecode targets, added them to
	the appropriate lists

Tue Feb  2 11:45:53 1993  Ian Lance Taylor  (ian@cygnus.com)

	* Makefile.in (all-gcc): Added dependency on all-gas.

	* configure.in (mips-*-*): Build ld and binutils.

Mon Feb  1 12:35:41 1993  K. Richard Pixley  (rich@rtl.cygnus.com)

	* configure: check return code from mkdir, print error message and
	  exit on failure.

Sat Jan 30 16:40:28 1993  John Gilmore  (gnu@cygnus.com)

	* Makefile.in (make-gdb.tar.Z):  New location for texinfo.tex.

Thu Jan 28 15:09:59 1993  Ian Lance Taylor  (ian@cygnus.com)

	* test-build.mk (HOLES): Added tar, cpio and uudecode.

Wed Jan 27 16:50:32 1993  Jim Wilson  (wilson@sphagnum.cygnus.com)

	* config.sub (h8500):  Recognize this as a cpu type.

Sat Jan 23 20:32:01 1993  david d `zoo' zuhn  (zoo at cirdan.cygnus.com)

	* configure: source directory missing is no longer a warning

	* configure.in: recognize irix[34]* instead of irix[34]

	* Makefile.in: define and pass down X11_LIB

Sat Jan 23 13:49:40 1993  Per Bothner  (bothner@cygnus.com)

	* guess-systype: Renamed to ...
	* config.guess:  ... by popular request.
	* configure.in, Makefile.in:  Update accordingly.

Thu Jan 21 12:20:55 1993  Per Bothner  (bothner@cygnus.com)

	* guess-systype:  Patches from John Eaton <jwe@che.utexas.edu>:
	+ Add Convex, Cray/Unicos, and Encore/Multimax support.
	+ Execute ./dummy instead of assuming . is in PATH.

Tue Jan 19 17:18:06 1993  Per Bothner  (bothner@cygnus.com)

	* guess-systype:  New shell script.  Attempts to guess the
	canonical host name of the executing host.
	Only a few hosts are supported so far.
	* configure:  Call guess-systype if no host is specified.

Tue Jan 19 08:26:07 1993  Ian Lance Taylor  (ian@cygnus.com)

	* Makefile.in (gcc-no-fixedincludes): Made to work with current
	gcc Makefile.


Fri Jan 15 10:27:02 1993  Ian Lance Taylor  (ian@cygnus.com)

	* Makefile.in (GCC_FLAGS_TO_PASS): New variable.
	(all-gcc, install-gcc, subdir_do): Use it.

Wed Jan 13 17:06:45 1993  Jim Wilson  (wilson@sphagnum.cygnus.com)

	* Makefile.in: Rename uninstalled gcc driver from gcc to xgcc.

Wed Jan  6 20:29:16 1993  Mike Werner  (mtw@rtl.cygnus.com)

	* Makefile.in: Removed explicit setting of SUBDIRS. SUBDIRS is now
	  set exclusively by configure, using configure.in .

Wed Jan  6 13:44:11 1993  david d `zoo' zuhn  (zoo at cirdan.cygnus.com)

	* test-build.mk: set $PATH for all builds

	* Makefile.in: pass TARGET_FLAGS_TO_PASS for xiberty and libm

Wed Jan  6 11:02:10 1993  Fred Fish  (fnf@cygnus.com)

	* Makefile.in (GCC_FOR_TARGET):  Supply a default that matches
	the one used in gcc/Makefile.in, so that a null expansion doesn't
	override the one needed to build gcc with a native cc.


Tue Jan  5 07:55:12 1993  Ken Raeburn  (raeburn@cambridge.cygnus.com)

	* configure: Accept -with arguments.

Sun Jan  3 15:15:09 1993  Steve Chamberlain  (sac@thepub.cygnus.com)

	* Makefile.in: added h8300sim

Tue Dec 29 15:06:00 1992  Ian Lance Taylor  (ian@cygnus.com)

	* build-all.mk: If canonhost is i386-unknown-sco3.2v4, change it
	to i386-sco3.2v4.  Set TARGETS and CFLAGS for i386-sco3.2v4.
	(all-cygnus, native, build-cygnus): Make
	$(canonhost)-stamp-3stage-done, not $(host)....
	* test-build.mk (stamp-3stage-compared): Use tail +10c for
	i386-sco3.2v4.  Added else true to if command.

Mon Dec 28 12:08:56 1992  Ken Raeburn  (raeburn@cygnus.com)

	* config.sub: (from FSF) Sequent uses a BSD-like OS.

Mon Dec 28 08:32:06 1992  Minh Tran-Le  (mtranle@paris.intellicorp.com)

	* configure.in (i[34]86-*-isc*): added; uses mh-sysv.

Thu Dec 24 17:26:24 1992  david d `zoo' zuhn  (zoo at cirdan.cygnus.com)

	* configure.in: don't remove binutils from Solaris builds

Thu Dec 24 14:08:38 1992 david d`zoo' zuhn  (zoo@cygnus.com)

	* Makefile.in: get rid of earlier definitions for *clean,
	also handle the recursive info rule better

Thu Dec 24 12:40:21 1992  Per Bothner  (bothner@rtl.cygnus.com)

	* Makefile.in (mostlyclean, distclean, realclean):  Fix to
	do more-or-less the right thing.

Wed Dec 16 10:25:31 1992  Ian Lance Taylor  (ian@cygnus.com)

	* Makefile.in: Add lines defining CC and CXX, and use CXX rather
	than gcc in definitions of CXX_FOR_BUILD and CXX_FOR_TARGET.

Tue Dec 15 00:34:32 1992  david d `zoo' zuhn  (zoo at cirdan.cygnus.com)

	* Makefile.in: change all $(host_cpu)-$(host_vendor)-$(host_os) to
	$(host_canonical).

	* configure.in: split the configdirs list into 4 categories (native
	v. cross, library v. tool) and handle the cross-only and native-
	only in more reasonable (and correct!) way.

Mon Dec 14 17:04:22 1992  Stu Grossman  (grossman at cygnus.com)

	* configure.in (hppa*-*-*):  Don't remove bfd and gdb from
	configdirs anymore.

Sun Dec 13 00:37:26 1992  david d `zoo' zuhn  (zoo at cirdan.cygnus.com)

	* Makefile.in: extensive cleanup::  removed all of the explicit
	clean-* targets, collapsed many wrappers around subdir_do into
	one, added additional targets to satisfy standards.texi, deleted
	some old targets, some changes for consistency

Fri Dec 11 20:18:02 1992  david d `zoo' zuhn  (zoo at cirdan.cygnus.com)

	* configure.in: handle some programs as cross-only, and others as
	native only

	* test-build.mk: handle partial holes in a more generic manner

	* Makefile.in: m4 depends on libiberty

Thu Dec  3 21:52:11 1992  david d `zoo' zuhn  (zoo at cirdan.cygnus.com)

	* configure.in: add m4, textutils, fileutils, sed, shellutils,
	time, wdiff, and find to configdirs

	* Makefile.in: all, clean, and install rules for the new programs
	added to configure.in

Mon Nov 30 14:54:34 1992  david d `zoo' zuhn  (zoo at cirdan.cygnus.com)

	* configure.in: use mh-sun for all *-sun-* hosts

Fri Nov 27 18:35:54 1992  david d `zoo' zuhn  (zoo at cirdan.cygnus.com)

	* Makefile.in: define flags for X11 include files and library file
	locations, pass them down to the programs that need this info

	* build-all.mk: added a 'native' target, to 3stage the native toolchain

Sun Nov 22 18:59:13 1992  david d `zoo' zuhn  (zoo at cirdan.cygnus.com)

	* configure.in: start building libg++ for HP-UX targets

Wed Nov 18 19:33:11 1992  John Gilmore  (gnu@cygnus.com)

	* README:  Update references to files moved into etc/.

Sun Nov 15 09:36:08 1992  Fred Fish  (fnf@cygnus.com)

	* config.sub (i386sol2, i486sol2):  i[34]86-unknown-solaris2.
	* configure.in (i[34]86-*-solaris2*):  Use config/mh-sysv4.

Thu Nov 12 08:50:42 1992  Ian Lance Taylor  (ian@cygnus.com)

	* configure: accept dash as well as underscore in long option
	names for FSF compatibility.

Wed Nov 11 08:04:37 1992  Ian Lance Taylor  (ian@cygnus.com)

	* config.sub: added -sco3.2v4 support from FSF.

Sun Nov  8 21:14:30 1992  david d `zoo' zuhn  (zoo at cirdan.cygnus.com)

	* configure.in: expand the section that adds or removes
	directories from the list of programs to build, to handle native
	vs. cross in addition to host v. native

Sat Nov  7 18:52:27 1992  Per Bothner  (bothner@rtl.cygnus.com)

	* Makefile.in:  Replace C++ in macro names with CXX.
	This is less likely to break ...

Sat Nov  7 15:16:58 1992  david d `zoo' zuhn  (zoo at cirdan.cygnus.com)

	* test-build.mk: add -w to GNU_MAKE

Fri Nov  6 23:10:37 1992  david d `zoo' zuhn  (zoo at cirdan.cygnus.com)

	* config.sub: remove 'sparc'-->'sparc-sun' default transformation,
	add 'sparc' to list of recognized cpus.  This needed to make
	'sparc-aout' expand to 'sparc-unknown-aout' instead of 'sparc-sun-aout'.
	Delete some redundant ose68 variants.  Recognize -wrs as an os,
	then changes that into $CPU-wrs-vxworks.

	* configure.in: remove most references to gdbtest, regularize
	target based program removal

	* test-build.mk: import from p3 tree (many fixes and changes)

Fri Nov  6 20:59:00 1992  david d `zoo' zuhn  (zoo@cygnus.com)

	* Makefile.in: added rules to handle tcl, tk, and expect

	* configure.in: handle those directories if they exist

Thu Nov  5 14:35:41 1992  david d `zoo' zuhn  (zoo at cirdan.cygnus.com)

	* config.sub: removed bogus hppabsd and hppahpux names, since
	"hppa" is not a valid cpu (hppa1.1 or hppa1.0 are, though)

Thu Oct 29 00:12:41 1992  david d `zoo' zuhn  (zoo at cirdan.cygnus.com)

	* Makefile.in: all-gcc now depends on all-binutils.  all-libg++
	depends upon all-xiberty

	* Makefile.in: changes from p3, including:

	Thu Oct  8 15:00:17 1992  Ian Lance Taylor  (ian@cygnus.com)

	* Makefile.in (XTRAFLAGS): include newlib directories if
	newlib/Makefile exists, rather than if host != target.

	Fri Sep 25 13:41:52 1992  Ian Lance Taylor  (ian@cygnus.com)

	* Makefile.in: added -nostdinc to XTRAFLAGS if we are using gcc
	from the same source tree and not building a cross-compiler.  This
	matters for the libg++ configuration if reconfiguring a tree that
	has already been installed.

	Thu Sep 10 10:35:51 1992  Ian Lance Taylor  (ian@cygnus.com)

	* Makefile.in: added -I for newlib/targ-include to XTRAFLAGS, to
	pick up the machine and system specific header files.

	* Makefile.in: added AS_FOR_TARGET, passed down in
	TARGET_FLAGS_TO_PASS.  Added CC_FOR_BUILD, which is intended to be
	the C compiler to use to create programs which are run in the
	build environment, set it to default to $(CC), and passed it down
	in FLAGS_TO_PASS and TARGET_FLAGS_TO_PASS.

	Mon Sep  7 22:34:42 1992  Ian Lance Taylor  (ian@cirdan.cygnus.com)

	* Makefile.in: add $(host) = $(target) tests back to *_FOR_TARGET.
	We need them for unusual native builds, like systems without
	ranlib.

	* configure: also define $(host_canonical) and
	$(target_canonical), which are the full, canonical names for the
	given host and target

Sun Nov  1 16:38:17 1992  Per Bothner  (bothner@cygnus.com)

	* Makefile.in:  Added separate definitions for C++.

Fri Oct 30 11:37:52 1992  Fred Fish  (fnf@cygnus.com)

	* configure.in (configdirs):  Add deja-gnu.

Fri Oct 23 00:39:18 1992  John Gilmore  (gnu@cygnus.com)

	* README:  Update for configure.texi and gdb-4.7 release.

Wed Oct 21 21:54:27 1992  John Gilmore  (gnu@cygnus.com)

	* Makefile.in:  Move "all" target to top of file.
	Previously, first target was ".PHONY" which caused BSD4.4 make
	to build .PHONY when make was run without arguments.

Mon Oct 19 01:17:54 1992  John Gilmore  (gnu@cygnus.com)

	* Makefile.in:  Add COPYING.LIB to GDB releases, now that there's
	Library-copylefted code in libiberty.

Tue Oct 13 01:22:32 1992  John Gilmore  (gnu@cygnus.com)

	* config.sub:  Replace m68kmote with plain old m68k.

Fri Oct  9 03:14:24 1992  John Gilmore  (gnu@cygnus.com)

	* Makefile.in:  Remove space from blank line, avoid Make complaints.

Thu Oct  8 18:41:45 1992  Ken Raeburn  (raeburn@cygnus.com)

	* config.sub: Complain if no argument is given.  Added support for
	386bsd as OS and target alias.

Thu Oct  8 15:07:22 1992  Ian Lance Taylor  (ian@cygnus.com)

	* Makefile.in (XTRAFLAGS): include newlib directories if
	newlib/Makefile exists, rather than if host != target.

Mon Oct  5 03:00:09 1992  Mark Eichin  (eichin at tweedledumber.cygnus.com)

	* config.sub: recognize sparclite-wrs-vxworks.

	* Makefile.in (install-xiberty): added *-xiberty make rules (from
	p3.) Added clean-xiberty to clean.

Thu Oct  1 17:59:19 1992  david d `zoo' zuhn  (zoo at cirdan.cygnus.com)

	* configure.in: use *-*-* instead of nested cases for host and target

Tue Sep 29 14:11:18 1992  Ian Lance Taylor  (ian@cygnus.com)

	* Makefile.in: added -nostdinc to XTRAFLAGS if we are using gcc
	from the same source tree and not building a cross-compiler.  This
	matters for the libg++ configuration if reconfiguring a tree that
	has already been installed.

Sep 20 08:53:10 1992  Fred Fish  (fnf@cygnus.com)

	* config.sub (i486v/i486v4):  Merge in from FSF version.

Fri Sep 18 00:32:00 1992  Mark Eichin  (eichin@cygnus.com)

	* configure: only set PWD if it is already set.

Thu Sep 17 23:05:53 1992  Mark Eichin  (eichin@cygnus.com)

	* configure: just set PWD=`pwd` at the top, since Ultrix sh
	doesn't have unset and all success paths (and most error paths)
	out set it anyway. (Note: should change all uses of ${PWD=`pwd`}
	to just ${PWD} to avoid confusion.)

Tue Sep 15 16:00:54 1992  Ian Lance Taylor  (ian@cygnus.com)

	* configure: always set $(tooldir) to $(libdir)/$(target_alias),
	even for a native compilation.

Tue Sep 15 02:22:56 1992  John Gilmore  (gnu@cygnus.com)

	Changes to make the gdb.tar.Z rule work better.

	* Makefile.in (GDB_SUPPORT_DIRS):  Add opcodes.
	(DEVO_SUPPORT):  Add configure.texi.
	(bfd-ilrt.tar.Z):  Remove ancient rule.

Thu Sep 10 10:43:19 1992  Ian Lance Taylor  (ian@cygnus.com)

	* Makefile.in: added -I for newlib/targ-include to XTRAFLAGS, to
	pick up the machine and system specific header files.

	* configure.in, config.sub: added new target m68010-adobe-scout,
	with alias of adobe68k.  Changed configure.in to check for
	-scout before -sco* to avoid a false match.

	* Makefile.in: added AS_FOR_TARGET, passed down in
	TARGET_FLAGS_TO_PASS.  Added CC_FOR_BUILD, which is intended to be
	the C compiler to use to create programs which are run in the
	build environment, set it to default to $(CC), and passed it down
	in FLAGS_TO_PASS and TARGET_FLAGS_TO_PASS.

Wed Sep  9 12:21:42 1992  Ian Lance Taylor  (ian@cygnus.com)

	* Makefile.in: added TARGET_FLAGS_TO_PASS, CC_FOR_TARGET,
	AR_FOR_TARGET, RANLIB_FOR_TARGET, NM_FOR_TARGET.  Pass
	TARGET_FLAGS_TO_PASS, which defines CC, AR, RANLIB and NM as the
	FOR_TARGET variants, to newlib and libg++.

Tue Sep  8 17:28:30 1992  Ken Raeburn  (raeburn@cambridge.cygnus.com)

	* Makefile.in (all-gas, all-gdb): Require all-opcodes to be built
	first.

Wed Sep  2 02:50:05 1992  John Gilmore  (gnu@cygnus.com)

	* config.sub:  Accept `elf' as an environment.

Tue Sep  1 15:48:30 1992  Steve Chamberlain  (sac@thepub.cygnus.com)

	* Makefile.in (all-opcodes):  cd into the right directory

Sun Aug 30 21:12:11 1992  Ian Lance Taylor  (ian@cygnus.com)

	* configure: added -program_transform_name option, used as
	argument to sed when installing programs.
	configure.texi: added documentation for -program_prefix,
	-program_suffix and -program_transform_name.

Thu Aug 27 21:59:44 1992  John Gilmore  (gnu@cygnus.com)

	* config.sub:  Accept i486 where i386 ok.

Thu Aug 27 13:04:42 1992  Brendan Kehoe  (brendan@rtl.cygnus.com)

	* config.sub: accept we32k

Mon Aug 24 14:05:14 1992  Ian Lance Taylor  (ian@cygnus.com)

	* config.sub, configure.in: accept OSE68000 and OSE68k.

	* Makefile.in: don't create all directories for ``make install'';
	let the subdirectories create the ones they need.

Tue Aug 11 23:13:17 1992  david d `zoo' zuhn  (zoo at cirdan.cygnus.com)

	* COPYING: new file, GPL v2

Tue Aug  4 01:12:43 1992  david d `zoo' zuhn  (zoo at cirdan.cygnus.com)

	* Makefile.in: use the new gen-info-dir, which needs a template
	argument (which also lives in texinfo)

	* configure.texi, standards.texi: fix INFO-DIR-ENTRY

Mon Aug  3 00:34:17 1992  Fred Fish  (fnf@cygnus.com)

	* config.sub (ncr3000):  Change i386 to i486.

Thu Jul 23 00:12:17 1992  david d `zoo' zuhn  (zoo at cirdan.cygnus.com)

	* Makefile.in: add install-rcs, install-grep to
	install-no-fixedincludes, removed install-bison and install-libgcc

Tue Jul 21 01:01:50 1992  david d `zoo' zuhn (zoo@cygnus.com)

	* configure.in: grab the HPUX makefile fragment if on HPUX

Mon Jul 20 11:02:09 1992  D. V. Henkel-Wallace  (gumby@cygnus.com)

	* Makefile.in: eradicate bison spoor (ditto libgcc).
	 configure.in: recognise m68{k,000}-ericsson-OSE.
	 es1800 is alias for m68k-ericsson-OSE

Sun Jul 19 17:49:02 1992  david d `zoo' zuhn  (zoo at cirdan.cygnus.com)

	* configure.in: rearrange the parts that remove programs from
	configdirs, based now on HOST==TARGET or by canonical triple.

Fri Jul 17 22:52:49 1992  K. Richard Pixley  (rich@rtl.cygnus.com)

	* test-build.mk: recurse explicitly with -f test-build.mk when
	  appropriate.  predicate stage3 and comparison on the existence
	  of gcc.  That is, if gcc isn't around, we aren't three-staging.
	  On very clean, also remove ...stamp-co.  Build in-place before
	  doing other builds.

Thu Jul 16 18:33:09 1992  Steve Chamberlain  (sac@thepub.cygnus.com)

	* Makefile.in, configure.in: add tgas

Thu Jul 16 16:05:28 1992  K. Richard Pixley  (rich@rtl.cygnus.com)

	* Makefile.in: a number of changes merged in from progressive.

	* configure.in: add libm.

	* .cvsignore: ignore some stuff that comes from test-build.mk.

Tue Jul  7 00:24:52 1992  Fred Fish  (fnf@cygnus.com)

	* config.sub:  Add es1800 (m68k-ericsson-es1800).

Tue Jun 30 20:24:41 1992  D. V. Henkel-Wallace  (gumby@cygnus.com)

	* configure: Add program_suffix (parallel to program_prefix)
	* Makefile.in: adjust directory-creating script for losing decstation

Mon Jun 22 23:43:48 1992  Per Bothner  (bothner@cygnus.com)

	* configure:  Minor $subdir-related fixes.

Mon Jun 22 18:30:26 1992  Steve Chamberlain  (sac@thepub.cygnus.com)

	* configure: fix various problems with propogating
	makefile_target_frag in subdirs.
	* configure.in: config libgcc if its there

Fri Jun 19 15:19:40 1992  Stu Grossman  (grossman at cygnus.com)

	* config.sub:  HPPA merge.

Sun Jun 14 10:29:19 1992  John Gilmore  (gnu at cygnus.com)

	* Makefile.in:  Replace all-bison with all-byacc in all
	dependency lines for other tools (which now use byacc).

Fri Jun 12 22:21:57 1992  John Gilmore  (gnu at cygnus.com)

	* config.sub:  Add sun4sol2 => sparc-sun-solaris2.

Thu Jun  4 12:07:32 1992  Mark Eichin  (eichin@cygnus.com)

	* Makefile.in: make gprof rules similar to byacc rules (instead of
	vestigal $(unsubdir) that didn't work...)

Thu Jun  4 00:37:05 1992  Per Bothner  (bothner@rtl.cygnus.com)

	* config.sub:  Add support for Linux.
	* Makefile.in:  Use $(FLAGS_TO_PASS) more consistently
	(at least for libg++).

Tue Jun 02 20:03:00 1992  david d `zoo' zuhn (zoo@cygnus.com)

	* configure.texi: fix doc for the -nfp option to configure

Tue Jun  2 17:20:52 1992  Michael Tiemann  (tiemann@cygnus.com)

	* Makefile.in (all-binutils): ar needs flex, so depend on all-flex.

Sun May 31 15:04:08 1992  Mark Eichin  (eichin at cygnus.com)

	* config.sub: changed [^-]+ to [^-][^-]* so that it works under
	Sun sed. (BSD 4.3 sed doesn't handle [^-]+ either.)
	* configure.in: added solaris* host_makefile_frag hook.

Sun May 31 01:10:34 1992  david d `zoo' zuhn  (zoo at cirdan.cygnus.com)

	* config.sub: changed recognition of m68000 so that various
	m68k types can be specified via m680[01234]0

Sat May 30 21:01:06 1992  david d `zoo' zuhn  (zoo at cirdan.cygnus.com)

	* config.sub (basic_machine): fix sed so that '-foo' isn't
	completely substituted out while .+'-foo' loses the '-foo'

Wed May 27 23:18:52 1992  Michael Tiemann  (tiemann@rtl.cygnus.com)

	* config.sub ($os): Add -aout.

Fri May 22 14:00:02 1992  Per Bothner  (bothner@cygnus.com)

	* configure:  If host_makefile_frag is absolute, don't
	prefix ${invsubdir} (relevant to libg++ auto-configure).

Thu May 21 18:00:09 1992  Michael Tiemann  (tiemann@rtl.cygnus.com)

	* Makefile.in (tooldir): Define it.
	(all-ld): Depend on all-flex.

Sun May 10 21:45:59 1992  Per Bothner  (bothner@rtl.cygnus.com)

	* Makefile.in (check):  Fix libg++ special case.

Fri May  8 08:31:41 1992  K. Richard Pixley  (rich@cygnus.com)

	* configure: do not bury `pwd` into config.status, thus do fewer
	  pwd's.

	* configure: print the "Building in" message only when building in
	  other than "." AND verbose.

	* configure: remove -s, rework -v to better accomodate guested
	  configures.

	* standards.texi: updated to 3 may, fixed librid <-> libdir typo.

Fri May  1 18:00:50 1992  K. Richard Pixley  (rich@cygnus.com)

	* Makefile.in: macroize flags passed on recursion.  remove
	  fileutils.

Thu Apr 30 08:56:20 1992  K. Richard Pixley  (rich@cygnus.com)

	* configure: get makesrcdir right for subdirs deeper than 1.

	* Makefile.in: pass INSTALL, INSTALL_DATA, INSTALL_PROGRAM on
	  install.

Fri Apr 24 15:51:51 1992  K. Richard Pixley  (rich@cygnus.com)

	* Makefile.in: don't print subdir_do or recursion lines.

Fri Apr 24 15:22:04 1992  K. Richard Pixley  (rich@cygnus.com)

	* standards.texi: added menu item.

	* Makefile.in: build and install standards.info.

	* standards.texi: new file.

Wed Apr 22 18:06:55 1992  K. Richard Pixley  (rich@rtl.cygnus.com)

	* configure: test for and move config.status pieces from
	  ${subdir}/.

Wed Apr 22 14:38:34 1992  Fred Fish  (fnf@cygnus.com)

	* configure:  Test for existance of files before trying to mv
	them, to avoid numerous non-existance messages.

Tue Apr 21 12:31:33 1992  K. Richard Pixley  (rich@cygnus.com)

	* configure: correct final line of config.status.

	* configure: patch from eggert.  Avoids a protection problem if
	  the original Makefile.in is read only.

	* configure: use move-if-change from gcc to create config.status.
	  Some makefiles depend on config.status to tell if a directory
	  has been reconfigured for a different host.  This change
	  prevents those directories from remaking everything in the case
	  where the reconfig was only intended to rebuild a Makefile.

	* configure: test for config.sub with "config.sub sun4" rather
	  than "config.sub ${host_alias}".  Otherwise we can't tell a bad
	  host alias from a missing config.sub.

Mon Apr 20 18:16:36 1992  K. Richard Pixley  (rich@rtl.cygnus.com)

	* Makefile.in: explicitly pass CFLAGS on recursion. no longer pass
	  MINUS_G (this can be done with CFLAGS).  Default CFLAGS to -g.

Fri Apr 17 18:27:51 1992  Per Bothner  (bothner@cygnus.com)

	* configure: mkdir ${subdir} as needed.

Wed Apr 15 17:37:22 1992  K. Richard Pixley  (rich@cygnus.com)

	* Makefile.in,configure.in: added autoconf.

Wed Apr 15 17:27:34 1992  K. Richard Pixley  (rich@rtl.cygnus.com)

	* Makefile.in: no longer pass against on recursion.

	* Makefile.in: added .NOEXPORT: so that stray makefile_frag
	  definitions are not inherited.

	* configure: correct makesrcdir when subdir is .

Tue Apr 14 11:56:09 1992  Per Bothner  (bothner@cygnus.com)

	* configure:  Add support for 'subdirs' variable, which is
	like 'configdirs', except that configure doesn't re-invoke
	itself for subdirs, it just creates a Makefile for each subdir.
	* configure.texi:  Document subdirs.

Mon Apr 13 18:50:16 1992  david d `zoo' zuhn  (zoo at cirdan.cygnus.com)

	* configure.in: added flex to configdirs

Mon Apr 13 18:43:55 1992  K. Richard Pixley  (rich@cygnus.com)

	* Makefile.in: remove clean-stamps from clean.

Sat Apr 11 03:52:03 1992  John Gilmore  (gnu at cygnus.com)

	* configure.in:  Add gdbtest to configdirs.

Fri Apr 10 23:11:49 1992  Fred Fish  (fnf@cygnus.com)

	* Makefile.in (MINUS_G):  Add macro, default to -g, pass on
	to recursive makes.
	* configure.in:  Recognize new ncr3000 config.

Wed Apr  8 23:08:12 1992  K. Richard Pixley  (rich@cygnus.com)

	* Makefile.in, configure.in: removed references to gdbm.

Tue Apr  7 16:48:20 1992  Per Bothner  (bothner@cygnus.com)

	* config.sub:  Don't canonicalize os value
	newsos* to bsd (readline needs to check for newsos).
	(This fix was earlier made Jan 31, but got re-broken.)

Mon Apr  6 14:34:08 1992  Stu Grossman  (grossman at cygnus.com)

	* configure.in:  sco is an os, not a vendor!

	* configure:  Quote $( better.  Keep various shells happy.

Tue Mar 31 16:32:57 1992  K. Richard Pixley  (rich@cygnus.com)

	* Makefile.in: eliminate stamp-files.

Mon Mar 30 22:20:23 1992  K. Richard Pixley  (rich@cygnus.com)

	* Makefile.in: add send_pr.  remove "force" from .stmp-gprof rule.
	  Supress echoing of all the "if [ -d ... $(MAKE)" lines.

Wed Mar 25 15:20:04 1992  Stu Grossman  (grossman@cygnus.com)

	* config.sub:  fix iris/iris3.

Wed Mar 25 10:34:19 1992  K. Richard Pixley  (rich@cygnus.com)

	* configure: re-add -rm.

Tue Mar 24 23:50:16 1992  K. Richard Pixley  (rich@cygnus.com)

	* Maskefile.in: add .stmp-rcs to all.

	* configure.in: remove gas from rs6000 build, use aix host fragment.

Mon Mar 23 19:43:35 1992  K. Richard Pixley  (rich@cygnus.com)

	* configure: pass down site_option during recursion.

Thu Mar 19 16:49:36 1992  Stu Grossman  (grossman at cygnus.com)

	* Makefile.in (all.cross):  Add .stmp-bfd .stmp-readline.

Wed Mar 18 15:29:33 1992  Mike Stump  (mrs@cygnus.com)

	* configure: Change exec_prefix so that it really defaults to prefix.

Sat Mar 14 17:20:38 1992  Fred Fish  (fnf@cygnus.com)

	* Makefile.in, configure.in:  Add support for mmalloc library.

Fri Mar 13 18:44:18 1992  K. Richard Pixley  (rich@cygnus.com)

	* Makefile.in: add stmp dependencies for a few more things.

Thu Mar 12 04:56:24 1992  K. Richard Pixley  (rich@cygnus.com)

	* configure: adjusted error message on objdir/srcdir configure
	  collision, per john's suggestion.

	* Makefile.in: add libiberty stmp to all and all.cross.

Wed Mar 11 02:07:52 1992  K. Richard Pixley  (rich@cygnus.com)

	* Makefile.in: remove force dependencies, add grep to all.

Tue Mar 10 21:49:18 1992  K. Richard Pixley  (rich@mars.cygnus.com)

	* Makefile.in: drop flex.  make stamp files work.

	* configure: added test for conflicting configuration in srcdir,
	  remove trailing slashes from srcdir.  Otherwise emacs gdb mode
	  gets cranky.  use relative paths for configure and srcdir
	  whenever possible.  Send some error messages to stderr that were
	  going to stdout.

Tue Mar 10 18:01:55 1992  Per Bothner  (bothner@cygnus.com)

	* Makefile.in:  Fix libg++ rule to check for gcc directory
	before using gcc/gcc.  Also pass XTRAFLAGS.

Thu Mar  5 21:45:07 1992  K. Richard Pixley  (rich@sendai)

	* Makefile.in: added stmp-files so that directories aren't polled
	  when they are already built.

	* configure.texi: fixed a node pointer problem.

Thu Mar  5 12:05:58 1992  Stu Grossman  (grossman at cygnus.com)

	* config.sub configure.in gdb/configure.in
	gdb/mips-tdep.c gdb/mipsread.c gdb/procfs.c gdb/signame.h
	gdb/tm-irix3.h gdb/tm-mips.h gdb/xm-irix4.h gdb/config/mt-irix3
	gdb/config/mh-irix4 texinfo/configure.in:  Port to SGI Irix-4.x.

Wed Mar  4 02:57:46 1992  K. Richard Pixley  (rich@rtl.cygnus.com)

	* configure: -recurring becomes -silent.  corrected help message
	  for -site= option.

	* Makefile.in: mkdir $(exec_prefix) and $(tooldir).

Tue Mar  3 14:51:21 1992  K. Richard Pixley  (rich@rtl.cygnus.com)

	* configure: when building Makefile for crosses, replace
	  tooldir and program_prefix.  default srcdir from location of
	  config.sub.  remove "for host in hosts" and "for target in
	  targets" loops.

Wed Feb 26 19:48:25 1992  K. Richard Pixley  (rich@rtl.cygnus.com)

	* Makefile.in: Do not pass bindir or mandir to cvs.

Wed Feb 26 18:04:40 1992  K. Richard Pixley  (rich@cygnus.com)

	* Makefile.in, configure.in: removed traces of namesubdir,
	  -subdirs, $(subdir), $(unsubdir), some rcs triggers.  Forced
	  copyrights to '92, changed some from Cygnus to FSF.

	* configure.texi: remove most references to multiple hosts,
	  multiple targets, subdirs, etc.

	* configure.man: removed rcsid. reference config.sub not
	  config.subr.

	* Makefile.in: mkdir $(infodir) on install-info.

Wed Feb 19 15:41:13 1992  John Gilmore  (gnu at cygnus.com)

	* configure.texi:  Explain better about .gdbinit and about
	the environment that configure.in sections run in.

Fri Feb  7 07:55:00 1992  John Gilmore  (gnu at cygnus.com)

	* configure.in:  Ultrix is only a decstation if it's a MIPS.

Fri Jan 31 21:54:51 1992  John Gilmore  (gnu at cygnus.com)

	* README:  DOC.configure => cfg-paper.texi.

Fri Jan 31 21:48:18 1992  Stu Grossman  (grossman at cygnus.com)

	* config.sub (near case $os):  Don't convert newsos* to bsd!

Fri Jan 31 02:27:32 1992  John Gilmore  (gnu at cygnus.com)

	* Makefile.in:  Reinstall change from gdb-4.3 that reduces
	the number of copies of COPYING that go into the GDB tar file.

Thu Jan 30 16:17:30 1992  Stu Grossman  (grossman at cygnus.com)

	* bfd/configure.in, gdb/config/mh-i386sco,
	gdb/config/mt-i386v32, gdb/configure.in, readline/configure.in:
	Fix SCO configuration stuff.

Tue Jan 28 23:51:07 1992  Per Bothner  (bothner at cygnus.com)

	* Makefile.in:  For libg++, make sure the -I pointing
	to the gcc directory goes *after* all the libg++-local -I flags.
	Also, move just-gcc dependency from just-libg++ to all-libg++.

Tue Jan 28 12:56:24 1992  Stu Grossman  (grossman at cygnus.com)

	* configure:  Change -x to -f to keep Ultrix /bin/test happy.

Sat Jan 18 17:45:11 1992  Stu Grossman  (grossman at cygnus.com)

	* Makefile.in (make-gdb.tar.Z):  Remove texinfo targets.

Sat Jan 18 17:03:21 1992  Fred Fish  (fnf at cygnus.com)

	* config.sub:  Add stratus configuration frags.  Also
	submitted to FSF.

Sat Jan 18 15:35:29 1992  Stu Grossman  (grossman at cygnus.com)

	* Makefile.in (DEV_SUPPORT):  add configure.man.

	* config.sub(Decode manufacturer-specific):  add -none*.

Fri Jan 17 17:58:05 1992  Stu Grossman  (grossman at cygnus.com)

	* Makefile.in:  remove form feeds to make Sun's make happy.
	(DEVO_SUPPORT):  DOC.configure => cfg-paper.texi.

Sat Jan  4 16:11:44 1992  John Gilmore  (gnu at cygnus.com)

	* Makefile.in (AR_FLAGS):  Make quieter.

Thu Jan  2 22:57:12 1992  John Gilmore  (gnu at cygnus.com)

	* configure.in:  Add libg++.
	* configure:  When verbose, don't output the command line at each
	level; it will be unremarkably the same as the previous version,
	which will be the same as what the user typed.

Fri Dec 27 16:26:47 1991  K. Richard Pixley  (rich at cygnus.com)

	* configure.in, Makefile.in: fix clean-info, add flex.  add
	  fileutils.

	* configure: be less sensitive to spaces in Makefile.in.  Do not
	  look for sources in "..".  Doing so breaks subdirectories that
	  might have their own configure.  If a subdir has it's own
	  configure script, use it.

Thu Dec 26 16:30:26 1991  K. Richard Pixley  (rich at cygnus.com)

	* cfg-paper.texi: some changes suggested by rms.

Thu Dec 26 10:13:36 1991  Fred Fish  (fnf at cygnus.com)

	* config.sub:  Merge in some small additions from the FSF version,
	taken from the gcc distribution, to bring the Cygnus and FSF
	versions into closer sync.

Fri Dec 20 11:34:18 1991  Fred Fish  (fnf at cygnus.com)

	* configure.in:  Changed svr4 references to sysv4.

Thu Dec 19 15:54:29 1991  K. Richard Pixley  (rich at cygnus.com)

	* configure: added -V for version number option.

Wed Dec 18 15:39:34 1991  K. Richard Pixley  (rich at cygnus.com)

	* DOC.configure, cfg-paper.texi: revised, updated, and texinfo'd.
	  renamed from DOC.configure to cfg-paper.texi.

Mon Dec 16 23:05:19 1991  K. Richard Pixley  (rich at rtl.cygnus.com)

	* configure, config.subr, config.sub: config.subr is now
	  config.sub again.

Fri Dec 13 01:17:06 1991  K. Richard Pixley  (rich at cygnus.com)

	* configure.texi: new file, in progress.

	* Makefile.in: build info file and install the man page for
	  configure.

	* configure.man: new file, first cut.

	* configure: find config.subr again now that configuration "none"
	  has gone.  removed all traces of the -ansi option.  removed all
	  traces of the -languages option.

	* config.subr: resync from rms.

1991-12-11  K. Richard Pixley  (rich at rtl.cygnus.com)

	* configure, config.sub, config.subr: merge config.sub into
	  config.subr, call the result config.subr, remove config.sub, use
	  config.subr.

	* Makefile.in: revised install for dir.info.

1991-12-10  K. Richard Pixley  (rich at rtl.cygnus.com)

	* configure.in: add decstation host makefile frag.

	* Makefile.in: BISON now bison -y again.  also install-gcc on
	  install.  clean-gdbm on clean.  infodir belongs in datadir.
	  Make directories for info install.  Build dir.info here then
	  install it.

1991-12-09  K. Richard Pixley  (rich at rtl.cygnus.com)

	* Makefile.in: fix for bad directory tests.

1991-12-07  K. Richard Pixley  (rich at rtl.cygnus.com)

	* configure: \{1,2\} appears to be a sysv'ism.  Use a different
	  regexp.  -srcdir relative was being handled incorrectly.

	* Makefile.in: unwrapped some for loops so that parallel makes
	  work again and so one can focus one's attention on a particular
	  package.

1991-12-06  K. Richard Pixley  (rich at rtl.cygnus.com)

	* configure: added PWD as a stand in for `pwd` (for speed). use
	  elif wherever possible.  make -srcdir work without -objdir.
	  -objdir= commented out.

1991-12-05  K. Richard Pixley  (rich at rtl.cygnus.com)

	* configure: +options become --options.  -subdirs commented out.
	  added -host, -datadir.  Renamed -destdir to -prefix.  Comment in
	  Makefile now at top of generated Makefile.  Removed cvs log
	  entries.  added -srcdir.  create .gdbinit only if there is one
	  in ${srcdir}.

	* Makefile.in: idestdir and ddestdir go away.  Added copyrights
	  and shift gpl to v2.  Added ChangeLog if it didn't exist. docdir
	  and mandir now keyed off datadir by default.

1991-11-22  K. Richard Pixley  (rich at rtl.cygnus.com)

	* Freshly created ChangeLog.


Local Variables:
mode: change-log
left-margin: 8
fill-column: 76
version-control: never
End:<|MERGE_RESOLUTION|>--- conflicted
+++ resolved
@@ -1,5 +1,3 @@
-<<<<<<< HEAD
-=======
 2009-06-26  Doug Evans  <dje@sebabeach.org>
 
 	* Makefile.def (host_modules): Add cgen.
@@ -213,7 +211,6 @@
 	* configure.ac (ia64*-*-*vms*): Add case with no gdb or ld support.
 	* configure: Regenerate.
 
->>>>>>> b2f2d10e
 2008-12-18  Ralf Wildenhues  <Ralf.Wildenhues@gmx.de>
 
 	Backport link test fix from upstream Libtool:
@@ -244,23 +241,13 @@
 
 	2008-12-04  Jack Howarth  <howarth@bromo.med.uc.edu>
 
-<<<<<<< HEAD
-        * configure.ac: Add double brackets on darwin[912].
-        * configure: Regenerate.
+	* configure.ac: Add double brackets on darwin[912].
+	* configure: Regenerate.
 
 	2008-12-02  Jack Howarth  <howarth@bromo.med.uc.edu>
 
-        * configure.ac: Expand to darwin10 and later.
-        * configure: Regenerate.
-=======
-	* configure.ac: Add double brackets on darwin[912].
-	* configure: Regenerate.
-
-	2008-12-02  Jack Howarth  <howarth@bromo.med.uc.edu>
-
 	* configure.ac: Expand to darwin10 and later.
 	* configure: Regenerate.
->>>>>>> b2f2d10e
 
 2008-12-02  Andreas Schwab  <schwab@suse.de>
 
