<<<<<<< HEAD
=======
2009-06-03  Ulrich Weigand  <uweigand@de.ibm.com>

	* symconst.h (btLong64, btULong64, btLongLong64, btULongLong64,
	btAdr64, btInt64, btUInt64): New defines.

2009-04-21  Kai Tietz  <kai.tietz@onevision.com>

	* pe.h (pex64_runtime_function): New structure.
	(external_pex64_runtime_function): Likewise.
	(pex64_unwind_code): Likewise.
	(external_pex64_unwind_code): Likewise.
	(pex64_unwind_info): Likewise.
	(external_pex64_unwind_info): Likewise.
	(external_pex64_scope): Likewise.
	(pex64_scope): Likewise.
	(pex64_scope_entry):  Likewise.
	(external_pex64_scope_entry): Likewise.
	(PEX64_IS_RUNTIME_FUNCTION_CHAINED): New macro.
	(PEX64_GET_UNWINDDATA_UNIFIED_RVA): Likewise.
	(PEX64_UNWCODE_CODE): Likewise.
	(PEX64_UNWCODE_INFO): Likewise.
	(UWOP_...): Add defines for unwind code.
	(UNW_FLAG_...): Add defined for unwind info flags.
	(PEX64_SCOPE_ENTRY_SIZE): New macro.
	(PEX64_UWI_VERSION): Likewise.
	(PEX64_UWI_FLAGS): Likewise.
	(PEX64_UWI_FRAMEREG): Likewise.
	(PEX64_UWI_FRAMEOFF): Likewise.
	(PEX64_UWI_SIZEOF_UWCODE_ARRAY): Likewise.
	(PEX64_OFFSET_TO_UNWIND_CODE): Likewise.
	(PEX64_OFFSET_TO_HANDLER_RVA): Likewise.
	(PEX64_OFFSET_TO_SCOPE_COUNT): Likewise.
	(PEX64_SCOPE_ENTRY): Likewise.

2009-04-17  H.J. Lu  <hongjiu.lu@intel.com>

	* pe.h (IMAGE_SUBSYSTEM_EFI_ROM): Renamed to ...
	(IMAGE_SUBSYSTEM_SAL_RUNTIME_DRIVER): This.

2009-04-01  Richard Sandiford  <r.sandiford@uk.ibm.com>

	* xcoff.h (xcoff_link_hash_table): Move to bfd/xcofflink.c.

2009-03-14  Richard Sandiford  <r.sandiford@uk.ibm.com>

	* xcoff.h (XCOFF_EXPALL, XCOFF_EXPFULL): New flags.
	(xcoff_loader_info): Add auto_export_flags.

2009-03-14  Richard Sandiford  <r.sandiford@uk.ibm.com>

	* internal.h (C_AIX_WEAKEXT): New macro.
	(C_WEAKEXT): Use the GNU definition in the generic part of the file,
	and conditionally reset it to C_AIX_WEAKEXT in the XCOFF part of
	the file.
	(CSECT_SYM_P): New macro.
	* xcoff.h (L_WEAK): Define.
	(EXTERN_SYM_P): New macro.

2009-03-14  Richard Sandiford  <r.sandiford@uk.ibm.com>

	* xcoff.h (XCOFF_ALLOCATED): New flag.

2009-03-14  Richard Sandiford  <r.sandiford@uk.ibm.com>

	* xcoff.h (XCOFF_CALLED, XCOFF_IMPORT): Update comments.
	(XCOFF_WAS_UNDEFINED): New flag.
	(xcoff_link_hash_table): Add an "rtld" field.

2009-03-14  Dave Korn  <dave.korn.cygwin@gmail.com>

	* internal.h (struct internal_extra_pe_aouthdr):  Correct type
	of DllCharacteristics flags field to unsigned.
	* pe.h (IMAGE_DLL_CHARACTERISTICS_DYNAMIC_BASE,
	IMAGE_DLL_CHARACTERISTICS_DYNAMIC_BASE,
	IMAGE_DLL_CHARACTERISTICS_NX_COMPAT,
	IMAGE_DLLCHARACTERISTICS_NO_ISOLATION,
	IMAGE_DLLCHARACTERISTICS_NO_SEH,
	IMAGE_DLLCHARACTERISTICS_NO_BIND,
	IMAGE_DLLCHARACTERISTICS_WDM_DRIVER,
	IMAGE_DLLCHARACTERISTICS_TERMINAL_SERVER_AWARE):  New macros to
	define flag bit values for DllCharacteristics field of PEAOUTHDR,
	PEPAOUTHDR.

>>>>>>> b2f2d10e
2008-12-23  Johan Olmutz Nielsen  <jnielsen@ddci.com>

	* ti.h (COFF_ADJUST_SCNHDR_OUT_PRE): Define.

2008-06-17  Nick Clifton  <nickc@redhat.com>

	* ti.h (GET_SCNHDR_NLNNO): Provide an alternative version of this
	macro which does not trigger an array bounds warning in gcc.
	(PUT_SCNHDR_NLNNO): Likewise.
	(GET_SCNHDR_FLAGS): Likewise.
	(PUT_SCNHDR_FLAGS): Likewise.
	(GET_SCNHDR_PAGE): Likewise.
	(PUT_SCNHDR_PAGE): Likewise.

2007-11-05  Danny Smith  <dannysmith@users.sourceforge.net>

	* pe.h (COFF_ENCODE_ALIGNMENT) Define.

2007-08-02  H.J. Lu  <hongjiu.lu@intel.com>

	* pe.h (IMAGE_SCN_ALIGN_POWER_BIT_POS): New.
	(IMAGE_SCN_ALIGN_POWER_BIT_MASK): Likewise.
	(IMAGE_SCN_ALIGN_POWER_NUM): Likewise.
	(IMAGE_SCN_ALIGN_POWER_CONST): Likewise.
	(IMAGE_SCN_ALIGN_128BYTES): Likewise.
	(IMAGE_SCN_ALIGN_256BYTES): Likewise.
	(IMAGE_SCN_ALIGN_512BYTES): Likewise.
	(IMAGE_SCN_ALIGN_1024BYTES): Likewise.
	(IMAGE_SCN_ALIGN_2048BYTES): Likewise.
	(IMAGE_SCN_ALIGN_4096BYTES): Likewise.
	(IMAGE_SCN_ALIGN_8192BYTES): Likewise.
	(IMAGE_SCN_ALIGN_1BYTES): Redefined with
	IMAGE_SCN_ALIGN_POWER_CONST.
	(IMAGE_SCN_ALIGN_2BYTES): Likewise.
	(IMAGE_SCN_ALIGN_4BYTES): Likewise.
	(IMAGE_SCN_ALIGN_8BYTES): Likewise.
	(IMAGE_SCN_ALIGN_16BYTES): Likewise.
	(IMAGE_SCN_ALIGN_32BYTES): Likewise.
	(IMAGE_SCN_ALIGN_64BYTES): Likewise.

2007-07-12  Kai Tietz   <kai.tietz@onevision.com>

	* internal.h (struct internal_syment): Use bfd_hostptr_t for
	_n_zeroes and _n_offset fields.

2007-04-27  Alan Modra  <amodra@bigpond.net.au>

	* rs6000.h: Write Mimi's name in ASCII.

2007-03-19  H.J. Lu  <hongjiu.lu@intel.com>

	* internal.h (internal_extra_pe_aouthdr): Add Magic,
	MajorLinkerVersion, MinorLinkerVersion, SizeOfCode,
	SizeOfInitializedData, SizeOfUninitializedData,
	AddressOfEntryPoint, BaseOfCode and BaseOfData.

2006-12-05  Michael Tautschnig  <tautschn@model.in.tum.de>
	    Nick Clifton  <nickc@redhat.com>

	* external.h (struct external_aouthdr): Add ATTRIBUTE_PACKED.
	(struct external_syment): Likewise.
	(union external_auxent): Likewise.

2006-11-14  Phil Lello  <phil.lello@homecall.co.uk>

	* pe.h: Added defines for IMAGE_SUBSYSTEM_EFI_ROM and
	IMAGE_SUBSYSTEM_XBOX.
	* internal.h: Added defines for PE directory entry types.
	NB: in internal.h because IMAGE_NUMBEROF_DIRECTORY_ENTRYIES is in
	pe.h

2006-09-20  Kai Tietz  <Kai.Tietz@onevision.com>

	* external.h: Add proper external_aouthdr64 structure (without
	data_start member).
	(AOUTHDRSZ64): Set according structure size.
	(AOUTHDR64): As typedef of external_aouthdr64 structure.
	* internal.h: Add relocation identifiers for coff.
	* pe.h:	Add define IMAGE_FILE_MACHINE_AMD64 the coff signature.
	(PEPAOUTHDR): Adjust structure to have proper size (using AOUTHDR64).
	(PEPAOUTSZ): Calculated size of 240.
	* x86_64.h: Coff information for x86_64 (AMD64).

2006-02-05  Arnold Metselaar  <arnold.metselaar@planet.nl>

	* internal.h: Add relocation number R_IMM24 for Z80.

2005-10-25  Arnold Metselaar  <arnold.metselaar@planet.nl>

	* internal.h: Add relocation number for Z80
	* z80.h: New file.

2005-08-18  Alan Modra  <amodra@bigpond.net.au>

	* a29k.h: Delete.

2005-07-14  Daniel Marques  <marques@cs.cornell.edu>

	* alpha.h (ALPHA_ECOFF_COMPRESSEDMAG): Define.
	* ecoff.h (ALPHA_MAGIC_COMPRESSED): Define.

2005-05-10  Nick Clifton  <nickc@redhat.com>

	* Update the address and phone number of the FSF organization in
	the GPL notices in the following files:
	a29k.h,	alpha.h, apollo.h, arm.h, aux-coff.h, ecoff.h, external.h,
	go32exe.h, h8300.h, h8500.h, i386.h, i860.h, i960.h, ia64.h,
	internal.h, m68k.h, m88k.h, maxq.h, mcore.h, mips.h, mipspe.h,
	or32.h, pe.h, powerpc.h, rs6k64.h, sh.h, sparc.h, ti.h, tic30.h,
	tic4x.h, tic54x.h, tic80.h, w65.h, we32k.h, xcoff.h, z8k.h
	
2005-02-21  Alan Modra  <amodra@bigpond.net.au>

	* xcoff.h (struct xcoff_loader_info): Warning fix.

2005-01-10  Inderpreet Singh <inderpreetb@noida.hcltech.com>

	* maxq.h (F_MAXQ10, F_MAXQ20): Define.

2004-11-08  Inderpreet Singh   <inderpreetb@nioda.hcltech.com>
	    Vineet Sharma      <vineets@noida.hcltech.com>

	* maxq.h: New file: Defintions for the maxq port.

2004-11-08  Aaron W. LaFramboise <aaron98wiridge9@aaronwl.com>

	* pe.h (IMAGE_WEAK_EXTERN_SEARCH_NOLIBRARY): Define.
	(IMAGE_WEAK_EXTERN_SEARCH_LIBRARY): Same.
	(IMAGE_WEAK_EXTERN_SEARCH_ALIAS): Same.

2004-08-13  Mark Kettenis  <kettenis@gnu.org>

	* symconst.h (langMax): Fix typo in comment.

2004-04-23  Chris Demetriou  <cgd@broadcom.com>

	* mips.h (MIPS_R_RELHI, MIPS_R_RELLO, MIPS_R_SWITCH): Remove
	(MIPS_R_PCREL16): Update comment.
	* ecoff.h (struct ecoff_value_adjust): Remove structure.
	(struct ecoff_debug_info): Remove 'adjust' member.

2004-04-20  DJ Delorie  <dj@redhat.com>

	* internal.h (R_SECREL32): Add.

For older changes see ChangeLog-9103

Local Variables:
mode: change-log
left-margin: 8
fill-column: 74
version-control: never
End:<|MERGE_RESOLUTION|>--- conflicted
+++ resolved
@@ -1,5 +1,3 @@
-<<<<<<< HEAD
-=======
 2009-06-03  Ulrich Weigand  <uweigand@de.ibm.com>
 
 	* symconst.h (btLong64, btULong64, btLongLong64, btULongLong64,
@@ -83,7 +81,6 @@
 	define flag bit values for DllCharacteristics field of PEAOUTHDR,
 	PEPAOUTHDR.
 
->>>>>>> b2f2d10e
 2008-12-23  Johan Olmutz Nielsen  <jnielsen@ddci.com>
 
 	* ti.h (COFF_ADJUST_SCNHDR_OUT_PRE): Define.
