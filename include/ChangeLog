<<<<<<< HEAD
=======
2008-10-03  Rafael Espindola  <espindola@google.com>

	* plugin-api.h: New.
	* lto-symtab.h: New.

2009-10-05   Rafael Espindola  <espindola@google.com>

	* plugin-api.h (ld_plugin_status): Add LDPS_BAD_HANDLE.
	(ld_plugin_get_input_file): New.
	(ld_plugin_release_input_file): New.
	(ld_plugin_add_input_library): New.
	(ld_plugin_message): Mark format const.
	(ld_plugin_level): Add LDPT_GET_INPUT_FILE, LDPT_RELEASE_INPUT_FILE and
	LDPT_ADD_INPUT_LIBRARY.
	(ld_plugin_tv): Add tv_get_input_file, tv_release_input_file and
	tv_add_input_library.

2009-10-04  Jerry Quinn  <jlquinn@optonline.net>

	* plugin-api.h: Fix compile.

>>>>>>> 48314948
2009-09-29  Jason Merrill  <jason@redhat.com>

	* demangle.h (enum demangle_component_type): Add
	DEMANGLE_COMPONENT_LAMBDA, DEMANGLE_COMPONENT_DEFAULT_ARG,
	DEMANGLE_COMPONENT_UNNAMED_TYPE.
	(struct demangle_component): Add s_unary_num.

2009-09-29  DJ Delorie  <dj@redhat.com>

	* dis-asm.h: Add prototype for print_insn_rx.

2009-09-25  Dodji Seketeli  <dodji@redhat.com>

	* dwarf2.h (enum dwarf_tag): Rename DW_TAG_template_parameter_pack and
	DW_TAG_formal_parameter_pack into DW_TAG_GNU_template_parameter_pack
	and DW_TAG_formal_parameter_pack until DWARF 5 is out.

2009-09-25  Cary Coutant  <ccoutant@google.com>

	Add rest of new values from DWARF Version 4.
	* dwarf2.h (DW_TAG_rvalue_reference_type, DW_TAG_template_alias):
	New tags.
	(DW_FORM_ref_sig8): New name for DW_FORM_sig8.
	(DW_AT_main_subprogram, DW_AT_data_bit_offset, DW_AT_const_expr,
	DW_AT_enum_class, DW_AT_linkage_name, DW_AT_GNU_guarded_by,
	DW_AT_GNU_pt_guarded_by, DW_AT_GNU_guarded, DW_AT_GNU_pt_guarded,
	DW_AT_GNU_locks_excluded, DW_AT_GNU_exclusive_locks_required,
	DW_AT_GNU_shared_locks_required, DW_AT_GNU_odr_signature): New
	attributes.
	(DW_LANG_Python): New language.

2009-09-24  Cary Coutant  <ccoutant@google.com>

	* dwarf2.h (DW_TAG_rvalue_reference_type, DW_TAG_template_alias):
	New tags.
	(DW_FORM_ref_sig8): New name for DW_FORM_sig8.
	(DW_AT_main_subprogram, DW_AT_data_bit_offset, DW_AT_const_expr,
	DW_AT_enum_class, DW_AT_linkage_name, DW_AT_GNU_guarded_by,
	DW_AT_GNU_pt_guarded_by, DW_AT_GNU_guarded, DW_AT_GNU_pt_guarded,
	DW_AT_GNU_locks_excluded, DW_AT_GNU_exclusive_locks_required,
	DW_AT_GNU_shared_locks_required, DW_AT_GNU_odr_signature): New
	attributes.
	(DW_LANG_Python): New language.

2009-09-22  Dodji Seketeli  <dodji@redhat.com>

	* dwarf2.h (enum dwarf_tag): Add
	DW_TAG_template_parameter_pack and DW_TAG_formal_parameter_pack.

2009-09-09  Martin Thuresson  <martin@mtme.org>

	* bfdlink.h (struct bfd_link_hash_common_entry): Move to top
	level.

2009-09-04  Jie Zhang  <jie.zhang@analog.com>

	* opcode/bfin.h (PseudoDbg_Assert): Add bits_grp and mask_grp.
	(PseudoDbg_Assert_grp_bits, PseudoDbg_Assert_grp_mask): Define.
	(PseudoDbg_Assert_dbgop_bits, PseudoDbg_Assert_dbgop_mask,
	PseudoDbg_Assert_dontcare_bits, PseudoDbg_Assert_dontcare_mask):
	Adjust accordingly.
	(init_PseudoDbg_Assert): Add PseudoDbg_Assert_grp_bits and
	PseudoDbg_Assert_grp_mask.

2009-08-06  Michael Eager <eager@eagercon.com>

	* dis-asm.h: Decl print_insn_microblaze().

2009-07-24  Ian Lance Taylor  <iant@google.com>

	* libiberty.h (crc32): Declare.

2009-07-20  Cary Coutant  <ccoutant@google.com>
	    Doug Evans  <dje@google.com>

	Add some dwarf4 values.
	* dwarf2.h (enum dwarf_tag): Add DW_TAG_type_unit.
	(enum dwarf_form): Add DW_FORM_sec_offset, DW_FORM_exprloc,
	DW_FORM_flag_present, DW_FORM_sig8.
	(enum dwarf_attribute): Add DW_AT_signature.

2009-07-17  Jan Kratochvil  <jan.kratochvil@redhat.com>

	* demangle.h
	(enum demangle_component_type <DEMANGLE_COMPONENT_GLOBAL_CONSTRUCTORS>)
	(enum demangle_component_type <DEMANGLE_COMPONENT_GLOBAL_DESTRUCTORS>):
	New.

2009-07-10  Tom Tromey  <tromey@redhat.com>

	* dwarf2.h: New file, moved from elf/.

2009-07-09  Jakub Jelinek  <jakub@redhat.com>

	* dwarf2.h (enum dwarf_location_atom): Add DW_OP_implicit_value
	and DW_OP_stack_value.

2009-07-09  Tom Tromey  <tromey@redhat.com>

	* elf/dwarf2.h: Remove, renaming to...
	* dwarf2.h: ... this.

2009-06-29  Tom Tromey  <tromey@redhat.com>

	* elf/dwarf2.h: New file.  Merged with gdb.

2009-06-18  Nick Clifton  <nickc@redhat.com>

	* dis-asm.h (USER_SPECIFIED_MACHINE_TYPE): New value for the flags
	field of struct disassemble_info.

2009-06-09  Ian Lance Taylor  <ian@airs.com>

	* ansidecl.h (ATTRIBUTE_UNUSED_LABEL): Define for C++.

2009-06-15  Nick Clifton  <nickc@redhat.com>

	* dis-asm.h (DISASSEMBLE_DATA): New value for the flags field of
	struct disassemble_info.

2009-06-02  Ian Lance Taylor  <iant@google.com>

	* ansidecl.h (EXPORTED_CONST): Define.

2009-05-31  Ian Lance Taylor  <iant@google.com>

	* ansidecl.h: Add extern "C" when compiling with C++.  Treat C++
	the way we treat an ISO C compiler.  Don't define inline as a
	macdro when compiling with C++.
	* dyn-string.h: Add header guard DYN_STRING_H.  Add extern "C"
	when compiling with C++.
	* fibheap.h: Add extern "C" when compiling with C++.

2009-05-25  Tristan Gingold  <gingold@adacore.com>

	* fopen-vms.h (FOPEN_RB, FOPEN_WB, FOPEN_AB, FOPEN_RUB, FOPEN_WUB,
	FOPEN_AUB): Use "rfm=udf,rat=none" attribute.

2009-04-22  Taras Glek <tglek@mozilla.com>

	* hashtab.h: Update GTY annotations to new syntax.
	* splay-tree.h: Likewise.

2009-04-08  H.J. Lu  <hongjiu.lu@intel.com>

	* bfdlink.h (bfd_link_info): Add warn_alternate_em.

2009-03-18  Alan Modra  <amodra@bigpond.net.au>

	* alloca-conf.h: Revise based on autoconf-2.61, autoconf-2.13
	documentation.

2009-03-17  Jason Merrill  <jason@redhat.com>

	* demangle.h (enum demangle_component_type): Add
	DEMANGLE_COMPONENT_FUNCTION_PARAM.

2008-12-01  Cary Coutant  <ccoutant@google.com>

	* plugin-api.h (LDPS_BAD_HANDLE): New constant.
	(ld_plugin_get_input_file): New typedef.
	(ld_plugin_release_input_file): New typedef.
	(LDPT_GET_INPUT_FILE, LDPT_RELEASE_INPUT_FILE): New constants.
	(struct ld_plugin_tv): Add two new fields.

2008-12-23  Jon Beniston <jon@beniston.com>

	* dis-asm.h: Add LM32 disassembler function prototype.

2008-12-10  Jason Merrill  <jason@redhat.com>

	* demangle.h (enum demangle_component_type): Add
	DEMANGLE_COMPONENT_FIXED_TYPE.

2008-12-01  Cary Coutant  <ccoutant@google.com>

	* plugin-api.h (ld_plugin_message): Change format parameter to const.

2008-12-01  Cary Coutant  <ccoutant@google.com>

	* plugin-api.h: Fix syntax error when compiling with C++.

2008-11-26  Alan Modra  <amodra@bigpond.net.au>

	PR 7047
	* bfdlink.h (struct bfd_elf_version_expr): Delete "symbol".
	Add "literal".

2008-11-21  Sterling Augustine  <sterling@tensilica.com>

	* xtensa-isa-internal.h (XTENSA_STATE_IS_SHARED_OR): New flag.
	* xtensa-isa.h (xtensa_state_is_shared_or): New prototype.

2008-11-19  Bob Wilson  <bob.wilson@acm.org>
	
	* xtensa-config.h (XCHAL_HAVE_MUL16, XCHAL_HAVE_MUL32, XCHAL_HAVE_DIV32)
	(XCHAL_HAVE_MINMAX, XCHAL_HAVE_SEXT, XCHAL_HAVE_THREADPTR)
	(XCHAL_HAVE_RELEASE_SYNC, XCHAL_HAVE_S32C1I): Change to 1.
	(XCHAL_NUM_AREGS): Change to 32.
	(XCHAL_ICACHE_SIZE, XCHAL_DCACHE_SIZE): Change to 16K.
	(XCHAL_ICACHE_LINESIZE, XCHAL_DCACHE_LINESIZE): Change to 32.
	(XCHAL_ICACHE_LINEWIDTH, XCHAL_DCACHE_LINEWIDTH): Change to 5.
	(XCHAL_DCACHE_IS_WRITEBACK): Change to 1.
	(XCHAL_DEBUGLEVEL): Change to 6.
	
2008-11-14  Tristan Gingold  <gingold@adacore.com>

	* fopen-vms.h (FOPEN_RB): Use a single string to match the
	standard prototype.
	(FOPEN_WB): Ditto.
	(FOPEN_AB): Ditto.
	(FOPEN_RUB): Ditto.
	(FOPEN_WUB): Ditto.
	(FOPEN_AUB): Ditto.

2008-10-21  Alan Modra  <amodra@bigpond.net.au>

	* obstack.h (obstack_finish <!__GNUC__>): Cast result to void *.

2008-10-06  Jason Merrill  <jason@redhat.com>

	* demangle.h (enum demangle_component_type): Add
	DEMANGLE_COMPONENT_PACK_EXPANSION.

2008-09-24  Richard Henderson  <rth@redhat.com>

	* elf/dwarf2.h (DW_OP_GNU_encoded_addr): New.

2008-09-22 Rafael Espindola  <espindola@google.com>

	* plugin-api.h (ld_plugin_status): Remove comma from the last item.
	Use C style comment.
	(ld_plugin_api_version, ld_plugin_output_file_type,
	ld_plugin_symbol_kind, ld_plugin_symbol_visibility,
	ld_plugin_symbol_resolution, ld_plugin_level, ld_plugin_tag): Remove
	comma from the last item.

2008-09-18  Cary Coutant  <ccoutant@google.com>

	Add plugin functionality for link-time optimization (LTO).
	* plugin-api.h: New file.

2008-09-09  Jason Merrill  <jason@redhat.com>

	* demangle.h (enum demangle_component_type): Add
	DEMANGLE_COMPONENT_DECLTYPE.

2008-08-25  Alan Modra  <amodra@bigpond.net.au>

	* binary-io.h: New file, imported from gnulib, but don't
	#include <fcntl.h> or <stdio.h>.

2008-08-17  Alan Modra  <amodra@bigpond.net.au>

	* bfdlink.h (bfd_generic_link_read_symbols): Declare.

2008-08-08  Anatoly Sokolov  <aesok@post.ru>

	* elf/avr.h (E_AVR_MACH_AVR25, E_AVR_MACH_AVR31,
	E_AVR_MACH_AVR35, E_AVR_MACH_AVR51): Define.
	(EF_AVR_MACH): Redefine to 0x7F.
	* opcode/avr.h (AVR_ISA_TINY3, AVR_ISA_ALL, AVR_ISA_USB162): Remove.
	(AVR_ISA_AVR3): Redefine.
	(AVR_ISA_AVR1, AVR_ISA_AVR2, AVR_ISA_AVR31, AVR_ISA_AVR35,
	AVR_ISA_AVR3_ALL, AVR_ISA_AVR4, AVR_ISA_AVR5, AVR_ISA_AVR51,
	AVR_ISA_AVR6): Define.

2008-07-12  Jie Zhang  <jie.zhang@analog.com>

	Revert
	2008-07-12  Jie Zhang  <jie.zhang@analog.com>
	* bfdlink.h (struct bfd_link_info): Add sep_code member
	variable.
	* elf/bfin.h (EF_BFIN_CODE_IN_L1): Define.
	(EF_BFIN_DATA_IN_L1): Define.

2008-07-12  Jie Zhang  <jie.zhang@analog.com>

	* bfdlink.h (struct bfd_link_info): Add sep_code member
	variable.
	* elf/bfin.h (EF_BFIN_CODE_IN_L1): Define.
	(EF_BFIN_DATA_IN_L1): Define.

2008-07-07  Stan Shebs  <stan@codesourcery.com>

	* dis-asm.h (struct disassemble_info): Add endian_code field.

2008-07-07  Joel Brobecker  <brobecker@adacore.com>

	* safe-ctype.h: Add #include of ctype.h before redefining
	the ctype.h macros.

2008-07-04  Joel Brobecker  <brobecker@adacore.com>

	* safe-ctype.h: Remove #error when detecting that ctype.h has been
	included. Redefine the various macros provided by ctype.h as
	undefined variables.

2008-06-23  Kaveh R. Ghazi  <ghazi@caip.rutgers.edu>

	* libiberty.h (XALLOCA, XDUP, XALLOCAVEC, XDUPVEC, XALLOCAVAR,
	XDUPVAR, XOBNEWVEC, XOBNEWVAR): New.

2008-06-06  Alan Modra  <amodra@bigpond.net.au>

	* bfdlink.h (struct bfd_link_info): Add "path_separator".

2008-04-10  Andreas Krebbel  <krebbel1@de.ibm.com>

	* dis-asm.h (print_s390_disassembler_options):
	Prototype added.

2008-03-24  Ian Lance Taylor  <iant@google.com>

	* sha1.h: New file, from gnulib.

	* md5.h: Add extern "C" when compiled with C++.

2008-03-24  Ian Lance Taylor  <iant@google.com>

	* md5.h: Add extern "C" when compiled with C++.

2008-03-21  Ian Lance Taylor  <iant@google.com>

	* filenames.h: Add extern "C" when compiled with C++.

2008-02-15  Alan Modra  <amodra@bigpond.net.au>

	* bfdlink.h (struct bfd_link_hash_table): Delete creator field.
	(struct bfd_link_info): Add output_bfd.

2008-02-11  Bob Wilson  <bob.wilson@acm.org>

	* xtensa-config.h (XCHAL_HAVE_THREADPTR): Redefine to zero.
	(XCHAL_NUM_AREGS, XCHAL_MAX_INSTRUCTION_SIZE): New.
	
2008-01-26  David Daney  <ddaney@avtrex.com>

	* demangle.h (demangle_component_type):  Add
	DEMANGLE_COMPONENT_JAVA_RESOURCE,
	DEMANGLE_COMPONENT_COMPOUND_NAME, and
	DEMANGLE_COMPONENT_CHARACTER as new enum values.
	(demangle_component): Add struct s_character to union u.

2007-11-07  Joseph Myers  <joseph@codesourcery.com>
	    Daniel Jacobowitz  <dan@codesourcery.com>

	* floatformat.h (struct floatformat): Add split_half field.
	(floatformat_ibm_long_double): New.

2007-09-06  Tom Tromey  <tromey@redhat.com>

	* libiberty.h (pex_free): Document process killing.

2007-08-31  Douglas Gregor  <doug.gregor@gmail.com>

	* demangle.h (enum demangle_component_type): Add
	DEMANGLE_COMPONENT_RVALUE_REFERENCE.

2007-07-25  Ben Elliston  <bje@au.ibm.com>

	* ternary.h: Remove.

2007-07-18  Bob Wilson  <bob.wilson@acm.org>
	
	* xtensa-config.h (XCHAL_HAVE_THREADPTR): New.
	(XCHAL_HAVE_RELEASE_SYNC, XCHAL_HAVE_S32C1I): New.
	
2007-07-17  Nick Clifton  <nickc@redhat.com>

	* COPYING3: New file.  Contains version 3 of the GNU General
	Public License.

2007-07-12  Kai Tietz   <kai.tietz@onevision.com>

	* splay-tree.h (libi_uhostptr_t, libi_shostptr_t): Adjust types
	work-a-round whitespace problem in gcc gengtype.

	* splay-tree.h (libi_uhostptr_t, libi_shostptr_t): New types,
	needed for WIN64 when a long is not wide enough for a pointer.
	(splay_tree_key, splay_tree_value): Use the new types.

2007-07-09  Roland McGrath  <roland@redhat.com>

	* bfdlink.h (struct bfd_link_info): Add member emit_note_gnu_build_id.

2007-07-06  Nick Clifton  <nickc@redhat.com>

	* bfdlink.h: Update copyright notice to refer to GPLv3.

2007-06-29  M R Swami Reddy  <MR.Swami.Reddy@nsc.com>

	* dis-asm.h (print_insn_cr16): New prototype.

2007-06-01  Noah Misch  <noah@cs.caltech.edu>
	    Alan Modra  <amodra@bigpond.net.au>

	* bfdlink.h (struct bfd_link_info): Add input_bfds_tail.

2007-05-07  Nathan Froyd  <froydnj@codesourcery.com>

	* libiberty.h (writeargv): Declare.

2007-04-30  Alan Modra  <amodra@bigpond.net.au>

	* bfdlink.h (struct bfd_link_info): Add "info" and "minfo".

2007-04-25  Mark Mitchell  <mark@codesourcery.com>

	* demangle.h: Change license to LGPL + exception.

2007-04-10  Richard Henderson  <rth@redhat.com>

	* bfdlink.h (struct bfd_link_info): Add relax_trip.

2007-03-29  Joel Brobecker  <brobecker@adacore.com>

	* filenames.h (FILENAME_CMP): Adjust define to call filename_cmp
	regardless of the type of file system.

2007-03-06  Jan Hubicka  <jh@suse.cz>

	* ansidecl.h (ATTRIBUTE_COLD, ATTRIBUTE_HOT): New.

2007-02-21  Nick Clifton  <nickc@redhat.com>

	* bfdlink.h (struct bfd_link_callbacks): Add
	override_segment_assignment field.

2007-02-17  Mark Mitchell  <mark@codesourcery.com>
            Nathan Sidwell  <nathan@codesourcery.com>
            Vladimir Prus  <vladimir@codesourcery.com
            Joseph Myers  <joseph@codesourcery.com>

	* bin-bugs.h: Remove.

2007-02-09  Joseph S. Myers  <joseph@codesourcery.com>

	* libiberty.h (pex_write_input): Remove prototype.

2007-02-05  Dave Brolley  <brolley@redhat.com>

	* Contribute the following changes:
	2001-03-26  Ben Elliston  <bje@redhat.com>

	* dis-asm.h (print_insn_mep): Declare.

2007-02-02  H.J. Lu  <hongjiu.lu@intel.com>

	* dis-asm.h (print_i386_disassembler_options): New.

2007-01-31  Vladimir Prus  <vladimir@codesourcery.com>

	* libiberty.h (PEX_STDERR_TO_PIPE): New define.
	(PEX_BINARY_ERROR): New define.
	(pex_read_err): New function.

2007-01-29  Simon Baldwin <simonb@google.com>

	* demangle.h: New cplus_demangle_print_callback,
	cplus_demangle_v3_callback, and java_demangle_v3_callback function
	prototypes, and demangle_callbackref type definition.

2007-01-16  H.J. Lu  <hongjiu.lu@intel.com>

	PR ld/3831
	* bfdlink.h (bfd_link_info): Rename dynamic to dynamic_list.
	Add dynamic and dynamic_data.

2006-12-05  Michael Tautschnig  <tautschn@model.in.tum.de>
	    Nick Clifton  <nickc@redhat.com>

	* ansidecl.h (ATTRIBUTE_PACKED): Define.

2006-11-30  Andrew Stubbs  <andrew.stubbs@st.com>
	    J"orn Rennecke <joern.rennecke@st.com>

	PR driver/29931
	* libiberty.h (make_relative_prefix_ignore_links): Declare.

2006-11-27  Bob Wilson  <bob.wilson@acm.org>

	* xtensa-config.h (XSHAL_ABI): New.
	(XTHAL_ABI_WINDOWED, XTHAL_ABI_CALL0): New.

2006-11-27  Bob Wilson  <bob.wilson@acm.org>

	* xtensa-isa.h (STATIC_LIBISA): Delete.

2006-10-30  Paul Brook  <paul@codesourcery.com>

	* dis-asm.h (disassemble_info): Add symtab, symtab_pos and
	symtab_size.

2006-10-30  H.J. Lu  <hongjiu.lu@intel.com>

	PR ld/3111
	* bfdlink.h (bfd_link_info): Add reduce_memory_overheads.

2006-10-25  Trevor Smigiel  <Trevor_Smigiel@playstation.sony.com>
	    Yukishige Shibata  <shibata@rd.scei.sony.co.jp>
	    Nobuhisa Fujinami  <fnami@rd.scei.sony.co.jp>
	    Takeaki Fukuoka  <fukuoka@rd.scei.sony.co.jp>
	    Alan Modra  <amodra@bigpond.net.au>

	* dis-asm.h (print_insn_spu): Declare.

2006-09-17  Mei Ligang  <ligang@sunnorth.com.cn>

	* dis-asm.h: Add prototypes for Score disassembler routines.

2006-09-07  H.J. Lu  <hongjiu.lu@intel.com>

	* bfdlink.h (bfd_elf_dynamic_list): New.
	(bfd_link_info): Add a dynamic field.

2006-08-04  Marcelo Tosatti  <marcelo@kvack.org>

	* bfdlink.h (struct bfd_link_info): New field: print_gc_sections.

2006-07-10  Jakub Jelinek  <jakub@redhat.com>

	* bfdlink.h (struct bfd_link_info): Add emit_hash and
	emit_gnu_hash bitfields.

2006-04-11  Jim Blandy  <jimb@codesourcery.com>

	* libiberty.h (pex_input_file, pex_input_pipe): New declarations.

2006-04-06  H.J. Lu  <hongjiu.lu@intel.com>

	* bfdlink.h (bfd_link_info): Replace need_relax_finalize with
	relax_pass.

2006-02-17  Shrirang Khisti  <shrirangk@kpitcummins.com>
            Anil Paranjape   <anilp1@kpitcummins.com>
            Shilin Shakti    <shilins@kpitcummins.com>

	* dis-asm.h (print_insn_xc16c): New prototype.

2006-01-18  DJ Delorie  <dj@redhat.com>

	* md5.h: Include ansidecl.h

2006-01-17  Andreas Schwab  <schwab@suse.de>

	PR binutils/1486
	* dis-asm.h (struct disassemble_info): Add
	disassembler_needs_relocs.

2006-01-09  Bob Wilson  <bob.wilson@acm.org>

	* xtensa-config.h (XCHAL_HAVE_MUL32_HIGH): Define.

2005-12-30  Bob Wilson  <bob.wilson@acm.org>

	* xtensa-config.h (XCHAL_HAVE_WIDE_BRANCHES): New.

2005-12-16  Nathan Sidwell  <nathan@codesourcery.com>

	Second part of ms1 to mt renaming.
	* dis-asm.h (print_insn_mt): Renamed.

2005-12-10  Terry Laurenzo  <tlaurenzo@gmail.com>

	PR java/9861
	* demangle.h : Add DMGL_RET_POSTFIX define to enable alternative
	output format for return types

2005-11-03  Alan Modra  <amodra@bigpond.net.au>

	* bfdlink.h (struct bfd_link_order): Tweak comment.

2005-10-31  Mark Kettenis  <kettenis@gnu.org>

	* floatformat.h (enum floatformat_byteorders): Add
	floatformat_vax.
	(floatformat_vax_aingle, floatformat_vax_double): Declare.

2005-10-28  Dave Brolley  <brolley@redhat.com>

	Contribute the following changes:
	2003-09-29  Dave Brolley  <brolley@redhat.com>

	* dis-asm.h (disassemble_info): insn_sets now (void *) to allow for
	more exotic underlying types to be used.

2005-10-25  Arnold Metselaar  <arnold.metselaar@planet.nl>

	disasm.h: Add declaration for print_insn_z80

2005-09-30  Catherine Moore  <clm@cm00re.com>

	* dis-asm.h (print_insn_bfin): Declare.

2005-09-26  Mark Mitchell  <mark@codesourcery.com>

	* libiberty.h (expandargv): New function.

2005-08-18  Alan Modra  <amodra@bigpond.net.au>

	* bfdlink.h: Remove mention of a29k.
	* dis-asm.h: Remove a29k support.

2005-08-17  Mark Kettenis  <kettenis@gnu.org>

	* floatformat.h (struct floatformat): Change type of large
	argument for is_valid member to `const void *'.
	(floatformat_to_double): Change type of second argument to `const
	void *'.
	(floatformat_from_double): Change type of last argument to `void
	*'.
	(floatformat_is_valid): Change type of last argument to `const
	void *'.

2005-07-14  Jim Blandy  <jimb@redhat.com>

	* dis-asm.h (print_insn_m32c): New declaration.

2005-07-12  Ben Elliston  <bje@au.ibm.com>

	* xregex2.h (regexec): Qualify this prototype with __extension__
	when compiling with GNU C.

2005-07-07  Kaveh R. Ghazi  <ghazi@caip.rutgers.edu>

	* dis-asm.h (fprintf_ftype): Add format attribute.

2005-07-03  Steve Ellcey  <sje@cup.hp.com>

	PR other/13906
	* ansidecl.h (ATTRIBUTE_ALIGNED_ALIGNOF): New.
	* md5.h (md5_uintptr): New.
	(md5_ctx): Align buffer field.

2005-06-30  Daniel Berlin  <dberlin@dberlin.org>

	* hashtab.h (HTAB_DELETED_ENTRY): New macro.
	(HTAB_EMPTY_ENTRY): New macro.

2005-06-20  Geoffrey Keating  <geoffk@apple.com>

	* libiberty.h (strverscmp): Prototype.

2005-06-17  Jakub Jelinek  <jakub@redhat.com>

	* elf/external.h (GRP_ENTRY_SIZE): Define.

2005-06-08  Zack Weinberg  <zack@codesourcery.com>

	* dis-asm.h (get_arm_regnames): Update prototype.

2005-06-07  Aldy Hernandez  <aldyh@redhat.com>
	    Michael Snyder  <msnyder@redhat.com>
	    Stan Cox  <scox@redhat.com>

	* dis-asm.h: Externalize print_insn_ms1.

2005-06-06  Gabriel Dos Reis  <gdr@integrable-solutions.net>

	* libiberty.h (XOBFINISH): New.

2005-06-03  Alan Modra  <amodra@bigpond.net.au>

	* bfdlink.h (struct bfd_link_callbacks): Add einfo.

2005-06-01  Kaveh R. Ghazi  <ghazi@caip.rutgers.edu>

	* libiberty.h (vsnprintf): Add format attribute.

2005-05-29  Kaveh R. Ghazi  <ghazi@caip.rutgers.edu>

	* ansidecl.h: Add ATTRIBUTE_FPTR_PRINTF.

2005-05-28  Eli Zaretskii  <eliz@gnu.org>

	* libiberty.h: (snprintf) [!HAVE_DECL_SNPRINTF]: Declare if
	needed.
	(vsnprintf) [!HAVE_DECL_VSNPRINTF]: Declare if needed.

2005-05-25  Richard Henderson  <rth@redhat.com>

	* demangle.h (DEMANGLE_COMPONENT_HIDDEN_ALIAS): New.

2005-05-24  Gabriel Dos Reis  <gdr@integrable-solutions.net>

	* libiberty.h (ACONCAT): Properly cast value of alloca().

	* ansidecl.h (ATTRIBUTE_UNUSED_LABEL): Don't define if
	__cplusplus.

2005-05-12  Steve Ellcey  <sje@cup.hp.com>

	libiberty.h: Do not define empty basename prototype.

2005-05-10  Nick Clifton  <nickc@redhat.com>

	* Update the address and phone number of the FSF organization in
	the GPL notices in the following files:
	COPYING, ansidecl.h, bfdlink.h, bout.h, demangle.h, dis-asm.h,
	dyn-string.h, fibheap.h, filenames.h, floatformat.h,
	fnmatch.h, gdbm.h, getopt.h, hashtab.h, hp-symtab.h, ieee.h,
	libiberty.h, md5.h, oasys.h, objalloc.h, obstack.h, os9k.h,
	partition.h, progress.h, safe-ctype.h, sort.h, splay-tree.h,
	symcat.h, ternary.h, xregex2.h, xtensa-config.h,
	xtensa-isa-internal.h, xtensa-isa.h

2005-04-25  Kaveh R. Ghazi  <ghazi@caip.rutgers.edu>

	* libiberty.h (unlock_std_streams): New.

2005-04-19  Kaveh R. Ghazi  <ghazi@caip.rutgers.edu>

	* hashtab.h, libiberty.h, objalloc.h, splay-tree.h, ternary.h:
	Don't use the PTR macro.

	* sort.h: Don't use the PARAMS macro.

2005-04-16  Kaveh R. Ghazi  <ghazi@caip.rutgers.edu>

	* libiberty.h (unlock_stream): New.

2005-04-13  Kaveh R. Ghazi  <ghazi@caip.rutgers.edu>

	* libiberty.h (fopen_unlocked, fdopen_unlocked, freopen_unlocked):
	Remove parameter names.

2005-04-11  Kaveh R. Ghazi  <ghazi@caip.rutgers.edu>

	* libiberty.h (fopen_unlocked, fdopen_unlocked, freopen_unlocked):
	Provide prototypes for new functions.

2005-03-29  Ian Lance Taylor  <ian@airs.com>

	* libiberty.h: Fix indentation.

2005-03-28  Ian Lance Taylor  <ian@airs.com>

	* libiberty.h: Include <stdio.h>.
	(PEX_RECORD_TIMES, PEX_USE_PIPES, PEX_SAVE_TEMPS): Define.
	(PEX_LAST, PEX_SEARCH, PEX_SUFFIX, PEX_STDERR_TO_STDOUT): Define.
	(PEX_BINARY_INPUT, PEX_BINARY_OUTPUT): Define.
	(pex_init, pex_run, pex_read_output): Declare.
	(pex_get_status, pex_get_times, pex_free, pex_one): Declare.
	(struct pex_time): Define.

2005-03-28  Mark Mitchell <mark@codesourcery.com>

	* libiberty.h (ffs): Declare, if necessary.

2005-03-27  Gabriel Dos Reis  <gdr@integreable-solutions.net>

	* ternary.h: Don't use PARAMS anymore.

2005-03-27  Gabriel Dos Reis  <gdr@integrable-solutions.net>

	* md5.h: Remove definition and uses of __P.
	* dyn-string.h: Remove uses of PARAMS.
	* fibheap.h: Likewise.
	* floatformat.h: Likewise.
	* hashtab.h: Likewise.

2005-03-26  Gabriel Dos Reis  <gdr@integrable-solutions.net>

	* demangle.h: Remove uses of PARAMS.

	* libiberty.h (ANSI_PROTOTYPES): Remove guard since
	ANSI_PROTOTYPES is always assumed.
	Remove uses of PARAMS throughout.

2005-03-24  Kaveh R. Ghazi  <ghazi@caip.rutgers.edu>

	* libiberty.h (xstrndup): Declare.

2005-03-22  Kaveh R. Ghazi  <ghazi@caip.rutgers.edu>

	* libiberty.h (make_relative_prefix): Add ATTRIBUTE_MALLOC.

2005-03-22  Bob Wilson  <bob.wilson@acm.org>

	* xtensa-isa.h: Update a comment and whitespace.

2005-03-16  H.J. Lu  <hongjiu.lu@intel.com>

	* bfdlink.h (bfd_link_info): Add gc_sections.

2005-03-09  Mark Mitchell  <mark@codesourcery.com>

	* libiberty.h (gettimeofday): Declare.

2005-03-01  Jan Beulich  <jbeulich@novell.com>

	* libiberty.h: Declare unlink_if_ordinary.

2005-02-21  Alan Modra  <amodra@bigpond.net.au>

	* xtensa-isa-internal.h (xtensa_length_decode_fn): Warning fix.
	* xtensa-isa.h (xtensa_insnbuf_to_chars): Likewise.
	(xtensa_insnbuf_from_chars, xtensa_isa_length_from_chars): Likewise.

2005-02-14  Paolo Bonzini  <bonzini@gnu.org>

	PR bootstrap/19818
	* ansidecl.h (PARAMS): Guard from redefinition.

2005-02-03  Alan Modra  <amodra@bigpond.net.au>

	* bfdlink.h (struct bfd_link_hash_entry): Add u.undef.weak.

2005-02-01  Alan Modra  <amodra@bigpond.net.au>

	* bfdlink.h (bfd_link_repair_undef_list): Declare.

2005-01-10  Andreas Schwab  <schwab@suse.de>

	* dis-asm.h (struct disassemble_info): Add skip_zeroes and
	skip_zeroes_at_end.

2004-12-11  Ben Elliston  <bje@au.ibm.com>

	* fibheap.h (struct fibnode): Only use unsigned long bitfields
	when __GNUC__ is defined and ints are less than 32-bits wide.

2004-11-04  Paul Brook  <paul@codesourcery.com>

	* bfdlink.h (bfd_link_info): Add default_imported_symver.

2004-11-12  Bob Wilson  <bob.wilson@acm.org>

	* xtensa-isa-internal.h (xtensa_interface_internal): Add class_id.
	* xtensa-isa.h (xtensa_interface_class_id): New prototype.

2004-11-08  Inderpreet Singh   <inderpreetb@nioda.hcltech.com>
	    Vineet Sharma      <vineets@noida.hcltech.com>

	* dis-asm.h: Add prototype for print_insn_maxq_little.

2004-10-26  Paul Brook  <paul@codesourcery.com>

	* bfdlink.h (struct bfd_link_info): Add create_default_symver.

2004-10-21  H.J. Lu  <hongjiu.lu@intel.com>

	PR 463
	* bfdlink.h (bfd_link_callbacks): Add a pointer to struct
	bfd_link_hash_entry to reloc_overflow.

2004-10-07  Bob Wilson  <bob.wilson@acm.org>

	* xtensa-config.h (XSHAL_USE_ABSOLUTE_LITERALS,
	XCHAL_HAVE_PREDICTED_BRANCHES, XCHAL_INST_FETCH_WIDTH): New.
	(XCHAL_EXTRA_SA_SIZE, XCHAL_EXTRA_SA_ALIGN): Delete.

	* xtensa-isa-internal.h (ISA_INTERFACE_VERSION): Delete.
	(config_sturct struct): Delete.
	(XTENSA_OPERAND_IS_REGISTER, XTENSA_OPERAND_IS_PCRELATIVE,
	XTENSA_OPERAND_IS_INVISIBLE, XTENSA_OPERAND_IS_UNKNOWN,
	XTENSA_OPCODE_IS_BRANCH, XTENSA_OPCODE_IS_JUMP,
	XTENSA_OPCODE_IS_LOOP, XTENSA_OPCODE_IS_CALL,
	XTENSA_STATE_IS_EXPORTED, XTENSA_INTERFACE_HAS_SIDE_EFFECT): Define.
	(xtensa_format_encode_fn, xtensa_get_slot_fn, xtensa_set_slot_fn): New.
	(xtensa_insn_decode_fn): Rename to ...
	(xtensa_opcode_decode_fn): ... this.
	(xtensa_immed_decode_fn, xtensa_immed_encode_fn, xtensa_do_reloc_fn,
	xtensa_undo_reloc_fn): Update.
	(xtensa_encoding_template_fn): Delete.
	(xtensa_opcode_encode_fn, xtensa_format_decode_fn,
	xtensa_length_decode_fn): New.
	(xtensa_format_internal, xtensa_slot_internal): New types.
	(xtensa_operand_internal): Delete operand_kind, inout, isPCRelative,
	get_field, and set_field fields.  Add name, field_id, regfile,
	num_regs, and flags fields.
	(xtensa_arg_internal): New type.
	(xtensa_iclass_internal): Change operands field to array of
	xtensa_arg_internal.  Add num_stateOperands, stateOperands,
	num_interfaceOperands, and interfaceOperands fields.
	(xtensa_opcode_internal): Delete length, template, and iclass fields.
	Add iclass_id, flags, encode_fns, num_funcUnit_uses, and funcUnit_uses.
	(opname_lookup_entry): Delete.
	(xtensa_regfile_internal, xtensa_interface_internal,
	xtensa_funcUnit_internal, xtensa_state_internal,
	xtensa_sysreg_internal, xtensa_lookup_entry): New.
	(xtensa_isa_internal): Replace opcode_table field with opcodes field.
	Change type of opname_lookup_table.  Delete num_modules,
	module_opcode_base, module_decode_fn, config, and has_density fields.
	Add num_formats, formats, format_decode_fn, length_decode_fn,
	num_slots, slots, num_fields, num_operands, operands, num_iclasses,
	iclasses, num_regfiles, regfiles, num_states, states,
	state_lookup_table, num_sysregs, sysregs, sysreg_lookup_table,
	max_sysreg_num, sysreg_table, num_interfaces, interfaces,
	interface_lookup_table, num_funcUnits, funcUnits and
	funcUnit_lookup_table fields.
	(xtensa_isa_module, xtensa_isa_modules): Delete.
	(xtensa_isa_name_compare): New prototype.
	(xtisa_errno, xtisa_error_msg): New.
	* xtensa-isa.h (XTENSA_ISA_VERSION): Define.
	(xtensa_isa): Change type.
	(xtensa_operand): Delete.
	(xtensa_format, xtensa_regfile, xtensa_state, xtensa_sysreg,
	xtensa_interface, xtensa_funcUnit, xtensa_isa_status,
	xtensa_funcUnit_use): New types.
	(libisa_module_specifier): Delete.
	(xtensa_isa_errno, xtensa_isa_error_msg): New prototypes.
	(xtensa_insnbuf_free, xtensa_insnbuf_to_chars,
	xtensa_insnbuf_from_chars): Update prototypes.
	(xtensa_load_isa, xtensa_extend_isa, xtensa_default_isa,
	xtensa_insn_maxlength, xtensa_num_opcodes, xtensa_decode_insn,
	xtensa_encode_insn, xtensa_insn_length,
	xtensa_insn_length_from_first_byte, xtensa_num_operands,
	xtensa_operand_kind, xtensa_encode_result,
	xtensa_operand_isPCRelative): Delete.
	(xtensa_isa_init, xtensa_operand_inout, xtensa_operand_get_field,
	xtensa_operand_set_field, xtensa_operand_encode,
	xtensa_operand_decode, xtensa_operand_do_reloc,
	xtensa_operand_undo_reloc): Update prototypes.
	(xtensa_isa_maxlength, xtensa_isa_length_from_chars,
	xtensa_isa_num_pipe_stages, xtensa_isa_num_formats,
	xtensa_isa_num_opcodes, xtensa_isa_num_regfiles, xtensa_isa_num_states,
	xtensa_isa_num_sysregs, xtensa_isa_num_interfaces,
	xtensa_isa_num_funcUnits, xtensa_format_name, xtensa_format_lookup,
	xtensa_format_decode, xtensa_format_encode, xtensa_format_length,
	xtensa_format_num_slots, xtensa_format_slot_nop_opcode,
	xtensa_format_get_slot, xtensa_format_set_slot, xtensa_opcode_decode,
	xtensa_opcode_encode, xtensa_opcode_is_branch, xtensa_opcode_is_jump,
	xtensa_opcode_is_loop, xtensa_opcode_is_call,
	xtensa_opcode_num_operands, xtensa_opcode_num_stateOperands,
	xtensa_opcode_num_interfaceOperands, xtensa_opcode_num_funcUnit_uses,
	xtensa_opcode_funcUnit_use, xtensa_operand_name,
	xtensa_operand_is_visible, xtensa_operand_is_register,
	xtensa_operand_regfile, xtensa_operand_num_regs,
	xtensa_operand_is_known_reg, xtensa_operand_is_PCrelative,
	xtensa_stateOperand_state, xtensa_stateOperand_inout,
	xtensa_interfaceOperand_interface, xtensa_regfile_lookup,
	xtensa_regfile_lookup_shortname, xtensa_regfile_name,
	xtensa_regfile_shortname, xtensa_regfile_view_parent,
	xtensa_regfile_num_bits, xtensa_regfile_num_entries,
	xtensa_state_lookup, xtensa_state_name, xtensa_state_num_bits,
	xtensa_state_is_exported, xtensa_sysreg_lookup,
	xtensa_sysreg_lookup_name, xtensa_sysreg_name, xtensa_sysreg_number,
	xtensa_sysreg_is_user, xtensa_interface_lookup, xtensa_interface_name,
	xtensa_interface_num_bits, xtensa_interface_inout,
	xtensa_interface_has_side_effect, xtensa_funcUnit_lookup,
	xtensa_funcUnit_name, xtensa_funcUnit_num_copies): New prototypes.
2004-10-07  Jeff Baker  <jbaker@qnx.com>

	* bfdlink.h (bfd_link_info): Add bitfield: warn_shared_textrel.

2004-09-17  Alan Modra  <amodra@bigpond.net.au>

	* bfdlink.h (struct bfd_link_hash_entry): Move und_next into elements
	of union.

2004-09-13  Aaron W. LaFramboise  <aaronavay62@aaronwl.com>

	* libiberty.h (basename): Prototype for __MINGW32__.

2004-09-04  Kaveh R. Ghazi  <ghazi@caip.rutgers.edu>

	* ansidecl.h (ATTRIBUTE_SENTINEL): Define.
	* libiberty.h (concat, reconcat, concat_length, concat_copy,
	concat_copy2): Use ATTRIBUTE_SENTINEL.

2004-08-13  Alan Modra  <amodra@bigpond.net.au>

	* bfdlink.h (struct bfd_link_callbacks): Remove "error_handler".
	(LD_DEFINITION_IN_DISCARDED_SECTION): Delete.

2004-08-02  Gabriel Dos Reis  <gdr@integrable-solutions.net>

	* libiberty.h (XDELETE, XDELETEVEC, XRESIZEVEC): Remove any
	const-qualification before disposal.

2004-07-24  Bernardo Innocenti  <bernie@develer.com>

	* ansidecl.h (ARG_UNUSED): New Macro.

2004-07-23  H.J. Lu  <hongjiu.lu@intel.com>

	* bin-bugs.h (REPORT_BUGS_TO): Set to
	"<URL:http://www.sourceware.org/bugzilla/>".

2004-07-21  Paolo Bonzini  <bonzini@gnu.org>

	* ansidecl.h (ATTRIBUTE_PURE): New.

2004-07-13  Bernardo Innocenti  <bernie@develer.com>

	* libiberty.h (XNEW, XCNEW, XNEWVEC, XCNEWVEC, XOBNEW): Move here from
	libcpp/internal.h.
	(XDELETE, XRESIZEVEC, XDELETEVEC, XNEWVAR, XCNEWVAR, XRESIZEVAR): New
	macros.

2004-07-13  Bernardo Innocenti  <bernie@develer.com>

	* libiberty.h (ASTRDUP): Add casts required for stricter
	type conversion rules of C++.
	* obstack.h (obstack_free): Likewise.

2004-07-07  Tomer Levi  <Tomer.Levi@nsc.com>

	* dis-asm.h (print_insn_crx): Declare.

2004-06-24  Alan Modra  <amodra@bigpond.net.au>

	* bfdlink.h (struct bfd_link_order): Update comment.

2004-05-11  Jakub Jelinek  <jakub@redhat.com>

	* bfdlink.h (struct bfd_link_info): Add relro, relro_start and
	relro_end fields.

2004-05-04  Andreas Jaeger  <aj@suse.de>

	* demangle.h: Do not use C++ reserved keyword typename as
	parameter for cplus_demangle_fill_builtin_type.

2004-04-22  Richard Henderson  <rth@redhat.com>

	* hashtab.h (struct htab): Add size_prime_index.

2004-04-13  Jeff Law  <law@redhat.com>

	* hashtab.h (htab_remove_elt_with_hash): Prototype new function.

2004-03-30  Zack Weinberg  <zack@codesourcery.com>

	* hashtab.h, splay-tree.h: Use new shorter form of GTY markers.

2004-03-25  Stan Shebs  <shebs@apple.com>

	* mpw/: Remove subdirectory and everything in it.

2004-03-23  Alan Modra  <amodra@bigpond.net.au>

	PR 51.
	* bfdlink.h (struct bfd_link_info): Add wrap_char.

2004-03-20  H.J. Lu  <hongjiu.lu@intel.com>

	* bfdlink.h (bfd_link_info): Correct comments for the
	unresolved_syms_in_objects field.

2004-02-24  Ian Lance Taylor  <ian@wasabisystems.com>

	* dyn-string.h: Update copyright date.

2004-02-23  Ian Lance Taylor  <ian@wasabisystems.com>

	* dyn-string.h: Remove test of IN_LIBGCC2 and IN_GLIBCPP_V3 and
	the associated #defines.

2004-01-12  Ian Lance Taylor  <ian@wasabisystems.com>

	* demangle.h: Instead of checking ANSI_PROTOTYPES, just include
	"libiberty.h".

	* demangle.h: If ANSI_PROTOTYPES is defined, include <stddef.h>.

	* demangle.h (enum demangle_component_type): Define.
	(struct demangle_operator_info): Declare.
	(struct demangle_builtin_type_info): Declare.
	(struct demangle_component): Define.
	(cplus_demangle_fill_component): Declare.
	(cplus_demangle_fill_name): Declare.
	(cplus_demangle_fill_builtin_type): Declare.
	(cplus_demangle_fill_operator): Declare.
	(cplus_demangle_fill_extended_operator): Declare.
	(cplus_demangle_fill_ctor, cplus_demangle_fill_dtor): Declare.
	(cplus_demangle_v3_components): Declare.
	(cplus_demangle_print): Declare.

For older changes see ChangeLog-9103

Local Variables:
mode: change-log
left-margin: 8
fill-column: 74
version-control: never
End:<|MERGE_RESOLUTION|>--- conflicted
+++ resolved
@@ -1,5 +1,3 @@
-<<<<<<< HEAD
-=======
 2008-10-03  Rafael Espindola  <espindola@google.com>
 
 	* plugin-api.h: New.
@@ -21,7 +19,6 @@
 
 	* plugin-api.h: Fix compile.
 
->>>>>>> 48314948
 2009-09-29  Jason Merrill  <jason@redhat.com>
 
 	* demangle.h (enum demangle_component_type): Add
