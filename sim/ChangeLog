<<<<<<< HEAD
=======
2009-10-06  Michael Eager  <eager@eagercon.com>

	* microblaze/interp.c: Add include microblaze-dis.h.
	
>>>>>>> 48314948
2009-09-23  Michael Eager  <eager@eagercon.com>

	* configure: Add microblaze-*.* (not regenerated).
	* configure.ac: Likewise.
	* microblaze/config.in: New.
	* microblaze/configure: Generate.
	* microblaze/configure.ac: New.
	* microblaze/interp.c: New.
	* microblaze/Makefile.in: New.
	* microblaze/microblaze.h: New.
	* microblaze/microblaze.isa: New.
	* microblaze/sim-main.h: New.
	* microblaze/sysdep.h: New.

2009-08-22  Ralf Wildenhues  <Ralf.Wildenhues@gmx.de>

	* avr/config.in: Regenerate.
	* avr/configure: Likewise.
	* configure: Likewise.
	* cris/config.in: Likewise.
	* cris/configure: Likewise.

	* configure.ac: m4_include toplevel config/override.m4.
	* configure: Regenerate.
	* avr/configure: Regenerate.
	* cris/configure: Regenerate.

2009-07-30  Ralf Wildenhues  <Ralf.Wildenhues@gmx.de>

	* Makefile.in (datarootdir): New variable.

2009-05-18  Jon Beniston <jon@beniston.com>

        * MAINTAINERS: Add Jon Beniston as maintainer of lm32 sim.
        * configure.ac: Add lm32 target. 
        * lm32: New directory.               

2009-05-11  Andrew Cagney  <cagney@gnu.org>

	* MAINTAINERS: Orphan ppc.

2009-05-08  Kevin Buettner  <kevinb@redhat.com>

	* m32c/gdb-if.c (m32c_signal_to_host): Rename to
	m32c_signal_to_target.  Change signal return values from SIGILL,
	SIGTRAP, SIGSEGV, etc. to TARGET_SIGNAL_ILL, TARGET_SIGNAL_TRAP,
	TARGET_SIGNAL_SEGV, etc.  Fix all callers.

2009-04-30  Anthony Green  <green@moxielogic.com>

	* MAINTAINERS: Add myself for the moxie port.
	* moxie: New directory.
	* configure.ac: Add entry for moxie.
	* configure: Regenerate.

2009-04-27  Tristan Gingold  <gingold@adacore.com>

	* avr: New directory.
	* avr/interp.c, avr/Makefile.in, avr/configure.ac: New files.
	* avr/config.in: New file, generated by autoheader.
	* avr/configure: New file generated by autoconf.
	* configure.ac: Add avr.
	* configure: Regenerated.

2009-04-17  Carlos O'Donell  <carlos@codesourcery.com>

	* Makefile.in: Add dummy install-pdf, html, and
	install-html targets.

2009-01-18  Hans-Peter Nilsson  <hp@axis.com>

	* cris/sim-if.c: Include errno.h.
	(cris_start_address, cris_program_offset): New variables.
	(OPTION_CRIS_PROGRAM_OFFSET, OPTION_CRIS_STARTADDR): New option
	enums.
	(cris_options): New options --cris-program-offset and
	--cris-start-address.
	(cris_option_handler): Handle new options.
	(cris_program_offset_write, cris_set_section_offset_iterator)
	(cris_offset_sections, cris_offset_sections): New functions.
	(sim_load): Use cris_program_offset_write as function argument to
	cris_load_elf_file, not sim_write.
	(struct offsetinfo): New struct.
	(cris_handle_interpreter): Fix typo in comment.
	(sim_open): Call cris_offset_sections as soon as the bfd of the
	infile is available.  Gate bfd validity checks on abfd non-NULL.
	(sim_create_inferior): Let cris_start_address when != -1 override
	other start-address choices.

2009-01-06  Hans-Peter Nilsson  <hp@axis.com>

	* cris/traps.c (abort): Define to call sim_io_error.
	(create_map): Make -1 imply a non-fixed address, not 0.  All
	callers changed.  Only prefer the next higher unmapped address if
	the last mapped address is no less than 0x40000000.  Check that
	the address to be mapped is not already mapped.  Update head
	comment.
	(unmap_pages): Don't call abort when recursive call fails, just
	note and return an error if a page in the range couldn't be unmapped.
	(cris_bmod_handler, h_supr_set_handler, h_supr_get_handler)
	(schedule, make_first_thread, cris_pipe_empty): New local variable sd.
	(cris_break_13_handler) <case TARGET_SYS_mmap2>: Handle
	non-MAP_FIXED argument overlapping existing map.  For MAP_FIXED,
	don't abort on page not being mapped.  Handle non-anon filemap
	with length padded to pagesize.

2009-01-03  Hans-Peter Nilsson  <hp@axis.com>

	* cris/sim-if.c (TARGET_AT_NULL, TARGET_AT_PHDR, TARGET_AT_PHENT)
	(TARGET_AT_PHNUM, TARGET_AT_PAGESZ, TARGET_AT_BASE)
	(TARGET_AT_FLAGS, TARGET_AT_ENTRY, TARGET_AT_UID, TARGET_AT_EUID)
	(TARGET_AT_GID, TARGET_AT_EGID, TARGET_AT_HWCAP)
	(TARGET_AT_CLKTCK): Remove redundant macros.
	(AUX_ENT): Adjust to use standard ELF AT_* macros.
	(AUX_ENTF): Ditto.  Remove always-0 middle argument.  Update all
	callers.
	(sim_open): Also pass AT_SECURE.

	* cris/sim-main.h (struct _sim_cpu): New member
	set_target_thread_data.
	* cris/crisv32f.c (CRIS_TLS_REGISTER): Define.
	* cris/crisv10f.c: Ditto.
	* cris/cris-tmpl.c (MY (set_target_thread_data)): New function.
	(MY (f_specific_init)): Set new _sim_cpu member to new function.
	* cris/traps.c (TARGET_SYS_set_thread_area): Define.
	(cris_break_13_handler) <case TARGET_SYS_set_thread_area>: New
	case.

	* cris/traps.c (TARGET_SYS_exit_group): Define.
	(cris_break_13_handler): Handle it like the exit for the last
	thread.

	* cris/traps.c (TARGET_UTSNAME): Update to 2009-01-01.
	(TARGET_EPOCH): Update to match TARGET_UTSNAME.  Correct comment.
	(cris_break_13_handler) <case TARGET_SYS_uname>: Update to
	2.6.27.  Set machine field to the BFD printable name of the
	machine.

	* cris/traps.c (TARGET_MAP_DENYWRITE): Define.
	(cris_break_13_handler) <case TARGET_SYS_mmap2>: Handle
	TARGET_MAP_DENYWRITE.

	* cris/traps.c (TARGET_SYS_access, TARGET_R_OK, TARGET_W_OK)
	(TARGET_X_OK, TARGET_F_OK): Define.
	(cris_break_13_handler) <case TARGET_SYS_access>: New case.

	* cris/semcrisv32f-switch.c: Regenerate.

2008-12-30  Hans-Peter Nilsson  <hp@axis.com>

	* cris/sim-if.c (sim_open): If sim_analyze_program fails, emit
	just a short CRIS-specific notice.  Tweak the wording for a
	failing architecture test.

	* cris/traps.c (TARGET_SYS_writev): New macro.
	(is_mapped_only, cris_dump_map): New functions.
	(cris_break_13_handler) <case TARGET_SYS_mmap2>: Handle more flags
	and prot combinations and a non-zero page-offset.  If
	TARGET_MAP_FIXED, unmap pages before mapping them.
	<case TARGET_SYS_mprotect>: When checking, allow any length
	argument.  Don't actually do anything.
	<case TARGET_SYS_writev>: New case.

	* cris/Makefile.in (SIM_OBJS): Remove sim-hload.o.
	* cris/sim-if.c: Include elf-bfd.h.
	(struct progbounds): New members end_loadmem, start_nonloadmem.
	(xprintf, eprintf): New functions, copied from common/sim-load.c.
	(cris_load_elf_file, sim_load, cris_get_progbounds): New functions.
	(get_progbounds_iterator): Renamed from get_progbounds.  Make
	static.  Update head comment.  Set new struct progbounds members.
	(exec_load_addr, interp_load_addr, interp_start_addr): New static
	variables.
	(aux_ent_phdr, aux_ent_phent, aux_ent_phnum, aux_ent_base)
	(aux_ent_entry, cris_write_interp, cris_handle_interpreter): New
	functions.
	(sim_open): New constant array auxv_entries.  Rewrite AUX_ENT
	handling to use auxv_entries.  Improve error message and checking
	for invalid programs.  Use new variable abfd for the program
	instead of for each access reaching into sd to get it.
	(sim_create_inferior): If non-zero, use interp_start_addr instead
	of the program start address.
	(cris_disassemble_insn): Remove incorrect and unclear, supposedly
	stale comment.  Always specify little-endian.

2008-07-29  Nick Clifton  <nickc@redhat.com>

	* common/genmloop.sh: Add new parameter: -shell to specify the
	command interpreter to use to run the input file.  This is
	necessary because otherwise SHELL is taken from the user's
	environment, and not from the makefile that invoked this script
	and the user might not be running an sh-like shell.
	* cris/Makefile.in: Pass -shell parameter to genmloop.sh.
	* fr30/Makefile.in: Likewise.
	* frv/Makefile.in: Likewise.
	* i960/Makefile.in: Likewise.
	* iq2000/Makefile.in: Likewise.
	* m32r/Makefile.in: Likewise.

	* frv/mloop.in: Add missing start of line comment marker.

2008-07-11  Hans-Peter Nilsson  <hp@axis.com>

	* cris/configure: Regenerate to track ../common/common.m4 changes.
	* cris/config.in: Ditto.

2008-06-06  Vladimir Prus  <vladimir@codesourcery.com>
            Daniel Jacobowitz  <dan@codesourcery.com>
            Joseph Myers  <joseph@codesourcery.com>

	* cris/configure: Regenerate.

2008-05-09  Olivier Hainque  <hainque@adacore.com>

	* ppc/altivec.igen (vperm): Latch inputs into temporaries.

2008-03-25  M R Swami Reddy <MR.Swami.Reddy@nsc.com>

	* MAINTAINERS: Add myself as maintainer of cr16 port.

2008-02-12  M Ranga Swami Reddy <MR.Swami.Reddy@nsc.com>

	Add simulator for National cr16 processor.
	* cr16: New directory.
	* configure.ac: Add entry for National cr16.
	* configure: Regenerate.

2008-02-05  DJ Delorie  <dj@redhat.com>

	* configure.ac (v850): V850 now has a testsuite.
	* configure (v850): Likewise.

2008-01-01  Daniel Jacobowitz  <dan@codesourcery.com>

	Updated copyright notices for most files.

2007-12-19  DJ Delorie  <dj@redhat.com>

	* frv/frv.c (frvbf_cut): Only look at the six LSBs of
	cut_point.

2007-10-22  Hans-Peter Nilsson  <hp@axis.com>

	* cris/arch.c, cris/arch.h, cris/cpuall.h, cris/cpuv10.c,
	cris/cpuv10.h, cris/cpuv32.c, cris/cpuv32.h, cris/cris-desc.c,
	cris/cris-desc.h, cris/cris-opc.h, cris/decodev10.c,
	cris/decodev10.h, cris/decodev32.c, cris/decodev32.h,
	cris/modelv10.c, cris/modelv32.c, cris/semcrisv10f-switch.c,
	cris/semcrisv32f-switch.c: Regenerate.

2007-08-24  Joel Brobecker  <brobecker@adacore.com>

	Switch the license of all files explicitly copyright the FSF
	to GPLv3.

2007-03-27  Brooks Moses  <brooks.moses@codesourcery.com>

	* Makefile.in: Add dummy "pdf" target.

2007-02-20  Hans-Peter Nilsson  <hp@axis.com>

	* cris/traps.c (dump_statistics): Change format for cycle numbers
	to %llu and cast parameters to unsigned long long.

2007-02-16  Thiemo Seufer  <ths@mips.com>

	* Makefile.in (FLAGS_TO_PASS, TARGET_FLAGS_TO_PASS): Add RUNTEST.

2007-01-28  Manuel Lauss  <slauss@resi.at>

	* configure.ac (sh64-*-*): Change to sh64*-*-*.
	(sh-*-*): Change to sh*-*-*.
	* configure: Regenerated.

2007-01-09  Daniel Jacobowitz  <dan@codesourcery.com>

	Updated copyright notices for most files.

2006-12-20  Hans-Peter Nilsson  <hp@axis.com>

	* Makefile.in (autoconf-common autoheader-common): Only run
	autoheader on subdirs with a file config.in.

	* configure.ac (common): Make the default "yes" for all targets
	with sim subdirs.
	* configure: Regenerate.

	* Makefile.in (autoconf-common autoheader-common): In documented
	usage, say SHELL=/bin/sh.
	(.PHONY): Add autoheader-common.

	* MAINTAINERS: Add self as authorized committer for *.

2006-10-02  Edgar E. Iglesias  <edgar@axis.com>
	    Hans-Peter Nilsson  <hp@axis.com>

	* cris/cris-sim.h (enum cris_unknown_syscall_action_type)
	(cris_unknown_syscall_action): Declare.
	* cris/sim-if.c (cris_unknown_syscall_action): Define.
	(cris_options): Add cris-unknown-syscall option.
	(cris_option_handler): Correct comment about and error message for
	invalid --cris-cycles argument.  Handle --cris-unknown-syscall.
	* cris/traps.c: Include stdarg.h
	(cris_unknown_syscall): New function.
	(cris_break_13_handler): Instead of sim_io_eprintf and
	sim_engine_halt, call cris_unknown_syscall to handle more or less
	unknown syscalls.  Adjust code as necessary to handle return
	value.

2006-09-30  Daniel Jacobowitz  <dan@codesourcery.com>

	* MAINTAINERS: Add Dave Brolley for sh64.

2006-09-30  Hans-Peter Nilsson  <hp@axis.com>

	* cris/traps.c (TARGET_PIPE_BUF): New macro.
	(cris_pipe_empty): Correct initialization of "remaining".  Only
	adjust the "write" return value if more than TARGET_PIPE_BUF bytes
	are written.

2006-09-29  Hans-Peter Nilsson  <hp@axis.com>

	* cris/configure.ac: Check for limits.h and sys/param.h.
	* cris/configure, cris/config.in: Rebuild.
	* cris/traps.c (SIM_PATHMAX): New macro.
	(cris_break_13_handler): Use SIM_PATHMAX, not MAXPATHLEN.

2006-08-08  Joel Sherrill <joel.sherrill@oarcorp.com>

	* configure.ac (sparc-*-rtems*|sparc-*-elf*): Enable erc32 simulator.
	* Makefile.in (FLAGS_TO_PASS): Include libdir.
	* configure: Regenerated.

2006-06-05  Daniel Jacobowitz  <dan@codesourcery.com>

	* cris/configure: Regenerated.

2006-05-31  Daniel Jacobowitz  <dan@codesourcery.com>

	* cris/configure: Regenerated.

2006-05-05  Andreas Schwab  <schwab@suse.de>

	* configure.ac (CFLAGS_FOR_BUILD): Set and substitute.
	* configure: Regenerate.

	* Makefile.in (CFLAGS_FOR_BUILD): Define.
	(CC_FOR_BUILD): Don't override.
	(FLAGS_TO_PASS): Pass CFLAGS_FOR_BUILD.

2006-05-04  Daniel Jacobowitz  <dan@codesourcery.com>

	* MAINTAINERS: Add an "Authorized committers" section, and list
	DJ Delorie for v850.

2006-04-08  Hans-Peter Nilsson  <hp@axis.com>

	* cris/crisv32f.c (MY (deliver_interrupt)): Set CCS to new_ccs.

2006-04-03  Hans-Peter Nilsson  <hp@axis.com>

	* cris/dv-cris.c, cris/dv-rv.c, cris/rvdummy.c: New files.
	* cris/Makefile.in (CONFIG_DEVICES): Remove redundant setting.
	(dv-cris.o, dv-rv.o rvdummy$(EXEEXT), rvdummy.o): New rules.
	(all): Depend on rvdummy$(EXEEXT).
	* cris/configure.ac: Call SIM_AC_OPTION_WARNINGS.  Check for
	sys/socket.h and sys/select.h.  Call SIM_AC_OPTION_HARDWARE,
	default off.
	* cris/configure: Regenerate.
	* cris/cris-sim.h (cris_have_900000xxif): Declare here.
	(enum cris_interrupt_type, crisv10deliver_interrupt)
	(crisv32deliver_interrupt: New declarations.
	* cris/cris-tmpl.c [WITH_HW] (MY (f_model_insn_after)): Call
	sim_events_tickn and set state-events member work_pending when it's
	time for the next event.
	[WITH_HW] (MY (f_specific_init)): Set CPU-model-specific
	interrupt-delivery function.
	* cris/crisv10f.c (MY (deliver_interrupt)): New function.
	* cris/crisv32f.c (MY (deliver_interrupt)): New function.
	* cris/devices.c: Include hw-device.h.
	(device_io_read_buffer) [WITH_HW]: Call hw_io_read_buffer.
	(device_io_write_buffer): Only perform 0x900000xx-functions if
	cris_have_900000xxif is nonzero.  Else if WITH_HW defined,
	call hw_io_write_buffer.  Add return 0 last in function.
	* cris/sim-if.c (cris_have_900000xxif): Now global.
	(sim_open) [WITH_HW]: Clear deliver_interrupt cpu member.
	Force "-model" option, effectively.
	* cris/sim-main.h (cris_interrupt_delivery_fn): New type.
	(struct _sim_cpu) [WITH_HW]: New member deliver_interrupt.

2006-04-02  Hans-Peter Nilsson  <hp@axis.com>

	* cris/Makefile.in (CRISV10F_OBJS): Remove semcrisv10f-switch.o.
	(CRISV32F_OBJS): Remove semcrisv32f-switch.o.
	(semcrisv10f-switch.o, semcrisv32f-switch.o: Remove dependency rules.

2006-03-13  DJ Delorie  <dj@redhat.com>

	* MAINTAINERS: Add self as m32c sim maintainer.

2006-02-23  Hans-Peter Nilsson  <hp@axis.com>

	* cris/traps.c (syscall_map): Remove CB_SYS_time / TARGET_SYS_time
	mapping.
	(cris_break_13_handler) <case TARGET_SYS_time>: New case.

2006-01-23  Jim Blandy  <jimb@redhat.com>

	Add simulator for Renesas M32C and M16C.

	* m32c: New directory.
	* configure.ac: Add entry for Renesas M32C.
	* configure: Regenerate.

2006-01-10  Hans-Peter Nilsson  <hp@axis.com>

	* cris/cris-tmpl.c (MY (f_model_insn_before)): Only display basic
	cycle count for the current insn.

2005-12-06  Hans-Peter Nilsson  <hp@axis.com>

	* cris/cpuv10.h, cris/cpuv32.h, cris/cris-desc.c, cris/cris-opc.h,
	cris/decodev10.c, cris/decodev10.h, cris/decodev32.c,
	cris/decodev32.h, cris/modelv10.c, cris/modelv32.c,
	cris/semcrisv10f-switch.c, cris/semcrisv32f-switch.c: Regenerate.

2005-12-05  Hans-Peter Nilsson  <hp@axis.com>

	* cris/arch.c, cris/arch.h, cris/cpuall.h, cris/cpuv10.c,
	cris/cpuv10.h, cris/cpuv32.c, cris/cpuv32.h, cris/cris-desc.c,
	cris/cris-desc.h, cris/cris-opc.h, cris/decodev10.c,
	cris/decodev10.h, cris/decodev32.c, cris/decodev32.h,
	cris/modelv10.c, cris/modelv32.c, cris/semcrisv10f-switch.c,
	cris/semcrisv32f-switch.c: Regenerate.

2005-11-20  Hans-Peter Nilsson  <hp@axis.com>

	* cris/traps.c (TARGET_O_RDONLY, TARGET_O_WRONLY): Define.
	(open_map): Use TARGET_O_ACCMODE, TARGET_O_RDONLY and
	TARGET_O_WRONLY.
	(cris_break_13_handler) <case TARGET_SYS_fcntl>: Add support for
	F_GETFL on fd 0, 1 and 2.

2005-11-17  Hans-Peter Nilsson  <hp@axis.com>

	* cris/sim-main.h (struct _sim_cpu): New members last_syscall,
	last_open_fd, last_open_flags.
	* cris/traps.c: Don't include targ-vals.h.
	(TARGET_O_ACCMODE): Define.
	(cris_break_13_handler): Set new _sim_cpu members.
	<case TARGET_SYS_fcntl>: Support special case of F_GETFL.
	Rearrange code as switch.  Emit "unimplemented" abort for
	unimplemented fcntl calls.

	* cris/traps.c (TARGET_SYS_stat): Define.
	(syscall_stat32_map): Add entry for TARGET_SYS_stat.
	(cris_break_13_handler) <case TARGET_SYS_stat>: New case.

2005-11-16  Hans-Peter Nilsson  <hp@axis.com>

	* cris/cris-tmpl.c (MY (f_model_insn_before)): Make sure only the
	low 32 bits are used after an unsigned long cast.

2005-05-28  Hans-Peter Nilsson  <hp@axis.com>

	* cris/Makefile.in (stamp-v32fmloop): Depend on stamp-v10fmloop.

2005-05-26  Chris Demetriou  <cgd@netbsd.org>

	* MAINTAINERS: Update my mail address, move myself to the
	"Past maintainers" section.

2005-05-17  Corinna Vinschen  <vinschen@redhat.com>

	* configure.ac: Add igen to v850 build.
	* configure: Regenerate.

2005-04-29  Paul Brook  <paul@codesourcery.com>

	* common/callback.c (PIPE_BUF): Provide default definition.
	(os_lstat): Use stat if lstat is not available on the host.
	(os_ftruncate): Return EINVAL if not available on the host.
	(os_truncate): Ditto.
	* common/configure.ac: Check for lstat, truncate and ftruncate.
	* common/configure: Regenerate.
	* common/config.in: Regenerate.

2005-04-27  Paul Brook  <paul@codesourcery.com>

	* common/Make-common.in: Add $(EXEEXT) to "run".

2005-04-18  Hans-Peter Nilsson  <hp@axis.com>

	* cris/traps.c (cris_break_13_handler) <case TARGET_SYS_mmap2>:
	For ((len & 8191) != 0 && fd == (USI) -1), don't say this isn't
	implemented.  In call to create_map, pad length argument to 8k. 

2005-04-15  Corinna Vinschen  <vinschen@redhat.com>

	* configure.ac: Add explicit sh64 case.
	* configure: Regenerate.

2005-03-30  Paul Brook  <paul@codesourcery.com>

	* arm/wrapper.c: Provide SIGTRAP and SIGBUS.

2005-03-24  Hans-Peter Nilsson  <hp@axis.com>

	* cris/Makefile.in (stamp-v10fcpu, stamp-v32fcpu): Add kludge to
	include cgen-ops.h in decodev10.c and decodev32.c.
	* cris/sim-main.h: Don't include cgen-ops.h here.
	* cris/arch.c, cris/arch.h, cris/cpuall.h, cris/cpuv10.c,
	cris/cpuv10.h, cris/cpuv32.c, cris/cpuv32.h, cris/cris-desc.c,
	cris/cris-desc.h, cris/cris-opc.h, cris/decodev10.c,
	cris/decodev10.h, cris/decodev32.c, cris/decodev32.h,
	cris/modelv10.c, cris/modelv32.c, cris/semcrisv10f-switch.c,
	cris/semcrisv32f-switch.c: Regenerate.

	* cris/traps.c (cris_break_13_handler) <case
	TARGET_SYS_rt_sigaction>: Rename sa_handler, sa_flags,
	sa_restorer, sa_mask_low, sa_mask_high to target_sa_handler etc.

2005-03-23  Mark Kettenis  <kettenis@gnu.org>

	* cris/configure: Regenerate.

2005-02-28  Jim Blandy  <jimb@redhat.com>

	* d10v/configure.ac, igen/configure.ac, m68hc11/configure.ac,
	mips/configure.ac, mn10300/configure.ac, v850/configure.ac:
	Regenerated, after change to common/aclocal.m4.

2005-02-18  Corinna Vinschen  <vinschen@redhat.com>

	* iq2000: New target subdirectory.
	* configure.ac: Add iq2000 target.
	* configure: Regenerate.

2005-01-29  Hans-Peter Nilsson  <hp@axis.com>

	* Makefile.in (all, clean mostlyclean, distclean maintainer-clean)
	(realclean, install): Fail if subdir make failed.

2005-01-28  Hans-Peter Nilsson  <hp@axis.com>

	* cris: New directory, simulator for Axis Communications CRIS
	including CRIS v32, CGEN-based.
	* configure.ac: Add corresponding configury.
	* configure: Regenerate.

2005-01-17  Andrew Cagney  <cagney@gnu.org>

	* configure.ac: For mips*-*-* and mn10300*-*-* configure the
	common directory.  Remove sparc*-*-* from list.
	
2005-01-11  Andrew Cagney  <cagney@gnu.org>

	* Makefile.in (autoconf-common autoheader-common): Add --force to
	autoconf and autoheader.
	(autoconf-common autoheader-common)
	(autoconf-install autoheader-install): Check for configure.ac, not
	configure.in.
	* configure.ac: Delete AC_CONFIG_AUX_DIR.
	* configure: Re-generate.

2005-01-07  Andrew Cagney  <cagney@gnu.org>

	* configure.ac: Replace configure.in.  Requires autoconf 2.59 and
	correctly calls AC_CONFIG_SUBDIRS.
	* configure: Re-generate.

2004-12-01  Andrew Cagney  <cagney@gnu.org>

	* i960, h8500: Delete directory.

2004-11-12  Andrew Cagney  <cagney@gnu.org>

	* d30v, fr30, mn10200, z8k: Delete directory.

2004-03-10  Ben Elliston  <bje@gnu.org>

	* MAINTAINERS: Update my mail address.

2004-01-26  Chris Demetriou  <cgd@broadcom.com>

	* configure.in (mips*-*-*): Configure in testsuite.
	* configure: Regenerate.

2003-10-08  Dave Brolley  <brolley@redhat.com>

	* configure.in: Move frv handling to alphabetically correct placement.

2003-09-03  Andreas Schwab  <schwab@suse.de>

	* Makefile.in (FLAGS_TO_PASS): Pass down $(bindir) and $(mandir).

2003-08-29  Dave Brolley  <brolley@redhat.com>

	* MAINTAINERS: Add myself as maintainer of the FRV port.

2003-08-20  Michael Snyder  <msnyder@redhat.com>
            Dave Brolley  <brolley@redhat.com>

	* frv/: New directory, simulator for the Fujitsu FRV.
	* configure.in: Add frv configury.
	* configure: Regenerate.

2003-08-10  Ben Elliston  <bje@wasabisystems.com>

	* MAINTAINERS: Update my mail address.

2003-08-09  Andrew Cagney  <cagney@redhat.com>

	* MAINTAINERS: Andrew Cagney (mips) and Geoff Keating (ppc) drop
	maintenance.  List igen and sh maintainers.  Mention that target
	and global maintainers pick up the slack.

2003-07-09  Michael Snyder  <msnyder@redhat.com>

	* configure.in: Add testsuite to extra_subdirs for sh.
	* configure: Regenerate.

2003-01-23  Nick Clifton  <nickc@redhat.com>

	* Add sh2e support:

2002-04-02  Alexandre Oliva  <aoliva@redhat.com>

	* sh/gencode.c: Replace sh3e with sh2e except in fsqrt.

2002-08-24  Geoffrey Keating  <geoffk@redhat.com>

	* MAINTAINERS: Update my email address.

2002-07-17  Andrew Cagney  <ac131313@redhat.com>

	* w65/: Delete directory.

2002-07-16  Andrew Cagney  <ac131313@redhat.com>

	* configure.in (extra_subdirs): Mark fr30-*-* as obsolete.
	* configure: Re-generate.

2002-07-13  Andrew Cagney  <ac131313@redhat.com>

	* configure.in (extra_subdirs): Mark d30v-*-* as obsolete.
	* configure: Re-generate.
	
2002-06-16  Andrew Cagney  <ac131313@redhat.com>

	* Makefile.in (autoconf-changelog autoheader-changelog): Let name,
	id, date and host to be overriden by NAME, ID, DATE and HOST
	respectfully.  Use ISO dates.

Thu Jun  6 12:34:13 2002  Andrew Cagney  <cagney@redhat.com>

	* Makefile.in (ChangeLog): New makefile variable.
	* README-HACKING: Mention the ChangeLog makefile variable.

2002-06-01  Andrew Cagney  <ac131313@redhat.com>

	* tic80/: Delete directory.

2002-05-16  Stephane Carrez  <stcarrez@nerim.fr>

	* MAINTAINERS: Update my email address.

2002-03-06  Stephane Carrez  <Stephane.Carrez@worldnet.fr>

	* MAINTAINERS: Record self as maintainer of m68hc11 simulator.

2002-03-01  Frank Ch. Eigler  <fche@redhat.com>

	* MAINTAINERS: Record self as a co-maintainer of just common/.

2002-02-07  Nick Clifton  <nickc@cambridge.redhat.com>

	* MAINTAINERS: Point to GDB files describing overall maintaince
	and check-in procedures.

2002-01-10  Nick Clifton  <nickc@cambridge.redhat.com>

	* MAINTAINERS: Add myself for ARM portions.

2001-10-19  Andrew Cagney  <ac131313@redhat.com>

	* configure.in: When Linux or NetBSD, enable PowerPC simulator.
	* configure: Re-generate.

2001-02-16  Ben Elliston  <bje@redhat.com>

	* MAINTAINERS: Add myself for common portions.

2001-01-15  Chris Demetriou  <cgd@broadcom.com>

	* MAINTAINERS: Added self and Andrew for the mips sim.

2000-10-25  Geoff Keating  <geoffk@cygnus.com>

	* MAINTAINERS: Added self and Andrew for the ppc sim.

Thu Jul 27 21:26:26 2000  Andrew Cagney  <cagney@b1.cygnus.com>

	From Stephane Carrez <Stephane.Carrez@worldnet.fr>:
	* m68hc11: New directory.
	* configure.in: Add.
	* configure: Regenerate.

Tue Jul  4 13:43:54 2000  Andrew Cagney  <cagney@b1.cygnus.com>

	* tic80: New directory.
	* configure.in: Add configury.
	* configure: Regenerate.

2000-04-20  Nick Clifton  <nickc@cygnus.com>

	* configure.in (extra_subdirs): Add testsuite to strongarm
	directories. 
	* configure: Regenerate.

Sat Mar  4 16:48:54 2000  Andrew Cagney  <cagney@b1.cygnus.com>

	* MAINTAINERS: New file.  Blank.

1999-11-18  Ben Elliston  <bje@cygnus.com>

	* configure.in: Require autoconf 2.13 and remove obsolete
	invocation of AC_C_CROSS.
	* configure: Regenerate.

1999-09-29  Doug Evans  <devans@casey.cygnus.com>

	* configure.in: Configure the testsuite directory for thumb.
	* configure: Regenerate.

1999-07-16  Ben Elliston  <bje@cygnus.com>

	* configure.in: Configure the testsuite directory for arm.
	* configure: Regenerate.

1999-04-08  Nick Clifton  <nickc@cygnus.com>

	* configure.in: Add support for MCore target.
	* configure: Regenerate.

1999-03-14  Stan Shebs  <shebs@andros.cygnus.com>

	* Makefile.in (FLAGS_TO_PASS, TARGET_FLAGS_TO_PASS): Remove
 	RUNTEST instead of commenting out, fixes portability problem.

1999-02-08  Nick Clifton  <nickc@cygnus.com>

	* configure.in: Add support for StrongARM target.
	* configure: Regenerate.

1999-01-04  Jason Molenda  (jsm@bugshack.cygnus.com)

	* configure.in: Require autoconf 2.12.1 or higher.

1998-12-08  James E Wilson  <wilson@wilson-pc.cygnus.com>

	* configure.in (i960-*-*): Add.
	* configure: Rebuild.

Wed Nov  4 19:11:43 1998  Dave Brolley  <brolley@cygnus.com>

	* configure.in: Added case for fr30-*-*.
	* configure: Regenerated.

Fri Sep 25 10:12:19 1998  Christopher Faylor <cgf@cygnus.com>

	* ppc/Makefile.in: Add EXEEXT to installed powerpc-eabi-run program
	to allow successful operation on Windows.

Thu May 28 14:59:46 1998 Jillian Ye <jillian@cygnus.com>

	* Makefile.in: Take RUNTEST out of FLAGS_TO_PASS so that make
	check can be invoked recursively.

Wed Apr 29 12:38:53 1998  Mark Alexander  <marka@cygnus.com>

	* configure.in: Build simulator on sparclite and sparc86x targets.
	* configure: Regenerate.

Sun Apr 26 15:21:01 1998  Tom Tromey  <tromey@cygnus.com>

	* Makefile.in (autoconf-common autoheader-common): Don't pass -l
	to autoconf and autoheader.

Fri Apr 24 11:14:13 1998  Tom Tromey  <tromey@cygnus.com>

	* Makefile.in (autoconf-common autoheader-common): Pass `-l
	../common' to autoconf and autoheader.  Unconditionally run
	autoconf in every subdir.
	(autoconf-changelog autoheader-changelog): Unconditionally run
	commands in every subdir.
	(autoconf-install autoheader-install): Likewise.

Tue Mar 24 17:12:43 1998  Stu Grossman  <grossman@bhuna.cygnus.co.uk>

	* Makefile.in:  Get SHELL from configure.
	* (FLAGS_TO_PASS):  Pass down SHELL.
	* configure:  Regenerate with autoconf 2.12.1 to fix shell issues for
	NT native builds.

Tue Mar 24 11::18:00 1998  Joyce Janczyn  <janczyn@cygnus.com>

	* configure.in (extra_subdirs): Enable igen for mn10300.
	* configure: Re-generate.

Tue Dec  2 10:10:42 1997  Nick Clifton  <nickc@cygnus.com>

	* configure.in (extra_subdirs): Add support for thumb target.

	* configure (extra_subdirs): Add support for thumb target.

Wed Oct  8 12:38:48 1997  Andrew Cagney  <cagney@b1.cygnus.com>

	* configure.in (extra_subdirs): Add IGEN directory when MIPS
 	target.
	* configure: Regenerate.
	
Fri Sep 12 13:10:31 1997  Andrew Cagney  <cagney@b1.cygnus.com>

	* configure.in (extra_subdirs): v850ea needs igen.
	* configure: Re-generate.
	
Mon Sep  1 16:48:23 1997  Andrew Cagney  <cagney@b1.cygnus.com>

	* configure.in (testdir): When a testsuite directory, add that to
 	the list of confdirs.

Tue Aug 19 11:17:46 1997  Andrew Cagney  <cagney@b1.cygnus.com>

	* configure.in (extra_subdirs): Enable igen ready for V850.

Tue Aug 26 15:14:48 1997  Andrew Cagney  <cagney@b1.cygnus.com>

	* configure.in (w65-*-*, only_if_enabled): Set.
	* configure: Re-generate.
	
Mon Aug 25 16:26:53 1997  Andrew Cagney  <cagney@b1.cygnus.com>

	* configure.in (sparc*-*-*, only_if_enabled): Set
 	only_if_enabled=yes.  Check only_if_enabled before enabling a
 	simulator.
	* configure: Regenerate.
	
Mon Aug 18 10:56:59 1997  Nick Clifton  <nickc@cygnus.com>

	* configure.in (extra_subdirs): Add v850e target.

Mon Aug 18 10:56:59 1997  Nick Clifton  <nickc@cygnus.com>

	* configure.in (extra_subdirs): Add v850ea target.

Fri Jul 25 11:40:47 1997  Doug Evans  <dje@canuck.cygnus.com>

	* configure.in (sparc*-*-*): Don't build erc32.
	* configure: Regenerate.

Thu Apr 24 00:47:20 1997  Doug Evans  <dje@canuck.cygnus.com>

	* configure.in (m32r-*-*): New target.
	* configure: Regenerate.

	* Makefile.in (autoconf-common, autoconf-changelog): Change $* to $@.

Mon Apr 21 22:57:55 1997  Andrew Cagney  <cagney@b1.cygnus.com>

	* Makefile.in (.NOEXPORT, MAKEOVERRIDES): Moved to end, BSD make
 	thought that .NOEXPORT was the default target.

Fri Apr 11 17:18:07 1997  Ian Lance Taylor  <ian@cygnus.com>

	* Makefile.in (clean mostlyclean): Restore targets accidentally
	deleted in earlier change.

Thu Apr  3 12:20:32 1997  Andrew Cagney  <cagney@kremvax.cygnus.com>

	* Makefile.in (autoheader-common, autoheader-changelog,
 	autoheader-install): Perform autoheader in addition to autoconf.

Wed Apr  2 15:09:05 1997  Doug Evans  <dje@canuck.cygnus.com>

	* Makefile.in (autoconf-install): New target.
	(autoconf-changelog): Try different way to obtain user name.

Wed Apr  2 14:25:52 1997  Andrew Cagney  <cagney@kremvax.cygnus.com>

	* Makefile.in (autoconf-changelog): New target, update
 	ChangeLog for all subdirectories - normally used after
 	autoconf-common target.

Wed Mar 19 14:26:21 1997  Andrew Cagney  <cagney@kremvax.cygnus.com>

	* configure.in (extra_subdirs): Include testsuite for d30v.
	* configure: Regenerate.
	
	* Makefile.in (RUNTEST, RUNTESTFLAGS): Borrow test rules from
 	../gdb/Makefile.in
	(check): New rules - drive the testsuite.

Mon Mar  3 13:01:00 1997  Jeffrey A Law  (law@cygnus.com)

	* configure.in: Add mn10200 configure lines accidentally
	removed.
	* configure: Regenerated.

Wed Feb 19 10:34:20 1997  Andrew Cagney  <cagney@critters.cygnus.com>

	* configure.in (extra_subdirs): Generalize common sub directory
 	into a list.
	(extra_subdirs): For d30v add igen to the list to be built.

Sun Feb 16 16:37:47 1997  Andrew Cagney  <cagney@critters.cygnus.com>

	* configure.in (d30v): New target.
	* configure: Regenerated.
	
Wed Feb 19 23:17:13 1997  Jeffrey A Law  (law@cygnus.com)

	* configure.in: Don't require GCC to build the mn10200
	simulator anymore.
	* configure: Rebuilt.

Wed Feb  5 13:28:13 1997  Doug Evans  <dje@canuck.cygnus.com>

	* configure.in: Don't configure any subdirs if no simulator
	is being built.  Don't use erc32 for sparc64.
	* configure: Regenerated.

Tue Feb  4 13:19:39 1997  Doug Evans  <dje@canuck.cygnus.com>

	* Makefile.in (autoconf-common): New target.
	* configure.in: Do configure common.
	* configure: Regenerated.

Thu Jan 23 13:59:52 1997  Stu Grossman  (grossman@critters.cygnus.com)

	* configure configure.in:  Don't configure common anymore.  Files
	from common are now built in the individual simualtor directories.
	This fixes problems with the WinGDB build procedure.

Mon Jan 13 13:16:42 1997  Jeffrey A Law  (law@cygnus.com)

	* configure: Enable the mn10200 simulator.

Wed Nov 20 01:00:36 1996  Doug Evans  <dje@canuck.cygnus.com>

	* configure.in (configdirs): Add common.
	* configure: Regenerated.

Fri Nov  1 08:03:30 1996  Michael Meissner  <meissner@tiktok.cygnus.com>

	* configure.in (powerpc*-*-linux*): Treat like the other powerpc
	system V based targets.
	* configure: Regenerate.

Thu Oct 17 12:50:08 1996  Doug Evans  <dje@canuck.cygnus.com>

	* configure.in (--enable-sim-powerpc): Delete.
	(--enable-sim): Add.
	* configure: Regenerated.

Fri Oct 11 21:13:43 1996  Jeffrey A Law  (law@cygnus.com)

	* configure.in: Only build the V850 simulator if
	we are using gcc.
	* configure: Rebuild.

Sun Sep  8 17:22:50 1996  Ian Lance Taylor  <ian@cygnus.com>

	* configure.in: Do build erc32 for DOS and Windows hosts.
	* configure: Rebuild.

Wed Sep  4 18:11:27 1996  Stu Grossman  (grossman@critters.cygnus.com)

	* Makefile.in erc32/Makefile.in:  Don't set srcroot.  This should
	be inherited from the parent.  Remove INSTALL_XFORM and
	INSTALL_XFORM1.  Make INSTALL be set from configure.

Wed Sep  4 15:49:16 1996  Ian Lance Taylor  <ian@cygnus.com>

	* configure.in: Only build the MIPS simulator if we are using
	gcc.
	* configure: Rebuild.

Wed Aug 28 19:05:23 1996  Jeffrey A Law  (law@cygnus.com)

	* configure.in (v850-*-*): Added V850 simulator.

Thu Aug  1 17:08:41 1996  Martin M. Hunt  <hunt@pizza.cygnus.com>

	* configure.in (d10v-*-*): Added D10V simulator.

Wed Jun 26 12:33:57 1996  Jason Molenda  (crash@godzilla.cygnus.co.jp)

	* Makefile.in (bindir, libdir, datadir, mandir, infodir, includedir,
	INSTALL_PROGRAM, INSTALL_DATA): Use autoconf-set values.
	(docdir): Removed.
	* configure.in (AC_PREREQ): autoconf 2.5 or higher.
	(AC_PROG_INSTALL): Added.
	* configure: Rebuilt.

Mon Jun 24 14:18:26 1996  Ian Lance Taylor  <ian@cygnus.com>

	* configure.in: Only configure erc32 if using gcc.
	* configure: Rebuild.

Tue Jun  4 09:24:21 1996  Michael Meissner  <meissner@tiktok.cygnus.com>

	* configure.in (sim_target): Build PowerPC simulator for powerpc
	System V.4, Solaris, and Elf targets.
	* configure: Regenerate with autoconf 2.10.

Wed May 22 12:10:49 1996  Rob Savoye  <rob@chinadoll>

	* configure.in: Only built erc32 simulator on Unix hosts as it
	uses pseudo ttys.
	* configure: Regenerated with autoconf 2.8.

Sun May 19 20:20:40 1996  Rob Savoye  <rob@chinadoll.cygnus.com>

	* erc32: Sparc simulator from the ESA.

Sun Apr  7 21:00:09 1996  Fred Fish  <fnf@cygnus.com>

	From: Miles Bader  <miles@gnu.ai.mit.edu>
	* configure.in: Use AC_CHECK_TOOL to find AR & RANLIB.
	* configure: Regenerate using autoconf.

Thu Feb 22 11:31:50 1996  Michael Meissner  <meissner@tiktok.cygnus.com>

	* Makefile.in (install): Fix typo.

Wed Feb 21 11:59:57 1996  Ian Lance Taylor  <ian@cygnus.com>

	* configure: Regenerate with autoconf 2.7.

	* Makefile.in (all): Simplify.
	(clean, mostlyclean): SUBDIRS may contain whitespace; fix the loop
	as in the all target.
	(distclean, maintainer-clean, realclean): Likewise.
	(install): Likewise.

Thu Feb 15 18:37:00 1996  Fred Fish  <fnf@cygnus.com>

	* Makefile.in (all): Remove extra '\' char from shell script.

Wed Feb 14 16:43:59 1996  Mike Meissner  <meissner@tiktok.cygnus.com>

	* Makefile.in (all): Avoid a for loop with zero elements, even if
	the loop will not be executed because of an if statement.

Wed Jan 31 21:48:34 1996  Fred Fish  <fnf@cygnus.com>

	* Makefile.in (install): Add missing semicolon in "fi \".

Thu Nov  9 16:10:56 1995  Michael Meissner  <meissner@tiktok.cygnus.com>

	* Makefile.in (AR, CC, CFLAGS, CC_FOR_BUILD, RANLIB): Pick up
	defaults from configure.

	* configure.in: Pick up AR, CC, CFLAGS, CC_FOR_BUILD, RANLIB using
	configure defaults.
	(powerpc*-*-eabi*): Build simulator for all powerpc eabi targets
	if either --enable-sim-powerpc is used, or the host compiler is
	GCC.

Wed Nov  8 15:46:49 1995  James G. Smith  <jsmith@pasanda.cygnus.co.uk>

	* configure.in (mips*-*-*): Added "mips" simulator target.
	* configure: Re-generated.

Tue Oct 10 11:08:20 1995  Fred Fish  <fnf@cygnus.com>

	* Makefile.in (BISON): Remove macro.
	(FLAGS_TO_PASS): Remove BISON.

Sun Oct  8 04:26:27 1995  Peter Schauer  (pes@regent.e-technik.tu-muenchen.de)

	* configure.in:  Explicitly `exit 0' for broken shells.
	* configure:  Rebuilt.

Fri Oct  6 12:03:27 1995  Jim Wilson  <wilson@chestnut.cygnus.com>

	* common/run.c (main): Initialize the callbacks.

Wed Sep 20 13:34:50 1995  Ian Lance Taylor  <ian@cygnus.com>

	* Makefile.in (maintainer-clean): New synonym for realclean.

Fri Aug 25 11:53:43 1995  Michael Meissner  <meissner@tiktok.cygnus.com>

	* configure.in (powerpc*-*-eabisim*): Only build the simulator if
	the target is powerpc*-*-eabisim*, since it requires GCC to build.

Mon Aug 21 17:53:48 1995  Michael Meissner  <meissner@tiktok.cygnus.com>

	* configure.in (powerpc{,le}-*-*): Add psim from Andrew Cagney
	<cagney@highland.com.au>.
	* configure: Regnerate from configure.in.

Thu Aug  3 10:45:37 1995  Fred Fish  <fnf@cygnus.com>

	* Update all FSF addresses except those in COPYING* files.

Thu Jul 20 15:17:29 1995  Fred Fish  <fnf@cygnus.com>

	* Makefile.in (CC_FOR_BUILD):  Define default and arrange to pass
	submakes either default or passed in value.

Wed Jul  5 14:32:54 1995  J.T. Conklin  <jtc@rtl.cygnus.com>

	* Makefile.in (all, clean, distclean, mostlyclean, realclean,
	  install): Changed targets so that they descend all
	  subdirectories in $(SUBDIRS).
	  (*-all, *-clean, *-install): Removed targets.

	* configure.in: Don't bother with target makefile fragments, they
	  are no longer needed.
	* configure: regenerated.

	* Makefile.in, configure.in: converted to autoconf.
	* configure: New file, generated with autconf 2.4.

Wed May 24 14:48:46 1995  Steve Chamberlain  <sac@slash.cygnus.com>

	* Makefile.in: Support ARM.
	* configure.in: Ditto.

Sun Jan 15 16:53:47 1995  Steve Chamberlain  <sac@splat>

	* Makefile.in: Support W65.
	* configure.in: Ditto.

Sun Mar 13 09:27:50 1994  Jim Kingdon  (kingdon@lioth.cygnus.com)

	* Makefile.in: Add TAGS target.

Mon Sep 13 12:47:15 1993  K. Richard Pixley  (rich@sendai.cygnus.com)

	* Makefile.in (all-z8k, install-z8k, clean-z8k, all-h8300,
	  install-h8300, clean-h8300, all-h8500, install-h8500,
	  clean-h8500, all-sh, install-sh, clean-sh): do not echo
	  recursion lines.

Wed Jun 30 14:12:05 1993  david d `zoo' zuhn  (zoo at poseidon.cygnus.com)

	* Makefile.in: remove endian.h trace from h8500

Sun Jun 13 13:08:58 1993  Jim Kingdon  (kingdon@cygnus.com)

	* Makefile.in: Add distclean, realclean, and mostlyclean targets.

Fri May 21 11:21:16 1993  david d `zoo' zuhn  (zoo at cirdan.cygnus.com)

	* Makefile.in: make all of the all-* target (except all-nothing)
	depend on endian.h, so that if we're not building a simulator, we
	don't built endian

Fri May 21 10:55:06 1993  Ian Lance Taylor  (ian@cygnus.com)

	* Makefile.in (check, installcheck): Added dummy targets.

Mon May  3 21:39:43 1993  Fred Fish  (fnf@cygnus.com)

	* Makefile.in (endian): Find endian.c in $(srcdir), and also
	explicitly make it, since some makes apparently don't work with
	VPATH and .c to executable rules (SunOS make for example).

Mon May  3 08:29:01 1993  Steve Chamberlain  (sac@thepub.cygnus.com)

	* Makefile.in (endian): Add explicit rule for broken makes.

Mon Mar 15 15:47:53 1993  Ian Lance Taylor  (ian@cygnus.com)

	* Makefile.in (info, install-info): New targets.
	(DO_INSTALL): Renamed from INSTALL, which is overridden by the top
	level Makefile.

Wed Feb 10 20:12:27 1993  K. Richard Pixley  (rich@ok.cygnus.com)

	* Makefile.in (endian.h): build endian.h via a temporary file so
	  that we don't leave an incomplete file lying around on
	  interrupted builds.
	  (clean): remove endian, e.h, and endian.h.

Mon Feb  8 11:46:06 1993  Steve Chamberlain  (sac@thepub.cygnus.com)

	* Makefile.in, configure.in: if target isn't supported, build a
	harmless makefile.

<|MERGE_RESOLUTION|>--- conflicted
+++ resolved
@@ -1,10 +1,7 @@
-<<<<<<< HEAD
-=======
 2009-10-06  Michael Eager  <eager@eagercon.com>
 
 	* microblaze/interp.c: Add include microblaze-dis.h.
 	
->>>>>>> 48314948
 2009-09-23  Michael Eager  <eager@eagercon.com>
 
 	* configure: Add microblaze-*.* (not regenerated).
