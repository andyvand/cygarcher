--- conflicted
+++ resolved
@@ -1,5 +1,3 @@
-<<<<<<< HEAD
-=======
 2009-01-18  Hans-Peter Nilsson  <hp@axis.com>
 
 	* sim/cris/asm/opterr5.ms, sim/cris/asm/opterr4.ms,
@@ -11,7 +9,6 @@
 	* sim/cris/c/mmap5.c, sim/cris/c/mmap6.c, sim/cris/c/mmap7.c,
 	sim/cris/c/mmap8.c, sim/cris/c/hellodyn3.c: New tests.
 
->>>>>>> b2f2d10e
 2009-01-03  Hans-Peter Nilsson  <hp@axis.com>
 
 	* sim/cris/c/settls1.c: New test.
