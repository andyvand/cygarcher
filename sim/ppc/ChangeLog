<<<<<<< HEAD
=======
2009-01-12  Nathan Froyd  <froydnj@codesourcery.com>

	* ppc-instructions (sync): Add L field.

>>>>>>> b2f2d10e
2008-12-15 Joel Sherrill <joel.sherrill@oarcorp.com>

	* ppc-instructions, ppc-spr-table: Add ability
	to read tbrl and tbru special registers.

2008-11-18  Joel Sherrill <joel.sherrill@oarcorp.com>

	* configure: Regenerated.
	* configure.ac: Add test for System V shared memory and semaphore.
	* debug.c, debug.h: Add trace support for new devices.
	* hw_sem.c, hw_shm.c: New files.
	* Makefile.in: Add hw_sem.c and hw_shm.c.

2008-07-11  Hans-Peter Nilsson  <hp@axis.com>

	* configure.ac: Add test for libz and zlib.h.
	* Makefile.in (LIBS): Set from @LIBS@.
	* configure: Regenerate.
	* config.in: Ditto.

2008-06-06  Vladimir Prus  <vladimir@codesourcery.com>
            Daniel Jacobowitz  <dan@codesourcery.com>
            Joseph Myers  <joseph@codesourcery.com>

	* configure.ac: Use ACX_PKGVERSION and ACX_BUGURL.
	* configure, config.in: Regenerated.
	* Makefile.in (LIB_OBJ): Add version.o.
	(version.c, version.o): New rules.
	* psim.c (psim_usage): Add help parameter.  Print the bug URL.
	Exit with code 0 for help.
	(psim_options): Update calls to psim_usage.  Handle --help and
	--version.
	* psim.h (psim_usage): Update prototype.
	* main.c (main): Update psim_usage call.

2008-03-14  Nick Hudson  <nick.hudson@dsl.pipex.com

        * configure.ac: Pass ../../intl to ZW_GNU_GETTEXT_SISTER_DIR.
        * configure: Regenerate.

2007-10-15  Daniel Jacobowitz  <dan@codesourcery.com>

	* gdb-sim.c (regnum2spr): Rename to...
	(sim_spr_register_name): ... this.  Make global.

2007-09-04  Jerome Guitton  <guitton@adacore.com>

	* sim/ppc/emul_bugapi.c (emul_bugapi_create): quote the file
	name property before parsing it.

2006-12-21  Hans-Peter Nilsson  <hp@axis.com>

	* acconfig.h: Remove.
	* config.in: Regenerate.

2006-11-22  Tom Marn <tom.marn@telargo.com>

	Committed by Andrew Cagney.
	* ppc-instructions: Implement optional PowerPC stfiwx instruction.
	
2006-07-12  Fred Fish  <fnf@specifix.com>

	* sim-endian.h (asm/byteorder.h): Don't include private kernel
	header.

2006-06-13  Richard Earnshaw  <rearnsha@arm.com>

	* configure: Regenerated.

2006-05-31  Daniel Jacobowitz  <dan@codesourcery.com>

	* Makefile.in: Replace INTLLIBS and INTLDEPS with LIBINTL
	and LIBINTL_DEP everywhere.
	(INTL_DIR, INTL_SRC): Remove.
	(INTL_CFLAGS): Use INCINTL.
	* configure.ac: Use ZW_GNU_GETTEXT_SISTER_DIR.
	* configure: Regenerated.

2006-05-05  Andreas Schwab  <schwab@suse.de>

	* configure.ac (CFLAGS_FOR_BUILD): Set and substitute.
	* configure: Regenerate.

	* Makefile.in (CFLAGS_FOR_BUILD): Define.
	(BUILD_CFLAGS): Use it instead of hardcoding "-g -O".
	(gentmap): Fix typo BUILD_FLAGS -> BUILD_CFLAGS.

2006-04-23  Andreas Schwab  <schwab@suse.de>

	* Makefile.in (tmp-ld-decode): Fix dependencies.
	(tmp-ld-cache): Likewise.
	(tmp-ld-insn): Likewise.

2006-02-01  Mark Mitchell  <mark@codesourcery.com>

	* emul_netbsd.c (emul_netbsd_create): Quote file-name property.
	* emul_unix.c (emul_unix_create): Likewise.
	* tree.c (libiberty.h): Include it.
	(tree_quote_property): New function.
	* tree.h (tree_quote_property): Declare.

2006-01-25  Mark Mitchell  <mark@codesourcery.com>

	* words.h (natural32): Define as "int".

2006-01-23  Mark Mitchell  <mark@codesourcery.com>

	* words.h (signed32): Define as "int".
	(unsigned32): Define as "unsigned int".

2005-11-28 Mark Mitchell  <mark@codesourcery.com>

	* configure.ac (USE_WIN32API): Define it.
	* configure.in: Regenerate.
	* config.in: Likewise.
	* emul_netbsd.c (write_timezone): Guard with HAVE_GETTIMEOFDAY.
	* emul_unix.c (do_unix_mkdir): Handle Win32 1-argument mkdir.

2005-11-28  Mark Mitchell  <mark@codesourcery.com>

	* psim.c: Include gdb/signals.h.
	
	* sim_calls.c (gdb/signals.h): Include it.
	(sim_stop_reason): Use TARGET_SIGNAL_*.
	* psim.c (cntrl_c_simulation): Use TARGET_SIGNAL_*.

2005-07-15  Ben Elliston  <bje@au.ibm.com>

	* hw_htab.c (bfd_get_section_lma): Remove macro; use BFD's.

2005-07-15  Ben Elliston  <bje@au.ibm.com>

	* hw_init.c: Comment out tokens after #endif directive.
	* hw_register.c: Likewise.
	* hw_trace.c: Likewise.
	* hw_vm.c: Likewise.

2005-04-20  Manoj Iyer  <manjo@austin.ibm.com>

	* psim.c: Added libiberty.h header file.

2005-04-18  Manoj Iyer  <manjo@austin.ibm.com>

	* configure.ac: Added check for long long.
	* config.in: Regenerated.
	* configure: Regenerated.
	* words.h: Modified logic to check for HAVE_LONG_LONG instead of
	__GNUC__, added config.h header file.

2005-03-25  Anthony Green  <green@redhat.com>

	* tree.c (parse_reg_property): Fix memset usage.

2005-03-23  Mark Kettenis  <kettenis@gnu.org>

	* configure: Regenerate.

2005-01-11  Andrew Cagney  <cagney@localhost.localdomain>

	* configure.ac: Delete AC_CONFIG_AUX_DIR.
	* configure: Re-generate.

2005-01-07  Andrew Cagney  <cagney@gnu.org>

	* configure.ac: Rename configure.in, require autoconf 2.59.
	* configure: Re-generate.

2005-01-03  Andreas Schwab  <schwab@suse.de>

	* Makefile.in (hw_com.o, hw_eeprom.o): Depend on
	$(DEVICE_TABLE_H).

2004-11-16  Andreas Schwab  <schwab@suse.de>

	* Makefile.in (defines.h): Depend on tmp-defines.
	(hw.c hw.h): Depend on tmp-hw.
	(pk.h): Depend on tmp-pk.

2004-11-11  Andreas Schwab  <schwab@suse.de>

	* sim_calls.c: Include "libiberty.h".

2004-09-24  Ian Lance Taylor <ian@wasabisystems.com>

	Committed by Andrew Cagney.
	* configure.in: Check for sys/mount.h, sys/vfs.h, sys/statfs.h.
	Check for struct statfs.
	* emul_netbsd.c: If not HAVE_STRUCT_STATFS, #undef HAVE_FSTATFS.
	* configure, config.in: Regenerate.

2004-08-05  Nathanael Nerode  <neroden@gcc.gnu.org>

	* Makefile.in (GDB_INCLUDES): Remove bogus reference to mmalloc.

2004-08-04  Andrew Cagney  <cagney@gnu.org>
	    Jim Blandy <jimb@redhat.com>

	* sim_callbacks.h (simulator): Declare.
	* Makefile.in (gdb-sim.o): New rule.
	(MAIN_SRC, GDB_OBJ): Add gdb-sim.o, gdb-sim.c.
	(DEFS_H): Delete.
	(GDB_SIM_PPC_H): Define.
	* gdb-sim.c: New file.
	* sim_calls.c: Do not include "defs.h".
	(simulator): Drop static.
	(sim_store_register, sim_fetch_register): Delete.

2004-08-04  Andrew Cagney  <cagney@gnu.org>

	* Back out accidently committed change.

2004-08-04  Jim Blandy  <jimb@redhat.com>

	Use a fixed register numbering when communicating with the PowerPC
	simulator.
	* sim_calls.c: #include "registers.h" and "gdb/sim-ppc.h"; do not
	include GDB's "defs.h".
	(gdb_register_name_table): New variable.
	(gdb_register_name_table_size): New enum constant.
	(gdb_register_name): New function.
	(sim_fetch_register, sim_store_register): Use gdb_register_name,
	instead of calling gdbarch_register_name.
	* Makefile.in (GDB_SIM_PPC_H): New variable.
	(DEFS_H): Delete variable.
	(sim_calls.o): Update dependencies.

2004-07-26  Andrew Cagney  <cagney@gnu.org>

	Problem from Olaf Hering <olh@suse.de>.
	* Makefile.in (install, installdirs): Add DESTDIR.

2004-07-10  Ben Elliston  <bje@au.ibm.com>

	* tree.c (parse_integer_property): Comment typo fix.

2004-07-06  Jim Blandy  <jimb@redhat.com>

	* Makefile.in: Update all dependency information.
	(BASICS_H, CPU_H, IDECODE_H, PSIM_H, REGISTERS_H, DEVICE_TABLE_H)
	(EMUL_GENERIC_H): Values updated.
	(ACCONFIG_H, ALTIVEC_EXPRESSION_H, ALTIVEC_REGISTERS_H)
	(ANSIDECL_H, BFD_H, BITS_H, CAP_H, COMMON_SIM_BASE_H)
	(COMMON_SIM_BASICS_H, COMMON_SIM_FPU_H, COMMON_SIM_INLINE_H)
	(COMMON_SIM_SIGNAL_H, CONFIG_H, COREFILE_H, COREFILE_N_H, DEBUG_H)
	(DEFINES_H, DEFS_H, DEVICE_H, E500_EXPRESSION_H, E500_REGISTERS_H)
	(EMUL_BUGAPI_H, EMUL_CHIRP_H, EMUL_NETBSD_H, EMUL_UNIX_H, EVENTS_H)
	(FILTER_FILENAME_H, FILTER_H, GDB_CALLBACK_H, GDB_REMOTE_SIM_H)
	(GEN_ICACHE_H, GEN_IDECODE_H, GEN_ITABLE_H, GEN_MODEL_H)
	(GEN_SEMANTICS_H, GEN_SUPPORT_H, HW_CPU_H, HW_H, HW_PHB_H)
	(ICACHE_H, IDECODE_BRANCH_H, IDECODE_EXPRESSION_H)
	(IDECODE_FIELDS_H, IGEN_H, INLINE_H, INTERRUPTS_H, ITABLE_H)
	(LD_CACHE_H, LD_DECODE_H, LD_INSN_H, LF_H, MISC_H, MODEL_H, MON_H)
	(OPTIONS_H, OS_EMUL_H, PK_H, PPC_CONFIG_H, SEMANTICS_H)
	(SIM_CALLBACKS_H, SIM_ENDIAN_H, SIM_ENDIAN_N_H, SIM_MAIN_H)
	(SPREG_H, STD_CONFIG_H, SUPPORT_H, TABLE_H, TARG_VALS_H, TCONFIG_H)
	(TREE_H, VM_H, VM_N_H, WORDS_H): New variables.
	(callback.o, cap.o, corefile.o, debug.o, device.o, device_table.o)
	(dgen.o, emul_bugapi.o, emul_chirp.o, emul_netbsd.o, emul_unix.o)
	(events.o, filter.o, filter_filename.o, filter_host.o)
	(gen-icache.o, gen-idecode.o, gen-itable.o, gen-model.o)
	(gen-semantics.o, gen-support.o, hw_core.o, hw_cpu.o, hw_disk.o)
	(hw_htab.o, hw_init.o, hw_phb.o, hw_register.o, icache.o)
	(idecode.o, igen.o, interrupts.o, itable.o, ld-cache.o)
	(ld-decode.o, ld-insn.o, lf.o, main.o, misc.o, model.o, mon.o)
	(options.o, os_emul.o, pk_disklabel.o, psim.o, registers.o)
	(semantics.o, sim-endian.o, sim-fpu.o, sim_calls.o, spreg.o)
	(support.o, table.o, targ-map.o, tree.o, vm.o): Update dependencies.

2004-06-28  Jim Blandy  <jimb@redhat.com>

	* e500_registers.h (EVR): Cast the 32-bit value of the GPR to an
	unsigned type before or-ing it with a 64-bit value.

2004-06-15  Alan Modra  <amodra@bigpond.net.au>

	* hw_htab.c (htab_sum_binary(bfd): Use bfd_get_section_size
	instead of bfd_get_section_size_before_reloc.
	(htab_dma_binary(bfd): Likewise.
	* hw_init.c (update_for_binary_section(bfd): Likewise.

2004-05-10  Daniel Jacobowitz  <dan@debian.org>

	* configure.in (sim_fpu_cflags): Add -I../common.
	* configure: Regenerated.

2004-01-27  Andrew Cagney  <cagney@redhat.com>

	* ppc-instructions: Update copyright.
	(convert_to_integer): Add trailing ";" to label.

2003-10-16  Michael Snyder  <msnyder@redhat.com>

	* emul_netbsd.c: Only a comment may follow an #endif.

2003-10-15  Michael Snyder  <msnyder@redhat.com>

	* Makefile.in (sim_calls.o): No longer depends on gdb/tm.h.

2003-06-22  Andrew Cagney  <cagney@redhat.com>

	Written by matthew green <mrg@redhat.com>, with fixes from Aldy
	Hernandez <aldyh@redhat.com>, Jim Wilson <wilson@redhat.com>, and
	Nick Clifton <nickc@redhat.com>.
	
	* ppc-instructions: Include altivec.igen and e500.igen.
	(model_busy, model_data): Add vr_busy and vscr_busy.
	(model_trace_release): Trace vr_busy and vscr_busy.
	(model_new_cycle): Update vr_busy and vscr_busy.
	(model_make_busy): Update vr_busy and vscr_busy.
	* registers.c (register_description): Add Altivec and e500
	registers.
	* psim.c (psim_read_register, psim_read_register): Handle Altivec
	and e500 registers.
	* ppc-spr-table (SPEFSCR): Add VRSAVE and SPEFSCR registers.
	* configure.in (sim_filter): When *altivec* add "av".  When *spe*
	or *simd* add e500.
	(sim_float): When *altivec* define WITH_ALTIVEC.  When *spe* add
	WITH_E500.
	* configure: Re-generate.
	* e500.igen, altivec.igen: New files.
	* e500_expression.h, altivec_expression.h: New files.
	* idecode_expression.h: Update copyright.  Include
	"e500_expression.h" and "altivec_expression.h".
	* e500_registers.h, altivec_registers.h: New files.
	* registers.h: Update copyright.  Include "e500_registers.h" and
	"altivec_registers.h".
	(registers): Add Altivec and e500 specific registers.
	* Makefile.in (IDECODE_H): Add "idecode_e500.h" and
	"idecode_altivec.h".
	(REGISTERS_H): Add "e500_registers.h" and "altivec_registers.h".
	(tmp-igen): Add dependencies on altivec.igen and e500.igen .

2003-06-22  Andrew Cagney  <cagney@redhat.com>

	Problems reported by Joshua LeVasseur.
	* emul_chirp.c: Update copyright.
	(chirp_emul_nextprop): Return the first property.
	* hw_htab.c: Update copyright.
	(htab_decode_hash_table): Fix check for htab size.

2003-06-21  Andrew Cagney  <cagney@redhat.com>

	* interrupts.c: Update copyright.
	(external_interrupt): Fix test for already pending interrupt.
	Problem found by Joshua LeVasseur.

	* ppc-instructions: Add missing +8 line.  Found by blofeldus at
	yahoo.com.
	
2003-06-21  Andrew Cagney  <cagney@redhat.com>

	From Ian Lance Taylor <ian@airs.com>: * hw_nvram.c
	(hw_nvram_init_address): Correct call to memset--swap second and
	third arguments.

2003-06-21  Andrew Cagney  <cagney@redhat.com>

	* hw_com.c (hw_com_device_init_data): Check that the output, and
	not input file opened.  Pointed out by masahino tky3.3web.ne.jp.

2003-06-20  Andrew Cagney  <cagney@redhat.com>

	* sim_calls.c (sim_create_inferior): Assert that
	psim_write_register succeeded.
	(sim_fetch_register, sim_store_register): Make "regname" constant.
	Delete Altivec hack.  Return result from psim_read_register /
	psim_write_register.
	* psim.h (psim_read_register, psim_write_register): Change return
	type to int.  Update comments.
	* psim.c: Update copyright.
	(psim_stack): Assert that the psim_read_register worked.
	(psim_read_register, psim_read_register): Return the register's
	size.  Allocate the cooked buffer dynamically.
	* hw_register.c: Update copyright.
	(do_register_init): Check that psim_write_register succeeded.
	* hw_init.c: Update copyright.
	(create_ppc_elf_stack_frame, create_ppc_aix_stack_frame): Assert
	that the register transfer worked.

2003-06-19  Andrew Cagney  <cagney@redhat.com>

	* ld-insn.h: Update copyright.
	(cache_fields): Define.
	(insn_table_fields): Add insn_field_6 and insn_field_7.
	(load_insn_table): Pass in the "cache_rules".
	* ld-insn.c: Update copyright.
	(load_insn_table): Add parameter "cache_rules".  Handle "cache",
	"computed" and "scratch" fields.
	(main): Pass "cache_rules" to load_insn_table.
	* ld-cache.h: Update copyright.
	(append_cache_table): Declare.
	* ld-cache.c: Update copyright.
	(append_cache_table): New function.
	(load_cache_table): Call.
	* gen-model.c: Include "ld-cache.h".
	* gen-itable.c: Include "ld-cache.h".
	* igen.c: Move #include "ld-cache.h" to earlier.  Update
	copyright.
	(main): Permit a NULL "cache_rules".  Pass address of
	"cache_rules" to load_insn_table.
	* Makefile.in (tmp-ld-insn): Add "ld-cache.o".
	(tmp-igen): Do not include ppc-cache-rules.
	(gen-itable.o, gen-model.o): Add "ld-cache.h".
	* ppc-cache-rules: Delete file.
	* ppc-instructions: Add cache rules.

2003-06-19  Andrew Cagney  <cagney@redhat.com>

	* Makefile.in (ICACHE_CFLAGS, SEMANTICS_CFLAGS): Delete.
	(SIM_FPU_FLAGS): Define.
	(icache.o): Delete explicit compile command.
	(semantics.o, idecode.o): Delete explicit compile command.
	(NOWARN_CFLAGS, STD_CFLAGS): Append SIM_FPU_CFLAGS.
	* gen-support.c (gen_support_c): Generate #include of
	"sim-inline.h" and "sim-fpu.h", but conditional on
	HAVE_COMMON_FPU.
	* gen-idecode.c (gen_idecode_c): Ditto.
	* igen.c (gen_icache_c, gen_semantics_c): Wrap #include of
	"sim-inline.h" and "sim-fpu.h" in HAVE_COMMON_FPU conditional.
	Move to before "support.h".
	* Makefile.in, gen-support.c, gen-idecode.c, igen.c: Update
	copyright.
	
2003-05-16  Ian Lance Taylor  <ian@airs.com>

	* Makefile.in (various): Use $(SHELL) whenever we invoke
	move-if-change.

2003-02-27  Andrew Cagney  <cagney@redhat.com>

	* sim_calls.c (sim_open, sim_create_inferior): Rename _bfd to bfd.

2002-09-27  Andrew Cagney  <ac131313@redhat.com>

	* hw_disk.c (hw_disk_init_address): Set device type to "block",
	not "disk".

2002-06-22  Andrew Cagney  <ac131313@redhat.com>

	* Makefile.in (INTL_SRC): Define.
	(INTL_CFLAGS): Define.
	(INTL_DIR): Define.
	(STD_CFLAGS): Add INTL_CFLAGS.

2002-06-17  Elena Zannoni  <ezannoni@redhat.com>

	* psim.c (psim_options): Don't choke when gdb invokes us with
	the --architecture option, just ignore it.

2002-06-16  Andrew Cagney  <ac131313@redhat.com>

	* configure: Regenerated to track ../common/aclocal.m4 changes.

2002-06-08  Andrew Cagney  <cagney@redhat.com>

	* main.c: Include "gdb/callback.h" and "gdb/remote-sim.h".
	* sim_calls.c: Ditto.

2002-05-30  DJ Delorie  <dj@redhat.com>

	* lf.c (lf_print__gnu_copyleft): Convert multiline strings to
	compatible format.
	* gen-idecode.c (print_run_until_stop_body): Likewise.
	* gen-model.c (gen_model_c): Likewise.

2002-04-15  Elena Zannoni  <ezannoni@redhat.com>

        * sim_calls.c (sim_fetch_register, sim_store_register): Return -1 for
        AltiVec registers as a temporary stopgap.

2002-03-24  David O'Brien  <obrien@FreeBSD.org>

	* ppc/hw_disk.c: Export a disk device property.

2002-03-23  Andrew Cagney  <ac131313@redhat.com>

	From 2001-12-09 Julien Ducourthial <jducourt@noos.fr>:
	* ppc-instructions (lswx): Do the register control with the
	register count.  Initialize the right register in the loop.
	(mtfsfi) : Correct prefix for the instruction.

2002-02-24  Andrew Cagney  <ac131313@redhat.com>

	From wiz at danbala:
	* std-config.h: Fix grammar and typos.  Update copyright.
	Fix PR gdb/287.

2002-01-12  matthew green  <mrg@redhat.com>

	* Makefile.in (tmp-igen): Pass -I $(srcdir) to igen.
	* igen.c (main): Change -I to add include paths for :include:
	files.
	Implement -G as per sim/igen, with just gen-icache=N support.
	Call load_insn_table() with the built include path.

	* ld-insn.c (parse_include_entry): New. Load an :include: file.
	(load_insn_table): New `includes' argument.  Look for :include:
	entries and call parse_include_entry() for them.
	(main): Adjust load_insn_table() call.
	* ld-insn.h (model_include_fields): New enum.
	(load_insn_table): Update prototype.
	* table.c (struct _open_table, struct _table): Rework
	structures to handle included files.
	(table_push): Move the guts of table_open() here.

	* table.c (struct _open table, struct table): Make table object an
	indirect ptr to the current table file.
	(current_line, new_table_entry, next_line): Make file arg type
	open_table.
	(table_open): Use table_push.
	(table_entry_read): Point variable file at current table, at eof, pop
	last open table.

	* misc.h (NZALLOC): New macro. From sim/igen.

	* table.h, table.c (table_push): New function.

2002-01-04  matthew green  <mrg@redhat.com>

	* bits.c (LSMASKED64): New inline function.
	(LSEXTRACTED64): Likewise.
	* bits.h (_LSB_POS, _LSMASKn, LSMASK64): New macros from
	sim/common/sim-bits.h
	(LSMASKED64, LSEXTRACTED64): New functions definitions.
	* Makefile.in (sim-bits.o): Remove target.

	* main.c (zalloc): Fix typo in error message.

2001-12-16  Andrew Cagney  <ac131313@redhat.com>

	* configure.in (sim_fpu): Don't add sim-bits.o.
	* configure: Re-generate.

2001-12-15  matthew green  <mrg@redhat.com>

	* main.c: Include "defs.h", "bfd.h", "callback.h" and "remote-sim.h".
	(sim_io_error): New function.
	* sim_calls.c: (sim_io_error): New function.

2001-12-14  matthew green  <mrg@redhat.com>

	* Makefile.in (LIB_OBJ): Add @sim_fpu@.
	(ICACHE_CFLAGS, SEMANTICS_CFLAGS): New variables.
	(icache.o, semantics.o): Add new ICACHE_FLAGS & SEMANTICS_FLAGS.
	(sim-fpu.o, sim-bits.o, tconfig.h): New targets.
	* configure.in: Rename INLINE_LOCALS to PSIM_INLINE_LOCALS.  Add a
	check for sim/common/sim-fpu.c.  Output sim_fpu and sim_fpu_cflags.
	* configure: Regenerate.
	* device.h (device_find_integer_array_property): Match function definition.
	* gen-icache.c (print_icache_internal_function_declaration): Rename
	INLINE_ICACHE to PSIM_INLINE_ICACHE.
	* gen-idecode.c (print_idecode_run_function_header): Rename INLINE_IDECODE
	to PSIM_INLINE_IDECODE.
	* gen-semantics.c (print_semantic_function_header): Rename
	EXTERN_SEMANTICS to PSIM_EXTERN_SEMANTICS.
	* gen-support.c (print_support_function_name): Rename INLINE_SUPPORT to
	PSIM_INLINE_SUPPORT.
	* igen.c (print_function_name): Also escape `(' and `)'.
	(gen_semantics_h): Rename EXTERN_SEMANTICS to PSIM_EXTERN_SEMANTICS.
	(gen_semantics_c): Likewise.  Also output includes for "sim-fpu.h"
	* inline.h (INLINE_SIM_ENDIAN): Renamed INLINE_PSIM_ENDIAN.
	(EXTERN_SIM_ENDIAN): Renamed EXTERN_PSIM_ENDIAN.
	(STATIC_INLINE_SIM_ENDIAN): Renamed STATIC_INLINE_PSIM_ENDIAN.
	(INLINE_LOCALS): Renamed PSIM_INLINE_LOCALS.
	(EXTERN_SUPPORT): Renamed PSIM_EXTERN_SUPPORT.
	(INLINE_SUPPORT): Renamed PSIM_INLINE_SUPPORT.
	(EXTERN_SEMANTICS): Renamed PSIM_EXTERN_SEMANTICS.
	(INLINE_SEMANTICS): Renamed PSIM_INLINE_SEMANTICS.
	(EXTERN_IDECODE): Renamed PSIM_EXTERN_IDECODE.
	(INLINE_IDECODE): Renamed PSIM_INLINE_IDECODE.
	(EXTERN_ICACHE): Renamed PSIM_EXTERN_ICACHE.
	(INLINE_ICACHE): Renamed PSIM_INLINE_ICACHE.
	* options.c (options_inline): Fix names.
	* sim-endian-n.h: Change INLINE_SIM_ENDIAN to INLINE_PSIM_ENDIAN.
	* sim-endian.h: Likewise.
	* sim-main.h: New file.
	* std-config.h: Rename INLINE_LOCALS to PSIM_INLINE_LOCALS.

2001-12-01  Andrew Cagney  <ac131313@redhat.com>

	From Mark Peek.
	* ppc-spr-table: Add SDA and PIR.

2001-10-29  Andrew Cagney  <ac131313@redhat.com>

	* tree.c (parse_size): Assert #size-cells > 0.
	(parse_address): Ditto for #address-cells.
	(parse_reg_property): Only parse the size when #size-cells is
	non-zero.

2001-10-25  Andrew Cagney  <ac131313@redhat.com>

	* emul_generic.c (OEA_MEMORY_SIZE): Increase to 4mb.
	* hw_htab.c (htab_map_binary): Don't try to map the text section
	when it is empty.
	* emul_chirp.c (map_over_chirp_note): Default load-base to -1 not
	CHIRP_LOAD_BASE.
	(emul_chirp_create): Map in the interrupt table.

2001-07-16  Daniel Jacobowitz  <drow@mvista.com>

	* Makefile.in: Add dependencies on $(CPU_H).

Wed Mar  7 10:45:12 HST 2001  Glen Nakamura  <gen@lava.net>

	* hw_init.c (dma_file): Fixed problem with loading last 1KB of
	file.
	
2001-03-04  Andrew Cagney  <ac131313@redhat.com>

	* emul_netbsd.c [WITH_NetBSD_HOST]: Include <sys/mount.h> and
	<errno.h>.
	(do_stat): Only do SYS test when SYS_stat defined.
	(do_sigprocmask): Ditto for SYS_sigprocmask.
	(do_fstat): Ditto for SYS_fstat.
	(do_getdirentries): Ditto for SYS_getdirentries.
	(do_lstat): Ditto for SYS_lstat.

2001-01-15  Geoffrey Keating  <geoffk@redhat.com>

	* emul_netbsd.c (do_open): Translate the flag parameter to the
	open syscall to the numbers supported by the host.

2000-12-12  Geoffrey Keating  <geoffk@redhat.com>

	* sim-endian.h: Don't have parameters on macro definitions which
	are simply renaming functions, to permit use of XCONCAT2 in both
	the macro name and the arguments in a use of such a definition.

2000-11-15  Jim Blandy  <jimb@redhat.com>

	* sim_calls.c: Doc fix.
	(sim_fetch_register, sim_store_register): Call
	gdbarch_register_name directly, instead of going through
	REGISTER_NAME macro.

2000-10-24  Geoff Keating  <geoffk@cygnus.com>

	* ppc-instructions (lfsux): Correct XO field of lfsux instruction.

Tue May 23 21:39:23 2000  Andrew Cagney  <cagney@b1.cygnus.com>

	* configure: Regenerated to track ../common/aclocal.m4 changes.

Fri Apr 28 15:59:27 2000  Andrew Cagney  <cagney@b1.cygnus.com>

	* events.c (event_queue_process): Call update_time_from_event
 	every time an event is removed from the queue.
	(update_time_from_event): Delete assertion that a negative
 	time_from_event implies an empty event queue.

Fri Apr 28 15:53:54 2000  Andrew Cagney  <cagney@b1.cygnus.com>

	* interrupts.c (deliver_hardware_interrupt): Print time trace in
 	decimal.
	* events.c (event_queue_process): Cleanup trace message.
	(update_time_from_event): Trace full event queue.

2000-03-25  Geoff Keating  <geoffk@cygnus.com>

	* ppc-instructions (Disabled_Exponent_Underflow): Increment
	the exponent when denormalizing.

Thu Sep  2 18:15:53 1999  Andrew Cagney  <cagney@b1.cygnus.com>

	* configure: Regenerated to track ../common/aclocal.m4 changes.

1999-05-08  Felix Lee  <flee@cygnus.com>

        * configure.in: Use AC_EXEEXT instead of AM_EXEEXT.
	* configure: Regenerated to track ../common/aclocal.m4 changes.
	
1999-04-02  Keith Seitz  <keiths@cygnus.com>

	* sim_calls.c (POLL_QUIT_INTERVAL): Define. Used to tweak
	the frequency at which the poll_quit callback is called.
	(poll_quit_count): New global.
	(sim_io_poll_quit): Only call the poll_quit callback
	after the specified POLL_QUIT_INTERVAL.

1999-02-22  Jim Lemke  <jlemke@cygnus.com>

	* dc-complex: Force expansion on all bits of field BO.
	Previously, the least-significant (prediction) bit was ignored.
	* ppc-instructions (conditional branches): Implement mpc860c0 option.
	* igen.c (gen_semantics_[ch]): Setup for mpc860c0 option.
	* psim.c (is_num, psim_options): Added parsing for mpc860c0 option.
	* interrupts.h: Added "mpc860c0_instruction_program_interrupt".
	* interrupts.c (program_interrupt): Added handling for above interrupt.

1999-02-01  Jim Blandy  <jimb@zwingli.cygnus.com>

	Make the simulator compatible with the MPC750.  It would be nicer
	to make this a real multi-sim, but that's more work than we have
	time for.
	* emul_generic.c (emul_add_tree_options): Only require strict
	alignment if it was explicitly requested at configuration time.
	Don't make it the default for little-endian machines.
	* ppc-spr-table (UMMCR0, UMMCR1, UPMC1, UPMC2, USIA, UPMC3, UPMC4,
 	MMCR0, PMC1, PMC2, SIA, MMCR1, PMC3, PMC4, L2CR, ICTC, THRM1,
 	THRM2, THRM3): Plop in the MPC750 SPR registers.
	(DABR): This is weird.  This was HID5, but the PPC spec says this
 	should be DABR; why did some random processor use it for something
 	else?  The HID5 entry dates back to the original checkin of the
	simulator code in 1995, so remove it.
	* sim_calls.c (register_names): Delete this; since the user can
	now change GDB's list of register names dynamically, we can't
	pretend there's a static mapping here.
	(sim_fetch_register, sim_store_register): Call GDB's REGISTER_NAME
 	function to get the register name.  That ought to be accurate.
  	However, we're changing a compile-time dependency (using the
 	REGISTER_NAMES macro) into a link- and run-time dependency
	(calling REGISTER_NAME, which happens to be a function call on the
	PPC).

1999-01-22  Jim Lemke <jlemke@cygnus.com>

	* igen.c(gen_semantics_[ch]): setup/use of new option
	(-o mpc860c0[=n]).
	interrupts.[ch](mpc860c0_instruction_program_interrupt): added.
	ppc-instructions(the four branch insn groups): detect problematic br's.
	psim.c(is_num - added, psim_options): Parse and init new option.
	These changes are currently under #ifdef WITH_OPTION_MPC860C0.

1998-12-01  Ken Raeburn  <raeburn@cygnus.com>

	* hw_nvram.c (hw_nvram_bcd): Force value to fit in 0..99.

Fri Nov 20 12:17:28 1998  Andrew Cagney  <cagney@b1.cygnus.com>

	* main.c (sim_io_poll_quit): Stub function.

	* events.c (SIM_EVENTS_POLL_RATE): Define.
	(sim_events_poll): Copy function from common/sim-events.c.
	(event_queue_init): Copy scheduling of sim_events_poll from same.

	* sim_callbacks.h, sim_calls.c (sim_io_poll_quit): New function,
 	poll the external environment.

1998-11-19  Michael Meissner  <meissner@cygnus.com>

	* ppc-instructions (is_{NaN,inf}): Use unsigned64 to get the
	fractional type, so that quiet NaN's aren't treated like
	Infinities.

Mon Sep 28 09:42:45 1998  Drew Moseley  <dmoseley@cygnus.com>

	* table.c (table_open): For cygwin hosts, we need to use the
 	return value from the read routine as the number of bytes to
 	process.  This apparently is due to text-mode vs binary-mode.  If
 	the mounts are done text-mode, then the size returnedby fstat()
 	may be different than the number of bytes "read" in text mode.

Sun Oct  4 00:50:47 1998  Felix Lee  <flee@cygnus.com>

	* emul_netbsd.c (do_open): fix order-of-evaluation problem.
	(do_close): ditto.
	(do_fstat): ditto.
	(do_lstat): ditto.

1998-09-03  Michael Meissner  <meissner@cygnus.com>

	* emul_{netbsd,unix}.c: Update copyright year.

Mon Jun 29 10:57:36 1998  Michael Snyder  <msnyder@cleaver.cygnus.com>

	* sim_calls.c (sim_fetch_register, sim_store_register):
	return zero when nothing to do.

1998-06-26  Michael Meissner  <meissner@cygnus.com>

	* configure.in (AC_CHECK_HEADERS): Don't check for sys/mount.h.
	* configure: Regenerate.
	* emul_{netbsd,unix}.c (toplevel): No longer try to include
	sys/mount.h. It conflicts on Linux when gnu libc2 is used.

Tue May 12 12:10:33 PDT 1998  James Ingham  <jingham@leda.cygnus.com>

	* Makefile.in: The run target depended on a target psim$(EXEEXT),
	but there was no such target, only plain psim.  So I changed the
	run target to depend on psim.

Sat May  2 01:10:12 1998  Stu Grossman  <grossman@babylon-5.cygnus.com>

	* aclocal.m4:  Remove defs of AM_EXEEXT and AM_CYGWIN32.  These are
	now defined in ../common/aclocal.m4, and the double definition causes
	problems with AC_SUBST of EXEEXT.
	* configure:  Regenerate.
	
Wed Apr 29 15:44:52 1998  Geoffrey Noer  <noer@cygnus.com>

	* aclocal.m4: new file for AM_EXEEXT macro
	* configure.in: call AM_EXEEXT
	* configure: regenerate with autoconf 2.12.1.
	* Makefile.in: add EXEEXT support

Sun Apr 26 15:31:55 1998  Tom Tromey  <tromey@creche>

	* configure: Regenerated to track ../common/aclocal.m4 changes.
	* config.in: Ditto.

Sun Apr 26 15:19:51 1998  Tom Tromey  <tromey@cygnus.com>

	* acconfig.h: New file.
	* configure.in: Reverted change of Apr 24; use sinclude again.
	Don't call AC_C_CROSS.

Fri Apr 24 14:16:40 1998  Tom Tromey  <tromey@creche>

	* configure: Regenerated to track ../common/aclocal.m4 changes.
	* config.in: Ditto.

Fri Apr 24 11:18:46 1998  Tom Tromey  <tromey@cygnus.com>

	* Makefile.in (top_builddir): New macro.
	(INTLLIBS): New macro.
	(INTLDEPS): Likewise.
	(psim): Depend on INTLDEPS; link against INTLLIBS.
	* configure.in: Call CY_GNU_GETTEXT.

Wed Apr 22 14:28:48 1998  Michael Meissner  <meissner@cygnus.com>

	* configure: Regenerate with autoconf 2.12.1.

Fri Mar 13 09:25:58 1998  Andrew Cagney  <cagney@b1.cygnus.com>

	* psim.c (psim_read_register, psim_write_register): Handle updates
 	for FPSCR.

	* registers.c (register_description): Reconize "FPSCR".

	* emul_netbsd.c (emul_netbsd_create): When FP available, enable
 	MSR FP exception mode. Do not enable FPSCR bits.
	* emul_unix.c (emul_unix_create): Ditto.

Tue Feb 17 12:48:58 1998  Andrew Cagney  <cagney@b1.cygnus.com>

	* sim_calls.c (sim_store_register, sim_fetch_register): Pass in
 	length parameter.  Return -1.

Mon Feb  9 14:13:14 1998  Andrew Cagney  <cagney@b1.cygnus.com>

	* ppc-instructions (fdiv, fdivs): Check for divide by zero.
	(is_invalid_zero_divide, invalid_zero_divide_operation): New
 	functions.
	
Wed Dec 10 17:38:28 1997  Andrew Cagney  <cagney@b1.cygnus.com>

	* sim_calls.c (sim_load): Do not parse PROG using buildargv, use
 	raw value instead.

1997-11-05  Felix Lee  <flee@cygnus.com>

	* emul_chirp.c: #ifdef HAVE_UNISTD_H

Wed Oct 15 08:50:54 1997  Andrew Cagney  <cagney@b1.cygnus.com>

	* corefile.c (core_attach): Pad out allocated memory regions so
 	that they are always correctly aligned.
	(struct _core_mapping, core_map_attach, core_init,
 	new_core_mapping): Change free_buffer to type void*.

Mon Oct  6 18:09:26 1997  Michael Meissner  <meissner@cygnus.com>

	* sim_calls.c (zfree): Call free correctly.

Mon Sep 29 10:05:01 1997  Andrew Cagney  <cagney@b1.cygnus.com>

	* sim_calls.c (zfree): Use free, not mfree.
	(sim_io_flush_stdoutput): Replace gdb_flush with callback ->
 	flush_stdout.

Fri Sep 26 09:50:29 1997  Andrew Cagney  <cagney@b1.cygnus.com>

	* ppc-instructions (sraw, slw, srw): From Charles Lefurgy, Fix
 	mask extracting shift amount. Correctly condition for setting XER
 	in sraw.
 	(ldhau): From Johannes Reisinger, update rA after load.

Tue Sep  9 22:13:23 1997  Felix Lee  <flee@cygnus.com>

	* basics.h (CONCAT*): token-pasting macros, if ALMOST_STDC,
 	for MSVC.
	* words.h: __int64 instead of long long for MSVC.

Wed Aug 27 10:24:15 1997  Andrew Cagney  <cagney@b1.cygnus.com>

	* sim_calls.c (sim_create_inferior): Check the simulator was
 	initialized before creating inferior.

	* idecode_expression.h (ALU_END): From Charles Lefurgy - Extract
 	sign bit using 64 bit and not a 32 bit mask.

Wed Aug 27 10:15:48 1997  Andrew Cagney  <cagney@b1.cygnus.com>

	* sim_calls.c (sim_load): From Ian Lance Taylor - free argv after
 	it has been used, not before.
	
Tue Aug 26 10:41:35 1997  Andrew Cagney  <cagney@b1.cygnus.com>

	* sim_calls.c (sim_kill): Delete.
	(sim_create_inferior): Add ABFD argument.
	(entry_point): Delete variable.
	(sim_load): Move setting of PC from here.
	(sim_create_inferior): To here.

Mon Aug 25 16:17:06 1997  Andrew Cagney  <cagney@b1.cygnus.com>

	* sim_calls.c (sim_open): Add ABFD argument.

Thu Jul  3 10:18:06 1997  Andrew Cagney  <cagney@b1.cygnus.com>

	* ppc-instructions (PPC_INSN_INT): From Michael Thies - Monitoring
 	CR register updates dependant on RC value had logic backwards.

	* ppc-instructions (Load String Word Immediate): From Brad Parker
 	- sense of wrap test in check for overwriting RA wrong.
	(Load String Word Indexed): Ditto.
	
	* configure.in: From Erik Landry - set sim_default_model not
 	sim_model for sim-default-model option.
	* configure: Regenerate.
	
	* interrupts.c (check_masked_interrupts): Schedule a hardware
 	interrupt delivery when FP interrupts get enabled.
	(program_interrupt): Generate FP exceptions instead of aborting.
	(deliver_hardware_interrupt): Deliver a FP exception if so
 	enabled.

	* registers.h: Add definition of fpscr_vx_bits.

	* idecode_expression.h (FPSCR_END): Always update FEX and VX bits
 	in FPSCR.
	(FPSCR_END): Explicitly check for possible floating point
 	exception conditions.
	(FPSCR_BEGIN): Simplify.
	
	* ppc-instructions (Move From FPSCR): Enable.
	(Move To FPSCR Bit 1): Ditto.
	(Move To FPSCR Bit 0): Ditto.
	(Move To FPSCR Field Immediate): Ditto.
	(Move to Condition Register from FPSCR): Simplify.
	(invalid_arithemetic_operation): Generate a QNaN when invalid
 	operation exception disabled.
	
Tue May 20 10:22:50 1997  Andrew Cagney  <cagney@b1.cygnus.com>

	* sim_calls.c (sim_open): Add callback argument.
	(sim_set_callbacks): Delete.

Tue Apr 22 22:36:57 1997  Mike Meissner  <meissner@cygnus.com>

	* sim_callbacks.h (error): Make declaration match gdb's.
	* main.c (error): Ditto.

Fri Apr 18 17:03:09 1997  Andrew Cagney  <cagney@b1.cygnus.com>

	* sim_calls.c (sim_stop_reason): Simplify.  Was running implies
 	stopped/SIGINT. Exit implies a status code.

	* psim.c (cntrl_c_simulation): From main.c.  Event function that
 	halts the simulator.
	(psim_stop): New. Asynchronously schedule a stop simulator event.
	(psim_run_until_stop): Delete. Made redundant by psim_stop.

	* main.c (cntrl_c): Update.
	(cntrl_c_simulation): Moved to psim.c.

	* sim_calls.c (sim_stop): New function. Use psim_stop which
 	schedules a stop event.
	(sim_resume): Drop SIGINT handler, now in gdb/main.c.
	(sim_resume): Use psim_run as stop variable no longer needed.

Fri Apr 18 17:03:08 1997  Andrew Cagney  <cagney@b1.cygnus.com>

	* psim.c (psim_options): Handle -E option correctly.
	(psim_usage): Document.

Thu Apr 17 03:28:03 1997  Doug Evans  <dje@canuck.cygnus.com>

	* psim.c (psim_options): Ignore -E option (sets endianness).
	* sim_calls.c: #include bfd.h.
	(entry_point): New static local.
	(sim_load): Return SIM_RC.  New arg abfd.  Set start address from bfd.
	(sim_create_inferior): Return SIM_RC.  Delete arg start_address.

Tue Apr 15 14:57:18 1997  Ian Lance Taylor  <ian@cygnus.com>

	* Makefile.in (INSTALL): Set to @INSTALL@.
	(INSTALL_XFORM, INSTALL_XFORM1): Remove.
	(install): Depend upon installdirs.  Use $(program_transform_name)
	directly, rather than using $(INSTALL_XFORM).
	(installdirs): New target.

Fri Apr  4 17:54:36 1997  Jim Wilson  <wilson@cygnus.com>

	* Makefile.in (tmp-hw, tmp-pk): Use for loop to eliminate duplicates
	rather than the non-portable cat -n.

Mon Apr 14 16:29:51 1997  Ian Lance Taylor  <ian@cygnus.com>

	* Makefile.in (INSTALL): Change install.sh to install-sh.

Tue Apr  1 18:15:14 1997  Jim Wilson  <wilson@cygnus.com>

	* ppc-instructions: Change milhwu to mulhwu.

Wed Apr  2 15:38:08 1997  Doug Evans  <dje@canuck.cygnus.com>

	* sim_calls.c (sim_open): New arg `kind'.

Wed Apr  2 14:51:17 1997  Ian Lance Taylor  <ian@cygnus.com>

	* COPYING: Update FSF address.

Tue Mar 25 16:17:59 1997  Andrew Cagney  <cagney@kremvax.cygnus.com>

	* main.c (sim_io_read_stdin): Only compile unbuffered IO code if
 	all the required features are supported by the host OS.

Tue Mar 25 12:13:02 1997  Andrew Cagney  <cagney@kremvax.cygnus.com>

	* emul_bugapi.c (emul_bugapi_create): Guard against NULL images.

	* configure.in (enable-sim-endain): Correct typo in usage (from
 	Erik Landry <landry@ENGR.ORST.EDU>).
	* configure: Re-generate.

Fri Mar 14 18:23:02 1997  Andrew Cagney  <cagney@kremvax.cygnus.com>

	* Makefile.in (targ-vals.def): Re-do rule so that it works with
 	FreeBSD's make.  Didn't like $<.

Thu Mar 13 12:55:48 1997  Doug Evans  <dje@canuck.cygnus.com>

	* sim_calls.c (sim_open): New SIM_DESC result.  Argument is now
	in argv form.
	(other sim_*): New SIM_DESC argument.

Thu Feb 13 10:35:14 1997  Andrew Cagney  <cagney@phydeaux.cygnus.com>

	* ppc-opcode-simple-array, ppc-opcode-simple-goto,
 	ppc-opcode-simple-switch, ppc-opcode-complex-array,
 	ppc-opcode-complex-goto, ppc-opcode-complex-switch,
 	ppc-opcode-jump, ppc-opcode-goto, ppc-opcode-flat: Delete,
 	superseeded by --sim-decode-mechanism option.

	* ppc-opcode-simple, dc-simple: Rename to be 8.3
	* ppc-opcode-complex, dc-complex: Ditto.
	* ppc-opcode-stupid, dc-stupid: Ditto.
	* ppc-opcode-test-1, dc-test.01: Ditto.
	* ppc-opcode-test-2, dc-test.02: Ditto.

	* configure.in (--enable-sim-opcode): Change prefix to dc- instead
 	of ppc-opcode-.

Wed Feb 12 19:33:45 1997  Andrew Cagney  <cagney@phydeaux.cygnus.com>

	* Many of the ppc-opcode-* files are identical baring the type of
 	lookup table.  Instead of having multiple tables, igen can do this
	via an additional option.
	
	* ld-decode.h, ld-decode.c (force_decode_gen_type): New function,
 	allow the type of generated table specified in the decode file to
 	be overridden.

	* ld-decode.c (load_decode_table): Allow the table type to be
 	overridden.

	* igen.c (main): Add -T <mechanism> option so that an overriding
 	instruction decode mechanism can be specified.

	* configure.in: New option --sim-decode-mechanism to control
 	igen's new -T <mechanism> flag.
	* Makefile.in (IGEN_FLAGS): Add IGEN_IDECODE_MECHANISM set by the
 	configure script.
	* configure: Regenerate.
	
Tue Feb 11 13:49:10 1997  Michael Meissner  <meissner@tiktok.cygnus.com>

	* events.c (event_queue_create): Don't use NULL to initialize an
	integer field.
	(even_queue_{init,schedule_after_signal,tick}): Conditionalize use
	of sigprocmask to appropriate autoconf test.

	* main.c ({cntrl_c,main}): Use RETSIGTYPE for signal return type,
	don't assume void.
	* sim_calls.c (sim_{ctrl_c,resume}): Ditto.

	* Makefile.in (callback.o): Define HAVE_CONFIG_H, so callback.c
	includes our config.h.

Tue Feb  4 13:42:59 1997  Doug Evans  <dje@canuck.cygnus.com>

	* configure.in: Fix typo in test for callback.c.
	* configure: Regenerated.

Fri Feb  7 10:04:25 1997  Andrew Cagney  <cagney@kremvax.tpgi.com.au>

	* emul_chirp.c (emul_chirp_create): Handle a virtbase of -1 being
 	found in the device tree.

Wed Feb  5 10:56:27 1997  Andrew Cagney  <cagney@kremvax.tpgi.com.au>

	* Property create/initialization still wasn't correctly ordered.
  	Should be delaying everything related to ihandle creation until
 	after the rest of the tree has been established.
	
	* device.c (device_find_ihandle_runtime_property): Update.
	(device_add_ihandle_runtime_property): Update.

	* tree.c (parse_ihandle_property): Delay lookup of the device to
 	be opened until the ihandle initialization phase.
	* tree.c (print_properties): Update.

Wed Feb  5 10:56:27 1997  Andrew Cagney  <cagney@kremvax.tpgi.com.au>
	
	* gen-icache.c (print_icache_extraction): Add a reason parameter.
  	Augment each extracted field with a comment citing the codes
 	origin.  Should simplify tracking down incorrect cache
 	extractions.

Tue Feb  4 17:44:51 1997  Andrew Cagney  <cagney@kremvax.tpgi.com.au>

	* gen-icache.c: Generalize code handling XXX_is_NNN so that it
 	works for normal and boolean table entries.

	* psim.c (psim_write_memory): last_cpu == -1 or nr_cpus is now
 	valid.  Handle this just like *_{read,write}_register now handles
 	it.

Mon Feb  3 17:18:16 1997  Andrew Cagney  <cagney@kremvax.tpgi.com.au>

	* events.c (insert_event_entry): Correct loop termination
 	assertions.

Fri Jan 31 16:20:26 1997  Andrew Cagney  <cagney@kremvax.tpgi.com.au>

	* psim.c (psim_options): Add new option -c for max-iterations or
 	count.
	(psim_usage): Document.
	(psim_max_iterations_exceeded): New function, abort simulation if
 	max iterations exceeded.

	* gen-idecode.c: Re-work the table lookup code so that it assumes
 	that the entry is a leaf by default.  Simplify the boolean table
 	entry code so that it involves a mask + test instead of shift +
 	shift + mask + test.

	* gen-idecode.c: Correct generated igen body so that it no drops
 	or doubles clock interrupts.

	
Thu Jan 30 11:23:20 1997  Andrew Cagney  <cagney@kremvax.tpgi.com.au>

	* Makefile.in (BUILT_SRC_WO_CONFIG): Change targ-vals.* to
 	@sim_targ_vals@

	* configure.in (sim_callback, sim_targ_vals): Set sim_targ_valls
 	if common callback is present.

Wed Jan 29 12:32:41 1997  Michael Meissner  <meissner@tiktok.cygnus.com>

	* configure.in (sim_callback): If the gdb is post 4.16, configure
	callback support from the common directory.
	* configure: Regenerate.

	* Makefile.in (BUILT_SRC_WO_CONFIG): Add targ-vals.{h,def} and
	targ-map.c.
	(GDB_OBJ): Add callback support configured in.
	(gentmap,targ-vals.def): Build from common directory.
	(targ-vals.h,targ-map.c): Build by running gentmap.
	(callback.o): Build from source in common directory.
	(targ-map.o): Add dependency.
	(clean): Remove gentmap.

Wed Jan 29 12:14:19 1997  Andrew Cagney  <cagney@kremvax.tpgi.com.au>

	* igen wasn't aborting if the opcode table contained no valid
 	fields.
	
	* misc.c (name2i): Possibly abort if an invalid name is
 	encountered.
	* ld-decode.c: Abort if the table type isn't found.

Wed Jan 29 12:14:19 1997  Andrew Cagney  <cagney@kremvax.tpgi.com.au>

	* When performance monitoring is disabled, it is still possible to
 	determine the simulation speed by looking at the number of elapsed
 	ticks recorded by the event queue.
	
	* psim.c (psim_write_register, psim_read_register): Force the cpu
 	to zero when it is either of `-1' or `nr_cpus'.  In both cases the
 	next cpu would be zero any way.

	* mon.c (mon_print_info): If possible, print the system cycle
 	performance.  This is an indication of the number of instructions
 	per second.

Wed Jan 29 12:14:19 1997  Andrew Cagney  <cagney@kremvax.tpgi.com.au>

	* The code to allow an event queue to be updated during a signal
 	was missing.  For main.c, a cntrl-c simulation termination wasn't
 	handled cleanly.
	
	* The simulation would not correctly restart if an event requested
 	that the simulation be halted.
	
	* psim.c (psim_options): Add hack to -i option to optionally
 	include a level vis -i2.
	(psim_usage): Document.

	* main.c (cntrl_c, cntrl_c_simulation): New functions.  When a
 	cntrl-c occures schedule an event to halt the simulation.
	(main): Catch CNTRL-C signals with the function cntrl_c.

	* events.c (event_queue_process): Mask interrupts while
 	manipulating the async event queue.
	(event_queue_init): Ditto.
	(event_queue_schedule_after_signal): Ditto.

	* events.c (event_queue_process): Mark the event queue as being in
 	the processing state when processing has started.  Adjust code
	so that it is tolerant of halts.
	(event_queue_init): Start the event queue out with processing
 	false.
	(event_queue_tick): Check that processing isn't still being
 	performed.
	
	* gen-idecode.c (print_run_until_stop_body): Call
 	event_queue_process_events to clear possibly pending events before
 	starting a simulation run.  Re-arange main loop so that simulator
 	is correctly restarted when an event halts the simulation.

	* psim.c (psim_halt): Handle an event halting the simulation.
	* psim.c (psim_init): Adjust initial cpu - == -1 - to match
 	reworked idecode.

Wed Jan 29 12:14:19 1997  Andrew Cagney  <cagney@kremvax.tpgi.com.au>

	* ppc-opcode-complex: Correct typo - was expanding ORA instead of
 	RA.  Based on instruction frequency stats, expand additional
 	instructions.
	* ppc-instructions: Change all `RA == 0' to RA_is_0.
	
	* ppc-opcode-stupid: Move all but the basic table in -complex into
 	here.  Update to new format.
	
	* Makefile.in (tmp-defines): New target. Force defines.h to always
 	be built.  Hence get ppc-opcode-goto to build.

Tue Jan 28 13:00:19 1997  Andrew Cagney  <cagney@kremvax.tpgi.com.au>

	* hw_com.c (hw_com_instance_read, hw_com_instance_write):
 	Implement.
	
Thu Jan 23 09:07:26 1997  Andrew Cagney  <cagney@kremvax.tpgi.com.au>

	* hw_trace.c (hw_trace_init_data): Delete.  The trace options need
 	to be initialized independant of the rest of the simulation
 	initalization.  Otherwize a trace option explictly set from gdb
 	could be overridden by hw_trace.

	* psim.c (psim_options): Clarify reason why the trace ioctl occures.

	* FIXME: The trace code is too scattered - hw_trace.c, psim.c,
 	debug.c.  It could be much simpler.

Thu Jan 23 09:07:26 1997  Andrew Cagney  <cagney@kremvax.tpgi.com.au>
	
	* Some devices support removable media.  Add hooks to the disk
 	device so that it supports this.
	
	* device.c (device_add_string_array_property,
 	device_find_string_array_property): New functions, manipulate
 	properties containing an array of strings.
	(device_find_string_property): Allow a string array.
	(device_init_static_properties): Update.
	(device_init_runtime_properties): Update.

	* hw_disk.c (hw_disk_ioctl): Add ioctl for changing the disk
 	media.  If no file image is specified, use the next one in the
 	image property list.
	(hw_disk_init_address): Change the file property so that it is a
 	string array - use the first entry for the initial file image.

	* tree.c (print_string_aray_property): New function - print a
 	string array.
	(print_properties): Adjust.
	(print_string): Write a string, handling double quotes.

	* device.h: Define an ioctl to `change-media' with an optional new
 	media image.
	
	* hw_disk.c: Allow floppy disk devices to be specified.

	* psim.c (psim_command): New function, parse more complex psim
 	commands such as "change-media" and "trace".
	* sim_calls.c (sim_do_command): Use.

Wed Jan 22 09:38:33 1997  Andrew Cagney  <cagney@kremvax.tpgi.com.au>

	* For expressions like (RA == 0) that are entered in to the cache
 	as RA_is_0. If possible generate the result of the expression so
 	that the compiler gets a better chance of eliminating dead
 	branches.

	* gen-icache.c (print_icache_extraction): For a cache entry of
 	the form <name>_is_<const> where it is a boolean field, generate
 	the result of the expression instead of the expression its self.
	(print_icache_body): Remove code that was looking for *_is_0 and
 	then generating corresponding definitions.

	* gen-icache.c (print_icache_struct): If there is no cache, do not
 	output expressions in idecode.h file.
	
	* gen-icache.c (print_icache_body): Output them here.
	
	* ppc-opcode-complex: Clarify constant values for SPR==LR register
 	expansion.

	* ppc-cache-rules (RA_is_0, SPR_is_256): Two new cache entries.

Wed Jan 22 12:24:52 1997  Andrew Cagney  <cagney@kremvax.tpgi.com.au>

	* The code that put values in and extracted values from the cache
 	was too compilicated.  The cache table did not allow values to be
 	computed from cache entries.  #defines could only be used when a
 	cache was present, remove the restriction.

	* ld-cache.h, ld-cache.c: Add a new cache entry type - SCRATCH.  A
 	scratch variable is defined when a cache entry is beinf
 	filled. Change the definition of a COMPUTE variable to be defined
 	when the cache entry is being used.
	* gen-icache.c: Update.
	
	* ld-cache.h, ld-cache.c: Change field names so that their meaning
 	is more obvious.  old_name->field_name, new_name->derived_name.
	* gen-icache.c: Update
	
	* gen-icache.h, gen-icache.c (print_icache_body): Make the three
 	different types of cache code - put into cache, extract from
 	cache, no cache - an explicit argument to print_icache_body.
	* gen-icache.c (print_icache_extraction): Ditto.
	
	* gen-semantics.c (print_c_semantic): Update use.
	* gen-idecode.c (print_jump_insn): Update use.
	* gen-icache.c (print_icache_function): Update use.

	* igen.c (main): Change 'R' option so that it does not force the
 	cache.

	* configure.in (enable-sim-icache): Clarify description.  Make
 	#define one of the defaults regardless of the cache.  Probably
 	should revamp and add a separate option.

Tue Jan 21 13:26:10 1997  Andrew Cagney  <cagney@kremvax.tpgi.com.au>

	* pk_disklabel.c (block_is_fdisk): Tidy up traces - use dos
 	partition numbering.
	(pk_disklabel_create_instance): Partition 1..4 are valid - not
 	1..3.
	(is_iso9660): New function, verify a CD9660 File system.
	(pk_disklabel_create_instance): Start expanding so that active
 	partition selection is supported.

Mon Jan 20 11:20:15 1997  Andrew Cagney  <cagney@kremvax.tpgi.com.au>

	* The cap object was retaining a reference to the instance of a
 	device after it was deleted. Instead add and remove cap's from the
 	cap db as they are created and deleted.  This ensuring that a
 	capibility is only used during the lifetime of the corresponding
 	object.
	
	* cap.h, cap.c: Correct cap type - was signed32 should be
 	signed_cell.
	
	* cap.c (cap_add, cap_remove): New methods for cap object that
 	allow the explicit addition and removal of internal objects that
 	the cap knows about.
	
	* cap.c (cap_init): Rewrite.  Verify that the only objects
 	remaining in the cap data base are those that were entered first.
  	Thse objects will be the permenant ones.
	* device.c (device_init_address): Remember to initialize the cap
 	database.
	
	* device.c (device_create_instance_from): Explicitly add device
 	instances to the cap database.  Simplify create code.
	(device_instance_delete): Explicitly remove device instances from
 	the cap database.
	
	* device.c (device_create_from): Explicitly add a device to the
 	cap data base.
	
	* device.c (device_create_from): Always set the cap members.

	* hw_disk.c: Output the instance when tracing.
	
Sun Jan 19 16:44:29 1997  Andrew Cagney  <cagney@kremvax.tpgi.com.au>

	* tree.c (split_device_specifier): Add support for aliases when
 	looking up a device. Now needs a device as an argument.
	(split_property_specifier): Ditto.

Sun Jan 19 15:28:23 1997  Andrew Cagney  <cagney@kremvax.tpgi.com.au>

	* The memory "claim" and "release" methods take an address and
 	size as arguments.  These may be multi cell values. Initially fix
 	the memory code so that they check/detect this.  Leave the
 	adjustment of any clients to later.
	
	* hw_memory.c (hw_memory_instance_claim,
 	hw_memory_instance_release): Handle multi-cell memory devices.
	
	* hw_memory.c (hw_memory_instance_claim): Be tolerant towards the
 	release of memory regions that were not claimed.

Fri Jan 17 12:01:07 1997  Andrew Cagney  <cagney@kremvax.tpgi.com.au>

	* device.h, device.c (device_instance_call_method): Correct return
 	type - can return either 0 or -1, hence should be a signed type.
	* device_table.h: Ditto.
	
	* hw_memory.c (hw_memory_instance_claim,
 	hw_memory_instance_release): Update.
	* hw_disk.c (hw_disk_max_transfer, hw_disk_block_size,
 	hw_disk_nr_blocks): Ditto.
	
Fri Jan 17 11:50:13 1997  Andrew Cagney  <cagney@kremvax.tpgi.com.au>

	* emul_chirp.c (chirp_emul_claim): Implement using the "claim"
 	method belonging to "/chosen/memory".
	(chirm_emul_release): Ditto.
	
	* Makefile.in (LIB_INLINE_SRC): Remove emul_* from list of files
 	that are inlined.  These modules are called via a table and are
 	not made inline.

	* hw_init.c (update_for_binary_section): Fix failure to allocate
 	memory used by the binary in real-mode executions. If "claim"
 	property is present, allocate memory from the "/chosen/memory"
 	device.

	* emul_chirp.c (emul_chirp_create): Specify that memory should be
 	claimed when loading a real image.

	* hw_memory.c (hw_memory_instance_claim): Don't page align memory
 	allocations.

	* hw_memory.c (hw_memory_instance_release): Avoid infinite loop
 	when merging adjacent memory chunks.

Thu Jan 16 08:51:25 1997  Andrew Cagney  <cagney@kremvax.tpgi.com.au>

	* vm.h (vm_data_map_read_buffer, vm_data_map_write_buffer): Add
 	optional PROCESSOR & CIA args so that this routine also abort an
 	access.

	* vm_n.h (vm_data_map_read_N, vm_data_map_write_N): For a
 	miss-aligned access when a transfer fails abort.
	
	* emul_bugapi.c (emul_bugapi_do_write): Use emul_read_buffer
 	instead of the vm_read_buffer.
	* emul_netbsd.c (do_write): Ditto.
	* emul_unix.c (do_unix_write): Ditto.

Wed Jan 15 14:38:25 1997  Andrew Cagney  <cagney@kremvax.tpgi.com.au>

	* configure.in (--enable-sim-jump): Default is NULL and not -E.
	* configure: Regenerate.
	
	* basics.h (__attribute__): Enable attributes if GCC >= 2.6.
	(UNUSED): Only enable UNUSED if GCC >= 2.7.
	
	* gen-icache.c (print_icache_extraction): Print UNUSED macro
 	instead of explicit __unused__ attribute.
	(print_icache_body): Ditto.
	* idecode_expression.h (FPSCR_BEGIN): Use UNUSED.

Wed Jan 15 13:54:50 1997  Andrew Cagney  <cagney@kremvax.tpgi.com.au>

	* cpu.h, cpu.c (cpu_synchronize_context): Add CIA argument as
 	reference point.

	* vm.c (vm_synchronize_context): Add PROCESSOR and CIA as
 	arguments so that there is a reference point for recovery.
	(vm_synchronize_context): Pass processor+cia for errors.
	(om_unpack_sr): Ditto.
	(om_unpack_srs): Ditto.
	* vm.c (vm_create): Review error messages.

	* vm.c: Include "cpu.h" so that cpu_error is visible.

	* ppc-instructions (Return From Interrupt): Pass CIA.
	(Instruction Synchronize): Ditto.
	* psim.c (psim_init): Ditto.

Wed Jan 15 12:25:11 1997  Andrew Cagney  <cagney@kremvax.tpgi.com.au>

	* cpu.h, cpu.c (cpu_error): Aborts simulation with error message,
 	but also saves current processor state.
	
	* basics.h: Move #include <stdarg.h> to here from device_table.h.

	* interrupts.c (perform_oea_interrupt): Use.  No longer loose CIA
 	when simulation aborted.
	(program_interrupt): Ditto.
	(floating_point_unavailable_interrupt): Ditto.
	(alignment_interrupt): Ditto.
	(floating_point_assist_interrupt): Ditto.
	(perform_oea_interrupt): Ditto.
	(machine_check_interrupt): Ditto.

Tue Jan 14 12:19:10 1997  Andrew Cagney  <cagney@kremvax.tpgi.com.au>

	* ppc-instructions (Move from Special Purpose Register): Support
 	move from DEC.

Mon Jan 13 16:58:12 1997  Andrew Cagney  <cagney@kremvax.tpgi.com.au>

	* debug.h, debug.c: Add "interrupts" trace option.

	* interrupts.c (data_storage_interrupt): Add tracing.
	(machine_check_interrupt): Ditto.
	(instruction_storage_interrupt): Ditto.
	(alignment_interrupt): Ditto.
	(program_interrupt): Ditto.
	(floating_point_unavailable_interrupt): Ditto.
	(system_call_interrupt): Ditto.
	(floating_point_assist_interrupt): Ditto.
	(deliver_hardware_interrupt): Ditto.
	
	* interrupts.c (program_interrupt): For UEA mode, halt the
 	processor - so that the current state is saved - instead of
 	aborting.
	(floating_point_unavailable_interrupt): Ditto.
	(floating_point_assist_interrupt): Ditto.

Thu Jan  2 09:10:41 1997  Andrew Cagney  <cagney@kremvax.tpgi.com.au>

	* interrupts.c (perform_oea_interrupt): Halt rather than abort on
 	a double interrupt.

Wed Jan  1 22:54:52 1997  Andrew Cagney  <cagney@kremvax.tpgi.com.au>

	* ppc-instructions (Store Multiple Word, Load Multiple Word):
 	Enable.

	* tree.c (print_properties): For an array consider printing it out
 	as an integer array.

	* hw_memory.c (hw_memory_init_address): If an "available" property
 	is present, use that to initialize the available memory instead of
 	using the reg property.

	* emul_generic.c (emul_add_tree_hardware): Add "available"
 	property to memory device.

Fri Dec 20 13:19:07 1996  Andrew Cagney  <cagney@kremvax.tpgi.com.au>

	* ppc-instructions (Rotate Left Word then AND with Mask): Enable.

	* device.c (device_instance_call_method): Was only looking at the
 	first method.

	* hw_disk.c (hw_disk_nr_blocks): Implement #blocks method.
	(hw_disk_block_size): Implement block-size method.
	(hw_disk_max_transfer): Implement max-transfer method.

	* hw_phb.c (hw_phb_init_address): Reinit the rest of the PHB.

	* emul_chirp.c (chirp_emul_instance_to_path): Recover from an
 	invalid ihandle.
	(chirp_emul_instance_to_package): Ditto.
	(chirp_emul_method): Ditto.
	(chirp_emul_read): Ditto.
	(chirp_emul_write): Ditto.
	(chirp_emul_close): Ditto.
	(chirp_emul_seek): Ditto.
	(chirp_emul_package_to_path): Ditto (for phandle).
	(chirp_emul_package_to_path): Return the length.

	* psim.c (psim_merge_device_file): Allow continuation lines.

Thu Dec 19 11:09:43 1996  Andrew Cagney  <cagney@kremvax.tpgi.com.au>

	* emul_chirp.c (chirp_emul_boot): Implement. Well report the new
 	string and exit.
	
	* emul_chirp.c (chirp_emul_exit): Correct type of args struct
 	members - *_cell not host dependant int.

Wed Dec 18 17:49:59 1996  Andrew Cagney  <cagney@kremvax.tpgi.com.au>

	* interrupts.c (perform_oea_interrupt): Print additional
 	information if a double interrupt is encountered.

Wed Dec 18 17:49:59 1996  Andrew Cagney  <cagney@kremvax.tpgi.com.au>
	
	* psim.c (psim_merge_device_file): Tolerate an incorrect file-name
 	being specified with the -f option.
	(psim_merge_device_file): Correct check for end of string.

Wed Dec 18 17:49:59 1996  Andrew Cagney  <cagney@kremvax.tpgi.com.au>
	
	* emul_chirp.c (chirp_emul_peer): Was falling off the end of the
 	list of devices. Return zero to the client instead.
	* emul_chirp.c (chirp_emul_child): Ditto
	* emul_chirp.c (chirp_emul_parent): Ditto

	* device.c (device_root): Assert assumption about the device being
 	valid.

Tue Dec 17 15:12:38 1996  Andrew Cagney  <cagney@kremvax.tpgi.com.au>

	* emul_chirp.c (emul_chirp_create): Add description property to
 	each significant node in the device tree.
	* emul_bugapi.c (emul_bugapi_create): Ditto.

Fri Dec 13 14:30:31 1996  Andrew Cagney  <cagney@kremvax.tpgi.com.au>

	* main.c (sim_io_read_stdin): For a single byte STDIO read, use a
 	tempoary two byte buffer.  Single byte read with fgets will not
 	work.
	* main.c: Include errno.h.
	(sim_io_read_stdin): For non-STDIO, make it work.

	* emul_chirp.c (chirp_emul_read): Return the correct error status.

Fri Dec 13 14:30:31 1996  Andrew Cagney  <cagney@kremvax.tpgi.com.au>

	* std-config.h (WITH_STDIO): Don't hard-wire the STDIO mechanism.
  	Instead have each emulation default it to DO_USE_STDIO.

	* emul_generic.c (emul_add_tree_options): Select the STDIO I/O
 	mechanism as the default if enabled or if nothing selected.

	* sim_calls.c (sim_io_read_stdin): Passify GCC's desire for a
 	return value.
	(sim_io_write_stdout): Ditto.
	(sim_io_write_stderr): Ditto.
	* main.c (sim_io_write_stdout): Ditto.
	(sim_io_write_stderr): Ditto.
	(sim_io_read_stdin): Ditto.

Tue Dec 10 10:31:48 1996  Michael Meissner  <meissner@tiktok.cygnus.com>

	* emul_chirp.c (emul_chirp_instruction_call): Make *printf calls
	type correct.
	* vm.c (om_effective_to_virtual): Ditto.
	* events.c (event_queue_schedule{,_after_signal}): Ditto.
	(event_queue_{deschedule,process}): Ditto.
	* hw_htab.c (htab_decode_hash_table): Ditto.
	(htab_map_{page,binary}): Ditto.
	* hw_opic.c (hw_opic_init_data): Ditto.
	(handle_interrupt): Ditto.
	(do_processor_init_register_{read,write}): Ditto.
	(write_vector_priority_register): Ditto.
	({read,write}_destination_register): Ditto.
	(do_suprious_vector_register_{read,write}): Ditto.
	(do_current_task_priority_register_N_{read,write}): Ditto.
	(do_timer_frequency_reporting_register_{read,write}): Ditto.
	(do_timer_N_{current,base}_count_register_{read,write}): Ditto.
	(do_ipi_N_dispatch_register_write): Ditto.
	(do_vendor_identification_register_read): Ditto.
	(do_feature_reporting_register_N_read): Ditto.
	(do_global_configuration_register_N_{read,write}): Ditto.
	* hw_phb.c (hw_phb_attach_address): Ditto.
	(hw_phb_unit_decode): Ditto.
	(hw_phb_address_to_attach_address): Ditto.
	(hw_phb_io_{read,write}_buffer): Ditto.
	* hw_ide.c (setup_fifo): Ditto.

	* sim_calls.c ({defs,callback,remote-sim}.h): Find gdb include
	files via -I<dir> instead of using "../../gdb/" prefixes.

Tue Dec 10 10:12:44 1996  Andrew Cagney  <cagney@kremvax.tpgi.com.au>

	* debug.h: Add tracing for the pal device.
	* hw_pal.c: Update.

	* emul_chirp.c (chirp_emul_getprop): More tracing.

Tue Dec 10 10:12:44 1996  Andrew Cagney  <cagney@kremvax.tpgi.com.au>

	* device.h, device.c (device_find_ihandle_runtime_property): New
 	function. Reverse of add_ihandle_runtime property.
	(device_init_runtime_properties): Use it.
	
	* device.c (find_property_entry): New function returns the
 	internal property spec.
	(device_set_property): Use.
	(device_find_property): Use.

Tue Dec 10 10:12:44 1996  Andrew Cagney  <cagney@kremvax.tpgi.com.au>

	* psim.c (psim_merge_device_file): Strip newline from device
 	specs.
	
Tue Dec 10 10:12:44 1996  Andrew Cagney  <cagney@kremvax.tpgi.com.au>

	* hw_htab.c (htab_map_binary): For overlapping text / data maps
 	merge the two.  Also check that the merge is safe.

	* emul_chirp.c (emul_chirp_create): Add a description property to
 	the pte's so that they are easier to identify.
	
	(emul_chirp_create): Don't specify a load address for the CHRP
 	image.  Always use the values specified by the executable.

	* hw_htab.c (htab_map_page): Abort if a duplicate map is
 	encountered.

Mon Dec  9 12:08:46 1996  Andrew Cagney  <cagney@kremvax.tpgi.com.au>

	* hw_htab.c (htab_map_page): Formatting.

	* emul_chirp.c (emul_chirp_instruction_call): Check for a NULL
 	method name when handling the client call. Also check for other
 	bad call arguments.
	
	* emul_chirp.c (emul_chirp_create): Allow real-mode?, real-base,
 	etc to be overriden.

Mon Dec  9 12:08:46 1996  Andrew Cagney  <cagney@kremvax.tpgi.com.au>

	* os_emul.c (os_emul_create): Use tree find property instead of
 	device find property - sigh.

Thu Dec  5 10:46:42 1996  Andrew Cagney  <cagney@kremvax.tpgi.com.au>

	* 961205: Release snapshot 961205.
	
Thu Dec  5 10:46:42 1996  Andrew Cagney  <cagney@kremvax.tpgi.com.au>

	* configure.in (hostbitsize, bitsize): Fix typo in error message -
 	cannot contain a comma.
	(sim-warnings): Check for more potential errors.

	* psim.c (psim_usage): Add -f <file> option.  Specifies a file
 	containing device tree specifications that should be merged into
 	the device tree.

	* configure.in: Sort options.
	* configure: Rebuild
	
Wed Dec  4 13:57:31 1996  Andrew Cagney  <cagney@kremvax.tpgi.com.au>

	* psim.c (psim_usage): Add -n option - specify number of
 	processors.

	* emul_chirp.c: Add description.
	* emul_bugapi.c: Ditto.
	* emul_unix.c: Ditto.
	* emul_netbsd.c: Ditto.

Fri Nov 29 11:12:22 1996  Andrew Cagney  <cagney@kremvax.tpgi.com.au>

	* hw_pal.c (hw_pal_attach_address): New function, if an attach is
 	encountered, assume that it is the single disk.
	* hw_pal.c: Add generic device/size decode methods.
	
	* hw_nvram.c (hw_nvram_init_address): Use the first nonzero reg
 	property entry when determining the nvram size.

	* hw_core.c: Add generic address/size decode methods.

	* emul_chirp.c (emul_chirp_instruction_call): Return and trace
 	nonzero status from client functions.

	* main.c (error): Always include a cariage return when writing out
	errors.

Wed Nov 20 00:36:55 1996  Doug Evans  <dje@canuck.cygnus.com>

	* sim_calls.c (sim_resume): Reset sim_should_run if single
 	stepping.

Thu Nov 28 13:19:46 1996  Andrew Cagney  <cagney@kremvax.tpgi.com.au>

	* emul_bugapi.c (emul_bugapi_do_diskio): Add support for multiple
 	optional disks.

	* emul_generic.c (emul_add_tree_hardware): Drop the dummy eeprom.
  	Attach the pal - for I/O - as a pseudo device haning from the
 	firmware sub tree.

	* emul_bugapi.c (emul_bugapi_create): Add a small memory device to
 	the device tree at the address of the hi-mem interrupt vector
 	addreses.  Used by bugapi to establish its trap instructions.
	
	* debug.h: Add a new macro DITRACE for tracing device instances.
	
	* debug.h: Extend the DTRACE macro so that it can also tests for
 	device specific tracint.
	
	* device.h, device.c (device_trace): Add method to determine
 	device specific tracing.
	(device_init_address): Set the devices tracing level.
	
Thu Nov 21 12:05:32 1996  Andrew Cagney  <cagney@kremvax.highland.com.au>

	* tree.h, tree.c (tree_device): New files - separate out the
 	device parser and other tree operations from the device.
	
	* inline.h, inline.c (INLINE_TREE): Add.
	* device.h, device.c (device_tree_add_parsed): Delete.
	* Makefile.in (tree.c): Add rules for new file.
	* Makefile.in: Better order the emul_* files.
	
	* emul_generic.c (emul_add_tree_hardware): Update.
	* emul_netbsd.c (emul_netbsd_create): Update.
	* emul_unix.c (emul_unix_create): Ditto.
	* emul_chirp.c (emul_chirp_create): Ditto.
	* emul_bugapi.c (emul_bugapi_create): Ditto.
	* psim.c (psim_tree): Ditto.
	* hw_init.c: Ditto.
	
	* emul_generic.h: Include tree.h
	* Makefile.in: Add to EMUL_GENERIC_H dependencies.
	
	* device.h, device.c (device_root): New function - returns the
 	root of the tree.
	* corefile.c: Use.
	
	* device.h, device.c (device_clean): New function, clean up device
 	ready for next simulation run. This includes things like deleting
 	interrupt edges and properties created during the simulation and
 	also scrubbing any pre-defined properties.
	* tree.c (tree_init): Use.
	
	* device.h, device.c (device_init_static_properties): New
 	function.  Initialize any static predefined properties.  By static
 	we mean those that have values that can be determined before the
 	device tree initialization has started.
	* tree.c (tree_init): Use.

	* device.h, device.c (device_init_address): Add code to
 	check/verify the devices #address-cells and #size-cells.
	(device_add_integer_property): Delete corresponding code.
	(device_nr_address_cells, device_nr_data_cells): Check for
	property when returning value.
	
	* device.h, device.c (device_init_runtime_properties): New
 	function.  Initialize those properties that are not `static'.  At
 	present the only such property is the ihandle.
	* tree.c (tree_init): Use.
	
	* device.h, device.c (reg, ranges): Rework these so that they use
 	an array of the fundamental type - single reg or single range
 	entry.
	
	* device.h, device.c (device_add_ihandle_runtime_property):
 	Re-implement the adding of an ihandle during tree construction so
 	that it better fits in with device initialization.
	
Thu Nov 21 12:05:32 1996  Andrew Cagney  <cagney@kremvax.highland.com.au>

	* device.h, device.c (device_ioctl): Add additional argument -
 	request - so that the caller must always specify the type of
 	the ioctl request.

	* device_table.h: Update.
	* hw_trace.c (hw_trace_ioctl): Ditto.
	* hw_vm.c (hw_vm_ioctl_callback): Ditto.
	* hw_init.c (hw_stack_ioctl_callback): Ditto.
	* psim.c (psim_options): Ditto.
	
Thu Nov 21 12:05:32 1996  Andrew Cagney  <cagney@kremvax.highland.com.au>
	
	* BUGS: Updated a bit.

Wed Nov 20 14:06:37 1996  Andrew Cagney  <cagney@kremvax.highland.com.au>

	* hw_opic.c: Finish - third round.

Wed Nov 20 12:02:08 1996  Andrew Cagney  <cagney@kremvax.highland.com.au>

	* hw_glue.c (hw_glue_io_read_buffer_callback): Fix miscalc of glue
 	reg index.
	(hw_glue_io_write_buffer_callback): Ditto.

Tue Nov 19 21:17:08 1996  Andrew Cagney  <cagney@kremvax.highland.com.au>

	* events.c (event_queue_process): Was incorrectly consuming future
 	events on the queue when they should be left alone.

	* debug.h, debug.c (events): Add support for event queue tracing.
	* events.c: Add event tracing.
	
	* debug.h, debug.c: Order device trace options.
	
Fri Nov 15 15:23:39 1996  Michael Meissner  <meissner@tiktok.cygnus.com>

	* pk_disklabel.c (pk_disklabel_create_instance): Fix up some
	warnings generated by GCC.

Sun Nov 17 17:59:14 1996  Andrew Cagney  <cagney@kremvax.highland.com.au>

	* sim-endian.h: Add LE versions of byte swap macros.  Needed for
 	PCI devices which are little-endian.
	
	* sim-endian-n.h (endian_le2h_N, endian_h2le_N): Ditto

Sun Nov 17 17:59:14 1996  Andrew Cagney  <cagney@kremvax.highland.com.au>

	* hw_iobus.c (hw_iobus_attach_address_callback): Change the iobus
 	so that it is implementing a 1-1 address map.
	
	* emul_generic.c (emul_add_tree_hardware): Adjust.

	* emul_generic.c (emul_add_tree_hardware): Don't add the nvram as
 	a default.

Sun Nov 17 17:59:14 1996  Andrew Cagney  <cagney@kremvax.highland.com.au>
	
	* device.c (split_find_device): Be tolerant of missing unit
 	addresses.

Fri Nov 15 16:49:49 1996  Andrew Cagney  <cagney@kremvax.highland.com.au>

	* basics.h (port_direction): New type, specify the direction of
 	any `port'.
	
	* device.h, device.c (device_interrupt_decode): Include
 	specification of port direction in operations.
 	(device_interrupt_encode): Ditto.
	
	* device_table.h: Add a direction field to the interrupt port
 	table.

	* device.c (device_tree_add_parsed): Specify port direction.
	
Thu Nov 14 21:38:13 1996  Andrew Cagney  <cagney@kremvax.highland.com.au>

	* hw_opic.c: Finish - second round.

Thu Nov  7 00:18:59 1996  Andrew Cagney  <cagney@kremvax.highland.com.au>

	* hw_htab.c (htab_init_data_callback): Allow the virtual-address
 	to be specified as an array which allows 64bit addresses.

	* device.c (device_find_integer_array_property): New function.
  	Simplify the querying of elements of an integer array.
	(device_add_integer_property, device_find_integer_property):
 	Update to correctly use the cell type.

	* vm.c (om_unpack_sr): Clarify shifting comment.
	(om_pte_0_masked_vsid): Ditto. Add 64bit version.

	* emul_chirp.c (emul_chirp_create): Initialize the segment
 	registers.

	* vm.c (om_effective_to_virtual): Trace segment register use.

	* hw_htab.c (htab_map_page): Print out the pteg base address to
 	simplify cross checking between vm and the htab.
	(htab_decode_hash_table): Use device_error instead of error.
	(htab_map_page): Ditto.
	(htab_dma_binary): Ditto.
	(htab_map_binary): Ditto.
	(htab_init_data_callback): Ditto.

Wed Nov  6 20:20:58 1996  Andrew Cagney  <cagney@kremvax.highland.com.au>

	* interrupts.h: Clarify what the optional instruction program
 	interrupt is - a subset of illegal instruction program interrupt.

	* interrupts.c (program_interrupt): For UEA mode, clarify what an
 	optional instruction program interrupt is.
	(program_interrupt): For OEA mode, as per spec, generate an
 	illegal instruction program interrupt when an optional instruction
 	is encountered.
	
	* gen-semantics.c (print_semantic_body): Delete code
 	differentiating between an unimplemented floating point and normal
 	instruction.  Instead, such a case can be handled explicitly.

	* ppc-instructions (store floating-point as integer word indexed):
 	Mark as optional.
	(Floating Convert to Integer Doubleword): Make the floating point
 	assist interrupt explicit.
	(Floating Convert To Integer Doubleword with round towards Zero):
 	Ditto.
	(Floating Convert To Integer Word): Ditto
	(Move From FPSCR): Ditto.
	(Move to Condition Register from FPSCR): Ditto.
	(Move To FPSCR Fields): Ditto.
	(Move To FPSCR Field Immediate): Ditto.
	(Move To FPSCR Bit 0): Ditto.
	(Move To FPSCR Bit 1): Ditto.
	
Mon Nov  4 12:49:13 1996  Andrew Cagney  <cagney@kremvax.highland.com.au>

	* corefile.c (core_map_read_buffer, core_map_write_buffer): Avoid
 	breaking up transfers.

	* corefile.c: Adjust arguments so that the client server
	relationship is clarified.
	
	* hw_glue.c (hw_glue_init_address): Update so it can be attached
 	to a PCI bus.

	* hw_disk.c (hw_disk_instance_write): Add more checks to disk IO -
 	looking for things like overflow/underflow.

Sun Nov  3 18:45:20 1996  Andrew Cagney  <cagney@kremvax.highland.com.au>

	* emul_generic.c (emul_add_tree_hardware): Hang the disk off the
 	PAL device instead of the IOBUS.  The disk must be attached to a
 	logical bus.

	* hw_disk.c (hw_disk_init_address): Just use the unit address
 	directly in the attach - the rest isn't relevant.

Sat Nov  2 21:48:57 1996  Andrew Cagney  <cagney@kremvax.highland.com.au>

	* configure.in (sim-hardware, sim-packages): Allow additional
 	hardware and packages to be prefixed as well as appended.

	* Makefile.in (tmp-hw, tmp-pk): Retain the user specified order of
 	packages when building them.  Consequently, a user can override a
 	standard device by prefixing their own version.
	
	* Makefile.in (hw_opic.o, hw_pci.o, hw_ide.o): Add dependencies.

Fri Nov  1 14:42:57 1996  Michael Meissner  <meissner@tiktok.cygnus.com>

	* mon.c (_cpu_mon): Add fields for counting 1, 2, 4, and 8 byte
	reads and writes.
	(mon_{read,write}): Count 1, 2, 4, and 8 byte reads/writes.
	(mon_print_info): Correct typo regarding # of unaligned reads and
	writes.  Print out how many 1, 2, 4, and 8 byte reads/writes there
	are.

Tue Oct 29 17:55:43 1996  Michael Meissner  <meissner@tiktok.cygnus.com>

	* configure.in (AC_CHECK_FUNCS): Add access.
	* config{.in,ure}: Regenerate.

	* emul_unix.c (do_unix_nop): System call that always succeeds.
	(do_unix_access): Support access system call.
	(solaris_descriptors): Make sigaltstack and sigaction nops.
	({solaris,linux}_descriptors): Add support for access.

Tue, 8 Oct 18:42:26 1996  Jason Molenda <crash@cygnus.co.jp>
        
	* Makefile.in (clean): Move config.log to distclean.

Fri Nov  1 16:44:28 1996  Andrew Cagney  <cagney@kremvax.highland.com.au>

	* corefile-n.h (core_map_write_N): Improve abort messages.

	* device.h, device.c (device_attach_address): Remove unused name
 	parameter.
 	(device_detach_address): Ditto.
	* device_table.h, device_table.c: Update.
	* hw_iobus.c (hw_iobus_attach_address_callback): Ditto.
	* hw_nvram.c (hw_nvram_init_address): Ditto.
	* hw_memory.c (hw_memory_init_address): Ditto.
	* hw_vm.c (hw_vm_init_address_callback): Ditto.
	(hw_vm_attach_address): Ditto.
	(hw_vm_add_space): Ditto.
	* hw_init.c (update_for_binary_section): Ditto.
	* hw_core.c (hw_core_attach_address_callback): Ditto.

	* hw_iobus.c (hw_iobus_attach_address_callback): Rewrite to handle
 	configurable parent busses.

Wed Oct 30 18:46:32 1996  Andrew Cagney  <cagney@kremvax.highland.com.au>

	* device_table.c (generic_device_size_to_attach_size): Provide
 	limited support for multi-cell sizes.
	(generic_device_address_to_attach_address): Ditto for addresses.

Tue Oct 29 02:01:29 1996  Andrew Cagney  <cagney@kremvax.highland.com.au>

	* device.c (device_add_integer_property): Check for setting of
 	#address-cells and #size-cells properties.  For these, update the
 	corresponding device values.
	(device_nr_address_cells, device_nr_size_cells): Use the value
 	from the device instead of the property.

	* hw_core.c: Use generic address and size conversions for the top
 	bus.

	* hw_memory.c (hw_memory_init_address): Tolerate case where
 	#address and #size cells is greater than 1.

	* device.c (device_tree_print_device): Clean out printing of
 	properties.
	
	* device.c (split_device_specifier): Don't detect comments here -
 	"#" can be a valid prefix - eg #size-cells.

	* psim.c (psim_merge_device_file): Suppress comments and blank
 	lines here.

	* emul_generic.c (emul_add_tree_hardware): Fix typo of incorrect
 	pal unit address.  Add the property /#address-cells to the root of
 	the tree.

	* device.c (device_template_create_device): Check that the unit
 	address was successfully parsed.

	* device_table.c (generic_device_unit_decode): Rewrite to better
 	handle multi-cell addresses.
	(generic_device_unit_encode): Ditto.

	* emul_generic.c (emul_add_tree_hardware): "reg" properties no
 	longer need the explicit array type - the parser takes care of it.

	* pk_disklabel.c (pk_disklabel_create_instance): Add NULL return
 	to keep GCC happy.

Mon Oct 28 22:55:48 1996  Andrew Cagney  <cagney@kremvax.highland.com.au>

	* hw_ide.c: New file.  Model of a basic IDE interface attached to
 	a PCI bus.
	
	* configure.in (hardware): Add the ide device to the default
 	configuration.
	* configure: Regenerate.
	
	* debug.h, debug.c: Add tracing option for the IDE device.
	
Fri Oct 25 21:28:25 1996  Andrew Cagney  <cagney@kremvax.highland.com.au>

	* hw_phb.c, hw_phb.h: New files - implement a PHB.

	* configure.in (hardware): Add the phb to the list of devices to
 	build by default.

Fri Oct 25 21:28:25 1996  Andrew Cagney  <cagney@kremvax.highland.com.au>

	* hw_com.c: Review description.
	* hw_disk.c: Ditto.
	* hw_htab.c: Ditto.
	* hw_eeprom.c: Ditto.
	* hw_init.c: Ditto.
	* hw_cpu.c: Ditto.
	
	* hw_com.c: Update event handling.

	* hw_disk.c: Implement tracing.
	
Fri Oct 25 21:28:25 1996  Andrew Cagney  <cagney@kremvax.highland.com.au>

	* device_table.c (generic_device_init_address): Use
 	assigned-addresses property in preference to any other reg
 	property.

Fri Oct 25 21:28:25 1996  Andrew Cagney  <cagney@kremvax.highland.com.au>

	* device.h, device.c (device_find_ranges_property): New function.
  	Simplify the manipulation of "ranges" properties.
	
	* device.c (device_add_parsed): Extend to include support for the
 	ranges property.

	* device.c (device_add_parsed): Add assigned-addresses to the list
 	of reg type properties.
	
	* device.c (device_tree_print_device): Add code to format and
 	print a ranges property.
	
	* device.h, device.c (device_nr_address_cells,
 	device_nr_size_cells): New functions. Determine the values of the
 	standard properties #address-cells and #size-cells.  Both of which
 	are optional and have default values of two and one respectfuly.
  	Previously, code that determined #address-cells was incorrectly
 	using a value of one.

Fri Oct 25 21:28:25 1996  Andrew Cagney  <cagney@kremvax.highland.com.au>

	* debug.h, debug.c: Sort debug options, Add entries for the
 	comming PHB device.
	
Fri Oct 18 12:12:21 1996  Michael Meissner  <meissner@tiktok.cygnus.com>

	* ppc-instructions (Floating Select): Add support for fsel unless
	model is 601.  Allow user to filter out instruction unless -Fs is
	passed to igen.
	(Store Floating-Point as Integer Word Indexed): Raise optional
	instruction program abort.  Allow user to filter out instruction
	unless -Fs is passed to igen.
	(Floating Square Root{, Single}): Ditto.
	(Floating Reciprocal Estimate Single): Ditto.
	(Floating Reciprocal Square Root Estimate): Ditto.

	* configure.in (--enable-sim-filter): If not passed, pass 32,f,s
	to igen.
	* configure: Regenerate.

	* interrupts.h (program_interrupt_reasons): Add
	optional_instruction_program_interrupt.

	* interrupts.c (program_interrupt): Call error with more detailed
	information on program interrupts, particularly in user mode.  Add
	support for optional_instruction_program_interrupt.

Wed Sep 25 10:20:29 1996  Andrew Cagney  <cagney@kremvax.highland.com.au>

	* hw_glue.c: New device.  Hooks for manipulating interrupt ports.

	* debug.h, debug.c (trace_glue_device): Add tracing support for
        the interrupt glue logic device.

	* configure.in (hardware): Add glue device.
	* configure: Regenerate.

Tue Sep 24 20:55:38 1996  Andrew Cagney  <cagney@kremvax.highland.com.au>

	* device.c (device_tree_parse_integer_property): New function,
        parse a list of integers as an array property.
	(device_tree_add_parsed): Call it.

	* device.c (device_tree_parse_string_property): New function,
        parse a list of strings as a string property (with embeded
        null's).  For moment, don't try to implement a complext string
        parser.
	(device_tree_add_parsed): Call it.

Tue Sep 24 16:30:48 1996  Andrew Cagney  <cagney@kremvax.highland.com.au>

	* hw_opic.c: New file.  OpenPIC interrupt controller.

	* configure.in (hardware): Add opic device.
	* configure: re-generate.

	* hw_pic.c: Delete, replaced with hw_opic.c.

	* debug.h, debug.c: Add debug option for OpenPIC device. -
        opic-device.

Tue Sep 24 16:30:48 1996  Andrew Cagney  <cagney@kremvax.highland.com.au>

	* Makefile.in (psim.o, idecode.o): Since idecode and not psim is
        now the file that does all the inlining.

	* Makefile.in (LIB_SRC, LIB_INLINE_SRC, idecode.o): Break out the
        library source code that could be involved in an inlining.  Make
        idecode.o only dependant on the inlined library source code.

	* Makefile.in (LIB_OBJ): Put options last on the list so that it
        is compiled last.

	* std-config.h (DEVICE_INLINE): Only inline locals when the
        default is to inline.

Mon Sep 23 00:37:49 1996  Andrew Cagney  <cagney@kremvax.highland.com.au>

	* hw_htab.c (htab_sum_binary): Determine the real-base for the
        binary.

	* hw_htab.c (htab_map_binary): Depending on the value of the
        load-base, either map the program in as a contiguous section or as
        separate sections controled by th binaries lma values.
	(htab_init_data_callback): Ditto.

Sun Sep 22 15:56:22 1996  Andrew Cagney  <cagney@kremvax.highland.com.au>

	* emul_generic.c (emul_add_tree_options): Remove load-base option.

	* emul_chirp.c (map_over_chirp_note): Add load_base field to note
        struct.  Don't require the load_base field to be present - just
        issue warning - it is a recent addition.
	(emul_chirp_create): Support both virtual and physical modes.

	* emul_chirp.c (emul_chirp_create): Add a stack initialization
        property so that any arguments specified on the command line can
        be passed on to user programs.

	* hw_init.c (create_ppc_chirp_bootargs): Add support for chirp
        argument passing to the pseudo device stack.

Sat Sep 21 19:39:56 1996  Andrew Cagney  <cagney@kremvax.highland.com.au>

	* device.c (device_error): Make it more tolerant to incomplete
        devices.

	* hw_init.c (hw_data_init_data_callback): Extend the data device
        so that it can perform initialization operations either dma or a
        more complex instance open, seek, write operation.
	* hw_init.c: Update the description of the data device to reflect
        this.

Sat Sep 21 00:13:02 1996  Andrew Cagney  <cagney@kremvax.highland.com.au>

	* device.c (device_event_queue_schedule,
        device_event_queue_deschedule, device_event_queue_time): Have the
        device object export the event operations.  Making these available
        from the device object should hopefully simplify writing device
        models.

Fri Sep 20 14:04:40 1996  Andrew Cagney  <cagney@kremvax.highland.com.au>

	* configure.in (sim-hardware): Add eeprom device to default build.

	* hw_eeprom.c: Rewrite so it works.

	* debug.h, debug.c: Add tracing support for the eeprom and com
        devices.

Thu Sep 19 14:40:40 1996  Andrew Cagney  <cagney@kremvax.highland.com.au>

	* debug.h: Add disklabel-package and disk-device trace options.
	debug.h (PTRACE): Add macro to simplify tracing in packages.

Thu Sep 19 14:40:40 1996  Andrew Cagney  <cagney@kremvax.highland.com.au>

	* device.c (device_create_instance_from): Tighten up loop
        searching for device instances.
	(device_instance_delete): Ditto.
	(device_instance_delete): Only leaf instances need to be removed
        from a devices list of active instances.

Thu Sep 19 14:40:40 1996  Andrew Cagney  <cagney@kremvax.highland.com.au>

	* hw_disk.c: Add the cdrom as an alias.

	* pk_disklabel.c (disklabel_delete): Implement, remembering to
        delete the raw disk instance while we're at it.

	* pk_disklabel.c (pk_disklabel_create_instance): Implement a
        little bit more - still a long way to go.

	* pk_disklabel.c (disklabel_write, disklabel_read): Remember the
        new head position after a read or write.

Thu Sep 19 13:05:40 1996  Andrew Cagney  <cagney@kremvax.highland.com.au>

	* emul_chirp.c (chirp_emul_read): Allow reads to be longer then
        the internal buffer.

Thu Sep 19 13:05:40 1996  Andrew Cagney  <cagney@kremvax.highland.com.au>

	* emul_chirp.c (chirp_read_t2h_args): Call memset-0 with the args
        in the correct order.

	* emul_chirp.c (chirp_emul_call_method): Correct computation for
        the address of the first stack argument passed in from the client
        program.

Wed Sep 18 19:33:54 1996  Andrew Cagney  <cagney@kremvax.highland.com.au>

	* words.h: Add new types signed_cell and unsigned_cell which
        correspond to the signed and unsigned IEEE 1275 memory locations.
	* device.h, device.c, emul_chirp.c: Where refering to an IEEE 1275
        memory cell, replace uses of unsigned32 with unsigned_cell.
	* device_table.h: Ditto.

	* sim-endian.h: Add new macros H2BE_cell and BE2H_cell which
        convert cell sized values to from big endian.
	* device.c, emul_chirp.c: Where refering to IEEE 1275 memory cells
        use these new macros.

Tue Sep 17 15:57:44 1996  Andrew Cagney  <cagney@kremvax.highland.com.au>

	* device.c (device_tree_add_parsed): Detect and report an
        interrupt being attached to an invalid device. Was dumping core.

Mon Sep 16 23:09:12 1996  Andrew Cagney  <cagney@kremvax.highland.com.au>

	* device.h, device.c (device_address_to_attach_address,
        device_size_to_attach_size): New functions.  Convert a devices
        unit address or unit size structure into a form suitable for
        passing on to the attach and detach functions.
	* device_table.h: Add extra methods to device table.

	* device.h, device.c (device_find_reg_property): New function.
        For a reg type property, return the selected address + size
        tupple, along with a positive success status.  Add a reg_property
        to the list of property types.
	* (device_tree_add_parsed): Make array properties with the name
        reg or alternate-reg of type reg_property.

	* hw_memory.c (hw_memory_init_address): Rewrite to use new
        find_reg_property method.
	* hw_nvram.c (hw_nvram_init_address): Ditto.

	* device.c (device_tree_print_device): Add code to print out a reg
        property.

	* device_table.c (generic_device_address_to_attach_address,
        generic_device_size_to_attach_size ): New functions.  Generic
        functions for converting between unit and attach address or size.

	* device_table.c (generic_device_init_address): Rewrite to use the
        new find_reg and address convert functions.  Look for both reg and
        alternate-reg properties.

Mon Sep 16 23:09:12 1996  Andrew Cagney  <cagney@kremvax.highland.com.au>

	* hw_com.c: New file.  A '550 serial device that can quickly be
        attached to any bus.
	* configure.in (enable-sim-hardware): Add the com device.
	* configure: re-generate.

Thu Sep 12 17:30:56 1996  Andrew Cagney  <cagney@kremvax.highland.com.au>

	* device.c (device_tree_verify_reg_unit_address): New
        function. Check that the unit address as specified by the reg
        property correctly corresponds to any unit address previously
        specified by the devices name.
	(device_tree_add_parsed): When adding a reg property, verify
	that the unit-address - first value of property - correctly
	matches any previous value specified when creating the device
	node.

Thu Sep 12 17:30:56 1996  Andrew Cagney  <cagney@kremvax.highland.com.au>

	* mon.c (mon_event): Remove assertion that an unsigned is >= 0.

Fri Aug 16 12:05:24 1996  Michael Meissner  <meissner@tiktok.cygnus.com>

	* device.c (device_full_name): Cast strdup to char *, since AIX
	3.2.5 mistakenly declares the function to be const char *.
	(device_create_from): Ditto.
	(device_create_instance_from): Ditto.
	(device_add_property): Ditto.

Tue Aug 13 11:40:14 1996  Michael Meissner  <meissner@tiktok.cygnus.com>

	* debug.c (trace_option): For -t all, do not set the
	trace_dump_device_tree flag, so that the simulator is run.

Tue Aug 13 11:40:14 1996  Michael Meissner  <meissner@tiktok.cygnus.com>

	* Makefile.in (options.o): Depend on defines.h.
	(defines.h): New rule, go through config.h and make strings of all
	of the #define HAVE_xxx macros.
	(distclean): Remove defines.h.

	* options.c (print_options): Print whether many of the
	configuration macros are defined.

	* main.c (main): If -t options and no filename, just print the
	options, and don't print the usage message.

Mon Aug 12 18:42:37 1996  Michael Meissner  <meissner@tiktok.cygnus.com>

	* configure.in: Test whether /dev/zero works on the system, and if
	it does, define HAVE_DEVZERO.
	* configure: Regenerate.

	* emul_generic.c (emul_add_tree_hardware): Do not add /iobus/disk
	if we don't have a working /dev/zero on the system.

	* emul_bugapi.c (emul_bugapi_init): If HAVE_DEVZERO is not
	defined, don't add disk support.
	(emul_bugapi_do_diskio): Ditto.
	(emul_bugapi_instruction_call): Ditto.

Wed Aug  7 14:34:20 1996  Michael Meissner  <meissner@tiktok.cygnus.com>

	* emul_unix.c (HAVE_TCGETATTR): If HAVE_TERMIOS_STRUCTURE is not
	defined, make sure HAVE_TCGETATTR is #undef'ed

Wed Aug  7 14:34:20 1996  Michael Meissner  <meissner@tiktok.cygnus.com>

	* std-config.h (REGPARM): Only define REGPARM attributes if using
	GNU C.  Test for __i686__ in case GCC ever defines it.  If not on
	a x86 platform, define REGPARM as nothing.

	* sim-endian.h (WITH_HOST_BYTE_ORDER): Test for i686 and __i686__
	also.

Wed Aug  7 20:19:55 1996  Andrew Cagney  <cagney@kremvax.highland.com.au>

	* ld-decode.h, ld-decode.c: Rename goto_gen to the more correct
 	goto_switch_gen.
	* gen-idecode.c: Ditto.

	* gen-idecode.c (print_idecode_table): Comment out check for
 	switch/table combination until a bug with it is fixed.

	* ppc-opcode-goto: New file.  Like complex and flat but uses
 	goto-switch instead of padded-switch for the tables.

	* gen-idecode.c (print_goto_switch_name): New function.
	(print_goto_switch_table_leaf): New function.
	(print_goto_switch_break): New function.
	(print_goto_switch_table): New function. Prints a jump table
	that can be jumped into instead of a switch statement.

	* gen-idecode.c (*switch_*): As an option output a switch that is
 	implemented using a jump table but only if the switch is not
 	boolean.
	
Tue Aug  6 09:28:22 1996  Michael Meissner  <meissner@tiktok.cygnus.com>

	* configure.in (--enable-sim-{hardware,packages}): Fix typos.
	* configure: Regenerate.

	* device.c (device_instance_call_method): Fixup format message in
	error case.  Return 0 in case of error to shut up compiler
	warnings.

Wed Aug  7 00:17:37 1996  Andrew Cagney  <cagney@kremvax.highland.com.au>

	* device_table.c (generic_device_unit_decode): Require a comma
        between elements of a unit address.

	* device.c (device_tree_print_device): For reg, alternate-reg and
        ranges properties use special print functions.
	(device_print_ranges_property): Print formatted ranges property.
	(device_print_reg_property): Print formatted reg property.

Tue Aug  6 21:35:18 1996  Andrew Cagney  <cagney@kremvax.highland.com.au>

	* device.c (device_tree_add_parsed): For reg, ranges and
        alternate-reg properties use a special parser.
	(device_tree_parse_reg_property): New function to parse a reg
	property.
	(device_tree_parse_ranges_property): New function to parse a
	ranges property.
	(device_encode_unit): Wrapper for encode_unit callback.
	(device_decoce_unit): Wrapper for decode_unit callback.

Wed Jul 31 00:02:30 1996  Andrew Cagney  <cagney@kremvax.highland.com.au>

	* device_table.h (device_instance_callbacks): Relace the claim and
        release methods with a more general table mapping from method-name
        to method-function.

	* device.c (device_instance_call_method): New function.  Implement
        the OpenBoot call-method client interface.  Attempts to locate the
        instances method in the callback table.
	(device_instance_claim, device_instance_release): Delete.
        Replaced with call-method and a lookup table.

	* emul_chirp.c (chirp_emul_call_method): Use the new device
        instance call method and let that handle a client claim call.

	* hw_htab.c (claim_memory): Wrapper function to call the memory
        devices "claim" method using the new device-instance call-method
        interface.  Replaces the previous direct calls to claim.
	(htab_map_region): Use claim_memory.
	(htab_init_data_callback): Ditto.

	* hw_memory.c (hw_memory_instance_claim): Update function
        interface so that it is compatible with call-method.
	(hw_memory_instance_release): Ditto.
	(hw_memory_instance_methods): New table of memory specific
        methods claim and release.  Add to the hw_memory_callback
	table.

Tue Jul 30 21:26:14 1996  Andrew Cagney  <cagney@kremvax.highland.com.au>

	* psim.c (psim_init): Back out of change to initial value of
        system->last_cpu.

Tue Jul 30 21:12:24 1996  Andrew Cagney  <cagney@kremvax.highland.com.au>

	* sim_callbacks.h (sim_io_printf_filtered): Replace
	printf_filtered with a local simulator specific version.  Add
	#define printf_filtered to simplify updating of existing code.

	* sim_callbacks.h (sim_io_write_stdout, sim_io_read_stdin,
        sim_io_write_stderr): New functions.  Read / write to the
        simulations stdin and stdout and stderr interfaces.  Merge in code
        from hw_pal that previously handled async I/O.
	(sim_io_flush_stdoutput): Rename flush_stdoutput.  Add #define
	flush_stdoutput to simplify updating of existing code.

	* hw_pal.c (scan_hw_pal, write_hw_pal,
        hw_pal_instance_write_callback): Use the new sim_io functions.

	* main.c: Implement standalone versions of the new sim_io
        functions.  Include support for async I/O.
	* sim_calls.c: Ditto.  This time using the gdb callback table.

	* std-config.h (CURRENT_STDIO, current_stdio): New macro. Set up
        stdio configuration so that it works in the same way as the rest
        of the simulation.
	* psim.c (psim_create): Initialize current_stdio from the device
        tree.
	* emul_generic.c (emul_add_tree_options): Enter a default value
        for use-stdio in the device tree.

Fri Jul 26 19:43:03 1996  Andrew Cagney  <cagney@kremvax.highland.com.au>

	* gen-idecode.c (print_jump): Was always generating a jump back to
 	idecode.  Only necessary at tail of semantic code.
	(print_jump): Was always setting the processor's cia, even during
 	startup when the processor was still undefined.
	(print_jump): For safety, restart smp loop when cpu_nr >= nr_cpus,
 	not just equal.
	
	* options.c (print_options): Add printing of WITH_REGPARM and
 	WITH_STDCALL.

	* std-config.h (WITH_REGPARM, WITH_STDCALL): Provide default
 	(disabled) values if not defined.

Fri Jul 26 00:36:35 1996  Andrew Cagney  <cagney@kremvax.highland.com.au>

	* ppc-cache-rules (cache): Change RS and RB to cache instead of
        compute.  The block move instructions use them.

	* idecode_expression.h (FPSCR_SET): New macro, set specific FPSCR
        register.
	(CR_FIELD): New macro, extract specific CR register.
	(FPSCR_FIELD): New macro, extract specific FPSCR register.

	* registers.h (GPR): New macro, simplify accesses to GPR[i].

	* bits.c (INSERTED): Covert INSERTED macro into a function.
	(EXTRACTED): Conditionally compile on correct bit size macro.

	* bits.h (BIT8): New macro, set a single bit in an 8 bit byte.

	* ppc-instructions: With hints from Paul Martin, type in missing
	some instruction semantics.  Leave disabled for the moment.
	(Load Multiple Word): Ditto.
	(Store Multiple Word): Ditto.
	(Load String Word Immediate): Ditto.
	(Load String Word Indexed): Ditto.
	(Store String Word Immedate): Ditto.
	(Store String Word Indexed): Ditto.
	(Move to Condition Register from XER): Ditto.
	(Move From Condition Register): Ditto.
	(Move From FPSCR): Ditto.
	(Move to Condition Register from FPSCR): Ditto.
	(Move To FPSCR Field Immediate): Ditto.
	(Move To FPSCR Fields): Ditto.
	(Move To FPSCR Bit 0): Ditto.
	(Move To FPSCR Bit 1): Ditto.

Thu Jul 25 22:10:40 1996  Andrew Cagney  <cagney@kremvax.highland.com.au>

	* std-config.h (SEMANTICS_INLINE): By default, mask out the
        inlining of semantic functions from DEFAULT_INLINE.  Almost all
        configurations call the semantic code via a pointer so there is
        little benefit.

	* std-config.h (ICACHE_INLINE): Ditto.

Thu Jul 25 20:07:30 1996  Andrew Cagney  <cagney@kremvax.highland.com.au>

	* configure.in (sim_regparm): Add configuration option for
        enabling GCC's regparm attribute.
	* (sim_stdcall): Add configuration option for enabling GCC's
        stdcall attribute.

	* Makefile.in (REGPARM_CFLAGS): Pass regparam configuration onto
        compilations.
	* (STDCALL_CFLAGS): Pass stdcall configuration onto compilations.

	* std-config.h (REGPARM): Extend construction of REGPARM macro so
        that it can include __stdcall__ function attribute.

Wed Jul 24 19:04:20 1996  Andrew Cagney  <cagney@sawnoff>

	* options.c (print_options): Include SUPPORT_INLINE in information
 	dump.

	* gen-idecode.c (print_run_until_stop_body): Only generate loop
 	termination test if creating idecode_run_until_stop.  Push the
 	loop termination test back into each alternative branch.

Wed Jul 24 15:47:09 1996  Andrew Cagney  <cagney@kremvax.highland.com.au>

	* gen-icache.c (print_icache_function): Have the cache function
 	always update the cache_entries semantic and address fields.

	* gen-idecode.c (print_idecode_switch_illegal): Include a break
 	when generating illegal instructions.  This was commented out
 	which is a hangover from looking a at switch statements generated
 	using indirect jumps.

Tue Jul 23 20:57:01 1996  Andrew Cagney  <cagney@kremvax.highland.com.au>

	* igen.c (print_my_defines): Replaces print_define_my_index.
        Print both a definition for MY_INDEX and MY_PREFIX.
	* gen-icache.c (print_icache_function): Adjust.
	* gen-idecode.c (print_jump_insn): Adjust.
	* gen-semantics.c (print_c_semantic): Adjust.

	* gen-support.c (gen_support_h): Add optional include to created
        support.h so that, like cpu, it is optionally inlined for all
        modules that include it.
	* inline.h, inline.c: Adjust so that support.[hc] is handled the
        same as cpu.[hc].

	* idecode_fields.h (LABEL, GOTO): Macro's that create a unique
        name for a lable and then branch to it.

	* ppc-instructions (convert_to_integer, Floating Round to
        Single-Precision, Floating Convert from Integer Doubleword): Use
        LABEL and GOTO instead of the recently added switch statements.

Wed Jul 24 14:02:42 1996  Andrew Cagney  <cagney@sawnoff.highland.com.au>

	* gen-idecode.c (print_run_until_stop_body): Too many rparen in
 	generated code.

Tue Jul 23 20:57:01 1996  Andrew Cagney  <cagney@kremvax.highland.com.au>

	* configure.in (--enable-sim-line-nr): Typo - sim_line-nr.
	* (--enable-sim-inline): Reorder patern matching of arguments so
        that SUPPORT=ALL_INLINE is reconized as *=* and not *_INLINE.

	* configure: rebuild.

Mon Jul 22 23:25:08 1996  Andrew Cagney  <cagney@highland.com.au>

	* configure.in (--enable-sim-hardware, --enable-sim-packages): New
        configuration options.  Let the user specify the packages or
        hardware devices that are to be included in the build.  Makes it
        possible for user packages to be specified.

	* Makefile.in (tmp-pk, tmp-hw): Just use the list of packages and
	hardware instead of checking it using ls.  configure.in should
	have taken care of any problems.
	(HW_SRC, HW_OBJ, PACKAGE_SRC, PACKAGE_OBJ): Set by configure.

Mon Jul 22 22:38:59 1996  Andrew Cagney  <cagney@highland.com.au>

	* psim.c (psim_options): Enter the argument to the memory size
        option directly into the device tree.  Was using atol() which is
        dangerously non portable.

Mon Jul 22 22:17:08 1996  Andrew Cagney  <cagney@highland.com.au>

	* configure.in (icache): Extend icache flag to include an insn
        option.  If specifyed the insn - aka instruction - is included in
        the instruction cache.  Make this the default.
	* configure: re-generate.

	* igen.c (main), igen.h: Add option -S - inSn - for specifying
        that the instruction should be included in the icache.

	* gen-icache.c (print_icache_body): If enabled, output code to put
        the instruction into the icache.
	(print_icache_struct): If enabled, add insn to the icache struct.

Mon Jul 22 20:46:12 1996  Andrew Cagney  <cagney@highland.com.au>

	* Makefile.in (BUILD_CFLAGS): Include -g when building the
        generators.

Mon Jul 22 20:00:25 1996  Andrew Cagney  <cagney@highland.com.au>

	* emul_generic.c (emul_add_tree_options): Was incorrectly setting
        the strict-alignment option when hardwired for non-strict
        alignment.

Sun Jul 21 21:18:05 1996  Andrew Cagney  <cagney@kremvax.highland.com.au>

	* gen-semantics.c: Make the my_index variable a macro MY_INDEX.

	* ppc-instructions: Adjust so that references are to MY_INDEX and
        not my_index.

Sun Jul 21 21:18:05 1996  Andrew Cagney  <cagney@kremvax.highland.com.au>

	* gen-idecode.c: Output the complete run_until_stop function
        instead of just the code to handle a single instruction issue.
	* : Have the generated idecode.c include inline.c (instead of psim.c).

	* std-config.h: Change psim.c so that it isn't inlined (as this is
        no longer needed).

	* psim.c (run_until_stop): Delete the old run_until_stop function
        instead calling the idecode_run and idecode_run_until_stop
        functions that gen-idecode.c is now creating.

Sun Jul 21 21:18:05 1996  Andrew Cagney  <cagney@kremvax.highland.com.au>

	* dgen.c: Maintenance - update to use new features found in lf.c.

	* filter_filename.c (filter_filename): Maintenance - make the
        string constant.

Sun Jul 21 21:18:05 1996  Andrew Cagney  <cagney@kremvax.highland.com.au>

	* debug.c (TRACE, ITRACE, DTRACE): Have GCC instead of CPP
        eliminate trace statements.

	* debug.c: Change trace format so that it is consistent
        (file:line-nr) with CC's error output.

	* gen-itable.c (itable_c_insn): Add the source file name and
        source line number to the instruction's informational entry.

	* debug.c (ITRACE): Use the itable (and my_index) to get the
        current instructions name and source line number.

	* gen-semantics.c, gen-icache.c: Adjust generated ITRACE calls to
        match new interface.

	* emul_bugapi.c (emul_bugapi_instruction_call): Adjust
        corresponding call to ITRACE so that it still matches.

	* idecode_expression.h (ALU_END, CR0_COMPARE): Use TRACE instead
        of ITRACE.  The CPP line directives would have previously set the
        line-nr and file name so ITRACE isn't needed.

Sun Jul 21 21:18:05 1996  Andrew Cagney  <cagney@kremvax.highland.com.au>

	* gen-idecode.c (print_jump_until_stop_body): New function and
        idecode generation option.  Instead of generating and calling
        separate functions containing the semantic and icache code
        generate a single monolythic function and use goto's (and GCC's
        indirect jump) to move between code blocks.

	* Makefile.in: Add sim_jump flag to those passed to igen.

	* configure.in: New option --enable-sim-jump (default disabled)

	* ppc-instructions: Eliminate any uses of labels and goto's.
        These result in duplicate declarations when a single flat function
        is being create.

	* ppc-opcode-jump: New file.  Set of opcode rules useful when
        testing jumping idecodes.

Sun Jul 21 21:18:05 1996  Andrew Cagney  <cagney@kremvax.highland.com.au>

	* gen-idecode.c: Optionally include the semantic code for an
        instruction in the function that is doing the decoding.

	* igen.c: Add option (-C) to generate semantics in the instruction
        decode functions.

	* configure.in (--enable-sim-icache): Accept an option list such
        as 1024,define.  Add a new choice to the list - semantic - which
        will cause igen to generate instruction decode functions that
        include the corresponding semantic code.

Sun Jul 21 21:18:05 1996  Andrew Cagney  <cagney@kremvax.highland.com.au>

	* configure.in: New option --enable-sim-line-nr (default enabled).
        Enable/disable the inclusion of CPP line directives in the
        generated files.  Such directives refer back to the source files
        used when generating the simulator code.

	* Makefile.in (sim_line_nr): Pass to igen.

Sun Jul 21 21:18:05 1996  Andrew Cagney  <cagney@kremvax.highland.com.au>

	* igen.c (main): Revamp the options so that more letters are
        available.

	* configure.in: Adjust to match igen's revamped options

Sun Jul 21 21:18:05 1996  Andrew Cagney  <cagney@kremvax.highland.com.au>

	* Makefile.in (pk.h, hw.h): Rewrite depenencies for hw.h (etc) so
        that they use the same technique as igen (ie a dummy targets
        tmp-pk and tmp-hw are created).

Mon Jun 24 22:28:00 1996  Andrew Cagney  <cagney@kremvax.highland.com.au>

	* Makefile.in (BUILD_CFLAGS): Include WARNING_CFLAGS.

Wed Jun 19 21:45:28 1996  Andrew Cagney  <cagney@kremvax.highland.com.au>

	* ld-cache.[hc], ld-decode.[hc], ld-insn.[hc]: New files. Separate
        out the loading of each of the tables from the rest of igen.
	* Makefile.in: Adjust.
	* igen.c: Adjust.

	* gen-icache.[hc], gen-idecode.[hc], gen-itable.[hc],
        gen-model.[hc], gen-semantics.[hc]: New files. Separate out the
        code creating each separate set of generated files.
	* Makefile.in: Adjust.
	* igen.c: Adjust.

	* gen-support.[ch]: New files. Output the support functions (found
        in the ppc-instructions file) into a separate file.
	* Makefile.in: Add.
	* inline.h, inline.c: Add.
	* std-config.h: Add.

	* ld-cache.c: Re-design the cache table format.
	* ppc-cache-rules: Update to new format.

	* ld-decode.c: Re-design the decode table format.
	* ppc-opcode-simple: Update to new format
	* ppc-opcode-complex: Ditto
	* ppc-opcode-flat: Ditto

	* filter.h, filter.c: New files. Separate the opcode filter table
        reading code from the rest of igen.c.  Re-design the filter so that
	it works inclusivly not exclusivly.
	* igen.c: Remove the opcode filter table loading code.
	* Makefile.in (filter.o): Adjust
	* configure.in: Adjust filter flag so that default includes 32bit
	and floating point.
	* ppc-instructions: Clean up filter fields so that only in use
        entries are specifed (ie delete `be').

	* misc.c (name2i, i2name): New function.  Map between a string and
        an integer value.

Mon Jun 17 20:08:03 1996  Andrew Cagney  <cagney@kremvax.highland.com.au>

	* sim_calls.c (sim_close): If simulator not created, skip printing
        of run information.

Mon Jun 17 20:08:03 1996  Andrew Cagney  <cagney@kremvax.highland.com.au>

	* registers.c (register_description): Typo, insns not insn.

	* ppc-instructions (model_get_number_of_stalls): New model function,
	returns number of stalls for the specified processor.
	* psim.c (psim_read_register): Add call to new function
	model_get_number_of_stalls().

	* ppc-instructions (model_get_number_of_cycles): New model function,
	returns number of stalls for the specified processor.
	* psim.c (psim_read_register): Add call to new function
	model_get_number_of_cycles().

Fri Jun 14 00:11:56 1996  Andrew Cagney  <cagney@kremvax.highland.com.au>

	* device_table.h: Don't pass the parent device into a devices
        create function.  This makes the create function consistent with
        the documentation.
	* device.c (device_template_create_device): Ditto
	* hw_pal.c (hw_pal_create): Ditto
	* hw_core.c (hw_core_create): Ditto
	* hw_vm.c (hw_vm_create): Ditto
	* hw_disk.c (hw_disk_create): Ditto
	* hw_nvram.c (hw_nvram_create): Ditto
	* hw_memory.c (hw_memory_create): Ditto
	* hw_cpu.c (hw_cpu_create): Ditto.

	* device.c (split_find_device): Allow a null initial parent device.
	(device_template_create_device): Ditto.

	* device.c (device_create_from): Make local (static) only used
        within device.c.
	* device_table.h: typedef device_callbacks moved here (from
        device.h) where it belongs.

	* hw_core.c: New file. Implements just the core device using the
        core object.

	* corefile.c: Moved all core device functions into the new
        hw_core.c file. core_device_create() disapears.

	* psim.c (psim_tree): Use device_tree_add_parsed() to create the
        core device.

Thu Jun 13 00:09:29 1996  Andrew Cagney  <cagney@kremvax.highland.com.au>

	* hw_init.c: Correct typo in comment.

	* corefile.c (core_init): Remove any remaining references to a
        default map.
	(core_map_find_mapping): Ditto.

Wed Jun 12 22:30:32 1996  Andrew Cagney  <cagney@kremvax.highland.com.au>

	* corefile.c (core_init): Make function global so that other
        devices are able to use the full core object.

	* corefile.c (core_create, core_from_device): Break core_create
        into two functions.  The first creates a core object, the second
        returns the core object associated with a core device.

	* corefile.c (core_device_create): Use core_create to make the
        core object.

	* psim.c (psim_create): Use core_from_device() instead of
        core_create().

	* device.c (device_template_create_device): Make static as only
        needed by functions internal to device.c.

Fri Jun  7 23:47:18 1996  Andrew Cagney  <cagney@kremvax.highland.com.au>

	* ppc-opcode-test-2: Remove description of fields.
	* ppc-opcode-complex: Ditto
	* ppc-opcode-flat: Ditto
	* ppc-opcode-simple: Ditto
	* ppc-opcode-stupid: Ditto
	* ppc-opcode-test-1: Ditto
	* ppc-cache-rules: Ditto

	* igen.c: Add description of files as a comment at the front.

Wed Jun 26 12:50:33 1996  Michael Meissner  <meissner@tiktok.cygnus.com>

	* configure.in: Check for whether the termios and termio
	structures are really defined, and whether or not, they define the
	c_line field.
	* configure: Regenerate.

	* Makefile.in ({,TERMIO_}CFLAGS): Add TERMIO_CFLAGS options set by
	configure.

	* emul_unix.c: Various changes to allow for building on systems
	with different termio and termios structures.  If host has both
	termio and termios, just use termios.  No longer include
	sys/ioctl.h.

Wed Jun 26 12:26:55 1996  Jason Molenda  (crash@godzilla.cygnus.co.jp)

        * Makefile.in (bindir, libdir, datadir, mandir, infodir, includedir,
        INSTALL_PROGRAM, INSTALL_DATA): Use autoconf-set values.
        (docdir): Removed.
        * configure.in (AC_PREREQ): autoconf 2.5 or higher.
        (AC_PROG_INSTALL): Added.
        * configure: Rebuilt.

Wed Jun  5 23:53:42 1996  Andrew Cagney  <cagney@kremvax.highland.com.au>

	* corefile.h: Rewrite documentation so that it can be extracted and
        converted into texinfo (and hence ready for translation into html,
        tex or nroff).
	* device.h: Ditto

Thu Jun  6 09:52:37 1996  Michael Meissner  <meissner@tiktok.cygnus.com>

	* hw_disk.c (SEEK_SET): If SEEK_SET is not defined, define as 0.

Wed Jun  5 11:46:52 1996  Andrew Cagney  <cagney@puddin>

	* hw_disk.c: Include <unistd.h> if available.  Under SunOS, that
 	is the source of SEEK_SET.

Wed Jun  5 01:39:07 1996  Andrew Cagney  <cagney@kremvax.highland.com.au>

	* psim.c (psim_options): Correct type of dummy arguments being
        passed to a device_ioctl call.

	* hw_init.c (hw_data_init_data_callback): Adjust printf arguments.
	(write_stack_arguments): Ditto.
	* hw_trace.c: Instance callback entry no longer a table.

Wed Jun  5 01:39:07 1996  Andrew Cagney  <cagney@kremvax.highland.com.au>

	* emul_unix.c (do_unix_umask): Cast printf argument.
	(convert_to_linux_termios): Use LINUX_VSWTC not LINUX_VSWCH

Mon Jun  3 15:02:04 1996  Michael Meissner  <meissner@tiktok.cygnus.com>

	* hw_init.c (update_for_binary_section): Abort if we find an
	.interp section, which indicates the need for shared libraries to
	be loaded.

Mon Jun  3 15:02:04 1996  Michael Meissner  <meissner@tiktok.cygnus.com>

	* emul_unix.c (do_unix_{time,gettimeofday,getrusage}): Add support
	for time, gettimeofday, and getrusage system calls.
	({solaris,linux}_descriptors): Add new system calls.
	(do_get{,e}{uid,gid}): Use gid_t/uid_t types.
	(do_get{,p}pid): Use pic_t types.

	* configure.in (AC_TYPE_{GETGROUPS,SIGNAL}): Define.
	(AC_TYPE_{MODE,OFF,PID,SIZE,UID}_T): Define.
	* config{.in,ure}: Regenerate.

Mon Jun  3 23:19:57 1996  Andrew Cagney  <cagney@kremvax.highland.com.au>

	* emul_netbsd.c (emul_netbsd_create): Use the more specific names
        `ppc-elf' and `ppc-xcoff' for the stack-type.
	* emul_unix.c (emul_unix_create): Ditto.
	* emul_bugapi.c (emul_bugapi_create): Ditto.
	* hw_init.c: Reconize the new names.

	* emul_unix.c (do_unix_break): Adjust so that the updated ioctl
	call is used (no system parameter).

Sun Jun  2 11:21:17 1996  Michael Meissner  <meissner@tiktok.cygnus.com>

	* emul_unix.{h,c}: New files to provide Solaris and Linux system
	call emulations.

	* Makefile.in (LIB_{SRC,OBJ}): Add emul_unix.{c,o}.
	(os_emul.o): Depend on emul_unix.h.
	(emul_unix.o): New dependency.

	* configure.in (--enable-sim-alignment): Add 0|default to mean set
	alignment to 0, which means use appropriate alignment for mode.
	(AC_CHECK_FUNCS): Add new functions needed by emul_unix.c.
	(AC_CHECK_HEADERS): Add new include files needed by emul_unix.c.
	* config.in: Regenerate.
	* configure: Regenerate.

	* emul_generic.c (emul_write2_status): New function to return
	results in r3 and r4 for Solaris system calls.
	(emul_do_system_call): If the system call is not support, but
	there is a string for the system call name, print out the string
	instead of the system call number.

	* emul_generic.h (emul_write2_status): Declare it.

	* emul_netbsd.c: Use /* */ around comment on #endif.

	* os_emul.c: Include emul_unix.h.
	(os_emulations): Add emulations for Solaris, and Linux.

	* psim.c (psim_usage): Add message about solaris, linux
	emulations.

Thu May 30 00:00:10 1996  Andrew Cagney  <cagney@kremvax.highland.com.au>

	* hw_iobus.c: Tidy up notes so that they can be auto-extracted.

	* README: Correct PSIM's title

Wed May 29 23:50:26 1996  Andrew Cagney  <cagney@kremvax.highland.com.au>

	* basics.h: New global type object_disposition, used to indicate
        the status of objects when things are restarted.

Fri May 17 17:28:52 1996  Andrew Cagney  <cagney@benjimen.highland.com.au>

	* device_table.h: Change the interrupt descriptor structure so
        that it includes an additional member - an upper bound on the
        interrupts by that name.

	* device.c (device_interrupt_decode): Allow a range of interrupt
        ports (eg rst0 .. rst6) if the port descriptors bound is non zero.

	* device.c (device_tree_print_device): Include a list of valid
        interrupt ports when listing supported devices.

	* device.h, device.c (device_child_interrupt_*): Delete. Not used.

	* emul_generic.c (emul_add_tree_hardware): Modify the creation of
        the interrupt net so that it uses int0 .. intN.

Tue May 14 23:03:53 1996  Andrew Cagney  <cagney@kremvax.highland.com.au>

	* device.h, device.c (device_ioctl): Drop the system argument.
        Devices can not obtain this using the device_system() call.
	* device_table.h: Adjust accordingly.
	* hw_*.c: Adjust accordingly.
	* emul_netbsd.c (do_break): Adjust call to vm device accordingly.
	* psim.c (psim_options): Use a device_ioctl call to force the
        hw_trace device to update the trace options.
	* hw_trace.c: Replace the init function with an ioctl call.  Adjust
	doc accordingly.

	* psim.c (psim_init): Re-order initialization so that the
        os-emulation is initialized after the device tree.  Without this,
        os-emul's are not able to create instances or access properties
        that contain an instance handle.

	* device.h, device.c (device_add_*_property): Make these functions
        internal to device.c.  The user has access to the more generic
        device_tree_add_parsed function.  Differentiate between the initial
	and current value for each property.
	* (clean_device_properties): New function that deletes any
	properties created after the start of a simulation and restores
	the initial value of any others (ignoring ihandles).
	* (init_device_properties): (Re)Initialize any properties that
	contain ihandles. create

	* (device_tree_init): Include calls to clean the device tree's
        properties and then initialize them.  Document this in the device.h
	file.

Mon May  6 17:36:15 1996  Andrew Cagney  <cagney@kremvax.highland.com.au>

	* interrupts.c (decrementer_interrupt): Always pend a decrementer
        interrupt even if it is not yet possible to deliver it.

Wed May  1 12:26:51 1996  Andrew Cagney  <cagney@benjimen>

	* mon.h, mon.c (mon_get_number_of_insns): Make this externally
 	visable adjusting the arguments so that the interface is correct.
	(mon_print_info): Adjust calls.
	
	* registers.h, registers.c (register_description): Add phony
 	cycle, insn and stall registers.

	* psim.c (psim_read_register): Return nr of instructions for given
 	processor.

Tue Apr 30 22:09:09 1996  Andrew Cagney  <cagney@kremvax.highland.com.au>

	* hw_htab.c: New file. Extract contents from disk_table.c.
        Contains a device that, during initialization will create a
        PowerPC htab in memory.
	* hw_register.c: New file. Extract contents from disk_table.c.
        Contains a device that, during initialization, will parse its
        property list and use that to initialize various processor
        registers (not target specific).
	* hw_vm.c: New file. Extract contents from disk_table.c.  Contains
        a device that handles accesses to invalid virtual memory addresses
        (in user mode).
	* hw_init.c: New file. Extract contents from disk_table.c.  Misc
        devices that can initialize memory from a file.
	* hw_trace.c: New file. Extract contents from disk_table.c.
        Configure trace options from property values.

	* Makefile.in (hw_htab.o, hw_register.o, hw_vm.o, hw_init.o,
        hw_trace.c): Add new device files.

	* device_table.c: Remove above code, now in separate independant
        files.

Fri Apr 26 00:00:07 1996  Andrew Cagney  <cagney@kremvax.highland.com.au>

	* hw_disk.c: New file.  Disk and CDROM device.

	* Makefile.in (hw_disk.o): Add device hw_disk.c.

	* pk_disklabel.c: New file.  Implement the miss-named disk-label
        package.

	* Makefile.in (pk.h): Create the file pk.h that contains a list of all
	the packages.

	* Makefile.in (hw.h, hw.c): Add dependancy on Makefile so that
        they are re-created when the makefile is updated.

	* emul_generic.c (emul_add_tree_hardware): Add a disk device
        (below the iobus) to the device tree.  Include an ihandle of
	the disk as /chosen/disk.

	* emul_bugapi.c (emul_bugapi_create): Don't initialize the input,
        output and (new) disk handles yet.
	* (emul_bugapi_init): Initialize the input, output (and just added)
	disk ihandles here.
	* (emul_bugapi_do_diskio): New.  Performs disk i/o (well at least
	what I think the behavour is).
	* emul_bugapi.c (emul_bugapi_instruction_call): Add hook to disk
	i/o bug call.  For RETURN call, exit using gpr[3]'s status even
	though this isn't part of the spec - makes it possible for machine
	code to signal the aporting of a simulation run.

	* emul_chirp.c (chirp_emul_call_method): Add support for the
	claim/release methods.
	* (chirp_emul_exit): Add an optional exit status argument to
	the exit method.  Makes it possible for chirp emul simulations
	to abort upon an error.
	* device.h, device.c (device_instance_claim,
        device_instance_release): New methods for claiming and releasing
	memory.
	* hw_memory.c: add claim and release memory methods.
	* hw_*: Use the claim memory method when allocating physical
	memory.

Thu Apr 18 23:38:10 1996  Andrew Cagney  <cagney@kremvax.highland.com.au>

	* hw_nvram.c (hw_nvram_update_clock): Use the current not previous
        time when updating the clock.

	* hw_nvram.c: Tidy up documentation

Fri May 24 10:08:10 1996  Michael Meissner  <meissner@tiktok.cygnus.com>

	* configure.in (AC_STRUCT_ST_{BLKSIZE,BLOCKS,RDEV}): Use these
	macros to determine whether or not the appropriate st_<xxx> fields
	exist in the stat structure.
	(AC_CHECK_FUNCS): Check for all unix system calls used, except for
	the real basic ones like open, read, write, etc.
	* config{.in,ure}: Regenerate.

	* emul_netbsd.c: Add support for missing system calls, and/or
	missing stat fields.
	(MAXPATHLEN): Undefine if including unistd.h, since sys/param.h
	might define it.

	* hw_pal.c (WITH_STDIO): Redefine if O_NDELAY, F_GETFL, or F_SETFL
	are not defined.
	(scan_hw_pal): Do not cause syntax error if O_NDELAY, F_GETFL, or
	F_SETFL not defined.

Tue May 21 17:24:45 1996  Michael Meissner  <meissner@tiktok.cygnus.com>

	* emul_netbsd.c (write_stat): Don't convert st_blocks unless the
	host is netbsd.

Thu May 16 10:56:45 1996  Michael Meissner  <meissner@tiktok.cygnus.com>

	* configure.in (AC_CHECK_HEADERS): Add sys/ioctl.h.
	* config{.in,ure}: Regenerate.
	* emul_netbsd.c: If HAVE_SYS_IOCTL_H is not defined, don't include
	sys/ioctl.h.

Tue May  7 17:28:12 1996  Michael Meissner  <meissner@tiktok.cygnus.com>

	* hw_pal.c (hw_pal_instance_read_callback): Remove unused
	variable.

	* misc.c ({,target_}a2i): Rewrite to not use strtoul.

	* Makefile.in ({spreg,misc}.o): Add dependency on .c file.
	({i,d}gen): Don't link in liberity.  Use BUILD_LIBS instead of
	LIBS.

Mon May  6 11:31:43 1996  Michael Meissner  <meissner@tiktok.cygnus.com>

	* hw_pal.c (hw_pal_instance_read_callback): If using stdio, use
	fgets to read line.  If not using stdio, do a simple blocking read
	of len bytes.

Fri May  3 15:07:42 1996  Michael Meissner  <meissner@tiktok.cygnus.com>

	* Makefile.in: Correctly build simulator for build machine != host
	machine.

Tue Apr 30 18:46:05 1996  Michael Meissner  <meissner@tiktok.cygnus.com>

	* configure.in (--enable-hostendian): Rework so the default uses
	the AC_C_BIGENDIAN results.  Only run AC_C_BIGENDIAN if not cross
	compiling.
	* configure: Regenerate.
	
	* sim-endian.h: Add more tests for host endian to support more
	platforms in a cross compilation environment.

Wed Apr 17 14:38:06 1996  Michael Meissner  <meissner@tiktok.cygnus.com>

	* hw_pal.c ({scan,write}_hw_pal): If WITH_STDIO == DO_USE_STDIO,
	use stdio, instead of unpended read/printf_filtered.
	(hw_pal_instance_write_callback): If WITH_STDIO == DO_USE_STDIO,
	flush stdout after writing the characters.

	* options.c (print_options): Print out WITH_STDIO.

	* Makefile.in (STDIO_CFLAGS): Pass on result of @sim_stdio@
	configuration variable.
	(CONFIG_CFLAGS): Include STDIO_CFLAGS.
	(hw.{c,h}): Allow for source dir != build dir, and for HW_SRC
	files to contain directory pieces.

	* std-config.h (DO{,NT}_USE_STDIO): New flags for whether we
	should use stdio for console input.
	(WITH_STDIO): If not defined, define as DONT_USE_STDIO.

	* configure.in (--enable-sim-stdio): Add new switch to control
	whether stdio is used for console I/O.
	* configure: Regenerate.

	* interrupts.c (external_interrupt): Declare it to be
	INLINE_INTERRUPTS, not INLINE_CPU.

Mon Apr 15 23:30:56 1996  Andrew Cagney  <cagney@kremvax.highland.com.au>

	* events.c (insert_event_entry): Allow events to be scheduled
        *NOW* (at delta time 0).  Add assertions to clarify behavour of
        event queue.

	* events.c (update_time_from_event): New function. Calculates the
        number of ticks from the next event.  Use this.

Sun Apr 14 21:39:45 1996  Andrew Cagney  <cagney@highland.com.au>

	* emul_netbsd.c (do_break): Return 0 if success (instead of
        adjusted break).

	* device_table.c (vm_ioctl_callback): Don't return adjusted break
        (isn't needed).

Sun Apr 14 21:32:41 1996  Andrew Cagney  <cagney@highland.com.au>

	* device_table.h: Change type of the device ioctl so that it
	returns an int (status).
	* device.h (device_ioctl): Ditto.
	* device.c (device_ioctl): Ditto.

	* device_table.c (stack_ioctl_callback): Return 0 status.
	(vm_ioctl_callback): Ditto

Sat Apr 13 00:00:24 1996  Andrew Cagney  <cagney@kremvax.highland.com.au>

	* emul_netbsd.c (do_read): Correctly set the return value.
	(do_getpid): Ditto.
	(do_getuid): Ditto.
	(do_geteuid): Ditto.
	(do_dup): Ditto.
	(do_getegid): Ditto.
	(do_getgid): Ditto.
	(do_sigprocmask): Ditto.
	(do_umask): Ditto.
	(do_dup2): Ditto.
	(do_gettimeofday): Ditto.
	(do_getrusage): Ditto.
	(do_fstat): Ditto.
	(do_stat): Ditto.
	(do_lseek): Ditto.
	(do___sysctl): Ditto.

Fri Apr 12 20:56:47 1996  Andrew Cagney  <cagney@kremvax.highland.com.au>

	* device_table.c (vm_ioctl_callback): Don't access the processor
        registers directly, instead leave it to the caller to handle this.

	* emul_netbsd.c (do_break): Which calls vm_ioctl_callback to
        perform a break.  Pass in the new break value and set the
        registers according to the result.

	* emul_generic.c (emul_write_status): Change so that r3 contains
        either status or errno and failure is indicated by SO.

Thu Apr  4 23:03:38 1996  Andrew Cagney  <cagney@kremvax.highland.com.au>

	* emul_bugapi.c (emul_bugapi_create): More strict check of OEA
        address.

Thu Apr  4 20:58:05 1996  Andrew Cagney  <cagney@highland.com.au>

	* interrupts.h (interrupts): New structure contains state of
        pending interrupts.

	* cpu.c (cpu_interrupts): New function.  Pending interrupt status
        in the cpu and grant access to it.  Add interrupts to cpu
        structure.

Fri Mar 29 22:09:25 1996  Andrew Cagney  <cagney@highland.com.au>

	* device.c (device_tree_add_parsed): Check that the creation of a
        device instance worked before using it.

	* psim.c (psim_halt): Remove cia argument from psim_halt.  This
        function does not save the CIA so do not pass it in.

Fri Mar 29 21:30:56 1996  Andrew Cagney  <cagney@highland.com.au>

	* hw_pal.c (hw_pal): Merge the halt and icu and console devices
        found in device_table.c into a single hack pal.

	* device_table.c (halt, icu, console): Delete.

	* Makefile.in (hw_pal.o): New dependency.

	* emul_generic.c (emul_add_tree_hardware): Re-arange device tree
        so that it uses the pal instead of the icu/halt/console devices.
        Wire the pal's interrupt ports up to the cpu nodes.

Fri Mar 29 20:17:17 1996  Andrew Cagney  <cagney@highland.com.au>

	* hw_iobus.c (hw_iobus_attach_address_callback): Move from
        device_table.c to here.

	* Makefile.in (hw_iobus.o): New dependency.

Fri Mar 29 12:17:58 1996  Andrew Cagney  <cagney@kremvax.highland.com.au>

	* emul_bugapi.c (_os_emul_data): Add fields for output, input.
        (emul_bugapi_create): Create input, output from /chosen/stdin and
        /chosen/stdout.
        (emul_bugapi_do_{read,write}): Switch to use device_instance
        interface.
        (emul_bugapi_instruction_call): Change calls to
        emul_bugapi_do_{read,write} to pass device instance argument.

Tue Mar 26 14:57:58 1996  Michael Meissner  <meissner@tiktok.cygnus.com>

	* igen.c (idecode_switch_end): Fix 2/26 change so that an extra
        default is not written out if a default was already written.

	* psim.c (psim_{read,write}_register): Use sizeof unsigned_8 to
        size cooked_buf, not sizeof natural_word, since floating point
        registers are 8 bytes.

Mon Mar 25 22:07:13 1996  Andrew Cagney  <cagney@kremvax.highland.com.au>

	* configure: Regenerate with autoconf 2.9.

Thu Mar 21 00:14:26 1996  Andrew Cagney  <cagney@highland.com.au>

	* device_table.h: Always include string headers.

Thu Mar 21 00:06:09 1996  Andrew Cagney  <cagney@kremvax.highland.com.au>

	* main.c (error): Be careful to not try to print out statistics
        when the simulation was never created.

Sun Mar 17 22:40:57 1996  Andrew Cagney  <cagney@highland.com.au>

	* basics.h: Move the event queue's definition to here so that it
        can be refered to globally with out importing all of events.h.

	* psim.h, psim.c (psim_event_queue): New function.  Grant access
        to the simulation event queue.  Will make this the single point of
        access (there is after all only one event queue in the
        simulation).

	* cpu.c (cpu_create): Use psim_event_queue to obtain the event
        queue instead of it being passed in.  No longer allow access to
        the cpu's copy of the event queue.

Sun Mar 17 22:40:57 1996  Andrew Cagney  <cagney@highland.com.au>

	* events.h, events.c (event_handler): Remove event_queue from
        arguments passed to an event handler.  That argument is redundant
        - the `data' should refer to a data structure that contains the
        event queue if queing is needed.

	* cpu.c (cpu_decrement_event): adjust

	* events.c (event_queue_process): adjust

Sun Mar 17 22:40:57 1996  Andrew Cagney  <cagney@highland.com.au>

	* device.h, device.c (device_system): New, returns a handle for
        the system given the device.

	* device.c (device_address_init): Store a pointer back to the
        system in each devices node.

	* device_table.h: Don't pass `system' into each device when it is
        being initialized, this is now available using device_system(me).

	* device.c (device_address_init, device_data_init): Adjust.

	* hw_cpu.c, hw_nvram.c, hw_memory.c, hw_eeprom.c, device_table.c:
        Adjust.

Sun Mar 17 22:40:57 1996  Andrew Cagney  <cagney@highland.com.au>

	* interrupts.c (decrementer_interrupt, external_interrupt):
        Remember that an interrupt wasn't delivered so that it can be
        tried again later.

	* interrupts.c (check_masked_interrupt): New function.  (re)
        checks for the posibility that a recent change to the MSR may have
        made it possible to deliver an interrupt that was previously
        masked be the EE bit.

	* ppc-instructions (mtmsr, mfmsr, rfi): Check for posibility of
	a pending interrupt being delivered using check_masked_interrupt().

	* cpu.c (cpu_decrement_event): Just call decrementer_interrupt()
        leaving it to that module to handle both interrupt synchronization
        and masking.

	* cpu.c (struct _cpu): remove variables that were going to record
        pending decrementer and external interrupts.

Sun Mar 17 22:40:57 1996  Andrew Cagney  <cagney@highland.com.au>

	* hw_cpu.c, hw_cpu.h: New files.  Implement a device that sits
        between the interrupt controller and the simulators internal
        processor model.  Maps device interrupts onto the processor
	interrupt function calls.

Mon Mar  4 06:06:54 1996  Andrew Cagney  <cagney@kremvax.highland.com.au>

	* hw_nvram.c: NVRAM device that includes a real-time clock that is
        updated each second.

Mon Mar  4 04:18:50 1996  Andrew Cagney  <cagney@kremvax.highland.com.au>

	* device.h (attach_type): Remove attach_default type address
        spaces.  Will replace with levels of callback memory.

	* corefile.h, corefile.c (new_core_mapping), corefile.c
        (core_map_attach): Replace default attach with a layerd callback
        approach.

Sun Mar  3 03:58:46 1996  Andrew Cagney  <cagney@kremvax.highland.com.au>

	* device.c (split_property_specifier): ensure that only a single
        property is found.
	(split_value): New function, parses the value part of a device
	spec.

	* device.c (device_tree_add_parsed): Use the interrupt conversion
        functions to determine the interrupt port numbers.

	* device_table.h: Add table that maps between an interrupts
        symbolic name and its port number.

	* device.h, device.c (device_interrupt_decode,
        device_interrupt_encode): new functions use the recently added
        interrupt port name/number tables to perform conversion.

Sun Mar  3 03:23:59 1996  Andrew Cagney  <cagney@kremvax.highland.com.au>

	* device.h, device.c (device_set_array_property,
        device_set_boolean_property, device_set_ihandle_property,
        device_set_integer_property, device_set_string_property): New
        functions - allow the value of a given property to be changed.

	* device.h, device.c: Re-order declaration and definition of
        property functions.

Sun Mar  3 03:10:22 1996  Andrew Cagney  <cagney@kremvax.highland.com.au>

	* device.c (device_tree_print_device, device_tree_add_parsed):
        Remove references to phandle properties.

Wed Feb 28 00:43:07 1996  Andrew Cagney - aka Noid  <cagney@highland.com.au>

	* Makefile.in (corefile.o): missing dependency on device_table.h
        etc.

Tue Feb 27 23:59:35 1996  Andrew Cagney - aka Noid  <cagney@highland.com.au>

	* device_table.h: Revamp device init callbacks so that they are a
        sub structure.
	* device.c (device_init_data, device_init_address): If an init
        callback is NULL assume it should do nothing.
	* device_table.c (ignore_device_init, unimp_device_init): delete
        as redundant.
	* device_table.c, hw_memory.c: adjust.

	* (io): ditto.
	* (dma): ditto.
	* (device_instance): ditto.
	* (ioctl): ditto.
	* (address nee config_address): ditto.
	* (interrupt): ditto.

Mon Feb 26 21:11:20 1996  Andrew Cagney - aka Noid  <cagney@highland.com.au>

	* igen.c (idecode_switch_end): Output a default entry when the
        switch statement is perfect.  Firstly stops GCC complaining about
        an incomplete switch and secondly it will be eliminated by a good
        compiler any way.

Mon Feb 26 22:47:15 1996  Andrew Cagney - aka Noid  <cagney@highland.com.au>

	* Makefile.in (hw.h, hw.c): New targets. Create from the list of
        hw_*.c files. hw.h declares a device descriptor table for each hw
        device while hw.c lists those tables in a form suitable for the
        construction of a top leveltable in device_table.c.

	* Makefile.in (device_table.o): now depends on hw.c a generated
        table of hw.

	* device_table.c (device_table): Re-arange the table of devices so
        that two levels are possible.  Make use of hw.c.
	* device_table.h: ditto.

	* device.c (device_template_create_device): Handle new two level
        device lookup table.
	* device.c (device_usage): ditto.

Mon Feb 26 22:24:00 1996  Andrew Cagney - aka Noid  <cagney@highland.com.au>

	* device_table.c: Delete the memory device (moved to hw_memory.c).

	* hw_memory.c: New file.  Just an OpenBoot memory device.

Wed Jan 17 21:47:34 1996  Andrew Cagney  <cagney@highland.com.au>

	* device.c (device_init_address): New.  Split initialization into
        two stages, address and address spaces
	* device.c (device_init_data): New. ... and data or other work.
        With out this, devices try to modify memory before it as been
        attached.

	* device.c (device_tree_init): Update to perform staged
        initialization.

	* device.c (device_init): Delete.

Wed Jan 17 21:43:09 1996  Andrew Cagney  <cagney@highland.com.au>

	* device_table.c (data_*): Rewrite to make heaver use of property
        nodes. Allow initialization by different data types.
	* device_table.c (htab_* pte_*): Rewrite to use properties.

	* emul_chirp.c (emul_chirp_create): Use
	* emul_bugapi.c (emul_bugapi_create): Ditto
	* emul_netbsd.c (emul_netbsd_create): Ditto

Wed Jan 17 21:24:50 1996  Andrew Cagney  <cagney@highland.com.au>

	* emul_generic.c (emul_add_tree_options): Annotate existing tree
        with options that haven't yet been specified.
	* emul_generic.c (emul_add_tree_hardware): Annotate existing tree
        with demo devices and properties.

	* emul_chirp.c (emul_chirp_create): Update to use new
        device_tree_add_parsed call and additional information now
        included in the device tree.  Use emul_add_tree* functions to add
        any missing details.
	* emul_bugapi.c (emul_bugapi_create): Ditto
	* emul_netbsd.c (emul_netbsd_create): Ditto

Wed Jan 17 21:18:27 1996  Andrew Cagney  <cagney@highland.com.au>

	* device.c (device_instance_create): New. Create/delete and
        operate on instances of a device.
	* device.c (device_instance_delete): Ditto
	* device.c (device_instance_read): Ditto
	* device.c (device_instance_write): Ditto
	* device.c (device_instance_seek): Ditto
	* device.c (device_instance_data): Ditto
	* device.c (device_instance_name): Ditto
	* device.c (device_instance_path): Ditto

	* emul_chirp.c (chirp_emul_open): Implement using device_instance.
	* emul_chirp.c (chirp_emul_close): Ditto
	* emul_chirp.c (chirp_emul_read): Ditto
	* emul_chirp.c (chirp_emul_write): Ditto
	* emul_chirp.c (chirp_emul_seek): Ditto

	* emul_chirp.c (chirp_read_t2h_args): Read arguments from device.
        Being careful to convert all from target to host byte order.
	* emul_chirp.c (chirp_write_h2t_args): Converse.

Wed Jan 17 20:07:15 1996  Andrew Cagney  <cagney@highland.com.au>

	* device.c (device_tree_add_parsed): New.  Rewrite code to add
        devices to the device tree so that a single printf style function
        is used.

	* device.c (device_tree_add_*): Delete. Replaced by above.

	* device.c (split_device_specifier): Functions to manipulate a
        device specifier (path) breaking it into its components
	* device.c (split_property_specifier): Ditto
	* device.c (split_device_name): Ditto
	* device.c (split_find_device): Ditto

	* device.c (scan_*): Delete

	* device.c (device_tree_find_device): Rewrite to use above.
	* device.c (device_add_property): Ditto

Wed Jan 17 19:51:56 1996  Andrew Cagney  <cagney@highland.com.au>

	* psim.c(psim_options): Parse the psim options, installing their
        value in the device tree.  Options are now first entered into a
        device tree and then extracted out again when needed.  This allows
        greater flexability in configuration.

	* psim.c (psim_tree): Returns a basic device tree ready for
        parsing by psim_options.
	* psim.c (psim_usage): New.  Give usage to varing levels of detail
        according to the verbosity.  In turn output device and trace
        usage.

	* main.c (main): Update to use new system
	* sim_calls.c (sim_open, sim_do_command): Ditto

	* psim.c (psim_options): Add `r' option - ram size.
	* psim.c (psim_options): Add `o' option - openboot tree entry.
	* psim.c (psim_options): Add `h'/`H' options - more help.

	* debug.c (trace_usage): Add more detailed help.
	* device.c (device_usage): New. Output help including a list of
        the devices currently available in the device table.
	* device_table.c: Add usage operator to each device.

	* corefile.c (core_create, core_device_create): Adjust so that the
        core device is created earlier for psim_tree().  Core can later be
        created from it.

	* psim.c (psim_create): Update to handle above way of creating
        things.  Extract all information from the device tree.

	* device_tree.c (trace_*): New device node, its properties are
        used to set the value of the trace options.  Init this device (in
        psim_options) when ever the options are updated.

Wed Jan 17 19:46:07 1996  Andrew Cagney  <cagney@highland.com.au>

	* debug.h: Add trace_print_info, trace_print_device_tree and
        trace_dump_device_tree.  The first is a replacement for the
        variable `print_info' found in main.c and sim_calls.c.  The latter
        two enable the dumping of the entire device tree.

	* debug.c: Add to trace_description table.

	* main.c (main): Use above trace instead of local variable
	* sim_calls.c (sim_close): Ditto

	* device.c (device_tree_print_device): New.  Prints the device
        tree in a format that is consistent with what can be parsed by the
        device tree load from file code.

	* psim.c (psim_create): Dump device tree if enabled. If nump
        selected, exit psim immediatly.

Wed Jan 17 19:36:52 1996  Andrew Cagney  <cagney@highland.com.au>

	* corefile-n.h (core_map_read_N): When mapping from an address to
        a device, do not subtract the devices base.  The device its self
        can do this.  Brings the behavour into line with OpenBoot.
	* corefile-n.h (core_map_write_N): Ditto
	* corefile.c (core_map_read_buffer): Ditto
	* corefile.c (core_map_write_buffer): Ditto

	* device_table.c (console_io_read_buffer_callback): Adjust to
        handle biased address.
	* device_table.c (console_io_write_buffer_callback): Ditto

Wed Jan 17 18:36:09 1996  Andrew Cagney  <cagney@highland.com.au>

	* device.c (attach_device_interrupt_edge): New. Interrupt model
        did not allow interrupts to be wired up as a general net (edges).
        Re-implement so that interrupt events can be passed to multiple
        controllers and interrupt controllers can further propogate
        interrupt events.

	* device.c (attach_device_interrupt_edge) : New, Ditto
	* device.c (detach_device_interrupt_edge) : New, Ditto
	* device.c (clean_device_interrupt_edges) : New, Ditto
	* device.c (device_interrupt_event) : New, Ditto
	* device.c (device_interrupt_attach) : New, Ditto
	* device.c (device_interrupt_detach) : New, Ditto
	* device.c (device_child_interrupt_attach) : New, Ditto
	* device.c (device_child_interrupt_detach) : New, Ditto

	* device.c (device_attach_interrupt) : Delete old
	* device.c (device_detach_interrupt) : Delete old
	* device.c (device_interrupt) : Delete old
	* device.c (device_interrupt_ack) : Delete old

	* device_table.c (unimp_*) : Update to match
	
        * device_table.c (icu_io_write_buffer_callback) : Update to use
        interface.
	* device_table.c (icu_interrupt_event_callback) : Ditto

Wed Jan 17 18:18:40 1996  Andrew Cagney  <cagney@highland.com.au>

	* device.c (external_to_device) : New function that provides a
        standard mapping between a devices internal representation (a
        pointer) and its external (or what is passed to a client)
        representation (a phandle).  Implement using the cap object
        attached to the root node.

	* device.c (device_to_external) : Ditto
	* device.c (external_to_device_instance) : Ditto but for ihandle
        and device instance.
	* device.c (device_instance_to_external) : Ditto

	* Makefile (device.o): Add dependency on cap.

	* emul_chirp.c (struct _emul_chirp_data) : Elimate use of cap. Code
        needing to translate between internal and external representations
        changed to use the external_to_device et.al. device operations.
	* emul_chirp.c (chirp_emul_*) : Ditto

	* Makefile (emul_chirp.o): Remove dependency on cap

Sat Jan  6 10:13:26 1996  Andrew Cagney - aka Noid  <cagney@highland.com.au>

	* emul_chirp.c (map_over_chirp_note): Tighten up (and fix) checks
        on OpenBoot note section.

Fri Jan  5 20:28:53 1996  Andrew Cagney  <cagney@hignland.com.au>

	* emul_generic.c (emul_write_buffer): Use vm faulting byte
 	read/write calls for buffer transfers.  This will cause a fault to
 	occure if the transfer fails.  CHRP catches the fault while the
 	others suffer the consequences.
        (emul_read_buffer): Ditto.
        (emul_write_word): Ditto.
        (emul_read_word): Ditto.
        (emul_read_string): Ditto.

Fri Jan  5 18:55:34 1996  Andrew Cagney  <cagney@highland.com.au>

	* emul_chirp.c (emul_chirp_create, emul_chirp_instruction_call),
 	emul_generic (emul_blr_instruction): Use a real blr instruction to
 	return from a client service call.

	* emul_chirp.c (services): Add all OpenBoot services to table.

	* emul_generic.h, emul_bugapi.c (emul_bugapi_create), emul_chirp.c
 	(emul_chirp_create) : Use names instead of numbers for
 	instructions being stored in memory.

Fri Jan  5 18:52:28 1996  Andrew Cagney  <cagney@highland.com.au>

	* Makefile.in (maintainer-clean): Remove .log, core and *.core
 	(From NetBSD) files.

Wed May 29 22:57:40 1996  Andrew Cagney  <cagney@kremvax.highland.com.au>

	* ChangeLog.00, ChangeLog: ChangeLog from gdb-4.16 becomes
        ChangeLog.00
<|MERGE_RESOLUTION|>--- conflicted
+++ resolved
@@ -1,10 +1,7 @@
-<<<<<<< HEAD
-=======
 2009-01-12  Nathan Froyd  <froydnj@codesourcery.com>
 
 	* ppc-instructions (sync): Add L field.
 
->>>>>>> b2f2d10e
 2008-12-15 Joel Sherrill <joel.sherrill@oarcorp.com>
 
 	* ppc-instructions, ppc-spr-table: Add ability
