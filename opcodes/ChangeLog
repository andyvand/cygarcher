--- conflicted
+++ resolved
@@ -1,5 +1,3 @@
-<<<<<<< HEAD
-=======
 2009-10-07  Michael Eager  <eager@eagercon.com>
 
 	* opcodes/microblaze-dis.c: Add include for microblaze-dis.h,
@@ -32,7 +30,6 @@
 
 	* arm-dis.c (print_insn): Check symtab_size not *symtab.
 
->>>>>>> 48314948
 2009-10-02  H.J. Lu  <hongjiu.lu@intel.com>
 
 	* i386-opc.tbl: Drop Disp64 on jump and loop instructions.
