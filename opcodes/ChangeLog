<<<<<<< HEAD
2009-01-06  H.J. Lu  <hongjiu.lu@intel.com>

	AVX Programming Reference (December, 2008)
	* i386-dis.c (VEX_LEN_2B_M_0): Removed.
	(VEX_LEN_E7_P_2_M_0): Likewise.
	(VEX_LEN_2C_P_1): Updated.
	(VEX_LEN_E8_P_2): Likewise.
	(vex_len_table): Remove VEX_LEN_2B_M_0 and VEX_LEN_E7_P_2_M_0.
	(mod_table): Likewise.

	* i386-opc.tbl: Add 256bit vmovntdq, vmovntpd and vmovntps.
	* i386-tbl.h: Regenerated.

2009-01-05  H.J. Lu  <hongjiu.lu@intel.com>

	* i386-gen.c (process_copyright): Update for 2009.

	* i386-init.h: Regenerated.
	* i386-tbl.h: Likewise.

=======
2009-06-30  Nick Clifton  <nickc@redhat.com>

	PR 10288
	* arm-dis.c (coprocessor): Print the LDC and STC versions of the
	LFM and SFM instructions as comments,.
	Improve consistency of formatting for instructions displayed as
	comments and decimal values displayed with their hexadecimal
	equivalents.
	Formatting tidy ups.

2009-06-29  Nick Clifton  <nickc@redhat.com>

	PR 10288
	* arm-dis.c (enum opcode_sentinels): New:  Used to mark the
	boundary between variaant and generic coprocessor instuctions.
	(coprocessor): Use it.
	Fix architecture version of MCRR and MRRC instructions.
	(arm_opcdes): Fix patterns for STRB and STRH instructions.
	(print_insn_coprocessor): Check architecture and extension masks.
	Print a hexadecimal version of any decimal constant that is
	outside of the range of -16 to +32.
	(print_arm_address): Add a return value of the offset used in the
	adress, if it is worth printing a hexadecimal version of it.
	(print_insn_neon): Print a hexadecimal version of any decimal
	constant that is outside of the range of -16 to +32.
	(print_insn_arm): Likewise.
	(print_insn_thumb16): Likewise.
	(print_insn_thumb32): Likewise.
	
	PR 10297
	* arm-dis.c (UNDEFINED_INSTRUCTION): New macro for a description
	of an undefined instruction.
	(arm_opcodes): Use it.
	(thumb_opcod): Use it.
	(thumb32_opc): Use it.

2009-06-23  DJ Delorie  <dj@redhat.com>

	* mep-desc.c: Regenerate.
	* mep-desc.h: Regenerate.
	* mep-dis.c: Regenerate.
	* mep-ibld.c: Regenerate.
	* mep-opc.c: Regenerate.

	* mep-asm.c: Regenerate.
	* mep-opc.c: Regenerate.
	* mep-opc.h: Regenerate.

2009-06-22  Nick Clifton  <nickc@redhat.com>

	* po/fi.po: Updated Finish translation.

2009-06-22  Alan Modra  <amodra@bigpond.net.au>

	* m32c-asm.c: Regenerate.

2009-06-22  Alan Modra  <amodra@bigpond.net.au>

	* score-dis.c (print_insn_score48, print_insn_score32): Move default
	case label to proper lexical block.
	* score7-dis.c (print_insn_score32): Likewise.

2009-06-19  Martin Schwidefsky  <sschwidefsky@de.ibm.com>

	* s390-opc.c (INSTR_RR_0R_OPT, INSTR_RX_0RRD_OPT, MASK_RR_0R_OPT,
	MASK_RX_0RRD_OPT): New instruction formats with optional arguments.
	* s390-opc.txt (nopr, nop): Use new instruction format.

2009-06-18  Nick Clifton  <nickc@redhat.com>

	PR 10288
	* arm-dis.c (print_insn_coprocessor): Check that a user specified
	ARM architecture supports the matched instruction.
	(print_insn_arm): Likewise.
	(select_arm_features): New function.  Fills in the fields of an
	arm_feature_set structure based on a given arm machine number.
	(print_insn): Initialise an arm_feature_set structure.

2009-06-16  Maciej W. Rozycki  <macro@linux-mips.org>

	* vax-dis.c (is_function_entry): Return success for synthetic
	symbols too.
	(is_plt_tail): New function.
	(print_insn_vax): Decode PLT entry offset longword.

2009-06-15  Nick Clifton  <nickc@redhat.com>

	PR 10186
	* arm-dis.c (thumb32_opcodes): Fix binary value of SEV.W
	instruction.

	PR 10173
	* cr16-dis.c (print_arg): Avoid printing the 0x prefix twice.

2009-06-15  Nick Clifton  <nickc@redhat.com>

	PR 10263
	* arm-dis.c (print_insn): Ignore is_data if the user has requested
	the disassembly of data as well as instructions.

2009-06-11  Doug Evans  <dje@sebabeach.org>

	* cgen.sh: Handle multiple simultaneous runs for parallel makes.

2009-06-11  Anthony Green  <green@moxielogic.com>

	* moxie-opc.c (moxie_form1_opc_info): Remove branch instructions.
	(moxie_form3_opc_info): Add branch instructions.
	* moxie-dis.c (print_insn_moxie): Disassemble MOXIE_F3_PCREL
	encoded instructions.

2009-06-06  Anthony Green  <green@moxielogic.com>

	* moxie-opc.c: Recode some MOXIE_F1_4 opcodes as MOXIE_F1_M.
	* moxie-dis.c (print_insn_moxie): Handle MOXIE_F1_M case.

2009-06-04  Alan Modra  <amodra@bigpond.net.au>

	* dep-in.sed: Don't use \n in replacement part of s command.
	* Makefile.am (DEP1): LC_ALL for uniq.
	* Makefile.in: Regenerate.

2009-06-02  Nick Clifton  <nickc@redhat.com>

	* po/nl.po: Updated Dutch translation.

2009-06-02  Tristan Gingold  <gingold@adacore.com>

	* ia64-gen.c (parse_resource_users, print_dependency_table,
	add_dis_table_ent, finish_distable, insert_bit_table_ent,
	add_dis_entry, compact_distree, gen_dis_table, completer_entries_eq,
	get_prefix_len, compute_completer_bits, insert_opcode_dependencies,
	insert_completer_entry, print_completer_entry, print_completer_table,
	opcodes_eq, add_opcode_entry, shrink): Use ISO C syntax for functions.

2009-05-28  DJ Delorie  <dj@redhat.com>

	* mep-asm.c: Regenerate.
	* mep-desc.c: Regenerate.

2009-05-26  DJ Delorie  <dj@redhat.com>

	* mep-asm.c: Regenerate.
	* mep-desc.c: Regenerate.
	* mep-desc.h: Regenerate.
	* mep-dis.c: Regenerate.
	* mep-ibld.c: Regenerate.
	* mep-opc.c: Regenerate.
	* mep-opc.h: Regenerate.

2009-05-26  Nick Clifton  <nickc@redhat.com>

	* po/id.po: Updated Indonesian translation.
	* po/opcodes.pot: Updated template file.

2009-05-26  Alan Modra  <amodra@bigpond.net.au>

	* dep-in.sed: Don't modify .o to .lo here.  Output one filename
	per line with all lines having continuation backslash.  Prefix
	first line with "A", following lines with "B".
	* Makefile.am (DEP): Don't use dep.sed here.
	(DEP1): Run $MKDEP on single files, modify .o to .lo here.  Use
	dep.sed here on dependencies, sort and uniq.
	* Makefile.in: Regenerate.

2009-05-25  Tristan Gingold  <gingold@adacore.com>

	* makefile.vms (OPT): New variable.
	(CFLAGS): Update compilation flags.

2009-05-22  DJ Delorie  <dj@redhat.com>

	* mep-asm.c: Regenerate.
	* mep-desc.c: Regenerate.
	* mep-desc.h: Regenerate.
	* mep-dis.c: Regenerate.
	* mep-ibld.c: Regenerate.
	* mep-opc.c: Regenerate.
	* mep-opc.h: Regenerate.

2009-05-22  Dwarakanath Rajagopal  <dwarak.rajagopal@amd.com>

	* i386-opc.h (Cpusse5): Delete.
	(i386_cpu_flags): Delete.
	* i386-gen.c: Remove CpuSSE5, Drex, Drexv and Drexc.
	* i386-opc.tbl: Remove SSE5 instructions.
	* i386-tbl.h: Regenerate.
	* i386-init.h: Regenerate.
	* i386-dis.c (OP_E_memeory, OP_E_extended): Remove drex handling.
	(print_drex_arg): Delete.
	(OP_DREX4): Delete.
	(OP_DREX3): Delete.
	(OP_DREX_ICMP): Delete.
	(OP_DREX_FCMP): Delete.
	(DREX_*): Delete.
	(THREE_BYTE_0F24, THREE_BYTE_0F25, THREE_BYTE_0f7B): Delete.
	
2009-05-22  Alan Modra  <amodra@bigpond.net.au>

	* Makefile.am: Run "make dep-am".
	* Makefile.in: Regenerate.
	* po/POTFILES.in: Regenerate.

2009-05-19  DJ Delorie  <dj@redhat.com>

	* mep-asm.c: Regenerate.
	* mep-opc.c: Regenerate.

2009-04-30  DJ Delorie  <dj@redhat.com>

	* mep-asm.c: Regenerate.
	* mep-desc.c: Regenerate.
	* mep-desc.h: Regenerate.
	* mep-dis.c: Regenerate.
	* mep-ibld.c: Regenerate.
	* mep-opc.c: Regenerate.
	* mep-opc.h: Regenerate.

2009-04-17  DJ Delorie  <dj@redhat.com

	* mep-desc.c: Regenerate.
	* mep-ibld.c: Regenerate.
	* mep-opc.c: Regenerate.
	* mep-opc.h: Regenerate.

2009-04-15  Anthony Green  <green@moxielogic.com>

	* moxie-opc.c, moxie-dis.c: Created.
	* Makefile.am: Build the moxie source files.
	* configure.in: Add moxie support.
	* Makefile.in, configure: Rebuilt.
	* disassemble.c (disassembler): Add moxie support.
	(ARCH_moxie): Define.

2009-04-15  Jan Beulich  <jbeulich@novell.com>

	* i386-opc.tbl (protb, protw, protd, protq): Set opcode
	extension to None.
	(pshab, pshaw, pshad, pshaq): Likewise.
	* i386-tbl.h: Re-generate.

2009-04-08  DJ Delorie  <dj@redhat.com

	* mep-asm.c: Regenerate.
	* mep-desc.c: Regenerate.
	* mep-desc.h: Regenerate.
	* mep-dis.c: Regenerate.
	* mep-ibld.c: Regenerate.
	* mep-opc.c: Regenerate.
	* mep-opc.h: Regenerate.

2009-04-07  Peter Bergner  <bergner@vnet.ibm.com>

	* ppc-opc.c (powerpc_opcodes) <"tlbilxlpid", "tlbilxpid", "tlbilxva",
	"tlbilx">: Use secondary opcode "18" as per the ISA 2.06 documentation.
	Reorder entries so the extended mnemonics are listed before tlbilx.

2009-04-02  Peter Bergner  <bergner@vnet.ibm.com>

	* ppc-dis.c (powerpc_init_dialect): Do not choose a default dialect
	due to -many/-Many.
	(print_insn_powerpc): Make sure we only deprecate instructions using
	the original dialect and not a modified dialect due to -Many handling.
	Move the handling of the condition register and default operands to
	the end of the if/else if/else chain.
	* ppc-opc.c (powerpc_opcodes): Reorder the opcode table so that
	instructions from newer processors are listed before older ones.
	<"icblce", "sync", "eieio", "tlbld">: Deprecate for processors
	that have instructions with conflicting opcodes.

2009-04-01  Peter Bergner  <bergner@vnet.ibm.com>

	* ppc-opc.c (powerpc_opcodes) <"dcbzl">: Merge the POWER4 and
	E500MC entries.

2009-04-01  Christophe Lyon  <christophe.lyon@st.com>

	* arm-dis.c (print_insn): Print BE8 opcodes in little endianness.

2009-03-30  Joseph Myers  <joseph@codesourcery.com>

	* arm-dis.c (print_insn): Also check section matches in backwards
	search for mapping symbol.

2009-03-26  H.J. Lu  <hongjiu.lu@intel.com>

	* i386-dis.c (get_valid_dis386): Abort on unhandled table.

2009-03-18  Alan Modra  <amodra@bigpond.net.au>

	* cgen-opc.c: Include alloca-conf.h rather than alloca.h.
	* Makefile.am: Run "make dep-am".
	* Makefile.in: Regenerate.
	* openrisc-opc.c: Regenerate.

2009-03-10  Nick Clifton  <nickc@redhat.com>

	* po/id.po: Updated Indonesian translation.

2009-03-10  Alan Modra  <amodra@bigpond.net.au>

	* ppc-dis.c: Include "opintl.h".
	(struct ppc_mopt, ppc_opts): New.
	(ppc_parse_cpu): New function.
	(powerpc_init_dialect): Use it.
	(print_ppc_disassembler_options): Dump options from ppc_opts.
	Internationalize message.

2009-03-06  Nick Clifton  <nickc@redhat.com>

	* po/es.po: Updated Spanish translation.

2009-03-04  Alan Modra  <amodra@bigpond.net.au>

	PR 6768
	* configure.in: Test for ld --as-needed support.  Link shared
	libopcodes against libm.
	* configure: Regenerate.

2009-03-03  Peter Bergner  <bergner@vnet.ibm.com>

	* ppc-opc.c (powerpc_opcodes): Reorder the opcode table so that
	instructions from newer processors are listed before older ones.

2009-03-03  Alan Modra  <amodra@bigpond.net.au>

	* Makefile.am: Run "make dep-am".
	(HFILES): Move lm32-desc.h and lm32-opc.h from..
	(CFILES): ..here.
	* Makefile.in: Regenerate.

2009-03-02  Qinwei  <qinwei@sunnorth.com.cn>

	* score7-dis.c: New file.
	* Makefile.am: Add dependencies for score7-dis.c.
	* Makefile.in: Regenerate.
	* configure.in: Add score7-dis to score files.
	* configure: Regenerate.
	* score-dis.c: Add support for score7 architecture.
	* score-opc.h: Likewise.

2009-03-01  Ralf Wildenhues  <Ralf.Wildenhues@gmx.de>

	* configure: Regenerate.

2009-02-27  H.J. Lu  <hongjiu.lu@intel.com>

	* i386-dis.c (OP_EX): Call OP_E_memory instead of OP_E.

2009-02-26  Peter Bergner  <bergner@vnet.ibm.com>

	* ppc-dis.c (powerpc_init_dialect): Extend -Mpower7 to disassemble
	the power7 and the isel instructions.
	* ppc-opc.c (insert_xc6, extract_xc6): New static functions.
	(insert_dm, extract_dm): Likewise.
	(XB6): Update comment to include XX2 form.
	(WC, XC6, SHW, DMEX, UIM, XX2, XX3RC, XX4, XX2_MASK, XX2UIM_MASK,
	XX2BF_MASK, XX3BF_MASK, XX3SHW_MASK, XX4_MASK, XWC_MASK, POWER7): New.
	(RemoveXX3DM): Delete.
	(powerpc_opcodes): <"lfdp", "lfdpx", "mcrxr", "mftb", "mffgpr",
	"mftgpr">: Deprecate for POWER7.
	<"fres", "fres.", "frsqrtes", "frsqrtes.", "fre", "fre.", "frsqrte",
	"frsqrte.">: Deprecate the three operand form and enable the two
	operand form for POWER7 and later.
	<"wait">: Extend to accept optional parameter.  Enable for POWER7.
	<"waitsrv", "waitimpl">: Add extended opcodes.
	<"ldbrx", "stdbrx">: Enable for POWER7.
	<"cdtbcd", "cbcdtd", "addg6s">: Add POWER6 opcodes.
	<"bpermd", "dcbtstt", "dcbtt", "dcffix.", "dcffix", "divde.", "divde",
	"divdeo.", "divdeo", "divdeu.", "divdeu", "divdeuo.", "divdeuo",
	"divwe.", "divwe", "divweo.", "divweo", "divweu.", "divweu", "divweuo.",
	"divweuo", "fcfids.", "fcfids", "fcfidu.", "fcfidu", "fcfidus.",
	"fcfidus", "fctidu.", "fctidu", "fctiduz.", "fctiduz", "fctiwu.",
	"fctiwu", "fctiwuz.", "fctiwuz", "ftdiv", "ftsqrt", "lbarx", "lfiwzx",
	"lharx", "popcntd", "popcntw", "stbcx.", "sthcx.">: Add POWER7 opcodes.
	<"lxsdux", "lxsdx", "lxvdsx", "lxvw4ux", "lxvw4x", "stxsdux", "stxsdx",
	"stxvw4ux", "stxvw4x", "xsabsdp", "xsadddp", "xscmpodp", "xscmpudp",
	"xscpsgndp", "xscvdpsp", "xscvdpsxds", "xscvdpsxws", "xscvdpuxds",
	"xscvdpuxws", "xscvspdp", "xscvsxddp", "xscvuxddp", "xsdivdp",
	"xsmaddadp", "xsmaddmdp", "xsmaxdp", "xsmindp", "xsmsubadp",
	"xsmsubmdp", "xsmuldp", "xsnabsdp", "xsnegdp", "xsnmaddadp",
	"xsnmaddmdp", "xsnmsubadp", "xsnmsubmdp", "xsrdpi", "xsrdpic",
	"xsrdpim", "xsrdpip", "xsrdpiz", "xsredp", "xsrsqrtedp", "xssqrtdp",
	"xssubdp", "xstdivdp", "xstsqrtdp", "xvabsdp", "xvabssp", "xvadddp",
	"xvaddsp", "xvcmpeqdp.", "xvcmpeqdp", "xvcmpeqsp.", "xvcmpeqsp",
	"xvcmpgedp.", "xvcmpgedp", "xvcmpgesp.", "xvcmpgesp", "xvcmpgtdp.",
	"xvcmpgtdp", "xvcmpgtsp.", "xvcmpgtsp", "xvcpsgnsp", "xvcvdpsp",
	"xvcvdpsxds", "xvcvdpsxws", "xvcvdpuxds", "xvcvdpuxws", "xvcvspdp",
	"xvcvspsxds", "xvcvspsxws", "xvcvspuxds", "xvcvspuxws", "xvcvsxddp",
	"xvcvsxdsp", "xvcvsxwdp", "xvcvsxwsp", "xvcvuxddp", "xvcvuxdsp",
	"xvcvuxwdp", "xvcvuxwsp", "xvdivdp", "xvdivsp", "xvmaddadp",
	"xvmaddasp", "xvmaddmdp", "xvmaddmsp", "xvmaxdp", "xvmaxsp",
	"xvmindp", "xvminsp", "xvmovsp", "xvmsubadp", "xvmsubasp", "xvmsubmdp",
	"xvmsubmsp", "xvmuldp", "xvmulsp", "xvnabsdp", "xvnabssp", "xvnegdp",
	"xvnegsp", "xvnmaddadp", "xvnmaddasp", "xvnmaddmdp", "xvnmaddmsp",
	"xvnmsubadp", "xvnmsubasp", "xvnmsubmdp", "xvnmsubmsp", "xvrdpi",
	"xvrdpic", "xvrdpim", "xvrdpip", "xvrdpiz", "xvredp", "xvresp",
	"xvrspi", "xvrspic", "xvrspim", "xvrspip", "xvrspiz", "xvrsqrtedp",
	"xvrsqrtesp", "xvsqrtdp", "xvsqrtsp", "xvsubdp", "xvsubsp", "xvtdivdp",
	"xvtdivsp", "xvtsqrtdp", "xvtsqrtsp", "xxland", "xxlandc", "xxlnor",
	"xxlor", "xxlxor", "xxmrghw", "xxmrglw", "xxsel", "xxsldwi", "xxspltd",
	"xxspltw", "xxswapd">: Add VSX opcodes.

2009-02-23  H.J. Lu  <hongjiu.lu@intel.com>

	* i386-gen.c (operand_type_init): Remove OPERAND_TYPE_VEX_IMM4.
	(operand_types): Remove Vex_Imm4.

	* i386-opc.h (Vex_Imm4): Removed.
	(OTMax): Updated.
	(i386_operand_type): Remove vex_imm4.

	* i386-opc.tbl: Remove Vex_Imm4 comments.
	* i386-init.h: Regenerated.
	* i386-tbl.h: Likewise.

2009-02-23  Richard Earnshaw  <rearnsha@arm.com>

	* arm-dis.c (neon_opcodes): Correct bit-mask and patterns for
	vq{r}shr{u}n.s64 insnstructions.

2009-02-19  Peter Bergner  <bergner@vnet.ibm.com>

	* ppc-opc.c (powerpc_opcodes) <"lfdepx", "stfdepx">: Fix the first
	operand to be a float point register (FRT/FRS).

2009-02-18  Adam Nemet  <anemet@caviumnetworks.com>

	* mips-opc.c (mips_builtin_opcodes): Move the Octeon-specific
	dmfc2 and dmtc2 before the architecture-level variants.

2009-02-18  Pierre Muller  <muller@ics.u-strasbg.fr>

	* fr30-opc.c: Regenerate.
	* frv-opc.c: Regenerate.
	* ip2k-opc.c: Regenerate.
	* iq2000-opc.c: Regenerate.
	* lm32-opc.c: Regenerate.
	* m32c-opc.c: Regenerate.
	* m32r-opc.c: Regenerate.
	* mep-opc.c: Regenerate.
	* mt-opc.c: Regenerate.
	* xc16x-opc.c: Regenerate.
	* xstormy16-opc.c: Regenerate.
	* tic54x-dis.c (print_instruction): Avoid compiler warning on
	sprintf call.

2009-02-12  Nathan Sidwell  <nathan@codesourcery.com>

	* m68k-opc.c (m68k_opcodes): Add stldsr instruction.

2009-02-05  Peter Bergner  <bergner@vnet.ibm.com>

	* ppc-opc.c: Update copyright year.
	(powerpc_opcodes) <"dcbt", "dcbtst">: Deprecate the Embedded operand
	ordering for POWER4 and later and use the correct Server ordering.

2009-02-04  H.J. Lu  <hongjiu.lu@intel.com>

	AVX Programming Reference (January, 2009)
	* i386-dis.c (PREFIX_VEX_3A44): New.
	(VEX_LEN_3A44_P_2): Likewise.
	(PREFIX_VEX_3A48): Updated.
	(VEX_LEN_3A4C_P_2): Likewise.
	(prefix_table): Add PREFIX_VEX_3A44.
	(vex_table): Likewise.
	(vex_len_table): Add VEX_LEN_3A44_P_2.

	* i386-opc.tbl: Add PCLMUL + AVX instructions.
	* i386-tbl.h: Regenerated.

2009-02-03  Sandip Matte  <sandip@rmicorp.com>

	* mips-dis.c (mips_cp0_names_xlr, mips_cp0sel_names_xlr): Define.
	(mips_arch_choices): Add XLR entry.
	* mips-opc.c (XLR): Define.
	(mips_builtin_opcodes): Add XLR instructions.

2009-02-03  Carlos O'Donell  <carlos@codesourcery.com>

	* Makefile.am: Add install-pdf target.
	* po/Make-in: Add install-pdf target.
	* Makefile.in: Regenerate.

2009-02-02  DJ Delorie  <dj@redhat.com>

	* mep-asm.c: Regenerate.
	* mep-desc.c: Regenerate.
	* mep-desc.h: Regenerate.
	* mep-dis.c: Regenerate.
	* mep-ibld.c: Regenerate.
	* mep-opc.c: Regenerate.
	* mep-opc.h: Regenerate.

2009-01-29  Mark Mitchell  <mark@codesourcery.com>

	* arm-dis.c (thumb32_opcodes): Correct decoding for qadd, qdadd,
	qsub, and qdsub.

2009-01-28  Chao-ying Fu  <fu@mips.com>

        * mips-opc.c (suxc1): Add the flag of FP_D.

2009-01-20  Alan Modra  <amodra@bigpond.net.au>

	* fr30-asm.c, fr30-dis.c, fr30-ibld.c, frv-asm.c, frv-dis.c,
	* frv-ibld.c, ip2k-asm.c, ip2k-dis.c, ip2k-ibld.c,
	* iq2000-asm.c, iq2000-dis.c, iq2000-ibld.c, m32c-asm.c,
	* m32c-dis.c, m32c-ibld.c, m32r-asm.c, m32r-dis.c,
	* m32r-ibld.c, mep-asm.c, mep-dis.c, mep-ibld.c, mt-asm.c,
	* mt-dis.c, mt-ibld.c, openrisc-asm.c, openrisc-dis.c,
	* openrisc-ibld.c, xc16x-asm.c, xc16x-dis.c, xc16x-ibld.c,
	* xstormy16-asm.c, xstormy16-dis.c, xstormy16-ibld.c: Regenerate.

2009-01-16  Alan Modra  <amodra@bigpond.net.au>

	* configure.in (commonbfdlib): Delete.
	(SHARED_LIBADD): Add pic libiberty if such is available.
	* configure: Regenerate.
	* po/POTFILES.in: Regenerate.

2009-01-14  Peter Bergner  <bergner@vnet.ibm.com>

	* ppc-dis.c (print_insn_powerpc): Skip insn if it is deprecated.
	* ppc-opc.c (powerpc_opcodes) <mtfsf, mtfsf.>: Deprecate the two
	operand form and enable the four operand form for POWER6 and later.
	<mtfsfi, mtfsfi.>: Deprecate the two operand form and enable the
	three operand form for POWER6 and later.

2009-01-14  Mike Frysinger  <vapier@gentoo.org>

	* bfin-dis.c (OUTS): Use "%s" as format string.

2009-01-13  H.J. Lu  <hongjiu.lu@intel.com>

	* i386-gen.c (cpu_flag_init): Remove a white space.
	(operand_type_init): Likewise.

2009-01-12  H.J. Lu  <hongjiu.lu@intel.com>

	* i386-opc.tbl: Add NoAVX to movnti, lfence and mfence.
	* i386-tbl.h: Regenerated.

2009-01-12  H.J. Lu  <hongjiu.lu@intel.com>

	* i386-dis.c (dis386): Use EbS on addB, orB, adcB, sbbB, andB,
	subB, xorB and cmpB.  Use EvS on addS, orS, adcS, sbbS, andS,
	subS, xorS and cmpS.

2009-01-10  H.J. Lu  <hongjiu.lu@intel.com>

	* i386-gen.c (cpu_flag_init): Replace CpuP4 and CpuK6 with
	CpuClflush and CpuSYSCALL, respectively. Remove CpuK8.  Add
	CPU_COREI7_FLAGS, CPU_CLFLUSH_FLAGS and CPU_SYSCALL_FLAGS.
	(cpu_flags): Remove CpuP4, CpuK6 and CpuK8.  Add CpuClflush
	and CpuSYSCALL.
	(lineno): Removed.
	(set_bitfield): Take an argument, lineno.  Don't report lineno
	on error if it is -1.
	(process_i386_cpu_flag): Take an argument, lineno.
	(process_i386_opcode_modifier): Likewise.
	(process_i386_operand_type): Likewise.
	(output_i386_opcode): Likewise.
	(opcode_hash_entry): Add lineno.
	(process_i386_opcodes): Updated.
	(process_i386_registers): Likewise.
	(process_i386_initializers): Likewise.

	* i386-opc.h (CpuP4): Removed.
	(CpuK6): Likewise.
	(CpuK8): Likewise.
	(CpuClflush): New.
	(CpuSYSCALL): Likewise.
	(CpuMMX): Updated.
	(i386_cpu_flags): Remove cpup4, cpuk6 and cpuk8.  Add
	cpuclflush and cpusyscall.

	* i386-opc.tbl: Update movnti, clflush, lfence, mfence, pause,
	syscall and sysret.
	* i386-init.h: Regenerated.
	* i386-tbl.h: Likewise.

2009-01-09  H.J. Lu  <hongjiu.lu@intel.com>

	* i386-gen.c (cpu_flag_init): Add CpuRdtscp to CPU_K8_FLAGS
	and CPU_AMDFAM10_FLAGS.  Add CPU_RDTSCP_FLAGS.
	(cpu_flags): Add CpuRdtscp.
	(set_bitfield): Remove CpuSledgehammer check.

	* i386-opc.h (CpuRdtscp): New.
	(CpuLM): Updated.
	(i386_cpu_flags): Add cpurdtscp.

	* i386-opc.tbl: Replace CpuSledgehammer with CpuRdtscp.
	* i386-init.h: Regenerated.
	* i386-tbl.h: Likewise.

2009-01-09  Peter Bergner  <bergner@vnet.ibm.com>

	* ppc-opc.c (PPCNONE): Define.
	(NOPOWER4): Delete.
	(powerpc_opcodes): Initialize the new "deprecated" field.

2009-01-06  H.J. Lu  <hongjiu.lu@intel.com>

	AVX Programming Reference (December, 2008)
	* i386-dis.c (VEX_LEN_2B_M_0): Removed.
	(VEX_LEN_E7_P_2_M_0): Likewise.
	(VEX_LEN_2C_P_1): Updated.
	(VEX_LEN_E8_P_2): Likewise.
	(vex_len_table): Remove VEX_LEN_2B_M_0 and VEX_LEN_E7_P_2_M_0.
	(mod_table): Likewise.

	* i386-opc.tbl: Add 256bit vmovntdq, vmovntpd and vmovntps.
	* i386-tbl.h: Regenerated.

2009-01-05  H.J. Lu  <hongjiu.lu@intel.com>

	* i386-gen.c (process_copyright): Update for 2009.

	* i386-init.h: Regenerated.
	* i386-tbl.h: Likewise.

>>>>>>> b2f2d10e
2009-01-05  H.J. Lu  <hongjiu.lu@intel.com>

	AVX Programming Reference (December, 2008)
	* i386-dis.c (OP_VEX_FMA): Removed.
	(OP_EX_VexW): Likewise.
	(OP_EX_VexImmW): Likewise.
	(OP_XMM_VexW): Likewise.
	(VEXI4_Fixup): Likewise.
	(VPERMIL2_Fixup): Likewise.
	(VexI4): Likewise.
	(VexFMA): Likewise.
	(Vex128FMA): Likewise.
	(EXVexW): Likewise.
	(EXdVexW): Likewise.
	(EXqVexW): Likewise.
	(EXVexImmW): Likewise.
	(XMVexW): Likewise.
	(VPERMIL2): Likewise.
	(PREFIX_VEX_3A48...PREFIX_VEX_3A4A): Likewise.
	(PREFIX_VEX_3A5C...PREFIX_VEX_3A5F): Likewise.
	(PREFIX_VEX_3A68...PREFIX_VEX_3A6F): Likewise.
	(PREFIX_VEX_3A78...PREFIX_VEX_3A7F): Likewise.
	(VEX_LEN_3A6A_P_2...VEX_LEN_3A6F_P_2): Likewise.
	(VEX_LEN_3A7A_P_2...VEX_LEN_3A7F_P_2): Likewise.
	(get_vex_imm8): Likewise.
	(OP_EX_VexReg): Likewise.
	vpermil2_op): Likewise.
	(EXVexWdq): New.
	(vex_w_dq_mode): Likewise.
	(PREFIX_VEX_3896...PREFIX_VEX_389F): Likewise.
	(PREFIX_VEX_38A6...PREFIX_VEX_38AF): Likewise.
	(PREFIX_VEX_38B6...PREFIX_VEX_38BF): Likewise.
	(es_reg): Updated.
	(PREFIX_VEX_38DB): Likewise.
	(PREFIX_VEX_3A4A): Likewise.
	(PREFIX_VEX_3A60): Likewise.
	(PREFIX_VEX_3ADF): Likewise.
	(VEX_LEN_3ADF_P_2): Likewise.
	(prefix_table): Remove PREFIX_VEX_3A48...PREFIX_VEX_3A4A,
	PREFIX_VEX_3A5C...PREFIX_VEX_3A5F, 
	PREFIX_VEX_3A68...PREFIX_VEX_3A6F and
	PREFIX_VEX_3A78...PREFIX_VEX_3A7F.  Add
	PREFIX_VEX_3896...PREFIX_VEX_389F,
	PREFIX_VEX_38A6...PREFIX_VEX_38AF and
	PREFIX_VEX_38B6...PREFIX_VEX_38BF.
	(vex_table): Likewise.
	(vex_len_table): Remove VEX_LEN_3A6A_P_2...VEX_LEN_3A6F_P_2
	and VEX_LEN_3A7A_P_2...VEX_LEN_3A7F_P_2.
	(putop): Support "%XW".
	(intel_operand_size): Handle vex_w_dq_mode.

	* i386-opc.h (VexNDS): Add a comment for VEX NDS and VEX DDS.

	* i386-opc.tbl: Remove vpermil2pd/vpermil2ps and old FMA
	instructions.  Add new FMA instructions.
	* i386-tbl.h: Regenerated.

2009-01-02  Matthias Klose  <doko@ubuntu.com> 

	* or32-opc.c (or32_print_register, or32_print_immediate, 
	disassemble_insn): Don't rely on undefined sprintf behaviour. 

For older changes see ChangeLog-2008

Local Variables:
mode: change-log
left-margin: 8
fill-column: 74
version-control: never
End:<|MERGE_RESOLUTION|>--- conflicted
+++ resolved
@@ -1,25 +1,3 @@
-<<<<<<< HEAD
-2009-01-06  H.J. Lu  <hongjiu.lu@intel.com>
-
-	AVX Programming Reference (December, 2008)
-	* i386-dis.c (VEX_LEN_2B_M_0): Removed.
-	(VEX_LEN_E7_P_2_M_0): Likewise.
-	(VEX_LEN_2C_P_1): Updated.
-	(VEX_LEN_E8_P_2): Likewise.
-	(vex_len_table): Remove VEX_LEN_2B_M_0 and VEX_LEN_E7_P_2_M_0.
-	(mod_table): Likewise.
-
-	* i386-opc.tbl: Add 256bit vmovntdq, vmovntpd and vmovntps.
-	* i386-tbl.h: Regenerated.
-
-2009-01-05  H.J. Lu  <hongjiu.lu@intel.com>
-
-	* i386-gen.c (process_copyright): Update for 2009.
-
-	* i386-init.h: Regenerated.
-	* i386-tbl.h: Likewise.
-
-=======
 2009-06-30  Nick Clifton  <nickc@redhat.com>
 
 	PR 10288
@@ -643,7 +621,6 @@
 	* i386-init.h: Regenerated.
 	* i386-tbl.h: Likewise.
 
->>>>>>> b2f2d10e
 2009-01-05  H.J. Lu  <hongjiu.lu@intel.com>
 
 	AVX Programming Reference (December, 2008)
