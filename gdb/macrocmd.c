--- conflicted
+++ resolved
@@ -133,20 +133,12 @@
                     struct macro_source_file *file,
                     int line)
 {
-<<<<<<< HEAD
-  fprintf_filtered (stream, "%s:%d\n", file->raw_fullname, line);
-=======
   fprintf_filtered (stream, "%s:%d\n", file->rawfullname, line);
->>>>>>> 644c5563
 
   while (file->included_by)
     {
       fprintf_filtered (gdb_stdout, "  included at %s:%d\n",
-<<<<<<< HEAD
-                        file->included_by->raw_fullname,
-=======
                         file->included_by->rawfullname,
->>>>>>> 644c5563
                         file->included_at_line);
       file = file->included_by;
     }
