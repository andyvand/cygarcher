# Copyright (C) 2008, 2009, 2010 Free Software Foundation, Inc.

# This program is free software; you can redistribute it and/or modify
# it under the terms of the GNU General Public License as published by
# the Free Software Foundation; either version 3 of the License, or
# (at your option) any later version.
#
# This program is distributed in the hope that it will be useful,
# but WITHOUT ANY WARRANTY; without even the implied warranty of
# MERCHANTABILITY or FITNESS FOR A PARTICULAR PURPOSE.  See the
# GNU General Public License for more details.
#
# You should have received a copy of the GNU General Public License
# along with this program.  If not, see <http://www.gnu.org/licenses/>.

# This file is part of the GDB testsuite.  It tests Python-based
# pretty-printing for the CLI.

if $tracelevel then {
    strace $tracelevel
}

set testfile "py-prettyprint"
set srcfile ${testfile}.c
set binfile ${objdir}/${subdir}/${testfile}

# Start with a fresh gdb.
gdb_exit
gdb_start
<<<<<<< HEAD
if ![python_supported] then {
  unsupported "python support is disabled"
  return -1
}

# Run a command in GDB, and report a failure if a Python exception is thrown.
# If report_pass is true, report a pass if no exception is thrown.
proc gdb_py_test_silent_cmd {cmd name report_pass} {
  global gdb_prompt

  gdb_test_multiple $cmd $name {
      -re "Traceback.*$gdb_prompt $"  { fail $name }
      -re "$gdb_prompt $"	      { if $report_pass { pass $name } }
  }
}
=======

# Skip all tests if Python scripting is not enabled.
if { [skip_python_tests] } { continue }
>>>>>>> 698ebd33

# Run a command in GDB, and report a failure if a Python exception is thrown.
# If report_pass is true, report a pass if no exception is thrown.
proc gdb_py_test_silent_cmd {cmd name report_pass} {
  global gdb_prompt

  gdb_test_multiple $cmd $name {
      -re "Traceback.*$gdb_prompt $"  { fail $name }
      -re "$gdb_prompt $"	      { if $report_pass { pass $name } }
  }
}

proc run_lang_tests {lang} {
    global srcdir subdir srcfile binfile testfile hex
    if { [gdb_compile "${srcdir}/${subdir}/${srcfile}" "${binfile}" executable "debug $lang"] != "" } {
	untested "Couldn't compile ${srcfile} in $lang mode"
	return -1
    }

    set nl "\[\r\n\]+"

    # Start with a fresh gdb.
    gdb_exit
    gdb_start
    gdb_reinitialize_dir $srcdir/$subdir
    gdb_load ${binfile}

    if ![runto_main ] then {
	perror "couldn't run to breakpoint"
	return
    }

    gdb_test_no_output "set print pretty on"

    gdb_test "b [gdb_get_line_number {break to inspect} ${testfile}.c ]" \
	".*Breakpoint.*"
    gdb_test "continue" ".*Breakpoint.*"

    set remote_python_file [remote_download host ${srcdir}/${subdir}/${testfile}.py]

    gdb_test_no_output "python execfile ('${remote_python_file}')"
    
    gdb_test "print ss" " = a=< a=<1> b=<$hex>> b=< a=<2> b=<$hex>>"
    gdb_test "print ssa\[1\]" " = a=< a=<5> b=<$hex>> b=< a=<6> b=<$hex>>"
    gdb_test "print ssa" " = {a=< a=<3> b=<$hex>> b=< a=<4> b=<$hex>>, a=< a=<5> b=<$hex>> b=< a=<6> b=<$hex>>}"
    
    if {$lang == "c++"} {
	gdb_test "print cps" "=  a=<8> b=<$hex>"
	gdb_test "print cpss" " = {$nl *zss = 9, *$nl *s =  a=<10> b=<$hex>$nl}"
	gdb_test "print cpssa\[0\]" " = {$nl *zss = 11, *$nl *s =  a=<12> b=<$hex>$nl}"
	gdb_test "print cpssa\[1\]" " = {$nl *zss = 13, *$nl *s =  a=<14> b=<$hex>$nl}"
	gdb_test "print cpssa" " = {{$nl *zss = 11, *$nl *s =  a=<12> b=<$hex>$nl *}, {$nl *zss = 13, *$nl *s =  a=<14> b=<$hex>$nl *}}"
	gdb_test "print sss" "= a=<15> b=< a=<8> b=<$hex>>"
	gdb_test "print ref" "= a=<15> b=< a=<8> b=<$hex>>"
	gdb_test "print derived" \
	    " = \{.*<Vbase1> = pp class name: Vbase1.*<Vbase2> = \{.*<VirtualTest> = pp value variable is: 1,.*members of Vbase2:.*_vptr.Vbase2 = $hex.*<Vbase3> = \{.*members of Vbase3.*members of Derived:.*value = 2.*"
	gdb_test "print ns " "\"embedded\\\\000null\\\\000string\""
	gdb_py_test_silent_cmd "set print elements 3" "" 1
	gdb_test "print ns" "emb\.\.\.."
	gdb_py_test_silent_cmd "set print elements 10" "" 1
	gdb_test "print ns" "embedded\\\\000n\.\.\.."
	gdb_py_test_silent_cmd "set print elements 200" "" 1
    }

    gdb_test "print x" " = \"this is x\""
    gdb_test "print cstring" " = \"const string\""

    gdb_test "print estring" "\"embedded x\\\\201\\\\202\\\\203\\\\204\""
    gdb_test "print c" " = container \"container\" with 2 elements = {$nl *.0. = 23,$nl *.1. = 72$nl}"

<<<<<<< HEAD
    gdb_test "print nullstr" "RuntimeError: Error reading string from inferior.*"

=======
    gdb_test "print nstype" " = {$nl *.0. = 7,$nl *.1. = 42$nl}"
>>>>>>> 698ebd33
    gdb_test "continue" "Program exited normally\."

    remote_file host delete ${remote_python_file}
}

run_lang_tests "c"
run_lang_tests "c++"

# Run various other tests.

if { [gdb_compile "${srcdir}/${subdir}/${srcfile}" "${binfile}" executable "debug"] != "" } {
    untested "Couldn't compile ${srcfile}"
    return -1
}

# Start with a fresh gdb.
gdb_exit
gdb_start
gdb_reinitialize_dir $srcdir/$subdir
gdb_load ${binfile}

if ![runto_main ] then {
    perror "couldn't run to breakpoint"
    return
}

gdb_test "b [gdb_get_line_number {break to inspect} ${testfile}.c ]" \
    ".*Breakpoint.*"
gdb_test "continue" ".*Breakpoint.*"

set remote_python_file [remote_download host ${srcdir}/${subdir}/${testfile}.py]

gdb_test_no_output "python execfile ('${remote_python_file}')"

gdb_test "print ss" " = a=< a=<1> b=<$hex>> b=< a=<2> b=<$hex>>" \
    "print ss enabled #1"

gdb_test_no_output "python disable_lookup_function ()"

gdb_test "print ss" " = {a = {a = 1, b = $hex}, b = {a = 2, b = $hex}}" \
    "print ss disabled"

gdb_test_no_output "python enable_lookup_function ()"

gdb_test "print ss" " = a=< a=<1> b=<$hex>> b=< a=<2> b=<$hex>>" \
    "print ss enabled #2"

remote_file host delete ${remote_python_file}<|MERGE_RESOLUTION|>--- conflicted
+++ resolved
@@ -27,27 +27,9 @@
 # Start with a fresh gdb.
 gdb_exit
 gdb_start
-<<<<<<< HEAD
-if ![python_supported] then {
-  unsupported "python support is disabled"
-  return -1
-}
-
-# Run a command in GDB, and report a failure if a Python exception is thrown.
-# If report_pass is true, report a pass if no exception is thrown.
-proc gdb_py_test_silent_cmd {cmd name report_pass} {
-  global gdb_prompt
-
-  gdb_test_multiple $cmd $name {
-      -re "Traceback.*$gdb_prompt $"  { fail $name }
-      -re "$gdb_prompt $"	      { if $report_pass { pass $name } }
-  }
-}
-=======
 
 # Skip all tests if Python scripting is not enabled.
 if { [skip_python_tests] } { continue }
->>>>>>> 698ebd33
 
 # Run a command in GDB, and report a failure if a Python exception is thrown.
 # If report_pass is true, report a pass if no exception is thrown.
@@ -118,12 +100,9 @@
     gdb_test "print estring" "\"embedded x\\\\201\\\\202\\\\203\\\\204\""
     gdb_test "print c" " = container \"container\" with 2 elements = {$nl *.0. = 23,$nl *.1. = 72$nl}"
 
-<<<<<<< HEAD
     gdb_test "print nullstr" "RuntimeError: Error reading string from inferior.*"
 
-=======
     gdb_test "print nstype" " = {$nl *.0. = 7,$nl *.1. = 42$nl}"
->>>>>>> 698ebd33
     gdb_test "continue" "Program exited normally\."
 
     remote_file host delete ${remote_python_file}
