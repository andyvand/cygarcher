VPATH = @srcdir@
srcdir = @srcdir@

<<<<<<< HEAD
EXECUTABLES = python-value python-prettyprint python-template
=======
EXECUTABLES = py-value py-prettyprint py-template
>>>>>>> 439b2c04

all info install-info dvi install uninstall installcheck check:
	@echo "Nothing to be done for $@..."

clean mostlyclean:
	-rm -f *~ *.o *.ci
	-rm -f core $(EXECUTABLES)

distclean maintainer-clean realclean: clean
	-rm -f Makefile config.status config.log<|MERGE_RESOLUTION|>--- conflicted
+++ resolved
@@ -1,11 +1,7 @@
 VPATH = @srcdir@
 srcdir = @srcdir@
 
-<<<<<<< HEAD
-EXECUTABLES = python-value python-prettyprint python-template
-=======
 EXECUTABLES = py-value py-prettyprint py-template
->>>>>>> 439b2c04
 
 all info install-info dvi install uninstall installcheck check:
 	@echo "Nothing to be done for $@..."
