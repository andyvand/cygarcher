# Copyright (C) 2009, 2010 Free Software Foundation, Inc.

# This program is free software; you can redistribute it and/or modify
# it under the terms of the GNU General Public License as published by
# the Free Software Foundation; either version 3 of the License, or
# (at your option) any later version.
#
# This program is distributed in the hope that it will be useful,
# but WITHOUT ANY WARRANTY; without even the implied warranty of
# MERCHANTABILITY or FITNESS FOR A PARTICULAR PURPOSE.  See the
# GNU General Public License for more details.
#
# You should have received a copy of the GNU General Public License
# along with this program.  If not, see <http://www.gnu.org/licenses/>.

# This file is part of the GDB testsuite.  It tests the mechanism
# exposing values to Python.

if $tracelevel then {
    strace $tracelevel
}

# Start with a fresh gdb.

gdb_exit
gdb_start
gdb_reinitialize_dir $srcdir/$subdir

if ![python_supported] then {
  unsupported "python support is disabled"
  return -1
}

set testfile "py-frame"
set srcfile ${testfile}.c
set binfile ${objdir}/${subdir}/${testfile}

if { [gdb_compile "${srcdir}/${subdir}/${srcfile}" "${binfile}" executable {debug}] != "" } {
    untested "Couldn't compile ${srcfile}"
    return -1
}

gdb_load ${binfile}

<<<<<<< HEAD
=======
# Skip all tests if Python scripting is not enabled.
if { [skip_python_tests] } { continue }

>>>>>>> 698ebd33
# The following tests require execution.

if ![runto_main] then {
    fail "Can't run to main"
    return 0
}

gdb_breakpoint [gdb_get_line_number "Block break here."]
gdb_continue_to_breakpoint "Block break here."
gdb_py_test_silent_cmd "python bf1 = gdb.selected_frame ()" "get frame" 0

# First test that read_var is unaffected by PR 11036 changes.
gdb_test "python print bf1.read_var(\"i\")" "\"stuff\"" "test i"
gdb_test "python print bf1.read_var(\"f\")" "\"foo\"" "test f"
gdb_test "python print bf1.read_var(\"b\")" "\"bar\"" "test b"

# Test the read_var function in another block other than the current
# block (in this case, the super block). Test thar read_var is reading
# the correct variables of i and f but they are the correct value and type.
gdb_py_test_silent_cmd "python sb = bf1.block().superblock" "get superblock" 0
gdb_test "python print bf1.read_var(\"i\", sb)" "1.1.*" "test i = 1.1"
gdb_test "python print bf1.read_var(\"i\", sb).type" "double" "test double i"
gdb_test "python print bf1.read_var(\"f\", sb)" "2.2.*" "test f = 2.2"
gdb_test "python print bf1.read_var(\"f\", sb).type" "double" "test double f"

# And again test another outerblock, this time testing "i" is the
# correct value and type.
gdb_py_test_silent_cmd "python sb = sb.superblock" "get superblock" 0
gdb_test "python print bf1.read_var(\"i\", sb)" "99" "test i = 99"
gdb_test "python print bf1.read_var(\"i\", sb).type" "int" "test int i"

gdb_breakpoint "f2"
gdb_continue_to_breakpoint "breakpoint at f2"
gdb_test "up" ".*" ""

gdb_py_test_silent_cmd "python frames = gdb.selected_thread ().frames ()" "get frames list" 1
gdb_test "python print frames" "\\(<gdb.Frame object at 0x\[\[:xdigit:\]\]+>, <gdb.Frame object at 0x\[\[:xdigit:\]\]+>, <gdb.Frame object at 0x\[\[:xdigit:\]\]+>\\)" "verify frames list"
gdb_py_test_silent_cmd "python f0 = frames\[0\]" "get first frame" 0
gdb_py_test_silent_cmd "python f1 = frames\[1\]" "get second frame" 0

gdb_test "python print 'result =', f0 == f1" " = False" "test equality comparison (false)"
gdb_test "python print 'result =', f0 == f0" " = True" "test equality comparison (true)"
gdb_test "python print 'result =', f0.is_valid ()" " = True" "test Frame.is_valid"
gdb_test "python print 'result =', f0.name ()" " = f2" "test Frame.name"
gdb_test "python print 'result =', f0.type () == gdb.NORMAL_FRAME" " = True" "test Frame.type"
gdb_test "python print 'result =', f0.unwind_stop_reason () == gdb.FRAME_UNWIND_NO_REASON" " = True" "test Frame.type"
gdb_test "python print 'result =', gdb.frame_stop_reason_string (gdb.FRAME_UNWIND_INNER_ID)" " = previous frame inner to this frame \\(corrupt stack\\?\\)" "test gdb.frame_stop_reason_string"
gdb_test "python print 'result =', f0.pc ()" " = \[0-9\]+" "test Frame.pc"
gdb_test "python print 'result =', f0.function ()" " = symbol for f2" "test Frame.function"
gdb_test "python print 'result =', f0.older () == f1" " = True" "test Frame.older"
gdb_test "python print 'result =', f1.newer () == f0" " = True" "test Frame.newer"
gdb_test "python print 'result =', f0.read_var ('variable_which_surely_doesnt_exist')" \
  "ValueError: Variable 'variable_which_surely_doesnt_exist' not found.*Error while executing Python code." \
  "test Frame.read_var - error"
gdb_test "python print 'result =', f0.read_var ('a')" " = 1" "test Frame.read_var - success"

gdb_test "python print 'result =', gdb.selected_thread ().newest_frame () == f0" " = True" "test gdb.newest_frame"
gdb_test "python print 'result =', gdb.selected_frame () == f1" " = True" "test gdb.selected_frame"

gdb_test "python print 'result =', f0.block ()" "<gdb.Block object at 0x\[\[:xdigit:\]\]+>" "test Frame.block"<|MERGE_RESOLUTION|>--- conflicted
+++ resolved
@@ -20,34 +20,35 @@
     strace $tracelevel
 }
 
+set testfile "py-frame"
+set srcfile ${testfile}.c
+set binfile ${objdir}/${subdir}/${testfile}
+if { [gdb_compile "${srcdir}/${subdir}/${srcfile}" "${binfile}" executable {debug}] != "" } {
+    untested "Couldn't compile ${srcfile}"
+    return -1
+}
+
+# Run a command in GDB, and report a failure if a Python exception is thrown.
+# If report_pass is true, report a pass if no exception is thrown.
+proc gdb_py_test_silent_cmd {cmd name report_pass} {
+  global gdb_prompt
+
+  gdb_test_multiple $cmd $name {
+      -re "Traceback.*$gdb_prompt $"  { fail $name }
+      -re "$gdb_prompt $"	      { if $report_pass { pass $name } }
+  }
+}
+
 # Start with a fresh gdb.
 
 gdb_exit
 gdb_start
 gdb_reinitialize_dir $srcdir/$subdir
-
-if ![python_supported] then {
-  unsupported "python support is disabled"
-  return -1
-}
-
-set testfile "py-frame"
-set srcfile ${testfile}.c
-set binfile ${objdir}/${subdir}/${testfile}
-
-if { [gdb_compile "${srcdir}/${subdir}/${srcfile}" "${binfile}" executable {debug}] != "" } {
-    untested "Couldn't compile ${srcfile}"
-    return -1
-}
-
 gdb_load ${binfile}
 
-<<<<<<< HEAD
-=======
 # Skip all tests if Python scripting is not enabled.
 if { [skip_python_tests] } { continue }
 
->>>>>>> 698ebd33
 # The following tests require execution.
 
 if ![runto_main] then {
@@ -83,10 +84,8 @@
 gdb_continue_to_breakpoint "breakpoint at f2"
 gdb_test "up" ".*" ""
 
-gdb_py_test_silent_cmd "python frames = gdb.selected_thread ().frames ()" "get frames list" 1
-gdb_test "python print frames" "\\(<gdb.Frame object at 0x\[\[:xdigit:\]\]+>, <gdb.Frame object at 0x\[\[:xdigit:\]\]+>, <gdb.Frame object at 0x\[\[:xdigit:\]\]+>\\)" "verify frames list"
-gdb_py_test_silent_cmd "python f0 = frames\[0\]" "get first frame" 0
-gdb_py_test_silent_cmd "python f1 = frames\[1\]" "get second frame" 0
+gdb_py_test_silent_cmd "python f1 = gdb.selected_frame ()" "get second frame" 0
+gdb_py_test_silent_cmd "python f0 = f1.newer ()" "get first frame" 0
 
 gdb_test "python print 'result =', f0 == f1" " = False" "test equality comparison (false)"
 gdb_test "python print 'result =', f0 == f0" " = True" "test equality comparison (true)"
@@ -96,7 +95,6 @@
 gdb_test "python print 'result =', f0.unwind_stop_reason () == gdb.FRAME_UNWIND_NO_REASON" " = True" "test Frame.type"
 gdb_test "python print 'result =', gdb.frame_stop_reason_string (gdb.FRAME_UNWIND_INNER_ID)" " = previous frame inner to this frame \\(corrupt stack\\?\\)" "test gdb.frame_stop_reason_string"
 gdb_test "python print 'result =', f0.pc ()" " = \[0-9\]+" "test Frame.pc"
-gdb_test "python print 'result =', f0.function ()" " = symbol for f2" "test Frame.function"
 gdb_test "python print 'result =', f0.older () == f1" " = True" "test Frame.older"
 gdb_test "python print 'result =', f1.newer () == f0" " = True" "test Frame.newer"
 gdb_test "python print 'result =', f0.read_var ('variable_which_surely_doesnt_exist')" \
@@ -104,7 +102,6 @@
   "test Frame.read_var - error"
 gdb_test "python print 'result =', f0.read_var ('a')" " = 1" "test Frame.read_var - success"
 
-gdb_test "python print 'result =', gdb.selected_thread ().newest_frame () == f0" " = True" "test gdb.newest_frame"
 gdb_test "python print 'result =', gdb.selected_frame () == f1" " = True" "test gdb.selected_frame"
 
 gdb_test "python print 'result =', f0.block ()" "<gdb.Block object at 0x\[\[:xdigit:\]\]+>" "test Frame.block"