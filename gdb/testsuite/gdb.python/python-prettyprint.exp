--- conflicted
+++ resolved
@@ -75,11 +75,7 @@
 	gdb_test "print ref" "= a=<15> b=< a=<8> b=<$hex>>"
 	gdb_test "print derived" \
 	    " = \{.*<Vbase1> = pp class name: Vbase1.*<Vbase2> = \{.*<VirtualTest> = pp value variable is: 1,.*members of Vbase2:.*_vptr.Vbase2 = $hex.*<Vbase3> = \{.*members of Vbase3.*members of Derived:.*value = 2.*"
-<<<<<<< HEAD
-	gdb_test "print ns " "\"embedded\\\\0null\\\\0string\""
-=======
 	gdb_test "print ns " "\"embedded\\\\000null\\\\000string\""
->>>>>>> 5a5358d5
     }
 
     gdb_test "print x" " = $hex \"this is x\""
