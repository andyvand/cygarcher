--- conflicted
+++ resolved
@@ -26,15 +26,8 @@
 gdb_start
 gdb_reinitialize_dir $srcdir/$subdir
 
-<<<<<<< HEAD
-if ![python_supported] then {
-  unsupported "python support is disabled"
-  return -1
-}
-=======
 # Skip all tests if Python scripting is not enabled.
 if { [skip_python_tests] } { continue }
->>>>>>> 698ebd33
 
 gdb_py_test_multiple "input convenience function" \
   "python" "" \
