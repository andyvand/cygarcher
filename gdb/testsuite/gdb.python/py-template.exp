# Copyright (C) 2008, 2009, 2010 Free Software Foundation, Inc.

# This program is free software; you can redistribute it and/or modify
# it under the terms of the GNU General Public License as published by
# the Free Software Foundation; either version 3 of the License, or
# (at your option) any later version.
#
# This program is distributed in the hope that it will be useful,
# but WITHOUT ANY WARRANTY; without even the implied warranty of
# MERCHANTABILITY or FITNESS FOR A PARTICULAR PURPOSE.  See the
# GNU General Public License for more details.
#
# You should have received a copy of the GNU General Public License
# along with this program.  If not, see <http://www.gnu.org/licenses/>.

# This file is part of the GDB testsuite.  It tests the mechanism
# exposing values to Python.

if $tracelevel then {
    strace $tracelevel
}

# Start with a fresh gdb.

gdb_exit
gdb_start
gdb_reinitialize_dir $srcdir/$subdir

if ![python_supported] then {
  unsupported "python support is disabled"
  return -1
}

set testfile "py-template"
set srcfile ${testfile}.cc
set binfile ${objdir}/${subdir}/${testfile}
if { [gdb_compile "${srcdir}/${subdir}/${srcfile}" "${binfile}" executable \
	  {debug c++}] != "" } {
    untested "Couldn't compile ${srcfile}"
    return -1
}

<<<<<<< HEAD
=======
# Start with a fresh gdb.

gdb_exit
gdb_start
gdb_reinitialize_dir $srcdir/$subdir

# Skip all tests if Python scripting is not enabled.
if { [skip_python_tests] } { continue }

>>>>>>> 698ebd33
proc test_template_arg {type} {
    global testfile srcdir subdir srcfile binfile
    if { [gdb_compile "${srcdir}/${subdir}/${srcfile}" "${binfile}" \
		executable \
	  	[list debug c++ additional_flags="-DTYPE=$type"]] != "" } {
	untested $type
	return -1
    }
    gdb_load ${binfile}
    if ![runto_main ] then {
	perror "couldn't run to breakpoint"
	return
    }
    # There is no executable code in main(), so we are where we want to be
    gdb_test "print foo" ".*"
    gdb_test_no_output "python foo = gdb.history(0)"

    # Replace '*' with '\*' in regex.
    regsub -all {\*} $type {\*} t
    gdb_test "python print foo.type.template_argument(0)" $t $type
}

test_template_arg "const int"
test_template_arg "volatile int"
test_template_arg "const int &"
test_template_arg "volatile int &"
test_template_arg "volatile int * const"
test_template_arg "volatile int * const *"
test_template_arg "const int * volatile"
test_template_arg "const int * volatile * const * volatile *"<|MERGE_RESOLUTION|>--- conflicted
+++ resolved
@@ -20,17 +20,6 @@
     strace $tracelevel
 }
 
-# Start with a fresh gdb.
-
-gdb_exit
-gdb_start
-gdb_reinitialize_dir $srcdir/$subdir
-
-if ![python_supported] then {
-  unsupported "python support is disabled"
-  return -1
-}
-
 set testfile "py-template"
 set srcfile ${testfile}.cc
 set binfile ${objdir}/${subdir}/${testfile}
@@ -40,8 +29,6 @@
     return -1
 }
 
-<<<<<<< HEAD
-=======
 # Start with a fresh gdb.
 
 gdb_exit
@@ -51,7 +38,6 @@
 # Skip all tests if Python scripting is not enabled.
 if { [skip_python_tests] } { continue }
 
->>>>>>> 698ebd33
 proc test_template_arg {type} {
     global testfile srcdir subdir srcfile binfile
     if { [gdb_compile "${srcdir}/${subdir}/${srcfile}" "${binfile}" \
