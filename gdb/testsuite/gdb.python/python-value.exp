--- conflicted
+++ resolved
@@ -197,7 +197,6 @@
 
   # Test address attribute
   gdb_test "python print 'result =', arg0.address" "= 0x\[\[:xdigit:\]\]+" "Test address attribute"
-<<<<<<< HEAD
 
   # Test string fetches,  both partial and whole.
   gdb_test "print st" "\"divide et impera\""
@@ -210,7 +209,7 @@
 
 
   # Fetch a string that has embedded nulls.
-  gdb_test "print nullst" "\"divide\\\\000et\\\\000impera\".*"
+  gdb_test "print nullst" "\"divide\\\\0et\\\\0impera\".*"
   gdb_py_test_silent_cmd "python nullst = gdb.history (0)" "get value from history" 1
   gdb_test "python print nullst.string ()" "divide" "Test string to first null"
   # Python cannot print strings that contain the null (\0) character.
@@ -253,8 +252,6 @@
   gdb_test "python v = gdb.Value(5)" "" "create value for cast test"
   gdb_test "python v = v.cast(v.type)" "" "cast value for cast test"
   gdb_test "python print v" "5" "print value for cast test"
-=======
->>>>>>> b2f2d10e
 }
 
 # A few objfile tests.
@@ -330,9 +327,5 @@
 }
 
 test_value_in_inferior
-<<<<<<< HEAD
 test_value_after_death
-test_cast_regression
-=======
-test_value_after_death
->>>>>>> b2f2d10e
+test_cast_regression