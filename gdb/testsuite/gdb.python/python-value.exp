# Copyright (C) 2008, 2009 Free Software Foundation, Inc.

# This program is free software; you can redistribute it and/or modify
# it under the terms of the GNU General Public License as published by
# the Free Software Foundation; either version 3 of the License, or
# (at your option) any later version.
#
# This program is distributed in the hope that it will be useful,
# but WITHOUT ANY WARRANTY; without even the implied warranty of
# MERCHANTABILITY or FITNESS FOR A PARTICULAR PURPOSE.  See the
# GNU General Public License for more details.
#
# You should have received a copy of the GNU General Public License
# along with this program.  If not, see <http://www.gnu.org/licenses/>.

# This file is part of the GDB testsuite.  It tests the mechanism
# exposing values to Python.

if $tracelevel then {
    strace $tracelevel
}

proc test_value_creation {} {
  global gdb_prompt

  gdb_py_test_silent_cmd "python i = gdb.Value (True)" "create boolean value" 1
  gdb_py_test_silent_cmd "python i = gdb.Value (5)" "create integer value" 1
  gdb_py_test_silent_cmd "python i = gdb.Value (5L)" "create long value" 1
  gdb_py_test_silent_cmd "python f = gdb.Value (1.25)" "create double value" 1
  gdb_py_test_silent_cmd "python a = gdb.Value ('string test')" "create 8-bit string value" 1
  gdb_test "python print a" "\"string test\"" "print 8-bit string"
  gdb_test "python print a.__class__" "<type 'gdb.Value'>" "verify type of 8-bit string"
  gdb_py_test_silent_cmd "python a = gdb.Value (u'unicode test')" "create unicode value" 1
  gdb_test "python print a" "\"unicode test\"" "print Unicode string"
  gdb_test "python print a.__class__" "<type 'gdb.Value'>" "verify type of unicode string"

  # Test address attribute is None in a non-addressable value
  gdb_test "python print 'result =', i.address" "= None" "Test address attribute in non-addressable value"
}

proc test_value_numeric_ops {} {
  global gdb_prompt

  gdb_py_test_silent_cmd "python i = gdb.Value (5)" "create first integer value" 0
  gdb_py_test_silent_cmd "python j = gdb.Value (2)" "create second integer value" 0
  gdb_py_test_silent_cmd "python f = gdb.Value (1.25)" "create first double value" 0
  gdb_py_test_silent_cmd "python g = gdb.Value (2.5)" "create second double value" 0
  gdb_test "python print 'result = ' + str(i+j)" " = 7" "add two integer values"
  gdb_test "python print (i+j).__class__" "<type 'gdb.Value'>" "verify type of integer add result"

  gdb_test "python print 'result = ' + str(f+g)" " = 3.75" "add two double values"
  gdb_test "python print 'result = ' + str(i-j)" " = 3" "subtract two integer values"
  gdb_test "python print 'result = ' + str(f-g)" " = -1.25" "subtract two double values"
  gdb_test "python print 'result = ' + str(i*j)" " = 10" "multiply two integer values"
  gdb_test "python print 'result = ' + str(f*g)" " = 3.125" "multiply two double values"
  gdb_test "python print 'result = ' + str(i/j)" " = 2" "divide two integer values"
  gdb_test "python print 'result = ' + str(f/g)" " = 0.5" "divide two double values"
  gdb_test "python print 'result = ' + str(i%j)" " = 1" "take remainder of two integer values"
  # Remainder of float is implemented in Python but not in GDB's value system.

  gdb_test "python print 'result = ' + str(i**j)" " = 25" "integer value raised to the power of another integer value"
  gdb_test "python print 'result = ' + str(g**j)" " = 6.25" "double value raised to the power of integer value"

  gdb_test "python print 'result = ' + str(-i)" " = -5" "negated integer value"
  gdb_test "python print 'result = ' + str(+i)" " = 5" "positive integer value"
  gdb_test "python print 'result = ' + str(-f)" " = -1.25" "negated double value"
  gdb_test "python print 'result = ' + str(+f)" " = 1.25" "positive double value"
  gdb_test "python print 'result = ' + str(abs(j-i))" " = 3" "absolute of integer value"
  gdb_test "python print 'result = ' + str(abs(f-g))" " = 1.25" "absolute of double value"

  # Test gdb.Value mixed with Python types.

  gdb_test "python print 'result = ' + str(i-1)" " = 4" "subtract integer value from python integer"
  gdb_test "python print (i-1).__class__" "<type 'gdb.Value'>" "verify type of mixed integer subtraction result"
  gdb_test "python print 'result = ' + str(f+1.5)" " = 2.75" "add double value with python float"

  gdb_test "python print 'result = ' + str(1-i)" " = -4" "subtract python integer from integer value"
  gdb_test "python print 'result = ' + str(1.5+f)" " = 2.75" "add python float with double value"

  # Conversion test.
  gdb_test "print evalue" " = TWO"
  gdb_test "python evalue = gdb.history (0)" ""
  gdb_test "python print int (evalue)" "2"

  # Test pointer arithmethic

  # First, obtain the pointers
  gdb_test "print (void *) 2" "" ""
  gdb_test "python a = gdb.history (0)" "" ""
  gdb_test "print (void *) 5" "" ""
  gdb_test "python b = gdb.history (0)" "" ""

  gdb_test "python print 'result = ' + str(a+5)" " = 0x7" "add pointer value with python integer"
  gdb_test "python print 'result = ' + str(b-2)" " = 0x3" "subtract python integer from pointer value"
  gdb_test "python print 'result = ' + str(b-a)" " = 3" "subtract two pointer values"

  # Test some invalid operations.

  gdb_test_multiple "python print 'result = ' + str(i+'foo')" "catch error in python type conversion" {
      -re "Argument to arithmetic operation not a number or boolean.*$gdb_prompt $"   {pass "catch error in python type conversion"}
      -re "result = .*$gdb_prompt $"		      {fail "catch error in python type conversion"}
      -re "$gdb_prompt $"			      {fail "catch error in python type conversion"}
  }

  gdb_test_multiple "python print 'result = ' + str(i+gdb.Value('foo'))" "catch throw of GDB error" {
      -re "Traceback.*$gdb_prompt $"  {pass "catch throw of GDB error"}
      -re "result = .*$gdb_prompt $"  {fail "catch throw of GDB error"}
      -re "$gdb_prompt $"	      {fail "catch throw of GDB error"}
  }
}

proc test_value_boolean {} {
  # First, define a useful function to test booleans.
  gdb_py_test_multiple "define function to test booleans" \
    "python" "" \
    "def test_bool (val):" "" \
    "  if val:" "" \
    "    print 'yay'" "" \
    "  else:" "" \
    "    print 'nay'" "" \
    "end" ""

  gdb_test "py test_bool (gdb.Value (True))" "yay" "check evaluation of true boolean value in expression"

  gdb_test "py test_bool (gdb.Value (False))" "nay" "check evaluation of false boolean value in expression"

  gdb_test "py test_bool (gdb.Value (5))" "yay" "check evaluation of true integer value in expression"

  gdb_test "py test_bool (gdb.Value (0))" "nay" "check evaluation of false integer value in expression"

  gdb_test "py test_bool (gdb.Value (5.2))" "yay" "check evaluation of true integer value in expression"

  gdb_test "py test_bool (gdb.Value (0.0))" "nay" "check evaluation of false integer value in expression"
}

proc test_value_compare {} {
  gdb_test "py print gdb.Value (1) < gdb.Value (1)" "False" "less than, equal"
  gdb_test "py print gdb.Value (1) < gdb.Value (2)" "True" "less than, less"
  gdb_test "py print gdb.Value (2) < gdb.Value (1)" "False" "less than, greater"
  gdb_test "py print gdb.Value (2) < None" "False" "less than, None"

  gdb_test "py print gdb.Value (1) <= gdb.Value (1)" "True" "less or equal, equal"
  gdb_test "py print gdb.Value (1) <= gdb.Value (2)" "True" "less or equal, less"
  gdb_test "py print gdb.Value (2) <= gdb.Value (1)" "False" "less or equal, greater"
  gdb_test "py print gdb.Value (2) <= None" "False" "less or equal, None"

  gdb_test "py print gdb.Value (1) == gdb.Value (1)" "True" "equality of gdb.Values"
  gdb_test "py print gdb.Value (1) == gdb.Value (2)" "False" "inequality of gdb.Values"
  gdb_test "py print gdb.Value (1) == 1.0" "True" "equality of gdb.Value with Python value"
  gdb_test "py print gdb.Value (1) == 2" "False" "inequality of gdb.Value with Python value"
  gdb_test "py print gdb.Value (1) == None" "False" "inequality of gdb.Value with None"

  gdb_test "py print gdb.Value (1) != gdb.Value (1)" "False" "inequality, false"
  gdb_test "py print gdb.Value (1) != gdb.Value (2)" "True" "inequality, true"
  gdb_test "py print gdb.Value (1) != None" "True" "inequality, None"

  gdb_test "py print gdb.Value (1) > gdb.Value (1)" "False" "greater than, equal"
  gdb_test "py print gdb.Value (1) > gdb.Value (2)" "False" "greater than, less"
  gdb_test "py print gdb.Value (2) > gdb.Value (1)" "True" "greater than, greater"
  gdb_test "py print gdb.Value (2) > None" "True" "greater than, None"

  gdb_test "py print gdb.Value (1) >= gdb.Value (1)" "True" "greater or equal, equal"
  gdb_test "py print gdb.Value (1) >= gdb.Value (2)" "False" "greater or equal, less"
  gdb_test "py print gdb.Value (2) >= gdb.Value (1)" "True" "greater or equal, greater"
  gdb_test "py print gdb.Value (2) >= None" "True" "greater or equal, None"
}

proc test_value_in_inferior {} {
  global gdb_prompt
  global testfile

  gdb_breakpoint [gdb_get_line_number "break to inspect struct and union"]

  gdb_continue_to_breakpoint "break to inspect struct and union"

  # Just get inferior variable s in the value history, available to python.
  gdb_test "print s" " = {a = 3, b = 5}" ""

  gdb_py_test_silent_cmd "python s = gdb.history (0)" "get value from history" 1

  gdb_test "python print 'result = ' + str(s\['a'\])" " = 3" "access element inside struct using 8-bit string name"
  gdb_test "python print 'result = ' + str(s\[u'a'\])" " = 3" "access element inside struct using unicode name"

  # Test dereferencing the argv pointer

  # Just get inferior variable argv the value history, available to python.
  gdb_test "print argv" " = \\(char \\*\\*\\) 0x.*" ""

  gdb_py_test_silent_cmd "python argv = gdb.history (0)" "" 0
  gdb_py_test_silent_cmd "python arg0 = argv.dereference ()" "dereference value" 1

  # Check that the dereferenced value is sane
  gdb_test "python print arg0" "0x.*$testfile\"" "verify dereferenced value"

  # Smoke-test is_optimized_out attribute
  gdb_test "python print 'result =', arg0.is_optimized_out" "= False" "Test is_optimized_out attribute"

  # Test address attribute
  gdb_test "python print 'result =', arg0.address" "= 0x\[\[:xdigit:\]\]+" "Test address attribute"

  # Test string fetches,  both partial and whole.
  gdb_test "print st" "\"divide et impera\""
  gdb_py_test_silent_cmd "python st = gdb.history (0)" "get value from history" 1
  gdb_test "python print st.string ()"  "divide et impera"  "Test string with no length"
  gdb_test "python print st.string (length = -1)" "divide et impera" "Test string (length = -1) is all of the string"
  gdb_test "python print st.string (length = 6)" "divide"
  gdb_test "python print \"---\"+st.string (length = 0)+\"---\"" "------" "Test string (length = 0) is empty"
  gdb_test "python print len(st.string (length = 0))" "0" "Test length is 0"


  # Fetch a string that has embedded nulls.
<<<<<<< HEAD
  gdb_test "print nullst" "\"divide\\\\0et\\\\0impera\".*"
=======
  gdb_test "print nullst" "\"divide\\\\000et\\\\000impera\".*"
>>>>>>> 5a5358d5
  gdb_py_test_silent_cmd "python nullst = gdb.history (0)" "get value from history" 1
  gdb_test "python print nullst.string ()" "divide" "Test string to first null"
  # Python cannot print strings that contain the null (\0) character.
  # For the purposes of this test, use repr()
  gdb_py_test_silent_cmd "python nullst = nullst.string (length = 9)" "get string beyond null" 1
  gdb_test "python print repr(nullst)" "u'divide\\\\x00et'"
<<<<<<< HEAD
}

proc test_value_after_death {} {
  # Construct a type while the inferior is still running.
  gdb_py_test_silent_cmd "python ptrtype = gdb.lookup_type('PTR')" \
    "create PTR type" 1

  # Kill the inferior and remove the symbols.
  gdb_test "kill" "" "kill the inferior" \
    "Kill the program being debugged. .y or n. $" \
    "y"
  gdb_test "file" "" "Discard the symbols" \
    "Discard symbol table from.*y or n. $" \
    "y"

  # Now create a value using that type.  Relies on arg0, created by
  # test_value_in_inferior.
  gdb_py_test_silent_cmd "python castval = arg0.cast(ptrtype.pointer())" \
    "cast arg0 to PTR" 1

  # Make sure the type is deleted.
  gdb_py_test_silent_cmd "python ptrtype = None" \
    "delete PTR type" 1

  # Now see if the value's type is still valid.
  gdb_test "python print castval.type" "struct s .." \
    "print value's type"
}

# Regression test for a cast failure.  The bug was that if we cast a
# value to its own type, gdb could crash.  This happened because we
# could end up double-freeing a struct value.
proc test_cast_regression {} {
  gdb_test "python v = gdb.Value(5)" "" "create value for cast test"
  gdb_test "python v = v.cast(v.type)" "" "cast value for cast test"
  gdb_test "python print v" "5" "print value for cast test"
=======
>>>>>>> 5a5358d5
}

# A few objfile tests.
proc test_objfiles {} {
    gdb_test "python\nok=False\nfor file in gdb.objfiles():\n  if 'python-value' in file.filename:\n    ok=True\nprint ok\nend" "True"

    gdb_test "python print gdb.objfiles()\[0\].pretty_printers" "\\\[\\\]"

    gdb_test "python gdb.objfiles()\[0\].pretty_printers = 0" \
      "pretty_printers attribute must be a list.*Error while executing Python code."
}

proc test_value_after_death {} {
  # Construct a type while the inferior is still running.
  gdb_py_test_silent_cmd "python ptrtype = gdb.lookup_type('PTR')" \
    "create PTR type" 1

  # Kill the inferior and remove the symbols.
  gdb_test "kill" "" "kill the inferior" \
    "Kill the program being debugged. .y or n. $" \
    "y"
  gdb_test "file" "" "Discard the symbols" \
    "Discard symbol table from.*y or n. $" \
    "y"

  # Now create a value using that type.  Relies on arg0, created by
  # test_value_in_inferior.
  gdb_py_test_silent_cmd "python castval = arg0.cast(ptrtype.pointer())" \
    "cast arg0 to PTR" 1

  # Make sure the type is deleted.
  gdb_py_test_silent_cmd "python ptrtype = None" \
    "delete PTR type" 1

  # Now see if the value's type is still valid.
  gdb_test "python print castval.type" "PTR ." \
    "print value's type"
}

# Start with a fresh gdb.

gdb_exit
gdb_start
gdb_reinitialize_dir $srcdir/$subdir

if ![python_supported] then {
  unsupported "python support is disabled"
  return -1
}

set testfile "python-value"
set srcfile ${testfile}.c
set binfile ${objdir}/${subdir}/${testfile}

if { [gdb_compile "${srcdir}/${subdir}/${srcfile}" "${binfile}" executable {debug}] != "" } {
    untested "Couldn't compile ${srcfile}"
    return -1
}

gdb_load ${binfile}

test_value_creation
test_value_numeric_ops
test_value_boolean
test_value_compare
test_objfiles

# The following tests require execution.

if ![runto_main] then {
    fail "Can't run to main"
    return 0
}

test_value_in_inferior
test_value_after_death
test_cast_regression<|MERGE_RESOLUTION|>--- conflicted
+++ resolved
@@ -209,18 +209,23 @@
 
 
   # Fetch a string that has embedded nulls.
-<<<<<<< HEAD
-  gdb_test "print nullst" "\"divide\\\\0et\\\\0impera\".*"
-=======
   gdb_test "print nullst" "\"divide\\\\000et\\\\000impera\".*"
->>>>>>> 5a5358d5
   gdb_py_test_silent_cmd "python nullst = gdb.history (0)" "get value from history" 1
   gdb_test "python print nullst.string ()" "divide" "Test string to first null"
   # Python cannot print strings that contain the null (\0) character.
   # For the purposes of this test, use repr()
   gdb_py_test_silent_cmd "python nullst = nullst.string (length = 9)" "get string beyond null" 1
   gdb_test "python print repr(nullst)" "u'divide\\\\x00et'"
-<<<<<<< HEAD
+}
+
+# A few objfile tests.
+proc test_objfiles {} {
+    gdb_test "python\nok=False\nfor file in gdb.objfiles():\n  if 'python-value' in file.filename:\n    ok=True\nprint ok\nend" "True"
+
+    gdb_test "python print gdb.objfiles()\[0\].pretty_printers" "\\\[\\\]"
+
+    gdb_test "python gdb.objfiles()\[0\].pretty_printers = 0" \
+      "pretty_printers attribute must be a list.*Error while executing Python code."
 }
 
 proc test_value_after_death {} {
@@ -246,7 +251,7 @@
     "delete PTR type" 1
 
   # Now see if the value's type is still valid.
-  gdb_test "python print castval.type" "struct s .." \
+  gdb_test "python print castval.type" "PTR ." \
     "print value's type"
 }
 
@@ -257,45 +262,6 @@
   gdb_test "python v = gdb.Value(5)" "" "create value for cast test"
   gdb_test "python v = v.cast(v.type)" "" "cast value for cast test"
   gdb_test "python print v" "5" "print value for cast test"
-=======
->>>>>>> 5a5358d5
-}
-
-# A few objfile tests.
-proc test_objfiles {} {
-    gdb_test "python\nok=False\nfor file in gdb.objfiles():\n  if 'python-value' in file.filename:\n    ok=True\nprint ok\nend" "True"
-
-    gdb_test "python print gdb.objfiles()\[0\].pretty_printers" "\\\[\\\]"
-
-    gdb_test "python gdb.objfiles()\[0\].pretty_printers = 0" \
-      "pretty_printers attribute must be a list.*Error while executing Python code."
-}
-
-proc test_value_after_death {} {
-  # Construct a type while the inferior is still running.
-  gdb_py_test_silent_cmd "python ptrtype = gdb.lookup_type('PTR')" \
-    "create PTR type" 1
-
-  # Kill the inferior and remove the symbols.
-  gdb_test "kill" "" "kill the inferior" \
-    "Kill the program being debugged. .y or n. $" \
-    "y"
-  gdb_test "file" "" "Discard the symbols" \
-    "Discard symbol table from.*y or n. $" \
-    "y"
-
-  # Now create a value using that type.  Relies on arg0, created by
-  # test_value_in_inferior.
-  gdb_py_test_silent_cmd "python castval = arg0.cast(ptrtype.pointer())" \
-    "cast arg0 to PTR" 1
-
-  # Make sure the type is deleted.
-  gdb_py_test_silent_cmd "python ptrtype = None" \
-    "delete PTR type" 1
-
-  # Now see if the value's type is still valid.
-  gdb_test "python print castval.type" "PTR ." \
-    "print value's type"
 }
 
 # Start with a fresh gdb.
