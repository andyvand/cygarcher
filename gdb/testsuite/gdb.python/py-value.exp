--- conflicted
+++ resolved
@@ -292,7 +292,6 @@
     "print value's type"
 }
 
-<<<<<<< HEAD
 # Regression test for a cast failure.  The bug was that if we cast a
 # value to its own type, gdb could crash.  This happened because we
 # could end up double-freeing a struct value.
@@ -302,8 +301,6 @@
   gdb_test "python print v" "5" "print value for cast test"
 }
 
-=======
->>>>>>> e46da495
 # Regression test for invalid subscript operations.  The bug was that
 # the type of the value was not being checked before allowing a
 # subscript operation to proceed.
@@ -364,20 +361,13 @@
  # Try to access a single dimension array with a subscript to the
  # result.  This should fail.
  gdb_test "python print pointer\[intv\]\[0\]" "RuntimeError: Cannot subscript requested type.*" \
-<<<<<<< HEAD
-     "Attempt to access an integer with a subscript"   
-=======
      "Attempt to access an integer with a subscript"
->>>>>>> e46da495
 
  # Lastly, test subscript access to an array with multiple
  # dimensions.  This should pass.
  gdb_py_test_silent_cmd "print {\"fu \",\"foo\",\"bar\"}" "Build array" 1
  gdb_py_test_silent_cmd "python marray = gdb.history(0)" "" 1
  gdb_test "python print marray\[1\]\[2\]" "o." "Test multiple subscript"
-<<<<<<< HEAD
-}   
-=======
 }
 
 # A few tests of gdb.parse_and_eval.
@@ -390,7 +380,6 @@
     ".type 'gdb.Value'."\
     "parse_and_eval type test"
 }
->>>>>>> e46da495
 
 # Start with a fresh gdb.
 
@@ -430,16 +419,9 @@
 
 test_value_in_inferior
 test_value_after_death
-<<<<<<< HEAD
 test_cast_regression
-
-# The following test recompiles the binary to test either C or C++
-# values.
-
-=======
 
 # The following test recompiles the binary to test either C or C++
 # values. 
->>>>>>> e46da495
 test_subscript_regression "c++"
 test_subscript_regression "c"