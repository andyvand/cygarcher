--- conflicted
+++ resolved
@@ -1,11 +1,7 @@
 #                                                       -*- Autoconf -*-
 # Process this file with autoconf to produce a configure script.
 
-<<<<<<< HEAD
-# Copyright 2002, 2003, 2004, 2005, 2008
-=======
 # Copyright 2002, 2003, 2004, 2005, 2009
->>>>>>> b2f2d10e
 # Free Software Foundation, Inc.
 #
 # This program is free software; you can redistribute it and/or modify
