--- conflicted
+++ resolved
@@ -162,25 +162,11 @@
     "Input and output radices now set to decimal 10, hex a, octal 12\." \
     "Reset radices"
 
-<<<<<<< HEAD
-=======
-gdb_test "set input-radix 0" \
-    "Nonsense input radix ``decimal 0''; input radix unchanged\\." \
-    "Reject input-radix 0"
-gdb_test "show input-radix" \
-    "Default input radix for entering numbers is 10\\." \
-    "Input radix unchanged after rejecting 0"
-
->>>>>>> b2f2d10e
 gdb_test "set input-radix 1" \
     "Nonsense input radix ``decimal 1''; input radix unchanged\\." \
     "Reject input-radix 1"
 gdb_test "show input-radix" \
     "Default input radix for entering numbers is 10\\." \
-<<<<<<< HEAD
-    "Input radix unchanged after rejection"
-
-=======
     "Input radix unchanged after rejecting 1"
 
 gdb_test "set output-radix 0" \
@@ -189,17 +175,12 @@
 gdb_test "show output-radix" \
     "Default output radix for printing of values is 10\\." \
     "Output radix unchanged after rejecting 0"
->>>>>>> b2f2d10e
 gdb_test "set output-radix 1" \
     "Unsupported output radix ``decimal 1''; output radix unchanged\\." \
     "Reject output-radix 1"
 gdb_test "show output-radix" \
     "Default output radix for printing of values is 10\\." \
-<<<<<<< HEAD
-    "Output radix unchanged after rejection"
-=======
     "Output radix unchanged after rejecting 1"
->>>>>>> b2f2d10e
 
 gdb_test "set radix 7" \
     "Unsupported output radix ``decimal 7''; output radix unchanged\\." \
