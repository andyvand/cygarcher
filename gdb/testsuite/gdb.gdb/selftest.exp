--- conflicted
+++ resolved
@@ -88,13 +88,12 @@
 		set description "step over ttyarg initialization"
 		set command "step"
 	    }
-<<<<<<< HEAD
+	    -re ".*cmdarg_vec = NULL.*$gdb_prompt $" {
+		set description "step over cmdarg_vec initialization"
+		set command "step"
+	    }
 	    -re ".*python_script = 0.*$gdb_prompt $" {
 		set description "step over python_script initialization"
-=======
-	    -re ".*cmdarg_vec = NULL.*$gdb_prompt $" {
-		set description "step over cmdarg_vec initialization"
->>>>>>> b999d4a7
 		set command "step"
 	    }
 	    -re ".*pre_stat_chain = make_command_stats_cleanup.*$gdb_prompt $" {
