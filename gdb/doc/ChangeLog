--- conflicted
+++ resolved
@@ -1,5 +1,3 @@
-<<<<<<< HEAD
-=======
 2009-10-08  Jan Kratochvil  <jan.kratochvil@redhat.com>
 
 	* gdbint.texinfo (i386_stopped_by_hwbp): Remove.
@@ -14,7 +12,6 @@
 
 	* gdb.texinfo (Remote Protocol): Don't mention vCont;T.
 
->>>>>>> 48314948
 2009-09-26  Pierre Muller  <muller@ics.u-strasbg.fr>
 
 	* gdb.texinfo (Cygwin Native): Mention support for Ctrl-BREAK.
