--- conflicted
+++ resolved
@@ -222,17 +222,15 @@
 to the current inferior at @var{addr}.
 @end deftypefun
 
-<<<<<<< HEAD
+@deftypefun void before_prompt (const char *@var{current_prompt})
+Called before a top-level prompt is displayed.  @var{current_prompt} is
+the current top-level prompt.
+@end deftypefun
+
 @c @deftypefun void mark_used (void)
 @c Mark any possibly reclaimable objects as used during a mark-and-sweep garbage
 @c collector pass.  Currently only @code{type_mark_used} marker is supported.
 @c @end deftypefun
-=======
-@deftypefun void before_prompt (const char *@var{current_prompt})
-Called before a top-level prompt is displayed.  @var{current_prompt} is
-the current top-level prompt.
-@end deftypefun
->>>>>>> 25993ce4
 
 @deftypefun void test_notification (int @var{somearg})
 This observer is used for internal testing.  Do not use.  
