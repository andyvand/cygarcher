@c -*-texinfo-*-

@c This file is part of the GDB manual.
@c
@c Copyright (C) 2003-2006, 2008-2012 Free Software Foundation, Inc.
@c
@c See the file gdbint.texinfo for copying conditions.
@c
@c Also, the @deftypefun lines from this file are processed into a
@c header file during the GDB build process.  Permission is granted
@c to redistribute and/or modify those lines under the terms of the
@c GNU General Public License as published by the Free Software
@c Foundation; either version 3 of the License, or (at your option)
@c any later version.

@node GDB Observers
@appendix @value{GDBN} Currently available observers

@section Implementation rationale
@cindex observers implementation rationale

An @dfn{observer} is an entity which is interested in being notified
when GDB reaches certain states, or certain events occur in GDB.
The entity being observed is called the @dfn{subject}.  To receive
notifications, the observer attaches a callback to the subject.
One subject can have several observers.

@file{observer.c} implements an internal generic low-level event
notification mechanism.  This generic event notification mechanism is
then re-used to implement the exported high-level notification
management routines for all possible notifications.

The current implementation of the generic observer provides support
for contextual data.  This contextual data is given to the subject
when attaching the callback.  In return, the subject will provide
this contextual data back to the observer as a parameter of the
callback.

Note that the current support for the contextual data is only partial,
as it lacks a mechanism that would deallocate this data when the
callback is detached.  This is not a problem so far, as this contextual
data is only used internally to hold a function pointer.  Later on, if
a certain observer needs to provide support for user-level contextual
data, then the generic notification mechanism will need to be
enhanced to allow the observer to provide a routine to deallocate the
data when attaching the callback.

The observer implementation is also currently not reentrant.
In particular, it is therefore not possible to call the attach
or detach routines during a notification.

@section Debugging
Observer notifications can be traced using the command @samp{set debug
observer 1} (@pxref{Debugging Output, , Optional messages about
internal happenings, gdb, Debugging with @var{GDBN}}).

@section @code{normal_stop} Notifications
@cindex @code{normal_stop} observer
@cindex notification about inferior execution stop

@value{GDBN} notifies all @code{normal_stop} observers when the
inferior execution has just stopped, the associated messages and
annotations have been printed, and the control is about to be returned
to the user.

Note that the @code{normal_stop} notification is not emitted when
the execution stops due to a breakpoint, and this breakpoint has
a condition that is not met.  If the breakpoint has any associated
commands list, the commands are executed after the notification
is emitted.

The following interfaces are available to manage observers:

@deftypefun extern struct observer *observer_attach_@var{event} (observer_@var{event}_ftype *@var{f})
Using the function @var{f}, create an observer that is notified when
ever @var{event} occurs, return the observer.
@end deftypefun

@deftypefun extern void observer_detach_@var{event} (struct observer *@var{observer});
Remove @var{observer} from the list of observers to be notified when
@var{event} occurs.
@end deftypefun

@deftypefun extern void observer_notify_@var{event} (void);
Send a notification to all @var{event} observers.
@end deftypefun

The following observable events are defined:

@deftypefun void normal_stop (struct bpstats *@var{bs}, int @var{print_frame})
The inferior has stopped for real.  The  @var{bs} argument describes
the breakpoints were are stopped at, if any.  Second argument
@var{print_frame} non-zero means display the location where the
inferior has stopped.
@end deftypefun

@deftypefun void target_changed (struct target_ops *@var{target})
The target's register contents have changed.
@end deftypefun

@deftypefun void executable_changed (void)
The executable being debugged by GDB has changed: The user decided
to debug a different program, or the program he was debugging has
been modified since being loaded by the debugger (by being recompiled,
for instance).
@end deftypefun

@deftypefun void inferior_created (struct target_ops *@var{objfile}, int @var{from_tty})
@value{GDBN} has just connected to an inferior.  For @samp{run},
@value{GDBN} calls this observer while the inferior is still stopped
at the entry-point instruction.  For @samp{attach} and @samp{core},
@value{GDBN} calls this observer immediately after connecting to the
inferior, and before any information on the inferior has been printed.
@end deftypefun

@deftypefun void solib_loaded (struct so_list *@var{solib})
The shared library specified by @var{solib} has been loaded.  Note that
when @value{GDBN} calls this observer, the library's symbols probably
haven't been loaded yet.
@end deftypefun

@deftypefun void solib_unloaded (struct so_list *@var{solib})
The shared library specified by @var{solib} has been unloaded.
Note that when @value{GDBN} calls this observer, the library's
symbols have not been unloaded yet, and thus are still available.
@end deftypefun

@deftypefun void new_objfile (struct objfile *@var{objfile})
The symbol file specified by @var{objfile} has been loaded.
Called with @var{objfile} equal to @code{NULL} to indicate
previously loaded symbol table data has now been invalidated.
@end deftypefun

@deftypefun void new_thread (struct thread_info *@var{t})
The thread specified by @var{t} has been created.
@end deftypefun

@deftypefun void thread_exit (struct thread_info *@var{t}, int @var{silent})
The thread specified by @var{t} has exited.  The @var{silent} argument
indicates that @value{GDBN} is removing the thread from its tables
without wanting to notify the user about it.
@end deftypefun

@deftypefun void thread_stop_requested (ptid_t @var{ptid})
An explicit stop request was issued to @var{ptid}.  If @var{ptid}
equals @var{minus_one_ptid}, the request applied to all threads.  If
@code{ptid_is_pid(ptid)} returns true, the request applied to all
threads of the process pointed at by @var{ptid}.  Otherwise, the
request applied to the single thread pointed at by @var{ptid}.
@end deftypefun

@deftypefun void target_resumed (ptid_t @var{ptid})
The target was resumed.  The @var{ptid} parameter specifies which
thread was resume, and may be RESUME_ALL if all threads are resumed.
@end deftypefun

@deftypefun void about_to_proceed (void)
The target is about to be proceeded.
@end deftypefun

@deftypefun void breakpoint_created (struct breakpoint *@var{b})
A new breakpoint @var{b} has been created.
@end deftypefun

@deftypefun void breakpoint_deleted (struct breakpoint *@var{b})
A breakpoint has been destroyed.  The argument @var{b} is the
pointer to the destroyed breakpoint.
@end deftypefun

@deftypefun void breakpoint_modified (struct breakpoint *@var{b})
A breakpoint has been modified in some way.  The argument @var{b}
is the modified breakpoint.
@end deftypefun

@deftypefun void tracepoint_created (int @var{tpnum})
A new tracepoint has been created.  The argument @var{tpnum} is the
number of the newly-created tracepoint.
@end deftypefun

@deftypefun void tracepoint_deleted (int @var{tpnum})
A tracepoint has been destroyed.  The argument @var{tpnum} is the
number of the newly-destroyed tracepoint.
@end deftypefun

@deftypefun void tracepoint_modified (int @var{tpnum})
A tracepoint has been modified in some way.  The argument @var{tpnum}
is the number of the modified tracepoint.
@end deftypefun

@deftypefun void architecture_changed (struct gdbarch *@var{newarch})
The current architecture has changed.  The argument @var{newarch} is
a pointer to the new architecture.
@end deftypefun

@deftypefun void thread_ptid_changed (ptid_t @var{old_ptid}, ptid_t @var{new_ptid})
The thread's ptid has changed.  The @var{old_ptid} parameter specifies
the old value, and @var{new_ptid} specifies the new value.
@end deftypefun

@deftypefun void inferior_added (struct inferior *@var{inf})
The inferior @var{inf} has been added to the list of inferiors.  At
this point, it might not be associated with any process.
@end deftypefun

@deftypefun void inferior_appeared (struct inferior *@var{inf})
The inferior identified by @var{inf} has been attached to a process.
@end deftypefun

@deftypefun void inferior_exit (struct inferior *@var{inf})
Either the inferior associated with @var{inf} has been detached from the
process, or the process has exited.
@end deftypefun

@deftypefun void inferior_removed (struct inferior *@var{inf})
The inferior @var{inf} has been removed from the list of inferiors.
This method is called immediately before freeing @var{inf}.
@end deftypefun

@deftypefun void memory_changed (CORE_ADDR @var{addr}, int @var{len}, const bfd_byte *@var{data})
Bytes from @var{data} to @var{data} + @var{len} have been written
to the current inferior at @var{addr}.
@end deftypefun

@deftypefun void before_prompt (const char *@var{current_prompt})
Called before a top-level prompt is displayed.  @var{current_prompt} is
the current top-level prompt.
@end deftypefun

<<<<<<< HEAD
@c @deftypefun void mark_used (void)
@c Mark any possibly reclaimable objects as used during a mark-and-sweep garbage
@c collector pass.  Currently only @code{type_mark_used} marker is supported.
@c @end deftypefun
=======
@deftypefun void gdb_datadir_changed (void)
Variable gdb_datadir has been set.  The value may not necessarily change.
@end deftypefun
>>>>>>> b999d4a7

@deftypefun void test_notification (int @var{somearg})
This observer is used for internal testing.  Do not use.  
See testsuite/gdb.gdb/observer.exp.
@end deftypefun
<|MERGE_RESOLUTION|>--- conflicted
+++ resolved
@@ -226,16 +226,14 @@
 the current top-level prompt.
 @end deftypefun
 
-<<<<<<< HEAD
+@deftypefun void gdb_datadir_changed (void)
+Variable gdb_datadir has been set.  The value may not necessarily change.
+@end deftypefun
+
 @c @deftypefun void mark_used (void)
 @c Mark any possibly reclaimable objects as used during a mark-and-sweep garbage
 @c collector pass.  Currently only @code{type_mark_used} marker is supported.
 @c @end deftypefun
-=======
-@deftypefun void gdb_datadir_changed (void)
-Variable gdb_datadir has been set.  The value may not necessarily change.
-@end deftypefun
->>>>>>> b999d4a7
 
 @deftypefun void test_notification (int @var{somearg})
 This observer is used for internal testing.  Do not use.  
