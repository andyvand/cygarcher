--- conflicted
+++ resolved
@@ -223,16 +223,12 @@
 to the current inferior at @var{addr}.
 @end deftypefun
 
-<<<<<<< HEAD
 @deftypefun void mark_used (void)
 Mark any possibly reclaimable objects as used during a mark-and-sweep garbage
 collector pass.  Currently only @code{type_mark_used} marker is supported.
 @end deftypefun
 
- @deftypefun void test_notification (int @var{somearg})
-=======
 @deftypefun void test_notification (int @var{somearg})
->>>>>>> cd4c6c46
 This observer is used for internal testing.  Do not use.  
 See testsuite/gdb.gdb/observer.exp.
 @end deftypefun
