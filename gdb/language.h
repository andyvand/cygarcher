/* Source-language-related definitions for GDB.

   Copyright (C) 1991, 1992, 1993, 1994, 1995, 1998, 1999, 2000, 2003, 2004,
   2007, 2008, 2009 Free Software Foundation, Inc.

   Contributed by the Department of Computer Science at the State University
   of New York at Buffalo.

   This file is part of GDB.

   This program is free software; you can redistribute it and/or modify
   it under the terms of the GNU General Public License as published by
   the Free Software Foundation; either version 3 of the License, or
   (at your option) any later version.

   This program is distributed in the hope that it will be useful,
   but WITHOUT ANY WARRANTY; without even the implied warranty of
   MERCHANTABILITY or FITNESS FOR A PARTICULAR PURPOSE.  See the
   GNU General Public License for more details.

   You should have received a copy of the GNU General Public License
   along with this program.  If not, see <http://www.gnu.org/licenses/>.  */

#if !defined (LANGUAGE_H)
#define LANGUAGE_H 1

/* Forward decls for prototypes */
struct value;
struct objfile;
struct frame_info;
struct expression;
struct ui_file;
struct value_print_options;

#define MAX_FORTRAN_DIMS  7	/* Maximum number of F77 array dims */

/* range_mode ==
   range_mode_auto:   range_check set automatically to default of language.
   range_mode_manual: range_check set manually by user.  */

extern enum range_mode
  {
    range_mode_auto, range_mode_manual
  }
range_mode;

/* range_check ==
   range_check_on:    Ranges are checked in GDB expressions, producing errors.
   range_check_warn:  Ranges are checked, producing warnings.
   range_check_off:   Ranges are not checked in GDB expressions.  */

extern enum range_check
  {
    range_check_off, range_check_warn, range_check_on
  }
range_check;

/* type_mode ==
   type_mode_auto:   type_check set automatically to default of language
   type_mode_manual: type_check set manually by user. */

extern enum type_mode
  {
    type_mode_auto, type_mode_manual
  }
type_mode;

/* type_check ==
   type_check_on:    Types are checked in GDB expressions, producing errors.
   type_check_warn:  Types are checked, producing warnings.
   type_check_off:   Types are not checked in GDB expressions.  */

extern enum type_check
  {
    type_check_off, type_check_warn, type_check_on
  }
type_check;

/* case_mode ==
   case_mode_auto:   case_sensitivity set upon selection of scope 
   case_mode_manual: case_sensitivity set only by user.  */

extern enum case_mode
  {
    case_mode_auto, case_mode_manual
  }
case_mode;

/* array_ordering ==
   array_row_major:     Arrays are in row major order
   array_column_major:  Arrays are in column major order.*/

extern enum array_ordering
  {
    array_row_major, array_column_major
  } 
array_ordering;


/* case_sensitivity ==
   case_sensitive_on:   Case sensitivity in name matching is used
   case_sensitive_off:  Case sensitivity in name matching is not used  */

extern enum case_sensitivity
  {
    case_sensitive_on, case_sensitive_off
  }
case_sensitivity;


/* macro_expansion ==
   macro_expansion_no:  No macro expansion is available
   macro_expansion_c:   C-like macro expansion is available  */

enum macro_expansion
  {
    macro_expansion_no, macro_expansion_c
  };


/* Per architecture (OS/ABI) language information.  */

struct language_arch_info
{
  /* Its primitive types.  This is a vector ended by a NULL pointer.
     These types can be specified by name in parsing types in
     expressions, regardless of whether the program being debugged
     actually defines such a type.  */
  struct type **primitive_type_vector;
  /* Type of elements of strings. */
  struct type *string_char_type;

  /* Symbol name of type to use as boolean type, if defined.  */
  const char *bool_type_symbol;
  /* Otherwise, this is the default boolean builtin type.  */
  struct type *bool_type_default;
};

/* Structure tying together assorted information about a language.  */

struct language_defn
  {
    /* Name of the language */

    char *la_name;

    /* its symtab language-enum (defs.h) */

    enum language la_language;

    /* Default range checking */

    enum range_check la_range_check;

    /* Default type checking */

    enum type_check la_type_check;

    /* Default case sensitivity */
    enum case_sensitivity la_case_sensitivity;

    /* Multi-dimensional array ordering */
    enum array_ordering la_array_ordering;

    /* Style of macro expansion, if any, supported by this language.  */
    enum macro_expansion la_macro_expansion;

    /* Definitions related to expression printing, prefixifying, and
       dumping */

    const struct exp_descriptor *la_exp_desc;

    /* Parser function. */

    int (*la_parser) (void);

    /* Parser error function */

    void (*la_error) (char *);

    /* Given an expression *EXPP created by prefixifying the result of
       la_parser, perform any remaining processing necessary to complete
       its translation.  *EXPP may change; la_post_parser is responsible 
       for releasing its previous contents, if necessary.  If 
       VOID_CONTEXT_P, then no value is expected from the expression.  */

    void (*la_post_parser) (struct expression ** expp, int void_context_p);

    void (*la_printchar) (int ch, struct type *chtype, struct ui_file * stream);

    void (*la_printstr) (struct ui_file * stream, struct type *elttype,
			 const gdb_byte *string, unsigned int length,
			 int force_ellipses,
			 const struct value_print_options *);

    void (*la_emitchar) (int ch, struct type *chtype,
			 struct ui_file * stream, int quoter);

    /* Print a type using syntax appropriate for this language. */

    void (*la_print_type) (struct type *, char *, struct ui_file *, int,
			   int);

    /* Print a typedef using syntax appropriate for this language.
       TYPE is the underlying type.  NEW_SYMBOL is the symbol naming
       the type.  STREAM is the output stream on which to print.  */

    void (*la_print_typedef) (struct type *type, struct symbol *new_symbol,
			      struct ui_file *stream);

    /* Print a value using syntax appropriate for this language. */

    int (*la_val_print) (struct type *, const gdb_byte *, int, CORE_ADDR,
			 struct ui_file *, int,
			 const struct value_print_options *);

    /* Print a top-level value using syntax appropriate for this language. */

    int (*la_value_print) (struct value *, struct ui_file *,
			   const struct value_print_options *);

    /* PC is possibly an unknown languages trampoline.
       If that PC falls in a trampoline belonging to this language,
       return the address of the first pc in the real function, or 0
       if it isn't a language tramp for this language.  */
    CORE_ADDR (*skip_trampoline) (struct frame_info *, CORE_ADDR);

    /* Now come some hooks for lookup_symbol.  */

    /* If this is non-NULL, specifies the name that of the implicit
       local variable that refers to the current object instance.  */

    char *la_name_of_this;

    /* This is a function that lookup_symbol will call when it gets to
       the part of symbol lookup where C looks up static and global
       variables.  */

    struct symbol *(*la_lookup_symbol_nonlocal) (const char *,
						 const char *,
						 const struct block *,
						 const domain_enum);

    /* Find the definition of the type with the given name.  */
    struct type *(*la_lookup_transparent_type) (const char *);

    /* Return demangled language symbol, or NULL.  */
    char *(*la_demangle) (const char *mangled, int options);

    /* Return class name of a mangled method name or NULL.  */
    char *(*la_class_name_from_physname) (const char *physname);

    /* Table for printing expressions */

    const struct op_print *la_op_print_tab;

    /* Zero if the language has first-class arrays.  True if there are no
       array values, and array objects decay to pointers, as in C. */

    char c_style_arrays;

    /* Index to use for extracting the first element of a string. */
    char string_lower_bound;

    /* The list of characters forming word boundaries.  */
    char *(*la_word_break_characters) (void);

    /* Should return a NULL terminated array of all symbols which
       are possible completions for TEXT.  WORD is the entire command
       on which the completion is being made.  */
    char **(*la_make_symbol_completion_list) (char *text, char *word);

    /* The per-architecture (OS/ABI) language information.  */
    void (*la_language_arch_info) (struct gdbarch *,
				   struct language_arch_info *);

    /* Print the index of an element of an array.  */
    void (*la_print_array_index) (struct value *index_value,
                                  struct ui_file *stream,
                                  const struct value_print_options *options);

    /* Return non-zero if TYPE should be passed (and returned) by
       reference at the language level.  */
    int (*la_pass_by_reference) (struct type *type);

    /* Obtain a string from the inferior, storing it in a newly allocated
<<<<<<< HEAD
       buffer in BUFFER, which should be freed by the caller.  If LENGTH
       is specified at -1, the string is read until a null character
       of the appropriate width is found -  otherwise the string is
       read to the length of characters specified.
       On completion, LENGTH will hold the size of the string in characters.
       If a LENGTH of -1 was specified it will count only actual
       characters, excluding any eventual terminating null character.
       Otherwise LENGTH will include all characters - including any nulls.
=======
       buffer in BUFFER, which should be freed by the caller.  If the
       in- and out-parameter *LENGTH is specified at -1, the string is
       read until a null character of the appropriate width is found -
       otherwise the string is read to the length of characters specified.
       On completion, *LENGTH will hold the size of the string in characters.
       If a *LENGTH of -1 was specified it will count only actual
       characters, excluding any eventual terminating null character.
       Otherwise *LENGTH will include all characters - including any nulls.
>>>>>>> 5a5358d5
       CHARSET will hold the encoding used in the string.  */
    void (*la_get_string) (struct value *value, gdb_byte **buffer, int *length,
			  const char **charset);

    /* Add fields above this point, so the magic number is always last. */
    /* Magic number for compat checking */

    long la_magic;

  };

#define LANG_MAGIC	910823L

/* Pointer to the language_defn for our current language.  This pointer
   always points to *some* valid struct; it can be used without checking
   it for validity.

   The current language affects expression parsing and evaluation
   (FIXME: it might be cleaner to make the evaluation-related stuff
   separate exp_opcodes for each different set of semantics.  We
   should at least think this through more clearly with respect to
   what happens if the language is changed between parsing and
   evaluation) and printing of things like types and arrays.  It does
   *not* affect symbol-reading-- each source file in a symbol-file has
   its own language and we should keep track of that regardless of the
   language when symbols are read.  If we want some manual setting for
   the language of symbol files (e.g. detecting when ".c" files are
   C++), it should be a separate setting from the current_language.  */

extern const struct language_defn *current_language;

/* Pointer to the language_defn expected by the user, e.g. the language
   of main(), or the language we last mentioned in a message, or C.  */

extern const struct language_defn *expected_language;

/* language_mode == 
   language_mode_auto:   current_language automatically set upon selection
   of scope (e.g. stack frame)
   language_mode_manual: current_language set only by user.  */

extern enum language_mode
  {
    language_mode_auto, language_mode_manual
  }
language_mode;

struct type *language_bool_type (const struct language_defn *l,
				 struct gdbarch *gdbarch);

struct type *language_string_char_type (const struct language_defn *l,
					struct gdbarch *gdbarch);

struct type *language_lookup_primitive_type_by_name (const struct language_defn *l,
						     struct gdbarch *gdbarch,
						     const char *name);


/* These macros define the behaviour of the expression 
   evaluator.  */

/* Should we strictly type check expressions? */
#define STRICT_TYPE (type_check != type_check_off)

/* Should we range check values against the domain of their type? */
#define RANGE_CHECK (range_check != range_check_off)

/* "cast" really means conversion */
/* FIXME -- should be a setting in language_defn */
#define CAST_IS_CONVERSION (current_language->la_language == language_c  || \
			    current_language->la_language == language_cplus || \
			    current_language->la_language == language_objc)

extern void language_info (int);

extern enum language set_language (enum language);


/* This page contains functions that return things that are
   specific to languages.  Each of these functions is based on
   the current setting of working_lang, which the user sets
   with the "set language" command. */

#define LA_PRINT_TYPE(type,varstring,stream,show,level) \
  (current_language->la_print_type(type,varstring,stream,show,level))

#define LA_PRINT_TYPEDEF(type,new_symbol,stream) \
  (current_language->la_print_typedef(type,new_symbol,stream))

#define LA_VAL_PRINT(type,valaddr,offset,addr,stream,recurse,options) \
  (current_language->la_val_print(type,valaddr,offset,addr,stream, \
				  recurse,options))
#define LA_VALUE_PRINT(val,stream,options) \
  (current_language->la_value_print(val,stream,options))

#define LA_PRINT_CHAR(ch, type, stream) \
  (current_language->la_printchar(ch, type, stream))
#define LA_PRINT_STRING(stream, elttype, string, length, force_ellipses,options) \
  (current_language->la_printstr(stream, elttype, string, length, \
				 force_ellipses,options))
#define LA_EMIT_CHAR(ch, type, stream, quoter) \
  (current_language->la_emitchar(ch, type, stream, quoter))
#define LA_GET_STRING(value, buffer, length, encoding) \
  (current_language->la_get_string(value, buffer, length, encoding))

#define LA_PRINT_ARRAY_INDEX(index_value, stream, optins) \
  (current_language->la_print_array_index(index_value, stream, options))

/* Test a character to decide whether it can be printed in literal form
   or needs to be printed in another representation.  For example,
   in C the literal form of the character with octal value 141 is 'a'
   and the "other representation" is '\141'.  The "other representation"
   is program language dependent. */

#define PRINT_LITERAL_FORM(c)		\
  ((c) >= 0x20				\
   && ((c) < 0x7F || (c) >= 0xA0)	\
   && (!sevenbit_strings || (c) < 0x80))

#if 0
/* FIXME: cagney/2000-03-04: This function does not appear to be used.
   It can be deleted once 5.0 has been released. */
/* Return a string that contains the hex digits of the number.  No preceeding
   "0x" */

extern char *longest_raw_hex_string (LONGEST);
#endif

/* Type predicates */

extern int simple_type (struct type *);

extern int ordered_type (struct type *);

extern int same_type (struct type *, struct type *);

extern int integral_type (struct type *);

extern int numeric_type (struct type *);

extern int character_type (struct type *);

extern int boolean_type (struct type *);

extern int float_type (struct type *);

extern int pointer_type (struct type *);

extern int structured_type (struct type *);

/* Checks Binary and Unary operations for semantic type correctness */
/* FIXME:  Does not appear to be used */
#define unop_type_check(v,o) binop_type_check((v),NULL,(o))

extern void binop_type_check (struct value *, struct value *, int);

/* Error messages */

extern void type_error (const char *, ...) ATTR_FORMAT (printf, 1, 2);

extern void range_error (const char *, ...) ATTR_FORMAT (printf, 1, 2);

/* Data:  Does this value represent "truth" to the current language?  */

extern int value_true (struct value *);

/* Misc:  The string representing a particular enum language.  */

extern enum language language_enum (char *str);

extern const struct language_defn *language_def (enum language);

extern char *language_str (enum language);

/* Add a language to the set known by GDB (at initialization time).  */

extern void add_language (const struct language_defn *);

extern enum language get_frame_language (void);	/* In stack.c */

/* Check for a language-specific trampoline. */

extern CORE_ADDR skip_language_trampoline (struct frame_info *, CORE_ADDR pc);

/* Return demangled language symbol, or NULL.  */
extern char *language_demangle (const struct language_defn *current_language, 
				const char *mangled, int options);

/* Return class name from physname, or NULL.  */
extern char *language_class_name_from_physname (const struct language_defn *,
					        const char *physname);

/* Splitting strings into words.  */
extern char *default_word_break_characters (void);

/* Print the index of an array element using the C99 syntax.  */
extern void default_print_array_index (struct value *index_value,
                                       struct ui_file *stream,
				       const struct value_print_options *options);

/* Return non-zero if TYPE should be passed (and returned) by
   reference at the language level.  */
int language_pass_by_reference (struct type *type);

/* Return zero; by default, types are passed by value at the language
   level.  The target ABI may pass or return some structs by reference
   independent of this.  */
int default_pass_by_reference (struct type *type);

/* The default implementation of la_print_typedef.  */
void default_print_typedef (struct type *type, struct symbol *new_symbol,
			    struct ui_file *stream);

void default_get_string (struct value *value, gdb_byte **buffer, int *length,
			 const char **charset);

void c_get_string (struct value *value, gdb_byte **buffer, int *length,
		   const char **charset);

#endif /* defined (LANGUAGE_H) */<|MERGE_RESOLUTION|>--- conflicted
+++ resolved
@@ -285,16 +285,6 @@
     int (*la_pass_by_reference) (struct type *type);
 
     /* Obtain a string from the inferior, storing it in a newly allocated
-<<<<<<< HEAD
-       buffer in BUFFER, which should be freed by the caller.  If LENGTH
-       is specified at -1, the string is read until a null character
-       of the appropriate width is found -  otherwise the string is
-       read to the length of characters specified.
-       On completion, LENGTH will hold the size of the string in characters.
-       If a LENGTH of -1 was specified it will count only actual
-       characters, excluding any eventual terminating null character.
-       Otherwise LENGTH will include all characters - including any nulls.
-=======
        buffer in BUFFER, which should be freed by the caller.  If the
        in- and out-parameter *LENGTH is specified at -1, the string is
        read until a null character of the appropriate width is found -
@@ -303,7 +293,6 @@
        If a *LENGTH of -1 was specified it will count only actual
        characters, excluding any eventual terminating null character.
        Otherwise *LENGTH will include all characters - including any nulls.
->>>>>>> 5a5358d5
        CHARSET will hold the encoding used in the string.  */
     void (*la_get_string) (struct value *value, gdb_byte **buffer, int *length,
 			  const char **charset);
