/* Source-language-related definitions for GDB.

   Copyright (C) 1991, 1992, 1993, 1994, 1995, 1998, 1999, 2000, 2003, 2004,
   2007, 2008, 2009 Free Software Foundation, Inc.

   Contributed by the Department of Computer Science at the State University
   of New York at Buffalo.

   This file is part of GDB.

   This program is free software; you can redistribute it and/or modify
   it under the terms of the GNU General Public License as published by
   the Free Software Foundation; either version 3 of the License, or
   (at your option) any later version.

   This program is distributed in the hope that it will be useful,
   but WITHOUT ANY WARRANTY; without even the implied warranty of
   MERCHANTABILITY or FITNESS FOR A PARTICULAR PURPOSE.  See the
   GNU General Public License for more details.

   You should have received a copy of the GNU General Public License
   along with this program.  If not, see <http://www.gnu.org/licenses/>.  */

#if !defined (LANGUAGE_H)
#define LANGUAGE_H 1

/* Forward decls for prototypes */
struct value;
struct objfile;
struct frame_info;
struct expression;
struct ui_file;
struct value_print_options;

#define MAX_FORTRAN_DIMS  7	/* Maximum number of F77 array dims */

/* range_mode ==
   range_mode_auto:   range_check set automatically to default of language.
   range_mode_manual: range_check set manually by user.  */

extern enum range_mode
  {
    range_mode_auto, range_mode_manual
  }
range_mode;

/* range_check ==
   range_check_on:    Ranges are checked in GDB expressions, producing errors.
   range_check_warn:  Ranges are checked, producing warnings.
   range_check_off:   Ranges are not checked in GDB expressions.  */

extern enum range_check
  {
    range_check_off, range_check_warn, range_check_on
  }
range_check;

/* type_mode ==
   type_mode_auto:   type_check set automatically to default of language
   type_mode_manual: type_check set manually by user. */

extern enum type_mode
  {
    type_mode_auto, type_mode_manual
  }
type_mode;

/* type_check ==
   type_check_on:    Types are checked in GDB expressions, producing errors.
   type_check_warn:  Types are checked, producing warnings.
   type_check_off:   Types are not checked in GDB expressions.  */

extern enum type_check
  {
    type_check_off, type_check_warn, type_check_on
  }
type_check;

/* case_mode ==
   case_mode_auto:   case_sensitivity set upon selection of scope 
   case_mode_manual: case_sensitivity set only by user.  */

extern enum case_mode
  {
    case_mode_auto, case_mode_manual
  }
case_mode;

/* array_ordering ==
   array_row_major:     Arrays are in row major order
   array_column_major:  Arrays are in column major order.*/

extern enum array_ordering
  {
    array_row_major, array_column_major
  } 
array_ordering;


/* case_sensitivity ==
   case_sensitive_on:   Case sensitivity in name matching is used
   case_sensitive_off:  Case sensitivity in name matching is not used  */

extern enum case_sensitivity
  {
    case_sensitive_on, case_sensitive_off
  }
case_sensitivity;


/* macro_expansion ==
   macro_expansion_no:  No macro expansion is available
   macro_expansion_c:   C-like macro expansion is available  */

enum macro_expansion
  {
    macro_expansion_no, macro_expansion_c
  };


/* Per architecture (OS/ABI) language information.  */

struct language_arch_info
{
  /* Its primitive types.  This is a vector ended by a NULL pointer.
     These types can be specified by name in parsing types in
     expressions, regardless of whether the program being debugged
     actually defines such a type.  */
  struct type **primitive_type_vector;
  /* Type of elements of strings. */
  struct type *string_char_type;

  /* Symbol name of type to use as boolean type, if defined.  */
  const char *bool_type_symbol;
  /* Otherwise, this is the default boolean builtin type.  */
  struct type *bool_type_default;
};

/* Structure tying together assorted information about a language.  */

struct language_defn
  {
    /* Name of the language */

    char *la_name;

    /* its symtab language-enum (defs.h) */

    enum language la_language;

    /* Default range checking */

    enum range_check la_range_check;

    /* Default type checking */

    enum type_check la_type_check;

    /* Default case sensitivity */
    enum case_sensitivity la_case_sensitivity;

    /* Multi-dimensional array ordering */
    enum array_ordering la_array_ordering;

    /* Style of macro expansion, if any, supported by this language.  */
    enum macro_expansion la_macro_expansion;

    /* Definitions related to expression printing, prefixifying, and
       dumping */

    const struct exp_descriptor *la_exp_desc;

    /* Parser function. */

    int (*la_parser) (void);

    /* Parser error function */

    void (*la_error) (char *);

    /* Given an expression *EXPP created by prefixifying the result of
       la_parser, perform any remaining processing necessary to complete
       its translation.  *EXPP may change; la_post_parser is responsible 
       for releasing its previous contents, if necessary.  If 
       VOID_CONTEXT_P, then no value is expected from the expression.  */

    void (*la_post_parser) (struct expression ** expp, int void_context_p);

    void (*la_printchar) (int ch, struct type *chtype, struct ui_file * stream);

    void (*la_printstr) (struct ui_file * stream, struct type *elttype,
			 const gdb_byte *string, unsigned int length,
			 int force_ellipses,
			 const struct value_print_options *);

    void (*la_emitchar) (int ch, struct type *chtype,
			 struct ui_file * stream, int quoter);

    /* Print a type using syntax appropriate for this language. */

    void (*la_print_type) (struct type *, char *, struct ui_file *, int,
			   int);

    /* Print a typedef using syntax appropriate for this language.
       TYPE is the underlying type.  NEW_SYMBOL is the symbol naming
       the type.  STREAM is the output stream on which to print.  */

    void (*la_print_typedef) (struct type *type, struct symbol *new_symbol,
			      struct ui_file *stream);

    /* Print a value using syntax appropriate for this language. */

    int (*la_val_print) (struct type *, const gdb_byte *, int, CORE_ADDR,
			 struct ui_file *, int,
			 const struct value_print_options *);

    /* Print a top-level value using syntax appropriate for this language. */

    int (*la_value_print) (struct value *, struct ui_file *,
			   const struct value_print_options *);

    /* PC is possibly an unknown languages trampoline.
       If that PC falls in a trampoline belonging to this language,
       return the address of the first pc in the real function, or 0
       if it isn't a language tramp for this language.  */
    CORE_ADDR (*skip_trampoline) (struct frame_info *, CORE_ADDR);

    /* Now come some hooks for lookup_symbol.  */

    /* If this is non-NULL, specifies the name that of the implicit
       local variable that refers to the current object instance.  */

    char *la_name_of_this;

    /* This is a function that lookup_symbol will call when it gets to
       the part of symbol lookup where C looks up static and global
       variables.  */

    struct symbol *(*la_lookup_symbol_nonlocal) (const char *,
						 const char *,
						 const struct block *,
						 const domain_enum);

    /* Find the definition of the type with the given name.  */
    struct type *(*la_lookup_transparent_type) (const char *);

    /* Return demangled language symbol, or NULL.  */
    char *(*la_demangle) (const char *mangled, int options);

    /* Return class name of a mangled method name or NULL.  */
    char *(*la_class_name_from_physname) (const char *physname);

    /* Table for printing expressions */

    const struct op_print *la_op_print_tab;

    /* Zero if the language has first-class arrays.  True if there are no
       array values, and array objects decay to pointers, as in C. */

    char c_style_arrays;

    /* Index to use for extracting the first element of a string. */
    char string_lower_bound;

    /* The list of characters forming word boundaries.  */
    char *(*la_word_break_characters) (void);

    /* Should return a NULL terminated array of all symbols which
       are possible completions for TEXT.  WORD is the entire command
       on which the completion is being made.  */
    char **(*la_make_symbol_completion_list) (char *text, char *word);

    /* The per-architecture (OS/ABI) language information.  */
    void (*la_language_arch_info) (struct gdbarch *,
				   struct language_arch_info *);

    /* Print the index of an element of an array.  */
    void (*la_print_array_index) (struct value *index_value,
                                  struct ui_file *stream,
                                  const struct value_print_options *options);

    /* Return non-zero if TYPE should be passed (and returned) by
       reference at the language level.  */
    int (*la_pass_by_reference) (struct type *type);

    /* Obtain a string from the inferior, storing it in a newly allocated
<<<<<<< HEAD
       buffer in BUFFER, which should be freed by the caller.  If LENGTH
       is specified at -1, the string is read until a null character
       of the appropriate width is found -  otherwise the string is
       read to the length of characters specified.
       On completion, LENGTH will hold the size of the string in characters.
       If a LENGTH of -1 was specified it will count only actual
       characters, excluding any eventual terminating null character.
       Otherwise LENGTH will include all characters - including any nulls.
       CHARSET will hold the encoding used in the string.  */
=======
       buffer in BUFFER, which should be freed by the caller.  LENGTH will
       hold the size in bytes of the string (only actual characters, excluding
       an eventual terminating null character).  CHARSET will hold the encoding
       used in the string.  */
>>>>>>> b2f2d10e
    void (*la_get_string) (struct value *value, gdb_byte **buffer, int *length,
			  const char **charset);

    /* Add fields above this point, so the magic number is always last. */
    /* Magic number for compat checking */

    long la_magic;

  };

#define LANG_MAGIC	910823L

/* Pointer to the language_defn for our current language.  This pointer
   always points to *some* valid struct; it can be used without checking
   it for validity.

   The current language affects expression parsing and evaluation
   (FIXME: it might be cleaner to make the evaluation-related stuff
   separate exp_opcodes for each different set of semantics.  We
   should at least think this through more clearly with respect to
   what happens if the language is changed between parsing and
   evaluation) and printing of things like types and arrays.  It does
   *not* affect symbol-reading-- each source file in a symbol-file has
   its own language and we should keep track of that regardless of the
   language when symbols are read.  If we want some manual setting for
   the language of symbol files (e.g. detecting when ".c" files are
   C++), it should be a separate setting from the current_language.  */

extern const struct language_defn *current_language;

/* Pointer to the language_defn expected by the user, e.g. the language
   of main(), or the language we last mentioned in a message, or C.  */

extern const struct language_defn *expected_language;

/* language_mode == 
   language_mode_auto:   current_language automatically set upon selection
   of scope (e.g. stack frame)
   language_mode_manual: current_language set only by user.  */

extern enum language_mode
  {
    language_mode_auto, language_mode_manual
  }
language_mode;

struct type *language_bool_type (const struct language_defn *l,
				 struct gdbarch *gdbarch);

struct type *language_string_char_type (const struct language_defn *l,
					struct gdbarch *gdbarch);

struct type *language_lookup_primitive_type_by_name (const struct language_defn *l,
						     struct gdbarch *gdbarch,
						     const char *name);


/* These macros define the behaviour of the expression 
   evaluator.  */

/* Should we strictly type check expressions? */
#define STRICT_TYPE (type_check != type_check_off)

/* Should we range check values against the domain of their type? */
#define RANGE_CHECK (range_check != range_check_off)

/* "cast" really means conversion */
/* FIXME -- should be a setting in language_defn */
#define CAST_IS_CONVERSION (current_language->la_language == language_c  || \
			    current_language->la_language == language_cplus || \
			    current_language->la_language == language_objc)

extern void language_info (int);

extern enum language set_language (enum language);


/* This page contains functions that return things that are
   specific to languages.  Each of these functions is based on
   the current setting of working_lang, which the user sets
   with the "set language" command. */

#define LA_PRINT_TYPE(type,varstring,stream,show,level) \
  (current_language->la_print_type(type,varstring,stream,show,level))

#define LA_PRINT_TYPEDEF(type,new_symbol,stream) \
  (current_language->la_print_typedef(type,new_symbol,stream))

#define LA_VAL_PRINT(type,valaddr,offset,addr,stream,recurse,options) \
  (current_language->la_val_print(type,valaddr,offset,addr,stream, \
				  recurse,options))
#define LA_VALUE_PRINT(val,stream,options) \
  (current_language->la_value_print(val,stream,options))

#define LA_PRINT_CHAR(ch, type, stream) \
  (current_language->la_printchar(ch, type, stream))
#define LA_PRINT_STRING(stream, elttype, string, length, force_ellipses,options) \
  (current_language->la_printstr(stream, elttype, string, length, \
				 force_ellipses,options))
<<<<<<< HEAD
#define LA_EMIT_CHAR(ch, stream, quoter) \
  (current_language->la_emitchar(ch, stream, quoter))
=======
#define LA_EMIT_CHAR(ch, type, stream, quoter) \
  (current_language->la_emitchar(ch, type, stream, quoter))
>>>>>>> b2f2d10e
#define LA_GET_STRING(value, buffer, length, encoding) \
  (current_language->la_get_string(value, buffer, length, encoding))

#define LA_PRINT_ARRAY_INDEX(index_value, stream, optins) \
  (current_language->la_print_array_index(index_value, stream, options))

/* Test a character to decide whether it can be printed in literal form
   or needs to be printed in another representation.  For example,
   in C the literal form of the character with octal value 141 is 'a'
   and the "other representation" is '\141'.  The "other representation"
   is program language dependent. */

#define PRINT_LITERAL_FORM(c)		\
  ((c) >= 0x20				\
   && ((c) < 0x7F || (c) >= 0xA0)	\
   && (!sevenbit_strings || (c) < 0x80))

#if 0
/* FIXME: cagney/2000-03-04: This function does not appear to be used.
   It can be deleted once 5.0 has been released. */
/* Return a string that contains the hex digits of the number.  No preceeding
   "0x" */

extern char *longest_raw_hex_string (LONGEST);
#endif

/* Type predicates */

extern int simple_type (struct type *);

extern int ordered_type (struct type *);

extern int same_type (struct type *, struct type *);

extern int integral_type (struct type *);

extern int numeric_type (struct type *);

extern int character_type (struct type *);

extern int boolean_type (struct type *);

extern int float_type (struct type *);

extern int pointer_type (struct type *);

extern int structured_type (struct type *);

/* Checks Binary and Unary operations for semantic type correctness */
/* FIXME:  Does not appear to be used */
#define unop_type_check(v,o) binop_type_check((v),NULL,(o))

extern void binop_type_check (struct value *, struct value *, int);

/* Error messages */

extern void type_error (const char *, ...) ATTR_FORMAT (printf, 1, 2);

extern void range_error (const char *, ...) ATTR_FORMAT (printf, 1, 2);

/* Data:  Does this value represent "truth" to the current language?  */

extern int value_true (struct value *);

/* Misc:  The string representing a particular enum language.  */

extern enum language language_enum (char *str);

extern const struct language_defn *language_def (enum language);

extern char *language_str (enum language);

/* Add a language to the set known by GDB (at initialization time).  */

extern void add_language (const struct language_defn *);

extern enum language get_frame_language (void);	/* In stack.c */

/* Check for a language-specific trampoline. */

extern CORE_ADDR skip_language_trampoline (struct frame_info *, CORE_ADDR pc);

/* Return demangled language symbol, or NULL.  */
extern char *language_demangle (const struct language_defn *current_language, 
				const char *mangled, int options);

/* Return class name from physname, or NULL.  */
extern char *language_class_name_from_physname (const struct language_defn *,
					        const char *physname);

/* Splitting strings into words.  */
extern char *default_word_break_characters (void);

/* Print the index of an array element using the C99 syntax.  */
extern void default_print_array_index (struct value *index_value,
                                       struct ui_file *stream,
				       const struct value_print_options *options);

/* Return non-zero if TYPE should be passed (and returned) by
   reference at the language level.  */
int language_pass_by_reference (struct type *type);

/* Return zero; by default, types are passed by value at the language
   level.  The target ABI may pass or return some structs by reference
   independent of this.  */
int default_pass_by_reference (struct type *type);

/* The default implementation of la_print_typedef.  */
void default_print_typedef (struct type *type, struct symbol *new_symbol,
			    struct ui_file *stream);

void default_get_string (struct value *value, gdb_byte **buffer, int *length,
			 const char **charset);

void c_get_string (struct value *value, gdb_byte **buffer, int *length,
		   const char **charset);

#endif /* defined (LANGUAGE_H) */<|MERGE_RESOLUTION|>--- conflicted
+++ resolved
@@ -285,7 +285,6 @@
     int (*la_pass_by_reference) (struct type *type);
 
     /* Obtain a string from the inferior, storing it in a newly allocated
-<<<<<<< HEAD
        buffer in BUFFER, which should be freed by the caller.  If LENGTH
        is specified at -1, the string is read until a null character
        of the appropriate width is found -  otherwise the string is
@@ -295,12 +294,6 @@
        characters, excluding any eventual terminating null character.
        Otherwise LENGTH will include all characters - including any nulls.
        CHARSET will hold the encoding used in the string.  */
-=======
-       buffer in BUFFER, which should be freed by the caller.  LENGTH will
-       hold the size in bytes of the string (only actual characters, excluding
-       an eventual terminating null character).  CHARSET will hold the encoding
-       used in the string.  */
->>>>>>> b2f2d10e
     void (*la_get_string) (struct value *value, gdb_byte **buffer, int *length,
 			  const char **charset);
 
@@ -402,13 +395,8 @@
 #define LA_PRINT_STRING(stream, elttype, string, length, force_ellipses,options) \
   (current_language->la_printstr(stream, elttype, string, length, \
 				 force_ellipses,options))
-<<<<<<< HEAD
-#define LA_EMIT_CHAR(ch, stream, quoter) \
-  (current_language->la_emitchar(ch, stream, quoter))
-=======
 #define LA_EMIT_CHAR(ch, type, stream, quoter) \
   (current_language->la_emitchar(ch, type, stream, quoter))
->>>>>>> b2f2d10e
 #define LA_GET_STRING(value, buffer, length, encoding) \
   (current_language->la_get_string(value, buffer, length, encoding))
 
