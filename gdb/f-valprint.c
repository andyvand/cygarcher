--- conflicted
+++ resolved
@@ -188,14 +188,9 @@
 	{
 	  fprintf_filtered (stream, "( ");
 	  f77_print_array_1 (nss + 1, ndimensions, TYPE_TARGET_TYPE (type),
-<<<<<<< HEAD
-			     valaddr + i * F77_DIM_BYTE_STRIDE (nss),
-			     address + i * F77_DIM_BYTE_STRIDE (nss),
-=======
 			     valaddr,
-			     embedded_offset + i * F77_DIM_OFFSET (nss),
+			     embedded_offset + i * F77_DIM_BYTE_STRIDE (nss),
 			     address,
->>>>>>> 916481a3
 			     stream, recurse, val, options, elts);
 	  fprintf_filtered (stream, ") ");
 	}
@@ -208,17 +203,10 @@
 	   i++, (*elts)++)
 	{
 	  val_print (TYPE_TARGET_TYPE (type),
-<<<<<<< HEAD
-		     valaddr + i * F77_DIM_BYTE_STRIDE (ndimensions),
-		     0,
-		     address + i * F77_DIM_BYTE_STRIDE (ndimensions),
-		     stream, recurse, val, options, current_language);
-=======
 		     valaddr,
-		     embedded_offset + i * F77_DIM_OFFSET (ndimensions),
+		     embedded_offset + i * F77_DIM_BYTE_STRIDE (ndimensions),
 		     address, stream, recurse,
 		     val, options, current_language);
->>>>>>> 916481a3
 
 	  if (i != (F77_DIM_COUNT (nss) - 1))
 	    fprintf_filtered (stream, ", ");
