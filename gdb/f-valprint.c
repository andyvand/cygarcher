/* Support for printing Fortran values for GDB, the GNU debugger.

   Copyright (C) 1993, 1994, 1995, 1996, 1998, 1999, 2000, 2003, 2005, 2006,
   2007, 2008, 2009, 2010, 2011 Free Software Foundation, Inc.

   Contributed by Motorola.  Adapted from the C definitions by Farooq Butt
   (fmbutt@engage.sps.mot.com), additionally worked over by Stan Shebs.

   This file is part of GDB.

   This program is free software; you can redistribute it and/or modify
   it under the terms of the GNU General Public License as published by
   the Free Software Foundation; either version 3 of the License, or
   (at your option) any later version.

   This program is distributed in the hope that it will be useful,
   but WITHOUT ANY WARRANTY; without even the implied warranty of
   MERCHANTABILITY or FITNESS FOR A PARTICULAR PURPOSE.  See the
   GNU General Public License for more details.

   You should have received a copy of the GNU General Public License
   along with this program.  If not, see <http://www.gnu.org/licenses/>.  */

#include "defs.h"
#include "gdb_string.h"
#include "symtab.h"
#include "gdbtypes.h"
#include "expression.h"
#include "value.h"
#include "valprint.h"
#include "language.h"
#include "f-lang.h"
#include "frame.h"
#include "gdbcore.h"
#include "command.h"
#include "block.h"

#if 0
static int there_is_a_visible_common_named (char *);
#endif

extern void _initialize_f_valprint (void);
static void info_common_command (char *, int);
static void list_all_visible_commons (char *);
static void f77_create_arrayprint_offset_tbl (struct type *,
					      struct ui_file *);
static void f77_get_dynamic_length_of_aggregate (struct type *);

int f77_array_offset_tbl[MAX_FORTRAN_DIMS + 1][2];

/* Array which holds offsets to be applied to get a row's elements
   for a given array.  Array also holds the size of each subarray.  */

/* The following macro gives us the size of the nth dimension, Where 
   n is 1 based.  */

#define F77_DIM_COUNT(n) (f77_array_offset_tbl[n][1])

<<<<<<< HEAD
/* The following gives us the element size for row n where n is 1-based. */
=======
/* The following gives us the offset for row n where n is 1-based.  */
>>>>>>> 21bc8baa

#define F77_DIM_BYTE_STRIDE(n) (f77_array_offset_tbl[n][0])

int
f77_get_lowerbound (struct type *type)
{
  f_object_address_data_valid_or_error (type);

  if (TYPE_ARRAY_LOWER_BOUND_IS_UNDEFINED (type))
    error (_("Lower bound may not be '*' in F77"));

  return TYPE_ARRAY_LOWER_BOUND_VALUE (type);
}

int
f77_get_upperbound (struct type *type)
{
  f_object_address_data_valid_or_error (type);

  if (TYPE_ARRAY_UPPER_BOUND_IS_UNDEFINED (type))
    {
      /* We have an assumed size array on our hands.  As type_length_get
	 already assumes a length zero of arrays with underfined bounds VALADDR
	 passed to the Fortran functions does not contained the real inferior
	 memory content.  User should request printing of specific array
	 elements instead.  */

      return f77_get_lowerbound (type) - 1;
    }

  return TYPE_ARRAY_UPPER_BOUND_VALUE (type);
}

/* Obtain F77 adjustable array dimensions.  */

static void
f77_get_dynamic_length_of_aggregate (struct type *type)
{
  int upper_bound = -1;
  int lower_bound = 1;

  /* Recursively go all the way down into a possibly multi-dimensional
     F77 array and get the bounds.  For simple arrays, this is pretty
     easy but when the bounds are dynamic, we must be very careful 
     to add up all the lengths correctly.  Not doing this right 
     will lead to horrendous-looking arrays in parameter lists.

     This function also works for strings which behave very 
     similarly to arrays.  */

  if (TYPE_CODE (TYPE_TARGET_TYPE (type)) == TYPE_CODE_ARRAY
      || TYPE_CODE (TYPE_TARGET_TYPE (type)) == TYPE_CODE_STRING)
    f77_get_dynamic_length_of_aggregate (TYPE_TARGET_TYPE (type));

  /* Recursion ends here, start setting up lengths.  */
  lower_bound = f77_get_lowerbound (type);
  upper_bound = f77_get_upperbound (type);

  /* Patch in a valid length value.  */

  TYPE_LENGTH (type) =
    (upper_bound - lower_bound + 1)
    * TYPE_LENGTH (check_typedef (TYPE_TARGET_TYPE (type)));
}

/* Function that sets up the array offset,size table for the array 
   type "type".  */

static void
f77_create_arrayprint_offset_tbl (struct type *type, struct ui_file *stream)
{
  struct type *tmp_type;
  int eltlen;
  int ndimen = 1;
  int upper, lower;

  tmp_type = type;

  while ((TYPE_CODE (tmp_type) == TYPE_CODE_ARRAY))
    {
      upper = f77_get_upperbound (tmp_type);
      lower = f77_get_lowerbound (tmp_type);

      F77_DIM_COUNT (ndimen) = upper - lower + 1;

      F77_DIM_BYTE_STRIDE (ndimen) =
        TYPE_ARRAY_BYTE_STRIDE_VALUE (tmp_type);

      tmp_type = TYPE_TARGET_TYPE (tmp_type);
      ndimen++;
    }

  /* Now we multiply eltlen by all the BYTE_STRIDEs, so that later we
     can print out array elements correctly.  Up till now we 
<<<<<<< HEAD
     know an eltlen to apply to get the item but we also
     have to know how much to add to get to the next item */
=======
     know an offset to apply to get the item but we also 
     have to know how much to add to get to the next item.  */
>>>>>>> 21bc8baa

  ndimen--;
  eltlen = TYPE_LENGTH (tmp_type);
  if (F77_DIM_BYTE_STRIDE (ndimen) == 0)
    F77_DIM_BYTE_STRIDE (ndimen) = eltlen;
  while (--ndimen > 0)
    {
      eltlen *= F77_DIM_COUNT (ndimen + 1);
      if (F77_DIM_BYTE_STRIDE (ndimen) == 0)
	F77_DIM_BYTE_STRIDE (ndimen) = eltlen;
    }
}



/* Actual function which prints out F77 arrays, Valaddr == address in 
   the superior.  Address == the address in the inferior.  */

static void
f77_print_array_1 (int nss, int ndimensions, struct type *type,
		   const gdb_byte *valaddr, CORE_ADDR address,
		   struct ui_file *stream, int recurse,
		   const struct value *val,
		   const struct value_print_options *options,
		   int *elts)
{
  int i;

  if (nss != ndimensions)
    {
      for (i = 0; (i < F77_DIM_COUNT (nss) && (*elts) < options->print_max); i++)
	{
	  fprintf_filtered (stream, "( ");
	  f77_print_array_1 (nss + 1, ndimensions, TYPE_TARGET_TYPE (type),
			     valaddr + i * F77_DIM_BYTE_STRIDE (nss),
			     address + i * F77_DIM_BYTE_STRIDE (nss),
			     stream, recurse, val, options, elts);
	  fprintf_filtered (stream, ") ");
	}
      if (*elts >= options->print_max && i < F77_DIM_COUNT (nss))
	fprintf_filtered (stream, "...");
    }
  else
    {
      for (i = 0; i < F77_DIM_COUNT (nss) && (*elts) < options->print_max;
	   i++, (*elts)++)
	{
	  val_print (TYPE_TARGET_TYPE (type),
		     valaddr + i * F77_DIM_BYTE_STRIDE (ndimensions),
		     0,
		     address + i * F77_DIM_BYTE_STRIDE (ndimensions),
		     stream, recurse, val, options, current_language);

	  if (i != (F77_DIM_COUNT (nss) - 1))
	    fprintf_filtered (stream, ", ");

	  if ((*elts == options->print_max - 1)
	      && (i != (F77_DIM_COUNT (nss) - 1)))
	    fprintf_filtered (stream, "...");
	}
    }
}

/* This function gets called to print an F77 array, we set up some 
   stuff and then immediately call f77_print_array_1().  */

static void
f77_print_array (struct type *type, const gdb_byte *valaddr,
		 CORE_ADDR address, struct ui_file *stream,
		 int recurse,
		 const struct value *val,
		 const struct value_print_options *options)
{
  int ndimensions;
  int elts = 0;

  ndimensions = calc_f77_array_dims (type);

  if (ndimensions > MAX_FORTRAN_DIMS || ndimensions < 0)
    error (_("\
Type node corrupt! F77 arrays cannot have %d subscripts (%d Max)"),
	   ndimensions, MAX_FORTRAN_DIMS);

  /* Since F77 arrays are stored column-major, we set up an 
     offset table to get at the various row's elements.  The 
     offset table contains entries for both offset and subarray size.  */

  f77_create_arrayprint_offset_tbl (type, stream);

  f77_print_array_1 (1, ndimensions, type, valaddr, address, stream,
		     recurse, val, options, &elts);
}


/* Print data of type TYPE located at VALADDR (within GDB), which came from
   the inferior at address ADDRESS, onto stdio stream STREAM according to
   OPTIONS.  The data at VALADDR is in target byte order.

   If the data are a string pointer, returns the number of string characters
   printed.  */

int
f_val_print (struct type *type, const gdb_byte *valaddr, int embedded_offset,
	     CORE_ADDR address, struct ui_file *stream, int recurse,
	     const struct value *original_value,
	     const struct value_print_options *options)
{
  struct gdbarch *gdbarch = get_type_arch (type);
  enum bfd_endian byte_order = gdbarch_byte_order (gdbarch);
  unsigned int i = 0;	/* Number of characters printed.  */
  struct type *elttype;
  LONGEST val;
  CORE_ADDR addr;
  int index;

  if (f_object_address_data_valid_print_to_stream (type, stream) != NULL)
    return 0;

  CHECK_TYPEDEF (type);
  switch (TYPE_CODE (type))
    {
    case TYPE_CODE_STRING:
      f77_get_dynamic_length_of_aggregate (type);
      LA_PRINT_STRING (stream, builtin_type (gdbarch)->builtin_char,
		       valaddr, TYPE_LENGTH (type), NULL, 0, options);
      break;

    case TYPE_CODE_ARRAY:
      fprintf_filtered (stream, "(");
      f77_print_array (type, valaddr, address, stream,
		       recurse, original_value, options);
      fprintf_filtered (stream, ")");
      break;

    case TYPE_CODE_PTR:
      if (options->format && options->format != 's')
	{
	  print_scalar_formatted (valaddr, type, options, 0, stream);
	  break;
	}
      else
	{
	  addr = unpack_pointer (type, valaddr);
	  elttype = check_typedef (TYPE_TARGET_TYPE (type));

	  if (TYPE_CODE (elttype) == TYPE_CODE_FUNC)
	    {
	      /* Try to print what function it points to.  */
	      print_address_demangle (gdbarch, addr, stream, demangle);
	      /* Return value is irrelevant except for string pointers.  */
	      return 0;
	    }

	  if (options->addressprint && options->format != 's')
	    fputs_filtered (paddress (gdbarch, addr), stream);

	  /* For a pointer to char or unsigned char, also print the string
	     pointed to, unless pointer is null.  */
	  if (TYPE_LENGTH (elttype) == 1
	      && TYPE_CODE (elttype) == TYPE_CODE_INT
	      && (options->format == 0 || options->format == 's')
	      && addr != 0)
	    i = val_print_string (TYPE_TARGET_TYPE (type), NULL, addr, -1,
				  stream, options);

	  /* Return number of characters printed, including the terminating
	     '\0' if we reached the end.  val_print_string takes care including
	     the terminating '\0' if necessary.  */
	  return i;
	}
      break;

    case TYPE_CODE_REF:
      elttype = check_typedef (TYPE_TARGET_TYPE (type));
      if (options->addressprint)
	{
	  CORE_ADDR addr
	    = extract_typed_address (valaddr + embedded_offset, type);

	  fprintf_filtered (stream, "@");
	  fputs_filtered (paddress (gdbarch, addr), stream);
	  if (options->deref_ref)
	    fputs_filtered (": ", stream);
	}
      /* De-reference the reference.  */
      if (options->deref_ref)
	{
	  if (TYPE_CODE (elttype) != TYPE_CODE_UNDEF)
	    {
	      struct value *deref_val =
		value_at
		(TYPE_TARGET_TYPE (type),
		 unpack_pointer (type, valaddr + embedded_offset));

	      common_val_print (deref_val, stream, recurse,
				options, current_language);
	    }
	  else
	    fputs_filtered ("???", stream);
	}
      break;

    case TYPE_CODE_FUNC:
      if (options->format)
	{
	  print_scalar_formatted (valaddr, type, options, 0, stream);
	  break;
	}
      /* FIXME, we should consider, at least for ANSI C language, eliminating
         the distinction made between FUNCs and POINTERs to FUNCs.  */
      fprintf_filtered (stream, "{");
      type_print (type, "", stream, -1);
      fprintf_filtered (stream, "} ");
      /* Try to print what function it points to, and its address.  */
      print_address_demangle (gdbarch, address, stream, demangle);
      break;

    case TYPE_CODE_INT:
      if (options->format || options->output_format)
	{
	  struct value_print_options opts = *options;

	  opts.format = (options->format ? options->format
			 : options->output_format);
	  print_scalar_formatted (valaddr, type, &opts, 0, stream);
	}
      else
	{
	  val_print_type_code_int (type, valaddr, stream);
	  /* C and C++ has no single byte int type, char is used instead.
	     Since we don't know whether the value is really intended to
	     be used as an integer or a character, print the character
	     equivalent as well.  */
	  if (TYPE_LENGTH (type) == 1)
	    {
	      fputs_filtered (" ", stream);
	      LA_PRINT_CHAR ((unsigned char) unpack_long (type, valaddr),
			     type, stream);
	    }
	}
      break;

    case TYPE_CODE_FLAGS:
      if (options->format)
	  print_scalar_formatted (valaddr, type, options, 0, stream);
      else
	val_print_type_code_flags (type, valaddr, stream);
      break;

    case TYPE_CODE_FLT:
      if (options->format)
	print_scalar_formatted (valaddr, type, options, 0, stream);
      else
	print_floating (valaddr, type, stream);
      break;

    case TYPE_CODE_VOID:
      fprintf_filtered (stream, "VOID");
      break;

    case TYPE_CODE_ERROR:
      fprintf_filtered (stream, "%s", TYPE_ERROR_NAME (type));
      break;

    case TYPE_CODE_RANGE:
      /* FIXME, we should not ever have to print one of these yet.  */
      fprintf_filtered (stream, "<range type>");
      break;

    case TYPE_CODE_BOOL:
      if (options->format || options->output_format)
	{
	  struct value_print_options opts = *options;

	  opts.format = (options->format ? options->format
			 : options->output_format);
	  print_scalar_formatted (valaddr, type, &opts, 0, stream);
	}
      else
	{
	  val = extract_unsigned_integer (valaddr,
					  TYPE_LENGTH (type), byte_order);
	  if (val == 0)
	    fprintf_filtered (stream, ".FALSE.");
	  else if (val == 1)
	    fprintf_filtered (stream, ".TRUE.");
	  else
	    /* Not a legitimate logical type, print as an integer.  */
	    {
	      /* Bash the type code temporarily.  */
	      TYPE_CODE (type) = TYPE_CODE_INT;
	      val_print (type, valaddr, 0, address, stream, recurse,
			 original_value, options, current_language);
	      /* Restore the type code so later uses work as intended.  */
	      TYPE_CODE (type) = TYPE_CODE_BOOL;
	    }
	}
      break;

    case TYPE_CODE_COMPLEX:
      type = TYPE_TARGET_TYPE (type);
      fputs_filtered ("(", stream);
      print_floating (valaddr, type, stream);
      fputs_filtered (",", stream);
      print_floating (valaddr + TYPE_LENGTH (type), type, stream);
      fputs_filtered (")", stream);
      break;

    case TYPE_CODE_UNDEF:
      /* This happens (without TYPE_FLAG_STUB set) on systems which don't use
         dbx xrefs (NO_DBX_XREFS in gcc) if a file has a "struct foo *bar"
         and no complete type for struct foo in that file.  */
      fprintf_filtered (stream, "<incomplete type>");
      break;

    case TYPE_CODE_STRUCT:
    case TYPE_CODE_UNION:
      /* Starting from the Fortran 90 standard, Fortran supports derived
         types.  */
      fprintf_filtered (stream, "( ");
      for (index = 0; index < TYPE_NFIELDS (type); index++)
        {
          int offset = TYPE_FIELD_BITPOS (type, index) / 8;

          val_print (TYPE_FIELD_TYPE (type, index), valaddr + offset,
		     embedded_offset, address, stream, recurse + 1,
		     original_value, options, current_language);
          if (index != TYPE_NFIELDS (type) - 1)
            fputs_filtered (", ", stream);
        }
      fprintf_filtered (stream, " )");
      break;     

    default:
      error (_("Invalid F77 type code %d in symbol table."), TYPE_CODE (type));
    }
  gdb_flush (stream);
  return 0;
}

static void
list_all_visible_commons (char *funname)
{
  SAVED_F77_COMMON_PTR tmp;

  tmp = head_common_list;

  printf_filtered (_("All COMMON blocks visible at this level:\n\n"));

  while (tmp != NULL)
    {
      if (strcmp (tmp->owning_function, funname) == 0)
	printf_filtered ("%s\n", tmp->name);

      tmp = tmp->next;
    }
}

/* This function is used to print out the values in a given COMMON 
   block.  It will always use the most local common block of the 
   given name.  */

static void
info_common_command (char *comname, int from_tty)
{
  SAVED_F77_COMMON_PTR the_common;
  COMMON_ENTRY_PTR entry;
  struct frame_info *fi;
  char *funname = 0;
  struct symbol *func;

  /* We have been told to display the contents of F77 COMMON 
     block supposedly visible in this function.  Let us 
     first make sure that it is visible and if so, let 
     us display its contents.  */

  fi = get_selected_frame (_("No frame selected"));

  /* The following is generally ripped off from stack.c's routine 
     print_frame_info().  */

  func = find_pc_function (get_frame_pc (fi));
  if (func)
    {
      /* In certain pathological cases, the symtabs give the wrong
         function (when we are in the first function in a file which
         is compiled without debugging symbols, the previous function
         is compiled with debugging symbols, and the "foo.o" symbol
         that is supposed to tell us where the file with debugging symbols
         ends has been truncated by ar because it is longer than 15
         characters).

         So look in the minimal symbol tables as well, and if it comes
         up with a larger address for the function use that instead.
         I don't think this can ever cause any problems; there shouldn't
         be any minimal symbols in the middle of a function.
         FIXME:  (Not necessarily true.  What about text labels?)  */

      struct minimal_symbol *msymbol = 
	lookup_minimal_symbol_by_pc (get_frame_pc (fi));

      if (msymbol != NULL
	  && (SYMBOL_VALUE_ADDRESS (msymbol)
	      > BLOCK_START (SYMBOL_BLOCK_VALUE (func))))
	funname = SYMBOL_LINKAGE_NAME (msymbol);
      else
	funname = SYMBOL_LINKAGE_NAME (func);
    }
  else
    {
      struct minimal_symbol *msymbol =
	lookup_minimal_symbol_by_pc (get_frame_pc (fi));

      if (msymbol != NULL)
	funname = SYMBOL_LINKAGE_NAME (msymbol);
      else /* Got no 'funname', code below will fail.  */
	error (_("No function found for frame."));
    }

  /* If comname is NULL, we assume the user wishes to see the 
     which COMMON blocks are visible here and then return.  */

  if (comname == 0)
    {
      list_all_visible_commons (funname);
      return;
    }

  the_common = find_common_for_function (comname, funname);

  if (the_common)
    {
      if (strcmp (comname, BLANK_COMMON_NAME_LOCAL) == 0)
	printf_filtered (_("Contents of blank COMMON block:\n"));
      else
	printf_filtered (_("Contents of F77 COMMON block '%s':\n"), comname);

      printf_filtered ("\n");
      entry = the_common->entries;

      while (entry != NULL)
	{
	  print_variable_and_value (NULL, entry->symbol, fi, gdb_stdout, 0);
	  entry = entry->next;
	}
    }
  else
    printf_filtered (_("Cannot locate the common block %s in function '%s'\n"),
		     comname, funname);
}

/* This function is used to determine whether there is a
   F77 common block visible at the current scope called 'comname'.  */

#if 0
static int
there_is_a_visible_common_named (char *comname)
{
  SAVED_F77_COMMON_PTR the_common;
  struct frame_info *fi;
  char *funname = 0;
  struct symbol *func;

  if (comname == NULL)
    error (_("Cannot deal with NULL common name!"));

  fi = get_selected_frame (_("No frame selected"));

  /* The following is generally ripped off from stack.c's routine 
     print_frame_info().  */

  func = find_pc_function (fi->pc);
  if (func)
    {
      /* In certain pathological cases, the symtabs give the wrong
         function (when we are in the first function in a file which
         is compiled without debugging symbols, the previous function
         is compiled with debugging symbols, and the "foo.o" symbol
         that is supposed to tell us where the file with debugging symbols
         ends has been truncated by ar because it is longer than 15
         characters).

         So look in the minimal symbol tables as well, and if it comes
         up with a larger address for the function use that instead.
         I don't think this can ever cause any problems; there shouldn't
         be any minimal symbols in the middle of a function.
         FIXME:  (Not necessarily true.  What about text labels?)  */

      struct minimal_symbol *msymbol = lookup_minimal_symbol_by_pc (fi->pc);

      if (msymbol != NULL
	  && (SYMBOL_VALUE_ADDRESS (msymbol)
	      > BLOCK_START (SYMBOL_BLOCK_VALUE (func))))
	funname = SYMBOL_LINKAGE_NAME (msymbol);
      else
	funname = SYMBOL_LINKAGE_NAME (func);
    }
  else
    {
      struct minimal_symbol *msymbol =
	lookup_minimal_symbol_by_pc (fi->pc);

      if (msymbol != NULL)
	funname = SYMBOL_LINKAGE_NAME (msymbol);
    }

  the_common = find_common_for_function (comname, funname);

  return (the_common ? 1 : 0);
}
#endif

void
_initialize_f_valprint (void)
{
  add_info ("common", info_common_command,
	    _("Print out the values contained in a Fortran COMMON block."));
  if (xdb_commands)
    add_com ("lc", class_info, info_common_command,
	     _("Print out the values contained in a Fortran COMMON block."));
}<|MERGE_RESOLUTION|>--- conflicted
+++ resolved
@@ -56,11 +56,7 @@
 
 #define F77_DIM_COUNT(n) (f77_array_offset_tbl[n][1])
 
-<<<<<<< HEAD
-/* The following gives us the element size for row n where n is 1-based. */
-=======
-/* The following gives us the offset for row n where n is 1-based.  */
->>>>>>> 21bc8baa
+/* The following gives us the element size for row n where n is 1-based.  */
 
 #define F77_DIM_BYTE_STRIDE(n) (f77_array_offset_tbl[n][0])
 
@@ -155,13 +151,8 @@
 
   /* Now we multiply eltlen by all the BYTE_STRIDEs, so that later we
      can print out array elements correctly.  Up till now we 
-<<<<<<< HEAD
-     know an eltlen to apply to get the item but we also
-     have to know how much to add to get to the next item */
-=======
-     know an offset to apply to get the item but we also 
+     know an eltlen to apply to get the item but we also 
      have to know how much to add to get to the next item.  */
->>>>>>> 21bc8baa
 
   ndimen--;
   eltlen = TYPE_LENGTH (tmp_type);
