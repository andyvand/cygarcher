--- conflicted
+++ resolved
@@ -186,15 +186,9 @@
 	{
 	  fprintf_filtered (stream, "( ");
 	  f77_print_array_1 (nss + 1, ndimensions, TYPE_TARGET_TYPE (type),
-<<<<<<< HEAD
 			     valaddr + i * F77_DIM_BYTE_STRIDE (nss),
 			     address + i * F77_DIM_BYTE_STRIDE (nss),
-			     stream, recurse, options, elts);
-=======
-			     valaddr + i * F77_DIM_OFFSET (nss),
-			     address + i * F77_DIM_OFFSET (nss),
 			     stream, recurse, val, options, elts);
->>>>>>> cd4c6c46
 	  fprintf_filtered (stream, ") ");
 	}
       if (*elts >= options->print_max && i < F77_DIM_COUNT (nss))
@@ -208,13 +202,8 @@
 	  val_print (TYPE_TARGET_TYPE (type),
 		     valaddr + i * F77_DIM_BYTE_STRIDE (ndimensions),
 		     0,
-<<<<<<< HEAD
 		     address + i * F77_DIM_BYTE_STRIDE (ndimensions),
-		     stream, recurse, options, current_language);
-=======
-		     address + i * F77_DIM_OFFSET (ndimensions),
 		     stream, recurse, val, options, current_language);
->>>>>>> cd4c6c46
 
 	  if (i != (F77_DIM_COUNT (nss) - 1))
 	    fprintf_filtered (stream, ", ");
