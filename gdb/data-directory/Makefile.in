--- conflicted
+++ resolved
@@ -61,11 +61,8 @@
 	gdb/printing.py \
 	gdb/prompt.py \
 	gdb/command/__init__.py \
-<<<<<<< HEAD
 	gdb/command/frame_filters.py \
-=======
 	gdb/command/type_printers.py \
->>>>>>> 6d9ff8d7
 	gdb/command/pretty_printers.py \
 	gdb/command/prompt.py \
 	gdb/command/explore.py \
