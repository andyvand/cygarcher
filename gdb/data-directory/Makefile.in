# Copyright (C) 2010-2012 Free Software Foundation, Inc.

# Makefile for building a staged copy of the data-directory.
# This file is part of GDB.

# This program is free software; you can redistribute it and/or modify
# it under the terms of the GNU General Public License as published by
# the Free Software Foundation; either version 3 of the License, or
# (at your option) any later version.
#
# This program is distributed in the hope that it will be useful,
# but WITHOUT ANY WARRANTY; without even the implied warranty of
# MERCHANTABILITY or FITNESS FOR A PARTICULAR PURPOSE.  See the
# GNU General Public License for more details.
#
# You should have received a copy of the GNU General Public License
# along with this program.  If not, see <http://www.gnu.org/licenses/>.

srcdir = @srcdir@
SYSCALLS_SRCDIR = $(srcdir)/../syscalls
PYTHON_SRCDIR = $(srcdir)/../python/lib
VPATH = $(srcdir):$(SYSCALLS_SRCDIR):$(PYTHON_SRCDIR)

top_srcdir = @top_srcdir@
top_builddir = @top_builddir@

prefix = @prefix@
exec_prefix = @exec_prefix@

datarootdir = @datarootdir@
datadir = @datadir@

SHELL = @SHELL@

LN_S = @LN_S@

INSTALL = @INSTALL@
INSTALL_DATA = @INSTALL_DATA@
INSTALL_DIR = $(SHELL) $(srcdir)/../../mkinstalldirs

GDB_DATADIR = @GDB_DATADIR@

SYSCALLS_DIR = syscalls
SYSCALLS_INSTALL_DIR = $(DESTDIR)$(GDB_DATADIR)/$(SYSCALLS_DIR)
SYSCALLS_FILES = \
	gdb-syscalls.dtd \
	ppc-linux.xml ppc64-linux.xml \
	i386-linux.xml amd64-linux.xml \
	sparc-linux.xml sparc64-linux.xml \
	mips-o32-linux.xml mips-n32-linux.xml mips-n64-linux.xml

PYTHON_DIR = python
PYTHON_INSTALL_DIR = $(DESTDIR)$(GDB_DATADIR)/$(PYTHON_DIR)
PYTHON_FILES = \
	gdb/__init__.py \
	gdb/types.py \
	gdb/printing.py \
	gdb/prompt.py \
	gdb/FrameWrapper.py \
	gdb/command/__init__.py \
	gdb/command/pretty_printers.py \
	gdb/command/prompt.py \
<<<<<<< HEAD
	gdb/command/upto.py
=======
	gdb/command/explore.py
>>>>>>> 9c26862b

FLAGS_TO_PASS = \
	"prefix=$(prefix)" \
	"exec_prefix=$(exec_prefix)" \
	"infodir=$(infodir)" \
	"datarootdir=$(datarootdir)" \
	"docdir=$(docdir)" \
	"htmldir=$(htmldir)" \
	"pdfdir=$(pdfdir)" \
	"libdir=$(libdir)" \
	"mandir=$(mandir)" \
	"datadir=$(datadir)" \
	"includedir=$(includedir)" \
	"against=$(against)" \
	"DESTDIR=$(DESTDIR)" \
	"AR=$(AR)" \
	"AR_FLAGS=$(AR_FLAGS)" \
	"CC=$(CC)" \
	"CFLAGS=$(CFLAGS)" \
	"CXX=$(CXX)" \
	"CXXFLAGS=$(CXXFLAGS)" \
	"DLLTOOL=$(DLLTOOL)" \
	"LDFLAGS=$(LDFLAGS)" \
	"RANLIB=$(RANLIB)" \
	"MAKEINFO=$(MAKEINFO)" \
	"MAKEHTML=$(MAKEHTML)" \
	"MAKEHTMLFLAGS=$(MAKEHTMLFLAGS)" \
	"INSTALL=$(INSTALL)" \
	"INSTALL_PROGRAM=$(INSTALL_PROGRAM)" \
	"INSTALL_DATA=$(INSTALL_DATA)" \
	"RUNTEST=$(RUNTEST)" \
	"RUNTESTFLAGS=$(RUNTESTFLAGS)"

.PHONY: all
all: stamp-syscalls stamp-python

# For portability's sake, we need to handle systems that don't have
# symbolic links.
stamp-syscalls: Makefile $(SYSCALLS_FILES)
	rm -rf ./$(SYSCALLS_DIR)
	mkdir ./$(SYSCALLS_DIR)
	files='$(SYSCALLS_FILES)' ; \
	for file in $$files ; do \
	  f=$(SYSCALLS_SRCDIR)/$$file ; \
	  if test -f $$f ; then \
	    $(INSTALL_DATA) $$f ./$(SYSCALLS_DIR) ; \
	  fi ; \
	done
	touch $@

.PHONY: clean-syscalls
clean-syscalls:
	rm -rf $(SYSCALLS_DIR)
	rm -f stamp-syscalls

# This target is responsible for properly installing the syscalls'
# XML files in the system.
.PHONY: install-syscalls
install-syscalls:
	$(INSTALL_DIR) $(SYSCALLS_INSTALL_DIR)
	files='$(SYSCALLS_FILES)' ; \
	for file in $$files; do \
	  f=$(SYSCALLS_SRCDIR)/$$file ; \
	  if test -f $$f ; then \
	    $(INSTALL_DATA) $$f $(SYSCALLS_INSTALL_DIR) ; \
	  fi ; \
	done

.PHONY: uninstall-syscalls
uninstall-syscalls:
	files='$(SYSCALLS_FILES)' ; \
	for file in $$files ; do \
	  slashdir=`echo "/$$file" | sed 's,/[^/]*$$,,'` ; \
	  rm -f $(SYSCALLS_INSTALL_DIR)/$$file ; \
	  while test "x$$file" != "x$$slashdir" ; do \
	    rmdir 2>/dev/null "$(SYSCALLS_INSTALL_DIR)$$slashdir" ; \
	    file="$$slashdir" ; \
	    slashdir=`echo "$$file" | sed 's,/[^/]*$$,,'` ; \
	  done \
	done

stamp-python: Makefile $(PYTHON_FILES)
	rm -rf ./$(PYTHON_DIR)
	files='$(PYTHON_FILES)' ; \
	for file in $$files ; do \
	  dir=`echo "$$file" | sed 's,/[^/]*$$,,'` ; \
	  $(INSTALL_DIR) ./$(PYTHON_DIR)/$$dir ; \
	  $(INSTALL_DATA) $(PYTHON_SRCDIR)/$$file ./$(PYTHON_DIR)/$$dir ; \
	done
	touch $@

.PHONY: clean-python
clean-python:
	rm -rf $(PYTHON_DIR)
	rm -f stamp-python

.PHONY: install-python
install-python:
	files='$(PYTHON_FILES)' ; \
	for file in $$files ; do \
	  dir=`echo "$$file" | sed 's,/[^/]*$$,,'` ; \
	  $(INSTALL_DIR) $(PYTHON_INSTALL_DIR)/$$dir ; \
	  $(INSTALL_DATA) ./$(PYTHON_DIR)/$$file $(PYTHON_INSTALL_DIR)/$$dir ; \
	done

.PHONY: uninstall-python
uninstall-python:
	files='$(PYTHON_FILES)' ; \
	for file in $$files ; do \
	  slashdir=`echo "/$$file" | sed 's,/[^/]*$$,,'` ; \
	  rm -f $(PYTHON_INSTALL_DIR)/$$file ; \
	  while test "x$$file" != "x$$slashdir" ; do \
	    rmdir 2>/dev/null "$(PYTHON_INSTALL_DIR)$$slashdir" ; \
	    file="$$slashdir" ; \
	    slashdir=`echo "$$file" | sed 's,/[^/]*$$,,'` ; \
	  done \
	done

# Traditionally "install" depends on "all".  But it may be useful
# not to; for example, if the user has made some trivial change to a
# source file and doesn't care about rebuilding or just wants to save the
# time it takes for make to check that all is up to date.
# install-only is intended to address that need.
.PHONY: install
install: all
	@$(MAKE) $(FLAGS_TO_PASS) install-only

.PHONY: install-only
install-only: install-syscalls install-python

.PHONY: uninstall
uninstall: uninstall-syscalls uninstall-python

.PHONY: clean
clean: clean-syscalls clean-python

.PHONY: maintainer-clean realclean distclean
maintainer-clean realclean distclean: clean
	rm -f Makefile

.PHONY: check installcheck info dvi pdf html
.PHONY: install-info install-pdf install-html clean-info
check installcheck:
info dvi pdf html:
install-info install-pdf install-html:
clean-info:

# GNU Make has an annoying habit of putting *all* the Makefile variables
# into the environment, unless you include this target as a circumvention.
# Rumor is that this will be fixed (and this target can be removed)
# in GNU Make 4.0.
.NOEXPORT:

# GNU Make 3.63 has a different problem: it keeps tacking command line
# overrides onto the definition of $(MAKE).  This variable setting
# will remove them.
MAKEOVERRIDES=

Makefile: $(srcdir)/Makefile.in $(top_builddir)/config.status
	cd $(top_builddir) && $(MAKE) data-directory/Makefile<|MERGE_RESOLUTION|>--- conflicted
+++ resolved
@@ -60,11 +60,8 @@
 	gdb/command/__init__.py \
 	gdb/command/pretty_printers.py \
 	gdb/command/prompt.py \
-<<<<<<< HEAD
+	gdb/command/explore.py \
 	gdb/command/upto.py
-=======
-	gdb/command/explore.py
->>>>>>> 9c26862b
 
 FLAGS_TO_PASS = \
 	"prefix=$(prefix)" \
