# Copyright (C) 2010-2012 Free Software Foundation, Inc.

# Makefile for building a staged copy of the data-directory.
# This file is part of GDB.

# This program is free software; you can redistribute it and/or modify
# it under the terms of the GNU General Public License as published by
# the Free Software Foundation; either version 3 of the License, or
# (at your option) any later version.
#
# This program is distributed in the hope that it will be useful,
# but WITHOUT ANY WARRANTY; without even the implied warranty of
# MERCHANTABILITY or FITNESS FOR A PARTICULAR PURPOSE.  See the
# GNU General Public License for more details.
#
# You should have received a copy of the GNU General Public License
# along with this program.  If not, see <http://www.gnu.org/licenses/>.

srcdir = @srcdir@
SYSCALLS_SRCDIR = $(srcdir)/../syscalls
PYTHON_SRCDIR = $(srcdir)/../python/lib
VPATH = $(srcdir):$(SYSCALLS_SRCDIR):$(PYTHON_SRCDIR)

top_srcdir = @top_srcdir@
top_builddir = @top_builddir@

prefix = @prefix@
exec_prefix = @exec_prefix@

datarootdir = @datarootdir@
datadir = @datadir@

SHELL = @SHELL@

LN_S = @LN_S@

INSTALL = @INSTALL@
INSTALL_DATA = @INSTALL_DATA@
INSTALL_DIR = $(SHELL) $(srcdir)/../../mkinstalldirs

GDB_DATADIR = @GDB_DATADIR@

SYSCALLS_DIR = syscalls
SYSCALLS_INSTALL_DIR = $(DESTDIR)$(GDB_DATADIR)/$(SYSCALLS_DIR)
SYSCALLS_FILES = \
	gdb-syscalls.dtd \
	ppc-linux.xml ppc64-linux.xml \
	i386-linux.xml amd64-linux.xml \
	sparc-linux.xml sparc64-linux.xml \
	mips-o32-linux.xml mips-n32-linux.xml mips-n64-linux.xml

PYTHON_DIR = python
PYTHON_INSTALL_DIR = $(DESTDIR)$(GDB_DATADIR)/$(PYTHON_DIR)
PYTHON_FILES = \
	gdb/FrameIterator.py \
	gdb/FrameWrapper.py \
	gdb/__init__.py \
	gdb/backtrace.py \
	gdb/command/__init__.py \
	gdb/command/backtrace.py \
	gdb/command/ignore_errors.py \
	gdb/command/pahole.py \
	gdb/command/pretty_printers.py \
	gdb/command/prompt.py \
<<<<<<< HEAD
	gdb/command/require.py \
	gdb/command/upto.py \
	gdb/function/__init__.py \
	gdb/function/caller_is.py \
	gdb/function/in_scope.py \
	gdb/printing.py \
	gdb/prompt.py \
	gdb/types.py
=======
	gdb/command/explore.py
>>>>>>> b999d4a7

FLAGS_TO_PASS = \
	"prefix=$(prefix)" \
	"exec_prefix=$(exec_prefix)" \
	"infodir=$(infodir)" \
	"datarootdir=$(datarootdir)" \
	"docdir=$(docdir)" \
	"htmldir=$(htmldir)" \
	"pdfdir=$(pdfdir)" \
	"libdir=$(libdir)" \
	"mandir=$(mandir)" \
	"datadir=$(datadir)" \
	"includedir=$(includedir)" \
	"against=$(against)" \
	"DESTDIR=$(DESTDIR)" \
	"AR=$(AR)" \
	"AR_FLAGS=$(AR_FLAGS)" \
	"CC=$(CC)" \
	"CFLAGS=$(CFLAGS)" \
	"CXX=$(CXX)" \
	"CXXFLAGS=$(CXXFLAGS)" \
	"DLLTOOL=$(DLLTOOL)" \
	"LDFLAGS=$(LDFLAGS)" \
	"RANLIB=$(RANLIB)" \
	"MAKEINFO=$(MAKEINFO)" \
	"MAKEHTML=$(MAKEHTML)" \
	"MAKEHTMLFLAGS=$(MAKEHTMLFLAGS)" \
	"INSTALL=$(INSTALL)" \
	"INSTALL_PROGRAM=$(INSTALL_PROGRAM)" \
	"INSTALL_DATA=$(INSTALL_DATA)" \
	"RUNTEST=$(RUNTEST)" \
	"RUNTESTFLAGS=$(RUNTESTFLAGS)"

.PHONY: all
all: stamp-syscalls stamp-python

# For portability's sake, we need to handle systems that don't have
# symbolic links.
stamp-syscalls: Makefile $(SYSCALLS_FILES)
	rm -rf ./$(SYSCALLS_DIR)
	mkdir ./$(SYSCALLS_DIR)
	files='$(SYSCALLS_FILES)' ; \
	for file in $$files ; do \
	  f=$(SYSCALLS_SRCDIR)/$$file ; \
	  if test -f $$f ; then \
	    $(INSTALL_DATA) $$f ./$(SYSCALLS_DIR) ; \
	  fi ; \
	done
	touch $@

.PHONY: clean-syscalls
clean-syscalls:
	rm -rf $(SYSCALLS_DIR)
	rm -f stamp-syscalls

# This target is responsible for properly installing the syscalls'
# XML files in the system.
.PHONY: install-syscalls
install-syscalls:
	$(INSTALL_DIR) $(SYSCALLS_INSTALL_DIR)
	files='$(SYSCALLS_FILES)' ; \
	for file in $$files; do \
	  f=$(SYSCALLS_SRCDIR)/$$file ; \
	  if test -f $$f ; then \
	    $(INSTALL_DATA) $$f $(SYSCALLS_INSTALL_DIR) ; \
	  fi ; \
	done

.PHONY: uninstall-syscalls
uninstall-syscalls:
	files='$(SYSCALLS_FILES)' ; \
	for file in $$files ; do \
	  slashdir=`echo "/$$file" | sed 's,/[^/]*$$,,'` ; \
	  rm -f $(SYSCALLS_INSTALL_DIR)/$$file ; \
	  while test "x$$file" != "x$$slashdir" ; do \
	    rmdir 2>/dev/null "$(SYSCALLS_INSTALL_DIR)$$slashdir" ; \
	    file="$$slashdir" ; \
	    slashdir=`echo "$$file" | sed 's,/[^/]*$$,,'` ; \
	  done \
	done

stamp-python: Makefile $(PYTHON_FILES)
	rm -rf ./$(PYTHON_DIR)
	files='$(PYTHON_FILES)' ; \
	for file in $$files ; do \
	  dir=`echo "$$file" | sed 's,/[^/]*$$,,'` ; \
	  $(INSTALL_DIR) ./$(PYTHON_DIR)/$$dir ; \
	  $(INSTALL_DATA) $(PYTHON_SRCDIR)/$$file ./$(PYTHON_DIR)/$$dir ; \
	done
	touch $@

.PHONY: clean-python
clean-python:
	rm -rf $(PYTHON_DIR)
	rm -f stamp-python

.PHONY: install-python
install-python:
	files='$(PYTHON_FILES)' ; \
	for file in $$files ; do \
	  dir=`echo "$$file" | sed 's,/[^/]*$$,,'` ; \
	  $(INSTALL_DIR) $(PYTHON_INSTALL_DIR)/$$dir ; \
	  $(INSTALL_DATA) ./$(PYTHON_DIR)/$$file $(PYTHON_INSTALL_DIR)/$$dir ; \
	done

.PHONY: uninstall-python
uninstall-python:
	files='$(PYTHON_FILES)' ; \
	for file in $$files ; do \
	  slashdir=`echo "/$$file" | sed 's,/[^/]*$$,,'` ; \
	  rm -f $(PYTHON_INSTALL_DIR)/$$file ; \
	  while test "x$$file" != "x$$slashdir" ; do \
	    rmdir 2>/dev/null "$(PYTHON_INSTALL_DIR)$$slashdir" ; \
	    file="$$slashdir" ; \
	    slashdir=`echo "$$file" | sed 's,/[^/]*$$,,'` ; \
	  done \
	done

# Traditionally "install" depends on "all".  But it may be useful
# not to; for example, if the user has made some trivial change to a
# source file and doesn't care about rebuilding or just wants to save the
# time it takes for make to check that all is up to date.
# install-only is intended to address that need.
.PHONY: install
install: all
	@$(MAKE) $(FLAGS_TO_PASS) install-only

.PHONY: install-only
install-only: install-syscalls install-python

.PHONY: uninstall
uninstall: uninstall-syscalls uninstall-python

.PHONY: clean
clean: clean-syscalls clean-python

.PHONY: maintainer-clean realclean distclean
maintainer-clean realclean distclean: clean
	rm -f Makefile

.PHONY: check installcheck info dvi pdf html
.PHONY: install-info install-pdf install-html clean-info
check installcheck:
info dvi pdf html:
install-info install-pdf install-html:
clean-info:

# GNU Make has an annoying habit of putting *all* the Makefile variables
# into the environment, unless you include this target as a circumvention.
# Rumor is that this will be fixed (and this target can be removed)
# in GNU Make 4.0.
.NOEXPORT:

# GNU Make 3.63 has a different problem: it keeps tacking command line
# overrides onto the definition of $(MAKE).  This variable setting
# will remove them.
MAKEOVERRIDES=

Makefile: $(srcdir)/Makefile.in $(top_builddir)/config.status
	cd $(top_builddir) && $(MAKE) data-directory/Makefile<|MERGE_RESOLUTION|>--- conflicted
+++ resolved
@@ -62,7 +62,7 @@
 	gdb/command/pahole.py \
 	gdb/command/pretty_printers.py \
 	gdb/command/prompt.py \
-<<<<<<< HEAD
+	gdb/command/explore.py \
 	gdb/command/require.py \
 	gdb/command/upto.py \
 	gdb/function/__init__.py \
@@ -71,9 +71,6 @@
 	gdb/printing.py \
 	gdb/prompt.py \
 	gdb/types.py
-=======
-	gdb/command/explore.py
->>>>>>> b999d4a7
 
 FLAGS_TO_PASS = \
 	"prefix=$(prefix)" \
