--- conflicted
+++ resolved
@@ -64,6 +64,7 @@
 	gdb/printing.py \
 	gdb/prompt.py \
 	gdb/xmethod.py \
+	gdb/types.py \
 	gdb/command/__init__.py \
 	gdb/command/ignore_errors.py \
 	gdb/command/pahole.py \
@@ -74,20 +75,15 @@
 	gdb/command/prompt.py \
 	gdb/command/explore.py \
 	gdb/function/__init__.py \
-<<<<<<< HEAD
+	gdb/function/caller_is.py \
 	gdb/function/strfns.py \
 	gdb/function/caller_is.py \
 	gdb/function/in_scope.py \
-	gdb/types.py
-=======
-	gdb/function/caller_is.py \
-	gdb/function/strfns.py \
 	gdb/printer/__init__.py \
 	gdb/printer/bound_registers.py
 
 @HAVE_PYTHON_TRUE@PYTHON_FILES = $(PYTHON_FILE_LIST)
 @HAVE_PYTHON_FALSE@PYTHON_FILES =
->>>>>>> de0d7895
 
 GUILE_DIR = guile
 GUILE_INSTALL_DIR = $(DESTDIR)$(GDB_DATADIR)/$(GUILE_DIR)
