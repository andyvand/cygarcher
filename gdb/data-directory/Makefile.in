--- conflicted
+++ resolved
@@ -66,12 +66,9 @@
 	gdb/xmethod.py \
 	gdb/command/bound_registers.py \
 	gdb/command/__init__.py \
-<<<<<<< HEAD
 	gdb/command/ignore_errors.py \
 	gdb/command/pahole.py \
-=======
 	gdb/command/xmethods.py \
->>>>>>> dd5d5494
 	gdb/command/frame_filters.py \
 	gdb/command/type_printers.py \
 	gdb/command/pretty_printers.py \
