/* Select target systems and architectures at runtime for GDB.

   Copyright (C) 1990, 1991, 1992, 1993, 1994, 1995, 1996, 1997, 1998, 1999,
   2000, 2001, 2002, 2003, 2004, 2005, 2006, 2007, 2008, 2009
   Free Software Foundation, Inc.

   Contributed by Cygnus Support.

   This file is part of GDB.

   This program is free software; you can redistribute it and/or modify
   it under the terms of the GNU General Public License as published by
   the Free Software Foundation; either version 3 of the License, or
   (at your option) any later version.

   This program is distributed in the hope that it will be useful,
   but WITHOUT ANY WARRANTY; without even the implied warranty of
   MERCHANTABILITY or FITNESS FOR A PARTICULAR PURPOSE.  See the
   GNU General Public License for more details.

   You should have received a copy of the GNU General Public License
   along with this program.  If not, see <http://www.gnu.org/licenses/>.  */

#include "defs.h"
#include <errno.h>
#include "gdb_string.h"
#include "target.h"
#include "gdbcmd.h"
#include "symtab.h"
#include "inferior.h"
#include "bfd.h"
#include "symfile.h"
#include "objfiles.h"
#include "gdb_wait.h"
#include "dcache.h"
#include <signal.h>
#include "regcache.h"
#include "gdb_assert.h"
#include "gdbcore.h"
#include "exceptions.h"
#include "target-descriptions.h"
#include "gdbthread.h"
#include "solib.h"
#include "exec.h"
#include "inline-frame.h"

static void target_info (char *, int);

static void kill_or_be_killed (int);

static void default_terminal_info (char *, int);

static int default_watchpoint_addr_within_range (struct target_ops *,
						 CORE_ADDR, CORE_ADDR, int);

static int default_region_ok_for_hw_watchpoint (CORE_ADDR, int);

static int nosymbol (char *, CORE_ADDR *);

static void tcomplain (void) ATTR_NORETURN;

static int nomemory (CORE_ADDR, char *, int, int, struct target_ops *);

static int return_zero (void);

static int return_one (void);

static int return_minus_one (void);

void target_ignore (void);

static void target_command (char *, int);

static struct target_ops *find_default_run_target (char *);

static void nosupport_runtime (void);

static LONGEST default_xfer_partial (struct target_ops *ops,
				     enum target_object object,
				     const char *annex, gdb_byte *readbuf,
				     const gdb_byte *writebuf,
				     ULONGEST offset, LONGEST len);

static LONGEST current_xfer_partial (struct target_ops *ops,
				     enum target_object object,
				     const char *annex, gdb_byte *readbuf,
				     const gdb_byte *writebuf,
				     ULONGEST offset, LONGEST len);

static LONGEST target_xfer_partial (struct target_ops *ops,
				    enum target_object object,
				    const char *annex,
				    void *readbuf, const void *writebuf,
				    ULONGEST offset, LONGEST len);

static void init_dummy_target (void);

static struct target_ops debug_target;

static void debug_to_open (char *, int);

static void debug_to_prepare_to_store (struct regcache *);

static void debug_to_files_info (struct target_ops *);

static int debug_to_insert_breakpoint (struct bp_target_info *);

static int debug_to_remove_breakpoint (struct bp_target_info *);

static int debug_to_can_use_hw_breakpoint (int, int, int);

static int debug_to_insert_hw_breakpoint (struct bp_target_info *);

static int debug_to_remove_hw_breakpoint (struct bp_target_info *);

static int debug_to_insert_watchpoint (CORE_ADDR, int, int);

static int debug_to_remove_watchpoint (CORE_ADDR, int, int);

static int debug_to_stopped_by_watchpoint (void);

static int debug_to_stopped_data_address (struct target_ops *, CORE_ADDR *);

static int debug_to_watchpoint_addr_within_range (struct target_ops *,
						  CORE_ADDR, CORE_ADDR, int);

static int debug_to_region_ok_for_hw_watchpoint (CORE_ADDR, int);

static void debug_to_terminal_init (void);

static void debug_to_terminal_inferior (void);

static void debug_to_terminal_ours_for_output (void);

static void debug_to_terminal_save_ours (void);

static void debug_to_terminal_ours (void);

static void debug_to_terminal_info (char *, int);

static void debug_to_load (char *, int);

static int debug_to_lookup_symbol (char *, CORE_ADDR *);

static int debug_to_can_run (void);

static void debug_to_notice_signals (ptid_t);

static void debug_to_stop (ptid_t);

/* NOTE: cagney/2004-09-29: Many targets reference this variable in
   wierd and mysterious ways.  Putting the variable here lets those
   wierd and mysterious ways keep building while they are being
   converted to the inferior inheritance structure.  */
struct target_ops deprecated_child_ops;

/* Pointer to array of target architecture structures; the size of the
   array; the current index into the array; the allocated size of the
   array.  */
struct target_ops **target_structs;
unsigned target_struct_size;
unsigned target_struct_index;
unsigned target_struct_allocsize;
#define	DEFAULT_ALLOCSIZE	10

/* The initial current target, so that there is always a semi-valid
   current target.  */

static struct target_ops dummy_target;

/* Top of target stack.  */

static struct target_ops *target_stack;

/* The target structure we are currently using to talk to a process
   or file or whatever "inferior" we have.  */

struct target_ops current_target;

/* Command list for target.  */

static struct cmd_list_element *targetlist = NULL;

/* Nonzero if we should trust readonly sections from the
   executable when reading memory.  */

static int trust_readonly = 0;

/* Nonzero if we should show true memory content including
   memory breakpoint inserted by gdb.  */

static int show_memory_breakpoints = 0;

/* Non-zero if we want to see trace of target level stuff.  */

static int targetdebug = 0;
static void
show_targetdebug (struct ui_file *file, int from_tty,
		  struct cmd_list_element *c, const char *value)
{
  fprintf_filtered (file, _("Target debugging is %s.\n"), value);
}

static void setup_target_debug (void);

DCACHE *target_dcache;

/* The user just typed 'target' without the name of a target.  */

static void
target_command (char *arg, int from_tty)
{
  fputs_filtered ("Argument required (target name).  Try `help target'\n",
		  gdb_stdout);
}

/* Default target_has_* methods for process_stratum targets.  */

int
default_child_has_all_memory (struct target_ops *ops)
{
  /* If no inferior selected, then we can't read memory here.  */
  if (ptid_equal (inferior_ptid, null_ptid))
    return 0;

  return 1;
}

int
default_child_has_memory (struct target_ops *ops)
{
  /* If no inferior selected, then we can't read memory here.  */
  if (ptid_equal (inferior_ptid, null_ptid))
    return 0;

  return 1;
}

int
default_child_has_stack (struct target_ops *ops)
{
  /* If no inferior selected, there's no stack.  */
  if (ptid_equal (inferior_ptid, null_ptid))
    return 0;

  return 1;
}

int
default_child_has_registers (struct target_ops *ops)
{
  /* Can't read registers from no inferior.  */
  if (ptid_equal (inferior_ptid, null_ptid))
    return 0;

  return 1;
}

int
default_child_has_execution (struct target_ops *ops)
{
  /* If there's no thread selected, then we can't make it run through
     hoops.  */
  if (ptid_equal (inferior_ptid, null_ptid))
    return 0;

  return 1;
}


int
target_has_all_memory_1 (void)
{
  struct target_ops *t;

  for (t = current_target.beneath; t != NULL; t = t->beneath)
    if (t->to_has_all_memory (t))
      return 1;

  return 0;
}

int
target_has_memory_1 (void)
{
  struct target_ops *t;

  for (t = current_target.beneath; t != NULL; t = t->beneath)
    if (t->to_has_memory (t))
      return 1;

  return 0;
}

int
target_has_stack_1 (void)
{
  struct target_ops *t;

  for (t = current_target.beneath; t != NULL; t = t->beneath)
    if (t->to_has_stack (t))
      return 1;

  return 0;
}

int
target_has_registers_1 (void)
{
  struct target_ops *t;

  for (t = current_target.beneath; t != NULL; t = t->beneath)
    if (t->to_has_registers (t))
      return 1;

  return 0;
}

int
target_has_execution_1 (void)
{
  struct target_ops *t;

  for (t = current_target.beneath; t != NULL; t = t->beneath)
    if (t->to_has_execution (t))
      return 1;

  return 0;
}

/* Add a possible target architecture to the list.  */

void
add_target (struct target_ops *t)
{
  /* Provide default values for all "must have" methods.  */
  if (t->to_xfer_partial == NULL)
    t->to_xfer_partial = default_xfer_partial;

  if (t->to_has_all_memory == NULL)
    t->to_has_all_memory = (int (*) (struct target_ops *)) return_zero;

  if (t->to_has_memory == NULL)
    t->to_has_memory = (int (*) (struct target_ops *)) return_zero;

  if (t->to_has_stack == NULL)
    t->to_has_stack = (int (*) (struct target_ops *)) return_zero;

  if (t->to_has_registers == NULL)
    t->to_has_registers = (int (*) (struct target_ops *)) return_zero;

  if (t->to_has_execution == NULL)
    t->to_has_execution = (int (*) (struct target_ops *)) return_zero;

  if (!target_structs)
    {
      target_struct_allocsize = DEFAULT_ALLOCSIZE;
      target_structs = (struct target_ops **) xmalloc
	(target_struct_allocsize * sizeof (*target_structs));
    }
  if (target_struct_size >= target_struct_allocsize)
    {
      target_struct_allocsize *= 2;
      target_structs = (struct target_ops **)
	xrealloc ((char *) target_structs,
		  target_struct_allocsize * sizeof (*target_structs));
    }
  target_structs[target_struct_size++] = t;

  if (targetlist == NULL)
    add_prefix_cmd ("target", class_run, target_command, _("\
Connect to a target machine or process.\n\
The first argument is the type or protocol of the target machine.\n\
Remaining arguments are interpreted by the target protocol.  For more\n\
information on the arguments for a particular protocol, type\n\
`help target ' followed by the protocol name."),
		    &targetlist, "target ", 0, &cmdlist);
  add_cmd (t->to_shortname, no_class, t->to_open, t->to_doc, &targetlist);
}

/* Stub functions */

void
target_ignore (void)
{
}

void
target_kill (void)
{
  struct target_ops *t;

  for (t = current_target.beneath; t != NULL; t = t->beneath)
    if (t->to_kill != NULL)
      {
	if (targetdebug)
	  fprintf_unfiltered (gdb_stdlog, "target_kill ()\n");

        t->to_kill (t);
	return;
      }

  noprocess ();
}

void
target_load (char *arg, int from_tty)
{
  dcache_invalidate (target_dcache);
  (*current_target.to_load) (arg, from_tty);
}

void
target_create_inferior (char *exec_file, char *args,
			char **env, int from_tty)
{
  struct target_ops *t;
  for (t = current_target.beneath; t != NULL; t = t->beneath)
    {
      if (t->to_create_inferior != NULL)	
	{
	  t->to_create_inferior (t, exec_file, args, env, from_tty);
	  if (targetdebug)
	    fprintf_unfiltered (gdb_stdlog,
				"target_create_inferior (%s, %s, xxx, %d)\n",
				exec_file, args, from_tty);
	  return;
	}
    }

  internal_error (__FILE__, __LINE__,
		  "could not find a target to create inferior");
}

void
target_terminal_inferior (void)
{
  /* A background resume (``run&'') should leave GDB in control of the
     terminal.  */
  if (target_is_async_p () && !sync_execution)
    return;

  /* If GDB is resuming the inferior in the foreground, install
     inferior's terminal modes.  */
  (*current_target.to_terminal_inferior) ();
}

static int
nomemory (CORE_ADDR memaddr, char *myaddr, int len, int write,
	  struct target_ops *t)
{
  errno = EIO;			/* Can't read/write this location */
  return 0;			/* No bytes handled */
}

static void
tcomplain (void)
{
  error (_("You can't do that when your target is `%s'"),
	 current_target.to_shortname);
}

void
noprocess (void)
{
  error (_("You can't do that without a process to debug."));
}

static int
nosymbol (char *name, CORE_ADDR *addrp)
{
  return 1;			/* Symbol does not exist in target env */
}

static void
nosupport_runtime (void)
{
  if (ptid_equal (inferior_ptid, null_ptid))
    noprocess ();
  else
    error (_("No run-time support for this"));
}


static void
default_terminal_info (char *args, int from_tty)
{
  printf_unfiltered (_("No saved terminal information.\n"));
}

/* This is the default target_create_inferior and target_attach function.
   If the current target is executing, it asks whether to kill it off.
   If this function returns without calling error(), it has killed off
   the target, and the operation should be attempted.  */

static void
kill_or_be_killed (int from_tty)
{
  if (target_has_execution)
    {
      printf_unfiltered (_("You are already running a program:\n"));
      target_files_info ();
      if (query (_("Kill it? ")))
	{
	  target_kill ();
	  if (target_has_execution)
	    error (_("Killing the program did not help."));
	  return;
	}
      else
	{
	  error (_("Program not killed."));
	}
    }
  tcomplain ();
}

/* A default implementation for the to_get_ada_task_ptid target method.

   This function builds the PTID by using both LWP and TID as part of
   the PTID lwp and tid elements.  The pid used is the pid of the
   inferior_ptid.  */

static ptid_t
default_get_ada_task_ptid (long lwp, long tid)
{
  return ptid_build (ptid_get_pid (inferior_ptid), lwp, tid);
}

/* Go through the target stack from top to bottom, copying over zero
   entries in current_target, then filling in still empty entries.  In
   effect, we are doing class inheritance through the pushed target
   vectors.

   NOTE: cagney/2003-10-17: The problem with this inheritance, as it
   is currently implemented, is that it discards any knowledge of
   which target an inherited method originally belonged to.
   Consequently, new new target methods should instead explicitly and
   locally search the target stack for the target that can handle the
   request.  */

static void
update_current_target (void)
{
  struct target_ops *t;

  /* First, reset current's contents.  */
  memset (&current_target, 0, sizeof (current_target));

#define INHERIT(FIELD, TARGET) \
      if (!current_target.FIELD) \
	current_target.FIELD = (TARGET)->FIELD

  for (t = target_stack; t; t = t->beneath)
    {
      INHERIT (to_shortname, t);
      INHERIT (to_longname, t);
      INHERIT (to_doc, t);
      /* Do not inherit to_open.  */
      /* Do not inherit to_close.  */
      /* Do not inherit to_attach.  */
      INHERIT (to_post_attach, t);
      INHERIT (to_attach_no_wait, t);
      /* Do not inherit to_detach.  */
      /* Do not inherit to_disconnect.  */
      /* Do not inherit to_resume.  */
      /* Do not inherit to_wait.  */
      /* Do not inherit to_fetch_registers.  */
      /* Do not inherit to_store_registers.  */
      INHERIT (to_prepare_to_store, t);
      INHERIT (deprecated_xfer_memory, t);
      INHERIT (to_files_info, t);
      INHERIT (to_insert_breakpoint, t);
      INHERIT (to_remove_breakpoint, t);
      INHERIT (to_can_use_hw_breakpoint, t);
      INHERIT (to_insert_hw_breakpoint, t);
      INHERIT (to_remove_hw_breakpoint, t);
      INHERIT (to_insert_watchpoint, t);
      INHERIT (to_remove_watchpoint, t);
      INHERIT (to_stopped_data_address, t);
      INHERIT (to_have_steppable_watchpoint, t);
      INHERIT (to_have_continuable_watchpoint, t);
      INHERIT (to_stopped_by_watchpoint, t);
      INHERIT (to_watchpoint_addr_within_range, t);
      INHERIT (to_region_ok_for_hw_watchpoint, t);
      INHERIT (to_terminal_init, t);
      INHERIT (to_terminal_inferior, t);
      INHERIT (to_terminal_ours_for_output, t);
      INHERIT (to_terminal_ours, t);
      INHERIT (to_terminal_save_ours, t);
      INHERIT (to_terminal_info, t);
      /* Do not inherit to_kill.  */
      INHERIT (to_load, t);
      INHERIT (to_lookup_symbol, t);
      /* Do no inherit to_create_inferior.  */
      INHERIT (to_post_startup_inferior, t);
      INHERIT (to_acknowledge_created_inferior, t);
      INHERIT (to_insert_fork_catchpoint, t);
      INHERIT (to_remove_fork_catchpoint, t);
      INHERIT (to_insert_vfork_catchpoint, t);
      INHERIT (to_remove_vfork_catchpoint, t);
      /* Do not inherit to_follow_fork.  */
      INHERIT (to_insert_exec_catchpoint, t);
      INHERIT (to_remove_exec_catchpoint, t);
      INHERIT (to_has_exited, t);
      /* Do not inherit to_mourn_inferiour.  */
      INHERIT (to_can_run, t);
      INHERIT (to_notice_signals, t);
      /* Do not inherit to_thread_alive.  */
      /* Do not inherit to_find_new_threads.  */
      /* Do not inherit to_pid_to_str.  */
      INHERIT (to_extra_thread_info, t);
      INHERIT (to_stop, t);
      /* Do not inherit to_xfer_partial.  */
      INHERIT (to_rcmd, t);
      INHERIT (to_pid_to_exec_file, t);
      INHERIT (to_log_command, t);
      INHERIT (to_stratum, t);
      /* Do not inherit to_has_all_memory */
      /* Do not inherit to_has_memory */
      /* Do not inherit to_has_stack */
      /* Do not inherit to_has_registers */
      /* Do not inherit to_has_execution */
      INHERIT (to_has_thread_control, t);
      INHERIT (to_can_async_p, t);
      INHERIT (to_is_async_p, t);
      INHERIT (to_async, t);
      INHERIT (to_async_mask, t);
      INHERIT (to_find_memory_regions, t);
      INHERIT (to_make_corefile_notes, t);
      /* Do not inherit to_get_thread_local_address.  */
      INHERIT (to_can_execute_reverse, t);
      /* Do not inherit to_read_description.  */
      INHERIT (to_get_ada_task_ptid, t);
      /* Do not inherit to_search_memory.  */
      INHERIT (to_supports_multi_process, t);
      INHERIT (to_magic, t);
      /* Do not inherit to_memory_map.  */
      /* Do not inherit to_flash_erase.  */
      /* Do not inherit to_flash_done.  */
    }
#undef INHERIT

  /* Clean up a target struct so it no longer has any zero pointers in
     it.  Some entries are defaulted to a method that print an error,
     others are hard-wired to a standard recursive default.  */

#define de_fault(field, value) \
  if (!current_target.field)               \
    current_target.field = value

  de_fault (to_open,
	    (void (*) (char *, int))
	    tcomplain);
  de_fault (to_close,
	    (void (*) (int))
	    target_ignore);
  de_fault (to_post_attach,
	    (void (*) (int))
	    target_ignore);
  de_fault (to_prepare_to_store,
	    (void (*) (struct regcache *))
	    noprocess);
  de_fault (deprecated_xfer_memory,
	    (int (*) (CORE_ADDR, gdb_byte *, int, int, struct mem_attrib *, struct target_ops *))
	    nomemory);
  de_fault (to_files_info,
	    (void (*) (struct target_ops *))
	    target_ignore);
  de_fault (to_insert_breakpoint,
	    memory_insert_breakpoint);
  de_fault (to_remove_breakpoint,
	    memory_remove_breakpoint);
  de_fault (to_can_use_hw_breakpoint,
	    (int (*) (int, int, int))
	    return_zero);
  de_fault (to_insert_hw_breakpoint,
	    (int (*) (struct bp_target_info *))
	    return_minus_one);
  de_fault (to_remove_hw_breakpoint,
	    (int (*) (struct bp_target_info *))
	    return_minus_one);
  de_fault (to_insert_watchpoint,
	    (int (*) (CORE_ADDR, int, int))
	    return_minus_one);
  de_fault (to_remove_watchpoint,
	    (int (*) (CORE_ADDR, int, int))
	    return_minus_one);
  de_fault (to_stopped_by_watchpoint,
	    (int (*) (void))
	    return_zero);
  de_fault (to_stopped_data_address,
	    (int (*) (struct target_ops *, CORE_ADDR *))
	    return_zero);
  de_fault (to_watchpoint_addr_within_range,
	    default_watchpoint_addr_within_range);
  de_fault (to_region_ok_for_hw_watchpoint,
	    default_region_ok_for_hw_watchpoint);
  de_fault (to_terminal_init,
	    (void (*) (void))
	    target_ignore);
  de_fault (to_terminal_inferior,
	    (void (*) (void))
	    target_ignore);
  de_fault (to_terminal_ours_for_output,
	    (void (*) (void))
	    target_ignore);
  de_fault (to_terminal_ours,
	    (void (*) (void))
	    target_ignore);
  de_fault (to_terminal_save_ours,
	    (void (*) (void))
	    target_ignore);
  de_fault (to_terminal_info,
	    default_terminal_info);
  de_fault (to_load,
	    (void (*) (char *, int))
	    tcomplain);
  de_fault (to_lookup_symbol,
	    (int (*) (char *, CORE_ADDR *))
	    nosymbol);
  de_fault (to_post_startup_inferior,
	    (void (*) (ptid_t))
	    target_ignore);
  de_fault (to_acknowledge_created_inferior,
	    (void (*) (int))
	    target_ignore);
  de_fault (to_insert_fork_catchpoint,
	    (void (*) (int))
	    tcomplain);
  de_fault (to_remove_fork_catchpoint,
	    (int (*) (int))
	    tcomplain);
  de_fault (to_insert_vfork_catchpoint,
	    (void (*) (int))
	    tcomplain);
  de_fault (to_remove_vfork_catchpoint,
	    (int (*) (int))
	    tcomplain);
  de_fault (to_insert_exec_catchpoint,
	    (void (*) (int))
	    tcomplain);
  de_fault (to_remove_exec_catchpoint,
	    (int (*) (int))
	    tcomplain);
  de_fault (to_has_exited,
	    (int (*) (int, int, int *))
	    return_zero);
  de_fault (to_can_run,
	    return_zero);
  de_fault (to_notice_signals,
	    (void (*) (ptid_t))
	    target_ignore);
  de_fault (to_extra_thread_info,
	    (char *(*) (struct thread_info *))
	    return_zero);
  de_fault (to_stop,
	    (void (*) (ptid_t))
	    target_ignore);
  current_target.to_xfer_partial = current_xfer_partial;
  de_fault (to_rcmd,
	    (void (*) (char *, struct ui_file *))
	    tcomplain);
  de_fault (to_pid_to_exec_file,
	    (char *(*) (int))
	    return_zero);
  de_fault (to_async,
	    (void (*) (void (*) (enum inferior_event_type, void*), void*))
	    tcomplain);
  de_fault (to_async_mask,
	    (int (*) (int))
	    return_one);
  current_target.to_read_description = NULL;
  de_fault (to_get_ada_task_ptid,
            (ptid_t (*) (long, long))
            default_get_ada_task_ptid);
  de_fault (to_supports_multi_process,
	    (int (*) (void))
	    return_zero);
#undef de_fault

  /* Finally, position the target-stack beneath the squashed
     "current_target".  That way code looking for a non-inherited
     target method can quickly and simply find it.  */
  current_target.beneath = target_stack;

  if (targetdebug)
    setup_target_debug ();
}

/* Push a new target type into the stack of the existing target accessors,
   possibly superseding some of the existing accessors.

   Result is zero if the pushed target ended up on top of the stack,
   nonzero if at least one target is on top of it.

   Rather than allow an empty stack, we always have the dummy target at
   the bottom stratum, so we can call the function vectors without
   checking them.  */

int
push_target (struct target_ops *t)
{
  struct target_ops **cur;

  /* Check magic number.  If wrong, it probably means someone changed
     the struct definition, but not all the places that initialize one.  */
  if (t->to_magic != OPS_MAGIC)
    {
      fprintf_unfiltered (gdb_stderr,
			  "Magic number of %s target struct wrong\n",
			  t->to_shortname);
      internal_error (__FILE__, __LINE__, _("failed internal consistency check"));
    }

  /* Find the proper stratum to install this target in.  */
  for (cur = &target_stack; (*cur) != NULL; cur = &(*cur)->beneath)
    {
      if ((int) (t->to_stratum) >= (int) (*cur)->to_stratum)
	break;
    }

  /* If there's already targets at this stratum, remove them.  */
  /* FIXME: cagney/2003-10-15: I think this should be popping all
     targets to CUR, and not just those at this stratum level.  */
  while ((*cur) != NULL && t->to_stratum == (*cur)->to_stratum)
    {
      /* There's already something at this stratum level.  Close it,
         and un-hook it from the stack.  */
      struct target_ops *tmp = (*cur);
      (*cur) = (*cur)->beneath;
      tmp->beneath = NULL;
      target_close (tmp, 0);
    }

  /* We have removed all targets in our stratum, now add the new one.  */
  t->beneath = (*cur);
  (*cur) = t;

  update_current_target ();

  /* Not on top?  */
  return (t != target_stack);
}

/* Remove a target_ops vector from the stack, wherever it may be.
   Return how many times it was removed (0 or 1).  */

int
unpush_target (struct target_ops *t)
{
  struct target_ops **cur;
  struct target_ops *tmp;

  if (t->to_stratum == dummy_stratum)
    internal_error (__FILE__, __LINE__,
		    "Attempt to unpush the dummy target");

  /* Look for the specified target.  Note that we assume that a target
     can only occur once in the target stack. */

  for (cur = &target_stack; (*cur) != NULL; cur = &(*cur)->beneath)
    {
      if ((*cur) == t)
	break;
    }

  if ((*cur) == NULL)
    return 0;			/* Didn't find target_ops, quit now */

  /* NOTE: cagney/2003-12-06: In '94 the close call was made
     unconditional by moving it to before the above check that the
     target was in the target stack (something about "Change the way
     pushing and popping of targets work to support target overlays
     and inheritance").  This doesn't make much sense - only open
     targets should be closed.  */
  target_close (t, 0);

  /* Unchain the target */
  tmp = (*cur);
  (*cur) = (*cur)->beneath;
  tmp->beneath = NULL;

  update_current_target ();

  return 1;
}

void
pop_target (void)
{
  target_close (target_stack, 0);	/* Let it clean up */
  if (unpush_target (target_stack) == 1)
    return;

  fprintf_unfiltered (gdb_stderr,
		      "pop_target couldn't find target %s\n",
		      current_target.to_shortname);
  internal_error (__FILE__, __LINE__, _("failed internal consistency check"));
}

void
pop_all_targets_above (enum strata above_stratum, int quitting)
{
  while ((int) (current_target.to_stratum) > (int) above_stratum)
    {
      target_close (target_stack, quitting);
      if (!unpush_target (target_stack))
	{
	  fprintf_unfiltered (gdb_stderr,
			      "pop_all_targets couldn't find target %s\n",
			      target_stack->to_shortname);
	  internal_error (__FILE__, __LINE__,
			  _("failed internal consistency check"));
	  break;
	}
    }
}

void
pop_all_targets (int quitting)
{
  pop_all_targets_above (dummy_stratum, quitting);
}

/* Using the objfile specified in OBJFILE, find the address for the
   current thread's thread-local storage with offset OFFSET.  */
CORE_ADDR
target_translate_tls_address (struct objfile *objfile, CORE_ADDR offset)
{
  volatile CORE_ADDR addr = 0;
  struct target_ops *target;

  for (target = current_target.beneath;
       target != NULL;
       target = target->beneath)
    {
      if (target->to_get_thread_local_address != NULL)
	break;
    }

  if (target != NULL
      && gdbarch_fetch_tls_load_module_address_p (target_gdbarch))
    {
      ptid_t ptid = inferior_ptid;
      volatile struct gdb_exception ex;

      TRY_CATCH (ex, RETURN_MASK_ALL)
	{
	  CORE_ADDR lm_addr;
	  
	  /* Fetch the load module address for this objfile.  */
	  lm_addr = gdbarch_fetch_tls_load_module_address (target_gdbarch,
	                                                   objfile);
	  /* If it's 0, throw the appropriate exception.  */
	  if (lm_addr == 0)
	    throw_error (TLS_LOAD_MODULE_NOT_FOUND_ERROR,
			 _("TLS load module not found"));

	  addr = target->to_get_thread_local_address (target, ptid, lm_addr, offset);
	}
      /* If an error occurred, print TLS related messages here.  Otherwise,
         throw the error to some higher catcher.  */
      if (ex.reason < 0)
	{
	  int objfile_is_library = (objfile->flags & OBJF_SHARED);

	  switch (ex.error)
	    {
	    case TLS_NO_LIBRARY_SUPPORT_ERROR:
	      error (_("Cannot find thread-local variables in this thread library."));
	      break;
	    case TLS_LOAD_MODULE_NOT_FOUND_ERROR:
	      if (objfile_is_library)
		error (_("Cannot find shared library `%s' in dynamic"
		         " linker's load module list"), objfile->name);
	      else
		error (_("Cannot find executable file `%s' in dynamic"
		         " linker's load module list"), objfile->name);
	      break;
	    case TLS_NOT_ALLOCATED_YET_ERROR:
	      if (objfile_is_library)
		error (_("The inferior has not yet allocated storage for"
		         " thread-local variables in\n"
		         "the shared library `%s'\n"
		         "for %s"),
		       objfile->name, target_pid_to_str (ptid));
	      else
		error (_("The inferior has not yet allocated storage for"
		         " thread-local variables in\n"
		         "the executable `%s'\n"
		         "for %s"),
		       objfile->name, target_pid_to_str (ptid));
	      break;
	    case TLS_GENERIC_ERROR:
	      if (objfile_is_library)
		error (_("Cannot find thread-local storage for %s, "
		         "shared library %s:\n%s"),
		       target_pid_to_str (ptid),
		       objfile->name, ex.message);
	      else
		error (_("Cannot find thread-local storage for %s, "
		         "executable file %s:\n%s"),
		       target_pid_to_str (ptid),
		       objfile->name, ex.message);
	      break;
	    default:
	      throw_exception (ex);
	      break;
	    }
	}
    }
  /* It wouldn't be wrong here to try a gdbarch method, too; finding
     TLS is an ABI-specific thing.  But we don't do that yet.  */
  else
    error (_("Cannot find thread-local variables on this target"));

  return addr;
}

#undef	MIN
#define MIN(A, B) (((A) <= (B)) ? (A) : (B))

/* target_read_string -- read a null terminated string, up to LEN bytes,
   from MEMADDR in target.  Set *ERRNOP to the errno code, or 0 if successful.
   Set *STRING to a pointer to malloc'd memory containing the data; the caller
   is responsible for freeing it.  Return the number of bytes successfully
   read.  */

int
target_read_string (CORE_ADDR memaddr, char **string, int len, int *errnop)
{
  int tlen, origlen, offset, i;
  gdb_byte buf[4];
  int errcode = 0;
  char *buffer;
  int buffer_allocated;
  char *bufptr;
  unsigned int nbytes_read = 0;

  gdb_assert (string);

  /* Small for testing.  */
  buffer_allocated = 4;
  buffer = xmalloc (buffer_allocated);
  bufptr = buffer;

  origlen = len;

  while (len > 0)
    {
      tlen = MIN (len, 4 - (memaddr & 3));
      offset = memaddr & 3;

      errcode = target_read_memory (memaddr & ~3, buf, sizeof buf);
      if (errcode != 0)
	{
	  /* The transfer request might have crossed the boundary to an
	     unallocated region of memory. Retry the transfer, requesting
	     a single byte.  */
	  tlen = 1;
	  offset = 0;
	  errcode = target_read_memory (memaddr, buf, 1);
	  if (errcode != 0)
	    goto done;
	}

      if (bufptr - buffer + tlen > buffer_allocated)
	{
	  unsigned int bytes;
	  bytes = bufptr - buffer;
	  buffer_allocated *= 2;
	  buffer = xrealloc (buffer, buffer_allocated);
	  bufptr = buffer + bytes;
	}

      for (i = 0; i < tlen; i++)
	{
	  *bufptr++ = buf[i + offset];
	  if (buf[i + offset] == '\000')
	    {
	      nbytes_read += i + 1;
	      goto done;
	    }
	}

      memaddr += tlen;
      len -= tlen;
      nbytes_read += tlen;
    }
done:
  *string = buffer;
  if (errnop != NULL)
    *errnop = errcode;
  return nbytes_read;
}

struct target_section_table *
target_get_section_table (struct target_ops *target)
{
  struct target_ops *t;

  if (targetdebug)
    fprintf_unfiltered (gdb_stdlog, "target_get_section_table ()\n");

  for (t = target; t != NULL; t = t->beneath)
    if (t->to_get_section_table != NULL)
      return (*t->to_get_section_table) (t);

  return NULL;
}

/* Find a section containing ADDR.  */

struct target_section *
target_section_by_addr (struct target_ops *target, CORE_ADDR addr)
{
  struct target_section_table *table = target_get_section_table (target);
  struct target_section *secp;

  if (table == NULL)
    return NULL;

  for (secp = table->sections; secp < table->sections_end; secp++)
    {
      if (addr >= secp->addr && addr < secp->endaddr)
	return secp;
    }
  return NULL;
}

/* Perform a partial memory transfer.  The arguments and return
   value are just as for target_xfer_partial.  */

static LONGEST
memory_xfer_partial (struct target_ops *ops, void *readbuf, const void *writebuf,
		     ULONGEST memaddr, LONGEST len)
{
  LONGEST res;
  int reg_len;
  struct mem_region *region;

  /* Zero length requests are ok and require no work.  */
  if (len == 0)
    return 0;

  /* For accesses to unmapped overlay sections, read directly from
     files.  Must do this first, as MEMADDR may need adjustment.  */
  if (readbuf != NULL && overlay_debugging)
    {
      struct obj_section *section = find_pc_overlay (memaddr);
      if (pc_in_unmapped_range (memaddr, section))
	{
	  struct target_section_table *table
	    = target_get_section_table (ops);
	  const char *section_name = section->the_bfd_section->name;
	  memaddr = overlay_mapped_address (memaddr, section);
	  return section_table_xfer_memory_partial (readbuf, writebuf,
						    memaddr, len,
						    table->sections,
						    table->sections_end,
						    section_name);
	}
    }

  /* Try the executable files, if "trust-readonly-sections" is set.  */
  if (readbuf != NULL && trust_readonly)
    {
      struct target_section *secp;
      struct target_section_table *table;

      secp = target_section_by_addr (ops, memaddr);
      if (secp != NULL
	  && (bfd_get_section_flags (secp->bfd, secp->the_bfd_section)
	      & SEC_READONLY))
	{
	  table = target_get_section_table (ops);
	  return section_table_xfer_memory_partial (readbuf, writebuf,
						    memaddr, len,
						    table->sections,
						    table->sections_end,
						    NULL);
	}
    }

  /* Try GDB's internal data cache.  */
  region = lookup_mem_region (memaddr);
  /* region->hi == 0 means there's no upper bound.  */
  if (memaddr + len < region->hi || region->hi == 0)
    reg_len = len;
  else
    reg_len = region->hi - memaddr;

  switch (region->attrib.mode)
    {
    case MEM_RO:
      if (writebuf != NULL)
	return -1;
      break;

    case MEM_WO:
      if (readbuf != NULL)
	return -1;
      break;

    case MEM_FLASH:
      /* We only support writing to flash during "load" for now.  */
      if (writebuf != NULL)
	error (_("Writing to flash memory forbidden in this context"));
      break;

    case MEM_NONE:
      return -1;
    }

  if (region->attrib.cache)
    {
      /* FIXME drow/2006-08-09: This call discards OPS, so the raw
	 memory request will start back at current_target.  */
      if (readbuf != NULL)
	res = dcache_xfer_memory (target_dcache, memaddr, readbuf,
				  reg_len, 0);
      else
	/* FIXME drow/2006-08-09: If we're going to preserve const
	   correctness dcache_xfer_memory should take readbuf and
	   writebuf.  */
	res = dcache_xfer_memory (target_dcache, memaddr,
				  (void *) writebuf,
				  reg_len, 1);
      if (res <= 0)
	return -1;
      else
	{
	  if (readbuf && !show_memory_breakpoints)
	    breakpoint_restore_shadows (readbuf, memaddr, reg_len);
	  return res;
	}
    }

  /* If none of those methods found the memory we wanted, fall back
     to a target partial transfer.  Normally a single call to
     to_xfer_partial is enough; if it doesn't recognize an object
     it will call the to_xfer_partial of the next target down.
     But for memory this won't do.  Memory is the only target
     object which can be read from more than one valid target.
     A core file, for instance, could have some of memory but
     delegate other bits to the target below it.  So, we must
     manually try all targets.  */

  do
    {
      res = ops->to_xfer_partial (ops, TARGET_OBJECT_MEMORY, NULL,
				  readbuf, writebuf, memaddr, reg_len);
      if (res > 0)
	break;

      /* We want to continue past core files to executables, but not
	 past a running target's memory.  */
      if (ops->to_has_all_memory (ops))
	break;

      ops = ops->beneath;
    }
  while (ops != NULL);

  if (readbuf && !show_memory_breakpoints)
    breakpoint_restore_shadows (readbuf, memaddr, reg_len);

  /* If we still haven't got anything, return the last error.  We
     give up.  */
  return res;
}

static void
restore_show_memory_breakpoints (void *arg)
{
  show_memory_breakpoints = (uintptr_t) arg;
}

struct cleanup *
make_show_memory_breakpoints_cleanup (int show)
{
  int current = show_memory_breakpoints;
  show_memory_breakpoints = show;

  return make_cleanup (restore_show_memory_breakpoints,
		       (void *) (uintptr_t) current);
}

static LONGEST
target_xfer_partial (struct target_ops *ops,
		     enum target_object object, const char *annex,
		     void *readbuf, const void *writebuf,
		     ULONGEST offset, LONGEST len)
{
  LONGEST retval;

  gdb_assert (ops->to_xfer_partial != NULL);

  /* If this is a memory transfer, let the memory-specific code
     have a look at it instead.  Memory transfers are more
     complicated.  */
  if (object == TARGET_OBJECT_MEMORY)
    retval = memory_xfer_partial (ops, readbuf, writebuf, offset, len);
  else
    {
      enum target_object raw_object = object;

      /* If this is a raw memory transfer, request the normal
	 memory object from other layers.  */
      if (raw_object == TARGET_OBJECT_RAW_MEMORY)
	raw_object = TARGET_OBJECT_MEMORY;

      retval = ops->to_xfer_partial (ops, raw_object, annex, readbuf,
				     writebuf, offset, len);
    }

  if (targetdebug)
    {
      const unsigned char *myaddr = NULL;

      fprintf_unfiltered (gdb_stdlog,
			  "%s:target_xfer_partial (%d, %s, %s, %s, %s, %s) = %s",
			  ops->to_shortname,
			  (int) object,
			  (annex ? annex : "(null)"),
			  host_address_to_string (readbuf),
			  host_address_to_string (writebuf),
			  core_addr_to_string_nz (offset),
			  plongest (len), plongest (retval));

      if (readbuf)
	myaddr = readbuf;
      if (writebuf)
	myaddr = writebuf;
      if (retval > 0 && myaddr != NULL)
	{
	  int i;

	  fputs_unfiltered (", bytes =", gdb_stdlog);
	  for (i = 0; i < retval; i++)
	    {
	      if ((((intptr_t) &(myaddr[i])) & 0xf) == 0)
		{
		  if (targetdebug < 2 && i > 0)
		    {
		      fprintf_unfiltered (gdb_stdlog, " ...");
		      break;
		    }
		  fprintf_unfiltered (gdb_stdlog, "\n");
		}

	      fprintf_unfiltered (gdb_stdlog, " %02x", myaddr[i] & 0xff);
	    }
	}

      fputc_unfiltered ('\n', gdb_stdlog);
    }
  return retval;
}

/* Read LEN bytes of target memory at address MEMADDR, placing the results in
   GDB's memory at MYADDR.  Returns either 0 for success or an errno value
   if any error occurs.

   If an error occurs, no guarantee is made about the contents of the data at
   MYADDR.  In particular, the caller should not depend upon partial reads
   filling the buffer with good data.  There is no way for the caller to know
   how much good data might have been transfered anyway.  Callers that can
   deal with partial reads should call target_read (which will retry until
   it makes no progress, and then return how much was transferred). */

int
target_read_memory (CORE_ADDR memaddr, gdb_byte *myaddr, int len)
{
  /* Dispatch to the topmost target, not the flattened current_target.
     Memory accesses check target->to_has_(all_)memory, and the
     flattened target doesn't inherit those.  */
  if (target_read (current_target.beneath, TARGET_OBJECT_MEMORY, NULL,
		   myaddr, memaddr, len) == len)
    return 0;
  else
    return EIO;
}

int
target_write_memory (CORE_ADDR memaddr, const gdb_byte *myaddr, int len)
{
  /* Dispatch to the topmost target, not the flattened current_target.
     Memory accesses check target->to_has_(all_)memory, and the
     flattened target doesn't inherit those.  */
  if (target_write (current_target.beneath, TARGET_OBJECT_MEMORY, NULL,
		    myaddr, memaddr, len) == len)
    return 0;
  else
    return EIO;
}

/* Fetch the target's memory map.  */

VEC(mem_region_s) *
target_memory_map (void)
{
  VEC(mem_region_s) *result;
  struct mem_region *last_one, *this_one;
  int ix;
  struct target_ops *t;

  if (targetdebug)
    fprintf_unfiltered (gdb_stdlog, "target_memory_map ()\n");

  for (t = current_target.beneath; t != NULL; t = t->beneath)
    if (t->to_memory_map != NULL)
      break;

  if (t == NULL)
    return NULL;

  result = t->to_memory_map (t);
  if (result == NULL)
    return NULL;

  qsort (VEC_address (mem_region_s, result),
	 VEC_length (mem_region_s, result),
	 sizeof (struct mem_region), mem_region_cmp);

  /* Check that regions do not overlap.  Simultaneously assign
     a numbering for the "mem" commands to use to refer to
     each region.  */
  last_one = NULL;
  for (ix = 0; VEC_iterate (mem_region_s, result, ix, this_one); ix++)
    {
      this_one->number = ix;

      if (last_one && last_one->hi > this_one->lo)
	{
	  warning (_("Overlapping regions in memory map: ignoring"));
	  VEC_free (mem_region_s, result);
	  return NULL;
	}
      last_one = this_one;
    }

  return result;
}

void
target_flash_erase (ULONGEST address, LONGEST length)
{
  struct target_ops *t;

  for (t = current_target.beneath; t != NULL; t = t->beneath)
    if (t->to_flash_erase != NULL)
	{
	  if (targetdebug)
	    fprintf_unfiltered (gdb_stdlog, "target_flash_erase (%s, %s)\n",
                                paddr (address), phex (length, 0));
	  t->to_flash_erase (t, address, length);
	  return;
	}

  tcomplain ();
}

void
target_flash_done (void)
{
  struct target_ops *t;

  for (t = current_target.beneath; t != NULL; t = t->beneath)
    if (t->to_flash_done != NULL)
	{
	  if (targetdebug)
	    fprintf_unfiltered (gdb_stdlog, "target_flash_done\n");
	  t->to_flash_done (t);
	  return;
	}

  tcomplain ();
}

static void
show_trust_readonly (struct ui_file *file, int from_tty,
		     struct cmd_list_element *c, const char *value)
{
  fprintf_filtered (file, _("\
Mode for reading from readonly sections is %s.\n"),
		    value);
}

/* More generic transfers.  */

static LONGEST
default_xfer_partial (struct target_ops *ops, enum target_object object,
		      const char *annex, gdb_byte *readbuf,
		      const gdb_byte *writebuf, ULONGEST offset, LONGEST len)
{
  if (object == TARGET_OBJECT_MEMORY
      && ops->deprecated_xfer_memory != NULL)
    /* If available, fall back to the target's
       "deprecated_xfer_memory" method.  */
    {
      int xfered = -1;
      errno = 0;
      if (writebuf != NULL)
	{
	  void *buffer = xmalloc (len);
	  struct cleanup *cleanup = make_cleanup (xfree, buffer);
	  memcpy (buffer, writebuf, len);
	  xfered = ops->deprecated_xfer_memory (offset, buffer, len,
						1/*write*/, NULL, ops);
	  do_cleanups (cleanup);
	}
      if (readbuf != NULL)
	xfered = ops->deprecated_xfer_memory (offset, readbuf, len, 
					      0/*read*/, NULL, ops);
      if (xfered > 0)
	return xfered;
      else if (xfered == 0 && errno == 0)
	/* "deprecated_xfer_memory" uses 0, cross checked against
           ERRNO as one indication of an error.  */
	return 0;
      else
	return -1;
    }
  else if (ops->beneath != NULL)
    return ops->beneath->to_xfer_partial (ops->beneath, object, annex,
					  readbuf, writebuf, offset, len);
  else
    return -1;
}

/* The xfer_partial handler for the topmost target.  Unlike the default,
   it does not need to handle memory specially; it just passes all
   requests down the stack.  */

static LONGEST
current_xfer_partial (struct target_ops *ops, enum target_object object,
		      const char *annex, gdb_byte *readbuf,
		      const gdb_byte *writebuf, ULONGEST offset, LONGEST len)
{
  if (ops->beneath != NULL)
    return ops->beneath->to_xfer_partial (ops->beneath, object, annex,
					  readbuf, writebuf, offset, len);
  else
    return -1;
}

/* Target vector read/write partial wrapper functions.

   NOTE: cagney/2003-10-21: I wonder if having "to_xfer_partial
   (inbuf, outbuf)", instead of separate read/write methods, make life
   easier.  */

static LONGEST
target_read_partial (struct target_ops *ops,
		     enum target_object object,
		     const char *annex, gdb_byte *buf,
		     ULONGEST offset, LONGEST len)
{
  return target_xfer_partial (ops, object, annex, buf, NULL, offset, len);
}

static LONGEST
target_write_partial (struct target_ops *ops,
		      enum target_object object,
		      const char *annex, const gdb_byte *buf,
		      ULONGEST offset, LONGEST len)
{
  return target_xfer_partial (ops, object, annex, NULL, buf, offset, len);
}

/* Wrappers to perform the full transfer.  */
LONGEST
target_read (struct target_ops *ops,
	     enum target_object object,
	     const char *annex, gdb_byte *buf,
	     ULONGEST offset, LONGEST len)
{
  LONGEST xfered = 0;
  while (xfered < len)
    {
      LONGEST xfer = target_read_partial (ops, object, annex,
					  (gdb_byte *) buf + xfered,
					  offset + xfered, len - xfered);
      /* Call an observer, notifying them of the xfer progress?  */
      if (xfer == 0)
	return xfered;
      if (xfer < 0)
	return -1;
      xfered += xfer;
      QUIT;
    }
  return len;
}

LONGEST
target_read_until_error (struct target_ops *ops,
			 enum target_object object,
			 const char *annex, gdb_byte *buf,
			 ULONGEST offset, LONGEST len)
{
  LONGEST xfered = 0;
  while (xfered < len)
    {
      LONGEST xfer = target_read_partial (ops, object, annex,
					  (gdb_byte *) buf + xfered,
					  offset + xfered, len - xfered);
      /* Call an observer, notifying them of the xfer progress?  */
      if (xfer == 0)
	return xfered;
      if (xfer < 0)
	{
	  /* We've got an error.  Try to read in smaller blocks.  */
	  ULONGEST start = offset + xfered;
	  ULONGEST remaining = len - xfered;
	  ULONGEST half;

	  /* If an attempt was made to read a random memory address,
	     it's likely that the very first byte is not accessible.
	     Try reading the first byte, to avoid doing log N tries
	     below.  */
	  xfer = target_read_partial (ops, object, annex, 
				      (gdb_byte *) buf + xfered, start, 1);
	  if (xfer <= 0)
	    return xfered;
	  start += 1;
	  remaining -= 1;
	  half = remaining/2;
	  
	  while (half > 0)
	    {
	      xfer = target_read_partial (ops, object, annex,
					  (gdb_byte *) buf + xfered,
					  start, half);
	      if (xfer == 0)
		return xfered;
	      if (xfer < 0)
		{
		  remaining = half;		  
		}
	      else
		{
		  /* We have successfully read the first half.  So, the
		     error must be in the second half.  Adjust start and
		     remaining to point at the second half.  */
		  xfered += xfer;
		  start += xfer;
		  remaining -= xfer;
		}
	      half = remaining/2;
	    }

	  return xfered;
	}
      xfered += xfer;
      QUIT;
    }
  return len;
}


/* An alternative to target_write with progress callbacks.  */

LONGEST
target_write_with_progress (struct target_ops *ops,
			    enum target_object object,
			    const char *annex, const gdb_byte *buf,
			    ULONGEST offset, LONGEST len,
			    void (*progress) (ULONGEST, void *), void *baton)
{
  LONGEST xfered = 0;

  /* Give the progress callback a chance to set up.  */
  if (progress)
    (*progress) (0, baton);

  while (xfered < len)
    {
      LONGEST xfer = target_write_partial (ops, object, annex,
					   (gdb_byte *) buf + xfered,
					   offset + xfered, len - xfered);

      if (xfer == 0)
	return xfered;
      if (xfer < 0)
	return -1;

      if (progress)
	(*progress) (xfer, baton);

      xfered += xfer;
      QUIT;
    }
  return len;
}

LONGEST
target_write (struct target_ops *ops,
	      enum target_object object,
	      const char *annex, const gdb_byte *buf,
	      ULONGEST offset, LONGEST len)
{
  return target_write_with_progress (ops, object, annex, buf, offset, len,
				     NULL, NULL);
}

/* Read OBJECT/ANNEX using OPS.  Store the result in *BUF_P and return
   the size of the transferred data.  PADDING additional bytes are
   available in *BUF_P.  This is a helper function for
   target_read_alloc; see the declaration of that function for more
   information.  */

static LONGEST
target_read_alloc_1 (struct target_ops *ops, enum target_object object,
		     const char *annex, gdb_byte **buf_p, int padding)
{
  size_t buf_alloc, buf_pos;
  gdb_byte *buf;
  LONGEST n;

  /* This function does not have a length parameter; it reads the
     entire OBJECT).  Also, it doesn't support objects fetched partly
     from one target and partly from another (in a different stratum,
     e.g. a core file and an executable).  Both reasons make it
     unsuitable for reading memory.  */
  gdb_assert (object != TARGET_OBJECT_MEMORY);

  /* Start by reading up to 4K at a time.  The target will throttle
     this number down if necessary.  */
  buf_alloc = 4096;
  buf = xmalloc (buf_alloc);
  buf_pos = 0;
  while (1)
    {
      n = target_read_partial (ops, object, annex, &buf[buf_pos],
			       buf_pos, buf_alloc - buf_pos - padding);
      if (n < 0)
	{
	  /* An error occurred.  */
	  xfree (buf);
	  return -1;
	}
      else if (n == 0)
	{
	  /* Read all there was.  */
	  if (buf_pos == 0)
	    xfree (buf);
	  else
	    *buf_p = buf;
	  return buf_pos;
	}

      buf_pos += n;

      /* If the buffer is filling up, expand it.  */
      if (buf_alloc < buf_pos * 2)
	{
	  buf_alloc *= 2;
	  buf = xrealloc (buf, buf_alloc);
	}

      QUIT;
    }
}

/* Read OBJECT/ANNEX using OPS.  Store the result in *BUF_P and return
   the size of the transferred data.  See the declaration in "target.h"
   function for more information about the return value.  */

LONGEST
target_read_alloc (struct target_ops *ops, enum target_object object,
		   const char *annex, gdb_byte **buf_p)
{
  return target_read_alloc_1 (ops, object, annex, buf_p, 0);
}

/* Read OBJECT/ANNEX using OPS.  The result is NUL-terminated and
   returned as a string, allocated using xmalloc.  If an error occurs
   or the transfer is unsupported, NULL is returned.  Empty objects
   are returned as allocated but empty strings.  A warning is issued
   if the result contains any embedded NUL bytes.  */

char *
target_read_stralloc (struct target_ops *ops, enum target_object object,
		      const char *annex)
{
  gdb_byte *buffer;
  LONGEST transferred;

  transferred = target_read_alloc_1 (ops, object, annex, &buffer, 1);

  if (transferred < 0)
    return NULL;

  if (transferred == 0)
    return xstrdup ("");

  buffer[transferred] = 0;
  if (strlen (buffer) < transferred)
    warning (_("target object %d, annex %s, "
	       "contained unexpected null characters"),
	     (int) object, annex ? annex : "(none)");

  return (char *) buffer;
}

/* Memory transfer methods.  */

void
get_target_memory (struct target_ops *ops, CORE_ADDR addr, gdb_byte *buf,
		   LONGEST len)
{
  /* This method is used to read from an alternate, non-current
     target.  This read must bypass the overlay support (as symbols
     don't match this target), and GDB's internal cache (wrong cache
     for this target).  */
  if (target_read (ops, TARGET_OBJECT_RAW_MEMORY, NULL, buf, addr, len)
      != len)
    memory_error (EIO, addr);
}

ULONGEST
get_target_memory_unsigned (struct target_ops *ops,
			    CORE_ADDR addr, int len)
{
  gdb_byte buf[sizeof (ULONGEST)];

  gdb_assert (len <= sizeof (buf));
  get_target_memory (ops, addr, buf, len);
  return extract_unsigned_integer (buf, len);
}

static void
target_info (char *args, int from_tty)
{
  struct target_ops *t;
  int has_all_mem = 0;

  if (symfile_objfile != NULL)
    printf_unfiltered (_("Symbols from \"%s\".\n"), symfile_objfile->name);

  for (t = target_stack; t != NULL; t = t->beneath)
    {
      if (!(*t->to_has_memory) (t))
	continue;

      if ((int) (t->to_stratum) <= (int) dummy_stratum)
	continue;
      if (has_all_mem)
	printf_unfiltered (_("\tWhile running this, GDB does not access memory from...\n"));
      printf_unfiltered ("%s:\n", t->to_longname);
      (t->to_files_info) (t);
      has_all_mem = (*t->to_has_all_memory) (t);
    }
}

/* This function is called before any new inferior is created, e.g.
   by running a program, attaching, or connecting to a target.
   It cleans up any state from previous invocations which might
   change between runs.  This is a subset of what target_preopen
   resets (things which might change between targets).  */

void
target_pre_inferior (int from_tty)
{
  /* Clear out solib state. Otherwise the solib state of the previous
     inferior might have survived and is entirely wrong for the new
     target.  This has been observed on GNU/Linux using glibc 2.3. How
     to reproduce:

     bash$ ./foo&
     [1] 4711
     bash$ ./foo&
     [1] 4712
     bash$ gdb ./foo
     [...]
     (gdb) attach 4711
     (gdb) detach
     (gdb) attach 4712
     Cannot access memory at address 0xdeadbeef
  */

  /* In some OSs, the shared library list is the same/global/shared
     across inferiors.  If code is shared between processes, so are
     memory regions and features.  */
  if (!gdbarch_has_global_solist (target_gdbarch))
    {
      no_shared_libraries (NULL, from_tty);

      invalidate_target_mem_regions ();

      target_clear_description ();
    }
}

/* This is to be called by the open routine before it does
   anything.  */

void
target_preopen (int from_tty)
{
  dont_repeat ();

  if (target_has_execution)
    {
      if (!from_tty
          || query (_("A program is being debugged already.  Kill it? ")))
	target_kill ();
      else
	error (_("Program not killed."));
    }

  /* Calling target_kill may remove the target from the stack.  But if
     it doesn't (which seems like a win for UDI), remove it now.  */
  /* Leave the exec target, though.  The user may be switching from a
     live process to a core of the same program.  */
  pop_all_targets_above (file_stratum, 0);

  target_pre_inferior (from_tty);
}

/* Detach a target after doing deferred register stores.  */

void
target_detach (char *args, int from_tty)
{
  struct target_ops* t;
  
  if (gdbarch_has_global_breakpoints (target_gdbarch))
    /* Don't remove global breakpoints here.  They're removed on
       disconnection from the target.  */
    ;
  else
    /* If we're in breakpoints-always-inserted mode, have to remove
       them before detaching.  */
    remove_breakpoints ();

  for (t = current_target.beneath; t != NULL; t = t->beneath)
    {
      if (t->to_detach != NULL)
	{
	  t->to_detach (t, args, from_tty);
	  if (targetdebug)
	    fprintf_unfiltered (gdb_stdlog, "target_detach (%s, %d)\n",
				args, from_tty);
	  return;
	}
    }

  internal_error (__FILE__, __LINE__, "could not find a target to detach");
}

void
target_disconnect (char *args, int from_tty)
{
  struct target_ops *t;

  /* If we're in breakpoints-always-inserted mode or if breakpoints
     are global across processes, we have to remove them before
     disconnecting.  */
  remove_breakpoints ();

  for (t = current_target.beneath; t != NULL; t = t->beneath)
    if (t->to_disconnect != NULL)
	{
	  if (targetdebug)
	    fprintf_unfiltered (gdb_stdlog, "target_disconnect (%s, %d)\n",
				args, from_tty);
	  t->to_disconnect (t, args, from_tty);
	  return;
	}

  tcomplain ();
}

ptid_t
target_wait (ptid_t ptid, struct target_waitstatus *status, int options)
{
  struct target_ops *t;

  for (t = current_target.beneath; t != NULL; t = t->beneath)
    {
      if (t->to_wait != NULL)
	{
	  ptid_t retval = (*t->to_wait) (t, ptid, status, options);

	  if (targetdebug)
	    {
	      char *status_string;

	      status_string = target_waitstatus_to_string (status);
	      fprintf_unfiltered (gdb_stdlog,
				  "target_wait (%d, status) = %d,   %s\n",
				  PIDGET (ptid), PIDGET (retval),
				  status_string);
	      xfree (status_string);
	    }

	  return retval;
	}
    }

  noprocess ();
}

char *
target_pid_to_str (ptid_t ptid)
{
  struct target_ops *t;

  for (t = current_target.beneath; t != NULL; t = t->beneath)
    {
      if (t->to_pid_to_str != NULL)
	return (*t->to_pid_to_str) (t, ptid);
    }

  return normal_pid_to_str (ptid);
}

void
target_resume (ptid_t ptid, int step, enum target_signal signal)
{
  struct target_ops *t;

  dcache_invalidate (target_dcache);

  for (t = current_target.beneath; t != NULL; t = t->beneath)
    {
      if (t->to_resume != NULL)
	{
	  t->to_resume (t, ptid, step, signal);
	  if (targetdebug)
	    fprintf_unfiltered (gdb_stdlog, "target_resume (%d, %s, %s)\n",
				PIDGET (ptid),
				step ? "step" : "continue",
				target_signal_to_name (signal));

	  set_executing (ptid, 1);
	  set_running (ptid, 1);
	  clear_inline_frame_state (ptid);
	  return;
	}
    }

  noprocess ();
}
/* Look through the list of possible targets for a target that can
   follow forks.  */

int
target_follow_fork (int follow_child)
{
  struct target_ops *t;

  for (t = current_target.beneath; t != NULL; t = t->beneath)
    {
      if (t->to_follow_fork != NULL)
	{
	  int retval = t->to_follow_fork (t, follow_child);
	  if (targetdebug)
	    fprintf_unfiltered (gdb_stdlog, "target_follow_fork (%d) = %d\n",
				follow_child, retval);
	  return retval;
	}
    }

  /* Some target returned a fork event, but did not know how to follow it.  */
  internal_error (__FILE__, __LINE__,
		  "could not find a target to follow fork");
}

void
target_mourn_inferior (void)
{
  struct target_ops *t;
  for (t = current_target.beneath; t != NULL; t = t->beneath)
    {
      if (t->to_mourn_inferior != NULL)	
	{
	  t->to_mourn_inferior (t);
	  if (targetdebug)
	    fprintf_unfiltered (gdb_stdlog, "target_mourn_inferior ()\n");

          /* We no longer need to keep handles on any of the object files.
             Make sure to release them to avoid unnecessarily locking any
             of them while we're not actually debugging.  */
          bfd_cache_close_all ();

	  return;
	}
    }

  internal_error (__FILE__, __LINE__,
		  "could not find a target to follow mourn inferiour");
}

/* Look for a target which can describe architectural features, starting
   from TARGET.  If we find one, return its description.  */

const struct target_desc *
target_read_description (struct target_ops *target)
{
  struct target_ops *t;

  for (t = target; t != NULL; t = t->beneath)
    if (t->to_read_description != NULL)
      {
	const struct target_desc *tdesc;

	tdesc = t->to_read_description (t);
	if (tdesc)
	  return tdesc;
      }

  return NULL;
}

/* The default implementation of to_search_memory.
   This implements a basic search of memory, reading target memory and
   performing the search here (as opposed to performing the search in on the
   target side with, for example, gdbserver).  */

int
simple_search_memory (struct target_ops *ops,
		      CORE_ADDR start_addr, ULONGEST search_space_len,
		      const gdb_byte *pattern, ULONGEST pattern_len,
		      CORE_ADDR *found_addrp)
{
  /* NOTE: also defined in find.c testcase.  */
#define SEARCH_CHUNK_SIZE 16000
  const unsigned chunk_size = SEARCH_CHUNK_SIZE;
  /* Buffer to hold memory contents for searching.  */
  gdb_byte *search_buf;
  unsigned search_buf_size;
  struct cleanup *old_cleanups;

  search_buf_size = chunk_size + pattern_len - 1;

  /* No point in trying to allocate a buffer larger than the search space.  */
  if (search_space_len < search_buf_size)
    search_buf_size = search_space_len;

  search_buf = malloc (search_buf_size);
  if (search_buf == NULL)
    error (_("Unable to allocate memory to perform the search."));
  old_cleanups = make_cleanup (free_current_contents, &search_buf);

  /* Prime the search buffer.  */

  if (target_read (ops, TARGET_OBJECT_MEMORY, NULL,
		   search_buf, start_addr, search_buf_size) != search_buf_size)
    {
      warning (_("Unable to access target memory at %s, halting search."),
	       hex_string (start_addr));
      do_cleanups (old_cleanups);
      return -1;
    }

  /* Perform the search.

     The loop is kept simple by allocating [N + pattern-length - 1] bytes.
     When we've scanned N bytes we copy the trailing bytes to the start and
     read in another N bytes.  */

  while (search_space_len >= pattern_len)
    {
      gdb_byte *found_ptr;
      unsigned nr_search_bytes = min (search_space_len, search_buf_size);

      found_ptr = memmem (search_buf, nr_search_bytes,
			  pattern, pattern_len);

      if (found_ptr != NULL)
	{
	  CORE_ADDR found_addr = start_addr + (found_ptr - search_buf);
	  *found_addrp = found_addr;
	  do_cleanups (old_cleanups);
	  return 1;
	}

      /* Not found in this chunk, skip to next chunk.  */

      /* Don't let search_space_len wrap here, it's unsigned.  */
      if (search_space_len >= chunk_size)
	search_space_len -= chunk_size;
      else
	search_space_len = 0;

      if (search_space_len >= pattern_len)
	{
	  unsigned keep_len = search_buf_size - chunk_size;
	  CORE_ADDR read_addr = start_addr + keep_len;
	  int nr_to_read;

	  /* Copy the trailing part of the previous iteration to the front
	     of the buffer for the next iteration.  */
	  gdb_assert (keep_len == pattern_len - 1);
	  memcpy (search_buf, search_buf + chunk_size, keep_len);

	  nr_to_read = min (search_space_len - keep_len, chunk_size);

	  if (target_read (ops, TARGET_OBJECT_MEMORY, NULL,
			   search_buf + keep_len, read_addr,
			   nr_to_read) != nr_to_read)
	    {
	      warning (_("Unable to access target memory at %s, halting search."),
		       hex_string (read_addr));
	      do_cleanups (old_cleanups);
	      return -1;
	    }

	  start_addr += chunk_size;
	}
    }

  /* Not found.  */

  do_cleanups (old_cleanups);
  return 0;
}

/* Search SEARCH_SPACE_LEN bytes beginning at START_ADDR for the
   sequence of bytes in PATTERN with length PATTERN_LEN.

   The result is 1 if found, 0 if not found, and -1 if there was an error
   requiring halting of the search (e.g. memory read error).
   If the pattern is found the address is recorded in FOUND_ADDRP.  */

int
target_search_memory (CORE_ADDR start_addr, ULONGEST search_space_len,
		      const gdb_byte *pattern, ULONGEST pattern_len,
		      CORE_ADDR *found_addrp)
{
  struct target_ops *t;
  int found;

  /* We don't use INHERIT to set current_target.to_search_memory,
     so we have to scan the target stack and handle targetdebug
     ourselves.  */

  if (targetdebug)
    fprintf_unfiltered (gdb_stdlog, "target_search_memory (%s, ...)\n",
			hex_string (start_addr));

  for (t = current_target.beneath; t != NULL; t = t->beneath)
    if (t->to_search_memory != NULL)
      break;

  if (t != NULL)
    {
      found = t->to_search_memory (t, start_addr, search_space_len,
				   pattern, pattern_len, found_addrp);
    }
  else
    {
      /* If a special version of to_search_memory isn't available, use the
	 simple version.  */
      found = simple_search_memory (current_target.beneath,
				    start_addr, search_space_len,
				    pattern, pattern_len, found_addrp);
    }

  if (targetdebug)
    fprintf_unfiltered (gdb_stdlog, "  = %d\n", found);

  return found;
}

/* Look through the currently pushed targets.  If none of them will
   be able to restart the currently running process, issue an error
   message.  */

void
target_require_runnable (void)
{
  struct target_ops *t;

  for (t = target_stack; t != NULL; t = t->beneath)
    {
      /* If this target knows how to create a new program, then
	 assume we will still be able to after killing the current
	 one.  Either killing and mourning will not pop T, or else
	 find_default_run_target will find it again.  */
      if (t->to_create_inferior != NULL)
	return;

      /* Do not worry about thread_stratum targets that can not
	 create inferiors.  Assume they will be pushed again if
	 necessary, and continue to the process_stratum.  */
      if (t->to_stratum == thread_stratum)
	continue;

      error (_("\
The \"%s\" target does not support \"run\".  Try \"help target\" or \"continue\"."),
	     t->to_shortname);
    }

  /* This function is only called if the target is running.  In that
     case there should have been a process_stratum target and it
     should either know how to create inferiors, or not... */
  internal_error (__FILE__, __LINE__, "No targets found");
}

/* Look through the list of possible targets for a target that can
   execute a run or attach command without any other data.  This is
   used to locate the default process stratum.

   If DO_MESG is not NULL, the result is always valid (error() is
   called for errors); else, return NULL on error.  */

static struct target_ops *
find_default_run_target (char *do_mesg)
{
  struct target_ops **t;
  struct target_ops *runable = NULL;
  int count;

  count = 0;

  for (t = target_structs; t < target_structs + target_struct_size;
       ++t)
    {
      if ((*t)->to_can_run && target_can_run (*t))
	{
	  runable = *t;
	  ++count;
	}
    }

  if (count != 1)
    {
      if (do_mesg)
	error (_("Don't know how to %s.  Try \"help target\"."), do_mesg);
      else
	return NULL;
    }

  return runable;
}

void
find_default_attach (struct target_ops *ops, char *args, int from_tty)
{
  struct target_ops *t;

  t = find_default_run_target ("attach");
  (t->to_attach) (t, args, from_tty);
  return;
}

void
find_default_create_inferior (struct target_ops *ops,
			      char *exec_file, char *allargs, char **env,
			      int from_tty)
{
  struct target_ops *t;

  t = find_default_run_target ("run");
  (t->to_create_inferior) (t, exec_file, allargs, env, from_tty);
  return;
}

static int
find_default_can_async_p (void)
{
  struct target_ops *t;

  /* This may be called before the target is pushed on the stack;
     look for the default process stratum.  If there's none, gdb isn't
     configured with a native debugger, and target remote isn't
     connected yet.  */
  t = find_default_run_target (NULL);
  if (t && t->to_can_async_p)
    return (t->to_can_async_p) ();
  return 0;
}

static int
find_default_is_async_p (void)
{
  struct target_ops *t;

  /* This may be called before the target is pushed on the stack;
     look for the default process stratum.  If there's none, gdb isn't
     configured with a native debugger, and target remote isn't
     connected yet.  */
  t = find_default_run_target (NULL);
  if (t && t->to_is_async_p)
    return (t->to_is_async_p) ();
  return 0;
}

static int
find_default_supports_non_stop (void)
{
  struct target_ops *t;

  t = find_default_run_target (NULL);
  if (t && t->to_supports_non_stop)
    return (t->to_supports_non_stop) ();
  return 0;
}

int
target_supports_non_stop (void)
{
  struct target_ops *t;
  for (t = &current_target; t != NULL; t = t->beneath)
    if (t->to_supports_non_stop)
      return t->to_supports_non_stop ();

  return 0;
}


char *
target_get_osdata (const char *type)
{
  char *document;
  struct target_ops *t;

<<<<<<< HEAD
  if (target_can_run (&current_target))
    t = &current_target;
=======
  /* If we're already connected to something that can get us OS
     related data, use it.  Otherwise, try using the native
     target.  */
  if (current_target.to_stratum >= process_stratum)
    t = current_target.beneath;
>>>>>>> b2f2d10e
  else
    t = find_default_run_target ("get OS data");

  if (!t)
    return NULL;

<<<<<<< HEAD
  document = target_read_stralloc (t,
                                  TARGET_OBJECT_OSDATA,
                                  type);
  return document;
=======
  return target_read_stralloc (t, TARGET_OBJECT_OSDATA, type);
>>>>>>> b2f2d10e
}

static int
default_region_ok_for_hw_watchpoint (CORE_ADDR addr, int len)
{
  return (len <= gdbarch_ptr_bit (target_gdbarch) / TARGET_CHAR_BIT);
}

static int
default_watchpoint_addr_within_range (struct target_ops *target,
				      CORE_ADDR addr,
				      CORE_ADDR start, int length)
{
  return addr >= start && addr < start + length;
}

static int
return_zero (void)
{
  return 0;
}

static int
return_one (void)
{
  return 1;
}

static int
return_minus_one (void)
{
  return -1;
}

/* Find a single runnable target in the stack and return it.  If for
   some reason there is more than one, return NULL.  */

struct target_ops *
find_run_target (void)
{
  struct target_ops **t;
  struct target_ops *runable = NULL;
  int count;

  count = 0;

  for (t = target_structs; t < target_structs + target_struct_size; ++t)
    {
      if ((*t)->to_can_run && target_can_run (*t))
	{
	  runable = *t;
	  ++count;
	}
    }

  return (count == 1 ? runable : NULL);
}

/* Find a single core_stratum target in the list of targets and return it.
   If for some reason there is more than one, return NULL.  */

struct target_ops *
find_core_target (void)
{
  struct target_ops **t;
  struct target_ops *runable = NULL;
  int count;

  count = 0;

  for (t = target_structs; t < target_structs + target_struct_size;
       ++t)
    {
      if ((*t)->to_stratum == core_stratum)
	{
	  runable = *t;
	  ++count;
	}
    }

  return (count == 1 ? runable : NULL);
}

/*
 * Find the next target down the stack from the specified target.
 */

struct target_ops *
find_target_beneath (struct target_ops *t)
{
  return t->beneath;
}


/* The inferior process has died.  Long live the inferior!  */

void
generic_mourn_inferior (void)
{
  ptid_t ptid;

  ptid = inferior_ptid;
  inferior_ptid = null_ptid;

  if (!ptid_equal (ptid, null_ptid))
    {
      int pid = ptid_get_pid (ptid);
      delete_inferior (pid);
    }

  breakpoint_init_inferior (inf_exited);
  registers_changed ();

  reopen_exec_file ();
  reinit_frame_cache ();

  if (deprecated_detach_hook)
    deprecated_detach_hook ();
}

/* Helper function for child_wait and the derivatives of child_wait.
   HOSTSTATUS is the waitstatus from wait() or the equivalent; store our
   translation of that in OURSTATUS.  */
void
store_waitstatus (struct target_waitstatus *ourstatus, int hoststatus)
{
  if (WIFEXITED (hoststatus))
    {
      ourstatus->kind = TARGET_WAITKIND_EXITED;
      ourstatus->value.integer = WEXITSTATUS (hoststatus);
    }
  else if (!WIFSTOPPED (hoststatus))
    {
      ourstatus->kind = TARGET_WAITKIND_SIGNALLED;
      ourstatus->value.sig = target_signal_from_host (WTERMSIG (hoststatus));
    }
  else
    {
      ourstatus->kind = TARGET_WAITKIND_STOPPED;
      ourstatus->value.sig = target_signal_from_host (WSTOPSIG (hoststatus));
    }
}

/* Convert a normal process ID to a string.  Returns the string in a
   static buffer.  */

char *
normal_pid_to_str (ptid_t ptid)
{
  static char buf[32];

  xsnprintf (buf, sizeof buf, "process %d", ptid_get_pid (ptid));
  return buf;
}

static char *
dummy_pid_to_str (struct target_ops *ops, ptid_t ptid)
{
  return normal_pid_to_str (ptid);
}

/* Error-catcher for target_find_memory_regions */
static int dummy_find_memory_regions (int (*ignore1) (), void *ignore2)
{
  error (_("No target."));
  return 0;
}

/* Error-catcher for target_make_corefile_notes */
static char * dummy_make_corefile_notes (bfd *ignore1, int *ignore2)
{
  error (_("No target."));
  return NULL;
}

/* Set up the handful of non-empty slots needed by the dummy target
   vector.  */

static void
init_dummy_target (void)
{
  dummy_target.to_shortname = "None";
  dummy_target.to_longname = "None";
  dummy_target.to_doc = "";
  dummy_target.to_attach = find_default_attach;
  dummy_target.to_detach = 
    (void (*)(struct target_ops *, char *, int))target_ignore;
  dummy_target.to_create_inferior = find_default_create_inferior;
  dummy_target.to_can_async_p = find_default_can_async_p;
  dummy_target.to_is_async_p = find_default_is_async_p;
  dummy_target.to_supports_non_stop = find_default_supports_non_stop;
  dummy_target.to_pid_to_str = dummy_pid_to_str;
  dummy_target.to_stratum = dummy_stratum;
  dummy_target.to_find_memory_regions = dummy_find_memory_regions;
  dummy_target.to_make_corefile_notes = dummy_make_corefile_notes;
  dummy_target.to_xfer_partial = default_xfer_partial;
  dummy_target.to_has_all_memory = (int (*) (struct target_ops *)) return_zero;
  dummy_target.to_has_memory = (int (*) (struct target_ops *)) return_zero;
  dummy_target.to_has_stack = (int (*) (struct target_ops *)) return_zero;
  dummy_target.to_has_registers = (int (*) (struct target_ops *)) return_zero;
  dummy_target.to_has_execution = (int (*) (struct target_ops *)) return_zero;
  dummy_target.to_magic = OPS_MAGIC;
}

static void
debug_to_open (char *args, int from_tty)
{
  debug_target.to_open (args, from_tty);

  fprintf_unfiltered (gdb_stdlog, "target_open (%s, %d)\n", args, from_tty);
}

void
target_close (struct target_ops *targ, int quitting)
{
  if (targ->to_xclose != NULL)
    targ->to_xclose (targ, quitting);
  else if (targ->to_close != NULL)
    targ->to_close (quitting);

  if (targetdebug)
    fprintf_unfiltered (gdb_stdlog, "target_close (%d)\n", quitting);
}

void
target_attach (char *args, int from_tty)
{
  struct target_ops *t;
  for (t = current_target.beneath; t != NULL; t = t->beneath)
    {
      if (t->to_attach != NULL)	
	{
	  t->to_attach (t, args, from_tty);
	  if (targetdebug)
	    fprintf_unfiltered (gdb_stdlog, "target_attach (%s, %d)\n",
				args, from_tty);
	  return;
	}
    }

  internal_error (__FILE__, __LINE__,
		  "could not find a target to attach");
}

int
target_thread_alive (ptid_t ptid)
{
  struct target_ops *t;
  for (t = current_target.beneath; t != NULL; t = t->beneath)
    {
      if (t->to_thread_alive != NULL)
	{
	  int retval;

	  retval = t->to_thread_alive (t, ptid);
	  if (targetdebug)
	    fprintf_unfiltered (gdb_stdlog, "target_thread_alive (%d) = %d\n",
				PIDGET (ptid), retval);

	  return retval;
	}
    }

  return 0;
}

void
target_find_new_threads (void)
{
  struct target_ops *t;
  for (t = current_target.beneath; t != NULL; t = t->beneath)
    {
      if (t->to_find_new_threads != NULL)
	{
	  t->to_find_new_threads (t);
	  if (targetdebug)
	    fprintf_unfiltered (gdb_stdlog, "target_find_new_threads ()\n");

	  return;
	}
    }
}

static void
debug_to_post_attach (int pid)
{
  debug_target.to_post_attach (pid);

  fprintf_unfiltered (gdb_stdlog, "target_post_attach (%d)\n", pid);
}

/* Return a pretty printed form of target_waitstatus.
   Space for the result is malloc'd, caller must free.  */

char *
target_waitstatus_to_string (const struct target_waitstatus *ws)
{
  const char *kind_str = "status->kind = ";

  switch (ws->kind)
    {
    case TARGET_WAITKIND_EXITED:
      return xstrprintf ("%sexited, status = %d",
			 kind_str, ws->value.integer);
    case TARGET_WAITKIND_STOPPED:
      return xstrprintf ("%sstopped, signal = %s",
			 kind_str, target_signal_to_name (ws->value.sig));
    case TARGET_WAITKIND_SIGNALLED:
      return xstrprintf ("%ssignalled, signal = %s",
			 kind_str, target_signal_to_name (ws->value.sig));
    case TARGET_WAITKIND_LOADED:
      return xstrprintf ("%sloaded", kind_str);
    case TARGET_WAITKIND_FORKED:
      return xstrprintf ("%sforked", kind_str);
    case TARGET_WAITKIND_VFORKED:
      return xstrprintf ("%svforked", kind_str);
    case TARGET_WAITKIND_EXECD:
      return xstrprintf ("%sexecd", kind_str);
    case TARGET_WAITKIND_SYSCALL_ENTRY:
      return xstrprintf ("%ssyscall-entry", kind_str);
    case TARGET_WAITKIND_SYSCALL_RETURN:
      return xstrprintf ("%ssyscall-return", kind_str);
    case TARGET_WAITKIND_SPURIOUS:
      return xstrprintf ("%sspurious", kind_str);
    case TARGET_WAITKIND_IGNORE:
      return xstrprintf ("%signore", kind_str);
    case TARGET_WAITKIND_NO_HISTORY:
      return xstrprintf ("%sno-history", kind_str);
    default:
      return xstrprintf ("%sunknown???", kind_str);
    }
}

static void
debug_print_register (const char * func,
		      struct regcache *regcache, int regno)
{
  struct gdbarch *gdbarch = get_regcache_arch (regcache);
  fprintf_unfiltered (gdb_stdlog, "%s ", func);
  if (regno >= 0 && regno < gdbarch_num_regs (gdbarch)
      && gdbarch_register_name (gdbarch, regno) != NULL
      && gdbarch_register_name (gdbarch, regno)[0] != '\0')
    fprintf_unfiltered (gdb_stdlog, "(%s)",
			gdbarch_register_name (gdbarch, regno));
  else
    fprintf_unfiltered (gdb_stdlog, "(%d)", regno);
  if (regno >= 0 && regno < gdbarch_num_regs (gdbarch))
    {
      int i, size = register_size (gdbarch, regno);
      unsigned char buf[MAX_REGISTER_SIZE];
      regcache_raw_collect (regcache, regno, buf);
      fprintf_unfiltered (gdb_stdlog, " = ");
      for (i = 0; i < size; i++)
	{
	  fprintf_unfiltered (gdb_stdlog, "%02x", buf[i]);
	}
      if (size <= sizeof (LONGEST))
	{
	  ULONGEST val = extract_unsigned_integer (buf, size);
	  fprintf_unfiltered (gdb_stdlog, " %s %s",
			      core_addr_to_string_nz (val), plongest (val));
	}
    }
  fprintf_unfiltered (gdb_stdlog, "\n");
}

void
target_fetch_registers (struct regcache *regcache, int regno)
{
  struct target_ops *t;
  for (t = current_target.beneath; t != NULL; t = t->beneath)
    {
      if (t->to_fetch_registers != NULL)
	{
	  t->to_fetch_registers (t, regcache, regno);
	  if (targetdebug)
	    debug_print_register ("target_fetch_registers", regcache, regno);
	  return;
	}
    }
}

void
target_store_registers (struct regcache *regcache, int regno)
{

  struct target_ops *t;
  for (t = current_target.beneath; t != NULL; t = t->beneath)
    {
      if (t->to_store_registers != NULL)
	{
	  t->to_store_registers (t, regcache, regno);
	  if (targetdebug)
	    {
	      debug_print_register ("target_store_registers", regcache, regno);
	    }
	  return;
	}
    }

  noprocess ();
}

static void
debug_to_prepare_to_store (struct regcache *regcache)
{
  debug_target.to_prepare_to_store (regcache);

  fprintf_unfiltered (gdb_stdlog, "target_prepare_to_store ()\n");
}

static int
deprecated_debug_xfer_memory (CORE_ADDR memaddr, bfd_byte *myaddr, int len,
			      int write, struct mem_attrib *attrib,
			      struct target_ops *target)
{
  int retval;

  retval = debug_target.deprecated_xfer_memory (memaddr, myaddr, len, write,
						attrib, target);

  fprintf_unfiltered (gdb_stdlog,
		      "target_xfer_memory (%s, xxx, %d, %s, xxx) = %d",
		      paddress (memaddr), len, write ? "write" : "read",
                      retval);

  if (retval > 0)
    {
      int i;

      fputs_unfiltered (", bytes =", gdb_stdlog);
      for (i = 0; i < retval; i++)
	{
	  if ((((intptr_t) &(myaddr[i])) & 0xf) == 0)
	    {
	      if (targetdebug < 2 && i > 0)
		{
		  fprintf_unfiltered (gdb_stdlog, " ...");
		  break;
		}
	      fprintf_unfiltered (gdb_stdlog, "\n");
	    }

	  fprintf_unfiltered (gdb_stdlog, " %02x", myaddr[i] & 0xff);
	}
    }

  fputc_unfiltered ('\n', gdb_stdlog);

  return retval;
}

static void
debug_to_files_info (struct target_ops *target)
{
  debug_target.to_files_info (target);

  fprintf_unfiltered (gdb_stdlog, "target_files_info (xxx)\n");
}

static int
debug_to_insert_breakpoint (struct bp_target_info *bp_tgt)
{
  int retval;

  retval = debug_target.to_insert_breakpoint (bp_tgt);

  fprintf_unfiltered (gdb_stdlog,
		      "target_insert_breakpoint (0x%lx, xxx) = %ld\n",
		      (unsigned long) bp_tgt->placed_address,
		      (unsigned long) retval);
  return retval;
}

static int
debug_to_remove_breakpoint (struct bp_target_info *bp_tgt)
{
  int retval;

  retval = debug_target.to_remove_breakpoint (bp_tgt);

  fprintf_unfiltered (gdb_stdlog,
		      "target_remove_breakpoint (0x%lx, xxx) = %ld\n",
		      (unsigned long) bp_tgt->placed_address,
		      (unsigned long) retval);
  return retval;
}

static int
debug_to_can_use_hw_breakpoint (int type, int cnt, int from_tty)
{
  int retval;

  retval = debug_target.to_can_use_hw_breakpoint (type, cnt, from_tty);

  fprintf_unfiltered (gdb_stdlog,
		      "target_can_use_hw_breakpoint (%ld, %ld, %ld) = %ld\n",
		      (unsigned long) type,
		      (unsigned long) cnt,
		      (unsigned long) from_tty,
		      (unsigned long) retval);
  return retval;
}

static int
debug_to_region_ok_for_hw_watchpoint (CORE_ADDR addr, int len)
{
  CORE_ADDR retval;

  retval = debug_target.to_region_ok_for_hw_watchpoint (addr, len);

  fprintf_unfiltered (gdb_stdlog,
		      "target_region_ok_for_hw_watchpoint (%ld, %ld) = 0x%lx\n",
		      (unsigned long) addr,
		      (unsigned long) len,
		      (unsigned long) retval);
  return retval;
}

static int
debug_to_stopped_by_watchpoint (void)
{
  int retval;

  retval = debug_target.to_stopped_by_watchpoint ();

  fprintf_unfiltered (gdb_stdlog,
		      "target_stopped_by_watchpoint () = %ld\n",
		      (unsigned long) retval);
  return retval;
}

static int
debug_to_stopped_data_address (struct target_ops *target, CORE_ADDR *addr)
{
  int retval;

  retval = debug_target.to_stopped_data_address (target, addr);

  fprintf_unfiltered (gdb_stdlog,
		      "target_stopped_data_address ([0x%lx]) = %ld\n",
		      (unsigned long)*addr,
		      (unsigned long)retval);
  return retval;
}

static int
debug_to_watchpoint_addr_within_range (struct target_ops *target,
				       CORE_ADDR addr,
				       CORE_ADDR start, int length)
{
  int retval;

  retval = debug_target.to_watchpoint_addr_within_range (target, addr,
							 start, length);

  fprintf_filtered (gdb_stdlog,
		    "target_watchpoint_addr_within_range (0x%lx, 0x%lx, %d) = %d\n",
		    (unsigned long) addr, (unsigned long) start, length,
		    retval);
  return retval;
}

static int
debug_to_insert_hw_breakpoint (struct bp_target_info *bp_tgt)
{
  int retval;

  retval = debug_target.to_insert_hw_breakpoint (bp_tgt);

  fprintf_unfiltered (gdb_stdlog,
		      "target_insert_hw_breakpoint (0x%lx, xxx) = %ld\n",
		      (unsigned long) bp_tgt->placed_address,
		      (unsigned long) retval);
  return retval;
}

static int
debug_to_remove_hw_breakpoint (struct bp_target_info *bp_tgt)
{
  int retval;

  retval = debug_target.to_remove_hw_breakpoint (bp_tgt);

  fprintf_unfiltered (gdb_stdlog,
		      "target_remove_hw_breakpoint (0x%lx, xxx) = %ld\n",
		      (unsigned long) bp_tgt->placed_address,
		      (unsigned long) retval);
  return retval;
}

static int
debug_to_insert_watchpoint (CORE_ADDR addr, int len, int type)
{
  int retval;

  retval = debug_target.to_insert_watchpoint (addr, len, type);

  fprintf_unfiltered (gdb_stdlog,
		      "target_insert_watchpoint (0x%lx, %d, %d) = %ld\n",
		      (unsigned long) addr, len, type, (unsigned long) retval);
  return retval;
}

static int
debug_to_remove_watchpoint (CORE_ADDR addr, int len, int type)
{
  int retval;

  retval = debug_target.to_remove_watchpoint (addr, len, type);

  fprintf_unfiltered (gdb_stdlog,
		      "target_remove_watchpoint (0x%lx, %d, %d) = %ld\n",
		      (unsigned long) addr, len, type, (unsigned long) retval);
  return retval;
}

static void
debug_to_terminal_init (void)
{
  debug_target.to_terminal_init ();

  fprintf_unfiltered (gdb_stdlog, "target_terminal_init ()\n");
}

static void
debug_to_terminal_inferior (void)
{
  debug_target.to_terminal_inferior ();

  fprintf_unfiltered (gdb_stdlog, "target_terminal_inferior ()\n");
}

static void
debug_to_terminal_ours_for_output (void)
{
  debug_target.to_terminal_ours_for_output ();

  fprintf_unfiltered (gdb_stdlog, "target_terminal_ours_for_output ()\n");
}

static void
debug_to_terminal_ours (void)
{
  debug_target.to_terminal_ours ();

  fprintf_unfiltered (gdb_stdlog, "target_terminal_ours ()\n");
}

static void
debug_to_terminal_save_ours (void)
{
  debug_target.to_terminal_save_ours ();

  fprintf_unfiltered (gdb_stdlog, "target_terminal_save_ours ()\n");
}

static void
debug_to_terminal_info (char *arg, int from_tty)
{
  debug_target.to_terminal_info (arg, from_tty);

  fprintf_unfiltered (gdb_stdlog, "target_terminal_info (%s, %d)\n", arg,
		      from_tty);
}

static void
debug_to_load (char *args, int from_tty)
{
  debug_target.to_load (args, from_tty);

  fprintf_unfiltered (gdb_stdlog, "target_load (%s, %d)\n", args, from_tty);
}

static int
debug_to_lookup_symbol (char *name, CORE_ADDR *addrp)
{
  int retval;

  retval = debug_target.to_lookup_symbol (name, addrp);

  fprintf_unfiltered (gdb_stdlog, "target_lookup_symbol (%s, xxx)\n", name);

  return retval;
}

static void
debug_to_post_startup_inferior (ptid_t ptid)
{
  debug_target.to_post_startup_inferior (ptid);

  fprintf_unfiltered (gdb_stdlog, "target_post_startup_inferior (%d)\n",
		      PIDGET (ptid));
}

static void
debug_to_acknowledge_created_inferior (int pid)
{
  debug_target.to_acknowledge_created_inferior (pid);

  fprintf_unfiltered (gdb_stdlog, "target_acknowledge_created_inferior (%d)\n",
		      pid);
}

static void
debug_to_insert_fork_catchpoint (int pid)
{
  debug_target.to_insert_fork_catchpoint (pid);

  fprintf_unfiltered (gdb_stdlog, "target_insert_fork_catchpoint (%d)\n",
		      pid);
}

static int
debug_to_remove_fork_catchpoint (int pid)
{
  int retval;

  retval = debug_target.to_remove_fork_catchpoint (pid);

  fprintf_unfiltered (gdb_stdlog, "target_remove_fork_catchpoint (%d) = %d\n",
		      pid, retval);

  return retval;
}

static void
debug_to_insert_vfork_catchpoint (int pid)
{
  debug_target.to_insert_vfork_catchpoint (pid);

  fprintf_unfiltered (gdb_stdlog, "target_insert_vfork_catchpoint (%d)\n",
		      pid);
}

static int
debug_to_remove_vfork_catchpoint (int pid)
{
  int retval;

  retval = debug_target.to_remove_vfork_catchpoint (pid);

  fprintf_unfiltered (gdb_stdlog, "target_remove_vfork_catchpoint (%d) = %d\n",
		      pid, retval);

  return retval;
}

static void
debug_to_insert_exec_catchpoint (int pid)
{
  debug_target.to_insert_exec_catchpoint (pid);

  fprintf_unfiltered (gdb_stdlog, "target_insert_exec_catchpoint (%d)\n",
		      pid);
}

static int
debug_to_remove_exec_catchpoint (int pid)
{
  int retval;

  retval = debug_target.to_remove_exec_catchpoint (pid);

  fprintf_unfiltered (gdb_stdlog, "target_remove_exec_catchpoint (%d) = %d\n",
		      pid, retval);

  return retval;
}

static int
debug_to_has_exited (int pid, int wait_status, int *exit_status)
{
  int has_exited;

  has_exited = debug_target.to_has_exited (pid, wait_status, exit_status);

  fprintf_unfiltered (gdb_stdlog, "target_has_exited (%d, %d, %d) = %d\n",
		      pid, wait_status, *exit_status, has_exited);

  return has_exited;
}

static int
debug_to_can_run (void)
{
  int retval;

  retval = debug_target.to_can_run ();

  fprintf_unfiltered (gdb_stdlog, "target_can_run () = %d\n", retval);

  return retval;
}

static void
debug_to_notice_signals (ptid_t ptid)
{
  debug_target.to_notice_signals (ptid);

  fprintf_unfiltered (gdb_stdlog, "target_notice_signals (%d)\n",
                      PIDGET (ptid));
}

static void
debug_to_stop (ptid_t ptid)
{
  debug_target.to_stop (ptid);

  fprintf_unfiltered (gdb_stdlog, "target_stop (%s)\n",
		      target_pid_to_str (ptid));
}

static void
debug_to_rcmd (char *command,
	       struct ui_file *outbuf)
{
  debug_target.to_rcmd (command, outbuf);
  fprintf_unfiltered (gdb_stdlog, "target_rcmd (%s, ...)\n", command);
}

static char *
debug_to_pid_to_exec_file (int pid)
{
  char *exec_file;

  exec_file = debug_target.to_pid_to_exec_file (pid);

  fprintf_unfiltered (gdb_stdlog, "target_pid_to_exec_file (%d) = %s\n",
		      pid, exec_file);

  return exec_file;
}

static void
setup_target_debug (void)
{
  memcpy (&debug_target, &current_target, sizeof debug_target);

  current_target.to_open = debug_to_open;
  current_target.to_post_attach = debug_to_post_attach;
  current_target.to_prepare_to_store = debug_to_prepare_to_store;
  current_target.deprecated_xfer_memory = deprecated_debug_xfer_memory;
  current_target.to_files_info = debug_to_files_info;
  current_target.to_insert_breakpoint = debug_to_insert_breakpoint;
  current_target.to_remove_breakpoint = debug_to_remove_breakpoint;
  current_target.to_can_use_hw_breakpoint = debug_to_can_use_hw_breakpoint;
  current_target.to_insert_hw_breakpoint = debug_to_insert_hw_breakpoint;
  current_target.to_remove_hw_breakpoint = debug_to_remove_hw_breakpoint;
  current_target.to_insert_watchpoint = debug_to_insert_watchpoint;
  current_target.to_remove_watchpoint = debug_to_remove_watchpoint;
  current_target.to_stopped_by_watchpoint = debug_to_stopped_by_watchpoint;
  current_target.to_stopped_data_address = debug_to_stopped_data_address;
  current_target.to_watchpoint_addr_within_range = debug_to_watchpoint_addr_within_range;
  current_target.to_region_ok_for_hw_watchpoint = debug_to_region_ok_for_hw_watchpoint;
  current_target.to_terminal_init = debug_to_terminal_init;
  current_target.to_terminal_inferior = debug_to_terminal_inferior;
  current_target.to_terminal_ours_for_output = debug_to_terminal_ours_for_output;
  current_target.to_terminal_ours = debug_to_terminal_ours;
  current_target.to_terminal_save_ours = debug_to_terminal_save_ours;
  current_target.to_terminal_info = debug_to_terminal_info;
  current_target.to_load = debug_to_load;
  current_target.to_lookup_symbol = debug_to_lookup_symbol;
  current_target.to_post_startup_inferior = debug_to_post_startup_inferior;
  current_target.to_acknowledge_created_inferior = debug_to_acknowledge_created_inferior;
  current_target.to_insert_fork_catchpoint = debug_to_insert_fork_catchpoint;
  current_target.to_remove_fork_catchpoint = debug_to_remove_fork_catchpoint;
  current_target.to_insert_vfork_catchpoint = debug_to_insert_vfork_catchpoint;
  current_target.to_remove_vfork_catchpoint = debug_to_remove_vfork_catchpoint;
  current_target.to_insert_exec_catchpoint = debug_to_insert_exec_catchpoint;
  current_target.to_remove_exec_catchpoint = debug_to_remove_exec_catchpoint;
  current_target.to_has_exited = debug_to_has_exited;
  current_target.to_can_run = debug_to_can_run;
  current_target.to_notice_signals = debug_to_notice_signals;
  current_target.to_stop = debug_to_stop;
  current_target.to_rcmd = debug_to_rcmd;
  current_target.to_pid_to_exec_file = debug_to_pid_to_exec_file;
}


static char targ_desc[] =
"Names of targets and files being debugged.\n\
Shows the entire stack of targets currently in use (including the exec-file,\n\
core-file, and process, if any), as well as the symbol file name.";

static void
do_monitor_command (char *cmd,
		 int from_tty)
{
  if ((current_target.to_rcmd
       == (void (*) (char *, struct ui_file *)) tcomplain)
      || (current_target.to_rcmd == debug_to_rcmd
	  && (debug_target.to_rcmd
	      == (void (*) (char *, struct ui_file *)) tcomplain)))
    error (_("\"monitor\" command not supported by this target."));
  target_rcmd (cmd, gdb_stdtarg);
}

/* Print the name of each layers of our target stack.  */

static void
maintenance_print_target_stack (char *cmd, int from_tty)
{
  struct target_ops *t;

  printf_filtered (_("The current target stack is:\n"));

  for (t = target_stack; t != NULL; t = t->beneath)
    {
      printf_filtered ("  - %s (%s)\n", t->to_shortname, t->to_longname);
    }
}

/* Controls if async mode is permitted.  */
int target_async_permitted = 0;

/* The set command writes to this variable.  If the inferior is
   executing, linux_nat_async_permitted is *not* updated.  */
static int target_async_permitted_1 = 0;

static void
set_maintenance_target_async_permitted (char *args, int from_tty,
					struct cmd_list_element *c)
{
  if (have_live_inferiors ())
    {
      target_async_permitted_1 = target_async_permitted;
      error (_("Cannot change this setting while the inferior is running."));
    }

  target_async_permitted = target_async_permitted_1;
}

static void
show_maintenance_target_async_permitted (struct ui_file *file, int from_tty,
					 struct cmd_list_element *c,
					 const char *value)
{
  fprintf_filtered (file, _("\
Controlling the inferior in asynchronous mode is %s.\n"), value);
}

void
initialize_targets (void)
{
  init_dummy_target ();
  push_target (&dummy_target);

  add_info ("target", target_info, targ_desc);
  add_info ("files", target_info, targ_desc);

  add_setshow_zinteger_cmd ("target", class_maintenance, &targetdebug, _("\
Set target debugging."), _("\
Show target debugging."), _("\
When non-zero, target debugging is enabled.  Higher numbers are more\n\
verbose.  Changes do not take effect until the next \"run\" or \"target\"\n\
command."),
			    NULL,
			    show_targetdebug,
			    &setdebuglist, &showdebuglist);

  add_setshow_boolean_cmd ("trust-readonly-sections", class_support,
			   &trust_readonly, _("\
Set mode for reading from readonly sections."), _("\
Show mode for reading from readonly sections."), _("\
When this mode is on, memory reads from readonly sections (such as .text)\n\
will be read from the object file instead of from the target.  This will\n\
result in significant performance improvement for remote targets."),
			   NULL,
			   show_trust_readonly,
			   &setlist, &showlist);

  add_com ("monitor", class_obscure, do_monitor_command,
	   _("Send a command to the remote monitor (remote targets only)."));

  add_cmd ("target-stack", class_maintenance, maintenance_print_target_stack,
           _("Print the name of each layer of the internal target stack."),
           &maintenanceprintlist);

  add_setshow_boolean_cmd ("target-async", no_class,
			   &target_async_permitted_1, _("\
Set whether gdb controls the inferior in asynchronous mode."), _("\
Show whether gdb controls the inferior in asynchronous mode."), _("\
Tells gdb whether to control the inferior in asynchronous mode."),
			   set_maintenance_target_async_permitted,
			   show_maintenance_target_async_permitted,
			   &setlist,
			   &showlist);

  target_dcache = dcache_init ();
}<|MERGE_RESOLUTION|>--- conflicted
+++ resolved
@@ -2420,30 +2420,18 @@
   char *document;
   struct target_ops *t;
 
-<<<<<<< HEAD
-  if (target_can_run (&current_target))
-    t = &current_target;
-=======
   /* If we're already connected to something that can get us OS
      related data, use it.  Otherwise, try using the native
      target.  */
   if (current_target.to_stratum >= process_stratum)
     t = current_target.beneath;
->>>>>>> b2f2d10e
   else
     t = find_default_run_target ("get OS data");
 
   if (!t)
     return NULL;
 
-<<<<<<< HEAD
-  document = target_read_stralloc (t,
-                                  TARGET_OBJECT_OSDATA,
-                                  type);
-  return document;
-=======
   return target_read_stralloc (t, TARGET_OBJECT_OSDATA, type);
->>>>>>> b2f2d10e
 }
 
 static int
