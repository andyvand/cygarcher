--- conflicted
+++ resolved
@@ -955,11 +955,7 @@
 		    sizeof (CORE_ADDR));
 
       CHECK_TYPEDEF (type);
-<<<<<<< HEAD
-      pascal_object_print_value_fields (type, value_contents (val), value_address (val),
-=======
       pascal_object_print_value_fields (type, value_contents (val), addr,
->>>>>>> b2f2d10e
 					stream, recurse, options, NULL, 1);
       return;
     }
