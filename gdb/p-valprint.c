/* Support for printing Pascal values for GDB, the GNU debugger.

   Copyright (C) 2000, 2001, 2003, 2005, 2006, 2007, 2008, 2009, 2010, 2011
   Free Software Foundation, Inc.

   This file is part of GDB.

   This program is free software; you can redistribute it and/or modify
   it under the terms of the GNU General Public License as published by
   the Free Software Foundation; either version 3 of the License, or
   (at your option) any later version.

   This program is distributed in the hope that it will be useful,
   but WITHOUT ANY WARRANTY; without even the implied warranty of
   MERCHANTABILITY or FITNESS FOR A PARTICULAR PURPOSE.  See the
   GNU General Public License for more details.

   You should have received a copy of the GNU General Public License
   along with this program.  If not, see <http://www.gnu.org/licenses/>.  */

/* This file is derived from c-valprint.c */

#include "defs.h"
#include "gdb_obstack.h"
#include "symtab.h"
#include "gdbtypes.h"
#include "expression.h"
#include "value.h"
#include "command.h"
#include "gdbcmd.h"
#include "gdbcore.h"
#include "demangle.h"
#include "valprint.h"
#include "typeprint.h"
#include "language.h"
#include "target.h"
#include "annotate.h"
#include "p-lang.h"
#include "cp-abi.h"
#include "cp-support.h"
#include "dwarf2loc.h"




/* Print data of type TYPE located at VALADDR (within GDB), which came from
   the inferior at address ADDRESS, onto stdio stream STREAM according to
   OPTIONS.  The data at VALADDR is in target byte order.

   If the data are a string pointer, returns the number of string characters
   printed.  */


int
pascal_val_print (struct type *type, const gdb_byte *valaddr,
		  int embedded_offset, CORE_ADDR address,
		  struct ui_file *stream, int recurse,
		  const struct value *original_value,
		  const struct value_print_options *options)
{
  struct gdbarch *gdbarch = get_type_arch (type);
  enum bfd_endian byte_order = gdbarch_byte_order (gdbarch);
  unsigned int i = 0;	/* Number of characters printed */
  unsigned len;
  LONGEST low_bound, high_bound;
  struct type *elttype;
  unsigned eltlen;
  int length_pos, length_size, string_pos;
  struct type *char_type;
  LONGEST val;
  CORE_ADDR addr;
  struct cleanup *back_to;
  struct type *saved_type = type;
  CORE_ADDR saved_address = address;
  
  back_to = make_cleanup (null_cleanup, 0);
  type = object_address_get_data (type, &address);
  if (type == NULL)
    {
      fputs_filtered (object_address_data_not_valid (saved_type), stream);
      gdb_flush (stream);
      do_cleanups (back_to);
      return 0;
    }
  if (address != saved_address)
    {
      size_t length = TYPE_LENGTH (type);

      valaddr = xmalloc (length);
      make_cleanup (xfree, (gdb_byte *) valaddr);
      read_memory (address, (gdb_byte *) valaddr, length);
    }
  switch (TYPE_CODE (type))
    {
    case TYPE_CODE_ARRAY:
      if (get_array_bounds (type, &low_bound, &high_bound)) 
	{
	  len = high_bound - low_bound + 1;
	  elttype = check_typedef (TYPE_TARGET_TYPE (type));
	  eltlen = TYPE_LENGTH (elttype);
	  if (options->prettyprint_arrays)
	    {
	      print_spaces_filtered (2 + 2 * recurse, stream);
	    }
	  /* If 's' format is used, try to print out as string.
	     If no format is given, print as string if element type
	     is of TYPE_CODE_CHAR and element size is 1,2 or 4.  */
	  if (options->format == 's'
	      || ((eltlen == 1 || eltlen == 2 || eltlen == 4)
		  && TYPE_CODE (elttype) == TYPE_CODE_CHAR
		  && options->format == 0))
	    {
	      /* If requested, look for the first null char and only print
	         elements up to it.  */
	      if (options->stop_print_at_null)
		{
		  unsigned int temp_len;

		  /* Look for a NULL char. */
		  for (temp_len = 0;
		       extract_unsigned_integer (valaddr + embedded_offset +
						 temp_len * eltlen, eltlen,
						 byte_order)
		       && temp_len < len && temp_len < options->print_max;
		       temp_len++);
		  len = temp_len;
		}

	      LA_PRINT_STRING (stream, TYPE_TARGET_TYPE (type),
			       valaddr + embedded_offset, len, NULL, 0,
			       options);
	      i = len;
	    }
	  else
	    {
	      fprintf_filtered (stream, "{");
	      /* If this is a virtual function table, print the 0th
	         entry specially, and the rest of the members normally.  */
	      if (pascal_object_is_vtbl_ptr_type (elttype))
		{
		  i = 1;
		  fprintf_filtered (stream, "%d vtable entries", len - 1);
		}
	      else
		{
		  i = 0;
		}
<<<<<<< HEAD
	      val_print_array_elements (saved_type, valaddr + embedded_offset,
					saved_address, stream, recurse,
=======
	      val_print_array_elements (type, valaddr + embedded_offset,
					address, stream, recurse,
>>>>>>> ff3abfdd
					original_value, options, i);
	      fprintf_filtered (stream, "}");
	    }
	  break;
	}
      /* Array of unspecified length: treat like pointer to first elt.  */
      addr = address;
      goto print_unpacked_pointer;

    case TYPE_CODE_PTR:
      if (options->format && options->format != 's')
	{
	  print_scalar_formatted (valaddr + embedded_offset, type,
				  options, 0, stream);
	  break;
	}
      if (options->vtblprint && pascal_object_is_vtbl_ptr_type (type))
	{
	  /* Print the unmangled name if desired.  */
	  /* Print vtable entry - we only get here if we ARE using
	     -fvtable_thunks.  (Otherwise, look under TYPE_CODE_STRUCT.) */
	  /* Extract the address, assume that it is unsigned.  */
	  addr = extract_unsigned_integer (valaddr + embedded_offset,
					   TYPE_LENGTH (type), byte_order);
	  print_address_demangle (gdbarch, addr, stream, demangle);
	  break;
	}
      elttype = check_typedef (TYPE_TARGET_TYPE (type));

      addr = unpack_pointer (type, valaddr + embedded_offset);
    print_unpacked_pointer:
      elttype = check_typedef (TYPE_TARGET_TYPE (type));

      if (TYPE_CODE (elttype) == TYPE_CODE_FUNC)
	{
	  /* Try to print what function it points to.  */
	  print_address_demangle (gdbarch, addr, stream, demangle);
	  /* Return value is irrelevant except for string pointers.  */
	  do_cleanups (back_to);
	  return (0);
	}

      if (options->addressprint && options->format != 's')
	{
	  fputs_filtered (paddress (gdbarch, addr), stream);
	}

      /* For a pointer to char or unsigned char, also print the string
	 pointed to, unless pointer is null.  */
      if (((TYPE_LENGTH (elttype) == 1
	   && (TYPE_CODE (elttype) == TYPE_CODE_INT
	      || TYPE_CODE (elttype) == TYPE_CODE_CHAR))
	  || ((TYPE_LENGTH (elttype) == 2 || TYPE_LENGTH (elttype) == 4)
	      && TYPE_CODE (elttype) == TYPE_CODE_CHAR))
	  && (options->format == 0 || options->format == 's')
	  && addr != 0)
	{
	  /* no wide string yet */
	  i = val_print_string (elttype, NULL, addr, -1, stream, options);
	}
      /* also for pointers to pascal strings */
      /* Note: this is Free Pascal specific:
	 as GDB does not recognize stabs pascal strings
	 Pascal strings are mapped to records
	 with lowercase names PM  */
      if (is_pascal_string_type (elttype, &length_pos, &length_size,
				 &string_pos, &char_type, NULL)
	  && addr != 0)
	{
	  ULONGEST string_length;
	  void *buffer;

	  buffer = xmalloc (length_size);
	  read_memory (addr + length_pos, buffer, length_size);
	  string_length = extract_unsigned_integer (buffer, length_size,
						    byte_order);
	  xfree (buffer);
	  i = val_print_string (char_type, NULL,
				addr + string_pos, string_length,
				stream, options);
	}
      else if (pascal_object_is_vtbl_member (type))
	{
	  /* print vtbl's nicely */
	  CORE_ADDR vt_address = unpack_pointer (type,
						 valaddr + embedded_offset);
	  struct minimal_symbol *msymbol =
	    lookup_minimal_symbol_by_pc (vt_address);

	  if ((msymbol != NULL)
	      && (vt_address == SYMBOL_VALUE_ADDRESS (msymbol)))
	    {
	      fputs_filtered (" <", stream);
	      fputs_filtered (SYMBOL_PRINT_NAME (msymbol), stream);
	      fputs_filtered (">", stream);
	    }
	  if (vt_address && options->vtblprint)
	    {
	      struct value *vt_val;
	      struct symbol *wsym = (struct symbol *) NULL;
	      struct type *wtype;
	      struct block *block = (struct block *) NULL;
	      int is_this_fld;

	      if (msymbol != NULL)
		wsym = lookup_symbol (SYMBOL_LINKAGE_NAME (msymbol), block,
				      VAR_DOMAIN, &is_this_fld);

	      if (wsym)
		{
		  wtype = SYMBOL_TYPE (wsym);
		}
	      else
		{
		  wtype = TYPE_TARGET_TYPE (type);
		}
	      vt_val = value_at (wtype, vt_address);
	      common_val_print (vt_val, stream, recurse + 1, options,
				current_language);
	      if (options->pretty)
		{
		  fprintf_filtered (stream, "\n");
		  print_spaces_filtered (2 + 2 * recurse, stream);
		}
	    }
	}

      /* Return number of characters printed, including the terminating
	 '\0' if we reached the end.  val_print_string takes care including
	 the terminating '\0' if necessary.  */
      do_cleanups (back_to);
      return i;

      break;

    case TYPE_CODE_REF:
      elttype = check_typedef (TYPE_TARGET_TYPE (type));
      if (options->addressprint)
	{
	  CORE_ADDR addr
	    = extract_typed_address (valaddr + embedded_offset, type);

	  fprintf_filtered (stream, "@");
          fputs_filtered (paddress (gdbarch, addr), stream);
	  if (options->deref_ref)
	    fputs_filtered (": ", stream);
	}
      /* De-reference the reference.  */
      if (options->deref_ref)
	{
	  if (TYPE_CODE (elttype) != TYPE_CODE_UNDEF)
	    {
	      struct value *deref_val =
		value_at
		(TYPE_TARGET_TYPE (type),
		 unpack_pointer (type, valaddr + embedded_offset));

	      common_val_print (deref_val, stream, recurse + 1, options,
				current_language);
	    }
	  else
	    fputs_filtered ("???", stream);
	}
      break;

    case TYPE_CODE_UNION:
      if (recurse && !options->unionprint)
	{
	  fprintf_filtered (stream, "{...}");
	  break;
	}
      /* Fall through.  */
    case TYPE_CODE_STRUCT:
      if (options->vtblprint && pascal_object_is_vtbl_ptr_type (type))
	{
	  /* Print the unmangled name if desired.  */
	  /* Print vtable entry - we only get here if NOT using
	     -fvtable_thunks.  (Otherwise, look under TYPE_CODE_PTR.) */
	  /* Extract the address, assume that it is unsigned.  */
	  print_address_demangle
	    (gdbarch,
	     extract_unsigned_integer (valaddr + embedded_offset
				       + TYPE_FIELD_BITPOS (type,
							    VTBL_FNADDR_OFFSET) / 8,
				       TYPE_LENGTH (TYPE_FIELD_TYPE (type,
								     VTBL_FNADDR_OFFSET)),
				       byte_order),
	     stream, demangle);
	}
      else
	{
          if (is_pascal_string_type (type, &length_pos, &length_size,
                                     &string_pos, &char_type, NULL))
	    {
	      len = extract_unsigned_integer (valaddr + embedded_offset
					      + length_pos, length_size,
					      byte_order);
	      LA_PRINT_STRING (stream, char_type, 
			       valaddr + embedded_offset + string_pos,
			       len, NULL, 0, options);
	    }
	  else
	    pascal_object_print_value_fields (type, valaddr + embedded_offset,
					      address, stream, recurse,
					      original_value, options,
					      NULL, 0);
	}
      break;

    case TYPE_CODE_ENUM:
      if (options->format)
	{
	  print_scalar_formatted (valaddr + embedded_offset, type,
				  options, 0, stream);
	  break;
	}
      len = TYPE_NFIELDS (type);
      val = unpack_long (type, valaddr + embedded_offset);
      for (i = 0; i < len; i++)
	{
	  QUIT;
	  if (val == TYPE_FIELD_BITPOS (type, i))
	    {
	      break;
	    }
	}
      if (i < len)
	{
	  fputs_filtered (TYPE_FIELD_NAME (type, i), stream);
	}
      else
	{
	  print_longest (stream, 'd', 0, val);
	}
      break;

    case TYPE_CODE_FLAGS:
      if (options->format)
	  print_scalar_formatted (valaddr + embedded_offset, type,
				  options, 0, stream);
      else
	val_print_type_code_flags (type, valaddr + embedded_offset, stream);
      break;

    case TYPE_CODE_FUNC:
      if (options->format)
	{
	  print_scalar_formatted (valaddr + embedded_offset, type,
				  options, 0, stream);
	  break;
	}
      /* FIXME, we should consider, at least for ANSI C language, eliminating
         the distinction made between FUNCs and POINTERs to FUNCs.  */
      fprintf_filtered (stream, "{");
      type_print (type, "", stream, -1);
      fprintf_filtered (stream, "} ");
      /* Try to print what function it points to, and its address.  */
      print_address_demangle (gdbarch, address, stream, demangle);
      break;

    case TYPE_CODE_BOOL:
      if (options->format || options->output_format)
	{
	  struct value_print_options opts = *options;

	  opts.format = (options->format ? options->format
			 : options->output_format);
	  print_scalar_formatted (valaddr + embedded_offset, type,
				  &opts, 0, stream);
	}
      else
	{
	  val = unpack_long (type, valaddr + embedded_offset);
	  if (val == 0)
	    fputs_filtered ("false", stream);
	  else if (val == 1)
	    fputs_filtered ("true", stream);
	  else
	    {
	      fputs_filtered ("true (", stream);
	      fprintf_filtered (stream, "%ld)", (long int) val);
	    }
	}
      break;

    case TYPE_CODE_RANGE:
      /* FIXME: create_range_type does not set the unsigned bit in a
         range type (I think it probably should copy it from the target
         type), so we won't print values which are too large to
         fit in a signed integer correctly.  */
      /* FIXME: Doesn't handle ranges of enums correctly.  (Can't just
         print with the target type, though, because the size of our type
         and the target type might differ).  */
      /* FALLTHROUGH */

    case TYPE_CODE_INT:
      if (options->format || options->output_format)
	{
	  struct value_print_options opts = *options;

	  opts.format = (options->format ? options->format
			 : options->output_format);
	  print_scalar_formatted (valaddr + embedded_offset, type,
				  &opts, 0, stream);
	}
      else
	{
	  val_print_type_code_int (type, valaddr + embedded_offset, stream);
	}
      break;

    case TYPE_CODE_CHAR:
      if (options->format || options->output_format)
	{
	  struct value_print_options opts = *options;

	  opts.format = (options->format ? options->format
			 : options->output_format);
	  print_scalar_formatted (valaddr + embedded_offset, type,
				  &opts, 0, stream);
	}
      else
	{
	  val = unpack_long (type, valaddr + embedded_offset);
	  if (TYPE_UNSIGNED (type))
	    fprintf_filtered (stream, "%u", (unsigned int) val);
	  else
	    fprintf_filtered (stream, "%d", (int) val);
	  fputs_filtered (" ", stream);
	  LA_PRINT_CHAR ((unsigned char) val, type, stream);
	}
      break;

    case TYPE_CODE_FLT:
      if (options->format)
	{
	  print_scalar_formatted (valaddr + embedded_offset, type,
				  options, 0, stream);
	}
      else
	{
	  print_floating (valaddr + embedded_offset, type, stream);
	}
      break;

    case TYPE_CODE_BITSTRING:
    case TYPE_CODE_SET:
      elttype = TYPE_INDEX_TYPE (type);
      CHECK_TYPEDEF (elttype);
      if (TYPE_STUB (elttype))
	{
	  fprintf_filtered (stream, "<incomplete type>");
	  gdb_flush (stream);
	  break;
	}
      else
	{
	  struct type *range = elttype;
	  LONGEST low_bound, high_bound;
	  int i;
	  int is_bitstring = TYPE_CODE (type) == TYPE_CODE_BITSTRING;
	  int need_comma = 0;

	  if (is_bitstring)
	    fputs_filtered ("B'", stream);
	  else
	    fputs_filtered ("[", stream);

	  i = get_discrete_bounds (range, &low_bound, &high_bound);
	  if (low_bound == 0 && high_bound == -1 && TYPE_LENGTH (type) > 0)
	    {
	      /* If we know the size of the set type, we can figure out the
	      maximum value.  */
	      i = 0;
	      high_bound = TYPE_LENGTH (type) * TARGET_CHAR_BIT - 1;
	      TYPE_HIGH_BOUND (range) = high_bound;
	    }
	maybe_bad_bstring:
	  if (i < 0)
	    {
	      fputs_filtered ("<error value>", stream);
	      goto done;
	    }

	  for (i = low_bound; i <= high_bound; i++)
	    {
	      int element = value_bit_index (type,
					     valaddr + embedded_offset, i);

	      if (element < 0)
		{
		  i = element;
		  goto maybe_bad_bstring;
		}
	      if (is_bitstring)
		fprintf_filtered (stream, "%d", element);
	      else if (element)
		{
		  if (need_comma)
		    fputs_filtered (", ", stream);
		  print_type_scalar (range, i, stream);
		  need_comma = 1;

		  if (i + 1 <= high_bound
		      && value_bit_index (type,
					  valaddr + embedded_offset, ++i))
		    {
		      int j = i;

		      fputs_filtered ("..", stream);
		      while (i + 1 <= high_bound
			     && value_bit_index (type,
						 valaddr + embedded_offset,
						 ++i))
			j = i;
		      print_type_scalar (range, j, stream);
		    }
		}
	    }
	done:
	  if (is_bitstring)
	    fputs_filtered ("'", stream);
	  else
	    fputs_filtered ("]", stream);
	}
      break;

    case TYPE_CODE_VOID:
      fprintf_filtered (stream, "void");
      break;

    case TYPE_CODE_ERROR:
      fprintf_filtered (stream, "%s", TYPE_ERROR_NAME (type));
      break;

    case TYPE_CODE_UNDEF:
      /* This happens (without TYPE_FLAG_STUB set) on systems which don't use
         dbx xrefs (NO_DBX_XREFS in gcc) if a file has a "struct foo *bar"
         and no complete type for struct foo in that file.  */
      fprintf_filtered (stream, "<incomplete type>");
      break;

    default:
      error (_("Invalid pascal type code %d in symbol table."),
	     TYPE_CODE (type));
    }
  gdb_flush (stream);
  do_cleanups (back_to);
  return (0);
}

int
pascal_value_print (struct value *val, struct ui_file *stream,
		    const struct value_print_options *options)
{
  struct type *type = value_type (val);
  struct value_print_options opts = *options;

  opts.deref_ref = 1;

  /* If it is a pointer, indicate what it points to.

     Print type also if it is a reference.

     Object pascal: if it is a member pointer, we will take care
     of that when we print it.  */
  if (TYPE_CODE (type) == TYPE_CODE_PTR
      || TYPE_CODE (type) == TYPE_CODE_REF)
    {
      /* Hack:  remove (char *) for char strings.  Their
         type is indicated by the quoted string anyway. */
      if (TYPE_CODE (type) == TYPE_CODE_PTR 
	  && TYPE_NAME (type) == NULL
	  && TYPE_NAME (TYPE_TARGET_TYPE (type)) != NULL
	  && strcmp (TYPE_NAME (TYPE_TARGET_TYPE (type)), "char") == 0)
	{
	  /* Print nothing */
	}
      else
	{
	  fprintf_filtered (stream, "(");
	  type_print (type, "", stream, -1);
	  fprintf_filtered (stream, ") ");
	}
    }
  return common_val_print (val, stream, 0, &opts, current_language);
}


static void
show_pascal_static_field_print (struct ui_file *file, int from_tty,
				struct cmd_list_element *c, const char *value)
{
  fprintf_filtered (file, _("Printing of pascal static members is %s.\n"),
		    value);
}

static struct obstack dont_print_vb_obstack;
static struct obstack dont_print_statmem_obstack;

static void pascal_object_print_static_field (struct value *,
					      struct ui_file *, int,
					      const struct value_print_options *);

static void pascal_object_print_value (struct type *, const gdb_byte *,
				       CORE_ADDR, struct ui_file *, int,
				       const struct value *,
				       const struct value_print_options *,
				       struct type **);

/* It was changed to this after 2.4.5.  */
const char pascal_vtbl_ptr_name[] =
{'_', '_', 'v', 't', 'b', 'l', '_', 'p', 't', 'r', '_', 't', 'y', 'p', 'e', 0};

/* Return truth value for assertion that TYPE is of the type
   "pointer to virtual function".  */

int
pascal_object_is_vtbl_ptr_type (struct type *type)
{
  char *typename = type_name_no_tag (type);

  return (typename != NULL
	  && strcmp (typename, pascal_vtbl_ptr_name) == 0);
}

/* Return truth value for the assertion that TYPE is of the type
   "pointer to virtual function table".  */

int
pascal_object_is_vtbl_member (struct type *type)
{
  if (TYPE_CODE (type) == TYPE_CODE_PTR)
    {
      type = TYPE_TARGET_TYPE (type);
      if (TYPE_CODE (type) == TYPE_CODE_ARRAY)
	{
	  type = TYPE_TARGET_TYPE (type);
	  if (TYPE_CODE (type) == TYPE_CODE_STRUCT	/* if not using
							   thunks */
	      || TYPE_CODE (type) == TYPE_CODE_PTR)	/* if using thunks */
	    {
	      /* Virtual functions tables are full of pointers
	         to virtual functions. */
	      return pascal_object_is_vtbl_ptr_type (type);
	    }
	}
    }
  return 0;
}

/* Mutually recursive subroutines of pascal_object_print_value and
   c_val_print to print out a structure's fields:
   pascal_object_print_value_fields and pascal_object_print_value.

   TYPE, VALADDR, ADDRESS, STREAM, RECURSE, and OPTIONS have the
   same meanings as in pascal_object_print_value and c_val_print.

   DONT_PRINT is an array of baseclass types that we
   should not print, or zero if called from top level.  */

void
pascal_object_print_value_fields (struct type *type, const gdb_byte *valaddr,
				  CORE_ADDR address, struct ui_file *stream,
				  int recurse,
				  const struct value *val,
				  const struct value_print_options *options,
				  struct type **dont_print_vb,
				  int dont_print_statmem)
{
  int i, len, n_baseclasses;
  char *last_dont_print = obstack_next_free (&dont_print_statmem_obstack);

  CHECK_TYPEDEF (type);

  fprintf_filtered (stream, "{");
  len = TYPE_NFIELDS (type);
  n_baseclasses = TYPE_N_BASECLASSES (type);

  /* Print out baseclasses such that we don't print
     duplicates of virtual baseclasses.  */
  if (n_baseclasses > 0)
    pascal_object_print_value (type, valaddr, address, stream,
			       recurse + 1, val, options, dont_print_vb);

  if (!len && n_baseclasses == 1)
    fprintf_filtered (stream, "<No data fields>");
  else
    {
      struct obstack tmp_obstack = dont_print_statmem_obstack;
      int fields_seen = 0;

      if (dont_print_statmem == 0)
	{
	  /* If we're at top level, carve out a completely fresh
	     chunk of the obstack and use that until this particular
	     invocation returns.  */
	  obstack_finish (&dont_print_statmem_obstack);
	}

      for (i = n_baseclasses; i < len; i++)
	{
	  /* If requested, skip printing of static fields.  */
	  if (!options->pascal_static_field_print
	      && field_is_static (&TYPE_FIELD (type, i)))
	    continue;
	  if (fields_seen)
	    fprintf_filtered (stream, ", ");
	  else if (n_baseclasses > 0)
	    {
	      if (options->pretty)
		{
		  fprintf_filtered (stream, "\n");
		  print_spaces_filtered (2 + 2 * recurse, stream);
		  fputs_filtered ("members of ", stream);
		  fputs_filtered (type_name_no_tag (type), stream);
		  fputs_filtered (": ", stream);
		}
	    }
	  fields_seen = 1;

	  if (options->pretty)
	    {
	      fprintf_filtered (stream, "\n");
	      print_spaces_filtered (2 + 2 * recurse, stream);
	    }
	  else
	    {
	      wrap_here (n_spaces (2 + 2 * recurse));
	    }
	  if (options->inspect_it)
	    {
	      if (TYPE_CODE (TYPE_FIELD_TYPE (type, i)) == TYPE_CODE_PTR)
		fputs_filtered ("\"( ptr \"", stream);
	      else
		fputs_filtered ("\"( nodef \"", stream);
	      if (field_is_static (&TYPE_FIELD (type, i)))
		fputs_filtered ("static ", stream);
	      fprintf_symbol_filtered (stream, TYPE_FIELD_NAME (type, i),
				       language_cplus,
				       DMGL_PARAMS | DMGL_ANSI);
	      fputs_filtered ("\" \"", stream);
	      fprintf_symbol_filtered (stream, TYPE_FIELD_NAME (type, i),
				       language_cplus,
				       DMGL_PARAMS | DMGL_ANSI);
	      fputs_filtered ("\") \"", stream);
	    }
	  else
	    {
	      annotate_field_begin (TYPE_FIELD_TYPE (type, i));

	      if (field_is_static (&TYPE_FIELD (type, i)))
		fputs_filtered ("static ", stream);
	      fprintf_symbol_filtered (stream, TYPE_FIELD_NAME (type, i),
				       language_cplus,
				       DMGL_PARAMS | DMGL_ANSI);
	      annotate_field_name_end ();
	      fputs_filtered (" = ", stream);
	      annotate_field_value ();
	    }

	  if (!field_is_static (&TYPE_FIELD (type, i))
	      && TYPE_FIELD_PACKED (type, i))
	    {
	      struct value *v;

	      /* Bitfields require special handling, especially due to byte
	         order problems.  */
	      if (TYPE_FIELD_IGNORE (type, i))
		{
		  fputs_filtered ("<optimized out or zero length>", stream);
		}
	      else if (value_bits_synthetic_pointer (val,
						     TYPE_FIELD_BITPOS (type,
									i),
						     TYPE_FIELD_BITSIZE (type,
									 i)))
		{
		  fputs_filtered (_("<synthetic pointer>"), stream);
		}
	      else if (!value_bits_valid (val, TYPE_FIELD_BITPOS (type, i),
					  TYPE_FIELD_BITSIZE (type, i)))
		{
		  fputs_filtered (_("<value optimized out>"), stream);
		}
	      else
		{
		  struct value_print_options opts = *options;

		  v = value_from_longest (TYPE_FIELD_TYPE (type, i),
				   unpack_field_as_long (type, valaddr, i));

		  opts.deref_ref = 0;
		  common_val_print (v, stream, recurse + 1, &opts,
				    current_language);
		}
	    }
	  else
	    {
	      if (TYPE_FIELD_IGNORE (type, i))
		{
		  fputs_filtered ("<optimized out or zero length>", stream);
		}
	      else if (field_is_static (&TYPE_FIELD (type, i)))
		{
		  /* struct value *v = value_static_field (type, i);
		     v4.17 specific */
		  struct value *v;

		  v = value_from_longest (TYPE_FIELD_TYPE (type, i),
				   unpack_field_as_long (type, valaddr, i));

		  if (v == NULL)
		    fputs_filtered ("<optimized out>", stream);
		  else
		    pascal_object_print_static_field (v, stream, recurse + 1,
						      options);
		}
	      else
		{
		  struct value_print_options opts = *options;

		  opts.deref_ref = 0;
		  /* val_print (TYPE_FIELD_TYPE (type, i),
		     valaddr + TYPE_FIELD_BITPOS (type, i) / 8,
		     address + TYPE_FIELD_BITPOS (type, i) / 8, 0,
		     stream, format, 0, recurse + 1, pretty); */
		  val_print (TYPE_FIELD_TYPE (type, i),
			     valaddr, TYPE_FIELD_BITPOS (type, i) / 8,
			     address + TYPE_FIELD_BITPOS (type, i) / 8,
			     stream, recurse + 1, val, &opts,
			     current_language);
		}
	    }
	  annotate_field_end ();
	}

      if (dont_print_statmem == 0)
	{
	  /* Free the space used to deal with the printing
	     of the members from top level.  */
	  obstack_free (&dont_print_statmem_obstack, last_dont_print);
	  dont_print_statmem_obstack = tmp_obstack;
	}

      if (options->pretty)
	{
	  fprintf_filtered (stream, "\n");
	  print_spaces_filtered (2 * recurse, stream);
	}
    }
  fprintf_filtered (stream, "}");
}

/* Special val_print routine to avoid printing multiple copies of virtual
   baseclasses.  */

static void
pascal_object_print_value (struct type *type, const gdb_byte *valaddr,
			   CORE_ADDR address, struct ui_file *stream,
			   int recurse,
			   const struct value *val,
			   const struct value_print_options *options,
			   struct type **dont_print_vb)
{
  struct type **last_dont_print
    = (struct type **) obstack_next_free (&dont_print_vb_obstack);
  struct obstack tmp_obstack = dont_print_vb_obstack;
  int i, n_baseclasses = TYPE_N_BASECLASSES (type);

  if (dont_print_vb == 0)
    {
      /* If we're at top level, carve out a completely fresh
         chunk of the obstack and use that until this particular
         invocation returns.  */
      /* Bump up the high-water mark.  Now alpha is omega.  */
      obstack_finish (&dont_print_vb_obstack);
    }

  for (i = 0; i < n_baseclasses; i++)
    {
      int boffset;
      struct type *baseclass = check_typedef (TYPE_BASECLASS (type, i));
      char *basename = type_name_no_tag (baseclass);
      const gdb_byte *base_valaddr;

      if (BASETYPE_VIA_VIRTUAL (type, i))
	{
	  struct type **first_dont_print
	    = (struct type **) obstack_base (&dont_print_vb_obstack);

	  int j = (struct type **) obstack_next_free (&dont_print_vb_obstack)
	    - first_dont_print;

	  while (--j >= 0)
	    if (baseclass == first_dont_print[j])
	      goto flush_it;

	  obstack_ptr_grow (&dont_print_vb_obstack, baseclass);
	}

      boffset = baseclass_offset (type, i, valaddr, address);

      if (options->pretty)
	{
	  fprintf_filtered (stream, "\n");
	  print_spaces_filtered (2 * recurse, stream);
	}
      fputs_filtered ("<", stream);
      /* Not sure what the best notation is in the case where there is no
         baseclass name.  */

      fputs_filtered (basename ? basename : "", stream);
      fputs_filtered ("> = ", stream);

      /* The virtual base class pointer might have been clobbered by the
         user program. Make sure that it still points to a valid memory
         location.  */

      if (boffset != -1 && (boffset < 0 || boffset >= TYPE_LENGTH (type)))
	{
	  /* FIXME (alloc): not safe is baseclass is really really big. */
	  gdb_byte *buf = alloca (TYPE_LENGTH (baseclass));

	  base_valaddr = buf;
	  if (target_read_memory (address + boffset, buf,
				  TYPE_LENGTH (baseclass)) != 0)
	    boffset = -1;
	}
      else
	base_valaddr = valaddr + boffset;

      if (boffset == -1)
	fprintf_filtered (stream, "<invalid address>");
      else
	pascal_object_print_value_fields (baseclass, base_valaddr,
					  address + boffset, stream,
					  recurse, val, options,
		     (struct type **) obstack_base (&dont_print_vb_obstack),
					  0);
      fputs_filtered (", ", stream);

    flush_it:
      ;
    }

  if (dont_print_vb == 0)
    {
      /* Free the space used to deal with the printing
         of this type from top level.  */
      obstack_free (&dont_print_vb_obstack, last_dont_print);
      /* Reset watermark so that we can continue protecting
         ourselves from whatever we were protecting ourselves.  */
      dont_print_vb_obstack = tmp_obstack;
    }
}

/* Print value of a static member.
   To avoid infinite recursion when printing a class that contains
   a static instance of the class, we keep the addresses of all printed
   static member classes in an obstack and refuse to print them more
   than once.

   VAL contains the value to print, STREAM, RECURSE, and OPTIONS
   have the same meanings as in c_val_print.  */

static void
pascal_object_print_static_field (struct value *val,
				  struct ui_file *stream,
				  int recurse,
				  const struct value_print_options *options)
{
  struct type *type = value_type (val);
  struct value_print_options opts;

  if (TYPE_CODE (type) == TYPE_CODE_STRUCT)
    {
      CORE_ADDR *first_dont_print, addr;
      int i;

      first_dont_print
	= (CORE_ADDR *) obstack_base (&dont_print_statmem_obstack);
      i = (CORE_ADDR *) obstack_next_free (&dont_print_statmem_obstack)
	- first_dont_print;

      while (--i >= 0)
	{
	  if (value_address (val) == first_dont_print[i])
	    {
	      fputs_filtered ("\
<same as static member of an already seen type>",
			      stream);
	      return;
	    }
	}

      addr = value_address (val);
      obstack_grow (&dont_print_statmem_obstack, (char *) &addr,
		    sizeof (CORE_ADDR));

      CHECK_TYPEDEF (type);
      pascal_object_print_value_fields (type, value_contents (val), addr,
					stream, recurse, NULL, options,
					NULL, 1);
      return;
    }

  opts = *options;
  opts.deref_ref = 0;
  common_val_print (val, stream, recurse, &opts, current_language);
}

/* -Wmissing-prototypes */
extern initialize_file_ftype _initialize_pascal_valprint;

void
_initialize_pascal_valprint (void)
{
  add_setshow_boolean_cmd ("pascal_static-members", class_support,
			   &user_print_options.pascal_static_field_print, _("\
Set printing of pascal static members."), _("\
Show printing of pascal static members."), NULL,
			   NULL,
			   show_pascal_static_field_print,
			   &setprintlist, &showprintlist);
}<|MERGE_RESOLUTION|>--- conflicted
+++ resolved
@@ -146,13 +146,8 @@
 		{
 		  i = 0;
 		}
-<<<<<<< HEAD
 	      val_print_array_elements (saved_type, valaddr + embedded_offset,
 					saved_address, stream, recurse,
-=======
-	      val_print_array_elements (type, valaddr + embedded_offset,
-					address, stream, recurse,
->>>>>>> ff3abfdd
 					original_value, options, i);
 	      fprintf_filtered (stream, "}");
 	    }
