--- conflicted
+++ resolved
@@ -302,14 +302,10 @@
   if (type != NULL)
     return type;
 
-<<<<<<< HEAD
-  type = alloc_type (objfile, NULL);
-=======
   /* Do not use the "fake" dynamics objfile to own dynamically generated
      types, as it does not provide an architecture, and it would not help
      manage the lifetime of these types anyway.  */
-  type = alloc_type (NULL);
->>>>>>> b2f2d10e
+  type = alloc_type (NULL, NULL);
   TYPE_CODE (type) = TYPE_CODE_STRUCT;
   INIT_CPLUS_SPECIFIC (type);
 
@@ -428,12 +424,7 @@
 
   fields = NULL;
   nfields--;			/* First set up dummy "class" field. */
-<<<<<<< HEAD
-  SET_FIELD_PHYSADDR (TYPE_FIELD (type, nfields),
-		      value_address (clas));
-=======
   SET_FIELD_PHYSADDR (TYPE_FIELD (type, nfields), value_address (clas));
->>>>>>> b2f2d10e
   TYPE_FIELD_NAME (type, nfields) = "class";
   TYPE_FIELD_TYPE (type, nfields) = value_type (clas);
   SET_TYPE_FIELD_PRIVATE (type, nfields);
