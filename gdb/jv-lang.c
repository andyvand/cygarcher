--- conflicted
+++ resolved
@@ -296,11 +296,7 @@
   /* Do not use the "fake" dynamics objfile to own dynamically generated
      types, as it does not provide an architecture, and it would not help
      manage the lifetime of these types anyway.  */
-<<<<<<< HEAD
-  type = alloc_type (NULL, NULL);
-=======
   type = alloc_type_arch (gdbarch);
->>>>>>> 5a5358d5
   TYPE_CODE (type) = TYPE_CODE_STRUCT;
   INIT_CPLUS_SPECIFIC (type);
 
