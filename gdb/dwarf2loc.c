--- conflicted
+++ resolved
@@ -413,47 +413,14 @@
 dwarf_expr_frame_base_1 (struct symbol *framefunc, CORE_ADDR pc,
 			 const gdb_byte **start, size_t *length)
 {
-<<<<<<< HEAD
-  if (SYMBOL_COMPUTED_OPS (framefunc) == &dwarf2_loclist_funcs)
-=======
   if (SYMBOL_BLOCK_OPS (framefunc) != NULL)
->>>>>>> 6e5c95e6
     {
       const struct symbol_block_ops *ops_block = SYMBOL_BLOCK_OPS (framefunc);
 
       ops_block->find_frame_base_location (framefunc, pc, start, length);
     }
-<<<<<<< HEAD
-  else if (SYMBOL_COMPUTED_OPS (framefunc) == &dwarf2_locexpr_funcs)
-    {
-      struct dwarf2_locexpr_baton *symbaton;
-
-      symbaton = SYMBOL_LOCATION_BATON (framefunc);
-      if (symbaton != NULL)
-	{
-	  *length = symbaton->size;
-	  *start = symbaton->data;
-	}
-      else
-	*length = 0;
-    }
-  else if (SYMBOL_COMPUTED_OPS (framefunc) == &dwarf2_missing_funcs)
-    {
-      struct dwarf2_locexpr_baton *symbaton;
-
-      symbaton = SYMBOL_LOCATION_BATON (framefunc);
-      gdb_assert (symbaton == NULL);
-      *length = 0;
-    }
-  else
-    internal_error (__FILE__, __LINE__,
-		    _("Unsupported SYMBOL_COMPUTED_OPS %p for \"%s\""),
-		    SYMBOL_COMPUTED_OPS (framefunc),
-		    SYMBOL_PRINT_NAME (framefunc));
-=======
   else
     *length = 0;
->>>>>>> 6e5c95e6
 
   if (*length == 0)
     error (_("Could not find the frame base for \"%s\"."),
@@ -2379,34 +2346,6 @@
   free_pieced_value_closure
 };
 
-<<<<<<< HEAD
-/* Helper function which throws an error if a synthetic pointer is
-   invalid.  */
-
-static void
-invalid_synthetic_pointer (void)
-{
-  error (_("access outside bounds of object "
-	   "referenced via synthetic pointer"));
-}
-=======
-/* Virtual method table for dwarf2_evaluate_loc_desc_full below.  */
-
-static const struct dwarf_expr_context_funcs dwarf_expr_ctx_funcs =
-{
-  dwarf_expr_read_reg,
-  dwarf_expr_read_mem,
-  dwarf_expr_frame_base,
-  dwarf_expr_frame_cfa,
-  dwarf_expr_frame_pc,
-  dwarf_expr_tls_address,
-  dwarf_expr_dwarf_call,
-  dwarf_expr_get_base_type,
-  dwarf_expr_push_dwarf_reg_entry_value,
-  dwarf_expr_get_addr_index
-};
->>>>>>> 6e5c95e6
-
 /* Evaluate a location description, starting at DATA and with length
    SIZE, to find the current location of variable of TYPE in the
    context of FRAME.  BYTE_OFFSET is applied after the contents are
@@ -4428,48 +4367,6 @@
   loclist_tracepoint_var_ref
 };
 
-static struct value *
-missing_read_variable (struct symbol *symbol, struct frame_info *frame)
-{
-  struct dwarf2_loclist_baton *dlbaton = SYMBOL_LOCATION_BATON (symbol);
-
-  gdb_assert (dlbaton == NULL);
-  error (_("Unable to resolve variable \"%s\""), SYMBOL_PRINT_NAME (symbol));
-}
-
-static int
-missing_read_needs_frame (struct symbol *symbol)
-{
-  return 0;
-}
-
-static void
-missing_describe_location (struct symbol *symbol, CORE_ADDR addr,
-			   struct ui_file *stream)
-{
-  fprintf_filtered (stream, _("a variable we are unable to resolve"));
-}
-
-static void
-missing_tracepoint_var_ref (struct symbol *symbol, struct gdbarch *gdbarch,
-			    struct agent_expr *ax, struct axs_value *value)
-{
-  struct dwarf2_loclist_baton *dlbaton = SYMBOL_LOCATION_BATON (symbol);
-
-  gdb_assert (dlbaton == NULL);
-  error (_("Unable to resolve variable \"%s\""), SYMBOL_PRINT_NAME (symbol));
-}
-
-/* The set of location functions used with the DWARF-2 evaluator when we are
-   unable to resolve the symbols.  */
-const struct symbol_computed_ops dwarf2_missing_funcs = {
-  missing_read_variable,
-  missing_read_variable,	/* read_variable_at_entry */
-  missing_read_needs_frame,
-  missing_describe_location,
-  missing_tracepoint_var_ref
-};
-
 /* Provide a prototype to silence -Wmissing-prototypes.  */
 extern initialize_file_ftype _initialize_dwarf2loc;
 
