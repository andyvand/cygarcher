--- conflicted
+++ resolved
@@ -234,11 +234,6 @@
       struct dwarf2_locexpr_baton *symbaton;
 
       symbaton = SYMBOL_LOCATION_BATON (framefunc);
-<<<<<<< HEAD
-      gdb_assert (symbaton != NULL);
-      *start = symbaton->data;
-      *length = symbaton->size;
-=======
       if (symbaton != NULL)
 	{
 	  *length = symbaton->size;
@@ -246,7 +241,6 @@
 	}
       else
 	*length = 0;
->>>>>>> ce93acb9
     }
   else if (SYMBOL_COMPUTED_OPS (framefunc) == &dwarf2_missing_funcs)
     {
@@ -254,8 +248,7 @@
 
       symbaton = SYMBOL_LOCATION_BATON (framefunc);
       gdb_assert (symbaton == NULL);
-      *start = NULL;
-      *length = 0;	/* unused */
+      *length = 0;
     }
   else
     internal_error (__FILE__, __LINE__,
@@ -263,7 +256,7 @@
 		    SYMBOL_COMPUTED_OPS (framefunc),
 		    SYMBOL_PRINT_NAME (framefunc));
 
-  if (*length == 0)
+  if (*length == 0 && SYMBOL_COMPUTED_OPS (framefunc) != &dwarf2_missing_funcs)
     error (_("Could not find the frame base for \"%s\"."),
 	   SYMBOL_PRINT_NAME (framefunc));
 }
@@ -422,87 +415,6 @@
   return dwarf2_get_die_type (die_offset, debaton->per_cu);
 }
 
-<<<<<<< HEAD
-/* Virtual method table for dwarf2_evaluate_loc_desc_full below.  */
-
-static const struct dwarf_expr_context_funcs dwarf_expr_ctx_funcs =
-{
-  dwarf_expr_read_reg,
-  dwarf_expr_read_mem,
-  dwarf_expr_frame_base,
-  dwarf_expr_frame_cfa,
-  dwarf_expr_frame_pc,
-  dwarf_expr_tls_address,
-  dwarf_expr_dwarf_call,
-  dwarf_expr_get_base_type,
-  dwarf_expr_object_address
-};
-
-/* Evaluate DWARF expression at DATA ... DATA + SIZE with its result readable
-   by dwarf_expr_fetch (RETVAL, 0).  FRAME parameter can be NULL to call
-   get_selected_frame to find it.  Returned dwarf_expr_context freeing is
-   pushed on the cleanup chain.  */
-
-static void
-dwarf_expr_prep_ctx (struct dwarf_expr_context *ctx, struct frame_info *frame,
-		     const gdb_byte *data, size_t size,
-		     struct dwarf2_per_cu_data *per_cu)
-{
-  struct dwarf_expr_baton baton;
-  struct objfile *objfile = dwarf2_per_cu_objfile (per_cu);
-  volatile struct gdb_exception ex;
-
-  baton.frame = frame;
-  baton.per_cu = per_cu;
-  baton.object_address = object_address;
-
-  ctx->gdbarch = get_objfile_arch (objfile);
-  ctx->addr_size = dwarf2_per_cu_addr_size (per_cu);
-  ctx->offset = dwarf2_per_cu_text_offset (per_cu);
-  ctx->baton = &baton;
-  ctx->funcs = &dwarf_expr_ctx_funcs;
-
-  dwarf_expr_eval (ctx, data, size);
-}
-
-/* Evaluate DWARF expression at DLBATON expecting it produces exactly one
-   CORE_ADDR result on the DWARF stack stack.  */
-
-CORE_ADDR
-dwarf_locexpr_baton_eval (struct dwarf2_locexpr_baton *dlbaton)
-{
-  struct dwarf_expr_context *ctx;
-  CORE_ADDR retval;
-  struct cleanup *back_to;
-
-  ctx = new_dwarf_expr_context ();
-  back_to = make_cleanup_free_dwarf_expr_context (ctx);
-
-  dwarf_expr_prep_ctx (ctx, get_selected_frame (NULL), dlbaton->data,
-		       dlbaton->size, dlbaton->per_cu);
-
-  if (ctx->num_pieces > 0)
-    error (_("DW_OP_*piece is unsupported for DW_FORM_block"));
-
-  retval = dwarf_expr_fetch_address (ctx, 0);
-
-  if (ctx->location == DWARF_VALUE_REGISTER)
-    {
-      /* Inlined dwarf_expr_read_reg as we no longer have the baton. */
-
-      int gdb_regnum = gdbarch_dwarf2_reg_to_regnum (ctx->gdbarch, retval);
-      struct type *type = builtin_type (ctx->gdbarch)->builtin_data_ptr;
-      struct frame_info *frame = get_selected_frame (NULL);
-
-      retval = address_from_register (type, gdb_regnum, frame);
-    }
-
-  do_cleanups (back_to);
-
-  return retval;
-}
-
-=======
 /* See dwarf2loc.h.  */
 
 int entry_values_debug = 0;
@@ -1174,10 +1086,12 @@
 
   saved_ctx.gdbarch = ctx->gdbarch;
   saved_ctx.addr_size = ctx->addr_size;
+  saved_ctx.ref_addr_size = ctx->ref_addr_size;
   saved_ctx.offset = ctx->offset;
   saved_ctx.baton = ctx->baton;
   ctx->gdbarch = get_objfile_arch (dwarf2_per_cu_objfile (baton_local.per_cu));
   ctx->addr_size = dwarf2_per_cu_addr_size (baton_local.per_cu);
+  ctx->ref_addr_size = dwarf2_per_cu_ref_addr_size (baton_local.per_cu);
   ctx->offset = dwarf2_per_cu_text_offset (baton_local.per_cu);
   ctx->baton = &baton_local;
 
@@ -1185,8 +1099,90 @@
 
   ctx->gdbarch = saved_ctx.gdbarch;
   ctx->addr_size = saved_ctx.addr_size;
+  ctx->ref_addr_size = saved_ctx.ref_addr_size;
   ctx->offset = saved_ctx.offset;
   ctx->baton = saved_ctx.baton;
+}
+
+/* Virtual method table for dwarf2_evaluate_loc_desc_full below.  */
+
+static const struct dwarf_expr_context_funcs dwarf_expr_ctx_funcs =
+{
+  dwarf_expr_read_reg,
+  dwarf_expr_read_mem,
+  dwarf_expr_frame_base,
+  dwarf_expr_frame_cfa,
+  dwarf_expr_frame_pc,
+  dwarf_expr_tls_address,
+  dwarf_expr_dwarf_call,
+  dwarf_expr_get_base_type,
+  dwarf_expr_push_dwarf_reg_entry_value,
+  dwarf_expr_object_address
+};
+
+/* Evaluate DWARF expression at DATA ... DATA + SIZE with its result readable
+   by dwarf_expr_fetch (RETVAL, 0).  FRAME parameter can be NULL to call
+   get_selected_frame to find it.  Returned dwarf_expr_context freeing is
+   pushed on the cleanup chain.  */
+
+static void
+dwarf_expr_prep_ctx (struct dwarf_expr_context *ctx, struct frame_info *frame,
+		     const gdb_byte *data, size_t size,
+		     struct dwarf2_per_cu_data *per_cu)
+{
+  struct dwarf_expr_baton baton;
+  struct objfile *objfile = dwarf2_per_cu_objfile (per_cu);
+  volatile struct gdb_exception ex;
+
+  baton.frame = frame;
+  baton.per_cu = per_cu;
+  baton.object_address = object_address;
+
+  ctx->gdbarch = get_objfile_arch (objfile);
+  ctx->addr_size = dwarf2_per_cu_addr_size (per_cu);
+  ctx->ref_addr_size = dwarf2_per_cu_ref_addr_size (per_cu);
+  ctx->offset = dwarf2_per_cu_text_offset (per_cu);
+  ctx->baton = &baton;
+  ctx->funcs = &dwarf_expr_ctx_funcs;
+
+  dwarf_expr_eval (ctx, data, size);
+}
+
+/* Evaluate DWARF expression at DLBATON expecting it produces exactly one
+   CORE_ADDR result on the DWARF stack stack.  */
+
+CORE_ADDR
+dwarf_locexpr_baton_eval (struct dwarf2_locexpr_baton *dlbaton)
+{
+  struct dwarf_expr_context *ctx;
+  CORE_ADDR retval;
+  struct cleanup *back_to;
+
+  ctx = new_dwarf_expr_context ();
+  back_to = make_cleanup_free_dwarf_expr_context (ctx);
+
+  dwarf_expr_prep_ctx (ctx, get_selected_frame (NULL), dlbaton->data,
+		       dlbaton->size, dlbaton->per_cu);
+
+  if (ctx->num_pieces > 0)
+    error (_("DW_OP_*piece is unsupported for DW_FORM_block"));
+
+  retval = dwarf_expr_fetch_address (ctx, 0);
+
+  if (ctx->location == DWARF_VALUE_REGISTER)
+    {
+      /* Inlined dwarf_expr_read_reg as we no longer have the baton. */
+
+      int gdb_regnum = gdbarch_dwarf2_reg_to_regnum (ctx->gdbarch, retval);
+      struct type *type = builtin_type (ctx->gdbarch)->builtin_data_ptr;
+      struct frame_info *frame = get_selected_frame (NULL);
+
+      retval = address_from_register (type, gdb_regnum, frame);
+    }
+
+  do_cleanups (back_to);
+
+  return retval;
 }
 
 /* VALUE must be of type lval_computed with entry_data_value_funcs.  Perform
@@ -1335,7 +1331,6 @@
 		 "only for single DW_OP_reg* or for DW_OP_fbreg(*)"));
 }
 
->>>>>>> ce93acb9
 struct piece_closure
 {
   /* Reference count.  */
@@ -2112,24 +2107,6 @@
 	   "referenced via synthetic pointer"));
 }
 
-<<<<<<< HEAD
-=======
-/* Virtual method table for dwarf2_evaluate_loc_desc_full below.  */
-
-static const struct dwarf_expr_context_funcs dwarf_expr_ctx_funcs =
-{
-  dwarf_expr_read_reg,
-  dwarf_expr_read_mem,
-  dwarf_expr_frame_base,
-  dwarf_expr_frame_cfa,
-  dwarf_expr_frame_pc,
-  dwarf_expr_tls_address,
-  dwarf_expr_dwarf_call,
-  dwarf_expr_get_base_type,
-  dwarf_expr_push_dwarf_reg_entry_value
-};
-
->>>>>>> ce93acb9
 /* Evaluate a location description, starting at DATA and with length
    SIZE, to find the current location of variable of TYPE in the
    context of FRAME.  BYTE_OFFSET is applied after the contents are
@@ -2144,6 +2121,7 @@
   struct value *retval;
   struct dwarf_expr_context *ctx;
   struct cleanup *old_chain, *value_chain;
+  struct objfile *objfile = dwarf2_per_cu_objfile (per_cu);
   volatile struct gdb_exception ex;
 
   if (byte_offset < 0)
@@ -2156,16 +2134,6 @@
   old_chain = make_cleanup_free_dwarf_expr_context (ctx);
   value_chain = make_cleanup_value_free_to_mark (value_mark ());
 
-<<<<<<< HEAD
-=======
-  ctx->gdbarch = get_objfile_arch (objfile);
-  ctx->addr_size = dwarf2_per_cu_addr_size (per_cu);
-  ctx->ref_addr_size = dwarf2_per_cu_ref_addr_size (per_cu);
-  ctx->offset = dwarf2_per_cu_text_offset (per_cu);
-  ctx->baton = &baton;
-  ctx->funcs = &dwarf_expr_ctx_funcs;
-
->>>>>>> ce93acb9
   TRY_CATCH (ex, RETURN_MASK_ERROR)
     {
       dwarf_expr_prep_ctx (ctx, frame, data, size, per_cu);
@@ -4102,7 +4070,6 @@
   loclist_tracepoint_var_ref
 };
 
-<<<<<<< HEAD
 static struct value *
 missing_read_variable (struct symbol *symbol, struct frame_info *frame)
 {
@@ -4139,11 +4106,12 @@
    unable to resolve the symbols.  */
 const struct symbol_computed_ops dwarf2_missing_funcs = {
   missing_read_variable,
+  missing_read_variable,	/* read_variable_at_entry */
   missing_read_needs_frame,
   missing_describe_location,
   missing_tracepoint_var_ref
 };
-=======
+
 void
 _initialize_dwarf2loc (void)
 {
@@ -4159,5 +4127,4 @@
 			    NULL,
 			    show_entry_values_debug,
 			    &setdebuglist, &showdebuglist);
-}
->>>>>>> ce93acb9
+}