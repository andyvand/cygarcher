--- conflicted
+++ resolved
@@ -2455,7 +2455,6 @@
 	    int in_stack_memory = dwarf_expr_fetch_in_stack_memory (ctx, 0);
 
 	    do_cleanups (value_chain);
-<<<<<<< HEAD
 
 	    /* Frame may be needed for check_typedef of TYPE_DYNAMIC.  */
 	    make_cleanup_restore_selected_frame ();
@@ -2466,11 +2465,7 @@
 	       DW_OP_push_object_address.  */
 	    object_address_set (address);
 
-	    retval = allocate_value_lazy (type);
-	    VALUE_LVAL (retval) = lval_memory;
-=======
 	    retval = value_at_lazy (type, address + byte_offset);
->>>>>>> 3321e62a
 	    if (in_stack_memory)
 	      set_value_stack (retval, 1);
 	  }
