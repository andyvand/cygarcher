--- conflicted
+++ resolved
@@ -34,18 +34,8 @@
   /* Controls pretty printing of structures.  */
   int prettyprint_structs;
 
-<<<<<<< HEAD
-extern int raw_printing;	/* Controls Python pretty-printing.  */
-
-/* Flag to low-level print routines that this value is being printed
-   in an epoch window.  We'd like to pass this as a parameter, but
-   every routine would need to take it.  Perhaps we can encapsulate
-   this in the I/O stream once we have GNU stdio. */
-extern int inspect_it;
-=======
   /* Controls printing of virtual tables.  */
   int vtblprint;
->>>>>>> 6de1eb04
 
   /* Controls printing of nested unions.  */
   int unionprint;
@@ -94,6 +84,9 @@
   /* If nonzero, print static fields for Pascal.  FIXME: C++ and Java
      share one flag, why not Pascal too?  */
   int pascal_static_field_print;
+
+  /* Controls Python pretty-printing.  */
+  int raw;
 };
 
 /* The global print options set by the user.  In general this should
