--- conflicted
+++ resolved
@@ -140,18 +140,10 @@
 extern void print_hex_chars (struct ui_file *, const gdb_byte *,
 			     unsigned int, enum bfd_endian);
 
-<<<<<<< HEAD
-extern void print_char_chars (struct ui_file *, const gdb_byte *,
-			      unsigned int, enum bfd_endian);
-
-int read_string (CORE_ADDR addr, int len, int width, unsigned int fetchlimit,
-		 gdb_byte **buffer, int *bytes_read);
-=======
 extern void print_char_chars (struct ui_file *, struct type *,
 			      const gdb_byte *, unsigned int, enum bfd_endian);
 
 int read_string (CORE_ADDR addr, int len, int width, unsigned int fetchlimit,
 		 gdb_byte **buffer, int *bytes_read);
 
->>>>>>> b2f2d10e
 #endif