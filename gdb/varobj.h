--- conflicted
+++ resolved
@@ -137,17 +137,11 @@
 
 extern int varobj_set_value (struct varobj *var, char *expression);
 
-<<<<<<< HEAD
-=======
 extern void all_root_varobjs (void (*func) (struct varobj *var, void *data),
 			      void *data);
 
->>>>>>> 635062f7
 extern VEC(varobj_update_result) *varobj_update (struct varobj **varp, 
 						 int explicit);
-
-extern void all_root_varobjs (void (*func) (struct varobj *var, void *data),
-			      void *data);
 
 extern int varobj_editable_p (struct varobj *var);
 
