--- conflicted
+++ resolved
@@ -73,7 +73,6 @@
   int type_changed;
   int children_changed;
   int changed;
-  int children_changed;
   enum varobj_scope_status status;
   /* This variable is used internally by varobj_update to indicate if the
      new value of varobj is already computed and installed, or has to
@@ -113,15 +112,12 @@
 
 extern int varobj_get_frozen (struct varobj *var);
 
-<<<<<<< HEAD
 extern void varobj_get_child_range (struct varobj *var,
 				    VEC (varobj_p) *children,
 				    int *from, int *to);
 
 extern void varobj_set_child_range (struct varobj *var, int from, int to);
 
-=======
->>>>>>> b2f2d10e
 extern char *varobj_get_display_hint (struct varobj *var);
 
 extern int varobj_get_num_children (struct varobj *var);
@@ -158,17 +154,7 @@
 
 extern int varobj_floating_p (struct varobj *var);
 
-<<<<<<< HEAD
 extern void 
 varobj_set_visualizer (struct varobj *var, const char *visualizer);
 
-extern void 
-varobj_clear_type_visualizers ();
-
-extern void 
-varobj_set_visualizer (struct varobj *var, const char *visualizer);
-=======
-extern void varobj_set_visualizer (struct varobj *var, const char *visualizer);
->>>>>>> b2f2d10e
-
 #endif /* VAROBJ_H */