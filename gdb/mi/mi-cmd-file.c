/* MI Command Set - breakpoint and watchpoint commands.
   Copyright (C) 2000, 2001, 2002, 2007, 2008, 2009, 2010
   Free Software Foundation, Inc.
   Contributed by Cygnus Solutions (a Red Hat company).

   This file is part of GDB.

   This program is free software; you can redistribute it and/or modify
   it under the terms of the GNU General Public License as published by
   the Free Software Foundation; either version 3 of the License, or
   (at your option) any later version.

   This program is distributed in the hope that it will be useful,
   but WITHOUT ANY WARRANTY; without even the implied warranty of
   MERCHANTABILITY or FITNESS FOR A PARTICULAR PURPOSE.  See the
   GNU General Public License for more details.

   You should have received a copy of the GNU General Public License
   along with this program.  If not, see <http://www.gnu.org/licenses/>.  */

#include "defs.h"
#include "mi-cmds.h"
#include "mi-getopt.h"
#include "ui-out.h"
#include "symtab.h"
#include "source.h"
#include "objfiles.h"
#include "psymtab.h"

/* Return to the client the absolute path and line number of the 
   current file being executed. */

void
mi_cmd_file_list_exec_source_file (char *command, char **argv, int argc)
{
  struct symtab_and_line st;
  int optind = 0;
  char *optarg;
  
  if (!mi_valid_noargs ("mi_cmd_file_list_exec_source_file", argc, argv))
    error (_("mi_cmd_file_list_exec_source_file: Usage: No args"));

  /* Set the default file and line, also get them */
  set_default_source_symtab_and_line ();
  st = get_current_source_symtab_and_line ();

  /* We should always get a symtab. 
     Apparently, filename does not need to be tested for NULL.
     The documentation in symtab.h suggests it will always be correct */
  if (!st.symtab)
    error (_("mi_cmd_file_list_exec_source_file: No symtab"));

  /* Extract the fullname if it is not known yet */
  symtab_to_fullname (st.symtab);

  /* Print to the user the line, filename and fullname */
  ui_out_field_int (uiout, "line", st.line);
  ui_out_field_string (uiout, "file", st.symtab->filename);

  /* We may not be able to open the file (not available). */
  if (st.symtab->fullname)
  ui_out_field_string (uiout, "fullname", st.symtab->fullname);

  ui_out_field_int (uiout, "macro-info", st.symtab->macro_table ? 1 : 0);
}

<<<<<<< HEAD
=======
/* A callback for map_partial_symbol_filenames.  */
>>>>>>> 302ba51b
static void
print_partial_file_name (const char *filename, const char *fullname,
			 void *ignore)
{
  ui_out_begin (uiout, ui_out_type_tuple, NULL);

  ui_out_field_string (uiout, "file", filename);

  if (fullname)
    ui_out_field_string (uiout, "fullname", fullname);

  ui_out_end (uiout, ui_out_type_tuple);
}

void
mi_cmd_file_list_exec_source_files (char *command, char **argv, int argc)
{
  struct symtab *s;
  struct partial_symtab *ps;
  struct objfile *objfile;

  if (!mi_valid_noargs ("mi_cmd_file_list_exec_source_files", argc, argv))
    error (_("mi_cmd_file_list_exec_source_files: Usage: No args"));

  /* Print the table header */
  ui_out_begin (uiout, ui_out_type_list, "files");

  /* Look at all of the symtabs */
  ALL_SYMTABS (objfile, s)
  {
    ui_out_begin (uiout, ui_out_type_tuple, NULL);

    ui_out_field_string (uiout, "file", s->filename);

    /* Extract the fullname if it is not known yet */
    symtab_to_fullname (s);

    if (s->fullname)
      ui_out_field_string (uiout, "fullname", s->fullname);

    ui_out_end (uiout, ui_out_type_tuple);
  }

  map_partial_symbol_filenames (print_partial_file_name, NULL);

  ui_out_end (uiout, ui_out_type_list);
}<|MERGE_RESOLUTION|>--- conflicted
+++ resolved
@@ -64,10 +64,7 @@
   ui_out_field_int (uiout, "macro-info", st.symtab->macro_table ? 1 : 0);
 }
 
-<<<<<<< HEAD
-=======
 /* A callback for map_partial_symbol_filenames.  */
->>>>>>> 302ba51b
 static void
 print_partial_file_name (const char *filename, const char *fullname,
 			 void *ignore)
