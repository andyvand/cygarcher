--- conflicted
+++ resolved
@@ -1316,13 +1316,9 @@
 {
   struct cleanup *cleanup;
   int i;
-<<<<<<< HEAD
+
   free_all_values ();
   free_all_types ();
-=======
->>>>>>> 1cc83f11
-
-  free_all_values ();
   cleanup = make_cleanup (null_cleanup, NULL);
 
   if (parse->frame != -1 && parse->thread == -1)
