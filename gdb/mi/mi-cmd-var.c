/* MI Command Set - varobj commands.

   Copyright (C) 2000, 2002, 2004, 2005, 2007, 2008, 2009
   Free Software Foundation, Inc.

   Contributed by Cygnus Solutions (a Red Hat company).

   This file is part of GDB.

   This program is free software; you can redistribute it and/or modify
   it under the terms of the GNU General Public License as published by
   the Free Software Foundation; either version 3 of the License, or
   (at your option) any later version.

   This program is distributed in the hope that it will be useful,
   but WITHOUT ANY WARRANTY; without even the implied warranty of
   MERCHANTABILITY or FITNESS FOR A PARTICULAR PURPOSE.  See the
   GNU General Public License for more details.

   You should have received a copy of the GNU General Public License
   along with this program.  If not, see <http://www.gnu.org/licenses/>.  */

#include "defs.h"
#include "mi-cmds.h"
#include "ui-out.h"
#include "mi-out.h"
#include "varobj.h"
#include "value.h"
#include <ctype.h>
#include "gdb_string.h"
#include "mi-getopt.h"
#include "gdbthread.h"

const char mi_no_values[] = "--no-values";
const char mi_simple_values[] = "--simple-values";
const char mi_all_values[] = "--all-values";

extern int varobjdebug;		/* defined in varobj.c.  */

static void varobj_update_one (struct varobj *var,
			      enum print_values print_values,
			      int explicit);

static int mi_print_value_p (struct type *type, enum print_values print_values);

/* Print variable object VAR.  The PRINT_VALUES parameter controls
   if the value should be printed.  The PRINT_EXPRESSION parameter
   controls if the expression should be printed.  */
static void 
print_varobj (struct varobj *var, enum print_values print_values,
	      int print_expression)
{
  struct type *gdb_type;
  char *type;
  int thread_id;

  ui_out_field_string (uiout, "name", varobj_get_objname (var));
  if (print_expression)
    ui_out_field_string (uiout, "exp", varobj_get_expression (var));
  ui_out_field_int (uiout, "numchild", varobj_get_num_children (var));
  
  if (mi_print_value_p (varobj_get_gdb_type (var), print_values))
    ui_out_field_string (uiout, "value", varobj_get_value (var));

  type = varobj_get_type (var);
  if (type != NULL)
    {
      ui_out_field_string (uiout, "type", type);
      xfree (type);
    }

  thread_id = varobj_get_thread_id (var);
  if (thread_id > 0)
    ui_out_field_int (uiout, "thread-id", thread_id);

  if (varobj_get_frozen (var))
    ui_out_field_int (uiout, "frozen", 1);
}

/* VAROBJ operations */

void
mi_cmd_var_create (char *command, char **argv, int argc)
{
  CORE_ADDR frameaddr = 0;
  struct varobj *var;
  char *name;
  char *frame;
  char *expr;
  struct cleanup *old_cleanups;
  enum varobj_type var_type;

  if (argc != 3)
    {
      /* mi_error_message = xstrprintf ("mi_cmd_var_create: Usage:
         ...."); return MI_CMD_ERROR; */
      error (_("mi_cmd_var_create: Usage: NAME FRAME EXPRESSION."));
    }

  name = xstrdup (argv[0]);
  /* Add cleanup for name. Must be free_current_contents as
     name can be reallocated */
  old_cleanups = make_cleanup (free_current_contents, &name);

  frame = xstrdup (argv[1]);
  make_cleanup (xfree, frame);

  expr = xstrdup (argv[2]);
  make_cleanup (xfree, expr);

  if (strcmp (name, "-") == 0)
    {
      xfree (name);
      name = varobj_gen_name ();
    }
  else if (!isalpha (*name))
    error (_("mi_cmd_var_create: name of object must begin with a letter"));

  if (strcmp (frame, "*") == 0)
    var_type = USE_CURRENT_FRAME;
  else if (strcmp (frame, "@") == 0)
    var_type = USE_SELECTED_FRAME;  
  else
    {
      var_type = USE_SPECIFIED_FRAME;
      frameaddr = string_to_core_addr (frame);
    }

  if (varobjdebug)
    fprintf_unfiltered (gdb_stdlog,
		    "Name=\"%s\", Frame=\"%s\" (0x%s), Expression=\"%s\"\n",
			name, frame, paddr (frameaddr), expr);

  var = varobj_create (name, expr, frameaddr, var_type);

  if (var == NULL)
    error (_("mi_cmd_var_create: unable to create variable object"));

  print_varobj (var, PRINT_ALL_VALUES, 0 /* don't print expression */);

  do_cleanups (old_cleanups);
}

void
mi_cmd_var_delete (char *command, char **argv, int argc)
{
  char *name;
  struct varobj *var;
  int numdel;
  int children_only_p = 0;
  struct cleanup *old_cleanups;

  if (argc < 1 || argc > 2)
    error (_("mi_cmd_var_delete: Usage: [-c] EXPRESSION."));

  name = xstrdup (argv[0]);
  /* Add cleanup for name. Must be free_current_contents as
     name can be reallocated */
  old_cleanups = make_cleanup (free_current_contents, &name);

  /* If we have one single argument it cannot be '-c' or any string
     starting with '-'. */
  if (argc == 1)
    {
      if (strcmp (name, "-c") == 0)
	error (_("mi_cmd_var_delete: Missing required argument after '-c': variable object name"));
      if (*name == '-')
	error (_("mi_cmd_var_delete: Illegal variable object name"));
    }

  /* If we have 2 arguments they must be '-c' followed by a string
     which would be the variable name. */
  if (argc == 2)
    {
      if (strcmp (name, "-c") != 0)
	error (_("mi_cmd_var_delete: Invalid option."));
      children_only_p = 1;
      do_cleanups (old_cleanups);
      name = xstrdup (argv[1]);
      make_cleanup (free_current_contents, &name);
    }

  /* If we didn't error out, now NAME contains the name of the
     variable. */

  var = varobj_get_handle (name);

  numdel = varobj_delete (var, NULL, children_only_p);

  ui_out_field_int (uiout, "ndeleted", numdel);

  do_cleanups (old_cleanups);
}

/* Parse a string argument into a format value.  */

static enum varobj_display_formats
mi_parse_format (const char *arg)
{
  if (arg != NULL)
    {
      int len;

      len = strlen (arg);

      if (strncmp (arg, "natural", len) == 0)
	return FORMAT_NATURAL;
      else if (strncmp (arg, "binary", len) == 0)
	return FORMAT_BINARY;
      else if (strncmp (arg, "decimal", len) == 0)
	return FORMAT_DECIMAL;
      else if (strncmp (arg, "hexadecimal", len) == 0)
	return FORMAT_HEXADECIMAL;
      else if (strncmp (arg, "octal", len) == 0)
	return FORMAT_OCTAL;
    }

  error (_("Must specify the format as: \"natural\", \"binary\", \"decimal\", \"hexadecimal\", or \"octal\""));
}

void
mi_cmd_var_set_format (char *command, char **argv, int argc)
{
  enum varobj_display_formats format;
  struct varobj *var;

  if (argc != 2)
    error (_("mi_cmd_var_set_format: Usage: NAME FORMAT."));

  /* Get varobj handle, if a valid var obj name was specified */
  var = varobj_get_handle (argv[0]);

  format = mi_parse_format (argv[1]);
  
  /* Set the format of VAR to given format */
  varobj_set_display_format (var, format);

  /* Report the new current format */
  ui_out_field_string (uiout, "format", varobj_format_string[(int) format]);
 
  /* Report the value in the new format */
  ui_out_field_string (uiout, "value", varobj_get_value (var));
}

void
mi_cmd_var_set_visualizer (char *command, char **argv, int argc)
{
  struct varobj *var;

  if (argc != 2)
    error ("Usage: NAME VISUALIZER_FUNCTION.");

  var = varobj_get_handle (argv[0]);

  if (var == NULL)
    error ("Variable object not found");

  varobj_set_visualizer (var, argv[1]);
}

void
<<<<<<< HEAD
mi_cmd_var_set_child_range (char *command, char **argv, int argc)
{
  struct varobj *var;
  int from, to;

  if (argc != 3)
    error (_("-var-set-child-range: NAME FROM TO"));

  var = varobj_get_handle (argv[0]);
  if (var == NULL)
    error (_("Variable object not found"));

  from = atoi (argv[1]);
  to = atoi (argv[2]);

  varobj_set_child_range (var, from, to);
}

void
=======
>>>>>>> b2f2d10e
mi_cmd_var_set_frozen (char *command, char **argv, int argc)
{
  struct varobj *var;
  int frozen;

  if (argc != 2)
    error (_("-var-set-format: Usage: NAME FROZEN_FLAG."));

  var = varobj_get_handle (argv[0]);

  if (strcmp (argv[1], "0") == 0)
    frozen = 0;
  else if (strcmp (argv[1], "1") == 0)
    frozen = 1;
  else
    error (_("Invalid flag value"));

  varobj_set_frozen (var, frozen);

  /* We don't automatically return the new value, or what varobjs got new
     values during unfreezing.  If this information is required, client
     should call -var-update explicitly.  */
}


void
mi_cmd_var_show_format (char *command, char **argv, int argc)
{
  enum varobj_display_formats format;
  struct varobj *var;

  if (argc != 1)
    error (_("mi_cmd_var_show_format: Usage: NAME."));

  /* Get varobj handle, if a valid var obj name was specified */
  var = varobj_get_handle (argv[0]);

  format = varobj_get_display_format (var);

  /* Report the current format */
  ui_out_field_string (uiout, "format", varobj_format_string[(int) format]);
}

void
mi_cmd_var_info_num_children (char *command, char **argv, int argc)
{
  struct varobj *var;

  if (argc != 1)
    error (_("mi_cmd_var_info_num_children: Usage: NAME."));

  /* Get varobj handle, if a valid var obj name was specified */
  var = varobj_get_handle (argv[0]);

  ui_out_field_int (uiout, "numchild", varobj_get_num_children (var));
}

/* Parse a string argument into a print_values value.  */

static enum print_values
mi_parse_values_option (const char *arg)
{
  if (strcmp (arg, "0") == 0
      || strcmp (arg, mi_no_values) == 0)
    return PRINT_NO_VALUES;
  else if (strcmp (arg, "1") == 0
	   || strcmp (arg, mi_all_values) == 0)
    return PRINT_ALL_VALUES;
  else if (strcmp (arg, "2") == 0
	   || strcmp (arg, mi_simple_values) == 0)
    return PRINT_SIMPLE_VALUES;
  else
    error (_("Unknown value for PRINT_VALUES\n\
Must be: 0 or \"%s\", 1 or \"%s\", 2 or \"%s\""),
	   mi_no_values, mi_simple_values, mi_all_values);
}

/* Return 1 if given the argument PRINT_VALUES we should display
   a value of type TYPE.  */

static int
mi_print_value_p (struct type *type, enum print_values print_values)
{

  if (print_values == PRINT_NO_VALUES)
    return 0;

  if (print_values == PRINT_ALL_VALUES)
    return 1;

  if (type == NULL)
    return 1;
  else
    {
      type = check_typedef (type);

      /* For PRINT_SIMPLE_VALUES, only print the value if it has a type
	 and that type is not a compound type.  */
      return (TYPE_CODE (type) != TYPE_CODE_ARRAY
	      && TYPE_CODE (type) != TYPE_CODE_STRUCT
	      && TYPE_CODE (type) != TYPE_CODE_UNION);
    }
}

void
mi_cmd_var_list_children (char *command, char **argv, int argc)
{
  struct varobj *var;  
  VEC(varobj_p) *children;
  struct varobj *child;
  struct cleanup *cleanup_children;
  int numchild;
  enum print_values print_values;
  int ix;
<<<<<<< HEAD
  int from, to;
=======
>>>>>>> b2f2d10e
  char *display_hint;

  if (argc != 1 && argc != 2)
    error (_("mi_cmd_var_list_children: Usage: [PRINT_VALUES] NAME"));

  /* Get varobj handle, if a valid var obj name was specified */
  if (argc == 1)
    var = varobj_get_handle (argv[0]);
  else
    var = varobj_get_handle (argv[1]);

  children = varobj_list_children (var);
  ui_out_field_int (uiout, "numchild", VEC_length (varobj_p, children));
  if (argc == 2)
    print_values = mi_parse_values_option (argv[0]);
  else
    print_values = PRINT_NO_VALUES;

<<<<<<< HEAD
  varobj_get_child_range (var, children, &from, &to);
  if (from >= to)
=======
  display_hint = varobj_get_display_hint (var);
  if (display_hint)
    {
      ui_out_field_string (uiout, "displayhint", display_hint);
      xfree (display_hint);
    }

  if (VEC_length (varobj_p, children) == 0)
>>>>>>> b2f2d10e
    return;

  display_hint = varobj_get_display_hint (var);
  if (display_hint)
    {
      ui_out_field_string (uiout, "displayhint", display_hint);
      xfree (display_hint);
    }

  if (mi_version (uiout) == 1)
    cleanup_children = make_cleanup_ui_out_tuple_begin_end (uiout, "children");
  else
    cleanup_children = make_cleanup_ui_out_list_begin_end (uiout, "children");
  for (ix = from; ix < to && VEC_iterate (varobj_p, children, ix, child); ++ix)
    {
      struct cleanup *cleanup_child;
      cleanup_child = make_cleanup_ui_out_tuple_begin_end (uiout, "child");
      print_varobj (child, print_values, 1 /* print expression */);
      do_cleanups (cleanup_child);
    }
  do_cleanups (cleanup_children);
}

void
mi_cmd_var_info_type (char *command, char **argv, int argc)
{
  struct varobj *var;

  if (argc != 1)
    error (_("mi_cmd_var_info_type: Usage: NAME."));

  /* Get varobj handle, if a valid var obj name was specified */
  var = varobj_get_handle (argv[0]);

  ui_out_field_string (uiout, "type", varobj_get_type (var));
}

void
mi_cmd_var_info_path_expression (char *command, char **argv, int argc)
{
  struct varobj *var;
  char *path_expr;

  if (argc != 1)
    error (_("Usage: NAME."));

  /* Get varobj handle, if a valid var obj name was specified.  */
  var = varobj_get_handle (argv[0]);
  
  path_expr = varobj_get_path_expr (var);

  ui_out_field_string (uiout, "path_expr", path_expr);
}

void
mi_cmd_var_info_expression (char *command, char **argv, int argc)
{
  enum varobj_languages lang;
  struct varobj *var;

  if (argc != 1)
    error (_("mi_cmd_var_info_expression: Usage: NAME."));

  /* Get varobj handle, if a valid var obj name was specified */
  var = varobj_get_handle (argv[0]);

  lang = varobj_get_language (var);

  ui_out_field_string (uiout, "lang", varobj_language_string[(int) lang]);
  ui_out_field_string (uiout, "exp", varobj_get_expression (var));
}

void
mi_cmd_var_show_attributes (char *command, char **argv, int argc)
{
  int attr;
  char *attstr;
  struct varobj *var;

  if (argc != 1)
    error (_("mi_cmd_var_show_attributes: Usage: NAME."));

  /* Get varobj handle, if a valid var obj name was specified */
  var = varobj_get_handle (argv[0]);

  attr = varobj_get_attributes (var);
  /* FIXME: define masks for attributes */
  if (attr & 0x00000001)
    attstr = "editable";
  else
    attstr = "noneditable";

  ui_out_field_string (uiout, "attr", attstr);
}

void
mi_cmd_var_evaluate_expression (char *command, char **argv, int argc)
{
  struct varobj *var;

  enum varobj_display_formats format;
  int formatFound;
  int optind;
  char *optarg;
    
  enum opt
    {
      OP_FORMAT
    };
  static struct mi_opt opts[] =
  {
    {"f", OP_FORMAT, 1},
    { 0, 0, 0 }
  };

  /* Parse arguments */
  format = FORMAT_NATURAL;
  formatFound = 0;
  optind = 0;
  while (1)
    {
      int opt = mi_getopt ("-var-evaluate-expression", argc, argv, opts, &optind, &optarg);
      if (opt < 0)
	break;
      switch ((enum opt) opt)
      {
	case OP_FORMAT:
	  if (formatFound)
	    error (_("Cannot specify format more than once"));
   
	  format = mi_parse_format (optarg);
	  formatFound = 1;
	  break;
      }
    }

  if (optind >= argc)
    error (_("Usage: [-f FORMAT] NAME"));
   
  if (optind < argc - 1)
    error (_("Garbage at end of command"));
 
     /* Get varobj handle, if a valid var obj name was specified */
  var = varobj_get_handle (argv[optind]);
   
  if (formatFound)
    ui_out_field_string (uiout, "value", varobj_get_formatted_value (var, format));
  else
    ui_out_field_string (uiout, "value", varobj_get_value (var));
}

void
mi_cmd_var_assign (char *command, char **argv, int argc)
{
  struct varobj *var;
  char *expression;

  if (argc != 2)
    error (_("mi_cmd_var_assign: Usage: NAME EXPRESSION."));

  /* Get varobj handle, if a valid var obj name was specified */
  var = varobj_get_handle (argv[0]);

  if (!varobj_editable_p (var))
    error (_("mi_cmd_var_assign: Variable object is not editable"));

  expression = xstrdup (argv[1]);

  if (!varobj_set_value (var, expression))
    error (_("mi_cmd_var_assign: Could not assign expression to variable object"));

  ui_out_field_string (uiout, "value", varobj_get_value (var));
}

void
mi_cmd_var_update (char *command, char **argv, int argc)
{
  struct varobj *var;
  struct varobj **rootlist;
  struct varobj **cr;
  struct cleanup *cleanup;
  char *name;
  int nv;
  enum print_values print_values;

  if (argc != 1 && argc != 2)
    error (_("mi_cmd_var_update: Usage: [PRINT_VALUES] NAME."));

  if (argc == 1)
    name = argv[0];
  else
    name = (argv[1]);

  if (argc == 2)
    print_values = mi_parse_values_option (argv[0]);
  else
    print_values = PRINT_NO_VALUES;

  /* Check if the parameter is a "*" which means that we want
     to update all variables */

  if ((*name == '*' || *name == '@') && (*(name + 1) == '\0'))
    {
      nv = varobj_list (&rootlist);
      cleanup = make_cleanup (xfree, rootlist);
      if (mi_version (uiout) <= 1)
        make_cleanup_ui_out_tuple_begin_end (uiout, "changelist");
      else
        make_cleanup_ui_out_list_begin_end (uiout, "changelist");
      if (nv <= 0)
	{
	  do_cleanups (cleanup);
	  return;
	}
      cr = rootlist;
      while (*cr != NULL)
	{
	  int thread_id = varobj_get_thread_id (*cr);
	  int thread_stopped = 0;
	  if (thread_id == -1 && is_stopped (inferior_ptid))
	    thread_stopped = 1;
	  else
	    {	      
	      struct thread_info *tp = find_thread_id (thread_id);
	      if (tp)
		thread_stopped = is_stopped (tp->ptid);
	      else
		thread_stopped = 1;
	    }
	  if (thread_stopped)
	    if (*name == '*' || varobj_floating_p (*cr))
	      varobj_update_one (*cr, print_values, 0 /* implicit */);
	  cr++;
	}
      do_cleanups (cleanup);
    }
  else
    {
      /* Get varobj handle, if a valid var obj name was specified */
      var = varobj_get_handle (name);

      if (mi_version (uiout) <= 1)
        cleanup = make_cleanup_ui_out_tuple_begin_end (uiout, "changelist");
      else
        cleanup = make_cleanup_ui_out_list_begin_end (uiout, "changelist");
      varobj_update_one (var, print_values, 1 /* explicit */);
      do_cleanups (cleanup);
    }
}

/* Helper for mi_cmd_var_update().  */

static void
varobj_update_one (struct varobj *var, enum print_values print_values,
		   int explicit)
{
  struct varobj **cc;
  struct cleanup *cleanup = NULL;
  VEC (varobj_update_result) *changes;
  varobj_update_result *r;
  int i;
  
  changes = varobj_update (&var, explicit);
  
  for (i = 0; VEC_iterate (varobj_update_result, changes, i, r); ++i)
    {
      char *display_hint;

      if (mi_version (uiout) > 1)
        cleanup = make_cleanup_ui_out_tuple_begin_end (uiout, NULL);
      ui_out_field_string (uiout, "name", varobj_get_objname (r->varobj));

      switch (r->status)
	{
	case VAROBJ_IN_SCOPE:
	  if (mi_print_value_p (varobj_get_gdb_type (r->varobj), print_values))
	    ui_out_field_string (uiout, "value", varobj_get_value (r->varobj));
	  ui_out_field_string (uiout, "in_scope", "true");
	  break;
        case VAROBJ_NOT_IN_SCOPE:
          ui_out_field_string (uiout, "in_scope", "false");
	  break;
        case VAROBJ_INVALID:
          ui_out_field_string (uiout, "in_scope", "invalid");
 	  break;
	}

      if (r->status != VAROBJ_INVALID)
	{
	  if (r->type_changed)
	    ui_out_field_string (uiout, "type_changed", "true");
	  else
	    ui_out_field_string (uiout, "type_changed", "false");
	}

      if (r->type_changed)
	{
          ui_out_field_string (uiout, "new_type", varobj_get_type (r->varobj));
          ui_out_field_int (uiout, "new_num_children", 
			    varobj_get_num_children (r->varobj));
	}

      display_hint = varobj_get_display_hint (var);
      if (display_hint)
	{
	  ui_out_field_string (uiout, "displayhint", display_hint);
	  xfree (display_hint);
	}

      if (r->children_changed)
	{
<<<<<<< HEAD
	  int ix, from, to;
=======
	  int ix;
>>>>>>> b2f2d10e
	  struct varobj *child;
	  struct cleanup *cleanup =
	    make_cleanup_ui_out_list_begin_end (uiout, "children");

	  VEC (varobj_p)* children = varobj_list_children (r->varobj);
<<<<<<< HEAD
	  varobj_get_child_range (r->varobj, children, &from, &to);

	  for (ix = from;
	       ix < to && VEC_iterate (varobj_p, children, ix, child);
	       ++ix)
=======

	  for (ix = 0; VEC_iterate (varobj_p, children, ix, child); ++ix)
>>>>>>> b2f2d10e
	    {
	      struct cleanup *cleanup_child;
	      cleanup_child = make_cleanup_ui_out_tuple_begin_end (uiout, NULL);
	      print_varobj (child, print_values, 1 /* print expression */);
	      do_cleanups (cleanup_child);
	    }

	  do_cleanups (cleanup);
	}
  
      if (mi_version (uiout) > 1)
	do_cleanups (cleanup);
    }
  VEC_free (varobj_update_result, changes);
}<|MERGE_RESOLUTION|>--- conflicted
+++ resolved
@@ -259,7 +259,6 @@
 }
 
 void
-<<<<<<< HEAD
 mi_cmd_var_set_child_range (char *command, char **argv, int argc)
 {
   struct varobj *var;
@@ -279,8 +278,6 @@
 }
 
 void
-=======
->>>>>>> b2f2d10e
 mi_cmd_var_set_frozen (char *command, char **argv, int argc)
 {
   struct varobj *var;
@@ -395,10 +392,7 @@
   int numchild;
   enum print_values print_values;
   int ix;
-<<<<<<< HEAD
   int from, to;
-=======
->>>>>>> b2f2d10e
   char *display_hint;
 
   if (argc != 1 && argc != 2)
@@ -417,19 +411,8 @@
   else
     print_values = PRINT_NO_VALUES;
 
-<<<<<<< HEAD
   varobj_get_child_range (var, children, &from, &to);
   if (from >= to)
-=======
-  display_hint = varobj_get_display_hint (var);
-  if (display_hint)
-    {
-      ui_out_field_string (uiout, "displayhint", display_hint);
-      xfree (display_hint);
-    }
-
-  if (VEC_length (varobj_p, children) == 0)
->>>>>>> b2f2d10e
     return;
 
   display_hint = varobj_get_display_hint (var);
@@ -741,26 +724,17 @@
 
       if (r->children_changed)
 	{
-<<<<<<< HEAD
 	  int ix, from, to;
-=======
-	  int ix;
->>>>>>> b2f2d10e
 	  struct varobj *child;
 	  struct cleanup *cleanup =
 	    make_cleanup_ui_out_list_begin_end (uiout, "children");
 
 	  VEC (varobj_p)* children = varobj_list_children (r->varobj);
-<<<<<<< HEAD
 	  varobj_get_child_range (r->varobj, children, &from, &to);
 
 	  for (ix = from;
 	       ix < to && VEC_iterate (varobj_p, children, ix, child);
 	       ++ix)
-=======
-
-	  for (ix = 0; VEC_iterate (varobj_p, children, ix, child); ++ix)
->>>>>>> b2f2d10e
 	    {
 	      struct cleanup *cleanup_child;
 	      cleanup_child = make_cleanup_ui_out_tuple_begin_end (uiout, NULL);
