--- conflicted
+++ resolved
@@ -716,10 +716,7 @@
     }
   else
     {
-<<<<<<< HEAD
-=======
       /* Get varobj handle, if a valid var obj name was specified.  */
->>>>>>> b999d4a7
       struct varobj *var = varobj_get_handle (name);
 
       varobj_update_one (var, print_values, 1 /* explicit */);
