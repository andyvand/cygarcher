/* MI Command Set - varobj commands.

   Copyright (C) 2000, 2002, 2004, 2005, 2007, 2008, 2009
   Free Software Foundation, Inc.

   Contributed by Cygnus Solutions (a Red Hat company).

   This file is part of GDB.

   This program is free software; you can redistribute it and/or modify
   it under the terms of the GNU General Public License as published by
   the Free Software Foundation; either version 3 of the License, or
   (at your option) any later version.

   This program is distributed in the hope that it will be useful,
   but WITHOUT ANY WARRANTY; without even the implied warranty of
   MERCHANTABILITY or FITNESS FOR A PARTICULAR PURPOSE.  See the
   GNU General Public License for more details.

   You should have received a copy of the GNU General Public License
   along with this program.  If not, see <http://www.gnu.org/licenses/>.  */

#include "defs.h"
#include "mi-cmds.h"
#include "ui-out.h"
#include "mi-out.h"
#include "varobj.h"
#include "value.h"
#include <ctype.h>
#include "gdb_string.h"
#include "mi-getopt.h"
#include "gdbthread.h"

const char mi_no_values[] = "--no-values";
const char mi_simple_values[] = "--simple-values";
const char mi_all_values[] = "--all-values";

extern int varobjdebug;		/* defined in varobj.c.  */

static void varobj_update_one (struct varobj *var,
			      enum print_values print_values,
			      int explicit);

static int mi_print_value_p (struct type *type, enum print_values print_values);

/* Print variable object VAR.  The PRINT_VALUES parameter controls
   if the value should be printed.  The PRINT_EXPRESSION parameter
   controls if the expression should be printed.  */
static void 
print_varobj (struct varobj *var, enum print_values print_values,
	      int print_expression)
{
  struct type *gdb_type;
  char *type;
  int thread_id;

  ui_out_field_string (uiout, "name", varobj_get_objname (var));
  if (print_expression)
    ui_out_field_string (uiout, "exp", varobj_get_expression (var));
  ui_out_field_int (uiout, "numchild", varobj_get_num_children (var));
  
  if (mi_print_value_p (varobj_get_gdb_type (var), print_values))
    ui_out_field_string (uiout, "value", varobj_get_value (var));

  type = varobj_get_type (var);
  if (type != NULL)
    {
      ui_out_field_string (uiout, "type", type);
      xfree (type);
    }

  thread_id = varobj_get_thread_id (var);
  if (thread_id > 0)
    ui_out_field_int (uiout, "thread-id", thread_id);

  if (varobj_get_frozen (var))
    ui_out_field_int (uiout, "frozen", 1);
}

/* VAROBJ operations */

void
mi_cmd_var_create (char *command, char **argv, int argc)
{
  CORE_ADDR frameaddr = 0;
  struct varobj *var;
  char *name;
  char *frame;
  char *expr;
  struct cleanup *old_cleanups;
  enum varobj_type var_type;

  if (argc != 3)
    {
      /* mi_error_message = xstrprintf ("mi_cmd_var_create: Usage:
         ...."); return MI_CMD_ERROR; */
      error (_("mi_cmd_var_create: Usage: NAME FRAME EXPRESSION."));
    }

  name = xstrdup (argv[0]);
  /* Add cleanup for name. Must be free_current_contents as
     name can be reallocated */
  old_cleanups = make_cleanup (free_current_contents, &name);

  frame = xstrdup (argv[1]);
  make_cleanup (xfree, frame);

  expr = xstrdup (argv[2]);
  make_cleanup (xfree, expr);

  if (strcmp (name, "-") == 0)
    {
      xfree (name);
      name = varobj_gen_name ();
    }
  else if (!isalpha (*name))
    error (_("mi_cmd_var_create: name of object must begin with a letter"));

  if (strcmp (frame, "*") == 0)
    var_type = USE_CURRENT_FRAME;
  else if (strcmp (frame, "@") == 0)
    var_type = USE_SELECTED_FRAME;  
  else
    {
      var_type = USE_SPECIFIED_FRAME;
      frameaddr = string_to_core_addr (frame);
    }

  if (varobjdebug)
    fprintf_unfiltered (gdb_stdlog,
		    "Name=\"%s\", Frame=\"%s\" (%s), Expression=\"%s\"\n",
			name, frame, hex_string (frameaddr), expr);

  var = varobj_create (name, expr, frameaddr, var_type);

  if (var == NULL)
    error (_("mi_cmd_var_create: unable to create variable object"));

  print_varobj (var, PRINT_ALL_VALUES, 0 /* don't print expression */);

  do_cleanups (old_cleanups);
}

void
mi_cmd_var_delete (char *command, char **argv, int argc)
{
  char *name;
  struct varobj *var;
  int numdel;
  int children_only_p = 0;
  struct cleanup *old_cleanups;

  if (argc < 1 || argc > 2)
    error (_("mi_cmd_var_delete: Usage: [-c] EXPRESSION."));

  name = xstrdup (argv[0]);
  /* Add cleanup for name. Must be free_current_contents as
     name can be reallocated */
  old_cleanups = make_cleanup (free_current_contents, &name);

  /* If we have one single argument it cannot be '-c' or any string
     starting with '-'. */
  if (argc == 1)
    {
      if (strcmp (name, "-c") == 0)
	error (_("mi_cmd_var_delete: Missing required argument after '-c': variable object name"));
      if (*name == '-')
	error (_("mi_cmd_var_delete: Illegal variable object name"));
    }

  /* If we have 2 arguments they must be '-c' followed by a string
     which would be the variable name. */
  if (argc == 2)
    {
      if (strcmp (name, "-c") != 0)
	error (_("mi_cmd_var_delete: Invalid option."));
      children_only_p = 1;
      do_cleanups (old_cleanups);
      name = xstrdup (argv[1]);
      make_cleanup (free_current_contents, &name);
    }

  /* If we didn't error out, now NAME contains the name of the
     variable. */

  var = varobj_get_handle (name);

  numdel = varobj_delete (var, NULL, children_only_p);

  ui_out_field_int (uiout, "ndeleted", numdel);

  do_cleanups (old_cleanups);
}

/* Parse a string argument into a format value.  */

static enum varobj_display_formats
mi_parse_format (const char *arg)
{
  if (arg != NULL)
    {
      int len;

      len = strlen (arg);

      if (strncmp (arg, "natural", len) == 0)
	return FORMAT_NATURAL;
      else if (strncmp (arg, "binary", len) == 0)
	return FORMAT_BINARY;
      else if (strncmp (arg, "decimal", len) == 0)
	return FORMAT_DECIMAL;
      else if (strncmp (arg, "hexadecimal", len) == 0)
	return FORMAT_HEXADECIMAL;
      else if (strncmp (arg, "octal", len) == 0)
	return FORMAT_OCTAL;
    }

  error (_("Must specify the format as: \"natural\", \"binary\", \"decimal\", \"hexadecimal\", or \"octal\""));
}

void
mi_cmd_var_set_format (char *command, char **argv, int argc)
{
  enum varobj_display_formats format;
  struct varobj *var;

  if (argc != 2)
    error (_("mi_cmd_var_set_format: Usage: NAME FORMAT."));

  /* Get varobj handle, if a valid var obj name was specified */
  var = varobj_get_handle (argv[0]);

  format = mi_parse_format (argv[1]);
  
  /* Set the format of VAR to given format */
  varobj_set_display_format (var, format);

  /* Report the new current format */
  ui_out_field_string (uiout, "format", varobj_format_string[(int) format]);
 
  /* Report the value in the new format */
  ui_out_field_string (uiout, "value", varobj_get_value (var));
}

void
mi_cmd_var_set_visualizer (char *command, char **argv, int argc)
{
  struct varobj *var;

  if (argc != 2)
    error ("Usage: NAME VISUALIZER_FUNCTION.");

  var = varobj_get_handle (argv[0]);

  if (var == NULL)
    error ("Variable object not found");

  varobj_set_visualizer (var, argv[1]);
}

void
mi_cmd_var_set_frozen (char *command, char **argv, int argc)
{
  struct varobj *var;
  int frozen;

  if (argc != 2)
    error (_("-var-set-format: Usage: NAME FROZEN_FLAG."));

  var = varobj_get_handle (argv[0]);

  if (strcmp (argv[1], "0") == 0)
    frozen = 0;
  else if (strcmp (argv[1], "1") == 0)
    frozen = 1;
  else
    error (_("Invalid flag value"));

  varobj_set_frozen (var, frozen);

  /* We don't automatically return the new value, or what varobjs got new
     values during unfreezing.  If this information is required, client
     should call -var-update explicitly.  */
}


void
mi_cmd_var_show_format (char *command, char **argv, int argc)
{
  enum varobj_display_formats format;
  struct varobj *var;

  if (argc != 1)
    error (_("mi_cmd_var_show_format: Usage: NAME."));

  /* Get varobj handle, if a valid var obj name was specified */
  var = varobj_get_handle (argv[0]);

  format = varobj_get_display_format (var);

  /* Report the current format */
  ui_out_field_string (uiout, "format", varobj_format_string[(int) format]);
}

void
mi_cmd_var_info_num_children (char *command, char **argv, int argc)
{
  struct varobj *var;

  if (argc != 1)
    error (_("mi_cmd_var_info_num_children: Usage: NAME."));

  /* Get varobj handle, if a valid var obj name was specified */
  var = varobj_get_handle (argv[0]);

  ui_out_field_int (uiout, "numchild", varobj_get_num_children (var));
}

/* Parse a string argument into a print_values value.  */

static enum print_values
mi_parse_values_option (const char *arg)
{
  if (strcmp (arg, "0") == 0
      || strcmp (arg, mi_no_values) == 0)
    return PRINT_NO_VALUES;
  else if (strcmp (arg, "1") == 0
	   || strcmp (arg, mi_all_values) == 0)
    return PRINT_ALL_VALUES;
  else if (strcmp (arg, "2") == 0
	   || strcmp (arg, mi_simple_values) == 0)
    return PRINT_SIMPLE_VALUES;
  else
    error (_("Unknown value for PRINT_VALUES\n\
Must be: 0 or \"%s\", 1 or \"%s\", 2 or \"%s\""),
	   mi_no_values, mi_simple_values, mi_all_values);
}

/* Return 1 if given the argument PRINT_VALUES we should display
   a value of type TYPE.  */

static int
mi_print_value_p (struct type *type, enum print_values print_values)
{

  if (print_values == PRINT_NO_VALUES)
    return 0;

  if (print_values == PRINT_ALL_VALUES)
    return 1;

  if (type == NULL)
    return 1;
  else
    {
      type = check_typedef (type);

      /* For PRINT_SIMPLE_VALUES, only print the value if it has a type
	 and that type is not a compound type.  */
      return (TYPE_CODE (type) != TYPE_CODE_ARRAY
	      && TYPE_CODE (type) != TYPE_CODE_STRUCT
	      && TYPE_CODE (type) != TYPE_CODE_UNION);
    }
}

void
mi_cmd_var_list_children (char *command, char **argv, int argc)
{
  struct varobj *var;  
  VEC(varobj_p) *children;
  struct varobj *child;
  struct cleanup *cleanup_children;
  int numchild;
  enum print_values print_values;
  int ix;
  char *display_hint;

  if (argc != 1 && argc != 2)
    error (_("mi_cmd_var_list_children: Usage: [PRINT_VALUES] NAME"));

  /* Get varobj handle, if a valid var obj name was specified */
  if (argc == 1)
    var = varobj_get_handle (argv[0]);
  else
    var = varobj_get_handle (argv[1]);

  children = varobj_list_children (var);
  ui_out_field_int (uiout, "numchild", VEC_length (varobj_p, children));
  if (argc == 2)
    print_values = mi_parse_values_option (argv[0]);
  else
    print_values = PRINT_NO_VALUES;

  display_hint = varobj_get_display_hint (var);
  if (display_hint)
    {
      ui_out_field_string (uiout, "displayhint", display_hint);
      xfree (display_hint);
    }

  if (VEC_length (varobj_p, children) == 0)
    return;

  if (mi_version (uiout) == 1)
    cleanup_children = make_cleanup_ui_out_tuple_begin_end (uiout, "children");
  else
    cleanup_children = make_cleanup_ui_out_list_begin_end (uiout, "children");
  for (ix = 0; VEC_iterate (varobj_p, children, ix, child); ++ix)
    {
      struct cleanup *cleanup_child;
      cleanup_child = make_cleanup_ui_out_tuple_begin_end (uiout, "child");
      print_varobj (child, print_values, 1 /* print expression */);
      do_cleanups (cleanup_child);
    }
  do_cleanups (cleanup_children);
}

void
mi_cmd_var_info_type (char *command, char **argv, int argc)
{
  struct varobj *var;

  if (argc != 1)
    error (_("mi_cmd_var_info_type: Usage: NAME."));

  /* Get varobj handle, if a valid var obj name was specified */
  var = varobj_get_handle (argv[0]);

  ui_out_field_string (uiout, "type", varobj_get_type (var));
}

void
mi_cmd_var_info_path_expression (char *command, char **argv, int argc)
{
  struct varobj *var;
  char *path_expr;

  if (argc != 1)
    error (_("Usage: NAME."));

  /* Get varobj handle, if a valid var obj name was specified.  */
  var = varobj_get_handle (argv[0]);
  
  path_expr = varobj_get_path_expr (var);

  ui_out_field_string (uiout, "path_expr", path_expr);
}

void
mi_cmd_var_info_expression (char *command, char **argv, int argc)
{
  enum varobj_languages lang;
  struct varobj *var;

  if (argc != 1)
    error (_("mi_cmd_var_info_expression: Usage: NAME."));

  /* Get varobj handle, if a valid var obj name was specified */
  var = varobj_get_handle (argv[0]);

  lang = varobj_get_language (var);

  ui_out_field_string (uiout, "lang", varobj_language_string[(int) lang]);
  ui_out_field_string (uiout, "exp", varobj_get_expression (var));
}

void
mi_cmd_var_show_attributes (char *command, char **argv, int argc)
{
  int attr;
  char *attstr;
  struct varobj *var;

  if (argc != 1)
    error (_("mi_cmd_var_show_attributes: Usage: NAME."));

  /* Get varobj handle, if a valid var obj name was specified */
  var = varobj_get_handle (argv[0]);

  attr = varobj_get_attributes (var);
  /* FIXME: define masks for attributes */
  if (attr & 0x00000001)
    attstr = "editable";
  else
    attstr = "noneditable";

  ui_out_field_string (uiout, "attr", attstr);
}

void
mi_cmd_var_evaluate_expression (char *command, char **argv, int argc)
{
  struct varobj *var;

  enum varobj_display_formats format;
  int formatFound;
  int optind;
  char *optarg;
    
  enum opt
    {
      OP_FORMAT
    };
  static struct mi_opt opts[] =
  {
    {"f", OP_FORMAT, 1},
    { 0, 0, 0 }
  };

  /* Parse arguments */
  format = FORMAT_NATURAL;
  formatFound = 0;
  optind = 0;
  while (1)
    {
      int opt = mi_getopt ("-var-evaluate-expression", argc, argv, opts, &optind, &optarg);
      if (opt < 0)
	break;
      switch ((enum opt) opt)
      {
	case OP_FORMAT:
	  if (formatFound)
	    error (_("Cannot specify format more than once"));
   
	  format = mi_parse_format (optarg);
	  formatFound = 1;
	  break;
      }
    }

  if (optind >= argc)
    error (_("Usage: [-f FORMAT] NAME"));
   
  if (optind < argc - 1)
    error (_("Garbage at end of command"));
 
     /* Get varobj handle, if a valid var obj name was specified */
  var = varobj_get_handle (argv[optind]);
   
  if (formatFound)
    ui_out_field_string (uiout, "value", varobj_get_formatted_value (var, format));
  else
    ui_out_field_string (uiout, "value", varobj_get_value (var));
}

void
mi_cmd_var_assign (char *command, char **argv, int argc)
{
  struct varobj *var;
  char *expression;

  if (argc != 2)
    error (_("mi_cmd_var_assign: Usage: NAME EXPRESSION."));

  /* Get varobj handle, if a valid var obj name was specified */
  var = varobj_get_handle (argv[0]);

  if (!varobj_editable_p (var))
    error (_("mi_cmd_var_assign: Variable object is not editable"));

  expression = xstrdup (argv[1]);

  if (!varobj_set_value (var, expression))
    error (_("mi_cmd_var_assign: Could not assign expression to variable object"));

  ui_out_field_string (uiout, "value", varobj_get_value (var));
}

/* Type used for parameters passing to mi_cmd_var_update_iter.  */

struct mi_cmd_var_update
  {
    int only_floating;
    enum print_values print_values;
  };

/* Helper for mi_cmd_var_update - update each VAR.  */

static void
mi_cmd_var_update_iter (struct varobj *var, void *data_pointer)
{
  struct mi_cmd_var_update *data = data_pointer;
  int thread_id, thread_stopped;

  thread_id = varobj_get_thread_id (var);

  if (thread_id == -1 && is_stopped (inferior_ptid))
    thread_stopped = 1;
  else
    {
      struct thread_info *tp = find_thread_id (thread_id);

      if (tp)
	thread_stopped = is_stopped (tp->ptid);
      else
	thread_stopped = 1;
    }

  if (thread_stopped)
    if (!data->only_floating || varobj_floating_p (var))
      varobj_update_one (var, data->print_values, 0 /* implicit */);
}

void
mi_cmd_var_update (char *command, char **argv, int argc)
{
  struct cleanup *cleanup;
  char *name;
  enum print_values print_values;

  if (argc != 1 && argc != 2)
    error (_("mi_cmd_var_update: Usage: [PRINT_VALUES] NAME."));

  if (argc == 1)
    name = argv[0];
  else
    name = (argv[1]);

  if (argc == 2)
    print_values = mi_parse_values_option (argv[0]);
  else
    print_values = PRINT_NO_VALUES;

  if (mi_version (uiout) <= 1)
    cleanup = make_cleanup_ui_out_tuple_begin_end (uiout, "changelist");
  else
    cleanup = make_cleanup_ui_out_list_begin_end (uiout, "changelist");

  /* Check if the parameter is a "*" which means that we want
     to update all variables */

  if ((*name == '*' || *name == '@') && (*(name + 1) == '\0'))
    {
<<<<<<< HEAD
      struct mi_cmd_var_update data;

      data.only_floating = *name == '@';
      data.print_values = print_values;

      /* varobj_update_one automatically updates all the children of VAROBJ.
	 Therefore update each VAROBJ only once by iterating only the root
	 VAROBJs.  */

      all_root_varobjs (mi_cmd_var_update_iter, &data);
    }
  else
    {
=======
      struct varobj **rootlist, **cr;

      varobj_list (&rootlist);
      make_cleanup (xfree, rootlist);

      for (cr = rootlist; *cr != NULL; cr++)
	{
	  int thread_id = varobj_get_thread_id (*cr);
	  int thread_stopped = 0;

	  if (thread_id == -1 && is_stopped (inferior_ptid))
	    thread_stopped = 1;
	  else
	    {
	      struct thread_info *tp = find_thread_id (thread_id);
	      if (tp)
		thread_stopped = is_stopped (tp->ptid);
	      else
		thread_stopped = 1;
	    }

	  if (thread_stopped)
	    if (*name == '*' || varobj_floating_p (*cr))
	      varobj_update_one (*cr, print_values, 0 /* implicit */);
	}
    }
  else
    {
      /* Get varobj handle, if a valid var obj name was specified */
>>>>>>> 97854b98
      struct varobj *var = varobj_get_handle (name);

      varobj_update_one (var, print_values, 1 /* explicit */);
    }

  do_cleanups (cleanup);
}

/* Helper for mi_cmd_var_update().  */

static void
varobj_update_one (struct varobj *var, enum print_values print_values,
		   int explicit)
{
  struct varobj **cc;
  struct cleanup *cleanup = NULL;
  VEC (varobj_update_result) *changes;
  varobj_update_result *r;
  int i;
  
  changes = varobj_update (&var, explicit);
  
  for (i = 0; VEC_iterate (varobj_update_result, changes, i, r); ++i)
    {
      char *display_hint;

      if (mi_version (uiout) > 1)
        cleanup = make_cleanup_ui_out_tuple_begin_end (uiout, NULL);
      ui_out_field_string (uiout, "name", varobj_get_objname (r->varobj));

      switch (r->status)
	{
	case VAROBJ_IN_SCOPE:
	  if (mi_print_value_p (varobj_get_gdb_type (r->varobj), print_values))
	    ui_out_field_string (uiout, "value", varobj_get_value (r->varobj));
	  ui_out_field_string (uiout, "in_scope", "true");
	  break;
        case VAROBJ_NOT_IN_SCOPE:
          ui_out_field_string (uiout, "in_scope", "false");
	  break;
        case VAROBJ_INVALID:
          ui_out_field_string (uiout, "in_scope", "invalid");
 	  break;
	}

      if (r->status != VAROBJ_INVALID)
	{
	  if (r->type_changed)
	    ui_out_field_string (uiout, "type_changed", "true");
	  else
	    ui_out_field_string (uiout, "type_changed", "false");
	}

      if (r->type_changed)
	{
          ui_out_field_string (uiout, "new_type", varobj_get_type (r->varobj));
          ui_out_field_int (uiout, "new_num_children", 
			    varobj_get_num_children (r->varobj));
	}

      display_hint = varobj_get_display_hint (var);
      if (display_hint)
	{
	  ui_out_field_string (uiout, "displayhint", display_hint);
	  xfree (display_hint);
	}

      if (r->children_changed)
	{
	  int ix;
	  struct varobj *child;
	  struct cleanup *cleanup =
	    make_cleanup_ui_out_list_begin_end (uiout, "children");

	  VEC (varobj_p)* children = varobj_list_children (r->varobj);

	  for (ix = 0; VEC_iterate (varobj_p, children, ix, child); ++ix)
	    {
	      struct cleanup *cleanup_child;
	      cleanup_child = make_cleanup_ui_out_tuple_begin_end (uiout, NULL);
	      print_varobj (child, print_values, 1 /* print expression */);
	      do_cleanups (cleanup_child);
	    }

	  do_cleanups (cleanup);
	}
  
      if (mi_version (uiout) > 1)
	do_cleanups (cleanup);
    }
  VEC_free (varobj_update_result, changes);
}<|MERGE_RESOLUTION|>--- conflicted
+++ resolved
@@ -631,7 +631,6 @@
 
   if ((*name == '*' || *name == '@') && (*(name + 1) == '\0'))
     {
-<<<<<<< HEAD
       struct mi_cmd_var_update data;
 
       data.only_floating = *name == '@';
@@ -645,37 +644,6 @@
     }
   else
     {
-=======
-      struct varobj **rootlist, **cr;
-
-      varobj_list (&rootlist);
-      make_cleanup (xfree, rootlist);
-
-      for (cr = rootlist; *cr != NULL; cr++)
-	{
-	  int thread_id = varobj_get_thread_id (*cr);
-	  int thread_stopped = 0;
-
-	  if (thread_id == -1 && is_stopped (inferior_ptid))
-	    thread_stopped = 1;
-	  else
-	    {
-	      struct thread_info *tp = find_thread_id (thread_id);
-	      if (tp)
-		thread_stopped = is_stopped (tp->ptid);
-	      else
-		thread_stopped = 1;
-	    }
-
-	  if (thread_stopped)
-	    if (*name == '*' || varobj_floating_p (*cr))
-	      varobj_update_one (*cr, print_values, 0 /* implicit */);
-	}
-    }
-  else
-    {
-      /* Get varobj handle, if a valid var obj name was specified */
->>>>>>> 97854b98
       struct varobj *var = varobj_get_handle (name);
 
       varobj_update_one (var, print_values, 1 /* explicit */);
