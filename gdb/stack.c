/* Print and select stack frames for GDB, the GNU debugger.

   Copyright (C) 1986, 1987, 1988, 1989, 1990, 1991, 1992, 1993, 1994, 1995,
   1996, 1997, 1998, 1999, 2000, 2001, 2002, 2003, 2004, 2005, 2007, 2008
   Free Software Foundation, Inc.

   This file is part of GDB.

   This program is free software; you can redistribute it and/or modify
   it under the terms of the GNU General Public License as published by
   the Free Software Foundation; either version 3 of the License, or
   (at your option) any later version.

   This program is distributed in the hope that it will be useful,
   but WITHOUT ANY WARRANTY; without even the implied warranty of
   MERCHANTABILITY or FITNESS FOR A PARTICULAR PURPOSE.  See the
   GNU General Public License for more details.

   You should have received a copy of the GNU General Public License
   along with this program.  If not, see <http://www.gnu.org/licenses/>.  */

#include "defs.h"
#include "value.h"
#include "symtab.h"
#include "gdbtypes.h"
#include "expression.h"
#include "language.h"
#include "frame.h"
#include "gdbcmd.h"
#include "gdbcore.h"
#include "target.h"
#include "source.h"
#include "breakpoint.h"
#include "demangle.h"
#include "inferior.h"
#include "annotate.h"
#include "ui-out.h"
#include "block.h"
#include "stack.h"
#include "dictionary.h"
#include "exceptions.h"
#include "reggroups.h"
#include "regcache.h"
#include "solib.h"
#include "valprint.h"
#include "gdbthread.h"
#include "cp-support.h"

#include "gdb_assert.h"
#include <ctype.h>
#include "gdb_string.h"

void (*deprecated_selected_frame_level_changed_hook) (int);

/* The possible choices of "set print frame-arguments, and the value
   of this setting.  */

static const char *print_frame_arguments_choices[] =
  {"all", "scalars", "none", NULL};
static const char *print_frame_arguments = "all";

/* Prototypes for local functions. */

static void print_frame_local_vars (struct frame_info *, int,
				    struct ui_file *);

static void print_frame (struct frame_info *frame, int print_level,
			 enum print_what print_what,  int print_args,
			 struct symtab_and_line sal);

/* Zero means do things normally; we are interacting directly with the
   user.  One means print the full filename and linenumber when a
   frame is printed, and do so in a format emacs18/emacs19.22 can
   parse.  Two means print similar annotations, but in many more
   cases and in a slightly different syntax.  */

int annotation_level = 0;


struct print_stack_frame_args
{
  struct frame_info *frame;
  int print_level;
  enum print_what print_what;
  int print_args;
};

/* Show or print the frame arguments; stub for catch_errors.  */

static int
print_stack_frame_stub (void *args)
{
  struct print_stack_frame_args *p = args;
  int center = (p->print_what == SRC_LINE || p->print_what == SRC_AND_LOC);

  print_frame_info (p->frame, p->print_level, p->print_what, p->print_args);
  set_current_sal_from_frame (p->frame, center);
  return 0;
}

/* Show or print a stack frame FRAME briefly.  The output is format
   according to PRINT_LEVEL and PRINT_WHAT printing the frame's
   relative level, function name, argument list, and file name and
   line number.  If the frame's PC is not at the beginning of the
   source line, the actual PC is printed at the beginning.  */

void
print_stack_frame (struct frame_info *frame, int print_level,
		   enum print_what print_what)
{
  struct print_stack_frame_args args;

  args.frame = frame;
  args.print_level = print_level;
  args.print_what = print_what;
  /* For mi, alway print location and address.  */
  args.print_what = ui_out_is_mi_like_p (uiout) ? LOC_AND_ADDRESS : print_what;
  args.print_args = 1;

  catch_errors (print_stack_frame_stub, &args, "", RETURN_MASK_ERROR);
}  

struct print_args_args
{
  struct symbol *func;
  struct frame_info *frame;
  struct ui_file *stream;
};

static int print_args_stub (void *args);

/* Print nameless arguments of frame FRAME on STREAM, where START is
   the offset of the first nameless argument, and NUM is the number of
   nameless arguments to print.  FIRST is nonzero if this is the first
   argument (not just the first nameless argument).  */

static void
print_frame_nameless_args (struct frame_info *frame, long start, int num,
			   int first, struct ui_file *stream)
{
  int i;
  CORE_ADDR argsaddr;
  long arg_value;

  for (i = 0; i < num; i++)
    {
      QUIT;
      argsaddr = get_frame_args_address (frame);
      if (!argsaddr)
	return;
      arg_value = read_memory_integer (argsaddr + start, sizeof (int));
      if (!first)
	fprintf_filtered (stream, ", ");
      fprintf_filtered (stream, "%ld", arg_value);
      first = 0;
      start += sizeof (int);
    }
}

/* Return non-zero if the debugger should print the value of the provided
   symbol parameter (SYM).  */

static int
print_this_frame_argument_p (struct symbol *sym)
{
  struct type *type;
  
  /* If the user asked to print no argument at all, then obviously
     do not print this argument.  */

  if (strcmp (print_frame_arguments, "none") == 0)
    return 0;

  /* If the user asked to print all arguments, then we should print
     that one.  */

  if (strcmp (print_frame_arguments, "all") == 0)
    return 1;

  /* The user asked to print only the scalar arguments, so do not
     print the non-scalar ones.  */

  type = CHECK_TYPEDEF (SYMBOL_TYPE (sym));
  while (TYPE_CODE (type) == TYPE_CODE_REF)
    type = CHECK_TYPEDEF (TYPE_TARGET_TYPE (type));
  switch (TYPE_CODE (type))
    {
      case TYPE_CODE_ARRAY:
      case TYPE_CODE_STRUCT:
      case TYPE_CODE_UNION:
      case TYPE_CODE_SET:
      case TYPE_CODE_STRING:
      case TYPE_CODE_BITSTRING:
        return 0;
      default:
        return 1;
    }
}

/* Print the arguments of frame FRAME on STREAM, given the function
   FUNC running in that frame (as a symbol), where NUM is the number
   of arguments according to the stack frame (or -1 if the number of
   arguments is unknown).  */

/* Note that currently the "number of arguments according to the
   stack frame" is only known on VAX where i refers to the "number of
   ints of arguments according to the stack frame".  */

static void
print_frame_args (struct symbol *func, struct frame_info *frame,
		  int num, struct ui_file *stream)
{
  int first = 1;
  /* Offset of next stack argument beyond the one we have seen that is
     at the highest offset, or -1 if we haven't come to a stack
     argument yet.  */
  long highest_offset = -1;
  /* Number of ints of arguments that we have printed so far.  */
  int args_printed = 0;
  struct cleanup *old_chain, *list_chain;
  struct ui_stream *stb;

  stb = ui_out_stream_new (uiout);
  old_chain = make_cleanup_ui_out_stream_delete (stb);

  if (func)
    {
      struct block *b = SYMBOL_BLOCK_VALUE (func);
      struct dict_iterator iter;
      struct symbol *sym;
      struct value *val;

      ALL_BLOCK_SYMBOLS (b, iter, sym)
        {
	  QUIT;

	  /* Keep track of the highest stack argument offset seen, and
	     skip over any kinds of symbols we don't care about.  */

	  if (!SYMBOL_IS_ARGUMENT (sym))
	    continue;

	  switch (SYMBOL_CLASS (sym))
	    {
	    case LOC_ARG:
	    case LOC_REF_ARG:
	      {
		long current_offset = SYMBOL_VALUE (sym);
		int arg_size = TYPE_LENGTH (SYMBOL_TYPE (sym));

		/* Compute address of next argument by adding the size of
		   this argument and rounding to an int boundary.  */
		current_offset =
		  ((current_offset + arg_size + sizeof (int) - 1)
		   & ~(sizeof (int) - 1));

		/* If this is the highest offset seen yet, set
		   highest_offset.  */
		if (highest_offset == -1
		    || (current_offset > highest_offset))
		  highest_offset = current_offset;

		/* Add the number of ints we're about to print to
		   args_printed.  */
		args_printed += (arg_size + sizeof (int) - 1) / sizeof (int);
	      }

	      /* We care about types of symbols, but don't need to
		 keep track of stack offsets in them.  */
	    case LOC_REGISTER:
	    case LOC_REGPARM_ADDR:
	    case LOC_COMPUTED:
	    case LOC_OPTIMIZED_OUT:
	    default:
	      break;
	    }

	  /* We have to look up the symbol because arguments can have
	     two entries (one a parameter, one a local) and the one we
	     want is the local, which lookup_symbol will find for us.
	     This includes gcc1 (not gcc2) on SPARC when passing a
	     small structure and gcc2 when the argument type is float
	     and it is passed as a double and converted to float by
	     the prologue (in the latter case the type of the LOC_ARG
	     symbol is double and the type of the LOC_LOCAL symbol is
	     float).  */
	  /* But if the parameter name is null, don't try it.  Null
	     parameter names occur on the RS/6000, for traceback
	     tables.  FIXME, should we even print them?  */

	  if (*SYMBOL_LINKAGE_NAME (sym))
	    {
	      struct symbol *nsym;
	      nsym = lookup_symbol (SYMBOL_LINKAGE_NAME (sym),
				    b, VAR_DOMAIN, NULL);
	      gdb_assert (nsym != NULL);
	      if (SYMBOL_CLASS (nsym) == LOC_REGISTER
		  && !SYMBOL_IS_ARGUMENT (nsym))
		{
		  /* There is a LOC_ARG/LOC_REGISTER pair.  This means
		     that it was passed on the stack and loaded into a
		     register, or passed in a register and stored in a
		     stack slot.  GDB 3.x used the LOC_ARG; GDB
		     4.0-4.11 used the LOC_REGISTER.

		     Reasons for using the LOC_ARG:

		     (1) Because find_saved_registers may be slow for
		         remote debugging.

		     (2) Because registers are often re-used and stack
		         slots rarely (never?) are.  Therefore using
		         the stack slot is much less likely to print
		         garbage.

		     Reasons why we might want to use the LOC_REGISTER:

		     (1) So that the backtrace prints the same value
		         as "print foo".  I see no compelling reason
		         why this needs to be the case; having the
		         backtrace print the value which was passed
		         in, and "print foo" print the value as
		         modified within the called function, makes
		         perfect sense to me.

		     Additional note: It might be nice if "info args"
		     displayed both values.

		     One more note: There is a case with SPARC
		     structure passing where we need to use the
		     LOC_REGISTER, but this is dealt with by creating
		     a single LOC_REGPARM in symbol reading.  */

		  /* Leave sym (the LOC_ARG) alone.  */
		  ;
		}
	      else
		sym = nsym;
	    }

	  /* Print the current arg.  */
	  if (!first)
	    ui_out_text (uiout, ", ");
	  ui_out_wrap_hint (uiout, "    ");

	  annotate_arg_begin ();

	  list_chain = make_cleanup_ui_out_tuple_begin_end (uiout, NULL);
	  fprintf_symbol_filtered (stb->stream, SYMBOL_PRINT_NAME (sym),
				   SYMBOL_LANGUAGE (sym),
				   DMGL_PARAMS | DMGL_ANSI);
	  ui_out_field_stream (uiout, "name", stb);
	  annotate_arg_name_end ();
	  ui_out_text (uiout, "=");

          if (print_this_frame_argument_p (sym))
            {
	      /* Avoid value_print because it will deref ref parameters.
		 We just want to print their addresses.  Print ??? for
		 args whose address we do not know.  We pass 2 as
		 "recurse" to val_print because our standard indentation
		 here is 4 spaces, and val_print indents 2 for each
		 recurse.  */
	      val = read_var_value (sym, frame);

	      annotate_arg_value (val == NULL ? NULL : value_type (val));

	      if (val)
	        {
                  const struct language_defn *language;
		  struct value_print_options opts;

                  /* Use the appropriate language to display our symbol,
                     unless the user forced the language to a specific
                     language.  */
                  if (language_mode == language_mode_auto)
                    language = language_def (SYMBOL_LANGUAGE (sym));
                  else
                    language = current_language;

		  get_raw_print_options (&opts);
		  opts.deref_ref = 0;
		  common_val_print (val, stb->stream, 2,
				    &opts, language);
		  ui_out_field_stream (uiout, "value", stb);
	        }
	      else
		ui_out_text (uiout, "???");
            }
          else
            ui_out_text (uiout, "...");


	  /* Invoke ui_out_tuple_end.  */
	  do_cleanups (list_chain);

	  annotate_arg_end ();

	  first = 0;
	}
    }

  /* Don't print nameless args in situations where we don't know
     enough about the stack to find them.  */
  if (num != -1)
    {
      long start;

      if (highest_offset == -1)
	start = gdbarch_frame_args_skip (get_frame_arch (frame));
      else
	start = highest_offset;

      print_frame_nameless_args (frame, start, num - args_printed,
				 first, stream);
    }

  do_cleanups (old_chain);
}

/* Stub for catch_errors.  */

static int
print_args_stub (void *args)
{
  struct print_args_args *p = args;
  struct gdbarch *gdbarch = get_frame_arch (p->frame);
  int numargs;

  if (gdbarch_frame_num_args_p (gdbarch))
    {
      numargs = gdbarch_frame_num_args (gdbarch, p->frame);
      gdb_assert (numargs >= 0);
    }
  else
    numargs = -1;
  print_frame_args (p->func, p->frame, numargs, p->stream);
  return 0;
}

/* Set the current source and line to the location given by frame
   FRAME, if possible.  When CENTER is true, adjust so the relevant
   line is in the center of the next 'list'.  */

void
set_current_sal_from_frame (struct frame_info *frame, int center)
{
  struct symtab_and_line sal;

  find_frame_sal (frame, &sal);
  if (sal.symtab)
    {
      if (center)
        sal.line = max (sal.line - get_lines_to_list () / 2, 1);
      set_current_source_symtab_and_line (&sal);
    }
}

/* Print information about frame FRAME.  The output is format according
   to PRINT_LEVEL and PRINT_WHAT and PRINT ARGS.  The meaning of
   PRINT_WHAT is:
   
   SRC_LINE: Print only source line.
   LOCATION: Print only location.
   LOC_AND_SRC: Print location and source line.

   Used in "where" output, and to emit breakpoint or step
   messages.  */

void
print_frame_info (struct frame_info *frame, int print_level,
		  enum print_what print_what, int print_args)
{
  struct symtab_and_line sal;
  int source_print;
  int location_print;

  if (get_frame_type (frame) == DUMMY_FRAME
      || get_frame_type (frame) == SIGTRAMP_FRAME)
    {
      struct cleanup *uiout_cleanup
	= make_cleanup_ui_out_tuple_begin_end (uiout, "frame");

      annotate_frame_begin (print_level ? frame_relative_level (frame) : 0,
			    get_frame_pc (frame));

      /* Do this regardless of SOURCE because we don't have any source
         to list for this frame.  */
      if (print_level)
        {
          ui_out_text (uiout, "#");
          ui_out_field_fmt_int (uiout, 2, ui_left, "level",
				frame_relative_level (frame));
        }
      if (ui_out_is_mi_like_p (uiout))
        {
          annotate_frame_address ();
          ui_out_field_core_addr (uiout, "addr", get_frame_pc (frame));
          annotate_frame_address_end ();
        }

      if (get_frame_type (frame) == DUMMY_FRAME)
        {
          annotate_function_call ();
          ui_out_field_string (uiout, "func", "<function called from gdb>");
	}
      else if (get_frame_type (frame) == SIGTRAMP_FRAME)
        {
	  annotate_signal_handler_caller ();
          ui_out_field_string (uiout, "func", "<signal handler called>");
        }
      ui_out_text (uiout, "\n");
      annotate_frame_end ();

      do_cleanups (uiout_cleanup);
      return;
    }

  /* If FRAME is not the innermost frame, that normally means that
     FRAME->pc points to *after* the call instruction, and we want to
     get the line containing the call, never the next line.  But if
     the next frame is a SIGTRAMP_FRAME or a DUMMY_FRAME, then the
     next frame was not entered as the result of a call, and we want
     to get the line containing FRAME->pc.  */
  find_frame_sal (frame, &sal);

  location_print = (print_what == LOCATION 
		    || print_what == LOC_AND_ADDRESS
		    || print_what == SRC_AND_LOC);

  if (location_print || !sal.symtab)
    print_frame (frame, print_level, print_what, print_args, sal);

  source_print = (print_what == SRC_LINE || print_what == SRC_AND_LOC);

  if (source_print && sal.symtab)
    {
      int done = 0;
      int mid_statement = ((print_what == SRC_LINE)
			   && (get_frame_pc (frame) != sal.pc));

      if (annotation_level)
	done = identify_source_line (sal.symtab, sal.line, mid_statement,
				     get_frame_pc (frame));
      if (!done)
	{
	  if (deprecated_print_frame_info_listing_hook)
	    deprecated_print_frame_info_listing_hook (sal.symtab, 
						      sal.line, 
						      sal.line + 1, 0);
	  else
	    {
	      struct value_print_options opts;
	      get_user_print_options (&opts);
	      /* We used to do this earlier, but that is clearly
		 wrong. This function is used by many different
		 parts of gdb, including normal_stop in infrun.c,
		 which uses this to print out the current PC
		 when we stepi/nexti into the middle of a source
		 line. Only the command line really wants this
		 behavior. Other UIs probably would like the
		 ability to decide for themselves if it is desired.  */
	      if (opts.addressprint && mid_statement)
		{
		  ui_out_field_core_addr (uiout, "addr", get_frame_pc (frame));
		  ui_out_text (uiout, "\t");
		}

	      print_source_lines (sal.symtab, sal.line, sal.line + 1, 0);
	    }
	}
    }

  if (print_what != LOCATION)
    set_default_breakpoint (1, get_frame_pc (frame), sal.symtab, sal.line);

  annotate_frame_end ();

  gdb_flush (gdb_stdout);
}

/* Attempt to obtain the FUNNAME and FUNLANG of the function corresponding
   to FRAME.  */
void
find_frame_funname (struct frame_info *frame, char **funname,
		    enum language *funlang)
{
  struct symbol *func;
<<<<<<< HEAD
=======
  char *funname = NULL;
  enum language funlang = language_unknown;
  struct ui_stream *stb;
  struct cleanup *old_chain, *list_chain;
  struct value_print_options opts;
>>>>>>> 6de1eb04

  *funname = NULL;
  *funlang = language_unknown;

  func = find_pc_function (get_frame_address_in_block (frame));
  if (func)
    {
      /* In certain pathological cases, the symtabs give the wrong
         function (when we are in the first function in a file which
         is compiled without debugging symbols, the previous function
         is compiled with debugging symbols, and the "foo.o" symbol
         that is supposed to tell us where the file with debugging
         symbols ends has been truncated by ar because it is longer
         than 15 characters).  This also occurs if the user uses asm()
         to create a function but not stabs for it (in a file compiled
         with -g).

         So look in the minimal symbol tables as well, and if it comes
         up with a larger address for the function use that instead.
         I don't think this can ever cause any problems; there
         shouldn't be any minimal symbols in the middle of a function;
         if this is ever changed many parts of GDB will need to be
         changed (and we'll create a find_pc_minimal_function or some
         such).  */

      struct minimal_symbol *msymbol =
	lookup_minimal_symbol_by_pc (get_frame_address_in_block (frame));

      if (msymbol != NULL
	  && (SYMBOL_VALUE_ADDRESS (msymbol)
	      > BLOCK_START (SYMBOL_BLOCK_VALUE (func))))
	{
	  /* We also don't know anything about the function besides
	     its address and name.  */
	  func = 0;
	  *funname = SYMBOL_PRINT_NAME (msymbol);
	  *funlang = SYMBOL_LANGUAGE (msymbol);
	}
      else
	{
	  *funname = SYMBOL_PRINT_NAME (func);
	  *funlang = SYMBOL_LANGUAGE (func);
	  if (*funlang == language_cplus)
	    {
	      /* It seems appropriate to use SYMBOL_PRINT_NAME() here,
		 to display the demangled name that we already have
		 stored in the symbol table, but we stored a version
		 with DMGL_PARAMS turned on, and here we don't want to
		 display parameters.  So remove the parameters.  */
	      char *func_only = cp_remove_params (*funname);
	      if (func_only)
		{
		  *funname = func_only;
		  make_cleanup (xfree, func_only);
		}
	    }
	}
    }
  else
    {
      struct minimal_symbol *msymbol = 
	lookup_minimal_symbol_by_pc (get_frame_address_in_block (frame));

      if (msymbol != NULL)
	{
	  *funname = SYMBOL_PRINT_NAME (msymbol);
	  *funlang = SYMBOL_LANGUAGE (msymbol);
	}
    }
}

static void
print_frame (struct frame_info *frame, int print_level,
	     enum print_what print_what, int print_args,
	     struct symtab_and_line sal)
{
  char *funname = NULL;
  enum language funlang = language_unknown;
  struct ui_stream *stb;
  struct cleanup *old_chain, *list_chain;

  stb = ui_out_stream_new (uiout);
  old_chain = make_cleanup_ui_out_stream_delete (stb);

  find_frame_funname (frame, &funname, &funlang);

  annotate_frame_begin (print_level ? frame_relative_level (frame) : 0,
			get_frame_pc (frame));

  list_chain = make_cleanup_ui_out_tuple_begin_end (uiout, "frame");

  if (print_level)
    {
      ui_out_text (uiout, "#");
      ui_out_field_fmt_int (uiout, 2, ui_left, "level",
			    frame_relative_level (frame));
    }
  get_user_print_options (&opts);
  if (opts.addressprint)
    if (get_frame_pc (frame) != sal.pc || !sal.symtab
	|| print_what == LOC_AND_ADDRESS)
      {
	annotate_frame_address ();
	ui_out_field_core_addr (uiout, "addr", get_frame_pc (frame));
	annotate_frame_address_end ();
	ui_out_text (uiout, " in ");
      }
  annotate_frame_function_name ();
  fprintf_symbol_filtered (stb->stream, funname ? funname : "??",
			   funlang, DMGL_ANSI);
  ui_out_field_stream (uiout, "func", stb);
  ui_out_wrap_hint (uiout, "   ");
  annotate_frame_args ();
      
  ui_out_text (uiout, " (");
  if (print_args)
    {
      struct print_args_args args;
      struct cleanup *args_list_chain;
      args.frame = frame;
      args.func = find_pc_function (get_frame_address_in_block (frame));
      args.stream = gdb_stdout;
      args_list_chain = make_cleanup_ui_out_list_begin_end (uiout, "args");
      catch_errors (print_args_stub, &args, "", RETURN_MASK_ERROR);
      /* FIXME: ARGS must be a list. If one argument is a string it
	  will have " that will not be properly escaped.  */
      /* Invoke ui_out_tuple_end.  */
      do_cleanups (args_list_chain);
      QUIT;
    }
  ui_out_text (uiout, ")");
  if (sal.symtab && sal.symtab->filename)
    {
      annotate_frame_source_begin ();
      ui_out_wrap_hint (uiout, "   ");
      ui_out_text (uiout, " at ");
      annotate_frame_source_file ();
      ui_out_field_string (uiout, "file", sal.symtab->filename);
      if (ui_out_is_mi_like_p (uiout))
	{
	  const char *fullname = symtab_to_fullname (sal.symtab);
	  if (fullname != NULL)
	    ui_out_field_string (uiout, "fullname", fullname);
	}
      annotate_frame_source_file_end ();
      ui_out_text (uiout, ":");
      annotate_frame_source_line ();
      ui_out_field_int (uiout, "line", sal.line);
      annotate_frame_source_end ();
    }

  if (!funname || (!sal.symtab || !sal.symtab->filename))
    {
#ifdef PC_SOLIB
      char *lib = PC_SOLIB (get_frame_pc (frame));
#else
      char *lib = solib_address (get_frame_pc (frame));
#endif
      if (lib)
	{
	  annotate_frame_where ();
	  ui_out_wrap_hint (uiout, "  ");
	  ui_out_text (uiout, " from ");
	  ui_out_field_string (uiout, "from", lib);
	}
    }

  /* do_cleanups will call ui_out_tuple_end() for us.  */
  do_cleanups (list_chain);
  ui_out_text (uiout, "\n");
  do_cleanups (old_chain);
}


/* Read a frame specification in whatever the appropriate format is
   from FRAME_EXP.  Call error(), printing MESSAGE, if the
   specification is in any way invalid (so this function never returns
   NULL).  When SEPECTED_P is non-NULL set its target to indicate that
   the default selected frame was used.  */

static struct frame_info *
parse_frame_specification_1 (const char *frame_exp, const char *message,
			     int *selected_frame_p)
{
  int numargs;
  struct value *args[4];
  CORE_ADDR addrs[ARRAY_SIZE (args)];

  if (frame_exp == NULL)
    numargs = 0;
  else
    {
      char *addr_string;
      struct cleanup *tmp_cleanup;

      numargs = 0;
      while (1)
	{
	  char *addr_string;
	  struct cleanup *cleanup;
	  const char *p;

	  /* Skip leading white space, bail of EOL.  */
	  while (isspace (*frame_exp))
	    frame_exp++;
	  if (!*frame_exp)
	    break;

	  /* Parse the argument, extract it, save it.  */
	  for (p = frame_exp;
	       *p && !isspace (*p);
	       p++);
	  addr_string = savestring (frame_exp, p - frame_exp);
	  frame_exp = p;
	  cleanup = make_cleanup (xfree, addr_string);
	  
	  /* NOTE: Parse and evaluate expression, but do not use
	     functions such as parse_and_eval_long or
	     parse_and_eval_address to also extract the value.
	     Instead value_as_long and value_as_address are used.
	     This avoids problems with expressions that contain
	     side-effects.  */
	  if (numargs >= ARRAY_SIZE (args))
	    error (_("Too many args in frame specification"));
	  args[numargs++] = parse_and_eval (addr_string);

	  do_cleanups (cleanup);
	}
    }

  /* If no args, default to the selected frame.  */
  if (numargs == 0)
    {
      if (selected_frame_p != NULL)
	(*selected_frame_p) = 1;
      return get_selected_frame (message);
    }

  /* None of the remaining use the selected frame.  */
  if (selected_frame_p != NULL)
    (*selected_frame_p) = 0;

  /* Assume the single arg[0] is an integer, and try using that to
     select a frame relative to current.  */
  if (numargs == 1)
    {
      struct frame_info *fid;
      int level = value_as_long (args[0]);
      fid = find_relative_frame (get_current_frame (), &level);
      if (level == 0)
	/* find_relative_frame was successful */
	return fid;
    }

  /* Convert each value into a corresponding address.  */
  {
    int i;
    for (i = 0; i < numargs; i++)
      addrs[i] = value_as_address (args[0]);
  }

  /* Assume that the single arg[0] is an address, use that to identify
     a frame with a matching ID.  Should this also accept stack/pc or
     stack/pc/special.  */
  if (numargs == 1)
    {
      struct frame_id id = frame_id_build_wild (addrs[0]);
      struct frame_info *fid;

      /* If (s)he specifies the frame with an address, he deserves
	 what (s)he gets.  Still, give the highest one that matches.
	 (NOTE: cagney/2004-10-29: Why highest, or outer-most, I don't
	 know).  */
      for (fid = get_current_frame ();
	   fid != NULL;
	   fid = get_prev_frame (fid))
	{
	  if (frame_id_eq (id, get_frame_id (fid)))
	    {
	      while (frame_id_eq (id, frame_unwind_id (fid)))
		fid = get_prev_frame (fid);
	      return fid;
	    }
	}
      }

  /* We couldn't identify the frame as an existing frame, but
     perhaps we can create one with a single argument.  */
  if (numargs == 1)
    return create_new_frame (addrs[0], 0);
  else if (numargs == 2)
    return create_new_frame (addrs[0], addrs[1]);
  else
    error (_("Too many args in frame specification"));
}

static struct frame_info *
parse_frame_specification (char *frame_exp)
{
  return parse_frame_specification_1 (frame_exp, NULL, NULL);
}

/* Print verbosely the selected frame or the frame at address
   ADDR_EXP.  Absolutely all information in the frame is printed.  */

static void
frame_info (char *addr_exp, int from_tty)
{
  struct frame_info *fi;
  struct symtab_and_line sal;
  struct symbol *func;
  struct symtab *s;
  struct frame_info *calling_frame_info;
  int i, count, numregs;
  char *funname = 0;
  enum language funlang = language_unknown;
  const char *pc_regname;
  int selected_frame_p;
  struct gdbarch *gdbarch;
  struct cleanup *back_to = make_cleanup (null_cleanup, NULL);

  fi = parse_frame_specification_1 (addr_exp, "No stack.", &selected_frame_p);
  gdbarch = get_frame_arch (fi);

  /* Name of the value returned by get_frame_pc().  Per comments, "pc"
     is not a good name.  */
  if (gdbarch_pc_regnum (gdbarch) >= 0)
    /* OK, this is weird.  The gdbarch_pc_regnum hardware register's value can
       easily not match that of the internal value returned by
       get_frame_pc().  */
    pc_regname = gdbarch_register_name (gdbarch, gdbarch_pc_regnum (gdbarch));
  else
    /* But then, this is weird to.  Even without gdbarch_pc_regnum, an
       architectures will often have a hardware register called "pc",
       and that register's value, again, can easily not match
       get_frame_pc().  */
    pc_regname = "pc";

  find_frame_sal (fi, &sal);
  func = get_frame_function (fi);
  /* FIXME: cagney/2002-11-28: Why bother?  Won't sal.symtab contain
     the same value?  */
  s = find_pc_symtab (get_frame_pc (fi));
  if (func)
    {
      funname = SYMBOL_PRINT_NAME (func);
      funlang = SYMBOL_LANGUAGE (func);
      if (funlang == language_cplus)
	{
	  /* It seems appropriate to use SYMBOL_PRINT_NAME() here,
	     to display the demangled name that we already have
	     stored in the symbol table, but we stored a version
	     with DMGL_PARAMS turned on, and here we don't want to
	     display parameters.  So remove the parameters.  */
	  char *func_only = cp_remove_params (funname);
	  if (func_only)
	    {
	      funname = func_only;
	      make_cleanup (xfree, func_only);
	    }
	}
    }
  else
    {
      struct minimal_symbol *msymbol;

      msymbol = lookup_minimal_symbol_by_pc (get_frame_pc (fi));
      if (msymbol != NULL)
	{
	  funname = SYMBOL_PRINT_NAME (msymbol);
	  funlang = SYMBOL_LANGUAGE (msymbol);
	}
    }
  calling_frame_info = get_prev_frame (fi);

  if (selected_frame_p && frame_relative_level (fi) >= 0)
    {
      printf_filtered (_("Stack level %d, frame at "),
		       frame_relative_level (fi));
    }
  else
    {
      printf_filtered (_("Stack frame at "));
    }
  fputs_filtered (paddress (get_frame_base (fi)), gdb_stdout);
  printf_filtered (":\n");
  printf_filtered (" %s = ", pc_regname);
  fputs_filtered (paddress (get_frame_pc (fi)), gdb_stdout);

  wrap_here ("   ");
  if (funname)
    {
      printf_filtered (" in ");
      fprintf_symbol_filtered (gdb_stdout, funname, funlang,
			       DMGL_ANSI | DMGL_PARAMS);
    }
  wrap_here ("   ");
  if (sal.symtab)
    printf_filtered (" (%s:%d)", sal.symtab->filename, sal.line);
  puts_filtered ("; ");
  wrap_here ("    ");
  printf_filtered ("saved %s ", pc_regname);
  fputs_filtered (paddress (frame_pc_unwind (fi)), gdb_stdout);
  printf_filtered ("\n");

  if (calling_frame_info == NULL)
    {
      enum unwind_stop_reason reason;

      reason = get_frame_unwind_stop_reason (fi);
      if (reason != UNWIND_NO_REASON)
	printf_filtered (_(" Outermost frame: %s\n"),
			 frame_stop_reason_string (reason));
    }

  if (calling_frame_info)
    {
      printf_filtered (" called by frame at ");
      fputs_filtered (paddress (get_frame_base (calling_frame_info)),
		      gdb_stdout);
    }
  if (get_next_frame (fi) && calling_frame_info)
    puts_filtered (",");
  wrap_here ("   ");
  if (get_next_frame (fi))
    {
      printf_filtered (" caller of frame at ");
      fputs_filtered (paddress (get_frame_base (get_next_frame (fi))),
		      gdb_stdout);
    }
  if (get_next_frame (fi) || calling_frame_info)
    puts_filtered ("\n");

  if (s)
    printf_filtered (" source language %s.\n",
		     language_str (s->language));

  {
    /* Address of the argument list for this frame, or 0.  */
    CORE_ADDR arg_list = get_frame_args_address (fi);
    /* Number of args for this frame, or -1 if unknown.  */
    int numargs;

    if (arg_list == 0)
      printf_filtered (" Arglist at unknown address.\n");
    else
      {
	printf_filtered (" Arglist at ");
	fputs_filtered (paddress (arg_list), gdb_stdout);
	printf_filtered (",");

	if (!gdbarch_frame_num_args_p (gdbarch))
	  {
	    numargs = -1;
	    puts_filtered (" args: ");
	  }
	else
	  {
	    numargs = gdbarch_frame_num_args (gdbarch, fi);
	    gdb_assert (numargs >= 0);
	    if (numargs == 0)
	      puts_filtered (" no args.");
	    else if (numargs == 1)
	      puts_filtered (" 1 arg: ");
	    else
	      printf_filtered (" %d args: ", numargs);
	  }
	print_frame_args (func, fi, numargs, gdb_stdout);
	puts_filtered ("\n");
      }
  }
  {
    /* Address of the local variables for this frame, or 0.  */
    CORE_ADDR arg_list = get_frame_locals_address (fi);

    if (arg_list == 0)
      printf_filtered (" Locals at unknown address,");
    else
      {
	printf_filtered (" Locals at ");
	fputs_filtered (paddress (arg_list), gdb_stdout);
	printf_filtered (",");
      }
  }

  /* Print as much information as possible on the location of all the
     registers.  */
  {
    enum lval_type lval;
    int optimized;
    CORE_ADDR addr;
    int realnum;
    int count;
    int i;
    int need_nl = 1;

    /* The sp is special; what's displayed isn't the save address, but
       the value of the previous frame's sp.  This is a legacy thing,
       at one stage the frame cached the previous frame's SP instead
       of its address, hence it was easiest to just display the cached
       value.  */
    if (gdbarch_sp_regnum (gdbarch) >= 0)
      {
	/* Find out the location of the saved stack pointer with out
           actually evaluating it.  */
	frame_register_unwind (fi, gdbarch_sp_regnum (gdbarch),
			       &optimized, &lval, &addr,
			       &realnum, NULL);
	if (!optimized && lval == not_lval)
	  {
	    gdb_byte value[MAX_REGISTER_SIZE];
	    CORE_ADDR sp;
	    frame_register_unwind (fi, gdbarch_sp_regnum (gdbarch),
				   &optimized, &lval, &addr,
				   &realnum, value);
	    /* NOTE: cagney/2003-05-22: This is assuming that the
               stack pointer was packed as an unsigned integer.  That
               may or may not be valid.  */
	    sp = extract_unsigned_integer (value,
					   register_size (gdbarch,
					   gdbarch_sp_regnum (gdbarch)));
	    printf_filtered (" Previous frame's sp is ");
	    fputs_filtered (paddress (sp), gdb_stdout);
	    printf_filtered ("\n");
	    need_nl = 0;
	  }
	else if (!optimized && lval == lval_memory)
	  {
	    printf_filtered (" Previous frame's sp at ");
	    fputs_filtered (paddress (addr), gdb_stdout);
	    printf_filtered ("\n");
	    need_nl = 0;
	  }
	else if (!optimized && lval == lval_register)
	  {
	    printf_filtered (" Previous frame's sp in %s\n",
			     gdbarch_register_name (gdbarch, realnum));
	    need_nl = 0;
	  }
	/* else keep quiet.  */
      }

    count = 0;
    numregs = gdbarch_num_regs (gdbarch)
	      + gdbarch_num_pseudo_regs (gdbarch);
    for (i = 0; i < numregs; i++)
      if (i != gdbarch_sp_regnum (gdbarch)
	  && gdbarch_register_reggroup_p (gdbarch, i, all_reggroup))
	{
	  /* Find out the location of the saved register without
             fetching the corresponding value.  */
	  frame_register_unwind (fi, i, &optimized, &lval, &addr, &realnum,
				 NULL);
	  /* For moment, only display registers that were saved on the
	     stack.  */
	  if (!optimized && lval == lval_memory)
	    {
	      if (count == 0)
		puts_filtered (" Saved registers:\n ");
	      else
		puts_filtered (",");
	      wrap_here (" ");
	      printf_filtered (" %s at ",
			       gdbarch_register_name (gdbarch, i));
	      fputs_filtered (paddress (addr), gdb_stdout);
	      count++;
	    }
	}
    if (count || need_nl)
      puts_filtered ("\n");
  }

  do_cleanups (back_to);
}

/* Print briefly all stack frames or just the innermost COUNT_EXP
   frames.  */

static void
backtrace_command_1 (char *count_exp, int show_locals, int from_tty)
{
  struct frame_info *fi;
  int count;
  int i;
  struct frame_info *trailing;
  int trailing_level;

  if (!target_has_stack)
    error (_("No stack."));

  /* The following code must do two things.  First, it must set the
     variable TRAILING to the frame from which we should start
     printing.  Second, it must set the variable count to the number
     of frames which we should print, or -1 if all of them.  */
  trailing = get_current_frame ();

  /* The target can be in a state where there is no valid frames
     (e.g., just connected). */
  if (trailing == NULL)
    error (_("No stack."));

  trailing_level = 0;
  if (count_exp)
    {
      count = parse_and_eval_long (count_exp);
      if (count < 0)
	{
	  struct frame_info *current;

	  count = -count;

	  current = trailing;
	  while (current && count--)
	    {
	      QUIT;
	      current = get_prev_frame (current);
	    }

	  /* Will stop when CURRENT reaches the top of the stack.
	     TRAILING will be COUNT below it.  */
	  while (current)
	    {
	      QUIT;
	      trailing = get_prev_frame (trailing);
	      current = get_prev_frame (current);
	      trailing_level++;
	    }

	  count = -1;
	}
    }
  else
    count = -1;

  if (info_verbose)
    {
      struct partial_symtab *ps;

      /* Read in symbols for all of the frames.  Need to do this in a
         separate pass so that "Reading in symbols for xxx" messages
         don't screw up the appearance of the backtrace.  Also if
         people have strong opinions against reading symbols for
         backtrace this may have to be an option.  */
      i = count;
      for (fi = trailing; fi != NULL && i--; fi = get_prev_frame (fi))
	{
	  QUIT;
	  ps = find_pc_psymtab (get_frame_address_in_block (fi));
	  if (ps)
	    PSYMTAB_TO_SYMTAB (ps); /* Force syms to come in.  */
	}
    }

  for (i = 0, fi = trailing; fi && count--; i++, fi = get_prev_frame (fi))
    {
      QUIT;

      /* Don't use print_stack_frame; if an error() occurs it probably
         means further attempts to backtrace would fail (on the other
         hand, perhaps the code does or could be fixed to make sure
         the frame->prev field gets set to NULL in that case).  */
      print_frame_info (fi, 1, LOCATION, 1);
      if (show_locals)
	print_frame_local_vars (fi, 1, gdb_stdout);

      /* Save the last frame to check for error conditions.  */
      trailing = fi;
    }

  /* If we've stopped before the end, mention that.  */
  if (fi && from_tty)
    printf_filtered (_("(More stack frames follow...)\n"));

  /* If we've run out of frames, and the reason appears to be an error
     condition, print it.  */
  if (fi == NULL && trailing != NULL)
    {
      enum unwind_stop_reason reason;

      reason = get_frame_unwind_stop_reason (trailing);
      if (reason > UNWIND_FIRST_ERROR)
	printf_filtered (_("Backtrace stopped: %s\n"),
			 frame_stop_reason_string (reason));
    }
}

struct backtrace_command_args
{
  char *count_exp;
  int show_locals;
  int from_tty;
};

/* Stub for catch_errors.  */

static int
backtrace_command_stub (void *data)
{
  struct backtrace_command_args *args = data;
  backtrace_command_1 (args->count_exp, args->show_locals, args->from_tty);
  return 0;
}

static void
backtrace_command (char *arg, int from_tty)
{
  struct cleanup *old_chain = NULL;
  int fulltrace_arg = -1, arglen = 0, argc = 0;
  struct backtrace_command_args btargs;

  if (arg)
    {
      char **argv;
      int i;

      argv = gdb_buildargv (arg);
      old_chain = make_cleanup_freeargv (argv);
      argc = 0;
      for (i = 0; argv[i]; i++)
	{
	  unsigned int j;

	  for (j = 0; j < strlen (argv[i]); j++)
	    argv[i][j] = tolower (argv[i][j]);

	  if (fulltrace_arg < 0 && subset_compare (argv[i], "full"))
	    fulltrace_arg = argc;
	  else
	    {
	      arglen += strlen (argv[i]);
	      argc++;
	    }
	}
      arglen += argc;
      if (fulltrace_arg >= 0)
	{
	  if (arglen > 0)
	    {
	      arg = xmalloc (arglen + 1);
	      memset (arg, 0, arglen + 1);
	      for (i = 0; i < (argc + 1); i++)
		{
		  if (i != fulltrace_arg)
		    {
		      strcat (arg, argv[i]);
		      strcat (arg, " ");
		    }
		}
	    }
	  else
	    arg = NULL;
	}
    }

  btargs.count_exp = arg;
  btargs.show_locals = (fulltrace_arg >= 0);
  btargs.from_tty = from_tty;
  catch_errors (backtrace_command_stub, &btargs, "", RETURN_MASK_ERROR);

  if (fulltrace_arg >= 0 && arglen > 0)
    xfree (arg);

  if (old_chain)
    do_cleanups (old_chain);
}

static void
backtrace_full_command (char *arg, int from_tty)
{
  struct backtrace_command_args btargs;
  btargs.count_exp = arg;
  btargs.show_locals = 1;
  btargs.from_tty = from_tty;
  catch_errors (backtrace_command_stub, &btargs, "", RETURN_MASK_ERROR);
}


/* Print the local variables of a block B active in FRAME on STREAM.
   Return 1 if any variables were printed; 0 otherwise.  */

static int
print_block_frame_locals (struct block *b, struct frame_info *frame,
			  int num_tabs, struct ui_file *stream)
{
  struct dict_iterator iter;
  struct symbol *sym;
  int values_printed = 0;
  int j;

  ALL_BLOCK_SYMBOLS (b, iter, sym)
    {
      switch (SYMBOL_CLASS (sym))
	{
	case LOC_LOCAL:
	case LOC_REGISTER:
	case LOC_STATIC:
	case LOC_COMPUTED:
	  if (SYMBOL_IS_ARGUMENT (sym))
	    break;
	  values_printed = 1;
	  for (j = 0; j < num_tabs; j++)
	    fputs_filtered ("\t", stream);
	  fputs_filtered (SYMBOL_PRINT_NAME (sym), stream);
	  fputs_filtered (" = ", stream);
	  print_variable_value (sym, frame, stream);
	  fprintf_filtered (stream, "\n");
	  break;

	default:
	  /* Ignore symbols which are not locals.  */
	  break;
	}
    }

  return values_printed;
}

/* Same, but print labels.  */

static int
print_block_frame_labels (struct block *b, int *have_default,
			  struct ui_file *stream)
{
  struct dict_iterator iter;
  struct symbol *sym;
  int values_printed = 0;

  ALL_BLOCK_SYMBOLS (b, iter, sym)
    {
      if (strcmp (SYMBOL_LINKAGE_NAME (sym), "default") == 0)
	{
	  if (*have_default)
	    continue;
	  *have_default = 1;
	}
      if (SYMBOL_CLASS (sym) == LOC_LABEL)
	{
	  struct symtab_and_line sal;
	  struct value_print_options opts;
	  sal = find_pc_line (SYMBOL_VALUE_ADDRESS (sym), 0);
	  values_printed = 1;
	  fputs_filtered (SYMBOL_PRINT_NAME (sym), stream);
	  get_user_print_options (&opts);
	  if (opts.addressprint)
	    {
	      fprintf_filtered (stream, " ");
	      fputs_filtered (paddress (SYMBOL_VALUE_ADDRESS (sym)), stream);
	    }
	  fprintf_filtered (stream, " in file %s, line %d\n",
			    sal.symtab->filename, sal.line);
	}
    }

  return values_printed;
}

/* Print on STREAM all the local variables in frame FRAME, including
   all the blocks active in that frame at its current PC.

   Returns 1 if the job was done, or 0 if nothing was printed because
   we have no info on the function running in FRAME.  */

static void
print_frame_local_vars (struct frame_info *frame, int num_tabs,
			struct ui_file *stream)
{
  struct block *block = get_frame_block (frame, 0);
  int values_printed = 0;

  if (block == 0)
    {
      fprintf_filtered (stream, "No symbol table info available.\n");
      return;
    }

  while (block)
    {
      if (print_block_frame_locals (block, frame, num_tabs, stream))
	values_printed = 1;
      /* After handling the function's top-level block, stop.  Don't
         continue to its superblock, the block of per-file symbols.  */
      if (BLOCK_FUNCTION (block))
	break;
      block = BLOCK_SUPERBLOCK (block);
    }

  if (!values_printed)
    fprintf_filtered (stream, _("No locals.\n"));
}

/* Same, but print labels.  */

static void
print_frame_label_vars (struct frame_info *frame, int this_level_only,
			struct ui_file *stream)
{
#if 1
  fprintf_filtered (stream, "print_frame_label_vars disabled.\n");
#else
  struct blockvector *bl;
  struct block *block = get_frame_block (frame, 0);
  int values_printed = 0;
  int index, have_default = 0;
  char *blocks_printed;
  CORE_ADDR pc = get_frame_pc (frame);

  if (block == 0)
    {
      fprintf_filtered (stream, "No symbol table info available.\n");
      return;
    }

  bl = blockvector_for_pc (BLOCK_END (block) - 4, &index);
  blocks_printed = alloca (BLOCKVECTOR_NBLOCKS (bl) * sizeof (char));
  memset (blocks_printed, 0, BLOCKVECTOR_NBLOCKS (bl) * sizeof (char));

  while (block != 0)
    {
      CORE_ADDR end = BLOCK_END (block) - 4;
      int last_index;

      if (bl != blockvector_for_pc (end, &index))
	error (_("blockvector blotch"));
      if (BLOCKVECTOR_BLOCK (bl, index) != block)
	error (_("blockvector botch"));
      last_index = BLOCKVECTOR_NBLOCKS (bl);
      index += 1;

      /* Don't print out blocks that have gone by.  */
      while (index < last_index
	     && BLOCK_END (BLOCKVECTOR_BLOCK (bl, index)) < pc)
	index++;

      while (index < last_index
	     && BLOCK_END (BLOCKVECTOR_BLOCK (bl, index)) < end)
	{
	  if (blocks_printed[index] == 0)
	    {
	      if (print_block_frame_labels (BLOCKVECTOR_BLOCK (bl, index),
					    &have_default, stream))
		values_printed = 1;
	      blocks_printed[index] = 1;
	    }
	  index++;
	}
      if (have_default)
	return;
      if (values_printed && this_level_only)
	return;

      /* After handling the function's top-level block, stop.  Don't
         continue to its superblock, the block of per-file symbols.  */
      if (BLOCK_FUNCTION (block))
	break;
      block = BLOCK_SUPERBLOCK (block);
    }

  if (!values_printed && !this_level_only)
    fprintf_filtered (stream, _("No catches.\n"));
#endif
}

void
locals_info (char *args, int from_tty)
{
  print_frame_local_vars (get_selected_frame (_("No frame selected.")),
			  0, gdb_stdout);
}

static void
catch_info (char *ignore, int from_tty)
{
  struct symtab_and_line *sal;

  /* Assume g++ compiled code; old GDB 4.16 behaviour.  */
  print_frame_label_vars (get_selected_frame (_("No frame selected.")),
                          0, gdb_stdout);
}

static void
print_frame_arg_vars (struct frame_info *frame, struct ui_file *stream)
{
  struct symbol *func = get_frame_function (frame);
  struct block *b;
  struct dict_iterator iter;
  struct symbol *sym, *sym2;
  int values_printed = 0;

  if (func == 0)
    {
      fprintf_filtered (stream, _("No symbol table info available.\n"));
      return;
    }

  b = SYMBOL_BLOCK_VALUE (func);
  ALL_BLOCK_SYMBOLS (b, iter, sym)
    {
      /* Don't worry about things which aren't arguments.  */
      if (SYMBOL_IS_ARGUMENT (sym))
	{
	  values_printed = 1;
	  fputs_filtered (SYMBOL_PRINT_NAME (sym), stream);
	  fputs_filtered (" = ", stream);

	  /* We have to look up the symbol because arguments can have
	     two entries (one a parameter, one a local) and the one we
	     want is the local, which lookup_symbol will find for us.
	     This includes gcc1 (not gcc2) on the sparc when passing a
	     small structure and gcc2 when the argument type is float
	     and it is passed as a double and converted to float by
	     the prologue (in the latter case the type of the LOC_ARG
	     symbol is double and the type of the LOC_LOCAL symbol is
	     float).  There are also LOC_ARG/LOC_REGISTER pairs which
	     are not combined in symbol-reading.  */

	  sym2 = lookup_symbol (SYMBOL_LINKAGE_NAME (sym),
				b, VAR_DOMAIN, NULL);
	  print_variable_value (sym2, frame, stream);
	  fprintf_filtered (stream, "\n");
	}
    }

  if (!values_printed)
    fprintf_filtered (stream, _("No arguments.\n"));
}

void
args_info (char *ignore, int from_tty)
{
  print_frame_arg_vars (get_selected_frame (_("No frame selected.")),
			gdb_stdout);
}


static void
args_plus_locals_info (char *ignore, int from_tty)
{
  args_info (ignore, from_tty);
  locals_info (ignore, from_tty);
}


/* Select frame FRAME.  Also print the stack frame and show the source
   if this is the tui version.  */
static void
select_and_print_frame (struct frame_info *frame)
{
  select_frame (frame);
  if (frame)
    print_stack_frame (frame, 1, SRC_AND_LOC);
}

/* Return the symbol-block in which the selected frame is executing.
   Can return zero under various legitimate circumstances.

   If ADDR_IN_BLOCK is non-zero, set *ADDR_IN_BLOCK to the relevant
   code address within the block returned.  We use this to decide
   which macros are in scope.  */

struct block *
get_selected_block (CORE_ADDR *addr_in_block)
{
  if (!target_has_stack)
    return 0;

  if (is_exited (inferior_ptid))
    return 0;

  if (is_executing (inferior_ptid))
    return 0;

  return get_frame_block (get_selected_frame (NULL), addr_in_block);
}

/* Find a frame a certain number of levels away from FRAME.
   LEVEL_OFFSET_PTR points to an int containing the number of levels.
   Positive means go to earlier frames (up); negative, the reverse.
   The int that contains the number of levels is counted toward
   zero as the frames for those levels are found.
   If the top or bottom frame is reached, that frame is returned,
   but the final value of *LEVEL_OFFSET_PTR is nonzero and indicates
   how much farther the original request asked to go.  */

struct frame_info *
find_relative_frame (struct frame_info *frame, int *level_offset_ptr)
{
  /* Going up is simple: just call get_prev_frame enough times or
     until the initial frame is reached.  */
  while (*level_offset_ptr > 0)
    {
      struct frame_info *prev = get_prev_frame (frame);
      if (!prev)
	break;
      (*level_offset_ptr)--;
      frame = prev;
    }

  /* Going down is just as simple.  */
  while (*level_offset_ptr < 0)
    {
      struct frame_info *next = get_next_frame (frame);
      if (!next)
	break;
      (*level_offset_ptr)++;
      frame = next;
    }

  return frame;
}

/* The "select_frame" command.  With no argument this is a NOP.
   Select the frame at level LEVEL_EXP if it is a valid level.
   Otherwise, treat LEVEL_EXP as an address expression and select it.

   See parse_frame_specification for more info on proper frame
   expressions.  */

void
select_frame_command (char *level_exp, int from_tty)
{
  select_frame (parse_frame_specification_1 (level_exp, "No stack.", NULL));
}

/* The "frame" command.  With no argument, print the selected frame
   briefly.  With an argument, behave like select_frame and then print
   the selected frame.  */

static void
frame_command (char *level_exp, int from_tty)
{
  select_frame_command (level_exp, from_tty);
  print_stack_frame (get_selected_frame (NULL), 1, SRC_AND_LOC);
}

/* The XDB Compatibility command to print the current frame.  */

static void
current_frame_command (char *level_exp, int from_tty)
{
  print_stack_frame (get_selected_frame (_("No stack.")), 1, SRC_AND_LOC);
}

/* Select the frame up one or COUNT_EXP stack levels from the
   previously selected frame, and print it briefly.  */

static void
up_silently_base (char *count_exp)
{
  struct frame_info *frame;
  int count = 1;

  if (count_exp)
    count = parse_and_eval_long (count_exp);

  frame = find_relative_frame (get_selected_frame ("No stack."), &count);
  if (count != 0 && count_exp == NULL)
    error (_("Initial frame selected; you cannot go up."));
  select_frame (frame);
}

static void
up_silently_command (char *count_exp, int from_tty)
{
  up_silently_base (count_exp);
}

static void
up_command (char *count_exp, int from_tty)
{
  up_silently_base (count_exp);
  print_stack_frame (get_selected_frame (NULL), 1, SRC_AND_LOC);
}

/* Select the frame down one or COUNT_EXP stack levels from the previously
   selected frame, and print it briefly.  */

static void
down_silently_base (char *count_exp)
{
  struct frame_info *frame;
  int count = -1;
  if (count_exp)
    count = -parse_and_eval_long (count_exp);

  frame = find_relative_frame (get_selected_frame ("No stack."), &count);
  if (count != 0 && count_exp == NULL)
    {
      /* We only do this if COUNT_EXP is not specified.  That way
         "down" means to really go down (and let me know if that is
         impossible), but "down 9999" can be used to mean go all the
         way down without getting an error.  */

      error (_("Bottom (innermost) frame selected; you cannot go down."));
    }

  select_frame (frame);
}

static void
down_silently_command (char *count_exp, int from_tty)
{
  down_silently_base (count_exp);
}

static void
down_command (char *count_exp, int from_tty)
{
  down_silently_base (count_exp);
  print_stack_frame (get_selected_frame (NULL), 1, SRC_AND_LOC);
}


void
return_command (char *retval_exp, int from_tty)
{
  struct frame_info *thisframe;
  struct symbol *thisfun;
  struct value *return_value = NULL;
  const char *query_prefix = "";

  thisframe = get_selected_frame ("No selected frame.");
  thisfun = get_frame_function (thisframe);

  /* Compute the return value.  If the computation triggers an error,
     let it bail.  If the return type can't be handled, set
     RETURN_VALUE to NULL, and QUERY_PREFIX to an informational
     message.  */
  if (retval_exp)
    {
      struct type *return_type = NULL;

      /* Compute the return value.  Should the computation fail, this
         call throws an error.  */
      return_value = parse_and_eval (retval_exp);

      /* Cast return value to the return type of the function.  Should
         the cast fail, this call throws an error.  */
      if (thisfun != NULL)
	return_type = TYPE_TARGET_TYPE (SYMBOL_TYPE (thisfun));
      if (return_type == NULL)
	return_type = builtin_type (get_frame_arch (thisframe))->builtin_int;
      CHECK_TYPEDEF (return_type);
      return_value = value_cast (return_type, return_value);

      /* Make sure the value is fully evaluated.  It may live in the
         stack frame we're about to pop.  */
      if (value_lazy (return_value))
	value_fetch_lazy (return_value);

      if (TYPE_CODE (return_type) == TYPE_CODE_VOID)
	/* If the return-type is "void", don't try to find the
           return-value's location.  However, do still evaluate the
           return expression so that, even when the expression result
           is discarded, side effects such as "return i++" still
           occur.  */
	return_value = NULL;
      else if (using_struct_return (SYMBOL_TYPE (thisfun), return_type))
	{
	  query_prefix = "\
The location at which to store the function's return value is unknown.\n\
If you continue, the return value that you specified will be ignored.\n";
	  return_value = NULL;
	}
    }

  /* Does an interactive user really want to do this?  Include
     information, such as how well GDB can handle the return value, in
     the query message.  */
  if (from_tty)
    {
      int confirmed;
      if (thisfun == NULL)
	confirmed = query (_("%sMake selected stack frame return now? "),
			   query_prefix);
      else
	confirmed = query (_("%sMake %s return now? "), query_prefix,
			   SYMBOL_PRINT_NAME (thisfun));
      if (!confirmed)
	error (_("Not confirmed"));
    }

  /* Discard the selected frame and all frames inner-to it.  */
  frame_pop (get_selected_frame (NULL));

  /* Store RETURN_VALUE in the just-returned register set.  */
  if (return_value != NULL)
    {
      struct type *return_type = value_type (return_value);
      struct gdbarch *gdbarch = get_regcache_arch (get_current_regcache ());
      gdb_assert (gdbarch_return_value (gdbarch, SYMBOL_TYPE (thisfun),
      					return_type, NULL, NULL, NULL)
		  == RETURN_VALUE_REGISTER_CONVENTION);
      gdbarch_return_value (gdbarch, SYMBOL_TYPE (thisfun), return_type,
			    get_current_regcache (), NULL /*read*/,
			    value_contents (return_value) /*write*/);
    }

  /* If we are at the end of a call dummy now, pop the dummy frame
     too.  */
  if (get_frame_type (get_current_frame ()) == DUMMY_FRAME)
    frame_pop (get_current_frame ());

  /* If interactive, print the frame that is now current.  */
  if (from_tty)
    frame_command ("0", 1);
  else
    select_frame_command ("0", 0);
}

/* Sets the scope to input function name, provided that the function
   is within the current stack frame */

struct function_bounds
{
  CORE_ADDR low, high;
};

static void
func_command (char *arg, int from_tty)
{
  struct frame_info *frame;
  int found = 0;
  struct symtabs_and_lines sals;
  int i;
  int level = 1;
  struct function_bounds *func_bounds = NULL;

  if (arg != NULL)
    return;

  frame = parse_frame_specification ("0");
  sals = decode_line_spec (arg, 1);
  func_bounds = (struct function_bounds *) xmalloc (
			      sizeof (struct function_bounds) * sals.nelts);
  for (i = 0; (i < sals.nelts && !found); i++)
    {
      if (sals.sals[i].pc == 0
	  || find_pc_partial_function (sals.sals[i].pc, NULL,
				       &func_bounds[i].low,
				       &func_bounds[i].high) == 0)
	{
	  func_bounds[i].low = func_bounds[i].high = 0;
	}
    }

  do
    {
      for (i = 0; (i < sals.nelts && !found); i++)
	found = (get_frame_pc (frame) >= func_bounds[i].low
		 && get_frame_pc (frame) < func_bounds[i].high);
      if (!found)
	{
	  level = 1;
	  frame = find_relative_frame (frame, &level);
	}
    }
  while (!found && level == 0);

  if (func_bounds)
    xfree (func_bounds);

  if (!found)
    printf_filtered (_("'%s' not within current stack frame.\n"), arg);
  else if (frame != get_selected_frame (NULL))
    select_and_print_frame (frame);
}

/* Gets the language of the current frame.  */

enum language
get_frame_language (void)
{
  struct frame_info *frame = deprecated_safe_get_selected_frame ();

  if (frame)
    {
      /* We determine the current frame language by looking up its
         associated symtab.  To retrieve this symtab, we use the frame
         PC.  However we cannot use the frame PC as is, because it
         usually points to the instruction following the "call", which
         is sometimes the first instruction of another function.  So
         we rely on get_frame_address_in_block(), it provides us with
         a PC that is guaranteed to be inside the frame's code
         block.  */
      CORE_ADDR pc = get_frame_address_in_block (frame);
      struct symtab *s = find_pc_symtab (pc);

      if (s)
	return s->language;
    }

  return language_unknown;
}


/* Provide a prototype to silence -Wmissing-prototypes.  */
void _initialize_stack (void);

void
_initialize_stack (void)
{
#if 0
  backtrace_limit = 30;
#endif

  add_com ("return", class_stack, return_command, _("\
Make selected stack frame return to its caller.\n\
Control remains in the debugger, but when you continue\n\
execution will resume in the frame above the one now selected.\n\
If an argument is given, it is an expression for the value to return."));

  add_com ("up", class_stack, up_command, _("\
Select and print stack frame that called this one.\n\
An argument says how many frames up to go."));
  add_com ("up-silently", class_support, up_silently_command, _("\
Same as the `up' command, but does not print anything.\n\
This is useful in command scripts."));

  add_com ("down", class_stack, down_command, _("\
Select and print stack frame called by this one.\n\
An argument says how many frames down to go."));
  add_com_alias ("do", "down", class_stack, 1);
  add_com_alias ("dow", "down", class_stack, 1);
  add_com ("down-silently", class_support, down_silently_command, _("\
Same as the `down' command, but does not print anything.\n\
This is useful in command scripts."));

  add_com ("frame", class_stack, frame_command, _("\
Select and print a stack frame.\n\
With no argument, print the selected stack frame.  (See also \"info frame\").\n\
An argument specifies the frame to select.\n\
It can be a stack frame number or the address of the frame.\n\
With argument, nothing is printed if input is coming from\n\
a command file or a user-defined command."));

  add_com_alias ("f", "frame", class_stack, 1);

  if (xdb_commands)
    {
      add_com ("L", class_stack, current_frame_command,
	       _("Print the current stack frame.\n"));
      add_com_alias ("V", "frame", class_stack, 1);
    }
  add_com ("select-frame", class_stack, select_frame_command, _("\
Select a stack frame without printing anything.\n\
An argument specifies the frame to select.\n\
It can be a stack frame number or the address of the frame.\n"));

  add_com ("backtrace", class_stack, backtrace_command, _("\
Print backtrace of all stack frames, or innermost COUNT frames.\n\
With a negative argument, print outermost -COUNT frames.\n\
Use of the 'full' qualifier also prints the values of the local variables.\n"));
  add_com_alias ("bt", "backtrace", class_stack, 0);
  if (xdb_commands)
    {
      add_com_alias ("t", "backtrace", class_stack, 0);
      add_com ("T", class_stack, backtrace_full_command, _("\
Print backtrace of all stack frames, or innermost COUNT frames \n\
and the values of the local variables.\n\
With a negative argument, print outermost -COUNT frames.\n\
Usage: T <count>\n"));
    }

  add_com_alias ("where", "backtrace", class_alias, 0);
  add_info ("stack", backtrace_command,
	    _("Backtrace of the stack, or innermost COUNT frames."));
  add_info_alias ("s", "stack", 1);
  add_info ("frame", frame_info,
	    _("All about selected stack frame, or frame at ADDR."));
  add_info_alias ("f", "frame", 1);
  add_info ("locals", locals_info,
	    _("Local variables of current stack frame."));
  add_info ("args", args_info,
	    _("Argument variables of current stack frame."));
  if (xdb_commands)
    add_com ("l", class_info, args_plus_locals_info,
	     _("Argument and local variables of current stack frame."));

  if (dbx_commands)
    add_com ("func", class_stack, func_command, _("\
Select the stack frame that contains <func>.\n\
Usage: func <name>\n"));

  add_info ("catch", catch_info,
	    _("Exceptions that can be caught in the current stack frame."));

  add_setshow_enum_cmd ("frame-arguments", class_stack,
			print_frame_arguments_choices, &print_frame_arguments,
			_("Set printing of non-scalar frame arguments"),
			_("Show printing of non-scalar frame arguments"),
			NULL, NULL, NULL, &setprintlist, &showprintlist);

#if 0
  add_cmd ("backtrace-limit", class_stack, set_backtrace_limit_command, _(\
"Specify maximum number of frames for \"backtrace\" to print by default."),
	   &setlist);
  add_info ("backtrace-limit", backtrace_limit_info, _("\
The maximum number of frames for \"backtrace\" to print by default."));
#endif
}<|MERGE_RESOLUTION|>--- conflicted
+++ resolved
@@ -587,14 +587,6 @@
 		    enum language *funlang)
 {
   struct symbol *func;
-<<<<<<< HEAD
-=======
-  char *funname = NULL;
-  enum language funlang = language_unknown;
-  struct ui_stream *stb;
-  struct cleanup *old_chain, *list_chain;
-  struct value_print_options opts;
->>>>>>> 6de1eb04
 
   *funname = NULL;
   *funlang = language_unknown;
@@ -675,6 +667,7 @@
   enum language funlang = language_unknown;
   struct ui_stream *stb;
   struct cleanup *old_chain, *list_chain;
+  struct value_print_options opts;
 
   stb = ui_out_stream_new (uiout);
   old_chain = make_cleanup_ui_out_stream_delete (stb);
