/* Print and select stack frames for GDB, the GNU debugger.

   Copyright (C) 1986-2005, 2007-2012 Free Software Foundation, Inc.

   This file is part of GDB.

   This program is free software; you can redistribute it and/or modify
   it under the terms of the GNU General Public License as published by
   the Free Software Foundation; either version 3 of the License, or
   (at your option) any later version.

   This program is distributed in the hope that it will be useful,
   but WITHOUT ANY WARRANTY; without even the implied warranty of
   MERCHANTABILITY or FITNESS FOR A PARTICULAR PURPOSE.  See the
   GNU General Public License for more details.

   You should have received a copy of the GNU General Public License
   along with this program.  If not, see <http://www.gnu.org/licenses/>.  */

#include "defs.h"
#include "value.h"
#include "symtab.h"
#include "gdbtypes.h"
#include "expression.h"
#include "language.h"
#include "frame.h"
#include "gdbcmd.h"
#include "gdbcore.h"
#include "target.h"
#include "source.h"
#include "breakpoint.h"
#include "demangle.h"
#include "inferior.h"
#include "annotate.h"
#include "ui-out.h"
#include "block.h"
#include "stack.h"
#include "dictionary.h"
#include "exceptions.h"
#include "reggroups.h"
#include "regcache.h"
#include "solib.h"
#include "valprint.h"
#include "gdbthread.h"
#include "cp-support.h"
#include "disasm.h"
#include "inline-frame.h"
#include "linespec.h"

#include "gdb_assert.h"
#include <ctype.h>
#include "gdb_string.h"

#include "psymtab.h"
#include "symfile.h"
#include "python/python.h"

void (*deprecated_selected_frame_level_changed_hook) (int);

/* The possible choices of "set print frame-arguments", and the value
   of this setting.  */

static const char *const print_frame_arguments_choices[] =
  {"all", "scalars", "none", NULL};
static const char *print_frame_arguments = "scalars";

/* The possible choices of "set print entry-values", and the value
   of this setting.  */

const char print_entry_values_no[] = "no";
const char print_entry_values_only[] = "only";
const char print_entry_values_preferred[] = "preferred";
const char print_entry_values_if_needed[] = "if-needed";
const char print_entry_values_both[] = "both";
const char print_entry_values_compact[] = "compact";
const char print_entry_values_default[] = "default";
static const char *const print_entry_values_choices[] =
{
  print_entry_values_no,
  print_entry_values_only,
  print_entry_values_preferred,
  print_entry_values_if_needed,
  print_entry_values_both,
  print_entry_values_compact,
  print_entry_values_default,
  NULL
};
const char *print_entry_values = print_entry_values_default;

/* Prototypes for local functions.  */

static void print_frame_local_vars (struct frame_info *, int,
				    struct ui_file *);

static void print_frame (struct frame_info *frame, int print_level,
			 enum print_what print_what,  int print_args,
			 struct symtab_and_line sal);

static void set_last_displayed_sal (int valid,
				    struct program_space *pspace,
				    CORE_ADDR addr,
				    struct symtab *symtab,
				    int line);

/* Zero means do things normally; we are interacting directly with the
   user.  One means print the full filename and linenumber when a
   frame is printed, and do so in a format emacs18/emacs19.22 can
   parse.  Two means print similar annotations, but in many more
   cases and in a slightly different syntax.  */

int annotation_level = 0;

/* These variables hold the last symtab and line we displayed to the user.
 * This is where we insert a breakpoint or a skiplist entry by default.  */
static int last_displayed_sal_valid = 0;
static struct program_space *last_displayed_pspace = 0;
static CORE_ADDR last_displayed_addr = 0;
static struct symtab *last_displayed_symtab = 0;
static int last_displayed_line = 0;


/* Return 1 if we should display the address in addition to the location,
   because we are in the middle of a statement.  */

static int
frame_show_address (struct frame_info *frame,
		    struct symtab_and_line sal)
{
  /* If there is a line number, but no PC, then there is no location
     information associated with this sal.  The only way that should
     happen is for the call sites of inlined functions (SAL comes from
     find_frame_sal).  Otherwise, we would have some PC range if the
     SAL came from a line table.  */
  if (sal.line != 0 && sal.pc == 0 && sal.end == 0)
    {
      if (get_next_frame (frame) == NULL)
	gdb_assert (inline_skipped_frames (inferior_ptid) > 0);
      else
	gdb_assert (get_frame_type (get_next_frame (frame)) == INLINE_FRAME);
      return 0;
    }

  return get_frame_pc (frame) != sal.pc;
}

/* Show or print a stack frame FRAME briefly.  The output is format
   according to PRINT_LEVEL and PRINT_WHAT printing the frame's
   relative level, function name, argument list, and file name and
   line number.  If the frame's PC is not at the beginning of the
   source line, the actual PC is printed at the beginning.  */

void
print_stack_frame (struct frame_info *frame, int print_level,
		   enum print_what print_what)
{
  volatile struct gdb_exception e;

  /* For mi, alway print location and address.  */
  if (ui_out_is_mi_like_p (current_uiout))
    print_what = LOC_AND_ADDRESS;

  TRY_CATCH (e, RETURN_MASK_ERROR)
    {
      int center = (print_what == SRC_LINE || print_what == SRC_AND_LOC);

      print_frame_info (frame, print_level, print_what, 1 /* print_args */);
      set_current_sal_from_frame (frame, center);
    }
}

/* Print nameless arguments of frame FRAME on STREAM, where START is
   the offset of the first nameless argument, and NUM is the number of
   nameless arguments to print.  FIRST is nonzero if this is the first
   argument (not just the first nameless argument).  */

static void
print_frame_nameless_args (struct frame_info *frame, long start, int num,
			   int first, struct ui_file *stream)
{
  struct gdbarch *gdbarch = get_frame_arch (frame);
  enum bfd_endian byte_order = gdbarch_byte_order (gdbarch);
  int i;
  CORE_ADDR argsaddr;
  long arg_value;

  for (i = 0; i < num; i++)
    {
      QUIT;
      argsaddr = get_frame_args_address (frame);
      if (!argsaddr)
	return;
      arg_value = read_memory_integer (argsaddr + start,
				       sizeof (int), byte_order);
      if (!first)
	fprintf_filtered (stream, ", ");
      fprintf_filtered (stream, "%ld", arg_value);
      first = 0;
      start += sizeof (int);
    }
}

/* Print single argument of inferior function.  ARG must be already
   read in.

   Errors are printed as if they would be the parameter value.  Use zeroed ARG
   iff it should not be printed accoring to user settings.  */

static void
print_frame_arg (const struct frame_arg *arg)
{
  struct ui_out *uiout = current_uiout;
  volatile struct gdb_exception except;
  struct cleanup *old_chain;
  struct ui_file *stb;

  stb = mem_fileopen ();
  old_chain = make_cleanup_ui_file_delete (stb);

  gdb_assert (!arg->val || !arg->error);
  gdb_assert (arg->entry_kind == print_entry_values_no
	      || arg->entry_kind == print_entry_values_only
	      || (!ui_out_is_mi_like_p (uiout)
		  && arg->entry_kind == print_entry_values_compact));

  annotate_arg_begin ();

  make_cleanup_ui_out_tuple_begin_end (uiout, NULL);
  fprintf_symbol_filtered (stb, SYMBOL_PRINT_NAME (arg->sym),
			   SYMBOL_LANGUAGE (arg->sym), DMGL_PARAMS | DMGL_ANSI);
  if (arg->entry_kind == print_entry_values_compact)
    {
      /* It is OK to provide invalid MI-like stream as with
	 PRINT_ENTRY_VALUE_COMPACT we never use MI.  */
      fputs_filtered ("=", stb);

      fprintf_symbol_filtered (stb, SYMBOL_PRINT_NAME (arg->sym),
			       SYMBOL_LANGUAGE (arg->sym),
			       DMGL_PARAMS | DMGL_ANSI);
    }
  if (arg->entry_kind == print_entry_values_only
      || arg->entry_kind == print_entry_values_compact)
    fputs_filtered ("@entry", stb);
  ui_out_field_stream (uiout, "name", stb);
  annotate_arg_name_end ();
  ui_out_text (uiout, "=");

  if (!arg->val && !arg->error)
    ui_out_text (uiout, "...");
  else
    {
      if (arg->error)
	except.message = arg->error;
      else
	{
	  /* TRY_CATCH has two statements, wrap it in a block.  */

	  TRY_CATCH (except, RETURN_MASK_ERROR)
	    {
	      const struct language_defn *language;
	      struct value_print_options opts;

	      /* Avoid value_print because it will deref ref parameters.  We
		 just want to print their addresses.  Print ??? for args whose
		 address we do not know.  We pass 2 as "recurse" to val_print
		 because our standard indentation here is 4 spaces, and
		 val_print indents 2 for each recurse.  */ 

	      annotate_arg_value (value_type (arg->val));

	      /* Use the appropriate language to display our symbol, unless the
		 user forced the language to a specific language.  */
	      if (language_mode == language_mode_auto)
		language = language_def (SYMBOL_LANGUAGE (arg->sym));
	      else
		language = current_language;

	      get_raw_print_options (&opts);
	      opts.deref_ref = 1;

	      /* True in "summary" mode, false otherwise.  */
	      opts.summary = !strcmp (print_frame_arguments, "scalars");

	      common_val_print (arg->val, stb, 2, &opts, language);
	    }
	}
      if (except.message)
	fprintf_filtered (stb, _("<error reading variable: %s>"),
			  except.message);
    }

  ui_out_field_stream (uiout, "value", stb);

  /* Also invoke ui_out_tuple_end.  */
  do_cleanups (old_chain);

  annotate_arg_end ();
}

/* Read in inferior function parameter SYM at FRAME into ARGP.  Caller is
   responsible for xfree of ARGP->ERROR.  This function never throws an
   exception.  */

void
read_frame_arg (struct symbol *sym, struct frame_info *frame,
	        struct frame_arg *argp, struct frame_arg *entryargp)
{
  struct value *val = NULL, *entryval = NULL;
  char *val_error = NULL, *entryval_error = NULL;
  int val_equal = 0;
  volatile struct gdb_exception except;

  if (print_entry_values != print_entry_values_only
      && print_entry_values != print_entry_values_preferred)
    {
      TRY_CATCH (except, RETURN_MASK_ERROR)
	{
	  val = read_var_value (sym, frame);
	}
      if (!val)
	{
	  val_error = alloca (strlen (except.message) + 1);
	  strcpy (val_error, except.message);
	}
    }

  if (SYMBOL_CLASS (sym) == LOC_COMPUTED
      && print_entry_values != print_entry_values_no
      && (print_entry_values != print_entry_values_if_needed
	  || !val || value_optimized_out (val)))
    {
      TRY_CATCH (except, RETURN_MASK_ERROR)
	{
	  const struct symbol_computed_ops *ops;

	  ops = SYMBOL_COMPUTED_OPS (sym);
	  entryval = ops->read_variable_at_entry (sym, frame);
	}
      if (!entryval)
	{
	  entryval_error = alloca (strlen (except.message) + 1);
	  strcpy (entryval_error, except.message);
	}

      if (except.error == NO_ENTRY_VALUE_ERROR
	  || (entryval && value_optimized_out (entryval)))
	{
	  entryval = NULL;
	  entryval_error = NULL;
	}

      if (print_entry_values == print_entry_values_compact
	  || print_entry_values == print_entry_values_default)
	{
	  /* For MI do not try to use print_entry_values_compact for ARGP.  */

	  if (val && entryval && !ui_out_is_mi_like_p (current_uiout))
	    {
	      unsigned len = TYPE_LENGTH (value_type (val));

	      if (!value_optimized_out (val) && value_lazy (val))
		value_fetch_lazy (val);
	      if (!value_optimized_out (val) && value_lazy (entryval))
		value_fetch_lazy (entryval);
	      if (!value_optimized_out (val)
		  && value_available_contents_eq (val, 0, entryval, 0, len))
		{
		  /* Initialize it just to avoid a GCC false warning.  */
		  struct value *val_deref = NULL, *entryval_deref;

		  /* DW_AT_GNU_call_site_value does match with the current
		     value.  If it is a reference still try to verify if
		     dereferenced DW_AT_GNU_call_site_data_value does not
		     differ.  */

		  TRY_CATCH (except, RETURN_MASK_ERROR)
		    {
		      unsigned len_deref;

		      val_deref = coerce_ref (val);
		      if (value_lazy (val_deref))
			value_fetch_lazy (val_deref);
		      len_deref = TYPE_LENGTH (value_type (val_deref));

		      entryval_deref = coerce_ref (entryval);
		      if (value_lazy (entryval_deref))
			value_fetch_lazy (entryval_deref);

		      /* If the reference addresses match but dereferenced
			 content does not match print them.  */
		      if (val != val_deref
			  && value_available_contents_eq (val_deref, 0,
							  entryval_deref, 0,
							  len_deref))
			val_equal = 1;
		    }

		  /* Value was not a reference; and its content matches.  */
		  if (val == val_deref)
		    val_equal = 1;
		  /* If the dereferenced content could not be fetched do not
		     display anything.  */
		  else if (except.error == NO_ENTRY_VALUE_ERROR)
		    val_equal = 1;
		  else if (except.message)
		    {
		      entryval_error = alloca (strlen (except.message) + 1);
		      strcpy (entryval_error, except.message);
		    }

		  if (val_equal)
		    entryval = NULL;
		}
	    }

	  /* Try to remove possibly duplicate error message for ENTRYARGP even
	     in MI mode.  */

	  if (val_error && entryval_error
	      && strcmp (val_error, entryval_error) == 0)
	    {
	      entryval_error = NULL;

	      /* Do not se VAL_EQUAL as the same error message may be shown for
		 the entry value even if no entry values are present in the
		 inferior.  */
	    }
	}
    }

  if (entryval == NULL)
    {
      if (print_entry_values == print_entry_values_preferred)
	{
	  TRY_CATCH (except, RETURN_MASK_ERROR)
	    {
	      val = read_var_value (sym, frame);
	    }
	  if (!val)
	    {
	      val_error = alloca (strlen (except.message) + 1);
	      strcpy (val_error, except.message);
	    }
	}
      if (print_entry_values == print_entry_values_only
	  || print_entry_values == print_entry_values_both
	  || (print_entry_values == print_entry_values_preferred
	      && (!val || value_optimized_out (val))))
	entryval = allocate_optimized_out_value (SYMBOL_TYPE (sym));
    }
  if ((print_entry_values == print_entry_values_compact
       || print_entry_values == print_entry_values_if_needed
       || print_entry_values == print_entry_values_preferred)
      && (!val || value_optimized_out (val)) && entryval != NULL)
    {
      val = NULL;
      val_error = NULL;
    }

  argp->sym = sym;
  argp->val = val;
  argp->error = val_error ? xstrdup (val_error) : NULL;
  if (!val && !val_error)
    argp->entry_kind = print_entry_values_only;
  else if ((print_entry_values == print_entry_values_compact
	   || print_entry_values == print_entry_values_default) && val_equal)
    {
      argp->entry_kind = print_entry_values_compact;
      gdb_assert (!ui_out_is_mi_like_p (current_uiout));
    }
  else
    argp->entry_kind = print_entry_values_no;

  entryargp->sym = sym;
  entryargp->val = entryval;
  entryargp->error = entryval_error ? xstrdup (entryval_error) : NULL;
  if (!entryval && !entryval_error)
    entryargp->entry_kind = print_entry_values_no;
  else
    entryargp->entry_kind = print_entry_values_only;
}

/* Print the arguments of frame FRAME on STREAM, given the function
   FUNC running in that frame (as a symbol), where NUM is the number
   of arguments according to the stack frame (or -1 if the number of
   arguments is unknown).  */

/* Note that currently the "number of arguments according to the
   stack frame" is only known on VAX where i refers to the "number of
   ints of arguments according to the stack frame".  */

static void
print_frame_args (struct symbol *func, struct frame_info *frame,
		  int num, struct ui_file *stream)
{
  struct ui_out *uiout = current_uiout;
  int first = 1;
  /* Offset of next stack argument beyond the one we have seen that is
     at the highest offset, or -1 if we haven't come to a stack
     argument yet.  */
  long highest_offset = -1;
  /* Number of ints of arguments that we have printed so far.  */
  int args_printed = 0;
  struct cleanup *old_chain;
  struct ui_file *stb;
  /* True if we should print arguments, false otherwise.  */
  int print_args = strcmp (print_frame_arguments, "none");
  /* True in "summary" mode, false otherwise.  */
  int summary = !strcmp (print_frame_arguments, "scalars");

  stb = mem_fileopen ();
  old_chain = make_cleanup_ui_file_delete (stb);

  if (func)
    {
      struct block *b = SYMBOL_BLOCK_VALUE (func);
      struct block_iterator iter;
      struct symbol *sym;

      ALL_BLOCK_SYMBOLS (b, iter, sym)
        {
	  struct frame_arg arg, entryarg;

	  QUIT;

	  /* Keep track of the highest stack argument offset seen, and
	     skip over any kinds of symbols we don't care about.  */

	  if (!SYMBOL_IS_ARGUMENT (sym))
	    continue;

	  switch (SYMBOL_CLASS (sym))
	    {
	    case LOC_ARG:
	    case LOC_REF_ARG:
	      {
		long current_offset = SYMBOL_VALUE (sym);
		int arg_size = TYPE_LENGTH (SYMBOL_TYPE (sym));

		/* Compute address of next argument by adding the size of
		   this argument and rounding to an int boundary.  */
		current_offset =
		  ((current_offset + arg_size + sizeof (int) - 1)
		   & ~(sizeof (int) - 1));

		/* If this is the highest offset seen yet, set
		   highest_offset.  */
		if (highest_offset == -1
		    || (current_offset > highest_offset))
		  highest_offset = current_offset;

		/* Add the number of ints we're about to print to
		   args_printed.  */
		args_printed += (arg_size + sizeof (int) - 1) / sizeof (int);
	      }

	      /* We care about types of symbols, but don't need to
		 keep track of stack offsets in them.  */
	    case LOC_REGISTER:
	    case LOC_REGPARM_ADDR:
	    case LOC_COMPUTED:
	    case LOC_OPTIMIZED_OUT:
	    default:
	      break;
	    }

	  /* We have to look up the symbol because arguments can have
	     two entries (one a parameter, one a local) and the one we
	     want is the local, which lookup_symbol will find for us.
	     This includes gcc1 (not gcc2) on SPARC when passing a
	     small structure and gcc2 when the argument type is float
	     and it is passed as a double and converted to float by
	     the prologue (in the latter case the type of the LOC_ARG
	     symbol is double and the type of the LOC_LOCAL symbol is
	     float).  */
	  /* But if the parameter name is null, don't try it.  Null
	     parameter names occur on the RS/6000, for traceback
	     tables.  FIXME, should we even print them?  */

	  if (*SYMBOL_LINKAGE_NAME (sym))
	    {
	      struct symbol *nsym;

	      nsym = lookup_symbol (SYMBOL_LINKAGE_NAME (sym),
				    b, VAR_DOMAIN, NULL);
	      gdb_assert (nsym != NULL);
	      if (SYMBOL_CLASS (nsym) == LOC_REGISTER
		  && !SYMBOL_IS_ARGUMENT (nsym))
		{
		  /* There is a LOC_ARG/LOC_REGISTER pair.  This means
		     that it was passed on the stack and loaded into a
		     register, or passed in a register and stored in a
		     stack slot.  GDB 3.x used the LOC_ARG; GDB
		     4.0-4.11 used the LOC_REGISTER.

		     Reasons for using the LOC_ARG:

		     (1) Because find_saved_registers may be slow for
		         remote debugging.

		     (2) Because registers are often re-used and stack
		         slots rarely (never?) are.  Therefore using
		         the stack slot is much less likely to print
		         garbage.

		     Reasons why we might want to use the LOC_REGISTER:

		     (1) So that the backtrace prints the same value
		         as "print foo".  I see no compelling reason
		         why this needs to be the case; having the
		         backtrace print the value which was passed
		         in, and "print foo" print the value as
		         modified within the called function, makes
		         perfect sense to me.

		     Additional note: It might be nice if "info args"
		     displayed both values.

		     One more note: There is a case with SPARC
		     structure passing where we need to use the
		     LOC_REGISTER, but this is dealt with by creating
		     a single LOC_REGPARM in symbol reading.  */

		  /* Leave sym (the LOC_ARG) alone.  */
		  ;
		}
	      else
		sym = nsym;
	    }

	  /* Print the current arg.  */
	  if (!first)
	    ui_out_text (uiout, ", ");
	  ui_out_wrap_hint (uiout, "    ");

	  if (!print_args)
	    {
	      memset (&arg, 0, sizeof (arg));
	      arg.sym = sym;
	      arg.entry_kind = print_entry_values_no;
	      memset (&entryarg, 0, sizeof (entryarg));
	      entryarg.sym = sym;
	      entryarg.entry_kind = print_entry_values_no;
	    }
	  else
	    read_frame_arg (sym, frame, &arg, &entryarg);

	  if (arg.entry_kind != print_entry_values_only)
	    print_frame_arg (&arg);

	  if (entryarg.entry_kind != print_entry_values_no)
	    {
	      if (arg.entry_kind != print_entry_values_only)
		{
		  ui_out_text (uiout, ", ");
		  ui_out_wrap_hint (uiout, "    ");
		}

	      print_frame_arg (&entryarg);
	    }

	  xfree (arg.error);
	  xfree (entryarg.error);

	  first = 0;
	}
    }

  /* Don't print nameless args in situations where we don't know
     enough about the stack to find them.  */
  if (num != -1)
    {
      long start;

      if (highest_offset == -1)
	start = gdbarch_frame_args_skip (get_frame_arch (frame));
      else
	start = highest_offset;

      print_frame_nameless_args (frame, start, num - args_printed,
				 first, stream);
    }

  do_cleanups (old_chain);
}

/* Set the current source and line to the location given by frame
   FRAME, if possible.  When CENTER is true, adjust so the relevant
   line is in the center of the next 'list'.  */

void
set_current_sal_from_frame (struct frame_info *frame, int center)
{
  struct symtab_and_line sal;

  find_frame_sal (frame, &sal);
  if (sal.symtab)
    {
      if (center)
        sal.line = max (sal.line - get_lines_to_list () / 2, 1);
      set_current_source_symtab_and_line (&sal);
    }
}

/* If ON, GDB will display disassembly of the next source line when
   execution of the program being debugged stops.
   If AUTO (which is the default), or there's no line info to determine
   the source line of the next instruction, display disassembly of next
   instruction instead.  */

static enum auto_boolean disassemble_next_line;

static void
show_disassemble_next_line (struct ui_file *file, int from_tty,
				 struct cmd_list_element *c,
				 const char *value)
{
  fprintf_filtered (file,
		    _("Debugger's willingness to use "
		      "disassemble-next-line is %s.\n"),
                    value);
}

/* Use TRY_CATCH to catch the exception from the gdb_disassembly
   because it will be broken by filter sometime.  */

static void
do_gdb_disassembly (struct gdbarch *gdbarch,
		    int how_many, CORE_ADDR low, CORE_ADDR high)
{
  volatile struct gdb_exception exception;

  TRY_CATCH (exception, RETURN_MASK_ERROR)
    {
      gdb_disassembly (gdbarch, current_uiout, 0,
		       DISASSEMBLY_RAW_INSN, how_many,
		       low, high);
    }
  if (exception.reason < 0)
    {
      /* If an exception was thrown while doing the disassembly, print
	 the error message, to give the user a clue of what happened.  */
      exception_print (gdb_stderr, exception);
    }
}

/* Print information about frame FRAME.  The output is format according
   to PRINT_LEVEL and PRINT_WHAT and PRINT_ARGS.  The meaning of
   PRINT_WHAT is:
   
   SRC_LINE: Print only source line.
   LOCATION: Print only location.
   LOC_AND_SRC: Print location and source line.

   Used in "where" output, and to emit breakpoint or step
   messages.  */

void
print_frame_info (struct frame_info *frame, int print_level,
		  enum print_what print_what, int print_args)

{
  struct gdbarch *gdbarch = get_frame_arch (frame);
  struct symtab_and_line sal;
  int source_print;
  int location_print;
  struct ui_out *uiout = current_uiout;

  if (get_frame_type (frame) == DUMMY_FRAME
      || get_frame_type (frame) == SIGTRAMP_FRAME
      || get_frame_type (frame) == ARCH_FRAME)
    {
      struct cleanup *uiout_cleanup
	= make_cleanup_ui_out_tuple_begin_end (uiout, "frame");

      annotate_frame_begin (print_level ? frame_relative_level (frame) : 0,
			    gdbarch, get_frame_pc (frame));

      /* Do this regardless of SOURCE because we don't have any source
         to list for this frame.  */
      if (print_level)
        {
	  ui_out_text (uiout, "#");
          ui_out_field_fmt_int (uiout, 2, ui_left, "level",
				frame_relative_level (frame));
        }
      if (ui_out_is_mi_like_p (uiout))
        {
          annotate_frame_address ();
          ui_out_field_core_addr (uiout, "addr",
				  gdbarch, get_frame_pc (frame));
          annotate_frame_address_end ();
        }

      if (get_frame_type (frame) == DUMMY_FRAME)
        {
          annotate_function_call ();
          ui_out_field_string (uiout, "func", "<function called from gdb>");
	}
      else if (get_frame_type (frame) == SIGTRAMP_FRAME)
        {
	  annotate_signal_handler_caller ();
          ui_out_field_string (uiout, "func", "<signal handler called>");
        }
      else if (get_frame_type (frame) == ARCH_FRAME)
        {
          ui_out_field_string (uiout, "func", "<cross-architecture call>");
	}
      ui_out_text (uiout, "\n");
      annotate_frame_end ();

      do_cleanups (uiout_cleanup);
      return;
    }

  /* If FRAME is not the innermost frame, that normally means that
     FRAME->pc points to *after* the call instruction, and we want to
     get the line containing the call, never the next line.  But if
     the next frame is a SIGTRAMP_FRAME or a DUMMY_FRAME, then the
     next frame was not entered as the result of a call, and we want
     to get the line containing FRAME->pc.  */
  find_frame_sal (frame, &sal);

  location_print = (print_what == LOCATION 
		    || print_what == LOC_AND_ADDRESS
		    || print_what == SRC_AND_LOC);

  if (location_print || !sal.symtab)
    print_frame (frame, print_level, print_what, print_args, sal);

  source_print = (print_what == SRC_LINE || print_what == SRC_AND_LOC);

  /* If disassemble-next-line is set to auto or on and doesn't have
     the line debug messages for $pc, output the next instruction.  */
  if ((disassemble_next_line == AUTO_BOOLEAN_AUTO
       || disassemble_next_line == AUTO_BOOLEAN_TRUE)
      && source_print && !sal.symtab)
    do_gdb_disassembly (get_frame_arch (frame), 1,
			get_frame_pc (frame), get_frame_pc (frame) + 1);

  if (source_print && sal.symtab)
    {
      int done = 0;
      int mid_statement = ((print_what == SRC_LINE)
			   && frame_show_address (frame, sal));

      if (annotation_level)
	done = identify_source_line (sal.symtab, sal.line, mid_statement,
				     get_frame_pc (frame));
      if (!done)
	{
	  if (deprecated_print_frame_info_listing_hook)
	    deprecated_print_frame_info_listing_hook (sal.symtab, 
						      sal.line, 
						      sal.line + 1, 0);
	  else
	    {
	      struct value_print_options opts;

	      get_user_print_options (&opts);
	      /* We used to do this earlier, but that is clearly
		 wrong.  This function is used by many different
		 parts of gdb, including normal_stop in infrun.c,
		 which uses this to print out the current PC
		 when we stepi/nexti into the middle of a source
		 line.  Only the command line really wants this
		 behavior.  Other UIs probably would like the
		 ability to decide for themselves if it is desired.  */
	      if (opts.addressprint && mid_statement)
		{
		  ui_out_field_core_addr (uiout, "addr",
					  gdbarch, get_frame_pc (frame));
		  ui_out_text (uiout, "\t");
		}

	      print_source_lines (sal.symtab, sal.line, sal.line + 1, 0);
	    }
	}

      /* If disassemble-next-line is set to on and there is line debug
         messages, output assembly codes for next line.  */
      if (disassemble_next_line == AUTO_BOOLEAN_TRUE)
	do_gdb_disassembly (get_frame_arch (frame), -1, sal.pc, sal.end);
    }

  if (print_what != LOCATION)
    {
      CORE_ADDR pc;

      if (get_frame_pc_if_available (frame, &pc))
	set_last_displayed_sal (1, sal.pspace, pc, sal.symtab, sal.line);
      else
	set_last_displayed_sal (0, 0, 0, 0, 0);
    }

  annotate_frame_end ();

  gdb_flush (gdb_stdout);
}

/* Remember the last symtab and line we displayed, which we use e.g.
 * as the place to put a breakpoint when the `break' command is
 * invoked with no arguments.  */

static void
set_last_displayed_sal (int valid, struct program_space *pspace,
			CORE_ADDR addr, struct symtab *symtab,
			int line)
{
  last_displayed_sal_valid = valid;
  last_displayed_pspace = pspace;
  last_displayed_addr = addr;
  last_displayed_symtab = symtab;
  last_displayed_line = line;
  if (valid && pspace == NULL)
    {
      clear_last_displayed_sal ();
      internal_error (__FILE__, __LINE__,
		      _("Trying to set NULL pspace."));
    }
}

/* Forget the last sal we displayed.  */

void
clear_last_displayed_sal (void)
{
  last_displayed_sal_valid = 0;
  last_displayed_pspace = 0;
  last_displayed_addr = 0;
  last_displayed_symtab = 0;
  last_displayed_line = 0;
}

/* Is our record of the last sal we displayed valid?  If not,
 * the get_last_displayed_* functions will return NULL or 0, as
 * appropriate.  */

int
last_displayed_sal_is_valid (void)
{
  return last_displayed_sal_valid;
}

/* Get the pspace of the last sal we displayed, if it's valid.  */

struct program_space *
get_last_displayed_pspace (void)
{
  if (last_displayed_sal_valid)
    return last_displayed_pspace;
  return 0;
}

/* Get the address of the last sal we displayed, if it's valid.  */

CORE_ADDR
get_last_displayed_addr (void)
{
  if (last_displayed_sal_valid)
    return last_displayed_addr;
  return 0;
}

/* Get the symtab of the last sal we displayed, if it's valid.  */

struct symtab*
get_last_displayed_symtab (void)
{
  if (last_displayed_sal_valid)
    return last_displayed_symtab;
  return 0;
}

/* Get the line of the last sal we displayed, if it's valid.  */

int
get_last_displayed_line (void)
{
  if (last_displayed_sal_valid)
    return last_displayed_line;
  return 0;
}

/* Get the last sal we displayed, if it's valid.  */

void
get_last_displayed_sal (struct symtab_and_line *sal)
{
  if (last_displayed_sal_valid)
    {
      sal->pspace = last_displayed_pspace;
      sal->pc = last_displayed_addr;
      sal->symtab = last_displayed_symtab;
      sal->line = last_displayed_line;
    }
  else
    {
      sal->pspace = 0;
      sal->pc = 0;
      sal->symtab = 0;
      sal->line = 0;
    }
}


/* Attempt to obtain the FUNNAME, FUNLANG and optionally FUNCP of the function
   corresponding to FRAME.  */

void
find_frame_funname (struct frame_info *frame, const char **funname,
		    enum language *funlang, struct symbol **funcp)
{
  struct symbol *func;

  *funname = NULL;
  *funlang = language_unknown;
  if (funcp)
    *funcp = NULL;

  func = get_frame_function (frame);
  if (func)
    {
      /* In certain pathological cases, the symtabs give the wrong
         function (when we are in the first function in a file which
         is compiled without debugging symbols, the previous function
         is compiled with debugging symbols, and the "foo.o" symbol
         that is supposed to tell us where the file with debugging
         symbols ends has been truncated by ar because it is longer
         than 15 characters).  This also occurs if the user uses asm()
         to create a function but not stabs for it (in a file compiled
         with -g).

         So look in the minimal symbol tables as well, and if it comes
         up with a larger address for the function use that instead.
         I don't think this can ever cause any problems; there
         shouldn't be any minimal symbols in the middle of a function;
         if this is ever changed many parts of GDB will need to be
         changed (and we'll create a find_pc_minimal_function or some
         such).  */

      struct minimal_symbol *msymbol = NULL;

      /* Don't attempt to do this for inlined functions, which do not
	 have a corresponding minimal symbol.  */
      if (!block_inlined_p (SYMBOL_BLOCK_VALUE (func)))
	msymbol
	  = lookup_minimal_symbol_by_pc (get_frame_address_in_block (frame));

      if (msymbol != NULL
	  && (SYMBOL_VALUE_ADDRESS (msymbol)
	      > BLOCK_START (SYMBOL_BLOCK_VALUE (func))))
	{
	  /* We also don't know anything about the function besides
	     its address and name.  */
	  func = 0;
	  *funname = SYMBOL_PRINT_NAME (msymbol);
	  *funlang = SYMBOL_LANGUAGE (msymbol);
	}
      else
	{
	  *funname = SYMBOL_PRINT_NAME (func);
	  *funlang = SYMBOL_LANGUAGE (func);
	  if (funcp)
	    *funcp = func;
	  if (*funlang == language_cplus)
	    {
	      /* It seems appropriate to use SYMBOL_PRINT_NAME() here,
		 to display the demangled name that we already have
		 stored in the symbol table, but we stored a version
		 with DMGL_PARAMS turned on, and here we don't want to
		 display parameters.  So remove the parameters.  */
	      char *func_only = cp_remove_params (*funname);

	      if (func_only)
		{
		  *funname = func_only;
		  make_cleanup (xfree, func_only);
		}
	    }
	}
    }
  else
    {
      struct minimal_symbol *msymbol;
      CORE_ADDR pc;

      if (!get_frame_address_in_block_if_available (frame, &pc))
	return;

      msymbol = lookup_minimal_symbol_by_pc (pc);
      if (msymbol != NULL)
	{
	  *funname = SYMBOL_PRINT_NAME (msymbol);
	  *funlang = SYMBOL_LANGUAGE (msymbol);
	}
    }
}

static void
print_frame (struct frame_info *frame, int print_level,
	     enum print_what print_what, int print_args,
	     struct symtab_and_line sal)
{
  struct gdbarch *gdbarch = get_frame_arch (frame);
  struct ui_out *uiout = current_uiout;
  const char *funname = NULL;
  enum language funlang = language_unknown;
  struct ui_file *stb;
  struct cleanup *old_chain, *list_chain;
  struct value_print_options opts;
  struct symbol *func;
  CORE_ADDR pc = 0;
  int pc_p;

  pc_p = get_frame_pc_if_available (frame, &pc);

  stb = mem_fileopen ();
  old_chain = make_cleanup_ui_file_delete (stb);

  find_frame_funname (frame, &funname, &funlang, &func);

  annotate_frame_begin (print_level ? frame_relative_level (frame) : 0,
			gdbarch, pc);

  list_chain = make_cleanup_ui_out_tuple_begin_end (uiout, "frame");

  if (print_level)
    {
      ui_out_text (uiout, "#");
      ui_out_field_fmt_int (uiout, 2, ui_left, "level",
			    frame_relative_level (frame));
    }
  get_user_print_options (&opts);
  if (opts.addressprint)
    if (!sal.symtab
	|| frame_show_address (frame, sal)
	|| print_what == LOC_AND_ADDRESS)
      {
	annotate_frame_address ();
	if (pc_p)
	  ui_out_field_core_addr (uiout, "addr", gdbarch, pc);
	else
	  ui_out_field_string (uiout, "addr", "<unavailable>");
	annotate_frame_address_end ();
	ui_out_text (uiout, " in ");
      }
  annotate_frame_function_name ();
  fprintf_symbol_filtered (stb, funname ? funname : "??",
			   funlang, DMGL_ANSI);
  ui_out_field_stream (uiout, "func", stb);
  ui_out_wrap_hint (uiout, "   ");
  annotate_frame_args ();
      
  ui_out_text (uiout, " (");
  if (print_args)
    {
      struct gdbarch *gdbarch = get_frame_arch (frame);
      int numargs;
      struct cleanup *args_list_chain;
      volatile struct gdb_exception e;

      if (gdbarch_frame_num_args_p (gdbarch))
	{
	  numargs = gdbarch_frame_num_args (gdbarch, frame);
	  gdb_assert (numargs >= 0);
	}
      else
	numargs = -1;
    
      args_list_chain = make_cleanup_ui_out_list_begin_end (uiout, "args");
      TRY_CATCH (e, RETURN_MASK_ERROR)
	{
	  print_frame_args (func, frame, numargs, gdb_stdout);
	}
      /* FIXME: ARGS must be a list.  If one argument is a string it
	  will have " that will not be properly escaped.  */
      /* Invoke ui_out_tuple_end.  */
      do_cleanups (args_list_chain);
      QUIT;
    }
  ui_out_text (uiout, ")");
  if (sal.symtab && sal.symtab->filename)
    {
      annotate_frame_source_begin ();
      ui_out_wrap_hint (uiout, "   ");
      ui_out_text (uiout, " at ");
      annotate_frame_source_file ();
      ui_out_field_string (uiout, "file", sal.symtab->filename);
      if (ui_out_is_mi_like_p (uiout))
	{
	  const char *fullname = symtab_to_fullname (sal.symtab);

	  if (fullname != NULL)
	    ui_out_field_string (uiout, "fullname", fullname);
	}
      annotate_frame_source_file_end ();
      ui_out_text (uiout, ":");
      annotate_frame_source_line ();
      ui_out_field_int (uiout, "line", sal.line);
      annotate_frame_source_end ();
    }

  if (pc_p && (!funname || (!sal.symtab || !sal.symtab->filename)))
    {
#ifdef PC_SOLIB
      char *lib = PC_SOLIB (get_frame_pc (frame));
#else
      char *lib = solib_name_from_address (get_frame_program_space (frame),
					   get_frame_pc (frame));
#endif
      if (lib)
	{
	  annotate_frame_where ();
	  ui_out_wrap_hint (uiout, "  ");
	  ui_out_text (uiout, " from ");
	  ui_out_field_string (uiout, "from", lib);
	}
    }

  /* do_cleanups will call ui_out_tuple_end() for us.  */
  do_cleanups (list_chain);
  ui_out_text (uiout, "\n");
  do_cleanups (old_chain);
}


/* Read a frame specification in whatever the appropriate format is
   from FRAME_EXP.  Call error(), printing MESSAGE, if the
   specification is in any way invalid (so this function never returns
   NULL).  When SEPECTED_P is non-NULL set its target to indicate that
   the default selected frame was used.  */

static struct frame_info *
parse_frame_specification_1 (const char *frame_exp, const char *message,
			     int *selected_frame_p)
{
  int numargs;
  struct value *args[4];
  CORE_ADDR addrs[ARRAY_SIZE (args)];

  if (frame_exp == NULL)
    numargs = 0;
  else
    {
      numargs = 0;
      while (1)
	{
	  char *addr_string;
	  struct cleanup *cleanup;
	  const char *p;

	  /* Skip leading white space, bail of EOL.  */
	  while (isspace (*frame_exp))
	    frame_exp++;
	  if (!*frame_exp)
	    break;

	  /* Parse the argument, extract it, save it.  */
	  for (p = frame_exp;
	       *p && !isspace (*p);
	       p++);
	  addr_string = savestring (frame_exp, p - frame_exp);
	  frame_exp = p;
	  cleanup = make_cleanup (xfree, addr_string);
	  
	  /* NOTE: Parse and evaluate expression, but do not use
	     functions such as parse_and_eval_long or
	     parse_and_eval_address to also extract the value.
	     Instead value_as_long and value_as_address are used.
	     This avoids problems with expressions that contain
	     side-effects.  */
	  if (numargs >= ARRAY_SIZE (args))
	    error (_("Too many args in frame specification"));
	  args[numargs++] = parse_and_eval (addr_string);

	  do_cleanups (cleanup);
	}
    }

  /* If no args, default to the selected frame.  */
  if (numargs == 0)
    {
      if (selected_frame_p != NULL)
	(*selected_frame_p) = 1;
      return get_selected_frame (message);
    }

  /* None of the remaining use the selected frame.  */
  if (selected_frame_p != NULL)
    (*selected_frame_p) = 0;

  /* Assume the single arg[0] is an integer, and try using that to
     select a frame relative to current.  */
  if (numargs == 1)
    {
      struct frame_info *fid;
      int level = value_as_long (args[0]);

      fid = find_relative_frame (get_current_frame (), &level);
      if (level == 0)
	/* find_relative_frame was successful.  */
	return fid;
    }

  /* Convert each value into a corresponding address.  */
  {
    int i;

    for (i = 0; i < numargs; i++)
      addrs[i] = value_as_address (args[i]);
  }

  /* Assume that the single arg[0] is an address, use that to identify
     a frame with a matching ID.  Should this also accept stack/pc or
     stack/pc/special.  */
  if (numargs == 1)
    {
      struct frame_id id = frame_id_build_wild (addrs[0]);
      struct frame_info *fid;

      /* If (s)he specifies the frame with an address, he deserves
	 what (s)he gets.  Still, give the highest one that matches.
	 (NOTE: cagney/2004-10-29: Why highest, or outer-most, I don't
	 know).  */
      for (fid = get_current_frame ();
	   fid != NULL;
	   fid = get_prev_frame (fid))
	{
	  if (frame_id_eq (id, get_frame_id (fid)))
	    {
	      struct frame_info *prev_frame;

	      while (1)
		{
		  prev_frame = get_prev_frame (fid);
		  if (!prev_frame
		      || !frame_id_eq (id, get_frame_id (prev_frame)))
		    break;
		  fid = prev_frame;
		}
	      return fid;
	    }
	}
      }

  /* We couldn't identify the frame as an existing frame, but
     perhaps we can create one with a single argument.  */
  if (numargs == 1)
    return create_new_frame (addrs[0], 0);
  else if (numargs == 2)
    return create_new_frame (addrs[0], addrs[1]);
  else
    error (_("Too many args in frame specification"));
}

static struct frame_info *
parse_frame_specification (char *frame_exp)
{
  return parse_frame_specification_1 (frame_exp, NULL, NULL);
}

/* Print verbosely the selected frame or the frame at address
   ADDR_EXP.  Absolutely all information in the frame is printed.  */

static void
frame_info (char *addr_exp, int from_tty)
{
  struct frame_info *fi;
  struct symtab_and_line sal;
  struct symbol *func;
  struct symtab *s;
  struct frame_info *calling_frame_info;
  int numregs;
  const char *funname = 0;
  enum language funlang = language_unknown;
  const char *pc_regname;
  int selected_frame_p;
  struct gdbarch *gdbarch;
  struct cleanup *back_to = make_cleanup (null_cleanup, NULL);
  CORE_ADDR frame_pc;
  int frame_pc_p;
  CORE_ADDR caller_pc;

  fi = parse_frame_specification_1 (addr_exp, "No stack.", &selected_frame_p);
  gdbarch = get_frame_arch (fi);

  /* Name of the value returned by get_frame_pc().  Per comments, "pc"
     is not a good name.  */
  if (gdbarch_pc_regnum (gdbarch) >= 0)
    /* OK, this is weird.  The gdbarch_pc_regnum hardware register's value can
       easily not match that of the internal value returned by
       get_frame_pc().  */
    pc_regname = gdbarch_register_name (gdbarch, gdbarch_pc_regnum (gdbarch));
  else
    /* But then, this is weird to.  Even without gdbarch_pc_regnum, an
       architectures will often have a hardware register called "pc",
       and that register's value, again, can easily not match
       get_frame_pc().  */
    pc_regname = "pc";

  frame_pc_p = get_frame_pc_if_available (fi, &frame_pc);
  find_frame_sal (fi, &sal);
  func = get_frame_function (fi);
  s = sal.symtab;
  if (func)
    {
      funname = SYMBOL_PRINT_NAME (func);
      funlang = SYMBOL_LANGUAGE (func);
      if (funlang == language_cplus)
	{
	  /* It seems appropriate to use SYMBOL_PRINT_NAME() here,
	     to display the demangled name that we already have
	     stored in the symbol table, but we stored a version
	     with DMGL_PARAMS turned on, and here we don't want to
	     display parameters.  So remove the parameters.  */
	  char *func_only = cp_remove_params (funname);

	  if (func_only)
	    {
	      funname = func_only;
	      make_cleanup (xfree, func_only);
	    }
	}
    }
  else if (frame_pc_p)
    {
      struct minimal_symbol *msymbol;

      msymbol = lookup_minimal_symbol_by_pc (frame_pc);
      if (msymbol != NULL)
	{
	  funname = SYMBOL_PRINT_NAME (msymbol);
	  funlang = SYMBOL_LANGUAGE (msymbol);
	}
    }
  calling_frame_info = get_prev_frame (fi);

  if (selected_frame_p && frame_relative_level (fi) >= 0)
    {
      printf_filtered (_("Stack level %d, frame at "),
		       frame_relative_level (fi));
    }
  else
    {
      printf_filtered (_("Stack frame at "));
    }
  fputs_filtered (paddress (gdbarch, get_frame_base (fi)), gdb_stdout);
  printf_filtered (":\n");
  printf_filtered (" %s = ", pc_regname);
  if (frame_pc_p)
    fputs_filtered (paddress (gdbarch, get_frame_pc (fi)), gdb_stdout);
  else
    fputs_filtered ("<unavailable>", gdb_stdout);

  wrap_here ("   ");
  if (funname)
    {
      printf_filtered (" in ");
      fprintf_symbol_filtered (gdb_stdout, funname, funlang,
			       DMGL_ANSI | DMGL_PARAMS);
    }
  wrap_here ("   ");
  if (sal.symtab)
    printf_filtered (" (%s:%d)", sal.symtab->filename, sal.line);
  puts_filtered ("; ");
  wrap_here ("    ");
  printf_filtered ("saved %s ", pc_regname);
  if (frame_unwind_caller_pc_if_available (fi, &caller_pc))
    fputs_filtered (paddress (gdbarch, caller_pc), gdb_stdout);
  else
    fputs_filtered ("<unavailable>", gdb_stdout);
  printf_filtered ("\n");

  if (calling_frame_info == NULL)
    {
      enum unwind_stop_reason reason;

      reason = get_frame_unwind_stop_reason (fi);
      if (reason != UNWIND_NO_REASON)
	printf_filtered (_(" Outermost frame: %s\n"),
			 frame_stop_reason_string (reason));
    }
  else if (get_frame_type (fi) == TAILCALL_FRAME)
    puts_filtered (" tail call frame");
  else if (get_frame_type (fi) == INLINE_FRAME)
    printf_filtered (" inlined into frame %d",
		     frame_relative_level (get_prev_frame (fi)));
  else
    {
      printf_filtered (" called by frame at ");
      fputs_filtered (paddress (gdbarch, get_frame_base (calling_frame_info)),
		      gdb_stdout);
    }
  if (get_next_frame (fi) && calling_frame_info)
    puts_filtered (",");
  wrap_here ("   ");
  if (get_next_frame (fi))
    {
      printf_filtered (" caller of frame at ");
      fputs_filtered (paddress (gdbarch, get_frame_base (get_next_frame (fi))),
		      gdb_stdout);
    }
  if (get_next_frame (fi) || calling_frame_info)
    puts_filtered ("\n");

  if (s)
    printf_filtered (" source language %s.\n",
		     language_str (s->language));

  {
    /* Address of the argument list for this frame, or 0.  */
    CORE_ADDR arg_list = get_frame_args_address (fi);
    /* Number of args for this frame, or -1 if unknown.  */
    int numargs;

    if (arg_list == 0)
      printf_filtered (" Arglist at unknown address.\n");
    else
      {
	printf_filtered (" Arglist at ");
	fputs_filtered (paddress (gdbarch, arg_list), gdb_stdout);
	printf_filtered (",");

	if (!gdbarch_frame_num_args_p (gdbarch))
	  {
	    numargs = -1;
	    puts_filtered (" args: ");
	  }
	else
	  {
	    numargs = gdbarch_frame_num_args (gdbarch, fi);
	    gdb_assert (numargs >= 0);
	    if (numargs == 0)
	      puts_filtered (" no args.");
	    else if (numargs == 1)
	      puts_filtered (" 1 arg: ");
	    else
	      printf_filtered (" %d args: ", numargs);
	  }
	print_frame_args (func, fi, numargs, gdb_stdout);
	puts_filtered ("\n");
      }
  }
  {
    /* Address of the local variables for this frame, or 0.  */
    CORE_ADDR arg_list = get_frame_locals_address (fi);

    if (arg_list == 0)
      printf_filtered (" Locals at unknown address,");
    else
      {
	printf_filtered (" Locals at ");
	fputs_filtered (paddress (gdbarch, arg_list), gdb_stdout);
	printf_filtered (",");
      }
  }

  /* Print as much information as possible on the location of all the
     registers.  */
  {
    enum lval_type lval;
    int optimized;
    int unavailable;
    CORE_ADDR addr;
    int realnum;
    int count;
    int i;
    int need_nl = 1;

    /* The sp is special; what's displayed isn't the save address, but
       the value of the previous frame's sp.  This is a legacy thing,
       at one stage the frame cached the previous frame's SP instead
       of its address, hence it was easiest to just display the cached
       value.  */
    if (gdbarch_sp_regnum (gdbarch) >= 0)
      {
	/* Find out the location of the saved stack pointer with out
           actually evaluating it.  */
	frame_register_unwind (fi, gdbarch_sp_regnum (gdbarch),
			       &optimized, &unavailable, &lval, &addr,
			       &realnum, NULL);
	if (!optimized && !unavailable && lval == not_lval)
	  {
	    enum bfd_endian byte_order = gdbarch_byte_order (gdbarch);
	    int sp_size = register_size (gdbarch, gdbarch_sp_regnum (gdbarch));
	    gdb_byte value[MAX_REGISTER_SIZE];
	    CORE_ADDR sp;

	    frame_register_unwind (fi, gdbarch_sp_regnum (gdbarch),
				   &optimized, &unavailable, &lval, &addr,
				   &realnum, value);
	    /* NOTE: cagney/2003-05-22: This is assuming that the
               stack pointer was packed as an unsigned integer.  That
               may or may not be valid.  */
	    sp = extract_unsigned_integer (value, sp_size, byte_order);
	    printf_filtered (" Previous frame's sp is ");
	    fputs_filtered (paddress (gdbarch, sp), gdb_stdout);
	    printf_filtered ("\n");
	    need_nl = 0;
	  }
	else if (!optimized && !unavailable && lval == lval_memory)
	  {
	    printf_filtered (" Previous frame's sp at ");
	    fputs_filtered (paddress (gdbarch, addr), gdb_stdout);
	    printf_filtered ("\n");
	    need_nl = 0;
	  }
	else if (!optimized && !unavailable && lval == lval_register)
	  {
	    printf_filtered (" Previous frame's sp in %s\n",
			     gdbarch_register_name (gdbarch, realnum));
	    need_nl = 0;
	  }
	/* else keep quiet.  */
      }

    count = 0;
    numregs = gdbarch_num_regs (gdbarch)
	      + gdbarch_num_pseudo_regs (gdbarch);
    for (i = 0; i < numregs; i++)
      if (i != gdbarch_sp_regnum (gdbarch)
	  && gdbarch_register_reggroup_p (gdbarch, i, all_reggroup))
	{
	  /* Find out the location of the saved register without
             fetching the corresponding value.  */
	  frame_register_unwind (fi, i, &optimized, &unavailable,
				 &lval, &addr, &realnum, NULL);
	  /* For moment, only display registers that were saved on the
	     stack.  */
	  if (!optimized && !unavailable && lval == lval_memory)
	    {
	      if (count == 0)
		puts_filtered (" Saved registers:\n ");
	      else
		puts_filtered (",");
	      wrap_here (" ");
	      printf_filtered (" %s at ",
			       gdbarch_register_name (gdbarch, i));
	      fputs_filtered (paddress (gdbarch, addr), gdb_stdout);
	      count++;
	    }
	}
    if (count || need_nl)
      puts_filtered ("\n");
  }

  do_cleanups (back_to);
}

/* Print briefly all stack frames or just the innermost COUNT_EXP
   frames.  */

static void
backtrace_command_1 (char *count_exp, int show_locals, int raw, 
		     int from_tty)

{
  struct frame_info *fi;
  int count;
  int i;
  struct frame_info *trailing;
  int trailing_level;
  int result = 0;

  if (!target_has_stack)
    error (_("No stack."));

  /* The following code must do two things.  First, it must set the
     variable TRAILING to the frame from which we should start
     printing.  Second, it must set the variable count to the number
     of frames which we should print, or -1 if all of them.  */
  trailing = get_current_frame ();

  trailing_level = 0;
  if (count_exp)
    {
      count = parse_and_eval_long (count_exp);
      if (count < 0)
	{
	  struct frame_info *current;

	  count = -count;

	  current = trailing;
	  while (current && count--)
	    {
	      QUIT;
	      current = get_prev_frame (current);
	    }

	  /* Will stop when CURRENT reaches the top of the stack.
	     TRAILING will be COUNT below it.  */
	  while (current)
	    {
	      QUIT;
	      trailing = get_prev_frame (trailing);
	      current = get_prev_frame (current);
	      trailing_level++;
	    }

	  count = -1;
	}
    }
  else
    count = -1;

  if (info_verbose)
    {
      /* Read in symbols for all of the frames.  Need to do this in a
         separate pass so that "Reading in symbols for xxx" messages
         don't screw up the appearance of the backtrace.  Also if
         people have strong opinions against reading symbols for
         backtrace this may have to be an option.  */
      i = count;
      for (fi = trailing; fi != NULL && i--; fi = get_prev_frame (fi))
	{
	  CORE_ADDR pc;

	  QUIT;
	  pc = get_frame_address_in_block (fi);
	  find_pc_sect_symtab_via_partial (pc, find_pc_mapped_section (pc));
	}
    }
  
  if (! raw)
    result = apply_frame_filter (trailing, 1, LOCATION, 1,
				 print_frame_arguments, current_uiout,
				 show_locals, count);
  
  /* Run the inbuilt backtrace if there are no filters registered, or
     if there was an error in the Python backtracing output.  */
  if (raw || result == PY_BT_ERROR || result == PY_BT_NO_FILTERS)
    {
      for (i = 0, fi = trailing; fi && count--; i++, fi = get_prev_frame (fi))
	{
	  QUIT;

<<<<<<< HEAD
	  /* Don't use print_stack_frame; if an error() occurs it probably
	     means further attempts to backtrace would fail (on the other
	     hand, perhaps the code does or could be fixed to make sure
	     the frame->prev field gets set to NULL in that case).  */
=======
      /* Don't use print_stack_frame; if an error() occurs it probably
         means further attempts to backtrace would fail (on the other
         hand, perhaps the code does or could be fixed to make sure
         the frame->prev field gets set to NULL in that case).  */
      print_frame_info (fi, 1, LOCATION, 1);
      if (show_locals)
	{
	  struct frame_id frame_id = get_frame_id (fi);

	  print_frame_local_vars (fi, 1, gdb_stdout);

	  /* print_frame_local_vars invalidates FI.  */
	  fi = frame_find_by_id (frame_id);
	  if (fi == NULL)
	    {
	      trailing = NULL;
	      warning (_("Unable to restore previously selected frame."));
	      break;
	    }
	}
>>>>>>> e773b5be

	  print_frame_info (fi, 1, LOCATION, 1);
	  if (show_locals)
	    print_frame_local_vars (fi, 1, gdb_stdout);

	  /* Save the last frame to check for error conditions.  */
	  trailing = fi;
	}

      /* If we've stopped before the end, mention that.  */
      if (fi && from_tty)
	printf_filtered (_("(More stack frames follow...)\n"));

      /* If we've run out of frames, and the reason appears to be an error
	 condition, print it.  */
      if (fi == NULL && trailing != NULL)
	{
	  enum unwind_stop_reason reason;

	  reason = get_frame_unwind_stop_reason (trailing);
	  if (reason >= UNWIND_FIRST_ERROR)
	    printf_filtered (_("Backtrace stopped: %s\n"),
			     frame_stop_reason_string (reason));
	}
    }
}

static void
backtrace_command (char *arg, int from_tty)
{
  struct cleanup *old_chain = make_cleanup (null_cleanup, NULL);
  int fulltrace_arg = -1, arglen = 0, argc = 0, raw_arg = -1;
  int user_arg = 0;

  if (arg)
    {
      char **argv;
      int i;

      argv = gdb_buildargv (arg);
      make_cleanup_freeargv (argv);
      argc = 0;
      for (i = 0; argv[i]; i++)
	{
	  unsigned int j;

	  for (j = 0; j < strlen (argv[i]); j++)
	    argv[i][j] = tolower (argv[i][j]);
	  
	  if (raw_arg < 0 && subset_compare (argv[i], "raw"))
	    raw_arg = argc;
	  else
	    {
	      if (fulltrace_arg < 0 && subset_compare (argv[i], "full"))
		fulltrace_arg = argc;
	      else
		{
		  user_arg++;
		  arglen += strlen (argv[i]);
		}
	    }
	  argc++;
	}
      arglen += user_arg;
      if (fulltrace_arg >= 0 || raw_arg >= 0)
	{
	  if (arglen > 0)
	    {
	      arg = xmalloc (arglen + 1);
	      make_cleanup (xfree, arg);
	      arg[0] = 0;
	      for (i = 0; i < argc; i++)
		{
		  if (i != fulltrace_arg && i != raw_arg)
		    {
		      strcat (arg, argv[i]);
		      strcat (arg, " ");
		    }
		}
	    }
	  else
	    arg = NULL;
	}
    }

  backtrace_command_1 (arg, fulltrace_arg >= 0 /* show_locals */,
		       raw_arg >= 0 /* no frame-filters */, from_tty);

  do_cleanups (old_chain);
}

static void
backtrace_full_command (char *arg, int from_tty)
{
  backtrace_command_1 (arg, 1 /* show_locals */, 0, from_tty);
}


/* Iterate over the local variables of a block B, calling CB with
   CB_DATA.  */

static void
iterate_over_block_locals (struct block *b,
			   iterate_over_block_arg_local_vars_cb cb,
			   void *cb_data)
{
  struct block_iterator iter;
  struct symbol *sym;

  ALL_BLOCK_SYMBOLS (b, iter, sym)
    {
      switch (SYMBOL_CLASS (sym))
	{
	case LOC_LOCAL:
	case LOC_REGISTER:
	case LOC_STATIC:
	case LOC_COMPUTED:
	  if (SYMBOL_IS_ARGUMENT (sym))
	    break;
	  (*cb) (SYMBOL_PRINT_NAME (sym), sym, cb_data);
	  break;

	default:
	  /* Ignore symbols which are not locals.  */
	  break;
	}
    }
}


/* Same, but print labels.  */

#if 0
/* Commented out, as the code using this function has also been
   commented out.  FIXME:brobecker/2009-01-13: Find out why the code
   was commented out in the first place.  The discussion introducing
   this change (2007-12-04: Support lexical blocks and function bodies
   that occupy non-contiguous address ranges) did not explain why
   this change was made.  */
static int
print_block_frame_labels (struct gdbarch *gdbarch, struct block *b,
			  int *have_default, struct ui_file *stream)
{
  struct block_iterator iter;
  struct symbol *sym;
  int values_printed = 0;

  ALL_BLOCK_SYMBOLS (b, iter, sym)
    {
      if (strcmp (SYMBOL_LINKAGE_NAME (sym), "default") == 0)
	{
	  if (*have_default)
	    continue;
	  *have_default = 1;
	}
      if (SYMBOL_CLASS (sym) == LOC_LABEL)
	{
	  struct symtab_and_line sal;
	  struct value_print_options opts;

	  sal = find_pc_line (SYMBOL_VALUE_ADDRESS (sym), 0);
	  values_printed = 1;
	  fputs_filtered (SYMBOL_PRINT_NAME (sym), stream);
	  get_user_print_options (&opts);
	  if (opts.addressprint)
	    {
	      fprintf_filtered (stream, " ");
	      fputs_filtered (paddress (gdbarch, SYMBOL_VALUE_ADDRESS (sym)),
			      stream);
	    }
	  fprintf_filtered (stream, " in file %s, line %d\n",
			    sal.symtab->filename, sal.line);
	}
    }

  return values_printed;
}
#endif

/* Iterate over all the local variables in block B, including all its
   superblocks, stopping when the top-level block is reached.  */

void
iterate_over_block_local_vars (struct block *block,
			       iterate_over_block_arg_local_vars_cb cb,
			       void *cb_data)
{
  while (block)
    {
      iterate_over_block_locals (block, cb, cb_data);
      /* After handling the function's top-level block, stop.  Don't
	 continue to its superblock, the block of per-file
	 symbols.  */
      if (BLOCK_FUNCTION (block))
	break;
      block = BLOCK_SUPERBLOCK (block);
    }
}

/* Data to be passed around in the calls to the locals and args
   iterators.  */

struct print_variable_and_value_data
{
  struct frame_id frame_id;
  int num_tabs;
  struct ui_file *stream;
  int values_printed;
};

/* The callback for the locals and args iterators.  */

static void
do_print_variable_and_value (const char *print_name,
			     struct symbol *sym,
			     void *cb_data)
{
  struct print_variable_and_value_data *p = cb_data;
  struct frame_info *frame;

  frame = frame_find_by_id (p->frame_id);
  if (frame == NULL)
    {
      warning (_("Unable to restore previously selected frame."));
      return;
    }

  print_variable_and_value (print_name, sym, frame, p->stream, p->num_tabs);

  /* print_variable_and_value invalidates FRAME.  */
  frame = NULL;

  p->values_printed = 1;
}

/* Print all variables from the innermost up to the function block of FRAME.
   Print them with values to STREAM indented by NUM_TABS.

   This function will invalidate FRAME.  */

static void
print_frame_local_vars (struct frame_info *frame, int num_tabs,
			struct ui_file *stream)
{
  struct print_variable_and_value_data cb_data;
  struct block *block;
  CORE_ADDR pc;

  if (!get_frame_pc_if_available (frame, &pc))
    {
      fprintf_filtered (stream,
			_("PC unavailable, cannot determine locals.\n"));
      return;
    }

  block = get_frame_block (frame, 0);
  if (block == 0)
    {
      fprintf_filtered (stream, "No symbol table info available.\n");
      return;
    }

  cb_data.frame_id = get_frame_id (frame);
  cb_data.num_tabs = 4 * num_tabs;
  cb_data.stream = stream;
  cb_data.values_printed = 0;

  iterate_over_block_local_vars (block,
				 do_print_variable_and_value,
				 &cb_data);

  /* do_print_variable_and_value invalidates FRAME.  */
  frame = NULL;

  if (!cb_data.values_printed)
    fprintf_filtered (stream, _("No locals.\n"));
}

void
locals_info (char *args, int from_tty)
{
  print_frame_local_vars (get_selected_frame (_("No frame selected.")),
			  0, gdb_stdout);
}

/* Iterate over all the argument variables in block B.

   Returns 1 if any argument was walked; 0 otherwise.  */

void
iterate_over_block_arg_vars (struct block *b,
			     iterate_over_block_arg_local_vars_cb cb,
			     void *cb_data)
{
  struct block_iterator iter;
  struct symbol *sym, *sym2;

  ALL_BLOCK_SYMBOLS (b, iter, sym)
    {
      /* Don't worry about things which aren't arguments.  */
      if (SYMBOL_IS_ARGUMENT (sym))
	{
	  /* We have to look up the symbol because arguments can have
	     two entries (one a parameter, one a local) and the one we
	     want is the local, which lookup_symbol will find for us.
	     This includes gcc1 (not gcc2) on the sparc when passing a
	     small structure and gcc2 when the argument type is float
	     and it is passed as a double and converted to float by
	     the prologue (in the latter case the type of the LOC_ARG
	     symbol is double and the type of the LOC_LOCAL symbol is
	     float).  There are also LOC_ARG/LOC_REGISTER pairs which
	     are not combined in symbol-reading.  */

	  sym2 = lookup_symbol (SYMBOL_LINKAGE_NAME (sym),
				b, VAR_DOMAIN, NULL);
	  (*cb) (SYMBOL_PRINT_NAME (sym), sym2, cb_data);
	}
    }
}

/* Print all argument variables of the function of FRAME.
   Print them with values to STREAM.

   This function will invalidate FRAME.  */

static void
print_frame_arg_vars (struct frame_info *frame, struct ui_file *stream)
{
  struct print_variable_and_value_data cb_data;
  struct symbol *func;
  CORE_ADDR pc;

  if (!get_frame_pc_if_available (frame, &pc))
    {
      fprintf_filtered (stream, _("PC unavailable, cannot determine args.\n"));
      return;
    }

  func = get_frame_function (frame);
  if (func == NULL)
    {
      fprintf_filtered (stream, _("No symbol table info available.\n"));
      return;
    }

  cb_data.frame_id = get_frame_id (frame);
  cb_data.num_tabs = 0;
  cb_data.stream = gdb_stdout;
  cb_data.values_printed = 0;

  iterate_over_block_arg_vars (SYMBOL_BLOCK_VALUE (func),
			       do_print_variable_and_value, &cb_data);

  /* do_print_variable_and_value invalidates FRAME.  */
  frame = NULL;

  if (!cb_data.values_printed)
    fprintf_filtered (stream, _("No arguments.\n"));
}

void
args_info (char *ignore, int from_tty)
{
  print_frame_arg_vars (get_selected_frame (_("No frame selected.")),
			gdb_stdout);
}


static void
args_plus_locals_info (char *ignore, int from_tty)
{
  args_info (ignore, from_tty);
  locals_info (ignore, from_tty);
}


/* Select frame FRAME.  Also print the stack frame and show the source
   if this is the tui version.  */
static void
select_and_print_frame (struct frame_info *frame)
{
  select_frame (frame);
  if (frame)
    print_stack_frame (frame, 1, SRC_AND_LOC);
}

/* Return the symbol-block in which the selected frame is executing.
   Can return zero under various legitimate circumstances.

   If ADDR_IN_BLOCK is non-zero, set *ADDR_IN_BLOCK to the relevant
   code address within the block returned.  We use this to decide
   which macros are in scope.  */

struct block *
get_selected_block (CORE_ADDR *addr_in_block)
{
  if (!has_stack_frames ())
    return 0;

  return get_frame_block (get_selected_frame (NULL), addr_in_block);
}

/* Find a frame a certain number of levels away from FRAME.
   LEVEL_OFFSET_PTR points to an int containing the number of levels.
   Positive means go to earlier frames (up); negative, the reverse.
   The int that contains the number of levels is counted toward
   zero as the frames for those levels are found.
   If the top or bottom frame is reached, that frame is returned,
   but the final value of *LEVEL_OFFSET_PTR is nonzero and indicates
   how much farther the original request asked to go.  */

struct frame_info *
find_relative_frame (struct frame_info *frame, int *level_offset_ptr)
{
  /* Going up is simple: just call get_prev_frame enough times or
     until the initial frame is reached.  */
  while (*level_offset_ptr > 0)
    {
      struct frame_info *prev = get_prev_frame (frame);

      if (!prev)
	break;
      (*level_offset_ptr)--;
      frame = prev;
    }

  /* Going down is just as simple.  */
  while (*level_offset_ptr < 0)
    {
      struct frame_info *next = get_next_frame (frame);

      if (!next)
	break;
      (*level_offset_ptr)++;
      frame = next;
    }

  return frame;
}

/* The "select_frame" command.  With no argument this is a NOP.
   Select the frame at level LEVEL_EXP if it is a valid level.
   Otherwise, treat LEVEL_EXP as an address expression and select it.

   See parse_frame_specification for more info on proper frame
   expressions.  */

void
select_frame_command (char *level_exp, int from_tty)
{
  select_frame (parse_frame_specification_1 (level_exp, "No stack.", NULL));
}

/* The "frame" command.  With no argument, print the selected frame
   briefly.  With an argument, behave like select_frame and then print
   the selected frame.  */

static void
frame_command (char *level_exp, int from_tty)
{
  select_frame_command (level_exp, from_tty);
  print_stack_frame (get_selected_frame (NULL), 1, SRC_AND_LOC);
}

/* The XDB Compatibility command to print the current frame.  */

static void
current_frame_command (char *level_exp, int from_tty)
{
  print_stack_frame (get_selected_frame (_("No stack.")), 1, SRC_AND_LOC);
}

/* Select the frame up one or COUNT_EXP stack levels from the
   previously selected frame, and print it briefly.  */

static void
up_silently_base (char *count_exp)
{
  struct frame_info *frame;
  int count = 1;

  if (count_exp)
    count = parse_and_eval_long (count_exp);

  frame = find_relative_frame (get_selected_frame ("No stack."), &count);
  if (count != 0 && count_exp == NULL)
    error (_("Initial frame selected; you cannot go up."));
  select_frame (frame);
}

static void
up_silently_command (char *count_exp, int from_tty)
{
  up_silently_base (count_exp);
}

static void
up_command (char *count_exp, int from_tty)
{
  up_silently_base (count_exp);
  print_stack_frame (get_selected_frame (NULL), 1, SRC_AND_LOC);
}

/* Select the frame down one or COUNT_EXP stack levels from the previously
   selected frame, and print it briefly.  */

static void
down_silently_base (char *count_exp)
{
  struct frame_info *frame;
  int count = -1;

  if (count_exp)
    count = -parse_and_eval_long (count_exp);

  frame = find_relative_frame (get_selected_frame ("No stack."), &count);
  if (count != 0 && count_exp == NULL)
    {
      /* We only do this if COUNT_EXP is not specified.  That way
         "down" means to really go down (and let me know if that is
         impossible), but "down 9999" can be used to mean go all the
         way down without getting an error.  */

      error (_("Bottom (innermost) frame selected; you cannot go down."));
    }

  select_frame (frame);
}

static void
down_silently_command (char *count_exp, int from_tty)
{
  down_silently_base (count_exp);
}

static void
down_command (char *count_exp, int from_tty)
{
  down_silently_base (count_exp);
  print_stack_frame (get_selected_frame (NULL), 1, SRC_AND_LOC);
}


void
return_command (char *retval_exp, int from_tty)
{
  struct frame_info *thisframe;
  struct gdbarch *gdbarch;
  struct symbol *thisfun;
  struct value *return_value = NULL;
  struct value *function = NULL;
  const char *query_prefix = "";

  thisframe = get_selected_frame ("No selected frame.");
  thisfun = get_frame_function (thisframe);
  gdbarch = get_frame_arch (thisframe);

  if (get_frame_type (get_current_frame ()) == INLINE_FRAME)
    error (_("Can not force return from an inlined function."));

  /* Compute the return value.  If the computation triggers an error,
     let it bail.  If the return type can't be handled, set
     RETURN_VALUE to NULL, and QUERY_PREFIX to an informational
     message.  */
  if (retval_exp)
    {
      struct expression *retval_expr = parse_expression (retval_exp);
      struct cleanup *old_chain = make_cleanup (xfree, retval_expr);
      struct type *return_type = NULL;

      /* Compute the return value.  Should the computation fail, this
         call throws an error.  */
      return_value = evaluate_expression (retval_expr);

      /* Cast return value to the return type of the function.  Should
         the cast fail, this call throws an error.  */
      if (thisfun != NULL)
	return_type = TYPE_TARGET_TYPE (SYMBOL_TYPE (thisfun));
      if (return_type == NULL)
      	{
	  if (retval_expr->elts[0].opcode != UNOP_CAST)
	    error (_("Return value type not available for selected "
		     "stack frame.\n"
		     "Please use an explicit cast of the value to return."));
	  return_type = value_type (return_value);
	}
      do_cleanups (old_chain);
      CHECK_TYPEDEF (return_type);
      return_value = value_cast (return_type, return_value);

      /* Make sure the value is fully evaluated.  It may live in the
         stack frame we're about to pop.  */
      if (value_lazy (return_value))
	value_fetch_lazy (return_value);

      if (thisfun != NULL)
	function = read_var_value (thisfun, thisframe);

      if (TYPE_CODE (return_type) == TYPE_CODE_VOID)
	/* If the return-type is "void", don't try to find the
           return-value's location.  However, do still evaluate the
           return expression so that, even when the expression result
           is discarded, side effects such as "return i++" still
           occur.  */
	return_value = NULL;
      else if (thisfun != NULL
	       && using_struct_return (gdbarch, function, return_type))
	{
	  query_prefix = "The location at which to store the "
	    "function's return value is unknown.\n"
	    "If you continue, the return value "
	    "that you specified will be ignored.\n";
	  return_value = NULL;
	}
    }

  /* Does an interactive user really want to do this?  Include
     information, such as how well GDB can handle the return value, in
     the query message.  */
  if (from_tty)
    {
      int confirmed;

      if (thisfun == NULL)
	confirmed = query (_("%sMake selected stack frame return now? "),
			   query_prefix);
      else
	confirmed = query (_("%sMake %s return now? "), query_prefix,
			   SYMBOL_PRINT_NAME (thisfun));
      if (!confirmed)
	error (_("Not confirmed"));
    }

  /* Discard the selected frame and all frames inner-to it.  */
  frame_pop (get_selected_frame (NULL));

  /* Store RETURN_VALUE in the just-returned register set.  */
  if (return_value != NULL)
    {
      struct type *return_type = value_type (return_value);
      struct gdbarch *gdbarch = get_regcache_arch (get_current_regcache ());

      gdb_assert (gdbarch_return_value (gdbarch, function, return_type, NULL,
					NULL, NULL)
		  == RETURN_VALUE_REGISTER_CONVENTION);
      gdbarch_return_value (gdbarch, function, return_type,
			    get_current_regcache (), NULL /*read*/,
			    value_contents (return_value) /*write*/);
    }

  /* If we are at the end of a call dummy now, pop the dummy frame
     too.  */
  if (get_frame_type (get_current_frame ()) == DUMMY_FRAME)
    frame_pop (get_current_frame ());

  /* If interactive, print the frame that is now current.  */
  if (from_tty)
    frame_command ("0", 1);
  else
    select_frame_command ("0", 0);
}

/* Sets the scope to input function name, provided that the function
   is within the current stack frame.  */

struct function_bounds
{
  CORE_ADDR low, high;
};

static void
func_command (char *arg, int from_tty)
{
  struct frame_info *frame;
  int found = 0;
  struct symtabs_and_lines sals;
  int i;
  int level = 1;
  struct function_bounds *func_bounds = NULL;
  struct cleanup *cleanups;

  if (arg != NULL)
    return;

  frame = parse_frame_specification ("0");
  sals = decode_line_with_current_source (arg, DECODE_LINE_FUNFIRSTLINE);
  cleanups = make_cleanup (xfree, sals.sals);
  func_bounds = (struct function_bounds *) xmalloc (
			      sizeof (struct function_bounds) * sals.nelts);
  make_cleanup (xfree, func_bounds);
  for (i = 0; (i < sals.nelts && !found); i++)
    {
      if (sals.sals[i].pspace != current_program_space)
	func_bounds[i].low = func_bounds[i].high = 0;
      else if (sals.sals[i].pc == 0
	       || find_pc_partial_function (sals.sals[i].pc, NULL,
					    &func_bounds[i].low,
					    &func_bounds[i].high) == 0)
	{
	  func_bounds[i].low = func_bounds[i].high = 0;
	}
    }

  do
    {
      for (i = 0; (i < sals.nelts && !found); i++)
	found = (get_frame_pc (frame) >= func_bounds[i].low
		 && get_frame_pc (frame) < func_bounds[i].high);
      if (!found)
	{
	  level = 1;
	  frame = find_relative_frame (frame, &level);
	}
    }
  while (!found && level == 0);

  do_cleanups (cleanups);

  if (!found)
    printf_filtered (_("'%s' not within current stack frame.\n"), arg);
  else if (frame != get_selected_frame (NULL))
    select_and_print_frame (frame);
}

/* Gets the language of the current frame.  */

enum language
get_frame_language (void)
{
  struct frame_info *frame = deprecated_safe_get_selected_frame ();

  if (frame)
    {
      volatile struct gdb_exception ex;
      CORE_ADDR pc = 0;
      struct symtab *s;

      /* We determine the current frame language by looking up its
         associated symtab.  To retrieve this symtab, we use the frame
         PC.  However we cannot use the frame PC as is, because it
         usually points to the instruction following the "call", which
         is sometimes the first instruction of another function.  So
         we rely on get_frame_address_in_block(), it provides us with
         a PC that is guaranteed to be inside the frame's code
         block.  */

      TRY_CATCH (ex, RETURN_MASK_ERROR)
	{
	  pc = get_frame_address_in_block (frame);
	}
      if (ex.reason < 0)
	{
	  if (ex.error != NOT_AVAILABLE_ERROR)
	    throw_exception (ex);
	}
      else
	{
	  s = find_pc_symtab (pc);
	  if (s != NULL)
	    return s->language;
	}
    }

  return language_unknown;
}


/* Provide a prototype to silence -Wmissing-prototypes.  */
void _initialize_stack (void);

void
_initialize_stack (void)
{
  add_com ("return", class_stack, return_command, _("\
Make selected stack frame return to its caller.\n\
Control remains in the debugger, but when you continue\n\
execution will resume in the frame above the one now selected.\n\
If an argument is given, it is an expression for the value to return."));

  add_com ("up", class_stack, up_command, _("\
Select and print stack frame that called this one.\n\
An argument says how many frames up to go."));
  add_com ("up-silently", class_support, up_silently_command, _("\
Same as the `up' command, but does not print anything.\n\
This is useful in command scripts."));

  add_com ("down", class_stack, down_command, _("\
Select and print stack frame called by this one.\n\
An argument says how many frames down to go."));
  add_com_alias ("do", "down", class_stack, 1);
  add_com_alias ("dow", "down", class_stack, 1);
  add_com ("down-silently", class_support, down_silently_command, _("\
Same as the `down' command, but does not print anything.\n\
This is useful in command scripts."));

  add_com ("frame", class_stack, frame_command, _("\
Select and print a stack frame.\nWith no argument, \
print the selected stack frame.  (See also \"info frame\").\n\
An argument specifies the frame to select.\n\
It can be a stack frame number or the address of the frame.\n\
With argument, nothing is printed if input is coming from\n\
a command file or a user-defined command."));

  add_com_alias ("f", "frame", class_stack, 1);

  if (xdb_commands)
    {
      add_com ("L", class_stack, current_frame_command,
	       _("Print the current stack frame.\n"));
      add_com_alias ("V", "frame", class_stack, 1);
    }
  add_com ("select-frame", class_stack, select_frame_command, _("\
Select a stack frame without printing anything.\n\
An argument specifies the frame to select.\n\
It can be a stack frame number or the address of the frame.\n"));

  add_com ("backtrace", class_stack, backtrace_command, _("\
Print backtrace of all stack frames, or innermost COUNT frames.\n\
With a negative argument, print outermost -COUNT frames.\nUse of the \
'full' qualifier also prints the values of the local variables.\n"));
  add_com_alias ("bt", "backtrace", class_stack, 0);
  if (xdb_commands)
    {
      add_com_alias ("t", "backtrace", class_stack, 0);
      add_com ("T", class_stack, backtrace_full_command, _("\
Print backtrace of all stack frames, or innermost COUNT frames\n\
and the values of the local variables.\n\
With a negative argument, print outermost -COUNT frames.\n\
Usage: T <count>\n"));
    }

  add_com_alias ("where", "backtrace", class_alias, 0);
  add_info ("stack", backtrace_command,
	    _("Backtrace of the stack, or innermost COUNT frames."));
  add_info_alias ("s", "stack", 1);
  add_info ("frame", frame_info,
	    _("All about selected stack frame, or frame at ADDR."));
  add_info_alias ("f", "frame", 1);
  add_info ("locals", locals_info,
	    _("Local variables of current stack frame."));
  add_info ("args", args_info,
	    _("Argument variables of current stack frame."));
  if (xdb_commands)
    add_com ("l", class_info, args_plus_locals_info,
	     _("Argument and local variables of current stack frame."));

  if (dbx_commands)
    add_com ("func", class_stack, func_command, _("\
Select the stack frame that contains <func>.\n\
Usage: func <name>\n"));

  add_setshow_enum_cmd ("frame-arguments", class_stack,
			print_frame_arguments_choices, &print_frame_arguments,
			_("Set printing of non-scalar frame arguments"),
			_("Show printing of non-scalar frame arguments"),
			NULL, NULL, NULL, &setprintlist, &showprintlist);

  add_setshow_auto_boolean_cmd ("disassemble-next-line", class_stack,
			        &disassemble_next_line, _("\
Set whether to disassemble next source line or insn when execution stops."),
				_("\
Show whether to disassemble next source line or insn when execution stops."),
				_("\
If ON, GDB will display disassembly of the next source line, in addition\n\
to displaying the source line itself.  If the next source line cannot\n\
be displayed (e.g., source is unavailable or there's no line info), GDB\n\
will display disassembly of next instruction instead of showing the\n\
source line.\n\
If AUTO, display disassembly of next instruction only if the source line\n\
cannot be displayed.\n\
If OFF (which is the default), never display the disassembly of the next\n\
source line."),
			        NULL,
			        show_disassemble_next_line,
			        &setlist, &showlist);
  disassemble_next_line = AUTO_BOOLEAN_FALSE;

  add_setshow_enum_cmd ("entry-values", class_stack,
			print_entry_values_choices, &print_entry_values,
			_("Set printing of function arguments at function "
			  "entry"),
			_("Show printing of function arguments at function "
			  "entry"),
			_("\
GDB can sometimes determine the values of function arguments at entry,\n\
in addition to their current values.  This option tells GDB whether\n\
to print the current value, the value at entry (marked as val@entry),\n\
or both.  Note that one or both of these values may be <optimized out>."),
			NULL, NULL, &setprintlist, &showprintlist);
}<|MERGE_RESOLUTION|>--- conflicted
+++ resolved
@@ -1737,18 +1737,13 @@
 	{
 	  QUIT;
 
-<<<<<<< HEAD
 	  /* Don't use print_stack_frame; if an error() occurs it probably
 	     means further attempts to backtrace would fail (on the other
 	     hand, perhaps the code does or could be fixed to make sure
 	     the frame->prev field gets set to NULL in that case).  */
-=======
-      /* Don't use print_stack_frame; if an error() occurs it probably
-         means further attempts to backtrace would fail (on the other
-         hand, perhaps the code does or could be fixed to make sure
-         the frame->prev field gets set to NULL in that case).  */
-      print_frame_info (fi, 1, LOCATION, 1);
-      if (show_locals)
+
+	  print_frame_info (fi, 1, LOCATION, 1);
+	  if (show_locals)
 	{
 	  struct frame_id frame_id = get_frame_id (fi);
 
@@ -1763,11 +1758,6 @@
 	      break;
 	    }
 	}
->>>>>>> e773b5be
-
-	  print_frame_info (fi, 1, LOCATION, 1);
-	  if (show_locals)
-	    print_frame_local_vars (fi, 1, gdb_stdout);
 
 	  /* Save the last frame to check for error conditions.  */
 	  trailing = fi;
