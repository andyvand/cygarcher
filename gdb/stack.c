/* Print and select stack frames for GDB, the GNU debugger.

   Copyright (C) 1986-2005, 2007-2012 Free Software Foundation, Inc.

   This file is part of GDB.

   This program is free software; you can redistribute it and/or modify
   it under the terms of the GNU General Public License as published by
   the Free Software Foundation; either version 3 of the License, or
   (at your option) any later version.

   This program is distributed in the hope that it will be useful,
   but WITHOUT ANY WARRANTY; without even the implied warranty of
   MERCHANTABILITY or FITNESS FOR A PARTICULAR PURPOSE.  See the
   GNU General Public License for more details.

   You should have received a copy of the GNU General Public License
   along with this program.  If not, see <http://www.gnu.org/licenses/>.  */

#include "defs.h"
#include "value.h"
#include "symtab.h"
#include "gdbtypes.h"
#include "expression.h"
#include "language.h"
#include "frame.h"
#include "gdbcmd.h"
#include "gdbcore.h"
#include "target.h"
#include "source.h"
#include "breakpoint.h"
#include "demangle.h"
#include "inferior.h"
#include "annotate.h"
#include "ui-out.h"
#include "block.h"
#include "stack.h"
#include "dictionary.h"
#include "exceptions.h"
#include "reggroups.h"
#include "regcache.h"
#include "solib.h"
#include "valprint.h"
#include "gdbthread.h"
#include "cp-support.h"
#include "disasm.h"
#include "inline-frame.h"
#include "linespec.h"

#include "gdb_assert.h"
#include <ctype.h>
#include "gdb_string.h"

#include "psymtab.h"
#include "symfile.h"

void (*deprecated_selected_frame_level_changed_hook) (int);

/* The possible choices of "set print frame-arguments", and the value
   of this setting.  */

static const char *const print_frame_arguments_choices[] =
  {"all", "scalars", "none", NULL};
static const char *print_frame_arguments = "scalars";

/* The possible choices of "set print entry-values", and the value
   of this setting.  */

const char print_entry_values_no[] = "no";
const char print_entry_values_only[] = "only";
const char print_entry_values_preferred[] = "preferred";
const char print_entry_values_if_needed[] = "if-needed";
const char print_entry_values_both[] = "both";
const char print_entry_values_compact[] = "compact";
const char print_entry_values_default[] = "default";
static const char *const print_entry_values_choices[] =
{
  print_entry_values_no,
  print_entry_values_only,
  print_entry_values_preferred,
  print_entry_values_if_needed,
  print_entry_values_both,
  print_entry_values_compact,
  print_entry_values_default,
  NULL
};
const char *print_entry_values = print_entry_values_default;

/* Prototypes for local functions.  */

static void print_frame_local_vars (struct frame_info *, int,
				    struct ui_file *);

static void print_frame (struct frame_info *frame, int print_level,
			 enum print_what print_what,  int print_args,
			 struct symtab_and_line sal);

static void set_last_displayed_sal (int valid,
				    struct program_space *pspace,
				    CORE_ADDR addr,
				    struct symtab *symtab,
				    int line);

/* Zero means do things normally; we are interacting directly with the
   user.  One means print the full filename and linenumber when a
   frame is printed, and do so in a format emacs18/emacs19.22 can
   parse.  Two means print similar annotations, but in many more
   cases and in a slightly different syntax.  */

int annotation_level = 0;

/* These variables hold the last symtab and line we displayed to the user.
 * This is where we insert a breakpoint or a skiplist entry by default.  */
static int last_displayed_sal_valid = 0;
static struct program_space *last_displayed_pspace = 0;
static CORE_ADDR last_displayed_addr = 0;
static struct symtab *last_displayed_symtab = 0;
static int last_displayed_line = 0;


/* Return 1 if we should display the address in addition to the location,
   because we are in the middle of a statement.  */

static int
frame_show_address (struct frame_info *frame,
		    struct symtab_and_line sal)
{
  /* If there is a line number, but no PC, then there is no location
     information associated with this sal.  The only way that should
     happen is for the call sites of inlined functions (SAL comes from
     find_frame_sal).  Otherwise, we would have some PC range if the
     SAL came from a line table.  */
  if (sal.line != 0 && sal.pc == 0 && sal.end == 0)
    {
      if (get_next_frame (frame) == NULL)
	gdb_assert (inline_skipped_frames (inferior_ptid) > 0);
      else
	gdb_assert (get_frame_type (get_next_frame (frame)) == INLINE_FRAME);
      return 0;
    }

  return get_frame_pc (frame) != sal.pc;
}

/* Show or print a stack frame FRAME briefly.  The output is format
   according to PRINT_LEVEL and PRINT_WHAT printing the frame's
   relative level, function name, argument list, and file name and
   line number.  If the frame's PC is not at the beginning of the
   source line, the actual PC is printed at the beginning.  */

void
print_stack_frame (struct frame_info *frame, int print_level,
		   enum print_what print_what)
{
  volatile struct gdb_exception e;

  /* For mi, alway print location and address.  */
  if (ui_out_is_mi_like_p (current_uiout))
    print_what = LOC_AND_ADDRESS;

  TRY_CATCH (e, RETURN_MASK_ERROR)
    {
      int center = (print_what == SRC_LINE || print_what == SRC_AND_LOC);

      print_frame_info (frame, print_level, print_what, 1 /* print_args */);
      set_current_sal_from_frame (frame, center);
    }
}

/* Print nameless arguments of frame FRAME on STREAM, where START is
   the offset of the first nameless argument, and NUM is the number of
   nameless arguments to print.  FIRST is nonzero if this is the first
   argument (not just the first nameless argument).  */

static void
print_frame_nameless_args (struct frame_info *frame, long start, int num,
			   int first, struct ui_file *stream)
{
  struct gdbarch *gdbarch = get_frame_arch (frame);
  enum bfd_endian byte_order = gdbarch_byte_order (gdbarch);
  int i;
  CORE_ADDR argsaddr;
  long arg_value;

  for (i = 0; i < num; i++)
    {
      QUIT;
      argsaddr = get_frame_args_address (frame);
      if (!argsaddr)
	return;
      arg_value = read_memory_integer (argsaddr + start,
				       sizeof (int), byte_order);
      if (!first)
	fprintf_filtered (stream, ", ");
      fprintf_filtered (stream, "%ld", arg_value);
      first = 0;
      start += sizeof (int);
    }
}

/* Print single argument of inferior function.  ARG must be already
   read in.

   Errors are printed as if they would be the parameter value.  Use zeroed ARG
   iff it should not be printed accoring to user settings.  */

static void
print_frame_arg (const struct frame_arg *arg)
{
  struct ui_out *uiout = current_uiout;
  volatile struct gdb_exception except;
  struct cleanup *old_chain;
  struct ui_file *stb;

  stb = mem_fileopen ();
  old_chain = make_cleanup_ui_file_delete (stb);

  gdb_assert (!arg->val || !arg->error);
  gdb_assert (arg->entry_kind == print_entry_values_no
	      || arg->entry_kind == print_entry_values_only
	      || (!ui_out_is_mi_like_p (uiout)
		  && arg->entry_kind == print_entry_values_compact));

  annotate_arg_begin ();

  make_cleanup_ui_out_tuple_begin_end (uiout, NULL);
  fprintf_symbol_filtered (stb, SYMBOL_PRINT_NAME (arg->sym),
			   SYMBOL_LANGUAGE (arg->sym), DMGL_PARAMS | DMGL_ANSI);
  if (arg->entry_kind == print_entry_values_compact)
    {
      /* It is OK to provide invalid MI-like stream as with
	 PRINT_ENTRY_VALUE_COMPACT we never use MI.  */
      fputs_filtered ("=", stb);

      fprintf_symbol_filtered (stb, SYMBOL_PRINT_NAME (arg->sym),
			       SYMBOL_LANGUAGE (arg->sym),
			       DMGL_PARAMS | DMGL_ANSI);
    }
  if (arg->entry_kind == print_entry_values_only
      || arg->entry_kind == print_entry_values_compact)
    fputs_filtered ("@entry", stb);
  ui_out_field_stream (uiout, "name", stb);
  annotate_arg_name_end ();
  ui_out_text (uiout, "=");

  if (!arg->val && !arg->error)
    ui_out_text (uiout, "...");
  else
    {
      if (arg->error)
	except.message = arg->error;
      else
	{
	  /* TRY_CATCH has two statements, wrap it in a block.  */

	  TRY_CATCH (except, RETURN_MASK_ERROR)
	    {
	      const struct language_defn *language;
	      struct value_print_options opts;

	      /* Avoid value_print because it will deref ref parameters.  We
		 just want to print their addresses.  Print ??? for args whose
		 address we do not know.  We pass 2 as "recurse" to val_print
		 because our standard indentation here is 4 spaces, and
		 val_print indents 2 for each recurse.  */ 

	      annotate_arg_value (value_type (arg->val));

	      /* Use the appropriate language to display our symbol, unless the
		 user forced the language to a specific language.  */
	      if (language_mode == language_mode_auto)
		language = language_def (SYMBOL_LANGUAGE (arg->sym));
	      else
		language = current_language;

	      get_raw_print_options (&opts);
	      opts.deref_ref = 1;

	      /* True in "summary" mode, false otherwise.  */
	      opts.summary = !strcmp (print_frame_arguments, "scalars");

	      common_val_print (arg->val, stb, 2, &opts, language);
	    }
	}
      if (except.message)
	fprintf_filtered (stb, _("<error reading variable: %s>"),
			  except.message);
    }

  ui_out_field_stream (uiout, "value", stb);

  /* Also invoke ui_out_tuple_end.  */
  do_cleanups (old_chain);

  annotate_arg_end ();
}

/* Read in inferior function parameter SYM at FRAME into ARGP.  Caller is
   responsible for xfree of ARGP->ERROR.  This function never throws an
   exception.  */

void
read_frame_arg (struct symbol *sym, struct frame_info *frame,
	        struct frame_arg *argp, struct frame_arg *entryargp)
{
  struct value *val = NULL, *entryval = NULL;
  char *val_error = NULL, *entryval_error = NULL;
  int val_equal = 0;
  volatile struct gdb_exception except;

  if (print_entry_values != print_entry_values_only
      && print_entry_values != print_entry_values_preferred)
    {
      TRY_CATCH (except, RETURN_MASK_ERROR)
	{
	  val = read_var_value (sym, frame);
	}
      if (!val)
	{
	  val_error = alloca (strlen (except.message) + 1);
	  strcpy (val_error, except.message);
	}
    }

  if (SYMBOL_CLASS (sym) == LOC_COMPUTED
      && print_entry_values != print_entry_values_no
      && (print_entry_values != print_entry_values_if_needed
	  || !val || value_optimized_out (val)))
    {
      TRY_CATCH (except, RETURN_MASK_ERROR)
	{
	  const struct symbol_computed_ops *ops;

	  ops = SYMBOL_COMPUTED_OPS (sym);
	  entryval = ops->read_variable_at_entry (sym, frame);
	}
      if (!entryval)
	{
	  entryval_error = alloca (strlen (except.message) + 1);
	  strcpy (entryval_error, except.message);
	}

      if (except.error == NO_ENTRY_VALUE_ERROR
	  || (entryval && value_optimized_out (entryval)))
	{
	  entryval = NULL;
	  entryval_error = NULL;
	}

      if (print_entry_values == print_entry_values_compact
	  || print_entry_values == print_entry_values_default)
	{
	  /* For MI do not try to use print_entry_values_compact for ARGP.  */

	  if (val && entryval && !ui_out_is_mi_like_p (current_uiout))
	    {
	      struct type *type = value_type (val);

	      if (!value_optimized_out (val) && value_lazy (val))
		value_fetch_lazy (val);
	      if (!value_optimized_out (val) && value_lazy (entryval))
		value_fetch_lazy (entryval);
	      if (!value_optimized_out (val)
		  && value_available_contents_eq (val, 0, entryval, 0,
						  TYPE_LENGTH (type)))
		{
		  /* Initialize it just to avoid a GCC false warning.  */
		  struct value *val_deref = NULL, *entryval_deref;

		  /* DW_AT_GNU_call_site_value does match with the current
		     value.  If it is a reference still try to verify if
		     dereferenced DW_AT_GNU_call_site_data_value does not
		     differ.  */

		  TRY_CATCH (except, RETURN_MASK_ERROR)
		    {
		      struct type *type_deref;

		      val_deref = coerce_ref (val);
		      if (value_lazy (val_deref))
			value_fetch_lazy (val_deref);
		      type_deref = value_type (val_deref);

		      entryval_deref = coerce_ref (entryval);
		      if (value_lazy (entryval_deref))
			value_fetch_lazy (entryval_deref);

		      /* If the reference addresses match but dereferenced
			 content does not match print them.  */
		      if (val != val_deref
			  && value_available_contents_eq (val_deref, 0,
							  entryval_deref, 0,
						      TYPE_LENGTH (type_deref)))
			val_equal = 1;
		    }

		  /* Value was not a reference; and its content matches.  */
		  if (val == val_deref)
		    val_equal = 1;
		  /* If the dereferenced content could not be fetched do not
		     display anything.  */
		  else if (except.error == NO_ENTRY_VALUE_ERROR)
		    val_equal = 1;
		  else if (except.message)
		    {
		      entryval_error = alloca (strlen (except.message) + 1);
		      strcpy (entryval_error, except.message);
		    }

		  if (val_equal)
		    entryval = NULL;
		}
	    }

	  /* Try to remove possibly duplicate error message for ENTRYARGP even
	     in MI mode.  */

	  if (val_error && entryval_error
	      && strcmp (val_error, entryval_error) == 0)
	    {
	      entryval_error = NULL;

	      /* Do not se VAL_EQUAL as the same error message may be shown for
		 the entry value even if no entry values are present in the
		 inferior.  */
	    }
	}
    }

  if (entryval == NULL)
    {
      if (print_entry_values == print_entry_values_preferred)
	{
	  TRY_CATCH (except, RETURN_MASK_ERROR)
	    {
	      val = read_var_value (sym, frame);
	    }
	  if (!val)
	    {
	      val_error = alloca (strlen (except.message) + 1);
	      strcpy (val_error, except.message);
	    }
	}
      if (print_entry_values == print_entry_values_only
	  || print_entry_values == print_entry_values_both
	  || (print_entry_values == print_entry_values_preferred
	      && (!val || value_optimized_out (val))))
	entryval = allocate_optimized_out_value (SYMBOL_TYPE (sym));
    }
  if ((print_entry_values == print_entry_values_compact
       || print_entry_values == print_entry_values_if_needed
       || print_entry_values == print_entry_values_preferred)
      && (!val || value_optimized_out (val)) && entryval != NULL)
    {
      val = NULL;
      val_error = NULL;
    }

  argp->sym = sym;
  argp->val = val;
  argp->error = val_error ? xstrdup (val_error) : NULL;
  if (!val && !val_error)
    argp->entry_kind = print_entry_values_only;
  else if ((print_entry_values == print_entry_values_compact
	   || print_entry_values == print_entry_values_default) && val_equal)
    {
      argp->entry_kind = print_entry_values_compact;
      gdb_assert (!ui_out_is_mi_like_p (current_uiout));
    }
  else
    argp->entry_kind = print_entry_values_no;

  entryargp->sym = sym;
  entryargp->val = entryval;
  entryargp->error = entryval_error ? xstrdup (entryval_error) : NULL;
  if (!entryval && !entryval_error)
    entryargp->entry_kind = print_entry_values_no;
  else
    entryargp->entry_kind = print_entry_values_only;
}

/* Print the arguments of frame FRAME on STREAM, given the function
   FUNC running in that frame (as a symbol), where NUM is the number
   of arguments according to the stack frame (or -1 if the number of
   arguments is unknown).  */

/* Note that currently the "number of arguments according to the
   stack frame" is only known on VAX where i refers to the "number of
   ints of arguments according to the stack frame".  */

static void
print_frame_args (struct symbol *func, struct frame_info *frame,
		  int num, struct ui_file *stream)
{
  struct ui_out *uiout = current_uiout;
  int first = 1;
  /* Offset of next stack argument beyond the one we have seen that is
     at the highest offset, or -1 if we haven't come to a stack
     argument yet.  */
  long highest_offset = -1;
  /* Number of ints of arguments that we have printed so far.  */
  int args_printed = 0;
  struct cleanup *old_chain;
  struct ui_file *stb;
  /* True if we should print arguments, false otherwise.  */
  int print_args = strcmp (print_frame_arguments, "none");
  /* True in "summary" mode, false otherwise.  */
  int summary = !strcmp (print_frame_arguments, "scalars");

  stb = mem_fileopen ();
  old_chain = make_cleanup_ui_file_delete (stb);

  if (func)
    {
      struct block *b = SYMBOL_BLOCK_VALUE (func);
      struct block_iterator iter;
      struct symbol *sym;

      ALL_BLOCK_SYMBOLS (b, iter, sym)
        {
	  struct frame_arg arg, entryarg;

	  QUIT;

	  /* Keep track of the highest stack argument offset seen, and
	     skip over any kinds of symbols we don't care about.  */

	  if (!SYMBOL_IS_ARGUMENT (sym))
	    continue;

	  switch (SYMBOL_CLASS (sym))
	    {
	    case LOC_ARG:
	    case LOC_REF_ARG:
	      {
		long current_offset = SYMBOL_VALUE (sym);
		int arg_size = TYPE_LENGTH (SYMBOL_TYPE (sym));

		/* Compute address of next argument by adding the size of
		   this argument and rounding to an int boundary.  */
		current_offset =
		  ((current_offset + arg_size + sizeof (int) - 1)
		   & ~(sizeof (int) - 1));

		/* If this is the highest offset seen yet, set
		   highest_offset.  */
		if (highest_offset == -1
		    || (current_offset > highest_offset))
		  highest_offset = current_offset;

		/* Add the number of ints we're about to print to
		   args_printed.  */
		args_printed += (arg_size + sizeof (int) - 1) / sizeof (int);
	      }

	      /* We care about types of symbols, but don't need to
		 keep track of stack offsets in them.  */
	    case LOC_REGISTER:
	    case LOC_REGPARM_ADDR:
	    case LOC_COMPUTED:
	    case LOC_OPTIMIZED_OUT:
	    default:
	      break;
	    }

	  /* We have to look up the symbol because arguments can have
	     two entries (one a parameter, one a local) and the one we
	     want is the local, which lookup_symbol will find for us.
	     This includes gcc1 (not gcc2) on SPARC when passing a
	     small structure and gcc2 when the argument type is float
	     and it is passed as a double and converted to float by
	     the prologue (in the latter case the type of the LOC_ARG
	     symbol is double and the type of the LOC_LOCAL symbol is
	     float).  */
	  /* But if the parameter name is null, don't try it.  Null
	     parameter names occur on the RS/6000, for traceback
	     tables.  FIXME, should we even print them?  */

	  if (*SYMBOL_LINKAGE_NAME (sym))
	    {
	      struct symbol *nsym;

	      nsym = lookup_symbol (SYMBOL_LINKAGE_NAME (sym),
				    b, VAR_DOMAIN, NULL);
	      gdb_assert (nsym != NULL);
	      if (SYMBOL_CLASS (nsym) == LOC_REGISTER
		  && !SYMBOL_IS_ARGUMENT (nsym))
		{
		  /* There is a LOC_ARG/LOC_REGISTER pair.  This means
		     that it was passed on the stack and loaded into a
		     register, or passed in a register and stored in a
		     stack slot.  GDB 3.x used the LOC_ARG; GDB
		     4.0-4.11 used the LOC_REGISTER.

		     Reasons for using the LOC_ARG:

		     (1) Because find_saved_registers may be slow for
		         remote debugging.

		     (2) Because registers are often re-used and stack
		         slots rarely (never?) are.  Therefore using
		         the stack slot is much less likely to print
		         garbage.

		     Reasons why we might want to use the LOC_REGISTER:

		     (1) So that the backtrace prints the same value
		         as "print foo".  I see no compelling reason
		         why this needs to be the case; having the
		         backtrace print the value which was passed
		         in, and "print foo" print the value as
		         modified within the called function, makes
		         perfect sense to me.

		     Additional note: It might be nice if "info args"
		     displayed both values.

		     One more note: There is a case with SPARC
		     structure passing where we need to use the
		     LOC_REGISTER, but this is dealt with by creating
		     a single LOC_REGPARM in symbol reading.  */

		  /* Leave sym (the LOC_ARG) alone.  */
		  ;
		}
	      else
		sym = nsym;
	    }

	  /* Print the current arg.  */
	  if (!first)
	    ui_out_text (uiout, ", ");
	  ui_out_wrap_hint (uiout, "    ");

	  if (!print_args)
	    {
	      memset (&arg, 0, sizeof (arg));
	      arg.sym = sym;
	      arg.entry_kind = print_entry_values_no;
	      memset (&entryarg, 0, sizeof (entryarg));
	      entryarg.sym = sym;
	      entryarg.entry_kind = print_entry_values_no;
	    }
	  else
	    read_frame_arg (sym, frame, &arg, &entryarg);

	  if (arg.entry_kind != print_entry_values_only)
	    print_frame_arg (&arg);

	  if (entryarg.entry_kind != print_entry_values_no)
	    {
	      if (arg.entry_kind != print_entry_values_only)
		{
		  ui_out_text (uiout, ", ");
		  ui_out_wrap_hint (uiout, "    ");
		}

	      print_frame_arg (&entryarg);
	    }

	  xfree (arg.error);
	  xfree (entryarg.error);

	  first = 0;
	}
    }

  /* Don't print nameless args in situations where we don't know
     enough about the stack to find them.  */
  if (num != -1)
    {
      long start;

      if (highest_offset == -1)
	start = gdbarch_frame_args_skip (get_frame_arch (frame));
      else
	start = highest_offset;

      print_frame_nameless_args (frame, start, num - args_printed,
				 first, stream);
    }

  do_cleanups (old_chain);
}

/* Set the current source and line to the location given by frame
   FRAME, if possible.  When CENTER is true, adjust so the relevant
   line is in the center of the next 'list'.  */

void
set_current_sal_from_frame (struct frame_info *frame, int center)
{
  struct symtab_and_line sal;

  find_frame_sal (frame, &sal);
  if (sal.symtab)
    {
      if (center)
        sal.line = max (sal.line - get_lines_to_list () / 2, 1);
      set_current_source_symtab_and_line (&sal);
    }
}

/* If ON, GDB will display disassembly of the next source line when
   execution of the program being debugged stops.
   If AUTO (which is the default), or there's no line info to determine
   the source line of the next instruction, display disassembly of next
   instruction instead.  */

static enum auto_boolean disassemble_next_line;

static void
show_disassemble_next_line (struct ui_file *file, int from_tty,
				 struct cmd_list_element *c,
				 const char *value)
{
  fprintf_filtered (file,
		    _("Debugger's willingness to use "
		      "disassemble-next-line is %s.\n"),
                    value);
}

/* Use TRY_CATCH to catch the exception from the gdb_disassembly
   because it will be broken by filter sometime.  */

static void
do_gdb_disassembly (struct gdbarch *gdbarch,
		    int how_many, CORE_ADDR low, CORE_ADDR high)
{
  volatile struct gdb_exception exception;

  TRY_CATCH (exception, RETURN_MASK_ERROR)
    {
      gdb_disassembly (gdbarch, current_uiout, 0,
		       DISASSEMBLY_RAW_INSN, how_many,
		       low, high);
    }
  if (exception.reason < 0)
    {
      /* If an exception was thrown while doing the disassembly, print
	 the error message, to give the user a clue of what happened.  */
      exception_print (gdb_stderr, exception);
    }
}

/* Print information about frame FRAME.  The output is format according
   to PRINT_LEVEL and PRINT_WHAT and PRINT_ARGS.  The meaning of
   PRINT_WHAT is:
   
   SRC_LINE: Print only source line.
   LOCATION: Print only location.
   LOC_AND_SRC: Print location and source line.

   Used in "where" output, and to emit breakpoint or step
   messages.  */

void
print_frame_info (struct frame_info *frame, int print_level,
		  enum print_what print_what, int print_args)
{
  struct gdbarch *gdbarch = get_frame_arch (frame);
  struct symtab_and_line sal;
  int source_print;
  int location_print;
  struct ui_out *uiout = current_uiout;

  if (get_frame_type (frame) == DUMMY_FRAME
      || get_frame_type (frame) == SIGTRAMP_FRAME
      || get_frame_type (frame) == ARCH_FRAME)
    {
      struct cleanup *uiout_cleanup
	= make_cleanup_ui_out_tuple_begin_end (uiout, "frame");

      annotate_frame_begin (print_level ? frame_relative_level (frame) : 0,
			    gdbarch, get_frame_pc (frame));

      /* Do this regardless of SOURCE because we don't have any source
         to list for this frame.  */
      if (print_level)
        {
          ui_out_text (uiout, "#");
          ui_out_field_fmt_int (uiout, 2, ui_left, "level",
				frame_relative_level (frame));
        }
      if (ui_out_is_mi_like_p (uiout))
        {
          annotate_frame_address ();
          ui_out_field_core_addr (uiout, "addr",
				  gdbarch, get_frame_pc (frame));
          annotate_frame_address_end ();
        }

      if (get_frame_type (frame) == DUMMY_FRAME)
        {
          annotate_function_call ();
          ui_out_field_string (uiout, "func", "<function called from gdb>");
	}
      else if (get_frame_type (frame) == SIGTRAMP_FRAME)
        {
	  annotate_signal_handler_caller ();
          ui_out_field_string (uiout, "func", "<signal handler called>");
        }
      else if (get_frame_type (frame) == ARCH_FRAME)
        {
          ui_out_field_string (uiout, "func", "<cross-architecture call>");
	}
      ui_out_text (uiout, "\n");
      annotate_frame_end ();

      do_cleanups (uiout_cleanup);
      return;
    }

  /* If FRAME is not the innermost frame, that normally means that
     FRAME->pc points to *after* the call instruction, and we want to
     get the line containing the call, never the next line.  But if
     the next frame is a SIGTRAMP_FRAME or a DUMMY_FRAME, then the
     next frame was not entered as the result of a call, and we want
     to get the line containing FRAME->pc.  */
  find_frame_sal (frame, &sal);

  location_print = (print_what == LOCATION 
		    || print_what == LOC_AND_ADDRESS
		    || print_what == SRC_AND_LOC);

  if (location_print || !sal.symtab)
    print_frame (frame, print_level, print_what, print_args, sal);

  source_print = (print_what == SRC_LINE || print_what == SRC_AND_LOC);

  /* If disassemble-next-line is set to auto or on and doesn't have
     the line debug messages for $pc, output the next instruction.  */
  if ((disassemble_next_line == AUTO_BOOLEAN_AUTO
       || disassemble_next_line == AUTO_BOOLEAN_TRUE)
      && source_print && !sal.symtab)
    do_gdb_disassembly (get_frame_arch (frame), 1,
			get_frame_pc (frame), get_frame_pc (frame) + 1);

  if (source_print && sal.symtab)
    {
      int done = 0;
      int mid_statement = ((print_what == SRC_LINE)
			   && frame_show_address (frame, sal));

      if (annotation_level)
	done = identify_source_line (sal.symtab, sal.line, mid_statement,
				     get_frame_pc (frame));
      if (!done)
	{
	  if (deprecated_print_frame_info_listing_hook)
	    deprecated_print_frame_info_listing_hook (sal.symtab, 
						      sal.line, 
						      sal.line + 1, 0);
	  else
	    {
	      struct value_print_options opts;

	      get_user_print_options (&opts);
	      /* We used to do this earlier, but that is clearly
		 wrong.  This function is used by many different
		 parts of gdb, including normal_stop in infrun.c,
		 which uses this to print out the current PC
		 when we stepi/nexti into the middle of a source
		 line.  Only the command line really wants this
		 behavior.  Other UIs probably would like the
		 ability to decide for themselves if it is desired.  */
	      if (opts.addressprint && mid_statement)
		{
		  ui_out_field_core_addr (uiout, "addr",
					  gdbarch, get_frame_pc (frame));
		  ui_out_text (uiout, "\t");
		}

	      print_source_lines (sal.symtab, sal.line, sal.line + 1, 0);
	    }
	}

      /* If disassemble-next-line is set to on and there is line debug
         messages, output assembly codes for next line.  */
      if (disassemble_next_line == AUTO_BOOLEAN_TRUE)
	do_gdb_disassembly (get_frame_arch (frame), -1, sal.pc, sal.end);
    }

  if (print_what != LOCATION)
    {
      CORE_ADDR pc;

      if (get_frame_pc_if_available (frame, &pc))
	set_last_displayed_sal (1, sal.pspace, pc, sal.symtab, sal.line);
      else
	set_last_displayed_sal (0, 0, 0, 0, 0);
    }

  annotate_frame_end ();

  gdb_flush (gdb_stdout);
}

/* Remember the last symtab and line we displayed, which we use e.g.
 * as the place to put a breakpoint when the `break' command is
 * invoked with no arguments.  */

static void
set_last_displayed_sal (int valid, struct program_space *pspace,
			CORE_ADDR addr, struct symtab *symtab,
			int line)
{
  last_displayed_sal_valid = valid;
  last_displayed_pspace = pspace;
  last_displayed_addr = addr;
  last_displayed_symtab = symtab;
  last_displayed_line = line;
  if (valid && pspace == NULL)
    {
      clear_last_displayed_sal ();
      internal_error (__FILE__, __LINE__,
		      _("Trying to set NULL pspace."));
    }
}

/* Forget the last sal we displayed.  */

void
clear_last_displayed_sal (void)
{
  last_displayed_sal_valid = 0;
  last_displayed_pspace = 0;
  last_displayed_addr = 0;
  last_displayed_symtab = 0;
  last_displayed_line = 0;
}

/* Is our record of the last sal we displayed valid?  If not,
 * the get_last_displayed_* functions will return NULL or 0, as
 * appropriate.  */

int
last_displayed_sal_is_valid (void)
{
  return last_displayed_sal_valid;
}

/* Get the pspace of the last sal we displayed, if it's valid.  */

struct program_space *
get_last_displayed_pspace (void)
{
  if (last_displayed_sal_valid)
    return last_displayed_pspace;
  return 0;
}

/* Get the address of the last sal we displayed, if it's valid.  */

CORE_ADDR
get_last_displayed_addr (void)
{
  if (last_displayed_sal_valid)
    return last_displayed_addr;
  return 0;
}

/* Get the symtab of the last sal we displayed, if it's valid.  */

struct symtab*
get_last_displayed_symtab (void)
{
  if (last_displayed_sal_valid)
    return last_displayed_symtab;
  return 0;
}

/* Get the line of the last sal we displayed, if it's valid.  */

int
get_last_displayed_line (void)
{
  if (last_displayed_sal_valid)
    return last_displayed_line;
  return 0;
}

/* Get the last sal we displayed, if it's valid.  */

void
get_last_displayed_sal (struct symtab_and_line *sal)
{
  if (last_displayed_sal_valid)
    {
      sal->pspace = last_displayed_pspace;
      sal->pc = last_displayed_addr;
      sal->symtab = last_displayed_symtab;
      sal->line = last_displayed_line;
    }
  else
    {
      sal->pspace = 0;
      sal->pc = 0;
      sal->symtab = 0;
      sal->line = 0;
    }
}


/* Attempt to obtain the FUNNAME, FUNLANG and optionally FUNCP of the function
   corresponding to FRAME.  */

void
find_frame_funname (struct frame_info *frame, const char **funname,
		    enum language *funlang, struct symbol **funcp)
{
  struct symbol *func;

  *funname = NULL;
  *funlang = language_unknown;
  if (funcp)
    *funcp = NULL;

  func = get_frame_function (frame);
  if (func)
    {
      /* In certain pathological cases, the symtabs give the wrong
         function (when we are in the first function in a file which
         is compiled without debugging symbols, the previous function
         is compiled with debugging symbols, and the "foo.o" symbol
         that is supposed to tell us where the file with debugging
         symbols ends has been truncated by ar because it is longer
         than 15 characters).  This also occurs if the user uses asm()
         to create a function but not stabs for it (in a file compiled
         with -g).

         So look in the minimal symbol tables as well, and if it comes
         up with a larger address for the function use that instead.
         I don't think this can ever cause any problems; there
         shouldn't be any minimal symbols in the middle of a function;
         if this is ever changed many parts of GDB will need to be
         changed (and we'll create a find_pc_minimal_function or some
         such).  */

      struct minimal_symbol *msymbol = NULL;

      /* Don't attempt to do this for inlined functions, which do not
	 have a corresponding minimal symbol.  */
      if (!block_inlined_p (SYMBOL_BLOCK_VALUE (func)))
	msymbol
	  = lookup_minimal_symbol_by_pc (get_frame_address_in_block (frame));

      if (msymbol != NULL
	  && (SYMBOL_VALUE_ADDRESS (msymbol)
	      > BLOCK_START (SYMBOL_BLOCK_VALUE (func))))
	{
	  /* We also don't know anything about the function besides
	     its address and name.  */
	  func = 0;
	  *funname = SYMBOL_PRINT_NAME (msymbol);
	  *funlang = SYMBOL_LANGUAGE (msymbol);
	}
      else
	{
	  *funname = SYMBOL_PRINT_NAME (func);
	  *funlang = SYMBOL_LANGUAGE (func);
	  if (funcp)
	    *funcp = func;
	  if (*funlang == language_cplus)
	    {
	      /* It seems appropriate to use SYMBOL_PRINT_NAME() here,
		 to display the demangled name that we already have
		 stored in the symbol table, but we stored a version
		 with DMGL_PARAMS turned on, and here we don't want to
		 display parameters.  So remove the parameters.  */
	      char *func_only = cp_remove_params (*funname);

	      if (func_only)
		{
		  *funname = func_only;
		  make_cleanup (xfree, func_only);
		}
	    }
	}
    }
  else
    {
      struct minimal_symbol *msymbol;
      CORE_ADDR pc;

      if (!get_frame_address_in_block_if_available (frame, &pc))
	return;

      msymbol = lookup_minimal_symbol_by_pc (pc);
      if (msymbol != NULL)
	{
	  *funname = SYMBOL_PRINT_NAME (msymbol);
	  *funlang = SYMBOL_LANGUAGE (msymbol);
	}
    }
}

static void
print_frame (struct frame_info *frame, int print_level,
	     enum print_what print_what, int print_args,
	     struct symtab_and_line sal)
{
  struct gdbarch *gdbarch = get_frame_arch (frame);
  struct ui_out *uiout = current_uiout;
  const char *funname = NULL;
  enum language funlang = language_unknown;
  struct ui_file *stb;
  struct cleanup *old_chain, *list_chain;
  struct value_print_options opts;
  struct symbol *func;
  CORE_ADDR pc = 0;
  int pc_p;

  pc_p = get_frame_pc_if_available (frame, &pc);

  stb = mem_fileopen ();
  old_chain = make_cleanup_ui_file_delete (stb);

  find_frame_funname (frame, &funname, &funlang, &func);

  annotate_frame_begin (print_level ? frame_relative_level (frame) : 0,
			gdbarch, pc);

  list_chain = make_cleanup_ui_out_tuple_begin_end (uiout, "frame");

  if (print_level)
    {
      ui_out_text (uiout, "#");
      ui_out_field_fmt_int (uiout, 2, ui_left, "level",
			    frame_relative_level (frame));
    }
  get_user_print_options (&opts);
  if (opts.addressprint)
    if (!sal.symtab
	|| frame_show_address (frame, sal)
	|| print_what == LOC_AND_ADDRESS)
      {
	annotate_frame_address ();
	if (pc_p)
	  ui_out_field_core_addr (uiout, "addr", gdbarch, pc);
	else
	  ui_out_field_string (uiout, "addr", "<unavailable>");
	annotate_frame_address_end ();
	ui_out_text (uiout, " in ");
      }
  annotate_frame_function_name ();
  fprintf_symbol_filtered (stb, funname ? funname : "??",
			   funlang, DMGL_ANSI);
  ui_out_field_stream (uiout, "func", stb);
  ui_out_wrap_hint (uiout, "   ");
  annotate_frame_args ();
      
  ui_out_text (uiout, " (");
  if (print_args)
    {
      struct gdbarch *gdbarch = get_frame_arch (frame);
      int numargs;
      struct cleanup *args_list_chain;
      volatile struct gdb_exception e;

      if (gdbarch_frame_num_args_p (gdbarch))
	{
	  numargs = gdbarch_frame_num_args (gdbarch, frame);
	  gdb_assert (numargs >= 0);
	}
      else
	numargs = -1;
    
      args_list_chain = make_cleanup_ui_out_list_begin_end (uiout, "args");
      TRY_CATCH (e, RETURN_MASK_ERROR)
	{
	  print_frame_args (func, frame, numargs, gdb_stdout);
	}
      /* FIXME: ARGS must be a list.  If one argument is a string it
	  will have " that will not be properly escaped.  */
      /* Invoke ui_out_tuple_end.  */
      do_cleanups (args_list_chain);
      QUIT;
    }
  ui_out_text (uiout, ")");
<<<<<<< HEAD
  if (sal.symtab)
=======
  if (sal.symtab && sal.symtab->filenamex)
>>>>>>> d8c3a907
    {
      const char *filename_display = symtab_to_filename (sal.symtab);

      annotate_frame_source_begin ();
      ui_out_wrap_hint (uiout, "   ");
      ui_out_text (uiout, " at ");
      annotate_frame_source_file ();
      ui_out_field_string (uiout, "file", filename_display);
      if (ui_out_is_mi_like_p (uiout))
	{
	  const char *fullname = symtab_to_fullname (sal.symtab);

	  ui_out_field_string (uiout, "fullname", fullname);
	}
      annotate_frame_source_file_end ();
      ui_out_text (uiout, ":");
      annotate_frame_source_line ();
      ui_out_field_int (uiout, "line", sal.line);
      annotate_frame_source_end ();
    }

<<<<<<< HEAD
  if (pc_p && (funname == NULL || sal.symtab == NULL))
=======
  if (pc_p && (!funname || (!sal.symtab || !sal.symtab->filenamex)))
>>>>>>> d8c3a907
    {
#ifdef PC_SOLIB
      char *lib = PC_SOLIB (get_frame_pc (frame));
#else
      char *lib = solib_name_from_address (get_frame_program_space (frame),
					   get_frame_pc (frame));
#endif
      if (lib)
	{
	  annotate_frame_where ();
	  ui_out_wrap_hint (uiout, "  ");
	  ui_out_text (uiout, " from ");
	  ui_out_field_string (uiout, "from", lib);
	}
    }

  /* do_cleanups will call ui_out_tuple_end() for us.  */
  do_cleanups (list_chain);
  ui_out_text (uiout, "\n");
  do_cleanups (old_chain);
}


/* Read a frame specification in whatever the appropriate format is
   from FRAME_EXP.  Call error(), printing MESSAGE, if the
   specification is in any way invalid (so this function never returns
   NULL).  When SEPECTED_P is non-NULL set its target to indicate that
   the default selected frame was used.  */

static struct frame_info *
parse_frame_specification_1 (const char *frame_exp, const char *message,
			     int *selected_frame_p)
{
  int numargs;
  struct value *args[4];
  CORE_ADDR addrs[ARRAY_SIZE (args)];

  if (frame_exp == NULL)
    numargs = 0;
  else
    {
      numargs = 0;
      while (1)
	{
	  char *addr_string;
	  struct cleanup *cleanup;
	  const char *p;

	  /* Skip leading white space, bail of EOL.  */
	  while (isspace (*frame_exp))
	    frame_exp++;
	  if (!*frame_exp)
	    break;

	  /* Parse the argument, extract it, save it.  */
	  for (p = frame_exp;
	       *p && !isspace (*p);
	       p++);
	  addr_string = savestring (frame_exp, p - frame_exp);
	  frame_exp = p;
	  cleanup = make_cleanup (xfree, addr_string);
	  
	  /* NOTE: Parse and evaluate expression, but do not use
	     functions such as parse_and_eval_long or
	     parse_and_eval_address to also extract the value.
	     Instead value_as_long and value_as_address are used.
	     This avoids problems with expressions that contain
	     side-effects.  */
	  if (numargs >= ARRAY_SIZE (args))
	    error (_("Too many args in frame specification"));
	  args[numargs++] = parse_and_eval (addr_string);

	  do_cleanups (cleanup);
	}
    }

  /* If no args, default to the selected frame.  */
  if (numargs == 0)
    {
      if (selected_frame_p != NULL)
	(*selected_frame_p) = 1;
      return get_selected_frame (message);
    }

  /* None of the remaining use the selected frame.  */
  if (selected_frame_p != NULL)
    (*selected_frame_p) = 0;

  /* Assume the single arg[0] is an integer, and try using that to
     select a frame relative to current.  */
  if (numargs == 1)
    {
      struct frame_info *fid;
      int level = value_as_long (args[0]);

      fid = find_relative_frame (get_current_frame (), &level);
      if (level == 0)
	/* find_relative_frame was successful.  */
	return fid;
    }

  /* Convert each value into a corresponding address.  */
  {
    int i;

    for (i = 0; i < numargs; i++)
      addrs[i] = value_as_address (args[i]);
  }

  /* Assume that the single arg[0] is an address, use that to identify
     a frame with a matching ID.  Should this also accept stack/pc or
     stack/pc/special.  */
  if (numargs == 1)
    {
      struct frame_id id = frame_id_build_wild (addrs[0]);
      struct frame_info *fid;

      /* If (s)he specifies the frame with an address, he deserves
	 what (s)he gets.  Still, give the highest one that matches.
	 (NOTE: cagney/2004-10-29: Why highest, or outer-most, I don't
	 know).  */
      for (fid = get_current_frame ();
	   fid != NULL;
	   fid = get_prev_frame (fid))
	{
	  if (frame_id_eq (id, get_frame_id (fid)))
	    {
	      struct frame_info *prev_frame;

	      while (1)
		{
		  prev_frame = get_prev_frame (fid);
		  if (!prev_frame
		      || !frame_id_eq (id, get_frame_id (prev_frame)))
		    break;
		  fid = prev_frame;
		}
	      return fid;
	    }
	}
      }

  /* We couldn't identify the frame as an existing frame, but
     perhaps we can create one with a single argument.  */
  if (numargs == 1)
    return create_new_frame (addrs[0], 0);
  else if (numargs == 2)
    return create_new_frame (addrs[0], addrs[1]);
  else
    error (_("Too many args in frame specification"));
}

static struct frame_info *
parse_frame_specification (char *frame_exp)
{
  return parse_frame_specification_1 (frame_exp, NULL, NULL);
}

/* Print verbosely the selected frame or the frame at address
   ADDR_EXP.  Absolutely all information in the frame is printed.  */

static void
frame_info (char *addr_exp, int from_tty)
{
  struct frame_info *fi;
  struct symtab_and_line sal;
  struct symbol *func;
  struct symtab *s;
  struct frame_info *calling_frame_info;
  int numregs;
  const char *funname = 0;
  enum language funlang = language_unknown;
  const char *pc_regname;
  int selected_frame_p;
  struct gdbarch *gdbarch;
  struct cleanup *back_to = make_cleanup (null_cleanup, NULL);
  CORE_ADDR frame_pc;
  int frame_pc_p;
  CORE_ADDR caller_pc;

  fi = parse_frame_specification_1 (addr_exp, "No stack.", &selected_frame_p);
  gdbarch = get_frame_arch (fi);

  /* Name of the value returned by get_frame_pc().  Per comments, "pc"
     is not a good name.  */
  if (gdbarch_pc_regnum (gdbarch) >= 0)
    /* OK, this is weird.  The gdbarch_pc_regnum hardware register's value can
       easily not match that of the internal value returned by
       get_frame_pc().  */
    pc_regname = gdbarch_register_name (gdbarch, gdbarch_pc_regnum (gdbarch));
  else
    /* But then, this is weird to.  Even without gdbarch_pc_regnum, an
       architectures will often have a hardware register called "pc",
       and that register's value, again, can easily not match
       get_frame_pc().  */
    pc_regname = "pc";

  frame_pc_p = get_frame_pc_if_available (fi, &frame_pc);
  find_frame_sal (fi, &sal);
  func = get_frame_function (fi);
  s = sal.symtab;
  if (func)
    {
      funname = SYMBOL_PRINT_NAME (func);
      funlang = SYMBOL_LANGUAGE (func);
      if (funlang == language_cplus)
	{
	  /* It seems appropriate to use SYMBOL_PRINT_NAME() here,
	     to display the demangled name that we already have
	     stored in the symbol table, but we stored a version
	     with DMGL_PARAMS turned on, and here we don't want to
	     display parameters.  So remove the parameters.  */
	  char *func_only = cp_remove_params (funname);

	  if (func_only)
	    {
	      funname = func_only;
	      make_cleanup (xfree, func_only);
	    }
	}
    }
  else if (frame_pc_p)
    {
      struct minimal_symbol *msymbol;

      msymbol = lookup_minimal_symbol_by_pc (frame_pc);
      if (msymbol != NULL)
	{
	  funname = SYMBOL_PRINT_NAME (msymbol);
	  funlang = SYMBOL_LANGUAGE (msymbol);
	}
    }
  calling_frame_info = get_prev_frame (fi);

  if (selected_frame_p && frame_relative_level (fi) >= 0)
    {
      printf_filtered (_("Stack level %d, frame at "),
		       frame_relative_level (fi));
    }
  else
    {
      printf_filtered (_("Stack frame at "));
    }
  fputs_filtered (paddress (gdbarch, get_frame_base (fi)), gdb_stdout);
  printf_filtered (":\n");
  printf_filtered (" %s = ", pc_regname);
  if (frame_pc_p)
    fputs_filtered (paddress (gdbarch, get_frame_pc (fi)), gdb_stdout);
  else
    fputs_filtered ("<unavailable>", gdb_stdout);

  wrap_here ("   ");
  if (funname)
    {
      printf_filtered (" in ");
      fprintf_symbol_filtered (gdb_stdout, funname, funlang,
			       DMGL_ANSI | DMGL_PARAMS);
    }
  wrap_here ("   ");
  if (sal.symtab)
    printf_filtered (" (%s:%d)", symtab_to_filename (sal.symtab), sal.line);
  puts_filtered ("; ");
  wrap_here ("    ");
  printf_filtered ("saved %s ", pc_regname);
  if (frame_unwind_caller_pc_if_available (fi, &caller_pc))
    fputs_filtered (paddress (gdbarch, caller_pc), gdb_stdout);
  else
    fputs_filtered ("<unavailable>", gdb_stdout);
  printf_filtered ("\n");

  if (calling_frame_info == NULL)
    {
      enum unwind_stop_reason reason;

      reason = get_frame_unwind_stop_reason (fi);
      if (reason != UNWIND_NO_REASON)
	printf_filtered (_(" Outermost frame: %s\n"),
			 frame_stop_reason_string (reason));
    }
  else if (get_frame_type (fi) == TAILCALL_FRAME)
    puts_filtered (" tail call frame");
  else if (get_frame_type (fi) == INLINE_FRAME)
    printf_filtered (" inlined into frame %d",
		     frame_relative_level (get_prev_frame (fi)));
  else
    {
      printf_filtered (" called by frame at ");
      fputs_filtered (paddress (gdbarch, get_frame_base (calling_frame_info)),
		      gdb_stdout);
    }
  if (get_next_frame (fi) && calling_frame_info)
    puts_filtered (",");
  wrap_here ("   ");
  if (get_next_frame (fi))
    {
      printf_filtered (" caller of frame at ");
      fputs_filtered (paddress (gdbarch, get_frame_base (get_next_frame (fi))),
		      gdb_stdout);
    }
  if (get_next_frame (fi) || calling_frame_info)
    puts_filtered ("\n");

  if (s)
    printf_filtered (" source language %s.\n",
		     language_str (s->language));

  {
    /* Address of the argument list for this frame, or 0.  */
    CORE_ADDR arg_list = get_frame_args_address (fi);
    /* Number of args for this frame, or -1 if unknown.  */
    int numargs;

    if (arg_list == 0)
      printf_filtered (" Arglist at unknown address.\n");
    else
      {
	printf_filtered (" Arglist at ");
	fputs_filtered (paddress (gdbarch, arg_list), gdb_stdout);
	printf_filtered (",");

	if (!gdbarch_frame_num_args_p (gdbarch))
	  {
	    numargs = -1;
	    puts_filtered (" args: ");
	  }
	else
	  {
	    numargs = gdbarch_frame_num_args (gdbarch, fi);
	    gdb_assert (numargs >= 0);
	    if (numargs == 0)
	      puts_filtered (" no args.");
	    else if (numargs == 1)
	      puts_filtered (" 1 arg: ");
	    else
	      printf_filtered (" %d args: ", numargs);
	  }
	print_frame_args (func, fi, numargs, gdb_stdout);
	puts_filtered ("\n");
      }
  }
  {
    /* Address of the local variables for this frame, or 0.  */
    CORE_ADDR arg_list = get_frame_locals_address (fi);

    if (arg_list == 0)
      printf_filtered (" Locals at unknown address,");
    else
      {
	printf_filtered (" Locals at ");
	fputs_filtered (paddress (gdbarch, arg_list), gdb_stdout);
	printf_filtered (",");
      }
  }

  /* Print as much information as possible on the location of all the
     registers.  */
  {
    enum lval_type lval;
    int optimized;
    int unavailable;
    CORE_ADDR addr;
    int realnum;
    int count;
    int i;
    int need_nl = 1;

    /* The sp is special; what's displayed isn't the save address, but
       the value of the previous frame's sp.  This is a legacy thing,
       at one stage the frame cached the previous frame's SP instead
       of its address, hence it was easiest to just display the cached
       value.  */
    if (gdbarch_sp_regnum (gdbarch) >= 0)
      {
	/* Find out the location of the saved stack pointer with out
           actually evaluating it.  */
	frame_register_unwind (fi, gdbarch_sp_regnum (gdbarch),
			       &optimized, &unavailable, &lval, &addr,
			       &realnum, NULL);
	if (!optimized && !unavailable && lval == not_lval)
	  {
	    enum bfd_endian byte_order = gdbarch_byte_order (gdbarch);
	    int sp_size = register_size (gdbarch, gdbarch_sp_regnum (gdbarch));
	    gdb_byte value[MAX_REGISTER_SIZE];
	    CORE_ADDR sp;

	    frame_register_unwind (fi, gdbarch_sp_regnum (gdbarch),
				   &optimized, &unavailable, &lval, &addr,
				   &realnum, value);
	    /* NOTE: cagney/2003-05-22: This is assuming that the
               stack pointer was packed as an unsigned integer.  That
               may or may not be valid.  */
	    sp = extract_unsigned_integer (value, sp_size, byte_order);
	    printf_filtered (" Previous frame's sp is ");
	    fputs_filtered (paddress (gdbarch, sp), gdb_stdout);
	    printf_filtered ("\n");
	    need_nl = 0;
	  }
	else if (!optimized && !unavailable && lval == lval_memory)
	  {
	    printf_filtered (" Previous frame's sp at ");
	    fputs_filtered (paddress (gdbarch, addr), gdb_stdout);
	    printf_filtered ("\n");
	    need_nl = 0;
	  }
	else if (!optimized && !unavailable && lval == lval_register)
	  {
	    printf_filtered (" Previous frame's sp in %s\n",
			     gdbarch_register_name (gdbarch, realnum));
	    need_nl = 0;
	  }
	/* else keep quiet.  */
      }

    count = 0;
    numregs = gdbarch_num_regs (gdbarch)
	      + gdbarch_num_pseudo_regs (gdbarch);
    for (i = 0; i < numregs; i++)
      if (i != gdbarch_sp_regnum (gdbarch)
	  && gdbarch_register_reggroup_p (gdbarch, i, all_reggroup))
	{
	  /* Find out the location of the saved register without
             fetching the corresponding value.  */
	  frame_register_unwind (fi, i, &optimized, &unavailable,
				 &lval, &addr, &realnum, NULL);
	  /* For moment, only display registers that were saved on the
	     stack.  */
	  if (!optimized && !unavailable && lval == lval_memory)
	    {
	      if (count == 0)
		puts_filtered (" Saved registers:\n ");
	      else
		puts_filtered (",");
	      wrap_here (" ");
	      printf_filtered (" %s at ",
			       gdbarch_register_name (gdbarch, i));
	      fputs_filtered (paddress (gdbarch, addr), gdb_stdout);
	      count++;
	    }
	}
    if (count || need_nl)
      puts_filtered ("\n");
  }

  do_cleanups (back_to);
}

/* Print briefly all stack frames or just the innermost COUNT_EXP
   frames.  */

static void
backtrace_command_1 (char *count_exp, int show_locals, int from_tty)
{
  struct frame_info *fi;
  int count;
  int i;
  struct frame_info *trailing;
  int trailing_level;

  if (!target_has_stack)
    error (_("No stack."));

  /* The following code must do two things.  First, it must set the
     variable TRAILING to the frame from which we should start
     printing.  Second, it must set the variable count to the number
     of frames which we should print, or -1 if all of them.  */
  trailing = get_current_frame ();

  trailing_level = 0;
  if (count_exp)
    {
      count = parse_and_eval_long (count_exp);
      if (count < 0)
	{
	  struct frame_info *current;

	  count = -count;

	  current = trailing;
	  while (current && count--)
	    {
	      QUIT;
	      current = get_prev_frame (current);
	    }

	  /* Will stop when CURRENT reaches the top of the stack.
	     TRAILING will be COUNT below it.  */
	  while (current)
	    {
	      QUIT;
	      trailing = get_prev_frame (trailing);
	      current = get_prev_frame (current);
	      trailing_level++;
	    }

	  count = -1;
	}
    }
  else
    count = -1;

  if (info_verbose)
    {
      /* Read in symbols for all of the frames.  Need to do this in a
         separate pass so that "Reading in symbols for xxx" messages
         don't screw up the appearance of the backtrace.  Also if
         people have strong opinions against reading symbols for
         backtrace this may have to be an option.  */
      i = count;
      for (fi = trailing; fi != NULL && i--; fi = get_prev_frame (fi))
	{
	  CORE_ADDR pc;

	  QUIT;
	  pc = get_frame_address_in_block (fi);
	  find_pc_sect_symtab_via_partial (pc, find_pc_mapped_section (pc));
	}
    }

  for (i = 0, fi = trailing; fi && count--; i++, fi = get_prev_frame (fi))
    {
      QUIT;

      /* Don't use print_stack_frame; if an error() occurs it probably
         means further attempts to backtrace would fail (on the other
         hand, perhaps the code does or could be fixed to make sure
         the frame->prev field gets set to NULL in that case).  */
      print_frame_info (fi, 1, LOCATION, 1);
      if (show_locals)
	{
	  struct frame_id frame_id = get_frame_id (fi);

	  print_frame_local_vars (fi, 1, gdb_stdout);

	  /* print_frame_local_vars invalidates FI.  */
	  fi = frame_find_by_id (frame_id);
	  if (fi == NULL)
	    {
	      trailing = NULL;
	      warning (_("Unable to restore previously selected frame."));
	      break;
	    }
	}

      /* Save the last frame to check for error conditions.  */
      trailing = fi;
    }

  /* If we've stopped before the end, mention that.  */
  if (fi && from_tty)
    printf_filtered (_("(More stack frames follow...)\n"));

  /* If we've run out of frames, and the reason appears to be an error
     condition, print it.  */
  if (fi == NULL && trailing != NULL)
    {
      enum unwind_stop_reason reason;

      reason = get_frame_unwind_stop_reason (trailing);
      if (reason >= UNWIND_FIRST_ERROR)
	printf_filtered (_("Backtrace stopped: %s\n"),
			 frame_stop_reason_string (reason));
    }
}

static void
backtrace_command (char *arg, int from_tty)
{
  struct cleanup *old_chain = make_cleanup (null_cleanup, NULL);
  int fulltrace_arg = -1, arglen = 0, argc = 0;

  if (arg)
    {
      char **argv;
      int i;

      argv = gdb_buildargv (arg);
      make_cleanup_freeargv (argv);
      argc = 0;
      for (i = 0; argv[i]; i++)
	{
	  unsigned int j;

	  for (j = 0; j < strlen (argv[i]); j++)
	    argv[i][j] = tolower (argv[i][j]);

	  if (fulltrace_arg < 0 && subset_compare (argv[i], "full"))
	    fulltrace_arg = argc;
	  else
	    {
	      arglen += strlen (argv[i]);
	      argc++;
	    }
	}
      arglen += argc;
      if (fulltrace_arg >= 0)
	{
	  if (arglen > 0)
	    {
	      arg = xmalloc (arglen + 1);
	      make_cleanup (xfree, arg);
	      arg[0] = 0;
	      for (i = 0; i < (argc + 1); i++)
		{
		  if (i != fulltrace_arg)
		    {
		      strcat (arg, argv[i]);
		      strcat (arg, " ");
		    }
		}
	    }
	  else
	    arg = NULL;
	}
    }

  backtrace_command_1 (arg, fulltrace_arg >= 0 /* show_locals */, from_tty);

  do_cleanups (old_chain);
}

static void
backtrace_full_command (char *arg, int from_tty)
{
  backtrace_command_1 (arg, 1 /* show_locals */, from_tty);
}


/* Iterate over the local variables of a block B, calling CB with
   CB_DATA.  */

static void
iterate_over_block_locals (struct block *b,
			   iterate_over_block_arg_local_vars_cb cb,
			   void *cb_data)
{
  struct block_iterator iter;
  struct symbol *sym;

  ALL_BLOCK_SYMBOLS (b, iter, sym)
    {
      switch (SYMBOL_CLASS (sym))
	{
	case LOC_LOCAL:
	case LOC_REGISTER:
	case LOC_STATIC:
	case LOC_COMPUTED:
	  if (SYMBOL_IS_ARGUMENT (sym))
	    break;
	  if (SYMBOL_DOMAIN (sym) == COMMON_BLOCK_DOMAIN)
	    break;
	  (*cb) (SYMBOL_PRINT_NAME (sym), sym, cb_data);
	  break;

	default:
	  /* Ignore symbols which are not locals.  */
	  break;
	}
    }
}


/* Same, but print labels.  */

#if 0
/* Commented out, as the code using this function has also been
   commented out.  FIXME:brobecker/2009-01-13: Find out why the code
   was commented out in the first place.  The discussion introducing
   this change (2007-12-04: Support lexical blocks and function bodies
   that occupy non-contiguous address ranges) did not explain why
   this change was made.  */
static int
print_block_frame_labels (struct gdbarch *gdbarch, struct block *b,
			  int *have_default, struct ui_file *stream)
{
  struct block_iterator iter;
  struct symbol *sym;
  int values_printed = 0;

  ALL_BLOCK_SYMBOLS (b, iter, sym)
    {
      if (strcmp (SYMBOL_LINKAGE_NAME (sym), "default") == 0)
	{
	  if (*have_default)
	    continue;
	  *have_default = 1;
	}
      if (SYMBOL_CLASS (sym) == LOC_LABEL)
	{
	  struct symtab_and_line sal;
	  struct value_print_options opts;

	  sal = find_pc_line (SYMBOL_VALUE_ADDRESS (sym), 0);
	  values_printed = 1;
	  fputs_filtered (SYMBOL_PRINT_NAME (sym), stream);
	  get_user_print_options (&opts);
	  if (opts.addressprint)
	    {
	      fprintf_filtered (stream, " ");
	      fputs_filtered (paddress (gdbarch, SYMBOL_VALUE_ADDRESS (sym)),
			      stream);
	    }
	  fprintf_filtered (stream, " in file %s, line %d\n",
			    sal.symtab->filename, sal.line);
	}
    }

  return values_printed;
}
#endif

/* Iterate over all the local variables in block B, including all its
   superblocks, stopping when the top-level block is reached.  */

void
iterate_over_block_local_vars (struct block *block,
			       iterate_over_block_arg_local_vars_cb cb,
			       void *cb_data)
{
  while (block)
    {
      iterate_over_block_locals (block, cb, cb_data);
      /* After handling the function's top-level block, stop.  Don't
	 continue to its superblock, the block of per-file
	 symbols.  */
      if (BLOCK_FUNCTION (block))
	break;
      block = BLOCK_SUPERBLOCK (block);
    }
}

/* Data to be passed around in the calls to the locals and args
   iterators.  */

struct print_variable_and_value_data
{
  struct frame_id frame_id;
  int num_tabs;
  struct ui_file *stream;
  int values_printed;
};

/* The callback for the locals and args iterators.  */

static void
do_print_variable_and_value (const char *print_name,
			     struct symbol *sym,
			     void *cb_data)
{
  struct print_variable_and_value_data *p = cb_data;
  struct frame_info *frame;

  frame = frame_find_by_id (p->frame_id);
  if (frame == NULL)
    {
      warning (_("Unable to restore previously selected frame."));
      return;
    }

  print_variable_and_value (print_name, sym, frame, p->stream, p->num_tabs);

  /* print_variable_and_value invalidates FRAME.  */
  frame = NULL;

  p->values_printed = 1;
}

/* Print all variables from the innermost up to the function block of FRAME.
   Print them with values to STREAM indented by NUM_TABS.

   This function will invalidate FRAME.  */

static void
print_frame_local_vars (struct frame_info *frame, int num_tabs,
			struct ui_file *stream)
{
  struct print_variable_and_value_data cb_data;
  struct block *block;
  CORE_ADDR pc;

  if (!get_frame_pc_if_available (frame, &pc))
    {
      fprintf_filtered (stream,
			_("PC unavailable, cannot determine locals.\n"));
      return;
    }

  block = get_frame_block (frame, 0);
  if (block == 0)
    {
      fprintf_filtered (stream, "No symbol table info available.\n");
      return;
    }

  cb_data.frame_id = get_frame_id (frame);
  cb_data.num_tabs = 4 * num_tabs;
  cb_data.stream = stream;
  cb_data.values_printed = 0;

  iterate_over_block_local_vars (block,
				 do_print_variable_and_value,
				 &cb_data);

  /* do_print_variable_and_value invalidates FRAME.  */
  frame = NULL;

  if (!cb_data.values_printed)
    fprintf_filtered (stream, _("No locals.\n"));
}

void
locals_info (char *args, int from_tty)
{
  print_frame_local_vars (get_selected_frame (_("No frame selected.")),
			  0, gdb_stdout);
}

/* Iterate over all the argument variables in block B.

   Returns 1 if any argument was walked; 0 otherwise.  */

void
iterate_over_block_arg_vars (struct block *b,
			     iterate_over_block_arg_local_vars_cb cb,
			     void *cb_data)
{
  struct block_iterator iter;
  struct symbol *sym, *sym2;

  ALL_BLOCK_SYMBOLS (b, iter, sym)
    {
      /* Don't worry about things which aren't arguments.  */
      if (SYMBOL_IS_ARGUMENT (sym))
	{
	  /* We have to look up the symbol because arguments can have
	     two entries (one a parameter, one a local) and the one we
	     want is the local, which lookup_symbol will find for us.
	     This includes gcc1 (not gcc2) on the sparc when passing a
	     small structure and gcc2 when the argument type is float
	     and it is passed as a double and converted to float by
	     the prologue (in the latter case the type of the LOC_ARG
	     symbol is double and the type of the LOC_LOCAL symbol is
	     float).  There are also LOC_ARG/LOC_REGISTER pairs which
	     are not combined in symbol-reading.  */

	  sym2 = lookup_symbol (SYMBOL_LINKAGE_NAME (sym),
				b, VAR_DOMAIN, NULL);
	  (*cb) (SYMBOL_PRINT_NAME (sym), sym2, cb_data);
	}
    }
}

/* Print all argument variables of the function of FRAME.
   Print them with values to STREAM.

   This function will invalidate FRAME.  */

static void
print_frame_arg_vars (struct frame_info *frame, struct ui_file *stream)
{
  struct print_variable_and_value_data cb_data;
  struct symbol *func;
  CORE_ADDR pc;

  if (!get_frame_pc_if_available (frame, &pc))
    {
      fprintf_filtered (stream, _("PC unavailable, cannot determine args.\n"));
      return;
    }

  func = get_frame_function (frame);
  if (func == NULL)
    {
      fprintf_filtered (stream, _("No symbol table info available.\n"));
      return;
    }

  cb_data.frame_id = get_frame_id (frame);
  cb_data.num_tabs = 0;
  cb_data.stream = gdb_stdout;
  cb_data.values_printed = 0;

  iterate_over_block_arg_vars (SYMBOL_BLOCK_VALUE (func),
			       do_print_variable_and_value, &cb_data);

  /* do_print_variable_and_value invalidates FRAME.  */
  frame = NULL;

  if (!cb_data.values_printed)
    fprintf_filtered (stream, _("No arguments.\n"));
}

void
args_info (char *ignore, int from_tty)
{
  print_frame_arg_vars (get_selected_frame (_("No frame selected.")),
			gdb_stdout);
}


static void
args_plus_locals_info (char *ignore, int from_tty)
{
  args_info (ignore, from_tty);
  locals_info (ignore, from_tty);
}


/* Select frame FRAME.  Also print the stack frame and show the source
   if this is the tui version.  */
static void
select_and_print_frame (struct frame_info *frame)
{
  select_frame (frame);
  if (frame)
    print_stack_frame (frame, 1, SRC_AND_LOC);
}

/* Return the symbol-block in which the selected frame is executing.
   Can return zero under various legitimate circumstances.

   If ADDR_IN_BLOCK is non-zero, set *ADDR_IN_BLOCK to the relevant
   code address within the block returned.  We use this to decide
   which macros are in scope.  */

struct block *
get_selected_block (CORE_ADDR *addr_in_block)
{
  if (!has_stack_frames ())
    return 0;

  return get_frame_block (get_selected_frame (NULL), addr_in_block);
}

/* Find a frame a certain number of levels away from FRAME.
   LEVEL_OFFSET_PTR points to an int containing the number of levels.
   Positive means go to earlier frames (up); negative, the reverse.
   The int that contains the number of levels is counted toward
   zero as the frames for those levels are found.
   If the top or bottom frame is reached, that frame is returned,
   but the final value of *LEVEL_OFFSET_PTR is nonzero and indicates
   how much farther the original request asked to go.  */

struct frame_info *
find_relative_frame (struct frame_info *frame, int *level_offset_ptr)
{
  /* Going up is simple: just call get_prev_frame enough times or
     until the initial frame is reached.  */
  while (*level_offset_ptr > 0)
    {
      struct frame_info *prev = get_prev_frame (frame);

      if (!prev)
	break;
      (*level_offset_ptr)--;
      frame = prev;
    }

  /* Going down is just as simple.  */
  while (*level_offset_ptr < 0)
    {
      struct frame_info *next = get_next_frame (frame);

      if (!next)
	break;
      (*level_offset_ptr)++;
      frame = next;
    }

  return frame;
}

/* The "select_frame" command.  With no argument this is a NOP.
   Select the frame at level LEVEL_EXP if it is a valid level.
   Otherwise, treat LEVEL_EXP as an address expression and select it.

   See parse_frame_specification for more info on proper frame
   expressions.  */

void
select_frame_command (char *level_exp, int from_tty)
{
  select_frame (parse_frame_specification_1 (level_exp, "No stack.", NULL));
}

/* The "frame" command.  With no argument, print the selected frame
   briefly.  With an argument, behave like select_frame and then print
   the selected frame.  */

static void
frame_command (char *level_exp, int from_tty)
{
  select_frame_command (level_exp, from_tty);
  print_stack_frame (get_selected_frame (NULL), 1, SRC_AND_LOC);
}

/* The XDB Compatibility command to print the current frame.  */

static void
current_frame_command (char *level_exp, int from_tty)
{
  print_stack_frame (get_selected_frame (_("No stack.")), 1, SRC_AND_LOC);
}

/* Select the frame up one or COUNT_EXP stack levels from the
   previously selected frame, and print it briefly.  */

static void
up_silently_base (char *count_exp)
{
  struct frame_info *frame;
  int count = 1;

  if (count_exp)
    count = parse_and_eval_long (count_exp);

  frame = find_relative_frame (get_selected_frame ("No stack."), &count);
  if (count != 0 && count_exp == NULL)
    error (_("Initial frame selected; you cannot go up."));
  select_frame (frame);
}

static void
up_silently_command (char *count_exp, int from_tty)
{
  up_silently_base (count_exp);
}

static void
up_command (char *count_exp, int from_tty)
{
  up_silently_base (count_exp);
  print_stack_frame (get_selected_frame (NULL), 1, SRC_AND_LOC);
}

/* Select the frame down one or COUNT_EXP stack levels from the previously
   selected frame, and print it briefly.  */

static void
down_silently_base (char *count_exp)
{
  struct frame_info *frame;
  int count = -1;

  if (count_exp)
    count = -parse_and_eval_long (count_exp);

  frame = find_relative_frame (get_selected_frame ("No stack."), &count);
  if (count != 0 && count_exp == NULL)
    {
      /* We only do this if COUNT_EXP is not specified.  That way
         "down" means to really go down (and let me know if that is
         impossible), but "down 9999" can be used to mean go all the
         way down without getting an error.  */

      error (_("Bottom (innermost) frame selected; you cannot go down."));
    }

  select_frame (frame);
}

static void
down_silently_command (char *count_exp, int from_tty)
{
  down_silently_base (count_exp);
}

static void
down_command (char *count_exp, int from_tty)
{
  down_silently_base (count_exp);
  print_stack_frame (get_selected_frame (NULL), 1, SRC_AND_LOC);
}


void
return_command (char *retval_exp, int from_tty)
{
  struct frame_info *thisframe;
  struct gdbarch *gdbarch;
  struct symbol *thisfun;
  struct value *return_value = NULL;
  struct value *function = NULL;
  const char *query_prefix = "";

  thisframe = get_selected_frame ("No selected frame.");
  thisfun = get_frame_function (thisframe);
  gdbarch = get_frame_arch (thisframe);

  if (get_frame_type (get_current_frame ()) == INLINE_FRAME)
    error (_("Can not force return from an inlined function."));

  /* Compute the return value.  If the computation triggers an error,
     let it bail.  If the return type can't be handled, set
     RETURN_VALUE to NULL, and QUERY_PREFIX to an informational
     message.  */
  if (retval_exp)
    {
      struct expression *retval_expr = parse_expression (retval_exp);
      struct cleanup *old_chain = make_cleanup (xfree, retval_expr);
      struct type *return_type = NULL;

      /* Compute the return value.  Should the computation fail, this
         call throws an error.  */
      return_value = evaluate_expression (retval_expr);

      /* Cast return value to the return type of the function.  Should
         the cast fail, this call throws an error.  */
      if (thisfun != NULL)
	return_type = TYPE_TARGET_TYPE (SYMBOL_TYPE (thisfun));
      if (return_type == NULL)
      	{
	  if (retval_expr->elts[0].opcode != UNOP_CAST
	      && retval_expr->elts[0].opcode != UNOP_CAST_TYPE)
	    error (_("Return value type not available for selected "
		     "stack frame.\n"
		     "Please use an explicit cast of the value to return."));
	  return_type = value_type (return_value);
	}
      do_cleanups (old_chain);
      CHECK_TYPEDEF (return_type);
      return_value = value_cast (return_type, return_value);

      /* Make sure the value is fully evaluated.  It may live in the
         stack frame we're about to pop.  */
      if (value_lazy (return_value))
	value_fetch_lazy (return_value);

      if (thisfun != NULL)
	function = read_var_value (thisfun, thisframe);

      if (TYPE_CODE (return_type) == TYPE_CODE_VOID)
	/* If the return-type is "void", don't try to find the
           return-value's location.  However, do still evaluate the
           return expression so that, even when the expression result
           is discarded, side effects such as "return i++" still
           occur.  */
	return_value = NULL;
      else if (thisfun != NULL
	       && using_struct_return (gdbarch, function, return_type))
	{
	  query_prefix = "The location at which to store the "
	    "function's return value is unknown.\n"
	    "If you continue, the return value "
	    "that you specified will be ignored.\n";
	  return_value = NULL;
	}
    }

  /* Does an interactive user really want to do this?  Include
     information, such as how well GDB can handle the return value, in
     the query message.  */
  if (from_tty)
    {
      int confirmed;

      if (thisfun == NULL)
	confirmed = query (_("%sMake selected stack frame return now? "),
			   query_prefix);
      else
	confirmed = query (_("%sMake %s return now? "), query_prefix,
			   SYMBOL_PRINT_NAME (thisfun));
      if (!confirmed)
	error (_("Not confirmed"));
    }

  /* Discard the selected frame and all frames inner-to it.  */
  frame_pop (get_selected_frame (NULL));

  /* Store RETURN_VALUE in the just-returned register set.  */
  if (return_value != NULL)
    {
      struct type *return_type = value_type (return_value);
      struct gdbarch *gdbarch = get_regcache_arch (get_current_regcache ());

      gdb_assert (gdbarch_return_value (gdbarch, function, return_type, NULL,
					NULL, NULL)
		  == RETURN_VALUE_REGISTER_CONVENTION);
      gdbarch_return_value (gdbarch, function, return_type,
			    get_current_regcache (), NULL /*read*/,
			    value_contents (return_value) /*write*/);
    }

  /* If we are at the end of a call dummy now, pop the dummy frame
     too.  */
  if (get_frame_type (get_current_frame ()) == DUMMY_FRAME)
    frame_pop (get_current_frame ());

  /* If interactive, print the frame that is now current.  */
  if (from_tty)
    frame_command ("0", 1);
  else
    select_frame_command ("0", 0);
}

/* Sets the scope to input function name, provided that the function
   is within the current stack frame.  */

struct function_bounds
{
  CORE_ADDR low, high;
};

static void
func_command (char *arg, int from_tty)
{
  struct frame_info *frame;
  int found = 0;
  struct symtabs_and_lines sals;
  int i;
  int level = 1;
  struct function_bounds *func_bounds = NULL;
  struct cleanup *cleanups;

  if (arg != NULL)
    return;

  frame = parse_frame_specification ("0");
  sals = decode_line_with_current_source (arg, DECODE_LINE_FUNFIRSTLINE);
  cleanups = make_cleanup (xfree, sals.sals);
  func_bounds = (struct function_bounds *) xmalloc (
			      sizeof (struct function_bounds) * sals.nelts);
  make_cleanup (xfree, func_bounds);
  for (i = 0; (i < sals.nelts && !found); i++)
    {
      if (sals.sals[i].pspace != current_program_space)
	func_bounds[i].low = func_bounds[i].high = 0;
      else if (sals.sals[i].pc == 0
	       || find_pc_partial_function (sals.sals[i].pc, NULL,
					    &func_bounds[i].low,
					    &func_bounds[i].high) == 0)
	{
	  func_bounds[i].low = func_bounds[i].high = 0;
	}
    }

  do
    {
      for (i = 0; (i < sals.nelts && !found); i++)
	found = (get_frame_pc (frame) >= func_bounds[i].low
		 && get_frame_pc (frame) < func_bounds[i].high);
      if (!found)
	{
	  level = 1;
	  frame = find_relative_frame (frame, &level);
	}
    }
  while (!found && level == 0);

  do_cleanups (cleanups);

  if (!found)
    printf_filtered (_("'%s' not within current stack frame.\n"), arg);
  else if (frame != get_selected_frame (NULL))
    select_and_print_frame (frame);
}

/* Gets the language of the current frame.  */

enum language
get_frame_language (void)
{
  struct frame_info *frame = deprecated_safe_get_selected_frame ();

  if (frame)
    {
      volatile struct gdb_exception ex;
      CORE_ADDR pc = 0;
      struct symtab *s;

      /* We determine the current frame language by looking up its
         associated symtab.  To retrieve this symtab, we use the frame
         PC.  However we cannot use the frame PC as is, because it
         usually points to the instruction following the "call", which
         is sometimes the first instruction of another function.  So
         we rely on get_frame_address_in_block(), it provides us with
         a PC that is guaranteed to be inside the frame's code
         block.  */

      TRY_CATCH (ex, RETURN_MASK_ERROR)
	{
	  pc = get_frame_address_in_block (frame);
	}
      if (ex.reason < 0)
	{
	  if (ex.error != NOT_AVAILABLE_ERROR)
	    throw_exception (ex);
	}
      else
	{
	  s = find_pc_symtab (pc);
	  if (s != NULL)
	    return s->language;
	}
    }

  return language_unknown;
}


/* Provide a prototype to silence -Wmissing-prototypes.  */
void _initialize_stack (void);

void
_initialize_stack (void)
{
  add_com ("return", class_stack, return_command, _("\
Make selected stack frame return to its caller.\n\
Control remains in the debugger, but when you continue\n\
execution will resume in the frame above the one now selected.\n\
If an argument is given, it is an expression for the value to return."));

  add_com ("up", class_stack, up_command, _("\
Select and print stack frame that called this one.\n\
An argument says how many frames up to go."));
  add_com ("up-silently", class_support, up_silently_command, _("\
Same as the `up' command, but does not print anything.\n\
This is useful in command scripts."));

  add_com ("down", class_stack, down_command, _("\
Select and print stack frame called by this one.\n\
An argument says how many frames down to go."));
  add_com_alias ("do", "down", class_stack, 1);
  add_com_alias ("dow", "down", class_stack, 1);
  add_com ("down-silently", class_support, down_silently_command, _("\
Same as the `down' command, but does not print anything.\n\
This is useful in command scripts."));

  add_com ("frame", class_stack, frame_command, _("\
Select and print a stack frame.\nWith no argument, \
print the selected stack frame.  (See also \"info frame\").\n\
An argument specifies the frame to select.\n\
It can be a stack frame number or the address of the frame.\n\
With argument, nothing is printed if input is coming from\n\
a command file or a user-defined command."));

  add_com_alias ("f", "frame", class_stack, 1);

  if (xdb_commands)
    {
      add_com ("L", class_stack, current_frame_command,
	       _("Print the current stack frame.\n"));
      add_com_alias ("V", "frame", class_stack, 1);
    }
  add_com ("select-frame", class_stack, select_frame_command, _("\
Select a stack frame without printing anything.\n\
An argument specifies the frame to select.\n\
It can be a stack frame number or the address of the frame.\n"));

  add_com ("backtrace", class_stack, backtrace_command, _("\
Print backtrace of all stack frames, or innermost COUNT frames.\n\
With a negative argument, print outermost -COUNT frames.\nUse of the \
'full' qualifier also prints the values of the local variables.\n"));
  add_com_alias ("bt", "backtrace", class_stack, 0);
  if (xdb_commands)
    {
      add_com_alias ("t", "backtrace", class_stack, 0);
      add_com ("T", class_stack, backtrace_full_command, _("\
Print backtrace of all stack frames, or innermost COUNT frames\n\
and the values of the local variables.\n\
With a negative argument, print outermost -COUNT frames.\n\
Usage: T <count>\n"));
    }

  add_com_alias ("where", "backtrace", class_alias, 0);
  add_info ("stack", backtrace_command,
	    _("Backtrace of the stack, or innermost COUNT frames."));
  add_info_alias ("s", "stack", 1);
  add_info ("frame", frame_info,
	    _("All about selected stack frame, or frame at ADDR."));
  add_info_alias ("f", "frame", 1);
  add_info ("locals", locals_info,
	    _("Local variables of current stack frame."));
  add_info ("args", args_info,
	    _("Argument variables of current stack frame."));
  if (xdb_commands)
    add_com ("l", class_info, args_plus_locals_info,
	     _("Argument and local variables of current stack frame."));

  if (dbx_commands)
    add_com ("func", class_stack, func_command, _("\
Select the stack frame that contains <func>.\n\
Usage: func <name>\n"));

  add_setshow_enum_cmd ("frame-arguments", class_stack,
			print_frame_arguments_choices, &print_frame_arguments,
			_("Set printing of non-scalar frame arguments"),
			_("Show printing of non-scalar frame arguments"),
			NULL, NULL, NULL, &setprintlist, &showprintlist);

  add_setshow_auto_boolean_cmd ("disassemble-next-line", class_stack,
			        &disassemble_next_line, _("\
Set whether to disassemble next source line or insn when execution stops."),
				_("\
Show whether to disassemble next source line or insn when execution stops."),
				_("\
If ON, GDB will display disassembly of the next source line, in addition\n\
to displaying the source line itself.  If the next source line cannot\n\
be displayed (e.g., source is unavailable or there's no line info), GDB\n\
will display disassembly of next instruction instead of showing the\n\
source line.\n\
If AUTO, display disassembly of next instruction only if the source line\n\
cannot be displayed.\n\
If OFF (which is the default), never display the disassembly of the next\n\
source line."),
			        NULL,
			        show_disassemble_next_line,
			        &setlist, &showlist);
  disassemble_next_line = AUTO_BOOLEAN_FALSE;

  add_setshow_enum_cmd ("entry-values", class_stack,
			print_entry_values_choices, &print_entry_values,
			_("Set printing of function arguments at function "
			  "entry"),
			_("Show printing of function arguments at function "
			  "entry"),
			_("\
GDB can sometimes determine the values of function arguments at entry,\n\
in addition to their current values.  This option tells GDB whether\n\
to print the current value, the value at entry (marked as val@entry),\n\
or both.  Note that one or both of these values may be <optimized out>."),
			NULL, NULL, &setprintlist, &showprintlist);
}<|MERGE_RESOLUTION|>--- conflicted
+++ resolved
@@ -1179,11 +1179,7 @@
       QUIT;
     }
   ui_out_text (uiout, ")");
-<<<<<<< HEAD
   if (sal.symtab)
-=======
-  if (sal.symtab && sal.symtab->filenamex)
->>>>>>> d8c3a907
     {
       const char *filename_display = symtab_to_filename (sal.symtab);
 
@@ -1205,11 +1201,7 @@
       annotate_frame_source_end ();
     }
 
-<<<<<<< HEAD
   if (pc_p && (funname == NULL || sal.symtab == NULL))
-=======
-  if (pc_p && (!funname || (!sal.symtab || !sal.symtab->filenamex)))
->>>>>>> d8c3a907
     {
 #ifdef PC_SOLIB
       char *lib = PC_SOLIB (get_frame_pc (frame));
