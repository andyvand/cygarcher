--- conflicted
+++ resolved
@@ -70,13 +70,8 @@
 skip_file_command (char *arg, int from_tty)
 {
   struct skiplist_entry *e;
-<<<<<<< HEAD
   struct symtab *symtab;
-  const char *filename = 0;
-=======
-  const struct symtab *symtab;
   const char *filename = NULL;
->>>>>>> ffea984c
 
   /* If no argument was given, try to default to the last
      displayed codepoint.  */
@@ -98,14 +93,9 @@
 	  if (!nquery (_("\
 Ignore file pending future shared library load? ")))
 	    return;
-<<<<<<< HEAD
 	}
       /* Do not use SYMTAB's filename, later loaded shared libraries may match
          given ARG but not SYMTAB's filename.  */
-=======
-
-	}
->>>>>>> ffea984c
       filename = arg;
     }
 
@@ -132,11 +122,7 @@
 	error (_("No default function now."));
 
       pc = get_last_displayed_addr ();
-<<<<<<< HEAD
-      if (pc == 0 || !find_pc_partial_function (pc, &name, NULL, NULL))
-=======
       if (!find_pc_partial_function (pc, &name, NULL, NULL))
->>>>>>> ffea984c
 	{
 	  error (_("No function found containing current program point %s."),
 		  paddress (get_current_arch (), pc));
@@ -154,40 +140,12 @@
 Ignore function pending future shared library load? ")))
 	    {
 	      /* Add the unverified skiplist entry.  */
-<<<<<<< HEAD
-	      skip_function (orig_arg);
-=======
 	      skip_function (arg);
->>>>>>> ffea984c
 	    }
 	  return;
 	}
 
-<<<<<<< HEAD
-      if (sals.nelts > 1)
-	error (_("Specify just one function at a time."));
-      if (strlen (arg) != 0)
-	error (_("Junk at end of arguments."));
-
-      /* The pc decode_line_1 gives us is the first line of the function,
-	 but we actually want the line before that.  The call to
-	 find_pc_partial_function gets us the value we actually want.  */
-      {
-	struct symtab_and_line sal = sals.sals[0];
-	CORE_ADDR pc = sal.pc;
-	struct gdbarch *arch = get_sal_arch (sal);
-
-	if (!find_pc_partial_function (pc, &name, NULL, NULL))
-	  {
-	    error (_("No function found containing program point %s."),
-		     paddress (arch, pc));
-	  }
-
-	skip_function (name);
-      }
-=======
       skip_function (arg);
->>>>>>> ffea984c
     }
 }
 
@@ -204,11 +162,7 @@
   /* Count the number of rows in the table and see if we need space for a
      64-bit address anywhere.  */
   ALL_SKIPLIST_ENTRIES (e)
-<<<<<<< HEAD
-    if (arg == 0 || number_is_in_list (arg, e->number))
-=======
     if (arg == NULL || number_is_in_list (arg, e->number))
->>>>>>> ffea984c
       num_printable_entries++;
 
   if (num_printable_entries == 0)
@@ -259,15 +213,9 @@
 	ui_out_field_string (current_uiout, "enabled", "n");             /* 3 */
 
       if (e->function_name != NULL)
-<<<<<<< HEAD
-	ui_out_field_string (current_uiout, "what", e->function_name);
-      else if (e->filename != NULL)
-	ui_out_field_string (current_uiout, "what", e->filename);
-=======
 	ui_out_field_string (current_uiout, "what", e->function_name);	 /* 4 */
       else if (e->filename != NULL)
 	ui_out_field_string (current_uiout, "what", e->filename);	 /* 4 */
->>>>>>> ffea984c
 
       ui_out_text (current_uiout, "\n");
       do_cleanups (entry_chain);
@@ -385,11 +333,8 @@
 function_name_is_marked_for_skip (const char *function_name,
 				  const struct symtab_and_line *function_sal)
 {
-<<<<<<< HEAD
   int searched_for_fullname = 0;
   const char *fullname = NULL;
-=======
->>>>>>> ffea984c
   struct skiplist_entry *e;
 
   if (function_name == NULL)
@@ -405,8 +350,7 @@
 	  && strcmp_iw (function_name, e->function_name) == 0)
 	return 1;
 
-<<<<<<< HEAD
-      if (e->filename != 0)
+      if (e->filename != NULL)
 	{
 	  /* Get the filename corresponding to this FUNCTION_SAL, if we haven't
 	     yet.  */
@@ -424,13 +368,6 @@
 	      && compare_filenames_for_search (fullname, e->filename))
 	    return 1;
 	}
-=======
-      if (e->filename != NULL && function_sal->symtab != NULL
-	  && function_sal->symtab->filename != NULL
-	  && compare_filenames_for_search (function_sal->symtab->filename,
-					   e->filename))
-	return 1;
->>>>>>> ffea984c
     }
 
   return 0;
