/* GDB routines for manipulating objfiles.

   Copyright (C) 1992, 1993, 1994, 1995, 1996, 1997, 1998, 1999, 2000, 2001,
   2002, 2003, 2004, 2007, 2008, 2009, 2010 Free Software Foundation, Inc.

   Contributed by Cygnus Support, using pieces from other GDB modules.

   This file is part of GDB.

   This program is free software; you can redistribute it and/or modify
   it under the terms of the GNU General Public License as published by
   the Free Software Foundation; either version 3 of the License, or
   (at your option) any later version.

   This program is distributed in the hope that it will be useful,
   but WITHOUT ANY WARRANTY; without even the implied warranty of
   MERCHANTABILITY or FITNESS FOR A PARTICULAR PURPOSE.  See the
   GNU General Public License for more details.

   You should have received a copy of the GNU General Public License
   along with this program.  If not, see <http://www.gnu.org/licenses/>.  */

/* This file contains support routines for creating, manipulating, and
   destroying objfile structures. */

#include "defs.h"
#include "bfd.h"		/* Binary File Description */
#include "symtab.h"
#include "symfile.h"
#include "objfiles.h"
#include "gdb-stabs.h"
#include "target.h"
#include "bcache.h"
#include "mdebugread.h"
#include "expression.h"
#include "parser-defs.h"

#include "gdb_assert.h"
#include <sys/types.h>
#include "gdb_stat.h"
#include <fcntl.h>
#include "gdb_obstack.h"
#include "gdb_string.h"
#include "hashtab.h"

#include "breakpoint.h"
#include "block.h"
#include "dictionary.h"
#include "source.h"
#include "addrmap.h"
#include "arch-utils.h"
#include "exec.h"
<<<<<<< HEAD
=======
#include "observer.h"
#include "complaints.h"
>>>>>>> 5f6ec78c

/* Prototypes for local functions */

static void objfile_alloc_data (struct objfile *objfile);
static void objfile_free_data (struct objfile *objfile);

/* Externally visible variables that are owned by this module.
   See declarations in objfile.h for more info. */

struct objfile *current_objfile;	/* For symbol file being read in */
struct objfile *rt_common_objfile;	/* For runtime common symbols */

struct objfile_pspace_info
{
  int objfiles_changed_p;
  struct obj_section **sections;
  int num_sections;
};

/* Per-program-space data key.  */
static const struct program_space_data *objfiles_pspace_data;

static void
objfiles_pspace_data_cleanup (struct program_space *pspace, void *arg)
{
  struct objfile_pspace_info *info;

  info = program_space_data (pspace, objfiles_pspace_data);
  if (info != NULL)
    {
      xfree (info->sections);
      xfree (info);
    }
}

/* Get the current svr4 data.  If none is found yet, add it now.  This
   function always returns a valid object.  */

static struct objfile_pspace_info *
get_objfile_pspace_data (struct program_space *pspace)
{
  struct objfile_pspace_info *info;

  info = program_space_data (pspace, objfiles_pspace_data);
  if (info == NULL)
    {
      info = XZALLOC (struct objfile_pspace_info);
      set_program_space_data (pspace, objfiles_pspace_data, info);
    }

  return info;
}

/* Records whether any objfiles appeared or disappeared since we last updated
   address to obj section map.  */

/* Locate all mappable sections of a BFD file. 
   objfile_p_char is a char * to get it through
   bfd_map_over_sections; we cast it back to its proper type.  */

/* Called via bfd_map_over_sections to build up the section table that
   the objfile references.  The objfile contains pointers to the start
   of the table (objfile->sections) and to the first location after
   the end of the table (objfile->sections_end). */

static void
add_to_objfile_sections (struct bfd *abfd, struct bfd_section *asect,
			 void *objfile_p_char)
{
  struct objfile *objfile = (struct objfile *) objfile_p_char;
  struct obj_section section;
  flagword aflag;

  aflag = bfd_get_section_flags (abfd, asect);

  if (!(aflag & SEC_ALLOC))
    return;

  if (0 == bfd_section_size (abfd, asect))
    return;
  section.objfile = objfile;
  section.the_bfd_section = asect;
  section.ovly_mapped = 0;
  obstack_grow (&objfile->objfile_obstack, (char *) &section, sizeof (section));
  objfile->sections_end
    = (struct obj_section *) (((size_t) objfile->sections_end) + 1);
}

/* Builds a section table for OBJFILE.
   Returns 0 if OK, 1 on error (in which case bfd_error contains the
   error).

   Note that while we are building the table, which goes into the
   psymbol obstack, we hijack the sections_end pointer to instead hold
   a count of the number of sections.  When bfd_map_over_sections
   returns, this count is used to compute the pointer to the end of
   the sections table, which then overwrites the count.

   Also note that the OFFSET and OVLY_MAPPED in each table entry
   are initialized to zero.

   Also note that if anything else writes to the psymbol obstack while
   we are building the table, we're pretty much hosed. */

int
build_objfile_section_table (struct objfile *objfile)
{
  /* objfile->sections can be already set when reading a mapped symbol
     file.  I believe that we do need to rebuild the section table in
     this case (we rebuild other things derived from the bfd), but we
     can't free the old one (it's in the objfile_obstack).  So we just
     waste some memory.  */

  objfile->sections_end = 0;
  bfd_map_over_sections (objfile->obfd,
			 add_to_objfile_sections, (void *) objfile);
  objfile->sections = obstack_finish (&objfile->objfile_obstack);
  objfile->sections_end = objfile->sections + (size_t) objfile->sections_end;
  return (0);
}

/* Given a pointer to an initialized bfd (ABFD) and some flag bits
   allocate a new objfile struct, fill it in as best we can, link it
   into the list of all known objfiles, and return a pointer to the
   new objfile struct.

   The FLAGS word contains various bits (OBJF_*) that can be taken as
   requests for specific operations.  Other bits like OBJF_SHARED are
   simply copied through to the new objfile flags member. */

/* NOTE: carlton/2003-02-04: This function is called with args NULL, 0
   by jv-lang.c, to create an artificial objfile used to hold
   information about dynamically-loaded Java classes.  Unfortunately,
   that branch of this function doesn't get tested very frequently, so
   it's prone to breakage.  (E.g. at one time the name was set to NULL
   in that situation, which broke a loop over all names in the dynamic
   library loader.)  If you change this function, please try to leave
   things in a consistent state even if abfd is NULL.  */

struct objfile *
allocate_objfile (bfd *abfd, int flags)
{
  struct objfile *objfile;

  objfile = (struct objfile *) xzalloc (sizeof (struct objfile));
  objfile->psymbol_cache = bcache_xmalloc ();
  objfile->macro_cache = bcache_xmalloc ();
  objfile->filename_cache = bcache_xmalloc ();
  /* We could use obstack_specify_allocation here instead, but
     gdb_obstack.h specifies the alloc/dealloc functions.  */
  obstack_init (&objfile->objfile_obstack);
  terminate_minimal_symbol_table (objfile);

  objfile_alloc_data (objfile);

  /* Update the per-objfile information that comes from the bfd, ensuring
     that any data that is reference is saved in the per-objfile data
     region. */

  objfile->obfd = gdb_bfd_ref (abfd);
  if (objfile->name != NULL)
    {
      xfree (objfile->name);
    }
  if (abfd != NULL)
    {
      /* Look up the gdbarch associated with the BFD.  */
      objfile->gdbarch = gdbarch_from_bfd (abfd);

      objfile->name = xstrdup (bfd_get_filename (abfd));
      objfile->mtime = bfd_get_mtime (abfd);

      /* Build section table.  */

      if (build_objfile_section_table (objfile))
	{
	  error (_("Can't find the file sections in `%s': %s"),
		 objfile->name, bfd_errmsg (bfd_get_error ()));
	}
    }
  else
    {
      objfile->name = xstrdup ("<<anonymous objfile>>");
    }

  objfile->pspace = current_program_space;

  /* Initialize the section indexes for this objfile, so that we can
     later detect if they are used w/o being properly assigned to. */

  objfile->sect_index_text = -1;
  objfile->sect_index_data = -1;
  objfile->sect_index_bss = -1;
  objfile->sect_index_rodata = -1;

  /* We don't yet have a C++-specific namespace symtab.  */

  objfile->cp_namespace_symtab = NULL;

  /* Add this file onto the tail of the linked list of other such files. */

  objfile->next = NULL;
  if (object_files == NULL)
    object_files = objfile;
  else
    {
      struct objfile *last_one;

      for (last_one = object_files;
	   last_one->next;
	   last_one = last_one->next);
      last_one->next = objfile;
    }

  /* Save passed in flag bits. */
  objfile->flags |= flags;

  /* Rebuild section map next time we need it.  */
  get_objfile_pspace_data (objfile->pspace)->objfiles_changed_p = 1;

  return objfile;
}

/* Retrieve the gdbarch associated with OBJFILE.  */
struct gdbarch *
get_objfile_arch (struct objfile *objfile)
{
  return objfile->gdbarch;
}

/* Initialize entry point information for this objfile. */

void
init_entry_point_info (struct objfile *objfile)
{
  /* Save startup file's range of PC addresses to help blockframe.c
     decide where the bottom of the stack is.  */

  if (bfd_get_file_flags (objfile->obfd) & EXEC_P)
    {
      /* Executable file -- record its entry point so we'll recognize
         the startup file because it contains the entry point.  */
      objfile->ei.entry_point = bfd_get_start_address (objfile->obfd);
      objfile->ei.entry_point_p = 1;
    }
  else if (bfd_get_file_flags (objfile->obfd) & DYNAMIC
	   && bfd_get_start_address (objfile->obfd) != 0)
    {
      /* Some shared libraries may have entry points set and be
	 runnable.  There's no clear way to indicate this, so just check
	 for values other than zero.  */
      objfile->ei.entry_point = bfd_get_start_address (objfile->obfd);    
      objfile->ei.entry_point_p = 1;
    }
  else
    {
      /* Examination of non-executable.o files.  Short-circuit this stuff.  */
      objfile->ei.entry_point_p = 0;
    }
}

/* If there is a valid and known entry point, function fills *ENTRY_P with it
   and returns non-zero; otherwise it returns zero.  */

int
entry_point_address_query (CORE_ADDR *entry_p)
{
  struct gdbarch *gdbarch;
  CORE_ADDR entry_point;

  if (symfile_objfile == NULL || !symfile_objfile->ei.entry_point_p)
    return 0;

  gdbarch = get_objfile_arch (symfile_objfile);

  entry_point = symfile_objfile->ei.entry_point;

  /* Make certain that the address points at real code, and not a
     function descriptor.  */
  entry_point = gdbarch_convert_from_func_ptr_addr (gdbarch, entry_point,
						    &current_target);

  /* Remove any ISA markers, so that this matches entries in the
     symbol table.  */
  entry_point = gdbarch_addr_bits_remove (gdbarch, entry_point);

  *entry_p = entry_point;
  return 1;
}

/* Get current entry point address.  Call error if it is not known.  */

CORE_ADDR
entry_point_address (void)
{
  CORE_ADDR retval;

  if (!entry_point_address_query (&retval))
    error (_("Entry point address is not known."));

  return retval;
}

/* Create the terminating entry of OBJFILE's minimal symbol table.
   If OBJFILE->msymbols is zero, allocate a single entry from
   OBJFILE->objfile_obstack; otherwise, just initialize
   OBJFILE->msymbols[OBJFILE->minimal_symbol_count].  */
void
terminate_minimal_symbol_table (struct objfile *objfile)
{
  if (! objfile->msymbols)
    objfile->msymbols = ((struct minimal_symbol *)
                         obstack_alloc (&objfile->objfile_obstack,
                                        sizeof (objfile->msymbols[0])));

  {
    struct minimal_symbol *m
      = &objfile->msymbols[objfile->minimal_symbol_count];

    memset (m, 0, sizeof (*m));
    /* Don't rely on these enumeration values being 0's.  */
    MSYMBOL_TYPE (m) = mst_unknown;
    SYMBOL_INIT_LANGUAGE_SPECIFIC (m, language_unknown);
  }
}

/* Iterator on PARENT and every separate debug objfile of PARENT.
   The usage pattern is:
     for (objfile = parent;
          objfile;
          objfile = objfile_separate_debug_iterate (parent, objfile))
       ...
*/

struct objfile *
objfile_separate_debug_iterate (const struct objfile *parent,
                                const struct objfile *objfile)
{
  struct objfile *res;

  res = objfile->separate_debug_objfile;
  if (res)
    return res;

  res = objfile->separate_debug_objfile_link;
  if (res)
    return res;

  /* Common case where there is no separate debug objfile.  */
  if (objfile == parent)
    return NULL;

  for (res = objfile->separate_debug_objfile_backlink;
       res != parent;
       res = res->separate_debug_objfile_backlink)
    {
      gdb_assert (res != NULL);
      if (res->separate_debug_objfile_link)
        return res->separate_debug_objfile_link;
    }
  return NULL;
}

/* Put one object file before a specified on in the global list.
   This can be used to make sure an object file is destroyed before
   another when using ALL_OBJFILES_SAFE to free all objfiles. */
void
put_objfile_before (struct objfile *objfile, struct objfile *before_this)
{
  struct objfile **objp;

  unlink_objfile (objfile);
  
  for (objp = &object_files; *objp != NULL; objp = &((*objp)->next))
    {
      if (*objp == before_this)
	{
	  objfile->next = *objp;
	  *objp = objfile;
	  return;
	}
    }
  
  internal_error (__FILE__, __LINE__,
		  _("put_objfile_before: before objfile not in list"));
}

/* Put OBJFILE at the front of the list.  */

void
objfile_to_front (struct objfile *objfile)
{
  struct objfile **objp;
  for (objp = &object_files; *objp != NULL; objp = &((*objp)->next))
    {
      if (*objp == objfile)
	{
	  /* Unhook it from where it is.  */
	  *objp = objfile->next;
	  /* Put it in the front.  */
	  objfile->next = object_files;
	  object_files = objfile;
	  break;
	}
    }
}

/* Unlink OBJFILE from the list of known objfiles, if it is found in the
   list.

   It is not a bug, or error, to call this function if OBJFILE is not known
   to be in the current list.  This is done in the case of mapped objfiles,
   for example, just to ensure that the mapped objfile doesn't appear twice
   in the list.  Since the list is threaded, linking in a mapped objfile
   twice would create a circular list.

   If OBJFILE turns out to be in the list, we zap it's NEXT pointer after
   unlinking it, just to ensure that we have completely severed any linkages
   between the OBJFILE and the list. */

void
unlink_objfile (struct objfile *objfile)
{
  struct objfile **objpp;

  for (objpp = &object_files; *objpp != NULL; objpp = &((*objpp)->next))
    {
      if (*objpp == objfile)
	{
	  *objpp = (*objpp)->next;
	  objfile->next = NULL;
	  return;
	}
    }

  internal_error (__FILE__, __LINE__,
		  _("unlink_objfile: objfile already unlinked"));
}

/* Add OBJFILE as a separate debug objfile of PARENT.  */

void
add_separate_debug_objfile (struct objfile *objfile, struct objfile *parent)
{
  gdb_assert (objfile && parent);

  /* Must not be already in a list.  */
  gdb_assert (objfile->separate_debug_objfile_backlink == NULL);
  gdb_assert (objfile->separate_debug_objfile_link == NULL);

  objfile->separate_debug_objfile_backlink = parent;
  objfile->separate_debug_objfile_link = parent->separate_debug_objfile;
  parent->separate_debug_objfile = objfile;

  /* Put the separate debug object before the normal one, this is so that
     usage of the ALL_OBJFILES_SAFE macro will stay safe. */
  put_objfile_before (objfile, parent);
}

/* Free all separate debug objfile of OBJFILE, but don't free OBJFILE
   itself.  */

void
free_objfile_separate_debug (struct objfile *objfile)
{
  struct objfile *child;

  for (child = objfile->separate_debug_objfile; child;)
    {
      struct objfile *next_child = child->separate_debug_objfile_link;
      free_objfile (child);
      child = next_child;
    }
}

/* Destroy an objfile and all the symtabs and psymtabs under it.  Note
   that as much as possible is allocated on the objfile_obstack 
   so that the memory can be efficiently freed.

   Things which we do NOT free because they are not in malloc'd memory
   or not in memory specific to the objfile include:

   objfile -> sf

   FIXME:  If the objfile is using reusable symbol information (via mmalloc),
   then we need to take into account the fact that more than one process
   may be using the symbol information at the same time (when mmalloc is
   extended to support cooperative locking).  When more than one process
   is using the mapped symbol info, we need to be more careful about when
   we free objects in the reusable area. */

void
free_objfile (struct objfile *objfile)
{
  /* Free all separate debug objfiles.  */
  free_objfile_separate_debug (objfile);

  if (objfile->separate_debug_objfile_backlink)
    {
      /* We freed the separate debug file, make sure the base objfile
	 doesn't reference it.  */
      struct objfile *child;

      child = objfile->separate_debug_objfile_backlink->separate_debug_objfile;

      if (child == objfile)
        {
          /* OBJFILE is the first child.  */
          objfile->separate_debug_objfile_backlink->separate_debug_objfile =
            objfile->separate_debug_objfile_link;
        }
      else
        {
          /* Find OBJFILE in the list.  */
          while (1)
            {
              if (child->separate_debug_objfile_link == objfile)
                {
                  child->separate_debug_objfile_link =
                    objfile->separate_debug_objfile_link;
                  break;
                }
              child = child->separate_debug_objfile_link;
              gdb_assert (child);
            }
        }
    }
  
  /* Remove any references to this objfile in the global value
     lists.  */
  preserve_values (objfile);

  /* First do any symbol file specific actions required when we are
     finished with a particular symbol file.  Note that if the objfile
     is using reusable symbol information (via mmalloc) then each of
     these routines is responsible for doing the correct thing, either
     freeing things which are valid only during this particular gdb
     execution, or leaving them to be reused during the next one. */

  if (objfile->sf != NULL)
    {
      (*objfile->sf->sym_finish) (objfile);
    }

  /* Discard any data modules have associated with the objfile.  */
  objfile_free_data (objfile);

  gdb_bfd_unref (objfile->obfd);

  /* Remove it from the chain of all objfiles. */

  unlink_objfile (objfile);

  if (objfile == symfile_objfile)
    symfile_objfile = NULL;

  if (objfile == rt_common_objfile)
    rt_common_objfile = NULL;

  /* Before the symbol table code was redone to make it easier to
     selectively load and remove information particular to a specific
     linkage unit, gdb used to do these things whenever the monolithic
     symbol table was blown away.  How much still needs to be done
     is unknown, but we play it safe for now and keep each action until
     it is shown to be no longer needed. */

  /* Not all our callers call clear_symtab_users (objfile_purge_solibs,
     for example), so we need to call this here.  */
  clear_pc_function_cache ();

  /* Clear globals which might have pointed into a removed objfile.
     FIXME: It's not clear which of these are supposed to persist
     between expressions and which ought to be reset each time.  */
  expression_context_block = NULL;
  innermost_block = NULL;

  /* Check to see if the current_source_symtab belongs to this objfile,
     and if so, call clear_current_source_symtab_and_line. */

  {
    struct symtab_and_line cursal = get_current_source_symtab_and_line ();
    struct symtab *s;

    ALL_OBJFILE_SYMTABS (objfile, s)
      {
	if (s == cursal.symtab)
	  clear_current_source_symtab_and_line ();
      }
  }

  /* The last thing we do is free the objfile struct itself. */

  if (objfile->name != NULL)
    {
      xfree (objfile->name);
    }
  if (objfile->global_psymbols.list)
    xfree (objfile->global_psymbols.list);
  if (objfile->static_psymbols.list)
    xfree (objfile->static_psymbols.list);
  /* Free the obstacks for non-reusable objfiles */
  bcache_xfree (objfile->psymbol_cache);
  bcache_xfree (objfile->macro_cache);
  bcache_xfree (objfile->filename_cache);
  if (objfile->demangled_names_hash)
    htab_delete (objfile->demangled_names_hash);
  obstack_free (&objfile->objfile_obstack, 0);

  /* Rebuild section map next time we need it.  */
  get_objfile_pspace_data (objfile->pspace)->objfiles_changed_p = 1;

  xfree (objfile);
}

static void
do_free_objfile_cleanup (void *obj)
{
  free_objfile (obj);
}

struct cleanup *
make_cleanup_free_objfile (struct objfile *obj)
{
  return make_cleanup (do_free_objfile_cleanup, obj);
}

/* Free all the object files at once and clean up their users.  */

void
free_all_objfiles (void)
{
  struct objfile *objfile, *temp;

  ALL_OBJFILES_SAFE (objfile, temp)
  {
    free_objfile (objfile);
  }
  clear_symtab_users ();
}

/* Relocate OBJFILE to NEW_OFFSETS.  There should be OBJFILE->NUM_SECTIONS
   entries in new_offsets.  SEPARATE_DEBUG_OBJFILE is not touched here.  */

static void
objfile_relocate1 (struct objfile *objfile, struct section_offsets *new_offsets)
{
  struct obj_section *s;
  struct section_offsets *delta =
    ((struct section_offsets *) 
     alloca (SIZEOF_N_SECTION_OFFSETS (objfile->num_sections)));

  {
    int i;
    int something_changed = 0;
    for (i = 0; i < objfile->num_sections; ++i)
      {
	delta->offsets[i] =
	  ANOFFSET (new_offsets, i) - ANOFFSET (objfile->section_offsets, i);
	if (ANOFFSET (delta, i) != 0)
	  something_changed = 1;
      }
    if (!something_changed)
      return;
  }

  /* OK, get all the symtabs.  */
  {
    struct symtab *s;

    ALL_OBJFILE_SYMTABS (objfile, s)
    {
      struct linetable *l;
      struct blockvector *bv;
      int i;

      /* First the line table.  */
      l = LINETABLE (s);
      if (l)
	{
	  for (i = 0; i < l->nitems; ++i)
	    l->item[i].pc += ANOFFSET (delta, s->block_line_section);
	}

      /* Don't relocate a shared blockvector more than once.  */
      if (!s->primary)
	continue;

      bv = BLOCKVECTOR (s);
      if (BLOCKVECTOR_MAP (bv))
	addrmap_relocate (BLOCKVECTOR_MAP (bv),
			  ANOFFSET (delta, s->block_line_section));

      for (i = 0; i < BLOCKVECTOR_NBLOCKS (bv); ++i)
	{
	  struct block *b;
	  struct symbol *sym;
	  struct dict_iterator iter;

	  b = BLOCKVECTOR_BLOCK (bv, i);
	  BLOCK_START (b) += ANOFFSET (delta, s->block_line_section);
	  BLOCK_END (b) += ANOFFSET (delta, s->block_line_section);

	  ALL_BLOCK_SYMBOLS (b, iter, sym)
	    {
	      fixup_symbol_section (sym, objfile);

	      /* The RS6000 code from which this was taken skipped
	         any symbols in STRUCT_DOMAIN or UNDEF_DOMAIN.
	         But I'm leaving out that test, on the theory that
	         they can't possibly pass the tests below.  */
	      if ((SYMBOL_CLASS (sym) == LOC_LABEL
		   || SYMBOL_CLASS (sym) == LOC_STATIC)
		  && SYMBOL_SECTION (sym) >= 0)
		{
		  SYMBOL_VALUE_ADDRESS (sym) +=
		    ANOFFSET (delta, SYMBOL_SECTION (sym));
		}
	    }
	}
    }
  }

  if (objfile->psymtabs_addrmap)
    addrmap_relocate (objfile->psymtabs_addrmap,
		      ANOFFSET (delta, SECT_OFF_TEXT (objfile)));

  {
    struct partial_symtab *p;

    ALL_OBJFILE_PSYMTABS (objfile, p)
    {
      p->textlow += ANOFFSET (delta, SECT_OFF_TEXT (objfile));
      p->texthigh += ANOFFSET (delta, SECT_OFF_TEXT (objfile));
    }
  }

  {
    struct partial_symbol **psym;

    for (psym = objfile->global_psymbols.list;
	 psym < objfile->global_psymbols.next;
	 psym++)
      {
	fixup_psymbol_section (*psym, objfile);
	if (SYMBOL_SECTION (*psym) >= 0)
	  SYMBOL_VALUE_ADDRESS (*psym) += ANOFFSET (delta,
						    SYMBOL_SECTION (*psym));
      }
    for (psym = objfile->static_psymbols.list;
	 psym < objfile->static_psymbols.next;
	 psym++)
      {
	fixup_psymbol_section (*psym, objfile);
	if (SYMBOL_SECTION (*psym) >= 0)
	  SYMBOL_VALUE_ADDRESS (*psym) += ANOFFSET (delta,
						    SYMBOL_SECTION (*psym));
      }
  }

  {
    struct minimal_symbol *msym;
    ALL_OBJFILE_MSYMBOLS (objfile, msym)
      if (SYMBOL_SECTION (msym) >= 0)
      SYMBOL_VALUE_ADDRESS (msym) += ANOFFSET (delta, SYMBOL_SECTION (msym));
  }
  /* Relocating different sections by different amounts may cause the symbols
     to be out of order.  */
  msymbols_sort (objfile);

  if (objfile->ei.entry_point_p)
    {
      /* Relocate ei.entry_point with its section offset, use SECT_OFF_TEXT
	 only as a fallback.  */
      struct obj_section *s;
      s = find_pc_section (objfile->ei.entry_point);
      if (s)
        objfile->ei.entry_point += ANOFFSET (delta, s->the_bfd_section->index);
      else
        objfile->ei.entry_point += ANOFFSET (delta, SECT_OFF_TEXT (objfile));
    }

  {
    int i;
    for (i = 0; i < objfile->num_sections; ++i)
      (objfile->section_offsets)->offsets[i] = ANOFFSET (new_offsets, i);
  }

  /* Rebuild section map next time we need it.  */
  get_objfile_pspace_data (objfile->pspace)->objfiles_changed_p = 1;

  /* Update the table in exec_ops, used to read memory.  */
  ALL_OBJFILE_OSECTIONS (objfile, s)
    {
      int idx = s->the_bfd_section->index;

      exec_set_section_address (bfd_get_filename (objfile->obfd), idx,
				obj_section_addr (s));
    }
}

/* Relocate OBJFILE to NEW_OFFSETS.  There should be OBJFILE->NUM_SECTIONS
   entries in new_offsets.  Process also OBJFILE's SEPARATE_DEBUG_OBJFILEs.

   The number and ordering of sections does differ between the two objfiles.
   Only their names match.  Also the file offsets will differ (objfile being
   possibly prelinked but separate_debug_objfile is probably not prelinked) but
   the in-memory absolute address as specified by NEW_OFFSETS must match both
   files.  */

void
objfile_relocate (struct objfile *objfile, struct section_offsets *new_offsets)
{
  struct objfile *debug_objfile;

  objfile_relocate1 (objfile, new_offsets);

  for (debug_objfile = objfile->separate_debug_objfile;
       debug_objfile;
       debug_objfile = objfile_separate_debug_iterate (objfile, debug_objfile))
    {
      struct section_addr_info *objfile_addrs;
      struct section_offsets *new_debug_offsets;
      int new_debug_num_sections;
      struct cleanup *my_cleanups;

      objfile_addrs = build_section_addr_info_from_objfile (objfile);
      my_cleanups = make_cleanup (xfree, objfile_addrs);

      /* Here OBJFILE_ADDRS contain the correct absolute addresses, the
	 relative ones must be already created according to debug_objfile.  */

      addr_info_make_relative (objfile_addrs, debug_objfile->obfd);

      gdb_assert (debug_objfile->num_sections
		  == bfd_count_sections (debug_objfile->obfd));
      new_debug_offsets = xmalloc (SIZEOF_N_SECTION_OFFSETS
						 (debug_objfile->num_sections));
      make_cleanup (xfree, new_debug_offsets);
      relative_addr_info_to_section_offsets (new_debug_offsets,
					     debug_objfile->num_sections,
					     objfile_addrs);

      objfile_relocate1 (debug_objfile, new_debug_offsets);

      do_cleanups (my_cleanups);
    }

  /* Relocate breakpoints as necessary, after things are relocated. */
  breakpoint_re_set ();
}

/* Return non-zero if OBJFILE has partial symbols.  */

int
objfile_has_partial_symbols (struct objfile *objfile)
{
  return objfile->psymtabs != NULL;
}

/* Return non-zero if OBJFILE has full symbols.  */

int
objfile_has_full_symbols (struct objfile *objfile)
{
  return objfile->symtabs != NULL;
}

/* Return non-zero if OBJFILE has full or partial symbols, either directly
   or through a separate debug file.  */

int
objfile_has_symbols (struct objfile *objfile)
{
  struct objfile *o;

  for (o = objfile; o; o = objfile_separate_debug_iterate (objfile, o))
    if (objfile_has_partial_symbols (o) || objfile_has_full_symbols (o))
      return 1;
  return 0;
}


/* Many places in gdb want to test just to see if we have any partial
   symbols available.  This function returns zero if none are currently
   available, nonzero otherwise. */

int
have_partial_symbols (void)
{
  struct objfile *ofp;

  ALL_OBJFILES (ofp)
  {
    if (objfile_has_partial_symbols (ofp))
      return 1;
  }
  return 0;
}

/* Many places in gdb want to test just to see if we have any full
   symbols available.  This function returns zero if none are currently
   available, nonzero otherwise. */

int
have_full_symbols (void)
{
  struct objfile *ofp;

  ALL_OBJFILES (ofp)
  {
    if (objfile_has_full_symbols (ofp))
      return 1;
  }
  return 0;
}


/* This operations deletes all objfile entries that represent solibs that
   weren't explicitly loaded by the user, via e.g., the add-symbol-file
   command.
 */
void
objfile_purge_solibs (void)
{
  struct objfile *objf;
  struct objfile *temp;

  ALL_OBJFILES_SAFE (objf, temp)
  {
    /* We assume that the solib package has been purged already, or will
       be soon.
     */
    if (!(objf->flags & OBJF_USERLOADED) && (objf->flags & OBJF_SHARED))
      free_objfile (objf);
  }
}


/* Many places in gdb want to test just to see if we have any minimal
   symbols available.  This function returns zero if none are currently
   available, nonzero otherwise. */

int
have_minimal_symbols (void)
{
  struct objfile *ofp;

  ALL_OBJFILES (ofp)
  {
    if (ofp->minimal_symbol_count > 0)
      {
	return 1;
      }
  }
  return 0;
}

/* Qsort comparison function.  */

static int
qsort_cmp (const void *a, const void *b)
{
  const struct obj_section *sect1 = *(const struct obj_section **) a;
  const struct obj_section *sect2 = *(const struct obj_section **) b;
  const CORE_ADDR sect1_addr = obj_section_addr (sect1);
  const CORE_ADDR sect2_addr = obj_section_addr (sect2);

  if (sect1_addr < sect2_addr)
    return -1;
  else if (sect1_addr > sect2_addr)
    return 1;
  else
   {
     /* Sections are at the same address.  This could happen if
	A) we have an objfile and a separate debuginfo.
	B) we are confused, and have added sections without proper relocation,
	or something like that. */

     const struct objfile *const objfile1 = sect1->objfile;
     const struct objfile *const objfile2 = sect2->objfile;

     if (objfile1->separate_debug_objfile == objfile2
	 || objfile2->separate_debug_objfile == objfile1)
       {
	 /* Case A.  The ordering doesn't matter: separate debuginfo files
	    will be filtered out later.  */

	 return 0;
       }

     /* Case B.  Maintain stable sort order, so bugs in GDB are easier to
	triage.  This section could be slow (since we iterate over all
	objfiles in each call to qsort_cmp), but this shouldn't happen
	very often (GDB is already in a confused state; one hopes this
	doesn't happen at all).  If you discover that significant time is
	spent in the loops below, do 'set complaints 100' and examine the
	resulting complaints.  */

     if (objfile1 == objfile2)
       {
	 /* Both sections came from the same objfile.  We are really confused.
	    Sort on sequence order of sections within the objfile.  */

	 const struct obj_section *osect;

	 ALL_OBJFILE_OSECTIONS (objfile1, osect)
	   if (osect == sect1)
	     return -1;
	   else if (osect == sect2)
	     return 1;

	 /* We should have found one of the sections before getting here.  */
	 gdb_assert (0);
       }
     else
       {
	 /* Sort on sequence number of the objfile in the chain.  */

	 const struct objfile *objfile;

	 ALL_OBJFILES (objfile)
	   if (objfile == objfile1)
	     return -1;
	   else if (objfile == objfile2)
	     return 1;

	 /* We should have found one of the objfiles before getting here.  */
	 gdb_assert (0);
       }

   }

  /* Unreachable.  */
  gdb_assert (0);
  return 0;
}

/* Select "better" obj_section to keep.  We prefer the one that came from
   the real object, rather than the one from separate debuginfo.
   Most of the time the two sections are exactly identical, but with
   prelinking the .rel.dyn section in the real object may have different
   size.  */

static struct obj_section *
preferred_obj_section (struct obj_section *a, struct obj_section *b)
{
  gdb_assert (obj_section_addr (a) == obj_section_addr (b));
  gdb_assert ((a->objfile->separate_debug_objfile == b->objfile)
	      || (b->objfile->separate_debug_objfile == a->objfile));
  gdb_assert ((a->objfile->separate_debug_objfile_backlink == b->objfile)
	      || (b->objfile->separate_debug_objfile_backlink == a->objfile));

  if (a->objfile->separate_debug_objfile != NULL)
    return a;
  return b;
}

/* Return 1 if SECTION should be inserted into the section map.
   We want to insert only non-overlay and non-TLS section.  */

static int
insert_section_p (const struct bfd *abfd,
		  const struct bfd_section *section)
{
  const bfd_vma lma = bfd_section_lma (abfd, section);

  if (lma != 0 && lma != bfd_section_vma (abfd, section)
      && (bfd_get_file_flags (abfd) & BFD_IN_MEMORY) == 0)
    /* This is an overlay section.  IN_MEMORY check is needed to avoid
       discarding sections from the "system supplied DSO" (aka vdso)
       on some Linux systems (e.g. Fedora 11).  */
    return 0;
  if ((bfd_get_section_flags (abfd, section) & SEC_THREAD_LOCAL) != 0)
    /* This is a TLS section.  */
    return 0;

  return 1;
}

/* Filter out overlapping sections where one section came from the real
   objfile, and the other from a separate debuginfo file.
   Return the size of table after redundant sections have been eliminated.  */

static int
filter_debuginfo_sections (struct obj_section **map, int map_size)
{
  int i, j;

  for (i = 0, j = 0; i < map_size - 1; i++)
    {
      struct obj_section *const sect1 = map[i];
      struct obj_section *const sect2 = map[i + 1];
      const struct objfile *const objfile1 = sect1->objfile;
      const struct objfile *const objfile2 = sect2->objfile;
      const CORE_ADDR sect1_addr = obj_section_addr (sect1);
      const CORE_ADDR sect2_addr = obj_section_addr (sect2);

      if (sect1_addr == sect2_addr
	  && (objfile1->separate_debug_objfile == objfile2
	      || objfile2->separate_debug_objfile == objfile1))
	{
	  map[j++] = preferred_obj_section (sect1, sect2);
	  ++i;
	}
      else
	map[j++] = sect1;
    }

  if (i < map_size)
    {
      gdb_assert (i == map_size - 1);
      map[j++] = map[i];
    }

  /* The map should not have shrunk to less than half the original size.  */
  gdb_assert (map_size / 2 <= j);

  return j;
}

/* Filter out overlapping sections, issuing a warning if any are found.
   Overlapping sections could really be overlay sections which we didn't
   classify as such in insert_section_p, or we could be dealing with a
   corrupt binary.  */

static int
filter_overlapping_sections (struct obj_section **map, int map_size)
{
  int i, j;

  for (i = 0, j = 0; i < map_size - 1; )
    {
      int k;

      map[j++] = map[i];
      for (k = i + 1; k < map_size; k++)
	{
	  struct obj_section *const sect1 = map[i];
	  struct obj_section *const sect2 = map[k];
	  const CORE_ADDR sect1_addr = obj_section_addr (sect1);
	  const CORE_ADDR sect2_addr = obj_section_addr (sect2);
	  const CORE_ADDR sect1_endaddr = obj_section_endaddr (sect1);

	  gdb_assert (sect1_addr <= sect2_addr);

	  if (sect1_endaddr <= sect2_addr)
	    break;
	  else
	    {
	      /* We have an overlap.  Report it.  */

	      struct objfile *const objf1 = sect1->objfile;
	      struct objfile *const objf2 = sect2->objfile;

	      const struct bfd *const abfd1 = objf1->obfd;
	      const struct bfd *const abfd2 = objf2->obfd;

	      const struct bfd_section *const bfds1 = sect1->the_bfd_section;
	      const struct bfd_section *const bfds2 = sect2->the_bfd_section;

	      const CORE_ADDR sect2_endaddr = obj_section_endaddr (sect2);

	      struct gdbarch *const gdbarch = get_objfile_arch (objf1);

	      complaint (&symfile_complaints,
			 _("unexpected overlap between:\n"
			   " (A) section `%s' from `%s' [%s, %s)\n"
			   " (B) section `%s' from `%s' [%s, %s).\n"
			   "Will ignore section B"),
			 bfd_section_name (abfd1, bfds1), objf1->name,
			 paddress (gdbarch, sect1_addr),
			 paddress (gdbarch, sect1_endaddr),
			 bfd_section_name (abfd2, bfds2), objf2->name,
			 paddress (gdbarch, sect2_addr),
			 paddress (gdbarch, sect2_endaddr));
	    }
	}
      i = k;
    }

  if (i < map_size)
    {
      gdb_assert (i == map_size - 1);
      map[j++] = map[i];
    }

  return j;
}


/* Update PMAP, PMAP_SIZE with sections from all objfiles, excluding any
   TLS, overlay and overlapping sections.  */

static void
update_section_map (struct program_space *pspace,
		    struct obj_section ***pmap, int *pmap_size)
{
  int alloc_size, map_size, i;
  struct obj_section *s, **map;
  struct objfile *objfile;

  gdb_assert (get_objfile_pspace_data (pspace)->objfiles_changed_p != 0);

  map = *pmap;
  xfree (map);

  alloc_size = 0;
  ALL_PSPACE_OBJFILES (pspace, objfile)
    ALL_OBJFILE_OSECTIONS (objfile, s)
      if (insert_section_p (objfile->obfd, s->the_bfd_section))
	alloc_size += 1;

  /* This happens on detach/attach (e.g. in gdb.base/attach.exp).  */
  if (alloc_size == 0)
    {
      *pmap = NULL;
      *pmap_size = 0;
      return;
    }

  map = xmalloc (alloc_size * sizeof (*map));

  i = 0;
  ALL_PSPACE_OBJFILES (pspace, objfile)
    ALL_OBJFILE_OSECTIONS (objfile, s)
      if (insert_section_p (objfile->obfd, s->the_bfd_section))
	map[i++] = s;

  qsort (map, alloc_size, sizeof (*map), qsort_cmp);
  map_size = filter_debuginfo_sections(map, alloc_size);
  map_size = filter_overlapping_sections(map, map_size);

  if (map_size < alloc_size)
    /* Some sections were eliminated.  Trim excess space.  */
    map = xrealloc (map, map_size * sizeof (*map));
  else
    gdb_assert (alloc_size == map_size);

  *pmap = map;
  *pmap_size = map_size;
}

/* Bsearch comparison function. */

static int
bsearch_cmp (const void *key, const void *elt)
{
  const CORE_ADDR pc = *(CORE_ADDR *) key;
  const struct obj_section *section = *(const struct obj_section **) elt;

  if (pc < obj_section_addr (section))
    return -1;
  if (pc < obj_section_endaddr (section))
    return 0;
  return 1;
}

/* Returns a section whose range includes PC or NULL if none found.   */

struct obj_section *
find_pc_section (CORE_ADDR pc)
{
  struct objfile_pspace_info *pspace_info;
  struct obj_section *s, **sp;

  /* Check for mapped overlay section first.  */
  s = find_pc_mapped_section (pc);
  if (s)
    return s;

  pspace_info = get_objfile_pspace_data (current_program_space);
  if (pspace_info->objfiles_changed_p != 0)
    {
      update_section_map (current_program_space,
			  &pspace_info->sections,
			  &pspace_info->num_sections);

      /* Don't need updates to section map until objfiles are added,
         removed or relocated.  */
      pspace_info->objfiles_changed_p = 0;
    }

  /* The C standard (ISO/IEC 9899:TC2) requires the BASE argument to
     bsearch be non-NULL.  */
  if (pspace_info->sections == NULL)
    {
      gdb_assert (pspace_info->num_sections == 0);
      return NULL;
    }

  sp = (struct obj_section **) bsearch (&pc,
					pspace_info->sections,
					pspace_info->num_sections,
					sizeof (*pspace_info->sections),
					bsearch_cmp);
  if (sp != NULL)
    return *sp;
  return NULL;
}


/* In SVR4, we recognize a trampoline by it's section name. 
   That is, if the pc is in a section named ".plt" then we are in
   a trampoline.  */

int
in_plt_section (CORE_ADDR pc, char *name)
{
  struct obj_section *s;
  int retval = 0;

  s = find_pc_section (pc);

  retval = (s != NULL
	    && s->the_bfd_section->name != NULL
	    && strcmp (s->the_bfd_section->name, ".plt") == 0);
  return (retval);
}


/* Keep a registry of per-objfile data-pointers required by other GDB
   modules.  */

struct objfile_data
{
  unsigned index;
  void (*save) (struct objfile *, void *);
  void (*free) (struct objfile *, void *);
};

struct objfile_data_registration
{
  struct objfile_data *data;
  struct objfile_data_registration *next;
};
  
struct objfile_data_registry
{
  struct objfile_data_registration *registrations;
  unsigned num_registrations;
};

static struct objfile_data_registry objfile_data_registry = { NULL, 0 };

const struct objfile_data *
register_objfile_data_with_cleanup (void (*save) (struct objfile *, void *),
				    void (*free) (struct objfile *, void *))
{
  struct objfile_data_registration **curr;

  /* Append new registration.  */
  for (curr = &objfile_data_registry.registrations;
       *curr != NULL; curr = &(*curr)->next);

  *curr = XMALLOC (struct objfile_data_registration);
  (*curr)->next = NULL;
  (*curr)->data = XMALLOC (struct objfile_data);
  (*curr)->data->index = objfile_data_registry.num_registrations++;
  (*curr)->data->save = save;
  (*curr)->data->free = free;

  return (*curr)->data;
}

const struct objfile_data *
register_objfile_data (void)
{
  return register_objfile_data_with_cleanup (NULL, NULL);
}

static void
objfile_alloc_data (struct objfile *objfile)
{
  gdb_assert (objfile->data == NULL);
  objfile->num_data = objfile_data_registry.num_registrations;
  objfile->data = XCALLOC (objfile->num_data, void *);
}

static void
objfile_free_data (struct objfile *objfile)
{
  gdb_assert (objfile->data != NULL);
  clear_objfile_data (objfile);
  xfree (objfile->data);
  objfile->data = NULL;
}

void
clear_objfile_data (struct objfile *objfile)
{
  struct objfile_data_registration *registration;
  int i;

  gdb_assert (objfile->data != NULL);

  /* Process all the save handlers.  */

  for (registration = objfile_data_registry.registrations, i = 0;
       i < objfile->num_data;
       registration = registration->next, i++)
    if (objfile->data[i] != NULL && registration->data->save != NULL)
      registration->data->save (objfile, objfile->data[i]);

  /* Now process all the free handlers.  */

  for (registration = objfile_data_registry.registrations, i = 0;
       i < objfile->num_data;
       registration = registration->next, i++)
    if (objfile->data[i] != NULL && registration->data->free != NULL)
      registration->data->free (objfile, objfile->data[i]);

  memset (objfile->data, 0, objfile->num_data * sizeof (void *));
}

void
set_objfile_data (struct objfile *objfile, const struct objfile_data *data,
		  void *value)
{
  gdb_assert (data->index < objfile->num_data);
  objfile->data[data->index] = value;
}

void *
objfile_data (struct objfile *objfile, const struct objfile_data *data)
{
  gdb_assert (data->index < objfile->num_data);
  return objfile->data[data->index];
}

/* Set objfiles_changed_p so section map will be rebuilt next time it
   is used.  Called by reread_symbols.  */

void
objfiles_changed (void)
{
  /* Rebuild section map next time we need it.  */
  get_objfile_pspace_data (current_program_space)->objfiles_changed_p = 1;
}

/* Add reference to ABFD.  Returns ABFD.  */
struct bfd *
gdb_bfd_ref (struct bfd *abfd)
{
  int *p_refcount = bfd_usrdata (abfd);

  if (p_refcount != NULL)
    {
      *p_refcount += 1;
      return abfd;
    }

  p_refcount = xmalloc (sizeof (*p_refcount));
  *p_refcount = 1;
  bfd_usrdata (abfd) = p_refcount;

  return abfd;
}

/* Unreference and possibly close ABFD.  */
void
gdb_bfd_unref (struct bfd *abfd)
{
  int *p_refcount;
  char *name;

  if (abfd == NULL)
    return;

  p_refcount = bfd_usrdata (abfd);

  /* Valid range for p_refcount: a pointer to int counter, which has a
     value of 1 (single owner) or 2 (shared).  */
  gdb_assert (*p_refcount == 1 || *p_refcount == 2);

  *p_refcount -= 1;
  if (*p_refcount > 0)
    return;

  xfree (p_refcount);
  bfd_usrdata (abfd) = NULL;  /* Paranoia.  */

  name = bfd_get_filename (abfd);
  if (!bfd_close (abfd))
    warning (_("cannot close \"%s\": %s"),
	     name, bfd_errmsg (bfd_get_error ()));
  xfree (name);
}

/* Provide a prototype to silence -Wmissing-prototypes.  */
extern initialize_file_ftype _initialize_objfiles;

void
_initialize_objfiles (void)
{
  objfiles_pspace_data
    = register_program_space_data_with_cleanup (objfiles_pspace_data_cleanup);
}<|MERGE_RESOLUTION|>--- conflicted
+++ resolved
@@ -50,11 +50,8 @@
 #include "addrmap.h"
 #include "arch-utils.h"
 #include "exec.h"
-<<<<<<< HEAD
-=======
 #include "observer.h"
 #include "complaints.h"
->>>>>>> 5f6ec78c
 
 /* Prototypes for local functions */
 
