--- conflicted
+++ resolved
@@ -100,13 +100,8 @@
 }
 
 /* Returns a newly allocated string with the contents of the given unicode
-<<<<<<< HEAD
-   string object converted to a named charset.  If an error occurs during
-   the conversion, NULL will be returned and a python exception will be set.
-=======
    string object converted to CHARSET.  If an error occurs during the
    conversion, NULL will be returned and a python exception will be set.
->>>>>>> b2f2d10e
 
    The caller is responsible for xfree'ing the string.  */
 static char *
@@ -127,7 +122,6 @@
   return result;
 }
 
-<<<<<<< HEAD
 /* Returns a PyObject with the contents of the given unicode string
    object converted to a named charset.  If an error occurs during
    the conversion, NULL will be returned and a python exception will
@@ -145,8 +139,6 @@
   return string;
 }
 
-=======
->>>>>>> b2f2d10e
 /* Returns a newly allocated string with the contents of the given unicode
    string object converted to the target's charset.  If an error occurs during
    the conversion, NULL will be returned and a python exception will be set.
@@ -156,7 +148,6 @@
 unicode_to_target_string (PyObject *unicode_str)
 {
   return unicode_to_encoded_string (unicode_str, target_charset ());
-<<<<<<< HEAD
 }
 
 /* Returns a PyObject with the contents of the given unicode string
@@ -167,8 +158,6 @@
 unicode_to_target_python_string (PyObject *unicode_str)
 {
   return unicode_to_encoded_python_string (unicode_str, target_charset ());
-=======
->>>>>>> b2f2d10e
 }
 
 /* Converts a python string (8-bit or unicode) to a target string in
@@ -190,7 +179,6 @@
   return result;
 }
 
-<<<<<<< HEAD
 /* Converts a python string (8-bit or unicode) to a target string in the
    target's charset.  Returns NULL on error, with a python exception
    set.  */
@@ -209,8 +197,6 @@
   return result;
 }
 
-=======
->>>>>>> b2f2d10e
 /* Converts a python string (8-bit or unicode) to a target string in
    the host's charset.  Returns NULL on error, with a python exception set.
 
@@ -250,7 +236,6 @@
 gdbpy_is_string (PyObject *obj)
 {
   return PyString_Check (obj) || PyUnicode_Check (obj);
-<<<<<<< HEAD
 }
 
 /* Converts OBJ to a CORE_ADDR value.
@@ -296,6 +281,4 @@
     }
 
   return 1;
-=======
->>>>>>> b2f2d10e
 }