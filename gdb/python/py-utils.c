--- conflicted
+++ resolved
@@ -224,12 +224,6 @@
   return PyString_Check (obj) || PyUnicode_Check (obj);
 }
 
-<<<<<<< HEAD
-/* Converts OBJ to a CORE_ADDR value.
-
-   Returns 1 on success or 0 on failure, with a Python exception set.  This
-   function can also throw GDB exceptions.  */
-=======
 /* Return the string representation of OBJ, i.e., str (obj).
    Space for the result is malloc'd, the caller must free.
    If the result is NULL a python error occurred, the caller must clear it.  */
@@ -285,7 +279,6 @@
    Returns 1 on success or 0 on failure, with a Python exception set.  This
    function can also throw GDB exceptions.
 */
->>>>>>> 698ebd33
 
 int
 get_addr_from_python (PyObject *obj, CORE_ADDR *addr)
@@ -314,23 +307,15 @@
 	if (PyErr_Occurred () != NULL)
 	  return 0;
 
-<<<<<<< HEAD
-	PyErr_SetString (PyExc_ValueError, "negative address");
-=======
 	PyErr_SetString (PyExc_ValueError,
 			 _("Supplied address is negative."));
->>>>>>> 698ebd33
 	return 0;
       }
     }
   else
     {
-<<<<<<< HEAD
-      PyErr_SetString (PyExc_TypeError, "invalid type for address");
-=======
       PyErr_SetString (PyExc_TypeError,
 		       _("Invalid type for address."));
->>>>>>> 698ebd33
       return 0;
     }
 
