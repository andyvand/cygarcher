--- conflicted
+++ resolved
@@ -29,12 +29,9 @@
 #include "language.h"
 #include "vec.h"
 #include "bcache.h"
-<<<<<<< HEAD
+#include "dwarf2loc.h"
 #include "observer.h"
 #include "gdb_assert.h"
-=======
-#include "dwarf2loc.h"
->>>>>>> ce93acb9
 
 typedef struct pyty_type_object
 {
