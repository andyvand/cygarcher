--- conflicted
+++ resolved
@@ -49,17 +49,13 @@
   struct pyty_type_object *next;
 } type_object;
 
-<<<<<<< HEAD
 #if 0
 /* First element of a doubly-linked list of TYPE_DISCARDABLE Types.  */
 static type_object *pyty_objects_discardable;
 #endif
 
-static PyTypeObject type_object_type;
-=======
 static PyTypeObject type_object_type
     CPYCHECKER_TYPE_OBJECT_FOR_TYPEDEF ("type_object");
->>>>>>> 6e5c95e6
 
 /* A Field object.  */
 typedef struct pyty_field_object
@@ -1615,17 +1611,8 @@
 			      (PyObject *) &type_iterator_object_type) < 0)
     return -1;
 
-<<<<<<< HEAD
-  Py_INCREF (&field_object_type);
-  PyModule_AddObject (gdb_module, "Field", (PyObject *) &field_object_type);
-
-#if 0
-  observer_attach_mark_used (typy_types_mark_used);
-#endif
-=======
   return gdb_pymodule_addobject (gdb_module, "Field",
 				 (PyObject *) &field_object_type);
->>>>>>> 6e5c95e6
 }
 
 