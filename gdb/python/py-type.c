--- conflicted
+++ resolved
@@ -30,12 +30,9 @@
 #include "vec.h"
 #include "bcache.h"
 #include "dwarf2loc.h"
-<<<<<<< HEAD
+#include "typeprint.h"
 #include "observer.h"
 #include "gdb_assert.h"
-=======
-#include "typeprint.h"
->>>>>>> 5cfecc6f
 
 typedef struct pyty_type_object
 {
@@ -1315,14 +1312,10 @@
 {
   type_object *type_obj;
 
-<<<<<<< HEAD
   for (type_obj = pyty_objects_discardable;
        type_obj != NULL;
        type_obj = type_obj->next)
     type_mark_used (type_obj->type);
-=======
-  Py_TYPE (type)->tp_free (type);
->>>>>>> 5cfecc6f
 }
 #endif
 
