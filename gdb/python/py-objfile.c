--- conflicted
+++ resolved
@@ -33,13 +33,10 @@
   /* The pretty-printer list of functions.  */
   PyObject *printers;
 
-<<<<<<< HEAD
   /* The frame filter list of functions.  */
   PyObject *frame_filters;
-=======
   /* The type-printer list.  */
   PyObject *type_printers;
->>>>>>> 6d9ff8d7
 } objfile_object;
 
 static PyTypeObject objfile_object_type;
@@ -67,11 +64,8 @@
   objfile_object *self = (objfile_object *) o;
 
   Py_XDECREF (self->printers);
-<<<<<<< HEAD
   Py_XDECREF (self->frame_filters);
-=======
   Py_XDECREF (self->type_printers);
->>>>>>> 6d9ff8d7
   self->ob_type->tp_free ((PyObject *) self);
 }
 
@@ -91,7 +85,6 @@
 	  return NULL;
 	}
 
-<<<<<<< HEAD
       self->frame_filters = PyDict_New ();
       if (!self->frame_filters)
 	{
@@ -100,14 +93,13 @@
 	  return NULL;
 	}
 
-=======
       self->type_printers = PyList_New (0);
       if (!self->type_printers)
 	{
 	  Py_DECREF (self);
 	  return NULL;
 	}
->>>>>>> 6d9ff8d7
+	
     }
   return (PyObject *) self;
 }
@@ -150,7 +142,6 @@
   return 0;
 }
 
-<<<<<<< HEAD
 PyObject *
 objfpy_get_frame_filters (PyObject *o, void *ignore)
 {
@@ -162,28 +153,10 @@
 
 static int
 objfpy_set_frame_filters (PyObject *o, PyObject *filters, void *ignore)
-=======
-/* Get the 'type_printers' attribute.  */
-
-static PyObject *
-objfpy_get_type_printers (PyObject *o, void *ignore)
-{
-  objfile_object *self = (objfile_object *) o;
-
-  Py_INCREF (self->type_printers);
-  return self->type_printers;
-}
-
-/* Set the 'type_printers' attribute.  */
-
-static int
-objfpy_set_type_printers (PyObject *o, PyObject *value, void *ignore)
->>>>>>> 6d9ff8d7
 {
   PyObject *tmp;
   objfile_object *self = (objfile_object *) o;
 
-<<<<<<< HEAD
   if (! filters)
     {
       PyErr_SetString (PyExc_TypeError,
@@ -195,32 +168,55 @@
     {
       PyErr_SetString (PyExc_TypeError,
 		       _("The frame_filters attribute must be a dictionary."));
-=======
-  if (! value)
-    {
-      PyErr_SetString (PyExc_TypeError,
-		       _("Cannot delete the type_printers attribute."));
-      return -1;
-    }
-
-  if (! PyList_Check (value))
-    {
-      PyErr_SetString (PyExc_TypeError,
-		       _("The type_printers attribute must be a list."));
->>>>>>> 6d9ff8d7
       return -1;
     }
 
   /* Take care in case the LHS and RHS are related somehow.  */
-<<<<<<< HEAD
   tmp = self->frame_filters;
   Py_INCREF (filters);
   self->frame_filters = filters;
-=======
+  Py_XDECREF (tmp);
+
+  return 0;
+}
+
+/* Get the 'type_printers' attribute.  */
+
+static PyObject *
+objfpy_get_type_printers (PyObject *o, void *ignore)
+{
+  objfile_object *self = (objfile_object *) o;
+
+  Py_INCREF (self->type_printers);
+  return self->type_printers;
+}
+
+/* Set the 'type_printers' attribute.  */
+
+static int
+objfpy_set_type_printers (PyObject *o, PyObject *value, void *ignore)
+{
+  PyObject *tmp;
+  objfile_object *self = (objfile_object *) o;
+
+  if (! value)
+    {
+      PyErr_SetString (PyExc_TypeError,
+		       _("Cannot delete the type_printers attribute."));
+      return -1;
+    }
+
+  if (! PyList_Check (value))
+    {
+      PyErr_SetString (PyExc_TypeError,
+		       _("The type_printers attribute must be a list."));
+      return -1;
+    }
+
+  /* Take care in case the LHS and RHS are related somehow.  */
   tmp = self->type_printers;
   Py_INCREF (value);
   self->type_printers = value;
->>>>>>> 6d9ff8d7
   Py_XDECREF (tmp);
 
   return 0;
@@ -281,19 +277,21 @@
 	      return NULL;
 	    }
 
-<<<<<<< HEAD
-	  object->frame_filters = PyDict_New ();
+    	  object->frame_filters = PyDict_New ();
 	  if (!object->frame_filters)
 	    {
 	      Py_DECREF (object->printers);
-=======
+	      Py_DECREF (object);
+	      return NULL;
+	    }
+
 	  object->type_printers = PyList_New (0);
 	  if (!object->type_printers)
 	    {
->>>>>>> 6d9ff8d7
 	      Py_DECREF (object);
 	      return NULL;
 	    }
+
 
 	  set_objfile_data (objfile, objfpy_objfile_data_key, object);
 	}
@@ -334,13 +332,10 @@
     "The objfile's filename, or None.", NULL },
   { "pretty_printers", objfpy_get_printers, objfpy_set_printers,
     "Pretty printers.", NULL },
-<<<<<<< HEAD
   { "frame_filters", objfpy_get_frame_filters,
     objfpy_set_frame_filters, "Frame Filters.", NULL },
-=======
   { "type_printers", objfpy_get_type_printers, objfpy_set_type_printers,
     "Type printers.", NULL },
->>>>>>> 6d9ff8d7
   { NULL }
 };
 
