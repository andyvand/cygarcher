# Copyright (C) 2010-2012 Free Software Foundation, Inc.

# This program is free software; you can redistribute it and/or modify
# it under the terms of the GNU General Public License as published by
# the Free Software Foundation; either version 3 of the License, or
# (at your option) any later version.
#
# This program is distributed in the hope that it will be useful,
# but WITHOUT ANY WARRANTY; without even the implied warranty of
# MERCHANTABILITY or FITNESS FOR A PARTICULAR PURPOSE.  See the
# GNU General Public License for more details.
#
# You should have received a copy of the GNU General Public License
# along with this program.  If not, see <http://www.gnu.org/licenses/>.

import traceback
import os
import sys
import _gdb

from _gdb import *

class GdbOutputFile:
    def close(self):
        # Do nothing.
        return None

    def isatty(self):
        return False

    def write(self, s):
        write(s, stream=STDOUT)

    def writelines(self, iterable):
        for line in iterable:
            self.write(line)

    def flush(self):
        flush()

sys.stdout = GdbOutputFile()

class GdbOutputErrorFile:
    def close(self):
        # Do nothing.
        return None

    def isatty(self):
        return False

    def write(self, s):
        write(s, stream=STDERR)

    def writelines(self, iterable):
        for line in iterable:
            self.write(line)

    def flush(self):
        flush()

sys.stderr = GdbOutputErrorFile()

# Default prompt hook does nothing.
prompt_hook = None

# Ensure that sys.argv is set to something.
# We do not use PySys_SetArgvEx because it did not appear until 2.6.6.
sys.argv = ['']

# Initial pretty printers.
pretty_printers = []

<<<<<<< HEAD
# Initial frame filters.
frame_filters = {}
=======
# Initial type printers.
type_printers = []
>>>>>>> 6d9ff8d7

# Convenience variable to GDB's python directory
PYTHONDIR = os.path.dirname(os.path.dirname(__file__))

# Auto-load all functions/commands.

# Packages to auto-load.

packages = [
    'function',
    'command'
]

# pkgutil.iter_modules is not available prior to Python 2.6.  Instead,
# manually iterate the list, collating the Python files in each module
# path.  Construct the module name, and import.

def auto_load_packages():
    for package in packages:
        location = os.path.join(os.path.dirname(__file__), package)
        if os.path.exists(location):
            py_files = filter(lambda x: x.endswith('.py')
                                        and x != '__init__.py',
                              os.listdir(location))

            for py_file in py_files:
                # Construct from foo.py, gdb.module.foo
                modname = "%s.%s.%s" % ( __name__, package, py_file[:-3] )
                try:
                    if modname in sys.modules:
                        # reload modules with duplicate names
                        reload(__import__(modname))
                    else:
                        __import__(modname)
                except:
                    print >> sys.stderr, traceback.format_exc()

auto_load_packages()

def GdbSetPythonDirectory(dir):
    """Update sys.path, reload gdb and auto-load packages."""
    global PYTHONDIR

    try:
        sys.path.remove(PYTHONDIR)
    except ValueError:
        pass
    sys.path.insert(0, dir)

    PYTHONDIR = dir

    # note that reload overwrites the gdb module without deleting existing
    # attributes
    reload(__import__(__name__))
    auto_load_packages()<|MERGE_RESOLUTION|>--- conflicted
+++ resolved
@@ -70,13 +70,10 @@
 # Initial pretty printers.
 pretty_printers = []
 
-<<<<<<< HEAD
+# Initial type printers.
+type_printers = []
 # Initial frame filters.
 frame_filters = {}
-=======
-# Initial type printers.
-type_printers = []
->>>>>>> 6d9ff8d7
 
 # Convenience variable to GDB's python directory
 PYTHONDIR = os.path.dirname(os.path.dirname(__file__))
