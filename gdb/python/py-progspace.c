--- conflicted
+++ resolved
@@ -35,14 +35,11 @@
   /* The pretty-printer list of functions.  */
   PyObject *printers;
 
-<<<<<<< HEAD
   /* The frame filter list of functions.  */
   PyObject *frame_filters;
-
-=======
   /* The type-printer list.  */
   PyObject *type_printers;
->>>>>>> 6d9ff8d7
+
 } pspace_object;
 
 static PyTypeObject pspace_object_type;
@@ -76,11 +73,8 @@
   pspace_object *ps_self = (pspace_object *) self;
 
   Py_XDECREF (ps_self->printers);
-<<<<<<< HEAD
   Py_XDECREF (ps_self->frame_filters);
-=======
   Py_XDECREF (ps_self->type_printers);
->>>>>>> 6d9ff8d7
   self->ob_type->tp_free (self);
 }
 
@@ -100,7 +94,6 @@
 	  return NULL;
 	}
 
-<<<<<<< HEAD
       self->frame_filters = PyDict_New ();
       if (!self->frame_filters)
 	{
@@ -109,14 +102,12 @@
 	  return NULL;
 	}
 
-=======
       self->type_printers = PyList_New (0);
       if (!self->type_printers)
 	{
 	  Py_DECREF (self);
 	  return NULL;
 	}
->>>>>>> 6d9ff8d7
     }
   return (PyObject *) self;
 }
@@ -159,7 +150,6 @@
   return 0;
 }
 
-<<<<<<< HEAD
 PyObject *
 pspy_get_frame_filters (PyObject *o, void *ignore)
 {
@@ -171,28 +161,10 @@
 
 static int
 pspy_set_frame_filters (PyObject *o, PyObject *frame, void *ignore)
-=======
-/* Get the 'type_printers' attribute.  */
-
-static PyObject *
-pspy_get_type_printers (PyObject *o, void *ignore)
-{
-  pspace_object *self = (pspace_object *) o;
-
-  Py_INCREF (self->type_printers);
-  return self->type_printers;
-}
-
-/* Set the 'type_printers' attribute.  */
-
-static int
-pspy_set_type_printers (PyObject *o, PyObject *value, void *ignore)
->>>>>>> 6d9ff8d7
 {
   PyObject *tmp;
   pspace_object *self = (pspace_object *) o;
 
-<<<<<<< HEAD
   if (! frame)
     {
       PyErr_SetString (PyExc_TypeError,
@@ -204,32 +176,55 @@
     {
       PyErr_SetString (PyExc_TypeError,
 		       "the frame filter attribute must be a dictionary");
-=======
-  if (! value)
-    {
-      PyErr_SetString (PyExc_TypeError,
-		       "cannot delete the type_printers attribute");
-      return -1;
-    }
-
-  if (! PyList_Check (value))
-    {
-      PyErr_SetString (PyExc_TypeError,
-		       "the type_printers attribute must be a list");
->>>>>>> 6d9ff8d7
       return -1;
     }
 
   /* Take care in case the LHS and RHS are related somehow.  */
-<<<<<<< HEAD
   tmp = self->frame_filters;
   Py_INCREF (frame);
   self->frame_filters = frame;
-=======
+  Py_XDECREF (tmp);
+
+  return 0;
+}
+
+/* Get the 'type_printers' attribute.  */
+
+static PyObject *
+pspy_get_type_printers (PyObject *o, void *ignore)
+{
+  pspace_object *self = (pspace_object *) o;
+
+  Py_INCREF (self->type_printers);
+  return self->type_printers;
+}
+
+/* Set the 'type_printers' attribute.  */
+
+static int
+pspy_set_type_printers (PyObject *o, PyObject *value, void *ignore)
+{
+  PyObject *tmp;
+  pspace_object *self = (pspace_object *) o;
+
+  if (! value)
+    {
+      PyErr_SetString (PyExc_TypeError,
+		       "cannot delete the type_printers attribute");
+      return -1;
+    }
+
+  if (! PyList_Check (value))
+    {
+      PyErr_SetString (PyExc_TypeError,
+		       "the type_printers attribute must be a list");
+      return -1;
+    }
+
+  /* Take care in case the LHS and RHS are related somehow.  */
   tmp = self->type_printers;
   Py_INCREF (value);
   self->type_printers = value;
->>>>>>> 6d9ff8d7
   Py_XDECREF (tmp);
 
   return 0;
@@ -277,20 +272,22 @@
 	      Py_DECREF (object);
 	      return NULL;
 	    }
-
-<<<<<<< HEAD
+	    
 	  object->frame_filters = PyDict_New ();
 	  if (!object->frame_filters)
 	    {
 	      Py_DECREF (object->printers);
-=======
+	      Py_DECREF (object);
+	      return NULL;
+	    }
+
 	  object->type_printers = PyList_New (0);
 	  if (!object->type_printers)
 	    {
->>>>>>> 6d9ff8d7
 	      Py_DECREF (object);
 	      return NULL;
 	    }
+
 
 	  set_program_space_data (pspace, pspy_pspace_data_key, object);
 	}
@@ -322,13 +319,10 @@
     "The progspace's main filename, or None.", NULL },
   { "pretty_printers", pspy_get_printers, pspy_set_printers,
     "Pretty printers.", NULL },
-<<<<<<< HEAD
   { "frame_filters", pspy_get_frame_filters, pspy_set_frame_filters,
     "Frame filters.", NULL },
-=======
   { "type_printers", pspy_get_type_printers, pspy_set_type_printers,
     "Type printers.", NULL },
->>>>>>> 6d9ff8d7
   { NULL }
 };
 
