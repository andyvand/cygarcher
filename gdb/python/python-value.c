/* Python interface to values.

   Copyright (C) 2008, 2009 Free Software Foundation, Inc.

   This file is part of GDB.

   This program is free software; you can redistribute it and/or modify
   it under the terms of the GNU General Public License as published by
   the Free Software Foundation; either version 3 of the License, or
   (at your option) any later version.

   This program is distributed in the hope that it will be useful,
   but WITHOUT ANY WARRANTY; without even the implied warranty of
   MERCHANTABILITY or FITNESS FOR A PARTICULAR PURPOSE.  See the
   GNU General Public License for more details.

   You should have received a copy of the GNU General Public License
   along with this program.  If not, see <http://www.gnu.org/licenses/>.  */

#include "defs.h"
#include "gdb_assert.h"
#include "charset.h"
#include "value.h"
#include "exceptions.h"
#include "language.h"
#include "dfp.h"
#include "valprint.h"

#ifdef HAVE_PYTHON

#include "python-internal.h"

/* Even though Python scalar types directly map to host types, we use
   target types here to remain consistent with the the values system in
   GDB (which uses target arithmetic).  */

/* Python's integer type corresponds to C's long type.  */
#define builtin_type_pyint builtin_type (python_gdbarch)->builtin_long

/* Python's float type corresponds to C's double type.  */
#define builtin_type_pyfloat builtin_type (python_gdbarch)->builtin_double

/* Python's long type corresponds to C's long long type.  */
#define builtin_type_pylong builtin_type (python_gdbarch)->builtin_long_long

/* Python's long type corresponds to C's long long type.  Unsigned version.  */
#define builtin_type_upylong builtin_type \
  (current_gdbarch)->builtin_unsigned_long_long

#define builtin_type_pybool \
  language_bool_type (python_language, python_gdbarch)

#define builtin_type_pychar \
  language_string_char_type (python_language, python_gdbarch)

typedef struct value_object {
  PyObject_HEAD
  struct value_object *next;
  struct value *value;
  PyObject *address;
  PyObject *type;
} value_object;

/* List of all values which are currently exposed to Python. It is
   maintained so that when an objfile is discarded, preserve_values
   can copy the values' types if needed.  */
/* This variable is unnecessarily initialized to NULL in order to
   work around a linker bug on MacOS.  */
static value_object *values_in_python = NULL;

/* Called by the Python interpreter when deallocating a value object.  */
static void
valpy_dealloc (PyObject *obj)
{
  value_object *self = (value_object *) obj;
  value_object **iter;

  /* Remove OBJ from the global list.  */
  iter = &values_in_python;
  while (*iter != self)
    iter = &(*iter)->next;
  *iter = (*iter)->next;

  value_free (self->value);

  if (self->address)
    /* Use braces to appease gcc warning.  *sigh*  */
    {
      Py_DECREF (self->address);
    }

  if (self->type)
    {
      Py_DECREF (self->type);
    }

  self->ob_type->tp_free (self);
}

/* Called when a new gdb.Value object needs to be allocated.  */
static PyObject *
valpy_new (PyTypeObject *subtype, PyObject *args, PyObject *keywords)
{
  struct value *value = NULL;   /* Initialize to appease gcc warning.  */
  value_object *value_obj;

  if (PyTuple_Size (args) != 1)
    {
      PyErr_SetString (PyExc_TypeError, _("Value object creation takes only "
					  "1 argument"));
      return NULL;
    }

  value_obj = (value_object *) subtype->tp_alloc (subtype, 1);
  if (value_obj == NULL)
    {
      PyErr_SetString (PyExc_MemoryError, _("Could not allocate memory to "
					    "create Value object."));
      return NULL;
    }

  value = convert_value_from_python (PyTuple_GetItem (args, 0));
  if (value == NULL)
    {
      subtype->tp_free (value_obj);
      return NULL;
    }

  value_obj->value = value;
  value_obj->address = NULL;
  value_obj->type = NULL;
  release_value (value);
  value_obj->next = values_in_python;
  values_in_python = value_obj;

  return (PyObject *) value_obj;
}

/* Iterate over all the Value objects, calling preserve_one_value on
   each.  */
void
preserve_python_values (struct objfile *objfile, htab_t copied_types)
{
  value_object *iter;

  for (iter = values_in_python; iter; iter = iter->next)
    preserve_one_value (iter->value, objfile, copied_types);
}

/* Given a value of a pointer type, apply the C unary * operator to it.  */
static PyObject *
valpy_dereference (PyObject *self, PyObject *args)
{
  struct value *res_val = NULL;	  /* Initialize to appease gcc warning.  */
  volatile struct gdb_exception except;

  TRY_CATCH (except, RETURN_MASK_ALL)
    {
      res_val = value_ind (((value_object *) self)->value);
    }
  GDB_PY_HANDLE_EXCEPTION (except);

  return value_to_value_object (res_val);
}

/* Return "&value".  */
static PyObject *
valpy_get_address (PyObject *self, void *closure)
{
  struct value *res_val = NULL;	  /* Initialize to appease gcc warning.  */
  value_object *val_obj = (value_object *) self;
  volatile struct gdb_exception except;

  if (!val_obj->address)
    {
      TRY_CATCH (except, RETURN_MASK_ALL)
	{
	  res_val = value_addr (val_obj->value);
	}
      if (except.reason < 0)
	{
	  val_obj->address = Py_None;
	  Py_INCREF (Py_None);
	}
      else
	val_obj->address = value_to_value_object (res_val);
    }

  Py_INCREF (val_obj->address);

  return val_obj->address;
}

/* Return type of the value.  */
static PyObject *
valpy_get_type (PyObject *self, void *closure)
{
  value_object *obj = (value_object *) self;
  if (!obj->type)
    {
      obj->type = type_to_type_object (value_type (obj->value));
      if (!obj->type)
	{
	  obj->type = Py_None;
	  Py_INCREF (obj->type);
	}
    }
  Py_INCREF (obj->type);
  return obj->type;
}

<<<<<<< HEAD
/* Implementation of gdb.Value.string ([encoding] [, errors] 
=======
/* Implementation of gdb.Value.string ([encoding] [, errors]
>>>>>>> 5a5358d5
   [, length]) -> string.  Return Unicode string with value contents.
   If ENCODING is not given, the string is assumed to be encoded in
   the target's charset.  If LENGTH is provided, only fetch string to
   the length provided.  */

static PyObject *
valpy_string (PyObject *self, PyObject *args, PyObject *kw)
{
  int length = -1, ret = 0;
  gdb_byte *buffer;
  struct value *value = ((value_object *) self)->value;
  volatile struct gdb_exception except;
  PyObject *unicode;
  const char *encoding = NULL;
  const char *errors = NULL;
  const char *user_encoding = NULL;
  const char *la_encoding = NULL;
  static char *keywords[] = { "encoding", "errors", "length" };

  if (!PyArg_ParseTupleAndKeywords (args, kw, "|ssi", keywords,
				    &user_encoding, &errors, &length))
    return NULL;

  TRY_CATCH (except, RETURN_MASK_ALL)
    {
      LA_GET_STRING (value, &buffer, &length, &la_encoding);
    }
  GDB_PY_HANDLE_EXCEPTION (except);

  encoding = (user_encoding && *user_encoding) ? user_encoding : la_encoding;
  unicode = PyUnicode_Decode (buffer, length, encoding, errors);
  xfree (buffer);

  return unicode;
}

/* Cast a value to a given type.  */
static PyObject *
valpy_cast (PyObject *self, PyObject *args)
{
  PyObject *type_obj;
  struct type *type;
  struct value *res_val = NULL;	  /* Initialize to appease gcc warning.  */
  volatile struct gdb_exception except;

  if (! PyArg_ParseTuple (args, "O", &type_obj))
    return NULL;

  type = type_object_to_type (type_obj);
  if (! type)
    {
      PyErr_SetString (PyExc_RuntimeError, "argument must be a Type");
      return NULL;
    }

  TRY_CATCH (except, RETURN_MASK_ALL)
    {
      res_val = value_cast (type, ((value_object *) self)->value);
    }
  GDB_PY_HANDLE_EXCEPTION (except);

  return value_to_value_object (res_val);
}

static Py_ssize_t
valpy_length (PyObject *self)
{
  /* We don't support getting the number of elements in a struct / class.  */
  PyErr_SetString (PyExc_NotImplementedError,
		   "Invalid operation on gdb.Value.");
  return -1;
}

/* Given string name of an element inside structure, return its value
   object.  */
static PyObject *
valpy_getitem (PyObject *self, PyObject *key)
{
  value_object *self_value = (value_object *) self;
  char *field = NULL;
  struct value *res_val = NULL;
  volatile struct gdb_exception except;

  if (gdbpy_is_string (key))
    {  
      field = python_string_to_host_string (key);
      if (field == NULL)
	return NULL;
    }

  TRY_CATCH (except, RETURN_MASK_ALL)
    {
      struct value *tmp = self_value->value;

      if (field)
	res_val = value_struct_elt (&tmp, NULL, field, 0, NULL);
      else
	{
	  /* Assume we are attempting an array access, and let the
	     value code throw an exception if the index has an invalid
	     type.  */
	  struct value *idx = convert_value_from_python (key);
	  if (idx != NULL)
	    res_val = value_subscript (tmp, value_as_long (idx));
	}
    }

  xfree (field);
  GDB_PY_HANDLE_EXCEPTION (except);

  return res_val ? value_to_value_object (res_val) : NULL;
}

static int
valpy_setitem (PyObject *self, PyObject *key, PyObject *value)
{
  PyErr_Format (PyExc_NotImplementedError,
		_("Setting of struct elements is not currently supported."));
  return -1;
}

/* Called by the Python interpreter to obtain string representation
   of the object.  */
static PyObject *
valpy_str (PyObject *self)
{
  char *s = NULL;
  long dummy;
  struct ui_file *stb;
  struct cleanup *old_chain;
  PyObject *result;
  struct value_print_options opts;
  volatile struct gdb_exception except;

  get_user_print_options (&opts);
  opts.deref_ref = 0;

  stb = mem_fileopen ();
  old_chain = make_cleanup_ui_file_delete (stb);

  TRY_CATCH (except, RETURN_MASK_ALL)
    {
      common_val_print (((value_object *) self)->value, stb, 0,
			&opts, python_language);
      s = ui_file_xstrdup (stb, &dummy);
    }
  GDB_PY_HANDLE_EXCEPTION (except);

  do_cleanups (old_chain);

  result = PyUnicode_Decode (s, strlen (s), host_charset (), NULL);
  xfree (s);

  return result;
}

/* Implements gdb.Value.is_optimized_out.  */
static PyObject *
valpy_get_is_optimized_out (PyObject *self, void *closure)
{
  struct value *value = ((value_object *) self)->value;

  if (value_optimized_out (value))
    Py_RETURN_TRUE;

  Py_RETURN_FALSE;
}

enum valpy_opcode
{
  VALPY_ADD,
  VALPY_SUB,
  VALPY_MUL,
  VALPY_DIV,
  VALPY_REM,
  VALPY_POW,
  VALPY_LSH,
  VALPY_RSH,
  VALPY_BITAND,
  VALPY_BITOR,
  VALPY_BITXOR
};

/* If TYPE is a reference, return the target; otherwise return TYPE.  */
#define STRIP_REFERENCE(TYPE) \
  ((TYPE_CODE (TYPE) == TYPE_CODE_REF) ? (TYPE_TARGET_TYPE (TYPE)) : (TYPE))

/* Returns a value object which is the result of applying the operation
   specified by OPCODE to the given arguments.  */
static PyObject *
valpy_binop (enum valpy_opcode opcode, PyObject *self, PyObject *other)
{
  struct value *res_val = NULL;	  /* Initialize to appease gcc warning.  */
  volatile struct gdb_exception except;

  TRY_CATCH (except, RETURN_MASK_ALL)
    {
      struct value *arg1, *arg2;

      /* If the gdb.Value object is the second operand, then it will be passed
	 to us as the OTHER argument, and SELF will be an entirely different
	 kind of object, altogether.  Because of this, we can't assume self is
	 a gdb.Value object and need to convert it from python as well.  */
      arg1 = convert_value_from_python (self);
      if (arg1 == NULL)
	break;

      arg2 = convert_value_from_python (other);
      if (arg2 == NULL)
	break;

      switch (opcode)
	{
	case VALPY_ADD:
	  {
	    struct type *ltype = value_type (arg1);
	    struct type *rtype = value_type (arg2);

	    CHECK_TYPEDEF (ltype);
	    ltype = STRIP_REFERENCE (ltype);
	    CHECK_TYPEDEF (rtype);
	    rtype = STRIP_REFERENCE (rtype);

	    if (TYPE_CODE (ltype) == TYPE_CODE_PTR
		&& is_integral_type (rtype))
	      res_val = value_ptradd (arg1, value_as_long (arg2));
	    else if (TYPE_CODE (rtype) == TYPE_CODE_PTR
		     && is_integral_type (ltype))
	      res_val = value_ptradd (arg2, value_as_long (arg1));
	    else
	      res_val = value_binop (arg1, arg2, BINOP_ADD);
	  }
	  break;
	case VALPY_SUB:
	  {
	    struct type *ltype = value_type (arg1);
	    struct type *rtype = value_type (arg2);

	    CHECK_TYPEDEF (ltype);
	    ltype = STRIP_REFERENCE (ltype);
	    CHECK_TYPEDEF (rtype);
	    rtype = STRIP_REFERENCE (rtype);

	    if (TYPE_CODE (ltype) == TYPE_CODE_PTR
		&& TYPE_CODE (rtype) == TYPE_CODE_PTR)
	      /* A ptrdiff_t for the target would be preferable here.  */
	      res_val = value_from_longest (builtin_type_pyint,
					    value_ptrdiff (arg1, arg2));
	    else if (TYPE_CODE (ltype) == TYPE_CODE_PTR
		     && is_integral_type (rtype))
	      res_val = value_ptradd (arg1, - value_as_long (arg2));
	    else
	      res_val = value_binop (arg1, arg2, BINOP_SUB);
	  }
	  break;
	case VALPY_MUL:
	  res_val = value_binop (arg1, arg2, BINOP_MUL);
	  break;
	case VALPY_DIV:
	  res_val = value_binop (arg1, arg2, BINOP_DIV);
	  break;
	case VALPY_REM:
	  res_val = value_binop (arg1, arg2, BINOP_REM);
	  break;
	case VALPY_POW:
	  res_val = value_binop (arg1, arg2, BINOP_EXP);
	  break;
	case VALPY_LSH:
	  res_val = value_binop (arg1, arg2, BINOP_LSH);
	  break;
	case VALPY_RSH:
	  res_val = value_binop (arg1, arg2, BINOP_RSH);
	  break;
	case VALPY_BITAND:
	  res_val = value_binop (arg1, arg2, BINOP_BITWISE_AND);
	  break;
	case VALPY_BITOR:
	  res_val = value_binop (arg1, arg2, BINOP_BITWISE_IOR);
	  break;
	case VALPY_BITXOR:
	  res_val = value_binop (arg1, arg2, BINOP_BITWISE_XOR);
	  break;
	}
    }
  GDB_PY_HANDLE_EXCEPTION (except);

  return res_val ? value_to_value_object (res_val) : NULL;
}

static PyObject *
valpy_add (PyObject *self, PyObject *other)
{
  return valpy_binop (VALPY_ADD, self, other);
}

static PyObject *
valpy_subtract (PyObject *self, PyObject *other)
{
  return valpy_binop (VALPY_SUB, self, other);
}

static PyObject *
valpy_multiply (PyObject *self, PyObject *other)
{
  return valpy_binop (VALPY_MUL, self, other);
}

static PyObject *
valpy_divide (PyObject *self, PyObject *other)
{
  return valpy_binop (VALPY_DIV, self, other);
}

static PyObject *
valpy_remainder (PyObject *self, PyObject *other)
{
  return valpy_binop (VALPY_REM, self, other);
}

static PyObject *
valpy_power (PyObject *self, PyObject *other, PyObject *unused)
{
  /* We don't support the ternary form of pow.  I don't know how to express
     that, so let's just throw NotImplementedError to at least do something
     about it.  */
  if (unused != Py_None)
    {
      PyErr_SetString (PyExc_NotImplementedError,
		       "Invalid operation on gdb.Value.");
      return NULL;
    }

  return valpy_binop (VALPY_POW, self, other);
}

static PyObject *
valpy_negative (PyObject *self)
{
  struct value *val = NULL;
  volatile struct gdb_exception except;

  TRY_CATCH (except, RETURN_MASK_ALL)
    {
      val = value_neg (((value_object *) self)->value);
    }
  GDB_PY_HANDLE_EXCEPTION (except);

  return value_to_value_object (val);
}

static PyObject *
valpy_positive (PyObject *self)
{
  return value_to_value_object (((value_object *) self)->value);
}

static PyObject *
valpy_absolute (PyObject *self)
{
  struct value *value = ((value_object *) self)->value;
  if (value_less (value, value_zero (value_type (value), not_lval)))
    return valpy_negative (self);
  else
    return valpy_positive (self);
}

/* Implements boolean evaluation of gdb.Value.  */
static int
valpy_nonzero (PyObject *self)
{
  value_object *self_value = (value_object *) self;
  struct type *type;

  type = check_typedef (value_type (self_value->value));

  if (is_integral_type (type) || TYPE_CODE (type) == TYPE_CODE_PTR)
    return !!value_as_long (self_value->value);
  else if (TYPE_CODE (type) == TYPE_CODE_FLT)
    return value_as_double (self_value->value) != 0;
  else if (TYPE_CODE (type) == TYPE_CODE_DECFLOAT)
    return !decimal_is_zero (value_contents (self_value->value),
			     TYPE_LENGTH (type),
			     gdbarch_byte_order (get_type_arch (type)));
  else
    {
      PyErr_SetString (PyExc_TypeError, _("Attempted truth testing on invalid "
					  "gdb.Value type."));
      return 0;
    }
}

/* Implements ~ for value objects.  */
static PyObject *
valpy_invert (PyObject *self)
{
  struct value *val = NULL;
  volatile struct gdb_exception except;

  TRY_CATCH (except, RETURN_MASK_ALL)
    {
      val = value_complement (((value_object *) self)->value);
    }
  GDB_PY_HANDLE_EXCEPTION (except);

  return value_to_value_object (val);
}

/* Implements left shift for value objects.  */
static PyObject *
valpy_lsh (PyObject *self, PyObject *other)
{
  return valpy_binop (VALPY_LSH, self, other);
}

/* Implements right shift for value objects.  */
static PyObject *
valpy_rsh (PyObject *self, PyObject *other)
{
  return valpy_binop (VALPY_RSH, self, other);
}

/* Implements bitwise and for value objects.  */
static PyObject *
valpy_and (PyObject *self, PyObject *other)
{
  return valpy_binop (VALPY_BITAND, self, other);
}

/* Implements bitwise or for value objects.  */
static PyObject *
valpy_or (PyObject *self, PyObject *other)
{
  return valpy_binop (VALPY_BITOR, self, other);
}

/* Implements bitwise xor for value objects.  */
static PyObject *
valpy_xor (PyObject *self, PyObject *other)
{
  return valpy_binop (VALPY_BITXOR, self, other);
}

/* Implements comparison operations for value objects.  */
static PyObject *
valpy_richcompare (PyObject *self, PyObject *other, int op)
{
  int result = 0;
  struct value *value_other;
  volatile struct gdb_exception except;

  if (other == Py_None)
    /* Comparing with None is special.  From what I can tell, in Python
       None is smaller than anything else.  */
    switch (op) {
      case Py_LT:
      case Py_LE:
      case Py_EQ:
	Py_RETURN_FALSE;
      case Py_NE:
      case Py_GT:
      case Py_GE:
	Py_RETURN_TRUE;
      default:
	/* Can't happen.  */
	PyErr_SetString (PyExc_NotImplementedError,
			 "Invalid operation on gdb.Value.");
	return NULL;
    }

  TRY_CATCH (except, RETURN_MASK_ALL)
    {
      value_other = convert_value_from_python (other);
      if (value_other == NULL)
	return NULL;

      switch (op) {
        case Py_LT:
	  result = value_less (((value_object *) self)->value, value_other);
	  break;
	case Py_LE:
	  result = value_less (((value_object *) self)->value, value_other)
	    || value_equal (((value_object *) self)->value, value_other);
	  break;
	case Py_EQ:
	  result = value_equal (((value_object *) self)->value, value_other);
	  break;
	case Py_NE:
	  result = !value_equal (((value_object *) self)->value, value_other);
	  break;
        case Py_GT:
	  result = value_less (value_other, ((value_object *) self)->value);
	  break;
	case Py_GE:
	  result = value_less (value_other, ((value_object *) self)->value)
	    || value_equal (((value_object *) self)->value, value_other);
	  break;
	default:
	  /* Can't happen.  */
	  PyErr_SetString (PyExc_NotImplementedError,
			   "Invalid operation on gdb.Value.");
	  return NULL;
      }
    }
  GDB_PY_HANDLE_EXCEPTION (except);

  if (result == 1)
    Py_RETURN_TRUE;

  Py_RETURN_FALSE;
}

/* Helper function to determine if a type is "int-like".  */
static int
is_intlike (struct type *type, int ptr_ok)
{
  CHECK_TYPEDEF (type);
  return (TYPE_CODE (type) == TYPE_CODE_INT
	  || TYPE_CODE (type) == TYPE_CODE_ENUM
	  || TYPE_CODE (type) == TYPE_CODE_BOOL
	  || TYPE_CODE (type) == TYPE_CODE_CHAR
	  || (ptr_ok && TYPE_CODE (type) == TYPE_CODE_PTR));
}

/* Implements conversion to int.  */
static PyObject *
valpy_int (PyObject *self)
{
  struct value *value = ((value_object *) self)->value;
  struct type *type = value_type (value);
  LONGEST l = 0;
  volatile struct gdb_exception except;

  CHECK_TYPEDEF (type);
  if (!is_intlike (type, 0))
    {
      PyErr_SetString (PyExc_RuntimeError, "cannot convert value to int");
      return NULL;
    }

  TRY_CATCH (except, RETURN_MASK_ALL)
    {
      l = value_as_long (value);
    }
  GDB_PY_HANDLE_EXCEPTION (except);

  return PyInt_FromLong (l);
}

/* Implements conversion to long.  */
static PyObject *
valpy_long (PyObject *self)
{
  struct value *value = ((value_object *) self)->value;
  struct type *type = value_type (value);
  LONGEST l = 0;
  volatile struct gdb_exception except;

  if (!is_intlike (type, 1))
    {
      PyErr_SetString (PyExc_RuntimeError, "cannot convert value to long");
      return NULL;
    }

  TRY_CATCH (except, RETURN_MASK_ALL)
    {
      l = value_as_long (value);
    }
  GDB_PY_HANDLE_EXCEPTION (except);

  return PyLong_FromLong (l);
}

/* Implements conversion to float.  */
static PyObject *
valpy_float (PyObject *self)
{
  struct value *value = ((value_object *) self)->value;
  struct type *type = value_type (value);
  double d = 0;
  volatile struct gdb_exception except;

  CHECK_TYPEDEF (type);
  if (TYPE_CODE (type) != TYPE_CODE_FLT)
    {
      PyErr_SetString (PyExc_RuntimeError, "cannot convert value to float");
      return NULL;
    }

  TRY_CATCH (except, RETURN_MASK_ALL)
    {
      d = value_as_double (value);
    }
  GDB_PY_HANDLE_EXCEPTION (except);

  return PyFloat_FromDouble (d);
}

/* Returns an object for a value which is released from the all_values chain,
   so its lifetime is not bound to the execution of a command.  */
PyObject *
value_to_value_object (struct value *val)
{
  value_object *val_obj;

  val_obj = PyObject_New (value_object, &value_object_type);
  if (val_obj != NULL)
    {
      val_obj->value = val;
      val_obj->address = NULL;
      val_obj->type = NULL;
      release_value (val);
      val_obj->next = values_in_python;
      values_in_python = val_obj;
    }

  return (PyObject *) val_obj;
}

/* Returns a borrowed reference to the struct value corresponding to
   the given value object.  */
struct value *
value_object_to_value (PyObject *self)
{
  value_object *real;
  if (! PyObject_TypeCheck (self, &value_object_type))
    return NULL;
  real = (value_object *) self;
  return real->value;
}

/* Try to convert a Python value to a gdb value.  If the value cannot
   be converted, set a Python exception and return NULL.  Returns a
   borrowed reference to the resulting struct value.  */

struct value *
convert_value_from_python (PyObject *obj)
{
  struct value *value = NULL; /* -Wall */
  PyObject *target_str, *unicode_str;
  struct cleanup *old;
  volatile struct gdb_exception except;
  int cmp;

  gdb_assert (obj != NULL);

  TRY_CATCH (except, RETURN_MASK_ALL)
    {
      if (PyBool_Check (obj)) 
	{
	  cmp = PyObject_IsTrue (obj);
	  if (cmp >= 0)
	    value = value_from_longest (builtin_type_pybool, cmp);
	}
      else if (PyInt_Check (obj))
	{
	  long l = PyInt_AsLong (obj);

	  if (! PyErr_Occurred ())
	    value = value_from_longest (builtin_type_pyint, l);
	}
      else if (PyLong_Check (obj))
	{
	  LONGEST l = PyLong_AsLongLong (obj);

	  if (PyErr_Occurred ())
	    {
	      /* If the error was an overflow, we can try converting to
	         ULONGEST instead.  */
	      if (PyErr_ExceptionMatches (PyExc_OverflowError))
		{
		  PyObject *etype, *evalue, *etraceback, *zero;

		  PyErr_Fetch (&etype, &evalue, &etraceback);
		  zero = PyInt_FromLong (0);

		  /* Check whether obj is positive.  */
		  if (PyObject_RichCompareBool (obj, zero, Py_GT) > 0)
		    {
		      ULONGEST ul;

		      ul = PyLong_AsUnsignedLongLong (obj);
		      if (! PyErr_Occurred ())
			value = value_from_ulongest (builtin_type_upylong, ul);
		    }
		  else
		    /* There's nothing we can do.  */
		    PyErr_Restore (etype, evalue, etraceback);

		  Py_DECREF (zero);
		}
	    }
	  else
	    value = value_from_longest (builtin_type_pylong, l);
	}
      else if (PyFloat_Check (obj))
	{
	  double d = PyFloat_AsDouble (obj);

	  if (! PyErr_Occurred ())
	    value = value_from_double (builtin_type_pyfloat, d);
	}
      else if (gdbpy_is_string (obj))
	{
	  char *s;

	  s = python_string_to_target_string (obj);
	  if (s != NULL)
	    {
	      old = make_cleanup (xfree, s);
	      value = value_cstring (s, strlen (s), builtin_type_pychar);
	      do_cleanups (old);
	    }
	}
      else if (PyObject_TypeCheck (obj, &value_object_type))
	{
	  /* This lets callers freely decref the Value wrapper object
	     and not worry about whether or not the value will
	     disappear.  */
	  value = value_copy (((value_object *) obj)->value);
	}
      else
	PyErr_Format (PyExc_TypeError, _("Could not convert Python object: %s"),
		      PyString_AsString (PyObject_Str (obj)));
    }
  if (except.reason < 0)
    {
      PyErr_Format (except.reason == RETURN_QUIT
		    ? PyExc_KeyboardInterrupt : PyExc_RuntimeError,
		    "%s", except.message);
      return NULL;
    }

  return value;
}

/* Returns value object in the ARGth position in GDB's history.  */
PyObject *
gdbpy_history (PyObject *self, PyObject *args)
{
  int i;
  struct value *res_val = NULL;	  /* Initialize to appease gcc warning.  */
  volatile struct gdb_exception except;

  if (!PyArg_ParseTuple (args, "i", &i))
    return NULL;

  TRY_CATCH (except, RETURN_MASK_ALL)
    {
      res_val = access_value_history (i);
    }
  GDB_PY_HANDLE_EXCEPTION (except);

  return value_to_value_object (res_val);
}

/* Returns 1 in OBJ is a gdb.Value object, 0 otherwise.  */

int
gdbpy_is_value_object (PyObject *obj)
{
  return PyObject_TypeCheck (obj, &value_object_type);
}

void
gdbpy_initialize_values (void)
{
  if (PyType_Ready (&value_object_type) < 0)
    return;

  Py_INCREF (&value_object_type);
  PyModule_AddObject (gdb_module, "Value", (PyObject *) &value_object_type);

  values_in_python = NULL;
}



static PyGetSetDef value_object_getset[] = {
  { "address", valpy_get_address, NULL, "The address of the value.",
    NULL },
  { "is_optimized_out", valpy_get_is_optimized_out, NULL,
    "Boolean telling whether the value is optimized out (i.e., not available).",
    NULL },
  { "type", valpy_get_type, NULL, "Type of the value.", NULL },
  {NULL}  /* Sentinel */
};

static PyMethodDef value_object_methods[] = {
  { "cast", valpy_cast, METH_VARARGS, "Cast the value to the supplied type." },
  { "dereference", valpy_dereference, METH_NOARGS, "Dereferences the value." },
  { "string", (PyCFunction) valpy_string, METH_VARARGS | METH_KEYWORDS,
    "string ([encoding] [, errors] [, length]) -> string\n\
Return Unicode string representation of the value." },
  {NULL}  /* Sentinel */
};

static PyNumberMethods value_object_as_number = {
  valpy_add,
  valpy_subtract,
  valpy_multiply,
  valpy_divide,
  valpy_remainder,
  NULL,			      /* nb_divmod */
  valpy_power,		      /* nb_power */
  valpy_negative,	      /* nb_negative */
  valpy_positive,	      /* nb_positive */
  valpy_absolute,	      /* nb_absolute */
  valpy_nonzero,	      /* nb_nonzero */
  valpy_invert,		      /* nb_invert */
  valpy_lsh,		      /* nb_lshift */
  valpy_rsh,		      /* nb_rshift */
  valpy_and,		      /* nb_and */
  valpy_xor,		      /* nb_xor */
  valpy_or,		      /* nb_or */
  NULL,			      /* nb_coerce */
  valpy_int,		      /* nb_int */
  valpy_long,		      /* nb_long */
  valpy_float,		      /* nb_float */
  NULL,			      /* nb_oct */
  NULL			      /* nb_hex */
};

static PyMappingMethods value_object_as_mapping = {
  valpy_length,
  valpy_getitem,
  valpy_setitem
};

PyTypeObject value_object_type = {
  PyObject_HEAD_INIT (NULL)
  0,				  /*ob_size*/
  "gdb.Value",			  /*tp_name*/
  sizeof (value_object),	  /*tp_basicsize*/
  0,				  /*tp_itemsize*/
  valpy_dealloc,		  /*tp_dealloc*/
  0,				  /*tp_print*/
  0,				  /*tp_getattr*/
  0,				  /*tp_setattr*/
  0,				  /*tp_compare*/
  0,				  /*tp_repr*/
  &value_object_as_number,	  /*tp_as_number*/
  0,				  /*tp_as_sequence*/
  &value_object_as_mapping,	  /*tp_as_mapping*/
  0,				  /*tp_hash */
  0,				  /*tp_call*/
  valpy_str,			  /*tp_str*/
  0,				  /*tp_getattro*/
  0,				  /*tp_setattro*/
  0,				  /*tp_as_buffer*/
  Py_TPFLAGS_DEFAULT | Py_TPFLAGS_CHECKTYPES,	/*tp_flags*/
  "GDB value object",		  /* tp_doc */
  0,				  /* tp_traverse */
  0,				  /* tp_clear */
  valpy_richcompare,		  /* tp_richcompare */
  0,				  /* tp_weaklistoffset */
  0,				  /* tp_iter */
  0,				  /* tp_iternext */
  value_object_methods,		  /* tp_methods */
  0,				  /* tp_members */
  value_object_getset,		  /* tp_getset */
  0,				  /* tp_base */
  0,				  /* tp_dict */
  0,				  /* tp_descr_get */
  0,				  /* tp_descr_set */
  0,				  /* tp_dictoffset */
  0,				  /* tp_init */
  0,				  /* tp_alloc */
  valpy_new			  /* tp_new */
};

#else

void
preserve_python_values (struct objfile *objfile, htab_t copied_types)
{
  /* Nothing.  */
}

#endif /* HAVE_PYTHON */<|MERGE_RESOLUTION|>--- conflicted
+++ resolved
@@ -45,7 +45,7 @@
 
 /* Python's long type corresponds to C's long long type.  Unsigned version.  */
 #define builtin_type_upylong builtin_type \
-  (current_gdbarch)->builtin_unsigned_long_long
+  (python_gdbarch)->builtin_unsigned_long_long
 
 #define builtin_type_pybool \
   language_bool_type (python_language, python_gdbarch)
@@ -209,11 +209,7 @@
   return obj->type;
 }
 
-<<<<<<< HEAD
-/* Implementation of gdb.Value.string ([encoding] [, errors] 
-=======
 /* Implementation of gdb.Value.string ([encoding] [, errors]
->>>>>>> 5a5358d5
    [, length]) -> string.  Return Unicode string with value contents.
    If ENCODING is not given, the string is assumed to be encoded in
    the target's charset.  If LENGTH is provided, only fetch string to
