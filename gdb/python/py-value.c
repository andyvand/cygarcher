/* Python interface to values.

   Copyright (C) 2008, 2009, 2010, 2011, 2012 Free Software Foundation, Inc.

   This file is part of GDB.

   This program is free software; you can redistribute it and/or modify
   it under the terms of the GNU General Public License as published by
   the Free Software Foundation; either version 3 of the License, or
   (at your option) any later version.

   This program is distributed in the hope that it will be useful,
   but WITHOUT ANY WARRANTY; without even the implied warranty of
   MERCHANTABILITY or FITNESS FOR A PARTICULAR PURPOSE.  See the
   GNU General Public License for more details.

   You should have received a copy of the GNU General Public License
   along with this program.  If not, see <http://www.gnu.org/licenses/>.  */

#include "defs.h"
#include "gdb_assert.h"
#include "charset.h"
#include "value.h"
#include "exceptions.h"
#include "language.h"
#include "dfp.h"
#include "valprint.h"
#include "infcall.h"
#include "expression.h"
#include "cp-abi.h"
<<<<<<< HEAD
#include "observer.h"
=======
#include "python.h"
>>>>>>> b999d4a7

#ifdef HAVE_PYTHON

#include "python-internal.h"

/* Even though Python scalar types directly map to host types, we use
   target types here to remain consistent with the values system in
   GDB (which uses target arithmetic).  */

/* Python's integer type corresponds to C's long type.  */
#define builtin_type_pyint builtin_type (python_gdbarch)->builtin_long

/* Python's float type corresponds to C's double type.  */
#define builtin_type_pyfloat builtin_type (python_gdbarch)->builtin_double

/* Python's long type corresponds to C's long long type.  */
#define builtin_type_pylong builtin_type (python_gdbarch)->builtin_long_long

/* Python's long type corresponds to C's long long type.  Unsigned version.  */
#define builtin_type_upylong builtin_type \
  (python_gdbarch)->builtin_unsigned_long_long

#define builtin_type_pybool \
  language_bool_type (python_language, python_gdbarch)

#define builtin_type_pychar \
  language_string_char_type (python_language, python_gdbarch)

typedef struct value_object {
  PyObject_HEAD
  struct value_object *next;
  struct value_object *prev;
  struct value *value;
  PyObject *address;
  PyObject *type;
  PyObject *dynamic_type;
} value_object;

/* List of all values which are currently exposed to Python. It is
   maintained so that when an objfile is discarded, preserve_values
   can copy the values' types if needed.  */
/* This variable is unnecessarily initialized to NULL in order to
   work around a linker bug on MacOS.  */
static value_object *values_in_python = NULL;

/* Called by the Python interpreter when deallocating a value object.  */
static void
valpy_dealloc (PyObject *obj)
{
  value_object *self = (value_object *) obj;

  /* Remove SELF from the global list.  */
  if (self->prev)
    self->prev->next = self->next;
  else
    {
      gdb_assert (values_in_python == self);
      values_in_python = self->next;
    }
  if (self->next)
    self->next->prev = self->prev;

  value_free (self->value);

  if (self->address)
    /* Use braces to appease gcc warning.  *sigh*  */
    {
      Py_DECREF (self->address);
    }

  if (self->type)
    {
      Py_DECREF (self->type);
    }

  Py_XDECREF (self->dynamic_type);

  self->ob_type->tp_free (self);
}

/* Helper to push a Value object on the global list.  */
static void
note_value (value_object *value_obj)
{
  value_obj->next = values_in_python;
  if (value_obj->next)
    value_obj->next->prev = value_obj;
  value_obj->prev = NULL;
  values_in_python = value_obj;
}

/* Called when a new gdb.Value object needs to be allocated.  Returns NULL on
   error, with a python exception set.  */
static PyObject *
valpy_new (PyTypeObject *subtype, PyObject *args, PyObject *keywords)
{
  struct value *value = NULL;   /* Initialize to appease gcc warning.  */
  value_object *value_obj;

  if (PyTuple_Size (args) != 1)
    {
      PyErr_SetString (PyExc_TypeError, _("Value object creation takes only "
					  "1 argument"));
      return NULL;
    }

  value_obj = (value_object *) subtype->tp_alloc (subtype, 1);
  if (value_obj == NULL)
    {
      PyErr_SetString (PyExc_MemoryError, _("Could not allocate memory to "
					    "create Value object."));
      return NULL;
    }

  value = convert_value_from_python (PyTuple_GetItem (args, 0));
  if (value == NULL)
    {
      subtype->tp_free (value_obj);
      return NULL;
    }

  value_obj->value = value;
  release_value_or_incref (value);
  value_obj->address = NULL;
  value_obj->type = NULL;
  value_obj->dynamic_type = NULL;
  note_value (value_obj);

  return (PyObject *) value_obj;
}

/* Iterate over all the Value objects, calling preserve_one_value on
   each.  */
void
preserve_python_values (struct objfile *objfile, htab_t copied_types)
{
  value_object *iter;

  for (iter = values_in_python; iter; iter = iter->next)
    preserve_one_value (iter->value, objfile, copied_types);
}

/* Given a value of a pointer type, apply the C unary * operator to it.  */
static PyObject *
valpy_dereference (PyObject *self, PyObject *args)
{
  volatile struct gdb_exception except;
  PyObject *result = NULL;

  TRY_CATCH (except, RETURN_MASK_ALL)
    {
      struct value *res_val;
      struct cleanup *cleanup = make_cleanup_value_free_to_mark (value_mark ());

      res_val = value_ind (((value_object *) self)->value);
      result = value_to_value_object (res_val);
      do_cleanups (cleanup);
    }
  GDB_PY_HANDLE_EXCEPTION (except);

  return result;
}

/* Given a value of a pointer type or a reference type, return the value
   referenced. The difference between this function and valpy_dereference is
   that the latter applies * unary operator to a value, which need not always
   result in the value referenced. For example, for a value which is a reference
   to an 'int' pointer ('int *'), valpy_dereference will result in a value of
   type 'int' while valpy_referenced_value will result in a value of type
   'int *'.  */

static PyObject *
valpy_referenced_value (PyObject *self, PyObject *args)
{
  volatile struct gdb_exception except;
  PyObject *result = NULL;

  TRY_CATCH (except, RETURN_MASK_ALL)
    {
      struct value *self_val, *res_val;
      struct cleanup *cleanup = make_cleanup_value_free_to_mark (value_mark ());

      self_val = ((value_object *) self)->value;
      switch (TYPE_CODE (check_typedef (value_type (self_val))))
        {
        case TYPE_CODE_PTR:
          res_val = value_ind (self_val);
          break;
        case TYPE_CODE_REF:
          res_val = coerce_ref (self_val);
          break;
        default:
          error(_("Trying to get the referenced value from a value which is "
                  "neither a pointer nor a reference."));
        }

      result = value_to_value_object (res_val);
      do_cleanups (cleanup);
    }
  GDB_PY_HANDLE_EXCEPTION (except);

  return result;
}

/* Return "&value".  */
static PyObject *
valpy_get_address (PyObject *self, void *closure)
{
  value_object *val_obj = (value_object *) self;
  volatile struct gdb_exception except;

  if (!val_obj->address)
    {
      TRY_CATCH (except, RETURN_MASK_ALL)
	{
	  struct value *res_val;
	  struct cleanup *cleanup
	    = make_cleanup_value_free_to_mark (value_mark ());

	  res_val = value_addr (val_obj->value);
	  val_obj->address = value_to_value_object (res_val);
	  do_cleanups (cleanup);
	}
      if (except.reason < 0)
	{
	  val_obj->address = Py_None;
	  Py_INCREF (Py_None);
	}
    }

  Py_XINCREF (val_obj->address);

  return val_obj->address;
}

/* Return type of the value.  */
static PyObject *
valpy_get_type (PyObject *self, void *closure)
{
  value_object *obj = (value_object *) self;

  if (!obj->type)
    {
      obj->type = type_to_type_object (value_type (obj->value));
      if (!obj->type)
	return NULL;
    }
  Py_INCREF (obj->type);
  return obj->type;
}

/* Return dynamic type of the value.  */

static PyObject *
valpy_get_dynamic_type (PyObject *self, void *closure)
{
  value_object *obj = (value_object *) self;
  volatile struct gdb_exception except;
  struct type *type = NULL;

  if (obj->dynamic_type != NULL)
    {
      Py_INCREF (obj->dynamic_type);
      return obj->dynamic_type;
    }

  TRY_CATCH (except, RETURN_MASK_ALL)
    {
      struct value *val = obj->value;
      struct cleanup *cleanup = make_cleanup_value_free_to_mark (value_mark ());

      type = value_type (val);
      CHECK_TYPEDEF (type);

      if (((TYPE_CODE (type) == TYPE_CODE_PTR)
	   || (TYPE_CODE (type) == TYPE_CODE_REF))
	  && (TYPE_CODE (TYPE_TARGET_TYPE (type)) == TYPE_CODE_CLASS))
	{
	  struct value *target;
	  int was_pointer = TYPE_CODE (type) == TYPE_CODE_PTR;

	  target = value_ind (val);
	  type = value_rtti_type (target, NULL, NULL, NULL);

	  if (type)
	    {
	      if (was_pointer)
		type = lookup_pointer_type (type);
	      else
		type = lookup_reference_type (type);
	    }
	}
      else if (TYPE_CODE (type) == TYPE_CODE_CLASS)
	type = value_rtti_type (val, NULL, NULL, NULL);
      else
	{
	  /* Re-use object's static type.  */
	  type = NULL;
	}

      do_cleanups (cleanup);
    }
  GDB_PY_HANDLE_EXCEPTION (except);

  if (type == NULL)
    {
      /* Ensure that the TYPE field is ready.  */
      if (!valpy_get_type (self, NULL))
	return NULL;
      /* We don't need to incref here, because valpy_get_type already
	 did it for us.  */
      obj->dynamic_type = obj->type;
    }
  else
    obj->dynamic_type = type_to_type_object (type);

  Py_INCREF (obj->dynamic_type);
  return obj->dynamic_type;
}

/* Implementation of gdb.Value.lazy_string ([encoding] [, length]) ->
   string.  Return a PyObject representing a lazy_string_object type.
   A lazy string is a pointer to a string with an optional encoding and
   length.  If ENCODING is not given, encoding is set to None.  If an
   ENCODING is provided the encoding parameter is set to ENCODING, but
   the string is not encoded.  If LENGTH is provided then the length
   parameter is set to LENGTH, otherwise length will be set to -1 (first
   null of appropriate with).  */
static PyObject *
valpy_lazy_string (PyObject *self, PyObject *args, PyObject *kw)
{
  gdb_py_longest length = -1;
  struct value *value = ((value_object *) self)->value;
  const char *user_encoding = NULL;
  static char *keywords[] = { "encoding", "length", NULL };
  PyObject *str_obj = NULL;
  volatile struct gdb_exception except;

  if (!PyArg_ParseTupleAndKeywords (args, kw, "|s" GDB_PY_LL_ARG, keywords,
				    &user_encoding, &length))
    return NULL;

  TRY_CATCH (except, RETURN_MASK_ALL)
    {
      struct cleanup *cleanup = make_cleanup_value_free_to_mark (value_mark ());

      if (TYPE_CODE (value_type (value)) == TYPE_CODE_PTR)
	value = value_ind (value);

      str_obj = gdbpy_create_lazy_string_object (value_address (value), length,
						 user_encoding,
						 value_type (value));

      do_cleanups (cleanup);
    }
  GDB_PY_HANDLE_EXCEPTION (except);

  return str_obj;
}

/* Implementation of gdb.Value.string ([encoding] [, errors]
   [, length]) -> string.  Return Unicode string with value contents.
   If ENCODING is not given, the string is assumed to be encoded in
   the target's charset.  If LENGTH is provided, only fetch string to
   the length provided.  */

static PyObject *
valpy_string (PyObject *self, PyObject *args, PyObject *kw)
{
  int length = -1;
  gdb_byte *buffer;
  struct value *value = ((value_object *) self)->value;
  volatile struct gdb_exception except;
  PyObject *unicode;
  const char *encoding = NULL;
  const char *errors = NULL;
  const char *user_encoding = NULL;
  const char *la_encoding = NULL;
  struct type *char_type;
  static char *keywords[] = { "encoding", "errors", "length", NULL };

  if (!PyArg_ParseTupleAndKeywords (args, kw, "|ssi", keywords,
				    &user_encoding, &errors, &length))
    return NULL;

  TRY_CATCH (except, RETURN_MASK_ALL)
    {
      LA_GET_STRING (value, &buffer, &length, &char_type, &la_encoding);
    }
  GDB_PY_HANDLE_EXCEPTION (except);

  encoding = (user_encoding && *user_encoding) ? user_encoding : la_encoding;
  unicode = PyUnicode_Decode (buffer, length * TYPE_LENGTH (char_type),
			      encoding, errors);
  xfree (buffer);

  return unicode;
}

/* A helper function that implements the various cast operators.  */

static PyObject *
valpy_do_cast (PyObject *self, PyObject *args, enum exp_opcode op)
{
  PyObject *type_obj, *result = NULL;
  struct type *type;
  volatile struct gdb_exception except;

  if (! PyArg_ParseTuple (args, "O", &type_obj))
    return NULL;

  type = type_object_to_type (type_obj);
  if (! type)
    {
      PyErr_SetString (PyExc_RuntimeError, 
		       _("Argument must be a type."));
      return NULL;
    }

  TRY_CATCH (except, RETURN_MASK_ALL)
    {
      struct value *val = ((value_object *) self)->value;
      struct value *res_val;
      struct cleanup *cleanup = make_cleanup_value_free_to_mark (value_mark ());

      if (op == UNOP_DYNAMIC_CAST)
	res_val = value_dynamic_cast (type, val);
      else if (op == UNOP_REINTERPRET_CAST)
	res_val = value_reinterpret_cast (type, val);
      else
	{
	  gdb_assert (op == UNOP_CAST);
	  res_val = value_cast (type, val);
	}

      result = value_to_value_object (res_val);
      do_cleanups (cleanup);
    }
  GDB_PY_HANDLE_EXCEPTION (except);

  return result;
}

/* Implementation of the "cast" method.  */

static PyObject *
valpy_cast (PyObject *self, PyObject *args)
{
  return valpy_do_cast (self, args, UNOP_CAST);
}

/* Implementation of the "dynamic_cast" method.  */

static PyObject *
valpy_dynamic_cast (PyObject *self, PyObject *args)
{
  return valpy_do_cast (self, args, UNOP_DYNAMIC_CAST);
}

/* Implementation of the "reinterpret_cast" method.  */

static PyObject *
valpy_reinterpret_cast (PyObject *self, PyObject *args)
{
  return valpy_do_cast (self, args, UNOP_REINTERPRET_CAST);
}

static Py_ssize_t
valpy_length (PyObject *self)
{
  /* We don't support getting the number of elements in a struct / class.  */
  PyErr_SetString (PyExc_NotImplementedError,
		   _("Invalid operation on gdb.Value."));
  return -1;
}

/* Given string name of an element inside structure, return its value
   object.  Returns NULL on error, with a python exception set.  */
static PyObject *
valpy_getitem (PyObject *self, PyObject *key)
{
  value_object *self_value = (value_object *) self;
  char *field = NULL;
  volatile struct gdb_exception except;
  PyObject *result = NULL;

  if (gdbpy_is_string (key))
    {  
      field = python_string_to_host_string (key);
      if (field == NULL)
	return NULL;
    }

  TRY_CATCH (except, RETURN_MASK_ALL)
    {
      struct value *tmp = self_value->value;
      struct cleanup *cleanup = make_cleanup_value_free_to_mark (value_mark ());
      struct value *res_val = NULL;

      if (field)
	res_val = value_struct_elt (&tmp, NULL, field, 0, NULL);
      else
	{
	  /* Assume we are attempting an array access, and let the
	     value code throw an exception if the index has an invalid
	     type.  */
	  struct value *idx = convert_value_from_python (key);

	  if (idx != NULL)
	    {
	      /* Check the value's type is something that can be accessed via
		 a subscript.  */
	      struct type *type;

	      tmp = coerce_ref (tmp);
	      type = check_typedef (value_type (tmp));
	      if (TYPE_CODE (type) != TYPE_CODE_ARRAY
		  && TYPE_CODE (type) != TYPE_CODE_PTR)
		  error (_("Cannot subscript requested type."));
	      else
		res_val = value_subscript (tmp, value_as_long (idx));
	    }
	}

      if (res_val)
	result = value_to_value_object (res_val);
      do_cleanups (cleanup);
    }

  xfree (field);
  GDB_PY_HANDLE_EXCEPTION (except);

  return result;
}

static int
valpy_setitem (PyObject *self, PyObject *key, PyObject *value)
{
  PyErr_Format (PyExc_NotImplementedError,
		_("Setting of struct elements is not currently supported."));
  return -1;
}

/* Called by the Python interpreter to perform an inferior function
   call on the value.  Returns NULL on error, with a python exception set.  */
static PyObject *
valpy_call (PyObject *self, PyObject *args, PyObject *keywords)
{
  Py_ssize_t args_count;
  volatile struct gdb_exception except;
  struct value *function = ((value_object *) self)->value;
  struct value **vargs = NULL;
  struct type *ftype = NULL;
  struct value *mark = value_mark ();
  PyObject *result = NULL;

  TRY_CATCH (except, RETURN_MASK_ALL)
    {
      ftype = check_typedef (value_type (function));
    }
  GDB_PY_HANDLE_EXCEPTION (except);

  if (TYPE_CODE (ftype) != TYPE_CODE_FUNC)
    {
      PyErr_SetString (PyExc_RuntimeError,
		       _("Value is not callable (not TYPE_CODE_FUNC)."));
      return NULL;
    }

  if (! PyTuple_Check (args))
    {
      PyErr_SetString (PyExc_TypeError,
		       _("Inferior arguments must be provided in a tuple."));
      return NULL;
    }

  args_count = PyTuple_Size (args);
  if (args_count > 0)
    {
      int i;

      vargs = alloca (sizeof (struct value *) * args_count);
      for (i = 0; i < args_count; i++)
	{
	  PyObject *item = PyTuple_GetItem (args, i);

	  if (item == NULL)
	    return NULL;

	  vargs[i] = convert_value_from_python (item);
	  if (vargs[i] == NULL)
	    return NULL;
	}
    }

  TRY_CATCH (except, RETURN_MASK_ALL)
    {
      struct cleanup *cleanup = make_cleanup_value_free_to_mark (mark);
      struct value *return_value;

      return_value = call_function_by_hand (function, args_count, vargs);
      result = value_to_value_object (return_value);
      do_cleanups (cleanup);
    }
  GDB_PY_HANDLE_EXCEPTION (except);

  return result;
}

/* Called by the Python interpreter to obtain string representation
   of the object.  */
static PyObject *
valpy_str (PyObject *self)
{
  char *s = NULL;
  PyObject *result;
  struct value_print_options opts;
  volatile struct gdb_exception except;

  get_user_print_options (&opts);
  opts.deref_ref = 0;

  TRY_CATCH (except, RETURN_MASK_ALL)
    {
      struct ui_file *stb = mem_fileopen ();
      struct cleanup *old_chain = make_cleanup_ui_file_delete (stb);

      common_val_print (((value_object *) self)->value, stb, 0,
			&opts, python_language);
      s = ui_file_xstrdup (stb, NULL);

      do_cleanups (old_chain);
    }
  GDB_PY_HANDLE_EXCEPTION (except);

  result = PyUnicode_Decode (s, strlen (s), host_charset (), NULL);
  xfree (s);

  return result;
}

/* Implements gdb.Value.is_optimized_out.  */
static PyObject *
valpy_get_is_optimized_out (PyObject *self, void *closure)
{
  struct value *value = ((value_object *) self)->value;
  int opt = 0;
  volatile struct gdb_exception except;

  TRY_CATCH (except, RETURN_MASK_ALL)
    {
      opt = value_optimized_out (value);
    }
  GDB_PY_HANDLE_EXCEPTION (except);

  if (opt)
    Py_RETURN_TRUE;

  Py_RETURN_FALSE;
}

/* Implements gdb.Value.is_lazy.  */
static PyObject *
valpy_get_is_lazy (PyObject *self, void *closure)
{
  struct value *value = ((value_object *) self)->value;
  int opt = 0;
  volatile struct gdb_exception except;

  TRY_CATCH (except, RETURN_MASK_ALL)
    {
      opt = value_lazy (value);
    }
  GDB_PY_HANDLE_EXCEPTION (except);

  if (opt)
    Py_RETURN_TRUE;

  Py_RETURN_FALSE;
}

/* Implements gdb.Value.fetch_lazy ().  */
static PyObject *
valpy_fetch_lazy (PyObject *self, PyObject *args)
{
  struct value *value = ((value_object *) self)->value;
  volatile struct gdb_exception except;

  TRY_CATCH (except, RETURN_MASK_ALL)
    {
      if (value_lazy (value))
	value_fetch_lazy (value);
    }
  GDB_PY_HANDLE_EXCEPTION (except);

  Py_RETURN_NONE;
}

/* Calculate and return the address of the PyObject as the value of
   the builtin __hash__ call.  */
static long 
valpy_hash (PyObject *self)
{
  return (long) (intptr_t) self;
}

enum valpy_opcode
{
  VALPY_ADD,
  VALPY_SUB,
  VALPY_MUL,
  VALPY_DIV,
  VALPY_REM,
  VALPY_POW,
  VALPY_LSH,
  VALPY_RSH,
  VALPY_BITAND,
  VALPY_BITOR,
  VALPY_BITXOR
};

/* If TYPE is a reference, return the target; otherwise return TYPE.  */
#define STRIP_REFERENCE(TYPE) \
  ((TYPE_CODE (TYPE) == TYPE_CODE_REF) ? (TYPE_TARGET_TYPE (TYPE)) : (TYPE))

/* Returns a value object which is the result of applying the operation
   specified by OPCODE to the given arguments.  Returns NULL on error, with
   a python exception set.  */
static PyObject *
valpy_binop (enum valpy_opcode opcode, PyObject *self, PyObject *other)
{
  volatile struct gdb_exception except;
  PyObject *result = NULL;

  TRY_CATCH (except, RETURN_MASK_ALL)
    {
      struct value *arg1, *arg2;
      struct cleanup *cleanup = make_cleanup_value_free_to_mark (value_mark ());
      struct value *res_val = NULL;

      /* If the gdb.Value object is the second operand, then it will be passed
	 to us as the OTHER argument, and SELF will be an entirely different
	 kind of object, altogether.  Because of this, we can't assume self is
	 a gdb.Value object and need to convert it from python as well.  */
      arg1 = convert_value_from_python (self);
      if (arg1 == NULL)
	break;

      arg2 = convert_value_from_python (other);
      if (arg2 == NULL)
	break;

      switch (opcode)
	{
	case VALPY_ADD:
	  {
	    struct type *ltype = value_type (arg1);
	    struct type *rtype = value_type (arg2);

	    CHECK_TYPEDEF (ltype);
	    ltype = STRIP_REFERENCE (ltype);
	    CHECK_TYPEDEF (rtype);
	    rtype = STRIP_REFERENCE (rtype);

	    if (TYPE_CODE (ltype) == TYPE_CODE_PTR
		&& is_integral_type (rtype))
	      res_val = value_ptradd (arg1, value_as_long (arg2));
	    else if (TYPE_CODE (rtype) == TYPE_CODE_PTR
		     && is_integral_type (ltype))
	      res_val = value_ptradd (arg2, value_as_long (arg1));
	    else
	      res_val = value_binop (arg1, arg2, BINOP_ADD);
	  }
	  break;
	case VALPY_SUB:
	  {
	    struct type *ltype = value_type (arg1);
	    struct type *rtype = value_type (arg2);

	    CHECK_TYPEDEF (ltype);
	    ltype = STRIP_REFERENCE (ltype);
	    CHECK_TYPEDEF (rtype);
	    rtype = STRIP_REFERENCE (rtype);

	    if (TYPE_CODE (ltype) == TYPE_CODE_PTR
		&& TYPE_CODE (rtype) == TYPE_CODE_PTR)
	      /* A ptrdiff_t for the target would be preferable here.  */
	      res_val = value_from_longest (builtin_type_pyint,
					    value_ptrdiff (arg1, arg2));
	    else if (TYPE_CODE (ltype) == TYPE_CODE_PTR
		     && is_integral_type (rtype))
	      res_val = value_ptradd (arg1, - value_as_long (arg2));
	    else
	      res_val = value_binop (arg1, arg2, BINOP_SUB);
	  }
	  break;
	case VALPY_MUL:
	  res_val = value_binop (arg1, arg2, BINOP_MUL);
	  break;
	case VALPY_DIV:
	  res_val = value_binop (arg1, arg2, BINOP_DIV);
	  break;
	case VALPY_REM:
	  res_val = value_binop (arg1, arg2, BINOP_REM);
	  break;
	case VALPY_POW:
	  res_val = value_binop (arg1, arg2, BINOP_EXP);
	  break;
	case VALPY_LSH:
	  res_val = value_binop (arg1, arg2, BINOP_LSH);
	  break;
	case VALPY_RSH:
	  res_val = value_binop (arg1, arg2, BINOP_RSH);
	  break;
	case VALPY_BITAND:
	  res_val = value_binop (arg1, arg2, BINOP_BITWISE_AND);
	  break;
	case VALPY_BITOR:
	  res_val = value_binop (arg1, arg2, BINOP_BITWISE_IOR);
	  break;
	case VALPY_BITXOR:
	  res_val = value_binop (arg1, arg2, BINOP_BITWISE_XOR);
	  break;
	}

      if (res_val)
	result = value_to_value_object (res_val);

      do_cleanups (cleanup);
    }
  GDB_PY_HANDLE_EXCEPTION (except);

  return result;
}

static PyObject *
valpy_add (PyObject *self, PyObject *other)
{
  return valpy_binop (VALPY_ADD, self, other);
}

static PyObject *
valpy_subtract (PyObject *self, PyObject *other)
{
  return valpy_binop (VALPY_SUB, self, other);
}

static PyObject *
valpy_multiply (PyObject *self, PyObject *other)
{
  return valpy_binop (VALPY_MUL, self, other);
}

static PyObject *
valpy_divide (PyObject *self, PyObject *other)
{
  return valpy_binop (VALPY_DIV, self, other);
}

static PyObject *
valpy_remainder (PyObject *self, PyObject *other)
{
  return valpy_binop (VALPY_REM, self, other);
}

static PyObject *
valpy_power (PyObject *self, PyObject *other, PyObject *unused)
{
  /* We don't support the ternary form of pow.  I don't know how to express
     that, so let's just throw NotImplementedError to at least do something
     about it.  */
  if (unused != Py_None)
    {
      PyErr_SetString (PyExc_NotImplementedError,
		       "Invalid operation on gdb.Value.");
      return NULL;
    }

  return valpy_binop (VALPY_POW, self, other);
}

static PyObject *
valpy_negative (PyObject *self)
{
  volatile struct gdb_exception except;
  PyObject *result = NULL;

  TRY_CATCH (except, RETURN_MASK_ALL)
    {
      /* Perhaps overkill, but consistency has some virtue.  */
      struct cleanup *cleanup = make_cleanup_value_free_to_mark (value_mark ());
      struct value *val;

      val = value_neg (((value_object *) self)->value);
      result = value_to_value_object (val);
      do_cleanups (cleanup);
    }
  GDB_PY_HANDLE_EXCEPTION (except);

  return result;
}

static PyObject *
valpy_positive (PyObject *self)
{
  return value_to_value_object (((value_object *) self)->value);
}

static PyObject *
valpy_absolute (PyObject *self)
{
  struct value *value = ((value_object *) self)->value;
  volatile struct gdb_exception except;
  int isabs = 1;

  TRY_CATCH (except, RETURN_MASK_ALL)
    {
      struct cleanup *cleanup = make_cleanup_value_free_to_mark (value_mark ());

      if (value_less (value, value_zero (value_type (value), not_lval)))
	isabs = 0;

      do_cleanups (cleanup);
    }
  GDB_PY_HANDLE_EXCEPTION (except);

  if (isabs)
    return valpy_positive (self);
  else
    return valpy_negative (self);
}

/* Implements boolean evaluation of gdb.Value.  */
static int
valpy_nonzero (PyObject *self)
{
  volatile struct gdb_exception except;
  value_object *self_value = (value_object *) self;
  struct type *type;
  int nonzero = 0; /* Appease GCC warning.  */

  TRY_CATCH (except, RETURN_MASK_ALL)
    {
      type = check_typedef (value_type (self_value->value));

      if (is_integral_type (type) || TYPE_CODE (type) == TYPE_CODE_PTR)
	nonzero = !!value_as_long (self_value->value);
      else if (TYPE_CODE (type) == TYPE_CODE_FLT)
	nonzero = value_as_double (self_value->value) != 0;
      else if (TYPE_CODE (type) == TYPE_CODE_DECFLOAT)
	nonzero = !decimal_is_zero (value_contents (self_value->value),
				 TYPE_LENGTH (type),
				 gdbarch_byte_order (get_type_arch (type)));
      else
	/* All other values are True.  */
	nonzero = 1;
    }
  /* This is not documented in the Python documentation, but if this
     function fails, return -1 as slot_nb_nonzero does (the default
     Python nonzero function).  */
  GDB_PY_SET_HANDLE_EXCEPTION (except);

  return nonzero;
}

/* Implements ~ for value objects.  */
static PyObject *
valpy_invert (PyObject *self)
{
  struct value *val = NULL;
  volatile struct gdb_exception except;

  TRY_CATCH (except, RETURN_MASK_ALL)
    {
      val = value_complement (((value_object *) self)->value);
    }
  GDB_PY_HANDLE_EXCEPTION (except);

  return value_to_value_object (val);
}

/* Implements left shift for value objects.  */
static PyObject *
valpy_lsh (PyObject *self, PyObject *other)
{
  return valpy_binop (VALPY_LSH, self, other);
}

/* Implements right shift for value objects.  */
static PyObject *
valpy_rsh (PyObject *self, PyObject *other)
{
  return valpy_binop (VALPY_RSH, self, other);
}

/* Implements bitwise and for value objects.  */
static PyObject *
valpy_and (PyObject *self, PyObject *other)
{
  return valpy_binop (VALPY_BITAND, self, other);
}

/* Implements bitwise or for value objects.  */
static PyObject *
valpy_or (PyObject *self, PyObject *other)
{
  return valpy_binop (VALPY_BITOR, self, other);
}

/* Implements bitwise xor for value objects.  */
static PyObject *
valpy_xor (PyObject *self, PyObject *other)
{
  return valpy_binop (VALPY_BITXOR, self, other);
}

/* Implements comparison operations for value objects.  Returns NULL on error,
   with a python exception set.  */
static PyObject *
valpy_richcompare (PyObject *self, PyObject *other, int op)
{
  int result = 0;
  volatile struct gdb_exception except;

  if (other == Py_None)
    /* Comparing with None is special.  From what I can tell, in Python
       None is smaller than anything else.  */
    switch (op) {
      case Py_LT:
      case Py_LE:
      case Py_EQ:
	Py_RETURN_FALSE;
      case Py_NE:
      case Py_GT:
      case Py_GE:
	Py_RETURN_TRUE;
      default:
	/* Can't happen.  */
	PyErr_SetString (PyExc_NotImplementedError,
			 _("Invalid operation on gdb.Value."));
	return NULL;
    }

  TRY_CATCH (except, RETURN_MASK_ALL)
    {
      struct value *value_other, *mark = value_mark ();
      struct cleanup *cleanup;

      value_other = convert_value_from_python (other);
      if (value_other == NULL)
	{
	  result = -1;
	  break;
	}

      cleanup = make_cleanup_value_free_to_mark (mark);

      switch (op) {
        case Py_LT:
	  result = value_less (((value_object *) self)->value, value_other);
	  break;
	case Py_LE:
	  result = value_less (((value_object *) self)->value, value_other)
	    || value_equal (((value_object *) self)->value, value_other);
	  break;
	case Py_EQ:
	  result = value_equal (((value_object *) self)->value, value_other);
	  break;
	case Py_NE:
	  result = !value_equal (((value_object *) self)->value, value_other);
	  break;
        case Py_GT:
	  result = value_less (value_other, ((value_object *) self)->value);
	  break;
	case Py_GE:
	  result = value_less (value_other, ((value_object *) self)->value)
	    || value_equal (((value_object *) self)->value, value_other);
	  break;
	default:
	  /* Can't happen.  */
	  PyErr_SetString (PyExc_NotImplementedError,
			   _("Invalid operation on gdb.Value."));
	  result = -1;
	  break;
      }

      do_cleanups (cleanup);
    }
  GDB_PY_HANDLE_EXCEPTION (except);

  /* In this case, the Python exception has already been set.  */
  if (result < 0)
    return NULL;

  if (result == 1)
    Py_RETURN_TRUE;

  Py_RETURN_FALSE;
}

/* Helper function to determine if a type is "int-like".  */
static int
is_intlike (struct type *type, int ptr_ok)
{
  return (TYPE_CODE (type) == TYPE_CODE_INT
	  || TYPE_CODE (type) == TYPE_CODE_ENUM
	  || TYPE_CODE (type) == TYPE_CODE_BOOL
	  || TYPE_CODE (type) == TYPE_CODE_CHAR
	  || (ptr_ok && TYPE_CODE (type) == TYPE_CODE_PTR));
}

/* Implements conversion to int.  */
static PyObject *
valpy_int (PyObject *self)
{
  struct value *value = ((value_object *) self)->value;
  struct type *type = value_type (value);
  LONGEST l = 0;
  volatile struct gdb_exception except;

  TRY_CATCH (except, RETURN_MASK_ALL)
    {
      CHECK_TYPEDEF (type);
      if (!is_intlike (type, 0))
	error (_("Cannot convert value to int."));

      l = value_as_long (value);
    }
  GDB_PY_HANDLE_EXCEPTION (except);

  return gdb_py_object_from_longest (l);
}

/* Implements conversion to long.  */
static PyObject *
valpy_long (PyObject *self)
{
  struct value *value = ((value_object *) self)->value;
  struct type *type = value_type (value);
  LONGEST l = 0;
  volatile struct gdb_exception except;

  TRY_CATCH (except, RETURN_MASK_ALL)
    {
      CHECK_TYPEDEF (type);

      if (!is_intlike (type, 1))
	error (_("Cannot convert value to long."));

      l = value_as_long (value);
    }
  GDB_PY_HANDLE_EXCEPTION (except);

  return gdb_py_long_from_longest (l);
}

/* Implements conversion to float.  */
static PyObject *
valpy_float (PyObject *self)
{
  struct value *value = ((value_object *) self)->value;
  struct type *type = value_type (value);
  double d = 0;
  volatile struct gdb_exception except;

  TRY_CATCH (except, RETURN_MASK_ALL)
    {
      CHECK_TYPEDEF (type);

      if (TYPE_CODE (type) != TYPE_CODE_FLT)
	error (_("Cannot convert value to float."));

      d = value_as_double (value);
    }
  GDB_PY_HANDLE_EXCEPTION (except);

  return PyFloat_FromDouble (d);
}

/* Returns an object for a value which is released from the all_values chain,
   so its lifetime is not bound to the execution of a command.  */
PyObject *
value_to_value_object (struct value *val)
{
  value_object *val_obj;

  val_obj = PyObject_New (value_object, &value_object_type);
  if (val_obj != NULL)
    {
      val_obj->value = val;
      release_value_or_incref (val);
      val_obj->address = NULL;
      val_obj->type = NULL;
      val_obj->dynamic_type = NULL;
      note_value (val_obj);
    }

  return (PyObject *) val_obj;
}

/* Returns a borrowed reference to the struct value corresponding to
   the given value object.  */
struct value *
value_object_to_value (PyObject *self)
{
  value_object *real;

  if (! PyObject_TypeCheck (self, &value_object_type))
    return NULL;
  real = (value_object *) self;
  return real->value;
}

/* Try to convert a Python value to a gdb value.  If the value cannot
   be converted, set a Python exception and return NULL.  Returns a
   reference to a new value on the all_values chain.  */

struct value *
convert_value_from_python (PyObject *obj)
{
  struct value *value = NULL; /* -Wall */
  volatile struct gdb_exception except;
  int cmp;

  gdb_assert (obj != NULL);

  TRY_CATCH (except, RETURN_MASK_ALL)
    {
      if (PyBool_Check (obj)) 
	{
	  cmp = PyObject_IsTrue (obj);
	  if (cmp >= 0)
	    value = value_from_longest (builtin_type_pybool, cmp);
	}
      else if (PyInt_Check (obj))
	{
	  long l = PyInt_AsLong (obj);

	  if (! PyErr_Occurred ())
	    value = value_from_longest (builtin_type_pyint, l);
	}
      else if (PyLong_Check (obj))
	{
	  LONGEST l = PyLong_AsLongLong (obj);

	  if (PyErr_Occurred ())
	    {
	      /* If the error was an overflow, we can try converting to
	         ULONGEST instead.  */
	      if (PyErr_ExceptionMatches (PyExc_OverflowError))
		{
		  PyObject *etype, *evalue, *etraceback, *zero;

		  PyErr_Fetch (&etype, &evalue, &etraceback);
		  zero = PyInt_FromLong (0);

		  /* Check whether obj is positive.  */
		  if (PyObject_RichCompareBool (obj, zero, Py_GT) > 0)
		    {
		      ULONGEST ul;

		      ul = PyLong_AsUnsignedLongLong (obj);
		      if (! PyErr_Occurred ())
			value = value_from_ulongest (builtin_type_upylong, ul);
		    }
		  else
		    /* There's nothing we can do.  */
		    PyErr_Restore (etype, evalue, etraceback);

		  Py_DECREF (zero);
		}
	    }
	  else
	    value = value_from_longest (builtin_type_pylong, l);
	}
      else if (PyFloat_Check (obj))
	{
	  double d = PyFloat_AsDouble (obj);

	  if (! PyErr_Occurred ())
	    value = value_from_double (builtin_type_pyfloat, d);
	}
      else if (gdbpy_is_string (obj))
	{
	  char *s;

	  s = python_string_to_target_string (obj);
	  if (s != NULL)
	    {
	      struct cleanup *old;

	      old = make_cleanup (xfree, s);
	      value = value_cstring (s, strlen (s), builtin_type_pychar);
	      do_cleanups (old);
	    }
	}
      else if (PyObject_TypeCheck (obj, &value_object_type))
	value = value_copy (((value_object *) obj)->value);
      else if (gdbpy_is_lazy_string (obj))
	{
	  PyObject *result;

	  result = PyObject_CallMethodObjArgs (obj, gdbpy_value_cst,  NULL);
	  value = value_copy (((value_object *) result)->value);
	}
      else
	PyErr_Format (PyExc_TypeError,
		      _("Could not convert Python object: %s."),
		      PyString_AsString (PyObject_Str (obj)));
    }
  if (except.reason < 0)
    {
      PyErr_Format (except.reason == RETURN_QUIT
		    ? PyExc_KeyboardInterrupt : PyExc_RuntimeError,
		    "%s", except.message);
      return NULL;
    }

  return value;
}

/* Returns value object in the ARGth position in GDB's history.  */
PyObject *
gdbpy_history (PyObject *self, PyObject *args)
{
  int i;
  struct value *res_val = NULL;	  /* Initialize to appease gcc warning.  */
  volatile struct gdb_exception except;

  if (!PyArg_ParseTuple (args, "i", &i))
    return NULL;

  TRY_CATCH (except, RETURN_MASK_ALL)
    {
      res_val = access_value_history (i);
    }
  GDB_PY_HANDLE_EXCEPTION (except);

  return value_to_value_object (res_val);
}

/* Returns 1 in OBJ is a gdb.Value object, 0 otherwise.  */

int
gdbpy_is_value_object (PyObject *obj)
{
  return PyObject_TypeCheck (obj, &value_object_type);
}

#if 0
/* Call type_mark_used for any TYPEs referenced from this GDB source file.  */

static void
python_types_mark_used (void)
{
  value_object *iter;

  for (iter = values_in_python; iter; iter = iter->next)
    type_mark_used (value_type (iter->value));
}
#endif

void
gdbpy_initialize_values (void)
{
  if (PyType_Ready (&value_object_type) < 0)
    return;

  Py_INCREF (&value_object_type);
  PyModule_AddObject (gdb_module, "Value", (PyObject *) &value_object_type);

  values_in_python = NULL;

#if 0
  observer_attach_mark_used (python_types_mark_used);
#endif
}



static PyGetSetDef value_object_getset[] = {
  { "address", valpy_get_address, NULL, "The address of the value.",
    NULL },
  { "is_optimized_out", valpy_get_is_optimized_out, NULL,
    "Boolean telling whether the value is optimized "
    "out (i.e., not available).",
    NULL },
  { "type", valpy_get_type, NULL, "Type of the value.", NULL },
  { "dynamic_type", valpy_get_dynamic_type, NULL,
    "Dynamic type of the value.", NULL },
  { "is_lazy", valpy_get_is_lazy, NULL,
    "Boolean telling whether the value is lazy (not fetched yet\n\
from the inferior).  A lazy value is fetched when needed, or when\n\
the \"fetch_lazy()\" method is called.", NULL },
  {NULL}  /* Sentinel */
};

static PyMethodDef value_object_methods[] = {
  { "cast", valpy_cast, METH_VARARGS, "Cast the value to the supplied type." },
  { "dynamic_cast", valpy_dynamic_cast, METH_VARARGS,
    "dynamic_cast (gdb.Type) -> gdb.Value\n\
Cast the value to the supplied type, as if by the C++ dynamic_cast operator."
  },
  { "reinterpret_cast", valpy_reinterpret_cast, METH_VARARGS,
    "reinterpret_cast (gdb.Type) -> gdb.Value\n\
Cast the value to the supplied type, as if by the C++\n\
reinterpret_cast operator."
  },
  { "dereference", valpy_dereference, METH_NOARGS, "Dereferences the value." },
  { "referenced_value", valpy_referenced_value, METH_NOARGS,
    "Return the value referenced by a TYPE_CODE_REF or TYPE_CODE_PTR value." },
  { "lazy_string", (PyCFunction) valpy_lazy_string,
    METH_VARARGS | METH_KEYWORDS,
    "lazy_string ([encoding]  [, length]) -> lazy_string\n\
Return a lazy string representation of the value." },
  { "string", (PyCFunction) valpy_string, METH_VARARGS | METH_KEYWORDS,
    "string ([encoding] [, errors] [, length]) -> string\n\
Return Unicode string representation of the value." },
  { "fetch_lazy", valpy_fetch_lazy, METH_NOARGS, 
    "Fetches the value from the inferior, if it was lazy." },
  {NULL}  /* Sentinel */
};

static PyNumberMethods value_object_as_number = {
  valpy_add,
  valpy_subtract,
  valpy_multiply,
  valpy_divide,
  valpy_remainder,
  NULL,			      /* nb_divmod */
  valpy_power,		      /* nb_power */
  valpy_negative,	      /* nb_negative */
  valpy_positive,	      /* nb_positive */
  valpy_absolute,	      /* nb_absolute */
  valpy_nonzero,	      /* nb_nonzero */
  valpy_invert,		      /* nb_invert */
  valpy_lsh,		      /* nb_lshift */
  valpy_rsh,		      /* nb_rshift */
  valpy_and,		      /* nb_and */
  valpy_xor,		      /* nb_xor */
  valpy_or,		      /* nb_or */
  NULL,			      /* nb_coerce */
  valpy_int,		      /* nb_int */
  valpy_long,		      /* nb_long */
  valpy_float,		      /* nb_float */
  NULL,			      /* nb_oct */
  NULL			      /* nb_hex */
};

static PyMappingMethods value_object_as_mapping = {
  valpy_length,
  valpy_getitem,
  valpy_setitem
};

PyTypeObject value_object_type = {
  PyObject_HEAD_INIT (NULL)
  0,				  /*ob_size*/
  "gdb.Value",			  /*tp_name*/
  sizeof (value_object),	  /*tp_basicsize*/
  0,				  /*tp_itemsize*/
  valpy_dealloc,		  /*tp_dealloc*/
  0,				  /*tp_print*/
  0,				  /*tp_getattr*/
  0,				  /*tp_setattr*/
  0,				  /*tp_compare*/
  0,				  /*tp_repr*/
  &value_object_as_number,	  /*tp_as_number*/
  0,				  /*tp_as_sequence*/
  &value_object_as_mapping,	  /*tp_as_mapping*/
  valpy_hash,		          /*tp_hash*/
  valpy_call,	                  /*tp_call*/
  valpy_str,			  /*tp_str*/
  0,				  /*tp_getattro*/
  0,				  /*tp_setattro*/
  0,				  /*tp_as_buffer*/
  Py_TPFLAGS_DEFAULT | Py_TPFLAGS_CHECKTYPES
  | Py_TPFLAGS_BASETYPE,	  /*tp_flags*/
  "GDB value object",		  /* tp_doc */
  0,				  /* tp_traverse */
  0,				  /* tp_clear */
  valpy_richcompare,		  /* tp_richcompare */
  0,				  /* tp_weaklistoffset */
  0,				  /* tp_iter */
  0,				  /* tp_iternext */
  value_object_methods,		  /* tp_methods */
  0,				  /* tp_members */
  value_object_getset,		  /* tp_getset */
  0,				  /* tp_base */
  0,				  /* tp_dict */
  0,				  /* tp_descr_get */
  0,				  /* tp_descr_set */
  0,				  /* tp_dictoffset */
  0,				  /* tp_init */
  0,				  /* tp_alloc */
  valpy_new			  /* tp_new */
};

#else

void
preserve_python_values (struct objfile *objfile, htab_t copied_types)
{
  /* Nothing.  */
}

#endif /* HAVE_PYTHON */<|MERGE_RESOLUTION|>--- conflicted
+++ resolved
@@ -28,11 +28,8 @@
 #include "infcall.h"
 #include "expression.h"
 #include "cp-abi.h"
-<<<<<<< HEAD
+#include "python.h"
 #include "observer.h"
-=======
-#include "python.h"
->>>>>>> b999d4a7
 
 #ifdef HAVE_PYTHON
 
