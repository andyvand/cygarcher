/* Python interface to values.

   Copyright (C) 2008-2013 Free Software Foundation, Inc.

   This file is part of GDB.

   This program is free software; you can redistribute it and/or modify
   it under the terms of the GNU General Public License as published by
   the Free Software Foundation; either version 3 of the License, or
   (at your option) any later version.

   This program is distributed in the hope that it will be useful,
   but WITHOUT ANY WARRANTY; without even the implied warranty of
   MERCHANTABILITY or FITNESS FOR A PARTICULAR PURPOSE.  See the
   GNU General Public License for more details.

   You should have received a copy of the GNU General Public License
   along with this program.  If not, see <http://www.gnu.org/licenses/>.  */

#include "defs.h"
#include "gdb_assert.h"
#include "charset.h"
#include "value.h"
#include "exceptions.h"
#include "language.h"
#include "dfp.h"
#include "valprint.h"
#include "infcall.h"
#include "expression.h"
#include "cp-abi.h"
#include "python.h"
#include "observer.h"

#ifdef HAVE_PYTHON

#include "python-internal.h"

/* Even though Python scalar types directly map to host types, we use
   target types here to remain consistent with the values system in
   GDB (which uses target arithmetic).  */

/* Python's integer type corresponds to C's long type.  */
#define builtin_type_pyint builtin_type (python_gdbarch)->builtin_long

/* Python's float type corresponds to C's double type.  */
#define builtin_type_pyfloat builtin_type (python_gdbarch)->builtin_double

/* Python's long type corresponds to C's long long type.  */
#define builtin_type_pylong builtin_type (python_gdbarch)->builtin_long_long

/* Python's long type corresponds to C's long long type.  Unsigned version.  */
#define builtin_type_upylong builtin_type \
  (python_gdbarch)->builtin_unsigned_long_long

#define builtin_type_pybool \
  language_bool_type (python_language, python_gdbarch)

#define builtin_type_pychar \
  language_string_char_type (python_language, python_gdbarch)

typedef struct value_object {
  PyObject_HEAD
  struct value_object *next;
  struct value_object *prev;
  struct value *value;
  PyObject *address;
  PyObject *type;
  PyObject *dynamic_type;
} value_object;

/* List of all values which are currently exposed to Python. It is
   maintained so that when an objfile is discarded, preserve_values
   can copy the values' types if needed.  */
/* This variable is unnecessarily initialized to NULL in order to
   work around a linker bug on MacOS.  */
static value_object *values_in_python = NULL;

/* Called by the Python interpreter when deallocating a value object.  */
static void
valpy_dealloc (PyObject *obj)
{
  value_object *self = (value_object *) obj;

  /* Remove SELF from the global list.  */
  if (self->prev)
    self->prev->next = self->next;
  else
    {
      gdb_assert (values_in_python == self);
      values_in_python = self->next;
    }
  if (self->next)
    self->next->prev = self->prev;

  value_free (self->value);

  if (self->address)
    /* Use braces to appease gcc warning.  *sigh*  */
    {
      Py_DECREF (self->address);
    }

  if (self->type)
    {
      Py_DECREF (self->type);
    }

  Py_XDECREF (self->dynamic_type);

  Py_TYPE (self)->tp_free (self);
}

/* Helper to push a Value object on the global list.  */
static void
note_value (value_object *value_obj)
{
  value_obj->next = values_in_python;
  if (value_obj->next)
    value_obj->next->prev = value_obj;
  value_obj->prev = NULL;
  values_in_python = value_obj;
}

/* Called when a new gdb.Value object needs to be allocated.  Returns NULL on
   error, with a python exception set.  */
static PyObject *
valpy_new (PyTypeObject *subtype, PyObject *args, PyObject *keywords)
{
  struct value *value = NULL;   /* Initialize to appease gcc warning.  */
  value_object *value_obj;

  if (PyTuple_Size (args) != 1)
    {
      PyErr_SetString (PyExc_TypeError, _("Value object creation takes only "
					  "1 argument"));
      return NULL;
    }

  value_obj = (value_object *) subtype->tp_alloc (subtype, 1);
  if (value_obj == NULL)
    {
      PyErr_SetString (PyExc_MemoryError, _("Could not allocate memory to "
					    "create Value object."));
      return NULL;
    }

  value = convert_value_from_python (PyTuple_GetItem (args, 0));
  if (value == NULL)
    {
      subtype->tp_free (value_obj);
      return NULL;
    }

  value_obj->value = value;
  release_value_or_incref (value);
  value_obj->address = NULL;
  value_obj->type = NULL;
  value_obj->dynamic_type = NULL;
  note_value (value_obj);

  return (PyObject *) value_obj;
}

/* Iterate over all the Value objects, calling preserve_one_value on
   each.  */
void
preserve_python_values (struct objfile *objfile, htab_t copied_types)
{
  value_object *iter;

  for (iter = values_in_python; iter; iter = iter->next)
    preserve_one_value (iter->value, objfile, copied_types);
}

/* Given a value of a pointer type, apply the C unary * operator to it.  */
static PyObject *
valpy_dereference (PyObject *self, PyObject *args)
{
  volatile struct gdb_exception except;
  PyObject *result = NULL;

  TRY_CATCH (except, RETURN_MASK_ALL)
    {
      struct value *res_val;
      struct cleanup *cleanup = make_cleanup_value_free_to_mark (value_mark ());

      res_val = value_ind (((value_object *) self)->value);
      result = value_to_value_object (res_val);
      do_cleanups (cleanup);
    }
  GDB_PY_HANDLE_EXCEPTION (except);

  return result;
}

/* Given a value of a pointer type or a reference type, return the value
   referenced. The difference between this function and valpy_dereference is
   that the latter applies * unary operator to a value, which need not always
   result in the value referenced. For example, for a value which is a reference
   to an 'int' pointer ('int *'), valpy_dereference will result in a value of
   type 'int' while valpy_referenced_value will result in a value of type
   'int *'.  */

static PyObject *
valpy_referenced_value (PyObject *self, PyObject *args)
{
  volatile struct gdb_exception except;
  PyObject *result = NULL;

  TRY_CATCH (except, RETURN_MASK_ALL)
    {
      struct value *self_val, *res_val;
      struct cleanup *cleanup = make_cleanup_value_free_to_mark (value_mark ());

      self_val = ((value_object *) self)->value;
      switch (TYPE_CODE (check_typedef (value_type (self_val))))
        {
        case TYPE_CODE_PTR:
          res_val = value_ind (self_val);
          break;
        case TYPE_CODE_REF:
          res_val = coerce_ref (self_val);
          break;
        default:
          error(_("Trying to get the referenced value from a value which is "
                  "neither a pointer nor a reference."));
        }

      result = value_to_value_object (res_val);
      do_cleanups (cleanup);
    }
  GDB_PY_HANDLE_EXCEPTION (except);

  return result;
}

/* Return "&value".  */
static PyObject *
valpy_get_address (PyObject *self, void *closure)
{
  value_object *val_obj = (value_object *) self;
  volatile struct gdb_exception except;

  if (!val_obj->address)
    {
      TRY_CATCH (except, RETURN_MASK_ALL)
	{
	  struct value *res_val;
	  struct cleanup *cleanup
	    = make_cleanup_value_free_to_mark (value_mark ());

	  res_val = value_addr (val_obj->value);
	  val_obj->address = value_to_value_object (res_val);
	  do_cleanups (cleanup);
	}
      if (except.reason < 0)
	{
	  val_obj->address = Py_None;
	  Py_INCREF (Py_None);
	}
    }

  Py_XINCREF (val_obj->address);

  return val_obj->address;
}

/* Return type of the value.  */
static PyObject *
valpy_get_type (PyObject *self, void *closure)
{
  value_object *obj = (value_object *) self;

  if (!obj->type)
    {
      obj->type = type_to_type_object (value_type (obj->value));
      if (!obj->type)
	return NULL;
    }
  Py_INCREF (obj->type);
  return obj->type;
}

/* Return dynamic type of the value.  */

static PyObject *
valpy_get_dynamic_type (PyObject *self, void *closure)
{
  value_object *obj = (value_object *) self;
  volatile struct gdb_exception except;
  struct type *type = NULL;

  if (obj->dynamic_type != NULL)
    {
      Py_INCREF (obj->dynamic_type);
      return obj->dynamic_type;
    }

  TRY_CATCH (except, RETURN_MASK_ALL)
    {
      struct value *val = obj->value;
      struct cleanup *cleanup = make_cleanup_value_free_to_mark (value_mark ());

      type = value_type (val);
      CHECK_TYPEDEF (type);

      if (((TYPE_CODE (type) == TYPE_CODE_PTR)
	   || (TYPE_CODE (type) == TYPE_CODE_REF))
	  && (TYPE_CODE (TYPE_TARGET_TYPE (type)) == TYPE_CODE_CLASS))
	{
	  struct value *target;
	  int was_pointer = TYPE_CODE (type) == TYPE_CODE_PTR;

	  target = value_ind (val);
	  type = value_rtti_type (target, NULL, NULL, NULL);

	  if (type)
	    {
	      if (was_pointer)
		type = lookup_pointer_type (type);
	      else
		type = lookup_reference_type (type);
	    }
	}
      else if (TYPE_CODE (type) == TYPE_CODE_CLASS)
	type = value_rtti_type (val, NULL, NULL, NULL);
      else
	{
	  /* Re-use object's static type.  */
	  type = NULL;
	}

      do_cleanups (cleanup);
    }
  GDB_PY_HANDLE_EXCEPTION (except);

  if (type == NULL)
    obj->dynamic_type = valpy_get_type (self, NULL);
  else
    obj->dynamic_type = type_to_type_object (type);

  Py_XINCREF (obj->dynamic_type);
  return obj->dynamic_type;
}

/* Implementation of gdb.Value.lazy_string ([encoding] [, length]) ->
   string.  Return a PyObject representing a lazy_string_object type.
   A lazy string is a pointer to a string with an optional encoding and
   length.  If ENCODING is not given, encoding is set to None.  If an
   ENCODING is provided the encoding parameter is set to ENCODING, but
   the string is not encoded.  If LENGTH is provided then the length
   parameter is set to LENGTH, otherwise length will be set to -1 (first
   null of appropriate with).  */
static PyObject *
valpy_lazy_string (PyObject *self, PyObject *args, PyObject *kw)
{
  gdb_py_longest length = -1;
  struct value *value = ((value_object *) self)->value;
  const char *user_encoding = NULL;
  static char *keywords[] = { "encoding", "length", NULL };
  PyObject *str_obj = NULL;
  volatile struct gdb_exception except;

  if (!PyArg_ParseTupleAndKeywords (args, kw, "|s" GDB_PY_LL_ARG, keywords,
				    &user_encoding, &length))
    return NULL;

  TRY_CATCH (except, RETURN_MASK_ALL)
    {
      struct cleanup *cleanup = make_cleanup_value_free_to_mark (value_mark ());

      if (TYPE_CODE (value_type (value)) == TYPE_CODE_PTR)
	value = value_ind (value);

      str_obj = gdbpy_create_lazy_string_object (value_address (value), length,
						 user_encoding,
						 value_type (value));

      do_cleanups (cleanup);
    }
  GDB_PY_HANDLE_EXCEPTION (except);

  return str_obj;
}

/* Implementation of gdb.Value.string ([encoding] [, errors]
   [, length]) -> string.  Return Unicode string with value contents.
   If ENCODING is not given, the string is assumed to be encoded in
   the target's charset.  If LENGTH is provided, only fetch string to
   the length provided.  */

static PyObject *
valpy_string (PyObject *self, PyObject *args, PyObject *kw)
{
  int length = -1;
  gdb_byte *buffer;
  struct value *value = ((value_object *) self)->value;
  volatile struct gdb_exception except;
  PyObject *unicode;
  const char *encoding = NULL;
  const char *errors = NULL;
  const char *user_encoding = NULL;
  const char *la_encoding = NULL;
  struct type *char_type;
  static char *keywords[] = { "encoding", "errors", "length", NULL };

  if (!PyArg_ParseTupleAndKeywords (args, kw, "|ssi", keywords,
				    &user_encoding, &errors, &length))
    return NULL;

  TRY_CATCH (except, RETURN_MASK_ALL)
    {
      LA_GET_STRING (value, &buffer, &length, &char_type, &la_encoding);
    }
  GDB_PY_HANDLE_EXCEPTION (except);

  encoding = (user_encoding && *user_encoding) ? user_encoding : la_encoding;
  unicode = PyUnicode_Decode ((const char *) buffer,
			      length * TYPE_LENGTH (char_type),
			      encoding, errors);
  xfree (buffer);

  return unicode;
}

/* A helper function that implements the various cast operators.  */

static PyObject *
valpy_do_cast (PyObject *self, PyObject *args, enum exp_opcode op)
{
  PyObject *type_obj, *result = NULL;
  struct type *type;
  volatile struct gdb_exception except;

  if (! PyArg_ParseTuple (args, "O", &type_obj))
    return NULL;

  type = type_object_to_type (type_obj);
  if (! type)
    {
      PyErr_SetString (PyExc_RuntimeError, 
		       _("Argument must be a type."));
      return NULL;
    }

  TRY_CATCH (except, RETURN_MASK_ALL)
    {
      struct value *val = ((value_object *) self)->value;
      struct value *res_val;
      struct cleanup *cleanup = make_cleanup_value_free_to_mark (value_mark ());

      if (op == UNOP_DYNAMIC_CAST)
	res_val = value_dynamic_cast (type, val);
      else if (op == UNOP_REINTERPRET_CAST)
	res_val = value_reinterpret_cast (type, val);
      else
	{
	  gdb_assert (op == UNOP_CAST);
	  res_val = value_cast (type, val);
	}

      result = value_to_value_object (res_val);
      do_cleanups (cleanup);
    }
  GDB_PY_HANDLE_EXCEPTION (except);

  return result;
}

/* Implementation of the "cast" method.  */

static PyObject *
valpy_cast (PyObject *self, PyObject *args)
{
  return valpy_do_cast (self, args, UNOP_CAST);
}

/* Implementation of the "dynamic_cast" method.  */

static PyObject *
valpy_dynamic_cast (PyObject *self, PyObject *args)
{
  return valpy_do_cast (self, args, UNOP_DYNAMIC_CAST);
}

/* Implementation of the "reinterpret_cast" method.  */

static PyObject *
valpy_reinterpret_cast (PyObject *self, PyObject *args)
{
  return valpy_do_cast (self, args, UNOP_REINTERPRET_CAST);
}

static Py_ssize_t
valpy_length (PyObject *self)
{
  /* We don't support getting the number of elements in a struct / class.  */
  PyErr_SetString (PyExc_NotImplementedError,
		   _("Invalid operation on gdb.Value."));
  return -1;
}

/* Given string name of an element inside structure, return its value
   object.  Returns NULL on error, with a python exception set.  */
static PyObject *
valpy_getitem (PyObject *self, PyObject *key)
{
  value_object *self_value = (value_object *) self;
  char *field = NULL;
  volatile struct gdb_exception except;
  PyObject *result = NULL;

  if (gdbpy_is_string (key))
    {  
      field = python_string_to_host_string (key);
      if (field == NULL)
	return NULL;
    }

  TRY_CATCH (except, RETURN_MASK_ALL)
    {
      struct value *tmp = self_value->value;
      struct cleanup *cleanup = make_cleanup_value_free_to_mark (value_mark ());
      struct value *res_val = NULL;

      if (field)
	res_val = value_struct_elt (&tmp, NULL, field, 0, NULL);
      else
	{
	  /* Assume we are attempting an array access, and let the
	     value code throw an exception if the index has an invalid
	     type.  */
	  struct value *idx = convert_value_from_python (key);

	  if (idx != NULL)
	    {
	      /* Check the value's type is something that can be accessed via
		 a subscript.  */
	      struct type *type;

	      tmp = coerce_ref (tmp);
	      type = check_typedef (value_type (tmp));
	      if (TYPE_CODE (type) != TYPE_CODE_ARRAY
		  && TYPE_CODE (type) != TYPE_CODE_PTR)
		  error (_("Cannot subscript requested type."));
	      else
		res_val = value_subscript (tmp, value_as_long (idx));
	    }
	}

      if (res_val)
	result = value_to_value_object (res_val);
      do_cleanups (cleanup);
    }

  xfree (field);
  GDB_PY_HANDLE_EXCEPTION (except);

  return result;
}

static int
valpy_setitem (PyObject *self, PyObject *key, PyObject *value)
{
  PyErr_Format (PyExc_NotImplementedError,
		_("Setting of struct elements is not currently supported."));
  return -1;
}

/* Called by the Python interpreter to perform an inferior function
   call on the value.  Returns NULL on error, with a python exception set.  */
static PyObject *
valpy_call (PyObject *self, PyObject *args, PyObject *keywords)
{
  Py_ssize_t args_count;
  volatile struct gdb_exception except;
  struct value *function = ((value_object *) self)->value;
  struct value **vargs = NULL;
  struct type *ftype = NULL;
  struct value *mark = value_mark ();
  PyObject *result = NULL;

  TRY_CATCH (except, RETURN_MASK_ALL)
    {
      ftype = check_typedef (value_type (function));
    }
  GDB_PY_HANDLE_EXCEPTION (except);

  if (TYPE_CODE (ftype) != TYPE_CODE_FUNC)
    {
      PyErr_SetString (PyExc_RuntimeError,
		       _("Value is not callable (not TYPE_CODE_FUNC)."));
      return NULL;
    }

  if (! PyTuple_Check (args))
    {
      PyErr_SetString (PyExc_TypeError,
		       _("Inferior arguments must be provided in a tuple."));
      return NULL;
    }

  args_count = PyTuple_Size (args);
  if (args_count > 0)
    {
      int i;

      vargs = alloca (sizeof (struct value *) * args_count);
      for (i = 0; i < args_count; i++)
	{
	  PyObject *item = PyTuple_GetItem (args, i);

	  if (item == NULL)
	    return NULL;

	  vargs[i] = convert_value_from_python (item);
	  if (vargs[i] == NULL)
	    return NULL;
	}
    }

  TRY_CATCH (except, RETURN_MASK_ALL)
    {
      struct cleanup *cleanup = make_cleanup_value_free_to_mark (mark);
      struct value *return_value;

      return_value = call_function_by_hand (function, args_count, vargs);
      result = value_to_value_object (return_value);
      do_cleanups (cleanup);
    }
  GDB_PY_HANDLE_EXCEPTION (except);

  return result;
}

/* Called by the Python interpreter to obtain string representation
   of the object.  */
static PyObject *
valpy_str (PyObject *self)
{
  char *s = NULL;
  PyObject *result;
  struct value_print_options opts;
  volatile struct gdb_exception except;

  get_user_print_options (&opts);
  opts.deref_ref = 0;

  TRY_CATCH (except, RETURN_MASK_ALL)
    {
      struct ui_file *stb = mem_fileopen ();
      struct cleanup *old_chain = make_cleanup_ui_file_delete (stb);

      common_val_print (((value_object *) self)->value, stb, 0,
			&opts, python_language);
      s = ui_file_xstrdup (stb, NULL);

      do_cleanups (old_chain);
    }
  GDB_PY_HANDLE_EXCEPTION (except);

  result = PyUnicode_Decode (s, strlen (s), host_charset (), NULL);
  xfree (s);

  return result;
}

/* Implements gdb.Value.is_optimized_out.  */
static PyObject *
valpy_get_is_optimized_out (PyObject *self, void *closure)
{
  struct value *value = ((value_object *) self)->value;
  int opt = 0;
  volatile struct gdb_exception except;

  TRY_CATCH (except, RETURN_MASK_ALL)
    {
      opt = value_optimized_out (value);
    }
  GDB_PY_HANDLE_EXCEPTION (except);

  if (opt)
    Py_RETURN_TRUE;

  Py_RETURN_FALSE;
}

/* Implements gdb.Value.is_lazy.  */
static PyObject *
valpy_get_is_lazy (PyObject *self, void *closure)
{
  struct value *value = ((value_object *) self)->value;
  int opt = 0;
  volatile struct gdb_exception except;

  TRY_CATCH (except, RETURN_MASK_ALL)
    {
      opt = value_lazy (value);
    }
  GDB_PY_HANDLE_EXCEPTION (except);

  if (opt)
    Py_RETURN_TRUE;

  Py_RETURN_FALSE;
}

/* Implements gdb.Value.fetch_lazy ().  */
static PyObject *
valpy_fetch_lazy (PyObject *self, PyObject *args)
{
  struct value *value = ((value_object *) self)->value;
  volatile struct gdb_exception except;

  TRY_CATCH (except, RETURN_MASK_ALL)
    {
      if (value_lazy (value))
	value_fetch_lazy (value);
    }
  GDB_PY_HANDLE_EXCEPTION (except);

  Py_RETURN_NONE;
}

/* Calculate and return the address of the PyObject as the value of
   the builtin __hash__ call.  */
static long 
valpy_hash (PyObject *self)
{
  return (long) (intptr_t) self;
}

enum valpy_opcode
{
  VALPY_ADD,
  VALPY_SUB,
  VALPY_MUL,
  VALPY_DIV,
  VALPY_REM,
  VALPY_POW,
  VALPY_LSH,
  VALPY_RSH,
  VALPY_BITAND,
  VALPY_BITOR,
  VALPY_BITXOR
};

/* If TYPE is a reference, return the target; otherwise return TYPE.  */
#define STRIP_REFERENCE(TYPE) \
  ((TYPE_CODE (TYPE) == TYPE_CODE_REF) ? (TYPE_TARGET_TYPE (TYPE)) : (TYPE))

/* Returns a value object which is the result of applying the operation
   specified by OPCODE to the given arguments.  Returns NULL on error, with
   a python exception set.  */
static PyObject *
valpy_binop (enum valpy_opcode opcode, PyObject *self, PyObject *other)
{
  volatile struct gdb_exception except;
  PyObject *result = NULL;

  TRY_CATCH (except, RETURN_MASK_ALL)
    {
      struct value *arg1, *arg2;
      struct cleanup *cleanup = make_cleanup_value_free_to_mark (value_mark ());
      struct value *res_val = NULL;

      /* If the gdb.Value object is the second operand, then it will be passed
	 to us as the OTHER argument, and SELF will be an entirely different
	 kind of object, altogether.  Because of this, we can't assume self is
	 a gdb.Value object and need to convert it from python as well.  */
      arg1 = convert_value_from_python (self);
      if (arg1 == NULL)
	{
	  do_cleanups (cleanup);
	  break;
	}

      arg2 = convert_value_from_python (other);
      if (arg2 == NULL)
	{
	  do_cleanups (cleanup);
	  break;
	}

      switch (opcode)
	{
	case VALPY_ADD:
	  {
	    struct type *ltype = value_type (arg1);
	    struct type *rtype = value_type (arg2);

	    CHECK_TYPEDEF (ltype);
	    ltype = STRIP_REFERENCE (ltype);
	    CHECK_TYPEDEF (rtype);
	    rtype = STRIP_REFERENCE (rtype);

	    if (TYPE_CODE (ltype) == TYPE_CODE_PTR
		&& is_integral_type (rtype))
	      res_val = value_ptradd (arg1, value_as_long (arg2));
	    else if (TYPE_CODE (rtype) == TYPE_CODE_PTR
		     && is_integral_type (ltype))
	      res_val = value_ptradd (arg2, value_as_long (arg1));
	    else
	      res_val = value_binop (arg1, arg2, BINOP_ADD);
	  }
	  break;
	case VALPY_SUB:
	  {
	    struct type *ltype = value_type (arg1);
	    struct type *rtype = value_type (arg2);

	    CHECK_TYPEDEF (ltype);
	    ltype = STRIP_REFERENCE (ltype);
	    CHECK_TYPEDEF (rtype);
	    rtype = STRIP_REFERENCE (rtype);

	    if (TYPE_CODE (ltype) == TYPE_CODE_PTR
		&& TYPE_CODE (rtype) == TYPE_CODE_PTR)
	      /* A ptrdiff_t for the target would be preferable here.  */
	      res_val = value_from_longest (builtin_type_pyint,
					    value_ptrdiff (arg1, arg2));
	    else if (TYPE_CODE (ltype) == TYPE_CODE_PTR
		     && is_integral_type (rtype))
	      res_val = value_ptradd (arg1, - value_as_long (arg2));
	    else
	      res_val = value_binop (arg1, arg2, BINOP_SUB);
	  }
	  break;
	case VALPY_MUL:
	  res_val = value_binop (arg1, arg2, BINOP_MUL);
	  break;
	case VALPY_DIV:
	  res_val = value_binop (arg1, arg2, BINOP_DIV);
	  break;
	case VALPY_REM:
	  res_val = value_binop (arg1, arg2, BINOP_REM);
	  break;
	case VALPY_POW:
	  res_val = value_binop (arg1, arg2, BINOP_EXP);
	  break;
	case VALPY_LSH:
	  res_val = value_binop (arg1, arg2, BINOP_LSH);
	  break;
	case VALPY_RSH:
	  res_val = value_binop (arg1, arg2, BINOP_RSH);
	  break;
	case VALPY_BITAND:
	  res_val = value_binop (arg1, arg2, BINOP_BITWISE_AND);
	  break;
	case VALPY_BITOR:
	  res_val = value_binop (arg1, arg2, BINOP_BITWISE_IOR);
	  break;
	case VALPY_BITXOR:
	  res_val = value_binop (arg1, arg2, BINOP_BITWISE_XOR);
	  break;
	}

      if (res_val)
	result = value_to_value_object (res_val);

      do_cleanups (cleanup);
    }
  GDB_PY_HANDLE_EXCEPTION (except);

  return result;
}

static PyObject *
valpy_add (PyObject *self, PyObject *other)
{
  return valpy_binop (VALPY_ADD, self, other);
}

static PyObject *
valpy_subtract (PyObject *self, PyObject *other)
{
  return valpy_binop (VALPY_SUB, self, other);
}

static PyObject *
valpy_multiply (PyObject *self, PyObject *other)
{
  return valpy_binop (VALPY_MUL, self, other);
}

static PyObject *
valpy_divide (PyObject *self, PyObject *other)
{
  return valpy_binop (VALPY_DIV, self, other);
}

static PyObject *
valpy_remainder (PyObject *self, PyObject *other)
{
  return valpy_binop (VALPY_REM, self, other);
}

static PyObject *
valpy_power (PyObject *self, PyObject *other, PyObject *unused)
{
  /* We don't support the ternary form of pow.  I don't know how to express
     that, so let's just throw NotImplementedError to at least do something
     about it.  */
  if (unused != Py_None)
    {
      PyErr_SetString (PyExc_NotImplementedError,
		       "Invalid operation on gdb.Value.");
      return NULL;
    }

  return valpy_binop (VALPY_POW, self, other);
}

static PyObject *
valpy_negative (PyObject *self)
{
  volatile struct gdb_exception except;
  PyObject *result = NULL;

  TRY_CATCH (except, RETURN_MASK_ALL)
    {
      /* Perhaps overkill, but consistency has some virtue.  */
      struct cleanup *cleanup = make_cleanup_value_free_to_mark (value_mark ());
      struct value *val;

      val = value_neg (((value_object *) self)->value);
      result = value_to_value_object (val);
      do_cleanups (cleanup);
    }
  GDB_PY_HANDLE_EXCEPTION (except);

  return result;
}

static PyObject *
valpy_positive (PyObject *self)
{
  return value_to_value_object (((value_object *) self)->value);
}

static PyObject *
valpy_absolute (PyObject *self)
{
  struct value *value = ((value_object *) self)->value;
  volatile struct gdb_exception except;
  int isabs = 1;

  TRY_CATCH (except, RETURN_MASK_ALL)
    {
      struct cleanup *cleanup = make_cleanup_value_free_to_mark (value_mark ());

      if (value_less (value, value_zero (value_type (value), not_lval)))
	isabs = 0;

      do_cleanups (cleanup);
    }
  GDB_PY_HANDLE_EXCEPTION (except);

  if (isabs)
    return valpy_positive (self);
  else
    return valpy_negative (self);
}

/* Implements boolean evaluation of gdb.Value.  */
static int
valpy_nonzero (PyObject *self)
{
  volatile struct gdb_exception except;
  value_object *self_value = (value_object *) self;
  struct type *type;
  int nonzero = 0; /* Appease GCC warning.  */

  TRY_CATCH (except, RETURN_MASK_ALL)
    {
      type = check_typedef (value_type (self_value->value));

      if (is_integral_type (type) || TYPE_CODE (type) == TYPE_CODE_PTR)
	nonzero = !!value_as_long (self_value->value);
      else if (TYPE_CODE (type) == TYPE_CODE_FLT)
	nonzero = value_as_double (self_value->value) != 0;
      else if (TYPE_CODE (type) == TYPE_CODE_DECFLOAT)
	nonzero = !decimal_is_zero (value_contents (self_value->value),
				 TYPE_LENGTH (type),
				 gdbarch_byte_order (get_type_arch (type)));
      else
	/* All other values are True.  */
	nonzero = 1;
    }
  /* This is not documented in the Python documentation, but if this
     function fails, return -1 as slot_nb_nonzero does (the default
     Python nonzero function).  */
  GDB_PY_SET_HANDLE_EXCEPTION (except);

  return nonzero;
}

/* Implements ~ for value objects.  */
static PyObject *
valpy_invert (PyObject *self)
{
  struct value *val = NULL;
  volatile struct gdb_exception except;

  TRY_CATCH (except, RETURN_MASK_ALL)
    {
      val = value_complement (((value_object *) self)->value);
    }
  GDB_PY_HANDLE_EXCEPTION (except);

  return value_to_value_object (val);
}

/* Implements left shift for value objects.  */
static PyObject *
valpy_lsh (PyObject *self, PyObject *other)
{
  return valpy_binop (VALPY_LSH, self, other);
}

/* Implements right shift for value objects.  */
static PyObject *
valpy_rsh (PyObject *self, PyObject *other)
{
  return valpy_binop (VALPY_RSH, self, other);
}

/* Implements bitwise and for value objects.  */
static PyObject *
valpy_and (PyObject *self, PyObject *other)
{
  return valpy_binop (VALPY_BITAND, self, other);
}

/* Implements bitwise or for value objects.  */
static PyObject *
valpy_or (PyObject *self, PyObject *other)
{
  return valpy_binop (VALPY_BITOR, self, other);
}

/* Implements bitwise xor for value objects.  */
static PyObject *
valpy_xor (PyObject *self, PyObject *other)
{
  return valpy_binop (VALPY_BITXOR, self, other);
}

/* Implements comparison operations for value objects.  Returns NULL on error,
   with a python exception set.  */
static PyObject *
valpy_richcompare (PyObject *self, PyObject *other, int op)
{
  int result = 0;
  volatile struct gdb_exception except;

  if (other == Py_None)
    /* Comparing with None is special.  From what I can tell, in Python
       None is smaller than anything else.  */
    switch (op) {
      case Py_LT:
      case Py_LE:
      case Py_EQ:
	Py_RETURN_FALSE;
      case Py_NE:
      case Py_GT:
      case Py_GE:
	Py_RETURN_TRUE;
      default:
	/* Can't happen.  */
	PyErr_SetString (PyExc_NotImplementedError,
			 _("Invalid operation on gdb.Value."));
	return NULL;
    }

  TRY_CATCH (except, RETURN_MASK_ALL)
    {
      struct value *value_other, *mark = value_mark ();
      struct cleanup *cleanup;

      value_other = convert_value_from_python (other);
      if (value_other == NULL)
	{
	  result = -1;
	  break;
	}

      cleanup = make_cleanup_value_free_to_mark (mark);

      switch (op) {
        case Py_LT:
	  result = value_less (((value_object *) self)->value, value_other);
	  break;
	case Py_LE:
	  result = value_less (((value_object *) self)->value, value_other)
	    || value_equal (((value_object *) self)->value, value_other);
	  break;
	case Py_EQ:
	  result = value_equal (((value_object *) self)->value, value_other);
	  break;
	case Py_NE:
	  result = !value_equal (((value_object *) self)->value, value_other);
	  break;
        case Py_GT:
	  result = value_less (value_other, ((value_object *) self)->value);
	  break;
	case Py_GE:
	  result = value_less (value_other, ((value_object *) self)->value)
	    || value_equal (((value_object *) self)->value, value_other);
	  break;
	default:
	  /* Can't happen.  */
	  PyErr_SetString (PyExc_NotImplementedError,
			   _("Invalid operation on gdb.Value."));
	  result = -1;
	  break;
      }

      do_cleanups (cleanup);
    }
  GDB_PY_HANDLE_EXCEPTION (except);

  /* In this case, the Python exception has already been set.  */
  if (result < 0)
    return NULL;

  if (result == 1)
    Py_RETURN_TRUE;

  Py_RETURN_FALSE;
}

/* Helper function to determine if a type is "int-like".  */
static int
is_intlike (struct type *type, int ptr_ok)
{
  return (TYPE_CODE (type) == TYPE_CODE_INT
	  || TYPE_CODE (type) == TYPE_CODE_ENUM
	  || TYPE_CODE (type) == TYPE_CODE_BOOL
	  || TYPE_CODE (type) == TYPE_CODE_CHAR
	  || (ptr_ok && TYPE_CODE (type) == TYPE_CODE_PTR));
}

#ifndef IS_PY3K
/* Implements conversion to int.  */
static PyObject *
valpy_int (PyObject *self)
{
  struct value *value = ((value_object *) self)->value;
  struct type *type = value_type (value);
  LONGEST l = 0;
  volatile struct gdb_exception except;

  TRY_CATCH (except, RETURN_MASK_ALL)
    {
      CHECK_TYPEDEF (type);
      if (!is_intlike (type, 0))
	error (_("Cannot convert value to int."));

      l = value_as_long (value);
    }
  GDB_PY_HANDLE_EXCEPTION (except);

  return gdb_py_object_from_longest (l);
}
#endif

/* Implements conversion to long.  */
static PyObject *
valpy_long (PyObject *self)
{
  struct value *value = ((value_object *) self)->value;
  struct type *type = value_type (value);
  LONGEST l = 0;
  volatile struct gdb_exception except;

  TRY_CATCH (except, RETURN_MASK_ALL)
    {
      CHECK_TYPEDEF (type);

      if (!is_intlike (type, 1))
	error (_("Cannot convert value to long."));

      l = value_as_long (value);
    }
  GDB_PY_HANDLE_EXCEPTION (except);

  return gdb_py_long_from_longest (l);
}

/* Implements conversion to float.  */
static PyObject *
valpy_float (PyObject *self)
{
  struct value *value = ((value_object *) self)->value;
  struct type *type = value_type (value);
  double d = 0;
  volatile struct gdb_exception except;

  TRY_CATCH (except, RETURN_MASK_ALL)
    {
      CHECK_TYPEDEF (type);

      if (TYPE_CODE (type) != TYPE_CODE_FLT)
	error (_("Cannot convert value to float."));

      d = value_as_double (value);
    }
  GDB_PY_HANDLE_EXCEPTION (except);

  return PyFloat_FromDouble (d);
}

/* Returns an object for a value which is released from the all_values chain,
   so its lifetime is not bound to the execution of a command.  */
PyObject *
value_to_value_object (struct value *val)
{
  value_object *val_obj;

  val_obj = PyObject_New (value_object, &value_object_type);
  if (val_obj != NULL)
    {
      val_obj->value = val;
      release_value_or_incref (val);
      val_obj->address = NULL;
      val_obj->type = NULL;
      val_obj->dynamic_type = NULL;
      note_value (val_obj);
    }

  return (PyObject *) val_obj;
}

/* Returns a borrowed reference to the struct value corresponding to
   the given value object.  */
struct value *
value_object_to_value (PyObject *self)
{
  value_object *real;

  if (! PyObject_TypeCheck (self, &value_object_type))
    return NULL;
  real = (value_object *) self;
  return real->value;
}

/* Try to convert a Python value to a gdb value.  If the value cannot
   be converted, set a Python exception and return NULL.  Returns a
   reference to a new value on the all_values chain.  */

struct value *
convert_value_from_python (PyObject *obj)
{
  struct value *value = NULL; /* -Wall */
  volatile struct gdb_exception except;
  int cmp;

  gdb_assert (obj != NULL);

  TRY_CATCH (except, RETURN_MASK_ALL)
    {
      if (PyBool_Check (obj)) 
	{
	  cmp = PyObject_IsTrue (obj);
	  if (cmp >= 0)
	    value = value_from_longest (builtin_type_pybool, cmp);
	}
      else if (PyInt_Check (obj))
	{
	  long l = PyInt_AsLong (obj);

	  if (! PyErr_Occurred ())
	    value = value_from_longest (builtin_type_pyint, l);
	}
      else if (PyLong_Check (obj))
	{
	  LONGEST l = PyLong_AsLongLong (obj);

	  if (PyErr_Occurred ())
	    {
	      /* If the error was an overflow, we can try converting to
	         ULONGEST instead.  */
	      if (PyErr_ExceptionMatches (PyExc_OverflowError))
		{
		  PyObject *etype, *evalue, *etraceback, *zero;

		  PyErr_Fetch (&etype, &evalue, &etraceback);
		  zero = PyInt_FromLong (0);

		  /* Check whether obj is positive.  */
		  if (PyObject_RichCompareBool (obj, zero, Py_GT) > 0)
		    {
		      ULONGEST ul;

		      ul = PyLong_AsUnsignedLongLong (obj);
		      if (! PyErr_Occurred ())
			value = value_from_ulongest (builtin_type_upylong, ul);
		    }
		  else
		    /* There's nothing we can do.  */
		    PyErr_Restore (etype, evalue, etraceback);

		  Py_DECREF (zero);
		}
	    }
	  else
	    value = value_from_longest (builtin_type_pylong, l);
	}
      else if (PyFloat_Check (obj))
	{
	  double d = PyFloat_AsDouble (obj);

	  if (! PyErr_Occurred ())
	    value = value_from_double (builtin_type_pyfloat, d);
	}
      else if (gdbpy_is_string (obj))
	{
	  char *s;

	  s = python_string_to_target_string (obj);
	  if (s != NULL)
	    {
	      struct cleanup *old;

	      old = make_cleanup (xfree, s);
	      value = value_cstring (s, strlen (s), builtin_type_pychar);
	      do_cleanups (old);
	    }
	}
      else if (PyObject_TypeCheck (obj, &value_object_type))
	value = value_copy (((value_object *) obj)->value);
      else if (gdbpy_is_lazy_string (obj))
	{
	  PyObject *result;

	  result = PyObject_CallMethodObjArgs (obj, gdbpy_value_cst,  NULL);
	  value = value_copy (((value_object *) result)->value);
	}
      else
#ifdef IS_PY3K
	PyErr_Format (PyExc_TypeError,
		      _("Could not convert Python object: %S."), obj);
#else
	PyErr_Format (PyExc_TypeError,
		      _("Could not convert Python object: %s."),
		      PyString_AsString (PyObject_Str (obj)));
#endif
    }
  if (except.reason < 0)
    {
      PyErr_Format (except.reason == RETURN_QUIT
		    ? PyExc_KeyboardInterrupt : PyExc_RuntimeError,
		    "%s", except.message);
      return NULL;
    }

  return value;
}

/* Returns value object in the ARGth position in GDB's history.  */
PyObject *
gdbpy_history (PyObject *self, PyObject *args)
{
  int i;
  struct value *res_val = NULL;	  /* Initialize to appease gcc warning.  */
  volatile struct gdb_exception except;

  if (!PyArg_ParseTuple (args, "i", &i))
    return NULL;

  TRY_CATCH (except, RETURN_MASK_ALL)
    {
      res_val = access_value_history (i);
    }
  GDB_PY_HANDLE_EXCEPTION (except);

  return value_to_value_object (res_val);
}

/* Returns 1 in OBJ is a gdb.Value object, 0 otherwise.  */

int
gdbpy_is_value_object (PyObject *obj)
{
  return PyObject_TypeCheck (obj, &value_object_type);
}

<<<<<<< HEAD
#if 0
/* Call type_mark_used for any TYPEs referenced from this GDB source file.  */

static void
python_types_mark_used (void)
{
  value_object *iter;

  for (iter = values_in_python; iter; iter = iter->next)
    type_mark_used (value_type (iter->value));
}
#endif

void
=======
int
>>>>>>> 6e5c95e6
gdbpy_initialize_values (void)
{
  if (PyType_Ready (&value_object_type) < 0)
    return -1;

<<<<<<< HEAD
  values_in_python = NULL;

#if 0
  observer_attach_mark_used (python_types_mark_used);
#endif
=======
  return gdb_pymodule_addobject (gdb_module, "Value",
				 (PyObject *) &value_object_type);
>>>>>>> 6e5c95e6
}



static PyGetSetDef value_object_getset[] = {
  { "address", valpy_get_address, NULL, "The address of the value.",
    NULL },
  { "is_optimized_out", valpy_get_is_optimized_out, NULL,
    "Boolean telling whether the value is optimized "
    "out (i.e., not available).",
    NULL },
  { "type", valpy_get_type, NULL, "Type of the value.", NULL },
  { "dynamic_type", valpy_get_dynamic_type, NULL,
    "Dynamic type of the value.", NULL },
  { "is_lazy", valpy_get_is_lazy, NULL,
    "Boolean telling whether the value is lazy (not fetched yet\n\
from the inferior).  A lazy value is fetched when needed, or when\n\
the \"fetch_lazy()\" method is called.", NULL },
  {NULL}  /* Sentinel */
};

static PyMethodDef value_object_methods[] = {
  { "cast", valpy_cast, METH_VARARGS, "Cast the value to the supplied type." },
  { "dynamic_cast", valpy_dynamic_cast, METH_VARARGS,
    "dynamic_cast (gdb.Type) -> gdb.Value\n\
Cast the value to the supplied type, as if by the C++ dynamic_cast operator."
  },
  { "reinterpret_cast", valpy_reinterpret_cast, METH_VARARGS,
    "reinterpret_cast (gdb.Type) -> gdb.Value\n\
Cast the value to the supplied type, as if by the C++\n\
reinterpret_cast operator."
  },
  { "dereference", valpy_dereference, METH_NOARGS, "Dereferences the value." },
  { "referenced_value", valpy_referenced_value, METH_NOARGS,
    "Return the value referenced by a TYPE_CODE_REF or TYPE_CODE_PTR value." },
  { "lazy_string", (PyCFunction) valpy_lazy_string,
    METH_VARARGS | METH_KEYWORDS,
    "lazy_string ([encoding]  [, length]) -> lazy_string\n\
Return a lazy string representation of the value." },
  { "string", (PyCFunction) valpy_string, METH_VARARGS | METH_KEYWORDS,
    "string ([encoding] [, errors] [, length]) -> string\n\
Return Unicode string representation of the value." },
  { "fetch_lazy", valpy_fetch_lazy, METH_NOARGS, 
    "Fetches the value from the inferior, if it was lazy." },
  {NULL}  /* Sentinel */
};

static PyNumberMethods value_object_as_number = {
  valpy_add,
  valpy_subtract,
  valpy_multiply,
#ifndef IS_PY3K
  valpy_divide,
#endif
  valpy_remainder,
  NULL,			      /* nb_divmod */
  valpy_power,		      /* nb_power */
  valpy_negative,	      /* nb_negative */
  valpy_positive,	      /* nb_positive */
  valpy_absolute,	      /* nb_absolute */
  valpy_nonzero,	      /* nb_nonzero */
  valpy_invert,		      /* nb_invert */
  valpy_lsh,		      /* nb_lshift */
  valpy_rsh,		      /* nb_rshift */
  valpy_and,		      /* nb_and */
  valpy_xor,		      /* nb_xor */
  valpy_or,		      /* nb_or */
#ifdef IS_PY3K
  valpy_long,		      /* nb_int */
  NULL,			      /* reserved */
#else
  NULL,			      /* nb_coerce */
  valpy_int,		      /* nb_int */
  valpy_long,		      /* nb_long */
#endif
  valpy_float,		      /* nb_float */
#ifndef IS_PY3K
  NULL,			      /* nb_oct */
  NULL,                       /* nb_hex */
#endif
  NULL,                       /* nb_inplace_add */
  NULL,                       /* nb_inplace_subtract */
  NULL,                       /* nb_inplace_multiply */
  NULL,                       /* nb_inplace_remainder */
  NULL,                       /* nb_inplace_power */
  NULL,                       /* nb_inplace_lshift */
  NULL,                       /* nb_inplace_rshift */
  NULL,                       /* nb_inplace_and */
  NULL,                       /* nb_inplace_xor */
  NULL,                       /* nb_inplace_or */
  NULL,                       /* nb_floor_divide */
  valpy_divide                /* nb_true_divide */
};

static PyMappingMethods value_object_as_mapping = {
  valpy_length,
  valpy_getitem,
  valpy_setitem
};

PyTypeObject value_object_type = {
  PyVarObject_HEAD_INIT (NULL, 0)
  "gdb.Value",			  /*tp_name*/
  sizeof (value_object),	  /*tp_basicsize*/
  0,				  /*tp_itemsize*/
  valpy_dealloc,		  /*tp_dealloc*/
  0,				  /*tp_print*/
  0,				  /*tp_getattr*/
  0,				  /*tp_setattr*/
  0,				  /*tp_compare*/
  0,				  /*tp_repr*/
  &value_object_as_number,	  /*tp_as_number*/
  0,				  /*tp_as_sequence*/
  &value_object_as_mapping,	  /*tp_as_mapping*/
  valpy_hash,		          /*tp_hash*/
  valpy_call,	                  /*tp_call*/
  valpy_str,			  /*tp_str*/
  0,				  /*tp_getattro*/
  0,				  /*tp_setattro*/
  0,				  /*tp_as_buffer*/
  Py_TPFLAGS_DEFAULT | Py_TPFLAGS_CHECKTYPES
  | Py_TPFLAGS_BASETYPE,	  /*tp_flags*/
  "GDB value object",		  /* tp_doc */
  0,				  /* tp_traverse */
  0,				  /* tp_clear */
  valpy_richcompare,		  /* tp_richcompare */
  0,				  /* tp_weaklistoffset */
  0,				  /* tp_iter */
  0,				  /* tp_iternext */
  value_object_methods,		  /* tp_methods */
  0,				  /* tp_members */
  value_object_getset,		  /* tp_getset */
  0,				  /* tp_base */
  0,				  /* tp_dict */
  0,				  /* tp_descr_get */
  0,				  /* tp_descr_set */
  0,				  /* tp_dictoffset */
  0,				  /* tp_init */
  0,				  /* tp_alloc */
  valpy_new			  /* tp_new */
};

#else

void
preserve_python_values (struct objfile *objfile, htab_t copied_types)
{
  /* Nothing.  */
}

#endif /* HAVE_PYTHON */<|MERGE_RESOLUTION|>--- conflicted
+++ resolved
@@ -1386,7 +1386,6 @@
   return PyObject_TypeCheck (obj, &value_object_type);
 }
 
-<<<<<<< HEAD
 #if 0
 /* Call type_mark_used for any TYPEs referenced from this GDB source file.  */
 
@@ -1400,25 +1399,17 @@
 }
 #endif
 
-void
-=======
 int
->>>>>>> 6e5c95e6
 gdbpy_initialize_values (void)
 {
   if (PyType_Ready (&value_object_type) < 0)
     return -1;
-
-<<<<<<< HEAD
-  values_in_python = NULL;
 
 #if 0
   observer_attach_mark_used (python_types_mark_used);
 #endif
-=======
   return gdb_pymodule_addobject (gdb_module, "Value",
 				 (PyObject *) &value_object_type);
->>>>>>> 6e5c95e6
 }
 
 