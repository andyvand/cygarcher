--- conflicted
+++ resolved
@@ -1060,7 +1060,14 @@
   return value_to_value_object (res_val);
 }
 
-<<<<<<< HEAD
+/* Returns 1 in OBJ is a gdb.Value object, 0 otherwise.  */
+
+int
+gdbpy_is_value_object (PyObject *obj)
+{
+  return PyObject_TypeCheck (obj, &value_object_type);
+}
+
 /* Call type_mark_used for any TYPEs referenced from this GDB source file.  */
 
 static void
@@ -1070,14 +1077,6 @@
 
   for (iter = values_in_python; iter; iter = iter->next)
     type_mark_used (value_type (iter->value));
-=======
-/* Returns 1 in OBJ is a gdb.Value object, 0 otherwise.  */
-
-int
-gdbpy_is_value_object (PyObject *obj)
-{
-  return PyObject_TypeCheck (obj, &value_object_type);
->>>>>>> cd4c6c46
 }
 
 void
