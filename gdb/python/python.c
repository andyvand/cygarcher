--- conflicted
+++ resolved
@@ -25,15 +25,9 @@
 #include "gdbcmd.h"
 #include "objfiles.h"
 #include "observer.h"
-<<<<<<< HEAD
-#include "gdb_regex.h"
-#include "language.h"
-#include "valprint.h"
-#include "event-loop.h"
-=======
 #include "value.h"
 #include "language.h"
->>>>>>> 5a5358d5
+#include "event-loop.h"
 
 #include <ctype.h>
 
