--- conflicted
+++ resolved
@@ -1444,13 +1444,6 @@
 
   observer_attach_before_prompt (before_prompt_hook);
 
-<<<<<<< HEAD
-  PyRun_SimpleString ("import gdb");
-  PyRun_SimpleString ("gdb.pretty_printers = []");
-  PyRun_SimpleString ("gdb.frame_filters = {}");
-
-=======
->>>>>>> 8cf77374
   gdbpy_to_string_cst = PyString_FromString ("to_string");
   gdbpy_children_cst = PyString_FromString ("children");
   gdbpy_display_hint_cst = PyString_FromString ("display_hint");
