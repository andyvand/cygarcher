/* General python/gdb code

   Copyright (C) 2008, 2009, 2010 Free Software Foundation, Inc.

   This file is part of GDB.

   This program is free software; you can redistribute it and/or modify
   it under the terms of the GNU General Public License as published by
   the Free Software Foundation; either version 3 of the License, or
   (at your option) any later version.

   This program is distributed in the hope that it will be useful,
   but WITHOUT ANY WARRANTY; without even the implied warranty of
   MERCHANTABILITY or FITNESS FOR A PARTICULAR PURPOSE.  See the
   GNU General Public License for more details.

   You should have received a copy of the GNU General Public License
   along with this program.  If not, see <http://www.gnu.org/licenses/>.  */

#include "defs.h"
#include "arch-utils.h"
#include "command.h"
#include "ui-out.h"
#include "cli/cli-script.h"
#include "gdbcmd.h"
#include "objfiles.h"
#include "observer.h"
#include "value.h"
#include "language.h"
#include "event-loop.h"

#include <ctype.h>

/* True if we should print the stack when catching a Python error,
   false otherwise.  */
static int gdbpy_should_print_stack = 1;

/* This is true if we should auto-load python code when an objfile is
   opened, false otherwise.  */
static int gdbpy_auto_load = 1;

#ifdef HAVE_PYTHON

#include "python.h"
#include "libiberty.h"
#include "cli/cli-decode.h"
#include "charset.h"
#include "top.h"
#include "solib.h"
#include "exceptions.h"
#include "python-internal.h"
#include "linespec.h"
#include "symtab.h"
#include "source.h"
#include "version.h"
#include "inferior.h"
#include "gdbthread.h"
#include "target.h"
#include "gdbthread.h"
#include "event-top.h"

static PyMethodDef GdbMethods[];

PyObject *gdb_module;

/* Some string constants we may wish to use.  */
PyObject *gdbpy_to_string_cst;
PyObject *gdbpy_children_cst;
PyObject *gdbpy_display_hint_cst;
PyObject *gdbpy_doc_cst;


/* Architecture and language to be used in callbacks from
   the Python interpreter.  */
struct gdbarch *python_gdbarch;
const struct language_defn *python_language;

/* Restore global language and architecture and Python GIL state
   when leaving the Python interpreter.  */

struct python_env
{
  PyGILState_STATE state;
  struct gdbarch *gdbarch;
  const struct language_defn *language;
};

static void
restore_python_env (void *p)
{
  struct python_env *env = (struct python_env *)p;
  PyGILState_Release (env->state);
  python_gdbarch = env->gdbarch;
  python_language = env->language;
  xfree (env);
}

/* Called before entering the Python interpreter to install the
   current language and architecture to be used for Python values.  */

struct cleanup *
ensure_python_env (struct gdbarch *gdbarch,
                   const struct language_defn *language)
{
  struct python_env *env = xmalloc (sizeof *env);

  env->state = PyGILState_Ensure ();
  env->gdbarch = python_gdbarch;
  env->language = python_language;

  python_gdbarch = gdbarch;
  python_language = language;

  return make_cleanup (restore_python_env, env);
}


/* Given a command_line, return a command string suitable for passing
   to Python.  Lines in the string are separated by newlines.  The
   return value is allocated using xmalloc and the caller is
   responsible for freeing it.  */

static char *
compute_python_string (struct command_line *l)
{
  struct command_line *iter;
  char *script = NULL;
  int size = 0;
  int here;

  for (iter = l; iter; iter = iter->next)
    size += strlen (iter->line) + 1;

  script = xmalloc (size + 1);
  here = 0;
  for (iter = l; iter; iter = iter->next)
    {
      int len = strlen (iter->line);
      strcpy (&script[here], iter->line);
      here += len;
      script[here++] = '\n';
    }
  script[here] = '\0';
  return script;
}

/* Take a command line structure representing a 'python' command, and
   evaluate its body using the Python interpreter.  */

void
eval_python_from_control_command (struct command_line *cmd)
{
  int ret;
  char *script;
  struct cleanup *cleanup;

  if (cmd->body_count != 1)
    error (_("Invalid \"python\" block structure."));

  cleanup = ensure_python_env (get_current_arch (), current_language);

  script = compute_python_string (cmd->body_list[0]);
  ret = PyRun_SimpleString (script);
  xfree (script);
  if (ret)
    {
      gdbpy_print_stack ();
      error (_("Error while executing Python code."));
    }

  do_cleanups (cleanup);
}

/* Implementation of the gdb "python" command.  */

static void
python_command (char *arg, int from_tty)
{
  struct cleanup *cleanup;
  cleanup = ensure_python_env (get_current_arch (), current_language);

  while (arg && *arg && isspace (*arg))
    ++arg;
  if (arg && *arg)
    {
      if (PyRun_SimpleString (arg))
	{
	  gdbpy_print_stack ();
	  error (_("Error while executing Python code."));
	}
    }
  else
    {
      struct command_line *l = get_command_line (python_control, "");
      make_cleanup_free_command_lines (&l);
      execute_control_command_untraced (l);
    }

  do_cleanups (cleanup);
}



/* Transform a gdb parameters's value into a Python value.  May return
   NULL (and set a Python exception) on error.  Helper function for
   get_parameter.  */

PyObject *
gdbpy_parameter_value (enum var_types type, void *var)
{
  switch (type)
    {
    case var_string:
    case var_string_noescape:
    case var_optional_filename:
    case var_filename:
    case var_enum:
      {
	char *str = * (char **) var;
	if (! str)
	  str = "";
	return PyString_Decode (str, strlen (str), host_charset (), NULL);
      }

    case var_boolean:
      {
	if (* (int *) var)
	  Py_RETURN_TRUE;
	else
	  Py_RETURN_FALSE;
      }

    case var_auto_boolean:
      {
	enum auto_boolean ab = * (enum auto_boolean *) var;
	if (ab == AUTO_BOOLEAN_TRUE)
	  Py_RETURN_TRUE;
	else if (ab == AUTO_BOOLEAN_FALSE)
	  Py_RETURN_FALSE;
	else
	  Py_RETURN_NONE;
      }

    case var_integer:
      if ((* (int *) var) == INT_MAX)
	Py_RETURN_NONE;
      /* Fall through.  */
    case var_zinteger:
      return PyLong_FromLong (* (int *) var);

    case var_uinteger:
      {
	unsigned int val = * (unsigned int *) var;
	if (val == UINT_MAX)
	  Py_RETURN_NONE;
	return PyLong_FromUnsignedLong (val);
      }
    }

  return PyErr_Format (PyExc_RuntimeError, "programmer error: unhandled type");
}

/* A Python function which returns a gdb parameter's value as a Python
   value.  */

static PyObject *
gdbpy_parameter (PyObject *self, PyObject *args)
{
  struct cmd_list_element *alias, *prefix, *cmd;
  char *arg, *newarg;
  int found = -1;
  volatile struct gdb_exception except;

  if (! PyArg_ParseTuple (args, "s", &arg))
    return NULL;

  newarg = concat ("show ", arg, (char *) NULL);

  TRY_CATCH (except, RETURN_MASK_ALL)
    {
      found = lookup_cmd_composition (newarg, &alias, &prefix, &cmd);
    }
  xfree (newarg);
  GDB_PY_HANDLE_EXCEPTION (except);
  if (!found)
    return PyErr_Format (PyExc_RuntimeError,
			 "could not find parameter `%s'", arg);

  if (! cmd->var)
    return PyErr_Format (PyExc_RuntimeError, "`%s' is not a parameter", arg);
  return gdbpy_parameter_value (cmd->var_type, cmd->var);
}

/* A Python function which evaluates a string using the gdb CLI.  */

static PyObject *
execute_gdb_command (PyObject *self, PyObject *args)
{
  struct cmd_list_element *alias, *prefix, *cmd;
  char *arg, *newarg;
  PyObject *from_tty_obj = NULL;
  int from_tty;
  int cmp;
  volatile struct gdb_exception except;

  if (! PyArg_ParseTuple (args, "s|O!", &arg, &PyBool_Type, &from_tty_obj))
    return NULL;

  from_tty = 0;
  if (from_tty_obj)
    {
      cmp = PyObject_IsTrue (from_tty_obj);
      if (cmp < 0)
	  return NULL;
      from_tty = cmp;
    }

  TRY_CATCH (except, RETURN_MASK_ALL)
    {
      /* Copy the argument text in case the command modifies it.  */
      char *copy = xstrdup (arg);
      struct cleanup *cleanup = make_cleanup (xfree, copy);
      execute_command (copy, from_tty);
      do_cleanups (cleanup);
    }
  GDB_PY_HANDLE_EXCEPTION (except);

  /* Do any commands attached to breakpoint we stopped at.  */
  bpstat_do_actions ();

  Py_RETURN_NONE;
}

<<<<<<< HEAD
/* Implementation of gdb.solib_address (Long) -> String.
   Returns the name of the shared library holding a given address, or None.  */

static PyObject *
gdbpy_solib_address (PyObject *self, PyObject *args)
{
  unsigned long long pc;
  char *soname;
  PyObject *str_obj;

  if (!PyArg_ParseTuple (args, "K", &pc))
    return NULL;

  soname = solib_name_from_address (pc);
  if (soname)
    str_obj = PyString_Decode (soname, strlen (soname), host_charset (), NULL);
  else
    {
      str_obj = Py_None;
      Py_INCREF (Py_None);
    }

  return str_obj;
}

/* A Python function which is a wrapper for decode_line_1.  */

static PyObject *
gdbpy_decode_line (PyObject *self, PyObject *args)
{
  struct symtabs_and_lines sals = { NULL, 0 }; /* Initialize to appease gcc.  */
  struct symtab_and_line sal;
  char *arg = NULL;
  int free_sals = 0, i;
  PyObject *result = NULL;
  volatile struct gdb_exception except;

  if (! PyArg_ParseTuple (args, "|s", &arg))
    return NULL;

  TRY_CATCH (except, RETURN_MASK_ALL)
    {
      if (arg)
	{
	  char *copy;

	  arg = strdup (arg);
	  copy = arg;

	  sals = decode_line_1 (&copy, 0, 0, 0, 0, 0);
	  free_sals = 1;
	}
      else
	{
	  set_default_source_symtab_and_line ();
	  sal = get_current_source_symtab_and_line ();
	  sals.sals = &sal;
	  sals.nelts = 1;
	}
    }
  if (arg)
    xfree (arg);

  if (except.reason < 0)
    {
      if (free_sals)
	xfree (sals.sals);
      /* We know this will always throw.  */
      GDB_PY_HANDLE_EXCEPTION (except);
    }

  if (sals.nelts)
    {
      result = PyTuple_New (sals.nelts);
      for (i = 0; i < sals.nelts; ++i)
	{
	  PyObject *obj;
	  char *str;

	  obj = symtab_and_line_to_sal_object (sals.sals[i]);
	  if (! obj)
	    {
	      Py_DECREF (result);
	      result = NULL;
	      break;
	    }

	  PyTuple_SetItem (result, i, obj);
	}
    }

  if (free_sals)
    xfree (sals.sals);

  if (result)
    return result;
  Py_RETURN_NONE;
}

=======
>>>>>>> e46da495
/* Parse a string and evaluate it as an expression.  */
static PyObject *
gdbpy_parse_and_eval (PyObject *self, PyObject *args)
{
  char *expr_str;
  struct value *result = NULL;
  volatile struct gdb_exception except;

  if (!PyArg_ParseTuple (args, "s", &expr_str))
    return NULL;

  TRY_CATCH (except, RETURN_MASK_ALL)
    {
      result = parse_and_eval (expr_str);
    }
  GDB_PY_HANDLE_EXCEPTION (except);

  return value_to_value_object (result);
}

<<<<<<< HEAD


/* Posting and handling events.  */

/* A single event.  */
struct gdbpy_event
{
  /* The Python event.  This is just a callable object.  */
  PyObject *event;
  /* The next event.  */
  struct gdbpy_event *next;
};

/* All pending events.  */
static struct gdbpy_event *gdbpy_event_list;
/* The final link of the event list.  */
static struct gdbpy_event **gdbpy_event_list_end;

/* We use a file handler, and not an async handler, so that we can
   wake up the main thread even when it is blocked in poll().  */
static int gdbpy_event_fds[2];

/* The file handler callback.  This reads from the internal pipe, and
   then processes the Python event queue.  This will always be run in
   the main gdb thread.  */
static void
gdbpy_run_events (int err, gdb_client_data ignore)
{
  struct cleanup *cleanup;
  char buffer[100];
  int r;

  cleanup = ensure_python_env (get_current_arch (), current_language);

  /* Just read whatever is available on the fd.  It is relatively
     harmless if there are any bytes left over.  */
  r = read (gdbpy_event_fds[0], buffer, sizeof (buffer));

  while (gdbpy_event_list)
    {
      /* Dispatching the event might push a new element onto the event
	 loop, so we update here "atomically enough".  */
      struct gdbpy_event *item = gdbpy_event_list;
      gdbpy_event_list = gdbpy_event_list->next;
      if (gdbpy_event_list == NULL)
	gdbpy_event_list_end = &gdbpy_event_list;

      /* Ignore errors.  */
      PyObject_CallObject (item->event, NULL);

      Py_DECREF (item->event);
      xfree (item);
    }

  do_cleanups (cleanup);
}

/* Submit an event to the gdb thread.  */
static PyObject *
gdbpy_post_event (PyObject *self, PyObject *args)
{
  struct gdbpy_event *event;
  PyObject *func;
  int wakeup;

  if (!PyArg_ParseTuple (args, "O", &func))
    return NULL;

  if (!PyCallable_Check (func))
    {
      PyErr_SetString (PyExc_RuntimeError, "Posted event is not callable");
      return NULL;
    }

  Py_INCREF (func);

  /* From here until the end of the function, we have the GIL, so we
     can operate on our global data structures without worrying.  */
  wakeup = gdbpy_event_list == NULL;

  event = XNEW (struct gdbpy_event);
  event->event = func;
  event->next = NULL;
  *gdbpy_event_list_end = event;
  gdbpy_event_list_end = &event->next;

  /* Wake up gdb when needed.  */
  if (wakeup)
    {
      char c = 'q';		/* Anything. */
      if (write (gdbpy_event_fds[1], &c, 1) != 1)
        return PyErr_SetFromErrno (PyExc_IOError);
    }

  Py_RETURN_NONE;
}

/* Initialize the Python event handler.  */
static void
gdbpy_initialize_events (void)
{
  if (!pipe (gdbpy_event_fds))
    {
      gdbpy_event_list_end = &gdbpy_event_list;
      add_file_handler (gdbpy_event_fds[0], gdbpy_run_events, NULL);
    }
}

=======
>>>>>>> e46da495


/* Printing.  */

/* A python function to write a single string using gdb's filtered
   output stream.  */
static PyObject *
gdbpy_write (PyObject *self, PyObject *args)
{
  char *arg;
  if (! PyArg_ParseTuple (args, "s", &arg))
    return NULL;
  printf_filtered ("%s", arg);
  Py_RETURN_NONE;
}

/* A python function to flush gdb's filtered output stream.  */
static PyObject *
gdbpy_flush (PyObject *self, PyObject *args)
{
  gdb_flush (gdb_stdout);
  Py_RETURN_NONE;
}

/* Print a python exception trace, or print nothing and clear the
   python exception, depending on gdbpy_should_print_stack.  Only call
   this if a python exception is set.  */
void
gdbpy_print_stack (void)
{
  if (gdbpy_should_print_stack)
    PyErr_Print ();
  else
    PyErr_Clear ();
}



/* Script interface.  */

/* True if 'gdb -P' was used, false otherwise.  */
static int running_python_script;

/* True if we are currently in a call to 'gdb.cli', false otherwise.  */
static int in_cli;

/* Enter the command loop.  */

static PyObject *
gdbpy_cli (PyObject *unused1, PyObject *unused2)
{
  if (! running_python_script || in_cli)
    return PyErr_Format (PyExc_RuntimeError, "cannot invoke CLI recursively");

  in_cli = 1;
  cli_command_loop ();
  in_cli = 0;

  Py_RETURN_NONE;
}

/* Set up the Python argument vector and evaluate a script.  This is
   used to implement 'gdb -P'.  */

void
run_python_script (int argc, char **argv)
{
  FILE *input;

  /* We never free this, since we plan to exit at the end.  */
  ensure_python_env (get_current_arch (), current_language);

  running_python_script = 1;
  PySys_SetArgv (argc - 1, argv + 1);
  input = fopen (argv[0], "r");
  if (! input)
    {
      fprintf (stderr, "could not open %s: %s\n", argv[0], strerror (errno));
      exit (1);
    }
  PyRun_SimpleFile (input, argv[0]);
  fclose (input);
  exit (0);
}

void
source_python_script (FILE *stream, char *file)
{
  struct cleanup *cleanup;

  cleanup = ensure_python_env (get_current_arch (), current_language);
  PyRun_SimpleFile (stream, file);

  fclose (stream);
  do_cleanups (cleanup);
}



/* The "current" objfile.  This is set when gdb detects that a new
   objfile has been loaded.  It is only set for the duration of a call
   to gdbpy_new_objfile; it is NULL at other times.  */
static struct objfile *gdbpy_current_objfile;

/* The file name we attempt to read.  */
#define GDBPY_AUTO_FILENAME "-gdb.py"

/* This is a new_objfile observer callback which loads python code
   based on the path to the objfile.  */
static void
gdbpy_new_objfile (struct objfile *objfile)
{
  char *realname;
  char *filename, *debugfile;
  int len;
  FILE *input;
  struct cleanup *cleanups;

  if (!gdbpy_auto_load || !objfile || !objfile->name)
    return;

  cleanups = ensure_python_env (get_objfile_arch (objfile), current_language);

  gdbpy_current_objfile = objfile;

  realname = gdb_realpath (objfile->name);
  len = strlen (realname);
  filename = xmalloc (len + sizeof (GDBPY_AUTO_FILENAME));
  memcpy (filename, realname, len);
  strcpy (filename + len, GDBPY_AUTO_FILENAME);

  input = fopen (filename, "r");
  debugfile = filename;

  make_cleanup (xfree, filename);
  make_cleanup (xfree, realname);

  if (!input && debug_file_directory)
    {
      /* Also try the same file in the separate debug info directory.  */
      debugfile = xmalloc (strlen (filename)
			   + strlen (debug_file_directory) + 1);
      strcpy (debugfile, debug_file_directory);
      /* FILENAME is absolute, so we don't need a "/" here.  */
      strcat (debugfile, filename);

      make_cleanup (xfree, debugfile);
      input = fopen (debugfile, "r");
    }

  if (!input && gdb_datadir)
    {
      /* Also try the same file in a subdirectory of gdb's data
	 directory.  */
      debugfile = xmalloc (strlen (gdb_datadir) + strlen (filename)
			   + strlen ("/auto-load") + 1);
      strcpy (debugfile, gdb_datadir);
      strcat (debugfile, "/auto-load");
      /* FILENAME is absolute, so we don't need a "/" here.  */
      strcat (debugfile, filename);

      make_cleanup (xfree, debugfile);
      input = fopen (debugfile, "r");
    }

  if (input)
    {
      /* We don't want to throw an exception here -- but the user
	 would like to know that something went wrong.  */
      if (PyRun_SimpleFile (input, debugfile))
	gdbpy_print_stack ();
      fclose (input);
    }

  do_cleanups (cleanups);
  gdbpy_current_objfile = NULL;
}

/* Return the current Objfile, or None if there isn't one.  */
static PyObject *
gdbpy_get_current_objfile (PyObject *unused1, PyObject *unused2)
{
  PyObject *result;

  if (! gdbpy_current_objfile)
    Py_RETURN_NONE;

  result = objfile_to_objfile_object (gdbpy_current_objfile);
  if (result)
    Py_INCREF (result);
  return result;
}

/* Return a sequence holding all the Objfiles.  */
static PyObject *
gdbpy_objfiles (PyObject *unused1, PyObject *unused2)
{
  struct objfile *objf;
  PyObject *list;

  list = PyList_New (0);
  if (!list)
    return NULL;

  ALL_OBJFILES (objf)
  {
    PyObject *item = objfile_to_objfile_object (objf);
    if (!item || PyList_Append (list, item) == -1)
      {
	Py_DECREF (list);
	return NULL;
      }
  }

  return list;
}

#else /* HAVE_PYTHON */

/* Dummy implementation of the gdb "python" command.  */

static void
python_command (char *arg, int from_tty)
{
  while (arg && *arg && isspace (*arg))
    ++arg;
  if (arg && *arg)
    error (_("Python scripting is not supported in this copy of GDB."));
  else
    {
      struct command_line *l = get_command_line (python_control, "");
      struct cleanup *cleanups = make_cleanup_free_command_lines (&l);
      execute_control_command_untraced (l);
      do_cleanups (cleanups);
    }
}

void
eval_python_from_control_command (struct command_line *cmd)
{
  error (_("Python scripting is not supported in this copy of GDB."));
}

void
source_python_script (FILE *stream)
{
  fclose (stream);
  error (_("Python scripting is not supported in this copy of GDB."));
}

#endif /* HAVE_PYTHON */



/* Lists for 'maint set python' commands.  */

static struct cmd_list_element *set_python_list;
static struct cmd_list_element *show_python_list;

/* Function for use by 'maint set python' prefix command.  */

static void
set_python (char *args, int from_tty)
{
  help_list (set_python_list, "maintenance set python ", -1, gdb_stdout);
}

/* Function for use by 'maint show python' prefix command.  */

static void
show_python (char *args, int from_tty)
{
  cmd_show_list (show_python_list, from_tty, "");
}

/* Initialize the Python code.  */

/* Provide a prototype to silence -Wmissing-prototypes.  */
extern initialize_file_ftype _initialize_python;

void
_initialize_python (void)
{
  add_com ("python", class_obscure, python_command,
#ifdef HAVE_PYTHON
	   _("\
Evaluate a Python command.\n\
\n\
The command can be given as an argument, for instance:\n\
\n\
    python print 23\n\
\n\
If no argument is given, the following lines are read and used\n\
as the Python commands.  Type a line containing \"end\" to indicate\n\
the end of the command.")
#else /* HAVE_PYTHON */
	   _("\
Evaluate a Python command.\n\
\n\
Python scripting is not supported in this copy of GDB.\n\
This command is only a placeholder.")
#endif /* HAVE_PYTHON */
	   );

  add_prefix_cmd ("python", no_class, show_python,
		  _("Prefix command for python maintenance settings."),
		  &show_python_list, "maintenance show python ", 0,
		  &maintenance_show_cmdlist);
  add_prefix_cmd ("python", no_class, set_python,
		  _("Prefix command for python maintenance settings."),
		  &set_python_list, "maintenance set python ", 0,
		  &maintenance_set_cmdlist);

  add_setshow_boolean_cmd ("print-stack", class_maintenance,
			   &gdbpy_should_print_stack, _("\
Enable or disable printing of Python stack dump on error."), _("\
Show whether Python stack will be printed on error."), _("\
Enables or disables printing of Python stack traces."),
			   NULL, NULL,
			   &set_python_list,
			   &show_python_list);

  add_setshow_boolean_cmd ("auto-load", class_maintenance,
			   &gdbpy_auto_load, _("\
Enable or disable auto-loading of Python code when an object is opened."), _("\
Show whether Python code will be auto-loaded when an object is opened."), _("\
Enables or disables auto-loading of Python code when an object is opened."),
			   NULL, NULL,
			   &set_python_list,
			   &show_python_list);

#ifdef HAVE_PYTHON
  Py_Initialize ();
  PyEval_InitThreads ();

  gdb_module = Py_InitModule ("gdb", GdbMethods);

  /* The casts to (char*) are for python 2.4.  */
  PyModule_AddStringConstant (gdb_module, "VERSION", (char*) version);
  PyModule_AddStringConstant (gdb_module, "HOST_CONFIG", (char*) host_name);
  PyModule_AddStringConstant (gdb_module, "TARGET_CONFIG", (char*) target_name);
#ifdef PYTHONDIR
  PyModule_AddStringConstant (gdb_module, "pythondir", PYTHONDIR);
#else
  if (gdb_datadir)
    PyModule_AddStringConstant (gdb_module, "datadir", gdb_datadir);
#endif

  gdbpy_initialize_values ();
  gdbpy_initialize_breakpoints ();
  gdbpy_initialize_frames ();
  gdbpy_initialize_symtabs ();
  gdbpy_initialize_commands ();
  gdbpy_initialize_symbols ();
  gdbpy_initialize_blocks ();
  gdbpy_initialize_functions ();
  gdbpy_initialize_types ();
  gdbpy_initialize_parameters ();
  gdbpy_initialize_objfile ();
  gdbpy_initialize_thread ();
  gdbpy_initialize_inferior ();
  gdbpy_initialize_events ();

  PyRun_SimpleString ("import gdb");
  PyRun_SimpleString ("gdb.pretty_printers = []");

  observer_attach_new_objfile (gdbpy_new_objfile);

  gdbpy_to_string_cst = PyString_FromString ("to_string");
  gdbpy_children_cst = PyString_FromString ("children");
  gdbpy_display_hint_cst = PyString_FromString ("display_hint");
  gdbpy_doc_cst = PyString_FromString ("__doc__");

  /* Create a couple objects which are used for Python's stdout and
     stderr.  */
  PyRun_SimpleString ("\
import sys\n\
class GdbOutputFile:\n\
  def close(self):\n\
    # Do nothing.\n\
    return None\n\
\n\
  def isatty(self):\n\
    return False\n\
\n\
  def write(self, s):\n\
    gdb.write(s)\n\
\n\
  def writelines(self, iterable):\n\
    for line in iterable:\n\
      self.write(line)\n\
\n\
  def flush(self):\n\
    gdb.flush()\n\
\n\
sys.stderr = GdbOutputFile()\n\
sys.stdout = GdbOutputFile()\n\
if hasattr (gdb, 'datadir'):\n\
  gdb.pythondir = gdb.datadir + '/python'\n\
if hasattr (gdb, 'pythondir'):\n\
  sys.path.insert(0, gdb.pythondir)\n\
  gdb.__path__ = [gdb.pythondir + '/gdb']\n\
  from os.path import exists\n\
  ipy = gdb.pythondir + '/gdb/__init__.py'\n\
  if exists (ipy):\n\
    execfile (ipy)\n\
");

  /* Release the GIL while gdb runs.  */
  PyThreadState_Swap (NULL);
  PyEval_ReleaseLock ();

#endif /* HAVE_PYTHON */
}



#if HAVE_PYTHON

static PyMethodDef GdbMethods[] =
{
  { "history", gdbpy_history, METH_VARARGS,
    "Get a value from history" },
  { "execute", execute_gdb_command, METH_VARARGS,
    "Execute a gdb command" },
  { "cli", gdbpy_cli, METH_NOARGS,
    "Enter the gdb CLI" },
  { "parameter", gdbpy_parameter, METH_VARARGS,
    "Return a gdb parameter's value" },

  { "breakpoints", gdbpy_breakpoints, METH_NOARGS,
    "Return a tuple of all breakpoint objects" },

  { "default_visualizer", gdbpy_default_visualizer, METH_VARARGS,
    "Find the default visualizer for a Value." },

  { "current_objfile", gdbpy_get_current_objfile, METH_NOARGS,
    "Return the current Objfile being loaded, or None." },
  { "objfiles", gdbpy_objfiles, METH_NOARGS,
    "Return a sequence of all loaded objfiles." },

  { "selected_frame", gdbpy_selected_frame, METH_NOARGS,
    "selected_frame () -> gdb.Frame.\n\
Return the selected frame object." },
  { "frame_stop_reason_string", gdbpy_frame_stop_reason_string, METH_VARARGS,
    "stop_reason_string (Integer) -> String.\n\
Return a string explaining unwind stop reason." },

  { "lookup_type", (PyCFunction) gdbpy_lookup_type,
    METH_VARARGS | METH_KEYWORDS,
    "lookup_type (name [, block]) -> type\n\
Return a Type corresponding to the given name." },

<<<<<<< HEAD
  { "lookup_symbol", (PyCFunction) gdbpy_lookup_symbol,
    METH_VARARGS | METH_KEYWORDS,
    "lookup_symbol (name [, block] [, domain]) -> (symbol, is_field_of_this)\n\
Return a tuple with the symbol corresponding to the given name (or None) and\n\
a boolean indicating if name is a field of the current implied argument\n\
`this' (when the current language is object-oriented)." },
  { "solib_address", gdbpy_solib_address, METH_VARARGS,
    "solib_address (Long) -> String.\n\
Return the name of the shared library holding a given address, or None." },

  { "block_for_pc", gdbpy_block_for_pc, METH_VARARGS,
    "Return the block containing the given pc value, or None." },

  { "decode_line", gdbpy_decode_line, METH_VARARGS,
    "Decode a string argument the way that 'break' or 'edit' does.\n\
Return a tuple holding the file name (or None) and line number (or None).\n\
Note: may later change to return an object." },

  { "selected_thread", gdbpy_selected_thread, METH_NOARGS,
    "selected_thread () -> gdb.InferiorThread.\n\
Return the selected thread object." },
  { "inferiors", gdbpy_inferiors, METH_NOARGS,
    "inferiors () -> (gdb.Inferior, ...).\n\
Return a tuple containing all inferiors." },

  { "parse_and_eval", gdbpy_parse_and_eval, METH_VARARGS,
    "Parse a string as an expression, evaluate it, and return the result." },

  { "post_event", gdbpy_post_event, METH_VARARGS,
    "Post an event into gdb's event loop." },
=======
  { "parse_and_eval", gdbpy_parse_and_eval, METH_VARARGS,
    "parse_and_eval (String) -> Value.\n\
Parse String as an expression, evaluate it, and return the result as a Value."
  },
>>>>>>> e46da495

  { "write", gdbpy_write, METH_VARARGS,
    "Write a string using gdb's filtered stream." },
  { "flush", gdbpy_flush, METH_NOARGS,
    "Flush gdb's filtered stdout stream." },

  {NULL, NULL, 0, NULL}
};

#endif /* HAVE_PYTHON */<|MERGE_RESOLUTION|>--- conflicted
+++ resolved
@@ -332,7 +332,6 @@
   Py_RETURN_NONE;
 }
 
-<<<<<<< HEAD
 /* Implementation of gdb.solib_address (Long) -> String.
    Returns the name of the shared library holding a given address, or None.  */
 
@@ -346,7 +345,7 @@
   if (!PyArg_ParseTuple (args, "K", &pc))
     return NULL;
 
-  soname = solib_name_from_address (pc);
+  soname = solib_name_from_address (current_program_space, pc);
   if (soname)
     str_obj = PyString_Decode (soname, strlen (soname), host_charset (), NULL);
   else
@@ -432,8 +431,6 @@
   Py_RETURN_NONE;
 }
 
-=======
->>>>>>> e46da495
 /* Parse a string and evaluate it as an expression.  */
 static PyObject *
 gdbpy_parse_and_eval (PyObject *self, PyObject *args)
@@ -454,7 +451,6 @@
   return value_to_value_object (result);
 }
 
-<<<<<<< HEAD
  
 
@@ -564,8 +560,6 @@
     }
 }
 
-=======
->>>>>>> e46da495
  
 
@@ -1024,7 +1018,6 @@
     "lookup_type (name [, block]) -> type\n\
 Return a Type corresponding to the given name." },
 
-<<<<<<< HEAD
   { "lookup_symbol", (PyCFunction) gdbpy_lookup_symbol,
     METH_VARARGS | METH_KEYWORDS,
     "lookup_symbol (name [, block] [, domain]) -> (symbol, is_field_of_this)\n\
@@ -1051,16 +1044,12 @@
 Return a tuple containing all inferiors." },
 
   { "parse_and_eval", gdbpy_parse_and_eval, METH_VARARGS,
-    "Parse a string as an expression, evaluate it, and return the result." },
-
-  { "post_event", gdbpy_post_event, METH_VARARGS,
-    "Post an event into gdb's event loop." },
-=======
-  { "parse_and_eval", gdbpy_parse_and_eval, METH_VARARGS,
     "parse_and_eval (String) -> Value.\n\
 Parse String as an expression, evaluate it, and return the result as a Value."
   },
->>>>>>> e46da495
+
+  { "post_event", gdbpy_post_event, METH_VARARGS,
+    "Post an event into gdb's event loop." },
 
   { "write", gdbpy_write, METH_VARARGS,
     "Write a string using gdb's filtered stream." },
