--- conflicted
+++ resolved
@@ -24,13 +24,10 @@
 #include "gdbcmd.h"
 #include "objfiles.h"
 #include "observer.h"
-<<<<<<< HEAD
 #include "gdb_regex.h"
 #include "language.h"
 #include "valprint.h"
 #include "event-loop.h"
-=======
->>>>>>> b2f2d10e
 
 #include <ctype.h>
 
@@ -64,11 +61,6 @@
 
 static PyMethodDef GdbMethods[];
 
-<<<<<<< HEAD
-static PyMethodDef GdbMethods[];
-
-=======
->>>>>>> b2f2d10e
 PyObject *gdb_module;
 
 /* Some string constants we may wish to use.  */
@@ -256,11 +248,7 @@
 
   if (! cmd->var)
     return PyErr_Format (PyExc_RuntimeError, "`%s' is not a parameter", arg);
-<<<<<<< HEAD
   return gdbpy_parameter_value (cmd->var_type, cmd->var);
-=======
-  return parameter_to_python (cmd);
->>>>>>> b2f2d10e
 }
 
 /* A Python function which evaluates a string using the gdb CLI.  */
@@ -312,7 +300,7 @@
   if (!PyArg_ParseTuple (args, "K", &pc))
     return NULL;
 
-  soname = solib_address (pc);
+  soname = solib_name_from_address (pc);
   if (soname)
     str_obj = PyString_Decode (soname, strlen (soname), host_charset (), NULL);
   else
@@ -567,7 +555,6 @@
  
 
-<<<<<<< HEAD
 /* Script interface.  */
 
 /* True if 'gdb -P' was used, false otherwise.  */
@@ -632,8 +619,6 @@
  
 
-=======
->>>>>>> b2f2d10e
 /* The "current" objfile.  This is set when gdb detects that a new
    objfile has been loaded.  It is only set for the duration of a call
    to gdbpy_new_objfile; it is NULL at other times.  */
@@ -755,585 +740,6 @@
   return list;
 }
 
-<<<<<<< HEAD
--
-
-/* Helper function for find_pretty_printer which iterates over a
-   list, calls each function and inspects output.  */
-static PyObject *
-search_pp_list (PyObject *list, PyObject *value)
-{
-  Py_ssize_t pp_list_size, list_index;
-  PyObject *function, *printer = NULL;
-  
-  pp_list_size = PyList_Size (list);
-  for (list_index = 0; list_index < pp_list_size; list_index++)
-    {
-      function = PyList_GetItem (list, list_index);
-      if (! function)
-	return NULL;
-
-      /* gdbpy_instantiate_printer can return three possible return
-	 values:  NULL on error;  Py_None if the pretty-printer
-	 in the list cannot print the value; or a printer instance if
-	 the printer can print the value.  */
-      printer = gdbpy_instantiate_printer (function, value);
-      if (! printer)
-	return NULL;
-      else if (printer != Py_None)
-	return printer;
-
-      Py_DECREF (printer);
-    }
-
-  Py_RETURN_NONE;
-}
-
-/* Find the pretty-printing constructor function for TYPE.  If no
-   pretty-printer exists, return NULL.  If one exists, return a new
-   reference.  */
-static PyObject *
-find_pretty_printer (PyObject *value)
-{
-  PyObject *pp_list = NULL;
-  PyObject *function = NULL;
-  struct objfile *obj;
-  volatile struct gdb_exception except;
-
-  /* Look at the pretty-printer dictionary for each objfile.  */
-  ALL_OBJFILES (obj)
-  {
-    PyObject *objf = objfile_to_objfile_object (obj);
-    if (!objf)
-      continue;
-
-    pp_list = objfpy_get_printers (objf, NULL);
-    function = search_pp_list (pp_list, value);
-
-    /* If there is an error in any objfile list, abort the search and
-       exit.  */
-    if (! function)
-      {
-	Py_XDECREF (pp_list);
-	return NULL;
-      }
-
-    if (function != Py_None)
-      goto done;
-    
-    /* In this loop, if function is not an instantiation of a
-    pretty-printer, and it is not null, then it is a return of
-    Py_RETURN_NONE, which must be decremented.  */
-    Py_DECREF (function);
-    Py_XDECREF (pp_list);
-  }
-
-  pp_list = NULL;
-  /* Fetch the global pretty printer dictionary.  */
-  if (! PyObject_HasAttrString (gdb_module, "pretty_printers"))
-    goto done;
-  pp_list = PyObject_GetAttrString (gdb_module, "pretty_printers");
-  if (! pp_list)
-    goto done;
-  if (! PyList_Check (pp_list))
-    goto done;
-
-  function = search_pp_list (pp_list, value);
-
- done:
-  Py_XDECREF (pp_list);
-  
-  return function;
-}
-
-/* Pretty-print a single value, via the printer object PRINTER.
-   If the function returns a string, a PyObject containing the string
-   is returned.  Otherwise, if the function returns a value,
-   the value (still on the all_values chain), and NULL is returned.
-   On error, *OUT_VALUE is set to NULL and NULL is returned.  */
-static PyObject *
-pretty_print_one_value (PyObject *printer, struct value **out_value)
-{
-  volatile struct gdb_exception except;
-  PyObject *result = NULL;
-
-  *out_value = NULL;
-  TRY_CATCH (except, RETURN_MASK_ALL)
-    {
-      result = PyObject_CallMethodObjArgs (printer, gdbpy_to_string_cst, NULL);
-      if (result)
-	{
-	  if (! gdbpy_is_string (result))
-	    {
-	      *out_value = convert_value_from_python (result);
- 	      if (PyErr_Occurred ())
- 		*out_value = NULL;
-	      else
-		/* We must increment the value's refcount, because we
-		   are about to decref RESULT, and this may result in
-		   the value being destroyed.  */
-		release_value (*out_value);
- 	      Py_DECREF (result);
- 	      result = NULL;
-	    }
-	}
-    }
-
-  return result;
-}
-
-/* Instantiate a pretty-printer given a constructor, CONS, and a
-   value, VAL.  Return NULL on error.  Ownership of the object
-   instance is transferred to the reciever */
-PyObject *
-gdbpy_instantiate_printer (PyObject *cons, PyObject *value)
-{
-  PyObject *result;
-  result = PyObject_CallFunctionObjArgs (cons, value, NULL);
-  return result;
-}
-
-/* Return the display hint for the object printer, PRINTER.  Return
-   NULL if there is no display_hint method, or if the method did not
-   return a string.  On error, print stack trace and return NULL.  On
-   success, return an xmalloc()d string.  */
-char *
-gdbpy_get_display_hint (PyObject *printer)
-{
-  PyObject *hint;
-  char *result = NULL;
-
-  if (! PyObject_HasAttr (printer, gdbpy_display_hint_cst))
-    return NULL;
-
-  hint = PyObject_CallMethodObjArgs (printer, gdbpy_display_hint_cst, NULL);
-  if (gdbpy_is_string (hint))
-    result = python_string_to_host_string (hint);
-  if (hint)
-    Py_DECREF (hint);
-  else
-    gdbpy_print_stack ();
-
-  return result;
-}
-
-/* Helper for apply_val_pretty_printer which calls to_string and
-   formats the result.  */
-static void
-print_string_repr (PyObject *printer, const char *hint,
-		   struct ui_file *stream, int recurse,
-		   const struct value_print_options *options,
-		   const struct language_defn *language)
-{
-  struct value *replacement = NULL;
-  PyObject *py_str = NULL;
-
-  py_str = pretty_print_one_value (printer, &replacement);
-  if (py_str)
-    {
-      PyObject *string = python_string_to_target_python_string (py_str);
-      if (string)
- 	{
- 	  gdb_byte *output = PyString_AsString (string);
- 	  int len = PyString_Size (string);
-	  
- 	  if (hint && !strcmp (hint, "string"))
- 	    LA_PRINT_STRING (stream, output,
- 			     len, 1, 0, options);
- 	  else
- 	    fputs_filtered (output, stream);
- 	  Py_DECREF (string);
- 	}
-      else
-	gdbpy_print_stack ();
-      Py_DECREF (py_str);
-    }
-  else if (replacement)
-    common_val_print (replacement, stream, recurse, options, language);
-  else
-    gdbpy_print_stack ();
-}
-
-static void
-py_restore_tstate (void *p)
-{
-  PyFrameObject *frame = p;
-  PyThreadState *tstate = PyThreadState_GET ();
-  tstate->frame = frame;
-}
-
-/* Create a dummy PyFrameObject, needed to work around
-   a Python-2.4 bug with generators.  */
-static PyObject *
-push_dummy_python_frame ()
-{
-  PyObject *empty_string, *null_tuple, *globals;
-  PyCodeObject *code;
-  PyFrameObject *frame;
-  PyThreadState *tstate;
-
-  empty_string = PyString_FromString ("");
-  if (!empty_string)
-    return NULL;
-
-  null_tuple = PyTuple_New (0);
-  if (!null_tuple)
-    {
-      Py_DECREF (empty_string);
-      return NULL;
-    }
-
-  code = PyCode_New (0,			/* argcount */
-		     0,			/* nlocals */
-		     0,			/* stacksize */
-		     0,			/* flags */
-		     empty_string,	/* code */
-		     null_tuple,	/* consts */
-		     null_tuple,	/* names */
-		     null_tuple,	/* varnames */
-#if PYTHON_API_VERSION >= 1010
-		     null_tuple,	/* freevars */
-		     null_tuple,	/* cellvars */
-#endif
-		     empty_string,	/* filename */
-		     empty_string,	/* name */
-		     1,			/* firstlineno */
-		     empty_string	/* lnotab */
-		    );
-
-  Py_DECREF (empty_string);
-  Py_DECREF (null_tuple);
-
-  if (!code)
-    return NULL;
-
-  globals = PyDict_New ();
-  if (!globals)
-    {
-      Py_DECREF (code);
-      return NULL;
-    }
-
-  tstate = PyThreadState_GET ();
-
-  frame = PyFrame_New (tstate, code, globals, NULL);
-
-  Py_DECREF (globals);
-  Py_DECREF (code);
-
-  if (!frame)
-    return NULL;
-
-  tstate->frame = frame;
-  make_cleanup (py_restore_tstate, frame->f_back);
-  return (PyObject *) frame;
-}
-
-/* Helper for apply_val_pretty_printer that formats children of the
-   printer, if any exist.  */
-static void
-print_children (PyObject *printer, const char *hint,
-		struct ui_file *stream, int recurse,
-		const struct value_print_options *options,
-		const struct language_defn *language)
-{
-  int is_map, is_array, done_flag, pretty;
-  unsigned int i;
-  PyObject *children, *iter, *frame;
-  struct cleanup *cleanups;
-
-  if (! PyObject_HasAttr (printer, gdbpy_children_cst))
-    return;
-
-  /* If we are printing a map or an array, we want some special
-     formatting.  */
-  is_map = hint && ! strcmp (hint, "map");
-  is_array = hint && ! strcmp (hint, "array");
-
-  children = PyObject_CallMethodObjArgs (printer, gdbpy_children_cst,
-					 NULL);
-  if (! children)
-    {
-      gdbpy_print_stack ();
-      return;
-    }
-
-  cleanups = make_cleanup_py_decref (children);
-
-  iter = PyObject_GetIter (children);
-  if (!iter)
-    {
-      gdbpy_print_stack ();
-      goto done;
-    }
-  make_cleanup_py_decref (iter);
-
-  /* Use the prettyprint_arrays option if we are printing an array,
-     and the pretty option otherwise.  */
-  pretty = is_array ? options->prettyprint_arrays : options->pretty;
-
-  /* Manufacture a dummy Python frame to work around Python 2.4 bug,
-     where it insists on having a non-NULL tstate->frame when
-     a generator is called.  */
-  frame = push_dummy_python_frame ();
-  if (!frame)
-    {
-      gdbpy_print_stack ();
-      goto done;
-    }
-  make_cleanup_py_decref (frame);
-
-  done_flag = 0;
-  for (i = 0; i < options->print_max; ++i)
-    {
-      PyObject *py_v, *item = PyIter_Next (iter);
-      char *name;
-      struct cleanup *inner_cleanup;
-
-      if (! item)
-	{
-	  if (PyErr_Occurred ())
-	    gdbpy_print_stack ();
-	  /* Set a flag so we can know whether we printed all the
-	     available elements.  */
-	  else	  
-	    done_flag = 1;
-	  break;
-	}
-
-      if (! PyArg_ParseTuple (item, "sO", &name, &py_v))
-	{
-	  gdbpy_print_stack ();
-	  Py_DECREF (item);
-	  continue;
-	}
-      inner_cleanup = make_cleanup_py_decref (item);
-
-      /* Print initial "{".  For other elements, there are three
-	 cases:
-	 1. Maps.  Print a "," after each value element.
-	 2. Arrays.  Always print a ",".
-	 3. Other.  Always print a ",".  */
-      if (i == 0)
-	fputs_filtered (" = {", stream);
-      else if (! is_map || i % 2 == 0)
-	fputs_filtered (pretty ? "," : ", ", stream);
-
-      /* In summary mode, we just want to print "= {...}" if there is
-	 a value.  */
-      if (options->summary)
-	{
-	  /* This increment tricks the post-loop logic to print what
-	     we want.  */
-	  ++i;
-	  /* Likewise.  */
-	  pretty = 0;
-	  break;
-	}
-
-      if (! is_map || i % 2 == 0)
-	{
-	  if (pretty)
-	    {
-	      fputs_filtered ("\n", stream);
-	      print_spaces_filtered (2 + 2 * recurse, stream);
-	    }
-	  else
-	    wrap_here (n_spaces (2 + 2 *recurse));
-	}
-
-      if (is_map && i % 2 == 0)
-	fputs_filtered ("[", stream);
-      else if (is_array)
-	{
-	  /* We print the index, not whatever the child method
-	     returned as the name.  */
-	  if (options->print_array_indexes)
-	    fprintf_filtered (stream, "[%d] = ", i);
-	}
-      else if (! is_map)
-	{
-	  fputs_filtered (name, stream);
-	  fputs_filtered (" = ", stream);
-	}
-
-      if (gdbpy_is_string (py_v))
-	{
-	  char *text = python_string_to_host_string (py_v);
-	  if (! text)
-	    gdbpy_print_stack ();
-	  else
-	    {
-	      fputs_filtered (text, stream);
-	      xfree (text);
-	    }
-	}
-      else
-	{
-	  struct value *value = convert_value_from_python (py_v);
-
-	  if (value == NULL)
-	    {
-	      gdbpy_print_stack ();
-	      error (_("Error while executing Python code."));
-	    }
-	  else
-	    common_val_print (value, stream, recurse + 1, options, language);
-	}
-
-      if (is_map && i % 2 == 0)
-	fputs_filtered ("] = ", stream);
-
-      do_cleanups (inner_cleanup);
-    }
-
-  if (i)
-    {
-      if (!done_flag)
-	{
-	  if (pretty)
-	    {
-	      fputs_filtered ("\n", stream);
-	      print_spaces_filtered (2 + 2 * recurse, stream);
-	    }
-	  fputs_filtered ("...", stream);
-	}
-      if (pretty)
-	{
-	  fputs_filtered ("\n", stream);
-	  print_spaces_filtered (2 * recurse, stream);
-	}
-      fputs_filtered ("}", stream);
-    }
-
- done:
-  do_cleanups (cleanups);
-}
-
-int
-apply_val_pretty_printer (struct type *type, const gdb_byte *valaddr,
-			  int embedded_offset, CORE_ADDR address,
-			  struct ui_file *stream, int recurse,
-			  const struct value_print_options *options,
-			  const struct language_defn *language)
-{
-  PyObject *printer = NULL;
-  PyObject *val_obj = NULL;
-  struct value *value;
-  char *hint = NULL;
-  struct cleanup *cleanups;
-  int result = 0;
-  PyGILState_STATE state;
-
-  state = PyGILState_Ensure ();
-  cleanups = make_cleanup_py_restore_gil (&state);
-
-  /* Instantiate the printer.  */
-  if (valaddr)
-    valaddr += embedded_offset;
-  value = value_from_contents_and_address (type, valaddr, address);
-
-  val_obj = value_to_value_object (value);
-  if (! val_obj)
-    goto done;
-  
-  /* Find the constructor.  */
-  printer = find_pretty_printer (val_obj);
-  Py_DECREF (val_obj);
-  make_cleanup_py_decref (printer);
-  if (! printer || printer == Py_None)
-    goto done;
-
-  /* If we are printing a map, we want some special formatting.  */
-  hint = gdbpy_get_display_hint (printer);
-  make_cleanup (free_current_contents, &hint);
-
-  /* Print the section */
-  print_string_repr (printer, hint, stream, recurse, options, language);
-  print_children (printer, hint, stream, recurse, options, language);
-  result = 1;
-
-
- done:
-  if (PyErr_Occurred ())
-    gdbpy_print_stack ();
-  do_cleanups (cleanups);
-  return result;
-}
-
-  /* Apply a pretty-printer for the varobj code.  PRINTER_OBJ is the
-     print object.  It must have a 'to_string' method (but this is
-     checked by varobj, not here) which takes no arguments and
-     returns a string.  The printer will return a value and in the case
-     of a Python string being returned, this function will return a
-     PyObject containing the string.  For any other type, *REPLACEMENT is
-     set to the replacement value and this function returns NULL.  On
-     error, *REPLACEMENT is set to NULL and this function also returns
-     NULL.  */
-PyObject *
-apply_varobj_pretty_printer (PyObject *printer_obj,
-			     struct value **replacement)
-{
-  int size = 0;
-  PyGILState_STATE state = PyGILState_Ensure ();
-  PyObject *py_str = NULL;
-
-  *replacement = NULL;
-  py_str = pretty_print_one_value (printer_obj, replacement);
-
-  if (*replacement == NULL && py_str == NULL);
-    gdbpy_print_stack ();
-  PyGILState_Release (state);
-
-  return py_str;
-}
-
-/* Find a pretty-printer object for the varobj module.  Returns a new
-   reference to the object if successful; returns NULL if not.  VALUE
-   is the value for which a printer tests to determine if it 
-   can pretty-print the value.  */
-PyObject *
-gdbpy_get_varobj_pretty_printer (struct value *value)
-{
-  PyObject *val_obj;
-  PyObject *pretty_printer = NULL;
-
-  val_obj = value_to_value_object (value);
-  if (! val_obj)
-    return NULL;
-
-  pretty_printer = find_pretty_printer (val_obj);
-  Py_DECREF (val_obj);
-  return pretty_printer;
-}
-
-/* A Python function which wraps find_pretty_printer and instantiates
-   the resulting class.  This accepts a Value argument and returns a
-   pretty printer instance, or None.  This function is useful as an
-   argument to the MI command -var-set-visualizer.  */
-static PyObject *
-gdbpy_default_visualizer (PyObject *self, PyObject *args)
-{
-  PyObject *val_obj;
-  PyObject *cons, *printer = NULL;
-  struct value *value;
-
-  if (! PyArg_ParseTuple (args, "O", &val_obj))
-    return NULL;
-  value = value_object_to_value (val_obj);
-  if (! value)
-    {
-      PyErr_SetString (PyExc_TypeError, "argument must be a gdb.Value");
-      return NULL;
-    }
-
-  cons = find_pretty_printer (val_obj);
-  return cons;
-}
-
-=======
->>>>>>> b2f2d10e
 #else /* HAVE_PYTHON */
 
 /* Dummy implementation of the gdb "python" command.  */
@@ -1358,17 +764,6 @@
 eval_python_from_control_command (struct command_line *cmd)
 {
   error (_("Python scripting is not supported in this copy of GDB."));
-}
-
-int
-apply_val_pretty_printer (struct type *type, const gdb_byte *valaddr,
-			  int embedded_offset, CORE_ADDR address,
-			  struct ui_file *stream, int format,
-			  int deref_ref, int recurse,
-			  enum val_prettyprint pretty,
-			  const struct language_defn *language)
-{
-  return 0;
 }
 
 void
@@ -1478,7 +873,6 @@
 #endif
 
   gdbpy_initialize_values ();
-<<<<<<< HEAD
   gdbpy_initialize_breakpoints ();
   gdbpy_initialize_frames ();
   gdbpy_initialize_symtabs ();
@@ -1492,13 +886,6 @@
   gdbpy_initialize_thread ();
   gdbpy_initialize_inferior ();
   gdbpy_initialize_events ();
-=======
-  gdbpy_initialize_frames ();
-  gdbpy_initialize_commands ();
-  gdbpy_initialize_functions ();
-  gdbpy_initialize_types ();
-  gdbpy_initialize_objfile ();
->>>>>>> b2f2d10e
 
   PyRun_SimpleString ("import gdb");
   PyRun_SimpleString ("gdb.pretty_printers = []");
@@ -1563,7 +950,6 @@
     "Get a value from history" },
   { "execute", execute_gdb_command, METH_VARARGS,
     "Execute a gdb command" },
-<<<<<<< HEAD
   { "cli", gdbpy_cli, METH_NOARGS,
     "Enter the gdb CLI" },
   { "parameter", gdbpy_parameter, METH_VARARGS,
@@ -1572,11 +958,6 @@
   { "breakpoints", gdbpy_breakpoints, METH_NOARGS,
     "Return a tuple of all breakpoint objects" },
 
-=======
-  { "parameter", gdbpy_parameter, METH_VARARGS,
-    "Return a gdb parameter's value" },
-
->>>>>>> b2f2d10e
   { "default_visualizer", gdbpy_default_visualizer, METH_VARARGS,
     "Find the default visualizer for a Value." },
 
@@ -1597,7 +978,6 @@
     "lookup_type (name [, block]) -> type\n\
 Return a Type corresponding to the given name." },
 
-<<<<<<< HEAD
   { "lookup_symbol", (PyCFunction) gdbpy_lookup_symbol,
     METH_VARARGS | METH_KEYWORDS,
     "lookup_symbol (name [, block] [, domain]) -> (symbol, is_field_of_this)\n\
@@ -1629,8 +1009,6 @@
   { "post_event", gdbpy_post_event, METH_VARARGS,
     "Post an event into gdb's event loop." },
 
-=======
->>>>>>> b2f2d10e
   { "write", gdbpy_write, METH_VARARGS,
     "Write a string using gdb's filtered stream." },
   { "flush", gdbpy_flush, METH_NOARGS,
