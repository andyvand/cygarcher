/* Python pretty-printing

   Copyright (C) 2008, 2009 Free Software Foundation, Inc.

   This file is part of GDB.

   This program is free software; you can redistribute it and/or modify
   it under the terms of the GNU General Public License as published by
   the Free Software Foundation; either version 3 of the License, or
   (at your option) any later version.

   This program is distributed in the hope that it will be useful,
   but WITHOUT ANY WARRANTY; without even the implied warranty of
   MERCHANTABILITY or FITNESS FOR A PARTICULAR PURPOSE.  See the
   GNU General Public License for more details.

   You should have received a copy of the GNU General Public License
   along with this program.  If not, see <http://www.gnu.org/licenses/>.  */

#include "defs.h"
#include "exceptions.h"
#include "objfiles.h"
#include "symtab.h"
#include "language.h"
#include "valprint.h"

#include "python.h"

#ifdef HAVE_PYTHON
#include "python-internal.h"


/* Helper function for find_pretty_printer which iterates over a list,
   calls each function and inspects output.  This will return a
   printer object if one recognizes VALUE.  If no printer is found, it
   will return None.  On error, it will set the Python error and
   return NULL.  */
static PyObject *
search_pp_list (PyObject *list, PyObject *value)
{
  Py_ssize_t pp_list_size, list_index;
  PyObject *function, *printer = NULL;

  pp_list_size = PyList_Size (list);
  for (list_index = 0; list_index < pp_list_size; list_index++)
    {
      function = PyList_GetItem (list, list_index);
      if (! function)
	return NULL;

      printer = PyObject_CallFunctionObjArgs (function, value, NULL);
      if (! printer)
	return NULL;
      else if (printer != Py_None)
	return printer;

      Py_DECREF (printer);
    }

  Py_RETURN_NONE;
}

/* Find the pretty-printing constructor function for VALUE.  If no
   pretty-printer exists, return None.  If one exists, return a new
   reference.  On error, set the Python error and return NULL.  */
static PyObject *
find_pretty_printer (PyObject *value)
{
  PyObject *pp_list = NULL;
  PyObject *function = NULL;
  struct objfile *obj;
  volatile struct gdb_exception except;

  /* Look at the pretty-printer dictionary for each objfile.  */
  ALL_OBJFILES (obj)
  {
    PyObject *objf = objfile_to_objfile_object (obj);
    if (!objf)
      {
	/* Ignore the error and continue.  */
	PyErr_Clear ();
	continue;
      }

    pp_list = objfpy_get_printers (objf, NULL);
    function = search_pp_list (pp_list, value);

    /* If there is an error in any objfile list, abort the search and
       exit.  */
    if (! function)
      {
	Py_XDECREF (pp_list);
	return NULL;
      }

    if (function != Py_None)
      goto done;
    
    Py_DECREF (function);
    Py_XDECREF (pp_list);
  }

  pp_list = NULL;
  /* Fetch the global pretty printer dictionary.  */
  if (! PyObject_HasAttrString (gdb_module, "pretty_printers"))
    {
      function = Py_None;
      Py_INCREF (function);
      goto done;
    }
  pp_list = PyObject_GetAttrString (gdb_module, "pretty_printers");
  if (! pp_list)
    goto done;
  if (! PyList_Check (pp_list))
    goto done;

  function = search_pp_list (pp_list, value);

 done:
  Py_XDECREF (pp_list);
  
  return function;
}
<<<<<<< HEAD

/* Pretty-print a single value, via the printer object PRINTER.
   If the function returns a string, a PyObject containing the string
   is returned.  Otherwise, if the function returns a value,
   the value (still on the all_values chain), and NULL is returned.
   On error, *OUT_VALUE is set to NULL and NULL is returned.  */
=======
/* Pretty-print a single value, via the printer object PRINTER.
   If the function returns a string, a PyObject containing the string
   is returned.  Otherwise, if the function returns a value,
   *OUT_VALUE is set to the value, and NULL is returned.  On error,
   *OUT_VALUE is set to NULL, and NULL is returned.  */
>>>>>>> 5a5358d5
static PyObject *
pretty_print_one_value (PyObject *printer, struct value **out_value)
{
  volatile struct gdb_exception except;
  PyObject *result = NULL;

  *out_value = NULL;
  TRY_CATCH (except, RETURN_MASK_ALL)
    {
      result = PyObject_CallMethodObjArgs (printer, gdbpy_to_string_cst, NULL);
      if (result)
	{
	  if (! gdbpy_is_string (result))
	    {
	      *out_value = convert_value_from_python (result);
<<<<<<< HEAD
 	      if (PyErr_Occurred ())
 		*out_value = NULL;
	      else
		/* We must increment the value's refcount, because we
		   are about to decref RESULT, and this may result in
		   the value being destroyed.  */
		release_value (*out_value);
 	      Py_DECREF (result);
 	      result = NULL;
=======
	      if (PyErr_Occurred ())
		*out_value = NULL;
	      Py_DECREF (result);
	      result = NULL;
>>>>>>> 5a5358d5
	    }
	}
    }

  return result;
}

/* Return the display hint for the object printer, PRINTER.  Return
   NULL if there is no display_hint method, or if the method did not
   return a string.  On error, print stack trace and return NULL.  On
   success, return an xmalloc()d string.  */
char *
gdbpy_get_display_hint (PyObject *printer)
{
  PyObject *hint;
  char *result = NULL;

  if (! PyObject_HasAttr (printer, gdbpy_display_hint_cst))
    return NULL;

  hint = PyObject_CallMethodObjArgs (printer, gdbpy_display_hint_cst, NULL);
  if (gdbpy_is_string (hint))
    result = python_string_to_host_string (hint);
  if (hint)
    Py_DECREF (hint);
  else
    gdbpy_print_stack ();

  return result;
}

/* Helper for apply_val_pretty_printer which calls to_string and
   formats the result.  */
static void
print_string_repr (PyObject *printer, const char *hint,
		   struct ui_file *stream, int recurse,
		   const struct value_print_options *options,
		   const struct language_defn *language,
		   struct gdbarch *gdbarch)
{
  struct value *replacement = NULL;
  PyObject *py_str = NULL;

  py_str = pretty_print_one_value (printer, &replacement);
  if (py_str)
    {
      PyObject *string = python_string_to_target_python_string (py_str);
      if (string)
<<<<<<< HEAD
 	{
 	  gdb_byte *output = PyString_AsString (string);
 	  int len = PyString_Size (string);
	  
 	  if (hint && !strcmp (hint, "string"))
 	    LA_PRINT_STRING (stream,
			     builtin_type (current_gdbarch)->builtin_char,
 			     output, len, 0, options);
 	  else
 	    fputs_filtered (output, stream);
 	  Py_DECREF (string);
 	}
=======
	{
	  gdb_byte *output = PyString_AsString (string);
	  int len = PyString_Size (string);
	  
	  if (hint && !strcmp (hint, "string"))
	    LA_PRINT_STRING (stream, builtin_type (gdbarch)->builtin_char,
			     output, len, 0, options);
	  else
	    fputs_filtered (output, stream);
	  Py_DECREF (string);
	}
>>>>>>> 5a5358d5
      else
	gdbpy_print_stack ();
      Py_DECREF (py_str);
    }
  else if (replacement)
    common_val_print (replacement, stream, recurse, options, language);
  else
    gdbpy_print_stack ();
}

static void
py_restore_tstate (void *p)
{
  PyFrameObject *frame = p;
  PyThreadState *tstate = PyThreadState_GET ();
  tstate->frame = frame;
}

/* Create a dummy PyFrameObject, needed to work around
   a Python-2.4 bug with generators.  */
static PyObject *
push_dummy_python_frame ()
{
  PyObject *empty_string, *null_tuple, *globals;
  PyCodeObject *code;
  PyFrameObject *frame;
  PyThreadState *tstate;

  empty_string = PyString_FromString ("");
  if (!empty_string)
    return NULL;

  null_tuple = PyTuple_New (0);
  if (!null_tuple)
    {
      Py_DECREF (empty_string);
      return NULL;
    }

  code = PyCode_New (0,			/* argcount */
		     0,			/* nlocals */
		     0,			/* stacksize */
		     0,			/* flags */
		     empty_string,	/* code */
		     null_tuple,	/* consts */
		     null_tuple,	/* names */
		     null_tuple,	/* varnames */
#if PYTHON_API_VERSION >= 1010
		     null_tuple,	/* freevars */
		     null_tuple,	/* cellvars */
#endif
		     empty_string,	/* filename */
		     empty_string,	/* name */
		     1,			/* firstlineno */
		     empty_string	/* lnotab */
		    );

  Py_DECREF (empty_string);
  Py_DECREF (null_tuple);

  if (!code)
    return NULL;

  globals = PyDict_New ();
  if (!globals)
    {
      Py_DECREF (code);
      return NULL;
    }

  tstate = PyThreadState_GET ();

  frame = PyFrame_New (tstate, code, globals, NULL);

  Py_DECREF (globals);
  Py_DECREF (code);

  if (!frame)
    return NULL;

  tstate->frame = frame;
  make_cleanup (py_restore_tstate, frame->f_back);
  return (PyObject *) frame;
}

/* Helper for apply_val_pretty_printer that formats children of the
   printer, if any exist.  */
static void
print_children (PyObject *printer, const char *hint,
		struct ui_file *stream, int recurse,
		const struct value_print_options *options,
		const struct language_defn *language)
{
  int is_map, is_array, done_flag, pretty;
  unsigned int i;
  PyObject *children, *iter, *frame;
  struct cleanup *cleanups;

  if (! PyObject_HasAttr (printer, gdbpy_children_cst))
    return;

  /* If we are printing a map or an array, we want some special
     formatting.  */
  is_map = hint && ! strcmp (hint, "map");
  is_array = hint && ! strcmp (hint, "array");

  children = PyObject_CallMethodObjArgs (printer, gdbpy_children_cst,
					 NULL);
  if (! children)
    {
      gdbpy_print_stack ();
      return;
    }

  cleanups = make_cleanup_py_decref (children);

  iter = PyObject_GetIter (children);
  if (!iter)
    {
      gdbpy_print_stack ();
      goto done;
    }
  make_cleanup_py_decref (iter);

  /* Use the prettyprint_arrays option if we are printing an array,
     and the pretty option otherwise.  */
  pretty = is_array ? options->prettyprint_arrays : options->pretty;

  /* Manufacture a dummy Python frame to work around Python 2.4 bug,
     where it insists on having a non-NULL tstate->frame when
     a generator is called.  */
  frame = push_dummy_python_frame ();
  if (!frame)
    {
      gdbpy_print_stack ();
      goto done;
    }
  make_cleanup_py_decref (frame);

  done_flag = 0;
  for (i = 0; i < options->print_max; ++i)
    {
      PyObject *py_v, *item = PyIter_Next (iter);
      char *name;
      struct cleanup *inner_cleanup;

      if (! item)
	{
	  if (PyErr_Occurred ())
	    gdbpy_print_stack ();
	  /* Set a flag so we can know whether we printed all the
	     available elements.  */
	  else	  
	    done_flag = 1;
	  break;
	}

      if (! PyArg_ParseTuple (item, "sO", &name, &py_v))
	{
	  gdbpy_print_stack ();
	  Py_DECREF (item);
	  continue;
	}
      inner_cleanup = make_cleanup_py_decref (item);

      /* Print initial "{".  For other elements, there are three
	 cases:
	 1. Maps.  Print a "," after each value element.
	 2. Arrays.  Always print a ",".
	 3. Other.  Always print a ",".  */
      if (i == 0)
	fputs_filtered (" = {", stream);
      else if (! is_map || i % 2 == 0)
	fputs_filtered (pretty ? "," : ", ", stream);

      /* In summary mode, we just want to print "= {...}" if there is
	 a value.  */
      if (options->summary)
	{
	  /* This increment tricks the post-loop logic to print what
	     we want.  */
	  ++i;
	  /* Likewise.  */
	  pretty = 0;
	  break;
	}

      if (! is_map || i % 2 == 0)
	{
	  if (pretty)
	    {
	      fputs_filtered ("\n", stream);
	      print_spaces_filtered (2 + 2 * recurse, stream);
	    }
	  else
	    wrap_here (n_spaces (2 + 2 *recurse));
	}

      if (is_map && i % 2 == 0)
	fputs_filtered ("[", stream);
      else if (is_array)
	{
	  /* We print the index, not whatever the child method
	     returned as the name.  */
	  if (options->print_array_indexes)
	    fprintf_filtered (stream, "[%d] = ", i);
	}
      else if (! is_map)
	{
	  fputs_filtered (name, stream);
	  fputs_filtered (" = ", stream);
	}

      if (gdbpy_is_string (py_v))
	{
	  char *text = python_string_to_host_string (py_v);
	  if (! text)
	    gdbpy_print_stack ();
	  else
	    {
	      fputs_filtered (text, stream);
	      xfree (text);
	    }
	}
      else
	{
	  struct value *value = convert_value_from_python (py_v);

	  if (value == NULL)
	    {
	      gdbpy_print_stack ();
	      error (_("Error while executing Python code."));
	    }
	  else
	    common_val_print (value, stream, recurse + 1, options, language);
	}

      if (is_map && i % 2 == 0)
	fputs_filtered ("] = ", stream);

      do_cleanups (inner_cleanup);
    }

  if (i)
    {
      if (!done_flag)
	{
	  if (pretty)
	    {
	      fputs_filtered ("\n", stream);
	      print_spaces_filtered (2 + 2 * recurse, stream);
	    }
	  fputs_filtered ("...", stream);
	}
      if (pretty)
	{
	  fputs_filtered ("\n", stream);
	  print_spaces_filtered (2 * recurse, stream);
	}
      fputs_filtered ("}", stream);
    }

 done:
  do_cleanups (cleanups);
}

int
apply_val_pretty_printer (struct type *type, const gdb_byte *valaddr,
			  int embedded_offset, CORE_ADDR address,
			  struct ui_file *stream, int recurse,
			  const struct value_print_options *options,
			  const struct language_defn *language)
{
  struct gdbarch *gdbarch = get_type_arch (type);
  PyObject *printer = NULL;
  PyObject *val_obj = NULL;
  struct value *value;
  char *hint = NULL;
  struct cleanup *cleanups;
  int result = 0;

  cleanups = ensure_python_env (gdbarch, language);

  /* Instantiate the printer.  */
  if (valaddr)
    valaddr += embedded_offset;
  value = value_from_contents_and_address (type, valaddr, address);

  val_obj = value_to_value_object (value);
  if (! val_obj)
    goto done;
  
  /* Find the constructor.  */
  printer = find_pretty_printer (val_obj);
  Py_DECREF (val_obj);
  make_cleanup_py_decref (printer);
  if (! printer || printer == Py_None)
    goto done;

  /* If we are printing a map, we want some special formatting.  */
  hint = gdbpy_get_display_hint (printer);
  make_cleanup (free_current_contents, &hint);

  /* Print the section */
  print_string_repr (printer, hint, stream, recurse, options, language,
		     gdbarch);
  print_children (printer, hint, stream, recurse, options, language);
  result = 1;


 done:
  if (PyErr_Occurred ())
    gdbpy_print_stack ();
  do_cleanups (cleanups);
  return result;
}


/* Apply a pretty-printer for the varobj code.  PRINTER_OBJ is the
   print object.  It must have a 'to_string' method (but this is
<<<<<<< HEAD
   checked by varobj, not here) which takes no arguments and returns a
   string.  The printer will return a value and in the case of a
   Python string being returned, this function will return a PyObject
   containing the string.  For any other type, *REPLACEMENT is set to
   the replacement value and this function returns NULL.  On error,
   *REPLACEMENT is set to NULL and this function also returns
=======
   checked by varobj, not here) which takes no arguments and
   returns a string.  The printer will return a value and in the case
   of a Python string being returned, this function will return a
   PyObject containing the string.  For any other type, *REPLACEMENT is
   set to the replacement value and this function returns NULL.  On
   error, *REPLACEMENT is set to NULL and this function also returns
>>>>>>> 5a5358d5
   NULL.  */
PyObject *
apply_varobj_pretty_printer (PyObject *printer_obj,
			     struct value **replacement)
{
  int size = 0;
<<<<<<< HEAD
  PyGILState_STATE state = PyGILState_Ensure ();
=======
>>>>>>> 5a5358d5
  PyObject *py_str = NULL;

  *replacement = NULL;
  py_str = pretty_print_one_value (printer_obj, replacement);

<<<<<<< HEAD
  if (*replacement == NULL && py_str == NULL);
=======
  if (*replacement == NULL && py_str == NULL)
>>>>>>> 5a5358d5
    gdbpy_print_stack ();

  return py_str;
}

/* Find a pretty-printer object for the varobj module.  Returns a new
   reference to the object if successful; returns NULL if not.  VALUE
   is the value for which a printer tests to determine if it 
   can pretty-print the value.  */
PyObject *
gdbpy_get_varobj_pretty_printer (struct value *value)
{
  PyObject *val_obj;
  PyObject *pretty_printer = NULL;

  val_obj = value_to_value_object (value);
  if (! val_obj)
    return NULL;

  pretty_printer = find_pretty_printer (val_obj);
  Py_DECREF (val_obj);
  return pretty_printer;
}

/* A Python function which wraps find_pretty_printer and instantiates
   the resulting class.  This accepts a Value argument and returns a
   pretty printer instance, or None.  This function is useful as an
   argument to the MI command -var-set-visualizer.  */
PyObject *
gdbpy_default_visualizer (PyObject *self, PyObject *args)
{
  PyObject *val_obj;
  PyObject *cons, *printer = NULL;
  struct value *value;

  if (! PyArg_ParseTuple (args, "O", &val_obj))
    return NULL;
  value = value_object_to_value (val_obj);
  if (! value)
    {
      PyErr_SetString (PyExc_TypeError, "argument must be a gdb.Value");
      return NULL;
    }

  cons = find_pretty_printer (val_obj);
  return cons;
}

#else /* HAVE_PYTHON */

int
apply_val_pretty_printer (struct type *type, const gdb_byte *valaddr,
			  int embedded_offset, CORE_ADDR address,
			  struct ui_file *stream, int recurse,
			  const struct value_print_options *options,
			  const struct language_defn *language)
{
  return 0;
}

#endif /* HAVE_PYTHON */<|MERGE_RESOLUTION|>--- conflicted
+++ resolved
@@ -121,20 +121,12 @@
   
   return function;
 }
-<<<<<<< HEAD
-
-/* Pretty-print a single value, via the printer object PRINTER.
-   If the function returns a string, a PyObject containing the string
-   is returned.  Otherwise, if the function returns a value,
-   the value (still on the all_values chain), and NULL is returned.
-   On error, *OUT_VALUE is set to NULL and NULL is returned.  */
-=======
+
 /* Pretty-print a single value, via the printer object PRINTER.
    If the function returns a string, a PyObject containing the string
    is returned.  Otherwise, if the function returns a value,
    *OUT_VALUE is set to the value, and NULL is returned.  On error,
    *OUT_VALUE is set to NULL, and NULL is returned.  */
->>>>>>> 5a5358d5
 static PyObject *
 pretty_print_one_value (PyObject *printer, struct value **out_value)
 {
@@ -150,7 +142,6 @@
 	  if (! gdbpy_is_string (result))
 	    {
 	      *out_value = convert_value_from_python (result);
-<<<<<<< HEAD
  	      if (PyErr_Occurred ())
  		*out_value = NULL;
 	      else
@@ -160,12 +151,6 @@
 		release_value (*out_value);
  	      Py_DECREF (result);
  	      result = NULL;
-=======
-	      if (PyErr_Occurred ())
-		*out_value = NULL;
-	      Py_DECREF (result);
-	      result = NULL;
->>>>>>> 5a5358d5
 	    }
 	}
     }
@@ -214,20 +199,6 @@
     {
       PyObject *string = python_string_to_target_python_string (py_str);
       if (string)
-<<<<<<< HEAD
- 	{
- 	  gdb_byte *output = PyString_AsString (string);
- 	  int len = PyString_Size (string);
-	  
- 	  if (hint && !strcmp (hint, "string"))
- 	    LA_PRINT_STRING (stream,
-			     builtin_type (current_gdbarch)->builtin_char,
- 			     output, len, 0, options);
- 	  else
- 	    fputs_filtered (output, stream);
- 	  Py_DECREF (string);
- 	}
-=======
 	{
 	  gdb_byte *output = PyString_AsString (string);
 	  int len = PyString_Size (string);
@@ -239,7 +210,6 @@
 	    fputs_filtered (output, stream);
 	  Py_DECREF (string);
 	}
->>>>>>> 5a5358d5
       else
 	gdbpy_print_stack ();
       Py_DECREF (py_str);
@@ -560,41 +530,24 @@
 
 /* Apply a pretty-printer for the varobj code.  PRINTER_OBJ is the
    print object.  It must have a 'to_string' method (but this is
-<<<<<<< HEAD
-   checked by varobj, not here) which takes no arguments and returns a
-   string.  The printer will return a value and in the case of a
-   Python string being returned, this function will return a PyObject
-   containing the string.  For any other type, *REPLACEMENT is set to
-   the replacement value and this function returns NULL.  On error,
-   *REPLACEMENT is set to NULL and this function also returns
-=======
    checked by varobj, not here) which takes no arguments and
    returns a string.  The printer will return a value and in the case
    of a Python string being returned, this function will return a
    PyObject containing the string.  For any other type, *REPLACEMENT is
    set to the replacement value and this function returns NULL.  On
    error, *REPLACEMENT is set to NULL and this function also returns
->>>>>>> 5a5358d5
    NULL.  */
 PyObject *
 apply_varobj_pretty_printer (PyObject *printer_obj,
 			     struct value **replacement)
 {
   int size = 0;
-<<<<<<< HEAD
-  PyGILState_STATE state = PyGILState_Ensure ();
-=======
->>>>>>> 5a5358d5
   PyObject *py_str = NULL;
 
   *replacement = NULL;
   py_str = pretty_print_one_value (printer_obj, replacement);
 
-<<<<<<< HEAD
-  if (*replacement == NULL && py_str == NULL);
-=======
   if (*replacement == NULL && py_str == NULL)
->>>>>>> 5a5358d5
     gdbpy_print_stack ();
 
   return py_str;
