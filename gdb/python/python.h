/* Python/gdb header for generic use in gdb

   Copyright (C) 2008-2012 Free Software Foundation, Inc.

   This file is part of GDB.

   This program is free software; you can redistribute it and/or modify
   it under the terms of the GNU General Public License as published by
   the Free Software Foundation; either version 3 of the License, or
   (at your option) any later version.

   This program is distributed in the hope that it will be useful,
   but WITHOUT ANY WARRANTY; without even the implied warranty of
   MERCHANTABILITY or FITNESS FOR A PARTICULAR PURPOSE.  See the
   GNU General Public License for more details.

   You should have received a copy of the GNU General Public License
   along with this program.  If not, see <http://www.gnu.org/licenses/>.  */

#ifndef GDB_PYTHON_H
#define GDB_PYTHON_H

#include "value.h"

struct breakpoint_object;

<<<<<<< HEAD
/* Python frame-filter status returns constants.  */
static const int PY_BT_ERROR = 0;
static const int PY_BT_COMPLETED = 1;
static const int PY_BT_NO_FILTERS = 2;
=======
/* The suffix of per-objfile scripts to auto-load.
   E.g. When the program loads libfoo.so, look for libfoo-gdb.py.  */
#define GDBPY_AUTO_FILE_NAME "-gdb.py"
>>>>>>> 8cf77374

extern void finish_python_initialization (void);

void eval_python_from_control_command (struct command_line *);

void source_python_script (FILE *file, const char *filename);

int apply_val_pretty_printer (struct type *type, const gdb_byte *valaddr,
			      int embedded_offset, CORE_ADDR address,
			      struct ui_file *stream, int recurse,
			      const struct value *val,
			      const struct value_print_options *options,
			      const struct language_defn *language);

int apply_frame_filter (struct frame_info *frame, int print_level,
			int print_frame_info, int print_args,
			int print_locals, int mi_print_args_type,
			const char *cli_print_args_type,
			struct ui_out *out, int count);

void preserve_python_values (struct objfile *objfile, htab_t copied_types);

void gdbpy_load_auto_scripts_for_objfile (struct objfile *objfile);

int gdbpy_should_stop (struct breakpoint_object *bp_obj);

int gdbpy_breakpoint_has_py_cond (struct breakpoint_object *bp_obj);

#endif /* GDB_PYTHON_H */<|MERGE_RESOLUTION|>--- conflicted
+++ resolved
@@ -24,16 +24,14 @@
 
 struct breakpoint_object;
 
-<<<<<<< HEAD
+/* The suffix of per-objfile scripts to auto-load.
+   E.g. When the program loads libfoo.so, look for libfoo-gdb.py.  */
+#define GDBPY_AUTO_FILE_NAME "-gdb.py"
+
 /* Python frame-filter status returns constants.  */
 static const int PY_BT_ERROR = 0;
 static const int PY_BT_COMPLETED = 1;
 static const int PY_BT_NO_FILTERS = 2;
-=======
-/* The suffix of per-objfile scripts to auto-load.
-   E.g. When the program loads libfoo.so, look for libfoo-gdb.py.  */
-#define GDBPY_AUTO_FILE_NAME "-gdb.py"
->>>>>>> 8cf77374
 
 extern void finish_python_initialization (void);
 
