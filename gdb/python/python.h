/* Python/gdb header for generic use in gdb

   Copyright (C) 2008, 2009 Free Software Foundation, Inc.

   This file is part of GDB.

   This program is free software; you can redistribute it and/or modify
   it under the terms of the GNU General Public License as published by
   the Free Software Foundation; either version 3 of the License, or
   (at your option) any later version.

   This program is distributed in the hope that it will be useful,
   but WITHOUT ANY WARRANTY; without even the implied warranty of
   MERCHANTABILITY or FITNESS FOR A PARTICULAR PURPOSE.  See the
   GNU General Public License for more details.

   You should have received a copy of the GNU General Public License
   along with this program.  If not, see <http://www.gnu.org/licenses/>.  */

#ifndef GDB_PYTHON_H
#define GDB_PYTHON_H

#include "value.h"

void eval_python_from_control_command (struct command_line *);

<<<<<<< HEAD
void source_python_script (FILE *stream, char *file);

void run_python_script (int argc, char **argv);

=======
>>>>>>> b2f2d10e
int apply_val_pretty_printer (struct type *type, const gdb_byte *valaddr,
			      int embedded_offset, CORE_ADDR address,
			      struct ui_file *stream, int recurse,
			      const struct value_print_options *options,
			      const struct language_defn *language);

<<<<<<< HEAD
void preserve_python_values (struct objfile *objfile, htab_t copied_types);


=======
>>>>>>> b2f2d10e
#endif /* GDB_PYTHON_H */<|MERGE_RESOLUTION|>--- conflicted
+++ resolved
@@ -24,23 +24,16 @@
 
 void eval_python_from_control_command (struct command_line *);
 
-<<<<<<< HEAD
 void source_python_script (FILE *stream, char *file);
 
 void run_python_script (int argc, char **argv);
 
-=======
->>>>>>> b2f2d10e
 int apply_val_pretty_printer (struct type *type, const gdb_byte *valaddr,
 			      int embedded_offset, CORE_ADDR address,
 			      struct ui_file *stream, int recurse,
 			      const struct value_print_options *options,
 			      const struct language_defn *language);
 
-<<<<<<< HEAD
 void preserve_python_values (struct objfile *objfile, htab_t copied_types);
 
-
-=======
->>>>>>> b2f2d10e
 #endif /* GDB_PYTHON_H */