/* Interface between GDB and target environments, including files and processes

   Copyright (C) 1990, 1991, 1992, 1993, 1994, 1995, 1996, 1997, 1998, 1999,
   2000, 2001, 2002, 2003, 2004, 2005, 2006, 2007, 2008, 2009
   Free Software Foundation, Inc.

   Contributed by Cygnus Support.  Written by John Gilmore.

   This file is part of GDB.

   This program is free software; you can redistribute it and/or modify
   it under the terms of the GNU General Public License as published by
   the Free Software Foundation; either version 3 of the License, or
   (at your option) any later version.

   This program is distributed in the hope that it will be useful,
   but WITHOUT ANY WARRANTY; without even the implied warranty of
   MERCHANTABILITY or FITNESS FOR A PARTICULAR PURPOSE.  See the
   GNU General Public License for more details.

   You should have received a copy of the GNU General Public License
   along with this program.  If not, see <http://www.gnu.org/licenses/>.  */

#if !defined (TARGET_H)
#define TARGET_H

struct objfile;
struct ui_file;
struct mem_attrib;
struct target_ops;
struct bp_target_info;
struct regcache;
struct target_section_table;

/* This include file defines the interface between the main part
   of the debugger, and the part which is target-specific, or
   specific to the communications interface between us and the
   target.

   A TARGET is an interface between the debugger and a particular
   kind of file or process.  Targets can be STACKED in STRATA,
   so that more than one target can potentially respond to a request.
   In particular, memory accesses will walk down the stack of targets
   until they find a target that is interested in handling that particular
   address.  STRATA are artificial boundaries on the stack, within
   which particular kinds of targets live.  Strata exist so that
   people don't get confused by pushing e.g. a process target and then
   a file target, and wondering why they can't see the current values
   of variables any more (the file target is handling them and they
   never get to the process target).  So when you push a file target,
   it goes into the file stratum, which is always below the process
   stratum.  */

#include "bfd.h"
#include "symtab.h"
#include "dcache.h"
#include "memattr.h"
#include "vec.h"
#include "gdb_signals.h"

enum strata
  {
    dummy_stratum,		/* The lowest of the low */
    file_stratum,		/* Executable files, etc */
    core_stratum,		/* Core dump files */
    process_stratum,		/* Executing processes */
    thread_stratum,		/* Executing threads */
    record_stratum		/* Support record debugging */
  };

enum thread_control_capabilities
  {
    tc_none = 0,		/* Default: can't control thread execution.  */
    tc_schedlock = 1,		/* Can lock the thread scheduler.  */
  };

/* Stuff for target_wait.  */

/* Generally, what has the program done?  */
enum target_waitkind
  {
    /* The program has exited.  The exit status is in value.integer.  */
    TARGET_WAITKIND_EXITED,

    /* The program has stopped with a signal.  Which signal is in
       value.sig.  */
    TARGET_WAITKIND_STOPPED,

    /* The program has terminated with a signal.  Which signal is in
       value.sig.  */
    TARGET_WAITKIND_SIGNALLED,

    /* The program is letting us know that it dynamically loaded something
       (e.g. it called load(2) on AIX).  */
    TARGET_WAITKIND_LOADED,

    /* The program has forked.  A "related" process' PTID is in
       value.related_pid.  I.e., if the child forks, value.related_pid
       is the parent's ID.  */

    TARGET_WAITKIND_FORKED,

    /* The program has vforked.  A "related" process's PTID is in
       value.related_pid.  */

    TARGET_WAITKIND_VFORKED,

    /* The program has exec'ed a new executable file.  The new file's
       pathname is pointed to by value.execd_pathname.  */

    TARGET_WAITKIND_EXECD,

    /* The program has entered or returned from a system call.  On
       HP-UX, this is used in the hardware watchpoint implementation.
       The syscall's unique integer ID number is in value.syscall_id */

    TARGET_WAITKIND_SYSCALL_ENTRY,
    TARGET_WAITKIND_SYSCALL_RETURN,

    /* Nothing happened, but we stopped anyway.  This perhaps should be handled
       within target_wait, but I'm not sure target_wait should be resuming the
       inferior.  */
    TARGET_WAITKIND_SPURIOUS,

    /* An event has occured, but we should wait again.
       Remote_async_wait() returns this when there is an event
       on the inferior, but the rest of the world is not interested in
       it. The inferior has not stopped, but has just sent some output
       to the console, for instance. In this case, we want to go back
       to the event loop and wait there for another event from the
       inferior, rather than being stuck in the remote_async_wait()
       function. This way the event loop is responsive to other events,
       like for instance the user typing.  */
    TARGET_WAITKIND_IGNORE,

    /* The target has run out of history information,
       and cannot run backward any further.  */
    TARGET_WAITKIND_NO_HISTORY
  };

struct target_waitstatus
  {
    enum target_waitkind kind;

    /* Forked child pid, execd pathname, exit status or signal number.  */
    union
      {
	int integer;
	enum target_signal sig;
	ptid_t related_pid;
	char *execd_pathname;
	int syscall_id;
      }
    value;
  };

/* Options that can be passed to target_wait.  */

/* Return immediately if there's no event already queued.  If this
   options is not requested, target_wait blocks waiting for an
   event.  */
#define TARGET_WNOHANG 1

/* Return a pretty printed form of target_waitstatus.
   Space for the result is malloc'd, caller must free.  */
extern char *target_waitstatus_to_string (const struct target_waitstatus *);

/* Possible types of events that the inferior handler will have to
   deal with.  */
enum inferior_event_type
  {
    /* There is a request to quit the inferior, abandon it.  */
    INF_QUIT_REQ,
    /* Process a normal inferior event which will result in target_wait
       being called.  */
    INF_REG_EVENT,
    /* Deal with an error on the inferior.  */
    INF_ERROR,
    /* We are called because a timer went off.  */
    INF_TIMER,
    /* We are called to do stuff after the inferior stops.  */
    INF_EXEC_COMPLETE,
    /* We are called to do some stuff after the inferior stops, but we
       are expected to reenter the proceed() and
       handle_inferior_event() functions. This is used only in case of
       'step n' like commands.  */
    INF_EXEC_CONTINUE
  };

/* Target objects which can be transfered using target_read,
   target_write, et cetera.  */

enum target_object
{
  /* AVR target specific transfer.  See "avr-tdep.c" and "remote.c".  */
  TARGET_OBJECT_AVR,
  /* SPU target specific transfer.  See "spu-tdep.c".  */
  TARGET_OBJECT_SPU,
  /* Transfer up-to LEN bytes of memory starting at OFFSET.  */
  TARGET_OBJECT_MEMORY,
  /* Memory, avoiding GDB's data cache and trusting the executable.
     Target implementations of to_xfer_partial never need to handle
     this object, and most callers should not use it.  */
  TARGET_OBJECT_RAW_MEMORY,
  /* Kernel Unwind Table.  See "ia64-tdep.c".  */
  TARGET_OBJECT_UNWIND_TABLE,
  /* Transfer auxilliary vector.  */
  TARGET_OBJECT_AUXV,
  /* StackGhost cookie.  See "sparc-tdep.c".  */
  TARGET_OBJECT_WCOOKIE,
  /* Target memory map in XML format.  */
  TARGET_OBJECT_MEMORY_MAP,
  /* Flash memory.  This object can be used to write contents to
     a previously erased flash memory.  Using it without erasing
     flash can have unexpected results.  Addresses are physical
     address on target, and not relative to flash start.  */
  TARGET_OBJECT_FLASH,
  /* Available target-specific features, e.g. registers and coprocessors.
     See "target-descriptions.c".  ANNEX should never be empty.  */
  TARGET_OBJECT_AVAILABLE_FEATURES,
  /* Currently loaded libraries, in XML format.  */
  TARGET_OBJECT_LIBRARIES,
  /* Get OS specific data.  The ANNEX specifies the type (running
     processes, etc.).  */
<<<<<<< HEAD
  TARGET_OBJECT_OSDATA
=======
  TARGET_OBJECT_OSDATA,
  /* Extra signal info.  Usually the contents of `siginfo_t' on unix
     platforms.  */
  TARGET_OBJECT_SIGNAL_INFO,
>>>>>>> b2f2d10e
  /* Possible future objects: TARGET_OBJECT_FILE, ... */
};

/* Request that OPS transfer up to LEN 8-bit bytes of the target's
   OBJECT.  The OFFSET, for a seekable object, specifies the
   starting point.  The ANNEX can be used to provide additional
   data-specific information to the target.

   Return the number of bytes actually transfered, or -1 if the
   transfer is not supported or otherwise fails.  Return of a positive
   value less than LEN indicates that no further transfer is possible.
   Unlike the raw to_xfer_partial interface, callers of these
   functions do not need to retry partial transfers.  */

extern LONGEST target_read (struct target_ops *ops,
			    enum target_object object,
			    const char *annex, gdb_byte *buf,
			    ULONGEST offset, LONGEST len);

extern LONGEST target_read_until_error (struct target_ops *ops,
					enum target_object object,
					const char *annex, gdb_byte *buf,
					ULONGEST offset, LONGEST len);
  
extern LONGEST target_write (struct target_ops *ops,
			     enum target_object object,
			     const char *annex, const gdb_byte *buf,
			     ULONGEST offset, LONGEST len);

/* Similar to target_write, except that it also calls PROGRESS with
   the number of bytes written and the opaque BATON after every
   successful partial write (and before the first write).  This is
   useful for progress reporting and user interaction while writing
   data.  To abort the transfer, the progress callback can throw an
   exception.  */

LONGEST target_write_with_progress (struct target_ops *ops,
				    enum target_object object,
				    const char *annex, const gdb_byte *buf,
				    ULONGEST offset, LONGEST len,
				    void (*progress) (ULONGEST, void *),
				    void *baton);

/* Wrapper to perform a full read of unknown size.  OBJECT/ANNEX will
   be read using OPS.  The return value will be -1 if the transfer
   fails or is not supported; 0 if the object is empty; or the length
   of the object otherwise.  If a positive value is returned, a
   sufficiently large buffer will be allocated using xmalloc and
   returned in *BUF_P containing the contents of the object.

   This method should be used for objects sufficiently small to store
   in a single xmalloc'd buffer, when no fixed bound on the object's
   size is known in advance.  Don't try to read TARGET_OBJECT_MEMORY
   through this function.  */

extern LONGEST target_read_alloc (struct target_ops *ops,
				  enum target_object object,
				  const char *annex, gdb_byte **buf_p);

/* Read OBJECT/ANNEX using OPS.  The result is NUL-terminated and
   returned as a string, allocated using xmalloc.  If an error occurs
   or the transfer is unsupported, NULL is returned.  Empty objects
   are returned as allocated but empty strings.  A warning is issued
   if the result contains any embedded NUL bytes.  */

extern char *target_read_stralloc (struct target_ops *ops,
				   enum target_object object,
				   const char *annex);

/* Wrappers to target read/write that perform memory transfers.  They
   throw an error if the memory transfer fails.

   NOTE: cagney/2003-10-23: The naming schema is lifted from
   "frame.h".  The parameter order is lifted from get_frame_memory,
   which in turn lifted it from read_memory.  */

extern void get_target_memory (struct target_ops *ops, CORE_ADDR addr,
			       gdb_byte *buf, LONGEST len);
extern ULONGEST get_target_memory_unsigned (struct target_ops *ops,
					    CORE_ADDR addr, int len);

struct thread_info;		/* fwd decl for parameter list below: */

struct target_ops
  {
    struct target_ops *beneath;	/* To the target under this one.  */
    char *to_shortname;		/* Name this target type */
    char *to_longname;		/* Name for printing */
    char *to_doc;		/* Documentation.  Does not include trailing
				   newline, and starts with a one-line descrip-
				   tion (probably similar to to_longname).  */
    /* Per-target scratch pad.  */
    void *to_data;
    /* The open routine takes the rest of the parameters from the
       command, and (if successful) pushes a new target onto the
       stack.  Targets should supply this routine, if only to provide
       an error message.  */
    void (*to_open) (char *, int);
    /* Old targets with a static target vector provide "to_close".
       New re-entrant targets provide "to_xclose" and that is expected
       to xfree everything (including the "struct target_ops").  */
    void (*to_xclose) (struct target_ops *targ, int quitting);
    void (*to_close) (int);
    void (*to_attach) (struct target_ops *ops, char *, int);
    void (*to_post_attach) (int);
    void (*to_detach) (struct target_ops *ops, char *, int);
    void (*to_disconnect) (struct target_ops *, char *, int);
    void (*to_resume) (struct target_ops *, ptid_t, int, enum target_signal);
    ptid_t (*to_wait) (struct target_ops *,
		       ptid_t, struct target_waitstatus *, int);
    void (*to_fetch_registers) (struct target_ops *, struct regcache *, int);
    void (*to_store_registers) (struct target_ops *, struct regcache *, int);
    void (*to_prepare_to_store) (struct regcache *);

    /* Transfer LEN bytes of memory between GDB address MYADDR and
       target address MEMADDR.  If WRITE, transfer them to the target, else
       transfer them from the target.  TARGET is the target from which we
       get this function.

       Return value, N, is one of the following:

       0 means that we can't handle this.  If errno has been set, it is the
       error which prevented us from doing it (FIXME: What about bfd_error?).

       positive (call it N) means that we have transferred N bytes
       starting at MEMADDR.  We might be able to handle more bytes
       beyond this length, but no promises.

       negative (call its absolute value N) means that we cannot
       transfer right at MEMADDR, but we could transfer at least
       something at MEMADDR + N.

       NOTE: cagney/2004-10-01: This has been entirely superseeded by
       to_xfer_partial and inferior inheritance.  */

    int (*deprecated_xfer_memory) (CORE_ADDR memaddr, gdb_byte *myaddr,
				   int len, int write,
				   struct mem_attrib *attrib,
				   struct target_ops *target);

    void (*to_files_info) (struct target_ops *);
    int (*to_insert_breakpoint) (struct bp_target_info *);
    int (*to_remove_breakpoint) (struct bp_target_info *);
    int (*to_can_use_hw_breakpoint) (int, int, int);
    int (*to_insert_hw_breakpoint) (struct bp_target_info *);
    int (*to_remove_hw_breakpoint) (struct bp_target_info *);
    int (*to_remove_watchpoint) (CORE_ADDR, int, int);
    int (*to_insert_watchpoint) (CORE_ADDR, int, int);
    int (*to_stopped_by_watchpoint) (void);
    int to_have_steppable_watchpoint;
    int to_have_continuable_watchpoint;
    int (*to_stopped_data_address) (struct target_ops *, CORE_ADDR *);
    int (*to_watchpoint_addr_within_range) (struct target_ops *,
					    CORE_ADDR, CORE_ADDR, int);
    int (*to_region_ok_for_hw_watchpoint) (CORE_ADDR, int);
    void (*to_terminal_init) (void);
    void (*to_terminal_inferior) (void);
    void (*to_terminal_ours_for_output) (void);
    void (*to_terminal_ours) (void);
    void (*to_terminal_save_ours) (void);
    void (*to_terminal_info) (char *, int);
    void (*to_kill) (struct target_ops *);
    void (*to_load) (char *, int);
    int (*to_lookup_symbol) (char *, CORE_ADDR *);
    void (*to_create_inferior) (struct target_ops *, 
				char *, char *, char **, int);
    void (*to_post_startup_inferior) (ptid_t);
    void (*to_acknowledge_created_inferior) (int);
    void (*to_insert_fork_catchpoint) (int);
    int (*to_remove_fork_catchpoint) (int);
    void (*to_insert_vfork_catchpoint) (int);
    int (*to_remove_vfork_catchpoint) (int);
    int (*to_follow_fork) (struct target_ops *, int);
    void (*to_insert_exec_catchpoint) (int);
    int (*to_remove_exec_catchpoint) (int);
    int (*to_has_exited) (int, int, int *);
    void (*to_mourn_inferior) (struct target_ops *);
    int (*to_can_run) (void);
    void (*to_notice_signals) (ptid_t ptid);
    int (*to_thread_alive) (struct target_ops *, ptid_t ptid);
    void (*to_find_new_threads) (struct target_ops *);
    char *(*to_pid_to_str) (struct target_ops *, ptid_t);
    char *(*to_extra_thread_info) (struct thread_info *);
    void (*to_stop) (ptid_t);
    void (*to_rcmd) (char *command, struct ui_file *output);
    char *(*to_pid_to_exec_file) (int pid);
    void (*to_log_command) (const char *);
    struct target_section_table *(*to_get_section_table) (struct target_ops *);
    enum strata to_stratum;
    int (*to_has_all_memory) (struct target_ops *);
    int (*to_has_memory) (struct target_ops *);
    int (*to_has_stack) (struct target_ops *);
    int (*to_has_registers) (struct target_ops *);
    int (*to_has_execution) (struct target_ops *);
    int to_has_thread_control;	/* control thread execution */
    int to_attach_no_wait;
    /* ASYNC target controls */
    int (*to_can_async_p) (void);
    int (*to_is_async_p) (void);
    void (*to_async) (void (*) (enum inferior_event_type, void *), void *);
    int (*to_async_mask) (int);
    int (*to_supports_non_stop) (void);
    int (*to_find_memory_regions) (int (*) (CORE_ADDR,
					    unsigned long,
					    int, int, int,
					    void *),
				   void *);
    char * (*to_make_corefile_notes) (bfd *, int *);

    /* Return the thread-local address at OFFSET in the
       thread-local storage for the thread PTID and the shared library
       or executable file given by OBJFILE.  If that block of
       thread-local storage hasn't been allocated yet, this function
       may return an error.  */
    CORE_ADDR (*to_get_thread_local_address) (struct target_ops *ops,
					      ptid_t ptid,
					      CORE_ADDR load_module_addr,
					      CORE_ADDR offset);

    /* Request that OPS transfer up to LEN 8-bit bytes of the target's
       OBJECT.  The OFFSET, for a seekable object, specifies the
       starting point.  The ANNEX can be used to provide additional
       data-specific information to the target.

       Return the number of bytes actually transfered, zero when no
       further transfer is possible, and -1 when the transfer is not
       supported.  Return of a positive value smaller than LEN does
       not indicate the end of the object, only the end of the
       transfer; higher level code should continue transferring if
       desired.  This is handled in target.c.

       The interface does not support a "retry" mechanism.  Instead it
       assumes that at least one byte will be transfered on each
       successful call.

       NOTE: cagney/2003-10-17: The current interface can lead to
       fragmented transfers.  Lower target levels should not implement
       hacks, such as enlarging the transfer, in an attempt to
       compensate for this.  Instead, the target stack should be
       extended so that it implements supply/collect methods and a
       look-aside object cache.  With that available, the lowest
       target can safely and freely "push" data up the stack.

       See target_read and target_write for more information.  One,
       and only one, of readbuf or writebuf must be non-NULL.  */

    LONGEST (*to_xfer_partial) (struct target_ops *ops,
				enum target_object object, const char *annex,
				gdb_byte *readbuf, const gdb_byte *writebuf,
				ULONGEST offset, LONGEST len);

    /* Returns the memory map for the target.  A return value of NULL
       means that no memory map is available.  If a memory address
       does not fall within any returned regions, it's assumed to be
       RAM.  The returned memory regions should not overlap.

       The order of regions does not matter; target_memory_map will
       sort regions by starting address. For that reason, this
       function should not be called directly except via
       target_memory_map.

       This method should not cache data; if the memory map could
       change unexpectedly, it should be invalidated, and higher
       layers will re-fetch it.  */
    VEC(mem_region_s) *(*to_memory_map) (struct target_ops *);

    /* Erases the region of flash memory starting at ADDRESS, of
       length LENGTH.

       Precondition: both ADDRESS and ADDRESS+LENGTH should be aligned
       on flash block boundaries, as reported by 'to_memory_map'.  */
    void (*to_flash_erase) (struct target_ops *,
                           ULONGEST address, LONGEST length);

    /* Finishes a flash memory write sequence.  After this operation
       all flash memory should be available for writing and the result
       of reading from areas written by 'to_flash_write' should be
       equal to what was written.  */
    void (*to_flash_done) (struct target_ops *);

    /* Describe the architecture-specific features of this target.
       Returns the description found, or NULL if no description
       was available.  */
    const struct target_desc *(*to_read_description) (struct target_ops *ops);

    /* Build the PTID of the thread on which a given task is running,
       based on LWP and THREAD.  These values are extracted from the
       task Private_Data section of the Ada Task Control Block, and
       their interpretation depends on the target.  */
    ptid_t (*to_get_ada_task_ptid) (long lwp, long thread);

    /* Read one auxv entry from *READPTR, not reading locations >= ENDPTR.
       Return 0 if *READPTR is already at the end of the buffer.
       Return -1 if there is insufficient buffer for a whole entry.
       Return 1 if an entry was read into *TYPEP and *VALP.  */
    int (*to_auxv_parse) (struct target_ops *ops, gdb_byte **readptr,
                         gdb_byte *endptr, CORE_ADDR *typep, CORE_ADDR *valp);

    /* Search SEARCH_SPACE_LEN bytes beginning at START_ADDR for the
       sequence of bytes in PATTERN with length PATTERN_LEN.

       The result is 1 if found, 0 if not found, and -1 if there was an error
       requiring halting of the search (e.g. memory read error).
       If the pattern is found the address is recorded in FOUND_ADDRP.  */
    int (*to_search_memory) (struct target_ops *ops,
			     CORE_ADDR start_addr, ULONGEST search_space_len,
			     const gdb_byte *pattern, ULONGEST pattern_len,
			     CORE_ADDR *found_addrp);

    /* Can target execute in reverse?  */
    int (*to_can_execute_reverse) (void);

    /* Does this target support debugging multiple processes
       simultaneously?  */
    int (*to_supports_multi_process) (void);

    int to_magic;
    /* Need sub-structure for target machine related rather than comm related?
     */
  };

/* Magic number for checking ops size.  If a struct doesn't end with this
   number, somebody changed the declaration but didn't change all the
   places that initialize one.  */

#define	OPS_MAGIC	3840

/* The ops structure for our "current" target process.  This should
   never be NULL.  If there is no target, it points to the dummy_target.  */

extern struct target_ops current_target;

/* Define easy words for doing these operations on our current target.  */

#define	target_shortname	(current_target.to_shortname)
#define	target_longname		(current_target.to_longname)

/* Does whatever cleanup is required for a target that we are no
   longer going to be calling.  QUITTING indicates that GDB is exiting
   and should not get hung on an error (otherwise it is important to
   perform clean termination, even if it takes a while).  This routine
   is automatically always called when popping the target off the
   target stack (to_beneath is undefined).  Closing file descriptors
   and freeing all memory allocated memory are typical things it
   should do.  */

void target_close (struct target_ops *targ, int quitting);

/* Attaches to a process on the target side.  Arguments are as passed
   to the `attach' command by the user.  This routine can be called
   when the target is not on the target-stack, if the target_can_run
   routine returns 1; in that case, it must push itself onto the stack.
   Upon exit, the target should be ready for normal operations, and
   should be ready to deliver the status of the process immediately
   (without waiting) to an upcoming target_wait call.  */

void target_attach (char *, int);

/* Some targets don't generate traps when attaching to the inferior,
   or their target_attach implementation takes care of the waiting.
   These targets must set to_attach_no_wait.  */

#define target_attach_no_wait \
     (current_target.to_attach_no_wait)

/* The target_attach operation places a process under debugger control,
   and stops the process.

   This operation provides a target-specific hook that allows the
   necessary bookkeeping to be performed after an attach completes.  */
#define target_post_attach(pid) \
     (*current_target.to_post_attach) (pid)

/* Takes a program previously attached to and detaches it.
   The program may resume execution (some targets do, some don't) and will
   no longer stop on signals, etc.  We better not have left any breakpoints
   in the program or it'll die when it hits one.  ARGS is arguments
   typed by the user (e.g. a signal to send the process).  FROM_TTY
   says whether to be verbose or not.  */

extern void target_detach (char *, int);

/* Disconnect from the current target without resuming it (leaving it
   waiting for a debugger).  */

extern void target_disconnect (char *, int);

/* Resume execution of the target process PTID.  STEP says whether to
   single-step or to run free; SIGGNAL is the signal to be given to
   the target, or TARGET_SIGNAL_0 for no signal.  The caller may not
   pass TARGET_SIGNAL_DEFAULT.  */

extern void target_resume (ptid_t ptid, int step, enum target_signal signal);

/* Wait for process pid to do something.  PTID = -1 to wait for any
   pid to do something.  Return pid of child, or -1 in case of error;
   store status through argument pointer STATUS.  Note that it is
   _NOT_ OK to throw_exception() out of target_wait() without popping
   the debugging target from the stack; GDB isn't prepared to get back
   to the prompt with a debugging target but without the frame cache,
   stop_pc, etc., set up.  OPTIONS is a bitwise OR of TARGET_W*
   options.  */

extern ptid_t target_wait (ptid_t ptid, struct target_waitstatus *status,
			   int options);

/* Fetch at least register REGNO, or all regs if regno == -1.  No result.  */

extern void target_fetch_registers (struct regcache *regcache, int regno);

/* Store at least register REGNO, or all regs if REGNO == -1.
   It can store as many registers as it wants to, so target_prepare_to_store
   must have been previously called.  Calls error() if there are problems.  */

extern void target_store_registers (struct regcache *regcache, int regs);

/* Get ready to modify the registers array.  On machines which store
   individual registers, this doesn't need to do anything.  On machines
   which store all the registers in one fell swoop, this makes sure
   that REGISTERS contains all the registers from the program being
   debugged.  */

#define	target_prepare_to_store(regcache)	\
     (*current_target.to_prepare_to_store) (regcache)

/* Returns true if this target can debug multiple processes
   simultaneously.  */

#define	target_supports_multi_process()	\
     (*current_target.to_supports_multi_process) ()

extern DCACHE *target_dcache;

extern int target_read_string (CORE_ADDR, char **, int, int *);

extern int target_read_memory (CORE_ADDR memaddr, gdb_byte *myaddr, int len);

extern int target_write_memory (CORE_ADDR memaddr, const gdb_byte *myaddr,
				int len);

/* Fetches the target's memory map.  If one is found it is sorted
   and returned, after some consistency checking.  Otherwise, NULL
   is returned.  */
VEC(mem_region_s) *target_memory_map (void);

/* Erase the specified flash region.  */
void target_flash_erase (ULONGEST address, LONGEST length);

/* Finish a sequence of flash operations.  */
void target_flash_done (void);

/* Describes a request for a memory write operation.  */
struct memory_write_request
  {
    /* Begining address that must be written. */
    ULONGEST begin;
    /* Past-the-end address. */
    ULONGEST end;
    /* The data to write. */
    gdb_byte *data;
    /* A callback baton for progress reporting for this request.  */
    void *baton;
  };
typedef struct memory_write_request memory_write_request_s;
DEF_VEC_O(memory_write_request_s);

/* Enumeration specifying different flash preservation behaviour.  */
enum flash_preserve_mode
  {
    flash_preserve,
    flash_discard
  };

/* Write several memory blocks at once.  This version can be more
   efficient than making several calls to target_write_memory, in
   particular because it can optimize accesses to flash memory.

   Moreover, this is currently the only memory access function in gdb
   that supports writing to flash memory, and it should be used for
   all cases where access to flash memory is desirable.

   REQUESTS is the vector (see vec.h) of memory_write_request.
   PRESERVE_FLASH_P indicates what to do with blocks which must be
     erased, but not completely rewritten.
   PROGRESS_CB is a function that will be periodically called to provide
     feedback to user.  It will be called with the baton corresponding
     to the request currently being written.  It may also be called
     with a NULL baton, when preserved flash sectors are being rewritten.

   The function returns 0 on success, and error otherwise.  */
int target_write_memory_blocks (VEC(memory_write_request_s) *requests,
				enum flash_preserve_mode preserve_flash_p,
				void (*progress_cb) (ULONGEST, void *));

/* From infrun.c.  */

extern int inferior_has_forked (ptid_t pid, ptid_t *child_pid);

extern int inferior_has_vforked (ptid_t pid, ptid_t *child_pid);

extern int inferior_has_execd (ptid_t pid, char **execd_pathname);

/* Print a line about the current target.  */

#define	target_files_info()	\
     (*current_target.to_files_info) (&current_target)

/* Insert a breakpoint at address BP_TGT->placed_address in the target
   machine.  Result is 0 for success, or an errno value.  */

#define	target_insert_breakpoint(bp_tgt)	\
     (*current_target.to_insert_breakpoint) (bp_tgt)

/* Remove a breakpoint at address BP_TGT->placed_address in the target
   machine.  Result is 0 for success, or an errno value.  */

#define	target_remove_breakpoint(bp_tgt)	\
     (*current_target.to_remove_breakpoint) (bp_tgt)

/* Initialize the terminal settings we record for the inferior,
   before we actually run the inferior.  */

#define target_terminal_init() \
     (*current_target.to_terminal_init) ()

/* Put the inferior's terminal settings into effect.
   This is preparation for starting or resuming the inferior.  */

extern void target_terminal_inferior (void);

/* Put some of our terminal settings into effect,
   enough to get proper results from our output,
   but do not change into or out of RAW mode
   so that no input is discarded.

   After doing this, either terminal_ours or terminal_inferior
   should be called to get back to a normal state of affairs.  */

#define target_terminal_ours_for_output() \
     (*current_target.to_terminal_ours_for_output) ()

/* Put our terminal settings into effect.
   First record the inferior's terminal settings
   so they can be restored properly later.  */

#define target_terminal_ours() \
     (*current_target.to_terminal_ours) ()

/* Save our terminal settings.
   This is called from TUI after entering or leaving the curses
   mode.  Since curses modifies our terminal this call is here
   to take this change into account.  */

#define target_terminal_save_ours() \
     (*current_target.to_terminal_save_ours) ()

/* Print useful information about our terminal status, if such a thing
   exists.  */

#define target_terminal_info(arg, from_tty) \
     (*current_target.to_terminal_info) (arg, from_tty)

/* Kill the inferior process.   Make it go away.  */

extern void target_kill (void);

/* Load an executable file into the target process.  This is expected
   to not only bring new code into the target process, but also to
   update GDB's symbol tables to match.

   ARG contains command-line arguments, to be broken down with
   buildargv ().  The first non-switch argument is the filename to
   load, FILE; the second is a number (as parsed by strtoul (..., ...,
   0)), which is an offset to apply to the load addresses of FILE's
   sections.  The target may define switches, or other non-switch
   arguments, as it pleases.  */

extern void target_load (char *arg, int from_tty);

/* Look up a symbol in the target's symbol table.  NAME is the symbol
   name.  ADDRP is a CORE_ADDR * pointing to where the value of the
   symbol should be returned.  The result is 0 if successful, nonzero
   if the symbol does not exist in the target environment.  This
   function should not call error() if communication with the target
   is interrupted, since it is called from symbol reading, but should
   return nonzero, possibly doing a complain().  */

#define target_lookup_symbol(name, addrp) \
     (*current_target.to_lookup_symbol) (name, addrp)

/* Start an inferior process and set inferior_ptid to its pid.
   EXEC_FILE is the file to run.
   ALLARGS is a string containing the arguments to the program.
   ENV is the environment vector to pass.  Errors reported with error().
   On VxWorks and various standalone systems, we ignore exec_file.  */

void target_create_inferior (char *exec_file, char *args,
			     char **env, int from_tty);

/* Some targets (such as ttrace-based HPUX) don't allow us to request
   notification of inferior events such as fork and vork immediately
   after the inferior is created.  (This because of how gdb gets an
   inferior created via invoking a shell to do it.  In such a scenario,
   if the shell init file has commands in it, the shell will fork and
   exec for each of those commands, and we will see each such fork
   event.  Very bad.)

   Such targets will supply an appropriate definition for this function.  */

#define target_post_startup_inferior(ptid) \
     (*current_target.to_post_startup_inferior) (ptid)

/* On some targets, the sequence of starting up an inferior requires
   some synchronization between gdb and the new inferior process, PID.  */

#define target_acknowledge_created_inferior(pid) \
     (*current_target.to_acknowledge_created_inferior) (pid)

/* On some targets, we can catch an inferior fork or vfork event when
   it occurs.  These functions insert/remove an already-created
   catchpoint for such events.  */

#define target_insert_fork_catchpoint(pid) \
     (*current_target.to_insert_fork_catchpoint) (pid)

#define target_remove_fork_catchpoint(pid) \
     (*current_target.to_remove_fork_catchpoint) (pid)

#define target_insert_vfork_catchpoint(pid) \
     (*current_target.to_insert_vfork_catchpoint) (pid)

#define target_remove_vfork_catchpoint(pid) \
     (*current_target.to_remove_vfork_catchpoint) (pid)

/* If the inferior forks or vforks, this function will be called at
   the next resume in order to perform any bookkeeping and fiddling
   necessary to continue debugging either the parent or child, as
   requested, and releasing the other.  Information about the fork
   or vfork event is available via get_last_target_status ().
   This function returns 1 if the inferior should not be resumed
   (i.e. there is another event pending).  */

int target_follow_fork (int follow_child);

/* On some targets, we can catch an inferior exec event when it
   occurs.  These functions insert/remove an already-created
   catchpoint for such events.  */

#define target_insert_exec_catchpoint(pid) \
     (*current_target.to_insert_exec_catchpoint) (pid)

#define target_remove_exec_catchpoint(pid) \
     (*current_target.to_remove_exec_catchpoint) (pid)

/* Returns TRUE if PID has exited.  And, also sets EXIT_STATUS to the
   exit code of PID, if any.  */

#define target_has_exited(pid,wait_status,exit_status) \
     (*current_target.to_has_exited) (pid,wait_status,exit_status)

/* The debugger has completed a blocking wait() call.  There is now
   some process event that must be processed.  This function should
   be defined by those targets that require the debugger to perform
   cleanup or internal state changes in response to the process event.  */

/* The inferior process has died.  Do what is right.  */

void target_mourn_inferior (void);

/* Does target have enough data to do a run or attach command? */

#define target_can_run(t) \
     ((t)->to_can_run) ()

/* post process changes to signal handling in the inferior.  */

#define target_notice_signals(ptid) \
     (*current_target.to_notice_signals) (ptid)

/* Check to see if a thread is still alive.  */

extern int target_thread_alive (ptid_t ptid);

/* Query for new threads and add them to the thread list.  */

extern void target_find_new_threads (void);

/* Make target stop in a continuable fashion.  (For instance, under
   Unix, this should act like SIGSTOP).  This function is normally
   used by GUIs to implement a stop button.  */

#define target_stop(ptid) (*current_target.to_stop) (ptid)

/* Send the specified COMMAND to the target's monitor
   (shell,interpreter) for execution.  The result of the query is
   placed in OUTBUF.  */

#define target_rcmd(command, outbuf) \
     (*current_target.to_rcmd) (command, outbuf)


/* Does the target include all of memory, or only part of it?  This
   determines whether we look up the target chain for other parts of
   memory if this target can't satisfy a request.  */

extern int target_has_all_memory_1 (void);
#define target_has_all_memory target_has_all_memory_1 ()

/* Does the target include memory?  (Dummy targets don't.)  */

extern int target_has_memory_1 (void);
#define target_has_memory target_has_memory_1 ()

/* Does the target have a stack?  (Exec files don't, VxWorks doesn't, until
   we start a process.)  */

extern int target_has_stack_1 (void);
#define target_has_stack target_has_stack_1 ()

/* Does the target have registers?  (Exec files don't.)  */

extern int target_has_registers_1 (void);
#define target_has_registers target_has_registers_1 ()

/* Does the target have execution?  Can we make it jump (through
   hoops), or pop its stack a few times?  This means that the current
   target is currently executing; for some targets, that's the same as
   whether or not the target is capable of execution, but there are
   also targets which can be current while not executing.  In that
   case this will become true after target_create_inferior or
   target_attach.  */

extern int target_has_execution_1 (void);
#define target_has_execution target_has_execution_1 ()

/* Default implementations for process_stratum targets.  Return true
   if there's a selected inferior, false otherwise.  */

extern int default_child_has_all_memory (struct target_ops *ops);
extern int default_child_has_memory (struct target_ops *ops);
extern int default_child_has_stack (struct target_ops *ops);
extern int default_child_has_registers (struct target_ops *ops);
extern int default_child_has_execution (struct target_ops *ops);

/* Can the target support the debugger control of thread execution?
   Can it lock the thread scheduler?  */

#define target_can_lock_scheduler \
     (current_target.to_has_thread_control & tc_schedlock)

/* Should the target enable async mode if it is supported?  Temporary
   cludge until async mode is a strict superset of sync mode.  */
extern int target_async_permitted;

/* Can the target support asynchronous execution? */
#define target_can_async_p() (current_target.to_can_async_p ())

/* Is the target in asynchronous execution mode? */
#define target_is_async_p() (current_target.to_is_async_p ())

int target_supports_non_stop (void);

/* Put the target in async mode with the specified callback function. */
#define target_async(CALLBACK,CONTEXT) \
     (current_target.to_async ((CALLBACK), (CONTEXT)))

/* This is to be used ONLY within call_function_by_hand(). It provides
   a workaround, to have inferior function calls done in sychronous
   mode, even though the target is asynchronous. After
   target_async_mask(0) is called, calls to target_can_async_p() will
   return FALSE , so that target_resume() will not try to start the
   target asynchronously. After the inferior stops, we IMMEDIATELY
   restore the previous nature of the target, by calling
   target_async_mask(1). After that, target_can_async_p() will return
   TRUE. ANY OTHER USE OF THIS FEATURE IS DEPRECATED.

   FIXME ezannoni 1999-12-13: we won't need this once we move
   the turning async on and off to the single execution commands,
   from where it is done currently, in remote_resume().  */

#define target_async_mask(MASK)	\
  (current_target.to_async_mask (MASK))

/* Converts a process id to a string.  Usually, the string just contains
   `process xyz', but on some systems it may contain
   `process xyz thread abc'.  */

extern char *target_pid_to_str (ptid_t ptid);

extern char *normal_pid_to_str (ptid_t ptid);

/* Return a short string describing extra information about PID,
   e.g. "sleeping", "runnable", "running on LWP 3".  Null return value
   is okay.  */

#define target_extra_thread_info(TP) \
     (current_target.to_extra_thread_info (TP))

/* Attempts to find the pathname of the executable file
   that was run to create a specified process.

   The process PID must be stopped when this operation is used.

   If the executable file cannot be determined, NULL is returned.

   Else, a pointer to a character string containing the pathname
   is returned.  This string should be copied into a buffer by
   the client if the string will not be immediately used, or if
   it must persist.  */

#define target_pid_to_exec_file(pid) \
     (current_target.to_pid_to_exec_file) (pid)

/*
 * Iterator function for target memory regions.
 * Calls a callback function once for each memory region 'mapped'
 * in the child process.  Defined as a simple macro rather than
 * as a function macro so that it can be tested for nullity.
 */

#define target_find_memory_regions(FUNC, DATA) \
     (current_target.to_find_memory_regions) (FUNC, DATA)

/*
 * Compose corefile .note section.
 */

#define target_make_corefile_notes(BFD, SIZE_P) \
     (current_target.to_make_corefile_notes) (BFD, SIZE_P)

/* Hardware watchpoint interfaces.  */

/* Returns non-zero if we were stopped by a hardware watchpoint (memory read or
   write).  */

#define target_stopped_by_watchpoint \
   (*current_target.to_stopped_by_watchpoint)

/* Non-zero if we have steppable watchpoints  */

#define target_have_steppable_watchpoint \
   (current_target.to_have_steppable_watchpoint)

/* Non-zero if we have continuable watchpoints  */

#define target_have_continuable_watchpoint \
   (current_target.to_have_continuable_watchpoint)

/* Provide defaults for hardware watchpoint functions.  */

/* If the *_hw_beakpoint functions have not been defined
   elsewhere use the definitions in the target vector.  */

/* Returns non-zero if we can set a hardware watchpoint of type TYPE.  TYPE is
   one of bp_hardware_watchpoint, bp_read_watchpoint, bp_write_watchpoint, or
   bp_hardware_breakpoint.  CNT is the number of such watchpoints used so far
   (including this one?).  OTHERTYPE is who knows what...  */

#define target_can_use_hardware_watchpoint(TYPE,CNT,OTHERTYPE) \
 (*current_target.to_can_use_hw_breakpoint) (TYPE, CNT, OTHERTYPE);

#define target_region_ok_for_hw_watchpoint(addr, len) \
    (*current_target.to_region_ok_for_hw_watchpoint) (addr, len)


/* Set/clear a hardware watchpoint starting at ADDR, for LEN bytes.  TYPE is 0
   for write, 1 for read, and 2 for read/write accesses.  Returns 0 for
   success, non-zero for failure.  */

#define	target_insert_watchpoint(addr, len, type)	\
     (*current_target.to_insert_watchpoint) (addr, len, type)

#define	target_remove_watchpoint(addr, len, type)	\
     (*current_target.to_remove_watchpoint) (addr, len, type)

#define target_insert_hw_breakpoint(bp_tgt) \
     (*current_target.to_insert_hw_breakpoint) (bp_tgt)

#define target_remove_hw_breakpoint(bp_tgt) \
     (*current_target.to_remove_hw_breakpoint) (bp_tgt)

#define target_stopped_data_address(target, x) \
    (*target.to_stopped_data_address) (target, x)

#define target_watchpoint_addr_within_range(target, addr, start, length) \
  (*target.to_watchpoint_addr_within_range) (target, addr, start, length)

/* Target can execute in reverse?  */
#define target_can_execute_reverse \
     (current_target.to_can_execute_reverse ? \
      current_target.to_can_execute_reverse () : 0)

extern const struct target_desc *target_read_description (struct target_ops *);

#define target_get_ada_task_ptid(lwp, tid) \
     (*current_target.to_get_ada_task_ptid) (lwp,tid)

/* Utility implementation of searching memory.  */
extern int simple_search_memory (struct target_ops* ops,
                                 CORE_ADDR start_addr,
                                 ULONGEST search_space_len,
                                 const gdb_byte *pattern,
                                 ULONGEST pattern_len,
                                 CORE_ADDR *found_addrp);

/* Main entry point for searching memory.  */
extern int target_search_memory (CORE_ADDR start_addr,
                                 ULONGEST search_space_len,
                                 const gdb_byte *pattern,
                                 ULONGEST pattern_len,
                                 CORE_ADDR *found_addrp);

/* Utility functions which can be used by search_memory implementations.  */

void allocate_pattern_buffer (char **pattern_bufp, char **pattern_buf_end,
			      ULONGEST *pattern_buf_size);

void increase_pattern_buffer (char **pattern_bufp, char **pattern_buf_end,
			      ULONGEST *pattern_buf_size, int val_bytes);

int search_memory (CORE_ADDR *start_addr, ULONGEST *search_space_len,
		   const char *pattern_buf, ULONGEST pattern_len,
		   CORE_ADDR *found_addr);

void put_bits (bfd_uint64_t data, char *buf, int bits, bfd_boolean big_p);

/* Command logging facility.  */

#define target_log_command(p)						\
  do									\
    if (current_target.to_log_command)					\
      (*current_target.to_log_command) (p);				\
  while (0)

/* Routines for maintenance of the target structures...

   add_target:   Add a target to the list of all possible targets.

   push_target:  Make this target the top of the stack of currently used
   targets, within its particular stratum of the stack.  Result
   is 0 if now atop the stack, nonzero if not on top (maybe
   should warn user).

   unpush_target: Remove this from the stack of currently used targets,
   no matter where it is on the list.  Returns 0 if no
   change, 1 if removed from stack.

   pop_target:   Remove the top thing on the stack of current targets.  */

extern void add_target (struct target_ops *);

extern int push_target (struct target_ops *);

extern int unpush_target (struct target_ops *);

extern void target_pre_inferior (int);

extern void target_preopen (int);

extern void pop_target (void);

/* Does whatever cleanup is required to get rid of all pushed targets.
   QUITTING is propagated to target_close; it indicates that GDB is
   exiting and should not get hung on an error (otherwise it is
   important to perform clean termination, even if it takes a
   while).  */
extern void pop_all_targets (int quitting);

/* Like pop_all_targets, but pops only targets whose stratum is
   strictly above ABOVE_STRATUM.  */
extern void pop_all_targets_above (enum strata above_stratum, int quitting);

extern CORE_ADDR target_translate_tls_address (struct objfile *objfile,
					       CORE_ADDR offset);

/* Struct target_section maps address ranges to file sections.  It is
   mostly used with BFD files, but can be used without (e.g. for handling
   raw disks, or files not in formats handled by BFD).  */

struct target_section
  {
    CORE_ADDR addr;		/* Lowest address in section */
    CORE_ADDR endaddr;		/* 1+highest address in section */

    struct bfd_section *the_bfd_section;

    bfd *bfd;			/* BFD file pointer */
  };

/* Holds an array of target sections.  Defined by [SECTIONS..SECTIONS_END[.  */

struct target_section_table
{
  struct target_section *sections;
  struct target_section *sections_end;
};

/* Return the "section" containing the specified address.  */
struct target_section *target_section_by_addr (struct target_ops *target,
					       CORE_ADDR addr);

/* Return the target section table this target (or the targets
   beneath) currently manipulate.  */

extern struct target_section_table *target_get_section_table
  (struct target_ops *target);

/* From mem-break.c */

extern int memory_remove_breakpoint (struct bp_target_info *);

extern int memory_insert_breakpoint (struct bp_target_info *);

extern int default_memory_remove_breakpoint (struct gdbarch *, struct bp_target_info *);

extern int default_memory_insert_breakpoint (struct gdbarch *, struct bp_target_info *);


/* From target.c */

extern void initialize_targets (void);

extern NORETURN void noprocess (void) ATTR_NORETURN;

extern void target_require_runnable (void);

extern void find_default_attach (struct target_ops *, char *, int);

extern void find_default_create_inferior (struct target_ops *,
					  char *, char *, char **, int);

extern struct target_ops *find_run_target (void);

extern struct target_ops *find_core_target (void);

extern struct target_ops *find_target_beneath (struct target_ops *);

/* Read OS data object of type TYPE from the target, and return it in
   XML format.  The result is NUL-terminated and returned as a string,
   allocated using xmalloc.  If an error occurs or the transfer is
   unsupported, NULL is returned.  Empty objects are returned as
   allocated but empty strings.  */

extern char *target_get_osdata (const char *type);

/* Read OS data object of type TYPE from the target, and return it in
   XML format.  The result is NUL-terminated and returned as a string,
   allocated using xmalloc.  If an error occurs or the transfer is
   unsupported, NULL is returned.  Empty objects are returned as
   allocated but empty strings.  */

extern char *target_get_osdata (const char *type);


/* Stuff that should be shared among the various remote targets.  */

/* Debugging level.  0 is off, and non-zero values mean to print some debug
   information (higher values, more information).  */
extern int remote_debug;

/* Speed in bits per second, or -1 which means don't mess with the speed.  */
extern int baud_rate;
/* Timeout limit for response from target. */
extern int remote_timeout;


/* Functions for helping to write a native target.  */

/* This is for native targets which use a unix/POSIX-style waitstatus.  */
extern void store_waitstatus (struct target_waitstatus *, int);

/* These are in common/signals.c, but they're only used by gdb.  */
extern enum target_signal default_target_signal_from_host (struct gdbarch *,
							   int);
extern int default_target_signal_to_host (struct gdbarch *, 
					  enum target_signal);

/* Convert from a number used in a GDB command to an enum target_signal.  */
extern enum target_signal target_signal_from_command (int);
/* End of files in common/signals.c.  */

/* Set the show memory breakpoints mode to show, and installs a cleanup
   to restore it back to the current value.  */
extern struct cleanup *make_show_memory_breakpoints_cleanup (int show);


/* Imported from machine dependent code */

/* Blank target vector entries are initialized to target_ignore. */
void target_ignore (void);

extern struct target_ops deprecated_child_ops;

#endif /* !defined (TARGET_H) */<|MERGE_RESOLUTION|>--- conflicted
+++ resolved
@@ -223,14 +223,10 @@
   TARGET_OBJECT_LIBRARIES,
   /* Get OS specific data.  The ANNEX specifies the type (running
      processes, etc.).  */
-<<<<<<< HEAD
-  TARGET_OBJECT_OSDATA
-=======
   TARGET_OBJECT_OSDATA,
   /* Extra signal info.  Usually the contents of `siginfo_t' on unix
      platforms.  */
   TARGET_OBJECT_SIGNAL_INFO,
->>>>>>> b2f2d10e
   /* Possible future objects: TARGET_OBJECT_FILE, ... */
 };
 
