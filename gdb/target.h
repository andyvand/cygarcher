/* Interface between GDB and target environments, including files and processes

   Copyright (C) 1990-2013 Free Software Foundation, Inc.

   Contributed by Cygnus Support.  Written by John Gilmore.

   This file is part of GDB.

   This program is free software; you can redistribute it and/or modify
   it under the terms of the GNU General Public License as published by
   the Free Software Foundation; either version 3 of the License, or
   (at your option) any later version.

   This program is distributed in the hope that it will be useful,
   but WITHOUT ANY WARRANTY; without even the implied warranty of
   MERCHANTABILITY or FITNESS FOR A PARTICULAR PURPOSE.  See the
   GNU General Public License for more details.

   You should have received a copy of the GNU General Public License
   along with this program.  If not, see <http://www.gnu.org/licenses/>.  */

#if !defined (TARGET_H)
#define TARGET_H

struct objfile;
struct ui_file;
struct mem_attrib;
struct target_ops;
struct bp_location;
struct bp_target_info;
struct regcache;
struct target_section_table;
struct trace_state_variable;
struct trace_status;
struct uploaded_tsv;
struct uploaded_tp;
struct static_tracepoint_marker;
struct traceframe_info;
struct expression;

/* This include file defines the interface between the main part
   of the debugger, and the part which is target-specific, or
   specific to the communications interface between us and the
   target.

   A TARGET is an interface between the debugger and a particular
   kind of file or process.  Targets can be STACKED in STRATA,
   so that more than one target can potentially respond to a request.
   In particular, memory accesses will walk down the stack of targets
   until they find a target that is interested in handling that particular
   address.  STRATA are artificial boundaries on the stack, within
   which particular kinds of targets live.  Strata exist so that
   people don't get confused by pushing e.g. a process target and then
   a file target, and wondering why they can't see the current values
   of variables any more (the file target is handling them and they
   never get to the process target).  So when you push a file target,
   it goes into the file stratum, which is always below the process
   stratum.  */

#include "bfd.h"
#include "symtab.h"
#include "memattr.h"
#include "vec.h"
#include "gdb_signals.h"
#include "btrace.h"

enum strata
  {
    dummy_stratum,		/* The lowest of the low */
    file_stratum,		/* Executable files, etc */
    process_stratum,		/* Executing processes or core dump files */
    thread_stratum,		/* Executing threads */
    record_stratum,		/* Support record debugging */
    arch_stratum		/* Architecture overrides */
  };

enum thread_control_capabilities
  {
    tc_none = 0,		/* Default: can't control thread execution.  */
    tc_schedlock = 1,		/* Can lock the thread scheduler.  */
  };

/* Stuff for target_wait.  */

/* Generally, what has the program done?  */
enum target_waitkind
  {
    /* The program has exited.  The exit status is in value.integer.  */
    TARGET_WAITKIND_EXITED,

    /* The program has stopped with a signal.  Which signal is in
       value.sig.  */
    TARGET_WAITKIND_STOPPED,

    /* The program has terminated with a signal.  Which signal is in
       value.sig.  */
    TARGET_WAITKIND_SIGNALLED,

    /* The program is letting us know that it dynamically loaded something
       (e.g. it called load(2) on AIX).  */
    TARGET_WAITKIND_LOADED,

    /* The program has forked.  A "related" process' PTID is in
       value.related_pid.  I.e., if the child forks, value.related_pid
       is the parent's ID.  */

    TARGET_WAITKIND_FORKED,

    /* The program has vforked.  A "related" process's PTID is in
       value.related_pid.  */

    TARGET_WAITKIND_VFORKED,

    /* The program has exec'ed a new executable file.  The new file's
       pathname is pointed to by value.execd_pathname.  */

    TARGET_WAITKIND_EXECD,

    /* The program had previously vforked, and now the child is done
       with the shared memory region, because it exec'ed or exited.
       Note that the event is reported to the vfork parent.  This is
       only used if GDB did not stay attached to the vfork child,
       otherwise, a TARGET_WAITKIND_EXECD or
       TARGET_WAITKIND_EXIT|SIGNALLED event associated with the child
       has the same effect.  */
    TARGET_WAITKIND_VFORK_DONE,

    /* The program has entered or returned from a system call.  On
       HP-UX, this is used in the hardware watchpoint implementation.
       The syscall's unique integer ID number is in value.syscall_id.  */

    TARGET_WAITKIND_SYSCALL_ENTRY,
    TARGET_WAITKIND_SYSCALL_RETURN,

    /* Nothing happened, but we stopped anyway.  This perhaps should be handled
       within target_wait, but I'm not sure target_wait should be resuming the
       inferior.  */
    TARGET_WAITKIND_SPURIOUS,

    /* An event has occured, but we should wait again.
       Remote_async_wait() returns this when there is an event
       on the inferior, but the rest of the world is not interested in
       it.  The inferior has not stopped, but has just sent some output
       to the console, for instance.  In this case, we want to go back
       to the event loop and wait there for another event from the
       inferior, rather than being stuck in the remote_async_wait()
       function. sThis way the event loop is responsive to other events,
       like for instance the user typing.  */
    TARGET_WAITKIND_IGNORE,

    /* The target has run out of history information,
       and cannot run backward any further.  */
    TARGET_WAITKIND_NO_HISTORY,

    /* There are no resumed children left in the program.  */
    TARGET_WAITKIND_NO_RESUMED
  };

struct target_waitstatus
  {
    enum target_waitkind kind;

    /* Forked child pid, execd pathname, exit status, signal number or
       syscall number.  */
    union
      {
	int integer;
	enum gdb_signal sig;
	ptid_t related_pid;
	char *execd_pathname;
	int syscall_number;
      }
    value;
  };

/* Options that can be passed to target_wait.  */

/* Return immediately if there's no event already queued.  If this
   options is not requested, target_wait blocks waiting for an
   event.  */
#define TARGET_WNOHANG 1

/* The structure below stores information about a system call.
   It is basically used in the "catch syscall" command, and in
   every function that gives information about a system call.
   
   It's also good to mention that its fields represent everything
   that we currently know about a syscall in GDB.  */
struct syscall
  {
    /* The syscall number.  */
    int number;

    /* The syscall name.  */
    const char *name;
  };

/* Return a pretty printed form of target_waitstatus.
   Space for the result is malloc'd, caller must free.  */
extern char *target_waitstatus_to_string (const struct target_waitstatus *);

/* Return a pretty printed form of TARGET_OPTIONS.
   Space for the result is malloc'd, caller must free.  */
extern char *target_options_to_string (int target_options);

/* Possible types of events that the inferior handler will have to
   deal with.  */
enum inferior_event_type
  {
    /* Process a normal inferior event which will result in target_wait
       being called.  */
    INF_REG_EVENT,
    /* We are called because a timer went off.  */
    INF_TIMER,
    /* We are called to do stuff after the inferior stops.  */
    INF_EXEC_COMPLETE,
    /* We are called to do some stuff after the inferior stops, but we
       are expected to reenter the proceed() and
       handle_inferior_event() functions.  This is used only in case of
       'step n' like commands.  */
    INF_EXEC_CONTINUE
  };

/* Target objects which can be transfered using target_read,
   target_write, et cetera.  */

enum target_object
{
  /* AVR target specific transfer.  See "avr-tdep.c" and "remote.c".  */
  TARGET_OBJECT_AVR,
  /* SPU target specific transfer.  See "spu-tdep.c".  */
  TARGET_OBJECT_SPU,
  /* Transfer up-to LEN bytes of memory starting at OFFSET.  */
  TARGET_OBJECT_MEMORY,
  /* Memory, avoiding GDB's data cache and trusting the executable.
     Target implementations of to_xfer_partial never need to handle
     this object, and most callers should not use it.  */
  TARGET_OBJECT_RAW_MEMORY,
  /* Memory known to be part of the target's stack.  This is cached even
     if it is not in a region marked as such, since it is known to be
     "normal" RAM.  */
  TARGET_OBJECT_STACK_MEMORY,
  /* Kernel Unwind Table.  See "ia64-tdep.c".  */
  TARGET_OBJECT_UNWIND_TABLE,
  /* Transfer auxilliary vector.  */
  TARGET_OBJECT_AUXV,
  /* StackGhost cookie.  See "sparc-tdep.c".  */
  TARGET_OBJECT_WCOOKIE,
  /* Target memory map in XML format.  */
  TARGET_OBJECT_MEMORY_MAP,
  /* Flash memory.  This object can be used to write contents to
     a previously erased flash memory.  Using it without erasing
     flash can have unexpected results.  Addresses are physical
     address on target, and not relative to flash start.  */
  TARGET_OBJECT_FLASH,
  /* Available target-specific features, e.g. registers and coprocessors.
     See "target-descriptions.c".  ANNEX should never be empty.  */
  TARGET_OBJECT_AVAILABLE_FEATURES,
  /* Currently loaded libraries, in XML format.  */
  TARGET_OBJECT_LIBRARIES,
  /* Currently loaded libraries specific for SVR4 systems, in XML format.  */
  TARGET_OBJECT_LIBRARIES_SVR4,
  /* Get OS specific data.  The ANNEX specifies the type (running
     processes, etc.).  The data being transfered is expected to follow
     the DTD specified in features/osdata.dtd.  */
  TARGET_OBJECT_OSDATA,
  /* Extra signal info.  Usually the contents of `siginfo_t' on unix
     platforms.  */
  TARGET_OBJECT_SIGNAL_INFO,
  /* The list of threads that are being debugged.  */
  TARGET_OBJECT_THREADS,
  /* Collected static trace data.  */
  TARGET_OBJECT_STATIC_TRACE_DATA,
  /* The HP-UX registers (those that can be obtained or modified by using
     the TT_LWP_RUREGS/TT_LWP_WUREGS ttrace requests).  */
  TARGET_OBJECT_HPUX_UREGS,
  /* The HP-UX shared library linkage pointer.  ANNEX should be a string
     image of the code address whose linkage pointer we are looking for.

     The size of the data transfered is always 8 bytes (the size of an
     address on ia64).  */
  TARGET_OBJECT_HPUX_SOLIB_GOT,
  /* Traceframe info, in XML format.  */
  TARGET_OBJECT_TRACEFRAME_INFO,
  /* Load maps for FDPIC systems.  */
  TARGET_OBJECT_FDPIC,
  /* Darwin dynamic linker info data.  */
  TARGET_OBJECT_DARWIN_DYLD_INFO,
  /* OpenVMS Unwind Information Block.  */
  TARGET_OBJECT_OPENVMS_UIB,
  /* Branch trace data, in XML format.  */
  TARGET_OBJECT_BTRACE
  /* Possible future objects: TARGET_OBJECT_FILE, ...  */
};

/* Enumeration of the kinds of traceframe searches that a target may
   be able to perform.  */

enum trace_find_type
  {
    tfind_number,
    tfind_pc,
    tfind_tp,
    tfind_range,
    tfind_outside,
  };

typedef struct static_tracepoint_marker *static_tracepoint_marker_p;
DEF_VEC_P(static_tracepoint_marker_p);

/* Request that OPS transfer up to LEN 8-bit bytes of the target's
   OBJECT.  The OFFSET, for a seekable object, specifies the
   starting point.  The ANNEX can be used to provide additional
   data-specific information to the target.

   Return the number of bytes actually transfered, or -1 if the
   transfer is not supported or otherwise fails.  Return of a positive
   value less than LEN indicates that no further transfer is possible.
   Unlike the raw to_xfer_partial interface, callers of these
   functions do not need to retry partial transfers.  */

extern LONGEST target_read (struct target_ops *ops,
			    enum target_object object,
			    const char *annex, gdb_byte *buf,
			    ULONGEST offset, LONGEST len);

struct memory_read_result
  {
    /* First address that was read.  */
    ULONGEST begin;
    /* Past-the-end address.  */
    ULONGEST end;
    /* The data.  */
    gdb_byte *data;
};
typedef struct memory_read_result memory_read_result_s;
DEF_VEC_O(memory_read_result_s);

extern void free_memory_read_result_vector (void *);

extern VEC(memory_read_result_s)* read_memory_robust (struct target_ops *ops,
						      ULONGEST offset,
						      LONGEST len);
  
extern LONGEST target_write (struct target_ops *ops,
			     enum target_object object,
			     const char *annex, const gdb_byte *buf,
			     ULONGEST offset, LONGEST len);

/* Similar to target_write, except that it also calls PROGRESS with
   the number of bytes written and the opaque BATON after every
   successful partial write (and before the first write).  This is
   useful for progress reporting and user interaction while writing
   data.  To abort the transfer, the progress callback can throw an
   exception.  */

LONGEST target_write_with_progress (struct target_ops *ops,
				    enum target_object object,
				    const char *annex, const gdb_byte *buf,
				    ULONGEST offset, LONGEST len,
				    void (*progress) (ULONGEST, void *),
				    void *baton);

/* Wrapper to perform a full read of unknown size.  OBJECT/ANNEX will
   be read using OPS.  The return value will be -1 if the transfer
   fails or is not supported; 0 if the object is empty; or the length
   of the object otherwise.  If a positive value is returned, a
   sufficiently large buffer will be allocated using xmalloc and
   returned in *BUF_P containing the contents of the object.

   This method should be used for objects sufficiently small to store
   in a single xmalloc'd buffer, when no fixed bound on the object's
   size is known in advance.  Don't try to read TARGET_OBJECT_MEMORY
   through this function.  */

extern LONGEST target_read_alloc (struct target_ops *ops,
				  enum target_object object,
				  const char *annex, gdb_byte **buf_p);

/* Read OBJECT/ANNEX using OPS.  The result is NUL-terminated and
   returned as a string, allocated using xmalloc.  If an error occurs
   or the transfer is unsupported, NULL is returned.  Empty objects
   are returned as allocated but empty strings.  A warning is issued
   if the result contains any embedded NUL bytes.  */

extern char *target_read_stralloc (struct target_ops *ops,
				   enum target_object object,
				   const char *annex);

/* Wrappers to target read/write that perform memory transfers.  They
   throw an error if the memory transfer fails.

   NOTE: cagney/2003-10-23: The naming schema is lifted from
   "frame.h".  The parameter order is lifted from get_frame_memory,
   which in turn lifted it from read_memory.  */

extern void get_target_memory (struct target_ops *ops, CORE_ADDR addr,
			       gdb_byte *buf, LONGEST len);
extern ULONGEST get_target_memory_unsigned (struct target_ops *ops,
					    CORE_ADDR addr, int len,
					    enum bfd_endian byte_order);

struct thread_info;		/* fwd decl for parameter list below: */

struct target_ops
  {
    struct target_ops *beneath;	/* To the target under this one.  */
    char *to_shortname;		/* Name this target type */
    char *to_longname;		/* Name for printing */
    char *to_doc;		/* Documentation.  Does not include trailing
				   newline, and starts with a one-line descrip-
				   tion (probably similar to to_longname).  */
    /* Per-target scratch pad.  */
    void *to_data;
    /* The open routine takes the rest of the parameters from the
       command, and (if successful) pushes a new target onto the
       stack.  Targets should supply this routine, if only to provide
       an error message.  */
    void (*to_open) (char *, int);
    /* Old targets with a static target vector provide "to_close".
       New re-entrant targets provide "to_xclose" and that is expected
       to xfree everything (including the "struct target_ops").  */
    void (*to_xclose) (struct target_ops *targ, int quitting);
    void (*to_close) (int);
    void (*to_attach) (struct target_ops *ops, char *, int);
    void (*to_post_attach) (int);
    void (*to_detach) (struct target_ops *ops, char *, int);
    void (*to_disconnect) (struct target_ops *, char *, int);
    void (*to_resume) (struct target_ops *, ptid_t, int, enum gdb_signal);
    ptid_t (*to_wait) (struct target_ops *,
		       ptid_t, struct target_waitstatus *, int);
    void (*to_fetch_registers) (struct target_ops *, struct regcache *, int);
    void (*to_store_registers) (struct target_ops *, struct regcache *, int);
    void (*to_prepare_to_store) (struct regcache *);

    /* Transfer LEN bytes of memory between GDB address MYADDR and
       target address MEMADDR.  If WRITE, transfer them to the target, else
       transfer them from the target.  TARGET is the target from which we
       get this function.

       Return value, N, is one of the following:

       0 means that we can't handle this.  If errno has been set, it is the
       error which prevented us from doing it (FIXME: What about bfd_error?).

       positive (call it N) means that we have transferred N bytes
       starting at MEMADDR.  We might be able to handle more bytes
       beyond this length, but no promises.

       negative (call its absolute value N) means that we cannot
       transfer right at MEMADDR, but we could transfer at least
       something at MEMADDR + N.

       NOTE: cagney/2004-10-01: This has been entirely superseeded by
       to_xfer_partial and inferior inheritance.  */

    int (*deprecated_xfer_memory) (CORE_ADDR memaddr, gdb_byte *myaddr,
				   int len, int write,
				   struct mem_attrib *attrib,
				   struct target_ops *target);

    void (*to_files_info) (struct target_ops *);
    int (*to_insert_breakpoint) (struct gdbarch *, struct bp_target_info *);
    int (*to_remove_breakpoint) (struct gdbarch *, struct bp_target_info *);
    int (*to_can_use_hw_breakpoint) (int, int, int);
    int (*to_ranged_break_num_registers) (struct target_ops *);
    int (*to_insert_hw_breakpoint) (struct gdbarch *, struct bp_target_info *);
    int (*to_remove_hw_breakpoint) (struct gdbarch *, struct bp_target_info *);

    /* Documentation of what the two routines below are expected to do is
       provided with the corresponding target_* macros.  */
    int (*to_remove_watchpoint) (CORE_ADDR, int, int, struct expression *);
    int (*to_insert_watchpoint) (CORE_ADDR, int, int, struct expression *);

    int (*to_insert_mask_watchpoint) (struct target_ops *,
				      CORE_ADDR, CORE_ADDR, int);
    int (*to_remove_mask_watchpoint) (struct target_ops *,
				      CORE_ADDR, CORE_ADDR, int);
    int (*to_stopped_by_watchpoint) (void);
    int to_have_steppable_watchpoint;
    int to_have_continuable_watchpoint;
    int (*to_stopped_data_address) (struct target_ops *, CORE_ADDR *);
    int (*to_watchpoint_addr_within_range) (struct target_ops *,
					    CORE_ADDR, CORE_ADDR, int);

    /* Documentation of this routine is provided with the corresponding
       target_* macro.  */
    int (*to_region_ok_for_hw_watchpoint) (CORE_ADDR, int);

    int (*to_can_accel_watchpoint_condition) (CORE_ADDR, int, int,
					      struct expression *);
    int (*to_masked_watch_num_registers) (struct target_ops *,
					  CORE_ADDR, CORE_ADDR);
    void (*to_terminal_init) (void);
    void (*to_terminal_inferior) (void);
    void (*to_terminal_ours_for_output) (void);
    void (*to_terminal_ours) (void);
    void (*to_terminal_save_ours) (void);
    void (*to_terminal_info) (char *, int);
    void (*to_kill) (struct target_ops *);
    void (*to_load) (char *, int);
    void (*to_create_inferior) (struct target_ops *, 
				char *, char *, char **, int);
    void (*to_post_startup_inferior) (ptid_t);
    int (*to_insert_fork_catchpoint) (int);
    int (*to_remove_fork_catchpoint) (int);
    int (*to_insert_vfork_catchpoint) (int);
    int (*to_remove_vfork_catchpoint) (int);
    int (*to_follow_fork) (struct target_ops *, int);
    int (*to_insert_exec_catchpoint) (int);
    int (*to_remove_exec_catchpoint) (int);
    int (*to_set_syscall_catchpoint) (int, int, int, int, int *);
    int (*to_has_exited) (int, int, int *);
    void (*to_mourn_inferior) (struct target_ops *);
    int (*to_can_run) (void);

    /* Documentation of this routine is provided with the corresponding
       target_* macro.  */
    void (*to_pass_signals) (int, unsigned char *);

    /* Documentation of this routine is provided with the
       corresponding target_* function.  */
    void (*to_program_signals) (int, unsigned char *);

    int (*to_thread_alive) (struct target_ops *, ptid_t ptid);
    void (*to_find_new_threads) (struct target_ops *);
    char *(*to_pid_to_str) (struct target_ops *, ptid_t);
    char *(*to_extra_thread_info) (struct thread_info *);
    char *(*to_thread_name) (struct thread_info *);
    void (*to_stop) (ptid_t);
    void (*to_rcmd) (char *command, struct ui_file *output);
    char *(*to_pid_to_exec_file) (int pid);
    void (*to_log_command) (const char *);
    struct target_section_table *(*to_get_section_table) (struct target_ops *);
    enum strata to_stratum;
    int (*to_has_all_memory) (struct target_ops *);
    int (*to_has_memory) (struct target_ops *);
    int (*to_has_stack) (struct target_ops *);
    int (*to_has_registers) (struct target_ops *);
    int (*to_has_execution) (struct target_ops *, ptid_t);
    int to_has_thread_control;	/* control thread execution */
    int to_attach_no_wait;
    /* ASYNC target controls */
    int (*to_can_async_p) (void);
    int (*to_is_async_p) (void);
    void (*to_async) (void (*) (enum inferior_event_type, void *), void *);
    int (*to_supports_non_stop) (void);
    /* find_memory_regions support method for gcore */
    int (*to_find_memory_regions) (find_memory_region_ftype func, void *data);
    /* make_corefile_notes support method for gcore */
    char * (*to_make_corefile_notes) (bfd *, int *);
    /* get_bookmark support method for bookmarks */
    gdb_byte * (*to_get_bookmark) (char *, int);
    /* goto_bookmark support method for bookmarks */
    void (*to_goto_bookmark) (gdb_byte *, int);
    /* Return the thread-local address at OFFSET in the
       thread-local storage for the thread PTID and the shared library
       or executable file given by OBJFILE.  If that block of
       thread-local storage hasn't been allocated yet, this function
       may return an error.  */
    CORE_ADDR (*to_get_thread_local_address) (struct target_ops *ops,
					      ptid_t ptid,
					      CORE_ADDR load_module_addr,
					      CORE_ADDR offset);

    /* Request that OPS transfer up to LEN 8-bit bytes of the target's
       OBJECT.  The OFFSET, for a seekable object, specifies the
       starting point.  The ANNEX can be used to provide additional
       data-specific information to the target.

       Return the number of bytes actually transfered, zero when no
       further transfer is possible, and -1 when the transfer is not
       supported.  Return of a positive value smaller than LEN does
       not indicate the end of the object, only the end of the
       transfer; higher level code should continue transferring if
       desired.  This is handled in target.c.

       The interface does not support a "retry" mechanism.  Instead it
       assumes that at least one byte will be transfered on each
       successful call.

       NOTE: cagney/2003-10-17: The current interface can lead to
       fragmented transfers.  Lower target levels should not implement
       hacks, such as enlarging the transfer, in an attempt to
       compensate for this.  Instead, the target stack should be
       extended so that it implements supply/collect methods and a
       look-aside object cache.  With that available, the lowest
       target can safely and freely "push" data up the stack.

       See target_read and target_write for more information.  One,
       and only one, of readbuf or writebuf must be non-NULL.  */

    LONGEST (*to_xfer_partial) (struct target_ops *ops,
				enum target_object object, const char *annex,
				gdb_byte *readbuf, const gdb_byte *writebuf,
				ULONGEST offset, LONGEST len);

    /* Returns the memory map for the target.  A return value of NULL
       means that no memory map is available.  If a memory address
       does not fall within any returned regions, it's assumed to be
       RAM.  The returned memory regions should not overlap.

       The order of regions does not matter; target_memory_map will
       sort regions by starting address.  For that reason, this
       function should not be called directly except via
       target_memory_map.

       This method should not cache data; if the memory map could
       change unexpectedly, it should be invalidated, and higher
       layers will re-fetch it.  */
    VEC(mem_region_s) *(*to_memory_map) (struct target_ops *);

    /* Erases the region of flash memory starting at ADDRESS, of
       length LENGTH.

       Precondition: both ADDRESS and ADDRESS+LENGTH should be aligned
       on flash block boundaries, as reported by 'to_memory_map'.  */
    void (*to_flash_erase) (struct target_ops *,
                           ULONGEST address, LONGEST length);

    /* Finishes a flash memory write sequence.  After this operation
       all flash memory should be available for writing and the result
       of reading from areas written by 'to_flash_write' should be
       equal to what was written.  */
    void (*to_flash_done) (struct target_ops *);

    /* Describe the architecture-specific features of this target.
       Returns the description found, or NULL if no description
       was available.  */
    const struct target_desc *(*to_read_description) (struct target_ops *ops);

    /* Build the PTID of the thread on which a given task is running,
       based on LWP and THREAD.  These values are extracted from the
       task Private_Data section of the Ada Task Control Block, and
       their interpretation depends on the target.  */
    ptid_t (*to_get_ada_task_ptid) (long lwp, long thread);

    /* Read one auxv entry from *READPTR, not reading locations >= ENDPTR.
       Return 0 if *READPTR is already at the end of the buffer.
       Return -1 if there is insufficient buffer for a whole entry.
       Return 1 if an entry was read into *TYPEP and *VALP.  */
    int (*to_auxv_parse) (struct target_ops *ops, gdb_byte **readptr,
                         gdb_byte *endptr, CORE_ADDR *typep, CORE_ADDR *valp);

    /* Search SEARCH_SPACE_LEN bytes beginning at START_ADDR for the
       sequence of bytes in PATTERN with length PATTERN_LEN.

       The result is 1 if found, 0 if not found, and -1 if there was an error
       requiring halting of the search (e.g. memory read error).
       If the pattern is found the address is recorded in FOUND_ADDRP.  */
    int (*to_search_memory) (struct target_ops *ops,
			     CORE_ADDR start_addr, ULONGEST search_space_len,
			     const gdb_byte *pattern, ULONGEST pattern_len,
			     CORE_ADDR *found_addrp);

    /* Can target execute in reverse?  */
    int (*to_can_execute_reverse) (void);

    /* The direction the target is currently executing.  Must be
       implemented on targets that support reverse execution and async
       mode.  The default simply returns forward execution.  */
    enum exec_direction_kind (*to_execution_direction) (void);

    /* Does this target support debugging multiple processes
       simultaneously?  */
    int (*to_supports_multi_process) (void);

    /* Does this target support enabling and disabling tracepoints while a trace
       experiment is running?  */
    int (*to_supports_enable_disable_tracepoint) (void);

    /* Does this target support disabling address space randomization?  */
    int (*to_supports_disable_randomization) (void);

    /* Does this target support the tracenz bytecode for string collection?  */
    int (*to_supports_string_tracing) (void);

    /* Does this target support evaluation of breakpoint conditions on its
       end?  */
    int (*to_supports_evaluation_of_breakpoint_conditions) (void);

    /* Does this target support evaluation of breakpoint commands on its
       end?  */
    int (*to_can_run_breakpoint_commands) (void);

    /* Determine current architecture of thread PTID.

       The target is supposed to determine the architecture of the code where
       the target is currently stopped at (on Cell, if a target is in spu_run,
       to_thread_architecture would return SPU, otherwise PPC32 or PPC64).
       This is architecture used to perform decr_pc_after_break adjustment,
       and also determines the frame architecture of the innermost frame.
       ptrace operations need to operate according to target_gdbarch ().

       The default implementation always returns target_gdbarch ().  */
    struct gdbarch *(*to_thread_architecture) (struct target_ops *, ptid_t);

    /* Determine current address space of thread PTID.

       The default implementation always returns the inferior's
       address space.  */
    struct address_space *(*to_thread_address_space) (struct target_ops *,
						      ptid_t);

    /* Target file operations.  */

    /* Open FILENAME on the target, using FLAGS and MODE.  Return a
       target file descriptor, or -1 if an error occurs (and set
       *TARGET_ERRNO).  */
    int (*to_fileio_open) (const char *filename, int flags, int mode,
			   int *target_errno);

    /* Write up to LEN bytes from WRITE_BUF to FD on the target.
       Return the number of bytes written, or -1 if an error occurs
       (and set *TARGET_ERRNO).  */
    int (*to_fileio_pwrite) (int fd, const gdb_byte *write_buf, int len,
			     ULONGEST offset, int *target_errno);

    /* Read up to LEN bytes FD on the target into READ_BUF.
       Return the number of bytes read, or -1 if an error occurs
       (and set *TARGET_ERRNO).  */
    int (*to_fileio_pread) (int fd, gdb_byte *read_buf, int len,
			    ULONGEST offset, int *target_errno);

    /* Close FD on the target.  Return 0, or -1 if an error occurs
       (and set *TARGET_ERRNO).  */
    int (*to_fileio_close) (int fd, int *target_errno);

    /* Unlink FILENAME on the target.  Return 0, or -1 if an error
       occurs (and set *TARGET_ERRNO).  */
    int (*to_fileio_unlink) (const char *filename, int *target_errno);

    /* Read value of symbolic link FILENAME on the target.  Return a
       null-terminated string allocated via xmalloc, or NULL if an error
       occurs (and set *TARGET_ERRNO).  */
    char *(*to_fileio_readlink) (const char *filename, int *target_errno);


    /* Implement the "info proc" command.  */
    void (*to_info_proc) (struct target_ops *, char *, enum info_proc_what);

    /* Tracepoint-related operations.  */

    /* Prepare the target for a tracing run.  */
    void (*to_trace_init) (void);

    /* Send full details of a tracepoint location to the target.  */
    void (*to_download_tracepoint) (struct bp_location *location);

    /* Is the target able to download tracepoint locations in current
       state?  */
    int (*to_can_download_tracepoint) (void);

    /* Send full details of a trace state variable to the target.  */
    void (*to_download_trace_state_variable) (struct trace_state_variable *tsv);

    /* Enable a tracepoint on the target.  */
    void (*to_enable_tracepoint) (struct bp_location *location);

    /* Disable a tracepoint on the target.  */
    void (*to_disable_tracepoint) (struct bp_location *location);

    /* Inform the target info of memory regions that are readonly
       (such as text sections), and so it should return data from
       those rather than look in the trace buffer.  */
    void (*to_trace_set_readonly_regions) (void);

    /* Start a trace run.  */
    void (*to_trace_start) (void);

    /* Get the current status of a tracing run.  */
    int (*to_get_trace_status) (struct trace_status *ts);

    void (*to_get_tracepoint_status) (struct breakpoint *tp,
				      struct uploaded_tp *utp);

    /* Stop a trace run.  */
    void (*to_trace_stop) (void);

   /* Ask the target to find a trace frame of the given type TYPE,
      using NUM, ADDR1, and ADDR2 as search parameters.  Returns the
      number of the trace frame, and also the tracepoint number at
      TPP.  If no trace frame matches, return -1.  May throw if the
      operation fails.  */
    int (*to_trace_find) (enum trace_find_type type, int num,
			  ULONGEST addr1, ULONGEST addr2, int *tpp);

    /* Get the value of the trace state variable number TSV, returning
       1 if the value is known and writing the value itself into the
       location pointed to by VAL, else returning 0.  */
    int (*to_get_trace_state_variable_value) (int tsv, LONGEST *val);

    int (*to_save_trace_data) (const char *filename);

    int (*to_upload_tracepoints) (struct uploaded_tp **utpp);

    int (*to_upload_trace_state_variables) (struct uploaded_tsv **utsvp);

    LONGEST (*to_get_raw_trace_data) (gdb_byte *buf,
				      ULONGEST offset, LONGEST len);

    /* Get the minimum length of instruction on which a fast tracepoint
       may be set on the target.  If this operation is unsupported,
       return -1.  If for some reason the minimum length cannot be
       determined, return 0.  */
    int (*to_get_min_fast_tracepoint_insn_len) (void);

    /* Set the target's tracing behavior in response to unexpected
       disconnection - set VAL to 1 to keep tracing, 0 to stop.  */
    void (*to_set_disconnected_tracing) (int val);
    void (*to_set_circular_trace_buffer) (int val);
    /* Set the size of trace buffer in the target.  */
    void (*to_set_trace_buffer_size) (LONGEST val);

    /* Add/change textual notes about the trace run, returning 1 if
       successful, 0 otherwise.  */
    int (*to_set_trace_notes) (char *user, char *notes, char* stopnotes);

    /* Return the processor core that thread PTID was last seen on.
       This information is updated only when:
       - update_thread_list is called
       - thread stops
       If the core cannot be determined -- either for the specified
       thread, or right now, or in this debug session, or for this
       target -- return -1.  */
    int (*to_core_of_thread) (struct target_ops *, ptid_t ptid);

    /* Verify that the memory in the [MEMADDR, MEMADDR+SIZE) range
       matches the contents of [DATA,DATA+SIZE).  Returns 1 if there's
       a match, 0 if there's a mismatch, and -1 if an error is
       encountered while reading memory.  */
    int (*to_verify_memory) (struct target_ops *, const gdb_byte *data,
			     CORE_ADDR memaddr, ULONGEST size);

    /* Return the address of the start of the Thread Information Block
       a Windows OS specific feature.  */
    int (*to_get_tib_address) (ptid_t ptid, CORE_ADDR *addr);

    /* Send the new settings of write permission variables.  */
    void (*to_set_permissions) (void);

    /* Look for a static tracepoint marker at ADDR, and fill in MARKER
       with its details.  Return 1 on success, 0 on failure.  */
    int (*to_static_tracepoint_marker_at) (CORE_ADDR,
					   struct static_tracepoint_marker *marker);

    /* Return a vector of all tracepoints markers string id ID, or all
       markers if ID is NULL.  */
    VEC(static_tracepoint_marker_p) *(*to_static_tracepoint_markers_by_strid)
      (const char *id);

    /* Return a traceframe info object describing the current
       traceframe's contents.  This method should not cache data;
       higher layers take care of caching, invalidating, and
       re-fetching when necessary.  */
    struct traceframe_info *(*to_traceframe_info) (void);

    /* Ask the target to use or not to use agent according to USE.  Return 1
       successful, 0 otherwise.  */
    int (*to_use_agent) (int use);

    /* Is the target able to use agent in current state?  */
    int (*to_can_use_agent) (void);

<<<<<<< HEAD
    /* Nonzero if TARGET_OBJECT_LIBRARIES_SVR4 may be read with a
       non-empty annex.  */
    int (*to_augmented_libraries_svr4_read) (void);
=======
    /* Check whether the target supports branch tracing.  */
    int (*to_supports_btrace) (void);

    /* Enable branch tracing for PTID and allocate a branch trace target
       information struct for reading and for disabling branch trace.  */
    struct btrace_target_info *(*to_enable_btrace) (ptid_t ptid);

    /* Disable branch tracing and deallocate TINFO.  */
    void (*to_disable_btrace) (struct btrace_target_info *tinfo);

    /* Disable branch tracing and deallocate TINFO.  This function is similar
       to to_disable_btrace, except that it is called during teardown and is
       only allowed to perform actions that are safe.  A counter-example would
       be attempting to talk to a remote target.  */
    void (*to_teardown_btrace) (struct btrace_target_info *tinfo);

    /* Read branch trace data.  */
    VEC (btrace_block_s) *(*to_read_btrace) (struct btrace_target_info *,
					     enum btrace_read_type);

    /* Stop trace recording.  */
    void (*to_stop_recording) (void);

    /* Print information about the recording.  */
    void (*to_info_record) (void);

    /* Save the recorded execution trace into a file.  */
    void (*to_save_record) (char *filename);

    /* Delete the recorded execution trace from the current position onwards.  */
    void (*to_delete_record) (void);

    /* Query if the record target is currently replaying.  */
    int (*to_record_is_replaying) (void);

    /* Go to the begin of the execution trace.  */
    void (*to_goto_record_begin) (void);

    /* Go to the end of the execution trace.  */
    void (*to_goto_record_end) (void);

    /* Go to a specific location in the recorded execution trace.  */
    void (*to_goto_record) (ULONGEST insn);

    /* Disassemble SIZE instructions in the recorded execution trace from
       the current position.
       If SIZE < 0, disassemble abs (SIZE) preceding instructions; otherwise,
       disassemble SIZE succeeding instructions.  */
    void (*to_insn_history) (int size, int flags);

    /* Disassemble SIZE instructions in the recorded execution trace around
       FROM.
       If SIZE < 0, disassemble abs (SIZE) instructions before FROM; otherwise,
       disassemble SIZE instructions after FROM.  */
    void (*to_insn_history_from) (ULONGEST from, int size, int flags);

    /* Disassemble a section of the recorded execution trace from instruction
       BEGIN (inclusive) to instruction END (exclusive).  */
    void (*to_insn_history_range) (ULONGEST begin, ULONGEST end, int flags);

    /* Print a function trace of the recorded execution trace.
       If SIZE < 0, print abs (SIZE) preceding functions; otherwise, print SIZE
       succeeding functions.  */
    void (*to_call_history) (int size, int flags);

    /* Print a function trace of the recorded execution trace starting
       at function FROM.
       If SIZE < 0, print abs (SIZE) functions before FROM; otherwise, print
       SIZE functions after FROM.  */
    void (*to_call_history_from) (ULONGEST begin, int size, int flags);

    /* Print a function trace of an execution trace section from function BEGIN
       (inclusive) to function END (exclusive).  */
    void (*to_call_history_range) (ULONGEST begin, ULONGEST end, int flags);
>>>>>>> f748341d

    int to_magic;
    /* Need sub-structure for target machine related rather than comm related?
     */
  };

/* Magic number for checking ops size.  If a struct doesn't end with this
   number, somebody changed the declaration but didn't change all the
   places that initialize one.  */

#define	OPS_MAGIC	3840

/* The ops structure for our "current" target process.  This should
   never be NULL.  If there is no target, it points to the dummy_target.  */

extern struct target_ops current_target;

/* Define easy words for doing these operations on our current target.  */

#define	target_shortname	(current_target.to_shortname)
#define	target_longname		(current_target.to_longname)

/* Does whatever cleanup is required for a target that we are no
   longer going to be calling.  QUITTING indicates that GDB is exiting
   and should not get hung on an error (otherwise it is important to
   perform clean termination, even if it takes a while).  This routine
   is automatically always called after popping the target off the
   target stack - the target's own methods are no longer available
   through the target vector.  Closing file descriptors and freeing all
   memory allocated memory are typical things it should do.  */

void target_close (struct target_ops *targ, int quitting);

/* Attaches to a process on the target side.  Arguments are as passed
   to the `attach' command by the user.  This routine can be called
   when the target is not on the target-stack, if the target_can_run
   routine returns 1; in that case, it must push itself onto the stack.
   Upon exit, the target should be ready for normal operations, and
   should be ready to deliver the status of the process immediately
   (without waiting) to an upcoming target_wait call.  */

void target_attach (char *, int);

/* Some targets don't generate traps when attaching to the inferior,
   or their target_attach implementation takes care of the waiting.
   These targets must set to_attach_no_wait.  */

#define target_attach_no_wait \
     (current_target.to_attach_no_wait)

/* The target_attach operation places a process under debugger control,
   and stops the process.

   This operation provides a target-specific hook that allows the
   necessary bookkeeping to be performed after an attach completes.  */
#define target_post_attach(pid) \
     (*current_target.to_post_attach) (pid)

/* Takes a program previously attached to and detaches it.
   The program may resume execution (some targets do, some don't) and will
   no longer stop on signals, etc.  We better not have left any breakpoints
   in the program or it'll die when it hits one.  ARGS is arguments
   typed by the user (e.g. a signal to send the process).  FROM_TTY
   says whether to be verbose or not.  */

extern void target_detach (char *, int);

/* Disconnect from the current target without resuming it (leaving it
   waiting for a debugger).  */

extern void target_disconnect (char *, int);

/* Resume execution of the target process PTID (or a group of
   threads).  STEP says whether to single-step or to run free; SIGGNAL
   is the signal to be given to the target, or GDB_SIGNAL_0 for no
   signal.  The caller may not pass GDB_SIGNAL_DEFAULT.  A specific
   PTID means `step/resume only this process id'.  A wildcard PTID
   (all threads, or all threads of process) means `step/resume
   INFERIOR_PTID, and let other threads (for which the wildcard PTID
   matches) resume with their 'thread->suspend.stop_signal' signal
   (usually GDB_SIGNAL_0) if it is in "pass" state, or with no signal
   if in "no pass" state.  */

extern void target_resume (ptid_t ptid, int step, enum gdb_signal signal);

/* Wait for process pid to do something.  PTID = -1 to wait for any
   pid to do something.  Return pid of child, or -1 in case of error;
   store status through argument pointer STATUS.  Note that it is
   _NOT_ OK to throw_exception() out of target_wait() without popping
   the debugging target from the stack; GDB isn't prepared to get back
   to the prompt with a debugging target but without the frame cache,
   stop_pc, etc., set up.  OPTIONS is a bitwise OR of TARGET_W*
   options.  */

extern ptid_t target_wait (ptid_t ptid, struct target_waitstatus *status,
			   int options);

/* Fetch at least register REGNO, or all regs if regno == -1.  No result.  */

extern void target_fetch_registers (struct regcache *regcache, int regno);

/* Store at least register REGNO, or all regs if REGNO == -1.
   It can store as many registers as it wants to, so target_prepare_to_store
   must have been previously called.  Calls error() if there are problems.  */

extern void target_store_registers (struct regcache *regcache, int regs);

/* Get ready to modify the registers array.  On machines which store
   individual registers, this doesn't need to do anything.  On machines
   which store all the registers in one fell swoop, this makes sure
   that REGISTERS contains all the registers from the program being
   debugged.  */

#define	target_prepare_to_store(regcache)	\
     (*current_target.to_prepare_to_store) (regcache)

/* Determine current address space of thread PTID.  */

struct address_space *target_thread_address_space (ptid_t);

/* Implement the "info proc" command.  This returns one if the request
   was handled, and zero otherwise.  It can also throw an exception if
   an error was encountered while attempting to handle the
   request.  */

int target_info_proc (char *, enum info_proc_what);

/* Returns true if this target can debug multiple processes
   simultaneously.  */

#define	target_supports_multi_process()	\
     (*current_target.to_supports_multi_process) ()

/* Returns true if this target can disable address space randomization.  */

int target_supports_disable_randomization (void);

/* Returns true if this target can enable and disable tracepoints
   while a trace experiment is running.  */

#define target_supports_enable_disable_tracepoint() \
  (*current_target.to_supports_enable_disable_tracepoint) ()

#define target_supports_string_tracing() \
  (*current_target.to_supports_string_tracing) ()

/* Returns true if this target can handle breakpoint conditions
   on its end.  */

#define target_supports_evaluation_of_breakpoint_conditions() \
  (*current_target.to_supports_evaluation_of_breakpoint_conditions) ()

/* Returns true if this target can handle breakpoint commands
   on its end.  */

#define target_can_run_breakpoint_commands() \
  (*current_target.to_can_run_breakpoint_commands) ()

/* Invalidate all target dcaches.  */
extern void target_dcache_invalidate (void);

extern int target_read_string (CORE_ADDR, char **, int, int *);

extern int target_read_memory (CORE_ADDR memaddr, gdb_byte *myaddr,
			       ssize_t len);

extern int target_read_stack (CORE_ADDR memaddr, gdb_byte *myaddr, ssize_t len);

extern int target_write_memory (CORE_ADDR memaddr, const gdb_byte *myaddr,
				ssize_t len);

extern int target_write_raw_memory (CORE_ADDR memaddr, const gdb_byte *myaddr,
				    ssize_t len);

/* Fetches the target's memory map.  If one is found it is sorted
   and returned, after some consistency checking.  Otherwise, NULL
   is returned.  */
VEC(mem_region_s) *target_memory_map (void);

/* Erase the specified flash region.  */
void target_flash_erase (ULONGEST address, LONGEST length);

/* Finish a sequence of flash operations.  */
void target_flash_done (void);

/* Describes a request for a memory write operation.  */
struct memory_write_request
  {
    /* Begining address that must be written.  */
    ULONGEST begin;
    /* Past-the-end address.  */
    ULONGEST end;
    /* The data to write.  */
    gdb_byte *data;
    /* A callback baton for progress reporting for this request.  */
    void *baton;
  };
typedef struct memory_write_request memory_write_request_s;
DEF_VEC_O(memory_write_request_s);

/* Enumeration specifying different flash preservation behaviour.  */
enum flash_preserve_mode
  {
    flash_preserve,
    flash_discard
  };

/* Write several memory blocks at once.  This version can be more
   efficient than making several calls to target_write_memory, in
   particular because it can optimize accesses to flash memory.

   Moreover, this is currently the only memory access function in gdb
   that supports writing to flash memory, and it should be used for
   all cases where access to flash memory is desirable.

   REQUESTS is the vector (see vec.h) of memory_write_request.
   PRESERVE_FLASH_P indicates what to do with blocks which must be
     erased, but not completely rewritten.
   PROGRESS_CB is a function that will be periodically called to provide
     feedback to user.  It will be called with the baton corresponding
     to the request currently being written.  It may also be called
     with a NULL baton, when preserved flash sectors are being rewritten.

   The function returns 0 on success, and error otherwise.  */
int target_write_memory_blocks (VEC(memory_write_request_s) *requests,
				enum flash_preserve_mode preserve_flash_p,
				void (*progress_cb) (ULONGEST, void *));

/* Print a line about the current target.  */

#define	target_files_info()	\
     (*current_target.to_files_info) (&current_target)

/* Insert a breakpoint at address BP_TGT->placed_address in the target
   machine.  Result is 0 for success, or an errno value.  */

extern int target_insert_breakpoint (struct gdbarch *gdbarch,
				     struct bp_target_info *bp_tgt);

/* Remove a breakpoint at address BP_TGT->placed_address in the target
   machine.  Result is 0 for success, or an errno value.  */

extern int target_remove_breakpoint (struct gdbarch *gdbarch,
				     struct bp_target_info *bp_tgt);

/* Initialize the terminal settings we record for the inferior,
   before we actually run the inferior.  */

#define target_terminal_init() \
     (*current_target.to_terminal_init) ()

/* Put the inferior's terminal settings into effect.
   This is preparation for starting or resuming the inferior.  */

extern void target_terminal_inferior (void);

/* Put some of our terminal settings into effect,
   enough to get proper results from our output,
   but do not change into or out of RAW mode
   so that no input is discarded.

   After doing this, either terminal_ours or terminal_inferior
   should be called to get back to a normal state of affairs.  */

#define target_terminal_ours_for_output() \
     (*current_target.to_terminal_ours_for_output) ()

/* Put our terminal settings into effect.
   First record the inferior's terminal settings
   so they can be restored properly later.  */

#define target_terminal_ours() \
     (*current_target.to_terminal_ours) ()

/* Save our terminal settings.
   This is called from TUI after entering or leaving the curses
   mode.  Since curses modifies our terminal this call is here
   to take this change into account.  */

#define target_terminal_save_ours() \
     (*current_target.to_terminal_save_ours) ()

/* Print useful information about our terminal status, if such a thing
   exists.  */

#define target_terminal_info(arg, from_tty) \
     (*current_target.to_terminal_info) (arg, from_tty)

/* Kill the inferior process.   Make it go away.  */

extern void target_kill (void);

/* Load an executable file into the target process.  This is expected
   to not only bring new code into the target process, but also to
   update GDB's symbol tables to match.

   ARG contains command-line arguments, to be broken down with
   buildargv ().  The first non-switch argument is the filename to
   load, FILE; the second is a number (as parsed by strtoul (..., ...,
   0)), which is an offset to apply to the load addresses of FILE's
   sections.  The target may define switches, or other non-switch
   arguments, as it pleases.  */

extern void target_load (char *arg, int from_tty);

/* Start an inferior process and set inferior_ptid to its pid.
   EXEC_FILE is the file to run.
   ALLARGS is a string containing the arguments to the program.
   ENV is the environment vector to pass.  Errors reported with error().
   On VxWorks and various standalone systems, we ignore exec_file.  */

void target_create_inferior (char *exec_file, char *args,
			     char **env, int from_tty);

/* Some targets (such as ttrace-based HPUX) don't allow us to request
   notification of inferior events such as fork and vork immediately
   after the inferior is created.  (This because of how gdb gets an
   inferior created via invoking a shell to do it.  In such a scenario,
   if the shell init file has commands in it, the shell will fork and
   exec for each of those commands, and we will see each such fork
   event.  Very bad.)

   Such targets will supply an appropriate definition for this function.  */

#define target_post_startup_inferior(ptid) \
     (*current_target.to_post_startup_inferior) (ptid)

/* On some targets, we can catch an inferior fork or vfork event when
   it occurs.  These functions insert/remove an already-created
   catchpoint for such events.  They return  0 for success, 1 if the
   catchpoint type is not supported and -1 for failure.  */

#define target_insert_fork_catchpoint(pid) \
     (*current_target.to_insert_fork_catchpoint) (pid)

#define target_remove_fork_catchpoint(pid) \
     (*current_target.to_remove_fork_catchpoint) (pid)

#define target_insert_vfork_catchpoint(pid) \
     (*current_target.to_insert_vfork_catchpoint) (pid)

#define target_remove_vfork_catchpoint(pid) \
     (*current_target.to_remove_vfork_catchpoint) (pid)

/* If the inferior forks or vforks, this function will be called at
   the next resume in order to perform any bookkeeping and fiddling
   necessary to continue debugging either the parent or child, as
   requested, and releasing the other.  Information about the fork
   or vfork event is available via get_last_target_status ().
   This function returns 1 if the inferior should not be resumed
   (i.e. there is another event pending).  */

int target_follow_fork (int follow_child);

/* On some targets, we can catch an inferior exec event when it
   occurs.  These functions insert/remove an already-created
   catchpoint for such events.  They return  0 for success, 1 if the
   catchpoint type is not supported and -1 for failure.  */

#define target_insert_exec_catchpoint(pid) \
     (*current_target.to_insert_exec_catchpoint) (pid)

#define target_remove_exec_catchpoint(pid) \
     (*current_target.to_remove_exec_catchpoint) (pid)

/* Syscall catch.

   NEEDED is nonzero if any syscall catch (of any kind) is requested.
   If NEEDED is zero, it means the target can disable the mechanism to
   catch system calls because there are no more catchpoints of this type.

   ANY_COUNT is nonzero if a generic (filter-less) syscall catch is
   being requested.  In this case, both TABLE_SIZE and TABLE should
   be ignored.

   TABLE_SIZE is the number of elements in TABLE.  It only matters if
   ANY_COUNT is zero.

   TABLE is an array of ints, indexed by syscall number.  An element in
   this array is nonzero if that syscall should be caught.  This argument
   only matters if ANY_COUNT is zero.

   Return 0 for success, 1 if syscall catchpoints are not supported or -1
   for failure.  */

#define target_set_syscall_catchpoint(pid, needed, any_count, table_size, table) \
     (*current_target.to_set_syscall_catchpoint) (pid, needed, any_count, \
						  table_size, table)

/* Returns TRUE if PID has exited.  And, also sets EXIT_STATUS to the
   exit code of PID, if any.  */

#define target_has_exited(pid,wait_status,exit_status) \
     (*current_target.to_has_exited) (pid,wait_status,exit_status)

/* The debugger has completed a blocking wait() call.  There is now
   some process event that must be processed.  This function should
   be defined by those targets that require the debugger to perform
   cleanup or internal state changes in response to the process event.  */

/* The inferior process has died.  Do what is right.  */

void target_mourn_inferior (void);

/* Does target have enough data to do a run or attach command? */

#define target_can_run(t) \
     ((t)->to_can_run) ()

/* Set list of signals to be handled in the target.

   PASS_SIGNALS is an array of size NSIG, indexed by target signal number
   (enum gdb_signal).  For every signal whose entry in this array is
   non-zero, the target is allowed -but not required- to skip reporting
   arrival of the signal to the GDB core by returning from target_wait,
   and to pass the signal directly to the inferior instead.

   However, if the target is hardware single-stepping a thread that is
   about to receive a signal, it needs to be reported in any case, even
   if mentioned in a previous target_pass_signals call.   */

extern void target_pass_signals (int nsig, unsigned char *pass_signals);

/* Set list of signals the target may pass to the inferior.  This
   directly maps to the "handle SIGNAL pass/nopass" setting.

   PROGRAM_SIGNALS is an array of size NSIG, indexed by target signal
   number (enum gdb_signal).  For every signal whose entry in this
   array is non-zero, the target is allowed to pass the signal to the
   inferior.  Signals not present in the array shall be silently
   discarded.  This does not influence whether to pass signals to the
   inferior as a result of a target_resume call.  This is useful in
   scenarios where the target needs to decide whether to pass or not a
   signal to the inferior without GDB core involvement, such as for
   example, when detaching (as threads may have been suspended with
   pending signals not reported to GDB).  */

extern void target_program_signals (int nsig, unsigned char *program_signals);

/* Check to see if a thread is still alive.  */

extern int target_thread_alive (ptid_t ptid);

/* Query for new threads and add them to the thread list.  */

extern void target_find_new_threads (void);

/* Make target stop in a continuable fashion.  (For instance, under
   Unix, this should act like SIGSTOP).  This function is normally
   used by GUIs to implement a stop button.  */

extern void target_stop (ptid_t ptid);

/* Send the specified COMMAND to the target's monitor
   (shell,interpreter) for execution.  The result of the query is
   placed in OUTBUF.  */

#define target_rcmd(command, outbuf) \
     (*current_target.to_rcmd) (command, outbuf)


/* Does the target include all of memory, or only part of it?  This
   determines whether we look up the target chain for other parts of
   memory if this target can't satisfy a request.  */

extern int target_has_all_memory_1 (void);
#define target_has_all_memory target_has_all_memory_1 ()

/* Does the target include memory?  (Dummy targets don't.)  */

extern int target_has_memory_1 (void);
#define target_has_memory target_has_memory_1 ()

/* Does the target have a stack?  (Exec files don't, VxWorks doesn't, until
   we start a process.)  */

extern int target_has_stack_1 (void);
#define target_has_stack target_has_stack_1 ()

/* Does the target have registers?  (Exec files don't.)  */

extern int target_has_registers_1 (void);
#define target_has_registers target_has_registers_1 ()

/* Does the target have execution?  Can we make it jump (through
   hoops), or pop its stack a few times?  This means that the current
   target is currently executing; for some targets, that's the same as
   whether or not the target is capable of execution, but there are
   also targets which can be current while not executing.  In that
   case this will become true after target_create_inferior or
   target_attach.  */

extern int target_has_execution_1 (ptid_t);

/* Like target_has_execution_1, but always passes inferior_ptid.  */

extern int target_has_execution_current (void);

#define target_has_execution target_has_execution_current ()

/* Default implementations for process_stratum targets.  Return true
   if there's a selected inferior, false otherwise.  */

extern int default_child_has_all_memory (struct target_ops *ops);
extern int default_child_has_memory (struct target_ops *ops);
extern int default_child_has_stack (struct target_ops *ops);
extern int default_child_has_registers (struct target_ops *ops);
extern int default_child_has_execution (struct target_ops *ops,
					ptid_t the_ptid);

/* Can the target support the debugger control of thread execution?
   Can it lock the thread scheduler?  */

#define target_can_lock_scheduler \
     (current_target.to_has_thread_control & tc_schedlock)

/* Should the target enable async mode if it is supported?  Temporary
   cludge until async mode is a strict superset of sync mode.  */
extern int target_async_permitted;

/* Can the target support asynchronous execution?  */
#define target_can_async_p() (current_target.to_can_async_p ())

/* Is the target in asynchronous execution mode?  */
#define target_is_async_p() (current_target.to_is_async_p ())

int target_supports_non_stop (void);

/* Put the target in async mode with the specified callback function.  */
#define target_async(CALLBACK,CONTEXT) \
     (current_target.to_async ((CALLBACK), (CONTEXT)))

#define target_execution_direction() \
  (current_target.to_execution_direction ())

/* Converts a process id to a string.  Usually, the string just contains
   `process xyz', but on some systems it may contain
   `process xyz thread abc'.  */

extern char *target_pid_to_str (ptid_t ptid);

extern char *normal_pid_to_str (ptid_t ptid);

/* Return a short string describing extra information about PID,
   e.g. "sleeping", "runnable", "running on LWP 3".  Null return value
   is okay.  */

#define target_extra_thread_info(TP) \
     (current_target.to_extra_thread_info (TP))

/* Return the thread's name.  A NULL result means that the target
   could not determine this thread's name.  */

extern char *target_thread_name (struct thread_info *);

/* Attempts to find the pathname of the executable file
   that was run to create a specified process.

   The process PID must be stopped when this operation is used.

   If the executable file cannot be determined, NULL is returned.

   Else, a pointer to a character string containing the pathname
   is returned.  This string should be copied into a buffer by
   the client if the string will not be immediately used, or if
   it must persist.  */

#define target_pid_to_exec_file(pid) \
     (current_target.to_pid_to_exec_file) (pid)

/* See the to_thread_architecture description in struct target_ops.  */

#define target_thread_architecture(ptid) \
     (current_target.to_thread_architecture (&current_target, ptid))

/*
 * Iterator function for target memory regions.
 * Calls a callback function once for each memory region 'mapped'
 * in the child process.  Defined as a simple macro rather than
 * as a function macro so that it can be tested for nullity.
 */

#define target_find_memory_regions(FUNC, DATA) \
     (current_target.to_find_memory_regions) (FUNC, DATA)

/*
 * Compose corefile .note section.
 */

#define target_make_corefile_notes(BFD, SIZE_P) \
     (current_target.to_make_corefile_notes) (BFD, SIZE_P)

/* Bookmark interfaces.  */
#define target_get_bookmark(ARGS, FROM_TTY) \
     (current_target.to_get_bookmark) (ARGS, FROM_TTY)

#define target_goto_bookmark(ARG, FROM_TTY) \
     (current_target.to_goto_bookmark) (ARG, FROM_TTY)

/* Hardware watchpoint interfaces.  */

/* Returns non-zero if we were stopped by a hardware watchpoint (memory read or
   write).  Only the INFERIOR_PTID task is being queried.  */

#define target_stopped_by_watchpoint \
   (*current_target.to_stopped_by_watchpoint)

/* Non-zero if we have steppable watchpoints  */

#define target_have_steppable_watchpoint \
   (current_target.to_have_steppable_watchpoint)

/* Non-zero if we have continuable watchpoints  */

#define target_have_continuable_watchpoint \
   (current_target.to_have_continuable_watchpoint)

/* Provide defaults for hardware watchpoint functions.  */

/* If the *_hw_beakpoint functions have not been defined
   elsewhere use the definitions in the target vector.  */

/* Returns non-zero if we can set a hardware watchpoint of type TYPE.  TYPE is
   one of bp_hardware_watchpoint, bp_read_watchpoint, bp_write_watchpoint, or
   bp_hardware_breakpoint.  CNT is the number of such watchpoints used so far
   (including this one?).  OTHERTYPE is who knows what...  */

#define target_can_use_hardware_watchpoint(TYPE,CNT,OTHERTYPE) \
 (*current_target.to_can_use_hw_breakpoint) (TYPE, CNT, OTHERTYPE);

/* Returns the number of debug registers needed to watch the given
   memory region, or zero if not supported.  */

#define target_region_ok_for_hw_watchpoint(addr, len) \
    (*current_target.to_region_ok_for_hw_watchpoint) (addr, len)


/* Set/clear a hardware watchpoint starting at ADDR, for LEN bytes.
   TYPE is 0 for write, 1 for read, and 2 for read/write accesses.
   COND is the expression for its condition, or NULL if there's none.
   Returns 0 for success, 1 if the watchpoint type is not supported,
   -1 for failure.  */

#define	target_insert_watchpoint(addr, len, type, cond) \
     (*current_target.to_insert_watchpoint) (addr, len, type, cond)

#define	target_remove_watchpoint(addr, len, type, cond) \
     (*current_target.to_remove_watchpoint) (addr, len, type, cond)

/* Insert a new masked watchpoint at ADDR using the mask MASK.
   RW may be hw_read for a read watchpoint, hw_write for a write watchpoint
   or hw_access for an access watchpoint.  Returns 0 for success, 1 if
   masked watchpoints are not supported, -1 for failure.  */

extern int target_insert_mask_watchpoint (CORE_ADDR, CORE_ADDR, int);

/* Remove a masked watchpoint at ADDR with the mask MASK.
   RW may be hw_read for a read watchpoint, hw_write for a write watchpoint
   or hw_access for an access watchpoint.  Returns 0 for success, non-zero
   for failure.  */

extern int target_remove_mask_watchpoint (CORE_ADDR, CORE_ADDR, int);

#define target_insert_hw_breakpoint(gdbarch, bp_tgt) \
     (*current_target.to_insert_hw_breakpoint) (gdbarch, bp_tgt)

#define target_remove_hw_breakpoint(gdbarch, bp_tgt) \
     (*current_target.to_remove_hw_breakpoint) (gdbarch, bp_tgt)

/* Return number of debug registers needed for a ranged breakpoint,
   or -1 if ranged breakpoints are not supported.  */

extern int target_ranged_break_num_registers (void);

/* Return non-zero if target knows the data address which triggered this
   target_stopped_by_watchpoint, in such case place it to *ADDR_P.  Only the
   INFERIOR_PTID task is being queried.  */
#define target_stopped_data_address(target, addr_p) \
    (*target.to_stopped_data_address) (target, addr_p)

/* Return non-zero if ADDR is within the range of a watchpoint spanning
   LENGTH bytes beginning at START.  */
#define target_watchpoint_addr_within_range(target, addr, start, length) \
  (*target.to_watchpoint_addr_within_range) (target, addr, start, length)

/* Return non-zero if the target is capable of using hardware to evaluate
   the condition expression.  In this case, if the condition is false when
   the watched memory location changes, execution may continue without the
   debugger being notified.

   Due to limitations in the hardware implementation, it may be capable of
   avoiding triggering the watchpoint in some cases where the condition
   expression is false, but may report some false positives as well.
   For this reason, GDB will still evaluate the condition expression when
   the watchpoint triggers.  */
#define target_can_accel_watchpoint_condition(addr, len, type, cond) \
  (*current_target.to_can_accel_watchpoint_condition) (addr, len, type, cond)

/* Return number of debug registers needed for a masked watchpoint,
   -1 if masked watchpoints are not supported or -2 if the given address
   and mask combination cannot be used.  */

extern int target_masked_watch_num_registers (CORE_ADDR addr, CORE_ADDR mask);

/* Target can execute in reverse?  */
#define target_can_execute_reverse \
     (current_target.to_can_execute_reverse ? \
      current_target.to_can_execute_reverse () : 0)

extern const struct target_desc *target_read_description (struct target_ops *);

#define target_get_ada_task_ptid(lwp, tid) \
     (*current_target.to_get_ada_task_ptid) (lwp,tid)

/* Utility implementation of searching memory.  */
extern int simple_search_memory (struct target_ops* ops,
                                 CORE_ADDR start_addr,
                                 ULONGEST search_space_len,
                                 const gdb_byte *pattern,
                                 ULONGEST pattern_len,
                                 CORE_ADDR *found_addrp);

/* Main entry point for searching memory.  */
extern int target_search_memory (CORE_ADDR start_addr,
                                 ULONGEST search_space_len,
                                 const gdb_byte *pattern,
                                 ULONGEST pattern_len,
                                 CORE_ADDR *found_addrp);

/* Target file operations.  */

/* Open FILENAME on the target, using FLAGS and MODE.  Return a
   target file descriptor, or -1 if an error occurs (and set
   *TARGET_ERRNO).  */
extern int target_fileio_open (const char *filename, int flags, int mode,
			       int *target_errno);

/* Write up to LEN bytes from WRITE_BUF to FD on the target.
   Return the number of bytes written, or -1 if an error occurs
   (and set *TARGET_ERRNO).  */
extern int target_fileio_pwrite (int fd, const gdb_byte *write_buf, int len,
				 ULONGEST offset, int *target_errno);

/* Read up to LEN bytes FD on the target into READ_BUF.
   Return the number of bytes read, or -1 if an error occurs
   (and set *TARGET_ERRNO).  */
extern int target_fileio_pread (int fd, gdb_byte *read_buf, int len,
				ULONGEST offset, int *target_errno);

/* Close FD on the target.  Return 0, or -1 if an error occurs
   (and set *TARGET_ERRNO).  */
extern int target_fileio_close (int fd, int *target_errno);

/* Unlink FILENAME on the target.  Return 0, or -1 if an error
   occurs (and set *TARGET_ERRNO).  */
extern int target_fileio_unlink (const char *filename, int *target_errno);

/* Read value of symbolic link FILENAME on the target.  Return a
   null-terminated string allocated via xmalloc, or NULL if an error
   occurs (and set *TARGET_ERRNO).  */
extern char *target_fileio_readlink (const char *filename, int *target_errno);

/* Read target file FILENAME.  The return value will be -1 if the transfer
   fails or is not supported; 0 if the object is empty; or the length
   of the object otherwise.  If a positive value is returned, a
   sufficiently large buffer will be allocated using xmalloc and
   returned in *BUF_P containing the contents of the object.

   This method should be used for objects sufficiently small to store
   in a single xmalloc'd buffer, when no fixed bound on the object's
   size is known in advance.  */
extern LONGEST target_fileio_read_alloc (const char *filename,
					 gdb_byte **buf_p);

/* Read target file FILENAME.  The result is NUL-terminated and
   returned as a string, allocated using xmalloc.  If an error occurs
   or the transfer is unsupported, NULL is returned.  Empty objects
   are returned as allocated but empty strings.  A warning is issued
   if the result contains any embedded NUL bytes.  */
extern char *target_fileio_read_stralloc (const char *filename);


/* Tracepoint-related operations.  */

#define target_trace_init() \
  (*current_target.to_trace_init) ()

#define target_download_tracepoint(t) \
  (*current_target.to_download_tracepoint) (t)

#define target_can_download_tracepoint() \
  (*current_target.to_can_download_tracepoint) ()

#define target_download_trace_state_variable(tsv) \
  (*current_target.to_download_trace_state_variable) (tsv)

#define target_enable_tracepoint(loc) \
  (*current_target.to_enable_tracepoint) (loc)

#define target_disable_tracepoint(loc) \
  (*current_target.to_disable_tracepoint) (loc)

#define target_trace_start() \
  (*current_target.to_trace_start) ()

#define target_trace_set_readonly_regions() \
  (*current_target.to_trace_set_readonly_regions) ()

#define target_get_trace_status(ts) \
  (*current_target.to_get_trace_status) (ts)

#define target_get_tracepoint_status(tp,utp)		\
  (*current_target.to_get_tracepoint_status) (tp, utp)

#define target_trace_stop() \
  (*current_target.to_trace_stop) ()

#define target_trace_find(type,num,addr1,addr2,tpp) \
  (*current_target.to_trace_find) ((type), (num), (addr1), (addr2), (tpp))

#define target_get_trace_state_variable_value(tsv,val) \
  (*current_target.to_get_trace_state_variable_value) ((tsv), (val))

#define target_save_trace_data(filename) \
  (*current_target.to_save_trace_data) (filename)

#define target_upload_tracepoints(utpp) \
  (*current_target.to_upload_tracepoints) (utpp)

#define target_upload_trace_state_variables(utsvp) \
  (*current_target.to_upload_trace_state_variables) (utsvp)

#define target_get_raw_trace_data(buf,offset,len) \
  (*current_target.to_get_raw_trace_data) ((buf), (offset), (len))

#define target_get_min_fast_tracepoint_insn_len() \
  (*current_target.to_get_min_fast_tracepoint_insn_len) ()

#define target_set_disconnected_tracing(val) \
  (*current_target.to_set_disconnected_tracing) (val)

#define	target_set_circular_trace_buffer(val)	\
  (*current_target.to_set_circular_trace_buffer) (val)

#define	target_set_trace_buffer_size(val)	\
  (*current_target.to_set_trace_buffer_size) (val)

#define	target_set_trace_notes(user,notes,stopnotes)		\
  (*current_target.to_set_trace_notes) ((user), (notes), (stopnotes))

#define target_get_tib_address(ptid, addr) \
  (*current_target.to_get_tib_address) ((ptid), (addr))

#define target_set_permissions() \
  (*current_target.to_set_permissions) ()

#define target_static_tracepoint_marker_at(addr, marker) \
  (*current_target.to_static_tracepoint_marker_at) (addr, marker)

#define target_static_tracepoint_markers_by_strid(marker_id) \
  (*current_target.to_static_tracepoint_markers_by_strid) (marker_id)

#define target_traceframe_info() \
  (*current_target.to_traceframe_info) ()

#define target_use_agent(use) \
  (*current_target.to_use_agent) (use)

#define target_can_use_agent() \
  (*current_target.to_can_use_agent) ()

#define target_augmented_libraries_svr4_read() \
  (*current_target.to_augmented_libraries_svr4_read) ()

/* Command logging facility.  */

#define target_log_command(p)						\
  do									\
    if (current_target.to_log_command)					\
      (*current_target.to_log_command) (p);				\
  while (0)


extern int target_core_of_thread (ptid_t ptid);

/* Verify that the memory in the [MEMADDR, MEMADDR+SIZE) range matches
   the contents of [DATA,DATA+SIZE).  Returns 1 if there's a match, 0
   if there's a mismatch, and -1 if an error is encountered while
   reading memory.  Throws an error if the functionality is found not
   to be supported by the current target.  */
int target_verify_memory (const gdb_byte *data,
			  CORE_ADDR memaddr, ULONGEST size);

/* Routines for maintenance of the target structures...

   add_target:   Add a target to the list of all possible targets.

   push_target:  Make this target the top of the stack of currently used
   targets, within its particular stratum of the stack.  Result
   is 0 if now atop the stack, nonzero if not on top (maybe
   should warn user).

   unpush_target: Remove this from the stack of currently used targets,
   no matter where it is on the list.  Returns 0 if no
   change, 1 if removed from stack.

   pop_target:   Remove the top thing on the stack of current targets.  */

extern void add_target (struct target_ops *);

/* Adds a command ALIAS for target T and marks it deprecated.  This is useful
   for maintaining backwards compatibility when renaming targets.  */

extern void add_deprecated_target_alias (struct target_ops *t, char *alias);

extern void push_target (struct target_ops *);

extern int unpush_target (struct target_ops *);

extern void target_pre_inferior (int);

extern void target_preopen (int);

extern void pop_target (void);

/* Does whatever cleanup is required to get rid of all pushed targets.
   QUITTING is propagated to target_close; it indicates that GDB is
   exiting and should not get hung on an error (otherwise it is
   important to perform clean termination, even if it takes a
   while).  */
extern void pop_all_targets (int quitting);

/* Like pop_all_targets, but pops only targets whose stratum is
   strictly above ABOVE_STRATUM.  */
extern void pop_all_targets_above (enum strata above_stratum, int quitting);

extern int target_is_pushed (struct target_ops *t);

extern CORE_ADDR target_translate_tls_address (struct objfile *objfile,
					       CORE_ADDR offset);

/* Struct target_section maps address ranges to file sections.  It is
   mostly used with BFD files, but can be used without (e.g. for handling
   raw disks, or files not in formats handled by BFD).  */

struct target_section
  {
    CORE_ADDR addr;		/* Lowest address in section */
    CORE_ADDR endaddr;		/* 1+highest address in section */

    struct bfd_section *the_bfd_section;

    /* A given BFD may appear multiple times in the target section
       list, so each BFD is associated with a given key.  The key is
       just some convenient pointer that can be used to differentiate
       the BFDs.  These are managed only by convention.  */
    void *key;

    bfd *bfd;			/* BFD file pointer */
  };

/* Holds an array of target sections.  Defined by [SECTIONS..SECTIONS_END[.  */

struct target_section_table
{
  struct target_section *sections;
  struct target_section *sections_end;
};

/* Return the "section" containing the specified address.  */
struct target_section *target_section_by_addr (struct target_ops *target,
					       CORE_ADDR addr);

/* Return the target section table this target (or the targets
   beneath) currently manipulate.  */

extern struct target_section_table *target_get_section_table
  (struct target_ops *target);

/* From mem-break.c */

extern int memory_remove_breakpoint (struct gdbarch *,
				     struct bp_target_info *);

extern int memory_insert_breakpoint (struct gdbarch *,
				     struct bp_target_info *);

extern int default_memory_remove_breakpoint (struct gdbarch *,
					     struct bp_target_info *);

extern int default_memory_insert_breakpoint (struct gdbarch *,
					     struct bp_target_info *);


/* From target.c */

extern void initialize_targets (void);

extern void noprocess (void) ATTRIBUTE_NORETURN;

extern void target_require_runnable (void);

extern void find_default_attach (struct target_ops *, char *, int);

extern void find_default_create_inferior (struct target_ops *,
					  char *, char *, char **, int);

extern struct target_ops *find_run_target (void);

extern struct target_ops *find_target_beneath (struct target_ops *);

/* Read OS data object of type TYPE from the target, and return it in
   XML format.  The result is NUL-terminated and returned as a string,
   allocated using xmalloc.  If an error occurs or the transfer is
   unsupported, NULL is returned.  Empty objects are returned as
   allocated but empty strings.  */

extern char *target_get_osdata (const char *type);


/* Stuff that should be shared among the various remote targets.  */

/* Debugging level.  0 is off, and non-zero values mean to print some debug
   information (higher values, more information).  */
extern int remote_debug;

/* Speed in bits per second, or -1 which means don't mess with the speed.  */
extern int baud_rate;
/* Timeout limit for response from target.  */
extern int remote_timeout;



/* Set the show memory breakpoints mode to show, and installs a cleanup
   to restore it back to the current value.  */
extern struct cleanup *make_show_memory_breakpoints_cleanup (int show);

extern int may_write_registers;
extern int may_write_memory;
extern int may_insert_breakpoints;
extern int may_insert_tracepoints;
extern int may_insert_fast_tracepoints;
extern int may_stop;

extern void update_target_permissions (void);


/* Imported from machine dependent code.  */

/* Blank target vector entries are initialized to target_ignore.  */
void target_ignore (void);

/* See to_supports_btrace in struct target_ops.  */
extern int target_supports_btrace (void);

/* See to_enable_btrace in struct target_ops.  */
extern struct btrace_target_info *target_enable_btrace (ptid_t ptid);

/* See to_disable_btrace in struct target_ops.  */
extern void target_disable_btrace (struct btrace_target_info *btinfo);

/* See to_teardown_btrace in struct target_ops.  */
extern void target_teardown_btrace (struct btrace_target_info *btinfo);

/* See to_read_btrace in struct target_ops.  */
extern VEC (btrace_block_s) *target_read_btrace (struct btrace_target_info *,
						 enum btrace_read_type);

/* See to_stop_recording in struct target_ops.  */
extern void target_stop_recording (void);

/* See to_info_record in struct target_ops.  */
extern void target_info_record (void);

/* See to_save_record in struct target_ops.  */
extern void target_save_record (char *filename);

/* Query if the target supports deleting the execution log.  */
extern int target_supports_delete_record (void);

/* See to_delete_record in struct target_ops.  */
extern void target_delete_record (void);

/* See to_record_is_replaying in struct target_ops.  */
extern int target_record_is_replaying (void);

/* See to_goto_record_begin in struct target_ops.  */
extern void target_goto_record_begin (void);

/* See to_goto_record_end in struct target_ops.  */
extern void target_goto_record_end (void);

/* See to_goto_record in struct target_ops.  */
extern void target_goto_record (ULONGEST insn);

/* See to_insn_history.  */
extern void target_insn_history (int size, int flags);

/* See to_insn_history_from.  */
extern void target_insn_history_from (ULONGEST from, int size, int flags);

/* See to_insn_history_range.  */
extern void target_insn_history_range (ULONGEST begin, ULONGEST end, int flags);

/* See to_call_history.  */
extern void target_call_history (int size, int flags);

/* See to_call_history_from.  */
extern void target_call_history_from (ULONGEST begin, int size, int flags);

/* See to_call_history_range.  */
extern void target_call_history_range (ULONGEST begin, ULONGEST end, int flags);

#endif /* !defined (TARGET_H) */<|MERGE_RESOLUTION|>--- conflicted
+++ resolved
@@ -864,11 +864,6 @@
     /* Is the target able to use agent in current state?  */
     int (*to_can_use_agent) (void);
 
-<<<<<<< HEAD
-    /* Nonzero if TARGET_OBJECT_LIBRARIES_SVR4 may be read with a
-       non-empty annex.  */
-    int (*to_augmented_libraries_svr4_read) (void);
-=======
     /* Check whether the target supports branch tracing.  */
     int (*to_supports_btrace) (void);
 
@@ -943,7 +938,10 @@
     /* Print a function trace of an execution trace section from function BEGIN
        (inclusive) to function END (exclusive).  */
     void (*to_call_history_range) (ULONGEST begin, ULONGEST end, int flags);
->>>>>>> f748341d
+
+    /* Nonzero if TARGET_OBJECT_LIBRARIES_SVR4 may be read with a
+       non-empty annex.  */
+    int (*to_augmented_libraries_svr4_read) (void);
 
     int to_magic;
     /* Need sub-structure for target machine related rather than comm related?
