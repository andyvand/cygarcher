/* A recursive-descent C/C++ parser for GDB, the GNU debugger.

   Copyright (C) 2010 Free Software Foundation, Inc.

   This file is part of GDB.

   This program is free software; you can redistribute it and/or modify
   it under the terms of the GNU General Public License as published by
   the Free Software Foundation; either version 3 of the License, or
   (at your option) any later version.

   This program is distributed in the hope that it will be useful,
   but WITHOUT ANY WARRANTY; without even the implied warranty of
   MERCHANTABILITY or FITNESS FOR A PARTICULAR PURPOSE.  See the
   GNU General Public License for more details.

   You should have received a copy of the GNU General Public License
   along with this program.  If not, see <http://www.gnu.org/licenses/>.  */

#include "defs.h"
#include "expression.h"
#include "arch-utils.h"
#include "dfp.h"
#include "gdb_assert.h"
#include "gdb_string.h"
#include "gdbtypes.h"
#include "language.h"
#include "parser-defs.h"
#include "vec.h"

#define parse_type builtin_type (parse_gdbarch)

/* Lexer token table:
   OP(name, string description): operator tokens
   TK(name, string description): parser tokens

   Hmm... Still need reserved keywords...
*/
#define TOKEN_TABLE				\
  OP(EQ,		"=")			\
  OP(NOT,		"!")			\
  OP(PLUS,		"+")			\
  OP(MINUS,		"-")			\
  OP(MULT,		"*")			\
  OP(DIV,		"/")			\
  OP(MOD,		"%")			\
  OP(AND,		"&")			\
  OP(OR,		"|")			\
  OP(XOR,		"^")			\
  OP(RSHIFT,		">>")			\
  OP(LSHIFT,		"<<")			\
  OP(COMPL,		"~")			\
  OP(AND_AND,		"&&")			\
  OP(OR_OR,		"||")			\
  OP(QUERY,		"?")			\
  OP(COLON,		":")			\
  OP(COMMA,		",")			\
  OP(OPEN_PAREN,	"(")			\
  OP(CLOSE_PAREN,	")")			\
  OP(EQ_EQ,		"==")			\
  OP(NOT_EQ,		"!=")			\
  OP(GREATER,		">")			\
  OP(LESS,		"<")			\
  OP(GREATER_EQ,	">=")			\
  OP(LESS_EQ,		"<=")			\
  OP(PLUS_EQ,		"+=")			\
  OP(MINUS_EQ,		"-=")			\
  OP(MULTI_EQ,		"*=")			\
  OP(DIV_EQ,		"/=")			\
  OP(MOD_EQ,		"%=")			\
  OP(AND_EQ,		"&=")			\
  OP(OR_EQ,		"|=")			\
  OP(XOR_EQ,		"^=")			\
  OP(RSHIFT_EQ,		">>=")			\
  OP(LSHIFT_EQ,		"<<=")			\
  OP(OPEN_SQUARE,	"[")			\
  OP(CLOSE_SQUARE,	"]")			\
  OP(OPEN_BRACE,	"{")			\
  OP(CLOSE_BRACE, 	"}")			\
  OP(PLUS_PLUS, 	"++")			\
  OP(MINUS_MINUS, 	"--")			\
  OP(DEREF,		"->")			\
  OP(DOT,		".")			\
  OP(SCOPE,		"::")			\
  OP(DEREF_STAR,	"->*")			\
  OP(DOT_STAR,		".*")			\
  OP(ATSIGN,		"@")			\
  TK(EOF,		NONE)			\
  TK(ERROR,		NONE)			\
  TK(NAME,		IDENT)			\
  TK(NUMBER,		LITERAL)		\
  TK(CHAR,		LITERAL)		\
  TK(OTHER,		LITERAL)		\
  TK(STRING,		LITERAL)

#define OP(e,s) TTYPE_ ## e,
#define TK(e,s) TTYPE_ ## e,

typedef enum
{
  TOKEN_TABLE
  N_TOKEN_TYPES
} token_type;
#undef OP
#undef TK

#define OP(e,s) "TTYPE_" # e,
#define TK(e,s) "TTYPE_" # e,
static const char *token_table_strings[(int) N_TOKEN_TYPES] =
  {
    TOKEN_TABLE
  };
#undef OP
#undef TK

typedef unsigned char token_value;
typedef struct
{
  token_type type;
  token_value *value;		/* Must be free'd (necesary?) */
} cp_token;

/* A token signifying the end of input.  */
static cp_token EOF_token = {TTYPE_EOF, 0};

/* A buffer for lexing the input.  */
typedef struct
{
  /* The actual buffer holding the input.  */
  const char *buffer;

  /* A pointer to the current lexing location.  */
  const char *cur;
} cp_buffer;

/* A vector used to hold the token stream.  */
DEF_VEC_O (cp_token);

/* A parser instance  */
typedef struct
{
  /* Buffer used for lexing  */
  cp_buffer buffer;

  /* The token stream  */
  VEC (cp_token) *token_fifo;
} cp_parser;

/* Operator precedence levels  */
enum cp_precedence
{
  PREC_NOT_OPERATOR,
  PREC_LOGICAL_OR_EXPRESSION,
  PREC_LOGICAL_AND_EXPRESSION,
  PREC_INCLUSIVE_OR_EXPRESSION,
  PREC_EXCLUSIVE_OR_EXPRESSION,
  PREC_AND_EXPRESSION,
  PREC_EQUALITY_EXPRESSION,
  PREC_RELATIONAL_EXPRESSION,
  PREC_SHIFT_EXPRESSION,
  PREC_ADDITIVE_EXPRESSION,
  PREC_MULTIPLICATIVE_EXPRESSION,
  NUM_PREC_VALUES
};

/* Expression codes for joining expression chains  */
/* [Can we re-use gdb's own expression operators?] */
enum expr_code
{
  EQ_EXPR,
  MULT_EXPR,
  DIV_EXPR,
  MOD_EXPR,
  PLUS_EXPR,
  MINUS_EXPR,
  AND_EXPR,
  OR_EXPR,
  XOR_EXPR,
  RSHIFT_EXPR,
  LSHIFT_EXPR,
  AND_AND_EXPR,
  OR_OR_EXPR,
  EQ_EQ_EXPR,
  NOT_EQ_EXPR,
  GREATER_EXPR,
  LESS_EXPR,
  GREATER_EQ_EXPR,
  LESS_EQ_EXPR,
};

/* An expression "chain" which wraps the parser globals
   expout, expout_size, and expout_ptr.  */
typedef struct _cp_expression
{
  /* The actual expression  */
  struct expression *exp;

  /* The allocated number of elements in the expression.  */
  int size;

  /* A pointer to the next free slot in the expression.  */
  int ptr;
} cp_expression;

/* A stack is used to deal with operator precedence.  This
   structure describes a stack entry for this.  */
typedef struct cp_expression_stack_entry
{
  /* The expression that is being suspended.  */
  cp_expression *lhs;

  /* The operator that is being suspended.  */
  enum expr_code operator;

  /* The precedence level of this sub-expression.  */
  enum cp_precedence prec;
} cp_expression_stack_entry;

/* Type definition for the operator precedence stack.  */
typedef cp_expression_stack_entry cp_expression_stack[NUM_PREC_VALUES];

/* A node used to create a convenient mapping between binary operator
   token types and precedence levels and expression codes.  */
struct binary_operations_node
{
  /* The token  */
  token_type token_type;

  /* The expression code of this operator  */
  enum expr_code code;

  /* The precedence of this operator  */
  enum cp_precedence prec;
};

/* A list of all binary operators.  This list will be used to
   construct a map keyed on the token type in the initializer function.  */
static const struct binary_operations_node binary_ops[] = {
  { TTYPE_MULT, MULT_EXPR, PREC_MULTIPLICATIVE_EXPRESSION },
  { TTYPE_DIV, DIV_EXPR, PREC_MULTIPLICATIVE_EXPRESSION },
  { TTYPE_MOD, MOD_EXPR, PREC_MULTIPLICATIVE_EXPRESSION },

  { TTYPE_PLUS, PLUS_EXPR, PREC_ADDITIVE_EXPRESSION },
  { TTYPE_MINUS, MINUS_EXPR, PREC_ADDITIVE_EXPRESSION },

  { TTYPE_AND, AND_EXPR, PREC_AND_EXPRESSION },

  { TTYPE_OR, OR_EXPR, PREC_INCLUSIVE_OR_EXPRESSION },

  { TTYPE_XOR, XOR_EXPR, PREC_EXCLUSIVE_OR_EXPRESSION },

  { TTYPE_RSHIFT, RSHIFT_EXPR, PREC_SHIFT_EXPRESSION },
  { TTYPE_LSHIFT, LSHIFT_EXPR, PREC_SHIFT_EXPRESSION },

  { TTYPE_AND_AND, AND_AND_EXPR, PREC_LOGICAL_AND_EXPRESSION },

  { TTYPE_OR_OR, OR_OR_EXPR, PREC_LOGICAL_OR_EXPRESSION },

  { TTYPE_EQ_EQ, EQ_EQ_EXPR, PREC_EQUALITY_EXPRESSION },
  { TTYPE_NOT_EQ, NOT_EQ_EXPR, PREC_EQUALITY_EXPRESSION },

  { TTYPE_GREATER, GREATER_EXPR, PREC_RELATIONAL_EXPRESSION },
  { TTYPE_LESS, LESS_EXPR, PREC_RELATIONAL_EXPRESSION },
  { TTYPE_GREATER_EQ, GREATER_EQ_EXPR, PREC_RELATIONAL_EXPRESSION },
  { TTYPE_LESS_EQ, LESS_EQ_EXPR, PREC_RELATIONAL_EXPRESSION },
};

/* The actual map that will be built.  */
static struct binary_operations_node binary_ops_token[N_TOKEN_TYPES];

/* The types of numbers that can be parsed.  */
enum typed_number_kind
{
  /* Integer  */
  INT,

  /* Floating point  */
  FLOAT,

  /* Decimal floating point  */
  DECFLOAT
};

/* A structure used to parse numbers  */
typedef struct
{
  enum typed_number_kind kind;
  struct type *type;
  union {
    LONGEST lval;
    DOUBLEST dval;
    gdb_byte bytes[16];
  };
} cp_typed_number;

/* Returns the current expression chain (from expout).  If the argument
   is non-NULL, then the current chain is appended to it.

   In both cases, expout will be reset.  */
static cp_expression *cp_parse_expression (cp_parser *);



static inline void
cp_push_token (cp_parser *parser, const cp_token token)
{
  VEC_safe_push (cp_token, parser->token_fifo, &token);
}

static inline cp_token
cp_peek_token (const cp_parser *parser)
{
  if (VEC_empty (cp_token, parser->token_fifo))
    return EOF_token;
  return *VEC_index (cp_token, parser->token_fifo, 0);
}

#if 0
static inline cp_token
cp_peek_token_2 (const cp_parser *parser)
{
  if (VEC_length (cp_token, parser->token_fifo) < 2)
    return EOF_token;
  return *VEC_index (cp_token, parser->token_fifo, 1);
}
#endif

static inline void
cp_consume_token (const cp_parser *parser)
{
  if (!VEC_empty (cp_token, parser->token_fifo))
    {
      cp_token token = cp_peek_token (parser);
      if (token.value)
	xfree (token.value);
      VEC_ordered_remove (cp_token, parser->token_fifo, 0);
    }
}

static inline int
cp_is_eof_token (cp_token token)
{
  return token.type == TTYPE_EOF;
}



static void
cp_expression_append_chain (cp_expression *dest, cp_expression *src)
{
  int size = dest->size;
  while (size <= dest->ptr + src->ptr)
    size *= 2;

  if (size > dest->size)
    {
      dest->size = size;
      dest->exp = (struct expression *)
	xrealloc ((char *) dest->exp, sizeof (struct expression)
		  + EXP_ELEM_TO_BYTES (dest->size));
    }

  memcpy (&dest->exp->elts[dest->ptr], src->exp->elts,
	  EXP_ELEM_TO_BYTES (src->ptr));
  dest->ptr += src->ptr;
  dest->exp->nelts += src->exp->nelts;
}

/* Frees all memory allocated in the given chain.  */
static void
free_expression_chain (cp_expression *chain)
{
  xfree (chain->exp);
  xfree (chain);
}

static cp_expression *
cp_expression_chain (cp_expression *chain)
{
  if (chain == NULL)
    {
      /* new chain */
      chain = (cp_expression *) xmalloc (sizeof (cp_expression));
      chain->size = expout_size;
      chain->ptr = expout_ptr;
      chain->exp = expout;
      chain->exp->nelts = expout_ptr;
    }
  else
    {
      /* append chain */
      cp_expression tmp;
      tmp.size = expout_size;
      tmp.ptr = expout_ptr;
      tmp.exp = expout;
      tmp.exp->nelts = expout_ptr;
      cp_expression_append_chain (chain, &tmp);
    }

  /* Reset globals for next expression  */
  expout_size = 10;
  expout_ptr = 0;
  expout = (struct expression *)
    xmalloc (sizeof (struct expression) + EXP_ELEM_TO_BYTES (expout_size));
  expout->language_defn = current_language;
  expout->gdbarch = get_current_arch ();

  return chain;
}

static void
parse_number (const cp_parser *parser, token_value *value, cp_typed_number *result)
{
  /* FIXME: Shouldn't these be unsigned?  We don't deal with negative values
     here, and we do kind of silly things like cast to unsigned.  */
  LONGEST n = 0;
  LONGEST prevn = 0;
  ULONGEST un;

  int i = 0;
  int c;
  int base = input_radix;
  int unsigned_p = 0;

  /* Number of "L" suffixes encountered.  */
  int long_p = 0;

  /* We have found a "L" or "U" suffix.  */
  int found_suffix = 0;

  ULONGEST high_bit;
  struct type *signed_type;
  struct type *unsigned_type;

  int parsed_float = (strpbrk ((char *) value, ".eE") != NULL);
  int len = strlen (value);

  token_value *p = value;

  if (parsed_float)
    {
      /* It's a float since it contains a point or an exponent.  */
      token_value *s;
      int num;
      token_value saved_char;

      /* If it ends with "df", "dd", or "dl", take it as a type of decimal
	 floating point.  Result is DECFLOAT.  */
#if 1
      if (len >= 2 && p[len - 2] == 'd' && p[len - 1] == 'f')
	{
	  p[len - 2] = '\0';
	  result->kind = DECFLOAT;
	  result->type = parse_type->builtin_decfloat;
	  decimal_from_string (result->bytes, 4,
			       gdbarch_byte_order (parse_gdbarch), p);
	  p[len - 2] = 'd';
	  return;
	}

      if (len >= 2 && p[len - 2] == 'd' && p[len - 1] == 'd')
	{
	  p[len - 2] = '\0';
	  result->kind = DECFLOAT;
	  result->type = parse_type->builtin_decdouble;
	  decimal_from_string (result->bytes, 8,
			       gdbarch_byte_order (parse_gdbarch), p);
	  p[len - 2] = 'd';
	  return;
	}

      if (len >= 2 && p[len - 2] == 'd' && p[len - 1] == 'l')
	{
	  p[len - 2] = '\0';
	  result->kind = DECFLOAT;
	  result->type = parse_type->builtin_declong;
	  decimal_from_string (result->bytes, 16,
			       gdbarch_byte_order (parse_gdbarch), p);
	  return;
	}
#else
      /* an attempt to rewrite some of this mess... needs work, though. */
      if (len >= 2 && p[len - 2] == 'd')
	{
	  int len;
	  struct type *type;

	  if (p[len - 1] == 'f')
	    {
	      saved_char = 'f';
	      len = 4;
	      type = parse_type->builtin_decfloat;
	    }
	  else if (p[len - 1] == 'd')
	    {
	      saved_char = 'd';
	      len = 8;
	      type = parse_type->builtin_decdouble;
	    }
	  else if (p[len - 1] == 'l')
	    {
	      saved_char = 'l';
	      len = 16;
	      type = parse_type->builtin_declong;
	    }
	  else
	    break; /* this doesn't work! */

	  p[len - 2] = '\0';
	  decimal_from_string (result->bytes, len,
			       gdbarch_byte_order (parse_gdbarch), p);
	  p[len - 2] = saved_char;
	  return;
	}
#endif

      s = alloca (len);
      saved_char = p[len];
      p[len] = 0;       /* null-terminate the token */
      num = sscanf (p, "%" DOUBLEST_SCAN_FORMAT "%s", &result->dval, s);
      p[len] = saved_char;      /* restore the input stream */

      if (num == 1)
        result->type = parse_type->builtin_double;

      if (num == 2 )
        {
          /* See if it has any float suffix: 'f' for float, 'l' for long 
             double.  */
          if (!strcasecmp (s, "f"))
            result->type = parse_type->builtin_float;
          else if (!strcasecmp (s, "l"))
            result->type = parse_type->builtin_long_double;
          else
	    goto error;
        }

      result->kind = FLOAT;
      return;
    }

  /* Handle base-switching prefixes 0x, 0t, 0d, 0 */
  if (p[0] == '0')
    switch (p[1])
      {
      case 'x':
      case 'X':
        if (len >= 3)
          {
            p += 2;
            base = 16;
            len -= 2;
          }
        break;

      case 'b':
      case 'B':
        if (len >= 3)
          {
            p += 2;
            base = 2;
            len -= 2;
          }
        break;

      case 't':
      case 'T':
      case 'd':
      case 'D':
        if (len >= 3)
          {
            p += 2;
            base = 10;
            len -= 2;
          }
        break;

      default:
        base = 8;
        break;
      }

  while (len-- > 0)
    {
      c = *p++;
      if (c >= 'A' && c <= 'Z')
        c += 'a' - 'A';
      if (c != 'l' && c != 'u')
        n *= base;
      if (c >= '0' && c <= '9')
        {
          if (found_suffix)
            goto error;
          n += i = c - '0';
        }
      else
        {
          if (base > 10 && c >= 'a' && c <= 'f')
            {
              if (found_suffix)
		goto error;
              n += i = c - 'a' + 10;
            }
          else if (c == 'l')
            {
              ++long_p;
              found_suffix = 1;
            }
          else if (c == 'u')
            {
              unsigned_p = 1;
              found_suffix = 1;
            }
          else
            goto error;       /* Char not a digit */
        }
      if (i >= base)
        goto error;           /* Invalid digit in this base */

      /* Portably test for overflow (only works for nonzero values, so make
         a second check for zero).  FIXME: Can't we just make n and prevn
         unsigned and avoid this?  */
      if (c != 'l' && c != 'u' && (prevn >= n) && n != 0)
        unsigned_p = 1;         /* Try something unsigned */

      /* Portably test for unsigned overflow.
         FIXME: This check is wrong; for example it doesn't find overflow
         on 0x123456789 when LONGEST is 32 bits.  */
      if (c != 'l' && c != 'u' && n != 0)
        {
          if ((unsigned_p && (ULONGEST) prevn >= (ULONGEST) n))
            error (_("Numeric constant too large."));
        }
      prevn = n;
    }

  /* An integer constant is an int, a long, or a long long.  An L
     suffix forces it to be long; an LL suffix forces it to be long
     long.  If not forced to a larger size, it gets the first type of
     the above that it fits in.  To figure out whether it fits, we
     shift it right and see whether anything remains.  Note that we
     can't shift sizeof (LONGEST) * HOST_CHAR_BIT bits or more in one
     operation, because many compilers will warn about such a shift
     (which always produces a zero result).  Sometimes gdbarch_int_bit
     or gdbarch_long_bit will be that big, sometimes not.  To deal with
     the case where it is we just always shift the value more than
     once, with fewer bits each time.  */

  un = (ULONGEST)n >> 2;
  if (long_p == 0
      && (un >> (gdbarch_int_bit (parse_gdbarch) - 2)) == 0)
    {
      high_bit = ((ULONGEST) 1) << (gdbarch_int_bit (parse_gdbarch) - 1);

      /* A large decimal (not hex or octal) constant (between INT_MAX
         and UINT_MAX) is a long or unsigned long, according to ANSI,
         never an unsigned int, but this code treats it as unsigned
         int.  This probably should be fixed.  GCC gives a warning on
         such constants.  */

      unsigned_type = parse_type->builtin_unsigned_int;
      signed_type = parse_type->builtin_int;
    }
  else if (long_p <= 1
           && (un >> (gdbarch_long_bit (parse_gdbarch) - 2)) == 0)
    {
      high_bit = ((ULONGEST) 1) << (gdbarch_long_bit (parse_gdbarch) - 1);
      unsigned_type = parse_type->builtin_unsigned_long;
      signed_type = parse_type->builtin_long;
    }
  else
    {
      int shift;
      if (sizeof (ULONGEST) * HOST_CHAR_BIT
          < gdbarch_long_long_bit (parse_gdbarch))
        /* A long long does not fit in a LONGEST.  */
        shift = (sizeof (ULONGEST) * HOST_CHAR_BIT - 1);
      else
        shift = (gdbarch_long_long_bit (parse_gdbarch) - 1);
      high_bit = (ULONGEST) 1 << shift;
      unsigned_type = parse_type->builtin_unsigned_long_long;
      signed_type = parse_type->builtin_long_long;
    }

  result->lval = n;

   /* If the high bit of the worked out type is set then this number
      has to be unsigned. */
   result->type = (unsigned_p || (n & high_bit)) ? unsigned_type : signed_type;
   result->kind = INT;
   return;

 error:
   error (_("Invalid number \"%s\"."), value);
}

static cp_expression *
cp_parse_primary_expression (cp_parser *parser)
{
  cp_token token = cp_peek_token (parser);
  switch (token.type)
    {
    case TTYPE_NUMBER:
      {
	int r;
	cp_typed_number number;
	parse_number (parser, token.value, &number);
	cp_consume_token (parser);

	switch (number.kind)
	  {
	  case INT:
	    write_exp_elt_opcode (OP_LONG);
	    write_exp_elt_type (number.type);
	    write_exp_elt_longcst (number.lval);
	    write_exp_elt_opcode (OP_LONG);
	    break;

	  case FLOAT:
	    write_exp_elt_opcode (OP_DOUBLE);
	    write_exp_elt_type (number.type);
	    write_exp_elt_dblcst (number.dval);
	    write_exp_elt_opcode (OP_DOUBLE);
	    break;

	  case DECFLOAT:
	    write_exp_elt_opcode (OP_DECFLOAT);
	    write_exp_elt_type (number.type);
	    write_exp_elt_decfloatcst (number.bytes);
	    write_exp_elt_opcode (OP_DECFLOAT);
	    break;
	  }

	/* expout now contains the number's expression chain. So
	   we need to save this and reset expout. */
	return cp_expression_chain (NULL);
      }
      break;

    default:
      error (_("expected primary expression"));
    }

  /* probably want a special marker like g++ does */
  return NULL;
}

static cp_expression *
cp_parse_postfix_expression (cp_parser *parser)
{
  cp_token token = cp_peek_token (parser);

  switch (token.type)
    {
    default:
      return cp_parse_primary_expression (parser);
      break;
    }

  return NULL;
}

static cp_expression *
cp_parse_unary_expression (cp_parser *parser)
{
  cp_token token = cp_peek_token (parser);

  /* check for keyword */
  /* check for scope operator */
  /* look for unary operator */

  return cp_parse_postfix_expression (parser);
}

static cp_expression *
cp_cast_expression (cp_parser *parser)
{
  /* determine if parser is looking at a cast of some sort */
  if (cp_peek_token (parser).type == TTYPE_OPEN_PAREN)
    {
      /* we could be looking at a cast... */
      return NULL;
    }

  return cp_parse_unary_expression (parser);
}

static cp_expression *
cp_parse_simple_cast_expression (cp_parser *parser)
{
  return cp_cast_expression (parser);
}

static cp_expression *
build_binary_op (cp_expression *lhs, cp_expression *rhs, enum expr_code code)
{
  enum exp_opcode operator;

  switch (code)
    {
    case MULT_EXPR:
      operator = BINOP_MUL;
      break;

    case DIV_EXPR:
      operator = BINOP_DIV;
      break;

    case MOD_EXPR:
      operator = BINOP_MOD;
      break;

    case PLUS_EXPR:
      operator = BINOP_ADD;
      break;

    case MINUS_EXPR:
      operator = BINOP_SUB;
      break;

    case AND_EXPR:
      operator = BINOP_BITWISE_AND;
      break;

    case OR_EXPR:
      operator = BINOP_BITWISE_IOR;
      break;

    case XOR_EXPR:
      operator = BINOP_BITWISE_XOR;
      break;

    case RSHIFT_EXPR:
      operator = BINOP_RSH;
      break;

    case LSHIFT_EXPR:
      operator = BINOP_LSH;
      break;

    case AND_AND_EXPR:
      operator = BINOP_LOGICAL_AND;
      break;

    case OR_OR_EXPR:
      operator = BINOP_LOGICAL_OR;
      break;

    case EQ_EQ_EXPR:
      operator = BINOP_EQUAL;
      break;

    case NOT_EQ_EXPR:
      operator = BINOP_NOTEQUAL;
      break;

    case GREATER_EXPR:
      operator = BINOP_GTR;
      break;

    case LESS_EXPR:
      operator = BINOP_LESS;
      break;

    case GREATER_EQ_EXPR:
      operator = BINOP_GEQ;
      break;

    case LESS_EQ_EXPR:
      operator = BINOP_LEQ;
      break;

    default:
      error (_("unhandled operator in build_binary_op"));
    }

  /* All operators L -> R (not true for all operators?)
     So append to LHS and return LHS.  */
  cp_expression_append_chain (lhs, rhs);
  write_exp_elt_opcode (operator);
  lhs = cp_expression_chain (lhs);

  /* We no longer need RHS, so free its memory.  */
  free_expression_chain (rhs);

  return lhs;
}

static cp_expression *
cp_parse_binary_expression (cp_parser *parser, enum cp_precedence prec)
{
  cp_expression_stack stack;
  cp_expression_stack_entry *sp = &stack[0];
  cp_token token;
  enum cp_precedence new_prec, lookahead_prec;
  cp_expression *lhs, *rhs;
  enum expr_code operator;

  lhs = cp_cast_expression (parser);
  for (;;)
    {
      token = cp_peek_token (parser);
      new_prec = binary_ops_token[token.type].prec;

      if (new_prec <= prec)
	{
	  if (sp == stack)
	    break;
	  else
	    goto pop;
	}

    get_rhs:

      operator = binary_ops_token[token.type].code;
      cp_consume_token (parser);

      rhs = cp_parse_simple_cast_expression (parser);

      token = cp_peek_token (parser);
      lookahead_prec = binary_ops_token[token.type].prec;
      if (lookahead_prec > new_prec)
	{
	  /* new token has higher precedence than old... */
	  sp->prec = prec;
	  sp->operator = operator;
	  sp->lhs = lhs;
	  sp++;
	  lhs = rhs;
	  prec = new_prec;
	  new_prec = lookahead_prec;
	  goto get_rhs;

	pop:
	  lookahead_prec = new_prec;
	  /* If the stack is not empty, LHS holds the right side of a
	     previously suspended expression.  */
	  --sp;
	  prec = sp->prec;
	  operator = sp->operator;
	  rhs = lhs;
	  lhs = sp->lhs;
	}

      lhs = build_binary_op (lhs, rhs, operator);
    }

  return lhs;
}

static cp_expression *
cp_parse_expression (cp_parser *parser)
{
  cp_token token = cp_peek_token (parser);

  switch (token.type)
    {
      /* Unary operators  */
    case TTYPE_MULT:
      cp_consume_token (parser);
      cp_parse_expression (parser);
      write_exp_elt_opcode (UNOP_IND);
      break;

    case TTYPE_AND:
      cp_consume_token (parser);
      cp_parse_expression (parser);
      write_exp_elt_opcode (UNOP_ADDR);
      break;

    case TTYPE_MINUS:
      cp_consume_token (parser);
      cp_parse_expression (parser);
      write_exp_elt_opcode (UNOP_NEG);
      break;

    case TTYPE_PLUS:
      cp_consume_token (parser);
      cp_parse_expression (parser);
      write_exp_elt_opcode (UNOP_PLUS);
      break;

    case TTYPE_NOT:
      cp_consume_token (parser);
      cp_parse_expression (parser);
      write_exp_elt_opcode (UNOP_LOGICAL_NOT);
      break;

    case TTYPE_COMPL:
      cp_consume_token (parser);
      cp_parse_expression (parser);
      write_exp_elt_opcode (UNOP_COMPLEMENT);
      break;

    case TTYPE_EOF:
      /* Need better error handling?  */
      error (_("unexpected end-of-line while parsing input"));

    default:
      return cp_parse_binary_expression (parser, PREC_NOT_OPERATOR);
    }

  return NULL;
}


static cp_token
cp_lex_number (cp_parser *parser)
{
  const char *start = --parser->buffer.cur;
  const char *p = start;
  int hex = input_radix > 10;
  int got_dot = 0, got_e = 0;
  cp_token result;

  if (*p == '0' && (p[1] == 'x' || p[1] == 'X'))
    {
      p += 2;
      hex = 1;
    }
  else if (*p == '0' && (p[1]=='t' || p[1]=='T' || p[1]=='d' || p[1]=='D'))
    {
      p += 2;
      hex = 0;
    }

  for ( ; *p != '\000'; ++p)
    {
      /* This test includes !hex because 'e' is a valid hex digit
	 and thus does not indicate a floating point number when
	 the radix is hex.  */
      if (!hex && !got_e && (*p == 'e' || *p == 'E'))
	got_dot = got_e = 1;
      /* This test does not include !hex, because a '.' always indicates
	 a decimal floating point number regardless of the radix.  */
      else if (!got_dot && *p == '.')
	got_dot = 1;
      else if (got_e && (p[-1] == 'e' || p[-1] == 'E')
	       && (*p == '-' || *p == '+'))
	/* This is the sign of the exponent, not the end of the
	   number.  */
	continue;
      /* We will take any letters or digits.  parse_number will
	 complain if past the radix, or if L or U are not final.  */
      else if ((*p < '0' || *p > '9')
	       && ((*p < 'a' || *p > 'z')
		   && (*p < 'A' || *p > 'Z')))
	break;
    }

  result.type = TTYPE_NUMBER;
  result.value = savestring (start, p - start);
  parser->buffer.cur += p - start;
  return result;
}

#define IF_NEXT_IS(CHAR, THEN_TYPE, ELSE_TYPE)	\
  do {						\
      result.type = ELSE_TYPE;			\
      if (*parser->buffer.cur == CHAR)		\
	{					\
	  parser->buffer.cur++;			\
	  result.type = THEN_TYPE;		\
	}					\
  } while (0)

static cp_token
cp_lex_one_token (cp_parser *parser)
{
  char c;
  cp_token result;
  result.value = 0;

 retry:
  c = *parser->buffer.cur++;

  switch (c)
    {
    case ' ': case '\t': case '\n':
      goto retry;

    case '0': case '1': case '2': case '3': case '4':
    case '5': case '6': case '7': case '8': case '9':
      result = cp_lex_number (parser);
      break;

    case '*':
      result.type = TTYPE_MULT;
      break;

    case '/':
      result.type = TTYPE_DIV;
      break;

    case '+':
      result.type = TTYPE_PLUS;
      break;

    case '-':
      IF_NEXT_IS ('=', TTYPE_MINUS_EQ, TTYPE_MINUS);
      break;

    case '%':
      IF_NEXT_IS ('=', TTYPE_MOD_EQ, TTYPE_MOD);
      break;

    case '!':
      IF_NEXT_IS ('=', TTYPE_NOT_EQ, TTYPE_NOT);
      break;

    case '~':
      result.type = TTYPE_COMPL;
      break;

    case '&':
      IF_NEXT_IS ('&', TTYPE_AND_AND, TTYPE_AND);
      break;

    case '|':
      IF_NEXT_IS ('|', TTYPE_OR_OR, TTYPE_OR);
      break;

    case '=':
      IF_NEXT_IS ('=', TTYPE_EQ_EQ, TTYPE_EQ);
      break;

    case '>':
      if (*parser->buffer.cur == '=')
	{
	  result.type = TTYPE_GREATER_EQ;
	  parser->buffer.cur++;
	}
      else if (*parser->buffer.cur == '>')
	{
	  parser->buffer.cur++;
	  IF_NEXT_IS ('=', TTYPE_RSHIFT_EQ, TTYPE_RSHIFT);
	}
      else
	result.type = TTYPE_GREATER;
      break;

    case '<':
      if (*parser->buffer.cur == '=')
	{
	  result.type = TTYPE_LESS_EQ;
	  parser->buffer.cur++;
	}
      else if (*parser->buffer.cur == '<')
	{
	  parser->buffer.cur++;
	  IF_NEXT_IS ('=', TTYPE_LSHIFT_EQ, TTYPE_LSHIFT);
	}
      else
	result.type = TTYPE_LESS;
      break;

    case 0:
      --parser->buffer.cur;
      result = EOF_token;
      break;

    default:
      /* we should only get here if we did not implement something
	 above.  */
      error (_("unknown lexer token"));
  }

  return result;
}

static void
cp_lex (cp_parser *parser)
{
  cp_token token;

  do
    {
      token = cp_lex_one_token (parser);
      cp_push_token (parser, token);
    }
  while (!cp_is_eof_token (token));
}

#if 1
static void
_cp_dump_token_stream (const cp_parser *parser)
{
  int i;
  cp_token *elt;
  printf ("token stream:\n");
  for (i = 0; VEC_iterate (cp_token, parser->token_fifo, i, elt); ++i)
    printf ("\t[%d] token = %s, value = \"%s\"\n", i,
	    token_table_strings[(int) elt->type], elt->value);
}
#endif

int
c_parse (void)
{
  char *start = lexptr;
  cp_expression *expr;
  cp_parser parser;

  parser.buffer.buffer = start;
  parser.buffer.cur = parser.buffer.buffer;
  parser.token_fifo = 0;

  cp_lex (&parser);
  _cp_dump_token_stream (&parser);

  lexptr += parser.buffer.cur - start;
  expr = cp_parse_expression (&parser);
  expout = expr->exp;
  expout_size = expr->size;
  expout_ptr = expr->ptr;
  xfree (expr);
<<<<<<< HEAD
  VEC_free (cp_token, parser.token_fifo);
=======

>>>>>>> 882bbd53
  return 0;
}

void
c_error (char *msg)
{
  char *lexptr = "unknown";
  error ("A %s in expression, near %s'.", (msg ? msg : "error"), lexptr);
}

void
_initialize_cparser (void)
{
  int i;

  for (i = 0; i < sizeof (binary_ops) / sizeof (binary_ops[0]); ++i)
    binary_ops_token[binary_ops[i].token_type] = binary_ops[i];
}<|MERGE_RESOLUTION|>--- conflicted
+++ resolved
@@ -1217,11 +1217,7 @@
   expout_size = expr->size;
   expout_ptr = expr->ptr;
   xfree (expr);
-<<<<<<< HEAD
   VEC_free (cp_token, parser.token_fifo);
-=======
-
->>>>>>> 882bbd53
   return 0;
 }
 
