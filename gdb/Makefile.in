# Copyright (C) 1989, 1990, 1991, 1992, 1993, 1994, 1995, 1996, 1997, 1998,
# 1999, 2000, 2001, 2002, 2003, 2004, 2005, 2006, 2007, 2008, 2009, 2010, 2011
# Free Software Foundation, Inc.

# This file is part of GDB.

# This program is free software; you can redistribute it and/or modify
# it under the terms of the GNU General Public License as published by
# the Free Software Foundation; either version 3 of the License, or
# (at your option) any later version.
#
# This program is distributed in the hope that it will be useful,
# but WITHOUT ANY WARRANTY; without even the implied warranty of
# MERCHANTABILITY or FITNESS FOR A PARTICULAR PURPOSE.  See the
# GNU General Public License for more details.
#
# You should have received a copy of the GNU General Public License
# along with this program.  If not, see <http://www.gnu.org/licenses/>.

prefix = @prefix@
exec_prefix = @exec_prefix@

host_alias = @host_alias@
target_alias = @target_alias@
program_transform_name = @program_transform_name@
bindir = @bindir@
libdir = @libdir@
tooldir = $(libdir)/$(target_alias)

datadir = @datadir@
localedir = @localedir@
mandir = @mandir@
man1dir = $(mandir)/man1
man2dir = $(mandir)/man2
man3dir = $(mandir)/man3
man4dir = $(mandir)/man4
man5dir = $(mandir)/man5
man6dir = $(mandir)/man6
man7dir = $(mandir)/man7
man8dir = $(mandir)/man8
man9dir = $(mandir)/man9
infodir = @infodir@
datarootdir = @datarootdir@
docdir = @docdir@
htmldir = @htmldir@
pdfdir = @pdfdir@
includedir = @includedir@

# This can be referenced by `LIBINTL' as computed by
# ZW_GNU_GETTEXT_SISTER_DIR.
top_builddir = .

SHELL = @SHELL@
EXEEXT = @EXEEXT@

AWK = @AWK@
LN_S = @LN_S@

INSTALL = @INSTALL@
INSTALL_PROGRAM = @INSTALL_PROGRAM@
INSTALL_DATA = @INSTALL_DATA@

DESTDIR =

AR = @AR@
AR_FLAGS = qv
RANLIB = @RANLIB@
DLLTOOL = @DLLTOOL@
WINDRES = @WINDRES@
MIG = @MIG@

XGETTEXT = @XGETTEXT@
GMSGFMT = @GMSGFMT@
MSGMERGE = msgmerge

PACKAGE = @PACKAGE@
CATALOGS = @CATALOGS@

# If you are compiling with GCC, make sure that either 1) You have the
# fixed include files where GCC can reach them, or 2) You use the
# -traditional flag.  Otherwise the ioctl calls in inflow.c
# will be incorrectly compiled.  The "fixincludes" script in the gcc
# distribution will fix your include files up.
CC=@CC@

# Dependency tracking information.
DEPMODE = @CCDEPMODE@
DEPDIR = @DEPDIR@
depcomp = $(SHELL) $(srcdir)/../depcomp

# Note that these are overridden by GNU make-specific code below if
# GNU make is used.  The overrides implement dependency tracking.
COMPILE.pre = $(CC)
COMPILE.post = -c -o $@
COMPILE = $(COMPILE.pre) $(INTERNAL_CFLAGS) $(COMPILE.post)
POSTCOMPILE = @true

# Directory containing source files.
srcdir = @srcdir@
VPATH = @srcdir@

YACC=@YACC@

# This is used to rebuild ada-lex.c from ada-lex.l.  If the program is
# not defined, but ada-lex.c is present, compilation will continue,
# possibly with a warning.
FLEX = flex

YLWRAP = $(srcdir)/../ylwrap

# where to find makeinfo, preferably one designed for texinfo-2
MAKEINFO=makeinfo

MAKEHTML = $(MAKEINFO) --html
MAKEHTMLFLAGS =

# Set this up with gcc if you have gnu ld and the loader will print out
# line numbers for undefined references.
#CC_LD=gcc -static
CC_LD=$(CC)

# Where is our "include" directory?  Typically $(srcdir)/../include.
# This is essentially the header file directory for the library
# routines in libiberty.
INCLUDE_DIR =  $(srcdir)/../include
INCLUDE_CFLAGS = -I$(INCLUDE_DIR)

# Where is the "-liberty" library?  Typically in ../libiberty.
LIBIBERTY = ../libiberty/libiberty.a

# Where is the BFD library?  Typically in ../bfd.
BFD_DIR = ../bfd
BFD = $(BFD_DIR)/libbfd.a
BFD_SRC = $(srcdir)/$(BFD_DIR)
BFD_CFLAGS = -I$(BFD_DIR) -I$(BFD_SRC)

# Where is the decnumber library?  Typically in ../libdecnumber.
LIBDECNUMBER_DIR = ../libdecnumber
LIBDECNUMBER = $(LIBDECNUMBER_DIR)/libdecnumber.a
LIBDECNUMBER_SRC = $(srcdir)/$(LIBDECNUMBER_DIR)
LIBDECNUMBER_CFLAGS = -I$(LIBDECNUMBER_DIR) -I$(LIBDECNUMBER_SRC)

# Where is the READLINE library?  Typically in ../readline.
READLINE_DIR = ../readline
READLINE_SRC = $(srcdir)/$(READLINE_DIR)
READLINE = @READLINE@
READLINE_DEPS = @READLINE_DEPS@
READLINE_CFLAGS = @READLINE_CFLAGS@

# Where is expat?  This will be empty if expat was not available.
LIBEXPAT = @LIBEXPAT@

WARN_CFLAGS = @WARN_CFLAGS@
WERROR_CFLAGS = @WERROR_CFLAGS@
GDB_WARN_CFLAGS = $(WARN_CFLAGS)
GDB_WERROR_CFLAGS = $(WERROR_CFLAGS)

GDB_WARN_CFLAGS_NO_FORMAT = `echo " $(GDB_WARN_CFLAGS) " \
		   | sed "s/ -Wformat-nonliteral / -Wno-format-nonliteral /g"`

RDYNAMIC = @RDYNAMIC@

# Where is the INTL library?  Typically in ../intl.
INTL = @LIBINTL@
INTL_DEPS = @LIBINTL_DEP@
INTL_CFLAGS = @INCINTL@

# Did the user give us a --with-sysroot option?
TARGET_SYSTEM_ROOT = @TARGET_SYSTEM_ROOT@
TARGET_SYSTEM_ROOT_DEFINE = @TARGET_SYSTEM_ROOT_DEFINE@

# Did the user give us a --with-gdb-datadir option?
GDB_DATADIR = @GDB_DATADIR@

# Helper code from gnulib.
LIBGNU = gnulib/libgnu.a
INCGNU = -I$(srcdir)/gnulib -Ignulib

# Generated headers in the gnulib directory.  These must be listed
# so that they are generated before other files are compiled.
GNULIB_H = gnulib/string.h @GNULIB_STDINT_H@

#
# CLI sub directory definitons
#
SUBDIR_CLI_OBS = \
	cli-dump.o \
	cli-decode.o cli-script.o cli-cmds.o cli-setshow.o \
	cli-logging.o \
	cli-interp.o
SUBDIR_CLI_SRCS = \
	cli/cli-dump.c \
	cli/cli-decode.c cli/cli-script.c cli/cli-cmds.c cli/cli-setshow.c \
	cli/cli-logging.c \
	cli/cli-interp.c
SUBDIR_CLI_DEPS =
SUBDIR_CLI_LDFLAGS=
SUBDIR_CLI_CFLAGS=

#
# MI sub directory definitons
#
SUBDIR_MI_OBS = \
	mi-out.o mi-console.o \
	mi-cmds.o mi-cmd-env.o mi-cmd-var.o mi-cmd-break.o mi-cmd-stack.o \
	mi-cmd-file.o mi-cmd-disas.o mi-symbol-cmds.o mi-cmd-target.o \
	mi-interp.o \
	mi-main.o mi-parse.o mi-getopt.o
SUBDIR_MI_SRCS = \
	mi/mi-out.c mi/mi-console.c \
	mi/mi-cmds.c mi/mi-cmd-env.c \
	mi/mi-cmd-var.c mi/mi-cmd-break.c mi/mi-cmd-stack.c \
	mi/mi-cmd-file.c mi/mi-cmd-disas.c mi/mi-symbol-cmds.c \
	mi/mi-cmd-target.c mi/mi-interp.c \
	mi/mi-main.c mi/mi-parse.c mi/mi-getopt.c
SUBDIR_MI_DEPS =
SUBDIR_MI_LDFLAGS=
SUBDIR_MI_CFLAGS= \
	-DMI_OUT=1

#
# TUI sub directory definitions
#

# Name of the TUI program
TUI=gdbtui

SUBDIR_TUI_OBS = \
	tui-command.o \
	tui-data.o \
	tui-disasm.o \
	tui-file.o tui.o \
	tui-hooks.o \
	tui-interp.o \
	tui-io.o \
	tui-layout.o \
	tui-out.o \
	tui-regs.o \
	tui-source.o \
	tui-stack.o \
	tui-win.o \
	tui-windata.o \
	tui-wingeneral.o \
	tui-winsource.o
SUBDIR_TUI_SRCS = \
	tui/tui-command.c \
	tui/tui-data.c \
	tui/tui-disasm.c \
	tui/tui-file.c \
	tui/tui-hooks.c \
	tui/tui-interp.c \
	tui/tui-io.c \
	tui/tui-layout.c \
	tui/tui-out.c \
	tui/tui-regs.c \
	tui/tui-source.c \
	tui/tui-stack.c \
	tui/tui-win.c \
	tui/tui-windata.c \
	tui/tui-wingeneral.c \
	tui/tui-winsource.c \
	tui/tui.c
SUBDIR_TUI_DEPS =
SUBDIR_TUI_LDFLAGS=
SUBDIR_TUI_CFLAGS= \
	-DTUI=1

#
# python sub directory definitons
#
SUBDIR_PYTHON_OBS = \
	python.o \
	py-auto-load.o \
	py-block.o \
	py-breakpoint.o \
	py-cmd.o \
	py-frame.o \
	py-function.o \
	py-inferior.o \
	py-infthread.o \
	py-lazy-string.o \
	py-objfile.o \
	py-param.o \
	py-prettyprint.o \
	py-progspace.o \
	py-symbol.o \
	py-symtab.o \
	py-type.o \
	py-utils.o \
	py-value.o
SUBDIR_PYTHON_SRCS = \
	python/python.c \
	python/py-auto-load.c \
	python/py-block.c \
	python/py-breakpoint.c \
	python/py-cmd.c \
	python/py-frame.c \
	python/py-function.c \
	python/py-inferior.c \
	python/py-infthread.c \
	python/py-lazy-string.c \
	python/py-objfile.c \
	python/py-param.c \
	python/py-prettyprint.c \
	python/py-progspace.c \
	python/py-symbol.c \
	python/py-symtab.c \
	python/py-type.c \
	python/py-utils.c \
	python/py-value.c
SUBDIR_PYTHON_DEPS =
SUBDIR_PYTHON_LDFLAGS=
SUBDIR_PYTHON_CFLAGS=


# Opcodes currently live in one of two places.  Either they are in the
# opcode library, typically ../opcodes, or they are in a header file
# in INCLUDE_DIR.
# Where is the "-lopcodes" library, with (some of) the opcode tables and
# disassemblers?
OPCODES_DIR = ../opcodes
OPCODES_SRC = $(srcdir)/$(OPCODES_DIR)
OPCODES = $(OPCODES_DIR)/libopcodes.a
# Where are the other opcode tables which only have header file
# versions?
OP_INCLUDE = $(INCLUDE_DIR)/opcode
# Some source files like to use #include "opcodes/file.h"
OPCODES_CFLAGS = -I$(OP_INCLUDE) -I$(OPCODES_SRC)/..

# The simulator is usually nonexistent; targets that include one
# should set this to list all the .o or .a files to be linked in.
SIM = @SIM@

WIN32LIBS = @WIN32LIBS@

# Tcl et al cflags and libraries
TCL = @TCL_LIBRARY@
TCL_CFLAGS = @TCL_INCLUDE@
GDBTKLIBS = @GDBTKLIBS@
# Extra flags that the GDBTK files need:
GDBTK_CFLAGS = @GDBTK_CFLAGS@

TK = @TK_LIBRARY@
TK_CFLAGS = @TK_INCLUDE@

X11_CFLAGS = @TK_XINCLUDES@
X11_LDFLAGS =
X11_LIBS =

WIN32LDAPP = @WIN32LDAPP@

LIBGUI = @LIBGUI@
GUI_CFLAGS_X = @GUI_CFLAGS_X@
IDE_CFLAGS=$(GUI_CFLAGS_X) $(IDE_CFLAGS_X)

ALL_TCL_CFLAGS = $(TCL_CFLAGS) $(TK_CFLAGS)

# The version of gdbtk we're building. This should be kept
# in sync with GDBTK_VERSION and friends in gdbtk.h.
GDBTK_VERSION = 1.0
GDBTK_LIBRARY = $(datadir)/insight$(GDBTK_VERSION)

# Gdbtk requires an absolute path to the source directory or
# the testsuite won't run properly.
GDBTK_SRC_DIR = @GDBTK_SRC_DIR@

SUBDIR_GDBTK_OBS = \
	gdbtk.o gdbtk-bp.o gdbtk-cmds.o gdbtk-hooks.o gdbtk-interp.o \
	gdbtk-register.o gdbtk-stack.o gdbtk-varobj.o gdbtk-wrapper.o
SUBDIR_GDBTK_SRCS = \
	gdbtk/generic/gdbtk.c gdbtk/generic/gdbtk-bp.c \
	gdbtk/generic/gdbtk-cmds.c gdbtk/generic/gdbtk-hooks.c \
	gdbtk/generic/gdbtk-interp.c \
	gdbtk/generic/gdbtk-register.c gdbtk/generic/gdbtk-stack.c \
	gdbtk/generic/gdbtk-varobj.c gdbtk/generic/gdbtk-wrapper.c \
	gdbtk/generic/gdbtk-main.c
SUBDIR_GDBTK_DEPS = $(LIBGUI) $(TCL_DEPS) $(TK_DEPS)
SUBDIR_GDBTK_LDFLAGS=
SUBDIR_GDBTK_CFLAGS= -DGDBTK

CONFIG_OBS= @CONFIG_OBS@
CONFIG_SRCS= @CONFIG_SRCS@
CONFIG_DEPS= @CONFIG_DEPS@
CONFIG_LDFLAGS = @CONFIG_LDFLAGS@
ENABLE_CFLAGS= @ENABLE_CFLAGS@
CONFIG_ALL= @CONFIG_ALL@
CONFIG_CLEAN= @CONFIG_CLEAN@
CONFIG_INSTALL = @CONFIG_INSTALL@
CONFIG_UNINSTALL = @CONFIG_UNINSTALL@

# -I. for config files.
# -I$(srcdir) for gdb internal headers.
# -I$(srcdir)/config for more generic config files.

# It is also possible that you will need to add -I/usr/include/sys if
# your system doesn't have fcntl.h in /usr/include (which is where it
# should be according to Posix).
DEFS = @DEFS@
GDB_CFLAGS = -I. -I$(srcdir) -I$(srcdir)/common -I$(srcdir)/config \
	-DLOCALEDIR="\"$(localedir)\"" $(DEFS)

# MH_CFLAGS, if defined, has host-dependent CFLAGS from the config directory.
GLOBAL_CFLAGS = $(MH_CFLAGS)

PROFILE_CFLAGS = @PROFILE_CFLAGS@

# CFLAGS is specifically reserved for setting from the command line
# when running make.  I.E.  "make CFLAGS=-Wmissing-prototypes".
CFLAGS = @CFLAGS@

# Set by configure, for e.g. expat.
INTERNAL_CPPFLAGS = @CPPFLAGS@

# Need to pass this to testsuite for "make check".  Probably should be
# consistent with top-level Makefile.in and gdb/testsuite/Makefile.in
# so "make check" has the same result no matter where it is run.
CXXFLAGS = -g -O

# INTERNAL_CFLAGS is the aggregate of all other *CFLAGS macros.
INTERNAL_CFLAGS_BASE = \
	$(CFLAGS) $(GLOBAL_CFLAGS) $(PROFILE_CFLAGS) \
	$(GDB_CFLAGS) $(OPCODES_CFLAGS) $(READLINE_CFLAGS) \
	$(BFD_CFLAGS) $(INCLUDE_CFLAGS) $(LIBDECNUMBER_CFLAGS) \
	$(INTL_CFLAGS) $(INCGNU) $(ENABLE_CFLAGS) $(INTERNAL_CPPFLAGS)
INTERNAL_WARN_CFLAGS = $(INTERNAL_CFLAGS_BASE) $(GDB_WARN_CFLAGS)
INTERNAL_CFLAGS = $(INTERNAL_WARN_CFLAGS) $(GDB_WERROR_CFLAGS)

# LDFLAGS is specifically reserved for setting from the command line
# when running make.
LDFLAGS = @LDFLAGS@

# Profiling options need to go here to work.
# I think it's perfectly reasonable for a user to set -pg in CFLAGS
# and have it work; that's why CFLAGS is here.
# PROFILE_CFLAGS is _not_ included, however, because we use monstartup.
INTERNAL_LDFLAGS = $(CFLAGS) $(GLOBAL_CFLAGS) $(MH_LDFLAGS) $(LDFLAGS) $(CONFIG_LDFLAGS)

# If your system is missing alloca(), or, more likely, it's there but
# it doesn't work, then refer to libiberty.

# Libraries and corresponding dependencies for compiling gdb.
# {X,T}M_CLIBS, defined in *config files, have host- and target-dependent libs.
# LIBIBERTY appears twice on purpose.
# If you have the Cygnus libraries installed,
# you can use 'CLIBS=$(INSTALLED_LIBS)' 'CDEPS='
INSTALLED_LIBS=-lbfd -lreadline -lopcodes -liberty -ldecnumber \
	$(XM_CLIBS) $(NAT_CLIBS) $(GDBTKLIBS) @LIBS@ \
	-lintl -liberty $(LIBGNU)
CLIBS = $(SIM) $(READLINE) $(OPCODES) $(BFD) $(INTL) $(LIBIBERTY) $(LIBDECNUMBER) \
	$(XM_CLIBS) $(NAT_CLIBS) $(GDBTKLIBS) @LIBS@ \
	$(LIBEXPAT) \
	$(LIBIBERTY) $(WIN32LIBS) $(LIBGNU)
CDEPS = $(XM_CDEPS) $(NAT_CDEPS) $(SIM) $(BFD) $(READLINE_DEPS) \
	$(OPCODES) $(INTL_DEPS) $(LIBIBERTY) $(CONFIG_DEPS) $(LIBGNU)

ADD_FILES = $(XM_ADD_FILES) $(TM_ADD_FILES) $(NAT_ADD_FILES)
ADD_DEPS = $(XM_ADD_FILES) $(TM_ADD_FILES) $(NAT_ADD_FILES)

DIST=gdb

LINT=/usr/5bin/lint
LINTFLAGS= $(GDB_CFLAGS) $(OPCODES_CFLAGS) $(READLINE_CFLAGS) \
	$(BFD_CFLAGS) $(INCLUDE_CFLAGS) \
	$(INTL_CFLAGS)

RUNTEST = runtest
RUNTESTFLAGS=

# XML files to build in to GDB.
XMLFILES = $(srcdir)/features/gdb-target.dtd $(srcdir)/features/xinclude.dtd \
	$(srcdir)/features/library-list.dtd $(srcdir)/features/osdata.dtd \
	$(srcdir)/features/threads.dtd

# This is ser-unix.o for any system which supports a v7/BSD/SYSV/POSIX
# interface to the serial port.  Hopefully if get ported to OS/2, VMS,
# etc., then there will be (as part of the C library or perhaps as
# part of libiberty) a POSIX interface.  But at least for now the
# host-dependent makefile fragment might need to use something else
# besides ser-unix.o
SER_HARDWIRE = @SER_HARDWIRE@

# The `remote' debugging target is supported for most architectures,
# but not all (e.g. 960)
REMOTE_OBS = remote.o dcache.o tracepoint.o ax-general.o ax-gdb.o remote-fileio.o

# This is remote-sim.o if a simulator is to be linked in.
SIM_OBS = @SIM_OBS@

# Target-dependent object files.
TARGET_OBS = @TARGET_OBS@

# All target-dependent objects files that require 64-bit CORE_ADDR
# (used with --enable-targets=all --enable-64-bit-bfd).
ALL_64_TARGET_OBS = \
	alphabsd-tdep.o alphafbsd-tdep.o alpha-linux-tdep.o alpha-mdebug-tdep.o \
	alphanbsd-tdep.o alphaobsd-tdep.o alpha-osf1-tdep.o alpha-tdep.o \
	amd64fbsd-tdep.o amd64-darwin-tdep.o amd64-dicos-tdep.o \
	amd64-linux-tdep.o amd64nbsd-tdep.o \
	amd64obsd-tdep.o amd64-sol2-tdep.o amd64-tdep.o amd64-windows-tdep.o \
	ia64-hpux-tdep.o ia64-linux-tdep.o ia64-tdep.o \
	mips64obsd-tdep.o \
	sparc64fbsd-tdep.o sparc64-linux-tdep.o sparc64nbsd-tdep.o \
	sparc64obsd-tdep.o sparc64-sol2-tdep.o sparc64-tdep.o

# All other target-dependent objects files (used with --enable-targets=all).
ALL_TARGET_OBS = \
	armbsd-tdep.o arm-linux-tdep.o arm-symbian-tdep.o \
	armnbsd-tdep.o armobsd-tdep.o \
	arm-tdep.o arm-wince-tdep.o \
	avr-tdep.o \
	bfin-linux-tdep.o bfin-tdep.o \
	cris-tdep.o \
	dicos-tdep.o \
	frv-linux-tdep.o frv-tdep.o \
	h8300-tdep.o \
	hppabsd-tdep.o hppanbsd-tdep.o hppaobsd-tdep.o \
	hppa-hpux-tdep.o hppa-linux-tdep.o hppa-tdep.o \
	i386bsd-tdep.o i386-cygwin-tdep.o i386fbsd-tdep.o i386gnu-tdep.o \
	i386-linux-tdep.o i386nbsd-tdep.o i386-nto-tdep.o i386obsd-tdep.o \
	i386-sol2-tdep.o i386-tdep.o i387-tdep.o \
	i386-dicos-tdep.o i386-darwin-tdep.o \
	iq2000-tdep.o \
	linux-tdep.o \
	lm32-tdep.o \
	m32c-tdep.o \
	m32r-linux-tdep.o m32r-tdep.o \
	m68hc11-tdep.o \
	m68kbsd-tdep.o m68klinux-tdep.o m68k-tdep.o \
	m88k-tdep.o \
	mep-tdep.o \
	microblaze-tdep.o microblaze-linux-tdep.o \
	mips-irix-tdep.o mips-linux-tdep.o \
	mipsnbsd-tdep.o mips-tdep.o \
	mn10300-linux-tdep.o mn10300-tdep.o \
	moxie-tdep.o \
	mt-tdep.o \
	nto-tdep.o \
	ppc-linux-tdep.o ppcnbsd-tdep.o ppcobsd-tdep.o ppc-sysv-tdep.o \
	rs6000-aix-tdep.o rs6000-tdep.o \
	s390-tdep.o \
	score-tdep.o \
	sh64-tdep.o sh-linux-tdep.o shnbsd-tdep.o sh-tdep.o \
	sparc-linux-tdep.o sparcnbsd-tdep.o sparcobsd-tdep.o \
	sparc-sol2-tdep.o sparc-tdep.o \
	spu-tdep.o spu-multiarch.o solib-spu.o \
	v850-tdep.o \
	vaxnbsd-tdep.o vaxobsd-tdep.o vax-tdep.o \
	xstormy16-tdep.o \
	xtensa-config.o xtensa-tdep.o xtensa-linux-tdep.o \
	glibc-tdep.o \
	bsd-uthread.o \
	nbsd-tdep.o obsd-tdep.o \
	sol2-tdep.o \
	solib-frv.o solib-irix.o solib-svr4.o solib-target.o \
	solib-som.o solib-pa64.o solib-darwin.o \
	dbug-rom.o dink32-rom.o ppcbug-rom.o m32r-rom.o dsrec.o monitor.o \
	remote-m32r-sdi.o \
	xcoffread.o \
	symfile-mem.o \
	corelow.o \
	windows-tdep.o \
	linux-record.o

# Host-dependent makefile fragment comes in here.
@host_makefile_frag@
# End of host-dependent makefile fragment

FLAGS_TO_PASS = \
	"prefix=$(prefix)" \
	"exec_prefix=$(exec_prefix)" \
	"infodir=$(infodir)" \
	"datarootdir=$(datarootdir)" \
	"docdir=$(docdir)" \
	"htmldir=$(htmldir)" \
	"pdfdir=$(pdfdir)" \
	"libdir=$(libdir)" \
	"mandir=$(mandir)" \
	"datadir=$(datadir)" \
	"includedir=$(includedir)" \
	"against=$(against)" \
	"DESTDIR=$(DESTDIR)" \
	"AR=$(AR)" \
	"AR_FLAGS=$(AR_FLAGS)" \
	"CC=$(CC)" \
	"CFLAGS=$(CFLAGS)" \
	"CXX=$(CXX)" \
	"CXXFLAGS=$(CXXFLAGS)" \
	"DLLTOOL=$(DLLTOOL)" \
	"LDFLAGS=$(LDFLAGS)" \
	"RANLIB=$(RANLIB)" \
	"MAKEINFO=$(MAKEINFO)" \
	"MAKEHTML=$(MAKEHTML)" \
	"MAKEHTMLFLAGS=$(MAKEHTMLFLAGS)" \
	"INSTALL=$(INSTALL)" \
	"INSTALL_PROGRAM=$(INSTALL_PROGRAM)" \
	"INSTALL_DATA=$(INSTALL_DATA)" \
	"RUNTEST=$(RUNTEST)" \
	"RUNTESTFLAGS=$(RUNTESTFLAGS)"

# Flags that we pass when building the testsuite.

# empty for native, $(target_alias)/ for cross
target_subdir = @target_subdir@

CC_FOR_TARGET = ` \
  if [ -f $${rootme}/../gcc/xgcc ] ; then \
    if [ -f $${rootme}/../$(target_subdir)newlib/Makefile ] ; then \
      echo $${rootme}/../gcc/xgcc -B$${rootme}/../gcc/ -idirafter $${rootme}/$(target_subdir)newlib/targ-include -idirafter $${rootsrc}/../$(target_subdir)newlib/libc/include -nostdinc -B$${rootme}/../$(target_subdir)newlib/; \
    else \
      echo $${rootme}/../gcc/xgcc -B$${rootme}/../gcc/; \
    fi; \
  else \
    if [ "$(host_canonical)" = "$(target_canonical)" ] ; then \
      echo $(CC); \
    else \
      t='$(program_transform_name)'; echo gcc | sed -e '' $$t; \
    fi; \
  fi`

CXX = gcc
CXX_FOR_TARGET = ` \
  if [ -f $${rootme}/../gcc/xgcc ] ; then \
    if [ -f $${rootme}/../$(target_subdir)newlib/Makefile ] ; then \
      echo $${rootme}/../gcc/xgcc -B$${rootme}/../gcc/ -idirafter $${rootme}/$(target_subdir)newlib/targ-include -idirafter $${rootsrc}/../$(target_subdir)newlib/libc/include -nostdinc -B$${rootme}/../$(target_subdir)newlib/; \
    else \
      echo $${rootme}/../gcc/xgcc -B$${rootme}/../gcc/; \
    fi; \
  else \
    if [ "$(host_canonical)" = "$(target_canonical)" ] ; then \
      echo $(CXX); \
    else \
      t='$(program_transform_name)'; echo gcc | sed -e '' $$t; \
    fi; \
  fi`

# The use of $$(x_FOR_TARGET) reduces the command line length by not
# duplicating the lengthy definition.
TARGET_FLAGS_TO_PASS = \
	"prefix=$(prefix)" \
	"exec_prefix=$(exec_prefix)" \
	"against=$(against)" \
	'CC=$$(CC_FOR_TARGET)' \
	"CC_FOR_TARGET=$(CC_FOR_TARGET)" \
	"CFLAGS=$(CFLAGS)" \
	'CXX=$$(CXX_FOR_TARGET)' \
	"CXX_FOR_TARGET=$(CXX_FOR_TARGET)" \
	"CXXFLAGS=$(CXXFLAGS)" \
	"INSTALL=$(INSTALL)" \
	"INSTALL_PROGRAM=$(INSTALL_PROGRAM)" \
	"INSTALL_DATA=$(INSTALL_DATA)" \
	"MAKEINFO=$(MAKEINFO)" \
	"MAKEHTML=$(MAKEHTML)" \
	"RUNTEST=$(RUNTEST)" \
	"RUNTESTFLAGS=$(RUNTESTFLAGS)" \
	"FORCE_PARALLEL=$(FORCE_PARALLEL)"

# All source files that go into linking GDB.
# Links made at configuration time should not be specified here, since
# SFILES is used in building the distribution archive.

SFILES = ada-exp.y ada-lang.c ada-typeprint.c ada-valprint.c ada-tasks.c \
	addrmap.c \
	auxv.c ax-general.c ax-gdb.c \
	bcache.c \
	bfd-target.c \
	block.c blockframe.c breakpoint.c buildsym.c \
	c-exp.y c-lang.c c-typeprint.c c-valprint.c \
	charset.c cli-out.c coffread.c coff-pe-read.c \
	complaints.c completer.c corefile.c \
	cp-abi.c cp-support.c cp-namespace.c cp-valprint.c \
	d-lang.c d-valprint.c \
	cp-name-parser.y \
	dbxread.c demangle.c dictionary.c disasm.c doublest.c dummy-frame.c \
	dwarf2expr.c dwarf2loc.c dwarf2read.c dwarf2-frame.c \
	elfread.c environ.c eval.c event-loop.c event-top.c \
	exceptions.c expprint.c \
	f-exp.y f-lang.c f-typeprint.c f-valprint.c filesystem.c \
	findcmd.c findvar.c frame.c frame-base.c frame-unwind.c \
	gdbarch.c arch-utils.c gdbtypes.c gnu-v2-abi.c gnu-v3-abi.c \
	inf-loop.c \
	infcall.c \
	infcmd.c inflow.c infrun.c \
	inline-frame.c \
	interps.c \
	jv-exp.y jv-lang.c jv-valprint.c jv-typeprint.c \
	language.c linespec.c \
	m2-exp.y m2-lang.c m2-typeprint.c m2-valprint.c \
	macrotab.c macroexp.c macrocmd.c macroscope.c main.c maint.c \
	mdebugread.c memattr.c mem-break.c minsyms.c mipsread.c memory-map.c \
	mi/mi-common.c \
	objc-exp.y objc-lang.c \
	objfiles.c osabi.c observer.c osdata.c \
	opencl-lang.c \
	p-exp.y p-lang.c p-typeprint.c p-valprint.c parse.c printcmd.c \
	proc-service.list progspace.c \
	prologue-value.c psymtab.c \
	regcache.c reggroups.c remote.c remote-fileio.c reverse.c \
	sentinel-frame.c \
	serial.c ser-base.c ser-unix.c \
	solib.c solib-target.c source.c \
	stabsread.c stack.c std-regs.c symfile.c symfile-mem.c symmisc.c \
	symtab.c \
	target.c target-descriptions.c target-memory.c \
	thread.c top.c tracepoint.c \
	trad-frame.c \
	tramp-frame.c \
	typeprint.c \
	ui-out.c utils.c ui-file.h ui-file.c \
	user-regs.c \
	valarith.c valops.c valprint.c value.c varobj.c vec.c \
	wrapper.c \
	xml-tdesc.c xml-support.c \
	inferior.c gdb_usleep.c \
	record.c gcore.c \
	jit.c \
	xml-syscall.c \

LINTFILES = $(SFILES) $(YYFILES) $(CONFIG_SRCS) init.c

# Header files that need to have srcdir added.  Note that in the cases
# where we use a macro like $(gdbcmd_h), things are carefully arranged
# so that each .h file is listed exactly once (M-x tags-search works
# wrong if TAGS has files twice).  Because this is tricky to get
# right, it is probably easiest just to list .h files here directly.

HFILES_NO_SRCDIR = osf-share/cma_debug_client.h	\
osf-share/HP800/cma_thread_io.h osf-share/cma_sequence.h \
osf-share/cma_mutex.h osf-share/cma_semaphore_defs.h \
osf-share/cma_list.h osf-share/cma_handle.h osf-share/cma_stack.h \
osf-share/cma_util.h osf-share/RIOS/cma_thread_io.h \
osf-share/cma_errors.h osf-share/cma_tcb_defs.h osf-share/cma_attr.h \
osf-share/cma_stack_int.h osf-share/cma_init.h \
osf-share/cma_deb_core.h osf-share/AT386/cma_thread_io.h \
osf-share/cma_sched.h proc-utils.h arm-tdep.h ax-gdb.h ppcnbsd-tdep.h \
cli-out.h gdb_expat.h breakpoint.h infcall.h obsd-tdep.h \
exec.h m32r-tdep.h osabi.h gdbcore.h solib-som.h \
i386bsd-nat.h xml-support.h xml-tdesc.h alphabsd-tdep.h gdb_obstack.h \
ia64-tdep.h ada-lang.h varobj.h frv-tdep.h nto-tdep.h serial.h \
c-lang.h d-lang.h frame.h event-loop.h block.h cli/cli-setshow.h	\
cli/cli-decode.h cli/cli-cmds.h cli/cli-dump.h \
cli/cli-script.h macrotab.h symtab.h version.h gnulib/wchar.in.h \
gnulib/string.in.h gnulib/str-two-way.h \
gnulib/stdint.in.h remote.h gdb.h sparc-nat.h gdbserver/win32-low.h \
gdbserver/i387-fp.h gdbserver/server.h gdbserver/terminal.h \
gdbserver/mem-break.h gdbserver/wincecompat.h gdbserver/target.h \
gdbserver/linux-low.h gdbserver/gdb_proc_service.h \
gdbserver/regcache.h gdbthread.h dwarf2-frame.h nbsd-nat.h dcache.h \
amd64-nat.h s390-tdep.h arm-linux-tdep.h exceptions.h macroscope.h \
gdbarch.h bsd-uthread.h gdb_thread_db.h gdb_stat.h memory-map.h	\
mdebugread.h m88k-tdep.h stabsread.h hppa-linux-offsets.h linux-fork.h \
ser-unix.h inf-ptrace.h terminal.h ui-out.h frame-base.h \
f-lang.h dwarf2loc.h value.h sparc-tdep.h defs.h target-descriptions.h \
objfiles.h vec.h disasm.h mips-tdep.h ser-base.h \
gdb_curses.h bfd-target.h memattr.h inferior.h ax.h dummy-frame.h \
inflow.h fbsd-nat.h libunwind-frame.h completer.h inf-ttrace.h \
solib-target.h gdb_vfork.h alpha-tdep.h dwarf2expr.h \
m2-lang.h stack.h charset.h addrmap.h command.h solist.h source.h \
target.h prologue-value.h cp-abi.h tui/tui-hooks.h tui/tui.h \
tui/tui-file.h tui/tui-command.h tui/tui-disasm.h tui/tui-wingeneral.h \
tui/tui-windata.h tui/tui-data.h tui/tui-win.h tui/tui-stack.h \
tui/tui-winsource.h tui/tui-regs.h tui/tui-io.h tui/tui-layout.h \
tui/tui-source.h xcoffsolib.h sol2-tdep.h gregset.h sh-tdep.h \
expression.h score-tdep.h gdb_select.h ser-tcp.h buildsym.h valprint.h \
call-cmds.h typeprint.h mi/mi-getopt.h mi/mi-parse.h mi/mi-console.h \
mi/mi-out.h mi/mi-main.h mi/mi-common.h mi/mi-cmds.h linux-nat.h \
complaints.h gdb_proc_service.h gdb_regex.h xtensa-tdep.h inf-loop.h \
gdb_wait.h gdb_assert.h solib.h ppc-tdep.h cp-support.h glibc-tdep.h \
interps.h auxv.h gdbcmd.h tramp-frame.h mipsnbsd-tdep.h	\
amd64-linux-tdep.h linespec.h i387-tdep.h mn10300-tdep.h \
sparc64-tdep.h monitor.h ppcobsd-tdep.h srec.h solib-pa64.h \
coff-pe-read.h parser-defs.h gdb_ptrace.h mips-linux-tdep.h \
m68k-tdep.h spu-tdep.h jv-lang.h environ.h solib-irix.h amd64-tdep.h \
doublest.h regset.h hppa-tdep.h ppc-linux-tdep.h rs6000-tdep.h \
gdb_locale.h gdb_dirent.h arch-utils.h trad-frame.h gnu-nat.h \
language.h nbsd-tdep.h wrapper.h solib-svr4.h \
macroexp.h ui-file.h regcache.h gdb_string.h tracepoint.h i386-tdep.h \
inf-child.h p-lang.h event-top.h gdbtypes.h user-regs.h \
regformats/regdef.h config/alpha/nm-osf3.h  config/i386/nm-i386gnu.h \
config/i386/nm-fbsd.h \
config/nm-nto.h config/sparc/nm-sol2.h config/nm-linux.h \
config/rs6000/nm-rs6000.h top.h bsd-kvm.h gdb-stabs.h reggroups.h \
annotate.h sim-regno.h dictionary.h dfp.h main.h frame-unwind.h	\
remote-fileio.h i386-linux-tdep.h vax-tdep.h objc-lang.h \
sentinel-frame.h bcache.h symfile.h windows-tdep.h linux-tdep.h \
<<<<<<< HEAD
gdb_usleep.h jit.h python/python.h python/python-internal.h \
xml-syscall.h ada-operator.inc microblaze-tdep.h \
psymtab.h psympriv.h progspace.h bfin-tdep.h
=======
gdb_usleep.h jit.h xml-syscall.h ada-operator.inc microblaze-tdep.h \
psymtab.h psympriv.h progspace.h bfin-tdep.h ia64-hpux-tdep.h
>>>>>>> 54cd4700

# Header files that already have srcdir in them, or which are in objdir.

HFILES_WITH_SRCDIR = ../bfd/bfd.h


# GDB "info" files, which should be included in their entirety
INFOFILES = gdb.info*

REMOTE_EXAMPLES = m68k-stub.c i386-stub.c sparc-stub.c rem-multi.shar

# {X,T,NAT}DEPFILES are something of a pain in that it's hard to
# default their values the way we do for SER_HARDWIRE; in the future
# maybe much of the stuff now in {X,T,NAT}DEPFILES will go into other
# variables analogous to SER_HARDWIRE which get defaulted in this
# Makefile.in

DEPFILES = $(TARGET_OBS) $(SER_HARDWIRE) $(NATDEPFILES) \
	   $(REMOTE_OBS) $(SIM_OBS)

SOURCES = $(SFILES) $(ALLDEPFILES) $(YYFILES) $(CONFIG_SRCS)
# Don't include YYFILES (*.c) because we already include *.y in SFILES,
# and it's more useful to see it in the .y file.
TAGFILES_NO_SRCDIR = $(SFILES) $(HFILES_NO_SRCDIR) $(ALLDEPFILES) \
	$(CONFIG_SRCS)
TAGFILES_WITH_SRCDIR = $(HFILES_WITH_SRCDIR)

COMMON_OBS = $(DEPFILES) $(CONFIG_OBS) $(YYOBJ) \
	version.o \
	annotate.o \
	addrmap.o \
	auxv.o \
	bfd-target.o \
	blockframe.o breakpoint.o findvar.o regcache.o \
	charset.o disasm.o dummy-frame.o dfp.o \
	source.o value.o eval.o valops.o valarith.o valprint.o printcmd.o \
	block.o symtab.o psymtab.o symfile.o symmisc.o linespec.o dictionary.o \
	infcall.o \
	infcmd.o infrun.o \
	expprint.o environ.o stack.o thread.o \
	exceptions.o \
	filesystem.o \
	inf-child.o \
	interps.o \
	main.o \
	macrotab.o macrocmd.o macroexp.o macroscope.o \
	mi-common.o \
	event-loop.o event-top.o inf-loop.o completer.o \
	gdbarch.o arch-utils.o gdbtypes.o osabi.o copying.o \
	memattr.o mem-break.o target.o parse.o language.o buildsym.o \
	findcmd.o \
	std-regs.o \
	signals.o \
	exec.o reverse.o \
	bcache.o objfiles.o observer.o minsyms.o maint.o demangle.o \
	dbxread.o coffread.o coff-pe-read.o \
	dwarf2read.o mipsread.o stabsread.o corefile.o \
	dwarf2expr.o dwarf2loc.o dwarf2-frame.o \
	ada-lang.o c-lang.o d-lang.o f-lang.o objc-lang.o \
	ada-tasks.o \
	ui-out.o cli-out.o \
	varobj.o vec.o wrapper.o \
	jv-lang.o jv-valprint.o jv-typeprint.o \
	m2-lang.o opencl-lang.o p-lang.o p-typeprint.o p-valprint.o \
	sentinel-frame.o \
	complaints.o typeprint.o \
	ada-typeprint.o c-typeprint.o f-typeprint.o m2-typeprint.o \
	ada-valprint.o c-valprint.o cp-valprint.o d-valprint.o f-valprint.o \
	m2-valprint.o \
	serial.o mdebugread.o top.o utils.o \
	ui-file.o \
	user-regs.o \
	frame.o frame-unwind.o doublest.o \
	frame-base.o \
	inline-frame.o \
	gnu-v2-abi.o gnu-v3-abi.o cp-abi.o cp-support.o \
	cp-namespace.o \
	reggroups.o regset.o \
	trad-frame.o \
	tramp-frame.o \
	solib.o solib-target.o \
	prologue-value.o memory-map.o xml-support.o xml-syscall.o \
	target-descriptions.o target-memory.o xml-tdesc.o xml-builtin.o \
	inferior.o osdata.o gdb_usleep.o record.o gcore.o \
	jit.o progspace.o

TSOBS = inflow.o

SUBDIRS = doc @subdirs@ data-directory
CLEANDIRS = $(SUBDIRS) gnulib

# List of subdirectories in the build tree that must exist.
# This is used to force build failures in existing trees when
# a new directory is added.
# The format here is for the `case' shell command.
REQUIRED_SUBDIRS = doc | testsuite | gnulib | data-directory

# For now, shortcut the "configure GDB for fewer languages" stuff.
YYFILES = c-exp.c \
	cp-name-parser.c \
	objc-exp.c \
	ada-lex.c \
	ada-exp.c \
	jv-exp.c \
	f-exp.c m2-exp.c p-exp.c
YYOBJ = c-exp.o \
	cp-name-parser.o \
	objc-exp.o \
	ada-exp.o \
	jv-exp.o \
	f-exp.o m2-exp.o p-exp.o

# Things which need to be built when making a distribution.

DISTSTUFF = $(YYFILES)


# All generated files which can be included by another file.
generated_files = config.h observer.h observer.inc ada-lex.c \
	$(GNULIB_H) $(NAT_GENERATED_FILES)

.c.o:
	$(COMPILE) $<
	$(POSTCOMPILE)

all: gdb$(EXEEXT) $(CONFIG_ALL)
	@$(MAKE) $(FLAGS_TO_PASS) DO=all "DODIRS=`echo $(SUBDIRS) | sed 's/testsuite//'`" subdir_do
.PHONY: all-tui
all-tui: $(TUI)$(EXEEXT)

installcheck:

# The check target can not use subdir_do, because subdir_do does not
# use TARGET_FLAGS_TO_PASS.
check: force
	@if [ -f testsuite/Makefile ]; then \
	  rootme=`pwd`; export rootme; \
	  rootsrc=`cd $(srcdir); pwd`; export rootsrc; \
	  cd testsuite; \
	  $(MAKE) $(TARGET_FLAGS_TO_PASS) check; \
	else true; fi

# The idea is to parallelize testing of multilibs, for example:
#   make -j3 check//sh-hms-sim/{-m1,-m2,-m3,-m3e,-m4}/{,-nofpu}
# will run 3 concurrent sessions of check, eventually testing all 10
# combinations.  GNU make is required for the % pattern to work, as is
# a shell that expands alternations within braces.  If GNU make is not
# used, this rule will harmlessly fail to match.  Used FORCE_PARALLEL to
# prevent serialized checking due to the passed RUNTESTFLAGS.
# FIXME: use config.status --config not --version, when available.
check//%: force
	@if [ -f testsuite/config.status ]; then \
	  rootme=`pwd`; export rootme; \
	  rootsrc=`cd $(srcdir); pwd`; export rootsrc; \
	  target=`echo "$@" | sed 's,//.*,,'`; \
	  variant=`echo "$@" | sed 's,^[^/]*//,,'`; \
	  vardots=`echo "$$variant" | sed 's,/,.,g'`; \
	  testdir=testsuite.$$vardots; \
	  if [ ! -f $$testdir/Makefile ] && [ -f testsuite/config.status ]; then \
	    configargs=`cd testsuite && ./config.status --version | \
	      sed -n -e 's,"$$,,' -e 's,^ *with options ",,p'`; \
	    $(SHELL) $(srcdir)/../mkinstalldirs $$testdir && \
	    (cd $$testdir && \
	     eval $(SHELL) "\"\$$rootsrc/testsuite/configure\" $$configargs" \
			   "\"--srcdir=\$$rootsrc/testsuite\"" \
	     ); \
	  else :; fi && cd $$testdir && \
	  $(MAKE) $(TARGET_FLAGS_TO_PASS) \
	    RUNTESTFLAGS="--target_board=$$variant $(RUNTESTFLAGS)" \
	    FORCE_PARALLEL=$(if $(FORCE_PARALLEL),1,$(if $(RUNTESTFLAGS),,1)) \
	    "$$target"; \
	else true; fi

info install-info clean-info dvi pdf install-pdf html install-html: force
	@$(MAKE) $(FLAGS_TO_PASS) DO=$@ "DODIRS=$(SUBDIRS)" subdir_do

gdb.z:gdb.1
	nroff -man $(srcdir)/gdb.1 | col -b > gdb.t
	pack gdb.t ; rm -f gdb.t
	mv gdb.t.z gdb.z

# Traditionally "install" depends on "all".  But it may be useful
# not to; for example, if the user has made some trivial change to a
# source file and doesn't care about rebuilding or just wants to save the
# time it takes for make to check that all is up to date.
# install-only is intended to address that need.
install: all
	@$(MAKE) $(FLAGS_TO_PASS) install-only

install-only: $(CONFIG_INSTALL)
	transformed_name=`t='$(program_transform_name)'; \
			  echo gdb | sed -e "$$t"` ; \
		if test "x$$transformed_name" = x; then \
		  transformed_name=gdb ; \
		else \
		  true ; \
		fi ; \
		$(SHELL) $(srcdir)/../mkinstalldirs $(DESTDIR)$(bindir) ; \
		$(INSTALL_PROGRAM) gdb$(EXEEXT) \
			$(DESTDIR)$(bindir)/$$transformed_name$(EXEEXT) ; \
		$(SHELL) $(srcdir)/../mkinstalldirs \
			$(DESTDIR)$(man1dir) ; \
		$(INSTALL_DATA) $(srcdir)/gdb.1 \
			$(DESTDIR)$(man1dir)/$$transformed_name.1
	@$(MAKE) DO=install "DODIRS=$(SUBDIRS)" $(FLAGS_TO_PASS) subdir_do
.PHONY: install-tui
install-tui:
	transformed_name=`t='$(program_transform_name)'; \
			  echo $(TUI) | sed -e "$$t"` ; \
		if test "x$$transformed_name" = x; then \
		  transformed_name=$(TUI) ; \
		else \
		  true ; \
		fi ; \
		$(SHELL) $(srcdir)/../mkinstalldirs $(DESTDIR)$(bindir) ; \
		$(INSTALL_PROGRAM) $(TUI)$(EXEEXT) \
			$(DESTDIR)$(bindir)/$$transformed_name$(EXEEXT) ; \
		$(SHELL) $(srcdir)/../mkinstalldirs \
			$(DESTDIR)$(man1dir) ; \
		$(INSTALL_DATA) $(srcdir)/gdb.1 \
			$(DESTDIR)$(man1dir)/$$transformed_name.1

install-python:
	$(SHELL) $(srcdir)/../mkinstalldirs $(DESTDIR)$(GDB_DATADIR)/python/gdb

uninstall: force $(CONFIG_UNINSTALL)
	transformed_name=`t='$(program_transform_name)'; \
			  echo gdb | sed -e $$t` ; \
		if test "x$$transformed_name" = x; then \
		  transformed_name=gdb ; \
		else \
		  true ; \
		fi ; \
		rm -f $(DESTDIR)$(bindir)/$$transformed_name$(EXEEXT) \
		      $(DESTDIR)$(man1dir)/$$transformed_name.1
	@$(MAKE) DO=uninstall "DODIRS=$(SUBDIRS)" $(FLAGS_TO_PASS) subdir_do
.PHONY: uninstall-tui
uninstall-tui:
	transformed_name=`t='$(program_transform_name)'; \
			  echo $(TUI) | sed -e $$t` ; \
		if test "x$$transformed_name" = x; then \
		  transformed_name=$(TUI) ; \
		else \
		  true ; \
		fi ; \
		rm -f $(DESTDIR)$(bindir)/$$transformed_name$(EXEEXT) \
		      $(DESTDIR)$(man1dir)/$$transformed_name.1

# The C++ name parser can be built standalone for testing.
test-cp-name-parser.o: cp-name-parser.c
	$(COMPILE) -DTEST_CPNAMES cp-name-parser.c
	$(POSTCOMPILE)

test-cp-name-parser$(EXEEXT): test-cp-name-parser.o $(LIBIBERTY)
	$(CC_LD) $(INTERNAL_LDFLAGS) -o test-cp-name-parser$(EXEEXT) \
		test-cp-name-parser.o $(LIBIBERTY)

# We do this by grepping through sources.  If that turns out to be too slow,
# maybe we could just require every .o file to have an initialization routine
# of a given name (top.o -> _initialize_top, etc.).
#
# Formatting conventions:  The name of the _initialize_* routines must start
# in column zero, and must not be inside #if.
#
# Note that the set of files with init functions might change, or the names
# of the functions might change, so this files needs to depend on all the
# object files that will be linked into gdb.

# FIXME: There is a problem with this approach - init.c may force
# unnecessary files to be linked in.

# FIXME: cagney/2002-06-09: gdb/564: gdb/563: Force the order so that
# the first call is to _initialize_gdbtypes (implemented by explicitly
# putting that function's name first in the init.l-tmp file).  This is
# a hack to ensure that all the architecture dependant global
# builtin_type_* variables are initialized before anything else
# (per-architecture code is called in the same order that it is
# registered).  The ``correct fix'' is to have all the builtin types
# made part of the architecture and initialize them on-demand (using
# gdbarch_data) just like everything else.  The catch is that other
# modules still take the address of these builtin types forcing them
# to be variables, sigh!

# NOTE: cagney/2003-03-18: The sed pattern ``s|^\([^ /]...'' is
# anchored on the first column and excludes the ``/'' character so
# that it doesn't add the $(srcdir) prefix to any file that already
# has an absolute path.  It turns out that $(DEC)'s True64 make
# automatically adds the $(srcdir) prefixes when it encounters files
# in sub-directories such as cli/ and mi/.

# NOTE: cagney/2004-02-08: The ``case "$$fs" in'' eliminates
# duplicates.  Files in the gdb/ directory can end up appearing in
# COMMON_OBS (as a .o file) and CONFIG_SRCS (as a .c file).

INIT_FILES = $(COMMON_OBS) $(TSOBS) $(CONFIG_SRCS)
init.c: $(INIT_FILES)
	@echo Making init.c
	@rm -f init.c-tmp init.l-tmp
	@touch init.c-tmp
	@echo gdbtypes > init.l-tmp
	@-LANG=C ; export LANG ; \
	LC_ALL=C ; export LC_ALL ; \
	echo $(INIT_FILES) | \
	tr ' ' '\012' | \
	sed \
	    -e '/^gdbtypes.[co]$$/d' \
	    -e '/^init.[co]$$/d' \
	    -e '/xdr_ld.[co]$$/d' \
	    -e '/xdr_ptrace.[co]$$/d' \
	    -e '/xdr_rdb.[co]$$/d' \
	    -e '/udr.[co]$$/d' \
	    -e '/udip2soc.[co]$$/d' \
	    -e '/udi2go32.[co]$$/d' \
	    -e '/version.[co]$$/d' \
	    -e '/^[a-z0-9A-Z_]*_[SU].[co]$$/d' \
	    -e '/[a-z0-9A-Z_]*-exp.tab.[co]$$/d' \
	    -e 's/\.[co]$$/.c/' \
	    -e 's,signals\.c,common/signals\.c,' \
	    -e 's|^\([^  /][^     ]*\)|$(srcdir)/\1|g' | \
	while read f; do \
	    sed -n -e 's/^_initialize_\([a-z_0-9A-Z]*\).*/\1/p' $$f 2>/dev/null; \
	done | \
	while read f; do \
	    case " $$fs " in \
	        *" $$f "* ) ;; \
	        * ) echo $$f ; fs="$$fs $$f";; \
            esac; \
	done >> init.l-tmp
	@echo '/* Do not modify this file.  */' >>init.c-tmp
	@echo '/* It is created automatically by the Makefile.  */'>>init.c-tmp
	@echo '#include "defs.h"      /* For initialize_file_ftype.  */' >>init.c-tmp
	@echo '#include "call-cmds.h" /* For initialize_all_files.  */' >>init.c-tmp
	@sed -e 's/\(.*\)/extern initialize_file_ftype _initialize_\1;/' <init.l-tmp >>init.c-tmp
	@echo 'void' >>init.c-tmp
	@echo 'initialize_all_files (void)' >>init.c-tmp
	@echo '{' >>init.c-tmp
	@sed -e 's/\(.*\)/  _initialize_\1 ();/' <init.l-tmp >>init.c-tmp
	@echo '}' >>init.c-tmp
	@rm init.l-tmp
	@mv init.c-tmp init.c

.PRECIOUS: init.c

# Removing the old gdb first works better if it is running, at least on SunOS.
gdb$(EXEEXT): gdb.o libgdb.a $(ADD_DEPS) $(CDEPS) $(TDEPLIBS)
	rm -f gdb$(EXEEXT)
	$(CC_LD) $(INTERNAL_LDFLAGS) $(WIN32LDAPP) \
		-o gdb$(EXEEXT) gdb.o libgdb.a \
		$(TDEPLIBS) $(TUI_LIBRARY) $(CLIBS) $(LOADLIBES)

$(TUI)$(EXEEXT): tui-main.o libgdb.a $(ADD_DEPS) $(CDEPS) $(TDEPLIBS)
	rm -f $(TUI)$(EXEEXT)
	$(CC_LD) $(INTERNAL_LDFLAGS) $(WIN32LDAPP) \
		-o $(TUI)$(EXEEXT) tui-main.o libgdb.a \
		$(TDEPLIBS) $(TUI_LIBRARY) $(CLIBS) $(LOADLIBES)

# Convenience rule to handle recursion.
$(LIBGNU) $(GNULIB_H): all-lib
all-lib: gnulib/Makefile
	@$(MAKE) $(FLAGS_TO_PASS) DO=all DODIRS=gnulib subdir_do
.PHONY: all-lib

# Convenience rule to handle recursion.
.PHONY: all-data-directory
all-data-directory: data-directory/Makefile
	@$(MAKE) $(FLAGS_TO_PASS) DO=all DODIRS=data-directory subdir_do

# Create a library of the gdb object files and build GDB by linking
# against that.
#
# init.o is very important.  It pulls in the rest of GDB.
LIBGDB_OBS= $(COMMON_OBS) $(TSOBS) $(ADD_FILES) init.o
libgdb.a: $(LIBGDB_OBS)
	-rm -f libgdb.a
	$(AR) q libgdb.a $(LIBGDB_OBS)
	$(RANLIB) libgdb.a

# This is useful when debugging GDB, because some Unix's don't let you run GDB
# on itself without copying the executable.  So "make gdb1" will make
# gdb and put a copy in gdb1, and you can run it with "gdb gdb1".
# Removing gdb1 before the copy is the right thing if gdb1 is open
# in another process.
gdb1$(EXEEXT): gdb$(EXEEXT)
	rm -f gdb1$(EXEEXT)
	cp gdb$(EXEEXT) gdb1$(EXEEXT)

# Put the proper machine-specific files first, so M-. on a machine
# specific routine gets the one for the correct machine.  (FIXME: those
# files go in twice; we should be removing them from the main list).

# TAGS depends on all the files that go into it so you can rebuild TAGS
# with `make TAGS' and not have to say `rm TAGS' first.

GDB_NM_FILE = @GDB_NM_FILE@
TAGS: $(DEPFILES) $(TAGFILES_NO_SRCDIR) $(TAGFILES_WITH_SRCDIR)
	@echo Making TAGS
	@etags $(srcdir)/$(GDB_NM_FILE) \
	`(for i in $(DEPFILES) $(TAGFILES_NO_SRCDIR); do \
		echo $(srcdir)/$$i ; \
	done ; for i in $(TAGFILES_WITH_SRCDIR); do \
		echo $$i ; \
	done) | sed -e 's/\.o$$/\.c/'` \
	`find $(srcdir)/config -name '*.h' -print`

tags: TAGS

clean mostlyclean: $(CONFIG_CLEAN)
	@$(MAKE) $(FLAGS_TO_PASS) DO=clean "DODIRS=$(CLEANDIRS)" subdir_do
	rm -f *.o *.a $(ADD_FILES) *~ init.c-tmp init.l-tmp version.c-tmp
	rm -f init.c version.c
	rm -f gdb$(EXEEXT) core make.log
	rm -f gdb[0-9]$(EXEEXT)
	rm -f test-cp-name-parser$(EXEEXT)
	rm -f xml-builtin.c stamp-xml
	rm -f $(DEPDIR)/*

.PHONY: clean-tui
clean-tui:
	rm -f $(TUI)$(EXEEXT)

# This used to depend on c-exp.c m2-exp.c TAGS
# I believe this is wrong; the makefile standards for distclean just
# describe removing files; the only sort of "re-create a distribution"
# functionality described is if the distributed files are unmodified.
# NB: While GDBSERVER might be configured on native systems, it isn't
# always included in SUBDIRS.  Remove the gdbserver files explicitly.
distclean: clean
	@$(MAKE) $(FLAGS_TO_PASS) DO=distclean "DODIRS=$(CLEANDIRS)" subdir_do
	rm -f gdbserver/config.status gdbserver/config.log
	rm -f gdbserver/tm.h gdbserver/xm.h gdbserver/nm.h
	rm -f gdbserver/Makefile gdbserver/config.cache
	rm -f nm.h config.status config.h stamp-h .gdbinit
	rm -f y.output yacc.acts yacc.tmp y.tab.h
	rm -f config.log config.cache
	rm -f Makefile
	rm -rf $(DEPDIR)

maintainer-clean: local-maintainer-clean do-maintainer-clean distclean
realclean: maintainer-clean

local-maintainer-clean:
	@echo "This command is intended for maintainers to use;"
	@echo "it deletes files that may require special tools to rebuild."
	rm -f c-exp.c \
		cp-name-parser.c \
		ada-lex.c ada-exp.c \
	        objc-exp.c \
		jv-exp.tab \
		f-exp.c m2-exp.c p-exp.c
	rm -f TAGS $(INFOFILES)
	rm -f $(YYFILES)
	rm -f nm.h config.status

do-maintainer-clean:
	@$(MAKE) $(FLAGS_TO_PASS) DO=maintainer-clean "DODIRS=$(CLEANDIRS)" \
		subdir_do

diststuff: $(DISTSTUFF) $(PACKAGE).pot $(CATALOGS)
	cd doc; $(MAKE) $(MFLAGS) diststuff

subdir_do: force
	@for i in $(DODIRS); do \
		case $$i in \
		$(REQUIRED_SUBDIRS)) \
			if [ ! -f ./$$i/Makefile ] ; then \
				echo "Missing $$i/Makefile" >&2 ; \
				exit 1 ; \
			fi ;; \
		esac ; \
		if [ -f ./$$i/Makefile ] ; then \
			if (cd ./$$i; \
				$(MAKE) $(FLAGS_TO_PASS) $(DO)) ; then true ; \
			else exit 1 ; fi ; \
		else true ; fi ; \
	done

Makefile: Makefile.in config.status @frags@
	# Regenerate the Makefile and the tm.h / nm.h links.
	CONFIG_FILES="Makefile" \
	  CONFIG_COMMANDS= \
	  CONFIG_HEADERS= \
	  $(SHELL) config.status

gnulib/Makefile: gnulib/Makefile.in gnulib/Makefile.in config.status @frags@
	CONFIG_FILES="gnulib/Makefile" \
	  CONFIG_COMMANDS="depfiles" \
	  CONFIG_HEADERS= \
	  CONFIG_LINKS= \
	  $(SHELL) config.status

data-directory/Makefile: data-directory/Makefile.in config.status @frags@
	CONFIG_FILES="data-directory/Makefile" \
	  CONFIG_COMMANDS="depfiles" \
	  CONFIG_HEADERS= \
	  CONFIG_LINKS= \
	  $(SHELL) config.status

config.h: stamp-h ; @true
stamp-h: $(srcdir)/config.in config.status
	CONFIG_HEADERS=config.h:config.in \
	  CONFIG_COMMANDS="default depdir" \
	  CONFIG_FILES= \
	  CONFIG_LINKS= \
	  $(SHELL) config.status

.gdbinit: $(srcdir)/gdbinit.in config.status
	CONFIG_FILES=".gdbinit:gdbinit.in" \
	  CONFIG_COMMANDS= \
	  CONFIG_HEADERS= \
	  $(SHELL) config.status

config.status: $(srcdir)/configure configure.tgt configure.host
	$(SHELL) config.status --recheck

ACLOCAL = aclocal
ACLOCAL_AMFLAGS = -I gnulib/m4
aclocal_m4_deps = \
	configure.ac \
	gnulib/m4/extensions.m4 \
	gnulib/m4/gnulib-common.m4 \
	gnulib/m4/gnulib-comp.m4 \
	gnulib/m4/include_next.m4 \
	gnulib/m4/longlong.m4 \
	gnulib/m4/memchr.m4 \
	gnulib/m4/memcmp.m4 \
	gnulib/m4/memmem.m4 \
	gnulib/m4/onceonly_2_57.m4 \
	gnulib/m4/stdint.m4 \
	gnulib/m4/string_h.m4 \
	gnulib/m4/wchar.m4 \
	../config/extensions.m4 \
	../config/lead-dot.m4 \
	../config/proginstall.m4 \
	../bfd/bfd.m4 \
	../config/acinclude.m4 \
	../config/override.m4 \
	../config/gettext-sister.m4 \
	../config/lib-ld.m4 \
	../config/lib-prefix.m4 \
	../config/lib-link.m4 \
	../config/acx.m4 \
	../config/tcl.m4 \
	../config/depstand.m4 \
	../config/lcmessage.m4 \
	../config/codeset.m4

$(srcdir)/aclocal.m4: @MAINTAINER_MODE_TRUE@ $(aclocal_m4_deps)
	cd $(srcdir) && $(ACLOCAL) $(ACLOCAL_AMFLAGS)

AUTOCONF = autoconf
configure_deps = $(srcdir)/configure.ac $(srcdir)/aclocal.m4
$(srcdir)/configure: @MAINTAINER_MODE_TRUE@ $(configure_deps)
	cd $(srcdir) && $(AUTOCONF)

AUTOHEADER = autoheader
$(srcdir)/config.in: @MAINTAINER_MODE_TRUE@ $(configure_deps)
	cd $(srcdir) && $(AUTOHEADER)
	rm -f stamp-h
	touch $@

# automatic rebuilding in automake-generated Makefiles requires
# this rule in the toplevel Makefile, which, with GNU make, causes
# the desired updates through the implicit regeneration of the Makefile
# and all of its prerequisites.
am--refresh:
	@:

force:

# Documentation!
# GDB QUICK REFERENCE (TeX dvi file, CM fonts)
doc/refcard.dvi:
	cd doc; $(MAKE) refcard.dvi $(FLAGS_TO_PASS)

# GDB QUICK REFERENCE (PostScript output, common PS fonts)
doc/refcard.ps:
	cd doc; $(MAKE) refcard.ps $(FLAGS_TO_PASS)

# GDB MANUAL: TeX dvi file
doc/gdb.dvi:
	cd doc; $(MAKE) gdb.dvi $(FLAGS_TO_PASS)

# GDB MANUAL: info file
doc/gdb.info:
	cd doc; $(MAKE) gdb.info $(FLAGS_TO_PASS)

# Make copying.c from COPYING
$(srcdir)/copying.c: @MAINTAINER_MODE_TRUE@ $(srcdir)/../COPYING3 $(srcdir)/copying.awk
	awk -f $(srcdir)/copying.awk \
		< $(srcdir)/../COPYING3 > $(srcdir)/copying.tmp
	mv $(srcdir)/copying.tmp $(srcdir)/copying.c

version.c: Makefile version.in
	rm -f version.c-tmp version.c
	echo '#include "version.h"' >> version.c-tmp
	echo 'const char version[] = "'"`sed q ${srcdir}/version.in`"'";' >> version.c-tmp
	echo 'const char host_name[] = "$(host_alias)";' >> version.c-tmp
	echo 'const char target_name[] = "$(target_alias)";' >> version.c-tmp
	mv version.c-tmp version.c

observer.h: observer.sh doc/observer.texi
	${srcdir}/observer.sh h ${srcdir}/doc/observer.texi observer.h

observer.inc: observer.sh doc/observer.texi
	${srcdir}/observer.sh inc ${srcdir}/doc/observer.texi observer.inc

lint: $(LINTFILES)
	$(LINT) $(INCLUDE_CFLAGS) $(LINTFLAGS) $(LINTFILES) \
	   `echo $(DEPFILES) $(CONFIG_OBS) | sed 's/\.o /\.c /g'`

gdb.cxref: $(SFILES)
	cxref -I. $(SFILES) >gdb.cxref

force_update:

# GNU Make has an annoying habit of putting *all* the Makefile variables
# into the environment, unless you include this target as a circumvention.
# Rumor is that this will be fixed (and this target can be removed)
# in GNU Make 4.0.
.NOEXPORT:

# GNU Make 3.63 has a different problem: it keeps tacking command line
# overrides onto the definition of $(MAKE).  This variable setting
# will remove them.
MAKEOVERRIDES=

ALLDEPFILES = \
	aix-thread.c \
	alpha-nat.c alphabsd-nat.c alpha-linux-nat.c \
	alpha-tdep.c alpha-mdebug-tdep.c \
	alpha-linux-tdep.c alpha-osf1-tdep.c \
	alphabsd-tdep.c alphafbsd-tdep.c alphanbsd-tdep.c alphaobsd-tdep.c \
	amd64-nat.c amd64-tdep.c \
	amd64bsd-nat.c amd64fbsd-nat.c amd64fbsd-tdep.c \
	amd64nbsd-nat.c amd64nbsd-tdep.c \
	amd64obsd-nat.c amd64obsd-tdep.c \
	amd64-darwin-tdep.c \
	amd64-dicos-tdep.c \
	amd64-linux-nat.c amd64-linux-tdep.c \
	amd64-sol2-tdep.c \
	arm-linux-nat.c arm-linux-tdep.c arm-symbian-tdep.c arm-tdep.c \
	armnbsd-nat.c armbsd-tdep.c armnbsd-tdep.c armobsd-tdep.c \
	avr-tdep.c \
	bfin-linux-tdep.c bfin-tdep.c \
	bsd-uthread.c bsd-kvm.c \
	core-regset.c corelow.c \
	dcache.c dicos-tdep.c darwin-nat.c \
	exec.c \
	fbsd-nat.c \
	fork-child.c \
	glibc-tdep.c \
	go32-nat.c h8300-tdep.c \
	hppa-tdep.c hppa-hpux-tdep.c hppa-hpux-nat.c \
	hppa-linux-tdep.c hppa-linux-nat.c \
	hppabsd-nat.c hppabsd-tdep.c \
	hppaobsd-tdep.c \
	hppanbsd-nat.c hppanbsd-tdep.c \
	i386-tdep.c i386-linux-nat.c \
	i386v4-nat.c i386-cygwin-tdep.c \
	i386bsd-nat.c i386bsd-tdep.c i386fbsd-nat.c i386fbsd-tdep.c \
	i386nbsd-nat.c i386nbsd-tdep.c i386obsd-nat.c i386obsd-tdep.c \
	i387-tdep.c \
	i386-darwin-tdep.c i386-darwin-nat.c \
	i386-dicos-tdep.c \
	i386-linux-tdep.c i386-nat.c \
	i386-sol2-nat.c i386-sol2-tdep.c \
	i386gnu-nat.c i386gnu-tdep.c \
	ia64-hpux-nat.c ia64-hpux-tdep.c \
	ia64-linux-nat.c ia64-linux-tdep.c ia64-tdep.c \
	inf-ptrace.c inf-ttrace.c \
	irix5-nat.c \
	libunwind-frame.c \
	linux-fork.c \
	linux-tdep.c \
	linux-record.c \
	lm32-tdep.c \
	m68hc11-tdep.c \
	m32r-tdep.c \
	m32r-linux-nat.c m32r-linux-tdep.c \
	m68k-tdep.c \
	m68kbsd-nat.c m68kbsd-tdep.c \
	m68klinux-nat.c m68klinux-tdep.c \
	m88k-tdep.c m88kbsd-nat.c \
	microblaze-tdep.c microblaze-linux-tdep.c \
	mingw-hdep.c \
	mips-linux-nat.c mips-linux-tdep.c \
	mips-irix-tdep.c \
	mips-tdep.c \
	mipsnbsd-nat.c mipsnbsd-tdep.c \
	mips64obsd-nat.c mips64obsd-tdep.c \
	nbsd-nat.c nbsd-tdep.c obsd-tdep.c \
	solib-osf.c \
	somread.c solib-som.c \
	posix-hdep.c \
	ppc-sysv-tdep.c ppc-linux-nat.c ppc-linux-tdep.c \
	ppcnbsd-nat.c ppcnbsd-tdep.c \
	ppcobsd-nat.c ppcobsd-tdep.c \
	procfs.c \
	remote-m32r-sdi.c remote-mips.c \
	remote-sim.c \
	dcache.c \
	rs6000-nat.c rs6000-tdep.c \
	s390-tdep.c s390-nat.c \
	score-tdep.c \
	ser-go32.c ser-pipe.c ser-tcp.c ser-mingw.c \
	sh-tdep.c sh64-tdep.c shnbsd-tdep.c shnbsd-nat.c \
	sol2-tdep.c \
	solib-irix.c solib-svr4.c solib-sunos.c \
	sparc-linux-nat.c sparc-linux-tdep.c \
	sparc-sol2-nat.c sparc-sol2-tdep.c sparc64-sol2-tdep.c \
	sparc-nat.c sparc-tdep.c sparc64-linux-nat.c sparc64-linux-tdep.c \
	sparc64-nat.c sparc64-tdep.c sparc64fbsd-nat.c sparc64fbsd-tdep.c \
	sparc64nbsd-nat.c sparc64nbsd-tdep.c sparc64obsd-tdep.c \
	sparcnbsd-nat.c sparcnbsd-tdep.c sparcobsd-tdep.c \
	spu-linux-nat.c spu-tdep.c spu-multiarch.c solib-spu.c \
	v850-tdep.c \
	vax-nat.c vax-tdep.c vaxbsd-nat.c vaxnbsd-tdep.c \
	windows-nat.c windows-tdep.c \
	xcoffread.c xcoffsolib.c \
	xstormy16-tdep.c \
	xtensa-tdep.c xtensa-config.c \
	xtensa-linux-tdep.c xtensa-linux-nat.c xtensa-xtregs.c

# Some files need explicit build rules (due to -Werror problems) or due
# to sub-directory fun 'n' games.

# main.o needs an explicit build rule to get TARGET_SYSTEM_ROOT and BINDIR.
main.o: $(srcdir)/main.c
	$(COMPILE) $(TARGET_SYSTEM_ROOT_DEFINE) -DBINDIR=\"$(bindir)\" $(srcdir)/main.c
	$(POSTCOMPILE)

# FIXME: cagney/2003-08-10: "monitor.c" gets -Wformat-nonliteral
# errors.  It turns out that that is the least of monitor.c's
# problems.  The function print_vsprintf appears to be using
# va_arg(long) to extract CORE_ADDR parameters - something that
# definitly will not work.  "monitor.c" needs to be rewritten so that
# it doesn't use format strings and instead uses callbacks.
monitor.o: $(srcdir)/monitor.c
	$(COMPILE.pre) $(INTERNAL_CFLAGS) $(GDB_WARN_CFLAGS_NO_FORMAT) \
		$(COMPILE.post) $(srcdir)/monitor.c
	$(POSTCOMPILE)

# Do not try to build "printcmd.c" with -Wformat-nonliteral.  It manually
# checks format strings.
printcmd.o: $(srcdir)/printcmd.c
	$(COMPILE.pre) $(INTERNAL_CFLAGS) $(GDB_WARN_CFLAGS_NO_FORMAT) \
		$(COMPILE.post) $(srcdir)/printcmd.c
	$(POSTCOMPILE)

# Message files.  Based on code in gcc/Makefile.in.

# Rules for generating translated message descriptions.  Disabled by
# autoconf if the tools are not available.

.SUFFIXES: .po .gmo .pox .pot
.PHONY: all-po install-po uninstall-po clean-po update-po $(PACKAGE).pot

all-po: $(CATALOGS)

# This notation should be acceptable to all Make implementations used
# by people who are interested in updating .po files.
update-po: $(CATALOGS:.gmo=.pox)

# N.B. We do not attempt to copy these into $(srcdir).  The snapshot
# script does that.
.po.gmo:
	-test -d po || mkdir po
	$(GMSGFMT) --statistics -o $@ $<

# The new .po has to be gone over by hand, so we deposit it into
# build/po with a different extension.  If build/po/$(PACKAGE).pot
# exists, use it (it was just created), else use the one in srcdir.
.po.pox:
	-test -d po || mkdir po
	$(MSGMERGE) $< `if test -f po/$(PACKAGE).pot; \
			then echo po/$(PACKAGE).pot; \
			else echo $(srcdir)/po/$(PACKAGE).pot; fi` -o $@

# This rule has to look for .gmo modules in both srcdir and the cwd,
# and has to check that we actually have a catalog for each language,
# in case they weren't built or included with the distribution.
install-po:
	$(SHELL) $(srcdir)/../mkinstalldirs $(DESTDIR)$(datadir)
	cats="$(CATALOGS)"; for cat in $$cats; do \
	  lang=`basename $$cat | sed 's/\.gmo$$//'`; \
	  if [ -f $$cat ]; then :; \
	  elif [ -f $(srcdir)/$$cat ]; then cat=$(srcdir)/$$cat; \
	  else continue; \
	  fi; \
	  dir=$(localedir)/$$lang/LC_MESSAGES; \
	  echo $(SHELL) $(srcdir)/../mkinstalldirs $(DESTDIR)$$dir; \
	  $(SHELL) $(srcdir)/../mkinstalldirs $(DESTDIR)$$dir || exit 1; \
	  echo $(INSTALL_DATA) $$cat $(DESTDIR)$$dir/$(PACKAGE).mo; \
	  $(INSTALL_DATA) $$cat $(DESTDIR)$$dir/$(PACKAGE).mo; \
	done
uninstall-po:
	cats="$(CATALOGS)"; for cat in $$cats; do \
	  lang=`basename $$cat | sed 's/\.gmo$$//'`; \
	  if [ -f $$cat ]; then :; \
	  elif [ -f $(srcdir)/$$cat ]; then cat=$(srcdir)/$$cat; \
	  else continue; \
	  fi; \
	  dir=$(localedir)/$$lang/LC_MESSAGES; \
	  rm -f $(DESTDIR)$$dir/$(PACKAGE).mo; \
	done
# Delete po/*.gmo only if we are not building in the source directory.
clean-po:
	-if [ ! -f Makefile.in ]; then rm -f po/*.gmo; fi

# Rule for regenerating the message template (gdb.pot).  Instead of
# forcing everyone to edit POTFILES.in, which proved impractical, this
# rule has no dependencies and always regenerates gdb.pot.  This is
# relatively harmless since the .po files do not directly depend on
# it.  The .pot file is left in the build directory.  Since GDB's
# Makefile lacks a cannonical list of sources (missing xm, tm and nm
# files) force this rule.
$(PACKAGE).pot: po/$(PACKAGE).pot
po/$(PACKAGE).pot: force
	-test -d po || mkdir po
	sh -e $(srcdir)/po/gdbtext $(XGETTEXT) $(PACKAGE) . $(srcdir)


#
# YACC/LEX dependencies
#
# LANG-exp.c is generated in objdir from LANG-exp.y if it doesn't
# exist in srcdir, then compiled in objdir to LANG-exp.o.  If we
# said LANG-exp.c rather than ./c-exp.c some makes would
# sometimes re-write it into $(srcdir)/c-exp.c.  Remove bogus
# decls for malloc/realloc/free which conflict with everything else.
# Strictly speaking c-exp.c should therefore depend on
# Makefile.in, but that was a pretty big annoyance.

.SUFFIXES: .y .l
.y.c:
	rm -f $@ $@.tmp
	$(SHELL) $(YLWRAP) $< y.tab.c $@ -- $(YACC) $(YFLAGS) && mv $@ $@.tmp \
		|| (rm -f $@; false)
	sed -e '/extern.*malloc/d' \
	     -e '/extern.*realloc/d' \
	     -e '/extern.*free/d' \
	     -e '/include.*malloc.h/d' \
	     -e 's/\([^x]\)malloc/\1xmalloc/g' \
	     -e 's/\([^x]\)realloc/\1xrealloc/g' \
	     -e 's/\([ \t;,(]\)free\([ \t]*[&(),]\)/\1xfree\2/g' \
	     -e 's/\([ \t;,(]\)free$$/\1xfree/g' \
	     -e '/^#line.*y.tab.c/d' \
	     -e "s/^\(#line.*\)`basename $<`/\1`echo $<|sed 's/\//\\\\\//g'`/" \
	  < $@.tmp > $@
	rm -f $@.tmp
.l.c:
	if [ "$(FLEX)" ] && $(FLEX) --version >/dev/null 2>&1; then \
	    $(FLEX) -o$@ $< && \
	    rm -f $@.new && \
	    sed -e '/extern.*malloc/d' \
	        -e '/extern.*realloc/d' \
	        -e '/extern.*free/d' \
	        -e '/include.*malloc.h/d' \
	        -e 's/\([^x]\)malloc/\1xmalloc/g' \
	        -e 's/\([^x]\)realloc/\1xrealloc/g' \
	        -e 's/\([ \t;,(]\)free\([ \t]*[&(),]\)/\1xfree\2/g' \
	        -e 's/\([ \t;,(]\)free$$/\1xfree/g' \
		-e 's/yy_flex_xrealloc/yyxrealloc/g' \
	      < $@ > $@.new && \
	    rm -f $@ && \
	    mv $@.new $@; \
	elif [ -f $@ ]; then \
	    echo "Warning: $*.c older than $*.l and flex not available."; \
	else \
	    echo "$@ missing and flex not available."; \
	    false; \
	fi

.PRECIOUS: ada-lex.c

# XML rules

xml-builtin.c: stamp-xml; @true
stamp-xml: $(srcdir)/features/feature_to_c.sh Makefile $(XMLFILES)
	rm -f xml-builtin.tmp
	AWK="$(AWK)" \
	  $(SHELL) $(srcdir)/features/feature_to_c.sh \
	  xml-builtin.tmp $(XMLFILES)
	$(SHELL) $(srcdir)/../move-if-change xml-builtin.tmp xml-builtin.c
	echo stamp > stamp-xml

.PRECIOUS: xml-builtin.c

#
# gdb/cli/ dependencies
#
# Need to explicitly specify the compile rule as make will do nothing
# or try to compile the object file into the sub-directory.

cli-cmds.o: $(srcdir)/cli/cli-cmds.c
	$(COMPILE) $(srcdir)/cli/cli-cmds.c
	$(POSTCOMPILE)

cli-decode.o: $(srcdir)/cli/cli-decode.c
	$(COMPILE) $(srcdir)/cli/cli-decode.c
	$(POSTCOMPILE)

cli-dump.o: $(srcdir)/cli/cli-dump.c
	$(COMPILE) $(srcdir)/cli/cli-dump.c
	$(POSTCOMPILE)

cli-interp.o: $(srcdir)/cli/cli-interp.c
	$(COMPILE) $(srcdir)/cli/cli-interp.c
	$(POSTCOMPILE)

cli-logging.o: $(srcdir)/cli/cli-logging.c
	$(COMPILE) $(srcdir)/cli/cli-logging.c
	$(POSTCOMPILE)

cli-script.o: $(srcdir)/cli/cli-script.c
	$(COMPILE) $(srcdir)/cli/cli-script.c
	$(POSTCOMPILE)

cli-setshow.o: $(srcdir)/cli/cli-setshow.c
	$(COMPILE) $(srcdir)/cli/cli-setshow.c
	$(POSTCOMPILE)


#
# GDBTK sub-directory
#
# Need to explicitly specify the compile rule as make will do nothing
# or try to compile the object file into the mi directory.

all-gdbtk: insight$(EXEEXT)

install-gdbtk:
	transformed_name=`t='$(program_transform_name)'; \
		  echo insight | sed -e $$t` ; \
	if test "x$$transformed_name" = x; then \
	  transformed_name=insight ; \
	else \
	  true ; \
	fi ; \
	$(SHELL) $(srcdir)/../mkinstalldirs $(DESTDIR)$(bindir); \
	$(INSTALL_PROGRAM) insight$(EXEEXT) \
		$(DESTDIR)$(bindir)/$$transformed_name$(EXEEXT) ; \
	$(SHELL) $(srcdir)/../mkinstalldirs \
		$(DESTDIR)$(GDBTK_LIBRARY) ; \
	$(SHELL) $(srcdir)/../mkinstalldirs \
		$(DESTDIR)$(libdir)/insight$(GDBTK_VERSION) ; \
	$(INSTALL_DATA) $(srcdir)/gdbtk/plugins/plugins.tcl \
		$(DESTDIR)$(libdir)/insight$(GDBTK_VERSION)/plugins.tcl ; \
	$(SHELL) $(srcdir)/../mkinstalldirs \
		$(DESTDIR)$(GDBTK_LIBRARY)/images \
		$(DESTDIR)$(GDBTK_LIBRARY)/images2 ; \
	$(SHELL) $(srcdir)/../mkinstalldirs \
		$(DESTDIR)$(GDBTK_LIBRARY)/help \
		$(DESTDIR)$(GDBTK_LIBRARY)/help/images \
		$(DESTDIR)$(GDBTK_LIBRARY)/help/trace ; \
	cd $(srcdir)/gdbtk/library ; \
	for i in *.tcl *.itcl *.ith *.itb images/*.gif images2/*.gif images/icons.txt images2/icons.txt tclIndex help/*.html  help/trace/*.html help/trace/index.toc help/images/*.gif help/images/*.png; \
	  do \
		$(INSTALL_DATA) $$i $(DESTDIR)$(GDBTK_LIBRARY)/$$i ; \
	  done ;

uninstall-gdbtk:
	transformed_name=`t='$(program_transform_name)'; \
		  echo insight | sed -e $$t` ; \
	if test "x$$transformed_name" = x; then \
		transformed_name=insight ; \
	else \
		true ; \
	fi ; \
	rm -f $(DESTDIR)$(bindir)/$$transformed_name$(EXEEXT) ; \
	rm -rf $(DESTDIR)$(GDBTK_LIBRARY)

clean-gdbtk:
	rm -f insight$(EXEEXT)

# Removing the old gdb first works better if it is running, at least on SunOS.
insight$(EXEEXT): gdbtk-main.o libgdb.a $(ADD_DEPS) \
		$(CDEPS) $(TDEPLIBS)
	rm -f insight$(EXEEXT)
	$(CC_LD) $(INTERNAL_LDFLAGS) $(WIN32LDAPP) \
		-o insight$(EXEEXT) gdbtk-main.o libgdb.a \
		$(TDEPLIBS) $(TUI_LIBRARY) $(CLIBS) $(LOADLIBES)

gdbres.o: $(srcdir)/gdbtk/gdb.rc $(srcdir)/gdbtk/gdbtool.ico
	$(WINDRES) --include $(srcdir)/gdbtk $(srcdir)/gdbtk/gdb.rc gdbres.o

all_gdbtk_cflags = $(IDE_CFLAGS) $(ITCL_CFLAGS) \
		$(ITK_CFLAGS) $(TCL_CFLAGS) $(TK_CFLAGS) $(X11_CFLAGS) \
		$(GDBTK_CFLAGS) \
		-DGDBTK_LIBRARY=\"$(GDBTK_LIBRARY)\" \
		-DSRC_DIR=\"$(GDBTK_SRC_DIR)\"

gdbtk.o: $(srcdir)/gdbtk/generic/gdbtk.c
	$(COMPILE) $(all_gdbtk_cflags) $(srcdir)/gdbtk/generic/gdbtk.c
	$(POSTCOMPILE)

gdbtk-bp.o: $(srcdir)/gdbtk/generic/gdbtk-bp.c
	$(COMPILE) $(all_gdbtk_cflags) $(srcdir)/gdbtk/generic/gdbtk-bp.c
	$(POSTCOMPILE)

gdbtk-cmds.o: $(srcdir)/gdbtk/generic/gdbtk-cmds.c
	$(COMPILE) $(all_gdbtk_cflags) $(srcdir)/gdbtk/generic/gdbtk-cmds.c
	$(POSTCOMPILE)

gdbtk-hooks.o: $(srcdir)/gdbtk/generic/gdbtk-hooks.c
	$(COMPILE) $(all_gdbtk_cflags) $(srcdir)/gdbtk/generic/gdbtk-hooks.c
	$(POSTCOMPILE)

gdbtk-interp.o: $(srcdir)/gdbtk/generic/gdbtk-interp.c
	$(COMPILE) $(all_gdbtk_cflags) $(srcdir)/gdbtk/generic/gdbtk-interp.c
	$(POSTCOMPILE)

gdbtk-main.o: $(srcdir)/gdbtk/generic/gdbtk-main.c
	$(COMPILE) $(all_gdbtk_cflags) $(srcdir)/gdbtk/generic/gdbtk-main.c
	$(POSTCOMPILE)

gdbtk-register.o: $(srcdir)/gdbtk/generic/gdbtk-register.c
	$(COMPILE) $(all_gdbtk_cflags) $(srcdir)/gdbtk/generic/gdbtk-register.c
	$(POSTCOMPILE)

gdbtk-stack.o: $(srcdir)/gdbtk/generic/gdbtk-stack.c
	$(COMPILE) $(all_gdbtk_cflags) $(srcdir)/gdbtk/generic/gdbtk-stack.c
	$(POSTCOMPILE)

gdbtk-varobj.o: $(srcdir)/gdbtk/generic/gdbtk-varobj.c
	$(COMPILE) $(all_gdbtk_cflags) $(srcdir)/gdbtk/generic/gdbtk-varobj.c
	$(POSTCOMPILE)

gdbtk-wrapper.o: $(srcdir)/gdbtk/generic/gdbtk-wrapper.c
	$(COMPILE) $(all_gdbtk_cflags) $(srcdir)/gdbtk/generic/gdbtk-wrapper.c
	$(POSTCOMPILE)


#
# gdb/mi/ dependencies
#
# Need to explicitly specify the compile rule as make will do nothing
# or try to compile the object file into the sub-directory.

mi-cmd-break.o: $(srcdir)/mi/mi-cmd-break.c
	$(COMPILE) $(srcdir)/mi/mi-cmd-break.c
	$(POSTCOMPILE)

mi-cmd-disas.o: $(srcdir)/mi/mi-cmd-disas.c
	$(COMPILE) $(srcdir)/mi/mi-cmd-disas.c
	$(POSTCOMPILE)

mi-cmd-env.o: $(srcdir)/mi/mi-cmd-env.c
	$(COMPILE) $(srcdir)/mi/mi-cmd-env.c
	$(POSTCOMPILE)

mi-cmd-file.o: $(srcdir)/mi/mi-cmd-file.c
	$(COMPILE) $(srcdir)/mi/mi-cmd-file.c
	$(POSTCOMPILE)

mi-cmds.o: $(srcdir)/mi/mi-cmds.c
	$(COMPILE) $(srcdir)/mi/mi-cmds.c
	$(POSTCOMPILE)

mi-cmd-stack.o: $(srcdir)/mi/mi-cmd-stack.c
	$(COMPILE) $(srcdir)/mi/mi-cmd-stack.c
	$(POSTCOMPILE)

mi-cmd-target.o: $(srcdir)/mi/mi-cmd-target.c
	$(COMPILE) $(srcdir)/mi/mi-cmd-target.c
	$(POSTCOMPILE)

mi-cmd-var.o: $(srcdir)/mi/mi-cmd-var.c
	$(COMPILE) $(srcdir)/mi/mi-cmd-var.c
	$(POSTCOMPILE)

mi-console.o: $(srcdir)/mi/mi-console.c
	$(COMPILE) $(srcdir)/mi/mi-console.c
	$(POSTCOMPILE)

mi-getopt.o: $(srcdir)/mi/mi-getopt.c
	$(COMPILE) $(srcdir)/mi/mi-getopt.c
	$(POSTCOMPILE)

mi-interp.o: $(srcdir)/mi/mi-interp.c
	$(COMPILE) $(srcdir)/mi/mi-interp.c
	$(POSTCOMPILE)

mi-main.o: $(srcdir)/mi/mi-main.c
	$(COMPILE) $(srcdir)/mi/mi-main.c
	$(POSTCOMPILE)

mi-out.o: $(srcdir)/mi/mi-out.c
	$(COMPILE) $(srcdir)/mi/mi-out.c
	$(POSTCOMPILE)

mi-parse.o: $(srcdir)/mi/mi-parse.c
	$(COMPILE) $(srcdir)/mi/mi-parse.c
	$(POSTCOMPILE)

mi-symbol-cmds.o: $(srcdir)/mi/mi-symbol-cmds.c
	$(COMPILE) $(srcdir)/mi/mi-symbol-cmds.c
	$(POSTCOMPILE)

mi-common.o: $(srcdir)/mi/mi-common.c
	$(COMPILE) $(srcdir)/mi/mi-common.c
	$(POSTCOMPILE)

#
# gdb/common/ dependencies
#
# Need to explicitly specify the compile rule as make will do nothing
# or try to compile the object file into the sub-directory.

signals.o: $(srcdir)/common/signals.c
	$(COMPILE) $(srcdir)/common/signals.c
	$(POSTCOMPILE)

#
# gdb/tui/ dependencies
#
# Need to explicitly specify the compile rule as make will do nothing
# or try to compile the object file into the sub-directory.

tui.o: $(srcdir)/tui/tui.c
	$(COMPILE) $(srcdir)/tui/tui.c
	$(POSTCOMPILE)

tui-command.o: $(srcdir)/tui/tui-command.c
	$(COMPILE) $(srcdir)/tui/tui-command.c
	$(POSTCOMPILE)

tui-data.o: $(srcdir)/tui/tui-data.c
	$(COMPILE) $(srcdir)/tui/tui-data.c
	$(POSTCOMPILE)

tui-disasm.o: $(srcdir)/tui/tui-disasm.c
	$(COMPILE) $(srcdir)/tui/tui-disasm.c
	$(POSTCOMPILE)

tui-file.o: $(srcdir)/tui/tui-file.c
	$(COMPILE) $(srcdir)/tui/tui-file.c
	$(POSTCOMPILE)

tui-hooks.o: $(srcdir)/tui/tui-hooks.c
	$(COMPILE) $(srcdir)/tui/tui-hooks.c
	$(POSTCOMPILE)

tui-interp.o: $(srcdir)/tui/tui-interp.c
	$(COMPILE) $(srcdir)/tui/tui-interp.c
	$(POSTCOMPILE)

tui-io.o: $(srcdir)/tui/tui-io.c
	$(COMPILE) $(srcdir)/tui/tui-io.c
	$(POSTCOMPILE)

tui-layout.o: $(srcdir)/tui/tui-layout.c
	$(COMPILE) $(srcdir)/tui/tui-layout.c
	$(POSTCOMPILE)

tui-main.o: $(srcdir)/tui/tui-main.c
	$(COMPILE) $(srcdir)/tui/tui-main.c
	$(POSTCOMPILE)

tui-out.o: $(srcdir)/tui/tui-out.c
	$(COMPILE) $(srcdir)/tui/tui-out.c
	$(POSTCOMPILE)

tui-regs.o: $(srcdir)/tui/tui-regs.c
	$(COMPILE) $(srcdir)/tui/tui-regs.c
	$(POSTCOMPILE)

tui-source.o: $(srcdir)/tui/tui-source.c
	$(COMPILE) $(srcdir)/tui/tui-source.c
	$(POSTCOMPILE)

tui-stack.o: $(srcdir)/tui/tui-stack.c
	$(COMPILE) $(srcdir)/tui/tui-stack.c
	$(POSTCOMPILE)

tui-win.o: $(srcdir)/tui/tui-win.c
	$(COMPILE) $(srcdir)/tui/tui-win.c
	$(POSTCOMPILE)

tui-windata.o: $(srcdir)/tui/tui-windata.c
	$(COMPILE) $(srcdir)/tui/tui-windata.c
	$(POSTCOMPILE)

tui-wingeneral.o: $(srcdir)/tui/tui-wingeneral.c
	$(COMPILE) $(srcdir)/tui/tui-wingeneral.c
	$(POSTCOMPILE)

tui-winsource.o: $(srcdir)/tui/tui-winsource.c
	$(COMPILE) $(srcdir)/tui/tui-winsource.c
	$(POSTCOMPILE)

#
# gdb/python/ dependencies
#
# Need to explicitly specify the compile rule as make will do nothing
# or try to compile the object file into the sub-directory.

# Flags needed to compile Python code
PYTHON_CFLAGS=@PYTHON_CFLAGS@

python.o: $(srcdir)/python/python.c
	$(COMPILE) $(PYTHON_CFLAGS) $(srcdir)/python/python.c
	$(POSTCOMPILE)

py-auto-load.o: $(srcdir)/python/py-auto-load.c
	$(COMPILE) $(PYTHON_CFLAGS) $(srcdir)/python/py-auto-load.c
	$(POSTCOMPILE)

py-block.o: $(srcdir)/python/py-block.c
	$(COMPILE) $(PYTHON_CFLAGS) $(srcdir)/python/py-block.c
	$(POSTCOMPILE)

py-breakpoint.o: $(srcdir)/python/py-breakpoint.c
	$(COMPILE) $(PYTHON_CFLAGS) $(srcdir)/python/py-breakpoint.c
	$(POSTCOMPILE)

py-cmd.o: $(srcdir)/python/py-cmd.c
	$(COMPILE) $(PYTHON_CFLAGS) $(srcdir)/python/py-cmd.c
	$(POSTCOMPILE)

py-frame.o: $(srcdir)/python/py-frame.c
	$(COMPILE) $(PYTHON_CFLAGS) $(srcdir)/python/py-frame.c
	$(POSTCOMPILE)

py-function.o: $(srcdir)/python/py-function.c
	$(COMPILE) $(PYTHON_CFLAGS) $(srcdir)/python/py-function.c
	$(POSTCOMPILE)

py-inferior.o: $(srcdir)/python/py-inferior.c
	$(COMPILE) $(PYTHON_CFLAGS) $(srcdir)/python/py-inferior.c
	$(POSTCOMPILE)

py-infthread.o: $(srcdir)/python/py-infthread.c
	$(COMPILE) $(PYTHON_CFLAGS) $(srcdir)/python/py-infthread.c
	$(POSTCOMPILE)

py-lazy-string.o: $(srcdir)/python/py-lazy-string.c
	$(COMPILE) $(PYTHON_CFLAGS) $(srcdir)/python/py-lazy-string.c
	$(POSTCOMPILE)

py-objfile.o: $(srcdir)/python/py-objfile.c
	$(COMPILE) $(PYTHON_CFLAGS) $(srcdir)/python/py-objfile.c
	$(POSTCOMPILE)

py-param.o: $(srcdir)/python/py-param.c
	$(COMPILE) $(PYTHON_CFLAGS) $(srcdir)/python/py-param.c
	$(POSTCOMPILE)

py-prettyprint.o: $(srcdir)/python/py-prettyprint.c
	$(COMPILE) $(PYTHON_CFLAGS) $(srcdir)/python/py-prettyprint.c
	$(POSTCOMPILE)

py-progspace.o: $(srcdir)/python/py-progspace.c
	$(COMPILE) $(PYTHON_CFLAGS) $(srcdir)/python/py-progspace.c
	$(POSTCOMPILE)

py-symbol.o: $(srcdir)/python/py-symbol.c
	$(COMPILE) $(PYTHON_CFLAGS) $(srcdir)/python/py-symbol.c
	$(POSTCOMPILE)

py-symtab.o: $(srcdir)/python/py-symtab.c
	$(COMPILE) $(PYTHON_CFLAGS) $(srcdir)/python/py-symtab.c
	$(POSTCOMPILE)

py-type.o: $(srcdir)/python/py-type.c
	$(COMPILE) $(PYTHON_CFLAGS) $(srcdir)/python/py-type.c
	$(POSTCOMPILE)

py-utils.o: $(srcdir)/python/py-utils.c
	$(COMPILE) $(PYTHON_CFLAGS) $(srcdir)/python/py-utils.c
	$(POSTCOMPILE)

py-value.o: $(srcdir)/python/py-value.c
	$(COMPILE) $(PYTHON_CFLAGS) $(srcdir)/python/py-value.c
	$(POSTCOMPILE)

#
# Dependency tracking.  Most of this is conditional on GNU Make being
# found by configure; if GNU Make is not found, we fall back to a
# simpler scheme.
#

@GMAKE_TRUE@ifeq ($(DEPMODE),depmode=gcc3)
# Note that we put the dependencies into a .Tpo file, then move them
# into place if the compile succeeds.  We need this because gcc does
# not atomically write the dependency output file.
@GMAKE_TRUE@override COMPILE.post = -c -o $@ -MT $@ -MMD -MP \
@GMAKE_TRUE@	-MF $(DEPDIR)/$(basename $(@F)).Tpo
@GMAKE_TRUE@override POSTCOMPILE = @mv $(DEPDIR)/$(basename $(@F)).Tpo \
@GMAKE_TRUE@	$(DEPDIR)/$(basename $(@F)).Po
@GMAKE_TRUE@else
@GMAKE_TRUE@override COMPILE.pre = source='$<' object='$@' libtool=no \
@GMAKE_TRUE@	DEPDIR=$(DEPDIR) $(DEPMODE) $(depcomp) $(CC)
# depcomp handles atomicity for us, so we don't need a postcompile
# step.
@GMAKE_TRUE@override POSTCOMPILE =
@GMAKE_TRUE@endif

# A list of all the objects we might care about in this build, for
# dependency tracking.
all_object_files = gdb.o tui-main.o $(LIBGDB_OBS) gdbtk-main.o \
	test-cp-name-parser.o

# Ensure that generated files are created early.  Use order-only
# dependencies if available.  They require GNU make 3.80 or newer,
# and the .VARIABLES variable was introduced at the same time.
@GMAKE_TRUE@ifdef .VARIABLES
@GMAKE_TRUE@$(all_object_files): | $(generated_files)
@GMAKE_TRUE@else
$(all_object_files) : $(generated_files)
@GMAKE_TRUE@endif

# Dependencies.
@GMAKE_TRUE@-include $(patsubst %.o, $(DEPDIR)/%.Po, $(all_object_files))

### end of the gdb Makefile.in.<|MERGE_RESOLUTION|>--- conflicted
+++ resolved
@@ -782,14 +782,9 @@
 annotate.h sim-regno.h dictionary.h dfp.h main.h frame-unwind.h	\
 remote-fileio.h i386-linux-tdep.h vax-tdep.h objc-lang.h \
 sentinel-frame.h bcache.h symfile.h windows-tdep.h linux-tdep.h \
-<<<<<<< HEAD
-gdb_usleep.h jit.h python/python.h python/python-internal.h \
-xml-syscall.h ada-operator.inc microblaze-tdep.h \
-psymtab.h psympriv.h progspace.h bfin-tdep.h
-=======
 gdb_usleep.h jit.h xml-syscall.h ada-operator.inc microblaze-tdep.h \
-psymtab.h psympriv.h progspace.h bfin-tdep.h ia64-hpux-tdep.h
->>>>>>> 54cd4700
+psymtab.h psympriv.h progspace.h bfin-tdep.h ia64-hpux-tdep.h \
+python/python.h python/python-internal.h
 
 # Header files that already have srcdir in them, or which are in objdir.
 
