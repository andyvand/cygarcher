--- conflicted
+++ resolved
@@ -1476,17 +1476,13 @@
 	  CONFIG_LINKS= \
 	  $(SHELL) config.status
 
-<<<<<<< HEAD
 .gdbinit: $(srcdir)/gdbinit.in config.status
 	CONFIG_FILES=".gdbinit:gdbinit.in" \
 	  CONFIG_COMMANDS= \
 	  CONFIG_HEADERS= \
 	  $(SHELL) config.status
 
-config.status: $(srcdir)/configure configure.tgt configure.host development.sh
-=======
 config.status: $(srcdir)/configure configure.tgt configure.host ../bfd/development.sh
->>>>>>> dd5d5494
 	$(SHELL) config.status --recheck
 
 ACLOCAL = aclocal
