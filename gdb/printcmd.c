/* Print values for GNU debugger GDB.

   Copyright (C) 1986, 1987, 1988, 1989, 1990, 1991, 1992, 1993, 1994, 1995,
   1996, 1997, 1998, 1999, 2000, 2001, 2002, 2003, 2004, 2005, 2006, 2007,
   2008, 2009, 2010 Free Software Foundation, Inc.

   This file is part of GDB.

   This program is free software; you can redistribute it and/or modify
   it under the terms of the GNU General Public License as published by
   the Free Software Foundation; either version 3 of the License, or
   (at your option) any later version.

   This program is distributed in the hope that it will be useful,
   but WITHOUT ANY WARRANTY; without even the implied warranty of
   MERCHANTABILITY or FITNESS FOR A PARTICULAR PURPOSE.  See the
   GNU General Public License for more details.

   You should have received a copy of the GNU General Public License
   along with this program.  If not, see <http://www.gnu.org/licenses/>.  */

#include "defs.h"
#include "gdb_string.h"
#include "frame.h"
#include "symtab.h"
#include "gdbtypes.h"
#include "value.h"
#include "language.h"
#include "expression.h"
#include "gdbcore.h"
#include "gdbcmd.h"
#include "target.h"
#include "breakpoint.h"
#include "demangle.h"
#include "valprint.h"
#include "annotate.h"
#include "symfile.h"		/* for overlay functions */
#include "objfiles.h"		/* ditto */
#include "completer.h"		/* for completion functions */
#include "ui-out.h"
#include "gdb_assert.h"
#include "block.h"
#include "disasm.h"
#include "dfp.h"
#include "valprint.h"
#include "exceptions.h"
#include "observer.h"
#include "solist.h"
#include "parser-defs.h"
#include "charset.h"
#include "arch-utils.h"

#ifdef TUI
#include "tui/tui.h"		/* For tui_active et.al.   */
#endif

#if defined(__MINGW32__) && !defined(PRINTF_HAS_LONG_LONG)
# define USE_PRINTF_I64 1
# define PRINTF_HAS_LONG_LONG
#else
# define USE_PRINTF_I64 0
#endif

extern int asm_demangle;	/* Whether to demangle syms in asm printouts */

struct format_data
  {
    int count;
    char format;
    char size;

    /* True if the value should be printed raw -- that is, bypassing
       python-based formatters.  */
    unsigned char raw;
  };

/* Last specified output format.  */

static char last_format = 0;

/* Last specified examination size.  'b', 'h', 'w' or `q'.  */

static char last_size = 'w';

/* Default address to examine next, and associated architecture.  */

static struct gdbarch *next_gdbarch;
static CORE_ADDR next_address;

/* Number of delay instructions following current disassembled insn.  */

static int branch_delay_insns;

/* Last address examined.  */

static CORE_ADDR last_examine_address;

/* Contents of last address examined.
   This is not valid past the end of the `x' command!  */

static struct value *last_examine_value;

/* Largest offset between a symbolic value and an address, that will be
   printed as `0x1234 <symbol+offset>'.  */

static unsigned int max_symbolic_offset = UINT_MAX;
static void
show_max_symbolic_offset (struct ui_file *file, int from_tty,
			  struct cmd_list_element *c, const char *value)
{
  fprintf_filtered (file, _("\
The largest offset that will be printed in <symbol+1234> form is %s.\n"),
		    value);
}

/* Append the source filename and linenumber of the symbol when
   printing a symbolic value as `<symbol at filename:linenum>' if set.  */
static int print_symbol_filename = 0;
static void
show_print_symbol_filename (struct ui_file *file, int from_tty,
			    struct cmd_list_element *c, const char *value)
{
  fprintf_filtered (file, _("\
Printing of source filename and line number with <symbol> is %s.\n"),
		    value);
}

/* Number of auto-display expression currently being displayed.
   So that we can disable it if we get an error or a signal within it.
   -1 when not doing one.  */

int current_display_number;

struct display
  {
    /* Chain link to next auto-display item.  */
    struct display *next;

    /* The expression as the user typed it.  */
    char *exp_string;

    /* Expression to be evaluated and displayed.  */
    struct expression *exp;

    /* Item number of this auto-display item.  */
    int number;

    /* Display format specified.  */
    struct format_data format;

    /* Program space associated with `block'.  */
    struct program_space *pspace;

    /* Innermost block required by this expression when evaluated */
    struct block *block;

    /* Status of this display (enabled or disabled) */
    int enabled_p;
  };

/* Chain of expressions whose values should be displayed
   automatically each time the program stops.  */

static struct display *display_chain;

static int display_number;

/* Prototypes for exported functions. */

void output_command (char *, int);

void _initialize_printcmd (void);

/* Prototypes for local functions. */

static void do_one_display (struct display *);


/* Decode a format specification.  *STRING_PTR should point to it.
   OFORMAT and OSIZE are used as defaults for the format and size
   if none are given in the format specification.
   If OSIZE is zero, then the size field of the returned value
   should be set only if a size is explicitly specified by the
   user.
   The structure returned describes all the data
   found in the specification.  In addition, *STRING_PTR is advanced
   past the specification and past all whitespace following it.  */

static struct format_data
decode_format (char **string_ptr, int oformat, int osize)
{
  struct format_data val;
  char *p = *string_ptr;

  val.format = '?';
  val.size = '?';
  val.count = 1;
  val.raw = 0;

  if (*p >= '0' && *p <= '9')
    val.count = atoi (p);
  while (*p >= '0' && *p <= '9')
    p++;

  /* Now process size or format letters that follow.  */

  while (1)
    {
      if (*p == 'b' || *p == 'h' || *p == 'w' || *p == 'g')
	val.size = *p++;
      else if (*p == 'r')
	{
	  val.raw = 1;
	  p++;
	}
      else if (*p >= 'a' && *p <= 'z')
	val.format = *p++;
      else
	break;
    }

  while (*p == ' ' || *p == '\t')
    p++;
  *string_ptr = p;

  /* Set defaults for format and size if not specified.  */
  if (val.format == '?')
    {
      if (val.size == '?')
	{
	  /* Neither has been specified.  */
	  val.format = oformat;
	  val.size = osize;
	}
      else
	/* If a size is specified, any format makes a reasonable
	   default except 'i'.  */
	val.format = oformat == 'i' ? 'x' : oformat;
    }
  else if (val.size == '?')
    switch (val.format)
      {
      case 'a':
	/* Pick the appropriate size for an address.  This is deferred
	   until do_examine when we know the actual architecture to use.
	   A special size value of 'a' is used to indicate this case.  */
	val.size = osize ? 'a' : osize;
	break;
      case 'f':
	/* Floating point has to be word or giantword.  */
	if (osize == 'w' || osize == 'g')
	  val.size = osize;
	else
	  /* Default it to giantword if the last used size is not
	     appropriate.  */
	  val.size = osize ? 'g' : osize;
	break;
      case 'c':
	/* Characters default to one byte.  */
	val.size = osize ? 'b' : osize;
	break;
      case 's':
	/* Display strings with byte size chars unless explicitly specified.  */
	val.size = '\0';
	break;

      default:
	/* The default is the size most recently specified.  */
	val.size = osize;
      }

  return val;
}

/* Print value VAL on stream according to OPTIONS.
   Do not end with a newline.
   SIZE is the letter for the size of datum being printed.
   This is used to pad hex numbers so they line up.  SIZE is 0
   for print / output and set for examine.  */

static void
print_formatted (struct value *val, int size,
		 const struct value_print_options *options,
		 struct ui_file *stream)
{
  struct type *type = check_typedef (value_type (val));
  int len = TYPE_LENGTH (type);

  if (VALUE_LVAL (val) == lval_memory)
    next_address = value_address (val) + len;

  if (size)
    {
      switch (options->format)
	{
	case 's':
	  {
	    struct type *elttype = value_type (val);

	    next_address = (value_address (val)
			    + val_print_string (elttype,
						value_address (val), -1,
						stream, options) * len);
	  }
	  return;

	case 'i':
	  /* We often wrap here if there are long symbolic names.  */
	  wrap_here ("    ");
	  next_address = (value_address (val)
			  + gdb_print_insn (get_type_arch (type),
					    value_address (val), stream,
					    &branch_delay_insns));
	  return;
	}
    }

  if (options->format == 0 || options->format == 's'
      || TYPE_CODE (type) == TYPE_CODE_REF
      || TYPE_CODE (type) == TYPE_CODE_ARRAY
      || TYPE_CODE (type) == TYPE_CODE_STRING
      || TYPE_CODE (type) == TYPE_CODE_STRUCT
      || TYPE_CODE (type) == TYPE_CODE_UNION
      || TYPE_CODE (type) == TYPE_CODE_NAMESPACE)
    value_print (val, stream, options);
  else
    /* User specified format, so don't look to the the type to
       tell us what to do.  */
    print_scalar_formatted (value_contents (val), type,
			    options, size, stream);
}

/* Return builtin floating point type of same length as TYPE.
   If no such type is found, return TYPE itself.  */
static struct type *
float_type_from_length (struct type *type)
{
  struct gdbarch *gdbarch = get_type_arch (type);
  const struct builtin_type *builtin = builtin_type (gdbarch);
  unsigned int len = TYPE_LENGTH (type);

  if (len == TYPE_LENGTH (builtin->builtin_float))
    type = builtin->builtin_float;
  else if (len == TYPE_LENGTH (builtin->builtin_double))
    type = builtin->builtin_double;
  else if (len == TYPE_LENGTH (builtin->builtin_long_double))
    type = builtin->builtin_long_double;

  return type;
}

/* Print a scalar of data of type TYPE, pointed to in GDB by VALADDR,
   according to OPTIONS and SIZE on STREAM.
   Formats s and i are not supported at this level.

   This is how the elements of an array or structure are printed
   with a format.  */

void
print_scalar_formatted (const void *valaddr, struct type *type,
			const struct value_print_options *options,
			int size, struct ui_file *stream)
{
  struct gdbarch *gdbarch = get_type_arch (type);
  LONGEST val_long = 0;
  unsigned int len = TYPE_LENGTH (type);
  enum bfd_endian byte_order = gdbarch_byte_order (gdbarch);

  /* If we get here with a string format, try again without it.  Go
     all the way back to the language printers, which may call us
     again.  */
  if (options->format == 's')
    {
      struct value_print_options opts = *options;
      opts.format = 0;
      opts.deref_ref = 0;
      val_print (type, valaddr, 0, 0, stream, 0, NULL, &opts,
		 current_language);
      return;
    }

  if (len > sizeof(LONGEST) &&
      (TYPE_CODE (type) == TYPE_CODE_INT
       || TYPE_CODE (type) == TYPE_CODE_ENUM))
    {
      switch (options->format)
	{
	case 'o':
	  print_octal_chars (stream, valaddr, len, byte_order);
	  return;
	case 'u':
	case 'd':
	  print_decimal_chars (stream, valaddr, len, byte_order);
	  return;
	case 't':
	  print_binary_chars (stream, valaddr, len, byte_order);
	  return;
	case 'x':
	  print_hex_chars (stream, valaddr, len, byte_order);
	  return;
	case 'c':
	  print_char_chars (stream, type, valaddr, len, byte_order);
	  return;
	default:
	  break;
	};
    }

  if (options->format != 'f')
    val_long = unpack_long (type, valaddr);

  /* If the value is a pointer, and pointers and addresses are not the
     same, then at this point, the value's length (in target bytes) is
     gdbarch_addr_bit/TARGET_CHAR_BIT, not TYPE_LENGTH (type).  */
  if (TYPE_CODE (type) == TYPE_CODE_PTR)
    len = gdbarch_addr_bit (gdbarch) / TARGET_CHAR_BIT;

  /* If we are printing it as unsigned, truncate it in case it is actually
     a negative signed value (e.g. "print/u (short)-1" should print 65535
     (if shorts are 16 bits) instead of 4294967295).  */
  if (options->format != 'd' || TYPE_UNSIGNED (type))
    {
      if (len < sizeof (LONGEST))
	val_long &= ((LONGEST) 1 << HOST_CHAR_BIT * len) - 1;
    }

  switch (options->format)
    {
    case 'x':
      if (!size)
	{
	  /* No size specified, like in print.  Print varying # of digits.  */
	  print_longest (stream, 'x', 1, val_long);
	}
      else
	switch (size)
	  {
	  case 'b':
	  case 'h':
	  case 'w':
	  case 'g':
	    print_longest (stream, size, 1, val_long);
	    break;
	  default:
	    error (_("Undefined output size \"%c\"."), size);
	  }
      break;

    case 'd':
      print_longest (stream, 'd', 1, val_long);
      break;

    case 'u':
      print_longest (stream, 'u', 0, val_long);
      break;

    case 'o':
      if (val_long)
	print_longest (stream, 'o', 1, val_long);
      else
	fprintf_filtered (stream, "0");
      break;

    case 'a':
      {
	CORE_ADDR addr = unpack_pointer (type, valaddr);

	print_address (gdbarch, addr, stream);
      }
      break;

    case 'c':
      {
	struct value_print_options opts = *options;

	opts.format = 0;
	if (TYPE_UNSIGNED (type))
	  type = builtin_type (gdbarch)->builtin_true_unsigned_char;
 	else
	  type = builtin_type (gdbarch)->builtin_true_char;

	value_print (value_from_longest (type, val_long), stream, &opts);
      }
      break;

    case 'f':
      type = float_type_from_length (type);
      print_floating (valaddr, type, stream);
      break;

    case 0:
      internal_error (__FILE__, __LINE__,
		      _("failed internal consistency check"));

    case 't':
      /* Binary; 't' stands for "two".  */
      {
	char bits[8 * (sizeof val_long) + 1];
	char buf[8 * (sizeof val_long) + 32];
	char *cp = bits;
	int width;

	if (!size)
	  width = 8 * (sizeof val_long);
	else
	  switch (size)
	    {
	    case 'b':
	      width = 8;
	      break;
	    case 'h':
	      width = 16;
	      break;
	    case 'w':
	      width = 32;
	      break;
	    case 'g':
	      width = 64;
	      break;
	    default:
	      error (_("Undefined output size \"%c\"."), size);
	    }

	bits[width] = '\0';
	while (width-- > 0)
	  {
	    bits[width] = (val_long & 1) ? '1' : '0';
	    val_long >>= 1;
	  }
	if (!size)
	  {
	    while (*cp && *cp == '0')
	      cp++;
	    if (*cp == '\0')
	      cp--;
	  }
	strcpy (buf, cp);
	fputs_filtered (buf, stream);
      }
      break;

    default:
      error (_("Undefined output format \"%c\"."), options->format);
    }
}

/* Specify default address for `x' command.
   The `info lines' command uses this.  */

void
set_next_address (struct gdbarch *gdbarch, CORE_ADDR addr)
{
  struct type *ptr_type = builtin_type (gdbarch)->builtin_data_ptr;

  next_gdbarch = gdbarch;
  next_address = addr;

  /* Make address available to the user as $_.  */
  set_internalvar (lookup_internalvar ("_"),
		   value_from_pointer (ptr_type, addr));
}

/* Optionally print address ADDR symbolically as <SYMBOL+OFFSET> on STREAM,
   after LEADIN.  Print nothing if no symbolic name is found nearby.
   Optionally also print source file and line number, if available.
   DO_DEMANGLE controls whether to print a symbol in its native "raw" form,
   or to interpret it as a possible C++ name and convert it back to source
   form.  However note that DO_DEMANGLE can be overridden by the specific
   settings of the demangle and asm_demangle variables.  */

void
print_address_symbolic (struct gdbarch *gdbarch, CORE_ADDR addr,
			struct ui_file *stream,
			int do_demangle, char *leadin)
{
  char *name = NULL;
  char *filename = NULL;
  int unmapped = 0;
  int offset = 0;
  int line = 0;

  /* Throw away both name and filename.  */
  struct cleanup *cleanup_chain = make_cleanup (free_current_contents, &name);
  make_cleanup (free_current_contents, &filename);

  if (build_address_symbolic (gdbarch, addr, do_demangle, &name, &offset,
			      &filename, &line, &unmapped))
    {
      do_cleanups (cleanup_chain);
      return;
    }

  fputs_filtered (leadin, stream);
  if (unmapped)
    fputs_filtered ("<*", stream);
  else
    fputs_filtered ("<", stream);
  fputs_filtered (name, stream);
  if (offset != 0)
    fprintf_filtered (stream, "+%u", (unsigned int) offset);

  /* Append source filename and line number if desired.  Give specific
     line # of this addr, if we have it; else line # of the nearest symbol.  */
  if (print_symbol_filename && filename != NULL)
    {
      if (line != -1)
	fprintf_filtered (stream, " at %s:%d", filename, line);
      else
	fprintf_filtered (stream, " in %s", filename);
    }
  if (unmapped)
    fputs_filtered ("*>", stream);
  else
    fputs_filtered (">", stream);

  do_cleanups (cleanup_chain);
}

/* Given an address ADDR return all the elements needed to print the
   address in a symbolic form. NAME can be mangled or not depending
   on DO_DEMANGLE (and also on the asm_demangle global variable,
   manipulated via ''set print asm-demangle''). Return 0 in case of
   success, when all the info in the OUT paramters is valid. Return 1
   otherwise. */
int
build_address_symbolic (struct gdbarch *gdbarch,
			CORE_ADDR addr,  /* IN */
			int do_demangle, /* IN */
			char **name,     /* OUT */
			int *offset,     /* OUT */
			char **filename, /* OUT */
			int *line,       /* OUT */
			int *unmapped)   /* OUT */
{
  struct minimal_symbol *msymbol;
  struct symbol *symbol;
  CORE_ADDR name_location = 0;
  struct obj_section *section = NULL;
  char *name_temp = "";
  
  /* Let's say it is mapped (not unmapped).  */
  *unmapped = 0;

  /* Determine if the address is in an overlay, and whether it is
     mapped.  */
  if (overlay_debugging)
    {
      section = find_pc_overlay (addr);
      if (pc_in_unmapped_range (addr, section))
	{
	  *unmapped = 1;
	  addr = overlay_mapped_address (addr, section);
	}
    }

  /* First try to find the address in the symbol table, then
     in the minsyms.  Take the closest one.  */

  /* This is defective in the sense that it only finds text symbols.  So
     really this is kind of pointless--we should make sure that the
     minimal symbols have everything we need (by changing that we could
     save some memory, but for many debug format--ELF/DWARF or
     anything/stabs--it would be inconvenient to eliminate those minimal
     symbols anyway).  */
  msymbol = lookup_minimal_symbol_by_pc_section (addr, section);
  symbol = find_pc_sect_function (addr, section);

  if (symbol)
    {
      /* If this is a function (i.e. a code address), strip out any
	 non-address bits.  For instance, display a pointer to the
	 first instruction of a Thumb function as <function>; the
	 second instruction will be <function+2>, even though the
	 pointer is <function+3>.  This matches the ISA behavior.  */
      addr = gdbarch_addr_bits_remove (gdbarch, addr);

      name_location = BLOCK_START (SYMBOL_BLOCK_VALUE (symbol));
      if (do_demangle || asm_demangle)
	name_temp = SYMBOL_PRINT_NAME (symbol);
      else
	name_temp = SYMBOL_LINKAGE_NAME (symbol);
    }

  if (msymbol != NULL)
    {
      if (SYMBOL_VALUE_ADDRESS (msymbol) > name_location || symbol == NULL)
	{
	  /* The msymbol is closer to the address than the symbol;
	     use the msymbol instead.  */
	  symbol = 0;
	  name_location = SYMBOL_VALUE_ADDRESS (msymbol);
	  if (do_demangle || asm_demangle)
	    name_temp = SYMBOL_PRINT_NAME (msymbol);
	  else
	    name_temp = SYMBOL_LINKAGE_NAME (msymbol);
	}
    }
  if (symbol == NULL && msymbol == NULL)
    return 1;

  /* If the nearest symbol is too far away, don't print anything symbolic.  */

  /* For when CORE_ADDR is larger than unsigned int, we do math in
     CORE_ADDR.  But when we detect unsigned wraparound in the
     CORE_ADDR math, we ignore this test and print the offset,
     because addr+max_symbolic_offset has wrapped through the end
     of the address space back to the beginning, giving bogus comparison.  */
  if (addr > name_location + max_symbolic_offset
      && name_location + max_symbolic_offset > name_location)
    return 1;

  *offset = addr - name_location;

  *name = xstrdup (name_temp);

  if (print_symbol_filename)
    {
      struct symtab_and_line sal;

      sal = find_pc_sect_line (addr, section, 0);

      if (sal.symtab)
	{
	  *filename = xstrdup (sal.symtab->filename);
	  *line = sal.line;
	}
    }
  return 0;
}


/* Print address ADDR symbolically on STREAM.
   First print it as a number.  Then perhaps print
   <SYMBOL + OFFSET> after the number.  */

void
print_address (struct gdbarch *gdbarch,
	       CORE_ADDR addr, struct ui_file *stream)
{
  fputs_filtered (paddress (gdbarch, addr), stream);
  print_address_symbolic (gdbarch, addr, stream, asm_demangle, " ");
}

/* Return a prefix for instruction address:
   "=> " for current instruction, else "   ".  */

const char *
pc_prefix (CORE_ADDR addr)
{
  if (has_stack_frames ())
    {
      struct frame_info *frame;
      CORE_ADDR pc;

      frame = get_selected_frame (NULL);
      pc = get_frame_pc (frame);

      if (pc == addr)
	return "=> ";
    }
  return "   ";
}

/* Print address ADDR symbolically on STREAM.  Parameter DEMANGLE
   controls whether to print the symbolic name "raw" or demangled.
   Global setting "addressprint" controls whether to print hex address
   or not.  */

void
print_address_demangle (struct gdbarch *gdbarch, CORE_ADDR addr,
			struct ui_file *stream, int do_demangle)
{
  struct value_print_options opts;

  get_user_print_options (&opts);
  if (addr == 0)
    {
      fprintf_filtered (stream, "0");
    }
  else if (opts.addressprint)
    {
      fputs_filtered (paddress (gdbarch, addr), stream);
      print_address_symbolic (gdbarch, addr, stream, do_demangle, " ");
    }
  else
    {
      print_address_symbolic (gdbarch, addr, stream, do_demangle, "");
    }
}


/* Examine data at address ADDR in format FMT.
   Fetch it from memory and print on gdb_stdout.  */

static void
do_examine (struct format_data fmt, struct gdbarch *gdbarch, CORE_ADDR addr)
{
  char format = 0;
  char size;
  int count = 1;
  struct type *val_type = NULL;
  int i;
  int maxelts;
  struct value_print_options opts;

  format = fmt.format;
  size = fmt.size;
  count = fmt.count;
  next_gdbarch = gdbarch;
  next_address = addr;

  /* Instruction format implies fetch single bytes
     regardless of the specified size.
     The case of strings is handled in decode_format, only explicit
     size operator are not changed to 'b'.  */
  if (format == 'i')
    size = 'b';

  if (size == 'a')
    {
      /* Pick the appropriate size for an address.  */
      if (gdbarch_ptr_bit (next_gdbarch) == 64)
	size = 'g';
      else if (gdbarch_ptr_bit (next_gdbarch) == 32)
	size = 'w';
      else if (gdbarch_ptr_bit (next_gdbarch) == 16)
	size = 'h';
      else
	/* Bad value for gdbarch_ptr_bit.  */
	internal_error (__FILE__, __LINE__,
			_("failed internal consistency check"));
    }

  if (size == 'b')
    val_type = builtin_type (next_gdbarch)->builtin_int8;
  else if (size == 'h')
    val_type = builtin_type (next_gdbarch)->builtin_int16;
  else if (size == 'w')
    val_type = builtin_type (next_gdbarch)->builtin_int32;
  else if (size == 'g')
    val_type = builtin_type (next_gdbarch)->builtin_int64;

  if (format == 's')
    {
      struct type *char_type = NULL;

      /* Search for "char16_t"  or "char32_t" types or fall back to 8-bit char
	 if type is not found.  */
      if (size == 'h')
	char_type = builtin_type (next_gdbarch)->builtin_char16;
      else if (size == 'w')
	char_type = builtin_type (next_gdbarch)->builtin_char32;
      if (char_type)
        val_type = char_type;
      else
        {
	  if (size != '\0' && size != 'b')
	    warning (_("Unable to display strings with size '%c', using 'b' \
instead."), size);
	  size = 'b';
	  val_type = builtin_type (next_gdbarch)->builtin_int8;
        }
    }

  maxelts = 8;
  if (size == 'w')
    maxelts = 4;
  if (size == 'g')
    maxelts = 2;
  if (format == 's' || format == 'i')
    maxelts = 1;

  get_formatted_print_options (&opts, format);

  /* Print as many objects as specified in COUNT, at most maxelts per line,
     with the address of the next one at the start of each line.  */

  while (count > 0)
    {
      QUIT;
      if (format == 'i')
	fputs_filtered (pc_prefix (next_address), gdb_stdout);
      print_address (next_gdbarch, next_address, gdb_stdout);
      printf_filtered (":");
      for (i = maxelts;
	   i > 0 && count > 0;
	   i--, count--)
	{
	  printf_filtered ("\t");
	  /* Note that print_formatted sets next_address for the next
	     object.  */
	  last_examine_address = next_address;

	  if (last_examine_value)
	    value_free (last_examine_value);

	  /* The value to be displayed is not fetched greedily.
	     Instead, to avoid the possibility of a fetched value not
	     being used, its retrieval is delayed until the print code
	     uses it.  When examining an instruction stream, the
	     disassembler will perform its own memory fetch using just
	     the address stored in LAST_EXAMINE_VALUE.  FIXME: Should
	     the disassembler be modified so that LAST_EXAMINE_VALUE
	     is left with the byte sequence from the last complete
	     instruction fetched from memory? */
	  last_examine_value = value_at_lazy (val_type, next_address);

	  if (last_examine_value)
	    release_value (last_examine_value);

	  print_formatted (last_examine_value, size, &opts, gdb_stdout);

	  /* Display any branch delay slots following the final insn.  */
	  if (format == 'i' && count == 1)
	    count += branch_delay_insns;
	}
      printf_filtered ("\n");
      gdb_flush (gdb_stdout);
    }
}

static void
validate_format (struct format_data fmt, char *cmdname)
{
  if (fmt.size != 0)
    error (_("Size letters are meaningless in \"%s\" command."), cmdname);
  if (fmt.count != 1)
    error (_("Item count other than 1 is meaningless in \"%s\" command."),
	   cmdname);
  if (fmt.format == 'i')
    error (_("Format letter \"%c\" is meaningless in \"%s\" command."),
	   fmt.format, cmdname);
}

/* Evaluate string EXP as an expression in the current language and
   print the resulting value.  EXP may contain a format specifier as the
   first argument ("/x myvar" for example, to print myvar in hex).  */

static void
print_command_1 (char *exp, int inspect, int voidprint)
{
  struct expression *expr;
  struct cleanup *old_chain = 0;
  char format = 0;
  struct value *val;
  struct format_data fmt;
  int cleanup = 0;

  if (exp && *exp == '/')
    {
      exp++;
      fmt = decode_format (&exp, last_format, 0);
      validate_format (fmt, "print");
      last_format = format = fmt.format;
    }
  else
    {
      fmt.count = 1;
      fmt.format = 0;
      fmt.size = 0;
      fmt.raw = 0;
    }

  if (exp && *exp)
    {
      expr = parse_expression (exp);
      old_chain = make_cleanup (free_current_contents, &expr);
      cleanup = 1;
      val = evaluate_expression (expr);
    }
  else
    val = access_value_history (0);

  /* Do not try to OBJECT_ADDRESS_SET here anything.  We are interested in the
     source variable base addresses as found by READ_VAR_VALUE.  The value here
     can be already a calculated expression address inappropriate for
     DW_OP_push_object_address.  */

  if (voidprint || (val && value_type (val) &&
		    TYPE_CODE (value_type (val)) != TYPE_CODE_VOID))
    {
      struct value_print_options opts;
      int histindex = record_latest_value (val);

      if (histindex >= 0)
	annotate_value_history_begin (histindex, value_type (val));
      else
	annotate_value_begin (value_type (val));

      if (inspect)
	printf_unfiltered ("\031(gdb-makebuffer \"%s\"  %d '(\"",
			   exp, histindex);
      else if (histindex >= 0)
	printf_filtered ("$%d = ", histindex);

      if (histindex >= 0)
	annotate_value_history_value ();

      get_formatted_print_options (&opts, format);
      opts.inspect_it = inspect;
      opts.raw = fmt.raw;

      print_formatted (val, fmt.size, &opts, gdb_stdout);
      printf_filtered ("\n");

      if (histindex >= 0)
	annotate_value_history_end ();
      else
	annotate_value_end ();

      if (inspect)
	printf_unfiltered ("\") )\030");
    }

  if (cleanup)
    do_cleanups (old_chain);
}

static void
print_command (char *exp, int from_tty)
{
  print_command_1 (exp, 0, 1);
}

/* Same as print, except in epoch, it gets its own window.  */
static void
inspect_command (char *exp, int from_tty)
{
  extern int epoch_interface;

  print_command_1 (exp, epoch_interface, 1);
}

/* Same as print, except it doesn't print void results.  */
static void
call_command (char *exp, int from_tty)
{
  print_command_1 (exp, 0, 0);
}

void
output_command (char *exp, int from_tty)
{
  struct expression *expr;
  struct cleanup *old_chain;
  char format = 0;
  struct value *val;
  struct format_data fmt;
  struct value_print_options opts;

  fmt.size = 0;
  fmt.raw = 0;

  if (exp && *exp == '/')
    {
      exp++;
      fmt = decode_format (&exp, 0, 0);
      validate_format (fmt, "output");
      format = fmt.format;
    }

  expr = parse_expression (exp);
  old_chain = make_cleanup (free_current_contents, &expr);

  val = evaluate_expression (expr);

  annotate_value_begin (value_type (val));

  get_formatted_print_options (&opts, format);
  opts.raw = fmt.raw;
  print_formatted (val, fmt.size, &opts, gdb_stdout);

  annotate_value_end ();

  wrap_here ("");
  gdb_flush (gdb_stdout);

  do_cleanups (old_chain);
}

static void
set_command (char *exp, int from_tty)
{
  struct expression *expr = parse_expression (exp);
  struct cleanup *old_chain =
    make_cleanup (free_current_contents, &expr);

  evaluate_expression (expr);
  do_cleanups (old_chain);
}

static void
sym_info (char *arg, int from_tty)
{
  struct minimal_symbol *msymbol;
  struct objfile *objfile;
  struct obj_section *osect;
  CORE_ADDR addr, sect_addr;
  int matches = 0;
  unsigned int offset;

  if (!arg)
    error_no_arg (_("address"));

  addr = parse_and_eval_address (arg);
  ALL_OBJSECTIONS (objfile, osect)
  {
    /* Only process each object file once, even if there's a separate
       debug file.  */
    if (objfile->separate_debug_objfile_backlink)
      continue;

    sect_addr = overlay_mapped_address (addr, osect);

    if (obj_section_addr (osect) <= sect_addr
	&& sect_addr < obj_section_endaddr (osect)
	&& (msymbol = lookup_minimal_symbol_by_pc_section (sect_addr, osect)))
      {
	const char *obj_name, *mapped, *sec_name, *msym_name;
	char *loc_string;
	struct cleanup *old_chain;

	matches = 1;
	offset = sect_addr - SYMBOL_VALUE_ADDRESS (msymbol);
	mapped = section_is_mapped (osect) ? _("mapped") : _("unmapped");
	sec_name = osect->the_bfd_section->name;
	msym_name = SYMBOL_PRINT_NAME (msymbol);

	/* Don't print the offset if it is zero.
	   We assume there's no need to handle i18n of "sym + offset".  */
	if (offset)
	  loc_string = xstrprintf ("%s + %u", msym_name, offset);
	else
	  loc_string = xstrprintf ("%s", msym_name);

	/* Use a cleanup to free loc_string in case the user quits
	   a pagination request inside printf_filtered.  */
	old_chain = make_cleanup (xfree, loc_string);

	gdb_assert (osect->objfile && osect->objfile->name);
	obj_name = osect->objfile->name;

	if (MULTI_OBJFILE_P ())
	  if (pc_in_unmapped_range (addr, osect))
	    if (section_is_overlay (osect))
	      printf_filtered (_("%s in load address range of "
				 "%s overlay section %s of %s\n"),
			       loc_string, mapped, sec_name, obj_name);
	    else
	      printf_filtered (_("%s in load address range of "
				 "section %s of %s\n"),
			       loc_string, sec_name, obj_name);
	  else
	    if (section_is_overlay (osect))
	      printf_filtered (_("%s in %s overlay section %s of %s\n"),
			       loc_string, mapped, sec_name, obj_name);
	    else
	      printf_filtered (_("%s in section %s of %s\n"),
			       loc_string, sec_name, obj_name);
	else
	  if (pc_in_unmapped_range (addr, osect))
	    if (section_is_overlay (osect))
	      printf_filtered (_("%s in load address range of %s overlay "
				 "section %s\n"),
			       loc_string, mapped, sec_name);
	    else
	      printf_filtered (_("%s in load address range of section %s\n"),
			       loc_string, sec_name);
	  else
	    if (section_is_overlay (osect))
	      printf_filtered (_("%s in %s overlay section %s\n"),
			       loc_string, mapped, sec_name);
	    else
	      printf_filtered (_("%s in section %s\n"),
			       loc_string, sec_name);

	do_cleanups (old_chain);
      }
  }
  if (matches == 0)
    printf_filtered (_("No symbol matches %s.\n"), arg);
}

static void
address_info (char *exp, int from_tty)
{
  struct gdbarch *gdbarch;
  int regno;
  struct symbol *sym;
  struct minimal_symbol *msymbol;
  long val;
  struct obj_section *section;
  CORE_ADDR load_addr, context_pc = 0;
  int is_a_field_of_this;	/* C++: lookup_symbol sets this to nonzero
				   if exp is a field of `this'. */

  if (exp == 0)
    error (_("Argument required."));

  sym = lookup_symbol (exp, get_selected_block (&context_pc), VAR_DOMAIN,
		       &is_a_field_of_this);
  if (sym == NULL)
    {
      if (is_a_field_of_this)
	{
	  printf_filtered ("Symbol \"");
	  fprintf_symbol_filtered (gdb_stdout, exp,
				   current_language->la_language, DMGL_ANSI);
	  printf_filtered ("\" is a field of the local class variable ");
	  if (current_language->la_language == language_objc)
	    printf_filtered ("`self'\n");	/* ObjC equivalent of "this" */
	  else
	    printf_filtered ("`this'\n");
	  return;
	}

      msymbol = lookup_minimal_symbol (exp, NULL, NULL);

      if (msymbol != NULL)
	{
	  gdbarch = get_objfile_arch (msymbol_objfile (msymbol));
	  load_addr = SYMBOL_VALUE_ADDRESS (msymbol);

	  printf_filtered ("Symbol \"");
	  fprintf_symbol_filtered (gdb_stdout, exp,
				   current_language->la_language, DMGL_ANSI);
	  printf_filtered ("\" is at ");
	  fputs_filtered (paddress (gdbarch, load_addr), gdb_stdout);
	  printf_filtered (" in a file compiled without debugging");
	  section = SYMBOL_OBJ_SECTION (msymbol);
	  if (section_is_overlay (section))
	    {
	      load_addr = overlay_unmapped_address (load_addr, section);
	      printf_filtered (",\n -- loaded at ");
	      fputs_filtered (paddress (gdbarch, load_addr), gdb_stdout);
	      printf_filtered (" in overlay section %s",
			       section->the_bfd_section->name);
	    }
	  printf_filtered (".\n");
	}
      else
	error (_("No symbol \"%s\" in current context."), exp);
      return;
    }

  printf_filtered ("Symbol \"");
  fprintf_symbol_filtered (gdb_stdout, SYMBOL_PRINT_NAME (sym),
			   current_language->la_language, DMGL_ANSI);
  printf_filtered ("\" is ");
  val = SYMBOL_VALUE (sym);
  section = SYMBOL_OBJ_SECTION (sym);
  gdbarch = get_objfile_arch (SYMBOL_SYMTAB (sym)->objfile);

  switch (SYMBOL_CLASS (sym))
    {
    case LOC_CONST:
    case LOC_CONST_BYTES:
      printf_filtered ("constant");
      break;

    case LOC_LABEL:
      printf_filtered ("a label at address ");
      load_addr = SYMBOL_VALUE_ADDRESS (sym);
      fputs_filtered (paddress (gdbarch, load_addr), gdb_stdout);
      if (section_is_overlay (section))
	{
	  load_addr = overlay_unmapped_address (load_addr, section);
	  printf_filtered (",\n -- loaded at ");
	  fputs_filtered (paddress (gdbarch, load_addr), gdb_stdout);
	  printf_filtered (" in overlay section %s",
			   section->the_bfd_section->name);
	}
      break;

    case LOC_COMPUTED:
      /* FIXME: cagney/2004-01-26: It should be possible to
	 unconditionally call the SYMBOL_COMPUTED_OPS method when available.
	 Unfortunately DWARF 2 stores the frame-base (instead of the
	 function) location in a function's symbol.  Oops!  For the
	 moment enable this when/where applicable.  */
      SYMBOL_COMPUTED_OPS (sym)->describe_location (sym, context_pc, gdb_stdout);
      break;

    case LOC_REGISTER:
      /* GDBARCH is the architecture associated with the objfile the symbol
	 is defined in; the target architecture may be different, and may
	 provide additional registers.  However, we do not know the target
	 architecture at this point.  We assume the objfile architecture
	 will contain all the standard registers that occur in debug info
	 in that objfile.  */
      regno = SYMBOL_REGISTER_OPS (sym)->register_number (sym, gdbarch);

      if (SYMBOL_IS_ARGUMENT (sym))
	printf_filtered (_("an argument in register %s"),
			 gdbarch_register_name (gdbarch, regno));
      else
	printf_filtered (_("a variable in register %s"),
			 gdbarch_register_name (gdbarch, regno));
      break;

    case LOC_STATIC:
      printf_filtered (_("static storage at address "));
      load_addr = SYMBOL_VALUE_ADDRESS (sym);
      fputs_filtered (paddress (gdbarch, load_addr), gdb_stdout);
      if (section_is_overlay (section))
	{
	  load_addr = overlay_unmapped_address (load_addr, section);
	  printf_filtered (_(",\n -- loaded at "));
	  fputs_filtered (paddress (gdbarch, load_addr), gdb_stdout);
	  printf_filtered (_(" in overlay section %s"),
			   section->the_bfd_section->name);
	}
      break;

    case LOC_REGPARM_ADDR:
      /* Note comment at LOC_REGISTER.  */
      regno = SYMBOL_REGISTER_OPS (sym)->register_number (sym, gdbarch);
      printf_filtered (_("address of an argument in register %s"),
		       gdbarch_register_name (gdbarch, regno));
      break;

    case LOC_ARG:
      printf_filtered (_("an argument at offset %ld"), val);
      break;

    case LOC_LOCAL:
      printf_filtered (_("a local variable at frame offset %ld"), val);
      break;

    case LOC_REF_ARG:
      printf_filtered (_("a reference argument at offset %ld"), val);
      break;

    case LOC_TYPEDEF:
      printf_filtered (_("a typedef"));
      break;

    case LOC_BLOCK:
      printf_filtered (_("a function at address "));
      load_addr = BLOCK_START (SYMBOL_BLOCK_VALUE (sym));
      fputs_filtered (paddress (gdbarch, load_addr), gdb_stdout);
      if (section_is_overlay (section))
	{
	  load_addr = overlay_unmapped_address (load_addr, section);
	  printf_filtered (_(",\n -- loaded at "));
	  fputs_filtered (paddress (gdbarch, load_addr), gdb_stdout);
	  printf_filtered (_(" in overlay section %s"),
			   section->the_bfd_section->name);
	}
      break;

    case LOC_UNRESOLVED:
      {
	struct minimal_symbol *msym;

	msym = lookup_minimal_symbol (SYMBOL_LINKAGE_NAME (sym), NULL, NULL);
	if (msym == NULL)
	  printf_filtered ("unresolved");
	else
	  {
	    section = SYMBOL_OBJ_SECTION (msym);
	    load_addr = SYMBOL_VALUE_ADDRESS (msym);

	    if (section
		&& (section->the_bfd_section->flags & SEC_THREAD_LOCAL) != 0)
	      printf_filtered (_("a thread-local variable at offset %s "
				 "in the thread-local storage for `%s'"),
			       paddress (gdbarch, load_addr),
			       section->objfile->name);
	    else
	      {
		printf_filtered (_("static storage at address "));
		fputs_filtered (paddress (gdbarch, load_addr), gdb_stdout);
		if (section_is_overlay (section))
		  {
		    load_addr = overlay_unmapped_address (load_addr, section);
		    printf_filtered (_(",\n -- loaded at "));
		    fputs_filtered (paddress (gdbarch, load_addr), gdb_stdout);
		    printf_filtered (_(" in overlay section %s"),
				     section->the_bfd_section->name);
		  }
	      }
	  }
      }
      break;

    case LOC_OPTIMIZED_OUT:
      printf_filtered (_("optimized out"));
      break;

    default:
      printf_filtered (_("of unknown (botched) type"));
      break;
    }
  printf_filtered (".\n");
}


static void
x_command (char *exp, int from_tty)
{
  struct expression *expr;
  struct format_data fmt;
  struct cleanup *old_chain;
  struct value *val;

  fmt.format = last_format ? last_format : 'x';
  fmt.size = last_size;
  fmt.count = 1;
  fmt.raw = 0;

  if (exp && *exp == '/')
    {
      exp++;
      fmt = decode_format (&exp, last_format, last_size);
    }

  /* If we have an expression, evaluate it and use it as the address.  */

  if (exp != 0 && *exp != 0)
    {
      expr = parse_expression (exp);
      /* Cause expression not to be there any more if this command is
         repeated with Newline.  But don't clobber a user-defined
         command's definition.  */
      if (from_tty)
	*exp = 0;
      old_chain = make_cleanup (free_current_contents, &expr);
      val = evaluate_expression (expr);
      if (TYPE_CODE (value_type (val)) == TYPE_CODE_REF)
	val = coerce_ref (val);
      /* In rvalue contexts, such as this, functions are coerced into
         pointers to functions.  This makes "x/i main" work.  */
      if (/* last_format == 'i'  && */ 
	  TYPE_CODE (value_type (val)) == TYPE_CODE_FUNC
	   && VALUE_LVAL (val) == lval_memory)
	next_address = value_address (val);
      else
	next_address = value_as_address (val);

      next_gdbarch = expr->gdbarch;
      do_cleanups (old_chain);
    }

  if (!next_gdbarch)
    error_no_arg (_("starting display address"));

  do_examine (fmt, next_gdbarch, next_address);

  /* If the examine succeeds, we remember its size and format for next
     time.  Set last_size to 'b' for strings.  */
  if (fmt.format == 's')
    last_size = 'b';
  else
    last_size = fmt.size;
  last_format = fmt.format;

  /* Set a couple of internal variables if appropriate. */
  if (last_examine_value)
    {
      /* Make last address examined available to the user as $_.  Use
         the correct pointer type.  */
      struct type *pointer_type
	= lookup_pointer_type (value_type (last_examine_value));
      set_internalvar (lookup_internalvar ("_"),
		       value_from_pointer (pointer_type,
					   last_examine_address));

      /* Make contents of last address examined available to the user
	 as $__.  If the last value has not been fetched from memory
	 then don't fetch it now; instead mark it by voiding the $__
	 variable.  */
      if (value_lazy (last_examine_value))
	clear_internalvar (lookup_internalvar ("__"));
      else
	set_internalvar (lookup_internalvar ("__"), last_examine_value);
    }
}

/* Call type_mark_used for any TYPEs referenced from this GDB source file.  */

static void
print_types_mark_used (void)
{
  struct display *d;

  if (last_examine_value)
    type_mark_used (value_type (last_examine_value));

  for (d = display_chain; d; d = d->next)
    if (d->exp)
      exp_types_mark_used (d->exp);
}



/* Add an expression to the auto-display chain.
   Specify the expression.  */

static void
display_command (char *exp, int from_tty)
{
  struct format_data fmt;
  struct expression *expr;
  struct display *new;
  int display_it = 1;

#if defined(TUI)
  /* NOTE: cagney/2003-02-13 The `tui_active' was previously
     `tui_version'.  */
  if (tui_active && exp != NULL && *exp == '$')
    display_it = (tui_set_layout_for_display_command (exp) == TUI_FAILURE);
#endif

  if (display_it)
    {
      if (exp == 0)
	{
	  do_displays ();
	  return;
	}

      if (*exp == '/')
	{
	  exp++;
	  fmt = decode_format (&exp, 0, 0);
	  if (fmt.size && fmt.format == 0)
	    fmt.format = 'x';
	  if (fmt.format == 'i' || fmt.format == 's')
	    fmt.size = 'b';
	}
      else
	{
	  fmt.format = 0;
	  fmt.size = 0;
	  fmt.count = 0;
	  fmt.raw = 0;
	}

      innermost_block = NULL;
      expr = parse_expression (exp);

      new = (struct display *) xmalloc (sizeof (struct display));

      new->exp_string = xstrdup (exp);
      new->exp = expr;
      new->block = innermost_block;
      new->pspace = current_program_space;
      new->next = display_chain;
      new->number = ++display_number;
      new->format = fmt;
      new->enabled_p = 1;
      display_chain = new;

      if (from_tty && target_has_execution)
	do_one_display (new);

      dont_repeat ();
    }
}

static void
free_display (struct display *d)
{
  xfree (d->exp_string);
  xfree (d->exp);
  xfree (d);
}

/* Clear out the display_chain.  Done when new symtabs are loaded,
   since this invalidates the types stored in many expressions.  */

void
clear_displays (void)
{
  struct display *d;

  while ((d = display_chain) != NULL)
    {
      display_chain = d->next;
      free_display (d);
    }
}

/* Delete the auto-display number NUM.  */

static void
delete_display (int num)
{
  struct display *d1, *d;

  if (!display_chain)
    error (_("No display number %d."), num);

  if (display_chain->number == num)
    {
      d1 = display_chain;
      display_chain = d1->next;
      free_display (d1);
    }
  else
    for (d = display_chain;; d = d->next)
      {
	if (d->next == 0)
	  error (_("No display number %d."), num);
	if (d->next->number == num)
	  {
	    d1 = d->next;
	    d->next = d1->next;
	    free_display (d1);
	    break;
	  }
      }
}

/* Delete some values from the auto-display chain.
   Specify the element numbers.  */

static void
undisplay_command (char *args, int from_tty)
{
  char *p = args;
  char *p1;
  int num;

  if (args == 0)
    {
      if (query (_("Delete all auto-display expressions? ")))
	clear_displays ();
      dont_repeat ();
      return;
    }

  while (*p)
    {
      p1 = p;
      while (*p1 >= '0' && *p1 <= '9')
	p1++;
      if (*p1 && *p1 != ' ' && *p1 != '\t')
	error (_("Arguments must be display numbers."));

      num = atoi (p);

      delete_display (num);

      p = p1;
      while (*p == ' ' || *p == '\t')
	p++;
    }
  dont_repeat ();
}

/* Display a single auto-display.  
   Do nothing if the display cannot be printed in the current context,
   or if the display is disabled. */

static void
do_one_display (struct display *d)
{
  int within_current_scope;

  if (d->enabled_p == 0)
    return;

  /* The expression carries the architecture that was used at parse time.
     This is a problem if the expression depends on architecture features
     (e.g. register numbers), and the current architecture is now different.
     For example, a display statement like "display/i $pc" is expected to
     display the PC register of the current architecture, not the arch at
     the time the display command was given.  Therefore, we re-parse the
     expression if the current architecture has changed.  */
  if (d->exp != NULL && d->exp->gdbarch != get_current_arch ())
    {
      xfree (d->exp);
      d->exp = NULL;
      d->block = NULL;
    }

  if (d->exp == NULL)
    {
      volatile struct gdb_exception ex;

      TRY_CATCH (ex, RETURN_MASK_ALL)
	{
	  innermost_block = NULL;
	  d->exp = parse_expression (d->exp_string);
	  d->block = innermost_block;
	}
      if (ex.reason < 0)
	{
	  /* Can't re-parse the expression.  Disable this display item.  */
	  d->enabled_p = 0;
	  warning (_("Unable to display \"%s\": %s"),
		   d->exp_string, ex.message);
	  return;
	}
    }

  if (d->block)
    {
      if (d->pspace == current_program_space)
	within_current_scope = contained_in (get_selected_block (0), d->block);
      else
	within_current_scope = 0;
    }
  else
    within_current_scope = 1;
  if (!within_current_scope)
    return;

  current_display_number = d->number;

  annotate_display_begin ();
  printf_filtered ("%d", d->number);
  annotate_display_number_end ();
  printf_filtered (": ");
  if (d->format.size)
    {
      CORE_ADDR addr;
      struct value *val;

      annotate_display_format ();

      printf_filtered ("x/");
      if (d->format.count != 1)
	printf_filtered ("%d", d->format.count);
      printf_filtered ("%c", d->format.format);
      if (d->format.format != 'i' && d->format.format != 's')
	printf_filtered ("%c", d->format.size);
      printf_filtered (" ");

      annotate_display_expression ();

      puts_filtered (d->exp_string);
      annotate_display_expression_end ();

      if (d->format.count != 1 || d->format.format == 'i')
	printf_filtered ("\n");
      else
	printf_filtered ("  ");

      val = evaluate_expression (d->exp);
      addr = value_as_address (val);
      if (d->format.format == 'i')
	addr = gdbarch_addr_bits_remove (d->exp->gdbarch, addr);

      annotate_display_value ();

      do_examine (d->format, d->exp->gdbarch, addr);
    }
  else
    {
      struct value_print_options opts;

      annotate_display_format ();

      if (d->format.format)
	printf_filtered ("/%c ", d->format.format);

      annotate_display_expression ();

      puts_filtered (d->exp_string);
      annotate_display_expression_end ();

      printf_filtered (" = ");

      annotate_display_expression ();

      get_formatted_print_options (&opts, d->format.format);
      opts.raw = d->format.raw;
      print_formatted (evaluate_expression (d->exp),
		       d->format.size, &opts, gdb_stdout);
      printf_filtered ("\n");
    }

  annotate_display_end ();

  gdb_flush (gdb_stdout);
  current_display_number = -1;
}

/* Display all of the values on the auto-display chain which can be
   evaluated in the current scope.  */

void
do_displays (void)
{
  struct display *d;

  for (d = display_chain; d; d = d->next)
    do_one_display (d);
}

/* Delete the auto-display which we were in the process of displaying.
   This is done when there is an error or a signal.  */

void
disable_display (int num)
{
  struct display *d;

  for (d = display_chain; d; d = d->next)
    if (d->number == num)
      {
	d->enabled_p = 0;
	return;
      }
  printf_unfiltered (_("No display number %d.\n"), num);
}

void
disable_current_display (void)
{
  if (current_display_number >= 0)
    {
      disable_display (current_display_number);
      fprintf_unfiltered (gdb_stderr, _("\
Disabling display %d to avoid infinite recursion.\n"),
			  current_display_number);
    }
  current_display_number = -1;
}

static void
display_info (char *ignore, int from_tty)
{
  struct display *d;

  if (!display_chain)
    printf_unfiltered (_("There are no auto-display expressions now.\n"));
  else
    printf_filtered (_("Auto-display expressions now in effect:\n\
Num Enb Expression\n"));

  for (d = display_chain; d; d = d->next)
    {
      printf_filtered ("%d:   %c  ", d->number, "ny"[(int) d->enabled_p]);
      if (d->format.size)
	printf_filtered ("/%d%c%c ", d->format.count, d->format.size,
			 d->format.format);
      else if (d->format.format)
	printf_filtered ("/%c ", d->format.format);
      puts_filtered (d->exp_string);
      if (d->block && !contained_in (get_selected_block (0), d->block))
	printf_filtered (_(" (cannot be evaluated in the current context)"));
      printf_filtered ("\n");
      gdb_flush (gdb_stdout);
    }
}

static void
enable_display (char *args, int from_tty)
{
  char *p = args;
  char *p1;
  int num;
  struct display *d;

  if (p == 0)
    {
      for (d = display_chain; d; d = d->next)
	d->enabled_p = 1;
    }
  else
    while (*p)
      {
	p1 = p;
	while (*p1 >= '0' && *p1 <= '9')
	  p1++;
	if (*p1 && *p1 != ' ' && *p1 != '\t')
	  error (_("Arguments must be display numbers."));

	num = atoi (p);

	for (d = display_chain; d; d = d->next)
	  if (d->number == num)
	    {
	      d->enabled_p = 1;
	      goto win;
	    }
	printf_unfiltered (_("No display number %d.\n"), num);
      win:
	p = p1;
	while (*p == ' ' || *p == '\t')
	  p++;
      }
}

static void
disable_display_command (char *args, int from_tty)
{
  char *p = args;
  char *p1;
  struct display *d;

  if (p == 0)
    {
      for (d = display_chain; d; d = d->next)
	d->enabled_p = 0;
    }
  else
    while (*p)
      {
	p1 = p;
	while (*p1 >= '0' && *p1 <= '9')
	  p1++;
	if (*p1 && *p1 != ' ' && *p1 != '\t')
	  error (_("Arguments must be display numbers."));

	disable_display (atoi (p));

	p = p1;
	while (*p == ' ' || *p == '\t')
	  p++;
      }
}

/* display_chain items point to blocks and expressions.  Some expressions in
   turn may point to symbols.
   Both symbols and blocks are obstack_alloc'd on objfile_stack, and are
   obstack_free'd when a shared library is unloaded.
   Clear pointers that are about to become dangling.
   Both .exp and .block fields will be restored next time we need to display
   an item by re-parsing .exp_string field in the new execution context.  */

static void
clear_dangling_display_expressions (struct so_list *solib)
{
  struct objfile *objfile = solib->objfile;
  struct display *d;

<<<<<<< HEAD
  if (objfile == NULL)
    return;

  for (d = display_chain; d != NULL; d = d->next)
    if (block_objfile (d->block) == objfile
	|| (d->exp && exp_uses_objfile (d->exp, objfile)))
=======
  /* With no symbol file we cannot have a block or expression from it.  */
  if (objfile == NULL)
    return;
  if (objfile->separate_debug_objfile_backlink)
    objfile = objfile->separate_debug_objfile_backlink;
  gdb_assert (objfile->pspace == solib->pspace);

  for (d = display_chain; d != NULL; d = d->next)
    {
      if (d->pspace != solib->pspace)
	continue;

      if (lookup_objfile_from_block (d->block) == objfile
	  || (d->exp && exp_uses_objfile (d->exp, objfile)))
>>>>>>> cd4c6c46
      {
	xfree (d->exp);
	d->exp = NULL;
	d->block = NULL;
      }
<<<<<<< HEAD
=======
    }
>>>>>>> cd4c6c46
}


/* Print the value in stack frame FRAME of a variable specified by a
   struct symbol.  NAME is the name to print; if NULL then VAR's print
   name will be used.  STREAM is the ui_file on which to print the
   value.  INDENT specifies the number of indent levels to print
   before printing the variable name.  */

void
print_variable_and_value (const char *name, struct symbol *var,
			  struct frame_info *frame,
			  struct ui_file *stream, int indent)
{
  volatile struct gdb_exception except;

  if (!name)
    name = SYMBOL_PRINT_NAME (var);

  fprintf_filtered (stream, "%s%s = ", n_spaces (2 * indent), name);
  TRY_CATCH (except, RETURN_MASK_ERROR)
    {
      struct value *val;
      struct value_print_options opts;

      val = read_var_value (var, frame);
      get_user_print_options (&opts);
      common_val_print (val, stream, indent, &opts, current_language);
    }
  if (except.reason < 0)
    fprintf_filtered(stream, "<error reading variable %s (%s)>", name,
		     except.message);
  fprintf_filtered (stream, "\n");
}

/* printf "printf format string" ARG to STREAM.  */

static void
ui_printf (char *arg, struct ui_file *stream)
{
  char *f = NULL;
  char *s = arg;
  char *string = NULL;
  struct value **val_args;
  char *substrings;
  char *current_substring;
  int nargs = 0;
  int allocated_args = 20;
  struct cleanup *old_cleanups;

  val_args = xmalloc (allocated_args * sizeof (struct value *));
  old_cleanups = make_cleanup (free_current_contents, &val_args);

  if (s == 0)
    error_no_arg (_("format-control string and values to print"));

  /* Skip white space before format string */
  while (*s == ' ' || *s == '\t')
    s++;

  /* A format string should follow, enveloped in double quotes.  */
  if (*s++ != '"')
    error (_("Bad format string, missing '\"'."));

  /* Parse the format-control string and copy it into the string STRING,
     processing some kinds of escape sequence.  */

  f = string = (char *) alloca (strlen (s) + 1);

  while (*s != '"')
    {
      int c = *s++;
      switch (c)
	{
	case '\0':
	  error (_("Bad format string, non-terminated '\"'."));

	case '\\':
	  switch (c = *s++)
	    {
	    case '\\':
	      *f++ = '\\';
	      break;
	    case 'a':
	      *f++ = '\a';
	      break;
	    case 'b':
	      *f++ = '\b';
	      break;
	    case 'f':
	      *f++ = '\f';
	      break;
	    case 'n':
	      *f++ = '\n';
	      break;
	    case 'r':
	      *f++ = '\r';
	      break;
	    case 't':
	      *f++ = '\t';
	      break;
	    case 'v':
	      *f++ = '\v';
	      break;
	    case '"':
	      *f++ = '"';
	      break;
	    default:
	      /* ??? TODO: handle other escape sequences */
	      error (_("Unrecognized escape character \\%c in format string."),
		     c);
	    }
	  break;

	default:
	  *f++ = c;
	}
    }

  /* Skip over " and following space and comma.  */
  s++;
  *f++ = '\0';
  while (*s == ' ' || *s == '\t')
    s++;

  if (*s != ',' && *s != 0)
    error (_("Invalid argument syntax"));

  if (*s == ',')
    s++;
  while (*s == ' ' || *s == '\t')
    s++;

  /* Need extra space for the '\0's.  Doubling the size is sufficient.  */
  substrings = alloca (strlen (string) * 2);
  current_substring = substrings;

  {
    /* Now scan the string for %-specs and see what kinds of args they want.
       argclass[I] classifies the %-specs so we can give printf_filtered
       something of the right size.  */

    enum argclass
      {
	int_arg, long_arg, long_long_arg, ptr_arg,
	string_arg, wide_string_arg, wide_char_arg,
	double_arg, long_double_arg, decfloat_arg
      };
    enum argclass *argclass;
    enum argclass this_argclass;
    char *last_arg;
    int nargs_wanted;
    int i;

    argclass = (enum argclass *) alloca (strlen (s) * sizeof *argclass);
    nargs_wanted = 0;
    f = string;
    last_arg = string;
    while (*f)
      if (*f++ == '%')
	{
	  int seen_hash = 0, seen_zero = 0, lcount = 0, seen_prec = 0;
	  int seen_space = 0, seen_plus = 0;
	  int seen_big_l = 0, seen_h = 0, seen_big_h = 0;
	  int seen_big_d = 0, seen_double_big_d = 0;
	  int bad = 0;

	  /* Check the validity of the format specifier, and work
	     out what argument it expects.  We only accept C89
	     format strings, with the exception of long long (which
	     we autoconf for).  */

	  /* Skip over "%%".  */
	  if (*f == '%')
	    {
	      f++;
	      continue;
	    }

	  /* The first part of a format specifier is a set of flag
	     characters.  */
	  while (strchr ("0-+ #", *f))
	    {
	      if (*f == '#')
		seen_hash = 1;
	      else if (*f == '0')
		seen_zero = 1;
	      else if (*f == ' ')
		seen_space = 1;
	      else if (*f == '+')
		seen_plus = 1;
	      f++;
	    }

	  /* The next part of a format specifier is a width.  */
	  while (strchr ("0123456789", *f))
	    f++;

	  /* The next part of a format specifier is a precision.  */
	  if (*f == '.')
	    {
	      seen_prec = 1;
	      f++;
	      while (strchr ("0123456789", *f))
		f++;
	    }

	  /* The next part of a format specifier is a length modifier.  */
	  if (*f == 'h')
	    {
	      seen_h = 1;
	      f++;
	    }
	  else if (*f == 'l')
	    {
	      f++;
	      lcount++;
	      if (*f == 'l')
		{
		  f++;
		  lcount++;
		}
	    }
	  else if (*f == 'L')
	    {
	      seen_big_l = 1;
	      f++;
	    }
	  /* Decimal32 modifier.  */
	  else if (*f == 'H')
	    {
	      seen_big_h = 1;
	      f++;
	    }
	  /* Decimal64 and Decimal128 modifiers.  */
	  else if (*f == 'D')
	    {
	      f++;

	      /* Check for a Decimal128.  */
	      if (*f == 'D')
		{
		  f++;
		  seen_double_big_d = 1;
		}
	      else
		seen_big_d = 1;
	    }

	  switch (*f)
	    {
	    case 'u':
	      if (seen_hash)
		bad = 1;
	      /* FALLTHROUGH */

	    case 'o':
	    case 'x':
	    case 'X':
	      if (seen_space || seen_plus)
		bad = 1;
	      /* FALLTHROUGH */

	    case 'd':
	    case 'i':
	      if (lcount == 0)
		this_argclass = int_arg;
	      else if (lcount == 1)
		this_argclass = long_arg;
	      else
		this_argclass = long_long_arg;

	      if (seen_big_l)
		bad = 1;
	      break;

	    case 'c':
	      this_argclass = lcount == 0 ? int_arg : wide_char_arg;
	      if (lcount > 1 || seen_h || seen_big_l)
		bad = 1;
	      if (seen_prec || seen_zero || seen_space || seen_plus)
		bad = 1;
	      break;

	    case 'p':
	      this_argclass = ptr_arg;
	      if (lcount || seen_h || seen_big_l)
		bad = 1;
	      if (seen_prec || seen_zero || seen_space || seen_plus)
		bad = 1;
	      break;

	    case 's':
	      this_argclass = lcount == 0 ? string_arg : wide_string_arg;
	      if (lcount > 1 || seen_h || seen_big_l)
		bad = 1;
	      if (seen_zero || seen_space || seen_plus)
		bad = 1;
	      break;

	    case 'e':
	    case 'f':
	    case 'g':
	    case 'E':
	    case 'G':
	      if (seen_big_h || seen_big_d || seen_double_big_d)
		this_argclass = decfloat_arg;
	      else if (seen_big_l)
		this_argclass = long_double_arg;
	      else
		this_argclass = double_arg;

	      if (lcount || seen_h)
		bad = 1;
	      break;

	    case '*':
	      error (_("`*' not supported for precision or width in printf"));

	    case 'n':
	      error (_("Format specifier `n' not supported in printf"));

	    case '\0':
	      error (_("Incomplete format specifier at end of format string"));

	    default:
	      error (_("Unrecognized format specifier '%c' in printf"), *f);
	    }

	  if (bad)
	    error (_("Inappropriate modifiers to format specifier '%c' in printf"),
		   *f);

	  f++;

	  if (lcount > 1 && USE_PRINTF_I64)
	    {
	      /* Windows' printf does support long long, but not the usual way.
		 Convert %lld to %I64d.  */
	      int length_before_ll = f - last_arg - 1 - lcount;

	      strncpy (current_substring, last_arg, length_before_ll);
	      strcpy (current_substring + length_before_ll, "I64");
	      current_substring[length_before_ll + 3] =
		last_arg[length_before_ll + lcount];
	      current_substring += length_before_ll + 4;
	    }
	  else if (this_argclass == wide_string_arg
		   || this_argclass == wide_char_arg)
	    {
	      /* Convert %ls or %lc to %s.  */
	      int length_before_ls = f - last_arg - 2;

	      strncpy (current_substring, last_arg, length_before_ls);
	      strcpy (current_substring + length_before_ls, "s");
	      current_substring += length_before_ls + 2;
	    }
	  else
	    {
	      strncpy (current_substring, last_arg, f - last_arg);
	      current_substring += f - last_arg;
	    }
	  *current_substring++ = '\0';
	  last_arg = f;
	  argclass[nargs_wanted++] = this_argclass;
	}

    /* Now, parse all arguments and evaluate them.
       Store the VALUEs in VAL_ARGS.  */

    while (*s != '\0')
      {
	char *s1;

	if (nargs == allocated_args)
	  val_args = (struct value **) xrealloc ((char *) val_args,
						 (allocated_args *= 2)
						 * sizeof (struct value *));
	s1 = s;
	val_args[nargs] = parse_to_comma_and_eval (&s1);

	nargs++;
	s = s1;
	if (*s == ',')
	  s++;
      }

    if (nargs != nargs_wanted)
      error (_("Wrong number of arguments for specified format-string"));

    /* Now actually print them.  */
    current_substring = substrings;
    for (i = 0; i < nargs; i++)
      {
	switch (argclass[i])
	  {
	  case string_arg:
	    {
	      gdb_byte *str;
	      CORE_ADDR tem;
	      int j;

	      tem = value_as_address (val_args[i]);

	      /* This is a %s argument.  Find the length of the string.  */
	      for (j = 0;; j++)
		{
		  gdb_byte c;

		  QUIT;
		  read_memory (tem + j, &c, 1);
		  if (c == 0)
		    break;
		}

	      /* Copy the string contents into a string inside GDB.  */
	      str = (gdb_byte *) alloca (j + 1);
	      if (j != 0)
		read_memory (tem, str, j);
	      str[j] = 0;

              fprintf_filtered (stream, current_substring, (char *) str);
	    }
	    break;
	  case wide_string_arg:
	    {
	      gdb_byte *str;
	      CORE_ADDR tem;
	      int j;
	      struct gdbarch *gdbarch
		= get_type_arch (value_type (val_args[i]));
	      enum bfd_endian byte_order = gdbarch_byte_order (gdbarch);
	      struct type *wctype = lookup_typename (current_language, gdbarch,
						     "wchar_t", NULL, 0);
	      int wcwidth = TYPE_LENGTH (wctype);
	      gdb_byte *buf = alloca (wcwidth);
	      struct obstack output;
	      struct cleanup *inner_cleanup;

	      tem = value_as_address (val_args[i]);

	      /* This is a %s argument.  Find the length of the string.  */
	      for (j = 0;; j += wcwidth)
		{
		  QUIT;
		  read_memory (tem + j, buf, wcwidth);
		  if (extract_unsigned_integer (buf, wcwidth, byte_order) == 0)
		    break;
		}

	      /* Copy the string contents into a string inside GDB.  */
	      str = (gdb_byte *) alloca (j + wcwidth);
	      if (j != 0)
		read_memory (tem, str, j);
	      memset (&str[j], 0, wcwidth);

	      obstack_init (&output);
	      inner_cleanup = make_cleanup_obstack_free (&output);

	      convert_between_encodings (target_wide_charset (gdbarch),
					 host_charset (),
					 str, j, wcwidth,
					 &output, translit_char);
	      obstack_grow_str0 (&output, "");

	      fprintf_filtered (stream, current_substring,
                                obstack_base (&output));
	      do_cleanups (inner_cleanup);
	    }
	    break;
	  case wide_char_arg:
	    {
	      struct gdbarch *gdbarch
		= get_type_arch (value_type (val_args[i]));
	      struct type *wctype = lookup_typename (current_language, gdbarch,
						     "wchar_t", NULL, 0);
	      struct type *valtype;
	      struct obstack output;
	      struct cleanup *inner_cleanup;
	      const gdb_byte *bytes;

	      valtype = value_type (val_args[i]);
	      if (TYPE_LENGTH (valtype) != TYPE_LENGTH (wctype)
		  || TYPE_CODE (valtype) != TYPE_CODE_INT)
		error (_("expected wchar_t argument for %%lc"));

	      bytes = value_contents (val_args[i]);

	      obstack_init (&output);
	      inner_cleanup = make_cleanup_obstack_free (&output);

	      convert_between_encodings (target_wide_charset (gdbarch),
					 host_charset (),
					 bytes, TYPE_LENGTH (valtype),
					 TYPE_LENGTH (valtype),
					 &output, translit_char);
	      obstack_grow_str0 (&output, "");

	      fprintf_filtered (stream, current_substring,
                                obstack_base (&output));
	      do_cleanups (inner_cleanup);
	    }
	    break;
	  case double_arg:
	    {
	      struct type *type = value_type (val_args[i]);
	      DOUBLEST val;
	      int inv;

	      /* If format string wants a float, unchecked-convert the value
		 to floating point of the same size.  */
	      type = float_type_from_length (type);
	      val = unpack_double (type, value_contents (val_args[i]), &inv);
	      if (inv)
		error (_("Invalid floating value found in program."));

              fprintf_filtered (stream, current_substring, (double) val);
	      break;
	    }
	  case long_double_arg:
#ifdef HAVE_LONG_DOUBLE
	    {
	      struct type *type = value_type (val_args[i]);
	      DOUBLEST val;
	      int inv;

	      /* If format string wants a float, unchecked-convert the value
		 to floating point of the same size.  */
	      type = float_type_from_length (type);
	      val = unpack_double (type, value_contents (val_args[i]), &inv);
	      if (inv)
		error (_("Invalid floating value found in program."));

	      fprintf_filtered (stream, current_substring,
                                (long double) val);
	      break;
	    }
#else
	    error (_("long double not supported in printf"));
#endif
	  case long_long_arg:
#if defined (CC_HAS_LONG_LONG) && defined (PRINTF_HAS_LONG_LONG)
	    {
	      long long val = value_as_long (val_args[i]);

              fprintf_filtered (stream, current_substring, val);
	      break;
	    }
#else
	    error (_("long long not supported in printf"));
#endif
	  case int_arg:
	    {
	      int val = value_as_long (val_args[i]);

              fprintf_filtered (stream, current_substring, val);
	      break;
	    }
	  case long_arg:
	    {
	      long val = value_as_long (val_args[i]);

              fprintf_filtered (stream, current_substring, val);
	      break;
	    }

	  /* Handles decimal floating values.  */
	case decfloat_arg:
	    {
	      const gdb_byte *param_ptr = value_contents (val_args[i]);

#if defined (PRINTF_HAS_DECFLOAT)
	      /* If we have native support for Decimal floating
		 printing, handle it here.  */
              fprintf_filtered (stream, current_substring, param_ptr);
#else

	      /* As a workaround until vasprintf has native support for DFP
	       we convert the DFP values to string and print them using
	       the %s format specifier.  */

	      char *eos, *sos;
	      int nnull_chars = 0;

	      /* Parameter data.  */
	      struct type *param_type = value_type (val_args[i]);
	      unsigned int param_len = TYPE_LENGTH (param_type);
	      struct gdbarch *gdbarch = get_type_arch (param_type);
	      enum bfd_endian byte_order = gdbarch_byte_order (gdbarch);

	      /* DFP output data.  */
	      struct value *dfp_value = NULL;
	      gdb_byte *dfp_ptr;
	      int dfp_len = 16;
	      gdb_byte dec[16];
	      struct type *dfp_type = NULL;
	      char decstr[MAX_DECIMAL_STRING];

	      /* Points to the end of the string so that we can go back
		 and check for DFP length modifiers.  */
	      eos = current_substring + strlen (current_substring);

	      /* Look for the float/double format specifier.  */
	      while (*eos != 'f' && *eos != 'e' && *eos != 'E'
		     && *eos != 'g' && *eos != 'G')
		  eos--;

	      sos = eos;

	      /* Search for the '%' char and extract the size and type of
		 the output decimal value based on its modifiers
		 (%Hf, %Df, %DDf).  */
	      while (*--sos != '%')
		{
		  if (*sos == 'H')
		    {
		      dfp_len = 4;
		      dfp_type = builtin_type (gdbarch)->builtin_decfloat;
		    }
		  else if (*sos == 'D' && *(sos - 1) == 'D')
		    {
		      dfp_len = 16;
		      dfp_type = builtin_type (gdbarch)->builtin_declong;
		      sos--;
		    }
		  else
		    {
		      dfp_len = 8;
		      dfp_type = builtin_type (gdbarch)->builtin_decdouble;
		    }
		}

	      /* Replace %Hf, %Df and %DDf with %s's.  */
	      *++sos = 's';

	      /* Go through the whole format string and pull the correct
		 number of chars back to compensate for the change in the
		 format specifier.  */
	      while (nnull_chars < nargs - i)
		{
		  if (*eos == '\0')
		    nnull_chars++;

		  *++sos = *++eos;
		}

	      /* Conversion between different DFP types.  */
	      if (TYPE_CODE (param_type) == TYPE_CODE_DECFLOAT)
		decimal_convert (param_ptr, param_len, byte_order,
				 dec, dfp_len, byte_order);
	      else
		/* If this is a non-trivial conversion, just output 0.
		   A correct converted value can be displayed by explicitly
		   casting to a DFP type.  */
		decimal_from_string (dec, dfp_len, byte_order, "0");

	      dfp_value = value_from_decfloat (dfp_type, dec);

	      dfp_ptr = (gdb_byte *) value_contents (dfp_value);

	      decimal_to_string (dfp_ptr, dfp_len, byte_order, decstr);

	      /* Print the DFP value.  */
              fprintf_filtered (stream, current_substring, decstr);

	      break;
#endif
	    }

	  case ptr_arg:
	    {
	      /* We avoid the host's %p because pointers are too
		 likely to be the wrong size.  The only interesting
		 modifier for %p is a width; extract that, and then
		 handle %p as glibc would: %#x or a literal "(nil)".  */

	      char *p, *fmt, *fmt_p;
#if defined (CC_HAS_LONG_LONG) && defined (PRINTF_HAS_LONG_LONG)
	      long long val = value_as_long (val_args[i]);
#else
	      long val = value_as_long (val_args[i]);
#endif

	      fmt = alloca (strlen (current_substring) + 5);

	      /* Copy up to the leading %.  */
	      p = current_substring;
	      fmt_p = fmt;
	      while (*p)
		{
		  int is_percent = (*p == '%');

		  *fmt_p++ = *p++;
		  if (is_percent)
		    {
		      if (*p == '%')
			*fmt_p++ = *p++;
		      else
			break;
		    }
		}

	      if (val != 0)
		*fmt_p++ = '#';

	      /* Copy any width.  */
	      while (*p >= '0' && *p < '9')
		*fmt_p++ = *p++;

	      gdb_assert (*p == 'p' && *(p + 1) == '\0');
	      if (val != 0)
		{
#if defined (CC_HAS_LONG_LONG) && defined (PRINTF_HAS_LONG_LONG)
		  *fmt_p++ = 'l';
#endif
		  *fmt_p++ = 'l';
		  *fmt_p++ = 'x';
		  *fmt_p++ = '\0';
                  fprintf_filtered (stream, fmt, val);
		}
	      else
		{
		  *fmt_p++ = 's';
		  *fmt_p++ = '\0';
                  fprintf_filtered (stream, fmt, "(nil)");
		}

	      break;
	    }
	  default:
	    internal_error (__FILE__, __LINE__,
			    _("failed internal consistency check"));
	  }
	/* Skip to the next substring.  */
	current_substring += strlen (current_substring) + 1;
      }
    /* Print the portion of the format string after the last argument.
       Note that this will not include any ordinary %-specs, but it
       might include "%%".  That is why we use printf_filtered and not
       puts_filtered here.  Also, we pass a dummy argument because
       some platforms have modified GCC to include -Wformat-security
       by default, which will warn here if there is no argument.  */
    fprintf_filtered (stream, last_arg, 0);
  }
  do_cleanups (old_cleanups);
}

/* Implement the "printf" command.  */

static void
printf_command (char *arg, int from_tty)
{
  ui_printf (arg, gdb_stdout);
}

/* Implement the "eval" command.  */

static void
eval_command (char *arg, int from_tty)
{
  struct ui_file *ui_out = mem_fileopen ();
  struct cleanup *cleanups = make_cleanup_ui_file_delete (ui_out);
  char *expanded;

  ui_printf (arg, ui_out);

  expanded = ui_file_xstrdup (ui_out, NULL);
  make_cleanup (xfree, expanded);

  execute_command (expanded, from_tty);

  do_cleanups (cleanups);
}

void
_initialize_printcmd (void)
{
  struct cmd_list_element *c;

  current_display_number = -1;

  observer_attach_solib_unloaded (clear_dangling_display_expressions);

  add_info ("address", address_info,
	    _("Describe where symbol SYM is stored."));

  add_info ("symbol", sym_info, _("\
Describe what symbol is at location ADDR.\n\
Only for symbols with fixed locations (global or static scope)."));

  add_com ("x", class_vars, x_command, _("\
Examine memory: x/FMT ADDRESS.\n\
ADDRESS is an expression for the memory address to examine.\n\
FMT is a repeat count followed by a format letter and a size letter.\n\
Format letters are o(octal), x(hex), d(decimal), u(unsigned decimal),\n\
  t(binary), f(float), a(address), i(instruction), c(char) and s(string).\n\
Size letters are b(byte), h(halfword), w(word), g(giant, 8 bytes).\n\
The specified number of objects of the specified size are printed\n\
according to the format.\n\n\
Defaults for format and size letters are those previously used.\n\
Default count is 1.  Default address is following last thing printed\n\
with this command or \"print\"."));

#if 0
  add_com ("whereis", class_vars, whereis_command,
	   _("Print line number and file of definition of variable."));
#endif

  add_info ("display", display_info, _("\
Expressions to display when program stops, with code numbers."));

  add_cmd ("undisplay", class_vars, undisplay_command, _("\
Cancel some expressions to be displayed when program stops.\n\
Arguments are the code numbers of the expressions to stop displaying.\n\
No argument means cancel all automatic-display expressions.\n\
\"delete display\" has the same effect as this command.\n\
Do \"info display\" to see current list of code numbers."),
	   &cmdlist);

  add_com ("display", class_vars, display_command, _("\
Print value of expression EXP each time the program stops.\n\
/FMT may be used before EXP as in the \"print\" command.\n\
/FMT \"i\" or \"s\" or including a size-letter is allowed,\n\
as in the \"x\" command, and then EXP is used to get the address to examine\n\
and examining is done as in the \"x\" command.\n\n\
With no argument, display all currently requested auto-display expressions.\n\
Use \"undisplay\" to cancel display requests previously made."));

  add_cmd ("display", class_vars, enable_display, _("\
Enable some expressions to be displayed when program stops.\n\
Arguments are the code numbers of the expressions to resume displaying.\n\
No argument means enable all automatic-display expressions.\n\
Do \"info display\" to see current list of code numbers."), &enablelist);

  add_cmd ("display", class_vars, disable_display_command, _("\
Disable some expressions to be displayed when program stops.\n\
Arguments are the code numbers of the expressions to stop displaying.\n\
No argument means disable all automatic-display expressions.\n\
Do \"info display\" to see current list of code numbers."), &disablelist);

  add_cmd ("display", class_vars, undisplay_command, _("\
Cancel some expressions to be displayed when program stops.\n\
Arguments are the code numbers of the expressions to stop displaying.\n\
No argument means cancel all automatic-display expressions.\n\
Do \"info display\" to see current list of code numbers."), &deletelist);

  add_com ("printf", class_vars, printf_command, _("\
printf \"printf format string\", arg1, arg2, arg3, ..., argn\n\
This is useful for formatted output in user-defined commands."));

  add_com ("output", class_vars, output_command, _("\
Like \"print\" but don't put in value history and don't print newline.\n\
This is useful in user-defined commands."));

  add_prefix_cmd ("set", class_vars, set_command, _("\
Evaluate expression EXP and assign result to variable VAR, using assignment\n\
syntax appropriate for the current language (VAR = EXP or VAR := EXP for\n\
example).  VAR may be a debugger \"convenience\" variable (names starting\n\
with $), a register (a few standard names starting with $), or an actual\n\
variable in the program being debugged.  EXP is any valid expression.\n\
Use \"set variable\" for variables with names identical to set subcommands.\n\
\n\
With a subcommand, this command modifies parts of the gdb environment.\n\
You can see these environment settings with the \"show\" command."),
		  &setlist, "set ", 1, &cmdlist);
  if (dbx_commands)
    add_com ("assign", class_vars, set_command, _("\
Evaluate expression EXP and assign result to variable VAR, using assignment\n\
syntax appropriate for the current language (VAR = EXP or VAR := EXP for\n\
example).  VAR may be a debugger \"convenience\" variable (names starting\n\
with $), a register (a few standard names starting with $), or an actual\n\
variable in the program being debugged.  EXP is any valid expression.\n\
Use \"set variable\" for variables with names identical to set subcommands.\n\
\nWith a subcommand, this command modifies parts of the gdb environment.\n\
You can see these environment settings with the \"show\" command."));

  /* "call" is the same as "set", but handy for dbx users to call fns. */
  c = add_com ("call", class_vars, call_command, _("\
Call a function in the program.\n\
The argument is the function name and arguments, in the notation of the\n\
current working language.  The result is printed and saved in the value\n\
history, if it is not void."));
  set_cmd_completer (c, expression_completer);

  add_cmd ("variable", class_vars, set_command, _("\
Evaluate expression EXP and assign result to variable VAR, using assignment\n\
syntax appropriate for the current language (VAR = EXP or VAR := EXP for\n\
example).  VAR may be a debugger \"convenience\" variable (names starting\n\
with $), a register (a few standard names starting with $), or an actual\n\
variable in the program being debugged.  EXP is any valid expression.\n\
This may usually be abbreviated to simply \"set\"."),
	   &setlist);

  c = add_com ("print", class_vars, print_command, _("\
Print value of expression EXP.\n\
Variables accessible are those of the lexical environment of the selected\n\
stack frame, plus all those whose scope is global or an entire file.\n\
\n\
$NUM gets previous value number NUM.  $ and $$ are the last two values.\n\
$$NUM refers to NUM'th value back from the last one.\n\
Names starting with $ refer to registers (with the values they would have\n\
if the program were to return to the stack frame now selected, restoring\n\
all registers saved by frames farther in) or else to debugger\n\
\"convenience\" variables (any such name not a known register).\n\
Use assignment expressions to give values to convenience variables.\n\
\n\
{TYPE}ADREXP refers to a datum of data type TYPE, located at address ADREXP.\n\
@ is a binary operator for treating consecutive data objects\n\
anywhere in memory as an array.  FOO@NUM gives an array whose first\n\
element is FOO, whose second element is stored in the space following\n\
where FOO is stored, etc.  FOO must be an expression whose value\n\
resides in memory.\n\
\n\
EXP may be preceded with /FMT, where FMT is a format letter\n\
but no count or size letter (see \"x\" command)."));
  set_cmd_completer (c, expression_completer);
  add_com_alias ("p", "print", class_vars, 1);

  c = add_com ("inspect", class_vars, inspect_command, _("\
Same as \"print\" command, except that if you are running in the epoch\n\
environment, the value is printed in its own window."));
  set_cmd_completer (c, expression_completer);

  add_setshow_uinteger_cmd ("max-symbolic-offset", no_class,
			    &max_symbolic_offset, _("\
Set the largest offset that will be printed in <symbol+1234> form."), _("\
Show the largest offset that will be printed in <symbol+1234> form."), NULL,
			    NULL,
			    show_max_symbolic_offset,
			    &setprintlist, &showprintlist);
  add_setshow_boolean_cmd ("symbol-filename", no_class,
			   &print_symbol_filename, _("\
Set printing of source filename and line number with <symbol>."), _("\
Show printing of source filename and line number with <symbol>."), NULL,
			   NULL,
			   show_print_symbol_filename,
			   &setprintlist, &showprintlist);

<<<<<<< HEAD
  observer_attach_mark_used (print_types_mark_used);
=======
  add_com ("eval", no_class, eval_command, _("\
Convert \"printf format string\", arg1, arg2, arg3, ..., argn to\n\
a command line, and call it."));
>>>>>>> cd4c6c46
}<|MERGE_RESOLUTION|>--- conflicted
+++ resolved
@@ -1935,14 +1935,6 @@
   struct objfile *objfile = solib->objfile;
   struct display *d;
 
-<<<<<<< HEAD
-  if (objfile == NULL)
-    return;
-
-  for (d = display_chain; d != NULL; d = d->next)
-    if (block_objfile (d->block) == objfile
-	|| (d->exp && exp_uses_objfile (d->exp, objfile)))
-=======
   /* With no symbol file we cannot have a block or expression from it.  */
   if (objfile == NULL)
     return;
@@ -1957,16 +1949,12 @@
 
       if (lookup_objfile_from_block (d->block) == objfile
 	  || (d->exp && exp_uses_objfile (d->exp, objfile)))
->>>>>>> cd4c6c46
       {
 	xfree (d->exp);
 	d->exp = NULL;
 	d->block = NULL;
       }
-<<<<<<< HEAD
-=======
-    }
->>>>>>> cd4c6c46
+    }
 }
  
@@ -2906,11 +2894,9 @@
 			   show_print_symbol_filename,
 			   &setprintlist, &showprintlist);
 
-<<<<<<< HEAD
-  observer_attach_mark_used (print_types_mark_used);
-=======
   add_com ("eval", no_class, eval_command, _("\
 Convert \"printf format string\", arg1, arg2, arg3, ..., argn to\n\
 a command line, and call it."));
->>>>>>> cd4c6c46
+
+  observer_attach_mark_used (print_types_mark_used);
 }