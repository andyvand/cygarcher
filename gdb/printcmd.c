/* Print values for GNU debugger GDB.

   Copyright (C) 1986, 1987, 1988, 1989, 1990, 1991, 1992, 1993, 1994, 1995,
   1996, 1997, 1998, 1999, 2000, 2001, 2002, 2003, 2004, 2005, 2006, 2007,
   2008 Free Software Foundation, Inc.

   This file is part of GDB.

   This program is free software; you can redistribute it and/or modify
   it under the terms of the GNU General Public License as published by
   the Free Software Foundation; either version 3 of the License, or
   (at your option) any later version.

   This program is distributed in the hope that it will be useful,
   but WITHOUT ANY WARRANTY; without even the implied warranty of
   MERCHANTABILITY or FITNESS FOR A PARTICULAR PURPOSE.  See the
   GNU General Public License for more details.

   You should have received a copy of the GNU General Public License
   along with this program.  If not, see <http://www.gnu.org/licenses/>.  */

#include "defs.h"
#include "gdb_string.h"
#include "frame.h"
#include "symtab.h"
#include "gdbtypes.h"
#include "value.h"
#include "language.h"
#include "expression.h"
#include "gdbcore.h"
#include "gdbcmd.h"
#include "target.h"
#include "breakpoint.h"
#include "demangle.h"
#include "valprint.h"
#include "annotate.h"
#include "symfile.h"		/* for overlay functions */
#include "objfiles.h"		/* ditto */
#include "completer.h"		/* for completion functions */
#include "ui-out.h"
#include "gdb_assert.h"
#include "block.h"
#include "disasm.h"
#include "dfp.h"
#include "valprint.h"

#ifdef TUI
#include "tui/tui.h"		/* For tui_active et.al.   */
#endif

#if defined(__MINGW32__) && !defined(PRINTF_HAS_LONG_LONG)
# define USE_PRINTF_I64 1
# define PRINTF_HAS_LONG_LONG
#else
# define USE_PRINTF_I64 0
#endif

extern int asm_demangle;	/* Whether to demangle syms in asm printouts */

struct format_data
  {
    int count;
    char format;
    char size;

    /* True if the value should be printed raw -- that is, bypassing
       python-based formatters.  */
    unsigned char raw;
  };

/* Last specified output format.  */

static char last_format = 0;

/* Last specified examination size.  'b', 'h', 'w' or `q'.  */

static char last_size = 'w';

/* Default address to examine next.  */

static CORE_ADDR next_address;

/* Number of delay instructions following current disassembled insn.  */

static int branch_delay_insns;

/* Last address examined.  */

static CORE_ADDR last_examine_address;

/* Contents of last address examined.
   This is not valid past the end of the `x' command!  */

static struct value *last_examine_value;

/* Largest offset between a symbolic value and an address, that will be
   printed as `0x1234 <symbol+offset>'.  */

static unsigned int max_symbolic_offset = UINT_MAX;
static void
show_max_symbolic_offset (struct ui_file *file, int from_tty,
			  struct cmd_list_element *c, const char *value)
{
  fprintf_filtered (file, _("\
The largest offset that will be printed in <symbol+1234> form is %s.\n"),
		    value);
}

/* Append the source filename and linenumber of the symbol when
   printing a symbolic value as `<symbol at filename:linenum>' if set.  */
static int print_symbol_filename = 0;
static void
show_print_symbol_filename (struct ui_file *file, int from_tty,
			    struct cmd_list_element *c, const char *value)
{
  fprintf_filtered (file, _("\
Printing of source filename and line number with <symbol> is %s.\n"),
		    value);
}

/* Number of auto-display expression currently being displayed.
   So that we can disable it if we get an error or a signal within it.
   -1 when not doing one.  */

int current_display_number;

struct display
  {
    /* Chain link to next auto-display item.  */
    struct display *next;
    /* Expression to be evaluated and displayed.  */
    struct expression *exp;
    /* Item number of this auto-display item.  */
    int number;
    /* Display format specified.  */
    struct format_data format;
    /* Innermost block required by this expression when evaluated */
    struct block *block;
    /* Status of this display (enabled or disabled) */
    int enabled_p;
  };

/* Chain of expressions whose values should be displayed
   automatically each time the program stops.  */

static struct display *display_chain;

static int display_number;

/* Prototypes for exported functions. */

void output_command (char *, int);

void _initialize_printcmd (void);

/* Prototypes for local functions. */

static void do_one_display (struct display *);


/* Decode a format specification.  *STRING_PTR should point to it.
   OFORMAT and OSIZE are used as defaults for the format and size
   if none are given in the format specification.
   If OSIZE is zero, then the size field of the returned value
   should be set only if a size is explicitly specified by the
   user.
   The structure returned describes all the data
   found in the specification.  In addition, *STRING_PTR is advanced
   past the specification and past all whitespace following it.  */

static struct format_data
decode_format (char **string_ptr, int oformat, int osize)
{
  struct format_data val;
  char *p = *string_ptr;

  val.format = '?';
  val.size = '?';
  val.count = 1;
  val.raw = 0;

  if (*p >= '0' && *p <= '9')
    val.count = atoi (p);
  while (*p >= '0' && *p <= '9')
    p++;

  /* Now process size or format letters that follow.  */

  while (1)
    {
      if (*p == 'b' || *p == 'h' || *p == 'w' || *p == 'g')
	val.size = *p++;
      else if (*p == 'r')
	{
	  val.raw = 1;
	  p++;
	}
      else if (*p >= 'a' && *p <= 'z')
	val.format = *p++;
      else
	break;
    }

  while (*p == ' ' || *p == '\t')
    p++;
  *string_ptr = p;

  /* Set defaults for format and size if not specified.  */
  if (val.format == '?')
    {
      if (val.size == '?')
	{
	  /* Neither has been specified.  */
	  val.format = oformat;
	  val.size = osize;
	}
      else
	/* If a size is specified, any format makes a reasonable
	   default except 'i'.  */
	val.format = oformat == 'i' ? 'x' : oformat;
    }
  else if (val.size == '?')
    switch (val.format)
      {
      case 'a':
      case 's':
	/* Pick the appropriate size for an address.  */
	if (gdbarch_ptr_bit (current_gdbarch) == 64)
	  val.size = osize ? 'g' : osize;
	else if (gdbarch_ptr_bit (current_gdbarch) == 32)
	  val.size = osize ? 'w' : osize;
	else if (gdbarch_ptr_bit (current_gdbarch) == 16)
	  val.size = osize ? 'h' : osize;
	else
	  /* Bad value for gdbarch_ptr_bit.  */
	  internal_error (__FILE__, __LINE__,
			  _("failed internal consistency check"));
	break;
      case 'f':
	/* Floating point has to be word or giantword.  */
	if (osize == 'w' || osize == 'g')
	  val.size = osize;
	else
	  /* Default it to giantword if the last used size is not
	     appropriate.  */
	  val.size = osize ? 'g' : osize;
	break;
      case 'c':
	/* Characters default to one byte.  */
	val.size = osize ? 'b' : osize;
	break;
      default:
	/* The default is the size most recently specified.  */
	val.size = osize;
      }

  return val;
}

/* Print value VAL on stream according to OPTIONS.
   Do not end with a newline.
   SIZE is the letter for the size of datum being printed.
   This is used to pad hex numbers so they line up.  SIZE is 0
   for print / output and set for examine.  */

static void
<<<<<<< HEAD
print_formatted (struct value *val, int format, int size, int raw,
=======
print_formatted (struct value *val, int size,
		 const struct value_print_options *options,
>>>>>>> 6de1eb04
		 struct ui_file *stream)
{
  struct type *type = check_typedef (value_type (val));
  int len = TYPE_LENGTH (type);

  if (VALUE_LVAL (val) == lval_memory)
    next_address = value_address (val) + len;

  if (size)
    {
      switch (options->format)
	{
	case 's':
	  /* FIXME: Need to handle wchar_t's here... */
<<<<<<< HEAD
	  next_address = value_address (val)
	    + val_print_string (value_address (val), -1, 1, stream);
=======
	  next_address = VALUE_ADDRESS (val)
	    + val_print_string (VALUE_ADDRESS (val), -1, 1, stream,
				options);
>>>>>>> 6de1eb04
	  return;

	case 'i':
	  /* We often wrap here if there are long symbolic names.  */
	  wrap_here ("    ");
	  next_address = (value_address (val)
			  + gdb_print_insn (value_address (val), stream,
					    &branch_delay_insns));
	  return;
	}
    }

  if (options->format == 0 || options->format == 's'
      || TYPE_CODE (type) == TYPE_CODE_REF
      || TYPE_CODE (type) == TYPE_CODE_ARRAY
      || TYPE_CODE (type) == TYPE_CODE_STRING
      || TYPE_CODE (type) == TYPE_CODE_STRUCT
      || TYPE_CODE (type) == TYPE_CODE_UNION
      || TYPE_CODE (type) == TYPE_CODE_NAMESPACE)
<<<<<<< HEAD
    /* If format is 0, use the 'natural' format for that type of
       value.  If the type is non-scalar, we have to use language
       rules to print it as a series of scalars.  */
    value_print (val, stream, format, raw, Val_pretty_default);
=======
    value_print (val, stream, options);
>>>>>>> 6de1eb04
  else
    /* User specified format, so don't look to the the type to
       tell us what to do.  */
    print_scalar_formatted (value_contents (val), type,
			    options, size, stream);
}

/* Return builtin floating point type of same length as TYPE.
   If no such type is found, return TYPE itself.  */
static struct type *
float_type_from_length (struct gdbarch *gdbarch, struct type *type)
{
  const struct builtin_type *builtin = builtin_type (gdbarch);
  unsigned int len = TYPE_LENGTH (type);

  if (len == TYPE_LENGTH (builtin->builtin_float))
    type = builtin->builtin_float;
  else if (len == TYPE_LENGTH (builtin->builtin_double))
    type = builtin->builtin_double;
  else if (len == TYPE_LENGTH (builtin->builtin_long_double))
    type = builtin->builtin_long_double;

  return type;
}

/* Print a scalar of data of type TYPE, pointed to in GDB by VALADDR,
   according to OPTIONS and SIZE on STREAM.
   Formats s and i are not supported at this level.

   This is how the elements of an array or structure are printed
   with a format.  */

void
print_scalar_formatted (const void *valaddr, struct type *type,
			const struct value_print_options *options,
			int size, struct ui_file *stream)
{
  LONGEST val_long = 0;
  unsigned int len = TYPE_LENGTH (type);
  enum bfd_endian byte_order = gdbarch_byte_order (current_gdbarch);

  /* If we get here with a string format, try again without it.  Go
     all the way back to the language printers, which may call us
     again.  */
  if (options->format == 's')
    {
      struct value_print_options opts = *options;
      opts.format = 0;
      opts.deref_ref = 0;
      val_print (type, valaddr, 0, 0, stream, 0, &opts,
		 current_language);
      return;
    }

  if (len > sizeof(LONGEST) &&
      (TYPE_CODE (type) == TYPE_CODE_INT
       || TYPE_CODE (type) == TYPE_CODE_ENUM))
    {
      switch (options->format)
	{
	case 'o':
	  print_octal_chars (stream, valaddr, len, byte_order);
	  return;
	case 'u':
	case 'd':
	  print_decimal_chars (stream, valaddr, len, byte_order);
	  return;
	case 't':
	  print_binary_chars (stream, valaddr, len, byte_order);
	  return;
	case 'x':
	  print_hex_chars (stream, valaddr, len, byte_order);
	  return;
	case 'c':
	  print_char_chars (stream, valaddr, len, byte_order);
	  return;
	default:
	  break;
	};
    }

  if (options->format != 'f')
    val_long = unpack_long (type, valaddr);

  /* If the value is a pointer, and pointers and addresses are not the
     same, then at this point, the value's length (in target bytes) is
     gdbarch_addr_bit/TARGET_CHAR_BIT, not TYPE_LENGTH (type).  */
  if (TYPE_CODE (type) == TYPE_CODE_PTR)
    len = gdbarch_addr_bit (current_gdbarch) / TARGET_CHAR_BIT;

  /* If we are printing it as unsigned, truncate it in case it is actually
     a negative signed value (e.g. "print/u (short)-1" should print 65535
     (if shorts are 16 bits) instead of 4294967295).  */
  if (options->format != 'd')
    {
      if (len < sizeof (LONGEST))
	val_long &= ((LONGEST) 1 << HOST_CHAR_BIT * len) - 1;
    }

  switch (options->format)
    {
    case 'x':
      if (!size)
	{
	  /* No size specified, like in print.  Print varying # of digits.  */
	  print_longest (stream, 'x', 1, val_long);
	}
      else
	switch (size)
	  {
	  case 'b':
	  case 'h':
	  case 'w':
	  case 'g':
	    print_longest (stream, size, 1, val_long);
	    break;
	  default:
	    error (_("Undefined output size \"%c\"."), size);
	  }
      break;

    case 'd':
      print_longest (stream, 'd', 1, val_long);
      break;

    case 'u':
      print_longest (stream, 'u', 0, val_long);
      break;

    case 'o':
      if (val_long)
	print_longest (stream, 'o', 1, val_long);
      else
	fprintf_filtered (stream, "0");
      break;

    case 'a':
      {
	CORE_ADDR addr = unpack_pointer (type, valaddr);
	print_address (addr, stream);
      }
      break;

    case 'c':
<<<<<<< HEAD
      if (TYPE_UNSIGNED (type))
	value_print (value_from_longest (builtin_type_true_unsigned_char,
					 val_long),
		     stream, 0, 1, Val_pretty_default);
      else
	value_print (value_from_longest (builtin_type_true_char, val_long),
		     stream, 0, 1, Val_pretty_default);
=======
      {
	struct value_print_options opts = *options;
	opts.format = 0;
	if (TYPE_UNSIGNED (type))
	  value_print (value_from_longest (builtin_type_true_unsigned_char,
					   val_long),
		       stream, &opts);
	else
	  value_print (value_from_longest (builtin_type_true_char, val_long),
		       stream, &opts);
      }
>>>>>>> 6de1eb04
      break;

    case 'f':
      type = float_type_from_length (current_gdbarch, type);
      print_floating (valaddr, type, stream);
      break;

    case 0:
      internal_error (__FILE__, __LINE__,
		      _("failed internal consistency check"));

    case 't':
      /* Binary; 't' stands for "two".  */
      {
	char bits[8 * (sizeof val_long) + 1];
	char buf[8 * (sizeof val_long) + 32];
	char *cp = bits;
	int width;

	if (!size)
	  width = 8 * (sizeof val_long);
	else
	  switch (size)
	    {
	    case 'b':
	      width = 8;
	      break;
	    case 'h':
	      width = 16;
	      break;
	    case 'w':
	      width = 32;
	      break;
	    case 'g':
	      width = 64;
	      break;
	    default:
	      error (_("Undefined output size \"%c\"."), size);
	    }

	bits[width] = '\0';
	while (width-- > 0)
	  {
	    bits[width] = (val_long & 1) ? '1' : '0';
	    val_long >>= 1;
	  }
	if (!size)
	  {
	    while (*cp && *cp == '0')
	      cp++;
	    if (*cp == '\0')
	      cp--;
	  }
	strcpy (buf, cp);
	fputs_filtered (buf, stream);
      }
      break;

    default:
      error (_("Undefined output format \"%c\"."), options->format);
    }
}

/* Specify default address for `x' command.
   The `info lines' command uses this.  */

void
set_next_address (struct gdbarch *gdbarch, CORE_ADDR addr)
{
  struct type *ptr_type = builtin_type (gdbarch)->builtin_data_ptr;

  next_address = addr;

  /* Make address available to the user as $_.  */
  set_internalvar (lookup_internalvar ("_"),
		   value_from_pointer (ptr_type, addr));
}

/* Optionally print address ADDR symbolically as <SYMBOL+OFFSET> on STREAM,
   after LEADIN.  Print nothing if no symbolic name is found nearby.
   Optionally also print source file and line number, if available.
   DO_DEMANGLE controls whether to print a symbol in its native "raw" form,
   or to interpret it as a possible C++ name and convert it back to source
   form.  However note that DO_DEMANGLE can be overridden by the specific
   settings of the demangle and asm_demangle variables.  */

void
print_address_symbolic (CORE_ADDR addr, struct ui_file *stream,
			int do_demangle, char *leadin)
{
  char *name = NULL;
  char *filename = NULL;
  int unmapped = 0;
  int offset = 0;
  int line = 0;

  /* Throw away both name and filename.  */
  struct cleanup *cleanup_chain = make_cleanup (free_current_contents, &name);
  make_cleanup (free_current_contents, &filename);

  if (build_address_symbolic (addr, do_demangle, &name, &offset,
			      &filename, &line, &unmapped))
    {
      do_cleanups (cleanup_chain);
      return;
    }

  fputs_filtered (leadin, stream);
  if (unmapped)
    fputs_filtered ("<*", stream);
  else
    fputs_filtered ("<", stream);
  fputs_filtered (name, stream);
  if (offset != 0)
    fprintf_filtered (stream, "+%u", (unsigned int) offset);

  /* Append source filename and line number if desired.  Give specific
     line # of this addr, if we have it; else line # of the nearest symbol.  */
  if (print_symbol_filename && filename != NULL)
    {
      if (line != -1)
	fprintf_filtered (stream, " at %s:%d", filename, line);
      else
	fprintf_filtered (stream, " in %s", filename);
    }
  if (unmapped)
    fputs_filtered ("*>", stream);
  else
    fputs_filtered (">", stream);

  do_cleanups (cleanup_chain);
}

/* Given an address ADDR return all the elements needed to print the
   address in a symbolic form. NAME can be mangled or not depending
   on DO_DEMANGLE (and also on the asm_demangle global variable,
   manipulated via ''set print asm-demangle''). Return 0 in case of
   success, when all the info in the OUT paramters is valid. Return 1
   otherwise. */
int
build_address_symbolic (CORE_ADDR addr,  /* IN */
			int do_demangle, /* IN */
			char **name,     /* OUT */
			int *offset,     /* OUT */
			char **filename, /* OUT */
			int *line,       /* OUT */
			int *unmapped)   /* OUT */
{
  struct minimal_symbol *msymbol;
  struct symbol *symbol;
  CORE_ADDR name_location = 0;
  struct obj_section *section = NULL;
  char *name_temp = "";
  
  /* Let's say it is unmapped.  */
  *unmapped = 0;

  /* Determine if the address is in an overlay, and whether it is
     mapped.  */
  if (overlay_debugging)
    {
      section = find_pc_overlay (addr);
      if (pc_in_unmapped_range (addr, section))
	{
	  *unmapped = 1;
	  addr = overlay_mapped_address (addr, section);
	}
    }

  /* First try to find the address in the symbol table, then
     in the minsyms.  Take the closest one.  */

  /* This is defective in the sense that it only finds text symbols.  So
     really this is kind of pointless--we should make sure that the
     minimal symbols have everything we need (by changing that we could
     save some memory, but for many debug format--ELF/DWARF or
     anything/stabs--it would be inconvenient to eliminate those minimal
     symbols anyway).  */
  msymbol = lookup_minimal_symbol_by_pc_section (addr, section);
  symbol = find_pc_sect_function (addr, section);

  if (symbol)
    {
      name_location = BLOCK_START (SYMBOL_BLOCK_VALUE (symbol));
      if (do_demangle || asm_demangle)
	name_temp = SYMBOL_PRINT_NAME (symbol);
      else
	name_temp = SYMBOL_LINKAGE_NAME (symbol);
    }

  if (msymbol != NULL)
    {
      if (SYMBOL_VALUE_ADDRESS (msymbol) > name_location || symbol == NULL)
	{
	  /* The msymbol is closer to the address than the symbol;
	     use the msymbol instead.  */
	  symbol = 0;
	  name_location = SYMBOL_VALUE_ADDRESS (msymbol);
	  if (do_demangle || asm_demangle)
	    name_temp = SYMBOL_PRINT_NAME (msymbol);
	  else
	    name_temp = SYMBOL_LINKAGE_NAME (msymbol);
	}
    }
  if (symbol == NULL && msymbol == NULL)
    return 1;

  /* If the nearest symbol is too far away, don't print anything symbolic.  */

  /* For when CORE_ADDR is larger than unsigned int, we do math in
     CORE_ADDR.  But when we detect unsigned wraparound in the
     CORE_ADDR math, we ignore this test and print the offset,
     because addr+max_symbolic_offset has wrapped through the end
     of the address space back to the beginning, giving bogus comparison.  */
  if (addr > name_location + max_symbolic_offset
      && name_location + max_symbolic_offset > name_location)
    return 1;

  *offset = addr - name_location;

  *name = xstrdup (name_temp);

  if (print_symbol_filename)
    {
      struct symtab_and_line sal;

      sal = find_pc_sect_line (addr, section, 0);

      if (sal.symtab)
	{
	  *filename = xstrdup (sal.symtab->filename);
	  *line = sal.line;
	}
    }
  return 0;
}


/* Print address ADDR symbolically on STREAM.
   First print it as a number.  Then perhaps print
   <SYMBOL + OFFSET> after the number.  */

void
print_address (CORE_ADDR addr, struct ui_file *stream)
{
  fputs_filtered (paddress (addr), stream);
  print_address_symbolic (addr, stream, asm_demangle, " ");
}

/* Print address ADDR symbolically on STREAM.  Parameter DEMANGLE
   controls whether to print the symbolic name "raw" or demangled.
   Global setting "addressprint" controls whether to print hex address
   or not.  */

void
print_address_demangle (CORE_ADDR addr, struct ui_file *stream,
			int do_demangle)
{
  struct value_print_options opts;
  get_user_print_options (&opts);
  if (addr == 0)
    {
      fprintf_filtered (stream, "0");
    }
  else if (opts.addressprint)
    {
      fputs_filtered (paddress (addr), stream);
      print_address_symbolic (addr, stream, do_demangle, " ");
    }
  else
    {
      print_address_symbolic (addr, stream, do_demangle, "");
    }
}


/* These are the types that $__ will get after an examine command of one
   of these sizes.  */

static struct type *examine_i_type;

static struct type *examine_b_type;
static struct type *examine_h_type;
static struct type *examine_w_type;
static struct type *examine_g_type;

/* Examine data at address ADDR in format FMT.
   Fetch it from memory and print on gdb_stdout.  */

static void
do_examine (struct format_data fmt, CORE_ADDR addr)
{
  char format = 0;
  char size;
  int count = 1;
  struct type *val_type = NULL;
  int i;
  int maxelts;
  struct value_print_options opts;

  format = fmt.format;
  size = fmt.size;
  count = fmt.count;
  next_address = addr;

  /* String or instruction format implies fetch single bytes
     regardless of the specified size.  */
  if (format == 's' || format == 'i')
    size = 'b';

  if (format == 'i')
    val_type = examine_i_type;
  else if (size == 'b')
    val_type = examine_b_type;
  else if (size == 'h')
    val_type = examine_h_type;
  else if (size == 'w')
    val_type = examine_w_type;
  else if (size == 'g')
    val_type = examine_g_type;

  maxelts = 8;
  if (size == 'w')
    maxelts = 4;
  if (size == 'g')
    maxelts = 2;
  if (format == 's' || format == 'i')
    maxelts = 1;

  get_formatted_print_options (&opts, format);

  /* Print as many objects as specified in COUNT, at most maxelts per line,
     with the address of the next one at the start of each line.  */

  while (count > 0)
    {
      QUIT;
      print_address (next_address, gdb_stdout);
      printf_filtered (":");
      for (i = maxelts;
	   i > 0 && count > 0;
	   i--, count--)
	{
	  printf_filtered ("\t");
	  /* Note that print_formatted sets next_address for the next
	     object.  */
	  last_examine_address = next_address;

	  if (last_examine_value)
	    value_free (last_examine_value);

	  /* The value to be displayed is not fetched greedily.
	     Instead, to avoid the possibility of a fetched value not
	     being used, its retrieval is delayed until the print code
	     uses it.  When examining an instruction stream, the
	     disassembler will perform its own memory fetch using just
	     the address stored in LAST_EXAMINE_VALUE.  FIXME: Should
	     the disassembler be modified so that LAST_EXAMINE_VALUE
	     is left with the byte sequence from the last complete
	     instruction fetched from memory? */
	  last_examine_value = value_at_lazy (val_type, next_address);

	  if (last_examine_value)
	    release_value (last_examine_value);

<<<<<<< HEAD
	  print_formatted (last_examine_value, format, size, 1, gdb_stdout);
=======
	  print_formatted (last_examine_value, size, &opts, gdb_stdout);
>>>>>>> 6de1eb04

	  /* Display any branch delay slots following the final insn.  */
	  if (format == 'i' && count == 1)
	    count += branch_delay_insns;
	}
      printf_filtered ("\n");
      gdb_flush (gdb_stdout);
    }
}

static void
validate_format (struct format_data fmt, char *cmdname)
{
  if (fmt.size != 0)
    error (_("Size letters are meaningless in \"%s\" command."), cmdname);
  if (fmt.count != 1)
    error (_("Item count other than 1 is meaningless in \"%s\" command."),
	   cmdname);
  if (fmt.format == 'i')
    error (_("Format letter \"%c\" is meaningless in \"%s\" command."),
	   fmt.format, cmdname);
}

/* Evaluate string EXP as an expression in the current language and
   print the resulting value.  EXP may contain a format specifier as the
   first argument ("/x myvar" for example, to print myvar in hex).  */

static void
print_command_1 (char *exp, int inspect, int voidprint)
{
  struct expression *expr;
  struct cleanup *old_chain = 0;
  char format = 0;
  struct value *val;
  struct format_data fmt;
  int cleanup = 0;

  if (exp && *exp == '/')
    {
      exp++;
      fmt = decode_format (&exp, last_format, 0);
      validate_format (fmt, "print");
      last_format = format = fmt.format;
    }
  else
    {
      fmt.count = 1;
      fmt.format = 0;
      fmt.size = 0;
      fmt.raw = 0;
    }

  if (exp && *exp)
    {
      struct type *type;
      expr = parse_expression (exp);
      old_chain = make_cleanup (free_current_contents, &expr);
      cleanup = 1;
      val = evaluate_expression (expr);
    }
  else
    val = access_value_history (0);

  if (voidprint || (val && value_type (val) &&
		    TYPE_CODE (value_type (val)) != TYPE_CODE_VOID))
    {
      struct value_print_options opts;
      int histindex = record_latest_value (val);

      if (histindex >= 0)
	annotate_value_history_begin (histindex, value_type (val));
      else
	annotate_value_begin (value_type (val));

      if (inspect)
	printf_unfiltered ("\031(gdb-makebuffer \"%s\"  %d '(\"",
			   exp, histindex);
      else if (histindex >= 0)
	printf_filtered ("$%d = ", histindex);

      if (histindex >= 0)
	annotate_value_history_value ();

<<<<<<< HEAD
      print_formatted (val, format, fmt.size, fmt.raw, gdb_stdout);
=======
      get_formatted_print_options (&opts, format);
      opts.inspect_it = inspect;

      print_formatted (val, fmt.size, &opts, gdb_stdout);
>>>>>>> 6de1eb04
      printf_filtered ("\n");

      if (histindex >= 0)
	annotate_value_history_end ();
      else
	annotate_value_end ();

      if (inspect)
	printf_unfiltered ("\") )\030");
    }

  if (cleanup)
    do_cleanups (old_chain);
}

static void
print_command (char *exp, int from_tty)
{
  print_command_1 (exp, 0, 1);
}

/* Same as print, except in epoch, it gets its own window.  */
static void
inspect_command (char *exp, int from_tty)
{
  extern int epoch_interface;

  print_command_1 (exp, epoch_interface, 1);
}

/* Same as print, except it doesn't print void results.  */
static void
call_command (char *exp, int from_tty)
{
  print_command_1 (exp, 0, 0);
}

void
output_command (char *exp, int from_tty)
{
  struct expression *expr;
  struct cleanup *old_chain;
  char format = 0;
  struct value *val;
  struct format_data fmt;
  struct value_print_options opts;

  fmt.size = 0;
  fmt.raw = 0;

  if (exp && *exp == '/')
    {
      exp++;
      fmt = decode_format (&exp, 0, 0);
      validate_format (fmt, "output");
      format = fmt.format;
    }

  expr = parse_expression (exp);
  old_chain = make_cleanup (free_current_contents, &expr);

  val = evaluate_expression (expr);

  annotate_value_begin (value_type (val));

<<<<<<< HEAD
  print_formatted (val, format, fmt.size, fmt.raw, gdb_stdout);
=======
  get_formatted_print_options (&opts, format);
  print_formatted (val, fmt.size, &opts, gdb_stdout);
>>>>>>> 6de1eb04

  annotate_value_end ();

  wrap_here ("");
  gdb_flush (gdb_stdout);

  do_cleanups (old_chain);
}

static void
set_command (char *exp, int from_tty)
{
  struct expression *expr = parse_expression (exp);
  struct cleanup *old_chain =
    make_cleanup (free_current_contents, &expr);
  evaluate_expression (expr);
  do_cleanups (old_chain);
}

static void
sym_info (char *arg, int from_tty)
{
  struct minimal_symbol *msymbol;
  struct objfile *objfile;
  struct obj_section *osect;
  CORE_ADDR addr, sect_addr;
  int matches = 0;
  unsigned int offset;

  if (!arg)
    error_no_arg (_("address"));

  addr = parse_and_eval_address (arg);
  ALL_OBJSECTIONS (objfile, osect)
  {
    /* Only process each object file once, even if there's a separate
       debug file.  */
    if (objfile->separate_debug_objfile_backlink)
      continue;

    sect_addr = overlay_mapped_address (addr, osect);

    if (obj_section_addr (osect) <= sect_addr
	&& sect_addr < obj_section_endaddr (osect)
	&& (msymbol = lookup_minimal_symbol_by_pc_section (sect_addr, osect)))
      {
	const char *obj_name, *mapped, *sec_name, *msym_name;
	char *loc_string;
	struct cleanup *old_chain;

	matches = 1;
	offset = sect_addr - SYMBOL_VALUE_ADDRESS (msymbol);
	mapped = section_is_mapped (osect) ? _("mapped") : _("unmapped");
	sec_name = osect->the_bfd_section->name;
	msym_name = SYMBOL_PRINT_NAME (msymbol);

	/* Don't print the offset if it is zero.
	   We assume there's no need to handle i18n of "sym + offset".  */
	if (offset)
	  xasprintf (&loc_string, "%s + %u", msym_name, offset);
	else
	  xasprintf (&loc_string, "%s", msym_name);

	/* Use a cleanup to free loc_string in case the user quits
	   a pagination request inside printf_filtered.  */
	old_chain = make_cleanup (xfree, loc_string);

	gdb_assert (osect->objfile && osect->objfile->name);
	obj_name = osect->objfile->name;

	if (MULTI_OBJFILE_P ())
	  if (pc_in_unmapped_range (addr, osect))
	    if (section_is_overlay (osect))
	      printf_filtered (_("%s in load address range of "
				 "%s overlay section %s of %s\n"),
			       loc_string, mapped, sec_name, obj_name);
	    else
	      printf_filtered (_("%s in load address range of "
				 "section %s of %s\n"),
			       loc_string, sec_name, obj_name);
	  else
	    if (section_is_overlay (osect))
	      printf_filtered (_("%s in %s overlay section %s of %s\n"),
			       loc_string, mapped, sec_name, obj_name);
	    else
	      printf_filtered (_("%s in section %s of %s\n"),
			       loc_string, sec_name, obj_name);
	else
	  if (pc_in_unmapped_range (addr, osect))
	    if (section_is_overlay (osect))
	      printf_filtered (_("%s in load address range of %s overlay "
				 "section %s\n"),
			       loc_string, mapped, sec_name);
	    else
	      printf_filtered (_("%s in load address range of section %s\n"),
			       loc_string, sec_name);
	  else
	    if (section_is_overlay (osect))
	      printf_filtered (_("%s in %s overlay section %s\n"),
			       loc_string, mapped, sec_name);
	    else
	      printf_filtered (_("%s in section %s\n"),
			       loc_string, sec_name);

	do_cleanups (old_chain);
      }
  }
  if (matches == 0)
    printf_filtered (_("No symbol matches %s.\n"), arg);
}

static void
address_info (char *exp, int from_tty)
{
  struct symbol *sym;
  struct minimal_symbol *msymbol;
  long val;
  struct obj_section *section;
  CORE_ADDR load_addr;
  int is_a_field_of_this;	/* C++: lookup_symbol sets this to nonzero
				   if exp is a field of `this'. */

  if (exp == 0)
    error (_("Argument required."));

  sym = lookup_symbol (exp, get_selected_block (0), VAR_DOMAIN,
		       &is_a_field_of_this);
  if (sym == NULL)
    {
      if (is_a_field_of_this)
	{
	  printf_filtered ("Symbol \"");
	  fprintf_symbol_filtered (gdb_stdout, exp,
				   current_language->la_language, DMGL_ANSI);
	  printf_filtered ("\" is a field of the local class variable ");
	  if (current_language->la_language == language_objc)
	    printf_filtered ("`self'\n");	/* ObjC equivalent of "this" */
	  else
	    printf_filtered ("`this'\n");
	  return;
	}

      msymbol = lookup_minimal_symbol (exp, NULL, NULL);

      if (msymbol != NULL)
	{
	  load_addr = SYMBOL_VALUE_ADDRESS (msymbol);

	  printf_filtered ("Symbol \"");
	  fprintf_symbol_filtered (gdb_stdout, exp,
				   current_language->la_language, DMGL_ANSI);
	  printf_filtered ("\" is at ");
	  fputs_filtered (paddress (load_addr), gdb_stdout);
	  printf_filtered (" in a file compiled without debugging");
	  section = SYMBOL_OBJ_SECTION (msymbol);
	  if (section_is_overlay (section))
	    {
	      load_addr = overlay_unmapped_address (load_addr, section);
	      printf_filtered (",\n -- loaded at ");
	      fputs_filtered (paddress (load_addr), gdb_stdout);
	      printf_filtered (" in overlay section %s",
			       section->the_bfd_section->name);
	    }
	  printf_filtered (".\n");
	}
      else
	error (_("No symbol \"%s\" in current context."), exp);
      return;
    }

  printf_filtered ("Symbol \"");
  fprintf_symbol_filtered (gdb_stdout, SYMBOL_PRINT_NAME (sym),
			   current_language->la_language, DMGL_ANSI);
  printf_filtered ("\" is ");
  val = SYMBOL_VALUE (sym);
  section = SYMBOL_OBJ_SECTION (sym);

  switch (SYMBOL_CLASS (sym))
    {
    case LOC_CONST:
    case LOC_CONST_BYTES:
      printf_filtered ("constant");
      break;

    case LOC_LABEL:
      printf_filtered ("a label at address ");
      fputs_filtered (paddress (load_addr = SYMBOL_VALUE_ADDRESS (sym)),
		      gdb_stdout);
      if (section_is_overlay (section))
	{
	  load_addr = overlay_unmapped_address (load_addr, section);
	  printf_filtered (",\n -- loaded at ");
	  fputs_filtered (paddress (load_addr), gdb_stdout);
	  printf_filtered (" in overlay section %s",
			   section->the_bfd_section->name);
	}
      break;

    case LOC_COMPUTED:
      /* FIXME: cagney/2004-01-26: It should be possible to
	 unconditionally call the SYMBOL_OPS method when available.
	 Unfortunately DWARF 2 stores the frame-base (instead of the
	 function) location in a function's symbol.  Oops!  For the
	 moment enable this when/where applicable.  */
      SYMBOL_OPS (sym)->describe_location (sym, gdb_stdout);
      break;

    case LOC_REGISTER:
      if (SYMBOL_IS_ARGUMENT (sym))
	printf_filtered (_("an argument in register %s"),
			 gdbarch_register_name (current_gdbarch, val));
      else
	printf_filtered (_("a variable in register %s"),
			 gdbarch_register_name (current_gdbarch, val));
      break;

    case LOC_STATIC:
      printf_filtered (_("static storage at address "));
     fputs_filtered (paddress (load_addr = SYMBOL_VALUE_ADDRESS (sym)),
		     gdb_stdout);
      if (section_is_overlay (section))
	{
	  load_addr = overlay_unmapped_address (load_addr, section);
	  printf_filtered (_(",\n -- loaded at "));
	  fputs_filtered (paddress (load_addr), gdb_stdout);
	  printf_filtered (_(" in overlay section %s"),
			   section->the_bfd_section->name);
	}
      break;

    case LOC_REGPARM_ADDR:
      printf_filtered (_("address of an argument in register %s"),
		       gdbarch_register_name (current_gdbarch, val));
      break;

    case LOC_ARG:
      printf_filtered (_("an argument at offset %ld"), val);
      break;

    case LOC_LOCAL:
      printf_filtered (_("a local variable at frame offset %ld"), val);
      break;

    case LOC_REF_ARG:
      printf_filtered (_("a reference argument at offset %ld"), val);
      break;

    case LOC_TYPEDEF:
      printf_filtered (_("a typedef"));
      break;

    case LOC_BLOCK:
      printf_filtered (_("a function at address "));
      load_addr = BLOCK_START (SYMBOL_BLOCK_VALUE (sym));
      fputs_filtered (paddress (load_addr), gdb_stdout);
      if (section_is_overlay (section))
	{
	  load_addr = overlay_unmapped_address (load_addr, section);
	  printf_filtered (_(",\n -- loaded at "));
	  fputs_filtered (paddress (load_addr), gdb_stdout);
	  printf_filtered (_(" in overlay section %s"),
			   section->the_bfd_section->name);
	}
      break;

    case LOC_UNRESOLVED:
      {
	struct minimal_symbol *msym;

	msym = lookup_minimal_symbol (SYMBOL_LINKAGE_NAME (sym), NULL, NULL);
	if (msym == NULL)
	  printf_filtered ("unresolved");
	else
	  {
	    section = SYMBOL_OBJ_SECTION (msym);
	    printf_filtered (_("static storage at address "));
	    load_addr = SYMBOL_VALUE_ADDRESS (msym);
	    fputs_filtered (paddress (load_addr), gdb_stdout);
	    if (section_is_overlay (section))
	      {
		load_addr = overlay_unmapped_address (load_addr, section);
		printf_filtered (_(",\n -- loaded at "));
		fputs_filtered (paddress (load_addr), gdb_stdout);
		printf_filtered (_(" in overlay section %s"),
				 section->the_bfd_section->name);
	      }
	  }
      }
      break;

    case LOC_OPTIMIZED_OUT:
      printf_filtered (_("optimized out"));
      break;

    default:
      printf_filtered (_("of unknown (botched) type"));
      break;
    }
  printf_filtered (".\n");
}


static void
x_command (char *exp, int from_tty)
{
  struct expression *expr;
  struct format_data fmt;
  struct cleanup *old_chain;
  struct value *val;

  fmt.format = last_format ? last_format : 'x';
  fmt.size = last_size;
  fmt.count = 1;
  fmt.raw = 0;

  if (exp && *exp == '/')
    {
      exp++;
      fmt = decode_format (&exp, last_format, last_size);
    }

  /* If we have an expression, evaluate it and use it as the address.  */

  if (exp != 0 && *exp != 0)
    {
      expr = parse_expression (exp);
      /* Cause expression not to be there any more if this command is
         repeated with Newline.  But don't clobber a user-defined
         command's definition.  */
      if (from_tty)
	*exp = 0;
      old_chain = make_cleanup (free_current_contents, &expr);
      val = evaluate_expression (expr);
      if (TYPE_CODE (value_type (val)) == TYPE_CODE_REF)
	val = value_ind (val);
      /* In rvalue contexts, such as this, functions are coerced into
         pointers to functions.  This makes "x/i main" work.  */
      if (/* last_format == 'i'  && */ 
	  TYPE_CODE (value_type (val)) == TYPE_CODE_FUNC
	   && VALUE_LVAL (val) == lval_memory)
	next_address = value_address (val);
      else
	next_address = value_as_address (val);
      do_cleanups (old_chain);
    }

  do_examine (fmt, next_address);

  /* If the examine succeeds, we remember its size and format for next
     time.  */
  last_size = fmt.size;
  last_format = fmt.format;

  /* Set a couple of internal variables if appropriate. */
  if (last_examine_value)
    {
      /* Make last address examined available to the user as $_.  Use
         the correct pointer type.  */
      struct type *pointer_type
	= lookup_pointer_type (value_type (last_examine_value));
      set_internalvar (lookup_internalvar ("_"),
		       value_from_pointer (pointer_type,
					   last_examine_address));

      /* Make contents of last address examined available to the user
	 as $__.  If the last value has not been fetched from memory
	 then don't fetch it now; instead mark it by voiding the $__
	 variable.  */
      if (value_lazy (last_examine_value))
	set_internalvar (lookup_internalvar ("__"),
			 allocate_value (builtin_type_void));
      else
	set_internalvar (lookup_internalvar ("__"), last_examine_value);
    }
}


/* Add an expression to the auto-display chain.
   Specify the expression.  */

static void
display_command (char *exp, int from_tty)
{
  struct format_data fmt;
  struct expression *expr;
  struct display *new;
  int display_it = 1;

#if defined(TUI)
  /* NOTE: cagney/2003-02-13 The `tui_active' was previously
     `tui_version'.  */
  if (tui_active && exp != NULL && *exp == '$')
    display_it = (tui_set_layout_for_display_command (exp) == TUI_FAILURE);
#endif

  if (display_it)
    {
      if (exp == 0)
	{
	  do_displays ();
	  return;
	}

      if (*exp == '/')
	{
	  exp++;
	  fmt = decode_format (&exp, 0, 0);
	  if (fmt.size && fmt.format == 0)
	    fmt.format = 'x';
	  if (fmt.format == 'i' || fmt.format == 's')
	    fmt.size = 'b';
	}
      else
	{
	  fmt.format = 0;
	  fmt.size = 0;
	  fmt.count = 0;
	  fmt.raw = 0;
	}

      innermost_block = 0;
      expr = parse_expression (exp);

      new = (struct display *) xmalloc (sizeof (struct display));

      new->exp = expr;
      new->block = innermost_block;
      new->next = display_chain;
      new->number = ++display_number;
      new->format = fmt;
      new->enabled_p = 1;
      display_chain = new;

      if (from_tty && target_has_execution)
	do_one_display (new);

      dont_repeat ();
    }
}

static void
free_display (struct display *d)
{
  xfree (d->exp);
  xfree (d);
}

/* Clear out the display_chain.  Done when new symtabs are loaded,
   since this invalidates the types stored in many expressions.  */

void
clear_displays (void)
{
  struct display *d;

  while ((d = display_chain) != NULL)
    {
      xfree (d->exp);
      display_chain = d->next;
      xfree (d);
    }
}

/* Delete the auto-display number NUM.  */

static void
delete_display (int num)
{
  struct display *d1, *d;

  if (!display_chain)
    error (_("No display number %d."), num);

  if (display_chain->number == num)
    {
      d1 = display_chain;
      display_chain = d1->next;
      free_display (d1);
    }
  else
    for (d = display_chain;; d = d->next)
      {
	if (d->next == 0)
	  error (_("No display number %d."), num);
	if (d->next->number == num)
	  {
	    d1 = d->next;
	    d->next = d1->next;
	    free_display (d1);
	    break;
	  }
      }
}

/* Delete some values from the auto-display chain.
   Specify the element numbers.  */

static void
undisplay_command (char *args, int from_tty)
{
  char *p = args;
  char *p1;
  int num;

  if (args == 0)
    {
      if (query ("Delete all auto-display expressions? "))
	clear_displays ();
      dont_repeat ();
      return;
    }

  while (*p)
    {
      p1 = p;
      while (*p1 >= '0' && *p1 <= '9')
	p1++;
      if (*p1 && *p1 != ' ' && *p1 != '\t')
	error (_("Arguments must be display numbers."));

      num = atoi (p);

      delete_display (num);

      p = p1;
      while (*p == ' ' || *p == '\t')
	p++;
    }
  dont_repeat ();
}

/* Display a single auto-display.  
   Do nothing if the display cannot be printed in the current context,
   or if the display is disabled. */

static void
do_one_display (struct display *d)
{
  int within_current_scope;

  if (d->enabled_p == 0)
    return;

  if (d->block)
    within_current_scope = contained_in (get_selected_block (0), d->block);
  else
    within_current_scope = 1;
  if (!within_current_scope)
    return;

  current_display_number = d->number;

  annotate_display_begin ();
  printf_filtered ("%d", d->number);
  annotate_display_number_end ();
  printf_filtered (": ");
  if (d->format.size)
    {
      CORE_ADDR addr;
      struct value *val;

      annotate_display_format ();

      printf_filtered ("x/");
      if (d->format.count != 1)
	printf_filtered ("%d", d->format.count);
      printf_filtered ("%c", d->format.format);
      if (d->format.format != 'i' && d->format.format != 's')
	printf_filtered ("%c", d->format.size);
      printf_filtered (" ");

      annotate_display_expression ();

      print_expression (d->exp, gdb_stdout);
      annotate_display_expression_end ();

      if (d->format.count != 1 || d->format.format == 'i')
	printf_filtered ("\n");
      else
	printf_filtered ("  ");

      val = evaluate_expression (d->exp);
      addr = value_as_address (val);
      if (d->format.format == 'i')
	addr = gdbarch_addr_bits_remove (current_gdbarch, addr);

      annotate_display_value ();

      do_examine (d->format, addr);
    }
  else
    {
      struct value_print_options opts;

      annotate_display_format ();

      if (d->format.format)
	printf_filtered ("/%c ", d->format.format);

      annotate_display_expression ();

      print_expression (d->exp, gdb_stdout);
      annotate_display_expression_end ();

      printf_filtered (" = ");

      annotate_display_expression ();

      get_formatted_print_options (&opts, d->format.format);
      print_formatted (evaluate_expression (d->exp),
<<<<<<< HEAD
		       d->format.format, d->format.size, d->format.raw,
		       gdb_stdout);
=======
		       d->format.size, &opts, gdb_stdout);
>>>>>>> 6de1eb04
      printf_filtered ("\n");
    }

  annotate_display_end ();

  gdb_flush (gdb_stdout);
  current_display_number = -1;
}

/* Display all of the values on the auto-display chain which can be
   evaluated in the current scope.  */

void
do_displays (void)
{
  struct display *d;

  for (d = display_chain; d; d = d->next)
    do_one_display (d);
}

/* Delete the auto-display which we were in the process of displaying.
   This is done when there is an error or a signal.  */

void
disable_display (int num)
{
  struct display *d;

  for (d = display_chain; d; d = d->next)
    if (d->number == num)
      {
	d->enabled_p = 0;
	return;
      }
  printf_unfiltered (_("No display number %d.\n"), num);
}

void
disable_current_display (void)
{
  if (current_display_number >= 0)
    {
      disable_display (current_display_number);
      fprintf_unfiltered (gdb_stderr, _("\
Disabling display %d to avoid infinite recursion.\n"),
			  current_display_number);
    }
  current_display_number = -1;
}

static void
display_info (char *ignore, int from_tty)
{
  struct display *d;

  if (!display_chain)
    printf_unfiltered (_("There are no auto-display expressions now.\n"));
  else
    printf_filtered (_("Auto-display expressions now in effect:\n\
Num Enb Expression\n"));

  for (d = display_chain; d; d = d->next)
    {
      printf_filtered ("%d:   %c  ", d->number, "ny"[(int) d->enabled_p]);
      if (d->format.size)
	printf_filtered ("/%d%c%c ", d->format.count, d->format.size,
			 d->format.format);
      else if (d->format.format)
	printf_filtered ("/%c ", d->format.format);
      print_expression (d->exp, gdb_stdout);
      if (d->block && !contained_in (get_selected_block (0), d->block))
	printf_filtered (_(" (cannot be evaluated in the current context)"));
      printf_filtered ("\n");
      gdb_flush (gdb_stdout);
    }
}

static void
enable_display (char *args, int from_tty)
{
  char *p = args;
  char *p1;
  int num;
  struct display *d;

  if (p == 0)
    {
      for (d = display_chain; d; d = d->next)
	d->enabled_p = 1;
    }
  else
    while (*p)
      {
	p1 = p;
	while (*p1 >= '0' && *p1 <= '9')
	  p1++;
	if (*p1 && *p1 != ' ' && *p1 != '\t')
	  error (_("Arguments must be display numbers."));

	num = atoi (p);

	for (d = display_chain; d; d = d->next)
	  if (d->number == num)
	    {
	      d->enabled_p = 1;
	      goto win;
	    }
	printf_unfiltered (_("No display number %d.\n"), num);
      win:
	p = p1;
	while (*p == ' ' || *p == '\t')
	  p++;
      }
}

static void
disable_display_command (char *args, int from_tty)
{
  char *p = args;
  char *p1;
  struct display *d;

  if (p == 0)
    {
      for (d = display_chain; d; d = d->next)
	d->enabled_p = 0;
    }
  else
    while (*p)
      {
	p1 = p;
	while (*p1 >= '0' && *p1 <= '9')
	  p1++;
	if (*p1 && *p1 != ' ' && *p1 != '\t')
	  error (_("Arguments must be display numbers."));

	disable_display (atoi (p));

	p = p1;
	while (*p == ' ' || *p == '\t')
	  p++;
      }
}


/* Print the value in stack frame FRAME of a variable specified by a
   struct symbol.  */

void
print_variable_value (struct symbol *var, struct frame_info *frame,
		      struct ui_file *stream)
{
  struct value *val = read_var_value (var, frame);
  struct value_print_options opts;

<<<<<<< HEAD
  value_print (val, stream, 0, 0, Val_pretty_default);
=======
  get_user_print_options (&opts);
  value_print (val, stream, &opts);
>>>>>>> 6de1eb04
}

static void
printf_command (char *arg, int from_tty)
{
  char *f = NULL;
  char *s = arg;
  char *string = NULL;
  struct value **val_args;
  char *substrings;
  char *current_substring;
  int nargs = 0;
  int allocated_args = 20;
  struct cleanup *old_cleanups;

  val_args = xmalloc (allocated_args * sizeof (struct value *));
  old_cleanups = make_cleanup (free_current_contents, &val_args);

  if (s == 0)
    error_no_arg (_("format-control string and values to print"));

  /* Skip white space before format string */
  while (*s == ' ' || *s == '\t')
    s++;

  /* A format string should follow, enveloped in double quotes.  */
  if (*s++ != '"')
    error (_("Bad format string, missing '\"'."));

  /* Parse the format-control string and copy it into the string STRING,
     processing some kinds of escape sequence.  */

  f = string = (char *) alloca (strlen (s) + 1);

  while (*s != '"')
    {
      int c = *s++;
      switch (c)
	{
	case '\0':
	  error (_("Bad format string, non-terminated '\"'."));

	case '\\':
	  switch (c = *s++)
	    {
	    case '\\':
	      *f++ = '\\';
	      break;
	    case 'a':
	      *f++ = '\a';
	      break;
	    case 'b':
	      *f++ = '\b';
	      break;
	    case 'f':
	      *f++ = '\f';
	      break;
	    case 'n':
	      *f++ = '\n';
	      break;
	    case 'r':
	      *f++ = '\r';
	      break;
	    case 't':
	      *f++ = '\t';
	      break;
	    case 'v':
	      *f++ = '\v';
	      break;
	    case '"':
	      *f++ = '"';
	      break;
	    default:
	      /* ??? TODO: handle other escape sequences */
	      error (_("Unrecognized escape character \\%c in format string."),
		     c);
	    }
	  break;

	default:
	  *f++ = c;
	}
    }

  /* Skip over " and following space and comma.  */
  s++;
  *f++ = '\0';
  while (*s == ' ' || *s == '\t')
    s++;

  if (*s != ',' && *s != 0)
    error (_("Invalid argument syntax"));

  if (*s == ',')
    s++;
  while (*s == ' ' || *s == '\t')
    s++;

  /* Need extra space for the '\0's.  Doubling the size is sufficient.  */
  substrings = alloca (strlen (string) * 2);
  current_substring = substrings;

  {
    /* Now scan the string for %-specs and see what kinds of args they want.
       argclass[I] classifies the %-specs so we can give printf_filtered
       something of the right size.  */

    enum argclass
      {
	int_arg, long_arg, long_long_arg, ptr_arg, string_arg,
	double_arg, long_double_arg, decfloat_arg
      };
    enum argclass *argclass;
    enum argclass this_argclass;
    char *last_arg;
    int nargs_wanted;
    int i;

    argclass = (enum argclass *) alloca (strlen (s) * sizeof *argclass);
    nargs_wanted = 0;
    f = string;
    last_arg = string;
    while (*f)
      if (*f++ == '%')
	{
	  int seen_hash = 0, seen_zero = 0, lcount = 0, seen_prec = 0;
	  int seen_space = 0, seen_plus = 0;
	  int seen_big_l = 0, seen_h = 0, seen_big_h = 0;
	  int seen_big_d = 0, seen_double_big_d = 0;
	  int bad = 0;

	  /* Check the validity of the format specifier, and work
	     out what argument it expects.  We only accept C89
	     format strings, with the exception of long long (which
	     we autoconf for).  */

	  /* Skip over "%%".  */
	  if (*f == '%')
	    {
	      f++;
	      continue;
	    }

	  /* The first part of a format specifier is a set of flag
	     characters.  */
	  while (strchr ("0-+ #", *f))
	    {
	      if (*f == '#')
		seen_hash = 1;
	      else if (*f == '0')
		seen_zero = 1;
	      else if (*f == ' ')
		seen_space = 1;
	      else if (*f == '+')
		seen_plus = 1;
	      f++;
	    }

	  /* The next part of a format specifier is a width.  */
	  while (strchr ("0123456789", *f))
	    f++;

	  /* The next part of a format specifier is a precision.  */
	  if (*f == '.')
	    {
	      seen_prec = 1;
	      f++;
	      while (strchr ("0123456789", *f))
		f++;
	    }

	  /* The next part of a format specifier is a length modifier.  */
	  if (*f == 'h')
	    {
	      seen_h = 1;
	      f++;
	    }
	  else if (*f == 'l')
	    {
	      f++;
	      lcount++;
	      if (*f == 'l')
		{
		  f++;
		  lcount++;
		}
	    }
	  else if (*f == 'L')
	    {
	      seen_big_l = 1;
	      f++;
	    }
	  /* Decimal32 modifier.  */
	  else if (*f == 'H')
	    {
	      seen_big_h = 1;
	      f++;
	    }
	  /* Decimal64 and Decimal128 modifiers.  */
	  else if (*f == 'D')
	    {
	      f++;

	      /* Check for a Decimal128.  */
	      if (*f == 'D')
		{
		  f++;
		  seen_double_big_d = 1;
		}
	      else
		seen_big_d = 1;
	    }

	  switch (*f)
	    {
	    case 'u':
	      if (seen_hash)
		bad = 1;
	      /* FALLTHROUGH */

	    case 'o':
	    case 'x':
	    case 'X':
	      if (seen_space || seen_plus)
		bad = 1;
	      /* FALLTHROUGH */

	    case 'd':
	    case 'i':
	      if (lcount == 0)
		this_argclass = int_arg;
	      else if (lcount == 1)
		this_argclass = long_arg;
	      else
		this_argclass = long_long_arg;

	      if (seen_big_l)
		bad = 1;
	      break;

	    case 'c':
	      this_argclass = int_arg;
	      if (lcount || seen_h || seen_big_l)
		bad = 1;
	      if (seen_prec || seen_zero || seen_space || seen_plus)
		bad = 1;
	      break;

	    case 'p':
	      this_argclass = ptr_arg;
	      if (lcount || seen_h || seen_big_l)
		bad = 1;
	      if (seen_prec || seen_zero || seen_space || seen_plus)
		bad = 1;
	      break;

	    case 's':
	      this_argclass = string_arg;
	      if (lcount || seen_h || seen_big_l)
		bad = 1;
	      if (seen_zero || seen_space || seen_plus)
		bad = 1;
	      break;

	    case 'e':
	    case 'f':
	    case 'g':
	    case 'E':
	    case 'G':
	      if (seen_big_h || seen_big_d || seen_double_big_d)
		this_argclass = decfloat_arg;
	      else if (seen_big_l)
		this_argclass = long_double_arg;
	      else
		this_argclass = double_arg;

	      if (lcount || seen_h)
		bad = 1;
	      break;

	    case '*':
	      error (_("`*' not supported for precision or width in printf"));

	    case 'n':
	      error (_("Format specifier `n' not supported in printf"));

	    case '\0':
	      error (_("Incomplete format specifier at end of format string"));

	    default:
	      error (_("Unrecognized format specifier '%c' in printf"), *f);
	    }

	  if (bad)
	    error (_("Inappropriate modifiers to format specifier '%c' in printf"),
		   *f);

	  f++;

	  if (lcount > 1 && USE_PRINTF_I64)
	    {
	      /* Windows' printf does support long long, but not the usual way.
		 Convert %lld to %I64d.  */
	      int length_before_ll = f - last_arg - 1 - lcount;
	      strncpy (current_substring, last_arg, length_before_ll);
	      strcpy (current_substring + length_before_ll, "I64");
	      current_substring[length_before_ll + 3] =
		last_arg[length_before_ll + lcount];
	      current_substring += length_before_ll + 4;
	    }
	  else
	    {
	      strncpy (current_substring, last_arg, f - last_arg);
	      current_substring += f - last_arg;
	    }
	  *current_substring++ = '\0';
	  last_arg = f;
	  argclass[nargs_wanted++] = this_argclass;
	}

    /* Now, parse all arguments and evaluate them.
       Store the VALUEs in VAL_ARGS.  */

    while (*s != '\0')
      {
	char *s1;
	if (nargs == allocated_args)
	  val_args = (struct value **) xrealloc ((char *) val_args,
						 (allocated_args *= 2)
						 * sizeof (struct value *));
	s1 = s;
	val_args[nargs] = parse_to_comma_and_eval (&s1);

	nargs++;
	s = s1;
	if (*s == ',')
	  s++;
      }

    if (nargs != nargs_wanted)
      error (_("Wrong number of arguments for specified format-string"));

    /* Now actually print them.  */
    current_substring = substrings;
    for (i = 0; i < nargs; i++)
      {
	switch (argclass[i])
	  {
	  case string_arg:
	    {
	      gdb_byte *str;
	      CORE_ADDR tem;
	      int j;
	      tem = value_as_address (val_args[i]);

	      /* This is a %s argument.  Find the length of the string.  */
	      for (j = 0;; j++)
		{
		  gdb_byte c;
		  QUIT;
		  read_memory (tem + j, &c, 1);
		  if (c == 0)
		    break;
		}

	      /* Copy the string contents into a string inside GDB.  */
	      str = (gdb_byte *) alloca (j + 1);
	      if (j != 0)
		read_memory (tem, str, j);
	      str[j] = 0;

	      printf_filtered (current_substring, (char *) str);
	    }
	    break;
	  case double_arg:
	    {
	      struct type *type = value_type (val_args[i]);
	      DOUBLEST val;
	      int inv;

	      /* If format string wants a float, unchecked-convert the value
		 to floating point of the same size.  */
	      type = float_type_from_length (current_gdbarch, type);
	      val = unpack_double (type, value_contents (val_args[i]), &inv);
	      if (inv)
		error (_("Invalid floating value found in program."));

	      printf_filtered (current_substring, (double) val);
	      break;
	    }
	  case long_double_arg:
#ifdef HAVE_LONG_DOUBLE
	    {
	      struct type *type = value_type (val_args[i]);
	      DOUBLEST val;
	      int inv;

	      /* If format string wants a float, unchecked-convert the value
		 to floating point of the same size.  */
	      type = float_type_from_length (current_gdbarch, type);
	      val = unpack_double (type, value_contents (val_args[i]), &inv);
	      if (inv)
		error (_("Invalid floating value found in program."));

	      printf_filtered (current_substring, (long double) val);
	      break;
	    }
#else
	    error (_("long double not supported in printf"));
#endif
	  case long_long_arg:
#if defined (CC_HAS_LONG_LONG) && defined (PRINTF_HAS_LONG_LONG)
	    {
	      long long val = value_as_long (val_args[i]);
	      printf_filtered (current_substring, val);
	      break;
	    }
#else
	    error (_("long long not supported in printf"));
#endif
	  case int_arg:
	    {
	      int val = value_as_long (val_args[i]);
	      printf_filtered (current_substring, val);
	      break;
	    }
	  case long_arg:
	    {
	      long val = value_as_long (val_args[i]);
	      printf_filtered (current_substring, val);
	      break;
	    }

	  /* Handles decimal floating values.  */
	case decfloat_arg:
	    {
	      const gdb_byte *param_ptr = value_contents (val_args[i]);
#if defined (PRINTF_HAS_DECFLOAT)
	      /* If we have native support for Decimal floating
		 printing, handle it here.  */
	      printf_filtered (current_substring, param_ptr);
#else

	      /* As a workaround until vasprintf has native support for DFP
	       we convert the DFP values to string and print them using
	       the %s format specifier.  */

	      char *eos, *sos;
	      int nnull_chars = 0;

	      /* Parameter data.  */
	      struct type *param_type = value_type (val_args[i]);
	      unsigned int param_len = TYPE_LENGTH (param_type);

	      /* DFP output data.  */
	      struct value *dfp_value = NULL;
	      gdb_byte *dfp_ptr;
	      int dfp_len = 16;
	      gdb_byte dec[16];
	      struct type *dfp_type = NULL;
	      char decstr[MAX_DECIMAL_STRING];

	      /* Points to the end of the string so that we can go back
		 and check for DFP length modifiers.  */
	      eos = current_substring + strlen (current_substring);

	      /* Look for the float/double format specifier.  */
	      while (*eos != 'f' && *eos != 'e' && *eos != 'E'
		     && *eos != 'g' && *eos != 'G')
		  eos--;

	      sos = eos;

	      /* Search for the '%' char and extract the size and type of
		 the output decimal value based on its modifiers
		 (%Hf, %Df, %DDf).  */
	      while (*--sos != '%')
		{
		  if (*sos == 'H')
		    {
		      dfp_len = 4;
		      dfp_type = builtin_type (current_gdbarch)->builtin_decfloat;
		    }
		  else if (*sos == 'D' && *(sos - 1) == 'D')
		    {
		      dfp_len = 16;
		      dfp_type = builtin_type (current_gdbarch)->builtin_declong;
		      sos--;
		    }
		  else
		    {
		      dfp_len = 8;
		      dfp_type = builtin_type (current_gdbarch)->builtin_decdouble;
		    }
		}

	      /* Replace %Hf, %Df and %DDf with %s's.  */
	      *++sos = 's';

	      /* Go through the whole format string and pull the correct
		 number of chars back to compensate for the change in the
		 format specifier.  */
	      while (nnull_chars < nargs - i)
		{
		  if (*eos == '\0')
		    nnull_chars++;

		  *++sos = *++eos;
		}

	      /* Conversion between different DFP types.  */
	      if (TYPE_CODE (param_type) == TYPE_CODE_DECFLOAT)
		decimal_convert (param_ptr, param_len, dec, dfp_len);
	      else
		/* If this is a non-trivial conversion, just output 0.
		   A correct converted value can be displayed by explicitly
		   casting to a DFP type.  */
		decimal_from_string (dec, dfp_len, "0");

	      dfp_value = value_from_decfloat (dfp_type, dec);

	      dfp_ptr = (gdb_byte *) value_contents (dfp_value);

	      decimal_to_string (dfp_ptr, dfp_len, decstr);

	      /* Print the DFP value.  */
	      printf_filtered (current_substring, decstr);

	      break;
#endif
	    }

	  case ptr_arg:
	    {
	      /* We avoid the host's %p because pointers are too
		 likely to be the wrong size.  The only interesting
		 modifier for %p is a width; extract that, and then
		 handle %p as glibc would: %#x or a literal "(nil)".  */

	      char *p, *fmt, *fmt_p;
#if defined (CC_HAS_LONG_LONG) && defined (PRINTF_HAS_LONG_LONG)
	      long long val = value_as_long (val_args[i]);
#else
	      long val = value_as_long (val_args[i]);
#endif

	      fmt = alloca (strlen (current_substring) + 5);

	      /* Copy up to the leading %.  */
	      p = current_substring;
	      fmt_p = fmt;
	      while (*p)
		{
		  int is_percent = (*p == '%');
		  *fmt_p++ = *p++;
		  if (is_percent)
		    {
		      if (*p == '%')
			*fmt_p++ = *p++;
		      else
			break;
		    }
		}

	      if (val != 0)
		*fmt_p++ = '#';

	      /* Copy any width.  */
	      while (*p >= '0' && *p < '9')
		*fmt_p++ = *p++;

	      gdb_assert (*p == 'p' && *(p + 1) == '\0');
	      if (val != 0)
		{
#if defined (CC_HAS_LONG_LONG) && defined (PRINTF_HAS_LONG_LONG)
		  *fmt_p++ = 'l';
#endif
		  *fmt_p++ = 'l';
		  *fmt_p++ = 'x';
		  *fmt_p++ = '\0';
		  printf_filtered (fmt, val);
		}
	      else
		{
		  *fmt_p++ = 's';
		  *fmt_p++ = '\0';
		  printf_filtered (fmt, "(nil)");
		}

	      break;
	    }
	  default:
	    internal_error (__FILE__, __LINE__,
			    _("failed internal consistency check"));
	  }
	/* Skip to the next substring.  */
	current_substring += strlen (current_substring) + 1;
      }
    /* Print the portion of the format string after the last argument.  */
    puts_filtered (last_arg);
  }
  do_cleanups (old_cleanups);
}

void
_initialize_printcmd (void)
{
  struct cmd_list_element *c;

  current_display_number = -1;

  add_info ("address", address_info,
	    _("Describe where symbol SYM is stored."));

  add_info ("symbol", sym_info, _("\
Describe what symbol is at location ADDR.\n\
Only for symbols with fixed locations (global or static scope)."));

  add_com ("x", class_vars, x_command, _("\
Examine memory: x/FMT ADDRESS.\n\
ADDRESS is an expression for the memory address to examine.\n\
FMT is a repeat count followed by a format letter and a size letter.\n\
Format letters are o(octal), x(hex), d(decimal), u(unsigned decimal),\n\
  t(binary), f(float), a(address), i(instruction), c(char) and s(string).\n\
Size letters are b(byte), h(halfword), w(word), g(giant, 8 bytes).\n\
The specified number of objects of the specified size are printed\n\
according to the format.\n\n\
Defaults for format and size letters are those previously used.\n\
Default count is 1.  Default address is following last thing printed\n\
with this command or \"print\"."));

#if 0
  add_com ("whereis", class_vars, whereis_command,
	   _("Print line number and file of definition of variable."));
#endif

  add_info ("display", display_info, _("\
Expressions to display when program stops, with code numbers."));

  add_cmd ("undisplay", class_vars, undisplay_command, _("\
Cancel some expressions to be displayed when program stops.\n\
Arguments are the code numbers of the expressions to stop displaying.\n\
No argument means cancel all automatic-display expressions.\n\
\"delete display\" has the same effect as this command.\n\
Do \"info display\" to see current list of code numbers."),
	   &cmdlist);

  add_com ("display", class_vars, display_command, _("\
Print value of expression EXP each time the program stops.\n\
/FMT may be used before EXP as in the \"print\" command.\n\
/FMT \"i\" or \"s\" or including a size-letter is allowed,\n\
as in the \"x\" command, and then EXP is used to get the address to examine\n\
and examining is done as in the \"x\" command.\n\n\
With no argument, display all currently requested auto-display expressions.\n\
Use \"undisplay\" to cancel display requests previously made."));

  add_cmd ("display", class_vars, enable_display, _("\
Enable some expressions to be displayed when program stops.\n\
Arguments are the code numbers of the expressions to resume displaying.\n\
No argument means enable all automatic-display expressions.\n\
Do \"info display\" to see current list of code numbers."), &enablelist);

  add_cmd ("display", class_vars, disable_display_command, _("\
Disable some expressions to be displayed when program stops.\n\
Arguments are the code numbers of the expressions to stop displaying.\n\
No argument means disable all automatic-display expressions.\n\
Do \"info display\" to see current list of code numbers."), &disablelist);

  add_cmd ("display", class_vars, undisplay_command, _("\
Cancel some expressions to be displayed when program stops.\n\
Arguments are the code numbers of the expressions to stop displaying.\n\
No argument means cancel all automatic-display expressions.\n\
Do \"info display\" to see current list of code numbers."), &deletelist);

  add_com ("printf", class_vars, printf_command, _("\
printf \"printf format string\", arg1, arg2, arg3, ..., argn\n\
This is useful for formatted output in user-defined commands."));

  add_com ("output", class_vars, output_command, _("\
Like \"print\" but don't put in value history and don't print newline.\n\
This is useful in user-defined commands."));

  add_prefix_cmd ("set", class_vars, set_command, _("\
Evaluate expression EXP and assign result to variable VAR, using assignment\n\
syntax appropriate for the current language (VAR = EXP or VAR := EXP for\n\
example).  VAR may be a debugger \"convenience\" variable (names starting\n\
with $), a register (a few standard names starting with $), or an actual\n\
variable in the program being debugged.  EXP is any valid expression.\n\
Use \"set variable\" for variables with names identical to set subcommands.\n\
\n\
With a subcommand, this command modifies parts of the gdb environment.\n\
You can see these environment settings with the \"show\" command."),
		  &setlist, "set ", 1, &cmdlist);
  if (dbx_commands)
    add_com ("assign", class_vars, set_command, _("\
Evaluate expression EXP and assign result to variable VAR, using assignment\n\
syntax appropriate for the current language (VAR = EXP or VAR := EXP for\n\
example).  VAR may be a debugger \"convenience\" variable (names starting\n\
with $), a register (a few standard names starting with $), or an actual\n\
variable in the program being debugged.  EXP is any valid expression.\n\
Use \"set variable\" for variables with names identical to set subcommands.\n\
\nWith a subcommand, this command modifies parts of the gdb environment.\n\
You can see these environment settings with the \"show\" command."));

  /* "call" is the same as "set", but handy for dbx users to call fns. */
  c = add_com ("call", class_vars, call_command, _("\
Call a function in the program.\n\
The argument is the function name and arguments, in the notation of the\n\
current working language.  The result is printed and saved in the value\n\
history, if it is not void."));
  set_cmd_completer (c, expression_completer);

  add_cmd ("variable", class_vars, set_command, _("\
Evaluate expression EXP and assign result to variable VAR, using assignment\n\
syntax appropriate for the current language (VAR = EXP or VAR := EXP for\n\
example).  VAR may be a debugger \"convenience\" variable (names starting\n\
with $), a register (a few standard names starting with $), or an actual\n\
variable in the program being debugged.  EXP is any valid expression.\n\
This may usually be abbreviated to simply \"set\"."),
	   &setlist);

  c = add_com ("print", class_vars, print_command, _("\
Print value of expression EXP.\n\
Variables accessible are those of the lexical environment of the selected\n\
stack frame, plus all those whose scope is global or an entire file.\n\
\n\
$NUM gets previous value number NUM.  $ and $$ are the last two values.\n\
$$NUM refers to NUM'th value back from the last one.\n\
Names starting with $ refer to registers (with the values they would have\n\
if the program were to return to the stack frame now selected, restoring\n\
all registers saved by frames farther in) or else to debugger\n\
\"convenience\" variables (any such name not a known register).\n\
Use assignment expressions to give values to convenience variables.\n\
\n\
{TYPE}ADREXP refers to a datum of data type TYPE, located at address ADREXP.\n\
@ is a binary operator for treating consecutive data objects\n\
anywhere in memory as an array.  FOO@NUM gives an array whose first\n\
element is FOO, whose second element is stored in the space following\n\
where FOO is stored, etc.  FOO must be an expression whose value\n\
resides in memory.\n\
\n\
EXP may be preceded with /FMT, where FMT is a format letter\n\
but no count or size letter (see \"x\" command)."));
  set_cmd_completer (c, expression_completer);
  add_com_alias ("p", "print", class_vars, 1);

  c = add_com ("inspect", class_vars, inspect_command, _("\
Same as \"print\" command, except that if you are running in the epoch\n\
environment, the value is printed in its own window."));
  set_cmd_completer (c, expression_completer);

  add_setshow_uinteger_cmd ("max-symbolic-offset", no_class,
			    &max_symbolic_offset, _("\
Set the largest offset that will be printed in <symbol+1234> form."), _("\
Show the largest offset that will be printed in <symbol+1234> form."), NULL,
			    NULL,
			    show_max_symbolic_offset,
			    &setprintlist, &showprintlist);
  add_setshow_boolean_cmd ("symbol-filename", no_class,
			   &print_symbol_filename, _("\
Set printing of source filename and line number with <symbol>."), _("\
Show printing of source filename and line number with <symbol>."), NULL,
			   NULL,
			   show_print_symbol_filename,
			   &setprintlist, &showprintlist);

  /* For examine/instruction a single byte quantity is specified as
     the data.  This avoids problems with value_at_lazy() requiring a
     valid data type (and rejecting VOID). */
  examine_i_type = init_type (TYPE_CODE_INT, 1, 0, "examine_i_type", NULL);

  examine_b_type = init_type (TYPE_CODE_INT, 1, 0, "examine_b_type", NULL);
  examine_h_type = init_type (TYPE_CODE_INT, 2, 0, "examine_h_type", NULL);
  examine_w_type = init_type (TYPE_CODE_INT, 4, 0, "examine_w_type", NULL);
  examine_g_type = init_type (TYPE_CODE_INT, 8, 0, "examine_g_type", NULL);

}<|MERGE_RESOLUTION|>--- conflicted
+++ resolved
@@ -266,12 +266,8 @@
    for print / output and set for examine.  */
 
 static void
-<<<<<<< HEAD
-print_formatted (struct value *val, int format, int size, int raw,
-=======
 print_formatted (struct value *val, int size,
 		 const struct value_print_options *options,
->>>>>>> 6de1eb04
 		 struct ui_file *stream)
 {
   struct type *type = check_typedef (value_type (val));
@@ -286,14 +282,9 @@
 	{
 	case 's':
 	  /* FIXME: Need to handle wchar_t's here... */
-<<<<<<< HEAD
 	  next_address = value_address (val)
-	    + val_print_string (value_address (val), -1, 1, stream);
-=======
-	  next_address = VALUE_ADDRESS (val)
-	    + val_print_string (VALUE_ADDRESS (val), -1, 1, stream,
+	    + val_print_string (value_address (val), -1, 1, stream,
 				options);
->>>>>>> 6de1eb04
 	  return;
 
 	case 'i':
@@ -313,14 +304,7 @@
       || TYPE_CODE (type) == TYPE_CODE_STRUCT
       || TYPE_CODE (type) == TYPE_CODE_UNION
       || TYPE_CODE (type) == TYPE_CODE_NAMESPACE)
-<<<<<<< HEAD
-    /* If format is 0, use the 'natural' format for that type of
-       value.  If the type is non-scalar, we have to use language
-       rules to print it as a series of scalars.  */
-    value_print (val, stream, format, raw, Val_pretty_default);
-=======
     value_print (val, stream, options);
->>>>>>> 6de1eb04
   else
     /* User specified format, so don't look to the the type to
        tell us what to do.  */
@@ -465,15 +449,6 @@
       break;
 
     case 'c':
-<<<<<<< HEAD
-      if (TYPE_UNSIGNED (type))
-	value_print (value_from_longest (builtin_type_true_unsigned_char,
-					 val_long),
-		     stream, 0, 1, Val_pretty_default);
-      else
-	value_print (value_from_longest (builtin_type_true_char, val_long),
-		     stream, 0, 1, Val_pretty_default);
-=======
       {
 	struct value_print_options opts = *options;
 	opts.format = 0;
@@ -485,7 +460,6 @@
 	  value_print (value_from_longest (builtin_type_true_char, val_long),
 		       stream, &opts);
       }
->>>>>>> 6de1eb04
       break;
 
     case 'f':
@@ -852,11 +826,7 @@
 	  if (last_examine_value)
 	    release_value (last_examine_value);
 
-<<<<<<< HEAD
-	  print_formatted (last_examine_value, format, size, 1, gdb_stdout);
-=======
 	  print_formatted (last_examine_value, size, &opts, gdb_stdout);
->>>>>>> 6de1eb04
 
 	  /* Display any branch delay slots following the final insn.  */
 	  if (format == 'i' && count == 1)
@@ -941,14 +911,11 @@
       if (histindex >= 0)
 	annotate_value_history_value ();
 
-<<<<<<< HEAD
-      print_formatted (val, format, fmt.size, fmt.raw, gdb_stdout);
-=======
       get_formatted_print_options (&opts, format);
       opts.inspect_it = inspect;
+      opts.raw = fmt.raw;
 
       print_formatted (val, fmt.size, &opts, gdb_stdout);
->>>>>>> 6de1eb04
       printf_filtered ("\n");
 
       if (histindex >= 0)
@@ -1014,12 +981,9 @@
 
   annotate_value_begin (value_type (val));
 
-<<<<<<< HEAD
-  print_formatted (val, format, fmt.size, fmt.raw, gdb_stdout);
-=======
   get_formatted_print_options (&opts, format);
+  opts.raw = fmt.raw;
   print_formatted (val, fmt.size, &opts, gdb_stdout);
->>>>>>> 6de1eb04
 
   annotate_value_end ();
 
@@ -1631,13 +1595,9 @@
       annotate_display_expression ();
 
       get_formatted_print_options (&opts, d->format.format);
+      opts.raw = d->format.raw;
       print_formatted (evaluate_expression (d->exp),
-<<<<<<< HEAD
-		       d->format.format, d->format.size, d->format.raw,
-		       gdb_stdout);
-=======
 		       d->format.size, &opts, gdb_stdout);
->>>>>>> 6de1eb04
       printf_filtered ("\n");
     }
 
@@ -1795,12 +1755,8 @@
   struct value *val = read_var_value (var, frame);
   struct value_print_options opts;
 
-<<<<<<< HEAD
-  value_print (val, stream, 0, 0, Val_pretty_default);
-=======
   get_user_print_options (&opts);
   value_print (val, stream, &opts);
->>>>>>> 6de1eb04
 }
 
 static void
