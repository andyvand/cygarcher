--- conflicted
+++ resolved
@@ -2730,19 +2730,6 @@
 			   NULL,
 			   show_print_symbol_filename,
 			   &setprintlist, &showprintlist);
-<<<<<<< HEAD
-
-  /* For examine/instruction a single byte quantity is specified as
-     the data.  This avoids problems with value_at_lazy() requiring a
-     valid data type (and rejecting VOID). */
-  examine_i_type = init_type (TYPE_CODE_INT, 1, 0, "examine_i_type", NULL);
-
-  examine_b_type = init_type (TYPE_CODE_INT, 1, 0, "examine_b_type", NULL);
-  examine_h_type = init_type (TYPE_CODE_INT, 2, 0, "examine_h_type", NULL);
-  examine_w_type = init_type (TYPE_CODE_INT, 4, 0, "examine_w_type", NULL);
-  examine_g_type = init_type (TYPE_CODE_INT, 8, 0, "examine_g_type", NULL);
 
   observer_attach_mark_used (print_types_mark_used);
-=======
->>>>>>> 97854b98
 }