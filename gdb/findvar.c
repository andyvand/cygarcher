/* Find a variable's value in memory, for GDB, the GNU debugger.

   Copyright (C) 1986, 1987, 1988, 1989, 1990, 1991, 1992, 1993, 1994, 1995,
   1996, 1997, 1998, 1999, 2000, 2001, 2003, 2004, 2005, 2007, 2008, 2009,
   2010, 2011 Free Software Foundation, Inc.

   This file is part of GDB.

   This program is free software; you can redistribute it and/or modify
   it under the terms of the GNU General Public License as published by
   the Free Software Foundation; either version 3 of the License, or
   (at your option) any later version.

   This program is distributed in the hope that it will be useful,
   but WITHOUT ANY WARRANTY; without even the implied warranty of
   MERCHANTABILITY or FITNESS FOR A PARTICULAR PURPOSE.  See the
   GNU General Public License for more details.

   You should have received a copy of the GNU General Public License
   along with this program.  If not, see <http://www.gnu.org/licenses/>.  */

#include "defs.h"
#include "symtab.h"
#include "gdbtypes.h"
#include "frame.h"
#include "value.h"
#include "gdbcore.h"
#include "inferior.h"
#include "target.h"
#include "gdb_string.h"
#include "gdb_assert.h"
#include "floatformat.h"
#include "symfile.h"		/* for overlay functions */
#include "regcache.h"
#include "user-regs.h"
#include "block.h"
#include "objfiles.h"
#include "dwarf2loc.h"

/* Basic byte-swapping routines.  All 'extract' functions return a
   host-format integer from a target-format integer at ADDR which is
   LEN bytes long.  */

#if TARGET_CHAR_BIT != 8 || HOST_CHAR_BIT != 8
  /* 8 bit characters are a pretty safe assumption these days, so we
     assume it throughout all these swapping routines.  If we had to deal with
     9 bit characters, we would need to make len be in bits and would have
     to re-write these routines...  */
you lose
#endif

LONGEST
extract_signed_integer (const gdb_byte *addr, int len,
			enum bfd_endian byte_order)
{
  LONGEST retval;
  const unsigned char *p;
  const unsigned char *startaddr = addr;
  const unsigned char *endaddr = startaddr + len;

  if (len > (int) sizeof (LONGEST))
    error (_("\
That operation is not available on integers of more than %d bytes."),
	   (int) sizeof (LONGEST));

  /* Start at the most significant end of the integer, and work towards
     the least significant.  */
  if (byte_order == BFD_ENDIAN_BIG)
    {
      p = startaddr;
      /* Do the sign extension once at the start.  */
      retval = ((LONGEST) * p ^ 0x80) - 0x80;
      for (++p; p < endaddr; ++p)
	retval = (retval << 8) | *p;
    }
  else
    {
      p = endaddr - 1;
      /* Do the sign extension once at the start.  */
      retval = ((LONGEST) * p ^ 0x80) - 0x80;
      for (--p; p >= startaddr; --p)
	retval = (retval << 8) | *p;
    }
  return retval;
}

ULONGEST
extract_unsigned_integer (const gdb_byte *addr, int len,
			  enum bfd_endian byte_order)
{
  ULONGEST retval;
  const unsigned char *p;
  const unsigned char *startaddr = addr;
  const unsigned char *endaddr = startaddr + len;

  if (len > (int) sizeof (ULONGEST))
    error (_("\
That operation is not available on integers of more than %d bytes."),
	   (int) sizeof (ULONGEST));

  /* Start at the most significant end of the integer, and work towards
     the least significant.  */
  retval = 0;
  if (byte_order == BFD_ENDIAN_BIG)
    {
      for (p = startaddr; p < endaddr; ++p)
	retval = (retval << 8) | *p;
    }
  else
    {
      for (p = endaddr - 1; p >= startaddr; --p)
	retval = (retval << 8) | *p;
    }
  return retval;
}

/* Sometimes a long long unsigned integer can be extracted as a
   LONGEST value.  This is done so that we can print these values
   better.  If this integer can be converted to a LONGEST, this
   function returns 1 and sets *PVAL.  Otherwise it returns 0.  */

int
extract_long_unsigned_integer (const gdb_byte *addr, int orig_len,
			       enum bfd_endian byte_order, LONGEST *pval)
{
  const gdb_byte *p;
  const gdb_byte *first_addr;
  int len;

  len = orig_len;
  if (byte_order == BFD_ENDIAN_BIG)
    {
      for (p = addr;
	   len > (int) sizeof (LONGEST) && p < addr + orig_len;
	   p++)
	{
	  if (*p == 0)
	    len--;
	  else
	    break;
	}
      first_addr = p;
    }
  else
    {
      first_addr = addr;
      for (p = addr + orig_len - 1;
	   len > (int) sizeof (LONGEST) && p >= addr;
	   p--)
	{
	  if (*p == 0)
	    len--;
	  else
	    break;
	}
    }

  if (len <= (int) sizeof (LONGEST))
    {
      *pval = (LONGEST) extract_unsigned_integer (first_addr,
						  sizeof (LONGEST),
						  byte_order);
      return 1;
    }

  return 0;
}


/* Treat the bytes at BUF as a pointer of type TYPE, and return the
   address it represents.  */
CORE_ADDR
extract_typed_address (const gdb_byte *buf, struct type *type)
{
  if (TYPE_CODE (type) != TYPE_CODE_PTR
      && TYPE_CODE (type) != TYPE_CODE_REF)
    internal_error (__FILE__, __LINE__,
		    _("extract_typed_address: "
		    "type is not a pointer or reference"));

  return gdbarch_pointer_to_address (get_type_arch (type), type, buf);
}

/* All 'store' functions accept a host-format integer and store a
   target-format integer at ADDR which is LEN bytes long.  */

void
store_signed_integer (gdb_byte *addr, int len,
		      enum bfd_endian byte_order, LONGEST val)
{
  gdb_byte *p;
  gdb_byte *startaddr = addr;
  gdb_byte *endaddr = startaddr + len;

  /* Start at the least significant end of the integer, and work towards
     the most significant.  */
  if (byte_order == BFD_ENDIAN_BIG)
    {
      for (p = endaddr - 1; p >= startaddr; --p)
	{
	  *p = val & 0xff;
	  val >>= 8;
	}
    }
  else
    {
      for (p = startaddr; p < endaddr; ++p)
	{
	  *p = val & 0xff;
	  val >>= 8;
	}
    }
}

void
store_unsigned_integer (gdb_byte *addr, int len,
			enum bfd_endian byte_order, ULONGEST val)
{
  unsigned char *p;
  unsigned char *startaddr = (unsigned char *) addr;
  unsigned char *endaddr = startaddr + len;

  /* Start at the least significant end of the integer, and work towards
     the most significant.  */
  if (byte_order == BFD_ENDIAN_BIG)
    {
      for (p = endaddr - 1; p >= startaddr; --p)
	{
	  *p = val & 0xff;
	  val >>= 8;
	}
    }
  else
    {
      for (p = startaddr; p < endaddr; ++p)
	{
	  *p = val & 0xff;
	  val >>= 8;
	}
    }
}

/* Store the address ADDR as a pointer of type TYPE at BUF, in target
   form.  */
void
store_typed_address (gdb_byte *buf, struct type *type, CORE_ADDR addr)
{
  if (TYPE_CODE (type) != TYPE_CODE_PTR
      && TYPE_CODE (type) != TYPE_CODE_REF)
    internal_error (__FILE__, __LINE__,
		    _("store_typed_address: "
		    "type is not a pointer or reference"));

  gdbarch_address_to_pointer (get_type_arch (type), type, buf, addr);
}



/* Return a `value' with the contents of (virtual or cooked) register
   REGNUM as found in the specified FRAME.  The register's type is
   determined by register_type().  */

struct value *
value_of_register (int regnum, struct frame_info *frame)
{
  struct gdbarch *gdbarch = get_frame_arch (frame);
  CORE_ADDR addr;
  int optim;
  struct value *reg_val;
  int realnum;
  gdb_byte raw_buffer[MAX_REGISTER_SIZE];
  enum lval_type lval;

  /* User registers lie completely outside of the range of normal
     registers.  Catch them early so that the target never sees them.  */
  if (regnum >= gdbarch_num_regs (gdbarch)
		+ gdbarch_num_pseudo_regs (gdbarch))
    return value_of_user_reg (regnum, frame);

  frame_register (frame, regnum, &optim, &lval, &addr, &realnum, raw_buffer);

  reg_val = allocate_value (register_type (gdbarch, regnum));

  memcpy (value_contents_raw (reg_val), raw_buffer,
	  register_size (gdbarch, regnum));
  VALUE_LVAL (reg_val) = lval;
  set_value_address (reg_val, addr);
  VALUE_REGNUM (reg_val) = regnum;
  set_value_optimized_out (reg_val, optim);
  VALUE_FRAME_ID (reg_val) = get_frame_id (frame);
  return reg_val;
}

/* Return a `value' with the contents of (virtual or cooked) register
   REGNUM as found in the specified FRAME.  The register's type is
   determined by register_type().  The value is not fetched.  */

struct value *
value_of_register_lazy (struct frame_info *frame, int regnum)
{
  struct gdbarch *gdbarch = get_frame_arch (frame);
  struct value *reg_val;

  gdb_assert (regnum < (gdbarch_num_regs (gdbarch)
			+ gdbarch_num_pseudo_regs (gdbarch)));

  /* We should have a valid (i.e. non-sentinel) frame.  */
  gdb_assert (frame_id_p (get_frame_id (frame)));

  reg_val = allocate_value_lazy (register_type (gdbarch, regnum));
  VALUE_LVAL (reg_val) = lval_register;
  VALUE_REGNUM (reg_val) = regnum;
  VALUE_FRAME_ID (reg_val) = get_frame_id (frame);
  return reg_val;
}

/* Given a pointer of type TYPE in target form in BUF, return the
   address it represents.  */
CORE_ADDR
unsigned_pointer_to_address (struct gdbarch *gdbarch,
			     struct type *type, const gdb_byte *buf)
{
  enum bfd_endian byte_order = gdbarch_byte_order (gdbarch);

  return extract_unsigned_integer (buf, TYPE_LENGTH (type), byte_order);
}

CORE_ADDR
signed_pointer_to_address (struct gdbarch *gdbarch,
			   struct type *type, const gdb_byte *buf)
{
  enum bfd_endian byte_order = gdbarch_byte_order (gdbarch);

  return extract_signed_integer (buf, TYPE_LENGTH (type), byte_order);
}

/* Given an address, store it as a pointer of type TYPE in target
   format in BUF.  */
void
unsigned_address_to_pointer (struct gdbarch *gdbarch, struct type *type,
			     gdb_byte *buf, CORE_ADDR addr)
{
  enum bfd_endian byte_order = gdbarch_byte_order (gdbarch);

  store_unsigned_integer (buf, TYPE_LENGTH (type), byte_order, addr);
}

void
address_to_signed_pointer (struct gdbarch *gdbarch, struct type *type,
			   gdb_byte *buf, CORE_ADDR addr)
{
  enum bfd_endian byte_order = gdbarch_byte_order (gdbarch);

  store_signed_integer (buf, TYPE_LENGTH (type), byte_order, addr);
}

/* Will calling read_var_value or locate_var_value on SYM end
   up caring what frame it is being evaluated relative to?  SYM must
   be non-NULL.  */
int
symbol_read_needs_frame (struct symbol *sym)
{
  switch (SYMBOL_CLASS (sym))
    {
      /* All cases listed explicitly so that gcc -Wall will detect it if
         we failed to consider one.  */
    case LOC_COMPUTED:
      /* FIXME: cagney/2004-01-26: It should be possible to
	 unconditionally call the SYMBOL_COMPUTED_OPS method when available.
	 Unfortunately DWARF 2 stores the frame-base (instead of the
	 function) location in a function's symbol.  Oops!  For the
	 moment enable this when/where applicable.  */
      return SYMBOL_COMPUTED_OPS (sym)->read_needs_frame (sym);

    case LOC_REGISTER:
    case LOC_ARG:
    case LOC_REF_ARG:
    case LOC_REGPARM_ADDR:
    case LOC_LOCAL:
      return 1;

    case LOC_UNDEF:
    case LOC_CONST:
    case LOC_STATIC:
    case LOC_TYPEDEF:

    case LOC_LABEL:
      /* Getting the address of a label can be done independently of the block,
         even if some *uses* of that address wouldn't work so well without
         the right frame.  */

    case LOC_BLOCK:
    case LOC_CONST_BYTES:
    case LOC_UNRESOLVED:
    case LOC_OPTIMIZED_OUT:
      return 0;
    }
  return 1;
}

/* Given a struct symbol for a variable,
   and a stack frame id, read the value of the variable
   and return a (pointer to a) struct value containing the value. 
   If the variable cannot be found, return a zero pointer.
   We have to first find the address of the variable before allocating struct
   value to return as its size may depend on DW_OP_PUSH_OBJECT_ADDRESS possibly
   used by its type.  */

struct value *
read_var_value (struct symbol *var, struct frame_info *frame)
{
  struct type *type = SYMBOL_TYPE (var);
  CORE_ADDR addr;
<<<<<<< HEAD
=======
  int len;

  /* Call check_typedef on our type to make sure that, if TYPE is
     a TYPE_CODE_TYPEDEF, its length is set to the length of the target type
     instead of zero.  However, we do not replace the typedef type by the
     target type, because we want to keep the typedef in order to be able to
     set the returned value type description correctly.  */
  check_typedef (type);

  len = TYPE_LENGTH (type);
>>>>>>> 9eb7173d

  if (symbol_read_needs_frame (var))
    gdb_assert (frame);

  switch (SYMBOL_CLASS (var))
    {
    case LOC_CONST:
<<<<<<< HEAD
      {
	/* Put the constant back in target format.  */
	struct value *v = allocate_value (type);
	VALUE_LVAL (v) = not_lval;
	store_signed_integer (value_contents_raw (v), TYPE_LENGTH (type),
			      gdbarch_byte_order (get_type_arch (type)),
			      (LONGEST) SYMBOL_VALUE (var));
	return v;
      }

    case LOC_LABEL:
      {
	/* Put the constant back in target format.  */
	struct value *v = allocate_value (type);
	VALUE_LVAL (v) = not_lval;
	if (overlay_debugging)
	  {
	    CORE_ADDR addr
	      = symbol_overlayed_address (SYMBOL_VALUE_ADDRESS (var),
					  SYMBOL_OBJ_SECTION (var));
=======
      /* Put the constant back in target format.  */
      v = allocate_value (type);
      store_signed_integer (value_contents_raw (v), len,
			    gdbarch_byte_order (get_type_arch (type)),
			    (LONGEST) SYMBOL_VALUE (var));
      VALUE_LVAL (v) = not_lval;
      return v;

    case LOC_LABEL:
      /* Put the constant back in target format.  */
      v = allocate_value (type);
      if (overlay_debugging)
	{
	  CORE_ADDR addr
	    = symbol_overlayed_address (SYMBOL_VALUE_ADDRESS (var),
					SYMBOL_OBJ_SECTION (var));
>>>>>>> 9eb7173d

	    store_typed_address (value_contents_raw (v), type, addr);
	  }
	else
	  store_typed_address (value_contents_raw (v), type,
				SYMBOL_VALUE_ADDRESS (var));
	return v;
      }

    case LOC_CONST_BYTES:
<<<<<<< HEAD
      {
	struct value *v = allocate_value (type);
	VALUE_LVAL (v) = not_lval;
	memcpy (value_contents_raw (v), SYMBOL_VALUE_BYTES (var),
		TYPE_LENGTH (type));
	return v;
      }
=======
      v = allocate_value (type);
      memcpy (value_contents_raw (v), SYMBOL_VALUE_BYTES (var), len);
      VALUE_LVAL (v) = not_lval;
      return v;
>>>>>>> 9eb7173d

    case LOC_STATIC:
      v = allocate_value_lazy (type);
      if (overlay_debugging)
	addr = symbol_overlayed_address (SYMBOL_VALUE_ADDRESS (var),
					 SYMBOL_OBJ_SECTION (var));
      else
	addr = SYMBOL_VALUE_ADDRESS (var);
      break;

    case LOC_ARG:
      addr = get_frame_args_address (frame);
      if (!addr)
	return 0;
      addr += SYMBOL_VALUE (var);
      v = allocate_value_lazy (type);
      break;

    case LOC_REF_ARG:
      {
	struct value *ref;
	CORE_ADDR argref;

	argref = get_frame_args_address (frame);
	if (!argref)
	  return 0;
	argref += SYMBOL_VALUE (var);
	ref = value_at (lookup_pointer_type (type), argref);
	addr = value_as_address (ref);
	v = allocate_value_lazy (type);
	break;
      }

    case LOC_LOCAL:
      addr = get_frame_locals_address (frame);
      addr += SYMBOL_VALUE (var);
      v = allocate_value_lazy (type);
      break;

    case LOC_TYPEDEF:
      error (_("Cannot look up value of a typedef"));
      break;

    case LOC_BLOCK:
<<<<<<< HEAD
      {
        CORE_ADDR addr;
	struct value *v;

	if (overlay_debugging)
	  addr = symbol_overlayed_address
	    (BLOCK_START (SYMBOL_BLOCK_VALUE (var)), SYMBOL_OBJ_SECTION (var));
	else
	  addr = BLOCK_START (SYMBOL_BLOCK_VALUE (var));
	/* ADDR is set here for ALLOCATE_VALUE's CHECK_TYPEDEF for
	   DW_OP_push_object_address.  */
	object_address_set (addr);
	v = allocate_value (type);
	VALUE_LVAL (v) = lval_memory;
	set_value_address (v, addr);
	return v;
      }
=======
      v = allocate_value_lazy (type);
      if (overlay_debugging)
	addr = symbol_overlayed_address
	  (BLOCK_START (SYMBOL_BLOCK_VALUE (var)), SYMBOL_OBJ_SECTION (var));
      else
	addr = BLOCK_START (SYMBOL_BLOCK_VALUE (var));
      break;
>>>>>>> 9eb7173d

    case LOC_REGISTER:
    case LOC_REGPARM_ADDR:
      {
	int regno = SYMBOL_REGISTER_OPS (var)
		      ->register_number (var, get_frame_arch (frame));
	struct value *regval;

	if (SYMBOL_CLASS (var) == LOC_REGPARM_ADDR)
	  {
	    regval = value_from_register (lookup_pointer_type (type),
					  regno,
					  frame);

	    if (regval == NULL)
	      error (_("Value of register variable not available."));

	    addr = value_as_address (regval);
<<<<<<< HEAD
=======
	    v = allocate_value_lazy (type);
>>>>>>> 9eb7173d
	  }
	else
	  {
	    regval = value_from_register (type, regno, frame);

	    if (regval == NULL)
	      error (_("Value of register variable not available."));
	    return regval;
	  }
      }
      break;

    case LOC_COMPUTED:
      /* FIXME: cagney/2004-01-26: It should be possible to
	 unconditionally call the SYMBOL_COMPUTED_OPS method when available.
	 Unfortunately DWARF 2 stores the frame-base (instead of the
	 function) location in a function's symbol.  Oops!  For the
	 moment enable this when/where applicable.  */
      return SYMBOL_COMPUTED_OPS (var)->read_variable (var, frame);

    case LOC_UNRESOLVED:
      {
	struct minimal_symbol *msym;
	struct obj_section *obj_section;

	msym = lookup_minimal_symbol (SYMBOL_LINKAGE_NAME (var), NULL, NULL);
	if (msym == NULL)
	  return 0;
	if (overlay_debugging)
	  addr = symbol_overlayed_address (SYMBOL_VALUE_ADDRESS (msym),
					   SYMBOL_OBJ_SECTION (msym));
	else
	  addr = SYMBOL_VALUE_ADDRESS (msym);

	obj_section = SYMBOL_OBJ_SECTION (msym);
	if (obj_section
	    && (obj_section->the_bfd_section->flags & SEC_THREAD_LOCAL) != 0)
	  addr = target_translate_tls_address (obj_section->objfile, addr);
	v = allocate_value_lazy (type);
      }
      break;

    case LOC_OPTIMIZED_OUT:
<<<<<<< HEAD
      {
        struct value *v = allocate_value (type);

	VALUE_LVAL (v) = not_lval;
	set_value_optimized_out (v, 1);
	return v;
      }
=======
      v = allocate_value_lazy (type);
      VALUE_LVAL (v) = not_lval;
      set_value_optimized_out (v, 1);
      return v;
>>>>>>> 9eb7173d

    default:
      error (_("Cannot look up value of a botched symbol."));
      break;
    }

<<<<<<< HEAD
  {
    struct value *v;

    /* ADDR is set here for ALLOCATE_VALUE's CHECK_TYPEDEF for
       DW_OP_PUSH_OBJECT_ADDRESS.  */
    object_address_set (addr);
    v = allocate_value (type);
    VALUE_LVAL (v) = lval_memory;
    set_value_address (v, addr);

    set_value_lazy (v, 1);

    return v;
  }
=======
  VALUE_LVAL (v) = lval_memory;
  set_value_address (v, addr);
  return v;
>>>>>>> 9eb7173d
}

/* Install default attributes for register values.  */

struct value *
default_value_from_register (struct type *type, int regnum,
			     struct frame_info *frame)
{
  struct gdbarch *gdbarch = get_frame_arch (frame);
  int len = TYPE_LENGTH (type);
  struct value *value = allocate_value (type);

  VALUE_LVAL (value) = lval_register;
  VALUE_FRAME_ID (value) = get_frame_id (frame);
  VALUE_REGNUM (value) = regnum;

  /* Any structure stored in more than one register will always be
     an integral number of registers.  Otherwise, you need to do
     some fiddling with the last register copied here for little
     endian machines.  */
  if (gdbarch_byte_order (gdbarch) == BFD_ENDIAN_BIG
      && len < register_size (gdbarch, regnum))
    /* Big-endian, and we want less than full size.  */
    set_value_offset (value, register_size (gdbarch, regnum) - len);
  else
    set_value_offset (value, 0);

  return value;
}

/* Return a value of type TYPE, stored in register REGNUM, in frame FRAME.  */

struct value *
value_from_register (struct type *type, int regnum, struct frame_info *frame)
{
  struct gdbarch *gdbarch = get_frame_arch (frame);
  struct value *v;

  type = check_typedef (type);

  if (gdbarch_convert_register_p (gdbarch, regnum, type))
    {
      /* The ISA/ABI need to something weird when obtaining the
         specified value from this register.  It might need to
         re-order non-adjacent, starting with REGNUM (see MIPS and
         i386).  It might need to convert the [float] register into
         the corresponding [integer] type (see Alpha).  The assumption
         is that gdbarch_register_to_value populates the entire value
         including the location.  */
      v = allocate_value (type);
      VALUE_LVAL (v) = lval_register;
      VALUE_FRAME_ID (v) = get_frame_id (frame);
      VALUE_REGNUM (v) = regnum;
      gdbarch_register_to_value (gdbarch,
				 frame, regnum, type, value_contents_raw (v));
    }
  else
    {
      int len = TYPE_LENGTH (type);

      /* Construct the value.  */
      v = gdbarch_value_from_register (gdbarch, type, regnum, frame);

      /* Get the data.  */
      if (!get_frame_register_bytes (frame, regnum, value_offset (v), len,
				     value_contents_raw (v)))
	set_value_optimized_out (v, 1);
    }
  return v;
}

/* Return contents of register REGNUM in frame FRAME as address,
   interpreted as value of type TYPE.   Will abort if register
   value is not available.  */

CORE_ADDR
address_from_register (struct type *type, int regnum, struct frame_info *frame)
{
  struct value *value;
  CORE_ADDR result;

  value = value_from_register (type, regnum, frame);
  gdb_assert (value);

  result = value_as_address (value);
  release_value (value);
  value_free (value);

  return result;
}<|MERGE_RESOLUTION|>--- conflicted
+++ resolved
@@ -410,21 +410,9 @@
 struct value *
 read_var_value (struct symbol *var, struct frame_info *frame)
 {
+  struct value *v;
   struct type *type = SYMBOL_TYPE (var);
   CORE_ADDR addr;
-<<<<<<< HEAD
-=======
-  int len;
-
-  /* Call check_typedef on our type to make sure that, if TYPE is
-     a TYPE_CODE_TYPEDEF, its length is set to the length of the target type
-     instead of zero.  However, we do not replace the typedef type by the
-     target type, because we want to keep the typedef in order to be able to
-     set the returned value type description correctly.  */
-  check_typedef (type);
-
-  len = TYPE_LENGTH (type);
->>>>>>> 9eb7173d
 
   if (symbol_read_needs_frame (var))
     gdb_assert (frame);
@@ -432,31 +420,9 @@
   switch (SYMBOL_CLASS (var))
     {
     case LOC_CONST:
-<<<<<<< HEAD
-      {
-	/* Put the constant back in target format.  */
-	struct value *v = allocate_value (type);
-	VALUE_LVAL (v) = not_lval;
-	store_signed_integer (value_contents_raw (v), TYPE_LENGTH (type),
-			      gdbarch_byte_order (get_type_arch (type)),
-			      (LONGEST) SYMBOL_VALUE (var));
-	return v;
-      }
-
-    case LOC_LABEL:
-      {
-	/* Put the constant back in target format.  */
-	struct value *v = allocate_value (type);
-	VALUE_LVAL (v) = not_lval;
-	if (overlay_debugging)
-	  {
-	    CORE_ADDR addr
-	      = symbol_overlayed_address (SYMBOL_VALUE_ADDRESS (var),
-					  SYMBOL_OBJ_SECTION (var));
-=======
       /* Put the constant back in target format.  */
       v = allocate_value (type);
-      store_signed_integer (value_contents_raw (v), len,
+      store_signed_integer (value_contents_raw (v), TYPE_LENGTH (type),
 			    gdbarch_byte_order (get_type_arch (type)),
 			    (LONGEST) SYMBOL_VALUE (var));
       VALUE_LVAL (v) = not_lval;
@@ -470,31 +436,21 @@
 	  CORE_ADDR addr
 	    = symbol_overlayed_address (SYMBOL_VALUE_ADDRESS (var),
 					SYMBOL_OBJ_SECTION (var));
->>>>>>> 9eb7173d
-
-	    store_typed_address (value_contents_raw (v), type, addr);
-	  }
-	else
-	  store_typed_address (value_contents_raw (v), type,
-				SYMBOL_VALUE_ADDRESS (var));
-	return v;
-      }
-
-    case LOC_CONST_BYTES:
-<<<<<<< HEAD
-      {
-	struct value *v = allocate_value (type);
-	VALUE_LVAL (v) = not_lval;
-	memcpy (value_contents_raw (v), SYMBOL_VALUE_BYTES (var),
-		TYPE_LENGTH (type));
-	return v;
-      }
-=======
-      v = allocate_value (type);
-      memcpy (value_contents_raw (v), SYMBOL_VALUE_BYTES (var), len);
+
+	  store_typed_address (value_contents_raw (v), type, addr);
+	}
+      else
+	store_typed_address (value_contents_raw (v), type,
+			      SYMBOL_VALUE_ADDRESS (var));
       VALUE_LVAL (v) = not_lval;
       return v;
->>>>>>> 9eb7173d
+
+    case LOC_CONST_BYTES:
+      v = allocate_value (type);
+      memcpy (value_contents_raw (v), SYMBOL_VALUE_BYTES (var),
+	      TYPE_LENGTH (type));
+      VALUE_LVAL (v) = not_lval;
+      return v;
 
     case LOC_STATIC:
       v = allocate_value_lazy (type);
@@ -539,25 +495,6 @@
       break;
 
     case LOC_BLOCK:
-<<<<<<< HEAD
-      {
-        CORE_ADDR addr;
-	struct value *v;
-
-	if (overlay_debugging)
-	  addr = symbol_overlayed_address
-	    (BLOCK_START (SYMBOL_BLOCK_VALUE (var)), SYMBOL_OBJ_SECTION (var));
-	else
-	  addr = BLOCK_START (SYMBOL_BLOCK_VALUE (var));
-	/* ADDR is set here for ALLOCATE_VALUE's CHECK_TYPEDEF for
-	   DW_OP_push_object_address.  */
-	object_address_set (addr);
-	v = allocate_value (type);
-	VALUE_LVAL (v) = lval_memory;
-	set_value_address (v, addr);
-	return v;
-      }
-=======
       v = allocate_value_lazy (type);
       if (overlay_debugging)
 	addr = symbol_overlayed_address
@@ -565,7 +502,6 @@
       else
 	addr = BLOCK_START (SYMBOL_BLOCK_VALUE (var));
       break;
->>>>>>> 9eb7173d
 
     case LOC_REGISTER:
     case LOC_REGPARM_ADDR:
@@ -584,10 +520,7 @@
 	      error (_("Value of register variable not available."));
 
 	    addr = value_as_address (regval);
-<<<<<<< HEAD
-=======
 	    v = allocate_value_lazy (type);
->>>>>>> 9eb7173d
 	  }
 	else
 	  {
@@ -631,46 +564,22 @@
       break;
 
     case LOC_OPTIMIZED_OUT:
-<<<<<<< HEAD
-      {
-        struct value *v = allocate_value (type);
-
-	VALUE_LVAL (v) = not_lval;
-	set_value_optimized_out (v, 1);
-	return v;
-      }
-=======
       v = allocate_value_lazy (type);
       VALUE_LVAL (v) = not_lval;
       set_value_optimized_out (v, 1);
       return v;
->>>>>>> 9eb7173d
 
     default:
       error (_("Cannot look up value of a botched symbol."));
       break;
     }
 
-<<<<<<< HEAD
-  {
-    struct value *v;
-
-    /* ADDR is set here for ALLOCATE_VALUE's CHECK_TYPEDEF for
-       DW_OP_PUSH_OBJECT_ADDRESS.  */
-    object_address_set (addr);
-    v = allocate_value (type);
-    VALUE_LVAL (v) = lval_memory;
-    set_value_address (v, addr);
-
-    set_value_lazy (v, 1);
-
-    return v;
-  }
-=======
+  /* ADDR is set here for ALLOCATE_VALUE's CHECK_TYPEDEF for
+     DW_OP_PUSH_OBJECT_ADDRESS.  */
+  object_address_set (addr);
   VALUE_LVAL (v) = lval_memory;
   set_value_address (v, addr);
   return v;
->>>>>>> 9eb7173d
 }
 
 /* Install default attributes for register values.  */
