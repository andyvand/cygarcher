/* Find a variable's value in memory, for GDB, the GNU debugger.

   Copyright (C) 1986, 1987, 1988, 1989, 1990, 1991, 1992, 1993, 1994, 1995,
   1996, 1997, 1998, 1999, 2000, 2001, 2003, 2004, 2005, 2007, 2008, 2009,
   2010 Free Software Foundation, Inc.

   This file is part of GDB.

   This program is free software; you can redistribute it and/or modify
   it under the terms of the GNU General Public License as published by
   the Free Software Foundation; either version 3 of the License, or
   (at your option) any later version.

   This program is distributed in the hope that it will be useful,
   but WITHOUT ANY WARRANTY; without even the implied warranty of
   MERCHANTABILITY or FITNESS FOR A PARTICULAR PURPOSE.  See the
   GNU General Public License for more details.

   You should have received a copy of the GNU General Public License
   along with this program.  If not, see <http://www.gnu.org/licenses/>.  */

#include "defs.h"
#include "symtab.h"
#include "gdbtypes.h"
#include "frame.h"
#include "value.h"
#include "gdbcore.h"
#include "inferior.h"
#include "target.h"
#include "gdb_string.h"
#include "gdb_assert.h"
#include "floatformat.h"
#include "symfile.h"		/* for overlay functions */
#include "regcache.h"
#include "user-regs.h"
#include "block.h"
#include "objfiles.h"
#include "dwarf2loc.h"

/* Basic byte-swapping routines.  All 'extract' functions return a
   host-format integer from a target-format integer at ADDR which is
   LEN bytes long.  */

#if TARGET_CHAR_BIT != 8 || HOST_CHAR_BIT != 8
  /* 8 bit characters are a pretty safe assumption these days, so we
     assume it throughout all these swapping routines.  If we had to deal with
     9 bit characters, we would need to make len be in bits and would have
     to re-write these routines...  */
you lose
#endif

LONGEST
extract_signed_integer (const gdb_byte *addr, int len,
			enum bfd_endian byte_order)
{
  LONGEST retval;
  const unsigned char *p;
  const unsigned char *startaddr = addr;
  const unsigned char *endaddr = startaddr + len;

  if (len > (int) sizeof (LONGEST))
    error (_("\
That operation is not available on integers of more than %d bytes."),
	   (int) sizeof (LONGEST));

  /* Start at the most significant end of the integer, and work towards
     the least significant.  */
  if (byte_order == BFD_ENDIAN_BIG)
    {
      p = startaddr;
      /* Do the sign extension once at the start.  */
      retval = ((LONGEST) * p ^ 0x80) - 0x80;
      for (++p; p < endaddr; ++p)
	retval = (retval << 8) | *p;
    }
  else
    {
      p = endaddr - 1;
      /* Do the sign extension once at the start.  */
      retval = ((LONGEST) * p ^ 0x80) - 0x80;
      for (--p; p >= startaddr; --p)
	retval = (retval << 8) | *p;
    }
  return retval;
}

ULONGEST
extract_unsigned_integer (const gdb_byte *addr, int len,
			  enum bfd_endian byte_order)
{
  ULONGEST retval;
  const unsigned char *p;
  const unsigned char *startaddr = addr;
  const unsigned char *endaddr = startaddr + len;

  if (len > (int) sizeof (ULONGEST))
    error (_("\
That operation is not available on integers of more than %d bytes."),
	   (int) sizeof (ULONGEST));

  /* Start at the most significant end of the integer, and work towards
     the least significant.  */
  retval = 0;
  if (byte_order == BFD_ENDIAN_BIG)
    {
      for (p = startaddr; p < endaddr; ++p)
	retval = (retval << 8) | *p;
    }
  else
    {
      for (p = endaddr - 1; p >= startaddr; --p)
	retval = (retval << 8) | *p;
    }
  return retval;
}

/* Sometimes a long long unsigned integer can be extracted as a
   LONGEST value.  This is done so that we can print these values
   better.  If this integer can be converted to a LONGEST, this
   function returns 1 and sets *PVAL.  Otherwise it returns 0.  */

int
extract_long_unsigned_integer (const gdb_byte *addr, int orig_len,
			       enum bfd_endian byte_order, LONGEST *pval)
{
  const gdb_byte *p;
  const gdb_byte *first_addr;
  int len;

  len = orig_len;
  if (byte_order == BFD_ENDIAN_BIG)
    {
      for (p = addr;
	   len > (int) sizeof (LONGEST) && p < addr + orig_len;
	   p++)
	{
	  if (*p == 0)
	    len--;
	  else
	    break;
	}
      first_addr = p;
    }
  else
    {
      first_addr = addr;
      for (p = addr + orig_len - 1;
	   len > (int) sizeof (LONGEST) && p >= addr;
	   p--)
	{
	  if (*p == 0)
	    len--;
	  else
	    break;
	}
    }

  if (len <= (int) sizeof (LONGEST))
    {
      *pval = (LONGEST) extract_unsigned_integer (first_addr,
						  sizeof (LONGEST),
						  byte_order);
      return 1;
    }

  return 0;
}


/* Treat the bytes at BUF as a pointer of type TYPE, and return the
   address it represents.  */
CORE_ADDR
extract_typed_address (const gdb_byte *buf, struct type *type)
{
  if (TYPE_CODE (type) != TYPE_CODE_PTR
      && TYPE_CODE (type) != TYPE_CODE_REF)
    internal_error (__FILE__, __LINE__,
		    _("extract_typed_address: "
		    "type is not a pointer or reference"));

  return gdbarch_pointer_to_address (get_type_arch (type), type, buf);
}

/* All 'store' functions accept a host-format integer and store a
   target-format integer at ADDR which is LEN bytes long.  */

void
store_signed_integer (gdb_byte *addr, int len,
		      enum bfd_endian byte_order, LONGEST val)
{
  gdb_byte *p;
  gdb_byte *startaddr = addr;
  gdb_byte *endaddr = startaddr + len;

  /* Start at the least significant end of the integer, and work towards
     the most significant.  */
  if (byte_order == BFD_ENDIAN_BIG)
    {
      for (p = endaddr - 1; p >= startaddr; --p)
	{
	  *p = val & 0xff;
	  val >>= 8;
	}
    }
  else
    {
      for (p = startaddr; p < endaddr; ++p)
	{
	  *p = val & 0xff;
	  val >>= 8;
	}
    }
}

void
store_unsigned_integer (gdb_byte *addr, int len,
			enum bfd_endian byte_order, ULONGEST val)
{
  unsigned char *p;
  unsigned char *startaddr = (unsigned char *) addr;
  unsigned char *endaddr = startaddr + len;

  /* Start at the least significant end of the integer, and work towards
     the most significant.  */
  if (byte_order == BFD_ENDIAN_BIG)
    {
      for (p = endaddr - 1; p >= startaddr; --p)
	{
	  *p = val & 0xff;
	  val >>= 8;
	}
    }
  else
    {
      for (p = startaddr; p < endaddr; ++p)
	{
	  *p = val & 0xff;
	  val >>= 8;
	}
    }
}

/* Store the address ADDR as a pointer of type TYPE at BUF, in target
   form.  */
void
store_typed_address (gdb_byte *buf, struct type *type, CORE_ADDR addr)
{
  if (TYPE_CODE (type) != TYPE_CODE_PTR
      && TYPE_CODE (type) != TYPE_CODE_REF)
    internal_error (__FILE__, __LINE__,
		    _("store_typed_address: "
		    "type is not a pointer or reference"));

  gdbarch_address_to_pointer (get_type_arch (type), type, buf, addr);
}



/* Return a `value' with the contents of (virtual or cooked) register
   REGNUM as found in the specified FRAME.  The register's type is
   determined by register_type().  */

struct value *
value_of_register (int regnum, struct frame_info *frame)
{
  struct gdbarch *gdbarch = get_frame_arch (frame);
  CORE_ADDR addr;
  int optim;
  struct value *reg_val;
  int realnum;
  gdb_byte raw_buffer[MAX_REGISTER_SIZE];
  enum lval_type lval;

  /* User registers lie completely outside of the range of normal
     registers.  Catch them early so that the target never sees them.  */
  if (regnum >= gdbarch_num_regs (gdbarch)
		+ gdbarch_num_pseudo_regs (gdbarch))
    return value_of_user_reg (regnum, frame);

  frame_register (frame, regnum, &optim, &lval, &addr, &realnum, raw_buffer);

  reg_val = allocate_value (register_type (gdbarch, regnum));

  memcpy (value_contents_raw (reg_val), raw_buffer,
	  register_size (gdbarch, regnum));
  VALUE_LVAL (reg_val) = lval;
  set_value_address (reg_val, addr);
  VALUE_REGNUM (reg_val) = regnum;
  set_value_optimized_out (reg_val, optim);
  VALUE_FRAME_ID (reg_val) = get_frame_id (frame);
  return reg_val;
}

/* Return a `value' with the contents of (virtual or cooked) register
   REGNUM as found in the specified FRAME.  The register's type is
   determined by register_type().  The value is not fetched.  */

struct value *
value_of_register_lazy (struct frame_info *frame, int regnum)
{
  struct gdbarch *gdbarch = get_frame_arch (frame);
  struct value *reg_val;

  gdb_assert (regnum < (gdbarch_num_regs (gdbarch)
			+ gdbarch_num_pseudo_regs (gdbarch)));

  /* We should have a valid (i.e. non-sentinel) frame.  */
  gdb_assert (frame_id_p (get_frame_id (frame)));

  reg_val = allocate_value (register_type (gdbarch, regnum));
  VALUE_LVAL (reg_val) = lval_register;
  VALUE_REGNUM (reg_val) = regnum;
  VALUE_FRAME_ID (reg_val) = get_frame_id (frame);
  set_value_lazy (reg_val, 1);
  return reg_val;
}

/* Given a pointer of type TYPE in target form in BUF, return the
   address it represents.  */
CORE_ADDR
unsigned_pointer_to_address (struct gdbarch *gdbarch,
			     struct type *type, const gdb_byte *buf)
{
  enum bfd_endian byte_order = gdbarch_byte_order (gdbarch);

  return extract_unsigned_integer (buf, TYPE_LENGTH (type), byte_order);
}

CORE_ADDR
signed_pointer_to_address (struct gdbarch *gdbarch,
			   struct type *type, const gdb_byte *buf)
{
  enum bfd_endian byte_order = gdbarch_byte_order (gdbarch);

  return extract_signed_integer (buf, TYPE_LENGTH (type), byte_order);
}

/* Given an address, store it as a pointer of type TYPE in target
   format in BUF.  */
void
unsigned_address_to_pointer (struct gdbarch *gdbarch, struct type *type,
			     gdb_byte *buf, CORE_ADDR addr)
{
  enum bfd_endian byte_order = gdbarch_byte_order (gdbarch);

  store_unsigned_integer (buf, TYPE_LENGTH (type), byte_order, addr);
}

void
address_to_signed_pointer (struct gdbarch *gdbarch, struct type *type,
			   gdb_byte *buf, CORE_ADDR addr)
{
  enum bfd_endian byte_order = gdbarch_byte_order (gdbarch);

  store_signed_integer (buf, TYPE_LENGTH (type), byte_order, addr);
}

/* Will calling read_var_value or locate_var_value on SYM end
   up caring what frame it is being evaluated relative to?  SYM must
   be non-NULL.  */
int
symbol_read_needs_frame (struct symbol *sym)
{
  switch (SYMBOL_CLASS (sym))
    {
      /* All cases listed explicitly so that gcc -Wall will detect it if
         we failed to consider one.  */
    case LOC_COMPUTED:
      /* FIXME: cagney/2004-01-26: It should be possible to
	 unconditionally call the SYMBOL_COMPUTED_OPS method when available.
	 Unfortunately DWARF 2 stores the frame-base (instead of the
	 function) location in a function's symbol.  Oops!  For the
	 moment enable this when/where applicable.  */
      return SYMBOL_COMPUTED_OPS (sym)->read_needs_frame (sym);

    case LOC_REGISTER:
    case LOC_ARG:
    case LOC_REF_ARG:
    case LOC_REGPARM_ADDR:
    case LOC_LOCAL:
      return 1;

    case LOC_UNDEF:
    case LOC_CONST:
    case LOC_STATIC:
    case LOC_TYPEDEF:

    case LOC_LABEL:
      /* Getting the address of a label can be done independently of the block,
         even if some *uses* of that address wouldn't work so well without
         the right frame.  */

    case LOC_BLOCK:
    case LOC_CONST_BYTES:
    case LOC_UNRESOLVED:
    case LOC_OPTIMIZED_OUT:
      return 0;
    }
  return 1;
}

/* Given a struct symbol for a variable,
   and a stack frame id, read the value of the variable
   and return a (pointer to a) struct value containing the value. 
   If the variable cannot be found, return a zero pointer.
   We have to first find the address of the variable before allocating struct
   value to return as its size may depend on DW_OP_PUSH_OBJECT_ADDRESS possibly
   used by its type.  */

struct value *
read_var_value (struct symbol *var, struct frame_info *frame)
{
  struct type *type = SYMBOL_TYPE (var);
  CORE_ADDR addr;

  if (symbol_read_needs_frame (var))
    gdb_assert (frame);

  switch (SYMBOL_CLASS (var))
    {
    case LOC_CONST:
      {
	/* Put the constant back in target format.  */
	struct value *v = allocate_value (type);
	VALUE_LVAL (v) = not_lval;
	store_signed_integer (value_contents_raw (v), TYPE_LENGTH (type),
			      gdbarch_byte_order (get_type_arch (type)),
			      (LONGEST) SYMBOL_VALUE (var));
	return v;
      }

    case LOC_LABEL:
<<<<<<< HEAD
      {
	/* Put the constant back in target format.  */
	struct value *v = allocate_value (type);
	VALUE_LVAL (v) = not_lval;
	if (overlay_debugging)
	  {
	    CORE_ADDR addr
	      = symbol_overlayed_address (SYMBOL_VALUE_ADDRESS (var),
					  SYMBOL_OBJ_SECTION (var));
	    store_typed_address (value_contents_raw (v), type, addr);
	  }
	else
	  store_typed_address (value_contents_raw (v), type,
				SYMBOL_VALUE_ADDRESS (var));
	return v;
      }

    case LOC_CONST_BYTES:
      {
	struct value *v = allocate_value (type);
	VALUE_LVAL (v) = not_lval;
	memcpy (value_contents_raw (v), SYMBOL_VALUE_BYTES (var),
		TYPE_LENGTH (type));
	return v;
      }
=======
      /* Put the constant back in target format.  */
      if (overlay_debugging)
	{
	  CORE_ADDR addr
	    = symbol_overlayed_address (SYMBOL_VALUE_ADDRESS (var),
					SYMBOL_OBJ_SECTION (var));

	  store_typed_address (value_contents_raw (v), type, addr);
	}
      else
	store_typed_address (value_contents_raw (v), type,
			      SYMBOL_VALUE_ADDRESS (var));
      VALUE_LVAL (v) = not_lval;
      return v;

    case LOC_CONST_BYTES:
      memcpy (value_contents_raw (v), SYMBOL_VALUE_BYTES (var), len);
      VALUE_LVAL (v) = not_lval;
      return v;
>>>>>>> cd4c6c46

    case LOC_STATIC:
      if (overlay_debugging)
	addr = symbol_overlayed_address (SYMBOL_VALUE_ADDRESS (var),
					 SYMBOL_OBJ_SECTION (var));
      else
	addr = SYMBOL_VALUE_ADDRESS (var);
      break;

    case LOC_ARG:
      addr = get_frame_args_address (frame);
      if (!addr)
	return 0;
      addr += SYMBOL_VALUE (var);
      break;

    case LOC_REF_ARG:
      {
	struct value *ref;
	CORE_ADDR argref;

	argref = get_frame_args_address (frame);
	if (!argref)
	  return 0;
	argref += SYMBOL_VALUE (var);
	ref = value_at (lookup_pointer_type (type), argref);
	addr = value_as_address (ref);
	break;
      }

    case LOC_LOCAL:
      addr = get_frame_locals_address (frame);
      addr += SYMBOL_VALUE (var);
      break;

    case LOC_TYPEDEF:
      error (_("Cannot look up value of a typedef"));
      break;

    case LOC_BLOCK:
      {
        CORE_ADDR addr;
	struct value *v;

	if (overlay_debugging)
	  addr = symbol_overlayed_address
	    (BLOCK_START (SYMBOL_BLOCK_VALUE (var)), SYMBOL_OBJ_SECTION (var));
	else
	  addr = BLOCK_START (SYMBOL_BLOCK_VALUE (var));
	/* ADDR is set here for ALLOCATE_VALUE's CHECK_TYPEDEF for
	   DW_OP_push_object_address.  */
	object_address_set (addr);
	v = allocate_value (type);
	VALUE_LVAL (v) = lval_memory;
	set_value_address (v, addr);
	return v;
      }

    case LOC_REGISTER:
    case LOC_REGPARM_ADDR:
      {
	int regno = SYMBOL_REGISTER_OPS (var)
		      ->register_number (var, get_frame_arch (frame));
	struct value *regval;

	if (SYMBOL_CLASS (var) == LOC_REGPARM_ADDR)
	  {
	    regval = value_from_register (lookup_pointer_type (type),
					  regno,
					  frame);

	    if (regval == NULL)
	      error (_("Value of register variable not available."));

	    addr = value_as_address (regval);
	  }
	else
	  {
	    regval = value_from_register (type, regno, frame);

	    if (regval == NULL)
	      error (_("Value of register variable not available."));
	    return regval;
	  }
      }
      break;

    case LOC_COMPUTED:
      /* FIXME: cagney/2004-01-26: It should be possible to
	 unconditionally call the SYMBOL_COMPUTED_OPS method when available.
	 Unfortunately DWARF 2 stores the frame-base (instead of the
	 function) location in a function's symbol.  Oops!  For the
	 moment enable this when/where applicable.  */
      return SYMBOL_COMPUTED_OPS (var)->read_variable (var, frame);

    case LOC_UNRESOLVED:
      {
	struct minimal_symbol *msym;
	struct obj_section *obj_section;

	msym = lookup_minimal_symbol (SYMBOL_LINKAGE_NAME (var), NULL, NULL);
	if (msym == NULL)
	  return 0;
	if (overlay_debugging)
	  addr = symbol_overlayed_address (SYMBOL_VALUE_ADDRESS (msym),
					   SYMBOL_OBJ_SECTION (msym));
	else
	  addr = SYMBOL_VALUE_ADDRESS (msym);

	obj_section = SYMBOL_OBJ_SECTION (msym);
	if (obj_section
	    && (obj_section->the_bfd_section->flags & SEC_THREAD_LOCAL) != 0)
	  addr = target_translate_tls_address (obj_section->objfile, addr);
      }
      break;

    case LOC_OPTIMIZED_OUT:
      {
        struct value *v = allocate_value (type);

	VALUE_LVAL (v) = not_lval;
	set_value_optimized_out (v, 1);
	return v;
      }

    default:
      error (_("Cannot look up value of a botched symbol."));
      break;
    }

  {
    struct value *v;

    /* ADDR is set here for ALLOCATE_VALUE's CHECK_TYPEDEF for
       DW_OP_PUSH_OBJECT_ADDRESS.  */
    object_address_set (addr);
    v = allocate_value (type);
    VALUE_LVAL (v) = lval_memory;
    set_value_address (v, addr);

    set_value_lazy (v, 1);

    return v;
  }
}

/* Install default attributes for register values.  */

struct value *
default_value_from_register (struct type *type, int regnum,
			     struct frame_info *frame)
{
  struct gdbarch *gdbarch = get_frame_arch (frame);
  int len = TYPE_LENGTH (type);
  struct value *value = allocate_value (type);

  VALUE_LVAL (value) = lval_register;
  VALUE_FRAME_ID (value) = get_frame_id (frame);
  VALUE_REGNUM (value) = regnum;

  /* Any structure stored in more than one register will always be
     an integral number of registers.  Otherwise, you need to do
     some fiddling with the last register copied here for little
     endian machines.  */
  if (gdbarch_byte_order (gdbarch) == BFD_ENDIAN_BIG
      && len < register_size (gdbarch, regnum))
    /* Big-endian, and we want less than full size.  */
    set_value_offset (value, register_size (gdbarch, regnum) - len);
  else
    set_value_offset (value, 0);

  return value;
}

/* Return a value of type TYPE, stored in register REGNUM, in frame FRAME.  */

struct value *
value_from_register (struct type *type, int regnum, struct frame_info *frame)
{
  struct gdbarch *gdbarch = get_frame_arch (frame);
  struct value *v;

  type = check_typedef (type);

  if (gdbarch_convert_register_p (gdbarch, regnum, type))
    {
      /* The ISA/ABI need to something weird when obtaining the
         specified value from this register.  It might need to
         re-order non-adjacent, starting with REGNUM (see MIPS and
         i386).  It might need to convert the [float] register into
         the corresponding [integer] type (see Alpha).  The assumption
         is that gdbarch_register_to_value populates the entire value
         including the location.  */
      v = allocate_value (type);
      VALUE_LVAL (v) = lval_register;
      VALUE_FRAME_ID (v) = get_frame_id (frame);
      VALUE_REGNUM (v) = regnum;
      gdbarch_register_to_value (gdbarch,
				 frame, regnum, type, value_contents_raw (v));
    }
  else
    {
      int len = TYPE_LENGTH (type);

      /* Construct the value.  */
      v = gdbarch_value_from_register (gdbarch, type, regnum, frame);

      /* Get the data.  */
      if (!get_frame_register_bytes (frame, regnum, value_offset (v), len,
				     value_contents_raw (v)))
	set_value_optimized_out (v, 1);
    }
  return v;
}

/* Return contents of register REGNUM in frame FRAME as address,
   interpreted as value of type TYPE.   Will abort if register
   value is not available.  */

CORE_ADDR
address_from_register (struct type *type, int regnum, struct frame_info *frame)
{
  struct value *value;
  CORE_ADDR result;

  value = value_from_register (type, regnum, frame);
  gdb_assert (value);

  result = value_as_address (value);
  release_value (value);
  value_free (value);

  return result;
}<|MERGE_RESOLUTION|>--- conflicted
+++ resolved
@@ -431,7 +431,6 @@
       }
 
     case LOC_LABEL:
-<<<<<<< HEAD
       {
 	/* Put the constant back in target format.  */
 	struct value *v = allocate_value (type);
@@ -441,6 +440,7 @@
 	    CORE_ADDR addr
 	      = symbol_overlayed_address (SYMBOL_VALUE_ADDRESS (var),
 					  SYMBOL_OBJ_SECTION (var));
+
 	    store_typed_address (value_contents_raw (v), type, addr);
 	  }
 	else
@@ -457,27 +457,6 @@
 		TYPE_LENGTH (type));
 	return v;
       }
-=======
-      /* Put the constant back in target format.  */
-      if (overlay_debugging)
-	{
-	  CORE_ADDR addr
-	    = symbol_overlayed_address (SYMBOL_VALUE_ADDRESS (var),
-					SYMBOL_OBJ_SECTION (var));
-
-	  store_typed_address (value_contents_raw (v), type, addr);
-	}
-      else
-	store_typed_address (value_contents_raw (v), type,
-			      SYMBOL_VALUE_ADDRESS (var));
-      VALUE_LVAL (v) = not_lval;
-      return v;
-
-    case LOC_CONST_BYTES:
-      memcpy (value_contents_raw (v), SYMBOL_VALUE_BYTES (var), len);
-      VALUE_LVAL (v) = not_lval;
-      return v;
->>>>>>> cd4c6c46
 
     case LOC_STATIC:
       if (overlay_debugging)
