/* Find a variable's value in memory, for GDB, the GNU debugger.

   Copyright (C) 1986, 1987, 1988, 1989, 1990, 1991, 1992, 1993, 1994, 1995,
   1996, 1997, 1998, 1999, 2000, 2001, 2003, 2004, 2005, 2007, 2008, 2009
   Free Software Foundation, Inc.

   This file is part of GDB.

   This program is free software; you can redistribute it and/or modify
   it under the terms of the GNU General Public License as published by
   the Free Software Foundation; either version 3 of the License, or
   (at your option) any later version.

   This program is distributed in the hope that it will be useful,
   but WITHOUT ANY WARRANTY; without even the implied warranty of
   MERCHANTABILITY or FITNESS FOR A PARTICULAR PURPOSE.  See the
   GNU General Public License for more details.

   You should have received a copy of the GNU General Public License
   along with this program.  If not, see <http://www.gnu.org/licenses/>.  */

#include "defs.h"
#include "symtab.h"
#include "gdbtypes.h"
#include "frame.h"
#include "value.h"
#include "gdbcore.h"
#include "inferior.h"
#include "target.h"
#include "gdb_string.h"
#include "gdb_assert.h"
#include "floatformat.h"
#include "symfile.h"		/* for overlay functions */
#include "regcache.h"
#include "user-regs.h"
#include "block.h"
#include "objfiles.h"
#include "dwarf2loc.h"

/* Basic byte-swapping routines.  GDB has needed these for a long time...
   All extract a target-format integer at ADDR which is LEN bytes long.  */

#if TARGET_CHAR_BIT != 8 || HOST_CHAR_BIT != 8
  /* 8 bit characters are a pretty safe assumption these days, so we
     assume it throughout all these swapping routines.  If we had to deal with
     9 bit characters, we would need to make len be in bits and would have
     to re-write these routines...  */
you lose
#endif

LONGEST
extract_signed_integer (const gdb_byte *addr, int len)
{
  LONGEST retval;
  const unsigned char *p;
  const unsigned char *startaddr = addr;
  const unsigned char *endaddr = startaddr + len;

  if (len > (int) sizeof (LONGEST))
    error (_("\
That operation is not available on integers of more than %d bytes."),
	   (int) sizeof (LONGEST));

  /* Start at the most significant end of the integer, and work towards
     the least significant.  */
  if (gdbarch_byte_order (current_gdbarch) == BFD_ENDIAN_BIG)
    {
      p = startaddr;
      /* Do the sign extension once at the start.  */
      retval = ((LONGEST) * p ^ 0x80) - 0x80;
      for (++p; p < endaddr; ++p)
	retval = (retval << 8) | *p;
    }
  else
    {
      p = endaddr - 1;
      /* Do the sign extension once at the start.  */
      retval = ((LONGEST) * p ^ 0x80) - 0x80;
      for (--p; p >= startaddr; --p)
	retval = (retval << 8) | *p;
    }
  return retval;
}

ULONGEST
extract_unsigned_integer (const gdb_byte *addr, int len)
{
  ULONGEST retval;
  const unsigned char *p;
  const unsigned char *startaddr = addr;
  const unsigned char *endaddr = startaddr + len;

  if (len > (int) sizeof (ULONGEST))
    error (_("\
That operation is not available on integers of more than %d bytes."),
	   (int) sizeof (ULONGEST));

  /* Start at the most significant end of the integer, and work towards
     the least significant.  */
  retval = 0;
  if (gdbarch_byte_order (current_gdbarch) == BFD_ENDIAN_BIG)
    {
      for (p = startaddr; p < endaddr; ++p)
	retval = (retval << 8) | *p;
    }
  else
    {
      for (p = endaddr - 1; p >= startaddr; --p)
	retval = (retval << 8) | *p;
    }
  return retval;
}

/* Sometimes a long long unsigned integer can be extracted as a
   LONGEST value.  This is done so that we can print these values
   better.  If this integer can be converted to a LONGEST, this
   function returns 1 and sets *PVAL.  Otherwise it returns 0.  */

int
extract_long_unsigned_integer (const gdb_byte *addr, int orig_len,
			       LONGEST *pval)
{
  const gdb_byte *p;
  const gdb_byte *first_addr;
  int len;

  len = orig_len;
  if (gdbarch_byte_order (current_gdbarch) == BFD_ENDIAN_BIG)
    {
      for (p = addr;
	   len > (int) sizeof (LONGEST) && p < addr + orig_len;
	   p++)
	{
	  if (*p == 0)
	    len--;
	  else
	    break;
	}
      first_addr = p;
    }
  else
    {
      first_addr = addr;
      for (p = addr + orig_len - 1;
	   len > (int) sizeof (LONGEST) && p >= addr;
	   p--)
	{
	  if (*p == 0)
	    len--;
	  else
	    break;
	}
    }

  if (len <= (int) sizeof (LONGEST))
    {
      *pval = (LONGEST) extract_unsigned_integer (first_addr,
						  sizeof (LONGEST));
      return 1;
    }

  return 0;
}


/* Treat the bytes at BUF as a pointer of type TYPE, and return the
   address it represents.  */
CORE_ADDR
extract_typed_address (const gdb_byte *buf, struct type *type)
{
  if (TYPE_CODE (type) != TYPE_CODE_PTR
      && TYPE_CODE (type) != TYPE_CODE_REF)
    internal_error (__FILE__, __LINE__,
		    _("extract_typed_address: "
		    "type is not a pointer or reference"));

  return gdbarch_pointer_to_address (current_gdbarch, type, buf);
}


void
store_signed_integer (gdb_byte *addr, int len, LONGEST val)
{
  gdb_byte *p;
  gdb_byte *startaddr = addr;
  gdb_byte *endaddr = startaddr + len;

  /* Start at the least significant end of the integer, and work towards
     the most significant.  */
  if (gdbarch_byte_order (current_gdbarch) == BFD_ENDIAN_BIG)
    {
      for (p = endaddr - 1; p >= startaddr; --p)
	{
	  *p = val & 0xff;
	  val >>= 8;
	}
    }
  else
    {
      for (p = startaddr; p < endaddr; ++p)
	{
	  *p = val & 0xff;
	  val >>= 8;
	}
    }
}

void
store_unsigned_integer (gdb_byte *addr, int len, ULONGEST val)
{
  unsigned char *p;
  unsigned char *startaddr = (unsigned char *) addr;
  unsigned char *endaddr = startaddr + len;

  /* Start at the least significant end of the integer, and work towards
     the most significant.  */
  if (gdbarch_byte_order (current_gdbarch) == BFD_ENDIAN_BIG)
    {
      for (p = endaddr - 1; p >= startaddr; --p)
	{
	  *p = val & 0xff;
	  val >>= 8;
	}
    }
  else
    {
      for (p = startaddr; p < endaddr; ++p)
	{
	  *p = val & 0xff;
	  val >>= 8;
	}
    }
}

/* Store the address ADDR as a pointer of type TYPE at BUF, in target
   form.  */
void
store_typed_address (gdb_byte *buf, struct type *type, CORE_ADDR addr)
{
  if (TYPE_CODE (type) != TYPE_CODE_PTR
      && TYPE_CODE (type) != TYPE_CODE_REF)
    internal_error (__FILE__, __LINE__,
		    _("store_typed_address: "
		    "type is not a pointer or reference"));

  gdbarch_address_to_pointer (current_gdbarch, type, buf, addr);
}



/* Return a `value' with the contents of (virtual or cooked) register
   REGNUM as found in the specified FRAME.  The register's type is
   determined by register_type().  */

struct value *
value_of_register (int regnum, struct frame_info *frame)
{
  struct gdbarch *gdbarch = get_frame_arch (frame);
  CORE_ADDR addr;
  int optim;
  struct value *reg_val;
  int realnum;
  gdb_byte raw_buffer[MAX_REGISTER_SIZE];
  enum lval_type lval;

  /* User registers lie completely outside of the range of normal
     registers.  Catch them early so that the target never sees them.  */
  if (regnum >= gdbarch_num_regs (gdbarch)
		+ gdbarch_num_pseudo_regs (gdbarch))
    return value_of_user_reg (regnum, frame);

  frame_register (frame, regnum, &optim, &lval, &addr, &realnum, raw_buffer);

  reg_val = allocate_value (register_type (gdbarch, regnum));

  memcpy (value_contents_raw (reg_val), raw_buffer,
	  register_size (gdbarch, regnum));
  VALUE_LVAL (reg_val) = lval;
  VALUE_ADDRESS (reg_val) = addr;
  VALUE_REGNUM (reg_val) = regnum;
  set_value_optimized_out (reg_val, optim);
  VALUE_FRAME_ID (reg_val) = get_frame_id (frame);
  return reg_val;
}

/* Return a `value' with the contents of (virtual or cooked) register
   REGNUM as found in the specified FRAME.  The register's type is
   determined by register_type().  The value is not fetched.  */

struct value *
value_of_register_lazy (struct frame_info *frame, int regnum)
{
  struct gdbarch *gdbarch = get_frame_arch (frame);
  struct value *reg_val;

  gdb_assert (regnum < (gdbarch_num_regs (gdbarch)
			+ gdbarch_num_pseudo_regs (gdbarch)));

  /* We should have a valid (i.e. non-sentinel) frame.  */
  gdb_assert (frame_id_p (get_frame_id (frame)));

  reg_val = allocate_value (register_type (gdbarch, regnum));
  VALUE_LVAL (reg_val) = lval_register;
  VALUE_REGNUM (reg_val) = regnum;
  VALUE_FRAME_ID (reg_val) = get_frame_id (frame);
  set_value_lazy (reg_val, 1);
  return reg_val;
}

/* Given a pointer of type TYPE in target form in BUF, return the
   address it represents.  */
CORE_ADDR
unsigned_pointer_to_address (struct type *type, const gdb_byte *buf)
{
  return extract_unsigned_integer (buf, TYPE_LENGTH (type));
}

CORE_ADDR
signed_pointer_to_address (struct type *type, const gdb_byte *buf)
{
  return extract_signed_integer (buf, TYPE_LENGTH (type));
}

/* Given an address, store it as a pointer of type TYPE in target
   format in BUF.  */
void
unsigned_address_to_pointer (struct type *type, gdb_byte *buf,
			     CORE_ADDR addr)
{
  store_unsigned_integer (buf, TYPE_LENGTH (type), addr);
}

void
address_to_signed_pointer (struct type *type, gdb_byte *buf, CORE_ADDR addr)
{
  store_signed_integer (buf, TYPE_LENGTH (type), addr);
}

/* Will calling read_var_value or locate_var_value on SYM end
   up caring what frame it is being evaluated relative to?  SYM must
   be non-NULL.  */
int
symbol_read_needs_frame (struct symbol *sym)
{
  switch (SYMBOL_CLASS (sym))
    {
      /* All cases listed explicitly so that gcc -Wall will detect it if
         we failed to consider one.  */
    case LOC_COMPUTED:
      /* FIXME: cagney/2004-01-26: It should be possible to
	 unconditionally call the SYMBOL_OPS method when available.
	 Unfortunately DWARF 2 stores the frame-base (instead of the
	 function) location in a function's symbol.  Oops!  For the
	 moment enable this when/where applicable.  */
      return SYMBOL_OPS (sym)->read_needs_frame (sym);

    case LOC_REGISTER:
    case LOC_ARG:
    case LOC_REF_ARG:
    case LOC_REGPARM_ADDR:
    case LOC_LOCAL:
      return 1;

    case LOC_UNDEF:
    case LOC_CONST:
    case LOC_STATIC:
    case LOC_TYPEDEF:

    case LOC_LABEL:
      /* Getting the address of a label can be done independently of the block,
         even if some *uses* of that address wouldn't work so well without
         the right frame.  */

    case LOC_BLOCK:
    case LOC_CONST_BYTES:
    case LOC_UNRESOLVED:
    case LOC_OPTIMIZED_OUT:
      return 0;
    }
  return 1;
}

/* Given a struct symbol for a variable,
   and a stack frame id, read the value of the variable
   and return a (pointer to a) struct value containing the value. 
<<<<<<< HEAD
   If the variable cannot be found, return a zero pointer.
   If FRAME is NULL, use the selected frame.
   We have to first find the address of the variable before allocating struct
   value to return as its size may depend on DW_OP_PUSH_OBJECT_ADDRESS possibly
   used by its type.  */
=======
   If the variable cannot be found, return a zero pointer.  */
>>>>>>> 13c7170f

struct value *
read_var_value (struct symbol *var, struct frame_info *frame)
{
  struct type *type = SYMBOL_TYPE (var);
  CORE_ADDR addr;

  if (symbol_read_needs_frame (var))
    gdb_assert (frame);

  switch (SYMBOL_CLASS (var))
    {
    case LOC_CONST:
      {
	/* Put the constant back in target format.  */
	struct value *v = allocate_value (type);
	VALUE_LVAL (v) = not_lval;
	store_signed_integer (value_contents_raw (v), TYPE_LENGTH (type),
			      (LONGEST) SYMBOL_VALUE (var));
	return v;
      }

    case LOC_LABEL:
      {
	/* Put the constant back in target format.  */
	struct value *v = allocate_value (type);
	VALUE_LVAL (v) = not_lval;
	if (overlay_debugging)
	  {
	    CORE_ADDR addr
	      = symbol_overlayed_address (SYMBOL_VALUE_ADDRESS (var),
					  SYMBOL_OBJ_SECTION (var));
	    store_typed_address (value_contents_raw (v), type, addr);
	  }
	else
	  store_typed_address (value_contents_raw (v), type,
				SYMBOL_VALUE_ADDRESS (var));
	return v;
      }

    case LOC_CONST_BYTES:
      {
	struct value *v = allocate_value (type);
	VALUE_LVAL (v) = not_lval;
	memcpy (value_contents_raw (v), SYMBOL_VALUE_BYTES (var),
		TYPE_LENGTH (type));
	return v;
      }

    case LOC_STATIC:
      if (overlay_debugging)
	addr = symbol_overlayed_address (SYMBOL_VALUE_ADDRESS (var),
					 SYMBOL_OBJ_SECTION (var));
      else
	addr = SYMBOL_VALUE_ADDRESS (var);
      break;

    case LOC_ARG:
      addr = get_frame_args_address (frame);
      if (!addr)
	return 0;
      addr += SYMBOL_VALUE (var);
      break;

    case LOC_REF_ARG:
      {
	struct value *ref;
	CORE_ADDR argref;
	argref = get_frame_args_address (frame);
	if (!argref)
	  return 0;
	argref += SYMBOL_VALUE (var);
	ref = value_at (lookup_pointer_type (type), argref);
	addr = value_as_address (ref);
	break;
      }

    case LOC_LOCAL:
      addr = get_frame_locals_address (frame);
      addr += SYMBOL_VALUE (var);
      break;

    case LOC_TYPEDEF:
      error (_("Cannot look up value of a typedef"));
      break;

    case LOC_BLOCK:
      {
        CORE_ADDR addr;
	struct value *v;

	if (overlay_debugging)
	  addr = symbol_overlayed_address
	    (BLOCK_START (SYMBOL_BLOCK_VALUE (var)), SYMBOL_OBJ_SECTION (var));
	else
	  addr = BLOCK_START (SYMBOL_BLOCK_VALUE (var));
	/* ADDR is set here for ALLOCATE_VALUE's CHECK_TYPEDEF for
	   DW_OP_push_object_address.  */
	object_address_set (addr);
	v = allocate_value (type);
	VALUE_ADDRESS (v) = addr;
	VALUE_LVAL (v) = lval_memory;
	return v;
      }

    case LOC_REGISTER:
    case LOC_REGPARM_ADDR:
      {
	int regno = SYMBOL_VALUE (var);
	struct value *regval;

	if (SYMBOL_CLASS (var) == LOC_REGPARM_ADDR)
	  {
	    regval = value_from_register (lookup_pointer_type (type),
					  regno,
					  frame);

	    if (regval == NULL)
	      error (_("Value of register variable not available."));

	    addr = value_as_address (regval);
	  }
	else
	  {
	    regval = value_from_register (type, regno, frame);

	    if (regval == NULL)
	      error (_("Value of register variable not available."));
	    return regval;
	  }
      }
      break;

    case LOC_COMPUTED:
      /* FIXME: cagney/2004-01-26: It should be possible to
	 unconditionally call the SYMBOL_OPS method when available.
	 Unfortunately DWARF 2 stores the frame-base (instead of the
	 function) location in a function's symbol.  Oops!  For the
	 moment enable this when/where applicable.  */
      return SYMBOL_OPS (var)->read_variable (var, frame);

    case LOC_UNRESOLVED:
      {
	struct minimal_symbol *msym;
	struct obj_section *obj_section;

	msym = lookup_minimal_symbol (SYMBOL_LINKAGE_NAME (var), NULL, NULL);
	if (msym == NULL)
	  return 0;
	if (overlay_debugging)
	  addr = symbol_overlayed_address (SYMBOL_VALUE_ADDRESS (msym),
					   SYMBOL_OBJ_SECTION (msym));
	else
	  addr = SYMBOL_VALUE_ADDRESS (msym);

	obj_section = SYMBOL_OBJ_SECTION (msym);
	if (obj_section
	    && (obj_section->the_bfd_section->flags & SEC_THREAD_LOCAL) != 0)
	  addr = target_translate_tls_address (obj_section->objfile, addr);
      }
      break;

    case LOC_OPTIMIZED_OUT:
      {
        struct value *v = allocate_value (type);

	VALUE_LVAL (v) = not_lval;
	set_value_optimized_out (v, 1);
	return v;
      }

    default:
      error (_("Cannot look up value of a botched symbol."));
      break;
    }

  {
    struct value *v;

    /* ADDR is set here for ALLOCATE_VALUE's CHECK_TYPEDEF for
       DW_OP_PUSH_OBJECT_ADDRESS.  */
    object_address_set (addr);
    v = allocate_value (type);
    VALUE_ADDRESS (v) = addr;
    VALUE_LVAL (v) = lval_memory;

    set_value_lazy (v, 1);

    return v;
  }
}

/* Install default attributes for register values.  */

struct value *
default_value_from_register (struct type *type, int regnum,
			     struct frame_info *frame)
{
  struct gdbarch *gdbarch = get_frame_arch (frame);
  int len = TYPE_LENGTH (type);
  struct value *value = allocate_value (type);

  VALUE_LVAL (value) = lval_register;
  VALUE_FRAME_ID (value) = get_frame_id (frame);
  VALUE_REGNUM (value) = regnum;

  /* Any structure stored in more than one register will always be
     an integral number of registers.  Otherwise, you need to do
     some fiddling with the last register copied here for little
     endian machines.  */
  if (gdbarch_byte_order (gdbarch) == BFD_ENDIAN_BIG
      && len < register_size (gdbarch, regnum))
    /* Big-endian, and we want less than full size.  */
    set_value_offset (value, register_size (gdbarch, regnum) - len);
  else
    set_value_offset (value, 0);

  return value;
}

/* Return a value of type TYPE, stored in register REGNUM, in frame FRAME.  */

struct value *
value_from_register (struct type *type, int regnum, struct frame_info *frame)
{
  struct gdbarch *gdbarch = get_frame_arch (frame);
  struct value *v;

  type = check_typedef (type);

  if (gdbarch_convert_register_p (gdbarch, regnum, type))
    {
      /* The ISA/ABI need to something weird when obtaining the
         specified value from this register.  It might need to
         re-order non-adjacent, starting with REGNUM (see MIPS and
         i386).  It might need to convert the [float] register into
         the corresponding [integer] type (see Alpha).  The assumption
         is that gdbarch_register_to_value populates the entire value
         including the location.  */
      v = allocate_value (type);
      VALUE_LVAL (v) = lval_register;
      VALUE_FRAME_ID (v) = get_frame_id (frame);
      VALUE_REGNUM (v) = regnum;
      gdbarch_register_to_value (gdbarch,
				 frame, regnum, type, value_contents_raw (v));
    }
  else
    {
      int len = TYPE_LENGTH (type);

      /* Construct the value.  */
      v = gdbarch_value_from_register (gdbarch, type, regnum, frame);

      /* Get the data.  */
      if (!get_frame_register_bytes (frame, regnum, value_offset (v), len,
				     value_contents_raw (v)))
	set_value_optimized_out (v, 1);
    }
  return v;
}

/* Return contents of register REGNUM in frame FRAME as address,
   interpreted as value of type TYPE.   Will abort if register
   value is not available.  */

CORE_ADDR
address_from_register (struct type *type, int regnum, struct frame_info *frame)
{
  struct value *value;
  CORE_ADDR result;

  value = value_from_register (type, regnum, frame);
  gdb_assert (value);

  result = value_as_address (value);
  release_value (value);
  value_free (value);

  return result;
<<<<<<< HEAD
}


/* Given a struct symbol for a variable or function,
   and a stack frame id, 
   return a (pointer to a) struct value containing the properly typed
   address.  */

struct value *
locate_var_value (struct symbol *var, struct frame_info *frame)
{
  struct gdbarch *gdbarch;
  CORE_ADDR addr = 0;
  struct type *type = SYMBOL_TYPE (var);
  struct value *lazy_value;

  /* Evaluate it first; if the result is a memory address, we're fine.
     Lazy evaluation pays off here. */

  lazy_value = read_var_value (var, frame);
  if (lazy_value == 0)
    error (_("Address of \"%s\" is unknown."), SYMBOL_PRINT_NAME (var));

  if ((VALUE_LVAL (lazy_value) == lval_memory && value_lazy (lazy_value)
       && object_address_get_data (type, &VALUE_ADDRESS (lazy_value)))
      || TYPE_CODE (type) == TYPE_CODE_FUNC)
    {
      struct value *val;

      addr = VALUE_ADDRESS (lazy_value);
      val = value_from_pointer (lookup_pointer_type (type), addr);
      return val;
    }

  /* Not a memory address; check what the problem was.  */
  switch (VALUE_LVAL (lazy_value))
    {
    case lval_register:
      gdb_assert (frame);
      gdbarch = get_frame_arch (frame);
      gdb_assert (gdbarch_register_name
		   (gdbarch, VALUE_REGNUM (lazy_value)) != NULL
		  && *gdbarch_register_name
		    (gdbarch, VALUE_REGNUM (lazy_value)) != '\0');
      error (_("Address requested for identifier "
	       "\"%s\" which is in register $%s"),
            SYMBOL_PRINT_NAME (var), 
	    gdbarch_register_name (gdbarch, VALUE_REGNUM (lazy_value)));
      break;

    default:
      error (_("Can't take address of \"%s\" which isn't an lvalue."),
	     SYMBOL_PRINT_NAME (var));
      break;
    }
  return 0;			/* For lint -- never reached */
=======
>>>>>>> 13c7170f
}<|MERGE_RESOLUTION|>--- conflicted
+++ resolved
@@ -384,15 +384,10 @@
 /* Given a struct symbol for a variable,
    and a stack frame id, read the value of the variable
    and return a (pointer to a) struct value containing the value. 
-<<<<<<< HEAD
    If the variable cannot be found, return a zero pointer.
-   If FRAME is NULL, use the selected frame.
    We have to first find the address of the variable before allocating struct
    value to return as its size may depend on DW_OP_PUSH_OBJECT_ADDRESS possibly
    used by its type.  */
-=======
-   If the variable cannot be found, return a zero pointer.  */
->>>>>>> 13c7170f
 
 struct value *
 read_var_value (struct symbol *var, struct frame_info *frame)
@@ -672,64 +667,4 @@
   value_free (value);
 
   return result;
-<<<<<<< HEAD
-}
-
--
-/* Given a struct symbol for a variable or function,
-   and a stack frame id, 
-   return a (pointer to a) struct value containing the properly typed
-   address.  */
-
-struct value *
-locate_var_value (struct symbol *var, struct frame_info *frame)
-{
-  struct gdbarch *gdbarch;
-  CORE_ADDR addr = 0;
-  struct type *type = SYMBOL_TYPE (var);
-  struct value *lazy_value;
-
-  /* Evaluate it first; if the result is a memory address, we're fine.
-     Lazy evaluation pays off here. */
-
-  lazy_value = read_var_value (var, frame);
-  if (lazy_value == 0)
-    error (_("Address of \"%s\" is unknown."), SYMBOL_PRINT_NAME (var));
-
-  if ((VALUE_LVAL (lazy_value) == lval_memory && value_lazy (lazy_value)
-       && object_address_get_data (type, &VALUE_ADDRESS (lazy_value)))
-      || TYPE_CODE (type) == TYPE_CODE_FUNC)
-    {
-      struct value *val;
-
-      addr = VALUE_ADDRESS (lazy_value);
-      val = value_from_pointer (lookup_pointer_type (type), addr);
-      return val;
-    }
-
-  /* Not a memory address; check what the problem was.  */
-  switch (VALUE_LVAL (lazy_value))
-    {
-    case lval_register:
-      gdb_assert (frame);
-      gdbarch = get_frame_arch (frame);
-      gdb_assert (gdbarch_register_name
-		   (gdbarch, VALUE_REGNUM (lazy_value)) != NULL
-		  && *gdbarch_register_name
-		    (gdbarch, VALUE_REGNUM (lazy_value)) != '\0');
-      error (_("Address requested for identifier "
-	       "\"%s\" which is in register $%s"),
-            SYMBOL_PRINT_NAME (var), 
-	    gdbarch_register_name (gdbarch, VALUE_REGNUM (lazy_value)));
-      break;
-
-    default:
-      error (_("Can't take address of \"%s\" which isn't an lvalue."),
-	     SYMBOL_PRINT_NAME (var));
-      break;
-    }
-  return 0;			/* For lint -- never reached */
-=======
->>>>>>> 13c7170f
 }