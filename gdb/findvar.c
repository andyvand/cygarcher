/* Find a variable's value in memory, for GDB, the GNU debugger.

   Copyright (C) 1986, 1987, 1988, 1989, 1990, 1991, 1992, 1993, 1994, 1995,
   1996, 1997, 1998, 1999, 2000, 2001, 2003, 2004, 2005, 2007, 2008
   Free Software Foundation, Inc.

   This file is part of GDB.

   This program is free software; you can redistribute it and/or modify
   it under the terms of the GNU General Public License as published by
   the Free Software Foundation; either version 3 of the License, or
   (at your option) any later version.

   This program is distributed in the hope that it will be useful,
   but WITHOUT ANY WARRANTY; without even the implied warranty of
   MERCHANTABILITY or FITNESS FOR A PARTICULAR PURPOSE.  See the
   GNU General Public License for more details.

   You should have received a copy of the GNU General Public License
   along with this program.  If not, see <http://www.gnu.org/licenses/>.  */

#include "defs.h"
#include "symtab.h"
#include "gdbtypes.h"
#include "frame.h"
#include "value.h"
#include "gdbcore.h"
#include "inferior.h"
#include "target.h"
#include "gdb_string.h"
#include "gdb_assert.h"
#include "floatformat.h"
#include "symfile.h"		/* for overlay functions */
#include "regcache.h"
#include "user-regs.h"
#include "block.h"
<<<<<<< HEAD
#include "dwarf2loc.h"
=======
#include "objfiles.h"
>>>>>>> ac68302d

/* Basic byte-swapping routines.  GDB has needed these for a long time...
   All extract a target-format integer at ADDR which is LEN bytes long.  */

#if TARGET_CHAR_BIT != 8 || HOST_CHAR_BIT != 8
  /* 8 bit characters are a pretty safe assumption these days, so we
     assume it throughout all these swapping routines.  If we had to deal with
     9 bit characters, we would need to make len be in bits and would have
     to re-write these routines...  */
you lose
#endif

LONGEST
extract_signed_integer (const gdb_byte *addr, int len)
{
  LONGEST retval;
  const unsigned char *p;
  const unsigned char *startaddr = addr;
  const unsigned char *endaddr = startaddr + len;

  if (len > (int) sizeof (LONGEST))
    error (_("\
That operation is not available on integers of more than %d bytes."),
	   (int) sizeof (LONGEST));

  /* Start at the most significant end of the integer, and work towards
     the least significant.  */
  if (gdbarch_byte_order (current_gdbarch) == BFD_ENDIAN_BIG)
    {
      p = startaddr;
      /* Do the sign extension once at the start.  */
      retval = ((LONGEST) * p ^ 0x80) - 0x80;
      for (++p; p < endaddr; ++p)
	retval = (retval << 8) | *p;
    }
  else
    {
      p = endaddr - 1;
      /* Do the sign extension once at the start.  */
      retval = ((LONGEST) * p ^ 0x80) - 0x80;
      for (--p; p >= startaddr; --p)
	retval = (retval << 8) | *p;
    }
  return retval;
}

ULONGEST
extract_unsigned_integer (const gdb_byte *addr, int len)
{
  ULONGEST retval;
  const unsigned char *p;
  const unsigned char *startaddr = addr;
  const unsigned char *endaddr = startaddr + len;

  if (len > (int) sizeof (ULONGEST))
    error (_("\
That operation is not available on integers of more than %d bytes."),
	   (int) sizeof (ULONGEST));

  /* Start at the most significant end of the integer, and work towards
     the least significant.  */
  retval = 0;
  if (gdbarch_byte_order (current_gdbarch) == BFD_ENDIAN_BIG)
    {
      for (p = startaddr; p < endaddr; ++p)
	retval = (retval << 8) | *p;
    }
  else
    {
      for (p = endaddr - 1; p >= startaddr; --p)
	retval = (retval << 8) | *p;
    }
  return retval;
}

/* Sometimes a long long unsigned integer can be extracted as a
   LONGEST value.  This is done so that we can print these values
   better.  If this integer can be converted to a LONGEST, this
   function returns 1 and sets *PVAL.  Otherwise it returns 0.  */

int
extract_long_unsigned_integer (const gdb_byte *addr, int orig_len,
			       LONGEST *pval)
{
  const gdb_byte *p;
  const gdb_byte *first_addr;
  int len;

  len = orig_len;
  if (gdbarch_byte_order (current_gdbarch) == BFD_ENDIAN_BIG)
    {
      for (p = addr;
	   len > (int) sizeof (LONGEST) && p < addr + orig_len;
	   p++)
	{
	  if (*p == 0)
	    len--;
	  else
	    break;
	}
      first_addr = p;
    }
  else
    {
      first_addr = addr;
      for (p = addr + orig_len - 1;
	   len > (int) sizeof (LONGEST) && p >= addr;
	   p--)
	{
	  if (*p == 0)
	    len--;
	  else
	    break;
	}
    }

  if (len <= (int) sizeof (LONGEST))
    {
      *pval = (LONGEST) extract_unsigned_integer (first_addr,
						  sizeof (LONGEST));
      return 1;
    }

  return 0;
}


/* Treat the bytes at BUF as a pointer of type TYPE, and return the
   address it represents.  */
CORE_ADDR
extract_typed_address (const gdb_byte *buf, struct type *type)
{
  if (TYPE_CODE (type) != TYPE_CODE_PTR
      && TYPE_CODE (type) != TYPE_CODE_REF)
    internal_error (__FILE__, __LINE__,
		    _("extract_typed_address: "
		    "type is not a pointer or reference"));

  return gdbarch_pointer_to_address (current_gdbarch, type, buf);
}


void
store_signed_integer (gdb_byte *addr, int len, LONGEST val)
{
  gdb_byte *p;
  gdb_byte *startaddr = addr;
  gdb_byte *endaddr = startaddr + len;

  /* Start at the least significant end of the integer, and work towards
     the most significant.  */
  if (gdbarch_byte_order (current_gdbarch) == BFD_ENDIAN_BIG)
    {
      for (p = endaddr - 1; p >= startaddr; --p)
	{
	  *p = val & 0xff;
	  val >>= 8;
	}
    }
  else
    {
      for (p = startaddr; p < endaddr; ++p)
	{
	  *p = val & 0xff;
	  val >>= 8;
	}
    }
}

void
store_unsigned_integer (gdb_byte *addr, int len, ULONGEST val)
{
  unsigned char *p;
  unsigned char *startaddr = (unsigned char *) addr;
  unsigned char *endaddr = startaddr + len;

  /* Start at the least significant end of the integer, and work towards
     the most significant.  */
  if (gdbarch_byte_order (current_gdbarch) == BFD_ENDIAN_BIG)
    {
      for (p = endaddr - 1; p >= startaddr; --p)
	{
	  *p = val & 0xff;
	  val >>= 8;
	}
    }
  else
    {
      for (p = startaddr; p < endaddr; ++p)
	{
	  *p = val & 0xff;
	  val >>= 8;
	}
    }
}

/* Store the address ADDR as a pointer of type TYPE at BUF, in target
   form.  */
void
store_typed_address (gdb_byte *buf, struct type *type, CORE_ADDR addr)
{
  if (TYPE_CODE (type) != TYPE_CODE_PTR
      && TYPE_CODE (type) != TYPE_CODE_REF)
    internal_error (__FILE__, __LINE__,
		    _("store_typed_address: "
		    "type is not a pointer or reference"));

  gdbarch_address_to_pointer (current_gdbarch, type, buf, addr);
}



/* Return a `value' with the contents of (virtual or cooked) register
   REGNUM as found in the specified FRAME.  The register's type is
   determined by register_type().  */

struct value *
value_of_register (int regnum, struct frame_info *frame)
{
  struct gdbarch *gdbarch = get_frame_arch (frame);
  CORE_ADDR addr;
  int optim;
  struct value *reg_val;
  int realnum;
  gdb_byte raw_buffer[MAX_REGISTER_SIZE];
  enum lval_type lval;

  /* User registers lie completely outside of the range of normal
     registers.  Catch them early so that the target never sees them.  */
  if (regnum >= gdbarch_num_regs (gdbarch)
		+ gdbarch_num_pseudo_regs (gdbarch))
    return value_of_user_reg (regnum, frame);

  frame_register (frame, regnum, &optim, &lval, &addr, &realnum, raw_buffer);

  reg_val = allocate_value (register_type (gdbarch, regnum));

  memcpy (value_contents_raw (reg_val), raw_buffer,
	  register_size (gdbarch, regnum));
  VALUE_LVAL (reg_val) = lval;
  VALUE_ADDRESS (reg_val) = addr;
  VALUE_REGNUM (reg_val) = regnum;
  set_value_optimized_out (reg_val, optim);
  VALUE_FRAME_ID (reg_val) = get_frame_id (frame);
  return reg_val;
}

/* Return a `value' with the contents of (virtual or cooked) register
   REGNUM as found in the specified FRAME.  The register's type is
   determined by register_type().  The value is not fetched.  */

struct value *
value_of_register_lazy (struct frame_info *frame, int regnum)
{
  struct gdbarch *gdbarch = get_frame_arch (frame);
  struct value *reg_val;

  gdb_assert (regnum < (gdbarch_num_regs (gdbarch)
			+ gdbarch_num_pseudo_regs (gdbarch)));

  /* We should have a valid (i.e. non-sentinel) frame.  */
  gdb_assert (frame_id_p (get_frame_id (frame)));

  reg_val = allocate_value (register_type (gdbarch, regnum));
  VALUE_LVAL (reg_val) = lval_register;
  VALUE_REGNUM (reg_val) = regnum;
  VALUE_FRAME_ID (reg_val) = get_frame_id (frame);
  set_value_lazy (reg_val, 1);
  return reg_val;
}

/* Given a pointer of type TYPE in target form in BUF, return the
   address it represents.  */
CORE_ADDR
unsigned_pointer_to_address (struct type *type, const gdb_byte *buf)
{
  return extract_unsigned_integer (buf, TYPE_LENGTH (type));
}

CORE_ADDR
signed_pointer_to_address (struct type *type, const gdb_byte *buf)
{
  return extract_signed_integer (buf, TYPE_LENGTH (type));
}

/* Given an address, store it as a pointer of type TYPE in target
   format in BUF.  */
void
unsigned_address_to_pointer (struct type *type, gdb_byte *buf,
			     CORE_ADDR addr)
{
  store_unsigned_integer (buf, TYPE_LENGTH (type), addr);
}

void
address_to_signed_pointer (struct type *type, gdb_byte *buf, CORE_ADDR addr)
{
  store_signed_integer (buf, TYPE_LENGTH (type), addr);
}

/* Will calling read_var_value or locate_var_value on SYM end
   up caring what frame it is being evaluated relative to?  SYM must
   be non-NULL.  */
int
symbol_read_needs_frame (struct symbol *sym)
{
  switch (SYMBOL_CLASS (sym))
    {
      /* All cases listed explicitly so that gcc -Wall will detect it if
         we failed to consider one.  */
    case LOC_COMPUTED:
      /* FIXME: cagney/2004-01-26: It should be possible to
	 unconditionally call the SYMBOL_OPS method when available.
	 Unfortunately DWARF 2 stores the frame-base (instead of the
	 function) location in a function's symbol.  Oops!  For the
	 moment enable this when/where applicable.  */
      return SYMBOL_OPS (sym)->read_needs_frame (sym);

    case LOC_REGISTER:
    case LOC_ARG:
    case LOC_REF_ARG:
    case LOC_REGPARM_ADDR:
    case LOC_LOCAL:
      return 1;

    case LOC_UNDEF:
    case LOC_CONST:
    case LOC_STATIC:
    case LOC_TYPEDEF:

    case LOC_LABEL:
      /* Getting the address of a label can be done independently of the block,
         even if some *uses* of that address wouldn't work so well without
         the right frame.  */

    case LOC_BLOCK:
    case LOC_CONST_BYTES:
    case LOC_UNRESOLVED:
    case LOC_OPTIMIZED_OUT:
      return 0;
    }
  return 1;
}

/* Given a struct symbol for a variable,
   and a stack frame id, read the value of the variable
   and return a (pointer to a) struct value containing the value. 
   If the variable cannot be found, return a zero pointer.
   If FRAME is NULL, use the selected frame.
   We have to first find the address of the variable before allocating struct
   value to return as its size may depend on DW_OP_PUSH_OBJECT_ADDRESS possibly
   used by its type.  */

struct value *
read_var_value (struct symbol *var, struct frame_info *frame)
{
  struct type *type = SYMBOL_TYPE (var);
  CORE_ADDR addr;

  /* FIXME drow/2003-09-06: this call to the selected frame should be
     pushed upwards to the callers.  */
  if (frame == NULL)
    frame = deprecated_safe_get_selected_frame ();

  switch (SYMBOL_CLASS (var))
    {
    case LOC_CONST:
      {
	/* Put the constant back in target format.  */
	struct value *v = allocate_value (type);
	VALUE_LVAL (v) = not_lval;
	store_signed_integer (value_contents_raw (v), TYPE_LENGTH (type),
			      (LONGEST) SYMBOL_VALUE (var));
	return v;
      }

    case LOC_LABEL:
      {
	/* Put the constant back in target format.  */
	struct value *v = allocate_value (type);
	VALUE_LVAL (v) = not_lval;
	if (overlay_debugging)
	  {
	    CORE_ADDR addr
	      = symbol_overlayed_address (SYMBOL_VALUE_ADDRESS (var),
					  SYMBOL_OBJ_SECTION (var));
	    store_typed_address (value_contents_raw (v), type, addr);
	  }
	else
	  store_typed_address (value_contents_raw (v), type,
				SYMBOL_VALUE_ADDRESS (var));
	return v;
      }

    case LOC_CONST_BYTES:
      {
	struct value *v = allocate_value (type);
	VALUE_LVAL (v) = not_lval;
	memcpy (value_contents_raw (v), SYMBOL_VALUE_BYTES (var),
		TYPE_LENGTH (type));
	return v;
      }

    case LOC_STATIC:
      if (overlay_debugging)
	addr = symbol_overlayed_address (SYMBOL_VALUE_ADDRESS (var),
					 SYMBOL_OBJ_SECTION (var));
      else
	addr = SYMBOL_VALUE_ADDRESS (var);
      break;

    case LOC_ARG:
      if (frame == NULL)
	return 0;
      addr = get_frame_args_address (frame);
      if (!addr)
	return 0;
      addr += SYMBOL_VALUE (var);
      break;

    case LOC_REF_ARG:
      {
	struct value *ref;
	CORE_ADDR argref;
	if (frame == NULL)
	  return 0;
	argref = get_frame_args_address (frame);
	if (!argref)
	  return 0;
	argref += SYMBOL_VALUE (var);
	ref = value_at (lookup_pointer_type (type), argref);
	addr = value_as_address (ref);
	break;
      }

    case LOC_LOCAL:
      if (frame == NULL)
	return 0;
      addr = get_frame_locals_address (frame);
      addr += SYMBOL_VALUE (var);
      break;

    case LOC_TYPEDEF:
      error (_("Cannot look up value of a typedef"));
      break;

    case LOC_BLOCK:
      {
        CORE_ADDR addr;
	struct value *v;

	if (overlay_debugging)
	  addr = symbol_overlayed_address
	    (BLOCK_START (SYMBOL_BLOCK_VALUE (var)), SYMBOL_OBJ_SECTION (var));
	else
	  addr = BLOCK_START (SYMBOL_BLOCK_VALUE (var));
	/* ADDR is set here for ALLOCATE_VALUE's CHECK_TYPEDEF for
	   DW_OP_push_object_address.  */
	object_address_set (addr);
	v = allocate_value (type);
	VALUE_ADDRESS (v) = addr;
	VALUE_LVAL (v) = lval_memory;
	return v;
      }

    case LOC_REGISTER:
    case LOC_REGPARM_ADDR:
      {
	int regno = SYMBOL_VALUE (var);
	struct value *regval;

	if (frame == NULL)
	  return 0;

	if (SYMBOL_CLASS (var) == LOC_REGPARM_ADDR)
	  {
	    regval = value_from_register (lookup_pointer_type (type),
					  regno,
					  frame);

	    if (regval == NULL)
	      error (_("Value of register variable not available."));

	    addr = value_as_address (regval);
	  }
	else
	  {
	    regval = value_from_register (type, regno, frame);

	    if (regval == NULL)
	      error (_("Value of register variable not available."));
	    return regval;
	  }
      }
      break;

    case LOC_COMPUTED:
      /* FIXME: cagney/2004-01-26: It should be possible to
	 unconditionally call the SYMBOL_OPS method when available.
	 Unfortunately DWARF 2 stores the frame-base (instead of the
	 function) location in a function's symbol.  Oops!  For the
	 moment enable this when/where applicable.  */
      if (frame == 0 && SYMBOL_OPS (var)->read_needs_frame (var))
	return 0;
      return SYMBOL_OPS (var)->read_variable (var, frame);

    case LOC_UNRESOLVED:
      {
	struct minimal_symbol *msym;
	struct obj_section *obj_section;

	msym = lookup_minimal_symbol (SYMBOL_LINKAGE_NAME (var), NULL, NULL);
	if (msym == NULL)
	  return 0;
	if (overlay_debugging)
	  addr = symbol_overlayed_address (SYMBOL_VALUE_ADDRESS (msym),
					   SYMBOL_OBJ_SECTION (msym));
	else
	  addr = SYMBOL_VALUE_ADDRESS (msym);

	obj_section = SYMBOL_OBJ_SECTION (msym);
	if (obj_section
	    && (obj_section->the_bfd_section->flags & SEC_THREAD_LOCAL) != 0)
	  addr = target_translate_tls_address (obj_section->objfile, addr);
      }
      break;

    case LOC_OPTIMIZED_OUT:
      {
        struct value *v = allocate_value (type);

	VALUE_LVAL (v) = not_lval;
	set_value_optimized_out (v, 1);
	return v;
      }

    default:
      error (_("Cannot look up value of a botched symbol."));
      break;
    }

  {
    struct value *v;

    /* ADDR is set here for ALLOCATE_VALUE's CHECK_TYPEDEF for
       DW_OP_PUSH_OBJECT_ADDRESS.  */
    object_address_set (addr);
    v = allocate_value (type);
    VALUE_ADDRESS (v) = addr;
    VALUE_LVAL (v) = lval_memory;

    set_value_lazy (v, 1);

    return v;
  }
}

/* Install default attributes for register values.  */

struct value *
default_value_from_register (struct type *type, int regnum,
			     struct frame_info *frame)
{
  struct gdbarch *gdbarch = get_frame_arch (frame);
  int len = TYPE_LENGTH (type);
  struct value *value = allocate_value (type);

  VALUE_LVAL (value) = lval_register;
  VALUE_FRAME_ID (value) = get_frame_id (frame);
  VALUE_REGNUM (value) = regnum;

  /* Any structure stored in more than one register will always be
     an integral number of registers.  Otherwise, you need to do
     some fiddling with the last register copied here for little
     endian machines.  */
  if (gdbarch_byte_order (gdbarch) == BFD_ENDIAN_BIG
      && len < register_size (gdbarch, regnum))
    /* Big-endian, and we want less than full size.  */
    set_value_offset (value, register_size (gdbarch, regnum) - len);
  else
    set_value_offset (value, 0);

  return value;
}

/* Return a value of type TYPE, stored in register REGNUM, in frame FRAME.  */

struct value *
value_from_register (struct type *type, int regnum, struct frame_info *frame)
{
  struct gdbarch *gdbarch = get_frame_arch (frame);
  struct value *v;

  type = check_typedef (type);

  if (gdbarch_convert_register_p (gdbarch, regnum, type))
    {
      /* The ISA/ABI need to something weird when obtaining the
         specified value from this register.  It might need to
         re-order non-adjacent, starting with REGNUM (see MIPS and
         i386).  It might need to convert the [float] register into
         the corresponding [integer] type (see Alpha).  The assumption
         is that gdbarch_register_to_value populates the entire value
         including the location.  */
      v = allocate_value (type);
      VALUE_LVAL (v) = lval_register;
      VALUE_FRAME_ID (v) = get_frame_id (frame);
      VALUE_REGNUM (v) = regnum;
      gdbarch_register_to_value (gdbarch,
				 frame, regnum, type, value_contents_raw (v));
    }
  else
    {
      int len = TYPE_LENGTH (type);

      /* Construct the value.  */
      v = gdbarch_value_from_register (gdbarch, type, regnum, frame);

      /* Get the data.  */
      if (!get_frame_register_bytes (frame, regnum, value_offset (v), len,
				     value_contents_raw (v)))
	set_value_optimized_out (v, 1);
    }
  return v;
}

/* Return contents of register REGNUM in frame FRAME as address,
   interpreted as value of type TYPE.   Will abort if register
   value is not available.  */

CORE_ADDR
address_from_register (struct type *type, int regnum, struct frame_info *frame)
{
  struct value *value;
  CORE_ADDR result;

  value = value_from_register (type, regnum, frame);
  gdb_assert (value);

  result = value_as_address (value);
  release_value (value);
  value_free (value);

  return result;
}


/* Given a struct symbol for a variable or function,
   and a stack frame id, 
   return a (pointer to a) struct value containing the properly typed
   address.  */

struct value *
locate_var_value (struct symbol *var, struct frame_info *frame)
{
  struct gdbarch *gdbarch;
  CORE_ADDR addr = 0;
  struct type *type = SYMBOL_TYPE (var);
  struct value *lazy_value;

  /* Evaluate it first; if the result is a memory address, we're fine.
     Lazy evaluation pays off here. */

  lazy_value = read_var_value (var, frame);
  if (lazy_value == 0)
    error (_("Address of \"%s\" is unknown."), SYMBOL_PRINT_NAME (var));

  if ((VALUE_LVAL (lazy_value) == lval_memory && value_lazy (lazy_value))
      || TYPE_CODE (type) == TYPE_CODE_FUNC)
    {
      struct value *val;

      addr = VALUE_ADDRESS (lazy_value);
      val = value_from_pointer (lookup_pointer_type (type), addr);
      return val;
    }

  /* Not a memory address; check what the problem was.  */
  switch (VALUE_LVAL (lazy_value))
    {
    case lval_register:
      gdb_assert (frame);
      gdbarch = get_frame_arch (frame);
      gdb_assert (gdbarch_register_name
		   (gdbarch, VALUE_REGNUM (lazy_value)) != NULL
		  && *gdbarch_register_name
		    (gdbarch, VALUE_REGNUM (lazy_value)) != '\0');
      error (_("Address requested for identifier "
	       "\"%s\" which is in register $%s"),
            SYMBOL_PRINT_NAME (var), 
	    gdbarch_register_name (gdbarch, VALUE_REGNUM (lazy_value)));
      break;

    default:
      error (_("Can't take address of \"%s\" which isn't an lvalue."),
	     SYMBOL_PRINT_NAME (var));
      break;
    }
  return 0;			/* For lint -- never reached */
}<|MERGE_RESOLUTION|>--- conflicted
+++ resolved
@@ -34,11 +34,8 @@
 #include "regcache.h"
 #include "user-regs.h"
 #include "block.h"
-<<<<<<< HEAD
+#include "objfiles.h"
 #include "dwarf2loc.h"
-=======
-#include "objfiles.h"
->>>>>>> ac68302d
 
 /* Basic byte-swapping routines.  GDB has needed these for a long time...
    All extract a target-format integer at ADDR which is LEN bytes long.  */
