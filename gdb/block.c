/* Block-related functions for the GNU debugger, GDB.

   Copyright (C) 2003, 2007-2012 Free Software Foundation, Inc.

   This file is part of GDB.

   This program is free software; you can redistribute it and/or modify
   it under the terms of the GNU General Public License as published by
   the Free Software Foundation; either version 3 of the License, or
   (at your option) any later version.

   This program is distributed in the hope that it will be useful,
   but WITHOUT ANY WARRANTY; without even the implied warranty of
   MERCHANTABILITY or FITNESS FOR A PARTICULAR PURPOSE.  See the
   GNU General Public License for more details.

   You should have received a copy of the GNU General Public License
   along with this program.  If not, see <http://www.gnu.org/licenses/>.  */

#include "defs.h"
#include "block.h"
#include "symtab.h"
#include "symfile.h"
#include "gdb_obstack.h"
#include "cp-support.h"
#include "addrmap.h"
#include "gdbtypes.h"
#include "exceptions.h"

/* This is used by struct block to store namespace-related info for
   C++ files, namely using declarations and the current namespace in
   scope.  */

struct block_namespace_info
{
  const char *scope;
  struct using_direct *using;
};

static void block_initialize_namespace (struct block *block,
					struct obstack *obstack);

/* Return Nonzero if block a is lexically nested within block b,
   or if a and b have the same pc range.
   Return zero otherwise.  */

int
contained_in (const struct block *a, const struct block *b)
{
  if (!a || !b)
    return 0;

  do
    {
      if (a == b)
	return 1;
      /* If A is a function block, then A cannot be contained in B,
         except if A was inlined.  */
      if (BLOCK_FUNCTION (a) != NULL && !block_inlined_p (a))
        return 0;
      a = BLOCK_SUPERBLOCK (a);
    }
  while (a != NULL);

  return 0;
}


/* Return the symbol for the function which contains a specified
   lexical block, described by a struct block BL.  The return value
   will not be an inlined function; the containing function will be
   returned instead.  */

struct symbol *
block_linkage_function (const struct block *bl)
{
  while ((BLOCK_FUNCTION (bl) == NULL || block_inlined_p (bl))
	 && BLOCK_SUPERBLOCK (bl) != NULL)
    bl = BLOCK_SUPERBLOCK (bl);

  return BLOCK_FUNCTION (bl);
}

/* Return the symbol for the function which contains a specified
   block, described by a struct block BL.  The return value will be
   the closest enclosing function, which might be an inline
   function.  */

struct symbol *
block_containing_function (const struct block *bl)
{
  while (BLOCK_FUNCTION (bl) == NULL && BLOCK_SUPERBLOCK (bl) != NULL)
    bl = BLOCK_SUPERBLOCK (bl);

  return BLOCK_FUNCTION (bl);
}

/* Return one if BL represents an inlined function.  */

int
block_inlined_p (const struct block *bl)
{
  return BLOCK_FUNCTION (bl) != NULL && SYMBOL_INLINED (BLOCK_FUNCTION (bl));
}

/* A helper function that checks whether PC is in the blockvector BL.
   It returns the containing block if there is one, or else NULL.  */

static struct block *
find_block_in_blockvector (struct blockvector *bl, CORE_ADDR pc)
{
  struct block *b;
  int bot, top, half;

  /* If we have an addrmap mapping code addresses to blocks, then use
     that.  */
  if (BLOCKVECTOR_MAP (bl))
    return addrmap_find (BLOCKVECTOR_MAP (bl), pc);

  /* Otherwise, use binary search to find the last block that starts
     before PC.  */
  bot = 0;
  top = BLOCKVECTOR_NBLOCKS (bl);

  while (top - bot > 1)
    {
      half = (top - bot + 1) >> 1;
      b = BLOCKVECTOR_BLOCK (bl, bot + half);
      if (BLOCK_START (b) <= pc)
	bot += half;
      else
	top = bot + half;
    }

  /* Now search backward for a block that ends after PC.  */

  while (bot >= 0)
    {
      b = BLOCKVECTOR_BLOCK (bl, bot);
      if (BLOCK_END (b) > pc)
	return b;
      bot--;
    }

  return NULL;
}

/* Return the blockvector immediately containing the innermost lexical
   block containing the specified pc value and section, or 0 if there
   is none.  PBLOCK is a pointer to the block.  If PBLOCK is NULL, we
   don't pass this information back to the caller.  */

struct blockvector *
blockvector_for_pc_sect (CORE_ADDR pc, struct obj_section *section,
			 struct block **pblock, struct symtab *symtab)
{
  struct blockvector *bl;
  struct block *b;

  if (symtab == 0)		/* if no symtab specified by caller */
    {
      /* First search all symtabs for one whose file contains our pc */
      symtab = find_pc_sect_symtab (pc, section);
      if (symtab == 0)
	return 0;
    }

  bl = BLOCKVECTOR (symtab);

  /* Then search that symtab for the smallest block that wins.  */
  b = find_block_in_blockvector (bl, pc);
  if (b == NULL)
    return NULL;

  if (pblock)
    *pblock = b;
  return bl;
}

/* Return true if the blockvector BV contains PC, false otherwise.  */

int
blockvector_contains_pc (struct blockvector *bv, CORE_ADDR pc)
{
  return find_block_in_blockvector (bv, pc) != NULL;
}

/* Return call_site for specified PC in GDBARCH.  PC must match exactly, it
   must be the next instruction after call (or after tail call jump).  Throw
   NO_ENTRY_VALUE_ERROR otherwise.  This function never returns NULL.  */

struct call_site *
call_site_for_pc (struct gdbarch *gdbarch, CORE_ADDR pc)
{
  struct symtab *symtab;
  void **slot = NULL;

  /* -1 as tail call PC can be already after the compilation unit range.  */
  symtab = find_pc_symtab (pc - 1);

  if (symtab != NULL && symtab->call_site_htab != NULL)
    slot = htab_find_slot (symtab->call_site_htab, &pc, NO_INSERT);

  if (slot == NULL)
    {
      struct minimal_symbol *msym = lookup_minimal_symbol_by_pc (pc);

      /* DW_TAG_gnu_call_site will be missing just if GCC could not determine
	 the call target.  */
      throw_error (NO_ENTRY_VALUE_ERROR,
		   _("DW_OP_GNU_entry_value resolving cannot find "
		     "DW_TAG_GNU_call_site %s in %s"),
		   paddress (gdbarch, pc),
		   msym == NULL ? "???" : SYMBOL_PRINT_NAME (msym));
    }

  return *slot;
}

/* Return the blockvector immediately containing the innermost lexical block
   containing the specified pc value, or 0 if there is none.
   Backward compatibility, no section.  */

struct blockvector *
blockvector_for_pc (CORE_ADDR pc, struct block **pblock)
{
  return blockvector_for_pc_sect (pc, find_pc_mapped_section (pc),
				  pblock, NULL);
}

/* Return the innermost lexical block containing the specified pc value
   in the specified section, or 0 if there is none.  */

struct block *
block_for_pc_sect (CORE_ADDR pc, struct obj_section *section)
{
  struct blockvector *bl;
  struct block *b;

  bl = blockvector_for_pc_sect (pc, section, &b, NULL);
  if (bl)
    return b;
  return 0;
}

/* Return the innermost lexical block containing the specified pc value,
   or 0 if there is none.  Backward compatibility, no section.  */

struct block *
block_for_pc (CORE_ADDR pc)
{
  return block_for_pc_sect (pc, find_pc_mapped_section (pc));
}

/* Now come some functions designed to deal with C++ namespace issues.
   The accessors are safe to use even in the non-C++ case.  */

/* This returns the namespace that BLOCK is enclosed in, or "" if it
   isn't enclosed in a namespace at all.  This travels the chain of
   superblocks looking for a scope, if necessary.  */

const char *
block_scope (const struct block *block)
{
  for (; block != NULL; block = BLOCK_SUPERBLOCK (block))
    {
      if (BLOCK_NAMESPACE (block) != NULL
	  && BLOCK_NAMESPACE (block)->scope != NULL)
	return BLOCK_NAMESPACE (block)->scope;
    }

  return "";
}

/* Set BLOCK's scope member to SCOPE; if needed, allocate memory via
   OBSTACK.  (It won't make a copy of SCOPE, however, so that already
   has to be allocated correctly.)  */

void
block_set_scope (struct block *block, const char *scope,
		 struct obstack *obstack)
{
  block_initialize_namespace (block, obstack);

  BLOCK_NAMESPACE (block)->scope = scope;
}

/* This returns the using directives list associated with BLOCK, if
   any.  */

struct using_direct *
block_using (const struct block *block)
{
  if (block == NULL || BLOCK_NAMESPACE (block) == NULL)
    return NULL;
  else
    return BLOCK_NAMESPACE (block)->using;
}

/* Set BLOCK's using member to USING; if needed, allocate memory via
   OBSTACK.  (It won't make a copy of USING, however, so that already
   has to be allocated correctly.)  */

void
block_set_using (struct block *block,
		 struct using_direct *using,
		 struct obstack *obstack)
{
  block_initialize_namespace (block, obstack);

  BLOCK_NAMESPACE (block)->using = using;
}

/* If BLOCK_NAMESPACE (block) is NULL, allocate it via OBSTACK and
   ititialize its members to zero.  */

static void
block_initialize_namespace (struct block *block, struct obstack *obstack)
{
  if (BLOCK_NAMESPACE (block) == NULL)
    {
      BLOCK_NAMESPACE (block)
	= obstack_alloc (obstack, sizeof (struct block_namespace_info));
      BLOCK_NAMESPACE (block)->scope = NULL;
      BLOCK_NAMESPACE (block)->using = NULL;
    }
}

/* Return the static block associated to BLOCK.  Return NULL if block
   is NULL or if block is a global block.  */

const struct block *
block_static_block (const struct block *block)
{
  if (block == NULL || BLOCK_SUPERBLOCK (block) == NULL)
    return NULL;

  while (BLOCK_SUPERBLOCK (BLOCK_SUPERBLOCK (block)) != NULL)
    block = BLOCK_SUPERBLOCK (block);

  return block;
}

/* Return the static block associated to BLOCK.  Return NULL if block
   is NULL.  */

const struct block *
block_global_block (const struct block *block)
{
  if (block == NULL)
    return NULL;

  while (BLOCK_SUPERBLOCK (block) != NULL)
    block = BLOCK_SUPERBLOCK (block);

  return block;
}

/* Allocate a block on OBSTACK, and initialize its elements to
   zero/NULL.  This is useful for creating "dummy" blocks that don't
   correspond to actual source files.

   Warning: it sets the block's BLOCK_DICT to NULL, which isn't a
   valid value.  If you really don't want the block to have a
   dictionary, then you should subsequently set its BLOCK_DICT to
   dict_create_linear (obstack, NULL).  */

struct block *
allocate_block (struct obstack *obstack)
{
  struct block *bl = obstack_alloc (obstack, sizeof (struct block));

  BLOCK_START (bl) = 0;
  BLOCK_END (bl) = 0;
  BLOCK_FUNCTION (bl) = NULL;
  BLOCK_SUPERBLOCK (bl) = NULL;
  BLOCK_DICT (bl) = NULL;
  BLOCK_NAMESPACE (bl) = NULL;

  return bl;
}

<<<<<<< HEAD
/* Return OBJFILE in which BLOCK is located or NULL if we cannot find it for
   whatever reason.  */

struct objfile *
block_objfile (const struct block *block)
{
  struct symbol *func;

  if (block == NULL)
    return NULL;

  func = block_linkage_function (block);
  if (func == NULL)
    return NULL;

  return SYMBOL_SYMTAB (func)->objfile;
=======
/* Allocate a global block.  */

struct block *
allocate_global_block (struct obstack *obstack)
{
  struct global_block *bl = OBSTACK_ZALLOC (obstack, struct global_block);

  return &bl->block;
}

/* Set the symtab of the global block.  */

void
set_block_symtab (struct block *block, struct symtab *symtab)
{
  struct global_block *gb;

  gdb_assert (BLOCK_SUPERBLOCK (block) == NULL);
  gb = (struct global_block *) block;
  gdb_assert (gb->symtab == NULL);
  gb->symtab = symtab;
}

/* Return the symtab of the global block.  */

static struct symtab *
get_block_symtab (const struct block *block)
{
  struct global_block *gb;

  gdb_assert (BLOCK_SUPERBLOCK (block) == NULL);
  gb = (struct global_block *) block;
  gdb_assert (gb->symtab != NULL);
  return gb->symtab;
}



/* Initialize a block iterator, either to iterate over a single block,
   or, for static and global blocks, all the included symtabs as
   well.  */

static void
initialize_block_iterator (const struct block *block,
			   struct block_iterator *iter)
{
  enum block_enum which;
  struct symtab *symtab;

  iter->idx = -1;

  if (BLOCK_SUPERBLOCK (block) == NULL)
    {
      which = GLOBAL_BLOCK;
      symtab = get_block_symtab (block);
    }
  else if (BLOCK_SUPERBLOCK (BLOCK_SUPERBLOCK (block)) == NULL)
    {
      which = STATIC_BLOCK;
      symtab = get_block_symtab (BLOCK_SUPERBLOCK (block));
    }
  else
    {
      iter->d.block = block;
      /* A signal value meaning that we're iterating over a single
	 block.  */
      iter->which = FIRST_LOCAL_BLOCK;
      return;
    }

  /* If this is an included symtab, find the canonical includer and
     use it instead.  */
  while (symtab->user != NULL)
    symtab = symtab->user;

  /* Putting this check here simplifies the logic of the iterator
     functions.  If there are no included symtabs, we only need to
     search a single block, so we might as well just do that
     directly.  */
  if (symtab->includes == NULL)
    {
      iter->d.block = block;
      /* A signal value meaning that we're iterating over a single
	 block.  */
      iter->which = FIRST_LOCAL_BLOCK;
    }
  else
    {
      iter->d.symtab = symtab;
      iter->which = which;
    }
}

/* A helper function that finds the current symtab over whose static
   or global block we should iterate.  */

static struct symtab *
find_iterator_symtab (struct block_iterator *iterator)
{
  if (iterator->idx == -1)
    return iterator->d.symtab;
  return iterator->d.symtab->includes[iterator->idx];
}

/* Perform a single step for a plain block iterator, iterating across
   symbol tables as needed.  Returns the next symbol, or NULL when
   iteration is complete.  */

static struct symbol *
block_iterator_step (struct block_iterator *iterator, int first)
{
  struct symbol *sym;

  gdb_assert (iterator->which != FIRST_LOCAL_BLOCK);

  while (1)
    {
      if (first)
	{
	  struct symtab *symtab = find_iterator_symtab (iterator);
	  const struct block *block;

	  /* Iteration is complete.  */
	  if (symtab == NULL)
	    return  NULL;

	  block = BLOCKVECTOR_BLOCK (BLOCKVECTOR (symtab), iterator->which);
	  sym = dict_iterator_first (BLOCK_DICT (block), &iterator->dict_iter);
	}
      else
	sym = dict_iterator_next (&iterator->dict_iter);

      if (sym != NULL)
	return sym;

      /* We have finished iterating the appropriate block of one
	 symtab.  Now advance to the next symtab and begin iteration
	 there.  */
      ++iterator->idx;
      first = 1;
    }
}

/* See block.h.  */

struct symbol *
block_iterator_first (const struct block *block,
		      struct block_iterator *iterator)
{
  initialize_block_iterator (block, iterator);

  if (iterator->which == FIRST_LOCAL_BLOCK)
    return dict_iterator_first (block->dict, &iterator->dict_iter);

  return block_iterator_step (iterator, 1);
}

/* See block.h.  */

struct symbol *
block_iterator_next (struct block_iterator *iterator)
{
  if (iterator->which == FIRST_LOCAL_BLOCK)
    return dict_iterator_next (&iterator->dict_iter);

  return block_iterator_step (iterator, 0);
}

/* Perform a single step for a "name" block iterator, iterating across
   symbol tables as needed.  Returns the next symbol, or NULL when
   iteration is complete.  */

static struct symbol *
block_iter_name_step (struct block_iterator *iterator, const char *name,
		      int first)
{
  struct symbol *sym;

  gdb_assert (iterator->which != FIRST_LOCAL_BLOCK);

  while (1)
    {
      if (first)
	{
	  struct symtab *symtab = find_iterator_symtab (iterator);
	  const struct block *block;

	  /* Iteration is complete.  */
	  if (symtab == NULL)
	    return  NULL;

	  block = BLOCKVECTOR_BLOCK (BLOCKVECTOR (symtab), iterator->which);
	  sym = dict_iter_name_first (BLOCK_DICT (block), name,
				      &iterator->dict_iter);
	}
      else
	sym = dict_iter_name_next (name, &iterator->dict_iter);

      if (sym != NULL)
	return sym;

      /* We have finished iterating the appropriate block of one
	 symtab.  Now advance to the next symtab and begin iteration
	 there.  */
      ++iterator->idx;
      first = 1;
    }
}

/* See block.h.  */

struct symbol *
block_iter_name_first (const struct block *block,
		       const char *name,
		       struct block_iterator *iterator)
{
  initialize_block_iterator (block, iterator);

  if (iterator->which == FIRST_LOCAL_BLOCK)
    return dict_iter_name_first (block->dict, name, &iterator->dict_iter);

  return block_iter_name_step (iterator, name, 1);
}

/* See block.h.  */

struct symbol *
block_iter_name_next (const char *name, struct block_iterator *iterator)
{
  if (iterator->which == FIRST_LOCAL_BLOCK)
    return dict_iter_name_next (name, &iterator->dict_iter);

  return block_iter_name_step (iterator, name, 0);
}

/* Perform a single step for a "match" block iterator, iterating
   across symbol tables as needed.  Returns the next symbol, or NULL
   when iteration is complete.  */

static struct symbol *
block_iter_match_step (struct block_iterator *iterator,
		       const char *name,
		       symbol_compare_ftype *compare,
		       int first)
{
  struct symbol *sym;

  gdb_assert (iterator->which != FIRST_LOCAL_BLOCK);

  while (1)
    {
      if (first)
	{
	  struct symtab *symtab = find_iterator_symtab (iterator);
	  const struct block *block;

	  /* Iteration is complete.  */
	  if (symtab == NULL)
	    return  NULL;

	  block = BLOCKVECTOR_BLOCK (BLOCKVECTOR (symtab), iterator->which);
	  sym = dict_iter_match_first (BLOCK_DICT (block), name,
				       compare, &iterator->dict_iter);
	}
      else
	sym = dict_iter_match_next (name, compare, &iterator->dict_iter);

      if (sym != NULL)
	return sym;

      /* We have finished iterating the appropriate block of one
	 symtab.  Now advance to the next symtab and begin iteration
	 there.  */
      ++iterator->idx;
      first = 1;
    }
}

/* See block.h.  */

struct symbol *
block_iter_match_first (const struct block *block,
			const char *name,
			symbol_compare_ftype *compare,
			struct block_iterator *iterator)
{
  initialize_block_iterator (block, iterator);

  if (iterator->which == FIRST_LOCAL_BLOCK)
    return dict_iter_match_first (block->dict, name, compare,
				  &iterator->dict_iter);

  return block_iter_match_step (iterator, name, compare, 1);
}

/* See block.h.  */

struct symbol *
block_iter_match_next (const char *name,
		       symbol_compare_ftype *compare,
		       struct block_iterator *iterator)
{
  if (iterator->which == FIRST_LOCAL_BLOCK)
    return dict_iter_match_next (name, compare, &iterator->dict_iter);

  return block_iter_match_step (iterator, name, compare, 0);
>>>>>>> b999d4a7
}<|MERGE_RESOLUTION|>--- conflicted
+++ resolved
@@ -380,24 +380,6 @@
   return bl;
 }
 
-<<<<<<< HEAD
-/* Return OBJFILE in which BLOCK is located or NULL if we cannot find it for
-   whatever reason.  */
-
-struct objfile *
-block_objfile (const struct block *block)
-{
-  struct symbol *func;
-
-  if (block == NULL)
-    return NULL;
-
-  func = block_linkage_function (block);
-  if (func == NULL)
-    return NULL;
-
-  return SYMBOL_SYMTAB (func)->objfile;
-=======
 /* Allocate a global block.  */
 
 struct block *
@@ -705,5 +687,22 @@
     return dict_iter_match_next (name, compare, &iterator->dict_iter);
 
   return block_iter_match_step (iterator, name, compare, 0);
->>>>>>> b999d4a7
+}
+
+/* Return OBJFILE in which BLOCK is located or NULL if we cannot find it for
+   whatever reason.  */
+
+struct objfile *
+block_objfile (const struct block *block)
+{
+  struct symbol *func;
+
+  if (block == NULL)
+    return NULL;
+
+  func = block_linkage_function (block);
+  if (func == NULL)
+    return NULL;
+
+  return SYMBOL_SYMTAB (func)->objfile;
 }