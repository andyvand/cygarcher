/* Helper routines for C++ support in GDB.
   Copyright (C) 2002-2005, 2007-2012 Free Software Foundation, Inc.

   Contributed by MontaVista Software.

   This file is part of GDB.

   This program is free software; you can redistribute it and/or modify
   it under the terms of the GNU General Public License as published by
   the Free Software Foundation; either version 3 of the License, or
   (at your option) any later version.

   This program is distributed in the hope that it will be useful,
   but WITHOUT ANY WARRANTY; without even the implied warranty of
   MERCHANTABILITY or FITNESS FOR A PARTICULAR PURPOSE.  See the
   GNU General Public License for more details.

   You should have received a copy of the GNU General Public License
   along with this program.  If not, see <http://www.gnu.org/licenses/>.  */

#include "defs.h"
#include "cp-support.h"
#include "gdb_string.h"
#include "demangle.h"
#include "gdb_assert.h"
#include "gdbcmd.h"
#include "dictionary.h"
#include "objfiles.h"
#include "frame.h"
#include "symtab.h"
#include "block.h"
#include "complaints.h"
#include "gdbtypes.h"
#include "exceptions.h"
#include "expression.h"
#include "value.h"
#include "cp-abi.h"

#include "safe-ctype.h"

#include "psymtab.h"

#define d_left(dc) (dc)->u.s_binary.left
#define d_right(dc) (dc)->u.s_binary.right

/* Functions related to demangled name parsing.  */

static unsigned int cp_find_first_component_aux (const char *name,
						 int permissive);

static void demangled_name_complaint (const char *name);

/* Functions/variables related to overload resolution.  */

static int sym_return_val_size = -1;
static int sym_return_val_index;
static struct symbol **sym_return_val;

static void overload_list_add_symbol (struct symbol *sym,
				      const char *oload_name);

static void make_symbol_overload_list_using (const char *func_name,
					     const char *namespace);

static void make_symbol_overload_list_qualified (const char *func_name);

/* The list of "maint cplus" commands.  */

struct cmd_list_element *maint_cplus_cmd_list = NULL;

/* The actual commands.  */

static void maint_cplus_command (char *arg, int from_tty);
static void first_component_command (char *arg, int from_tty);

/* Operator validation.
   NOTE: Multi-byte operators (usually the assignment variety
   operator) must appear before the single byte version, i.e., "+="
   before "+".  */
static const char *operator_tokens[] =
  {
    "++", "+=", "+", "->*", "->", "--", "-=", "-", "*=", "*",
    "/=", "/", "%=", "%", "!=", "==", "!", "&&", "<<=", "<<",
    ">>=", ">>", "<=", "<", ">=", ">", "~", "&=", "&", "|=",
    "||", "|", "^=", "^", "=", "()", "[]", ",", "new", "delete"
    /* new[] and delete[] require special whitespace handling */
  };

/* A list of typedefs which should not be substituted by replace_typedefs.  */
static const char * const ignore_typedefs[] =
  {
    "std::istream", "std::iostream", "std::ostream", "std::string"
  };

static void
  replace_typedefs (struct demangle_parse_info *info,
		    struct demangle_component *ret_comp);

/* A convenience function to copy STRING into OBSTACK, returning a pointer
   to the newly allocated string and saving the number of bytes saved in LEN.

   It does not copy the terminating '\0' byte!  */

static char *
copy_string_to_obstack (struct obstack *obstack, const char *string,
			long *len)
{
  *len = strlen (string);
  return obstack_copy (obstack, string, *len);
}

/* A cleanup wrapper for cp_demangled_name_parse_free.  */

static void
do_demangled_name_parse_free_cleanup (void *data)
{
  struct demangle_parse_info *info = (struct demangle_parse_info *) data;

  cp_demangled_name_parse_free (info);
}

/* Create a cleanup for C++ name parsing.  */

struct cleanup *
make_cleanup_cp_demangled_name_parse_free (struct demangle_parse_info *info)
{
  return make_cleanup (do_demangled_name_parse_free_cleanup, info);
}

/* Return 1 if STRING is clearly already in canonical form.  This
   function is conservative; things which it does not recognize are
   assumed to be non-canonical, and the parser will sort them out
   afterwards.  This speeds up the critical path for alphanumeric
   identifiers.  */

static int
cp_already_canonical (const char *string)
{
  /* Identifier start character [a-zA-Z_].  */
  if (!ISIDST (string[0]))
    return 0;

  /* These are the only two identifiers which canonicalize to other
     than themselves or an error: unsigned -> unsigned int and
     signed -> int.  */
  if (string[0] == 'u' && strcmp (&string[1], "nsigned") == 0)
    return 0;
  else if (string[0] == 's' && strcmp (&string[1], "igned") == 0)
    return 0;

  /* Identifier character [a-zA-Z0-9_].  */
  while (ISIDNUM (string[1]))
    string++;

  if (string[1] == '\0')
    return 1;
  else
    return 0;
}

/* Inspect the given RET_COMP for its type.  If it is a typedef,
   replace the node with the typedef's tree.

   Returns 1 if any typedef substitutions were made, 0 otherwise.  */

static int
inspect_type (struct demangle_parse_info *info,
	      struct demangle_component *ret_comp)
{
  int i;
  char *name;
  struct symbol *sym;
  volatile struct gdb_exception except;

  /* Copy the symbol's name from RET_COMP and look it up
     in the symbol table.  */
  name = (char *) alloca (ret_comp->u.s_name.len + 1);
  memcpy (name, ret_comp->u.s_name.s, ret_comp->u.s_name.len);
  name[ret_comp->u.s_name.len] = '\0';

  /* Ignore any typedefs that should not be substituted.  */
  for (i = 0; i < ARRAY_SIZE (ignore_typedefs); ++i)
    {
      if (strcmp (name, ignore_typedefs[i]) == 0)
	return 0;
    }

  sym = NULL;
  TRY_CATCH (except, RETURN_MASK_ALL)
  {
    sym = lookup_symbol (name, 0, VAR_DOMAIN, 0);
  }

  if (except.reason >= 0 && sym != NULL)
    {
      struct type *otype = SYMBOL_TYPE (sym);

      /* If the type is a typedef, replace it.  */
      if (TYPE_CODE (otype) == TYPE_CODE_TYPEDEF)
	{
	  long len;
	  int is_anon;
	  struct type *type;
	  struct demangle_parse_info *i;
	  struct ui_file *buf;

	  /* Get the real type of the typedef.  */
	  type = check_typedef (otype);

	  is_anon = (TYPE_TAG_NAME (type) == NULL
		     && (TYPE_CODE (type) == TYPE_CODE_ENUM
			 || TYPE_CODE (type) == TYPE_CODE_STRUCT
			 || TYPE_CODE (type) == TYPE_CODE_UNION));
	  if (is_anon)
	    {
	      struct type *last = otype;

	      /* Find the last typedef for the type.  */
	      while (TYPE_TARGET_TYPE (last) != NULL
		     && (TYPE_CODE (TYPE_TARGET_TYPE (last))
			 == TYPE_CODE_TYPEDEF))
		last = TYPE_TARGET_TYPE (last);

	      /* If there is only one typedef for this anonymous type,
		 do not substitute it.  */
	      if (type == otype)
		return 0;
	      else
		/* Use the last typedef seen as the type for this
		   anonymous type.  */
		type = last;
	    }

	  buf = mem_fileopen ();
	  TRY_CATCH (except, RETURN_MASK_ERROR)
	  {
	    type_print (type, "", buf, -1);
	  }

	  /* If type_print threw an exception, there is little point
	     in continuing, so just bow out gracefully.  */
	  if (except.reason < 0)
	    {
	      ui_file_delete (buf);
	      return 0;
	    }

	  name = ui_file_obsavestring (buf, &info->obstack, &len);
	  ui_file_delete (buf);

	  /* Turn the result into a new tree.  Note that this
	     tree will contain pointers into NAME, so NAME cannot
	     be free'd until all typedef conversion is done and
	     the final result is converted into a string.  */
	  i = cp_demangled_name_to_comp (name, NULL);
	  if (i != NULL)
	    {
	      /* Merge the two trees.  */
	      cp_merge_demangle_parse_infos (info, ret_comp, i);

	      /* Replace any newly introduced typedefs -- but not
		 if the type is anonymous (that would lead to infinite
		 looping).  */
	      if (!is_anon)
		replace_typedefs (info, ret_comp);
	    }
	  else
	    {
	      /* This shouldn't happen unless the type printer has
		 output something that the name parser cannot grok.
		 Nonetheless, an ounce of prevention...

		 Canonicalize the name again, and store it in the
		 current node (RET_COMP).  */
	      char *canon = cp_canonicalize_string_no_typedefs (name);

	      if (canon != NULL)
		{
		  /* Copy the canonicalization into the obstack and
		     free CANON.  */
		  name = copy_string_to_obstack (&info->obstack, canon, &len);
		  xfree (canon);
		}

	      ret_comp->u.s_name.s = name;
	      ret_comp->u.s_name.len = len;
	    }

	  return 1;
	}
    }

  return 0;
}

/* Replace any typedefs appearing in the qualified name
   (DEMANGLE_COMPONENT_QUAL_NAME) represented in RET_COMP for the name parse
   given in INFO.  */

static void
replace_typedefs_qualified_name (struct demangle_parse_info *info,
				 struct demangle_component *ret_comp)
{
  long len;
  char *name;
  struct ui_file *buf = mem_fileopen ();
  struct demangle_component *comp = ret_comp;

  /* Walk each node of the qualified name, reconstructing the name of
     this element.  With every node, check for any typedef substitutions.
     If a substitution has occurred, replace the qualified name node
     with a DEMANGLE_COMPONENT_NAME node representing the new, typedef-
     substituted name.  */
  while (comp->type == DEMANGLE_COMPONENT_QUAL_NAME)
    {
      if (d_left (comp)->type == DEMANGLE_COMPONENT_NAME)
	{
	  struct demangle_component new;

	  ui_file_write (buf, d_left (comp)->u.s_name.s,
			 d_left (comp)->u.s_name.len);
	  name = ui_file_obsavestring (buf, &info->obstack, &len);
	  new.type = DEMANGLE_COMPONENT_NAME;
	  new.u.s_name.s = name;
	  new.u.s_name.len = len;
	  if (inspect_type (info, &new))
	    {
	      char *n, *s;
	      long slen;

	      /* A typedef was substituted in NEW.  Convert it to a
		 string and replace the top DEMANGLE_COMPONENT_QUAL_NAME
		 node.  */

	      ui_file_rewind (buf);
	      n = cp_comp_to_string (&new, 100);
	      if (n == NULL)
		{
		  /* If something went astray, abort typedef substitutions.  */
		  ui_file_delete (buf);
		  return;
		}

	      s = copy_string_to_obstack (&info->obstack, n, &slen);
	      xfree (n);

	      d_left (ret_comp)->type = DEMANGLE_COMPONENT_NAME;
	      d_left (ret_comp)->u.s_name.s = s;
	      d_left (ret_comp)->u.s_name.len = slen;
	      d_right (ret_comp) = d_right (comp);
	      comp = ret_comp;
	      continue;
	    }
	}
      else
	{
	  /* The current node is not a name, so simply replace any
	     typedefs in it.  Then print it to the stream to continue
	     checking for more typedefs in the tree.  */
	  replace_typedefs (info, d_left (comp));
	  name = cp_comp_to_string (d_left (comp), 100);
	  if (name == NULL)
	    {
	      /* If something went astray, abort typedef substitutions.  */
	      ui_file_delete (buf);
	      return;
	    }
	  fputs_unfiltered (name, buf);
	  xfree (name);
	}
      ui_file_write (buf, "::", 2);
      comp = d_right (comp);
    }

  /* If the next component is DEMANGLE_COMPONENT_NAME, save the qualified
     name assembled above and append the name given by COMP.  Then use this
     reassembled name to check for a typedef.  */

  if (comp->type == DEMANGLE_COMPONENT_NAME)
    {
      ui_file_write (buf, comp->u.s_name.s, comp->u.s_name.len);
      name = ui_file_obsavestring (buf, &info->obstack, &len);

      /* Replace the top (DEMANGLE_COMPONENT_QUAL_NAME) node
	 with a DEMANGLE_COMPONENT_NAME node containing the whole
	 name.  */
      ret_comp->type = DEMANGLE_COMPONENT_NAME;
      ret_comp->u.s_name.s = name;
      ret_comp->u.s_name.len = len;
      inspect_type (info, ret_comp);
    }
  else
    replace_typedefs (info, comp);

  ui_file_delete (buf);
}


/* A function to check const and volatile qualifiers for argument types.

   "Parameter declarations that differ only in the presence
   or absence of `const' and/or `volatile' are equivalent."
   C++ Standard N3290, clause 13.1.3 #4.  */

static void
check_cv_qualifiers (struct demangle_component *ret_comp)
{
  while (d_left (ret_comp) != NULL
	 && (d_left (ret_comp)->type == DEMANGLE_COMPONENT_CONST
	     || d_left (ret_comp)->type == DEMANGLE_COMPONENT_VOLATILE))
    {
      d_left (ret_comp) = d_left (d_left (ret_comp));
    }
}

/* Walk the parse tree given by RET_COMP, replacing any typedefs with
   their basic types.  */

static void
replace_typedefs (struct demangle_parse_info *info,
		  struct demangle_component *ret_comp)
{
  if (ret_comp)
    {
      switch (ret_comp->type)
	{
	case DEMANGLE_COMPONENT_ARGLIST:
	  check_cv_qualifiers (ret_comp);
	  /* Fall through */

	case DEMANGLE_COMPONENT_FUNCTION_TYPE:
	case DEMANGLE_COMPONENT_TEMPLATE:
	case DEMANGLE_COMPONENT_TEMPLATE_ARGLIST:
	case DEMANGLE_COMPONENT_TYPED_NAME:
	  replace_typedefs (info, d_left (ret_comp));
	  replace_typedefs (info, d_right (ret_comp));
	  break;

	case DEMANGLE_COMPONENT_NAME:
	  inspect_type (info, ret_comp);
	  break;

	case DEMANGLE_COMPONENT_QUAL_NAME:
	  replace_typedefs_qualified_name (info, ret_comp);
	  break;

	case DEMANGLE_COMPONENT_LOCAL_NAME:
	case DEMANGLE_COMPONENT_CTOR:
	case DEMANGLE_COMPONENT_ARRAY_TYPE:
	case DEMANGLE_COMPONENT_PTRMEM_TYPE:
	  replace_typedefs (info, d_right (ret_comp));
	  break;

	case DEMANGLE_COMPONENT_CONST:
	case DEMANGLE_COMPONENT_RESTRICT:
	case DEMANGLE_COMPONENT_VOLATILE:
	case DEMANGLE_COMPONENT_VOLATILE_THIS:
	case DEMANGLE_COMPONENT_CONST_THIS:
	case DEMANGLE_COMPONENT_RESTRICT_THIS:
	case DEMANGLE_COMPONENT_POINTER:
	case DEMANGLE_COMPONENT_REFERENCE:
	  replace_typedefs (info, d_left (ret_comp));
	  break;

	default:
	  break;
	}
    }
}

/* Parse STRING and convert it to canonical form, resolving any typedefs.
   If parsing fails, or if STRING is already canonical, return NULL.
   Otherwise return the canonical form.  The return value is allocated via
   xmalloc.  */

char *
cp_canonicalize_string_no_typedefs (const char *string)
{
  char *ret;
  unsigned int estimated_len;
  struct demangle_parse_info *info;

  ret = NULL;
  estimated_len = strlen (string) * 2;
  info = cp_demangled_name_to_comp (string, NULL);
  if (info != NULL)
    {
      /* Replace all the typedefs in the tree.  */
      replace_typedefs (info, info->tree);

      /* Convert the tree back into a string.  */
      ret = cp_comp_to_string (info->tree, estimated_len);
      gdb_assert (ret != NULL);

      /* Free the parse information.  */
      cp_demangled_name_parse_free (info);

      /* Finally, compare the original string with the computed
	 name, returning NULL if they are the same.  */
      if (strcmp (string, ret) == 0)
	{
	  xfree (ret);
	  return NULL;
	}
    }

  return ret;
}

/* Parse STRING and convert it to canonical form.  If parsing fails,
   or if STRING is already canonical, return NULL.  Otherwise return
   the canonical form.  The return value is allocated via xmalloc.  */

char *
cp_canonicalize_string (const char *string)
{
  struct demangle_parse_info *info;
  unsigned int estimated_len;
  char *ret;

  if (cp_already_canonical (string))
    return NULL;

  info = cp_demangled_name_to_comp (string, NULL);
  if (info == NULL)
    return NULL;

  estimated_len = strlen (string) * 2;
  ret = cp_comp_to_string (info->tree, estimated_len);
  cp_demangled_name_parse_free (info);

  if (ret == NULL)
    {
      warning (_("internal error: string \"%s\" failed to be canonicalized"),
	       string);
      return NULL;
    }

  if (strcmp (string, ret) == 0)
    {
      xfree (ret);
      return NULL;
    }

  return ret;
}

/* Convert a mangled name to a demangle_component tree.  *MEMORY is
   set to the block of used memory that should be freed when finished
   with the tree.  DEMANGLED_P is set to the char * that should be
   freed when finished with the tree, or NULL if none was needed.
   OPTIONS will be passed to the demangler.  */

static struct demangle_parse_info *
mangled_name_to_comp (const char *mangled_name, int options,
		      void **memory, char **demangled_p)
{
  char *demangled_name;
  struct demangle_parse_info *info;

  /* If it looks like a v3 mangled name, then try to go directly
     to trees.  */
  if (mangled_name[0] == '_' && mangled_name[1] == 'Z')
    {
      struct demangle_component *ret;

      ret = cplus_demangle_v3_components (mangled_name,
					  options, memory);
      if (ret)
	{
	  info = cp_new_demangle_parse_info ();
	  info->tree = ret;
	  *demangled_p = NULL;
	  return info;
	}
    }

  /* If it doesn't, or if that failed, then try to demangle the
     name.  */
  demangled_name = cplus_demangle (mangled_name, options);
  if (demangled_name == NULL)
   return NULL;
  
  /* If we could demangle the name, parse it to build the component
     tree.  */
  info = cp_demangled_name_to_comp (demangled_name, NULL);

  if (info == NULL)
    {
      xfree (demangled_name);
      return NULL;
    }

  *demangled_p = demangled_name;
  return info;
}

/* Return the name of the class containing method PHYSNAME.  */

char *
cp_class_name_from_physname (const char *physname)
{
  void *storage = NULL;
  char *demangled_name = NULL, *ret;
  struct demangle_component *ret_comp, *prev_comp, *cur_comp;
  struct demangle_parse_info *info;
  int done;

  info = mangled_name_to_comp (physname, DMGL_ANSI,
			       &storage, &demangled_name);
  if (info == NULL)
    return NULL;

  done = 0;
  ret_comp = info->tree;

  /* First strip off any qualifiers, if we have a function or
     method.  */
  while (!done)
    switch (ret_comp->type)
      {
      case DEMANGLE_COMPONENT_CONST:
      case DEMANGLE_COMPONENT_RESTRICT:
      case DEMANGLE_COMPONENT_VOLATILE:
      case DEMANGLE_COMPONENT_CONST_THIS:
      case DEMANGLE_COMPONENT_RESTRICT_THIS:
      case DEMANGLE_COMPONENT_VOLATILE_THIS:
      case DEMANGLE_COMPONENT_VENDOR_TYPE_QUAL:
        ret_comp = d_left (ret_comp);
        break;
      default:
	done = 1;
	break;
      }

  /* If what we have now is a function, discard the argument list.  */
  if (ret_comp->type == DEMANGLE_COMPONENT_TYPED_NAME)
    ret_comp = d_left (ret_comp);

  /* If what we have now is a template, strip off the template
     arguments.  The left subtree may be a qualified name.  */
  if (ret_comp->type == DEMANGLE_COMPONENT_TEMPLATE)
    ret_comp = d_left (ret_comp);

  /* What we have now should be a name, possibly qualified.
     Additional qualifiers could live in the left subtree or the right
     subtree.  Find the last piece.  */
  done = 0;
  prev_comp = NULL;
  cur_comp = ret_comp;
  while (!done)
    switch (cur_comp->type)
      {
      case DEMANGLE_COMPONENT_QUAL_NAME:
      case DEMANGLE_COMPONENT_LOCAL_NAME:
	prev_comp = cur_comp;
        cur_comp = d_right (cur_comp);
        break;
      case DEMANGLE_COMPONENT_TEMPLATE:
      case DEMANGLE_COMPONENT_NAME:
      case DEMANGLE_COMPONENT_CTOR:
      case DEMANGLE_COMPONENT_DTOR:
      case DEMANGLE_COMPONENT_OPERATOR:
      case DEMANGLE_COMPONENT_EXTENDED_OPERATOR:
	done = 1;
	break;
      default:
	done = 1;
	cur_comp = NULL;
	break;
      }

  ret = NULL;
  if (cur_comp != NULL && prev_comp != NULL)
    {
      /* We want to discard the rightmost child of PREV_COMP.  */
      *prev_comp = *d_left (prev_comp);
      /* The ten is completely arbitrary; we don't have a good
	 estimate.  */
      ret = cp_comp_to_string (ret_comp, 10);
    }

  xfree (storage);
  xfree (demangled_name);
  cp_demangled_name_parse_free (info);
  return ret;
}

/* Return the child of COMP which is the basename of a method,
   variable, et cetera.  All scope qualifiers are discarded, but
   template arguments will be included.  The component tree may be
   modified.  */

static struct demangle_component *
unqualified_name_from_comp (struct demangle_component *comp)
{
  struct demangle_component *ret_comp = comp, *last_template;
  int done;

  done = 0;
  last_template = NULL;
  while (!done)
    switch (ret_comp->type)
      {
      case DEMANGLE_COMPONENT_QUAL_NAME:
      case DEMANGLE_COMPONENT_LOCAL_NAME:
        ret_comp = d_right (ret_comp);
        break;
      case DEMANGLE_COMPONENT_TYPED_NAME:
        ret_comp = d_left (ret_comp);
        break;
      case DEMANGLE_COMPONENT_TEMPLATE:
	gdb_assert (last_template == NULL);
	last_template = ret_comp;
	ret_comp = d_left (ret_comp);
	break;
      case DEMANGLE_COMPONENT_CONST:
      case DEMANGLE_COMPONENT_RESTRICT:
      case DEMANGLE_COMPONENT_VOLATILE:
      case DEMANGLE_COMPONENT_CONST_THIS:
      case DEMANGLE_COMPONENT_RESTRICT_THIS:
      case DEMANGLE_COMPONENT_VOLATILE_THIS:
      case DEMANGLE_COMPONENT_VENDOR_TYPE_QUAL:
        ret_comp = d_left (ret_comp);
        break;
      case DEMANGLE_COMPONENT_NAME:
      case DEMANGLE_COMPONENT_CTOR:
      case DEMANGLE_COMPONENT_DTOR:
      case DEMANGLE_COMPONENT_OPERATOR:
      case DEMANGLE_COMPONENT_EXTENDED_OPERATOR:
	done = 1;
	break;
      default:
	return NULL;
	break;
      }

  if (last_template)
    {
      d_left (last_template) = ret_comp;
      return last_template;
    }

  return ret_comp;
}

/* Return the name of the method whose linkage name is PHYSNAME.  */

char *
method_name_from_physname (const char *physname)
{
  void *storage = NULL;
  char *demangled_name = NULL, *ret;
  struct demangle_component *ret_comp;
  struct demangle_parse_info *info;

  info = mangled_name_to_comp (physname, DMGL_ANSI,
			       &storage, &demangled_name);
  if (info == NULL)
    return NULL;

  ret_comp = unqualified_name_from_comp (info->tree);

  ret = NULL;
  if (ret_comp != NULL)
    /* The ten is completely arbitrary; we don't have a good
       estimate.  */
    ret = cp_comp_to_string (ret_comp, 10);

  xfree (storage);
  xfree (demangled_name);
  cp_demangled_name_parse_free (info);
  return ret;
}

/* If FULL_NAME is the demangled name of a C++ function (including an
   arg list, possibly including namespace/class qualifications),
   return a new string containing only the function name (without the
   arg list/class qualifications).  Otherwise, return NULL.  The
   caller is responsible for freeing the memory in question.  */

char *
cp_func_name (const char *full_name)
{
  char *ret;
  struct demangle_component *ret_comp;
  struct demangle_parse_info *info;

  info = cp_demangled_name_to_comp (full_name, NULL);
  if (!info)
    return NULL;

  ret_comp = unqualified_name_from_comp (info->tree);

  ret = NULL;
  if (ret_comp != NULL)
    ret = cp_comp_to_string (ret_comp, 10);

  cp_demangled_name_parse_free (info);
  return ret;
}

/* DEMANGLED_NAME is the name of a function, including parameters and
   (optionally) a return type.  Return the name of the function without
   parameters or return type, or NULL if we can not parse the name.  */

char *
cp_remove_params (const char *demangled_name)
{
  int done = 0;
  struct demangle_component *ret_comp;
  struct demangle_parse_info *info;
  char *ret = NULL;

  if (demangled_name == NULL)
    return NULL;

  info = cp_demangled_name_to_comp (demangled_name, NULL);
  if (info == NULL)
    return NULL;

  /* First strip off any qualifiers, if we have a function or method.  */
  ret_comp = info->tree;
  while (!done)
    switch (ret_comp->type)
      {
      case DEMANGLE_COMPONENT_CONST:
      case DEMANGLE_COMPONENT_RESTRICT:
      case DEMANGLE_COMPONENT_VOLATILE:
      case DEMANGLE_COMPONENT_CONST_THIS:
      case DEMANGLE_COMPONENT_RESTRICT_THIS:
      case DEMANGLE_COMPONENT_VOLATILE_THIS:
      case DEMANGLE_COMPONENT_VENDOR_TYPE_QUAL:
        ret_comp = d_left (ret_comp);
        break;
      default:
	done = 1;
	break;
      }

  /* What we have now should be a function.  Return its name.  */
  if (ret_comp->type == DEMANGLE_COMPONENT_TYPED_NAME)
    ret = cp_comp_to_string (d_left (ret_comp), 10);

  cp_demangled_name_parse_free (info);
  return ret;
}

/* Here are some random pieces of trivia to keep in mind while trying
   to take apart demangled names:

   - Names can contain function arguments or templates, so the process
     has to be, to some extent recursive: maybe keep track of your
     depth based on encountering <> and ().

   - Parentheses don't just have to happen at the end of a name: they
     can occur even if the name in question isn't a function, because
     a template argument might be a type that's a function.

   - Conversely, even if you're trying to deal with a function, its
     demangled name might not end with ')': it could be a const or
     volatile class method, in which case it ends with "const" or
     "volatile".

   - Parentheses are also used in anonymous namespaces: a variable
     'foo' in an anonymous namespace gets demangled as "(anonymous
     namespace)::foo".

   - And operator names can contain parentheses or angle brackets.  */

/* FIXME: carlton/2003-03-13: We have several functions here with
   overlapping functionality; can we combine them?  Also, do they
   handle all the above considerations correctly?  */


/* This returns the length of first component of NAME, which should be
   the demangled name of a C++ variable/function/method/etc.
   Specifically, it returns the index of the first colon forming the
   boundary of the first component: so, given 'A::foo' or 'A::B::foo'
   it returns the 1, and given 'foo', it returns 0.  */

/* The character in NAME indexed by the return value is guaranteed to
   always be either ':' or '\0'.  */

/* NOTE: carlton/2003-03-13: This function is currently only intended
   for internal use: it's probably not entirely safe when called on
   user-generated input, because some of the 'index += 2' lines in
   cp_find_first_component_aux might go past the end of malformed
   input.  */

unsigned int
cp_find_first_component (const char *name)
{
  return cp_find_first_component_aux (name, 0);
}

/* Helper function for cp_find_first_component.  Like that function,
   it returns the length of the first component of NAME, but to make
   the recursion easier, it also stops if it reaches an unexpected ')'
   or '>' if the value of PERMISSIVE is nonzero.  */

/* Let's optimize away calls to strlen("operator").  */

#define LENGTH_OF_OPERATOR 8

static unsigned int
cp_find_first_component_aux (const char *name, int permissive)
{
  unsigned int index = 0;
  /* Operator names can show up in unexpected places.  Since these can
     contain parentheses or angle brackets, they can screw up the
     recursion.  But not every string 'operator' is part of an
     operater name: e.g. you could have a variable 'cooperator'.  So
     this variable tells us whether or not we should treat the string
     'operator' as starting an operator.  */
  int operator_possible = 1;

  for (;; ++index)
    {
      switch (name[index])
	{
	case '<':
	  /* Template; eat it up.  The calls to cp_first_component
	     should only return (I hope!) when they reach the '>'
	     terminating the component or a '::' between two
	     components.  (Hence the '+ 2'.)  */
	  index += 1;
	  for (index += cp_find_first_component_aux (name + index, 1);
	       name[index] != '>';
	       index += cp_find_first_component_aux (name + index, 1))
	    {
	      if (name[index] != ':')
		{
		  demangled_name_complaint (name);
		  return strlen (name);
		}
	      index += 2;
	    }
	  operator_possible = 1;
	  break;
	case '(':
	  /* Similar comment as to '<'.  */
	  index += 1;
	  for (index += cp_find_first_component_aux (name + index, 1);
	       name[index] != ')';
	       index += cp_find_first_component_aux (name + index, 1))
	    {
	      if (name[index] != ':')
		{
		  demangled_name_complaint (name);
		  return strlen (name);
		}
	      index += 2;
	    }
	  operator_possible = 1;
	  break;
	case '>':
	case ')':
	  if (permissive)
	    return index;
	  else
	    {
	      demangled_name_complaint (name);
	      return strlen (name);
	    }
	case '\0':
	case ':':
	  return index;
	case 'o':
	  /* Operator names can screw up the recursion.  */
	  if (operator_possible
	      && strncmp (name + index, "operator",
			  LENGTH_OF_OPERATOR) == 0)
	    {
	      index += LENGTH_OF_OPERATOR;
	      while (ISSPACE(name[index]))
		++index;
	      switch (name[index])
		{
		  /* Skip over one less than the appropriate number of
		     characters: the for loop will skip over the last
		     one.  */
		case '<':
		  if (name[index + 1] == '<')
		    index += 1;
		  else
		    index += 0;
		  break;
		case '>':
		case '-':
		  if (name[index + 1] == '>')
		    index += 1;
		  else
		    index += 0;
		  break;
		case '(':
		  index += 1;
		  break;
		default:
		  index += 0;
		  break;
		}
	    }
	  operator_possible = 0;
	  break;
	case ' ':
	case ',':
	case '.':
	case '&':
	case '*':
	  /* NOTE: carlton/2003-04-18: I'm not sure what the precise
	     set of relevant characters are here: it's necessary to
	     include any character that can show up before 'operator'
	     in a demangled name, and it's safe to include any
	     character that can't be part of an identifier's name.  */
	  operator_possible = 1;
	  break;
	default:
	  operator_possible = 0;
	  break;
	}
    }
}

/* Complain about a demangled name that we don't know how to parse.
   NAME is the demangled name in question.  */

static void
demangled_name_complaint (const char *name)
{
  complaint (&symfile_complaints,
	     "unexpected demangled name '%s'", name);
}

/* If NAME is the fully-qualified name of a C++
   function/variable/method/etc., this returns the length of its
   entire prefix: all of the namespaces and classes that make up its
   name.  Given 'A::foo', it returns 1, given 'A::B::foo', it returns
   4, given 'foo', it returns 0.  */

unsigned int
cp_entire_prefix_len (const char *name)
{
  unsigned int current_len = cp_find_first_component (name);
  unsigned int previous_len = 0;

  while (name[current_len] != '\0')
    {
      gdb_assert (name[current_len] == ':');
      previous_len = current_len;
      /* Skip the '::'.  */
      current_len += 2;
      current_len += cp_find_first_component (name + current_len);
    }

  return previous_len;
}

/* Overload resolution functions.  */

/* Test to see if SYM is a symbol that we haven't seen corresponding
   to a function named OLOAD_NAME.  If so, add it to the current
   completion list.  */

static void
overload_list_add_symbol (struct symbol *sym,
			  const char *oload_name)
{
  int newsize;
  int i;
  char *sym_name;

  /* If there is no type information, we can't do anything, so
     skip.  */
  if (SYMBOL_TYPE (sym) == NULL)
    return;

  /* skip any symbols that we've already considered.  */
  for (i = 0; i < sym_return_val_index; ++i)
    if (strcmp (SYMBOL_LINKAGE_NAME (sym),
		SYMBOL_LINKAGE_NAME (sym_return_val[i])) == 0)
      return;

  /* Get the demangled name without parameters */
  sym_name = cp_remove_params (SYMBOL_NATURAL_NAME (sym));
  if (!sym_name)
    return;

  /* skip symbols that cannot match */
  if (strcmp (sym_name, oload_name) != 0)
    {
      xfree (sym_name);
      return;
    }

  xfree (sym_name);

  /* We have a match for an overload instance, so add SYM to the
     current list of overload instances */
  if (sym_return_val_index + 3 > sym_return_val_size)
    {
      newsize = (sym_return_val_size *= 2) * sizeof (struct symbol *);
      sym_return_val = (struct symbol **)
	xrealloc ((char *) sym_return_val, newsize);
    }
  sym_return_val[sym_return_val_index++] = sym;
  sym_return_val[sym_return_val_index] = NULL;
}

/* Return a null-terminated list of pointers to function symbols that
   are named FUNC_NAME and are visible within NAMESPACE.  */

struct symbol **
make_symbol_overload_list (const char *func_name,
			   const char *namespace)
{
  struct cleanup *old_cleanups;
  const char *name;

  sym_return_val_size = 100;
  sym_return_val_index = 0;
  sym_return_val = xmalloc ((sym_return_val_size + 1) *
			    sizeof (struct symbol *));
  sym_return_val[0] = NULL;

  old_cleanups = make_cleanup (xfree, sym_return_val);

  make_symbol_overload_list_using (func_name, namespace);

  if (namespace[0] == '\0')
    name = func_name;
  else
    {
      char *concatenated_name
	= alloca (strlen (namespace) + 2 + strlen (func_name) + 1);
      strcpy (concatenated_name, namespace);
      strcat (concatenated_name, "::");
      strcat (concatenated_name, func_name);
      name = concatenated_name;
    }

  make_symbol_overload_list_qualified (name);

  discard_cleanups (old_cleanups);

  return sym_return_val;
}

/* Add all symbols with a name matching NAME in BLOCK to the overload
   list.  */

static void
make_symbol_overload_list_block (const char *name,
                                 const struct block *block)
{
  struct dict_iterator iter;
  struct symbol *sym;

  const struct dictionary *dict = BLOCK_DICT (block);

  for (sym = dict_iter_name_first (dict, name, &iter);
       sym != NULL;
       sym = dict_iter_name_next (name, &iter))
    overload_list_add_symbol (sym, name);
}

/* Adds the function FUNC_NAME from NAMESPACE to the overload set.  */

static void
make_symbol_overload_list_namespace (const char *func_name,
                                     const char *namespace)
{
  const char *name;
  const struct block *block = NULL;

  if (namespace[0] == '\0')
    name = func_name;
  else
    {
      char *concatenated_name
	= alloca (strlen (namespace) + 2 + strlen (func_name) + 1);

      strcpy (concatenated_name, namespace);
      strcat (concatenated_name, "::");
      strcat (concatenated_name, func_name);
      name = concatenated_name;
    }

  /* Look in the static block.  */
  block = block_static_block (get_selected_block (0));
  if (block)
    make_symbol_overload_list_block (name, block);

  /* Look in the global block.  */
  block = block_global_block (block);
  if (block)
    make_symbol_overload_list_block (name, block);

}

/* Search the namespace of the given type and namespace of and public
   base types.  */

static void
make_symbol_overload_list_adl_namespace (struct type *type,
                                         const char *func_name)
{
  char *namespace;
  const char *type_name;
  int i, prefix_len;

  while (TYPE_CODE (type) == TYPE_CODE_PTR
	 || TYPE_CODE (type) == TYPE_CODE_REF
         || TYPE_CODE (type) == TYPE_CODE_ARRAY
         || TYPE_CODE (type) == TYPE_CODE_TYPEDEF)
    {
      if (TYPE_CODE (type) == TYPE_CODE_TYPEDEF)
	type = check_typedef(type);
      else
	type = TYPE_TARGET_TYPE (type);
    }

  type_name = TYPE_NAME (type);

  if (type_name == NULL)
    return;

  prefix_len = cp_entire_prefix_len (type_name);

  if (prefix_len != 0)
    {
      namespace = alloca (prefix_len + 1);
      strncpy (namespace, type_name, prefix_len);
      namespace[prefix_len] = '\0';

      make_symbol_overload_list_namespace (func_name, namespace);
    }

  /* Check public base type */
  if (TYPE_CODE (type) == TYPE_CODE_CLASS)
    for (i = 0; i < TYPE_N_BASECLASSES (type); i++)
      {
	if (BASETYPE_VIA_PUBLIC (type, i))
	  make_symbol_overload_list_adl_namespace (TYPE_BASECLASS (type,
								   i),
						   func_name);
      }
}

/* Adds the overload list overload candidates for FUNC_NAME found
   through argument dependent lookup.  */

struct symbol **
make_symbol_overload_list_adl (struct type **arg_types, int nargs,
                               const char *func_name)
{
  int i;

  gdb_assert (sym_return_val_size != -1);

  for (i = 1; i <= nargs; i++)
    make_symbol_overload_list_adl_namespace (arg_types[i - 1],
					     func_name);

  return sym_return_val;
}

/* Used for cleanups to reset the "searched" flag in case of an
   error.  */

static void
reset_directive_searched (void *data)
{
  struct using_direct *direct = data;
  direct->searched = 0;
}

/* This applies the using directives to add namespaces to search in,
   and then searches for overloads in all of those namespaces.  It
   adds the symbols found to sym_return_val.  Arguments are as in
   make_symbol_overload_list.  */

static void
make_symbol_overload_list_using (const char *func_name,
				 const char *namespace)
{
  struct using_direct *current;
  const struct block *block;

  /* First, go through the using directives.  If any of them apply,
     look in the appropriate namespaces for new functions to match
     on.  */

  for (block = get_selected_block (0);
       block != NULL;
       block = BLOCK_SUPERBLOCK (block))
    for (current = block_using (block);
	current != NULL;
	current = current->next)
      {
	/* Prevent recursive calls.  */
	if (current->searched)
	  continue;

        /* If this is a namespace alias or imported declaration ignore
	   it.  */
        if (current->alias != NULL || current->declaration != NULL)
          continue;

        if (strcmp (namespace, current->import_dest) == 0)
	  {
	    /* Mark this import as searched so that the recursive call
	       does not search it again.  */
	    struct cleanup *old_chain;
	    current->searched = 1;
	    old_chain = make_cleanup (reset_directive_searched,
				      current);

	    make_symbol_overload_list_using (func_name,
					     current->import_src);

	    current->searched = 0;
	    discard_cleanups (old_chain);
	  }
      }

  /* Now, add names for this namespace.  */
  make_symbol_overload_list_namespace (func_name, namespace);
}

/* This does the bulk of the work of finding overloaded symbols.
   FUNC_NAME is the name of the overloaded function we're looking for
   (possibly including namespace info).  */

static void
make_symbol_overload_list_qualified (const char *func_name)
{
  struct symbol *sym;
  struct symtab *s;
  struct objfile *objfile;
  const struct block *b, *surrounding_static_block = 0;
  struct dict_iterator iter;
  const struct dictionary *dict;

  /* Look through the partial symtabs for all symbols which begin by
     matching FUNC_NAME.  Make sure we read that symbol table in.  */

  ALL_OBJFILES (objfile)
  {
    if (objfile->sf)
      objfile->sf->qf->expand_symtabs_for_function (objfile, func_name);
  }

  /* Search upwards from currently selected frame (so that we can
     complete on local vars.  */

  for (b = get_selected_block (0); b != NULL; b = BLOCK_SUPERBLOCK (b))
    make_symbol_overload_list_block (func_name, b);

  surrounding_static_block = block_static_block (get_selected_block (0));

  /* Go through the symtabs and check the externs and statics for
     symbols which match.  */

  ALL_PRIMARY_SYMTABS (objfile, s)
  {
    QUIT;
    b = BLOCKVECTOR_BLOCK (BLOCKVECTOR (s), GLOBAL_BLOCK);
    make_symbol_overload_list_block (func_name, b);
  }

  ALL_PRIMARY_SYMTABS (objfile, s)
  {
    QUIT;
    b = BLOCKVECTOR_BLOCK (BLOCKVECTOR (s), STATIC_BLOCK);
    /* Don't do this block twice.  */
    if (b == surrounding_static_block)
      continue;
    make_symbol_overload_list_block (func_name, b);
  }
}

/* Lookup the rtti type for a class name.  */

struct type *
cp_lookup_rtti_type (const char *name, struct block *block)
{
  struct symbol * rtti_sym;
  struct type * rtti_type;

  rtti_sym = lookup_symbol (name, block, STRUCT_DOMAIN, NULL);

  if (rtti_sym == NULL)
    {
      warning (_("RTTI symbol not found for class '%s'"), name);
      return NULL;
    }

  if (SYMBOL_CLASS (rtti_sym) != LOC_TYPEDEF)
    {
      warning (_("RTTI symbol for class '%s' is not a type"), name);
      return NULL;
    }

  rtti_type = SYMBOL_TYPE (rtti_sym);

  switch (TYPE_CODE (rtti_type))
    {
    case TYPE_CODE_CLASS:
      break;
    case TYPE_CODE_NAMESPACE:
      /* chastain/2003-11-26: the symbol tables often contain fake
	 symbols for namespaces with the same name as the struct.
	 This warning is an indication of a bug in the lookup order
	 or a bug in the way that the symbol tables are populated.  */
      warning (_("RTTI symbol for class '%s' is a namespace"), name);
      return NULL;
    default:
      warning (_("RTTI symbol for class '%s' has bad type"), name);
      return NULL;
    }

  return rtti_type;
}

/* Don't allow just "maintenance cplus".  */

static  void
maint_cplus_command (char *arg, int from_tty)
{
  printf_unfiltered (_("\"maintenance cplus\" must be followed "
		       "by the name of a command.\n"));
  help_list (maint_cplus_cmd_list,
	     "maintenance cplus ",
	     -1, gdb_stdout);
}

/* This is a front end for cp_find_first_component, for unit testing.
   Be careful when using it: see the NOTE above
   cp_find_first_component.  */

static void
first_component_command (char *arg, int from_tty)
{
  int len;  
  char *prefix; 

  if (!arg)
    return;

  len = cp_find_first_component (arg);
  prefix = alloca (len + 1);

  memcpy (prefix, arg, len);
  prefix[len] = '\0';

  printf_unfiltered ("%s\n", prefix);
}

extern initialize_file_ftype _initialize_cp_support; /* -Wmissing-prototypes */

<<<<<<< HEAD
=======
#define SKIP_SPACE(P)				\
  do						\
  {						\
    while (*(P) == ' ' || *(P) == '\t')		\
      ++(P);					\
  }						\
  while (0)

/* Returns the length of the operator name or 0 if INPUT does not
   point to a valid C++ operator.  INPUT should start with
   "operator".  */
int
cp_validate_operator (const char *input)
{
  int i;
  char *copy;
  const char *p;
  struct expression *expr;
  struct value *val;
  volatile struct gdb_exception except;

  p = input;

  if (strncmp (p, "operator", 8) == 0)
    {
      int valid = 0;

      p += 8;
      SKIP_SPACE (p);
      for (i = 0;
	   i < sizeof (operator_tokens) / sizeof (operator_tokens[0]);
	   ++i)
	{
	  int length = strlen (operator_tokens[i]);

	  /* By using strncmp here, we MUST have operator_tokens
	     ordered!  See additional notes where operator_tokens is
	     defined above.  */
	  if (strncmp (p, operator_tokens[i], length) == 0)
	    {
	      const char *op = p;

	      valid = 1;
	      p += length;

	      if (strncmp (op, "new", 3) == 0
		  || strncmp (op, "delete", 6) == 0)
		{

		  /* Special case: new[] and delete[].  We must be
		     careful to swallow whitespace before/in "[]".  */
		  SKIP_SPACE (p);

		  if (*p == '[')
		    {
		      ++p;
		      SKIP_SPACE (p);
		      if (*p == ']')
			++p;
		      else
			valid = 0;
		    }
		}

	      if (valid)
		return (p - input);
	    }
	}

      /* Check input for a conversion operator.  */

      /* Skip past base typename.  */
      while (*p != '*' && *p != '&' && *p != 0 && *p != ' ')
	++p;
      SKIP_SPACE (p);

      /* Add modifiers '*' / '&'.  */
      while (*p == '*' || *p == '&')
	{
	  ++p;
	  SKIP_SPACE (p);
	}

      /* Check for valid type.  [Remember: input starts with 
	 "operator".]  */
      copy = savestring (input + 8, p - input - 8);
      expr = NULL;
      val = NULL;
      TRY_CATCH (except, RETURN_MASK_ALL)
	{
	  expr = parse_expression (copy);
	  val = evaluate_type (expr);
	}

      xfree (copy);
      if (expr)
	xfree (expr);

      if (val != NULL && value_type (val) != NULL)
	return (p - input);
    }

  return 0;
}

/* Implement "info vtbl".  */

static void
info_vtbl_command (char *arg, int from_tty)
{
  struct value *value;

  value = parse_and_eval (arg);
  cplus_print_vtable (value);
}

>>>>>>> 8aaf828f
void
_initialize_cp_support (void)
{
  add_prefix_cmd ("cplus", class_maintenance,
		  maint_cplus_command,
		  _("C++ maintenance commands."),
		  &maint_cplus_cmd_list,
		  "maintenance cplus ",
		  0, &maintenancelist);
  add_alias_cmd ("cp", "cplus",
		 class_maintenance, 1,
		 &maintenancelist);

  add_cmd ("first_component",
	   class_maintenance,
	   first_component_command,
	   _("Print the first class/namespace component of NAME."),
	   &maint_cplus_cmd_list);

  add_info ("vtbl", info_vtbl_command,
	    _("Show the virtual function table for a C++ object.\n\
Usage: info vtbl EXPRESSION\n\
Evaluate EXPRESSION and display the virtual function table for the\n\
resulting object."));
}<|MERGE_RESOLUTION|>--- conflicted
+++ resolved
@@ -1459,112 +1459,6 @@
 
 extern initialize_file_ftype _initialize_cp_support; /* -Wmissing-prototypes */
 
-<<<<<<< HEAD
-=======
-#define SKIP_SPACE(P)				\
-  do						\
-  {						\
-    while (*(P) == ' ' || *(P) == '\t')		\
-      ++(P);					\
-  }						\
-  while (0)
-
-/* Returns the length of the operator name or 0 if INPUT does not
-   point to a valid C++ operator.  INPUT should start with
-   "operator".  */
-int
-cp_validate_operator (const char *input)
-{
-  int i;
-  char *copy;
-  const char *p;
-  struct expression *expr;
-  struct value *val;
-  volatile struct gdb_exception except;
-
-  p = input;
-
-  if (strncmp (p, "operator", 8) == 0)
-    {
-      int valid = 0;
-
-      p += 8;
-      SKIP_SPACE (p);
-      for (i = 0;
-	   i < sizeof (operator_tokens) / sizeof (operator_tokens[0]);
-	   ++i)
-	{
-	  int length = strlen (operator_tokens[i]);
-
-	  /* By using strncmp here, we MUST have operator_tokens
-	     ordered!  See additional notes where operator_tokens is
-	     defined above.  */
-	  if (strncmp (p, operator_tokens[i], length) == 0)
-	    {
-	      const char *op = p;
-
-	      valid = 1;
-	      p += length;
-
-	      if (strncmp (op, "new", 3) == 0
-		  || strncmp (op, "delete", 6) == 0)
-		{
-
-		  /* Special case: new[] and delete[].  We must be
-		     careful to swallow whitespace before/in "[]".  */
-		  SKIP_SPACE (p);
-
-		  if (*p == '[')
-		    {
-		      ++p;
-		      SKIP_SPACE (p);
-		      if (*p == ']')
-			++p;
-		      else
-			valid = 0;
-		    }
-		}
-
-	      if (valid)
-		return (p - input);
-	    }
-	}
-
-      /* Check input for a conversion operator.  */
-
-      /* Skip past base typename.  */
-      while (*p != '*' && *p != '&' && *p != 0 && *p != ' ')
-	++p;
-      SKIP_SPACE (p);
-
-      /* Add modifiers '*' / '&'.  */
-      while (*p == '*' || *p == '&')
-	{
-	  ++p;
-	  SKIP_SPACE (p);
-	}
-
-      /* Check for valid type.  [Remember: input starts with 
-	 "operator".]  */
-      copy = savestring (input + 8, p - input - 8);
-      expr = NULL;
-      val = NULL;
-      TRY_CATCH (except, RETURN_MASK_ALL)
-	{
-	  expr = parse_expression (copy);
-	  val = evaluate_type (expr);
-	}
-
-      xfree (copy);
-      if (expr)
-	xfree (expr);
-
-      if (val != NULL && value_type (val) != NULL)
-	return (p - input);
-    }
-
-  return 0;
-}
 
 /* Implement "info vtbl".  */
 
@@ -1577,7 +1471,6 @@
   cplus_print_vtable (value);
 }
 
->>>>>>> 8aaf828f
 void
 _initialize_cp_support (void)
 {
