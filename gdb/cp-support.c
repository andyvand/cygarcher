/* Helper routines for C++ support in GDB.
   Copyright (C) 2002, 2003, 2004, 2005, 2007, 2008, 2009, 2010
   Free Software Foundation, Inc.

   Contributed by MontaVista Software.

   This file is part of GDB.

   This program is free software; you can redistribute it and/or modify
   it under the terms of the GNU General Public License as published by
   the Free Software Foundation; either version 3 of the License, or
   (at your option) any later version.

   This program is distributed in the hope that it will be useful,
   but WITHOUT ANY WARRANTY; without even the implied warranty of
   MERCHANTABILITY or FITNESS FOR A PARTICULAR PURPOSE.  See the
   GNU General Public License for more details.

   You should have received a copy of the GNU General Public License
   along with this program.  If not, see <http://www.gnu.org/licenses/>.  */

#include "defs.h"
#include "cp-support.h"
#include "gdb_string.h"
#include "demangle.h"
#include "gdb_assert.h"
#include "gdbcmd.h"
#include "dictionary.h"
#include "objfiles.h"
#include "frame.h"
#include "symtab.h"
#include "block.h"
#include "complaints.h"
#include "gdbtypes.h"
#include "exceptions.h"
#include "expression.h"
#include "value.h"

#include "safe-ctype.h"

#include "psymtab.h"

#define d_left(dc) (dc)->u.s_binary.left
#define d_right(dc) (dc)->u.s_binary.right

/* Functions related to demangled name parsing.  */

static unsigned int cp_find_first_component_aux (const char *name,
						 int permissive);

static void demangled_name_complaint (const char *name);

/* Functions/variables related to overload resolution.  */

static int sym_return_val_size;
static int sym_return_val_index;
static struct symbol **sym_return_val;

static void overload_list_add_symbol (struct symbol *sym,
				      const char *oload_name);

static void make_symbol_overload_list_using (const char *func_name,
					     const char *namespace);

static void make_symbol_overload_list_qualified (const char *func_name);

/* The list of "maint cplus" commands.  */

struct cmd_list_element *maint_cplus_cmd_list = NULL;

/* The actual commands.  */

static void maint_cplus_command (char *arg, int from_tty);
static void first_component_command (char *arg, int from_tty);

/* Operator validation.
   NOTE: Multi-byte operators (usually the assignment variety operator)
   must appear before the single byte version, i.e., "+=" before "+".  */
static const char *operator_tokens[] =
  {
    "++", "+=", "+", "->*", "->", "--", "-=", "-", "*=", "*", "/=", "/",
    "%=", "%", "!=", "==", "!", "&&", "<<=", "<<", ">>=", ">>",
    "<=", "<", ">=", ">", "~", "&=", "&", "|=", "||", "|", "^=", "^",
    "=", "()", "[]", ",", "new", "delete"
    /* new[] and delete[] require special whitespace handling */
  };

/* Return 1 if STRING is clearly already in canonical form.  This
   function is conservative; things which it does not recognize are
   assumed to be non-canonical, and the parser will sort them out
   afterwards.  This speeds up the critical path for alphanumeric
   identifiers.  */

static int
cp_already_canonical (const char *string)
{
  /* Identifier start character [a-zA-Z_].  */
  if (!ISIDST (string[0]))
    return 0;

  /* These are the only two identifiers which canonicalize to other
     than themselves or an error: unsigned -> unsigned int and
     signed -> int.  */
  if (string[0] == 'u' && strcmp (&string[1], "nsigned") == 0)
    return 0;
  else if (string[0] == 's' && strcmp (&string[1], "igned") == 0)
    return 0;

  /* Identifier character [a-zA-Z0-9_].  */
  while (ISIDNUM (string[1]))
    string++;

  if (string[1] == '\0')
    return 1;
  else
    return 0;
}

/* Parse STRING and convert it to canonical form.  If parsing fails,
   or if STRING is already canonical, return NULL.  Otherwise return
   the canonical form.  The return value is allocated via xmalloc.  */

char *
cp_canonicalize_string (const char *string)
{
  struct demangle_component *ret_comp;
  unsigned int estimated_len;
  char *ret;

  if (cp_already_canonical (string))
    return NULL;

  ret_comp = cp_demangled_name_to_comp (string, NULL);
  if (ret_comp == NULL)
    return NULL;

  estimated_len = strlen (string) * 2;
  ret = cp_comp_to_string (ret_comp, estimated_len);

  if (strcmp (string, ret) == 0)
    {
      xfree (ret);
      return NULL;
    }

  return ret;
}

/* Convert a mangled name to a demangle_component tree.  *MEMORY is set to the
   block of used memory that should be freed when finished with the tree. 
   DEMANGLED_P is set to the char * that should be freed when finished with
   the tree, or NULL if none was needed.  OPTIONS will be passed to the
   demangler.  */

static struct demangle_component *
mangled_name_to_comp (const char *mangled_name, int options,
		      void **memory, char **demangled_p)
{
  struct demangle_component *ret;
  char *demangled_name;
  int len;

  /* If it looks like a v3 mangled name, then try to go directly
     to trees.  */
  if (mangled_name[0] == '_' && mangled_name[1] == 'Z')
    {
      ret = cplus_demangle_v3_components (mangled_name, options, memory);
      if (ret)
	{
	  *demangled_p = NULL;
	  return ret;
	}
    }

  /* If it doesn't, or if that failed, then try to demangle the name.  */
  demangled_name = cplus_demangle (mangled_name, options);
  if (demangled_name == NULL)
   return NULL;
  
  /* If we could demangle the name, parse it to build the component tree.  */
  ret = cp_demangled_name_to_comp (demangled_name, NULL);

  if (ret == NULL)
    {
      xfree (demangled_name);
      return NULL;
    }

  *demangled_p = demangled_name;
  return ret;
}

/* Return the name of the class containing method PHYSNAME.  */

char *
cp_class_name_from_physname (const char *physname)
{
  void *storage = NULL;
  char *demangled_name = NULL, *ret;
  struct demangle_component *ret_comp, *prev_comp, *cur_comp;
  int done;

  ret_comp = mangled_name_to_comp (physname, DMGL_ANSI, &storage,
				   &demangled_name);
  if (ret_comp == NULL)
    return NULL;

  done = 0;

  /* First strip off any qualifiers, if we have a function or method.  */
  while (!done)
    switch (ret_comp->type)
      {
      case DEMANGLE_COMPONENT_CONST:
      case DEMANGLE_COMPONENT_RESTRICT:
      case DEMANGLE_COMPONENT_VOLATILE:
      case DEMANGLE_COMPONENT_CONST_THIS:
      case DEMANGLE_COMPONENT_RESTRICT_THIS:
      case DEMANGLE_COMPONENT_VOLATILE_THIS:
      case DEMANGLE_COMPONENT_VENDOR_TYPE_QUAL:
        ret_comp = d_left (ret_comp);
        break;
      default:
	done = 1;
	break;
      }

  /* If what we have now is a function, discard the argument list.  */
  if (ret_comp->type == DEMANGLE_COMPONENT_TYPED_NAME)
    ret_comp = d_left (ret_comp);

  /* If what we have now is a template, strip off the template
     arguments.  The left subtree may be a qualified name.  */
  if (ret_comp->type == DEMANGLE_COMPONENT_TEMPLATE)
    ret_comp = d_left (ret_comp);

  /* What we have now should be a name, possibly qualified.  Additional
     qualifiers could live in the left subtree or the right subtree.  Find
     the last piece.  */
  done = 0;
  prev_comp = NULL;
  cur_comp = ret_comp;
  while (!done)
    switch (cur_comp->type)
      {
      case DEMANGLE_COMPONENT_QUAL_NAME:
      case DEMANGLE_COMPONENT_LOCAL_NAME:
	prev_comp = cur_comp;
        cur_comp = d_right (cur_comp);
        break;
      case DEMANGLE_COMPONENT_TEMPLATE:
      case DEMANGLE_COMPONENT_NAME:
      case DEMANGLE_COMPONENT_CTOR:
      case DEMANGLE_COMPONENT_DTOR:
      case DEMANGLE_COMPONENT_OPERATOR:
      case DEMANGLE_COMPONENT_EXTENDED_OPERATOR:
	done = 1;
	break;
      default:
	done = 1;
	cur_comp = NULL;
	break;
      }

  ret = NULL;
  if (cur_comp != NULL && prev_comp != NULL)
    {
      /* We want to discard the rightmost child of PREV_COMP.  */
      *prev_comp = *d_left (prev_comp);
      /* The ten is completely arbitrary; we don't have a good estimate.  */
      ret = cp_comp_to_string (ret_comp, 10);
    }

  xfree (storage);
  if (demangled_name)
    xfree (demangled_name);
  return ret;
}

/* Return the child of COMP which is the basename of a method, variable,
   et cetera.  All scope qualifiers are discarded, but template arguments
   will be included.  The component tree may be modified.  */

static struct demangle_component *
unqualified_name_from_comp (struct demangle_component *comp)
{
  struct demangle_component *ret_comp = comp, *last_template;
  int done;

  done = 0;
  last_template = NULL;
  while (!done)
    switch (ret_comp->type)
      {
      case DEMANGLE_COMPONENT_QUAL_NAME:
      case DEMANGLE_COMPONENT_LOCAL_NAME:
        ret_comp = d_right (ret_comp);
        break;
      case DEMANGLE_COMPONENT_TYPED_NAME:
        ret_comp = d_left (ret_comp);
        break;
      case DEMANGLE_COMPONENT_TEMPLATE:
	gdb_assert (last_template == NULL);
	last_template = ret_comp;
	ret_comp = d_left (ret_comp);
	break;
      case DEMANGLE_COMPONENT_CONST:
      case DEMANGLE_COMPONENT_RESTRICT:
      case DEMANGLE_COMPONENT_VOLATILE:
      case DEMANGLE_COMPONENT_CONST_THIS:
      case DEMANGLE_COMPONENT_RESTRICT_THIS:
      case DEMANGLE_COMPONENT_VOLATILE_THIS:
      case DEMANGLE_COMPONENT_VENDOR_TYPE_QUAL:
        ret_comp = d_left (ret_comp);
        break;
      case DEMANGLE_COMPONENT_NAME:
      case DEMANGLE_COMPONENT_CTOR:
      case DEMANGLE_COMPONENT_DTOR:
      case DEMANGLE_COMPONENT_OPERATOR:
      case DEMANGLE_COMPONENT_EXTENDED_OPERATOR:
	done = 1;
	break;
      default:
	return NULL;
	break;
      }

  if (last_template)
    {
      d_left (last_template) = ret_comp;
      return last_template;
    }

  return ret_comp;
}

/* Return the name of the method whose linkage name is PHYSNAME.  */

char *
method_name_from_physname (const char *physname)
{
  void *storage = NULL;
  char *demangled_name = NULL, *ret;
  struct demangle_component *ret_comp;
  int done;

  ret_comp = mangled_name_to_comp (physname, DMGL_ANSI, &storage,
				   &demangled_name);
  if (ret_comp == NULL)
    return NULL;

  ret_comp = unqualified_name_from_comp (ret_comp);

  ret = NULL;
  if (ret_comp != NULL)
    /* The ten is completely arbitrary; we don't have a good estimate.  */
    ret = cp_comp_to_string (ret_comp, 10);

  xfree (storage);
  if (demangled_name)
    xfree (demangled_name);
  return ret;
}

/* If FULL_NAME is the demangled name of a C++ function (including an
   arg list, possibly including namespace/class qualifications),
   return a new string containing only the function name (without the
   arg list/class qualifications).  Otherwise, return NULL.  The
   caller is responsible for freeing the memory in question.  */

char *
cp_func_name (const char *full_name)
{
  char *ret;
  struct demangle_component *ret_comp;
  int done;

  ret_comp = cp_demangled_name_to_comp (full_name, NULL);
  if (!ret_comp)
    return NULL;

  ret_comp = unqualified_name_from_comp (ret_comp);

  ret = NULL;
  if (ret_comp != NULL)
    ret = cp_comp_to_string (ret_comp, 10);

  return ret;
}

/* DEMANGLED_NAME is the name of a function, including parameters and
   (optionally) a return type.  Return the name of the function without
   parameters or return type, or NULL if we can not parse the name.  */

char *
cp_remove_params (const char *demangled_name)
{
  int done = 0;
  struct demangle_component *ret_comp;
  char *ret = NULL;

  if (demangled_name == NULL)
    return NULL;

  ret_comp = cp_demangled_name_to_comp (demangled_name, NULL);
  if (ret_comp == NULL)
    return NULL;

  /* First strip off any qualifiers, if we have a function or method.  */
  while (!done)
    switch (ret_comp->type)
      {
      case DEMANGLE_COMPONENT_CONST:
      case DEMANGLE_COMPONENT_RESTRICT:
      case DEMANGLE_COMPONENT_VOLATILE:
      case DEMANGLE_COMPONENT_CONST_THIS:
      case DEMANGLE_COMPONENT_RESTRICT_THIS:
      case DEMANGLE_COMPONENT_VOLATILE_THIS:
      case DEMANGLE_COMPONENT_VENDOR_TYPE_QUAL:
        ret_comp = d_left (ret_comp);
        break;
      default:
	done = 1;
	break;
      }

  /* What we have now should be a function.  Return its name.  */
  if (ret_comp->type == DEMANGLE_COMPONENT_TYPED_NAME)
    ret = cp_comp_to_string (d_left (ret_comp), 10);

  return ret;
}

/* Here are some random pieces of trivia to keep in mind while trying
   to take apart demangled names:

   - Names can contain function arguments or templates, so the process
     has to be, to some extent recursive: maybe keep track of your
     depth based on encountering <> and ().

   - Parentheses don't just have to happen at the end of a name: they
     can occur even if the name in question isn't a function, because
     a template argument might be a type that's a function.

   - Conversely, even if you're trying to deal with a function, its
     demangled name might not end with ')': it could be a const or
     volatile class method, in which case it ends with "const" or
     "volatile".

   - Parentheses are also used in anonymous namespaces: a variable
     'foo' in an anonymous namespace gets demangled as "(anonymous
     namespace)::foo".

   - And operator names can contain parentheses or angle brackets.  */

/* FIXME: carlton/2003-03-13: We have several functions here with
   overlapping functionality; can we combine them?  Also, do they
   handle all the above considerations correctly?  */


/* This returns the length of first component of NAME, which should be
   the demangled name of a C++ variable/function/method/etc.
   Specifically, it returns the index of the first colon forming the
   boundary of the first component: so, given 'A::foo' or 'A::B::foo'
   it returns the 1, and given 'foo', it returns 0.  */

/* The character in NAME indexed by the return value is guaranteed to
   always be either ':' or '\0'.  */

/* NOTE: carlton/2003-03-13: This function is currently only intended
   for internal use: it's probably not entirely safe when called on
   user-generated input, because some of the 'index += 2' lines in
   cp_find_first_component_aux might go past the end of malformed
   input.  */

unsigned int
cp_find_first_component (const char *name)
{
  return cp_find_first_component_aux (name, 0);
}

/* Helper function for cp_find_first_component.  Like that function,
   it returns the length of the first component of NAME, but to make
   the recursion easier, it also stops if it reaches an unexpected ')'
   or '>' if the value of PERMISSIVE is nonzero.  */

/* Let's optimize away calls to strlen("operator").  */

#define LENGTH_OF_OPERATOR 8

static unsigned int
cp_find_first_component_aux (const char *name, int permissive)
{
  unsigned int index = 0;
  /* Operator names can show up in unexpected places.  Since these can
     contain parentheses or angle brackets, they can screw up the
     recursion.  But not every string 'operator' is part of an
     operater name: e.g. you could have a variable 'cooperator'.  So
     this variable tells us whether or not we should treat the string
     'operator' as starting an operator.  */
  int operator_possible = 1;

  for (;; ++index)
    {
      switch (name[index])
	{
	case '<':
	  /* Template; eat it up.  The calls to cp_first_component
	     should only return (I hope!) when they reach the '>'
	     terminating the component or a '::' between two
	     components.  (Hence the '+ 2'.)  */
	  index += 1;
	  for (index += cp_find_first_component_aux (name + index, 1);
	       name[index] != '>';
	       index += cp_find_first_component_aux (name + index, 1))
	    {
	      if (name[index] != ':')
		{
		  demangled_name_complaint (name);
		  return strlen (name);
		}
	      index += 2;
	    }
	  operator_possible = 1;
	  break;
	case '(':
	  /* Similar comment as to '<'.  */
	  index += 1;
	  for (index += cp_find_first_component_aux (name + index, 1);
	       name[index] != ')';
	       index += cp_find_first_component_aux (name + index, 1))
	    {
	      if (name[index] != ':')
		{
		  demangled_name_complaint (name);
		  return strlen (name);
		}
	      index += 2;
	    }
	  operator_possible = 1;
	  break;
	case '>':
	case ')':
	  if (permissive)
	    return index;
	  else
	    {
	      demangled_name_complaint (name);
	      return strlen (name);
	    }
	case '\0':
	case ':':
	  return index;
	case 'o':
	  /* Operator names can screw up the recursion.  */
	  if (operator_possible
	      && strncmp (name + index, "operator", LENGTH_OF_OPERATOR) == 0)
	    {
	      index += LENGTH_OF_OPERATOR;
	      while (ISSPACE(name[index]))
		++index;
	      switch (name[index])
		{
		  /* Skip over one less than the appropriate number of
		     characters: the for loop will skip over the last
		     one.  */
		case '<':
		  if (name[index + 1] == '<')
		    index += 1;
		  else
		    index += 0;
		  break;
		case '>':
		case '-':
		  if (name[index + 1] == '>')
		    index += 1;
		  else
		    index += 0;
		  break;
		case '(':
		  index += 1;
		  break;
		default:
		  index += 0;
		  break;
		}
	    }
	  operator_possible = 0;
	  break;
	case ' ':
	case ',':
	case '.':
	case '&':
	case '*':
	  /* NOTE: carlton/2003-04-18: I'm not sure what the precise
	     set of relevant characters are here: it's necessary to
	     include any character that can show up before 'operator'
	     in a demangled name, and it's safe to include any
	     character that can't be part of an identifier's name.  */
	  operator_possible = 1;
	  break;
	default:
	  operator_possible = 0;
	  break;
	}
    }
}

/* Complain about a demangled name that we don't know how to parse.
   NAME is the demangled name in question.  */

static void
demangled_name_complaint (const char *name)
{
  complaint (&symfile_complaints,
	     "unexpected demangled name '%s'", name);
}

/* If NAME is the fully-qualified name of a C++
   function/variable/method/etc., this returns the length of its
   entire prefix: all of the namespaces and classes that make up its
   name.  Given 'A::foo', it returns 1, given 'A::B::foo', it returns
   4, given 'foo', it returns 0.  */

unsigned int
cp_entire_prefix_len (const char *name)
{
  unsigned int current_len = cp_find_first_component (name);
  unsigned int previous_len = 0;

  while (name[current_len] != '\0')
    {
      gdb_assert (name[current_len] == ':');
      previous_len = current_len;
      /* Skip the '::'.  */
      current_len += 2;
      current_len += cp_find_first_component (name + current_len);
    }

  return previous_len;
}

/* Overload resolution functions.  */

/* Test to see if SYM is a symbol that we haven't seen corresponding
   to a function named OLOAD_NAME.  If so, add it to the current
   completion list. */

static void
overload_list_add_symbol (struct symbol *sym, const char *oload_name)
{
  int newsize;
  int i;
  char *sym_name;

  /* If there is no type information, we can't do anything, so skip */
  if (SYMBOL_TYPE (sym) == NULL)
    return;

  /* skip any symbols that we've already considered. */
  for (i = 0; i < sym_return_val_index; ++i)
    if (strcmp (SYMBOL_LINKAGE_NAME (sym),
		SYMBOL_LINKAGE_NAME (sym_return_val[i])) == 0)
      return;

  /* Get the demangled name without parameters */
  sym_name = cp_remove_params (SYMBOL_NATURAL_NAME (sym));
  if (!sym_name)
    return;

  /* skip symbols that cannot match */
  if (strcmp (sym_name, oload_name) != 0)
    {
      xfree (sym_name);
      return;
    }

  xfree (sym_name);

  /* We have a match for an overload instance, so add SYM to the current list
   * of overload instances */
  if (sym_return_val_index + 3 > sym_return_val_size)
    {
      newsize = (sym_return_val_size *= 2) * sizeof (struct symbol *);
      sym_return_val = (struct symbol **) xrealloc ((char *) sym_return_val, newsize);
    }
  sym_return_val[sym_return_val_index++] = sym;
  sym_return_val[sym_return_val_index] = NULL;
}

/* Return a null-terminated list of pointers to function symbols that
   are named FUNC_NAME and are visible within NAMESPACE.  */

struct symbol **
make_symbol_overload_list (const char *func_name,
			   const char *namespace)
{
  struct cleanup *old_cleanups;

  sym_return_val_size = 100;
  sym_return_val_index = 0;
  sym_return_val = xmalloc ((sym_return_val_size + 1) *
			    sizeof (struct symbol *));
  sym_return_val[0] = NULL;

  old_cleanups = make_cleanup (xfree, sym_return_val);

  make_symbol_overload_list_using (func_name, namespace);

  discard_cleanups (old_cleanups);

  return sym_return_val;
}

/* This applies the using directives to add namespaces to search in,
   and then searches for overloads in all of those namespaces.  It
   adds the symbols found to sym_return_val.  Arguments are as in
   make_symbol_overload_list.  */

static void
make_symbol_overload_list_using (const char *func_name,
				 const char *namespace)
{
  const struct using_direct *current;

  /* First, go through the using directives.  If any of them apply,
     look in the appropriate namespaces for new functions to match
     on.  */

  for (current = block_using (get_selected_block (0));
       current != NULL;
       current = current->next)
    {
      if (strcmp (namespace, current->import_dest) == 0)
	{
	  make_symbol_overload_list_using (func_name,
					   current->import_src);
	}
    }

  /* Now, add names for this namespace.  */
  
  if (namespace[0] == '\0')
    {
      make_symbol_overload_list_qualified (func_name);
    }
  else
    {
      char *concatenated_name
	= alloca (strlen (namespace) + 2 + strlen (func_name) + 1);
      strcpy (concatenated_name, namespace);
      strcat (concatenated_name, "::");
      strcat (concatenated_name, func_name);
      make_symbol_overload_list_qualified (concatenated_name);
    }
}

/* This does the bulk of the work of finding overloaded symbols.
   FUNC_NAME is the name of the overloaded function we're looking for
   (possibly including namespace info).  */

static void
make_symbol_overload_list_qualified (const char *func_name)
{
  struct symbol *sym;
  struct symtab *s;
  struct objfile *objfile;
  const struct block *b, *surrounding_static_block = 0;
  struct dict_iterator iter;
  const struct dictionary *dict;

  /* Look through the partial symtabs for all symbols which begin
     by matching FUNC_NAME.  Make sure we read that symbol table in. */

  ALL_OBJFILES (objfile)
  {
<<<<<<< HEAD
    objfile->sf->qf->expand_symtabs_for_function (objfile, func_name);
=======
    if (objfile->sf)
      objfile->sf->qf->expand_symtabs_for_function (objfile, func_name);
>>>>>>> 302ba51b
  }

  /* Search upwards from currently selected frame (so that we can
     complete on local vars.  */

  for (b = get_selected_block (0); b != NULL; b = BLOCK_SUPERBLOCK (b))
    {
      dict = BLOCK_DICT (b);

      for (sym = dict_iter_name_first (dict, func_name, &iter);
	   sym;
	   sym = dict_iter_name_next (func_name, &iter))
	{
	  overload_list_add_symbol (sym, func_name);
	}
    }

  surrounding_static_block = block_static_block (get_selected_block (0));

  /* Go through the symtabs and check the externs and statics for
     symbols which match.  */

  ALL_PRIMARY_SYMTABS (objfile, s)
  {
    QUIT;
    b = BLOCKVECTOR_BLOCK (BLOCKVECTOR (s), GLOBAL_BLOCK);
    dict = BLOCK_DICT (b);

    for (sym = dict_iter_name_first (dict, func_name, &iter);
	 sym;
	 sym = dict_iter_name_next (func_name, &iter))
    {
      overload_list_add_symbol (sym, func_name);
    }
  }

  ALL_PRIMARY_SYMTABS (objfile, s)
  {
    QUIT;
    b = BLOCKVECTOR_BLOCK (BLOCKVECTOR (s), STATIC_BLOCK);
    /* Don't do this block twice.  */
    if (b == surrounding_static_block)
      continue;
    dict = BLOCK_DICT (b);

    for (sym = dict_iter_name_first (dict, func_name, &iter);
	 sym;
	 sym = dict_iter_name_next (func_name, &iter))
    {
      overload_list_add_symbol (sym, func_name);
    }
  }
}

/* Lookup the rtti type for a class name. */

struct type *
cp_lookup_rtti_type (const char *name, struct block *block)
{
  struct symbol * rtti_sym;
  struct type * rtti_type;

  rtti_sym = lookup_symbol (name, block, STRUCT_DOMAIN, NULL);

  if (rtti_sym == NULL)
    {
      warning (_("RTTI symbol not found for class '%s'"), name);
      return NULL;
    }

  if (SYMBOL_CLASS (rtti_sym) != LOC_TYPEDEF)
    {
      warning (_("RTTI symbol for class '%s' is not a type"), name);
      return NULL;
    }

  rtti_type = SYMBOL_TYPE (rtti_sym);

  switch (TYPE_CODE (rtti_type))
    {
    case TYPE_CODE_CLASS:
      break;
    case TYPE_CODE_NAMESPACE:
      /* chastain/2003-11-26: the symbol tables often contain fake
	 symbols for namespaces with the same name as the struct.
	 This warning is an indication of a bug in the lookup order
	 or a bug in the way that the symbol tables are populated.  */
      warning (_("RTTI symbol for class '%s' is a namespace"), name);
      return NULL;
    default:
      warning (_("RTTI symbol for class '%s' has bad type"), name);
      return NULL;
    }

  return rtti_type;
}

/* Don't allow just "maintenance cplus".  */

static  void
maint_cplus_command (char *arg, int from_tty)
{
  printf_unfiltered (_("\"maintenance cplus\" must be followed by the name of a command.\n"));
  help_list (maint_cplus_cmd_list, "maintenance cplus ", -1, gdb_stdout);
}

/* This is a front end for cp_find_first_component, for unit testing.
   Be careful when using it: see the NOTE above
   cp_find_first_component.  */

static void
first_component_command (char *arg, int from_tty)
{
  int len;  
  char *prefix; 

  if (!arg)
    return;

  len = cp_find_first_component (arg);
  prefix = alloca (len + 1);

  memcpy (prefix, arg, len);
  prefix[len] = '\0';

  printf_unfiltered ("%s\n", prefix);
}

extern initialize_file_ftype _initialize_cp_support; /* -Wmissing-prototypes */

#define SKIP_SPACE(P)				\
  do						\
  {						\
    while (*(P) == ' ' || *(P) == '\t')		\
      ++(P);					\
  }						\
  while (0)

/* Returns the length of the operator name or 0 if INPUT does not
   point to a valid C++ operator.  INPUT should start with "operator".  */
int
cp_validate_operator (const char *input)
{
  int i;
  char *copy;
  const char *p;
  struct expression *expr;
  struct value *val;
  struct gdb_exception except;
  struct cleanup *old_chain;

  p = input;

  if (strncmp (p, "operator", 8) == 0)
    {
      int valid = 0;
      p += 8;

      SKIP_SPACE (p);
      for (i = 0; i < sizeof (operator_tokens) / sizeof (operator_tokens[0]);
	   ++i)
	{
	  int length = strlen (operator_tokens[i]);
	  /* By using strncmp here, we MUST have operator_tokens ordered!
	     See additional notes where operator_tokens is defined above.  */
	  if (strncmp (p, operator_tokens[i], length) == 0)
	    {
	      const char *op = p;
	      valid = 1;
	      p += length;

	      if (strncmp (op, "new", 3) == 0
		  || strncmp (op, "delete", 6) == 0)
		{

		  /* Special case: new[] and delete[].  We must be careful
		     to swallow whitespace before/in "[]".  */
		  SKIP_SPACE (p);

		  if (*p == '[')
		    {
		      ++p;
		      SKIP_SPACE (p);
		      if (*p == ']')
			++p;
		      else
			valid = 0;
		    }
		}

	      if (valid)
		return (p - input);
	    }
	}

      /* Check input for a conversion operator.  */

      /* Skip past base typename */
      while (*p != '*' && *p != '&' && *p != 0 && *p != ' ')
	++p;
      SKIP_SPACE (p);

      /* Add modifiers '*'/'&' */
      while (*p == '*' || *p == '&')
	{
	  ++p;
	  SKIP_SPACE (p);
	}

      /* Check for valid type.  [Remember: input starts with 
	 "operator".]  */
      copy = savestring (input + 8, p - input - 8);
      expr = NULL;
      val = NULL;
      TRY_CATCH (except, RETURN_MASK_ALL)
	{
	  expr = parse_expression (copy);
	  val = evaluate_type (expr);
	}

      xfree (copy);
      if (expr)
	xfree (expr);

      if (val != NULL && value_type (val) != NULL)
	return (p - input);
    }

  return 0;
}

void
_initialize_cp_support (void)
{
  add_prefix_cmd ("cplus", class_maintenance, maint_cplus_command,
		  _("C++ maintenance commands."), &maint_cplus_cmd_list,
		  "maintenance cplus ", 0, &maintenancelist);
  add_alias_cmd ("cp", "cplus", class_maintenance, 1, &maintenancelist);

  add_cmd ("first_component", class_maintenance, first_component_command,
	   _("Print the first class/namespace component of NAME."),
	   &maint_cplus_cmd_list);
}<|MERGE_RESOLUTION|>--- conflicted
+++ resolved
@@ -774,12 +774,8 @@
 
   ALL_OBJFILES (objfile)
   {
-<<<<<<< HEAD
-    objfile->sf->qf->expand_symtabs_for_function (objfile, func_name);
-=======
     if (objfile->sf)
       objfile->sf->qf->expand_symtabs_for_function (objfile, func_name);
->>>>>>> 302ba51b
   }
 
   /* Search upwards from currently selected frame (so that we can
