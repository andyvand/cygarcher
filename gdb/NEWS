--- conflicted
+++ resolved
@@ -82,8 +82,18 @@
     ** ElinOS
     ** Wind River Linux
 
-<<<<<<< HEAD
+* GDB now supports target-assigned range stepping with remote targets.
+  This improves the performance of stepping source lines by reducing
+  the number of control packets from/to GDB.  See "New remote packets"
+  below.
+
 * New remote packets
+
+vCont;r
+
+  The vCont packet supports a new 'r' action, that tells the remote
+  stub to step through an address range itself, without GDB
+  involvemement at each single-step.
 
 qXfer:libraries-svr4:read's annex
   The previously unused annex of the qXfer:libraries-svr4:read packet
@@ -92,25 +102,11 @@
   The defined arguments are "start" and "prev", used to reduce work
   necessary for library list updating, resulting in significant
   speedup.
-=======
-* GDB now supports target-assigned range stepping with remote targets.
-  This improves the performance of stepping source lines by reducing
-  the number of control packets from/to GDB.  See "New remote packets"
-  below.
-
-* New remote packets
-
-vCont;r
-
-  The vCont packet supports a new 'r' action, that tells the remote
-  stub to step through an address range itself, without GDB
-  involvemement at each single-step.
 
 * New features in the GDB remote stub, GDBserver
 
   ** GDBserver now supports target-assisted range stepping.  Currently
      enabled on x86/x86_64 GNU/Linux targets.
->>>>>>> be330984
 
 *** Changes in GDB 7.6
 
