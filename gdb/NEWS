--- conflicted
+++ resolved
@@ -3,16 +3,14 @@
 
 *** Changes since GDB 7.6
 
-<<<<<<< HEAD
 * Python scripting
 
   ** Frame filters and frame decorators have been added.
-=======
+
 * New targets
 
 Nios II ELF 			nios2*-*-elf
 Nios II GNU/Linux		nios2*-*-linux
->>>>>>> 17e668f7
 
 * New commands:
 catch rethrow
