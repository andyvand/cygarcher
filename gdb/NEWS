		What has changed in GDB?
	     (Organized release by release)

*** Changes since GDB 7.5

* If the configured location of system.gdbinit file (as given by the
  --with-system-gdbinit option at configure time) is in the
  data-directory (as specified by --with-gdb-datadir at configure
  time) or in one of its subdirectories, then GDB will look for the
  system-wide init file in the directory specified by the
  --data-directory command-line option.

* New command line options:

-nh   Disables auto-loading of ~/.gdbinit, but still executes all the
      other initialization files, unlike -nx which disables all of them.

* The 'ptype' and 'whatis' commands now accept an argument to control
  type formatting.

* 'info proc' now works on some core files.

* Python scripting

  ** Vectors can be created with gdb.Type.vector.

  ** Python's atexit.register now works in GDB.

  ** Types can be pretty-printed via a Python API.

  ** Python 3 is now supported (in addition to Python 2.4 or later)

* New Python-based convenience functions:

  ** $_memeq(buf1, buf2, length)
  ** $_streq(str1, str2)
  ** $_strlen(str)
  ** $_regex(str, regex)

* The 'cd' command now defaults to using '~' (the home directory) if not
  given an argument.

* The command 'forward-search' can now be abbreviated as 'fo'.

* The command 'info tracepoints' can now display 'installed on target'
  or 'not installed on target' for each non-pending location of tracepoint.

* New configure options

--enable-libmcheck/--disable-libmcheck
  By default, development versions are built with -lmcheck on hosts
  that support it, in order to help track memory corruption issues.
  Release versions, on the other hand, are built without -lmcheck
  by default.  The --enable-libmcheck/--disable-libmcheck configure
  options allow the user to override that default.

* New commands (for set/show, see "New options" below)

maint info bfds
  List the BFDs known to GDB.

python-interactive [command]
pi [command]
  Start a Python interactive prompt, or evaluate the optional command
  and print the result of expressions.

py [command]
  "py" is a new alias for "python".

enable type-printer [name]...
disable type-printer [name]...
  Enable or disable type printers.

set debug notification
show debug notification
  Control display of debugging info for async remote notification.

* Removed commands

  ** For the Renesas Super-H architecture, the "regs" command has been removed
     (has been deprecated in GDB 7.5), and "info all-registers" should be used
     instead.

* New options

set print type methods (on|off)
show print type methods
  Control whether method declarations are displayed by "ptype".
  The default is to show them.

set print type typedefs (on|off)
show print type typedefs
  Control whether typedef definitions are displayed by "ptype".
  The default is to show them.

<<<<<<< HEAD
set backtrace filename-display basename|relative|absolute
show backtrace filename-display
  Control the way in which filenames is displayed in backtraces.
=======
set filename-display basename|relative|absolute
show filename-display
  Control the way in which filenames is displayed.
>>>>>>> e2111d82
  The default is "relative", which preserves previous behavior.

* MI changes

  ** Command parameter changes are now notified using new async record
     "=cmd-param-changed".
  ** Trace frame changes caused by command "tfind" are now notified using
     new async record "=traceframe-changed".
  ** The creation and deletion of trace state variables are now notified
     using new async records "=tsv-created" and "=tsv-deleted".
  ** The start and stop of process record are now notified using new
     async record "=record-started" and "=record-stopped".
  ** Memory changes are now notified using new async record
     "=memory-changed".
  ** The data-disassemble command response will include a "fullname" field
     containing the absolute file name when GDB can determine it and source
     has been requested.
  ** New optional parameter COUNT added to the "-data-write-memory-bytes" 
     command, to allow pattern filling of memory areas.
  ** New commands "-catch-load"/"-catch-unload" added for intercepting
     library load/unload events.
  ** The response to breakpoint commands and breakpoint async records
     includes an "installed" field containing a boolean state about each
     non-pending tracepoint location is whether installed on target or not.

* GDB now supports the "mini debuginfo" section, .gnu_debugdata.
  You must have the LZMA library available when configuring GDB for this
  feature to be enabled.  For more information, see:
      http://fedoraproject.org/wiki/Features/MiniDebugInfo

*** Changes in GDB 7.5

* GDB now supports x32 ABI.  Visit <http://sites.google.com/site/x32abi/>
  for more x32 ABI info.

* GDB now supports access to MIPS DSP registers on Linux targets.

* GDB now supports debugging microMIPS binaries.

* The "info os" command on GNU/Linux can now display information on
  several new classes of objects managed by the operating system:
    "info os procgroups" lists process groups
    "info os files" lists file descriptors
    "info os sockets" lists internet-domain sockets
    "info os shm" lists shared-memory regions
    "info os semaphores" lists semaphores
    "info os msg" lists message queues
    "info os modules" lists loaded kernel modules

* GDB now has support for SDT (Static Defined Tracing) probes.  Currently,
  the only implemented backend is for SystemTap probes (<sys/sdt.h>).  You
  can set a breakpoint using the new "-probe, "-pstap" or "-probe-stap"
  options and inspect the probe arguments using the new $_probe_arg family
  of convenience variables.  You can obtain more information about SystemTap
  in <http://sourceware.org/systemtap/>.

* GDB now supports reversible debugging on ARM, it allows you to
  debug basic ARM and THUMB instructions, and provides 
  record/replay support.  

* The option "symbol-reloading" has been deleted as it is no longer used.

* Python scripting

  ** GDB commands implemented in Python can now be put in command class
     "gdb.COMMAND_USER".

  ** The "maint set python print-stack on|off" is now deleted.

  ** A new class, gdb.printing.FlagEnumerationPrinter, can be used to
     apply "flag enum"-style pretty-printing to any enum.

  ** gdb.lookup_symbol can now work when there is no current frame.

  ** gdb.Symbol now has a 'line' attribute, holding the line number in
     the source at which the symbol was defined.

  ** gdb.Symbol now has the new attribute 'needs_frame' and the new
     method 'value'.  The former indicates whether the symbol needs a
     frame in order to compute its value, and the latter computes the
     symbol's value.

  ** A new method 'referenced_value' on gdb.Value objects which can
     dereference pointer as well as C++ reference values.

  ** New methods 'global_block' and 'static_block' on gdb.Symtab objects
     which return the global and static blocks (as gdb.Block objects),
     of the underlying symbol table, respectively.

  ** New function gdb.find_pc_line which returns the gdb.Symtab_and_line
     object associated with a PC value.

  ** gdb.Symtab_and_line has new attribute 'last' which holds the end
     of the address range occupied by code for the current source line.

* Go language support.
  GDB now supports debugging programs written in the Go programming
  language.

* GDBserver now supports stdio connections.
  E.g. (gdb) target remote | ssh myhost gdbserver - hello

* The binary "gdbtui" can no longer be built or installed.
  Use "gdb -tui" instead.

* GDB will now print "flag" enums specially.  A flag enum is one where
  all the enumerator values have no bits in common when pairwise
  "and"ed.  When printing a value whose type is a flag enum, GDB will
  show all the constants, e.g., for enum E { ONE = 1, TWO = 2}:
  (gdb) print (enum E) 3
  $1 = (ONE | TWO)

* The filename part of a linespec will now match trailing components
  of a source file name.  For example, "break gcc/expr.c:1000" will
  now set a breakpoint in build/gcc/expr.c, but not
  build/libcpp/expr.c.

* The "info proc" and "generate-core-file" commands will now also
  work on remote targets connected to GDBserver on Linux.

* The command "info catch" has been removed.  It has been disabled
  since December 2007.

* The "catch exception" and "catch assert" commands now accept
  a condition at the end of the command, much like the "break"
  command does. For instance:

        (gdb) catch exception Constraint_Error if Barrier = True

  Previously, it was possible to add a condition to such catchpoints,
  but it had to be done as a second step, after the catchpoint had been
  created, using the "condition" command.

* The "info static-tracepoint-marker" command will now also work on
  native Linux targets with in-process agent.

* GDB can now set breakpoints on inlined functions.

* The .gdb_index section has been updated to include symbols for
  inlined functions.  GDB will ignore older .gdb_index sections by
  default, which could cause symbol files to be loaded more slowly
  until their .gdb_index sections can be recreated.  The new command
  "set use-deprecated-index-sections on" will cause GDB to use any older
  .gdb_index sections it finds.  This will restore performance, but the
  ability to set breakpoints on inlined functions will be lost in symbol
  files with older .gdb_index sections.

  The .gdb_index section has also been updated to record more information
  about each symbol.  This speeds up the "info variables", "info functions"
  and "info types" commands when used with programs having the .gdb_index
  section, as well as speeding up debugging with shared libraries using
  the .gdb_index section.

* Ada support for GDB/MI Variable Objects has been added.

* GDB can now support 'breakpoint always-inserted mode' in 'record'
  target.

* MI changes

  ** New command -info-os is the MI equivalent of "info os".

  ** Output logs ("set logging" and related) now include MI output.

* New commands

  ** "set use-deprecated-index-sections on|off"
     "show use-deprecated-index-sections on|off"
     Controls the use of deprecated .gdb_index sections.

  ** "catch load" and "catch unload" can be used to stop when a shared
     library is loaded or unloaded, respectively.

  ** "enable count" can be used to auto-disable a breakpoint after
     several hits.

  ** "info vtbl" can be used to show the virtual method tables for
     C++ and Java objects.

  ** "explore" and its sub commands "explore value" and "explore type"
     can be used to reccursively explore values and types of
     expressions.  These commands are available only if GDB is
     configured with '--with-python'.

  ** "info auto-load" shows status of all kinds of auto-loaded files,
     "info auto-load gdb-scripts" shows status of auto-loading GDB canned
     sequences of commands files, "info auto-load python-scripts"
     shows status of auto-loading Python script files,
     "info auto-load local-gdbinit" shows status of loading init file
     (.gdbinit) from current directory and "info auto-load libthread-db" shows
     status of inferior specific thread debugging shared library loading.

  ** "info auto-load-scripts", "set auto-load-scripts on|off"
     and "show auto-load-scripts" commands have been deprecated, use their
     "info auto-load python-scripts", "set auto-load python-scripts on|off"
     and "show auto-load python-scripts" counterparts instead.

  ** "dprintf location,format,args..." creates a dynamic printf, which
     is basically a breakpoint that does a printf and immediately
     resumes your program's execution, so it is like a printf that you
     can insert dynamically at runtime instead of at compiletime.

  ** "set print symbol"
     "show print symbol"
     Controls whether GDB attempts to display the symbol, if any,
     corresponding to addresses it prints.  This defaults to "on", but
     you can set it to "off" to restore GDB's previous behavior.

* Deprecated commands

  ** For the Renesas Super-H architecture, the "regs" command has been
     deprecated, and "info all-registers" should be used instead.

* New targets

Renesas RL78			rl78-*-elf
HP OpenVMS ia64			ia64-hp-openvms*

* GDBserver supports evaluation of breakpoint conditions.  When
  support is advertised by GDBserver, GDB may be told to send the
  breakpoint conditions in bytecode form to GDBserver.  GDBserver
  will only report the breakpoint trigger to GDB when its condition
  evaluates to true.

* New options

set mips compression
show mips compression
  Select the compressed ISA encoding used in functions that have no symbol
  information available.  The encoding can be set to either of:
    mips16
    micromips
  and is updated automatically from ELF file flags if available.

set breakpoint condition-evaluation
show breakpoint condition-evaluation
  Control whether breakpoint conditions are evaluated by GDB ("host") or by
  GDBserver ("target").  Default option "auto" chooses the most efficient
  available mode.
  This option can improve debugger efficiency depending on the speed of the
  target.

set auto-load off
  Disable auto-loading globally.

show auto-load
  Show auto-loading setting of all kinds of auto-loaded files.

set auto-load gdb-scripts on|off
show auto-load gdb-scripts
  Control auto-loading of GDB canned sequences of commands files.

set auto-load python-scripts on|off
show auto-load python-scripts
  Control auto-loading of Python script files.

set auto-load local-gdbinit on|off
show auto-load local-gdbinit
  Control loading of init file (.gdbinit) from current directory.

set auto-load libthread-db on|off
show auto-load libthread-db
  Control auto-loading of inferior specific thread debugging shared library.

set auto-load scripts-directory <dir1>[:<dir2>...]
show auto-load scripts-directory
  Set a list of directories from which to load auto-loaded scripts.
  Automatically loaded Python scripts and GDB scripts are located in one
  of the directories listed by this option.
  The delimiter (':' above) may differ according to the host platform.

set auto-load safe-path <dir1>[:<dir2>...]
show auto-load safe-path
  Set a list of directories from which it is safe to auto-load files.
  The delimiter (':' above) may differ according to the host platform.

set debug auto-load on|off
show debug auto-load
  Control display of debugging info for auto-loading the files above.

set dprintf-style gdb|call|agent
show dprintf-style
  Control the way in which a dynamic printf is performed; "gdb"
  requests a GDB printf command, while "call" causes dprintf to call a
  function in the inferior.  "agent" requests that the target agent
  (such as GDBserver) do the printing.

set dprintf-function <expr>
show dprintf-function
set dprintf-channel <expr>
show dprintf-channel
  Set the function and optional first argument to the call when using
  the "call" style of dynamic printf.

set disconnected-dprintf on|off
show disconnected-dprintf
  Control whether agent-style dynamic printfs continue to be in effect
  after GDB disconnects.

* New configure options

--with-auto-load-dir
  Configure default value for the 'set auto-load scripts-directory'
  setting above.  It defaults to '$debugdir:$datadir/auto-load',
  $debugdir representing global debugging info directories (available
  via 'show debug-file-directory') and $datadir representing GDB's data
  directory (available via 'show data-directory').

--with-auto-load-safe-path
  Configure default value for the 'set auto-load safe-path' setting
  above.  It defaults to the --with-auto-load-dir setting.

--without-auto-load-safe-path
  Set 'set auto-load safe-path' to '/', effectively disabling this
  security feature.

* New remote packets

z0/z1 conditional breakpoints extension

  The z0/z1 breakpoint insertion packets have been extended to carry
  a list of conditional expressions over to the remote stub depending on the
  condition evaluation mode.  The use of this extension can be controlled
  via the "set remote conditional-breakpoints-packet" command.

QProgramSignals:

  Specify the signals which the remote stub may pass to the debugged
  program without GDB involvement.

* New command line options

--init-command=FILE, -ix          Like --command, -x but execute it
                                  before loading inferior.
--init-eval-command=COMMAND, -iex Like --eval-command=COMMAND, -ex but
                                  execute it before loading inferior.

*** Changes in GDB 7.4

* GDB now handles ambiguous linespecs more consistently; the existing
  FILE:LINE support has been expanded to other types of linespecs.  A
  breakpoint will now be set on all matching locations in all
  inferiors, and locations will be added or removed according to
  inferior changes.

* GDB now allows you to skip uninteresting functions and files when
  stepping with the "skip function" and "skip file" commands.

* GDB has two new commands: "set remote hardware-watchpoint-length-limit"
  and "show remote hardware-watchpoint-length-limit".  These allows to
  set or show the maximum length limit (in bytes) of a remote
  target hardware watchpoint.

  This allows e.g. to use "unlimited" hardware watchpoints with the
  gdbserver integrated in Valgrind version >= 3.7.0.  Such Valgrind
  watchpoints are slower than real hardware watchpoints but are
  significantly faster than gdb software watchpoints.

* Python scripting

  ** The register_pretty_printer function in module gdb.printing now takes
     an optional `replace' argument.  If True, the new printer replaces any
     existing one.

  ** The "maint set python print-stack on|off" command has been
     deprecated and will be deleted in GDB 7.5.
     A new command: "set python print-stack none|full|message" has
     replaced it.  Additionally, the default for "print-stack" is
     now "message", which just prints the error message without
     the stack trace.
   
  ** A prompt substitution hook (prompt_hook) is now available to the
     Python API.

  ** A new Python module, gdb.prompt has been added to the GDB Python
     modules library.  This module provides functionality for
     escape sequences in prompts (used by set/show
     extended-prompt).  These escape sequences are replaced by their
     corresponding value.

  ** Python commands and convenience-functions located in
    'data-directory'/python/gdb/command and
    'data-directory'/python/gdb/function are now automatically loaded
     on GDB start-up.

  ** Blocks now provide four new attributes.  global_block and
     static_block will return the global and static blocks
     respectively.  is_static and is_global are boolean attributes
     that indicate if the block is one of those two types.

  ** Symbols now provide the "type" attribute, the type of the symbol.

  ** The "gdb.breakpoint" function has been deprecated in favor of
     "gdb.breakpoints".

  ** A new class "gdb.FinishBreakpoint" is provided to catch the return
     of a function.  This class is based on the "finish" command
     available in the CLI. 

  ** Type objects for struct and union types now allow access to
     the fields using standard Python dictionary (mapping) methods.
     For example, "some_type['myfield']" now works, as does
     "some_type.items()".

  ** A new event "gdb.new_objfile" has been added, triggered by loading a
     new object file.

  ** A new function, "deep_items" has been added to the gdb.types
     module in the GDB Python modules library.  This function returns
     an iterator over the fields of a struct or union type.  Unlike
     the standard Python "iteritems" method, it will recursively traverse
     any anonymous fields.

* MI changes

  ** "*stopped" events can report several new "reason"s, such as
     "solib-event".

  ** Breakpoint changes are now notified using new async records, like
     "=breakpoint-modified".

  ** New command -ada-task-info.

* libthread-db-search-path now supports two special values: $sdir and $pdir.
  $sdir specifies the default system locations of shared libraries.
  $pdir specifies the directory where the libpthread used by the application
  lives.

  GDB no longer looks in $sdir and $pdir after it has searched the directories
  mentioned in libthread-db-search-path.  If you want to search those
  directories, they must be specified in libthread-db-search-path.
  The default value of libthread-db-search-path on GNU/Linux and Solaris
  systems is now "$sdir:$pdir".

  $pdir is not supported by gdbserver, it is currently ignored.
  $sdir is supported by gdbserver.

* New configure option --with-iconv-bin.
  When using the internationalization support like the one in the GNU C
  library, GDB will invoke the "iconv" program to get a list of supported
  character sets.  If this program lives in a non-standard location, one can
  use this option to specify where to find it.

* When natively debugging programs on PowerPC BookE processors running
  a Linux kernel version 2.6.34 or later, GDB supports masked hardware
  watchpoints, which specify a mask in addition to an address to watch.
  The mask specifies that some bits of an address (the bits which are
  reset in the mask) should be ignored when matching the address accessed
  by the inferior against the watchpoint address.  See the "PowerPC Embedded"
  section in the user manual for more details.

* The new option --once causes GDBserver to stop listening for connections once
  the first connection is made.  The listening port used by GDBserver will
  become available after that.

* New commands "info macros" and "alias" have been added.

* New function parameters suffix @entry specifies value of function parameter
  at the time the function got called.  Entry values are available only since
  gcc version 4.7.

* New commands

!SHELL COMMAND
  "!" is now an alias of the "shell" command.
  Note that no space is needed between "!" and SHELL COMMAND.

* Changed commands

watch EXPRESSION mask MASK_VALUE
  The watch command now supports the mask argument which allows creation
  of masked watchpoints, if the current architecture supports this feature.

info auto-load-scripts [REGEXP]
  This command was formerly named "maintenance print section-scripts".
  It is now generally useful and is no longer a maintenance-only command.

info macro [-all] [--] MACRO
  The info macro command has new options `-all' and `--'.  The first for
  printing all definitions of a macro.  The second for explicitly specifying
  the end of arguments and the beginning of the macro name in case the macro
  name starts with a hyphen.

collect[/s] EXPRESSIONS
  The tracepoint collect command now takes an optional modifier "/s"
  that directs it to dereference pointer-to-character types and
  collect the bytes of memory up to a zero byte.  The behavior is
  similar to what you see when you use the regular print command on a
  string.  An optional integer following the "/s" sets a bound on the
  number of bytes that will be collected.

tstart [NOTES]
  The trace start command now interprets any supplied arguments as a
  note to be recorded with the trace run, with an effect similar to
  setting the variable trace-notes.

tstop [NOTES]
  The trace stop command now interprets any arguments as a note to be
  mentioned along with the tstatus report that the trace was stopped
  with a command.  The effect is similar to setting the variable
  trace-stop-notes.

* Tracepoints can now be enabled and disabled at any time after a trace
  experiment has been started using the standard "enable" and "disable"
  commands.  It is now possible to start a trace experiment with no enabled
  tracepoints; GDB will display a warning, but will allow the experiment to
  begin, assuming that tracepoints will be enabled as needed while the trace
  is running.

* Fast tracepoints on 32-bit x86-architectures can now be placed at
  locations with 4-byte instructions, when they were previously
  limited to locations with instructions of 5 bytes or longer.

* New options

set debug dwarf2-read
show debug dwarf2-read
  Turns on or off display of debugging messages related to reading
  DWARF debug info.  The default is off.

set debug symtab-create
show debug symtab-create
  Turns on or off display of debugging messages related to symbol table
  creation.  The default is off.

set extended-prompt
show extended-prompt
  Set the GDB prompt, and allow escape sequences to be inserted to
  display miscellaneous information (see 'help set extended-prompt'
  for the list of sequences).  This prompt (and any information
  accessed through the escape sequences) is updated every time the
  prompt is displayed.

set print entry-values (both|compact|default|if-needed|no|only|preferred)
show print entry-values
  Set printing of frame argument values at function entry.  In some cases
  GDB can determine the value of function argument which was passed by the
  function caller, even if the value was modified inside the called function.

set debug entry-values
show debug entry-values
  Control display of debugging info for determining frame argument values at
  function entry and virtual tail call frames.

set basenames-may-differ
show basenames-may-differ
  Set whether a source file may have multiple base names.
  (A "base name" is the name of a file with the directory part removed.
  Example: The base name of "/home/user/hello.c" is "hello.c".)
  If set, GDB will canonicalize file names (e.g., expand symlinks)
  before comparing them.  Canonicalization is an expensive operation,
  but it allows the same file be known by more than one base name.
  If not set (the default), all source files are assumed to have just
  one base name, and gdb will do file name comparisons more efficiently.

set trace-user
show trace-user
set trace-notes
show trace-notes
  Set a user name and notes for the current and any future trace runs.
  This is useful for long-running and/or disconnected traces, to
  inform others (or yourself) as to who is running the trace, supply
  contact information, or otherwise explain what is going on.

set trace-stop-notes
show trace-stop-notes
  Set a note attached to the trace run, that is displayed when the
  trace has been stopped by a tstop command.  This is useful for
  instance as an explanation, if you are stopping a trace run that was
  started by someone else.

* New remote packets

QTEnable
  
  Dynamically enable a tracepoint in a started trace experiment.

QTDisable

  Dynamically disable a tracepoint in a started trace experiment.

QTNotes

  Set the user and notes of the trace run.

qTP

  Query the current status of a tracepoint.

qTMinFTPILen

  Query the minimum length of instruction at which a fast tracepoint may
  be placed.

* Dcache size (number of lines) and line-size are now runtime-configurable
  via "set dcache line" and "set dcache line-size" commands.

* New targets

Texas Instruments TMS320C6x		tic6x-*-*

* New Simulators

Renesas RL78				rl78-*-elf

*** Changes in GDB 7.3.1

* The build failure for NetBSD and OpenBSD targets have now been fixed.

*** Changes in GDB 7.3

* GDB has a new command: "thread find [REGEXP]".
  It finds the thread id whose name, target id, or thread extra info
  matches the given regular expression.

* The "catch syscall" command now works on mips*-linux* targets.

* The -data-disassemble MI command now supports modes 2 and 3 for
  dumping the instruction opcodes.

* New command line options

-data-directory DIR	Specify DIR as the "data-directory".
			This is mostly for testing purposes.

* The "maint set python auto-load on|off" command has been renamed to
  "set auto-load-scripts on|off".

* GDB has a new command: "set directories".
  It is like the "dir" command except that it replaces the
  source path list instead of augmenting it.

* GDB now understands thread names.

  On GNU/Linux, "info threads" will display the thread name as set by
  prctl or pthread_setname_np.

  There is also a new command, "thread name", which can be used to
  assign a name internally for GDB to display.

* OpenCL C
  Initial support for the OpenCL C language (http://www.khronos.org/opencl)
  has been integrated into GDB.

* Python scripting

  ** The function gdb.Write now accepts an optional keyword 'stream'.
     This keyword, when provided, will direct the output to either
     stdout, stderr, or GDB's logging output.

  ** Parameters can now be be sub-classed in Python, and in particular
     you may implement the get_set_doc and get_show_doc functions.
     This improves how Parameter set/show documentation is processed
     and allows for more dynamic content.

  ** Symbols, Symbol Table, Symbol Table and Line, Object Files,
     Inferior, Inferior Thread, Blocks, and Block Iterator APIs now
     have an is_valid method.

  ** Breakpoints can now be sub-classed in Python, and in particular
     you may implement a 'stop' function that is executed each time
     the inferior reaches that breakpoint.   

  ** New function gdb.lookup_global_symbol looks up a global symbol.

  ** GDB values in Python are now callable if the value represents a
     function.  For example, if 'some_value' represents a function that
     takes two integer parameters and returns a value, you can call
     that function like so:

     result = some_value (10,20)

  ** Module gdb.types has been added.
     It contains a collection of utilities for working with gdb.Types objects:
     get_basic_type, has_field, make_enum_dict.

  ** Module gdb.printing has been added.
     It contains utilities for writing and registering pretty-printers.
     New classes: PrettyPrinter,  SubPrettyPrinter,
     RegexpCollectionPrettyPrinter.
     New function: register_pretty_printer.

  ** New commands "info pretty-printers", "enable pretty-printer" and
     "disable pretty-printer" have been added.

  ** gdb.parameter("directories") is now available.

  ** New function gdb.newest_frame returns the newest frame in the
     selected thread.

  ** The gdb.InferiorThread class has a new "name" attribute.  This
     holds the thread's name.

  ** Python Support for Inferior events.
     Python scripts can add observers to be notified of events
     occurring in the process being debugged.
     The following events are currently supported:
     - gdb.events.cont Continue event.
     - gdb.events.exited Inferior exited event.
     - gdb.events.stop Signal received, and Breakpoint hit events.

* C++ Improvements:

  ** GDB now puts template parameters in scope when debugging in an
     instantiation.  For example, if you have:

     template<int X> int func (void) { return X; }

     then if you step into func<5>, "print X" will show "5".  This
     feature requires proper debuginfo support from the compiler; it
     was added to GCC 4.5.

  ** The motion commands "next", "finish", "until", and "advance" now
     work better when exceptions are thrown.  In particular, GDB will
     no longer lose control of the inferior; instead, the GDB will
     stop the inferior at the point at which the exception is caught.
     This functionality requires a change in the exception handling
     code that was introduced in GCC 4.5.

* GDB now follows GCC's rules on accessing volatile objects when
  reading or writing target state during expression evaluation.
  One notable difference to prior behavior is that "print x = 0"
  no longer generates a read of x; the value of the assignment is
  now always taken directly from the value being assigned.

* GDB now has some support for using labels in the program's source in
  linespecs.  For instance, you can use "advance label" to continue
  execution to a label.

* GDB now has support for reading and writing a new .gdb_index
  section.  This section holds a fast index of DWARF debugging
  information and can be used to greatly speed up GDB startup and
  operation.  See the documentation for `save gdb-index' for details.

* The "watch" command now accepts an optional "-location" argument.
  When used, this causes GDB to watch the memory referred to by the
  expression.  Such a watchpoint is never deleted due to it going out
  of scope.

* GDB now supports thread debugging of core dumps on GNU/Linux.

  GDB now activates thread debugging using the libthread_db library
  when debugging GNU/Linux core dumps, similarly to when debugging
  live processes.  As a result, when debugging a core dump file, GDB
  is now able to display pthread_t ids of threads.  For example, "info
  threads" shows the same output as when debugging the process when it
  was live.  In earlier releases, you'd see something like this:

  (gdb) info threads
   * 1 LWP 6780  main () at main.c:10

  While now you see this:

  (gdb) info threads
   * 1 Thread 0x7f0f5712a700 (LWP 6780)  main () at main.c:10

  It is also now possible to inspect TLS variables when debugging core
  dumps.

  When debugging a core dump generated on a machine other than the one
  used to run GDB, you may need to point GDB at the correct
  libthread_db library with the "set libthread-db-search-path"
  command.  See the user manual for more details on this command.

* When natively debugging programs on PowerPC BookE processors running
  a Linux kernel version 2.6.34 or later, GDB supports ranged breakpoints,
  which stop execution of the inferior whenever it executes an instruction
  at any address within the specified range.  See the "PowerPC Embedded"
  section in the user manual for more details.

* New features in the GDB remote stub, GDBserver

  ** GDBserver is now supported on PowerPC LynxOS (versions 4.x and 5.x),
     and i686 LynxOS (version 5.x).

  ** GDBserver is now supported on Blackfin Linux.

* New native configurations

ia64 HP-UX                      ia64-*-hpux*

* New targets:

Analog Devices, Inc. Blackfin Processor	bfin-*

* Ada task switching is now supported on sparc-elf targets when
  debugging a program using the Ravenscar Profile.  For more information,
  see the "Tasking Support when using the Ravenscar Profile" section
  in the GDB user manual.

* Guile support was removed.

* New features in the GNU simulator

  ** The --map-info flag lists all known core mappings.

  ** CFI flashes may be simulated via the "cfi" device.

*** Changes in GDB 7.2

* Shared library support for remote targets by default

  When GDB is configured for a generic, non-OS specific target, like
  for example, --target=arm-eabi or one of the many *-*-elf targets,
  GDB now queries remote stubs for loaded shared libraries using the
  `qXfer:libraries:read' packet.  Previously, shared library support
  was always disabled for such configurations.

* C++ Improvements:

  ** Argument Dependent Lookup (ADL)

  In C++ ADL lookup directs function search to the namespaces of its
  arguments even if the namespace has not been imported.
  For example:
    namespace A
      { 
        class B { }; 
        void foo (B) { }
      }
    ...
    A::B b
    foo(b)
  Here the compiler will search for `foo' in the namespace of 'b'
  and find A::foo.  GDB now supports this.  This construct is commonly
  used in the Standard Template Library for operators.

  ** Improved User Defined Operator Support

  In addition to member operators, GDB now supports lookup of operators
  defined in a namespace and imported with a `using' directive, operators
  defined in the global scope, operators imported implicitly from an
  anonymous namespace, and the ADL operators mentioned in the previous
  entry.
  GDB now also supports proper overload resolution for all the previously
  mentioned flavors of operators.

  ** static const class members

  Printing of static const class members that are initialized in the
  class definition has been fixed.

* Windows Thread Information Block access.

  On Windows targets, GDB now supports displaying the Windows Thread
  Information Block (TIB) structure.  This structure is visible either
  by using the new command `info w32 thread-information-block' or, by
  dereferencing the new convenience variable named `$_tlb', a
  thread-specific pointer to the TIB.  This feature is also supported
  when remote debugging using GDBserver.

* Static tracepoints

  Static tracepoints are calls in the user program into a tracing
  library.  One such library is a port of the LTTng kernel tracer to
  userspace --- UST (LTTng Userspace Tracer, http://lttng.org/ust).
  When debugging with GDBserver, GDB now supports combining the GDB
  tracepoint machinery with such libraries.  For example: the user can
  use GDB to probe a static tracepoint marker (a call from the user
  program into the tracing library) with the new "strace" command (see
  "New commands" below).  This creates a "static tracepoint" in the
  breakpoint list, that can be manipulated with the same feature set
  as fast and regular tracepoints.  E.g., collect registers, local and
  global variables, collect trace state variables, and define
  tracepoint conditions.  In addition, the user can collect extra
  static tracepoint marker specific data, by collecting the new
  $_sdata internal variable.  When analyzing the trace buffer, you can
  inspect $_sdata like any other variable available to GDB.  For more
  information, see the "Tracepoints" chapter in GDB user manual.  New
  remote packets have been defined to support static tracepoints, see
  the "New remote packets" section below.

* Better reconstruction of tracepoints after disconnected tracing

  GDB will attempt to download the original source form of tracepoint
  definitions when starting a trace run, and then will upload these
  upon reconnection to the target, resulting in a more accurate
  reconstruction of the tracepoints that are in use on the target.

* Observer mode

  You can now exercise direct control over the ways that GDB can
  affect your program.  For instance, you can disallow the setting of
  breakpoints, so that the program can run continuously (assuming
  non-stop mode).  In addition, the "observer" variable is available
  to switch all of the different controls; in observer mode, GDB
  cannot affect the target's behavior at all, which is useful for
  tasks like diagnosing live systems in the field.

* The new convenience variable $_thread holds the number of the
  current thread.

* New remote packets

qGetTIBAddr

  Return the address of the Windows Thread Information Block of a given thread.

qRelocInsn

  In response to several of the tracepoint packets, the target may now
  also respond with a number of intermediate `qRelocInsn' request
  packets before the final result packet, to have GDB handle
  relocating an instruction to execute at a different address.  This
  is particularly useful for stubs that support fast tracepoints.  GDB
  reports support for this feature in the qSupported packet.

qTfSTM, qTsSTM

  List static tracepoint markers in the target program.

qTSTMat

  List static tracepoint markers at a given address in the target
  program.

qXfer:statictrace:read

  Read the static trace data collected (by a `collect $_sdata'
  tracepoint action).  The remote stub reports support for this packet
  to gdb's qSupported query.

QAllow

  Send the current settings of GDB's permission flags.

QTDPsrc

  Send part of the source (textual) form of a tracepoint definition,
  which includes location, conditional, and action list.

* The source command now accepts a -s option to force searching for the
  script in the source search path even if the script name specifies
  a directory.

* New features in the GDB remote stub, GDBserver

  - GDBserver now support tracepoints (including fast tracepoints, and
    static tracepoints).  The feature is currently supported by the
    i386-linux and amd64-linux builds.  See the "Tracepoints support
    in gdbserver" section in the manual for more information.

    GDBserver JIT compiles the tracepoint's conditional agent
    expression bytecode into native code whenever possible for low
    overhead dynamic tracepoints conditionals.  For such tracepoints,
    an expression that examines program state is evaluated when the
    tracepoint is reached, in order to determine whether to capture
    trace data.  If the condition is simple and false, processing the
    tracepoint finishes very quickly and no data is gathered.

    GDBserver interfaces with the UST (LTTng Userspace Tracer) library
    for static tracepoints support.

  - GDBserver now supports x86_64 Windows 64-bit debugging.

* GDB now sends xmlRegisters= in qSupported packet to indicate that
  it understands register description.

* The --batch flag now disables pagination and queries.

* X86 general purpose registers

  GDB now supports reading/writing byte, word and double-word x86
  general purpose registers directly.  This means you can use, say,
  $ah or $ax to refer, respectively, to the byte register AH and
  16-bit word register AX that are actually portions of the 32-bit
  register EAX or 64-bit register RAX.

* The `commands' command now accepts a range of breakpoints to modify.
  A plain `commands' following a command that creates multiple
  breakpoints affects all the breakpoints set by that command.  This
  applies to breakpoints set by `rbreak', and also applies when a
  single `break' command creates multiple breakpoints (e.g.,
  breakpoints on overloaded c++ functions).

* The `rbreak' command now accepts a filename specification as part of
  its argument, limiting the functions selected by the regex to those
  in the specified file.

* Support for remote debugging Windows and SymbianOS shared libraries
  from Unix hosts has been improved.  Non Windows GDB builds now can
  understand target reported file names that follow MS-DOS based file
  system semantics, such as file names that include drive letters and
  use the backslash character as directory separator.  This makes it
  possible to transparently use the "set sysroot" and "set
  solib-search-path" on Unix hosts to point as host copies of the
  target's shared libraries.  See the new command "set
  target-file-system-kind" described below, and the "Commands to
  specify files" section in the user manual for more information.

* New commands

eval template, expressions...
  Convert the values of one or more expressions under the control
  of the string template to a command line, and call it.

set target-file-system-kind unix|dos-based|auto
show target-file-system-kind
  Set or show the assumed file system kind for target reported file
  names.

save breakpoints <filename>
  Save all current breakpoint definitions to a file suitable for use
  in a later debugging session.  To read the saved breakpoint
  definitions, use the `source' command.

`save tracepoints' is a new alias for `save-tracepoints'.  The latter
is now deprecated.

info static-tracepoint-markers
  Display information about static tracepoint markers in the target.

strace FN | FILE:LINE | *ADDR | -m MARKER_ID
  Define a static tracepoint by probing a marker at the given
  function, line, address, or marker ID.

set observer on|off
show observer
  Enable and disable observer mode.

set may-write-registers on|off
set may-write-memory on|off
set may-insert-breakpoints on|off
set may-insert-tracepoints on|off
set may-insert-fast-tracepoints on|off
set may-interrupt on|off
  Set individual permissions for GDB effects on the target.  Note that
  some of these settings can have undesirable or surprising
  consequences, particularly when changed in the middle of a session.
  For instance, disabling the writing of memory can prevent
  breakpoints from being inserted, cause single-stepping to fail, or
  even crash your program, if you disable after breakpoints have been
  inserted.  However, GDB should not crash.

set record memory-query on|off
show record memory-query
  Control whether to stop the inferior if memory changes caused
  by an instruction cannot be recorded.

* Changed commands

disassemble
  The disassemble command now supports "start,+length" form of two arguments.

* Python scripting

** GDB now provides a new directory location, called the python directory,
   where Python scripts written for GDB can be installed.  The location
   of that directory is <data-directory>/python, where <data-directory>
   is the GDB data directory.  For more details, see section `Scripting
   GDB using Python' in the manual.

** The GDB Python API now has access to breakpoints, symbols, symbol
   tables, program spaces, inferiors, threads and frame's code blocks.
   Additionally, GDB Parameters can now be created from the API, and
   manipulated via set/show in the CLI.

** New functions gdb.target_charset, gdb.target_wide_charset,
   gdb.progspaces, gdb.current_progspace, and gdb.string_to_argv.

** New exception gdb.GdbError.

** Pretty-printers are now also looked up in the current program space.

** Pretty-printers can now be individually enabled and disabled.

** GDB now looks for names of Python scripts to auto-load in a
   special section named `.debug_gdb_scripts', in addition to looking
   for a OBJFILE-gdb.py script when OBJFILE is read by the debugger.

* Tracepoint actions were unified with breakpoint commands. In particular,
there are no longer differences in "info break" output for breakpoints and
tracepoints and the "commands" command can be used for both tracepoints and
regular breakpoints.

* New targets

ARM Symbian			arm*-*-symbianelf*

* D language support.
  GDB now supports debugging programs written in the D programming
  language.

* GDB now supports the extended ptrace interface for PowerPC which is
  available since Linux kernel version 2.6.34.  This automatically enables
  any hardware breakpoints and additional hardware watchpoints available in
  the processor.  The old ptrace interface exposes just one hardware
  watchpoint and no hardware breakpoints.

* GDB is now able to use the Data Value Compare (DVC) register available on
  embedded PowerPC processors to implement in hardware simple watchpoint
  conditions of the form:

  watch ADDRESS|VARIABLE if ADDRESS|VARIABLE == CONSTANT EXPRESSION

  This works in native GDB running on Linux kernels with the extended ptrace
  interface mentioned above.

*** Changes in GDB 7.1

* C++ Improvements

  ** Namespace Support

  GDB now supports importing of namespaces in C++.  This enables the
  user to inspect variables from imported namespaces.  Support for
  namepace aliasing has also been added.  So, if a namespace is 
  aliased in the current scope (e.g. namepace C=A; ) the user can 
  print variables using the alias (e.g. (gdb) print C::x).

  ** Bug Fixes

  All known bugs relating to the printing of virtual base class were
  fixed.  It is now possible to call overloaded static methods using a
  qualified name.

  ** Cast Operators

  The C++ cast operators static_cast<>, dynamic_cast<>, const_cast<>,
  and reinterpret_cast<> are now handled by the C++ expression parser.

* New targets

Xilinx MicroBlaze		microblaze-*-*
Renesas RX			rx-*-elf

* New Simulators

Xilinx MicroBlaze		microblaze
Renesas RX			rx

* Multi-program debugging.

  GDB now has support for multi-program (a.k.a. multi-executable or
  multi-exec) debugging.  This allows for debugging multiple inferiors
  simultaneously each running a different program under the same GDB
  session.  See "Debugging Multiple Inferiors and Programs" in the
  manual for more information.  This implied some user visible changes
  in the multi-inferior support.  For example, "info inferiors" now
  lists inferiors that are not running yet or that have exited
  already.  See also "New commands" and "New options" below.

* New tracing features

  GDB's tracepoint facility now includes several new features:

  ** Trace state variables

  GDB tracepoints now include support for trace state variables, which
  are variables managed by the target agent during a tracing
  experiment.  They are useful for tracepoints that trigger each
  other, so for instance one tracepoint can count hits in a variable,
  and then a second tracepoint has a condition that is true when the
  count reaches a particular value.  Trace state variables share the
  $-syntax of GDB convenience variables, and can appear in both
  tracepoint actions and condition expressions.  Use the "tvariable"
  command to create, and "info tvariables" to view; see "Trace State
  Variables" in the manual for more detail.

  ** Fast tracepoints

  GDB now includes an option for defining fast tracepoints, which
  targets may implement more efficiently, such as by installing a jump
  into the target agent rather than a trap instruction.  The resulting
  speedup can be by two orders of magnitude or more, although the
  tradeoff is that some program locations on some target architectures
  might not allow fast tracepoint installation, for instance if the
  instruction to be replaced is shorter than the jump.  To request a
  fast tracepoint, use the "ftrace" command, with syntax identical to
  the regular trace command.

  ** Disconnected tracing

  It is now possible to detach GDB from the target while it is running
  a trace experiment, then reconnect later to see how the experiment
  is going.  In addition, a new variable disconnected-tracing lets you
  tell the target agent whether to continue running a trace if the
  connection is lost unexpectedly.

  ** Trace files

  GDB now has the ability to save the trace buffer into a file, and
  then use that file as a target, similarly to you can do with
  corefiles.  You can select trace frames, print data that was
  collected in them, and use tstatus to display the state of the
  tracing run at the moment that it was saved.  To create a trace
  file, use "tsave <filename>", and to use it, do "target tfile
  <name>".

  ** Circular trace buffer

  You can ask the target agent to handle the trace buffer as a
  circular buffer, discarding the oldest trace frames to make room for
  newer ones, by setting circular-trace-buffer to on.  This feature may
  not be available for all target agents.

* Changed commands

disassemble
  The disassemble command, when invoked with two arguments, now requires
  the arguments to be comma-separated.

info variables
  The info variables command now displays variable definitions.  Files
  which only declare a variable are not shown.

source
  The source command is now capable of sourcing Python scripts.
  This feature is dependent on the debugger being build with Python
  support.

  Related to this enhancement is also the introduction of a new command
  "set script-extension" (see below).

* New commands (for set/show, see "New options" below)

record save [<FILENAME>]
  Save a file (in core file format) containing the process record 
  execution log for replay debugging at a later time.

record restore <FILENAME>
  Restore the process record execution log that was saved at an
  earlier time, for replay debugging.

add-inferior [-copies <N>] [-exec <FILENAME>]
  Add a new inferior.

clone-inferior [-copies <N>] [ID]
  Make a new inferior ready to execute the same program another
  inferior has loaded.

remove-inferior ID
  Remove an inferior.

maint info program-spaces
  List the program spaces loaded into GDB.

set remote interrupt-sequence [Ctrl-C | BREAK | BREAK-g]
show remote interrupt-sequence
  Allow the user to select one of ^C, a BREAK signal or BREAK-g
  as the sequence to the remote target in order to interrupt the execution.
  Ctrl-C is a default.  Some system prefers BREAK which is high level of
  serial line for some certain time.  Linux kernel prefers BREAK-g, a.k.a
  Magic SysRq g.  It is BREAK signal and character 'g'.

set remote interrupt-on-connect [on | off]
show remote interrupt-on-connect
  When interrupt-on-connect is ON, gdb sends interrupt-sequence to
  remote target when gdb connects to it.  This is needed when you debug
  Linux kernel.

set remotebreak [on | off]
show remotebreak
Deprecated.  Use "set/show remote interrupt-sequence" instead.

tvariable $NAME [ = EXP ]
  Create or modify a trace state variable.

info tvariables
  List trace state variables and their values.

delete tvariable $NAME ...
  Delete one or more trace state variables.

teval EXPR, ...
  Evaluate the given expressions without collecting anything into the
  trace buffer. (Valid in tracepoint actions only.)

ftrace FN / FILE:LINE / *ADDR
  Define a fast tracepoint at the given function, line, or address.

* New expression syntax

  GDB now parses the 0b prefix of binary numbers the same way as GCC does.
  GDB now parses 0b101010 identically with 42.

* New options

set follow-exec-mode new|same
show follow-exec-mode
  Control whether GDB reuses the same inferior across an exec call or
  creates a new one.  This is useful to be able to restart the old
  executable after the inferior having done an exec call.

set default-collect EXPR, ...
show default-collect
   Define a list of expressions to be collected at each tracepoint.
   This is a useful way to ensure essential items are not overlooked,
   such as registers or a critical global variable.

set disconnected-tracing
show disconnected-tracing
   If set to 1, the target is instructed to continue tracing if it
   loses its connection to GDB.  If 0, the target is to stop tracing
   upon disconnection.

set circular-trace-buffer
show circular-trace-buffer
   If set to on, the target is instructed to use a circular trace buffer
   and discard the oldest trace frames instead of stopping the trace due
   to a full trace buffer.  If set to off, the trace stops when the buffer
   fills up.  Some targets may not support this.

set script-extension off|soft|strict
show script-extension
   If set to "off", the debugger does not perform any script language
   recognition, and all sourced files are assumed to be GDB scripts.
   If set to "soft" (the default), files are sourced according to
   filename extension, falling back to GDB scripts if the first
   evaluation failed.
   If set to "strict", files are sourced according to filename extension.

set ada trust-PAD-over-XVS on|off
show ada trust-PAD-over-XVS
   If off, activate a workaround against a bug in the debugging information
   generated by the compiler for PAD types (see gcc/exp_dbug.ads in
   the GCC sources for more information about the GNAT encoding and
   PAD types in particular).  It is always safe to set this option to
   off, but this introduces a slight performance penalty.  The default
   is on.

* Python API Improvements

  ** GDB provides the new class gdb.LazyString.  This is useful in
     some pretty-printing cases.  The new method gdb.Value.lazy_string
     provides a simple way to create objects of this type.

  ** The fields returned by gdb.Type.fields now have an
     `is_base_class' attribute.

  ** The new method gdb.Type.range returns the range of an array type.

  ** The new method gdb.parse_and_eval can be used to parse and
     evaluate an expression.

* New remote packets

QTDV
   Define a trace state variable.

qTV
   Get the current value of a trace state variable.

QTDisconnected
   Set desired tracing behavior upon disconnection.

QTBuffer:circular
   Set the trace buffer to be linear or circular.

qTfP, qTsP
   Get data about the tracepoints currently in use.

* Bug fixes

Process record now works correctly with hardware watchpoints.

Multiple bug fixes have been made to the mips-irix port, making it
much more reliable. In particular:
  - Debugging threaded applications is now possible again.  Previously,
    GDB would hang while starting the program, or while waiting for
    the program to stop at a breakpoint.
  - Attaching to a running process no longer hangs.
  - An error occurring while loading a core file has been fixed.
  - Changing the value of the PC register now works again.  This fixes
    problems observed when using the "jump" command, or when calling
    a function from GDB, or even when assigning a new value to $pc.
  - With the "finish" and "return" commands, the return value for functions
    returning a small array is now correctly printed.
  - It is now possible to break on shared library code which gets executed
    during a shared library init phase (code executed while executing
    their .init section).  Previously, the breakpoint would have no effect.
  - GDB is now able to backtrace through the signal handler for
    non-threaded programs.

PIE (Position Independent Executable) programs debugging is now supported.
This includes debugging execution of PIC (Position Independent Code) shared
libraries although for that, it should be possible to run such libraries as an
executable program.

*** Changes in GDB 7.0

* GDB now has an interface for JIT compilation.  Applications that
dynamically generate code can create symbol files in memory and register
them with GDB.  For users, the feature should work transparently, and
for JIT developers, the interface is documented in the GDB manual in the
"JIT Compilation Interface" chapter.

* Tracepoints may now be conditional.  The syntax is as for
breakpoints; either an "if" clause appended to the "trace" command,
or the "condition" command is available.  GDB sends the condition to
the target for evaluation using the same bytecode format as is used
for tracepoint actions.

* The disassemble command now supports: an optional /r modifier, print the
raw instructions in hex as well as in symbolic form, and an optional /m
modifier to print mixed source+assembly.

* Process record and replay

  In a architecture environment that supports ``process record and
  replay'', ``process record and replay'' target can record a log of
  the process execution, and replay it with both forward and reverse
  execute commands.

* Reverse debugging: GDB now has new commands reverse-continue, reverse-
step, reverse-next, reverse-finish, reverse-stepi, reverse-nexti, and
set execution-direction {forward|reverse}, for targets that support
reverse execution.

* GDB now supports hardware watchpoints on MIPS/Linux systems.  This
feature is available with a native GDB running on kernel version
2.6.28 or later.

* GDB now has support for multi-byte and wide character sets on the
target.  Strings whose character type is wchar_t, char16_t, or
char32_t are now correctly printed.  GDB supports wide- and unicode-
literals in C, that is, L'x', L"string", u'x', u"string", U'x', and
U"string" syntax.  And, GDB allows the "%ls" and "%lc" formats in
`printf'.  This feature requires iconv to work properly; if your
system does not have a working iconv, GDB can use GNU libiconv.  See
the installation instructions for more information.

* GDB now supports automatic retrieval of shared library files from
remote targets.  To use this feature, specify a system root that begins
with the `remote:' prefix, either via the `set sysroot' command or via
the `--with-sysroot' configure-time option.

* "info sharedlibrary" now takes an optional regex of libraries to show,
and it now reports if a shared library has no debugging information.

* Commands `set debug-file-directory', `set solib-search-path' and `set args'
now complete on file names.

* When completing in expressions, gdb will attempt to limit
completions to allowable structure or union fields, where appropriate.
For instance, consider:

    # struct example { int f1; double f2; };
    # struct example variable;
    (gdb) p variable.

If the user types TAB at the end of this command line, the available
completions will be "f1" and "f2".

* Inlined functions are now supported.  They show up in backtraces, and
the "step", "next", and "finish" commands handle them automatically.

* GDB now supports the token-splicing (##) and stringification (#)
operators when expanding macros.  It also supports variable-arity
macros.

* GDB now supports inspecting extra signal information, exported by
the new $_siginfo convenience variable.  The feature is currently
implemented on linux ARM, i386 and amd64.

* GDB can now display the VFP floating point registers and NEON vector
registers on ARM targets.  Both ARM GNU/Linux native GDB and gdbserver
can provide these registers (requires Linux 2.6.30 or later).  Remote
and simulator targets may also provide them.

* New remote packets

qSearch:memory:
  Search memory for a sequence of bytes.

QStartNoAckMode
  Turn off `+'/`-' protocol acknowledgments to permit more efficient
  operation over reliable transport links.  Use of this packet is
  controlled by the `set remote noack-packet' command.

vKill
  Kill the process with the specified process ID.  Use this in preference
  to `k' when multiprocess protocol extensions are supported.

qXfer:osdata:read
  Obtains additional operating system information

qXfer:siginfo:read
qXfer:siginfo:write
  Read or write additional signal information.

* Removed remote protocol undocumented extension

  An undocumented extension to the remote protocol's `S' stop reply
  packet that permited the stub to pass a process id was removed.
  Remote servers should use the `T' stop reply packet instead.

* GDB now supports multiple function calling conventions according to the
DWARF-2 DW_AT_calling_convention function attribute.
  
* The SH target utilizes the aforementioned change to distinguish between gcc
and Renesas calling convention.  It also adds the new CLI commands
`set/show sh calling-convention'.

* GDB can now read compressed debug sections, as produced by GNU gold
with the --compress-debug-sections=zlib flag.

* 64-bit core files are now supported on AIX.

* Thread switching is now supported on Tru64.

* Watchpoints can now be set on unreadable memory locations, e.g. addresses
which will be allocated using malloc later in program execution.

* The qXfer:libraries:read remote procotol packet now allows passing a
list of section offsets.

* On GNU/Linux, GDB can now attach to stopped processes.  Several race
conditions handling signals delivered during attach or thread creation
have also been fixed.

* GDB now supports the use of DWARF boolean types for Ada's type Boolean.
From the user's standpoint, all unqualified instances of True and False
are treated as the standard definitions, regardless of context.

* GDB now parses C++ symbol and type names more flexibly.  For
example, given:

   template<typename T> class C { };
   C<char const *> c;

GDB will now correctly handle all of:

   ptype C<char const *>
   ptype C<char const*>
   ptype C<const char *>
   ptype C<const char*>

* New features in the GDB remote stub, gdbserver

  - The "--wrapper" command-line argument tells gdbserver to use a
  wrapper program to launch programs for debugging.

  - On PowerPC and S/390 targets, it is now possible to use a single
  gdbserver executable to debug both 32-bit and 64-bit programs.
  (This requires gdbserver itself to be built as a 64-bit executable.)

  - gdbserver uses the new noack protocol mode for TCP connections to
  reduce communications latency, if also supported and enabled in GDB.

  - Support for the sparc64-linux-gnu target is now included in
  gdbserver.

  - The amd64-linux build of gdbserver now supports debugging both
    32-bit and 64-bit programs.

  - The i386-linux, amd64-linux, and i386-win32 builds of gdbserver
    now support hardware watchpoints, and will use them automatically
    as appropriate.

* Python scripting

  GDB now has support for scripting using Python.  Whether this is
  available is determined at configure time.

  New GDB commands can now be written in Python.

* Ada tasking support

  Ada tasks can now be inspected in GDB. The following commands have
  been introduced:

    info tasks
      Print the list of Ada tasks.
    info task N
      Print detailed information about task number N.
    task
      Print the task number of the current task.
    task N
      Switch the context of debugging to task number N.

* Support for user-defined prefixed commands.  The "define" command can
add new commands to existing prefixes, e.g. "target".

* Multi-inferior, multi-process debugging.

  GDB now has generalized support for multi-inferior debugging.  See
  "Debugging Multiple Inferiors" in the manual for more information.
  Although availability still depends on target support, the command
  set is more uniform now.  The GNU/Linux specific multi-forks support
  has been migrated to this new framework.  This implied some user
  visible changes; see "New commands" and also "Removed commands"
  below.

* Target descriptions can now describe the target OS ABI.  See the
"Target Description Format" section in the user manual for more
information.

* Target descriptions can now describe "compatible" architectures
to indicate that the target can execute applications for a different
architecture in addition to those for the main target architecture.
See the "Target Description Format" section in the user manual for
more information.

* Multi-architecture debugging.

  GDB now includes general supports for debugging applications on
  hybrid systems that use more than one single processor architecture
  at the same time.  Each such hybrid architecture still requires
  specific support to be added.  The only hybrid architecture supported
  in this version of GDB is the Cell Broadband Engine.

* GDB now supports integrated debugging of Cell/B.E. applications that
use both the PPU and SPU architectures.  To enable support for hybrid
Cell/B.E. debugging, you need to configure GDB to support both the
powerpc-linux or powerpc64-linux and the spu-elf targets, using the
--enable-targets configure option.

* Non-stop mode debugging.

  For some targets, GDB now supports an optional mode of operation in
  which you can examine stopped threads while other threads continue
  to execute freely.  This is referred to as non-stop mode, with the
  old mode referred to as all-stop mode.  See the "Non-Stop Mode"
  section in the user manual for more information.

  To be able to support remote non-stop debugging, a remote stub needs
  to implement the non-stop mode remote protocol extensions, as
  described in the "Remote Non-Stop" section of the user manual.  The
  GDB remote stub, gdbserver, has been adjusted to support these
  extensions on linux targets.

* New commands (for set/show, see "New options" below)

catch syscall [NAME(S) | NUMBER(S)]
  Catch system calls.  Arguments, which should be names of system
  calls or their numbers, mean catch only those syscalls.  Without
  arguments, every syscall will be caught.  When the inferior issues
  any of the specified syscalls, GDB will stop and announce the system
  call, both when it is called and when its call returns.  This
  feature is currently available with a native GDB running on the
  Linux Kernel, under the following architectures: x86, x86_64,
  PowerPC and PowerPC64.

find [/size-char] [/max-count] start-address, end-address|+search-space-size,
    val1 [, val2, ...]
  Search memory for a sequence of bytes.

maint set python print-stack
maint show python print-stack
  Show a stack trace when an error is encountered in a Python script.

python [CODE]
  Invoke CODE by passing it to the Python interpreter.

macro define
macro list
macro undef
  These allow macros to be defined, undefined, and listed
  interactively.

info os processes
  Show operating system information about processes.

info inferiors
  List the inferiors currently under GDB's control.

inferior NUM
  Switch focus to inferior number NUM.

detach inferior NUM
  Detach from inferior number NUM.

kill inferior NUM
  Kill inferior number NUM.

* New options

set spu stop-on-load
show spu stop-on-load
  Control whether to stop for new SPE threads during Cell/B.E. debugging.

set spu auto-flush-cache
show spu auto-flush-cache
  Control whether to automatically flush the software-managed cache
  during Cell/B.E. debugging.

set sh calling-convention
show sh calling-convention
  Control the calling convention used when calling SH target functions.

set debug timestamp
show debug timestamp
  Control display of timestamps with GDB debugging output.

set disassemble-next-line
show disassemble-next-line
  Control display of disassembled source lines or instructions when
  the debuggee stops.

set remote noack-packet
show remote noack-packet
  Set/show the use of remote protocol QStartNoAckMode packet.  See above
  under "New remote packets."

set remote query-attached-packet
show remote query-attached-packet
  Control use of remote protocol `qAttached' (query-attached) packet.

set remote read-siginfo-object
show remote read-siginfo-object
  Control use of remote protocol `qXfer:siginfo:read' (read-siginfo-object)
  packet.

set remote write-siginfo-object
show remote write-siginfo-object
  Control use of remote protocol `qXfer:siginfo:write' (write-siginfo-object)
  packet.

set remote reverse-continue
show remote reverse-continue
  Control use of remote protocol 'bc' (reverse-continue) packet.

set remote reverse-step
show remote reverse-step
  Control use of remote protocol 'bs' (reverse-step) packet.

set displaced-stepping
show displaced-stepping
  Control displaced stepping mode.  Displaced stepping is a way to
  single-step over breakpoints without removing them from the debuggee.
  Also known as "out-of-line single-stepping".

set debug displaced
show debug displaced
  Control display of debugging info for displaced stepping.

maint set internal-error
maint show internal-error
  Control what GDB does when an internal error is detected.

maint set internal-warning
maint show internal-warning
  Control what GDB does when an internal warning is detected.

set exec-wrapper
show exec-wrapper
unset exec-wrapper
  Use a wrapper program to launch programs for debugging.

set multiple-symbols (all|ask|cancel)
show multiple-symbols
  The value of this variable can be changed to adjust the debugger behavior
  when an expression or a breakpoint location contains an ambiguous symbol
  name (an overloaded function name, for instance).
  
set breakpoint always-inserted
show breakpoint always-inserted
  Keep breakpoints always inserted in the target, as opposed to inserting
  them when resuming the target, and removing them when the target stops.
  This option can improve debugger performance on slow remote targets.

set arm fallback-mode (arm|thumb|auto)
show arm fallback-mode
set arm force-mode (arm|thumb|auto)
show arm force-mode
  These commands control how ARM GDB determines whether instructions
  are ARM or Thumb.  The default for both settings is auto, which uses
  the current CPSR value for instructions without symbols; previous
  versions of GDB behaved as if "set arm fallback-mode arm".

set disable-randomization
show disable-randomization
  Standalone programs run with the virtual address space randomization enabled
  by default on some platforms.  This option keeps the addresses stable across
  multiple debugging sessions.

set non-stop
show non-stop
  Control whether other threads are stopped or not when some thread hits
  a breakpoint.

set target-async
show target-async
  Requests that asynchronous execution is enabled in the target, if available.
  In this case, it's possible to resume target in the background, and interact
  with GDB while the target is running.  "show target-async" displays the
  current state of asynchronous execution of the target.

set target-wide-charset
show target-wide-charset
  The target-wide-charset is the name of the character set that GDB
  uses when printing characters whose type is wchar_t.

set tcp auto-retry (on|off)
show tcp auto-retry
set tcp connect-timeout
show tcp connect-timeout
  These commands allow GDB to retry failed TCP connections to a remote stub
  with a specified timeout period; this is useful if the stub is launched
  in parallel with GDB but may not be ready to accept connections immediately.

set libthread-db-search-path
show libthread-db-search-path
  Control list of directories which GDB will search for appropriate
  libthread_db.

set schedule-multiple (on|off)
show schedule-multiple
  Allow GDB to resume all threads of all processes or only threads of
  the current process.

set stack-cache
show stack-cache
  Use more aggressive caching for accesses to the stack.  This improves
  performance of remote debugging (particularly backtraces) without
  affecting correctness.

set interactive-mode (on|off|auto)
show interactive-mode
  Control whether GDB runs in interactive mode (on) or not (off).
  When in interactive mode, GDB waits for the user to answer all
  queries.  Otherwise, GDB does not wait and assumes the default
  answer.  When set to auto (the default), GDB determines which
  mode to use based on the stdin settings.

* Removed commands

info forks
  For program forks, this is replaced by the new more generic `info
  inferiors' command.  To list checkpoints, you can still use the
  `info checkpoints' command, which was an alias for the `info forks'
  command.

fork NUM
  Replaced by the new `inferior' command.  To switch between
  checkpoints, you can still use the `restart' command, which was an
  alias for the `fork' command.

process PID
  This is removed, since some targets don't have a notion of
  processes.  To switch between processes, you can still use the
  `inferior' command using GDB's own inferior number.

delete fork NUM
  For program forks, this is replaced by the new more generic `kill
  inferior' command.  To delete a checkpoint, you can still use the
  `delete checkpoint' command, which was an alias for the `delete
  fork' command.

detach fork NUM
  For program forks, this is replaced by the new more generic `detach
  inferior' command.  To detach a checkpoint, you can still use the
  `detach checkpoint' command, which was an alias for the `detach
  fork' command.

* New native configurations

x86/x86_64 Darwin		i[34567]86-*-darwin*

x86_64 MinGW			x86_64-*-mingw*

* New targets

Lattice Mico32                  lm32-*
x86 DICOS			i[34567]86-*-dicos*
x86_64 DICOS		        x86_64-*-dicos*
S+core 3			score-*-*

* The GDB remote stub, gdbserver, now supports x86 Windows CE
  (mingw32ce) debugging.

* Removed commands

catch load
catch unload
  These commands were actually not implemented on any target.

*** Changes in GDB 6.8

* New native configurations

NetBSD/hppa			hppa*-*netbsd*
Xtensa GNU/Linux		xtensa*-*-linux*

* New targets

NetBSD/hppa			hppa*-*-netbsd*
Xtensa GNU/Lunux		xtensa*-*-linux*

* Change in command line behavior -- corefiles vs. process ids.

  When the '-p NUMBER' or '--pid NUMBER' options are used, and
  attaching to process NUMBER fails, GDB no longer attempts to open a
  core file named NUMBER.  Attaching to a program using the -c option
  is no longer supported.  Instead, use the '-p' or '--pid' options.

* GDB can now be built as a native debugger for debugging Windows x86
(mingw32) Portable Executable (PE) programs.

* Pending breakpoints no longer change their number when their address
is resolved.

* GDB now supports breakpoints with multiple locations,
including breakpoints on C++ constructors, inside C++ templates,
and in inlined functions.

* GDB's ability to debug optimized code has been improved.  GDB more
accurately identifies function bodies and lexical blocks that occupy
more than one contiguous range of addresses.

* Target descriptions can now describe registers for PowerPC.

* The GDB remote stub, gdbserver, now supports the AltiVec and SPE
registers on PowerPC targets.

* The GDB remote stub, gdbserver, now supports thread debugging on GNU/Linux
targets even when the libthread_db library is not available.

* The GDB remote stub, gdbserver, now supports the new file transfer
commands (remote put, remote get, and remote delete).

* The GDB remote stub, gdbserver, now supports run and attach in
extended-remote mode.

* hppa*64*-*-hpux11* target broken
The debugger is unable to start a program and fails with the following
error: "Error trying to get information about dynamic linker".
The gdb-6.7 release is also affected.

* GDB now supports the --enable-targets= configure option to allow
building a single GDB executable that supports multiple remote
target architectures.

* GDB now supports debugging C and C++ programs which use the
Decimal Floating Point extension.  In addition, the PowerPC target
now has a set of pseudo-registers to inspect decimal float values
stored in two consecutive float registers.

* The -break-insert MI command can optionally create pending
breakpoints now.

* Improved support for debugging Ada
Many improvements to the Ada language support have been made.  These
include:
    - Better support for Ada2005 interface types
    - Improved handling of arrays and slices in general
    - Better support for Taft-amendment types
    - The '{type} ADDRESS' expression is now allowed on the left hand-side
      of an assignment
    - Improved command completion in Ada
    - Several bug fixes

* GDB on GNU/Linux and HP/UX can now debug through "exec" of a new
process.

* New commands

set print frame-arguments (all|scalars|none)
show print frame-arguments
  The value of this variable can be changed to control which argument
  values should be printed by the debugger when displaying a frame.

remote put
remote get
remote delete
  Transfer files to and from a remote target, and delete remote files.

* New MI commands

-target-file-put
-target-file-get
-target-file-delete
  Transfer files to and from a remote target, and delete remote files.

* New remote packets

vFile:open:
vFile:close:
vFile:pread:
vFile:pwrite:
vFile:unlink:
  Open, close, read, write, and delete files on the remote system.

vAttach
  Attach to an existing process on the remote system, in extended-remote
  mode.

vRun
  Run a new process on the remote system, in extended-remote mode.

*** Changes in GDB 6.7

* Resolved 101 resource leaks, null pointer dereferences, etc. in gdb, 
bfd, libiberty and opcodes, as revealed by static analysis donated by
Coverity, Inc. (http://scan.coverity.com).

* When looking up multiply-defined global symbols, GDB will now prefer the
symbol definition in the current shared library if it was built using the
-Bsymbolic linker option.

* When the Text User Interface (TUI) is not configured, GDB will now
recognize the -tui command-line option and print a message that the TUI
is not supported.

* The GDB remote stub, gdbserver, now has lower overhead for high 
frequency signals (e.g. SIGALRM) via the QPassSignals packet.

* GDB for MIPS targets now autodetects whether a remote target provides
32-bit or 64-bit register values.

* Support for C++ member pointers has been improved.

* GDB now understands XML target descriptions, which specify the
target's overall architecture.  GDB can read a description from
a local file or over the remote serial protocol.

* Vectors of single-byte data use a new integer type which is not
automatically displayed as character or string data.

* The /s format now works with the print command.  It displays
arrays of single-byte integers and pointers to single-byte integers
as strings.

* Target descriptions can now describe target-specific registers,
for architectures which have implemented the support (currently
only ARM, M68K, and MIPS).

* GDB and the GDB remote stub, gdbserver, now support the XScale
iWMMXt coprocessor.

* The GDB remote stub, gdbserver, has been updated to support
ARM Windows CE (mingw32ce) debugging, and GDB Windows CE support
has been rewritten to use the standard GDB remote protocol.

* GDB can now step into C++ functions which are called through thunks.

* GDB for the Cell/B.E. SPU now supports overlay debugging.

* The GDB remote protocol "qOffsets" packet can now honor ELF segment
layout.  It also supports a TextSeg= and DataSeg= response when only
segment base addresses (rather than offsets) are available.

* The /i format now outputs any trailing branch delay slot instructions 
immediately following the last instruction within the count specified.

* The GDB remote protocol "T" stop reply packet now supports a
"library" response.  Combined with the new "qXfer:libraries:read"
packet, this response allows GDB to debug shared libraries on targets
where the operating system manages the list of loaded libraries (e.g.
Windows and SymbianOS).

* The GDB remote stub, gdbserver, now supports dynamic link libraries
(DLLs) on Windows and Windows CE targets.

* GDB now supports a faster verification that a .debug file matches its binary
according to its build-id signature, if the signature is present.

* New commands

set remoteflow
show remoteflow
  Enable or disable hardware flow control (RTS/CTS) on the serial port
  when debugging using remote targets.

set mem inaccessible-by-default
show mem inaccessible-by-default
  If the target supplies a memory map, for instance via the remote
  protocol's "qXfer:memory-map:read" packet, setting this variable
  prevents GDB from accessing memory outside the memory map.  This
  is useful for targets with memory mapped registers or which react
  badly to accesses of unmapped address space.

set breakpoint auto-hw
show breakpoint auto-hw
  If the target supplies a memory map, for instance via the remote
  protocol's "qXfer:memory-map:read" packet, setting this variable
  lets GDB use hardware breakpoints automatically for memory regions
  where it can not use software breakpoints.  This covers both the
  "break" command and internal breakpoints used for other commands
  including "next" and "finish".

catch exception
catch exception unhandled
  Stop the program execution when Ada exceptions are raised.

catch assert
  Stop the program execution when an Ada assertion failed.

set sysroot
show sysroot
  Set an alternate system root for target files.  This is a more
  general version of "set solib-absolute-prefix", which is now
  an alias to "set sysroot".

info spu
  Provide extended SPU facility status information.  This set of
  commands is available only when debugging the Cell/B.E. SPU
  architecture.

* New native configurations

OpenBSD/sh			sh*-*openbsd*

set tdesc filename
unset tdesc filename
show tdesc filename
  Use the specified local file as an XML target description, and do
  not query the target for its built-in description.

* New targets

OpenBSD/sh			sh*-*-openbsd*
MIPS64 GNU/Linux (gdbserver)	mips64-linux-gnu
Toshiba Media Processor		mep-elf

* New remote packets

QPassSignals:
  Ignore the specified signals; pass them directly to the debugged program
  without stopping other threads or reporting them to GDB.

qXfer:features:read:
  Read an XML target description from the target, which describes its
  features.

qXfer:spu:read:
qXfer:spu:write:
  Read or write contents of an spufs file on the target system.  These
  packets are available only on the Cell/B.E. SPU architecture.

qXfer:libraries:read:
  Report the loaded shared libraries.  Combined with new "T" packet
  response, this packet allows GDB to debug shared libraries on
  targets where the operating system manages the list of loaded
  libraries (e.g. Windows and SymbianOS).

* Removed targets

Support for these obsolete configurations has been removed.

alpha*-*-osf1*
alpha*-*-osf2*
d10v-*-*
hppa*-*-hiux*
i[34567]86-ncr-*
i[34567]86-*-dgux*
i[34567]86-*-lynxos*
i[34567]86-*-netware*
i[34567]86-*-sco3.2v5*
i[34567]86-*-sco3.2v4*
i[34567]86-*-sco*
i[34567]86-*-sysv4.2*
i[34567]86-*-sysv4*
i[34567]86-*-sysv5*
i[34567]86-*-unixware2*
i[34567]86-*-unixware*
i[34567]86-*-sysv*
i[34567]86-*-isc*
m68*-cisco*-*
m68*-tandem-*
mips*-*-pe
rs6000-*-lynxos*
sh*-*-pe

* Other removed features

target abug
target cpu32bug
target est
target rom68k

	Various m68k-only ROM monitors.

target hms
target e7000
target sh3
target sh3e

	Various Renesas ROM monitors and debugging interfaces for SH and
	H8/300.

target ocd

	Support for a Macraigor serial interface to on-chip debugging.
	GDB does not directly support the newer parallel or USB
	interfaces.

DWARF 1 support

	A debug information format.  The predecessor to DWARF 2 and 
	DWARF 3, which are still supported.

Support for the HP aCC compiler on HP-UX/PA-RISC

	SOM-encapsulated symbolic debugging information, automatic
	invocation of pxdb, and the aCC custom C++ ABI.  This does not
	affect HP-UX for Itanium or GCC for HP-UX/PA-RISC.  Code compiled
	with aCC can still be debugged on an assembly level.

MIPS ".pdr" sections

	A MIPS-specific format used to describe stack frame layout
	in debugging information.

Scheme support

	GDB could work with an older version of Guile to debug
	the interpreter and Scheme programs running in it.

set mips stack-arg-size
set mips saved-gpreg-size

	Use "set mips abi" to control parameter passing for MIPS.

*** Changes in GDB 6.6

* New targets

Xtensa				xtensa-elf
Cell Broadband Engine SPU	spu-elf

* GDB can now be configured as a cross-debugger targeting native Windows
(mingw32) or Cygwin.  It can communicate with a remote debugging stub
running on a Windows system over TCP/IP to debug Windows programs.

* The GDB remote stub, gdbserver, has been updated to support Windows and
Cygwin debugging.  Both single-threaded and multi-threaded programs are
supported.

* The "set trust-readonly-sections" command works again.  This command was
broken in GDB 6.3, 6.4, and 6.5.

* The "load" command now supports writing to flash memory, if the remote
stub provides the required support.

* Support for GNU/Linux Thread Local Storage (TLS, per-thread variables) no
longer requires symbolic debug information (e.g. DWARF-2).

* New commands

set substitute-path
unset substitute-path
show substitute-path
  Manage a list of substitution rules that GDB uses to rewrite the name
  of the directories where the sources are located. This can be useful
  for instance when the sources were moved to a different location
  between compilation and debugging.

set trace-commands
show trace-commands
  Print each CLI command as it is executed.  Each command is prefixed with
  a number of `+' symbols representing the nesting depth.
  The source command now has a `-v' option to enable the same feature.

* REMOVED features

The ARM Demon monitor support (RDP protocol, "target rdp").

Kernel Object Display, an embedded debugging feature which only worked with
an obsolete version of Cisco IOS.

The 'set download-write-size' and 'show download-write-size' commands.

* New remote packets

qSupported:
  Tell a stub about GDB client features, and request remote target features.
  The first feature implemented is PacketSize, which allows the target to
  specify the size of packets it can handle - to minimize the number of
  packets required and improve performance when connected to a remote
  target.

qXfer:auxv:read:
  Fetch an OS auxilliary vector from the remote stub.  This packet is a
  more efficient replacement for qPart:auxv:read.

qXfer:memory-map:read:
  Fetch a memory map from the remote stub, including information about
  RAM, ROM, and flash memory devices.

vFlashErase:
vFlashWrite:
vFlashDone:
  Erase and program a flash memory device.

* Removed remote packets

qPart:auxv:read:
  This packet has been replaced by qXfer:auxv:read.  Only GDB 6.4 and 6.5
  used it, and only gdbserver implemented it.

*** Changes in GDB 6.5

* New targets

Renesas M32C/M16C		m32c-elf

Morpho Technologies ms1		ms1-elf

* New commands

init-if-undefined		Initialize a convenience variable, but
				only if it doesn't already have a value.

The following commands are presently only implemented for native GNU/Linux:

checkpoint			Save a snapshot of the program state.

restart	<n>			Return the program state to a 
				previously saved state.

info checkpoints		List currently saved checkpoints.

delete-checkpoint <n>		Delete a previously saved checkpoint.

set|show detach-on-fork		Tell gdb whether to detach from a newly
				forked process, or to keep debugging it.

info forks			List forks of the user program that
				are available to be debugged.

fork <n>			Switch to debugging one of several
				forks of the user program that are
				available to be debugged.

delete-fork <n>			Delete a fork from the list of forks
				that are available to be debugged (and
				kill the forked process).

detach-fork <n>			Delete a fork from the list of forks
				that are available to be debugged (and
				allow the process to continue).

* New architecture

Morpho Technologies ms2		ms1-elf

* Improved Windows host support

GDB now builds as a cross debugger hosted on i686-mingw32, including
native console support, and remote communications using either
network sockets or serial ports.

* Improved Modula-2 language support

GDB can now print most types in the Modula-2 syntax.  This includes:
basic types, set types, record types, enumerated types, range types,
pointer types and ARRAY types.  Procedure var parameters are correctly
printed and hexadecimal addresses and character constants are also
written in the Modula-2 syntax.  Best results can be obtained by using
GNU Modula-2 together with the -gdwarf-2 command line option.

* REMOVED features

The ARM rdi-share module.

The Netware NLM debug server.

*** Changes in GDB 6.4

* New native configurations

OpenBSD/arm			arm*-*-openbsd*
OpenBSD/mips64			mips64-*-openbsd*

* New targets

Morpho Technologies ms1		ms1-elf

* New command line options

--batch-silent			As for --batch, but totally silent.
--return-child-result		The debugger will exist with the same value
				the child (debugged) program exited with.
--eval-command COMMAND, -ex COMMAND
				Execute a single GDB CLI command. This may be
				specified multiple times and in conjunction
				with the --command (-x) option.

* Deprecated commands removed

The following commands, that were deprecated in 2000, have been
removed:

  Command				Replacement
  set|show arm disassembly-flavor	set|show arm disassembler
  othernames				set arm disassembler
  set|show remotedebug			set|show debug remote
  set|show archdebug			set|show debug arch
  set|show eventdebug			set|show debug event
  regs					info registers

* New BSD user-level threads support

It is now possible to debug programs using the user-level threads
library on OpenBSD and FreeBSD.  Currently supported (target)
configurations are:

FreeBSD/amd64			x86_64-*-freebsd*
FreeBSD/i386			i386-*-freebsd*
OpenBSD/i386			i386-*-openbsd*

Note that the new kernel threads libraries introduced in FreeBSD 5.x
are not yet supported.

* New support for Matsushita MN10300 w/sim added
(Work in progress).  mn10300-elf.

* REMOVED configurations and files

VxWorks and the XDR protocol			*-*-vxworks
Motorola MCORE                                  mcore-*-*
National Semiconductor NS32000			ns32k-*-*

* New "set print array-indexes" command

After turning this setting "on", GDB prints the index of each element
when displaying arrays.  The default is "off" to preserve the previous
behavior.

* VAX floating point support

GDB now supports the not-quite-ieee VAX F and D floating point formats.

* User-defined command support

In addition to using $arg0..$arg9 for argument passing, it is now possible
to use $argc to determine now many arguments have been passed.  See the
section on user-defined commands in the user manual for more information.

*** Changes in GDB 6.3:

* New command line option

GDB now accepts -l followed by a number to set the timeout for remote
debugging.

* GDB works with GCC -feliminate-dwarf2-dups

GDB now supports a more compact representation of DWARF-2 debug
information using DW_FORM_ref_addr references.  These are produced
by GCC with the option -feliminate-dwarf2-dups and also by some
proprietary compilers.  With GCC, you must use GCC 3.3.4 or later
to use -feliminate-dwarf2-dups.

* Internationalization

When supported by the host system, GDB will be built with
internationalization (libintl).  The task of marking up the sources is
continued, we're looking forward to our first translation.

* Ada

Initial support for debugging programs compiled with the GNAT 
implementation of the Ada programming language has been integrated 
into GDB.  In this release, support is limited to expression evaluation.

* New native configurations

GNU/Linux/m32r					m32r-*-linux-gnu

* Remote 'p' packet

GDB's remote protocol now includes support for the 'p' packet.  This
packet is used to fetch individual registers from a remote inferior.

* END-OF-LIFE registers[] compatibility module

GDB's internal register infrastructure has been completely rewritten.
The new infrastructure making possible the implementation of key new
features including 32x64 (e.g., 64-bit amd64 GDB debugging a 32-bit
i386 application).

GDB 6.3 will be the last release to include the the registers[]
compatibility module that allowed out-of-date configurations to
continue to work.  This change directly impacts the following
configurations:

hppa-*-hpux
ia64-*-aix
mips-*-irix*
*-*-lynx
mips-*-linux-gnu
sds protocol
xdr protocol
powerpc bdm protocol

Unless there is activity to revive these configurations, they will be
made OBSOLETE in GDB 6.4, and REMOVED from GDB 6.5.

* OBSOLETE configurations and files

Configurations that have been declared obsolete in this release have
been commented out.  Unless there is activity to revive these
configurations, the next release of GDB will have their sources
permanently REMOVED.

h8300-*-*
mcore-*-*
mn10300-*-*
ns32k-*-*
sh64-*-*
v850-*-*

*** Changes in GDB 6.2.1:

* MIPS `break main; run' gave an heuristic-fence-post warning

When attempting to run even a simple program, a warning about
heuristic-fence-post being hit would be reported.  This problem has
been fixed.

* MIPS IRIX 'long double' crashed GDB

When examining a long double variable, GDB would get a segmentation
fault.  The crash has been fixed (but GDB 6.2 cannot correctly examine
IRIX long double values).

* VAX and "next"

A bug in the VAX stack code was causing problems with the "next"
command.  This problem has been fixed.

*** Changes in GDB 6.2:

* Fix for ``many threads''

On GNU/Linux systems that use the NPTL threads library, a program
rapidly creating and deleting threads would confuse GDB leading to the
error message:

	ptrace: No such process.
	thread_db_get_info: cannot get thread info: generic error

This problem has been fixed.

* "-async" and "-noasync" options removed.

Support for the broken "-noasync" option has been removed (it caused
GDB to dump core).

* New ``start'' command.

This command runs the program until the begining of the main procedure.

* New BSD Kernel Data Access Library (libkvm) interface

Using ``target kvm'' it is now possible to debug kernel core dumps and
live kernel memory images on various FreeBSD, NetBSD and OpenBSD
platforms.  Currently supported (native-only) configurations are:

FreeBSD/amd64			x86_64-*-freebsd*
FreeBSD/i386			i?86-*-freebsd*
NetBSD/i386			i?86-*-netbsd*
NetBSD/m68k			m68*-*-netbsd*
NetBSD/sparc			sparc-*-netbsd*
OpenBSD/amd64			x86_64-*-openbsd*
OpenBSD/i386			i?86-*-openbsd*
OpenBSD/m68k			m68*-openbsd*
OpenBSD/sparc			sparc-*-openbsd*

* Signal trampoline code overhauled

Many generic problems with GDB's signal handling code have been fixed.
These include: backtraces through non-contiguous stacks; recognition
of sa_sigaction signal trampolines; backtrace from a NULL pointer
call; backtrace through a signal trampoline; step into and out of
signal handlers; and single-stepping in the signal trampoline.

Please note that kernel bugs are a limiting factor here.  These
features have been shown to work on an s390 GNU/Linux system that
include a 2.6.8-rc1 kernel.  Ref PR breakpoints/1702.

* Cygwin support for DWARF 2 added.

* New native configurations

GNU/Linux/hppa					hppa*-*-linux*
OpenBSD/hppa					hppa*-*-openbsd*
OpenBSD/m68k					m68*-*-openbsd*
OpenBSD/m88k					m88*-*-openbsd*
OpenBSD/powerpc					powerpc-*-openbsd*
NetBSD/vax					vax-*-netbsd*
OpenBSD/vax					vax-*-openbsd*

* END-OF-LIFE frame compatibility module

GDB's internal frame infrastructure has been completely rewritten.
The new infrastructure making it possible to support key new features
including DWARF 2 Call Frame Information.  To aid in the task of
migrating old configurations to this new infrastructure, a
compatibility module, that allowed old configurations to continue to
work, was also included.

GDB 6.2 will be the last release to include this frame compatibility
module.  This change directly impacts the following configurations:

h8300-*-*
mcore-*-*
mn10300-*-*
ns32k-*-*
sh64-*-*
v850-*-*
xstormy16-*-*

Unless there is activity to revive these configurations, they will be
made OBSOLETE in GDB 6.3, and REMOVED from GDB 6.4.

* REMOVED configurations and files

Sun 3, running SunOS 3				m68*-*-sunos3*
Sun 3, running SunOS 4				m68*-*-sunos4*
Sun 2, running SunOS 3				m68000-*-sunos3*
Sun 2, running SunOS 4				m68000-*-sunos4*
Motorola 680x0 running LynxOS			m68*-*-lynxos*
AT&T 3b1/Unix pc				m68*-att-*
Bull DPX2 (68k, System V release 3)		m68*-bull-sysv*
decstation					mips-dec-* mips-little-*
riscos						mips-*-riscos* mips-*-sysv*
sonymips					mips-sony-*
sysv					mips*-*-sysv4* (IRIX 5/6 not included)

*** Changes in GDB 6.1.1:

* TUI (Text-mode User Interface) built-in (also included in GDB 6.1)

The TUI (Text-mode User Interface) is now built as part of a default
GDB configuration.  It is enabled by either selecting the TUI with the
command line option "-i=tui" or by running the separate "gdbtui"
program.  For more information on the TUI, see the manual "Debugging
with GDB".

* Pending breakpoint support (also included in GDB 6.1)

Support has been added to allow you to specify breakpoints in shared
libraries that have not yet been loaded.  If a breakpoint location
cannot be found, and the "breakpoint pending" option is set to auto,
GDB queries you if you wish to make the breakpoint pending on a future
shared-library load.  If and when GDB resolves the breakpoint symbol,
the pending breakpoint is removed as one or more regular breakpoints
are created.

Pending breakpoints are very useful for GCJ Java debugging.

* Fixed ISO-C build problems

The files bfd/elf-bfd.h, gdb/dictionary.c and gdb/types.c contained
non ISO-C code that stopped them being built using a more strict ISO-C
compiler (e.g., IBM's C compiler).

* Fixed build problem on IRIX 5

Due to header problems with <sys/proc.h>, the file gdb/proc-api.c
wasn't able to compile compile on an IRIX 5 system.

* Added execute permission to gdb/gdbserver/configure

The shell script gdb/testsuite/gdb.stabs/configure lacked execute
permission.  This bug would cause configure to fail on a number of
systems (Solaris, IRIX).  Ref: server/519.

* Fixed build problem on hpux2.0w-hp-hpux11.00 using the HP ANSI C compiler

Older HPUX ANSI C compilers did not accept variable array sizes.  somsolib.c
has been updated to use constant array sizes.

* Fixed a panic in the DWARF Call Frame Info code on Solaris 2.7

GCC 3.3.2, on Solaris 2.7, includes the DW_EH_PE_funcrel encoding in
its generated DWARF Call Frame Info.  This encoding was causing GDB to
panic, that panic has been fixed.  Ref: gdb/1628.

* Fixed a problem when examining parameters in shared library code.

When examining parameters in optimized shared library code generated
by a mainline GCC, GDB would incorrectly report ``Variable "..." is
not available''.  GDB now correctly displays the variable's value.

*** Changes in GDB 6.1:

* Removed --with-mmalloc

Support for the mmalloc memory manager has been removed, as it
conflicted with the internal gdb byte cache.

* Changes in AMD64 configurations

The AMD64 target now includes the %cs and %ss registers.  As a result
the AMD64 remote protocol has changed; this affects the floating-point
and SSE registers.  If you rely on those registers for your debugging,
you should upgrade gdbserver on the remote side.

* Revised SPARC target

The SPARC target has been completely revised, incorporating the
FreeBSD/sparc64 support that was added for GDB 6.0.  As a result
support for LynxOS and SunOS 4 has been dropped.  Calling functions
from within GDB on operating systems with a non-executable stack
(Solaris, OpenBSD) now works.

* New C++ demangler

GDB has a new C++ demangler which does a better job on the mangled
names generated by current versions of g++.  It also runs faster, so
with this and other changes gdb should now start faster on large C++
programs.

* DWARF 2 Location Expressions

GDB support for location expressions has been extended to support function
arguments and frame bases.  Older versions of GDB could crash when they
encountered these.

* C++ nested types and namespaces

GDB's support for nested types and namespaces in C++ has been
improved, especially if you use the DWARF 2 debugging format.  (This
is the default for recent versions of GCC on most platforms.)
Specifically, if you have a class "Inner" defined within a class or
namespace "Outer", then GDB realizes that the class's name is
"Outer::Inner", not simply "Inner".  This should greatly reduce the
frequency of complaints about not finding RTTI symbols.  In addition,
if you are stopped at inside of a function defined within a namespace,
GDB modifies its name lookup accordingly.

* New native configurations

NetBSD/amd64					x86_64-*-netbsd*
OpenBSD/amd64					x86_64-*-openbsd*
OpenBSD/alpha					alpha*-*-openbsd*
OpenBSD/sparc					sparc-*-openbsd*
OpenBSD/sparc64					sparc64-*-openbsd*

* New debugging protocols

M32R with SDI protocol				m32r-*-elf*

* "set prompt-escape-char" command deleted.

The command "set prompt-escape-char" has been deleted.  This command,
and its very obscure effet on GDB's prompt, was never documented,
tested, nor mentioned in the NEWS file.

* OBSOLETE configurations and files

Configurations that have been declared obsolete in this release have
been commented out.  Unless there is activity to revive these
configurations, the next release of GDB will have their sources
permanently REMOVED.

Sun 3, running SunOS 3				m68*-*-sunos3*
Sun 3, running SunOS 4				m68*-*-sunos4*
Sun 2, running SunOS 3				m68000-*-sunos3*
Sun 2, running SunOS 4				m68000-*-sunos4*
Motorola 680x0 running LynxOS			m68*-*-lynxos*
AT&T 3b1/Unix pc				m68*-att-*
Bull DPX2 (68k, System V release 3)		m68*-bull-sysv*
decstation					mips-dec-* mips-little-*
riscos						mips-*-riscos* mips-*-sysv*
sonymips					mips-sony-*
sysv					mips*-*-sysv4* (IRIX 5/6 not included)

* REMOVED configurations and files

SGI Irix-4.x				mips-sgi-irix4	or iris4
SGI Iris (MIPS) running Irix V3:  	mips-sgi-irix   or  iris
Z8000 simulator		  		z8k-zilog-none 	  or z8ksim
Matsushita MN10200 w/simulator			mn10200-*-*
H8/500 simulator 			h8500-hitachi-hms or h8500hms
HP/PA running BSD				hppa*-*-bsd*
HP/PA running OSF/1				hppa*-*-osf*
HP/PA Pro target				hppa*-*-pro*
PMAX (MIPS) running Mach 3.0			mips*-*-mach3*
386BSD						i[3456]86-*-bsd*
Sequent family					i[3456]86-sequent-sysv4*
						i[3456]86-sequent-sysv*
						i[3456]86-sequent-bsd*
SPARC running LynxOS				sparc-*-lynxos*
SPARC running SunOS 4				sparc-*-sunos4*
Tsqware Sparclet				sparclet-*-*
Fujitsu SPARClite 			sparclite-fujitsu-none  or  sparclite

*** Changes in GDB 6.0:

* Objective-C

Support for debugging the Objective-C programming language has been
integrated into GDB.

* New backtrace mechanism (includes DWARF 2 Call Frame Information).

DWARF 2's Call Frame Information makes available compiler generated
information that more exactly describes the program's run-time stack.
By using this information, GDB is able to provide more robust stack
backtraces.

The i386, amd64 (nee, x86-64), Alpha, m68hc11, ia64, and m32r targets
have been updated to use a new backtrace mechanism which includes
DWARF 2 CFI support.

* Hosted file I/O.

GDB's remote protocol has been extended to include support for hosted
file I/O (where the remote target uses GDB's file system).  See GDB's
remote protocol documentation for details.

* All targets using the new architecture framework.

All of GDB's targets have been updated to use the new internal
architecture framework.  The way is now open for future GDB releases
to include cross-architecture native debugging support (i386 on amd64,
ppc32 on ppc64).

* GNU/Linux's Thread Local Storage (TLS)

GDB now includes support for for the GNU/Linux implementation of
per-thread variables.

* GNU/Linux's Native POSIX Thread Library (NPTL)

GDB's thread code has been updated to work with either the new
GNU/Linux NPTL thread library or the older "LinuxThreads" library.

* Separate debug info.

GDB, in conjunction with BINUTILS, now supports a mechanism for
automatically loading debug information from a separate file.  Instead
of shipping full debug and non-debug versions of system libraries,
system integrators can now instead ship just the stripped libraries
and optional debug files.

* DWARF 2 Location Expressions

DWARF 2 Location Expressions allow the compiler to more completely
describe the location of variables (even in optimized code) to the
debugger.

GDB now includes preliminary support for location expressions (support
for DW_OP_piece is still missing).

* Java

A number of long standing bugs that caused GDB to die while starting a
Java application have been fixed.  GDB's Java support is now
considered "useable".

* GNU/Linux support for fork, vfork, and exec.

The "catch fork", "catch exec", "catch vfork", and "set follow-fork-mode"
commands are now implemented for GNU/Linux.  They require a 2.5.x or later
kernel.

* GDB supports logging output to a file

There are two new commands, "set logging" and "show logging", which can be
used to capture GDB's output to a file.

* The meaning of "detach" has changed for gdbserver

The "detach" command will now resume the application, as documented.  To
disconnect from gdbserver and leave it stopped, use the new "disconnect"
command.

* d10v, m68hc11 `regs' command deprecated

The `info registers' command has been updated so that it displays the
registers using a format identical to the old `regs' command.

* Profiling support

A new command, "maint set profile on/off", has been added.  This command can
be used to enable or disable profiling while running GDB, to profile a
session or a set of commands.  In addition there is a new configure switch,
"--enable-profiling", which will cause GDB to be compiled with profiling
data, for more informative profiling results.

* Default MI syntax changed to "mi2".

The default MI (machine interface) syntax, enabled by the command line
option "-i=mi", has been changed to "mi2".  The previous MI syntax,
"mi1", can be enabled by specifying the option "-i=mi1".

Support for the original "mi0" syntax (included in GDB 5.0) has been
removed.

Fix for gdb/192: removed extraneous space when displaying frame level.
Fix for gdb/672: update changelist is now output in mi list format.
Fix for gdb/702: a -var-assign that updates the value now shows up
                 in a subsequent -var-update.

* New native configurations.

FreeBSD/amd64					x86_64-*-freebsd*

* Multi-arched targets.

HP/PA HPUX11                                    hppa*-*-hpux*
Renesas M32R/D w/simulator			m32r-*-elf*

* OBSOLETE configurations and files

Configurations that have been declared obsolete in this release have
been commented out.  Unless there is activity to revive these
configurations, the next release of GDB will have their sources
permanently REMOVED.

Z8000 simulator		  		z8k-zilog-none 	  or z8ksim
Matsushita MN10200 w/simulator			mn10200-*-*
H8/500 simulator 			h8500-hitachi-hms or h8500hms
HP/PA running BSD				hppa*-*-bsd*
HP/PA running OSF/1				hppa*-*-osf*
HP/PA Pro target				hppa*-*-pro*
PMAX (MIPS) running Mach 3.0			mips*-*-mach3*
Sequent family					i[3456]86-sequent-sysv4*
						i[3456]86-sequent-sysv*
						i[3456]86-sequent-bsd*
Tsqware Sparclet				sparclet-*-*
Fujitsu SPARClite 			sparclite-fujitsu-none  or  sparclite

* REMOVED configurations and files

V850EA ISA				
Motorola Delta 88000 running Sys V		m88k-motorola-sysv  or  delta88
IBM AIX PS/2					i[3456]86-*-aix
i386 running Mach 3.0				i[3456]86-*-mach3*
i386 running Mach				i[3456]86-*-mach*
i386 running OSF/1				i[3456]86-*osf1mk*
HP/Apollo 68k Family				m68*-apollo*-sysv*,
						m68*-apollo*-bsd*,
						m68*-hp-bsd*, m68*-hp-hpux*
Argonaut Risc Chip (ARC)			arc-*-*
Mitsubishi D30V					d30v-*-*
Fujitsu FR30					fr30-*-elf*
OS/9000						i[34]86-*-os9k
I960 with MON960				i960-*-coff

* MIPS $fp behavior changed

The convenience variable $fp, for the MIPS, now consistently returns
the address of the current frame's base.  Previously, depending on the
context, $fp could refer to either $sp or the current frame's base
address.  See ``8.10 Registers'' in the manual ``Debugging with GDB:
The GNU Source-Level Debugger''.

*** Changes in GDB 5.3:

* GNU/Linux shared library multi-threaded performance improved.

When debugging a multi-threaded application on GNU/Linux, GDB now uses
`/proc', in preference to `ptrace' for memory reads.  This may result
in an improvement in the start-up time of multi-threaded, shared
library applications when run under GDB.  One GDB user writes: ``loads
shared libs like mad''.

* ``gdbserver'' now supports multi-threaded applications on some targets

Support for debugging multi-threaded applications which use  
the GNU/Linux LinuxThreads package has been added for
arm*-*-linux*-gnu*, i[3456]86-*-linux*-gnu*, mips*-*-linux*-gnu*,
powerpc*-*-linux*-gnu*, and sh*-*-linux*-gnu*.

* GDB now supports C/C++ preprocessor macros.

GDB now expands preprocessor macro invocations in C/C++ expressions,
and provides various commands for showing macro definitions and how
they expand.

The new command `macro expand EXPRESSION' expands any macro
invocations in expression, and shows the result.

The new command `show macro MACRO-NAME' shows the definition of the
macro named MACRO-NAME, and where it was defined.

Most compilers don't include information about macros in the debugging
information by default.  In GCC 3.1, for example, you need to compile
your program with the options `-gdwarf-2 -g3'.  If the macro
information is present in the executable, GDB will read it.

* Multi-arched targets.

DEC Alpha (partial)				alpha*-*-*
DEC VAX (partial)				vax-*-*
NEC V850					v850-*-*
National Semiconductor NS32000 (partial)	ns32k-*-*
Motorola 68000 (partial)                        m68k-*-*
Motorola MCORE                                  mcore-*-*

* New targets.

Fujitsu FRV architecture added by Red Hat	frv*-*-*


* New native configurations

Alpha NetBSD					alpha*-*-netbsd*
SH NetBSD					sh*-*-netbsdelf*
MIPS NetBSD					mips*-*-netbsd*
UltraSPARC NetBSD				sparc64-*-netbsd*

* OBSOLETE configurations and files

Configurations that have been declared obsolete in this release have
been commented out.  Unless there is activity to revive these
configurations, the next release of GDB will have their sources
permanently REMOVED.

Mitsubishi D30V					d30v-*-*
OS/9000						i[34]86-*-os9k
IBM AIX PS/2					i[3456]86-*-aix
Fujitsu FR30					fr30-*-elf*
Motorola Delta 88000 running Sys V		m88k-motorola-sysv  or  delta88
Argonaut Risc Chip (ARC)			arc-*-*
i386 running Mach 3.0				i[3456]86-*-mach3*
i386 running Mach				i[3456]86-*-mach*
i386 running OSF/1				i[3456]86-*osf1mk*
HP/Apollo 68k Family				m68*-apollo*-sysv*,
						m68*-apollo*-bsd*,
						m68*-hp-bsd*, m68*-hp-hpux*
I960 with MON960				i960-*-coff

* OBSOLETE languages

CHILL, a Pascal like language used by telecommunications companies.

* REMOVED configurations and files

AMD 29k family via UDI				a29k-amd-udi, udi29k
A29K VxWorks					a29k-*-vxworks
AMD 29000 embedded, using EBMON			a29k-none-none
AMD 29000 embedded with COFF			a29k-none-coff
AMD 29000 embedded with a.out			a29k-none-aout

testsuite/gdb.hp/gdb.threads-hp/		directory

* New command "set max-user-call-depth <nnn>"

This command allows the user to limit the call depth of user-defined
commands.  The default is 1024.

* Changes in FreeBSD/i386 native debugging.

Support for the "generate-core-file" has been added.

* New commands "dump", "append", and "restore".

These commands allow data to be copied from target memory
to a bfd-format or binary file (dump and append), and back
from a file into memory (restore).

* Improved "next/step" support on multi-processor Alpha Tru64.

The previous single-step mechanism could cause unpredictable problems,
including the random appearance of SIGSEGV or SIGTRAP signals. The use
of a software single-step mechanism prevents this.

*** Changes in GDB 5.2.1:

* New targets.

Atmel AVR					avr*-*-*

* Bug fixes

gdb/182: gdb/323: gdb/237: On alpha, gdb was reporting:
mdebugread.c:2443: gdb-internal-error: sect_index_data not initialized
Fix, by Joel Brobecker imported from mainline.

gdb/439: gdb/291: On some ELF object files, gdb was reporting:
dwarf2read.c:1072: gdb-internal-error: sect_index_text not initialize
Fix, by Fred Fish, imported from mainline.

Dwarf2 .debug_frame & .eh_frame handler improved in many ways. 
Surprisingly enough, it works now.
By Michal Ludvig, imported from mainline.

i386 hardware watchpoint support: 
avoid misses on second run for some targets.
By Pierre Muller, imported from mainline.

*** Changes in GDB 5.2:

* New command "set trust-readonly-sections on[off]".

This command is a hint that tells gdb that read-only sections
really are read-only (ie. that their contents will not change).
In this mode, gdb will go to the object file rather than the
target to read memory from read-only sections (such as ".text").
This can be a significant performance improvement on some
(notably embedded) targets.

* New command "generate-core-file" (or "gcore").

This new gdb command allows the user to drop a core file of the child
process state at any time.  So far it's been implemented only for
GNU/Linux and Solaris, but should be relatively easily ported to other
hosts.  Argument is core file name (defaults to core.<pid>).

* New command line option

GDB now accepts --pid or -p followed by a process id.  

* Change in command line behavior -- corefiles vs. process ids.

There is a subtle behavior in the way in which GDB handles 
command line arguments.  The first non-flag argument is always
a program to debug, but the second non-flag argument may either
be a corefile or a process id.  Previously, GDB would attempt to
open the second argument as a corefile, and if that failed, would
issue a superfluous error message and then attempt to attach it as
a process.  Now, if the second argument begins with a non-digit, 
it will be treated as a corefile.  If it begins with a digit, 
GDB will attempt to attach it as a process, and if no such process
is found, will then attempt to open it as a corefile.

* Changes in ARM configurations.

Multi-arch support is enabled for all ARM configurations.  The ARM/NetBSD
configuration is fully multi-arch.

* New native configurations

ARM NetBSD					arm*-*-netbsd*
x86 OpenBSD					i[3456]86-*-openbsd*
AMD x86-64 running GNU/Linux			x86_64-*-linux-*
Sparc64 running FreeBSD				sparc64-*-freebsd*

* New targets

Sanyo XStormy16					xstormy16-elf

* OBSOLETE configurations and files

Configurations that have been declared obsolete in this release have
been commented out.  Unless there is activity to revive these
configurations, the next release of GDB will have their sources
permanently REMOVED.

AMD 29k family via UDI				a29k-amd-udi, udi29k
A29K VxWorks					a29k-*-vxworks
AMD 29000 embedded, using EBMON			a29k-none-none
AMD 29000 embedded with COFF			a29k-none-coff
AMD 29000 embedded with a.out			a29k-none-aout

testsuite/gdb.hp/gdb.threads-hp/		directory

* REMOVED configurations and files

TI TMS320C80					tic80-*-*
WDC 65816					w65-*-*
PowerPC Solaris					powerpcle-*-solaris*
PowerPC Windows NT				powerpcle-*-cygwin32
PowerPC Netware					powerpc-*-netware*
Harris/CXUX m88k				m88*-harris-cxux*
Most ns32k hosts and targets			ns32k-*-mach3* ns32k-umax-*
						ns32k-utek-sysv* ns32k-utek-*
SunOS 4.0.Xi on i386				i[3456]86-*-sunos*
Ultracomputer (29K) running Sym1		a29k-nyu-sym1 a29k-*-kern*
Sony NEWS (68K) running NEWSOS 3.x		m68*-sony-sysv news
ISI Optimum V (3.05) under 4.3bsd.		m68*-isi-*
Apple Macintosh (MPW) host and target		N/A host, powerpc-*-macos*

* Changes to command line processing

The new `--args' feature can be used to specify command-line arguments
for the inferior from gdb's command line.

* Changes to key bindings

There is a new `operate-and-get-next' function bound to `C-o'.

*** Changes in GDB 5.1.1 

Fix compile problem on DJGPP.

Fix a problem with floating-point registers on the i386 being
corrupted.

Fix to stop GDB crashing on .debug_str debug info.

Numerous documentation fixes.

Numerous testsuite fixes.

*** Changes in GDB 5.1:

* New native configurations

Alpha FreeBSD					alpha*-*-freebsd*
x86 FreeBSD 3.x and 4.x				i[3456]86*-freebsd[34]*
MIPS GNU/Linux					mips*-*-linux*
MIPS SGI Irix 6.x				mips*-sgi-irix6*
ia64 AIX					ia64-*-aix*
s390 and s390x GNU/Linux			{s390,s390x}-*-linux*

* New targets

Motorola 68HC11 and 68HC12			m68hc11-elf
CRIS						cris-axis
UltraSparc running GNU/Linux			sparc64-*-linux*

* OBSOLETE configurations and files

x86 FreeBSD before 2.2				i[3456]86*-freebsd{1,2.[01]}*, 
Harris/CXUX m88k				m88*-harris-cxux*
Most ns32k hosts and targets			ns32k-*-mach3* ns32k-umax-*
						ns32k-utek-sysv* ns32k-utek-*
TI TMS320C80					tic80-*-*
WDC 65816					w65-*-*
Ultracomputer (29K) running Sym1		a29k-nyu-sym1 a29k-*-kern*
PowerPC Solaris					powerpcle-*-solaris*
PowerPC Windows NT				powerpcle-*-cygwin32
PowerPC Netware					powerpc-*-netware*
SunOS 4.0.Xi on i386				i[3456]86-*-sunos*
Sony NEWS (68K) running NEWSOS 3.x		m68*-sony-sysv news
ISI Optimum V (3.05) under 4.3bsd.		m68*-isi-*
Apple Macintosh (MPW) host			N/A

stuff.c (Program to stuff files into a specially prepared space in kdb)
kdb-start.c (Main loop for the standalone kernel debugger)

Configurations that have been declared obsolete in this release have
been commented out.  Unless there is activity to revive these
configurations, the next release of GDB will have their sources
permanently REMOVED.

* REMOVED configurations and files

Altos 3068					m68*-altos-*
Convex						c1-*-*, c2-*-*
Pyramid						pyramid-*-*
ARM RISCix					arm-*-* (as host)
Tahoe						tahoe-*-*
ser-ocd.c					*-*-*

* GDB has been converted to ISO C.

GDB's source code has been converted to ISO C.  In particular, the
sources are fully protoized, and rely on standard headers being
present.

* Other news:

* "info symbol" works on platforms which use COFF, ECOFF, XCOFF, and NLM.

* The MI enabled by default.

The new machine oriented interface (MI) introduced in GDB 5.0 has been
revised and enabled by default.  Packages which use GDB as a debugging
engine behind a UI or another front end are encouraged to switch to
using the GDB/MI interface, instead of the old annotations interface
which is now deprecated.

* Support for debugging Pascal programs.

GDB now includes support for debugging Pascal programs.  The following
main features are supported:

    - Pascal-specific data types such as sets;

    - automatic recognition of Pascal sources based on file-name
      extension;

    - Pascal-style display of data types, variables, and functions;

    - a Pascal expression parser.

However, some important features are not yet supported.

    - Pascal string operations are not supported at all;

    - there are some problems with boolean types;

    - Pascal type hexadecimal constants are not supported
      because they conflict with the internal variables format;

    - support for Pascal objects and classes is not full yet;

    - unlike Pascal, GDB is case-sensitive for symbol names.

* Changes in completion.

Commands such as `shell', `run' and `set args', which pass arguments
to inferior programs, now complete on file names, similar to what
users expect at the shell prompt.

Commands which accept locations, such as `disassemble', `print',
`breakpoint', `until', etc. now complete on filenames as well as
program symbols.  Thus, if you type "break foob TAB", and the source
files linked into the programs include `foobar.c', that file name will
be one of the candidates for completion.  However, file names are not
considered for completion after you typed a colon that delimits a file
name from a name of a function in that file, as in "break foo.c:bar".

`set demangle-style' completes on available demangling styles.

* New platform-independent commands:

It is now possible to define a post-hook for a command as well as a
hook that runs before the command.  For more details, see the
documentation of `hookpost' in the GDB manual.

* Changes in GNU/Linux native debugging.

Support for debugging multi-threaded programs has been completely
revised for all platforms except m68k and sparc.  You can now debug as
many threads as your system allows you to have.

Attach/detach is supported for multi-threaded programs.

Support for SSE registers was added for x86.  This doesn't work for
multi-threaded programs though.

* Changes in MIPS configurations.

Multi-arch support is enabled for all MIPS configurations.

GDB can now be built as native debugger on SGI Irix 6.x systems for
debugging n32 executables.  (Debugging 64-bit executables is not yet
supported.)

* Unified support for hardware watchpoints in all x86 configurations.

Most (if not all) native x86 configurations support hardware-assisted
breakpoints and watchpoints in a unified manner.  This support
implements debug register sharing between watchpoints, which allows to
put a virtually infinite number of watchpoints on the same address,
and also supports watching regions up to 16 bytes with several debug
registers.

The new maintenance command `maintenance show-debug-regs' toggles
debugging print-outs in functions that insert, remove, and test
watchpoints and hardware breakpoints.

* Changes in the DJGPP native configuration.

New command ``info dos sysinfo'' displays assorted information about
the CPU, OS, memory, and DPMI server.

New commands ``info dos gdt'', ``info dos ldt'', and ``info dos idt''
display information about segment descriptors stored in GDT, LDT, and
IDT.

New commands ``info dos pde'' and ``info dos pte'' display entries
from Page Directory and Page Tables (for now works with CWSDPMI only).
New command ``info dos address-pte'' displays the Page Table entry for
a given linear address.

GDB can now pass command lines longer than 126 characters to the
program being debugged (requires an update to the libdbg.a library
which is part of the DJGPP development kit).

DWARF2 debug info is now supported.

It is now possible to `step' and `next' through calls to `longjmp'.

* Changes in documentation.

All GDB documentation was converted to GFDL, the GNU Free
Documentation License.

Tracepoints-related commands are now fully documented in the GDB
manual.

TUI, the Text-mode User Interface, is now documented in the manual.

Tracepoints-related commands are now fully documented in the GDB
manual.

The "GDB Internals" manual now has an index.  It also includes
documentation of `ui_out' functions, GDB coding standards, x86
hardware watchpoints, and memory region attributes.

* GDB's version number moved to ``version.in''

The Makefile variable VERSION has been replaced by the file
``version.in''.  People creating GDB distributions should update the
contents of this file.

* gdba.el deleted

GUD support is now a standard part of the EMACS distribution.

*** Changes in GDB 5.0:

* Improved support for debugging FP programs on x86 targets

Unified and much-improved support for debugging floating-point
programs on all x86 targets.  In particular, ``info float'' now
displays the FP registers in the same format on all x86 targets, with
greater level of detail.

* Improvements and bugfixes in hardware-assisted watchpoints

It is now possible to watch array elements, struct members, and
bitfields with hardware-assisted watchpoints.  Data-read watchpoints
on x86 targets no longer erroneously trigger when the address is
written.

* Improvements in the native DJGPP version of GDB

The distribution now includes all the scripts and auxiliary files
necessary to build the native DJGPP version on MS-DOS/MS-Windows
machines ``out of the box''.

The DJGPP version can now debug programs that use signals.  It is
possible to catch signals that happened in the debuggee, deliver
signals to it, interrupt it with Ctrl-C, etc.  (Previously, a signal
would kill the program being debugged.)  Programs that hook hardware
interrupts (keyboard, timer, etc.) can also be debugged.

It is now possible to debug DJGPP programs that redirect their
standard handles or switch them to raw (as opposed to cooked) mode, or
even close them.  The command ``run < foo > bar'' works as expected,
and ``info terminal'' reports useful information about the debuggee's
terminal, including raw/cooked mode, redirection, etc.

The DJGPP version now uses termios functions for console I/O, which
enables debugging graphics programs.  Interrupting GDB with Ctrl-C
also works.

DOS-style file names with drive letters are now fully supported by
GDB.

It is now possible to debug DJGPP programs that switch their working
directory.  It is also possible to rerun the debuggee any number of
times without restarting GDB; thus, you can use the same setup,
breakpoints, etc. for many debugging sessions.

* New native configurations

ARM GNU/Linux					arm*-*-linux*
PowerPC GNU/Linux				powerpc-*-linux*

* New targets

Motorola MCore					mcore-*-*
x86 VxWorks					i[3456]86-*-vxworks*
PowerPC VxWorks					powerpc-*-vxworks*
TI TMS320C80					tic80-*-*

* OBSOLETE configurations

Altos 3068					m68*-altos-*
Convex						c1-*-*, c2-*-*
Pyramid						pyramid-*-*
ARM RISCix					arm-*-* (as host)
Tahoe						tahoe-*-*

Configurations that have been declared obsolete will be commented out,
but the code will be left in place.  If there is no activity to revive
these configurations before the next release of GDB, the sources will
be permanently REMOVED.

* Gould support removed

Support for the Gould PowerNode and NP1 has been removed.

* New features for SVR4

On SVR4 native platforms (such as Solaris), if you attach to a process
without first loading a symbol file, GDB will now attempt to locate and
load symbols from the running process's executable file.

* Many C++ enhancements

C++ support has been greatly improved. Overload resolution now works properly
in almost all cases. RTTI support is on the way.

* Remote targets can connect to a sub-program

A popen(3) style serial-device has been added.  This device starts a
sub-process (such as a stand-alone simulator) and then communicates
with that.  The sub-program to run is specified using the syntax
``|<program> <args>'' vis:

	(gdb) set remotedebug 1
	(gdb) target extended-remote |mn10300-elf-sim program-args

* MIPS 64 remote protocol

A long standing bug in the mips64 remote protocol where by GDB
expected certain 32 bit registers (ex SR) to be transfered as 32
instead of 64 bits has been fixed.

The command ``set remote-mips64-transfers-32bit-regs on'' has been
added to provide backward compatibility with older versions of GDB.

* ``set remotebinarydownload'' replaced by ``set remote X-packet''

The command ``set remotebinarydownload'' command has been replaced by
``set remote X-packet''.  Other commands in ``set remote'' family
include ``set remote P-packet''.

* Breakpoint commands accept ranges.

The breakpoint commands ``enable'', ``disable'', and ``delete'' now
accept a range of breakpoints, e.g. ``5-7''.  The tracepoint command
``tracepoint passcount'' also accepts a range of tracepoints.

* ``apropos'' command added.

The ``apropos'' command searches through command names and
documentation strings, printing out matches, making it much easier to
try to find a command that does what you are looking for.

* New MI interface

A new machine oriented interface (MI) has been added to GDB.  This
interface is designed for debug environments running GDB as a separate
process.  This is part of the long term libGDB project.  See the
"GDB/MI" chapter of the GDB manual for further information.  It can be
enabled by configuring with:

	.../configure --enable-gdbmi

*** Changes in GDB-4.18:

* New native configurations

HP-UX 10.20					hppa*-*-hpux10.20
HP-UX 11.x					hppa*-*-hpux11.0*
M68K GNU/Linux					m68*-*-linux*

* New targets

Fujitsu FR30					fr30-*-elf*
Intel StrongARM					strongarm-*-*
Mitsubishi D30V					d30v-*-*

* OBSOLETE configurations

Gould PowerNode, NP1				np1-*-*, pn-*-*

Configurations that have been declared obsolete will be commented out,
but the code will be left in place.  If there is no activity to revive
these configurations before the next release of GDB, the sources will
be permanently REMOVED.

* ANSI/ISO C

As a compatibility experiment, GDB's source files buildsym.h and
buildsym.c have been converted to pure standard C, no longer
containing any K&R compatibility code.  We believe that all systems in
use today either come with a standard C compiler, or have a GCC port
available.  If this is not true, please report the affected
configuration to bug-gdb@gnu.org immediately.  See the README file for
information about getting a standard C compiler if you don't have one
already.

* Readline 2.2

GDB now uses readline 2.2.

* set extension-language

You can now control the mapping between filename extensions and source
languages by using the `set extension-language' command.  For instance,
you can ask GDB to treat .c files as C++ by saying
	set extension-language .c c++
The command `info extensions' lists all of the recognized extensions
and their associated languages.

* Setting processor type for PowerPC and RS/6000

When GDB is configured for a powerpc*-*-* or an rs6000*-*-* target,
you can use the `set processor' command to specify what variant of the
PowerPC family you are debugging.  The command

	set processor NAME

sets the PowerPC/RS6000 variant to NAME.  GDB knows about the
following PowerPC and RS6000 variants:

  ppc-uisa  PowerPC UISA - a PPC processor as viewed by user-level code
  rs6000    IBM RS6000 ("POWER") architecture, user-level view
  403       IBM PowerPC 403
  403GC     IBM PowerPC 403GC
  505       Motorola PowerPC 505
  860       Motorola PowerPC 860 or 850
  601       Motorola PowerPC 601
  602       Motorola PowerPC 602
  603       Motorola/IBM PowerPC 603 or 603e
  604       Motorola PowerPC 604 or 604e
  750       Motorola/IBM PowerPC 750 or 750

At the moment, this command just tells GDB what to name the
special-purpose processor registers.  Since almost all the affected
registers are inaccessible to user-level programs, this command is
only useful for remote debugging in its present form.

* HP-UX support

Thanks to a major code donation from Hewlett-Packard, GDB now has much
more extensive support for HP-UX.  Added features include shared
library support, kernel threads and hardware watchpoints for 11.00,
support for HP's ANSI C and C++ compilers, and a compatibility mode
for xdb and dbx commands.

* Catchpoints

HP's donation includes the new concept of catchpoints, which is a
generalization of the old catch command.  On HP-UX, it is now possible
to catch exec, fork, and vfork, as well as library loading.

This means that the existing catch command has changed; its first
argument now specifies the type of catch to be set up.  See the
output of "help catch" for a list of catchpoint types.

* Debugging across forks

On HP-UX, you can choose which process to debug when a fork() happens
in the inferior.

* TUI

HP has donated a curses-based terminal user interface (TUI).  To get
it, build with --enable-tui.  Although this can be enabled for any
configuration, at present it only works for native HP debugging.

* GDB remote protocol additions

A new protocol packet 'X' that writes binary data is now available.
Default behavior is to try 'X', then drop back to 'M' if the stub
fails to respond.  The settable variable `remotebinarydownload'
allows explicit control over the use of 'X'.

For 64-bit targets, the memory packets ('M' and 'm') can now contain a
full 64-bit address.  The command

	set remoteaddresssize 32

can be used to revert to the old behaviour.  For existing remote stubs
the change should not be noticed, as the additional address information
will be discarded.

In order to assist in debugging stubs, you may use the maintenance
command `packet' to send any text string to the stub.  For instance,

	maint packet heythere

sends the packet "$heythere#<checksum>".  Note that it is very easy to
disrupt a debugging session by sending the wrong packet at the wrong
time.

The compare-sections command allows you to compare section data on the
target to what is in the executable file without uploading or
downloading, by comparing CRC checksums.

* Tracing can collect general expressions

You may now collect general expressions at tracepoints.  This requires
further additions to the target-side stub; see tracepoint.c and
doc/agentexpr.texi for further details.

* mask-address variable for Mips

For Mips targets, you may control the zeroing of the upper 32 bits of
a 64-bit address by entering `set mask-address on'.  This is mainly
of interest to users of embedded R4xxx and R5xxx processors.

* Higher serial baud rates

GDB's serial code now allows you to specify baud rates 57600, 115200,
230400, and 460800 baud.  (Note that your host system may not be able
to achieve all of these rates.)

* i960 simulator

The i960 configuration now includes an initial implementation of a
builtin simulator, contributed by Jim Wilson.


*** Changes in GDB-4.17:

* New native configurations

Alpha GNU/Linux					alpha*-*-linux*
Unixware 2.x					i[3456]86-unixware2*
Irix 6.x					mips*-sgi-irix6*
PowerPC GNU/Linux				powerpc-*-linux*
PowerPC Solaris					powerpcle-*-solaris*
Sparc GNU/Linux					sparc-*-linux*
Motorola sysV68 R3V7.1				m68k-motorola-sysv

* New targets

Argonaut Risc Chip (ARC)			arc-*-*
Hitachi H8/300S					h8300*-*-*
Matsushita MN10200 w/simulator			mn10200-*-*
Matsushita MN10300 w/simulator			mn10300-*-*
MIPS NEC VR4100					mips64*vr4100*{,el}-*-elf*
MIPS NEC VR5000					mips64*vr5000*{,el}-*-elf*
MIPS Toshiba TX39				mips64*tx39*{,el}-*-elf*
Mitsubishi D10V w/simulator			d10v-*-*
Mitsubishi M32R/D w/simulator			m32r-*-elf*
Tsqware Sparclet				sparclet-*-*
NEC V850 w/simulator				v850-*-*

* New debugging protocols

ARM with RDI protocol				arm*-*-*
M68K with dBUG monitor				m68*-*-{aout,coff,elf}
DDB and LSI variants of PMON protocol		mips*-*-*
PowerPC with DINK32 monitor			powerpc{,le}-*-eabi
PowerPC with SDS protocol			powerpc{,le}-*-eabi
Macraigor OCD (Wiggler) devices			powerpc{,le}-*-eabi

* DWARF 2

All configurations can now understand and use the DWARF 2 debugging
format.  The choice is automatic, if the symbol file contains DWARF 2
information.

* Java frontend

GDB now includes basic Java language support.  This support is
only useful with Java compilers that produce native machine code.

* solib-absolute-prefix and solib-search-path

For SunOS and SVR4 shared libraries, you may now set the prefix for
loading absolute shared library symbol files, and the search path for
locating non-absolute shared library symbol files.

* Live range splitting

GDB can now effectively debug code for which GCC has performed live
range splitting as part of its optimization.  See gdb/doc/LRS for
more details on the expected format of the stabs information.

* Hurd support

GDB's support for the GNU Hurd, including thread debugging, has been
updated to work with current versions of the Hurd.

* ARM Thumb support

GDB's ARM target configuration now handles the ARM7T (Thumb) 16-bit
instruction set.  ARM GDB automatically detects when Thumb
instructions are in use, and adjusts disassembly and backtracing
accordingly.

* MIPS16 support

GDB's MIPS target configurations now handle the MIP16 16-bit
instruction set.

* Overlay support

GDB now includes support for overlays; if an executable has been
linked such that multiple sections are based at the same address, GDB
will decide which section to use for symbolic info.  You can choose to
control the decision manually, using overlay commands, or implement
additional target-side support and use "overlay load-target" to bring
in the overlay mapping.  Do "help overlay" for more detail.

* info symbol

The command "info symbol <address>" displays information about
the symbol at the specified address.

* Trace support

The standard remote protocol now includes an extension that allows
asynchronous collection and display of trace data.  This requires
extensive support in the target-side debugging stub.  Tracing mode
includes a new interaction mode in GDB and new commands: see the
file tracepoint.c for more details.

* MIPS simulator

Configurations for embedded MIPS now include a simulator contributed
by Cygnus Solutions.  The simulator supports the instruction sets
of most MIPS variants.

* Sparc simulator

Sparc configurations may now include the ERC32 simulator contributed
by the European Space Agency.  The simulator is not built into
Sparc targets by default; configure with --enable-sim to include it.

* set architecture

For target configurations that may include multiple variants of a
basic architecture (such as MIPS and SH), you may now set the
architecture explicitly.  "set arch" sets, "info arch" lists
the possible architectures.

*** Changes in GDB-4.16:

* New native configurations

Windows 95, x86 Windows NT			i[345]86-*-cygwin32
M68K NetBSD					m68k-*-netbsd*
PowerPC AIX 4.x					powerpc-*-aix*
PowerPC MacOS					powerpc-*-macos*
PowerPC Windows NT				powerpcle-*-cygwin32
RS/6000 AIX 4.x					rs6000-*-aix4*

* New targets

ARM with RDP protocol				arm-*-*
I960 with MON960				i960-*-coff
MIPS VxWorks					mips*-*-vxworks*
MIPS VR4300 with PMON				mips64*vr4300{,el}-*-elf*
PowerPC with PPCBUG monitor			powerpc{,le}-*-eabi*
Hitachi SH3					sh-*-*
Matra Sparclet					sparclet-*-*

* PowerPC simulator

The powerpc-eabi configuration now includes the PSIM simulator,
contributed by Andrew Cagney, with assistance from Mike Meissner.
PSIM is a very elaborate model of the PowerPC, including not only
basic instruction set execution, but also details of execution unit
performance and I/O hardware.  See sim/ppc/README for more details.

* Solaris 2.5

GDB now works with Solaris 2.5.

* Windows 95/NT native

GDB will now work as a native debugger on Windows 95 and Windows NT.
To build it from source, you must use the "gnu-win32" environment,
which uses a DLL to emulate enough of Unix to run the GNU tools.
Further information, binaries, and sources are available at
ftp.cygnus.com, under pub/gnu-win32.

* dont-repeat command

If a user-defined command includes the command `dont-repeat', then the
command will not be repeated if the user just types return.  This is
useful if the command is time-consuming to run, so that accidental
extra keystrokes don't run the same command many times.

* Send break instead of ^C

The standard remote protocol now includes an option to send a break
rather than a ^C to the target in order to interrupt it.  By default,
GDB will send ^C; to send a break, set the variable `remotebreak' to 1.

* Remote protocol timeout

The standard remote protocol includes a new variable `remotetimeout'
that allows you to set the number of seconds before GDB gives up trying
to read from the target.  The default value is 2.

* Automatic tracking of dynamic object loading (HPUX and Solaris only)

By default GDB will automatically keep track of objects as they are
loaded and unloaded by the dynamic linker.  By using the command `set
stop-on-solib-events 1' you can arrange for GDB to stop the inferior
when shared library events occur, thus allowing you to set breakpoints
in shared libraries which are explicitly loaded by the inferior.

Note this feature does not work on hpux8.  On hpux9 you must link
/usr/lib/end.o into your program.  This feature should work
automatically on hpux10.

* Irix 5.x hardware watchpoint support

Irix 5 configurations now support the use of hardware watchpoints.

* Mips protocol "SYN garbage limit"

When debugging a Mips target using the `target mips' protocol, you
may set the number of characters that GDB will ignore by setting
the `syn-garbage-limit'.  A value of -1 means that GDB will ignore
every character.  The default value is 1050.

* Recording and replaying remote debug sessions

If you set `remotelogfile' to the name of a file, gdb will write to it
a recording of a remote debug session.  This recording may then be
replayed back to gdb using "gdbreplay".  See gdbserver/README for
details.  This is useful when you have a problem with GDB while doing
remote debugging; you can make a recording of the session and send it
to someone else, who can then recreate the problem.

* Speedups for remote debugging

GDB includes speedups for downloading and stepping MIPS systems using
the IDT monitor, fast downloads to the Hitachi SH E7000 emulator,
and more efficient S-record downloading.

* Memory use reductions and statistics collection

GDB now uses less memory and reports statistics about memory usage.
Try the `maint print statistics' command, for example.

*** Changes in GDB-4.15:

* Psymtabs for XCOFF

The symbol reader for AIX GDB now uses partial symbol tables.  This
can greatly improve startup time, especially for large executables.

* Remote targets use caching

Remote targets now use a data cache to speed up communication with the
remote side.  The data cache could lead to incorrect results because
it doesn't know about volatile variables, thus making it impossible to
debug targets which use memory mapped I/O devices. `set remotecache
off' turns the the data cache off.

* Remote targets may have threads

The standard remote protocol now includes support for multiple threads
in the target system, using new protocol commands 'H' and 'T'.  See
gdb/remote.c for details.

* NetROM support

If GDB is configured with `--enable-netrom', then it will include
support for the NetROM ROM emulator from XLNT Designs.  The NetROM
acts as though it is a bank of ROM on the target board, but you can
write into it over the network.  GDB's support consists only of
support for fast loading into the emulated ROM; to debug, you must use
another protocol, such as standard remote protocol.  The usual
sequence is something like

	target nrom <netrom-hostname>
	load <prog>
	target remote <netrom-hostname>:1235

* Macintosh host

GDB now includes support for the Apple Macintosh, as a host only.  It
may be run as either an MPW tool or as a standalone application, and
it can debug through the serial port.  All the usual GDB commands are
available, but to the target command, you must supply "serial" as the
device type instead of "/dev/ttyXX".  See mpw-README in the main
directory for more information on how to build.  The MPW configuration
scripts */mpw-config.in support only a few targets, and only the
mips-idt-ecoff target has been tested.

* Autoconf

GDB configuration now uses autoconf.  This is not user-visible,
but does simplify configuration and building.

* hpux10

GDB now supports hpux10.

*** Changes in GDB-4.14:

* New native configurations

x86 FreeBSD					i[345]86-*-freebsd
x86 NetBSD					i[345]86-*-netbsd
NS32k NetBSD					ns32k-*-netbsd
Sparc NetBSD					sparc-*-netbsd

* New targets

A29K VxWorks					a29k-*-vxworks
HP PA PRO embedded (WinBond W89K & Oki OP50N)	hppa*-*-pro*
CPU32 EST-300 emulator				m68*-*-est*
PowerPC ELF					powerpc-*-elf
WDC 65816					w65-*-*

* Alpha OSF/1 support for procfs

GDB now supports procfs under OSF/1-2.x and higher, which makes it
possible to attach to running processes.  As the mounting of the /proc
filesystem is optional on the Alpha, GDB automatically determines
the availability of /proc during startup.  This can lead to problems
if /proc is unmounted after GDB has been started.

* Arguments to user-defined commands

User commands may accept up to 10 arguments separated by whitespace.
Arguments are accessed within the user command via $arg0..$arg9.  A
trivial example:
define adder
  print $arg0 + $arg1 + $arg2

To execute the command use:
adder 1 2 3

Defines the command "adder" which prints the sum of its three arguments.
Note the arguments are text substitutions, so they may reference variables,
use complex expressions, or even perform inferior function calls.

* New `if' and `while' commands

This makes it possible to write more sophisticated user-defined
commands.  Both commands take a single argument, which is the
expression to evaluate, and must be followed by the commands to
execute, one per line, if the expression is nonzero, the list being
terminated by the word `end'.  The `if' command list may include an
`else' word, which causes the following commands to be executed only
if the expression is zero.

* Fortran source language mode

GDB now includes partial support for Fortran 77.  It will recognize
Fortran programs and can evaluate a subset of Fortran expressions, but
variables and functions may not be handled correctly.  GDB will work
with G77, but does not yet know much about symbols emitted by other
Fortran compilers.

* Better HPUX support

Most debugging facilities now work on dynamic executables for HPPAs
running hpux9 or later.  You can attach to running dynamically linked
processes, but by default the dynamic libraries will be read-only, so
for instance you won't be able to put breakpoints in them.  To change
that behavior do the following before running the program:

	adb -w a.out
	__dld_flags?W 0x5
	control-d

This will cause the libraries to be mapped private and read-write.
To revert to the normal behavior, do this:

	adb -w a.out
	__dld_flags?W 0x4
	control-d

You cannot set breakpoints or examine data in the library until after
the library is loaded if the function/data symbols do not have
external linkage.

GDB can now also read debug symbols produced by the HP C compiler on
HPPAs (sorry, no C++, Fortran or 68k support).

* Target byte order now dynamically selectable

You can choose which byte order to use with a target system, via the
commands "set endian big" and "set endian little", and you can see the
current setting by using "show endian".  You can also give the command
"set endian auto", in which case GDB will use the byte order
associated with the executable.  Currently, only embedded MIPS
configurations support dynamic selection of target byte order.

* New DOS host serial code

This version uses DPMI interrupts to handle buffered I/O, so you
no longer need to run asynctsr when debugging boards connected to
a PC's serial port.

*** Changes in GDB-4.13:

* New "complete" command

This lists all the possible completions for the rest of the line, if it
were to be given as a command itself.  This is intended for use by emacs.

* Trailing space optional in prompt

"set prompt" no longer adds a space for you after the prompt you set.  This
allows you to set a prompt which ends in a space or one that does not.

* Breakpoint hit counts

"info break" now displays a count of the number of times the breakpoint
has been hit.  This is especially useful in conjunction with "ignore"; you
can ignore a large number of breakpoint hits, look at the breakpoint info
to see how many times the breakpoint was hit, then run again, ignoring one
less than that number, and this will get you quickly to the last hit of
that breakpoint.

* Ability to stop printing at NULL character

"set print null-stop" will cause GDB to stop printing the characters of
an array when the first NULL is encountered.  This is useful when large
arrays actually contain only short strings.

* Shared library breakpoints

In SunOS 4.x, SVR4, and Alpha OSF/1 configurations, you can now set
breakpoints in shared libraries before the executable is run.

* Hardware watchpoints

There is a new hardware breakpoint for the watch command for sparclite
targets.  See gdb/sparclite/hw_breakpoint.note.

Hardware watchpoints are also now supported under GNU/Linux.
 
* Annotations

Annotations have been added.  These are for use with graphical interfaces,
and are still experimental.  Currently only gdba.el uses these.

* Improved Irix 5 support

GDB now works properly with Irix 5.2.

* Improved HPPA support

GDB now works properly with the latest GCC and GAS.

* New native configurations

Sequent PTX4				i[34]86-sequent-ptx4
HPPA running OSF/1			hppa*-*-osf*
Atari TT running SVR4			m68*-*-sysv4*
RS/6000 LynxOS				rs6000-*-lynxos*

* New targets

OS/9000					i[34]86-*-os9k
MIPS R4000				mips64*{,el}-*-{ecoff,elf}
Sparc64					sparc64-*-*

* Hitachi SH7000 and E7000-PC ICE support

There is now support for communicating with the Hitachi E7000-PC ICE.
This is available automatically when GDB is configured for the SH.

* Fixes

As usual, a variety of small fixes and improvements, both generic
and configuration-specific.  See the ChangeLog for more detail.

*** Changes in GDB-4.12:

* Irix 5 is now supported

* HPPA support

GDB-4.12 on the HPPA has a number of changes which make it unable
to debug the output from the currently released versions of GCC and
GAS (GCC 2.5.8 and GAS-2.2 or PAGAS-1.36).  Until the next major release
of GCC and GAS, versions of these tools designed to work with GDB-4.12
can be retrieved via anonymous ftp from jaguar.cs.utah.edu:/dist.


*** Changes in GDB-4.11:

* User visible changes:

* Remote Debugging

The "set remotedebug" option is now consistent between the mips remote
target, remote targets using the gdb-specific protocol, UDI (AMD's
debug protocol for the 29k) and the 88k bug monitor.  It is now an
integer specifying a debug level (normally 0 or 1, but 2 means more
debugging info for the mips target).

* DEC Alpha native support

GDB now works on the DEC Alpha.  GCC 2.4.5 does not produce usable
debug info, but GDB works fairly well with the DEC compiler and should
work with a future GCC release.  See the README file for a few
Alpha-specific notes.

* Preliminary thread implementation

GDB now has preliminary thread support for both SGI/Irix and LynxOS.

* LynxOS native and target support for 386

This release has been hosted on LynxOS 2.2, and also can be configured
to remotely debug programs running under LynxOS (see gdb/gdbserver/README
for details).

* Improvements in C++ mangling/demangling.

This release has much better g++ debugging, specifically in name 
mangling/demangling, virtual function calls, print virtual table,
call methods, ...etc.

*** Changes in GDB-4.10:

 * User visible changes:

Remote debugging using the GDB-specific (`target remote') protocol now
supports the `load' command.  This is only useful if you have some
other way of getting the stub to the target system, and you can put it
somewhere in memory where it won't get clobbered by the download.

Filename completion now works.

When run under emacs mode, the "info line" command now causes the
arrow to point to the line specified.  Also, "info line" prints
addresses in symbolic form (as well as hex).

All vxworks based targets now support a user settable option, called
vxworks-timeout.  This option represents the number of seconds gdb
should wait for responses to rpc's.  You might want to use this if
your vxworks target is, perhaps, a slow software simulator or happens
to be on the far side of a thin network line.

 * DEC alpha support

This release contains support for using a DEC alpha as a GDB host for
cross debugging.  Native alpha debugging is not supported yet.


*** Changes in GDB-4.9:

 * Testsuite

This is the first GDB release which is accompanied by a matching testsuite.
The testsuite requires installation of dejagnu, which should be available
via ftp from most sites that carry GNU software.

 * C++ demangling

'Cfront' style demangling has had its name changed to 'ARM' style, to
emphasize that it was written from the specifications in the C++ Annotated
Reference Manual, not necessarily to be compatible with AT&T cfront.  Despite
disclaimers, it still generated too much confusion with users attempting to
use gdb with AT&T cfront.

 * Simulators

GDB now uses a standard remote interface to a simulator library.
So far, the library contains simulators for the Zilog Z8001/2, the
Hitachi H8/300, H8/500 and Super-H.

 * New targets supported

H8/300 simulator 			h8300-hitachi-hms or h8300hms
H8/500 simulator 			h8500-hitachi-hms or h8500hms
SH simulator				sh-hitachi-hms    or sh
Z8000 simulator		  		z8k-zilog-none 	  or z8ksim
IDT MIPS board over serial line		mips-idt-ecoff

Cross-debugging to GO32 targets is supported.  It requires a custom
version of the i386-stub.c module which is integrated with the 
GO32 memory extender.

 * New remote protocols

MIPS remote debugging protocol.

 * New source languages supported

This version includes preliminary support for Chill, a Pascal like language
used by telecommunications companies.  Chill support is also being integrated
into the GNU compiler, but we don't know when it will be publically available.


*** Changes in GDB-4.8:

 * HP Precision Architecture supported

GDB now supports HP PA-RISC machines running HPUX.  A preliminary
version of this support was available as a set of patches from the
University of Utah.  GDB does not support debugging of programs
compiled with the HP compiler, because HP will not document their file
format.  Instead, you must use GCC (version 2.3.2 or later) and PA-GAS
(as available from jaguar.cs.utah.edu:/dist/pa-gas.u4.tar.Z).

Many problems in the preliminary version have been fixed.

 * Faster and better demangling

We have improved template demangling and fixed numerous bugs in the GNU style
demangler.  It can now handle type modifiers such as `static' or `const'.  Wide
character types (wchar_t) are now supported.  Demangling of each symbol is now
only done once, and is cached when the symbol table for a file is read in.
This results in a small increase in memory usage for C programs, a moderate
increase in memory usage for C++ programs, and a fantastic speedup in
symbol lookups.

`Cfront' style demangling still doesn't work with AT&T cfront.  It was written
from the specifications in the Annotated Reference Manual, which AT&T's
compiler does not actually implement.

 * G++ multiple inheritance compiler problem

In the 2.3.2 release of gcc/g++, how the compiler resolves multiple
inheritance lattices was reworked to properly discover ambiguities.  We
recently found an example which causes this new algorithm to fail in a
very subtle way, producing bad debug information for those classes.
The file 'gcc.patch' (in this directory) can be applied to gcc to
circumvent the problem.  A future GCC release will contain a complete
fix.

The previous G++ debug info problem (mentioned below for the gdb-4.7
release) is fixed in gcc version 2.3.2.

 * Improved configure script

The `configure' script will now attempt to guess your system type if
you don't supply a host system type.  The old scheme of supplying a
host system triplet is preferable over using this.  All the magic is
done in the new `config.guess' script.  Examine it for details.

We have also brought our configure script much more in line with the FSF's
version.  It now supports the --with-xxx options.  In particular,
`--with-minimal-bfd' can be used to make the GDB binary image smaller.
The resulting GDB will not be able to read arbitrary object file formats --
only the format ``expected'' to be used on the configured target system.
We hope to make this the default in a future release.

 * Documentation improvements

There's new internal documentation on how to modify GDB, and how to
produce clean changes to the code.  We implore people to read it
before submitting changes.

The GDB manual uses new, sexy Texinfo conditionals, rather than arcane
M4 macros.  The new texinfo.tex is provided in this release.  Pre-built
`info' files are also provided.  To build `info' files from scratch,
you will need the latest `makeinfo' release, which will be available in
a future texinfo-X.Y release.

*NOTE*  The new texinfo.tex can cause old versions of TeX to hang.
We're not sure exactly which versions have this problem, but it has
been seen in 3.0.  We highly recommend upgrading to TeX version 3.141
or better.  If that isn't possible, there is a patch in
`texinfo/tex3patch' that will modify `texinfo/texinfo.tex' to work
around this problem.

 * New features

GDB now supports array constants that can be used in expressions typed in by
the user.  The syntax is `{element, element, ...}'.  Ie: you can now type
`print {1, 2, 3}', and it will build up an array in memory malloc'd in
the target program.

The new directory `gdb/sparclite' contains a program that demonstrates
how the sparc-stub.c remote stub runs on a Fujitsu SPARClite processor.

 * New native hosts supported

HP/PA-RISC under HPUX using GNU tools	hppa1.1-hp-hpux
386 CPUs running SCO Unix 3.2v4		i386-unknown-sco3.2v4

 * New targets supported

AMD 29k family via UDI			a29k-amd-udi  or  udi29k

 * New file formats supported

BFD now supports reading HP/PA-RISC executables (SOM file format?),
HPUX core files, and SCO 3.2v2 core files.

 * Major bug fixes

Attaching to processes now works again; thanks for the many bug reports.

We have also stomped on a bunch of core dumps caused by
printf_filtered("%s") problems.

We eliminated a copyright problem on the rpc and ptrace header files
for VxWorks, which was discovered at the last minute during the 4.7
release.  You should now be able to build a VxWorks GDB.

You can now interrupt gdb while an attached process is running.  This
will cause the attached process to stop, and give control back to GDB.

We fixed problems caused by using too many file descriptors
for reading symbols from object files and libraries.  This was
especially a problem for programs that used many (~100) shared
libraries.

The `step' command now only enters a subroutine if there is line number
information for the subroutine.  Otherwise it acts like the `next'
command.  Previously, `step' would enter subroutines if there was
any debugging information about the routine.  This avoids problems
when using `cc -g1' on MIPS machines.

 * Internal improvements

GDB's internal interfaces have been improved to make it easier to support
debugging of multiple languages in the future.

GDB now uses a common structure for symbol information internally.
Minimal symbols (derived from linkage symbols in object files), partial
symbols (from a quick scan of debug information), and full symbols
contain a common subset of information, making it easier to write
shared code that handles any of them.

 * New command line options

We now accept --silent as an alias for --quiet.

 * Mmalloc licensing

The memory-mapped-malloc library is now licensed under the GNU Library
General Public License.

*** Changes in GDB-4.7:

 * Host/native/target split

GDB has had some major internal surgery to untangle the support for
hosts and remote targets.  Now, when you configure GDB for a remote
target, it will no longer load in all of the support for debugging
local programs on the host.  When fully completed and tested, this will
ensure that arbitrary host/target combinations are possible.

The primary conceptual shift is to separate the non-portable code in
GDB into three categories.  Host specific code is required any time GDB
is compiled on that host, regardless of the target.  Target specific
code relates to the peculiarities of the target, but can be compiled on
any host.  Native specific code is everything else:  it can only be
built when the host and target are the same system.  Child process
handling and core file support are two common `native' examples.

GDB's use of /proc for controlling Unix child processes is now cleaner.
It has been split out into a single module under the `target_ops' vector,
plus two native-dependent functions for each system that uses /proc.

 * New hosts supported

HP/Apollo 68k (under the BSD domain)	m68k-apollo-bsd  or  apollo68bsd
386 CPUs running various BSD ports	i386-unknown-bsd  or  386bsd
386 CPUs running SCO Unix		i386-unknown-scosysv322  or  i386sco

 * New targets supported

Fujitsu SPARClite 			sparclite-fujitsu-none  or  sparclite
68030 and CPU32				m68030-*-*, m68332-*-*

 * New native hosts supported

386 CPUs running various BSD ports	i386-unknown-bsd  or  386bsd
    (386bsd is not well tested yet)
386 CPUs running SCO Unix		i386-unknown-scosysv322  or  sco

 * New file formats supported

BFD now supports COFF files for the Zilog Z8000 microprocessor.  It
supports reading of `a.out.adobe' object files, which are an a.out
format extended with minimal information about multiple sections.

 * New commands

`show copying' is the same as the old `info copying'.
`show warranty' is the same as `info warrantee'.
These were renamed for consistency.  The old commands continue to work.

`info handle' is a new alias for `info signals'.

You can now define pre-command hooks, which attach arbitrary command
scripts to any command.  The commands in the hook will be executed
prior to the user's command.  You can also create a hook which will be
executed whenever the program stops.  See gdb.texinfo.

 * C++ improvements

We now deal with Cfront style name mangling, and can even extract type
info from mangled symbols.  GDB can automatically figure out which
symbol mangling style your C++ compiler uses.

Calling of methods and virtual functions has been improved as well.

 * Major bug fixes

The crash that occured when debugging Sun Ansi-C compiled binaries is
fixed.  This was due to mishandling of the extra N_SO stabs output
by the compiler.

We also finally got Ultrix 4.2 running in house, and fixed core file
support, with help from a dozen people on the net.

John M. Farrell discovered that the reason that single-stepping was so
slow on all of the Mips based platforms (primarily SGI and DEC) was
that we were trying to demangle and lookup a symbol used for internal
purposes on every instruction that was being stepped through.  Changing
the name of that symbol so that it couldn't be mistaken for a C++
mangled symbol sped things up a great deal.

Rich Pixley sped up symbol lookups in general by getting much smarter
about when C++ symbol mangling is necessary.  This should make symbol
completion (TAB on the command line) much faster.  It's not as fast as
we'd like, but it's significantly faster than gdb-4.6.

 * AMD 29k support

A new user controllable variable 'call_scratch_address' can
specify the location of a scratch area to be used when GDB
calls a function in the target.  This is necessary because the
usual method of putting the scratch area on the stack does not work
in systems that have separate instruction and data spaces.

We integrated changes to support the 29k UDI (Universal Debugger
Interface), but discovered at the last minute that we didn't have all
of the appropriate copyright paperwork.  We are working with AMD to
resolve this, and hope to have it available soon.

 * Remote interfaces

We have sped up the remote serial line protocol, especially for targets
with lots of registers.  It now supports a new `expedited status' ('T')
message which can be used in place of the existing 'S' status message.
This allows the remote stub to send only the registers that GDB
needs to make a quick decision about single-stepping or conditional
breakpoints, eliminating the need to fetch the entire register set for
each instruction being stepped through.

The GDB remote serial protocol now implements a write-through cache for
registers, only re-reading the registers if the target has run.

There is also a new remote serial stub for SPARC processors.  You can
find it in gdb-4.7/gdb/sparc-stub.c.  This was written to support the
Fujitsu SPARClite processor, but will run on any stand-alone SPARC
processor with a serial port.

 * Configuration

Configure.in files have become much easier to read and modify.  A new
`table driven' format makes it more obvious what configurations are
supported, and what files each one uses.

 * Library changes

There is a new opcodes library which will eventually contain all of the
disassembly routines and opcode tables.  At present, it only contains
Sparc and Z8000 routines.  This will allow the assembler, debugger, and
disassembler (binutils/objdump) to share these routines.

The libiberty library is now copylefted under the GNU Library General
Public License.  This allows more liberal use, and was done so libg++
can use it.  This makes no difference to GDB, since the Library License
grants all the rights from the General Public License.

 * Documentation

The file gdb-4.7/gdb/doc/stabs.texinfo is a (relatively) complete
reference to the stabs symbol info used by the debugger.  It is (as far
as we know) the only published document on this fascinating topic.  We
encourage you to read it, compare it to the stabs information on your
system, and send improvements on the document in general (to
bug-gdb@prep.ai.mit.edu).

And, of course, many bugs have been fixed.


*** Changes in GDB-4.6:

 * Better support for C++ function names

GDB now accepts as input the "demangled form" of C++ overloaded function
names and member function names, and can do command completion on such names
(using TAB, TAB-TAB, and ESC-?).  The names have to be quoted with a pair of
single quotes.  Examples are 'func (int, long)' and 'obj::operator==(obj&)'.
Make use of command completion, it is your friend.

GDB also now accepts a variety of C++ mangled symbol formats.  They are
the GNU g++ style, the Cfront (ARM) style, and the Lucid (lcc) style.
You can tell GDB which format to use by doing a 'set demangle-style {gnu,
lucid, cfront, auto}'.  'gnu' is the default.  Do a 'set demangle-style foo'
for the list of formats.

 * G++ symbol mangling problem

Recent versions of gcc have a bug in how they emit debugging information for
C++ methods (when using dbx-style stabs).  The file 'gcc.patch' (in this
directory) can be applied to gcc to fix the problem.  Alternatively, if you
can't fix gcc, you can #define GCC_MANGLE_BUG when compling gdb/symtab.c. The
usual symptom is difficulty with setting breakpoints on methods.  GDB complains
about the method being non-existent.  (We believe that version 2.2.2 of GCC has
this problem.)

 * New 'maintenance' command

All of the commands related to hacking GDB internals have been moved out of
the main command set, and now live behind the 'maintenance' command.  This
can also be abbreviated as 'mt'.  The following changes were made:

	dump-me ->		maintenance dump-me
	info all-breakpoints ->	maintenance info breakpoints
	printmsyms ->		maintenance print msyms
	printobjfiles ->	maintenance print objfiles
	printpsyms ->		maintenance print psymbols
	printsyms ->		maintenance print symbols

The following commands are new:

	maintenance demangle	Call internal GDB demangler routine to
				demangle a C++ link name and prints the result.
	maintenance print type	Print a type chain for a given symbol

 * Change to .gdbinit file processing

We now read the $HOME/.gdbinit file before processing the argv arguments
(e.g. reading symbol files or core files).  This allows global parameters to
be set, which will apply during the symbol reading.  The ./.gdbinit is still
read after argv processing.

 * New hosts supported

Solaris-2.0 !!!				sparc-sun-solaris2  or  sun4sol2

GNU/Linux support			i386-unknown-linux  or  linux

We are also including code to support the HP/PA running BSD and HPUX.  This
is almost guaranteed not to work, as we didn't have time to test or build it
for this release.  We are including it so that the more adventurous (or
masochistic) of you can play with it.  We also had major problems with the
fact that the compiler that we got from HP doesn't support the -g option.
It costs extra.

 * New targets supported

Hitachi H8/300				h8300-hitachi-hms  or  h8300hms

 * More smarts about finding #include files

GDB now remembers the compilation directory for all include files, and for
all files from which C is generated (like yacc and lex sources).  This
greatly improves GDB's ability to find yacc/lex sources, and include files,
especially if you are debugging your program from a directory different from
the one that contains your sources.

We also fixed a bug which caused difficulty with listing and setting
breakpoints in include files which contain C code.  (In the past, you had to
try twice in order to list an include file that you hadn't looked at before.)

 * Interesting infernals change

GDB now deals with arbitrary numbers of sections, where the symbols for each
section must be relocated relative to that section's landing place in the
target's address space.  This work was needed to support ELF with embedded
stabs used by Solaris-2.0.

 * Bug fixes (of course!)

There have been loads of fixes for the following things:
	mips, rs6000, 29k/udi, m68k, g++, type handling, elf/dwarf, m88k,
	i960, stabs, DOS(GO32), procfs, etc...

See the ChangeLog for details.

*** Changes in GDB-4.5:

 * New machines supported (host and target)

IBM RS6000 running AIX			rs6000-ibm-aix	or rs6000

SGI Irix-4.x				mips-sgi-irix4	or iris4

 * New malloc package

GDB now uses a new memory manager called mmalloc, based on gmalloc.
Mmalloc is capable of handling mutiple heaps of memory.  It is also
capable of saving a heap to a file, and then mapping it back in later.
This can be used to greatly speedup the startup of GDB by using a
pre-parsed symbol table which lives in a mmalloc managed heap.  For
more details, please read mmalloc/mmalloc.texi.

 * info proc

The 'info proc' command (SVR4 only) has been enhanced quite a bit.  See
'help info proc' for details.

 * MIPS ecoff symbol table format

The code that reads MIPS symbol table format is now supported on all hosts.
Thanks to MIPS for releasing the sym.h and symconst.h files to make this
possible.

 * File name changes for MS-DOS

Many files in the config directories have been renamed to make it easier to
support GDB on MS-DOSe systems (which have very restrictive file name
conventions :-( ).  MS-DOSe host support (under DJ Delorie's GO32
environment) is close to working but has some remaining problems.  Note
that debugging of DOS programs is not supported, due to limitations
in the ``operating system'', but it can be used to host cross-debugging.

 * Cross byte order fixes

Many fixes have been made to support cross debugging of Sparc and MIPS
targets from hosts whose byte order differs.

 * New -mapped and -readnow options

If memory-mapped files are available on your system through the 'mmap'
system call, you can use the -mapped option on the `file' or
`symbol-file' commands to cause GDB to write the symbols from your
program into a reusable file.  If the program you are debugging is
called `/path/fred', the mapped symbol file will be `./fred.syms'.
Future GDB debugging sessions will notice the presence of this file,
and will quickly map in symbol information from it, rather than reading
the symbol table from the executable program.  Using the '-mapped'
option in a GDB `file' or `symbol-file' command has the same effect as
starting GDB with the '-mapped' command-line option.

You can cause GDB to read the entire symbol table immediately by using
the '-readnow' option with any of the commands that load symbol table
information (or on the GDB command line).  This makes the command
slower, but makes future operations faster.

The -mapped and -readnow options are typically combined in order to
build a `fred.syms' file that contains complete symbol information.
A simple GDB invocation to do nothing but build a `.syms' file for future
use is:

	gdb -batch -nx -mapped -readnow programname

The `.syms' file is specific to the host machine on which GDB is run.
It holds an exact image of GDB's internal symbol table.  It cannot be
shared across multiple host platforms.

 * longjmp() handling

GDB is now capable of stepping and nexting over longjmp(), _longjmp(), and
siglongjmp() without losing control.  This feature has not yet been ported to
all systems.  It currently works on many 386 platforms, all MIPS-based
platforms (SGI, DECstation, etc), and Sun3/4.

 * Solaris 2.0

Preliminary work has been put in to support the new Solaris OS from Sun.  At
this time, it can control and debug processes, but it is not capable of
reading symbols.

 * Bug fixes

As always, many many bug fixes.  The major areas were with g++, and mipsread.
People using the MIPS-based platforms should experience fewer mysterious
crashes and trashed symbol tables.

*** Changes in GDB-4.4:

 * New machines supported (host and target)

SCO Unix on i386 IBM PC clones		i386-sco-sysv	or  i386sco
	(except core files)
BSD Reno on Vax				vax-dec-bsd
Ultrix on Vax				vax-dec-ultrix

 * New machines supported (target)

AMD 29000 embedded, using EBMON		a29k-none-none

 * C++ support

GDB continues to improve its handling of C++.  `References' work better.
The demangler has also been improved, and now deals with symbols mangled as
per the Annotated C++ Reference Guide.

GDB also now handles `stabs' symbol information embedded in MIPS
`ecoff' symbol tables.  Since the ecoff format was not easily
extensible to handle new languages such as C++, this appeared to be a
good way to put C++ debugging info into MIPS binaries.  This option
will be supported in the GNU C compiler, version 2, when it is
released.

 * New features for SVR4

GDB now handles SVR4 shared libraries, in the same fashion as SunOS
shared libraries.  Debugging dynamically linked programs should present
only minor differences from debugging statically linked programs.

The `info proc' command will print out information about any process
on an SVR4 system (including the one you are debugging).  At the moment,
it prints the address mappings of the process.

If you bring up GDB on another SVR4 system, please send mail to
bug-gdb@prep.ai.mit.edu to let us know what changes were reqired (if any).

 * Better dynamic linking support in SunOS

Reading symbols from shared libraries which contain debugging symbols
now works properly.  However, there remain issues such as automatic
skipping of `transfer vector' code during function calls, which
make it harder to debug code in a shared library, than to debug the
same code linked statically.

 * New Getopt

GDB is now using the latest `getopt' routines from the FSF.  This
version accepts the -- prefix for options with long names.  GDB will
continue to accept the old forms (-option and +option) as well.
Various single letter abbreviations for options have been explicity
added to the option table so that they won't get overshadowed in the
future by other options that begin with the same letter.

 * Bugs fixed

The `cleanup_undefined_types' bug that many of you noticed has been squashed.
Many assorted bugs have been handled.  Many more remain to be handled.
See the various ChangeLog files (primarily in gdb and bfd) for details.


*** Changes in GDB-4.3:

 * New machines supported (host and target)

Amiga 3000 running Amix			m68k-cbm-svr4	or  amix
NCR 3000 386 running SVR4		i386-ncr-svr4	or  ncr3000
Motorola Delta 88000 running Sys V	m88k-motorola-sysv  or  delta88

 * Almost SCO Unix support

We had hoped to support:
SCO Unix on i386 IBM PC clones		i386-sco-sysv	or  i386sco
(except for core file support), but we discovered very late in the release
that it has problems with process groups that render gdb unusable.  Sorry
about that.  I encourage people to fix it and post the fixes.

 * Preliminary ELF and DWARF support

GDB can read ELF object files on System V Release 4, and can handle
debugging records for C, in DWARF format, in ELF files.  This support
is preliminary.  If you bring up GDB on another SVR4 system, please
send mail to bug-gdb@prep.ai.mit.edu to let us know what changes were
reqired (if any).

 * New Readline

GDB now uses the latest `readline' library.  One user-visible change
is that two tabs will list possible command completions, which previously
required typing M-? (meta-question mark, or ESC ?).

 * Bugs fixed

The `stepi' bug that many of you noticed has been squashed.
Many bugs in C++ have been handled.  Many more remain to be handled.
See the various ChangeLog files (primarily in gdb and bfd) for details.

 * State of the MIPS world (in case you wondered):

GDB can understand the symbol tables emitted by the compilers
supplied by most vendors of MIPS-based machines, including DEC.  These
symbol tables are in a format that essentially nobody else uses.

Some versions of gcc come with an assembler post-processor called
mips-tfile.  This program is required if you want to do source-level
debugging of gcc-compiled programs.  I believe FSF does not ship
mips-tfile with gcc version 1, but it will eventually come with gcc
version 2.

Debugging of g++ output remains a problem.  g++ version 1.xx does not
really support it at all.  (If you're lucky, you should be able to get
line numbers and stack traces to work, but no parameters or local
variables.)  With some work it should be possible to improve the
situation somewhat.

When gcc version 2 is released, you will have somewhat better luck.
However, even then you will get confusing results for inheritance and
methods.

We will eventually provide full debugging of g++ output on
DECstations.  This will probably involve some kind of stabs-in-ecoff
encapulation, but the details have not been worked out yet.


*** Changes in GDB-4.2:

 *  Improved configuration

Only one copy of `configure' exists now, and it is not self-modifying.
Porting BFD is simpler.  

 *  Stepping improved

The `step' and `next' commands now only stop at the first instruction
of a source line.  This prevents the multiple stops that used to occur
in switch statements, for-loops, etc.  `Step' continues to stop if a
function that has debugging information is called within the line.

 *  Bug fixing

Lots of small bugs fixed.  More remain.

 *  New host supported (not target)

Intel 386 PC clone running Mach		i386-none-mach


*** Changes in GDB-4.1:

 *  Multiple source language support

GDB now has internal scaffolding to handle several source languages.
It determines the type of each source file from its filename extension,
and will switch expression parsing and number formatting to match the
language of the function in the currently selected stack frame.
You can also specifically set the language to be used, with
`set language c' or `set language modula-2'.

 *  GDB and Modula-2

GDB now has preliminary support for the GNU Modula-2 compiler,
currently under development at the State University of New York at
Buffalo.  Development of both GDB and the GNU Modula-2 compiler will
continue through the fall of 1991 and into 1992.

Other Modula-2 compilers are currently not supported, and attempting to
debug programs compiled with them will likely result in an error as the
symbol table is read.  Feel free to work on it, though!

There are hooks in GDB for strict type checking and range checking,
in the `Modula-2 philosophy', but they do not currently work.

 * set write on/off

GDB can now write to executable and core files (e.g. patch
a variable's value).   You must turn this switch on, specify
the file ("exec foo" or "core foo"), *then* modify it, e.g.
by assigning a new value to a variable.  Modifications take
effect immediately.

 * Automatic SunOS shared library reading

When you run your program, GDB automatically determines where its
shared libraries (if any) have been loaded, and reads their symbols.
The `share' command is no longer needed.  This also works when
examining core files.

 * set listsize

You can specify the number of lines that the `list' command shows.
The default is 10.

 * New machines supported (host and target)

SGI Iris (MIPS) running Irix V3:  	mips-sgi-irix   or  iris
Sony NEWS (68K) running NEWSOS 3.x:	m68k-sony-sysv	or  news
Ultracomputer (29K) running Sym1:	a29k-nyu-sym1	or  ultra3

 * New hosts supported (not targets)

IBM RT/PC:				romp-ibm-aix 	or  rtpc

 * New targets supported (not hosts)

AMD 29000 embedded with COFF		a29k-none-coff
AMD 29000 embedded with a.out		a29k-none-aout
Ultracomputer remote kernel debug	a29k-nyu-kern

 * New remote interfaces

AMD 29000 Adapt
AMD 29000 Minimon


*** Changes in GDB-4.0:

 *  New Facilities

Wide output is wrapped at good places to make the output more readable.

Gdb now supports cross-debugging from a host machine of one type to a
target machine of another type.  Communication with the target system
is over serial lines.  The ``target'' command handles connecting to the
remote system; the ``load'' command will download a program into the
remote system.  Serial stubs for the m68k and i386 are provided.  Gdb
also supports debugging of realtime processes running under VxWorks,
using SunRPC Remote Procedure Calls over TCP/IP to talk to a debugger
stub on the target system.

New CPUs supported include the AMD 29000 and Intel 960.

GDB now reads object files and symbol tables via a ``binary file'' 
library, which allows a single copy of GDB to debug programs of multiple
object file types such as a.out and coff.

There is now a GDB reference card in "doc/refcard.tex".  (Make targets
refcard.dvi and refcard.ps are available to format it).


 *  Control-Variable user interface simplified

All variables that control the operation of the debugger can be set
by the ``set'' command, and displayed by the ``show'' command.

For example, ``set prompt new-gdb=>'' will change your prompt to new-gdb=>.
``Show prompt'' produces the response:
Gdb's prompt is new-gdb=>.

What follows are the NEW set commands.  The command ``help set'' will
print a complete list of old and new set commands.  ``help set FOO''
will give a longer description of the variable FOO.  ``show'' will show
all of the variable descriptions and their current settings.

confirm on/off:  Enables warning questions for operations that are
		 hard to recover from, e.g. rerunning the program while
		 it is already running.  Default is ON.

editing on/off:  Enables EMACS style command line editing 
                 of input.  Previous lines can be recalled with 
		 control-P, the current line can be edited with control-B,
		 you can search for commands with control-R, etc.
		 Default is ON.

history filename NAME:  NAME is where the gdb command history 
			will be stored.  The default is .gdb_history,
			or the value of the environment variable
			GDBHISTFILE.

history size N:  The size, in commands, of the command history.  The 
		 default is 256, or the value of the environment variable
		 HISTSIZE.

history save on/off: If this value is set to ON, the history file will
		      be saved after exiting gdb.  If set to OFF, the 
		      file will not be saved.  The default is OFF.

history expansion on/off: If this value is set to ON, then csh-like 
			  history expansion will be performed  on 
			  command line input.  The default is OFF.

radix N:  Sets the default radix for input and output.  It can be set
	  to 8, 10, or 16.  Note that the argument to "radix" is interpreted
	  in the current radix, so "set radix 10" is always a no-op.

height N: This integer value is the number of lines on a page. Default
          is 24, the current `stty rows'' setting, or the ``li#''
	  setting from the termcap entry matching the environment
	  variable TERM.

width N:  This integer value is the number of characters on a line.
	  Default is 80, the current `stty cols'' setting, or the ``co#''
	  setting from the termcap entry matching the environment
	  variable TERM.

Note: ``set screensize'' is obsolete. Use ``set height'' and
``set width'' instead.

print address on/off:  Print memory addresses in various command displays,
		      such as stack traces and structure values.  Gdb looks
		      more ``symbolic'' if you turn this off; it looks more
		      ``machine level'' with it on.  Default is ON.

print array on/off:  Prettyprint arrays.  New convenient format!  Default 
                    is OFF.

print demangle on/off:   Print C++ symbols in "source" form if on,
			"raw" form if off.

print asm-demangle on/off:  Same, for assembler level printouts
			like instructions.

print vtbl on/off:  Prettyprint C++ virtual function tables.  Default is OFF.


 *  Support for Epoch Environment.

The epoch environment is a version of Emacs v18 with windowing.  One
new command, ``inspect'', is identical to ``print'', except that if you
are running in the epoch environment, the value is printed in its own
window.


 *  Support for Shared Libraries

GDB can now debug programs and core files that use SunOS shared libraries.
Symbols from a shared library cannot be referenced
before the shared library has been linked with the program (this
happens after you type ``run'' and before the function main() is entered).
At any time after this linking (including when examining core files
from dynamically linked programs), gdb reads the symbols from each
shared library when you type the ``sharedlibrary'' command.
It can be abbreviated ``share''.

sharedlibrary REGEXP:  Load shared object library symbols for files 
                       matching a unix regular expression.  No argument
		       indicates to load symbols for all shared libraries.

info sharedlibrary:  Status of loaded shared libraries.


 *  Watchpoints

A watchpoint stops execution of a program whenever the value of an
expression changes.  Checking for this slows down execution
tremendously whenever you are in the scope of the expression, but is
quite useful for catching tough ``bit-spreader'' or pointer misuse
problems.  Some machines such as the 386 have hardware for doing this
more quickly, and future versions of gdb will use this hardware.

watch EXP:  Set a watchpoint (breakpoint) for an expression.

info watchpoints:  Information about your watchpoints.

delete N:   Deletes watchpoint number N (same as breakpoints).
disable N:  Temporarily turns off watchpoint number N (same as breakpoints).
enable N:   Re-enables watchpoint number N (same as breakpoints).


 *  C++ multiple inheritance

When used with a GCC version 2 compiler, GDB supports multiple inheritance
for C++ programs.

 *  C++ exception handling

Gdb now supports limited C++ exception handling.  Besides the existing
ability to breakpoint on an exception handler, gdb can breakpoint on
the raising of an exception (before the stack is peeled back to the
handler's context).

catch FOO:  If there is a FOO exception handler in the dynamic scope,
	    set a breakpoint to catch exceptions which may be raised there.
	    Multiple exceptions (``catch foo bar baz'') may be caught.

info catch:  Lists all exceptions which may be caught in the
             current stack frame.


 *  Minor command changes

The command ``call func (arg, arg, ...)'' now acts like the print
command, except it does not print or save a value if the function's result
is void.  This is similar to dbx usage.

The ``up'' and ``down'' commands now always print the frame they end up
at; ``up-silently'' and `down-silently'' can be used in scripts to change
frames without printing.

 *  New directory command

'dir' now adds directories to the FRONT of the source search path.
The path starts off empty.  Source files that contain debug information
about the directory in which they were compiled can be found even
with an empty path; Sun CC and GCC include this information.  If GDB can't
find your source file in the current directory, type "dir .".

 * Configuring GDB for compilation

For normal use, type ``./configure host''.  See README or gdb.texinfo
for more details.

GDB now handles cross debugging.  If you are remotely debugging between 
two different machines, type ``./configure host -target=targ''.
Host is the machine where GDB will run; targ is the machine
where the program that you are debugging will run.<|MERGE_RESOLUTION|>--- conflicted
+++ resolved
@@ -93,15 +93,9 @@
   Control whether typedef definitions are displayed by "ptype".
   The default is to show them.
 
-<<<<<<< HEAD
-set backtrace filename-display basename|relative|absolute
-show backtrace filename-display
-  Control the way in which filenames is displayed in backtraces.
-=======
 set filename-display basename|relative|absolute
 show filename-display
   Control the way in which filenames is displayed.
->>>>>>> e2111d82
   The default is "relative", which preserves previous behavior.
 
 * MI changes
