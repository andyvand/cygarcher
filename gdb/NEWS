--- conflicted
+++ resolved
@@ -135,14 +135,10 @@
 show filename-display executable-with-separate-debug-info
 show filename-display libraries-with-separate-debug-info
   Control the way in which filenames is displayed.
-<<<<<<< HEAD
-  Previous behavior was "relative".
-  New default is "relative-with-system-absolute", which prints source filenames
-  from files with separate debug info in absolute form.
-=======
-  The default is "relative" for all the options, which preserves previous
-  behavior.
->>>>>>> f096a9db
+  Previous behavior was "relative" for all the options.
+  New default is changed for the options "executable-with-separate-debug-info"
+  and "libraries-with-separate-debug-info" to "absolute".  This prints source
+  filenames from files with separate debug info in absolute form.
 
 * MI changes
 
