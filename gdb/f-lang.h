--- conflicted
+++ resolved
@@ -28,21 +28,14 @@
 extern void f_print_type (struct type *, const char *, struct ui_file *, int,
 			  int);
 
-<<<<<<< HEAD
 extern const char *f_object_address_data_valid_print_to_stream
   (struct type *type, struct ui_file *stream);
 extern void f_object_address_data_valid_or_error (struct type *type);
 
-extern int f_val_print (struct type *, const gdb_byte *, int, CORE_ADDR,
-			struct ui_file *, int,
-			const struct value *,
-			const struct value_print_options *);
-=======
 extern void f_val_print (struct type *, const gdb_byte *, int, CORE_ADDR,
 			 struct ui_file *, int,
 			 const struct value *,
 			 const struct value_print_options *);
->>>>>>> b999d4a7
 
 /* Language-specific data structures */
 
