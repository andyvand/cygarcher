dnl Autoconf configure script for GDB, the GNU debugger.
dnl Copyright (C) 1995-2013 Free Software Foundation, Inc.
dnl
dnl This file is part of GDB.
dnl 
dnl This program is free software; you can redistribute it and/or modify
dnl it under the terms of the GNU General Public License as published by
dnl the Free Software Foundation; either version 3 of the License, or
dnl (at your option) any later version.
dnl
dnl This program is distributed in the hope that it will be useful,
dnl but WITHOUT ANY WARRANTY; without even the implied warranty of
dnl MERCHANTABILITY or FITNESS FOR A PARTICULAR PURPOSE.  See the
dnl GNU General Public License for more details.
dnl
dnl You should have received a copy of the GNU General Public License
dnl along with this program.  If not, see <http://www.gnu.org/licenses/>.

dnl Process this file with autoconf to produce a configure script.

AC_PREREQ(2.59)dnl
AC_INIT(main.c)
AC_CONFIG_HEADER(config.h:config.in)
AM_MAINTAINER_MODE

# Provide more thorough testing by -lmcheck.
# Set it to 'true' for development snapshots, 'false' for releases or
# pre-releases.
development=true

AC_PROG_CC
AC_USE_SYSTEM_EXTENSIONS
ACX_LARGEFILE
AM_PROG_CC_STDC

AC_CONFIG_AUX_DIR(..)
AC_CANONICAL_SYSTEM
AC_ARG_PROGRAM

# Dependency checking.
ZW_CREATE_DEPDIR
ZW_PROG_COMPILER_DEPENDENCIES([CC])

# Check for the 'make' the user wants to use.
AC_CHECK_PROGS(MAKE, make)
MAKE_IS_GNU=
case "`$MAKE --version 2>&1 | sed 1q`" in
  *GNU*)
    MAKE_IS_GNU=yes
    ;;
esac
AM_CONDITIONAL(GMAKE, test "$MAKE_IS_GNU" = yes)
AC_PROG_MAKE_SET

# Configure gnulib.  We need to build gnulib under some other
# directory not "gnulib", to avoid the problem of both GDB and
# GDBserver wanting to build it in the same directory, when building
# in the source dir.
ACX_CONFIGURE_DIR(["gnulib"], ["build-gnulib"])

# include/timeval-utils.h needs this definition as other projects using
# include/ may not use gnulib and <sys/time.h> may not be available in the host
# include files.
AC_DEFINE(HAVE_SYS_TIME_H, 1, [<sys/time.h> is provided by gnulib.])

dnl List of object files and targets accumulated by configure.

CONFIG_OBS=
CONFIG_DEPS=
CONFIG_SRCS=
ENABLE_CFLAGS=

CONFIG_ALL=
CONFIG_CLEAN=
CONFIG_INSTALL=
CONFIG_UNINSTALL=

dnl Set up for gettext.
ZW_GNU_GETTEXT_SISTER_DIR

localedir='${datadir}/locale'
AC_SUBST(localedir)

if test x"$USE_NLS" = xyes; then
   CONFIG_ALL="$CONFIG_ALL all-po"
   CONFIG_CLEAN="$CONFIG_CLEAN clean-po"		   
   CONFIG_INSTALL="$CONFIG_INSTALL install-po"
   CONFIG_UNINSTALL="$CONFIG_UNINSTALL uninstall-po"
fi

GNULIB=build-gnulib/import

# For Makefile dependencies.
GNULIB_STDINT_H=
if test x"$STDINT_H" != x; then
  GNULIB_STDINT_H=$GNULIB/$STDINT_H
fi
AC_SUBST(GNULIB_STDINT_H)

PACKAGE=gdb
AC_DEFINE_UNQUOTED(PACKAGE, "$PACKAGE", [Name of this package. ])
AC_SUBST(PACKAGE)

# We never need to detect it in this sub-configure.
# But preserve it for config.status --recheck.
AC_ARG_VAR(MAKEINFO,
  [Parent configure detects if it is of sufficient version.])
AC_ARG_VAR(MAKEINFOFLAGS,
  [Parameters for MAKEINFO.])

MAKEINFO_EXTRA_FLAGS=""
AC_CACHE_CHECK([whether $MAKEINFO supports @click], gdb_cv_have_makeinfo_click,
  [echo '@clicksequence{a @click{} b}' >conftest.texinfo
  if eval "$MAKEINFO conftest.texinfo >&5 2>&5"; then
    gdb_cv_have_makeinfo_click=yes
  else
    gdb_cv_have_makeinfo_click=no
  fi])
if test x"$gdb_cv_have_makeinfo_click" = xyes; then
  MAKEINFO_EXTRA_FLAGS="$MAKEINFO_EXTRA_FLAGS -DHAVE_MAKEINFO_CLICK"
fi
AC_SUBST(MAKEINFO_EXTRA_FLAGS)

GDB_AC_WITH_DIR(DEBUGDIR, separate-debug-dir,
    [look for global separate debug info in this path @<:@LIBDIR/debug@:>@],
    [${libdir}/debug])

# We can't pass paths as command line arguments.
# Mingw32 tries to be clever and will convert the paths for us.
# For example -DBINDIR="/usr/local/bin" passed on the command line may get
# converted to -DBINDIR="E:/msys/mingw32/msys/1.0/local/bin".
# This breaks GDB's relocatable path conversions since paths passed in
# config.h would not get so translated, the path prefixes no longer match.
AC_DEFINE_DIR(BINDIR, bindir, [Directory of programs.])

# GDB's datadir relocation

GDB_AC_WITH_DIR(GDB_DATADIR, gdb-datadir,
    [look for global separate data files in this path @<:@DATADIR/gdb@:>@],
    [${datadir}/gdb])

AC_ARG_WITH(relocated-sources,
AS_HELP_STRING([--with-relocated-sources=PATH], [automatically relocate this path for source files]),
[reloc_srcdir="${withval}"
 AC_DEFINE_DIR(RELOC_SRCDIR, reloc_srcdir,
              [Relocated directory for source files. ])
])

AC_MSG_CHECKING([for default auto-load directory])
AC_ARG_WITH(auto-load-dir,
AS_HELP_STRING([--with-auto-load-dir=PATH],
  [directories from which to load auto-loaded scripts @<:@$debugdir:$datadir/auto-load@:>@]),,
  [with_auto_load_dir='$debugdir:$datadir/auto-load'])
escape_dir=`echo $with_auto_load_dir | sed 's/[[$]]\(datadir\|debugdir\)\>/\\\\\\\\\\\\&/g'`
AC_DEFINE_DIR(AUTO_LOAD_DIR, escape_dir,
	      [Directories from which to load auto-loaded scripts.])
AC_MSG_RESULT([$with_auto_load_dir])

AC_MSG_CHECKING([for default auto-load safe-path])
AC_ARG_WITH(auto-load-safe-path,
AS_HELP_STRING([--with-auto-load-safe-path=PATH],
  [directories safe to hold auto-loaded files @<:@--with-auto-load-dir@:>@])
AS_HELP_STRING([--without-auto-load-safe-path],
               [do not restrict auto-loaded files locations]),
    [if test "$with_auto_load_safe_path" = "no"; then
     with_auto_load_safe_path="/"
     fi],
[with_auto_load_safe_path="$with_auto_load_dir"])
escape_dir=`echo $with_auto_load_safe_path | sed 's/[[$]]\(datadir\|debugdir\)\>/\\\\\\\\\\\\&/g'`
AC_DEFINE_DIR(AUTO_LOAD_SAFE_PATH, escape_dir,
	      [Directories safe to hold auto-loaded files.])
AC_MSG_RESULT([$with_auto_load_safe_path])

AC_CONFIG_SUBDIRS(testsuite)

# Check whether to support alternative target configurations
AC_ARG_ENABLE(targets,
AS_HELP_STRING([--enable-targets=TARGETS], [alternative target configurations]),
[case "${enableval}" in
  yes | "") AC_ERROR(enable-targets option must specify target names or 'all')
            ;;
  no)       enable_targets= ;;
  *)        enable_targets=$enableval ;;
esac])

# Check whether to enable 64-bit support on 32-bit hosts
AC_ARG_ENABLE(64-bit-bfd,
AS_HELP_STRING([--enable-64-bit-bfd], [64-bit support (on hosts with narrower word sizes)]),
[case "${enableval}" in
  yes)  want64=true  ;;
  no)   want64=false ;;
  *)    AC_MSG_ERROR(bad value ${enableval} for 64-bit-bfd option) ;;
esac],[want64=false])dnl

# Provide defaults for some variables set by the per-host and per-target
# configuration.
gdb_host_obs=posix-hdep.o

if test "${target}" = "${host}"; then
  gdb_native=yes
else
  gdb_native=no
fi

. $srcdir/configure.host

# Accumulate some settings from configure.tgt over all enabled targets

TARGET_OBS=
all_targets=
HAVE_NATIVE_GCORE_TARGET=

for targ_alias in `echo $target_alias $enable_targets | sed 's/,/ /g'`
do
  if test "$targ_alias" = "all"; then
    all_targets=true
  else
    # Canonicalize the secondary target names.
    result=`$ac_config_sub $targ_alias 2>/dev/null`
    if test -n "$result"; then
        targ=$result
    else
        targ=$targ_alias
    fi

    . ${srcdir}/configure.tgt

    AS_IF([test -z "${gdb_target_obs}"],
      [AC_MSG_ERROR([configuration ${targ} is unsupported.])])

    # Target-specific object files
    for i in ${gdb_target_obs}; do
        case " $TARGET_OBS " in
        *" ${i} "*) ;;
        *)
          TARGET_OBS="$TARGET_OBS ${i}"
          ;;
        esac
    done

    # Check whether this target needs 64-bit CORE_ADDR
    if test x${want64} = xfalse; then
      . ${srcdir}/../bfd/config.bfd
    fi

    # Check whether this target is native and supports gcore.
    if test $gdb_native = yes -a "$targ_alias" = "$target_alias" \
       && $gdb_have_gcore; then
      HAVE_NATIVE_GCORE_TARGET=1
    fi
  fi
done

if test x${all_targets} = xtrue; then

  # We want all 64-bit targets if we either:
  #  - run on a 64-bit host  or
  #  - already require 64-bit support for some other target  or
  #  - the --enable-64-bit-bfd option was supplied
  # Otherwise we only support all 32-bit targets.
  #
  # NOTE: This test must be in sync with the corresponding
  #       tests in BFD!

  if test x${want64} = xfalse; then
    AC_CHECK_SIZEOF(long)
    if test "x${ac_cv_sizeof_long}" = "x8"; then
      want64=true
    fi
  fi
  if test x${want64} = xtrue; then
    TARGET_OBS='$(ALL_TARGET_OBS) $(ALL_64_TARGET_OBS)'
  else
    TARGET_OBS='$(ALL_TARGET_OBS)'
  fi
fi

AC_SUBST(TARGET_OBS)
AC_SUBST(HAVE_NATIVE_GCORE_TARGET)

# For other settings, only the main target counts.
gdb_sim=
gdb_osabi=
build_gdbserver=
targ=$target; . ${srcdir}/configure.tgt

# Fetch the default architecture and default target vector from BFD.
targ=$target; . $srcdir/../bfd/config.bfd

# We only want the first architecture, so strip off the others if
# there is more than one.
targ_archs=`echo $targ_archs | sed 's/ .*//'`

if test "x$targ_archs" != x; then
  AC_DEFINE_UNQUOTED(DEFAULT_BFD_ARCH, $targ_archs,
    [Define to BFD's default architecture. ])
fi
if test "x$targ_defvec" != x; then
  AC_DEFINE_UNQUOTED(DEFAULT_BFD_VEC, $targ_defvec,
    [Define to BFD's default target vector. ])
fi

# The CLI cannot be disabled yet, but may be in the future.

# Enable CLI.
AC_ARG_ENABLE(gdbcli,
AS_HELP_STRING([--disable-gdbcli], [disable command-line interface (CLI)]),
  [case $enableval in
    yes)
      ;;
    no)
      AC_MSG_ERROR([the command-line interface cannot be disabled yet]) ;;
    *)
      AC_MSG_ERROR([bad value $enableval for --enable-gdbcli]) ;;
  esac],
  [enable_gdbcli=yes])
if test x"$enable_gdbcli" = xyes; then
  if test -d $srcdir/cli; then
    CONFIG_OBS="$CONFIG_OBS \$(SUBDIR_CLI_OBS)"
    CONFIG_DEPS="$CONFIG_DEPS \$(SUBDIR_CLI_DEPS)"
    CONFIG_SRCS="$CONFIG_SRCS \$(SUBDIR_CLI_SRCS)"
    ENABLE_CFLAGS="$ENABLE_CFLAGS \$(SUBDIR_CLI_CFLAGS)"
  fi
fi

# Enable MI.
AC_ARG_ENABLE(gdbmi,
AS_HELP_STRING([--disable-gdbmi], [disable machine-interface (MI)]),
  [case $enableval in
    yes | no)
      ;;
    *)
      AC_MSG_ERROR([bad value $enableval for --enable-gdbmi]) ;;
  esac],
  [enable_gdbmi=yes])
if test x"$enable_gdbmi" = xyes; then
  if test -d $srcdir/mi; then
    CONFIG_OBS="$CONFIG_OBS \$(SUBDIR_MI_OBS)"
    CONFIG_DEPS="$CONFIG_DEPS \$(SUBDIR_MI_DEPS)"
    CONFIG_SRCS="$CONFIG_SRCS \$(SUBDIR_MI_SRCS)"
    ENABLE_CFLAGS="$ENABLE_CFLAGS \$(SUBDIR_MI_CFLAGS)"
  fi
fi

# Enable TUI.
AC_ARG_ENABLE(tui,
AS_HELP_STRING([--enable-tui], [enable full-screen terminal user interface (TUI)]),
  [case $enableval in
    yes | no | auto)
      ;;
    *)
      AC_MSG_ERROR([bad value $enableval for --enable-tui]) ;;
  esac],enable_tui=auto)

# Enable gdbtk.
AC_ARG_ENABLE(gdbtk,
AS_HELP_STRING([--enable-gdbtk], [enable gdbtk graphical user interface (GUI)]),
  [case $enableval in
    yes | no)
      ;;
    *)
      AC_MSG_ERROR([bad value $enableval for --enable-gdbtk]) ;;
  esac],
  [if test -d $srcdir/gdbtk; then
    enable_gdbtk=yes
  else
    enable_gdbtk=no
  fi])
# We unconditionally disable gdbtk tests on selected platforms.
case $host_os in
  go32* | windows*)
    AC_MSG_WARN([gdbtk isn't supported on $host; disabling])
    enable_gdbtk=no ;;
esac

# Libunwind support for ia64.

AC_ARG_WITH(libunwind-ia64,
AS_HELP_STRING([--with-libunwind-ia64],
	       [use libunwind frame unwinding for ia64 targets]),,
	    [with_libunwind_ia64=auto])

# Backward compatibility option.
if test "${with_libunwind+set}" = set; then
  if test x"$with_libunwind_ia64" != xauto; then
    AC_MSG_ERROR(
      [option --with-libunwind is deprecated, use --with-libunwind-ia64])
  fi
  AC_MSG_WARN([option --with-libunwind is deprecated, use --with-libunwind-ia64])
  with_libunwind_ia64="$with_libunwind"
fi

case "$with_libunwind_ia64" in
  yes | no)
    ;;
  auto)
    AC_CHECK_HEADERS(libunwind-ia64.h)
    with_libunwind_ia64=$ac_cv_header_libunwind_ia64_h
    ;;
  *)
    AC_MSG_ERROR(
      [bad value $with_libunwind_ia64 for GDB --with-libunwind-ia64 option])
    ;;
esac

if test x"$with_libunwind_ia64" = xyes; then
  AC_CHECK_HEADERS(libunwind-ia64.h)
  if test x"$ac_cv_header_libunwind_ia64_h" != xyes; then
    AC_MSG_ERROR([GDB option --with-libunwind-ia64 requires libunwind-ia64.h])
  fi
  CONFIG_OBS="$CONFIG_OBS ia64-libunwind-tdep.o"
  CONFIG_DEPS="$CONFIG_DEPS ia64-libunwind-tdep.o"
  CONFIG_SRCS="$CONFIG_SRCS ia64-libunwind-tdep.c"
fi

opt_curses=no
AC_ARG_WITH(curses, AS_HELP_STRING([--with-curses], [use the curses library instead of the termcap library]), opt_curses=$withval)

prefer_curses=no
if test "$opt_curses" = "yes"; then
  prefer_curses=yes
fi

# Profiling support.
AC_ARG_ENABLE(profiling,
AS_HELP_STRING([--enable-profiling], [enable profiling of GDB]),
  [case $enableval in
    yes | no)
      ;;
    *)
      AC_MSG_ERROR([bad value $enableval for --enable-profile]) ;;
  esac],
 [enable_profiling=no])

AC_CHECK_FUNCS(monstartup _mcleanup)
AC_CACHE_CHECK([for _etext], ac_cv_var__etext,
[AC_TRY_LINK(
[#include <stdlib.h>
extern char _etext;
],
[free (&_etext);], ac_cv_var__etext=yes, ac_cv_var__etext=no)])
if test $ac_cv_var__etext = yes; then
  AC_DEFINE(HAVE__ETEXT, 1,
            [Define to 1 if your system has the _etext variable. ])
fi
AC_CACHE_CHECK([for etext], ac_cv_var_etext,
[AC_TRY_LINK(
[#include <stdlib.h>
extern char etext;
],
[free (&etext);], ac_cv_var_etext=yes, ac_cv_var_etext=no)])
if test $ac_cv_var_etext = yes; then
  AC_DEFINE(HAVE_ETEXT, 1,
            [Define to 1 if your system has the etext variable. ])
fi
if test "$enable_profiling" = yes ; then
  if test $ac_cv_func_monstartup = no || test $ac_cv_func__mcleanup = no; then
    AC_MSG_ERROR(--enable-profiling requires monstartup and _mcleanup)
  fi
  PROFILE_CFLAGS=-pg
  OLD_CFLAGS="$CFLAGS"
  CFLAGS="$CFLAGS $PROFILE_CFLAGS"

  AC_CACHE_CHECK([whether $CC supports -pg], ac_cv_cc_supports_pg,
    [AC_TRY_COMPILE([], [int x;], ac_cv_cc_supports_pg=yes,
     ac_cv_cc_supports_pg=no)])

  if test $ac_cv_cc_supports_pg = no; then
    AC_MSG_ERROR(--enable-profiling requires a compiler which supports -pg)
  fi

  CFLAGS="$OLD_CFLAGS"
fi

ACX_PKGVERSION([GDB])
ACX_BUGURL([http://www.gnu.org/software/gdb/bugs/])
AC_DEFINE_UNQUOTED([PKGVERSION], ["$PKGVERSION"], [Additional package description])
AC_DEFINE_UNQUOTED([REPORT_BUGS_TO], ["$REPORT_BUGS_TO"], [Bug reporting address])

# --------------------- #
# Checks for programs.  #
# --------------------- #

AC_PROG_AWK
AC_PROG_INSTALL
AC_PROG_LN_S
AC_PROG_RANLIB
AC_PROG_YACC

AC_CHECK_TOOL(AR, ar)
AC_CHECK_TOOL(DLLTOOL, dlltool)
AC_CHECK_TOOL(WINDRES, windres)

# Needed for GNU/Hurd.
AC_CHECK_TOOL(MIG, mig)

# ---------------------- #
# Checks for libraries.  #
# ---------------------- #

# We might need to link with -lm; most simulators need it.
AC_CHECK_LIB(m, main)

# We need to link with -lw to get `wctype' on Solaris before Solaris
# 2.6.  Solaris 2.6 and beyond have this function in libc, and have a
# libw that some versions of the GNU linker cannot hanle (GNU ld 2.9.1
# is known to have this problem).  Therefore we avoid libw if we can.
AC_CHECK_FUNC(wctype, [],
  [AC_CHECK_LIB(w, wctype)])

# Some systems (e.g. Solaris) have `gethostbyname' in libnsl.
AC_SEARCH_LIBS(gethostbyname, nsl)

# Some systems (e.g. Solaris) have `socketpair' in libsocket.
AC_SEARCH_LIBS(socketpair, socket)

# Link in zlib if we can.  This allows us to read compressed debug sections.
AM_ZLIB

# On HP/UX we may need libxpdl for dlgetmodinfo (used by solib-pa64.c).
AC_SEARCH_LIBS(dlgetmodinfo, [dl xpdl])

AM_ICONV

# GDB may fork/exec the iconv program to get the list of supported character
# sets.  Allow the user to specify where to find it.
# There are several factors affecting the choice of option name:
# - There is already --with-libiconv-prefix but we can't use it, it specifies
#   the build-time location of libiconv files.
# - The program we need to find is iconv, which comes with glibc.  The user
#   doesn't necessarily have libiconv installed.  Therefore naming this
#   --with-libiconv-foo feels wrong.
# - We want the path to be relocatable, but GDB_AC_DEFINE_RELOCATABLE is
#   defined to work on directories not files (though it really doesn't know
#   the difference).
# - Calling this --with-iconv-prefix is perceived to cause too much confusion
#   with --with-libiconv-prefix.
# Putting these together is why the option name is --with-iconv-bin.

AC_ARG_WITH(iconv-bin,
AS_HELP_STRING([--with-iconv-bin=PATH], [specify where to find the iconv program]),
[iconv_bin="${withval}"
 AC_DEFINE_UNQUOTED([ICONV_BIN], ["${iconv_bin}"],
                    [Path of directory of iconv program.])
 GDB_AC_DEFINE_RELOCATABLE(ICONV_BIN, iconv, ${iconv_bin})
])

# On alpha-osf, it appears that libtermcap and libcurses are not compatible.
# There is a very specific comment in /usr/include/curses.h explaining that
# termcap routines built into libcurses must not be used.
# 
# The symptoms we observed so far is GDB unexpectedly changing
# the terminal settings when tgetent is called - this is particularly
# visible as the output is missing carriage returns, and so rapidly
# becomes very hard to read.
#
# The readline configure script has already decided that libtermcap
# was enough for its purposes, and so decided to build readline using
# libtermcap.  Since the TUI mode requires curses, building GDB with
# TUI enabled results in both libraries to be used at the same time,
# which is not allowed.  This basically means that GDB with TUI is
# broken on alpha-osf.

case $host_os in
  osf* )
    if test x"$enable_tui" = xyes; then
      AC_MSG_ERROR([Building GDB with TUI mode is not supported on this host])
    fi
    if test x"$enable_tui" = xauto; then
      enable_tui=no
    fi
    ;;
esac

# For the TUI, we need enhanced curses functionality.
if test x"$enable_tui" != xno; then
  prefer_curses=yes
fi

curses_found=no
if test x"$prefer_curses" = xyes; then
  # FIXME: kettenis/20040905: We prefer ncurses over the vendor-supplied
  # curses library because the latter might not provide all the
  # functionality we need.  However, this leads to problems on systems
  # where the linker searches /usr/local/lib, but the compiler doesn't
  # search /usr/local/include, if ncurses is installed in /usr/local.  A
  # default installation of ncurses on alpha*-dec-osf* will lead to such
  # a situation.
  AC_SEARCH_LIBS(waddstr, [ncurses cursesX curses])

  if test "$ac_cv_search_waddstr" != no; then
    curses_found=yes
  fi
fi

# Check whether we should enable the TUI, but only do so if we really
# can.
if test x"$enable_tui" != xno; then
  if test -d $srcdir/tui; then
    if test "$curses_found" != no; then
      CONFIG_OBS="$CONFIG_OBS \$(SUBDIR_TUI_OBS)"
      CONFIG_DEPS="$CONFIG_DEPS \$(SUBDIR_TUI_DEPS)"
      CONFIG_SRCS="$CONFIG_SRCS \$(SUBDIR_TUI_SRCS)"
      ENABLE_CFLAGS="$ENABLE_CFLAGS \$(SUBDIR_TUI_CFLAGS)"
    else
      if test x"$enable_tui" = xyes; then
	AC_MSG_ERROR([no enhanced curses library found; disable TUI])
      else
	AC_MSG_WARN([no enhanced curses library found; disabling TUI])
      fi
    fi
  fi
fi

# Since GDB uses Readline, we need termcap functionality.  In many
# cases this will be provided by the curses library, but some systems
# have a seperate termcap library, or no curses library at all.

case $host_os in
  cygwin*)
    if test -d $srcdir/libtermcap; then
      LIBS="../libtermcap/libtermcap.a $LIBS"
      ac_cv_search_tgetent="../libtermcap/libtermcap.a"
    fi ;;
  go32* | *djgpp*)
    ac_cv_search_tgetent="none required"
    ;;
  *mingw32*)	 
    ac_cv_search_tgetent="none required"
    CONFIG_OBS="$CONFIG_OBS windows-termcap.o"
    ;;
esac

# These are the libraries checked by Readline.
AC_SEARCH_LIBS(tgetent, [termcap tinfo curses ncurses])

if test "$ac_cv_search_tgetent" = no; then
  AC_MSG_ERROR([no termcap library found])
fi

AC_ARG_WITH([system-readline],
  [AS_HELP_STRING([--with-system-readline],
                  [use installed readline library])])

if test "$with_system_readline" = yes; then
  READLINE=-lreadline
  READLINE_DEPS=
  READLINE_CFLAGS=
  READLINE_TEXI_INCFLAG=
else
  READLINE='$(READLINE_DIR)/libreadline.a'
  READLINE_DEPS='$(READLINE)'
  READLINE_CFLAGS='-I$(READLINE_SRC)/..'
  READLINE_TEXI_INCFLAG='-I $(READLINE_DIR)'
fi
AC_SUBST(READLINE)
AC_SUBST(READLINE_DEPS)
AC_SUBST(READLINE_CFLAGS)
AC_SUBST(READLINE_TEXI_INCFLAG)

# Generate jit-reader.h

# This is typedeffed to GDB_CORE_ADDR in jit-reader.h
TARGET_PTR=

AC_CHECK_SIZEOF(unsigned long long)
AC_CHECK_SIZEOF(unsigned long)
AC_CHECK_SIZEOF(unsigned __int128)

if test "x${ac_cv_sizeof_unsigned_long}" = "x8"; then
  TARGET_PTR="unsigned long"
elif test "x${ac_cv_sizeof_unsigned_long_long}" = "x8"; then
  TARGET_PTR="unsigned long long"
elif test "x${ac_cv_sizeof_unsigned___int128}" = "x16"; then
  TARGET_PTR="unsigned __int128"
else
  TARGET_PTR="unsigned long"
fi

AC_SUBST(TARGET_PTR)
AC_CONFIG_FILES([jit-reader.h:jit-reader.in])

AC_SEARCH_LIBS(dlopen, dl)

GDB_AC_WITH_DIR([JIT_READER_DIR], [jit-reader-dir],
                [directory to load the JIT readers from],
                [${libdir}/gdb])

AC_ARG_WITH(expat,
  AS_HELP_STRING([--with-expat], [include expat support (auto/yes/no)]),
  [], [with_expat=auto])
AC_MSG_CHECKING([whether to use expat])
AC_MSG_RESULT([$with_expat])

if test "${with_expat}" = no; then
  AC_MSG_WARN([expat support disabled; some features may be unavailable.])
  HAVE_LIBEXPAT=no
else
  AC_LIB_HAVE_LINKFLAGS([expat], [], [#include "expat.h"],
			[XML_Parser p = XML_ParserCreate (0);])
  if test "$HAVE_LIBEXPAT" != yes; then
    if test "$with_expat" = yes; then
      AC_MSG_ERROR([expat is missing or unusable])
    else
      AC_MSG_WARN([expat is missing or unusable; some features may be unavailable.])
    fi
  else
    save_LIBS=$LIBS
    LIBS="$LIBS $LIBEXPAT"
    AC_CHECK_FUNCS(XML_StopParser)
    LIBS=$save_LIBS
  fi
fi

dnl Utility to simplify finding libpython.
dnl $1 = pythonX.Y
dnl $2 = the shell variable to assign the result to
dnl      If libpython is found we store $version here.
dnl $3 = additional flags to add to CPPFLAGS
dnl $4 = additional flags to add to LIBS

AC_DEFUN([AC_TRY_LIBPYTHON],
[
  version=$1
  define([have_libpython_var],$2)
  new_CPPFLAGS=$3
  new_LIBS=$4
  AC_MSG_CHECKING([for ${version}])
  save_CPPFLAGS=$CPPFLAGS
  save_LIBS=$LIBS
  CPPFLAGS="$CPPFLAGS $new_CPPFLAGS"
  LIBS="$LIBS $new_LIBS"
  found_usable_python=no
  AC_LINK_IFELSE(AC_LANG_PROGRAM([[#include "Python.h"]],
                                 [[Py_Initialize ();]]),
                 [have_libpython_var=${version}
                  found_usable_python=yes
                  PYTHON_CPPFLAGS=$new_CPPFLAGS
                  PYTHON_LIBS=$new_LIBS])
  CPPFLAGS=$save_CPPFLAGS
  LIBS=$save_LIBS
  AC_MSG_RESULT([${found_usable_python}])
])

dnl There are several different values for --with-python:
dnl
dnl no -   Don't include python support.
dnl yes -  Include python support, error if it's missing.
dnl        If we find python in $PATH, use it to fetch configure options,
dnl        otherwise assume the compiler can find it with no help from us.
dnl        Python 2.7, 2.6, 2.5, and then 2.4 are tried in turn.
dnl auto - Same as "yes", but if python is missing from the system,
dnl        fall back to "no".
dnl /path/to/python/exec-prefix -
dnl        Use the python located in this directory.
dnl        If /path/to/python/exec-prefix/bin/python exists, use it to find
dnl        the compilation parameters.  Otherwise use
dnl        -I/path/to/python/exec-prefix/include,
dnl        -L/path/to/python/exec-prefix/lib.
dnl        Python 2.7, 2.6, 2.5, and then 2.4 are tried in turn.
dnl        NOTE: This case is historical.  It is what was done for 7.0/7.1
dnl        but is deprecated.
dnl /path/to/python/executable -
dnl        Run python-config.py with this version of python to fetch the
dnl        compilation parameters.
dnl        NOTE: This needn't be the real python executable.
dnl        In a cross-compilation scenario (build != host), this could be
dnl        a shell script that provides what python-config.py provides for
dnl        --ldflags, --includes, --exec-prefix.
dnl python-executable -
dnl        Find python-executable in $PATH, and then handle the same as
dnl        /path/to/python/executable.
dnl
dnl If a python program is specified, it is used to run python-config.py and
dnl is passed --ldflags, --includes, --exec-prefix.

AC_ARG_WITH(python,
  AS_HELP_STRING([--with-python@<:@=PYTHON@:>@], [include python support (auto/yes/no/<python-program>)]),
  [], [with_python=auto])
AC_MSG_CHECKING([whether to use python])
AC_MSG_RESULT([$with_python])

if test "${with_python}" = no; then
  AC_MSG_WARN([python support disabled; some features may be unavailable.])
  have_libpython=no
else
  case "${with_python}" in
  [[\\/]]* | ?:[[\\/]]*)
    if test -d ${with_python}; then
      # Assume the python binary is ${with_python}/bin/python.
      python_prog="${with_python}/bin/python"
      python_prefix=
      # If python does not exit ${with_python}/bin, then try in
      # ${with_python}.  On Windows/MinGW, this is where the Python
      # executable is.
      if test ! -x "${python_prog}"; then
        python_prog="${with_python}/python"
        python_prefix=
      fi
      if test ! -x "${python_prog}"; then
        # Fall back to gdb 7.0/7.1 behaviour.
        python_prog=missing
        python_prefix=${with_python}
      fi
    elif test -x "${with_python}"; then
      # While we can't run python compiled for $host (unless host == build),
      # the user could write a script that provides the needed information,
      # so we support that.
      python_prog=${with_python}
      python_prefix=
    else
      AC_ERROR(invalid value for --with-python)
    fi
    ;;
  */*)
    # Disallow --with-python=foo/bar.
    AC_ERROR(invalid value for --with-python)
    ;;
  *)
    # The user has either specified auto, yes, or the name of the python
    # program assumed to be in $PATH.
    python_prefix=
    case "${with_python}" in
    yes | auto)
      if test ${build} = ${host}; then
        AC_PATH_PROG(python_prog_path, python, missing)
        if test "${python_prog_path}" = missing; then
          python_prog=missing
        else
          python_prog=${python_prog_path}
        fi
      else
        # Not much we can do except assume the cross-compiler will find the
        # right files.
        python_prog=missing
      fi
      ;;
    *)
      # While we can't run python compiled for $host (unless host == build),
      # the user could write a script that provides the needed information,
      # so we support that.
      python_prog="${with_python}"
      AC_PATH_PROG(python_prog_path, ${python_prog}, missing)
      if test "${python_prog_path}" = missing; then
        AC_ERROR(unable to find python program ${python_prog})
      fi
      ;;
    esac
  esac

  if test "${python_prog}" != missing; then
    # We have a python program to use, but it may be too old.
    # Don't flag an error for --with-python=auto (the default).
    have_python_config=yes
    python_includes=`${python_prog} ${srcdir}/python/python-config.py --includes`
    if test $? != 0; then
      have_python_config=failed
      if test "${with_python}" != auto; then
        AC_ERROR(failure running python-config --includes)
      fi
    fi
    python_libs=`${python_prog} ${srcdir}/python/python-config.py --ldflags`
    if test $? != 0; then
      have_python_config=failed
      if test "${with_python}" != auto; then
        AC_ERROR(failure running python-config --ldflags)
      fi
    fi
    python_prefix=`${python_prog} ${srcdir}/python/python-config.py --exec-prefix`
    if test $? != 0; then
      have_python_config=failed
      if test "${with_python}" != auto; then
        AC_ERROR(failure running python-config --exec-prefix)
      fi
    fi
  else
    # We do not have a python executable we can use to determine where
    # to find the Python headers and libs.  We cannot guess the include
    # path from the python_prefix either, because that include path
    # depends on the Python version.  So, there is nothing much we can
    # do except assume that the compiler will be able to find those files.
    python_includes=
    python_libs=
    have_python_config=no
  fi

  # If we have python-config, only try the configuration it provides.
  # Otherwise fallback on the old way of trying different versions of
  # python in turn.

  have_libpython=no
  if test "${have_python_config}" = yes; then
    # Determine the Python version by extracting "-lpython<version>"
    # part of the python_libs. <version> is usually X.Y with X and Y
    # being decimal numbers, but can also be XY (seen on Windows).
    #
    # The extraction is performed using sed with a regular expression.
    # Initially, the regexp used was using the '?' quantifier to make
    # the dot in the version number optional.  Unfortunately, this
    # does not work with non-GNU versions of sed because, because of
    # what looks like a limitation (the '?' quantifier does not work
    # with back-references).  We work around this limitation by using
    # the '*' quantifier instead.  It means that, in theory, we might
    # match unexpected version strings such as "-lpython2..7", but
    # this seems unlikely in practice.  And even if that happens,
    # an error will be triggered later on, when checking that version
    # number.
    python_version=`echo " ${python_libs} " \
                         | sed -e 's,^.* -l\(python[[0-9]]*[[.]]*[[0-9]]*\).*$,\1,'`
    case "${python_version}" in
    python*)
      AC_TRY_LIBPYTHON(${python_version}, have_libpython,
                       ${python_includes}, ${python_libs})
      ;;
    *)
      AC_MSG_ERROR([unable to determine python version from ${python_libs}])
      ;;
    esac
  elif test "${have_python_config}" != failed; then
    if test "${have_libpython}" = no; then
      AC_TRY_LIBPYTHON(python2.7, have_libpython,
                       ${python_includes}, "${python_libs} -lpython2.7")
    fi
    if test "${have_libpython}" = no; then
      AC_TRY_LIBPYTHON(python2.6, have_libpython,
                       ${python_includes}, "${python_libs} -lpython2.6")
    fi
    if test ${have_libpython} = no; then
      AC_TRY_LIBPYTHON(python2.5, have_libpython,
                       ${python_includes}, "${python_libs} -lpython2.5")
    fi
    if test ${have_libpython} = no; then
      AC_TRY_LIBPYTHON(python2.4, have_libpython,
                       ${python_includes}, "${python_libs} -lpython2.4")
    fi
  fi
  if test "${have_libpython}" = python2.7 -o "${have_libpython}" = python27; then
    AC_DEFINE(HAVE_LIBPYTHON2_7, 1, [Define if Python 2.7 is being used.])
  elif test "${have_libpython}" = python2.6 -o "${have_libpython}" = python26; then
    AC_DEFINE(HAVE_LIBPYTHON2_6, 1, [Define if Python 2.6 is being used.])
  elif test "${have_libpython}" = python2.5 -o "${have_libpython}" = python25; then
    AC_DEFINE(HAVE_LIBPYTHON2_5, 1, [Define if Python 2.5 is being used.])
  elif test "${have_libpython}" = python2.4 -o "${have_libpython}" = python24; then
    AC_DEFINE(HAVE_LIBPYTHON2_4, 1, [Define if Python 2.4 is being used.])
  fi

  if test "${have_libpython}" = no; then
    case "${with_python}" in
    yes)
      AC_MSG_ERROR([python is missing or unusable])
      ;;
    auto)
      AC_MSG_WARN([python is missing or unusable; some features may be unavailable.])
      ;;
    *)
      AC_MSG_ERROR([no usable python found at ${with_python}])
      ;;
    esac
  else
    if test -n "${python_prefix}"; then
      AC_DEFINE_UNQUOTED(WITH_PYTHON_PATH, "${python_prefix}",
                         [Define if --with-python provides a path, either directly or via python-config.py --exec-prefix.])
      GDB_AC_DEFINE_RELOCATABLE(PYTHON_PATH, python, ${python_prefix})
    fi
  fi
fi

if test "${have_libpython}" != no; then
  AC_DEFINE(HAVE_PYTHON, 1, [Define if Python interpreter is being linked in.])
  CONFIG_OBS="$CONFIG_OBS \$(SUBDIR_PYTHON_OBS)"
  CONFIG_DEPS="$CONFIG_DEPS \$(SUBDIR_PYTHON_DEPS)"
  CONFIG_SRCS="$CONFIG_SRCS \$(SUBDIR_PYTHON_SRCS)"
  CONFIG_INSTALL="$CONFIG_INSTALL install-python"
  ENABLE_CFLAGS="$ENABLE_CFLAGS \$(SUBDIR_PYTHON_CFLAGS)"

  # Flags needed to compile Python code (taken from python-config --cflags).
  # We cannot call python-config directly because it will output whatever was
  # used when compiling the Python interpreter itself, including flags which
  # would make the python-related objects be compiled differently from the
  # rest of GDB (e.g., -O2 and -fPIC).
  if test "${GCC}" = yes; then
    tentative_python_cflags="-fno-strict-aliasing -DNDEBUG -fwrapv"
  fi

  if test "x${tentative_python_cflags}" != x; then
    AC_MSG_CHECKING(compiler flags for python code)
    for flag in ${tentative_python_cflags}; do
      # Check that the compiler accepts it
      saved_CFLAGS="$CFLAGS"
      CFLAGS="$CFLAGS $flag"
      AC_TRY_COMPILE([],[],PYTHON_CFLAGS="${PYTHON_CFLAGS} $flag",)
      CFLAGS="$saved_CFLAGS"
    done
    AC_MSG_RESULT(${PYTHON_CFLAGS})
  fi

  # On IRIX, type siginfo is not defined.  Instead, sys/siginfo.h provides:
  #    #if _SGIAPI
  #    #define siginfo __siginfo
  #    #endif
  # The problem is that including Python causes some XOPEN macros to be
  # unilaterally defined, and that in turn causes _SGIAPI to evaluate
  # to false.  So, we work around this issue by defining siginfo ourself
  # though the command-line.
  #
  # On x64 Windows, Python's include headers, and pyconfig.h in
  # particular, rely on MS_WIN64 macro to detect that it's a 64bit
  # version of Windows.  Unfortunately, MS_WIN64 is only defined if
  # _MSC_VER, a Microsoft-specific macro, is defined.  So, when
  # building on x64 Windows with GCC, we define MS_WIN64 ourselves.
  # The issue was reported to the Python community, but still isn't
  # solved as of 2012-10-02 (http://bugs.python.org/issue4709).

  case "$gdb_host" in
    irix*) if test "${GCC}" = yes; then
             CPPFLAGS="$CPPFLAGS -Dsiginfo=__siginfo"
           fi
           ;;
    mingw64)
           if test "${GCC}" = yes; then
             CPPFLAGS="$CPPFLAGS -DMS_WIN64"
           fi
           ;;
  esac

  # Note that "python -m threading" cannot be used to check for
  # threading support due to a bug in Python 2.7.3
  # (http://bugs.python.org/issue15567).
  AC_MSG_CHECKING(whether python supports threads)
  saved_CPPFLAGS="${CPPFLAGS}"
  CPPFLAGS="${PYTHON_CPPFLAGS}"
  # Note that the test is reversed so that python_has_threads=yes on
  # unexpected failures.
  AC_PREPROC_IFELSE(AC_LANG_SOURCE([[
#include <Python.h>
#ifdef WITH_THREAD
# error
#endif
  ]]), [python_has_threads=no], [python_has_threads=yes])
  AC_MSG_RESULT(${python_has_threads})
  CPPFLAGS="${saved_CPPFLAGS}"
else
  # Even if Python support is not compiled in, we need to have these files
  # included.
  CONFIG_OBS="$CONFIG_OBS python.o py-value.o py-prettyprint.o py-auto-load.o"
  CONFIG_SRCS="$CONFIG_SRCS python/python.c python/py-value.c \
	python/py-prettyprint.c python/py-auto-load.c"
fi
AC_SUBST(PYTHON_CFLAGS)
AC_SUBST(PYTHON_CPPFLAGS)
AC_SUBST(PYTHON_LIBS)

# Provide a --enable-libmcheck/--disable-libmcheck set of options
# allowing a user to enable this option even when building releases,
# or to disable it when building a snapshot.
AC_ARG_ENABLE(libmcheck,
  AS_HELP_STRING([--enable-libmcheck],
                 [Try building GDB with -lmcheck if available]),
  [case "${enableval}" in
     yes | y) ENABLE_LIBMCHECK="yes" ;;
     no | n)  ENABLE_LIBMCHECK="no" ;;
     *) AC_MSG_ERROR(bad value ${enableval} for --enable-libmcheck) ;;
   esac])

# Enable -lmcheck by default (it provides cheap-enough memory mangling),
# but turn it off if Python is enabled with threads, since -lmcheck is
# not thread safe (http://sourceware.org/bugzilla/show_bug.cgi?id=9939),
# and for releases.
if test -z "${ENABLE_LIBMCHECK}" \
        -a \( "${have_libpython}" = "no" \
	     -o "${python_has_threads}" = "no" \) \
    && $development; then
  ENABLE_LIBMCHECK=yes
fi

if test "$ENABLE_LIBMCHECK" = "yes" ; then
  if test "${have_libpython}" != "no" -a "${python_has_threads}" = "yes" ; then
    AC_MSG_WARN(--enable-libmcheck may lead to spurious crashes if threads are used in python)
  fi
  AC_CHECK_LIB(mcheck, main)
fi

# ------------------------- #
# Checks for header files.  #
# ------------------------- #

AC_HEADER_DIRENT
AC_HEADER_STDC
# elf_hp.h is for HP/UX 64-bit shared library support.
AC_CHECK_HEADERS([nlist.h machine/reg.h poll.h sys/poll.h proc_service.h \
                  thread_db.h signal.h stddef.h \
		  stdlib.h string.h memory.h strings.h sys/fault.h \
		  sys/file.h sys/filio.h sys/ioctl.h sys/param.h \
		  sys/resource.h sys/procfs.h sys/ptrace.h ptrace.h \
		  sys/reg.h sys/debugreg.h sys/select.h sys/syscall.h \
		  sys/types.h sys/wait.h wait.h termios.h termio.h \
		  sgtty.h unistd.h elf_hp.h locale.h \
<<<<<<< HEAD
		  dlfcn.h sys/socket.h ws2tcpip.h sys/un.h linux/perf_event.h])
=======
		  dlfcn.h sys/un.h linux/perf_event.h])
>>>>>>> e7fe6477
AC_CHECK_HEADERS(link.h, [], [],
[#if HAVE_SYS_TYPES_H
# include <sys/types.h>
#endif
#if HAVE_NLIST_H
# include <nlist.h>
#endif
])
AC_CHECK_HEADERS(sys/proc.h, [], [],
[#if HAVE_SYS_PARAM_H
# include <sys/param.h>
#endif
])
AC_CHECK_HEADERS(sys/user.h, [], [],
[#if HAVE_SYS_PARAM_H
# include <sys/param.h>
#endif
])

# On Solaris 2.[789], we need to define _MSE_INT_H to avoid a clash
# between <widec.h> and <wchar.h> that would cause AC_CHECK_HEADERS to
# think that we don't have <curses.h> if we're using GCC.
case $host_os in
  solaris2.[[789]])
    if test "$GCC" = yes; then
      AC_DEFINE(_MSE_INT_H, 1,
        [Define to 1 to avoid a clash between <widec.h> and <wchar.h> on
   Solaris 2.[789] when using GCC. ])
    fi ;;
esac
AC_CHECK_HEADERS(curses.h cursesX.h ncurses.h ncurses/ncurses.h ncurses/term.h)
AC_CHECK_HEADERS(term.h, [], [],
[#if HAVE_CURSES_H
# include <curses.h>
#endif
])

# ------------------------- #
# Checks for declarations.  #
# ------------------------- #

AC_CHECK_DECLS([free, malloc, realloc, strerror, strstr, getopt,
                snprintf, vsnprintf])
AM_LC_MESSAGES

# ----------------------- #
# Checks for structures.  #
# ----------------------- #

AC_CHECK_MEMBERS([struct stat.st_blocks, struct stat.st_blksize])

# ------------------ #
# Checks for types.  #
# ------------------ #

AC_TYPE_SIGNAL
AC_CHECK_TYPES(socklen_t, [], [],
[#include <sys/types.h>
#include <sys/socket.h>
])

# ------------------------------------- #
# Checks for compiler characteristics.  #
# ------------------------------------- #

AC_C_CONST
AC_C_INLINE
AC_C_BIGENDIAN

# ------------------------------ #
# Checks for library functions.  #
# ------------------------------ #

AC_FUNC_ALLOCA
AC_FUNC_MMAP
AC_FUNC_VFORK
AC_CHECK_FUNCS([canonicalize_file_name realpath getrusage getuid getgid \
		pipe poll pread pread64 pwrite readlink resize_term \
		sbrk setpgid setpgrp setsid \
		sigaction sigprocmask sigsetmask socketpair syscall \
		ttrace wborder wresize setlocale iconvlist libiconvlist btowc \
		setrlimit getrlimit posix_madvise waitpid lstat \
		fdwalk pipe2])
AM_LANGINFO_CODESET

# Check the return and argument types of ptrace.  No canned test for
# this, so roll our own.
gdb_ptrace_headers='
#if HAVE_SYS_TYPES_H
# include <sys/types.h>
#endif
#if HAVE_SYS_PTRACE_H
# include <sys/ptrace.h>
#endif
#if HAVE_UNISTD_H
# include <unistd.h>
#endif
'
# There is no point in checking if we don't have a prototype.
AC_CHECK_DECLS(ptrace, [], [
  : ${gdb_cv_func_ptrace_ret='int'}
  : ${gdb_cv_func_ptrace_args='int,int,long,long'}
], $gdb_ptrace_headers)
# Check return type.  Varargs (used on GNU/Linux) conflict with the
# empty argument list, so check for that explicitly.
AC_CACHE_CHECK([return type of ptrace], gdb_cv_func_ptrace_ret,
  AC_TRY_COMPILE($gdb_ptrace_headers,
    [extern long ptrace (enum __ptrace_request, ...);],
    gdb_cv_func_ptrace_ret='long',
    AC_TRY_COMPILE($gdb_ptrace_headers,
      [extern int ptrace ();],
      gdb_cv_func_ptrace_ret='int',
      gdb_cv_func_ptrace_ret='long')))
AC_DEFINE_UNQUOTED(PTRACE_TYPE_RET, $gdb_cv_func_ptrace_ret,
  [Define as the return type of ptrace.])
# Check argument types.
AC_CACHE_CHECK([types of arguments for ptrace], gdb_cv_func_ptrace_args, [
  AC_TRY_COMPILE($gdb_ptrace_headers,
    [extern long ptrace (enum __ptrace_request, ...);],
    [gdb_cv_func_ptrace_args='int,int,long,long'],[
for gdb_arg1 in 'int' 'long'; do
 for gdb_arg2 in 'pid_t' 'int' 'long'; do
  for gdb_arg3 in 'int *' 'caddr_t' 'int' 'long' 'void *'; do
   for gdb_arg4 in 'int' 'long'; do
     AC_TRY_COMPILE($gdb_ptrace_headers, [
extern $gdb_cv_func_ptrace_ret
  ptrace ($gdb_arg1, $gdb_arg2, $gdb_arg3, $gdb_arg4);
], [gdb_cv_func_ptrace_args="$gdb_arg1,$gdb_arg2,$gdb_arg3,$gdb_arg4";
    break 4;])
    for gdb_arg5 in 'int *' 'int' 'long'; do
     AC_TRY_COMPILE($gdb_ptrace_headers, [
extern $gdb_cv_func_ptrace_ret
  ptrace ($gdb_arg1, $gdb_arg2, $gdb_arg3, $gdb_arg4, $gdb_arg5);
], [
gdb_cv_func_ptrace_args="$gdb_arg1,$gdb_arg2,$gdb_arg3,$gdb_arg4,$gdb_arg5";
    break 5;])
    done
   done
  done
 done
done
# Provide a safe default value.
: ${gdb_cv_func_ptrace_args='int,int,long,long'}
])])
ac_save_IFS=$IFS; IFS=','
set dummy `echo "$gdb_cv_func_ptrace_args" | sed 's/\*/\*/g'`
IFS=$ac_save_IFS
shift
AC_DEFINE_UNQUOTED(PTRACE_TYPE_ARG3, $[3],
  [Define to the type of arg 3 for ptrace.])
if test -n "$[5]"; then
  AC_DEFINE_UNQUOTED(PTRACE_TYPE_ARG5, $[5],
    [Define to the type of arg 5 for ptrace.])
fi

dnl AC_FUNC_SETPGRP does not work when cross compiling
dnl Instead, assume we will have a prototype for setpgrp if cross compiling.
if test "$cross_compiling" = no; then
  AC_FUNC_SETPGRP
else
  AC_CACHE_CHECK([whether setpgrp takes no argument], ac_cv_func_setpgrp_void,
    [AC_TRY_COMPILE([
#include <unistd.h>
], [
  if (setpgrp(1,1) == -1)
    exit (0);
  else
    exit (1);
], ac_cv_func_setpgrp_void=no, ac_cv_func_setpgrp_void=yes)])
if test $ac_cv_func_setpgrp_void = yes; then
  AC_DEFINE(SETPGRP_VOID, 1)
fi
fi

# Check if sigsetjmp is available.  Using AC_CHECK_FUNCS won't do
# since sigsetjmp might only be defined as a macro.
AC_CACHE_CHECK([for sigsetjmp], gdb_cv_func_sigsetjmp,
[AC_TRY_COMPILE([
#include <setjmp.h>
], [sigjmp_buf env; while (! sigsetjmp (env, 1)) siglongjmp (env, 1);],
gdb_cv_func_sigsetjmp=yes, gdb_cv_func_sigsetjmp=no)])
if test $gdb_cv_func_sigsetjmp = yes; then
  AC_DEFINE(HAVE_SIGSETJMP, 1, [Define if sigsetjmp is available. ])
fi

# Assume we'll default to using the included libiberty regex.
gdb_use_included_regex=yes

# However, if the system regex is GNU regex, then default to *not*
# using the included regex.
AC_CACHE_CHECK(
  [for GNU regex],
  [gdb_cv_have_gnu_regex],
  [AC_TRY_COMPILE(
    [#include <gnu-versions.h>],
    [#define REGEX_INTERFACE_VERSION 1
#if _GNU_REGEX_INTERFACE_VERSION != REGEX_INTERFACE_VERSION
# error "Version mismatch"
#endif],
    gdb_cv_have_gnu_regex=yes,
    gdb_cv_have_gnu_regex=no)])
if test $gdb_cv_have_gnu_regex = yes; then
  gdb_use_included_regex=no
fi

AC_ARG_WITH(included-regex,
  AS_HELP_STRING([--without-included-regex], [don't use included regex; this is the default on systems with version 2 of the GNU C library (use with caution on other system)]),
  gdb_with_regex=$withval,
  gdb_with_regex=$gdb_use_included_regex)
if test "$gdb_with_regex" = yes; then
  AC_DEFINE(USE_INCLUDED_REGEX, 1,
    [Define to 1 if the regex included in libiberty should be used.])
fi

# Check if <sys/proc.h> defines `struct thread' with a td_pcb member.
AC_CHECK_MEMBERS([struct thread.td_pcb], [], [],
[#include <sys/param.h>
#include <sys/proc.h>
])

# See if <sys/lwp.h> defines `struct lwp`.
AC_CACHE_CHECK([for struct lwp], gdb_cv_struct_lwp,
[AC_TRY_COMPILE([#include <sys/param.h>
#include <sys/lwp.h>], [struct lwp l;],
gdb_cv_struct_lwp=yes, gdb_cv_struct_lwp=no)])
if test $gdb_cv_struct_lwp = yes; then
  AC_DEFINE(HAVE_STRUCT_LWP, 1,
            [Define to 1 if your system has struct lwp.])
fi

# See if <machine/reg.h> degines `struct reg'.
AC_CACHE_CHECK([for struct reg in machine/reg.h], gdb_cv_struct_reg,
[AC_TRY_COMPILE([#include <sys/types.h>
#include <machine/reg.h>], [struct reg r;],
gdb_cv_struct_reg=yes, gdb_cv_struct_reg=no)])
if test $gdb_cv_struct_reg = yes; then
  AC_DEFINE(HAVE_STRUCT_REG, 1,
            [Define to 1 if your system has struct reg in <machine/reg.h>.])
fi

# See if <machine/reg.h> supports the %fs and %gs i386 segment registers.
# Older i386 BSD's don't have the r_fs and r_gs members of `struct reg'.
AC_CHECK_MEMBERS([struct reg.r_fs, struct reg.r_gs], [], [],
                 [#include <machine/reg.h>])

# See if <sys/user.h> supports the %fs_base and %gs_bas amd64 segment registers.
# Older amd64 Linux's don't have the fs_base and gs_base members of
# `struct user_regs_struct'.
AC_CHECK_MEMBERS([struct user_regs_struct.fs_base, struct user_regs_struct.gs_base],
		 [], [], [#include <sys/user.h>])

# See if <sys/ptrace.h> provides the PTRACE_GETREGS request.
AC_MSG_CHECKING(for PTRACE_GETREGS)
AC_CACHE_VAL(gdb_cv_have_ptrace_getregs,
[AC_TRY_COMPILE([#include <sys/ptrace.h>],
		[PTRACE_GETREGS;],
		[gdb_cv_have_ptrace_getregs=yes],
		[gdb_cv_have_ptrace_getregs=no])])
AC_MSG_RESULT($gdb_cv_have_ptrace_getregs)
if test $gdb_cv_have_ptrace_getregs = yes; then
  AC_DEFINE(HAVE_PTRACE_GETREGS, 1, 
  [Define if sys/ptrace.h defines the PTRACE_GETREGS request.])
fi

# See if <sys/ptrace.h> provides the PTRACE_GETFPXREGS request.
AC_MSG_CHECKING(for PTRACE_GETFPXREGS)
AC_CACHE_VAL(gdb_cv_have_ptrace_getfpxregs,
[AC_TRY_COMPILE([#include <sys/ptrace.h>],
		[PTRACE_GETFPXREGS;],
		[gdb_cv_have_ptrace_getfpxregs=yes],
		[gdb_cv_have_ptrace_getfpxregs=no])])
AC_MSG_RESULT($gdb_cv_have_ptrace_getfpxregs)
if test $gdb_cv_have_ptrace_getfpxregs = yes; then
  AC_DEFINE(HAVE_PTRACE_GETFPXREGS, 1,
  [Define if sys/ptrace.h defines the PTRACE_GETFPXREGS request.])
fi

# See if <sys/ptrace.h> provides the PT_GETDBREGS request.
AC_MSG_CHECKING(for PT_GETDBREGS)
AC_CACHE_VAL(gdb_cv_have_pt_getdbregs,
[AC_TRY_COMPILE([#include <sys/types.h>
#include <sys/ptrace.h>],
		[PT_GETDBREGS;],
		[gdb_cv_have_pt_getdbregs=yes],
		[gdb_cv_have_pt_getdbregs=no])])
AC_MSG_RESULT($gdb_cv_have_pt_getdbregs)
if test $gdb_cv_have_pt_getdbregs = yes; then
  AC_DEFINE(HAVE_PT_GETDBREGS, 1,
  [Define if sys/ptrace.h defines the PT_GETDBREGS request.])
fi

# See if <sys/ptrace.h> provides the PT_GETXMMREGS request.
AC_MSG_CHECKING(for PT_GETXMMREGS)
AC_CACHE_VAL(gdb_cv_have_pt_getxmmregs,
[AC_TRY_COMPILE([#include <sys/types.h>
#include <sys/ptrace.h>],
		[PT_GETXMMREGS;],
		[gdb_cv_have_pt_getxmmregs=yes],
		[gdb_cv_have_pt_getxmmregs=no])])
AC_MSG_RESULT($gdb_cv_have_pt_getxmmregs)
if test $gdb_cv_have_pt_getxmmregs = yes; then
  AC_DEFINE(HAVE_PT_GETXMMREGS, 1,
  [Define if sys/ptrace.h defines the PT_GETXMMREGS request.])
fi

# Detect which type of /proc is in use, such as for Solaris.

if test "${target}" = "${host}"; then
  case "${host}" in
  *-*-sysv4.2* | *-*-sysv5* | *-*-interix* )
      AC_DEFINE(NEW_PROC_API, 1,
      [Define if you want to use new multi-fd /proc interface
       (replaces HAVE_MULTIPLE_PROC_FDS as well as other macros).])
      ;;
  *-*-solaris2.[[6789]] | *-*-solaris2.1[[0-9]]*)
      AC_DEFINE(NEW_PROC_API, 1,
      [Define if you want to use new multi-fd /proc interface
       (replaces HAVE_MULTIPLE_PROC_FDS as well as other macros).])
      ;;
  mips-sgi-irix5*)
      # Work around <sys/proc.h> needing _KMEMUSER problem on IRIX 5.
      AC_DEFINE([_KMEMUSER], 1,
      [Define to 1 so <sys/proc.h> gets a definition of anon_hdl.  Works
       around a <sys/proc.h> problem on IRIX 5.])
      ;;
  esac
fi

if test "$ac_cv_header_sys_procfs_h" = yes; then
  BFD_HAVE_SYS_PROCFS_TYPE(pstatus_t)
  BFD_HAVE_SYS_PROCFS_TYPE(prrun_t)
  BFD_HAVE_SYS_PROCFS_TYPE(gregset_t)
  BFD_HAVE_SYS_PROCFS_TYPE(fpregset_t)
  BFD_HAVE_SYS_PROCFS_TYPE(prgregset_t)
  BFD_HAVE_SYS_PROCFS_TYPE(prfpregset_t)
  BFD_HAVE_SYS_PROCFS_TYPE(prgregset32_t)
  BFD_HAVE_SYS_PROCFS_TYPE(prfpregset32_t)
  BFD_HAVE_SYS_PROCFS_TYPE(lwpid_t)
  BFD_HAVE_SYS_PROCFS_TYPE(psaddr_t)
  BFD_HAVE_SYS_PROCFS_TYPE(prsysent_t)
  BFD_HAVE_SYS_PROCFS_TYPE(pr_sigset_t)
  BFD_HAVE_SYS_PROCFS_TYPE(pr_sigaction64_t)
  BFD_HAVE_SYS_PROCFS_TYPE(pr_siginfo64_t)


  dnl Check for broken prfpregset_t type

  dnl For Linux/i386, glibc 2.1.3 was released with a bogus
  dnl prfpregset_t type (it's a typedef for the pointer to a struct
  dnl instead of the struct itself).  We detect this here, and work
  dnl around it in gdb_proc_service.h.

  if test $bfd_cv_have_sys_procfs_type_prfpregset_t = yes; then
    AC_MSG_CHECKING(whether prfpregset_t type is broken)
    AC_CACHE_VAL(gdb_cv_prfpregset_t_broken,
      [AC_TRY_RUN([#include <sys/procfs.h>
       int main ()
       {
         if (sizeof (prfpregset_t) == sizeof (void *))
           return 1;
         return 0;
       }],
       gdb_cv_prfpregset_t_broken=no,
       gdb_cv_prfpregset_t_broken=yes,
       gdb_cv_prfpregset_t_broken=yes)])
    AC_MSG_RESULT($gdb_cv_prfpregset_t_broken)
    if test $gdb_cv_prfpregset_t_broken = yes; then
      AC_DEFINE(PRFPREGSET_T_BROKEN, 1,
      [Define if the prfpregset_t type is broken.])
    fi
  fi

  dnl Check for PIOCSET ioctl entry 

  AC_MSG_CHECKING(for PIOCSET ioctl entry in sys/procfs.h)
  AC_CACHE_VAL(gdb_cv_have_procfs_piocset,
  [AC_TRY_COMPILE([#include <unistd.h>
#include <sys/types.h>
#include <sys/procfs.h>
], [
    int dummy;;
    dummy = ioctl(0, PIOCSET, &dummy);
  ],
  gdb_cv_have_procfs_piocset=yes, gdb_cv_have_procfs_piocset=no)])
  AC_MSG_RESULT($gdb_cv_have_procfs_piocset)
  if test $gdb_cv_have_procfs_piocset = yes; then
    AC_DEFINE(HAVE_PROCFS_PIOCSET, 1,
    [Define if ioctl argument PIOCSET is available.])
  fi
fi

dnl For native ports (host == target), check to see what kind of
dnl legacy link.h support is needed.  (See solib-legacy.c.)
if test ${host} = ${target} ; then
  dnl Check for struct link_map with l_ members which are indicative
  dnl of SVR4-like shared libraries

  AC_MSG_CHECKING(for member l_addr in struct link_map)
  AC_CACHE_VAL(gdb_cv_have_struct_link_map_with_l_members,
    [AC_TRY_COMPILE([#include <link.h>],
                    [struct link_map lm; (void) lm.l_addr;],
                    gdb_cv_have_struct_link_map_with_l_members=yes,
                    gdb_cv_have_struct_link_map_with_l_members=no)])
  AC_MSG_RESULT($gdb_cv_have_struct_link_map_with_l_members)
  if test $gdb_cv_have_struct_link_map_with_l_members = yes; then
    AC_DEFINE(HAVE_STRUCT_LINK_MAP_WITH_L_MEMBERS,1,
    [Define if <link.h> exists and defines struct link_map which has
     members with an ``l_'' prefix.  (For Solaris, SVR4, and
     SVR4-like systems.)])
  fi

  dnl Check for struct link_map with lm_ members which are indicative
  dnl of SunOS-like shared libraries

  AC_MSG_CHECKING(for member lm_addr in struct link_map)
  AC_CACHE_VAL(gdb_cv_have_struct_link_map_with_lm_members,
    [AC_TRY_COMPILE([#include <sys/types.h>
#include <link.h>],
                    [struct link_map lm; (void) lm.lm_addr;],
                    gdb_cv_have_struct_link_map_with_lm_members=yes,
                    gdb_cv_have_struct_link_map_with_lm_members=no)])
  AC_MSG_RESULT($gdb_cv_have_struct_link_map_with_lm_members)
  if test $gdb_cv_have_struct_link_map_with_lm_members = yes; then
    AC_DEFINE(HAVE_STRUCT_LINK_MAP_WITH_LM_MEMBERS, 1,
    [Define if <link.h> exists and defines struct link_map which has
     members with an ``lm_'' prefix.  (For SunOS.)])
  fi

  dnl Check for struct so_map with som_ members which are found on 
  dnl some *BSD systems.

  AC_MSG_CHECKING(for member som_addr in struct so_map)
  AC_CACHE_VAL(gdb_cv_have_struct_so_map_with_som_members,
    [AC_TRY_COMPILE([#include <sys/types.h>
#ifdef HAVE_NLIST_H
#include <nlist.h>
#endif
#include <link.h>],
                    [struct so_map lm; (void) lm.som_addr;],
                    gdb_cv_have_struct_so_map_with_som_members=yes,
                    gdb_cv_have_struct_so_map_with_som_members=no)])
  AC_MSG_RESULT($gdb_cv_have_struct_so_map_with_som_members)
  if test $gdb_cv_have_struct_so_map_with_som_members = yes; then
    AC_DEFINE(HAVE_STRUCT_SO_MAP_WITH_SOM_MEMBERS, 1,
    [Define if <link.h> exists and defines a struct so_map which has
     members with an ``som_'' prefix.  (Found on older *BSD systems.)])
  fi

  dnl Check for struct link_map32 type, which allows a 64-bit Solaris
  dnl debugger to debug a 32-bit Solaris app with 32-bit shared libraries.

  AC_MSG_CHECKING(for struct link_map32 in sys/link.h)
  AC_CACHE_VAL(gdb_cv_have_struct_link_map32, 
    [AC_TRY_COMPILE([#define _SYSCALL32
#include <sys/link.h>], [struct link_map32 l;],
     gdb_cv_have_struct_link_map32=yes,
     gdb_cv_have_struct_link_map32=no)])
  AC_MSG_RESULT($gdb_cv_have_struct_link_map32)
  if test $gdb_cv_have_struct_link_map32 = yes; then
    AC_DEFINE(HAVE_STRUCT_LINK_MAP32, 1,
    [Define if <sys/link.h> has struct link_map32])
    AC_DEFINE(_SYSCALL32, 1,
    [Define if <sys/link.h> has link_map32 (solaris sparc-64 target)])
  fi
fi

# Check if the compiler supports the `long long' type.

AC_CACHE_CHECK([for long long support in compiler], gdb_cv_c_long_long,
               [AC_COMPILE_IFELSE([AC_LANG_PROGRAM(
[[extern long long foo;]],
[[switch (foo & 2) { case 0: return 1; }]])],
                                  gdb_cv_c_long_long=yes,
                                  gdb_cv_c_long_long=no)])
if test $gdb_cv_c_long_long != yes; then
  # libdecnumber requires long long.
  AC_MSG_ERROR([Compiler must support long long for GDB.])
fi

# Check if the compiler and runtime support printing long longs.

AC_CACHE_CHECK([for long long support in printf],
               gdb_cv_printf_has_long_long,
               [AC_RUN_IFELSE([AC_LANG_PROGRAM([AC_INCLUDES_DEFAULT],
[[char buf[32];
  long long l = 0;
  l = (l << 16) + 0x0123;
  l = (l << 16) + 0x4567;
  l = (l << 16) + 0x89ab;
  l = (l << 16) + 0xcdef;
  sprintf (buf, "0x%016llx", l);
  return (strcmp ("0x0123456789abcdef", buf));]])],
                              gdb_cv_printf_has_long_long=yes,
                              gdb_cv_printf_has_long_long=no,
                              gdb_cv_printf_has_long_long=no)])
if test $gdb_cv_printf_has_long_long = yes; then
  AC_DEFINE(PRINTF_HAS_LONG_LONG, 1,
            [Define to 1 if the "%ll" format works to print long longs.])
fi

# Check if the compiler and runtime support printing decfloats.

AC_CACHE_CHECK([for decfloat support in printf],
               gdb_cv_printf_has_decfloat,
               [AC_RUN_IFELSE([AC_LANG_PROGRAM([AC_INCLUDES_DEFAULT],
[[char buf[64];
  _Decimal32 d32 = 1.2345df;
  _Decimal64 d64 = 1.2345dd;
  _Decimal128 d128 = 1.2345dl;
  sprintf (buf, "Decimal32: %H\nDecimal64: %D\nDecimal128: %DD", d32, d64, d128);
  return (strcmp ("Decimal32: 1.2345\nDecimal64: 1.2345\nDecimal128: 1.2345", buf));]])],
                              gdb_cv_printf_has_decfloat=yes,
                              gdb_cv_printf_has_decfloat=no,
                              gdb_cv_printf_has_decfloat=no)])
if test $gdb_cv_printf_has_decfloat = yes; then
  AC_DEFINE(PRINTF_HAS_DECFLOAT, 1,
            [Define to 1 if the "%H, %D and %DD" formats work to print decfloats.])
fi

# Check if the compiler supports the `long double' type.  We can't use
# AC_C_LONG_DOUBLE because that one does additional checks on the
# constants defined in <float.h> that fail on some systems,
# e.g. FreeBSD/i386 4.7 and OpenBSD/i386 3.6.

AC_CACHE_CHECK([for long double support in compiler], gdb_cv_c_long_double,
               [AC_COMPILE_IFELSE([AC_LANG_SOURCE([[long double foo;]])],
                                  gdb_cv_c_long_double=yes,
                                  gdb_cv_c_long_double=no)])
if test $gdb_cv_c_long_double = yes; then
  AC_DEFINE(HAVE_LONG_DOUBLE, 1,
           [Define to 1 if the compiler supports long double.])
fi

# Check if the compiler and runtime support printing long doubles.

AC_CACHE_CHECK([for long double support in printf],
               gdb_cv_printf_has_long_double,
               [AC_RUN_IFELSE([AC_LANG_PROGRAM([AC_INCLUDES_DEFAULT],
[[char buf[16];
  long double f = 3.141592653;
  sprintf (buf, "%Lg", f);
  return (strncmp ("3.14159", buf, 7));]])],
                              gdb_cv_printf_has_long_double=yes,
                              gdb_cv_printf_has_long_double=no,
                              gdb_cv_printf_has_long_double=no)])
if test $gdb_cv_printf_has_long_double = yes; then
  AC_DEFINE(PRINTF_HAS_LONG_DOUBLE, 1,
            [Define to 1 if the "%Lg" format works to print long doubles.])
fi

# Check if the compiler and runtime support scanning long doubles.

AC_CACHE_CHECK([for long double support in scanf], 
               gdb_cv_scanf_has_long_double,
               [AC_RUN_IFELSE([AC_LANG_PROGRAM(
[[#include <stdio.h>]],
[[char *buf = "3.141592653";
  long double f = 0;
  sscanf (buf, "%Lg", &f);
  return !(f > 3.14159 && f < 3.14160);]])],
                              gdb_cv_scanf_has_long_double=yes,
                              gdb_cv_scanf_has_long_double=no,
                              gdb_cv_scanf_has_long_double=no)])
if test $gdb_cv_scanf_has_long_double = yes; then
  AC_DEFINE(SCANF_HAS_LONG_DOUBLE, 1,
            [Define to 1 if the "%Lg" format works to scan long doubles.])
fi

case ${host_os} in
aix*)
  AC_CACHE_CHECK([for -bbigtoc option], [gdb_cv_bigtoc], [
    SAVE_LDFLAGS=$LDFLAGS

    case $GCC in
    yes) gdb_cv_bigtoc=-Wl,-bbigtoc ;;
    *) gdb_cv_bigtoc=-bbigtoc ;;
    esac

    LDFLAGS=$LDFLAGS\ $gdb_cv_bigtoc
    AC_TRY_LINK([], [int i;], [], [gdb_cv_bigtoc=])
    LDFLAGS="${SAVE_LDFLAGS}"
  ])
  CONFIG_LDFLAGS="${CONFIG_LDFLAGS} ${gdb_cv_bigtoc}"
  ;;
esac

AC_MSG_CHECKING(for the dynamic export flag)
dynamic_list=false
if test "${gdb_native}" = yes; then
   # The dynamically loaded libthread_db needs access to symbols in the gdb
   # executable.  Older GNU ld supports --export-dynamic but --dynamic-list
   # may not be supported there.
   old_LDFLAGS="$LDFLAGS"
   # Older GNU ld supports --export-dynamic but --dynamic-list it does not.
   RDYNAMIC="-Wl,--dynamic-list=${srcdir}/proc-service.list"
   LDFLAGS="$LDFLAGS $RDYNAMIC"
   if test "${have_libpython}" = no; then
     AC_TRY_LINK([], [], [dynamic_list=true])
   else
     # Workaround http://bugs.python.org/issue4434 where static
     # libpythonX.Y.a would get its symbols required for
     # pythonX.Y/lib-dynload/*.so modules hidden by -Wl,--dynamic-list.
     # Problem does not happen for the recommended libpythonX.Y.so linkage.
     old_CFLAGS="$CFLAGS"
     CFLAGS="$CFLAGS $PYTHON_CFLAGS"
     old_LIBS="$LIBS"
     LIBS="$LIBS $PYTHON_LIBS"
     AC_RUN_IFELSE(
       AC_LANG_PROGRAM(
         [#include "]${have_libpython}[/Python.h"],
         [int err;
          Py_Initialize ();
          err = PyRun_SimpleString ("import itertools\n");
          Py_Finalize ();
          return err == 0 ? 0 : 1;]),
       [dynamic_list=true], [], [true])
     LIBS="$old_LIBS"
     CFLAGS="$old_CFLAGS"
   fi
   LDFLAGS="$old_LDFLAGS"
fi
if $dynamic_list; then
  found="-Wl,--dynamic-list"
  RDYNAMIC='-Wl,--dynamic-list=$(srcdir)/proc-service.list'
else
  found="-rdynamic"
  RDYNAMIC="-rdynamic"
fi
AC_SUBST(RDYNAMIC)
AC_MSG_RESULT($found)

dnl For certain native configurations, we need to check whether thread
dnl support can be built in or not.
dnl
dnl Note that we only want this if we are both native (host == target),
dnl and not doing a canadian cross build (build == host).

if test ${build} = ${host} -a ${host} = ${target} ; then
   case ${host_os} in
   solaris*)
      # See if thread_db library is around for Solaris thread debugging.
      # Note that we must explicitly test for version 1 of the library
      # because version 0 (present on Solaris 2.4 or earlier) doesn't have
      # the same API.
      AC_MSG_CHECKING(for Solaris thread debugging library)
      if test -f /usr/lib/libthread_db.so.1 ; then
         AC_MSG_RESULT(yes)
         AC_DEFINE(HAVE_THREAD_DB_LIB, 1,
         [Define if using Solaris thread debugging.])
         CONFIG_OBS="${CONFIG_OBS} sol-thread.o"
         CONFIG_SRCS="${CONFIG_SRCS} sol-thread.c"
         # On SPARC CPUs, we also need to build sparc-sol-thread.
         case ${host_cpu} in
           sparc*)
             CONFIG_OBS="${CONFIG_OBS} sparc-sol-thread.o"
             CONFIG_SRCS="${CONFIG_SRCS} sparc-sol-thread.c"
             ;;
         esac
         AC_CHECK_LIB(dl, dlopen)
	 CONFIG_LDFLAGS="${CONFIG_LDFLAGS} $RDYNAMIC"
	 # Sun randomly tweaked the prototypes in <proc_service.h>
	 # at one point.
	 AC_MSG_CHECKING(if <proc_service.h> is old)
	 AC_CACHE_VAL(gdb_cv_proc_service_is_old,[
	    AC_TRY_COMPILE([
		#include <proc_service.h>
		ps_err_e ps_pdwrite
		    (struct ps_prochandle*, psaddr_t, const void*, size_t);
	    ],, gdb_cv_proc_service_is_old=no,
	        gdb_cv_proc_service_is_old=yes)
	 ])
	 AC_MSG_RESULT($gdb_cv_proc_service_is_old)
	 if test $gdb_cv_proc_service_is_old = yes; then
	    AC_DEFINE(PROC_SERVICE_IS_OLD, 1,
            [Define if <proc_service.h> on solaris uses int instead of
             size_t, and assorted other type changes.])
	 fi
      else
         AC_MSG_RESULT(no)
      fi
      ;;
   aix*)
      AC_MSG_CHECKING(for AiX thread debugging library)
      AC_CACHE_VAL(gdb_cv_have_aix_thread_debug,
                   [AC_TRY_COMPILE([#include <sys/pthdebug.h>],
                                   [#ifndef PTHDB_VERSION_3
                                    #error
                                    #endif],
                                   gdb_cv_have_aix_thread_debug=yes,
                                   gdb_cv_have_aix_thread_debug=no)])
      AC_MSG_RESULT($gdb_cv_have_aix_thread_debug)
      if test $gdb_cv_have_aix_thread_debug = yes; then
         CONFIG_SRCS="${CONFIG_SRCS} aix-thread.c"
         CONFIG_OBS="${CONFIG_OBS} aix-thread.o"
         LIBS="$LIBS -lpthdebug"

         # Older versions of AIX do not provide the declaration for
         # the getthrds function (it appears that it was introduced
         # with AIX 6.x).
         AC_CHECK_DECLS(getthrds, [], [], [[#include <procinfo.h>]])
      fi
      ;;
   esac
   AC_SUBST(CONFIG_LDFLAGS)
fi

dnl See if we have a thread_db header file that has TD_NOTALLOC and
dnl other error codes.
if test "x$ac_cv_header_thread_db_h" = "xyes"; then
   AC_CACHE_CHECK([whether <thread_db.h> has TD_NOTALLOC],
                  gdb_cv_thread_db_h_has_td_notalloc,
     AC_TRY_COMPILE(
       [#include <thread_db.h>],
       [int i = TD_NOTALLOC;],
       gdb_cv_thread_db_h_has_td_notalloc=yes,
       gdb_cv_thread_db_h_has_td_notalloc=no
     )
   )
   AC_CACHE_CHECK([whether <thread_db.h> has TD_VERSION],
                  gdb_cv_thread_db_h_has_td_version,
     AC_TRY_COMPILE(
       [#include <thread_db.h>],
       [int i = TD_VERSION;],
       gdb_cv_thread_db_h_has_td_version=yes,
       gdb_cv_thread_db_h_has_td_version=no
     )
   )
   AC_CACHE_CHECK([whether <thread_db.h> has TD_NOTLS],
                  gdb_cv_thread_db_h_has_td_notls,
     AC_TRY_COMPILE(
       [#include <thread_db.h>],
       [int i = TD_NOTLS;],
       gdb_cv_thread_db_h_has_td_notls=yes,
       gdb_cv_thread_db_h_has_td_notls=no
     )
   )
fi
if test "x$gdb_cv_thread_db_h_has_td_notalloc" = "xyes"; then
  AC_DEFINE(THREAD_DB_HAS_TD_NOTALLOC, 1,
            [Define if <thread_db.h> has the TD_NOTALLOC error code.])
fi
if test "x$gdb_cv_thread_db_h_has_td_version" = "xyes"; then
  AC_DEFINE(THREAD_DB_HAS_TD_VERSION, 1,
            [Define if <thread_db.h> has the TD_VERSION error code.])
fi
if test "x$gdb_cv_thread_db_h_has_td_notls" = "xyes"; then
  AC_DEFINE(THREAD_DB_HAS_TD_NOTLS, 1,
            [Define if <thread_db.h> has the TD_NOTLS error code.])
fi

dnl See if we have a sys/syscall header file that has __NR_tkill.
if test "x$ac_cv_header_sys_syscall_h" = "xyes"; then
   AC_CACHE_CHECK([whether <sys/syscall.h> has __NR_tkill],
                  gdb_cv_sys_syscall_h_has_tkill,
     AC_TRY_COMPILE(
       [#include <sys/syscall.h>],
       [int i = __NR_tkill;],
       gdb_cv_sys_syscall_h_has_tkill=yes,
       gdb_cv_sys_syscall_h_has_tkill=no
     )
   )
fi
dnl See if we can issue tkill syscall.
if test "x$gdb_cv_sys_syscall_h_has_tkill" = "xyes" && test "x$ac_cv_func_syscall" = "xyes"; then
  AC_DEFINE(HAVE_TKILL_SYSCALL, 1, [Define if you support the tkill syscall.])
fi

dnl Check if we can disable the virtual address space randomization.
dnl The functionality of setarch -R.
AC_CHECK_DECLS([ADDR_NO_RANDOMIZE],,, [#include <sys/personality.h>])
define([PERSONALITY_TEST], [AC_LANG_PROGRAM([#include <sys/personality.h>], [
#      if !HAVE_DECL_ADDR_NO_RANDOMIZE
#       define ADDR_NO_RANDOMIZE 0x0040000
#      endif
       /* Test the flag could be set and stays set.  */
       personality (personality (0xffffffff) | ADDR_NO_RANDOMIZE);
       if (!(personality (personality (0xffffffff)) & ADDR_NO_RANDOMIZE))
	   return 1])])
AC_RUN_IFELSE([PERSONALITY_TEST],
	      [have_personality=true],
	      [have_personality=false],
	      [AC_LINK_IFELSE([PERSONALITY_TEST],
			      [have_personality=true],
			      [have_personality=false])])
if $have_personality
then
    AC_DEFINE([HAVE_PERSONALITY], 1,
	      [Define if you support the personality syscall.])
fi

dnl Handle optional features that can be enabled.

# Support for --with-sysroot is a copy of GDB_AC_WITH_DIR,
# except that the argument to --with-sysroot is optional.
# --with-sysroot (or --with-sysroot=yes) sets the default sysroot path.
if test "x$with_sysroot" = xyes; then
  with_sysroot="${exec_prefix}/${target_alias}/sys-root"
fi
AC_ARG_WITH(sysroot,
  AS_HELP_STRING([--with-sysroot@<:@=DIR@:>@],
                 [search for usr/lib et al within DIR]),
  [TARGET_SYSTEM_ROOT=$withval], [TARGET_SYSTEM_ROOT=])
AC_DEFINE_DIR(TARGET_SYSTEM_ROOT, TARGET_SYSTEM_ROOT,
              [search for usr/lib et al within DIR])
AC_SUBST(TARGET_SYSTEM_ROOT)
GDB_AC_DEFINE_RELOCATABLE(TARGET_SYSTEM_ROOT, sysroot, ${ac_define_dir})

GDB_AC_WITH_DIR(SYSTEM_GDBINIT, system-gdbinit,
    [automatically load a system-wide gdbinit file],
    [])

AC_ARG_ENABLE(werror,
  AS_HELP_STRING([--enable-werror], [treat compile warnings as errors]),
  [case "${enableval}" in
     yes | y) ERROR_ON_WARNING="yes" ;;
     no | n)  ERROR_ON_WARNING="no" ;;
     *) AC_MSG_ERROR(bad value ${enableval} for --enable-werror) ;;
   esac])

# Enable -Werror by default when using gcc.  Turn it off for releases.
if test "${GCC}" = yes -a -z "${ERROR_ON_WARNING}" && $development; then
    ERROR_ON_WARNING=yes
fi

WERROR_CFLAGS=""
if test "${ERROR_ON_WARNING}" = yes ; then
    WERROR_CFLAGS="-Werror"
fi

# The entries after -Wno-pointer-sign are disabled warnings which may
# be enabled in the future, which can not currently be used to build
# GDB.
# NOTE: If you change this list, remember to update
# gdb/doc/gdbint.texinfo.
build_warnings="-Wall -Wdeclaration-after-statement -Wpointer-arith \
-Wformat-nonliteral -Wpointer-sign \
-Wno-unused -Wunused-value -Wunused-function \
-Wno-switch -Wno-char-subscripts -Wmissing-prototypes \
-Wdeclaration-after-statement -Wempty-body"

# Enable -Wno-format by default when using gcc on mingw since many
# GCC versions complain about %I64.
case "${host}" in
  *-*-mingw32*) build_warnings="$build_warnings -Wno-format" ;;
esac

AC_ARG_ENABLE(build-warnings,
AS_HELP_STRING([--enable-build-warnings], [enable build-time compiler warnings if gcc is used]),
[case "${enableval}" in
  yes)	;;
  no)	build_warnings="-w";;
  ,*)   t=`echo "${enableval}" | sed -e "s/,/ /g"`
        build_warnings="${build_warnings} ${t}";;
  *,)   t=`echo "${enableval}" | sed -e "s/,/ /g"`
        build_warnings="${t} ${build_warnings}";;
  *)    build_warnings=`echo "${enableval}" | sed -e "s/,/ /g"`;;
esac
if test x"$silent" != x"yes" && test x"$build_warnings" != x""; then
  echo "Setting compiler warning flags = $build_warnings" 6>&1
fi])dnl
AC_ARG_ENABLE(gdb-build-warnings,
AS_HELP_STRING([--enable-gdb-build-warnings], [enable GDB specific build-time compiler warnings if gcc is used]),
[case "${enableval}" in
  yes)	;;
  no)	build_warnings="-w";;
  ,*)   t=`echo "${enableval}" | sed -e "s/,/ /g"`
        build_warnings="${build_warnings} ${t}";;
  *,)   t=`echo "${enableval}" | sed -e "s/,/ /g"`
        build_warnings="${t} ${build_warnings}";;
  *)    build_warnings=`echo "${enableval}" | sed -e "s/,/ /g"`;;
esac
if test x"$silent" != x"yes" && test x"$build_warnings" != x""; then
  echo "Setting GDB specific compiler warning flags = $build_warnings" 6>&1
fi])dnl
WARN_CFLAGS=""
if test "x${build_warnings}" != x -a "x$GCC" = xyes
then
    AC_MSG_CHECKING(compiler warning flags)
    # Separate out the -Werror flag as some files just cannot be
    # compiled with it enabled.
    for w in ${build_warnings}; do
	case $w in
	-Werr*) WERROR_CFLAGS=-Werror ;;
	*) # Check that GCC accepts it
	    saved_CFLAGS="$CFLAGS"
	    CFLAGS="$CFLAGS $w"
	    AC_TRY_COMPILE([],[],WARN_CFLAGS="${WARN_CFLAGS} $w",)
	    CFLAGS="$saved_CFLAGS"
	esac
    done
    AC_MSG_RESULT(${WARN_CFLAGS} ${WERROR_CFLAGS})
fi
AC_SUBST(WARN_CFLAGS)
AC_SUBST(WERROR_CFLAGS)

# In the Cygwin environment, we need some additional flags.
AC_CACHE_CHECK([for cygwin], gdb_cv_os_cygwin,
[AC_EGREP_CPP(lose, [
#if defined (__CYGWIN__) || defined (__CYGWIN32__)
lose
#endif],[gdb_cv_os_cygwin=yes],[gdb_cv_os_cygwin=no])])


dnl Figure out which of the many generic ser-*.c files the _host_ supports.
SER_HARDWIRE="ser-base.o ser-unix.o ser-pipe.o ser-tcp.o"
case ${host} in
  *go32* ) SER_HARDWIRE=ser-go32.o ;;
  *djgpp* ) SER_HARDWIRE=ser-go32.o ;;
  *mingw32*) SER_HARDWIRE="ser-base.o ser-tcp.o ser-mingw.o" ;;
esac
AC_SUBST(SER_HARDWIRE)

# libreadline needs libuser32.a in a cygwin environment
WIN32LIBS=
if test x$gdb_cv_os_cygwin = xyes; then
    WIN32LIBS="-luser32"
    case "${target}" in
	*cygwin*) WIN32LIBS="$WIN32LIBS -limagehlp"
	;;
    esac
fi

# The ser-tcp.c module requires sockets.
case ${host} in
  *mingw32*)
    AC_DEFINE(USE_WIN32API, 1,
              [Define if we should use the Windows API, instead of the 
	       POSIX API.  On Windows, we use the Windows API when 
	       building for MinGW, but the POSIX API when building 
	       for Cygwin.])
    WIN32LIBS="$WIN32LIBS -lws2_32"
    ;;
esac	    
AC_SUBST(WIN32LIBS)

# Add ELF support to GDB, but only if BFD includes ELF support.
GDB_AC_CHECK_BFD([for ELF support in BFD], gdb_cv_var_elf,
                 [bfd_get_elf_phdr_upper_bound (NULL)], elf-bfd.h)
if test $gdb_cv_var_elf = yes; then
  CONFIG_OBS="$CONFIG_OBS elfread.o stap-probe.o"
  AC_DEFINE(HAVE_ELF, 1,
	    [Define if ELF support should be included.])
  # -ldl is provided by bfd/Makfile.am (LIBDL) <PLUGINS>.
  if test "$plugins" = "yes"; then
    LIBS="-ldl $LIBS"
  fi
fi

# Add macho support to GDB, but only if BFD includes it.
GDB_AC_CHECK_BFD([for Mach-O support in BFD], gdb_cv_var_macho,
                 [bfd_mach_o_lookup_command (NULL, 0, NULL)], mach-o.h)
if test $gdb_cv_var_macho = yes; then
  CONFIG_OBS="$CONFIG_OBS machoread.o"
fi

# Add SOM support to GDB, but only if BFD includes it.
GDB_AC_CHECK_BFD([for SOM support in BFD], gdb_cv_var_som,
                 [bfd_som_attach_aux_hdr (NULL, 0, NULL)], som.h)
if test $gdb_cv_var_som = yes; then
  CONFIG_OBS="$CONFIG_OBS somread.o"
fi

# Add any host-specific objects to GDB.
CONFIG_OBS="${CONFIG_OBS} ${gdb_host_obs}"

# If building on ELF, look for lzma support for embedded compressed debug info.
if test $gdb_cv_var_elf = yes; then
  AC_ARG_WITH(lzma,
    AS_HELP_STRING([--with-lzma], [support lzma compression (auto/yes/no)]),
    [], [with_lzma=auto])
  AC_MSG_CHECKING([whether to use lzma])
  AC_MSG_RESULT([$with_lzma])

  if test "${with_lzma}" != no; then
    AC_LIB_HAVE_LINKFLAGS([lzma], [], [#include "lzma.h"],
			  [lzma_index_iter iter;
			   lzma_index_iter_init (&iter, 0);
			   lzma_mf_is_supported (LZMA_MF_HC3);])
    if test "$HAVE_LIBLZMA" != yes; then
      if test "$with_lzma" = yes; then
        AC_MSG_ERROR([missing liblzma for --with-lzma])
      fi
    fi
  fi
fi

LIBGUI="../libgui/src/libgui.a"
GUI_CFLAGS_X="-I${srcdir}/../libgui/src"
AC_SUBST(LIBGUI)
AC_SUBST(GUI_CFLAGS_X)

WIN32LDAPP=
AC_SUBST(WIN32LIBS)
AC_SUBST(WIN32LDAPP)

case "${host}" in
*-*-cygwin* | *-*-mingw* )
    configdir="win"
    ;;
*)
    configdir="unix"
    ;;
esac

GDBTKLIBS=
if test "${enable_gdbtk}" = "yes"; then

    # Gdbtk must have an absolute path to srcdir in order to run
    # properly when not installed.
    here=`pwd`
    cd ${srcdir}
    GDBTK_SRC_DIR=`pwd`
    cd $here

    SC_PATH_TCLCONFIG

    # If $no_tk is nonempty, then we can't do Tk, and there is no
    # point to doing Tcl.
    SC_PATH_TKCONFIG

    if test -z "${no_tcl}" -a -z "${no_tk}"; then
	SC_LOAD_TCLCONFIG

        # Check for in-tree tcl
        here=`pwd`
        cd ${srcdir}/..
        topdir=`pwd`
        cd ${here}

        intree="no"
        if test "${TCL_SRC_DIR}" = "${topdir}/tcl"; then
          intree="yes"
        fi

        # Find Tcl private headers
        if test x"${intree}" = xno; then
          CY_AC_TCL_PRIVATE_HEADERS
	  TCL_INCLUDE="${TCL_INCLUDE_SPEC} ${TCL_PRIVATE_INCLUDE}"
          TCL_LIBRARY="${TCL_LIB_SPEC}"
          TCL_DEPS=""
        else
          # If building tcl in the same src tree, private headers
          # are not needed, but we need to be sure to use the right
          # headers library
	  TCL_INCLUDE="-I${TCL_SRC_DIR}/generic"          
          TCL_LIBRARY="${TCL_BUILD_LIB_SPEC}"
          TCL_DEPS="../tcl/${configdir}${TCL_LIB_FILE}"
        fi
	AC_SUBST(TCL_INCLUDE)
	AC_SUBST(TCL_LIBRARY)
        AC_SUBST(TCL_DEPS)

	SC_LOAD_TKCONFIG

        # Check for in-tree Tk
        intree="no"
        if test "${TK_SRC_DIR}" = "${topdir}/tk"; then
          intree="yes" 
        fi

        # Find Tk private headers
        if test x"${intree}" = xno; then
          CY_AC_TK_PRIVATE_HEADERS
	  TK_INCLUDE="${TK_INCLUDE_SPEC} ${TK_PRIVATE_INCLUDE}"
	  TK_LIBRARY=${TK_LIB_SPEC}
          TK_DEPS=""
        else
          TK_INCLUDE="-I${TK_SRC_DIR}/generic"
          TK_LIBRARY="${TK_BUILD_LIB_SPEC}"
          TK_DEPS="../tk/${configdir}/${TK_LIB_FILE}"
        fi
	AC_SUBST(TK_INCLUDE)
	AC_SUBST(TK_LIBRARY)
	AC_SUBST(TK_DEPS)
	AC_SUBST(TK_XINCLUDES)

        ENABLE_CFLAGS="${ENABLE_CFLAGS} \$(SUBDIR_GDBTK_CFLAGS)"

	# Include some libraries that Tcl and Tk want.
	TCL_LIBS='$(LIBGUI) $(TK) $(TCL) $(X11_LDFLAGS) $(X11_LIBS)'
	# Yes, the ordering seems wrong here.  But it isn't.
	# TK_LIBS is the list of libraries that need to be linked
	# after Tcl/Tk.  Note that this isn't put into LIBS.  If it
	# were in LIBS then any link tests after this point would
	# try to include things like `$(LIBGUI)', which wouldn't work.
	GDBTKLIBS="${TCL_LIBS} ${TK_LIBS}"

        CONFIG_OBS="${CONFIG_OBS} \$(SUBDIR_GDBTK_OBS)"
        CONFIG_DEPS="${CONFIG_DEPS} \$(SUBDIR_GDBTK_DEPS)"
        CONFIG_SRCS="${CONFIG_SRCS} \$(SUBDIR_GDBTK_SRCS)"
	CONFIG_ALL="${CONFIG_ALL} all-gdbtk"
	CONFIG_CLEAN="${CONFIG_CLEAN} clean-gdbtk"
	CONFIG_INSTALL="${CONFIG_INSTALL} install-gdbtk"
	CONFIG_UNINSTALL="${CONFIG_UNINSTALL} uninstall-gdbtk"

	if test x$gdb_cv_os_cygwin = xyes; then
	  WIN32LIBS="${WIN32LIBS} -lshell32 -lgdi32 -lcomdlg32 -ladvapi32"
	  WIN32LDAPP="-Wl,--subsystem,console"
	  CONFIG_OBS="${CONFIG_OBS} gdbres.o"
	fi

        AC_CONFIG_SUBDIRS(gdbtk)
    fi
fi

AC_SUBST(X_CFLAGS)
AC_SUBST(X_LDFLAGS)
AC_SUBST(X_LIBS)
AC_SUBST(GDBTKLIBS)
AC_SUBST(GDBTK_CFLAGS)
AC_SUBST(GDBTK_SRC_DIR)

AC_PATH_X

# Unlike the sim directory, whether a simulator is linked is controlled by 
# presence of a gdb_sim definition in the target configure.tgt entry.  
# This code just checks for a few cases where we'd like to ignore those
# definitions, even when they're present in the '.mt' file.  These cases
# are when --disable-sim is specified, or if the simulator directory is
# not part of the source tree.
#
AC_ARG_ENABLE(sim,
AS_HELP_STRING([--enable-sim], [link gdb with simulator]),
[echo "enable_sim = $enable_sim";
 echo "enableval = ${enableval}";
 case "${enableval}" in
  yes) ignore_sim=false ;;
  no)  ignore_sim=true ;;
  *)   ignore_sim=false ;;
 esac],
[ignore_sim=false])

if test ! -d "${srcdir}/../sim"; then
  ignore_sim=true
fi

SIM=
SIM_OBS=
if test "${ignore_sim}" = "false"; then
  if test x"${gdb_sim}" != x ; then
    SIM="${gdb_sim}"
    SIM_OBS="remote-sim.o"
    AC_DEFINE(WITH_SIM, 1, [Define if the simulator is being linked in.])
  fi
fi
AC_SUBST(SIM)
AC_SUBST(SIM_OBS)

AC_SUBST(ENABLE_CFLAGS)
AC_SUBST(PROFILE_CFLAGS)

AC_SUBST(CONFIG_OBS)
AC_SUBST(CONFIG_DEPS)
AC_SUBST(CONFIG_SRCS)
AC_SUBST(CONFIG_ALL)
AC_SUBST(CONFIG_CLEAN)
AC_SUBST(CONFIG_INSTALL)
AC_SUBST(CONFIG_UNINSTALL)

# List of host floatformats.
AC_DEFINE_UNQUOTED(GDB_HOST_FLOAT_FORMAT,$gdb_host_float_format,[Host float floatformat])
AC_DEFINE_UNQUOTED(GDB_HOST_DOUBLE_FORMAT,$gdb_host_double_format,[Host double floatformat])
AC_DEFINE_UNQUOTED(GDB_HOST_LONG_DOUBLE_FORMAT,$gdb_host_long_double_format,[Host long double floatformat])

# target_subdir is used by the testsuite to find the target libraries.
target_subdir=
if test "${host}" != "${target}"; then
    target_subdir="${target_alias}/"
fi
AC_SUBST(target_subdir)

frags=
if test "${gdb_native}" = "yes"; then
  host_makefile_frag=${srcdir}/config/${gdb_host_cpu}/${gdb_host}.mh
  if test ! -f ${host_makefile_frag}; then
    AC_MSG_ERROR("*** Gdb does not support native target ${host}")
  fi
  frags="$frags $host_makefile_frag"
else
  host_makefile_frag=/dev/null
fi

AC_SUBST_FILE(host_makefile_frag)
AC_SUBST(frags)

changequote(,)dnl
if test "${gdb_native}" = "yes"; then
# We pick this up from the host configuration file (.mh) because we
# do not have a native configuration Makefile fragment.
nativefile=`sed -n '
s/NAT_FILE[ 	]*=[ 	]*\([^ 	]*\)/\1/p
' ${host_makefile_frag}`
fi
changequote([,])

if test x"${gdb_osabi}" != x ; then
    AC_DEFINE_UNQUOTED(GDB_OSABI_DEFAULT, $gdb_osabi,
		       [Define to the default OS ABI for this configuration.])
fi

# Enable multi-ice-gdb-server.
AC_ARG_ENABLE(multi-ice,
AS_HELP_STRING([--enable-multi-ice], [build the multi-ice-gdb-server]),
  [case $enableval in
    yes | no)
      ;;
    *) AC_MSG_ERROR([bad value $enableval for --enable-multi-ice]) ;;
  esac])
if test "x$enable_multi_ice" = xyes; then
   AC_CONFIG_SUBDIRS(multi-ice)
fi

AC_ARG_ENABLE(gdbserver,
AS_HELP_STRING([--enable-gdbserver],
               [automatically build gdbserver (yes/no/auto, default is auto)]),
[case "${enableval}" in
  yes| no|auto) ;;
  *) AC_MSG_ERROR(bad value ${enableval} for --enable-gdbserver option) ;;
esac],[enable_gdbserver=auto])

# We only build gdbserver automatically in a native configuration, and
# only if the user did not explicitly disable its build.
if test "$gdb_native" = "yes" -a "$enable_gdbserver" != "no"; then
  AC_MSG_CHECKING(whether gdbserver is supported on this host)
  if test "x$build_gdbserver" = xyes; then
    AC_MSG_RESULT(yes)
    AC_CONFIG_SUBDIRS(gdbserver)
    gdbserver_build_enabled=yes
  else
    AC_MSG_RESULT(no)
  fi
fi

# If the user explicitly request the gdbserver to be built, verify that
# we were in fact able to enable it.
if test "$enable_gdbserver" = "yes" -a "$gdbserver_build_enabled" != "yes"; then
  AC_MSG_ERROR(Automatic gdbserver build is not supported for this configuration)
fi

# Check for babeltrace and babeltrace-ctf
AC_ARG_WITH(babeltrace,
  AC_HELP_STRING([--with-babeltrace], [include babeltrace support (auto/yes/no)]),
  [], [with_babeltrace=auto])
AC_MSG_CHECKING([whether to use babeltrace])
AC_MSG_RESULT([$with_babeltrace])

if test "x$with_babeltrace" = "xno"; then
  AC_MSG_WARN([babletrace support disabled; GDB is unable to read CTF data.])
else
  # Append -Werror to CFLAGS so that configure can catch the warning
  # "assignment from incompatible pointer type", which is related to
  # the babeltrace change from 1.0.3 to 1.1.0.  Babeltrace 1.1.0 works
  # in GDB, while babeltrace 1.0.3 is broken.
  # AC_LIB_HAVE_LINKFLAGS may modify CPPFLAGS in it, so it should be
  # safe to save and restore CFLAGS here.
  saved_CFLAGS=$CFLAGS
  CFLAGS="$CFLAGS -Werror"
  AC_LIB_HAVE_LINKFLAGS([babeltrace], [babeltrace-ctf],
			[#include <babeltrace/babeltrace.h>
			 #include <babeltrace/ctf/events.h>
			 #include <babeltrace/ctf/iterator.h>],
			[struct bt_iter_pos *pos = bt_iter_get_pos (bt_ctf_get_iter (NULL));
			struct bt_ctf_event *event = NULL;
			const struct bt_definition *scope;

			scope = bt_ctf_get_top_level_scope (event, 
			      				   BT_STREAM_EVENT_HEADER);
		        bt_ctf_get_uint64 (bt_ctf_get_field (event, scope, "id"));
			])
  CFLAGS=$saved_CFLAGS

  if test "$HAVE_LIBBABELTRACE" != yes; then
     if test "$with_babeltrace" = yes; then
       AC_MSG_ERROR([babeltrace is missing or unusable])
     else
       AC_MSG_WARN([babeltrace is missing or unusable; GDB is unable to read CTF data.])
     fi
  fi
fi

# If nativefile (NAT_FILE) is not set in config/*/*.m[ht] files, we link
# to an empty version.

files=
links=

rm -f nm.h
if test "${nativefile}" != ""; then
    case "${nativefile}" in
      nm-*.h ) GDB_NM_FILE="config/${gdb_host_cpu}/${nativefile}" ;;
      * ) GDB_NM_FILE="${nativefile}"
    esac
    files="${files} ${GDB_NM_FILE}"
    links="${links} nm.h"
    AC_DEFINE_UNQUOTED(GDB_NM_FILE, "${GDB_NM_FILE}", [nativefile])
fi
AC_SUBST(GDB_NM_FILE)

AC_LINK_FILES($files, $links)

dnl Check for exe extension set on certain hosts (e.g. Win32)
AC_EXEEXT

dnl  Detect the character set used by this host.
dnl  At the moment, we just assume it's UTF-8.
AC_DEFINE(GDB_DEFAULT_HOST_CHARSET, "UTF-8",
          [Define to be a string naming the default host character set.])

# Undo the $ec_script escaping suitable for Makefile.
transform=`echo "$program_transform_name" | sed -e 's/[\\$][\\$]/\\$/g'`
GDB_TRANSFORM_NAME=`echo gdb | sed -e "$transform"`
if test "x$GDB_TRANSFORM_NAME" = x; then
  GDB_TRANSFORM_NAME=gdb
fi
AC_SUBST(GDB_TRANSFORM_NAME)
GCORE_TRANSFORM_NAME=`echo gcore | sed -e "$transform"`
if test "x$GCORE_TRANSFORM_NAME" = x; then
  GCORE_TRANSFORM_NAME=gcore
fi
AC_SUBST(GCORE_TRANSFORM_NAME)
AC_CONFIG_FILES([gcore], [chmod +x gcore])

AC_OUTPUT(Makefile gdb-gdb.gdb doc/Makefile data-directory/Makefile,
[
case x$CONFIG_HEADERS in
xconfig.h:config.in)
echo > stamp-h ;;
esac
])

exit 0<|MERGE_RESOLUTION|>--- conflicted
+++ resolved
@@ -1095,11 +1095,7 @@
 		  sys/reg.h sys/debugreg.h sys/select.h sys/syscall.h \
 		  sys/types.h sys/wait.h wait.h termios.h termio.h \
 		  sgtty.h unistd.h elf_hp.h locale.h \
-<<<<<<< HEAD
-		  dlfcn.h sys/socket.h ws2tcpip.h sys/un.h linux/perf_event.h])
-=======
-		  dlfcn.h sys/un.h linux/perf_event.h])
->>>>>>> e7fe6477
+		  dlfcn.h ws2tcpip.h sys/un.h linux/perf_event.h])
 AC_CHECK_HEADERS(link.h, [], [],
 [#if HAVE_SYS_TYPES_H
 # include <sys/types.h>
