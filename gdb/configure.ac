dnl Autoconf configure script for GDB, the GNU debugger.
dnl Copyright (C) 1995, 1996, 1997, 1998, 1999, 2000, 2001, 2002, 2003,
dnl 2004, 2005, 2006, 2007, 2008, 2009, 2010, 2011
dnl Free Software Foundation, Inc.
dnl
dnl This file is part of GDB.
dnl 
dnl This program is free software; you can redistribute it and/or modify
dnl it under the terms of the GNU General Public License as published by
dnl the Free Software Foundation; either version 3 of the License, or
dnl (at your option) any later version.
dnl
dnl This program is distributed in the hope that it will be useful,
dnl but WITHOUT ANY WARRANTY; without even the implied warranty of
dnl MERCHANTABILITY or FITNESS FOR A PARTICULAR PURPOSE.  See the
dnl GNU General Public License for more details.
dnl
dnl You should have received a copy of the GNU General Public License
dnl along with this program.  If not, see <http://www.gnu.org/licenses/>.

dnl Process this file with autoconf to produce a configure script.

AC_PREREQ(2.59)dnl
AC_INIT(main.c)
AC_CONFIG_HEADER(config.h:config.in)
AM_MAINTAINER_MODE

AC_PROG_CC
AC_USE_SYSTEM_EXTENSIONS
gl_EARLY
ACX_LARGEFILE
AM_PROG_CC_STDC

AC_CONFIG_AUX_DIR(..)
AC_CANONICAL_SYSTEM

# Dependency checking.
ZW_CREATE_DEPDIR
ZW_PROG_COMPILER_DEPENDENCIES([CC])

# Check for the 'make' the user wants to use.
AC_CHECK_PROGS(MAKE, make)
MAKE_IS_GNU=
case "`$MAKE --version 2>&1 | sed 1q`" in
  *GNU*)
    MAKE_IS_GNU=yes
    ;;
esac
AM_CONDITIONAL(GMAKE, test "$MAKE_IS_GNU" = yes)
AC_PROG_MAKE_SET

dnl List of object files and targets accumulated by configure.

CONFIG_OBS=
CONFIG_DEPS=
CONFIG_SRCS=
ENABLE_CFLAGS=

CONFIG_ALL=
CONFIG_CLEAN=
CONFIG_INSTALL=
CONFIG_UNINSTALL=

dnl Set up for gettext.
ZW_GNU_GETTEXT_SISTER_DIR

localedir='${datadir}/locale'
AC_SUBST(localedir)

if test x"$USE_NLS" = xyes; then
   CONFIG_ALL="$CONFIG_ALL all-po"
   CONFIG_CLEAN="$CONFIG_CLEAN clean-po"		   
   CONFIG_INSTALL="$CONFIG_INSTALL install-po"
   CONFIG_UNINSTALL="$CONFIG_UNINSTALL uninstall-po"
fi

gl_INIT

# For Makefile dependencies.
GNULIB_STDINT_H=
if test x"$STDINT_H" != x; then
  GNULIB_STDINT_H=gnulib/$STDINT_H
fi
AC_SUBST(GNULIB_STDINT_H)

PACKAGE=gdb
AC_DEFINE_UNQUOTED(PACKAGE, "$PACKAGE", [Name of this package. ])
AC_SUBST(PACKAGE)

# GDB does not use automake, but gnulib does.  This line lets us
# generate its Makefile.in.
AM_INIT_AUTOMAKE(gdb, UNUSED-VERSION, [no-define])

GDB_AC_WITH_DIR(DEBUGDIR, separate-debug-dir,
    [look for global separate debug info in this path @<:@LIBDIR/debug@:>@],
    [${libdir}/debug])

# GDB's datadir relocation

GDB_AC_WITH_DIR(GDB_DATADIR, gdb-datadir,
    [look for global separate data files in this path @<:@DATADIR/gdb@:>@],
    [${datadir}/gdb])

AC_ARG_WITH(relocated-sources,
AS_HELP_STRING([--with-relocated-sources=PATH], [automatically relocate this path for source files]),
[reloc_srcdir="${withval}"
 AC_DEFINE_DIR(RELOC_SRCDIR, reloc_srcdir,
              [Relocated directory for source files. ])
])

<<<<<<< HEAD
# GDB's datadir relocation

gdbdatadir=${datadir}/gdb

AC_ARG_WITH([gdb-datadir],
  [AS_HELP_STRING([--with-gdb-datadir],
                  [look for global separate data files in this path [DATADIR/gdb]])], [gdbdatadir="${withval}"])

AC_DEFINE_DIR(GDB_DATADIR, gdbdatadir,
              [Global directory for GDB data files. ])

if test "x$exec_prefix" = xNONE || test "x$exec_prefix" = 'x${prefix}'; then
  if test "x$prefix" = xNONE; then
    test_prefix=/usr/local
  else
    test_prefix=$prefix
  fi
else
  test_prefix=$exec_prefix
fi

case ${gdbdatadir} in
  "${test_prefix}"|"${test_prefix}/"*|\
  '${exec_prefix}'|'${exec_prefix}/'*)
    AC_DEFINE(GDB_DATADIR_RELOCATABLE, 1, [Define if GDB datadir should be relocated when GDB is moved.])
  ;;
esac
GDB_DATADIR_PATH=${gdbdatadir}
AC_SUBST(GDB_DATADIR_PATH)

AC_ARG_WITH([pythondir],
  [AS_HELP_STRING([--with-pythondir],
                  [install Python data files in this path [DATADIR/gdb/python]])], [pythondir="${withval}"], [pythondir=no])

# If the user passed in a path, define it.  Otherwise, compute it at
# runtime based on the possibly-relocatable datadir.
if test "$pythondir" = "no"; then
  pythondir='$(GDB_DATADIR_PATH)/python'
else
  AC_DEFINE_UNQUOTED(PYTHONDIR, "$pythondir",
      [Define to install path for Python sources])
fi
AC_SUBST(pythondir)


AC_CONFIG_SUBDIRS(doc testsuite)
=======
AC_CONFIG_SUBDIRS(testsuite)
>>>>>>> ee7931dc

# Check whether to support alternative target configurations
AC_ARG_ENABLE(targets,
AS_HELP_STRING([--enable-targets=TARGETS], [alternative target configurations]),
[case "${enableval}" in
  yes | "") AC_ERROR(enable-targets option must specify target names or 'all')
            ;;
  no)       enable_targets= ;;
  *)        enable_targets=$enableval ;;
esac])

# Check whether to enable 64-bit support on 32-bit hosts
AC_ARG_ENABLE(64-bit-bfd,
AS_HELP_STRING([--enable-64-bit-bfd], [64-bit support (on hosts with narrower word sizes)]),
[case "${enableval}" in
  yes)  want64=true  ;;
  no)   want64=false ;;
  *)    AC_MSG_ERROR(bad value ${enableval} for 64-bit-bfd option) ;;
esac],[want64=false])dnl

# Provide defaults for some variables set by the per-host and per-target
# configuration.
gdb_host_obs=posix-hdep.o

if test "${target}" = "${host}"; then
  gdb_native=yes
else
  gdb_native=no
fi

. $srcdir/configure.host

# Accumulate some settings from configure.tgt over all enabled targets

TARGET_OBS=
all_targets=

for targ_alias in `echo $target_alias $enable_targets | sed 's/,/ /g'`
do
  if test "$targ_alias" = "all"; then
    all_targets=true
  else
    # Canonicalize the secondary target names.
    result=`$ac_config_sub $targ_alias 2>/dev/null`
    if test -n "$result"; then
        targ=$result
    else
        targ=$targ_alias
    fi

    . ${srcdir}/configure.tgt

    AS_IF([test -z "${gdb_target_obs}"],
      [AC_MSG_ERROR([configuration ${targ} is unsupported.])])

    # Target-specific object files
    for i in ${gdb_target_obs}; do
        case " $TARGET_OBS " in
        *" ${i} "*) ;;
        *)
          TARGET_OBS="$TARGET_OBS ${i}"
          ;;
        esac
    done

    # Check whether this target needs 64-bit CORE_ADDR
    if test x${want64} = xfalse; then
      . ${srcdir}/../bfd/config.bfd
    fi
  fi
done

if test x${all_targets} = xtrue; then

  # We want all 64-bit targets if we either:
  #  - run on a 64-bit host  or
  #  - already require 64-bit support for some other target  or
  #  - the --enable-64-bit-bfd option was supplied
  # Otherwise we only support all 32-bit targets.
  #
  # NOTE: This test must be in sync with the corresponding
  #       tests in BFD!

  if test x${want64} = xfalse; then
    AC_CHECK_SIZEOF(long)
    if test "x${ac_cv_sizeof_long}" = "x8"; then
      want64=true
    fi
  fi
  if test x${want64} = xtrue; then
    TARGET_OBS='$(ALL_TARGET_OBS) $(ALL_64_TARGET_OBS)'
  else
    TARGET_OBS='$(ALL_TARGET_OBS)'
  fi
fi

AC_SUBST(TARGET_OBS)

# For other settings, only the main target counts.
gdb_sim=
gdb_osabi=
build_gdbserver=
targ=$target; . ${srcdir}/configure.tgt

# Fetch the default architecture and default target vector from BFD.
targ=$target; . $srcdir/../bfd/config.bfd

# We only want the first architecture, so strip off the others if
# there is more than one.
targ_archs=`echo $targ_archs | sed 's/ .*//'`

if test "x$targ_archs" != x; then
  AC_DEFINE_UNQUOTED(DEFAULT_BFD_ARCH, $targ_archs,
    [Define to BFD's default architecture. ])
fi
if test "x$targ_defvec" != x; then
  AC_DEFINE_UNQUOTED(DEFAULT_BFD_VEC, $targ_defvec,
    [Define to BFD's default target vector. ])
fi

# The CLI cannot be disabled yet, but may be in the future.

# Enable CLI.
AC_ARG_ENABLE(gdbcli,
AS_HELP_STRING([--disable-gdbcli], [disable command-line interface (CLI)]),
  [case $enableval in
    yes)
      ;;
    no)
      AC_MSG_ERROR([the command-line interface cannot be disabled yet]) ;;
    *)
      AC_MSG_ERROR([bad value $enableval for --enable-gdbcli]) ;;
  esac],
  [enable_gdbcli=yes])
if test x"$enable_gdbcli" = xyes; then
  if test -d $srcdir/cli; then
    CONFIG_OBS="$CONFIG_OBS \$(SUBDIR_CLI_OBS)"
    CONFIG_DEPS="$CONFIG_DEPS \$(SUBDIR_CLI_DEPS)"
    CONFIG_SRCS="$CONFIG_SRCS \$(SUBDIR_CLI_SRCS)"
    ENABLE_CFLAGS="$ENABLE_CFLAGS \$(SUBDIR_CLI_CFLAGS)"
  fi
fi

# Enable MI.
AC_ARG_ENABLE(gdbmi,
AS_HELP_STRING([--disable-gdbmi], [disable machine-interface (MI)]),
  [case $enableval in
    yes | no)
      ;;
    *)
      AC_MSG_ERROR([bad value $enableval for --enable-gdbmi]) ;;
  esac],
  [enable_gdbmi=yes])
if test x"$enable_gdbmi" = xyes; then
  if test -d $srcdir/mi; then
    CONFIG_OBS="$CONFIG_OBS \$(SUBDIR_MI_OBS)"
    CONFIG_DEPS="$CONFIG_DEPS \$(SUBDIR_MI_DEPS)"
    CONFIG_SRCS="$CONFIG_SRCS \$(SUBDIR_MI_SRCS)"
    ENABLE_CFLAGS="$ENABLE_CFLAGS \$(SUBDIR_MI_CFLAGS)"
  fi
fi

# Enable TUI.
AC_ARG_ENABLE(tui,
AS_HELP_STRING([--enable-tui], [enable full-screen terminal user interface (TUI)]),
  [case $enableval in
    yes | no | auto)
      ;;
    *)
      AC_MSG_ERROR([bad value $enableval for --enable-tui]) ;;
  esac],enable_tui=auto)

# Enable gdbtk.
AC_ARG_ENABLE(gdbtk,
AS_HELP_STRING([--enable-gdbtk], [enable gdbtk graphical user interface (GUI)]),
  [case $enableval in
    yes | no)
      ;;
    *)
      AC_MSG_ERROR([bad value $enableval for --enable-gdbtk]) ;;
  esac],
  [if test -d $srcdir/gdbtk; then
    enable_gdbtk=yes
  else
    enable_gdbtk=no
  fi])
# We unconditionally disable gdbtk tests on selected platforms.
case $host_os in
  go32* | windows*)
    AC_MSG_WARN([gdbtk isn't supported on $host; disabling])
    enable_gdbtk=no ;;
esac

# Libunwind support.
AC_ARG_WITH(libunwind,
AS_HELP_STRING([--with-libunwind], [use libunwind frame unwinding support]),
[case "${withval}" in
  yes)  enable_libunwind=yes ;;
  no)   enable_libunwind=no ;;
  *)    AC_MSG_ERROR(bad value ${withval} for GDB with-libunwind option) ;;
esac],[
  AC_CHECK_HEADERS(libunwind.h libunwind-ia64.h)
  if test x"$ac_cv_header_libunwind_h" = xyes -a x"$ac_cv_header_libunwind_ia64_h" = xyes; then
    enable_libunwind=yes;
  fi
])
   
if test x"$enable_libunwind" = xyes; then
  AC_CHECK_HEADERS(libunwind.h libunwind-ia64.h)
  AC_DEFINE(HAVE_LIBUNWIND, 1, [Define if libunwind library is being used.])
  CONFIG_OBS="$CONFIG_OBS libunwind-frame.o"
  CONFIG_DEPS="$CONFIG_DEPS libunwind-frame.o"
  CONFIG_SRCS="$CONFIG_SRCS libunwind-frame.c"
fi

opt_curses=no
AC_ARG_WITH(curses, AS_HELP_STRING([--with-curses], [use the curses library instead of the termcap library]), opt_curses=$withval)

prefer_curses=no
if test "$opt_curses" = "yes"; then
  prefer_curses=yes
fi

# Profiling support.
AC_ARG_ENABLE(profiling,
AS_HELP_STRING([--enable-profiling], [enable profiling of GDB]),
  [case $enableval in
    yes | no)
      ;;
    *)
      AC_MSG_ERROR([bad value $enableval for --enable-profile]) ;;
  esac],
 [enable_profiling=no])

AC_CHECK_FUNCS(monstartup _mcleanup)
AC_CACHE_CHECK([for _etext], ac_cv_var__etext,
[AC_TRY_LINK(
[#include <stdlib.h>
extern char _etext;
],
[free (&_etext);], ac_cv_var__etext=yes, ac_cv_var__etext=no)])
if test $ac_cv_var__etext = yes; then
  AC_DEFINE(HAVE__ETEXT, 1,
            [Define to 1 if your system has the _etext variable. ])
fi
AC_CACHE_CHECK([for etext], ac_cv_var_etext,
[AC_TRY_LINK(
[#include <stdlib.h>
extern char etext;
],
[free (&etext);], ac_cv_var_etext=yes, ac_cv_var_etext=no)])
if test $ac_cv_var_etext = yes; then
  AC_DEFINE(HAVE_ETEXT, 1,
            [Define to 1 if your system has the etext variable. ])
fi
if test "$enable_profiling" = yes ; then
  if test $ac_cv_func_monstartup = no || test $ac_cv_func__mcleanup = no; then
    AC_MSG_ERROR(--enable-profiling requires monstartup and _mcleanup)
  fi
  PROFILE_CFLAGS=-pg
  OLD_CFLAGS="$CFLAGS"
  CFLAGS="$CFLAGS $PROFILE_CFLAGS"

  AC_CACHE_CHECK([whether $CC supports -pg], ac_cv_cc_supports_pg,
    [AC_TRY_COMPILE([], [int x;], ac_cv_cc_supports_pg=yes,
     ac_cv_cc_supports_pg=no)])

  if test $ac_cv_cc_supports_pg = no; then
    AC_MSG_ERROR(--enable-profiling requires a compiler which supports -pg)
  fi

  CFLAGS="$OLD_CFLAGS"
fi

ACX_PKGVERSION([GDB])
ACX_BUGURL([http://www.gnu.org/software/gdb/bugs/])
AC_DEFINE_UNQUOTED([PKGVERSION], ["$PKGVERSION"], [Additional package description])
AC_DEFINE_UNQUOTED([REPORT_BUGS_TO], ["$REPORT_BUGS_TO"], [Bug reporting address])

# --------------------- #
# Checks for programs.  #
# --------------------- #

AC_PROG_AWK
AC_PROG_INSTALL
AC_PROG_LN_S
AC_PROG_RANLIB
AC_PROG_YACC

AC_CHECK_TOOL(AR, ar)
AC_CHECK_TOOL(DLLTOOL, dlltool)
AC_CHECK_TOOL(WINDRES, windres)

# Needed for GNU/Hurd.
AC_CHECK_TOOL(MIG, mig)

# ---------------------- #
# Checks for libraries.  #
# ---------------------- #

# We might need to link with -lm; most simulators need it.
AC_CHECK_LIB(m, main)

# We need to link with -lw to get `wctype' on Solaris before Solaris
# 2.6.  Solaris 2.6 and beyond have this function in libc, and have a
# libw that some versions of the GNU linker cannot hanle (GNU ld 2.9.1
# is known to have this problem).  Therefore we avoid libw if we can.
AC_CHECK_FUNC(wctype, [],
  [AC_CHECK_LIB(w, wctype)])

# Some systems (e.g. Solaris) have `gethostbyname' in libnsl.
AC_SEARCH_LIBS(gethostbyname, nsl)

# Some systems (e.g. Solaris) have `socketpair' in libsocket.
AC_SEARCH_LIBS(socketpair, socket)

# Link in zlib if we can.  This allows us to read compressed debug sections.
AM_ZLIB

# On HP/UX we may need libxpdl for dlgetmodinfo (used by solib-pa64.c).
AC_SEARCH_LIBS(dlgetmodinfo, [dl xpdl])

AM_ICONV

# On alpha-osf, it appears that libtermcap and libcurses are not compatible.
# There is a very specific comment in /usr/include/curses.h explaining that
# termcap routines built into libcurses must not be used.
# 
# The symptoms we observed so far is GDB unexpectedly changing
# the terminal settings when tgetent is called - this is particularly
# visible as the output is missing carriage returns, and so rapidly
# becomes very hard to read.
#
# The readline configure script has already decided that libtermcap
# was enough for its purposes, and so decided to build readline using
# libtermcap.  Since the TUI mode requires curses, building GDB with
# TUI enabled results in both libraries to be used at the same time,
# which is not allowed.  This basically means that GDB with TUI is
# broken on alpha-osf.

case $host_os in
  osf* )
    if test x"$enable_tui" = xyes; then
      AC_MSG_ERROR([Building GDB with TUI mode is not supported on this host])
    fi
    if test x"$enable_tui" = xauto; then
      enable_tui=no
    fi
    ;;
esac

# For the TUI, we need enhanced curses functionality.
if test x"$enable_tui" != xno; then
  prefer_curses=yes
fi

curses_found=no
if test x"$prefer_curses" = xyes; then
  # FIXME: kettenis/20040905: We prefer ncurses over the vendor-supplied
  # curses library because the latter might not provide all the
  # functionality we need.  However, this leads to problems on systems
  # where the linker searches /usr/local/lib, but the compiler doesn't
  # search /usr/local/include, if ncurses is installed in /usr/local.  A
  # default installation of ncurses on alpha*-dec-osf* will lead to such
  # a situation.
  AC_SEARCH_LIBS(waddstr, [ncurses cursesX curses])

  if test "$ac_cv_search_waddstr" != no; then
    curses_found=yes
  fi
fi

# Check whether we should enable the TUI, but only do so if we really
# can.
if test x"$enable_tui" != xno; then
  if test -d $srcdir/tui; then
    if test "$curses_found" != no; then
      CONFIG_OBS="$CONFIG_OBS \$(SUBDIR_TUI_OBS)"
      CONFIG_DEPS="$CONFIG_DEPS \$(SUBDIR_TUI_DEPS)"
      CONFIG_SRCS="$CONFIG_SRCS \$(SUBDIR_TUI_SRCS)"
      ENABLE_CFLAGS="$ENABLE_CFLAGS \$(SUBDIR_TUI_CFLAGS)"
      CONFIG_ALL="${CONFIG_ALL} all-tui"
      CONFIG_CLEAN="${CONFIG_CLEAN} clean-tui"
      CONFIG_INSTALL="${CONFIG_INSTALL} install-tui"
      CONFIG_UNINSTALL="${CONFIG_UNINSTALL} uninstall-tui"
    else
      if test x"$enable_tui" = xyes; then
	AC_MSG_ERROR([no enhanced curses library found; disable TUI])
      else
	AC_MSG_WARN([no enhanced curses library found; disabling TUI])
      fi
    fi
  fi
fi

# Since GDB uses Readline, we need termcap functionality.  In many
# cases this will be provided by the curses library, but some systems
# have a seperate termcap library, or no curses library at all.

case $host_os in
  cygwin*)
    if test -d $srcdir/libtermcap; then
      LIBS="../libtermcap/libtermcap.a $LIBS"
      ac_cv_search_tgetent="../libtermcap/libtermcap.a"
    fi ;;
  go32* | *djgpp*)
    ac_cv_search_tgetent="none required"
    ;;
  *mingw32*)	 
    ac_cv_search_tgetent="none required"
    CONFIG_OBS="$CONFIG_OBS windows-termcap.o"
    ;;
esac

# These are the libraries checked by Readline.
AC_SEARCH_LIBS(tgetent, [termcap tinfo curses ncurses])

if test "$ac_cv_search_tgetent" = no; then
  AC_MSG_ERROR([no termcap library found])
fi

AC_ARG_WITH([system-readline],
  [AS_HELP_STRING([--with-system-readline],
                  [use installed readline library])])

if test "$with_system_readline" = yes; then
  READLINE=-lreadline
  READLINE_DEPS=
  READLINE_CFLAGS=
  READLINE_TEXI_INCFLAG=

  # readline-6.0 started to use the name `_rl_echoing_p'.
  # `$(READLINE_DIR)/' of bundled readline would not resolve in configure.

  AC_MSG_CHECKING([for readline_echoing_p])
  save_LIBS=$LIBS
  LIBS="$LIBS $READLINE"
  AC_LINK_IFELSE(AC_LANG_PROGRAM(,[[extern int readline_echoing_p;
				    return readline_echoing_p;]]),
		 [READLINE_ECHOING_P=yes],
		 [READLINE_ECHOING_P=no
		  AC_DEFINE([readline_echoing_p], [_rl_echoing_p],
			    [readline-6.0 started to use different name.])])
  LIBS="$save_LIBS"
  AC_MSG_RESULT([$READLINE_ECHOING_P])
else
  READLINE='$(READLINE_DIR)/libreadline.a'
  READLINE_DEPS='$(READLINE)'
  READLINE_CFLAGS='-I$(READLINE_SRC)/..'
  READLINE_TEXI_INCFLAG='-I $(READLINE_DIR)'
fi
AC_SUBST(READLINE)
AC_SUBST(READLINE_DEPS)
AC_SUBST(READLINE_CFLAGS)
AC_SUBST(READLINE_TEXI_INCFLAG)

AC_ARG_WITH(expat,
  AS_HELP_STRING([--with-expat], [include expat support (auto/yes/no)]),
  [], [with_expat=auto])
AC_MSG_CHECKING([whether to use expat])
AC_MSG_RESULT([$with_expat])

if test "${with_expat}" = no; then
  AC_MSG_WARN([expat support disabled; some features may be unavailable.])
  HAVE_LIBEXPAT=no
else
  AC_LIB_HAVE_LINKFLAGS([expat], [], [#include "expat.h"],
			[XML_Parser p = XML_ParserCreate (0);])
  if test "$HAVE_LIBEXPAT" != yes; then
    if test "$with_expat" = yes; then
      AC_MSG_ERROR([expat is missing or unusable])
    else
      AC_MSG_WARN([expat is missing or unusable; some features may be unavailable.])
    fi
  else
    save_LIBS=$LIBS
    LIBS="$LIBS $LIBEXPAT"
    AC_CHECK_FUNCS(XML_StopParser)
    LIBS=$save_LIBS
  fi
fi

dnl Utility to simplify finding libpython.
dnl $1 = pythonX.Y
dnl $2 = the shell variable to assign the result to
dnl      If libpython is found we store $version here.
dnl $3 = additional flags to add to CPPFLAGS
dnl $4 = additional flags to add to LIBS

AC_DEFUN([AC_TRY_LIBPYTHON],
[
  version=$1
  define([have_libpython_var],$2)
  new_CPPFLAGS=$3
  new_LIBS=$4
  AC_MSG_CHECKING([for ${version}])
  save_CPPFLAGS=$CPPFLAGS
  save_LIBS=$LIBS
  CPPFLAGS="$CPPFLAGS $new_CPPFLAGS"
  LIBS="$LIBS $new_LIBS"
  found_usable_python=no
  AC_LINK_IFELSE(AC_LANG_PROGRAM([[#include "${version}/Python.h"]],
                                 [[Py_Initialize ();]]),
                 [have_libpython_var=${version}
                  found_usable_python=yes],
                 [CPPFLAGS=$save_CPPFLAGS
                  LIBS=$save_LIBS])
  AC_MSG_RESULT([${found_usable_python}])
])

dnl There are several different values for --with-python:
dnl
dnl no -   Don't include python support.
dnl yes -  Include python support, error if it's missing.
dnl        If we find python in $PATH, use it to fetch configure options,
dnl        otherwise assume the compiler can find it with no help from us.
dnl        Python 2.7, 2.6, 2.5, and then 2.4 are tried in turn.
dnl auto - Same as "yes", but if python is missing from the system,
dnl        fall back to "no".
dnl /path/to/python/exec-prefix -
dnl        Use the python located in this directory.
dnl        If /path/to/python/exec-prefix/bin/python exists, use it to find
dnl        the compilation parameters.  Otherwise use
dnl        -I/path/to/python/exec-prefix/include,
dnl        -L/path/to/python/exec-prefix/lib.
dnl        Python 2.7, 2.6, 2.5, and then 2.4 are tried in turn.
dnl        NOTE: This case is historical.  It is what was done for 7.0/7.1
dnl        but is deprecated.
dnl /path/to/python/executable -
dnl        Run python-config.py with this version of python to fetch the
dnl        compilation parameters.
dnl        NOTE: This needn't be the real python executable.
dnl        In a cross-compilation scenario (build != host), this could be
dnl        a shell script that provides what python-config.py provides for
dnl        --ldflags, --includes, --exec-prefix.
dnl python-executable -
dnl        Find python-executable in $PATH, and then handle the same as
dnl        /path/to/python/executable.
dnl
dnl If a python program is specified, it is used to run python-config.py and
dnl is passed --ldflags, --includes, --exec-prefix.

AC_ARG_WITH(python,
  AS_HELP_STRING([--with-python@<:@=PYTHON@:>@], [include python support (auto/yes/no/<python-program>)]),
  [], [with_python=auto])
AC_MSG_CHECKING([whether to use python])
AC_MSG_RESULT([$with_python])

if test "${with_python}" = no; then
  AC_MSG_WARN([python support disabled; some features may be unavailable.])
  have_libpython=no
else
  case "${with_python}" in
  /*)
    if test -d ${with_python}; then
      # Assume the python binary is ${with_python}/bin/python.
      python_prog="${with_python}/bin/python"
      python_prefix=
      if test ! -x "${python_prog}"; then
        # Fall back to gdb 7.0/7.1 behaviour.
        python_prog=missing
        python_prefix=${with_python}
      fi
    elif test -x "${with_python}"; then
      # While we can't run python compiled for $host (unless host == build),
      # the user could write a script that provides the needed information,
      # so we support that.
      python_prog=${with_python}
      python_prefix=
    else
      AC_ERROR(invalid value for --with-python)
    fi
    ;;
  */*)
    # Disallow --with-python=foo/bar.
    AC_ERROR(invalid value for --with-python)
    ;;
  *)
    # The user has either specified auto, yes, or the name of the python
    # program assumed to be in $PATH.
    python_prefix=
    case "${with_python}" in
    yes | auto)
      if test ${build} = ${host}; then
        AC_PATH_PROG(python_prog_path, python, missing)
        if test "${python_prog_path}" = missing; then
          python_prog=missing
        else
          python_prog=${python_prog_path}
        fi
      else
        # Not much we can do except assume the cross-compiler will find the
        # right files.
        python_prog=missing
      fi
      ;;
    *)
      # While we can't run python compiled for $host (unless host == build),
      # the user could write a script that provides the needed information,
      # so we support that.
      python_prog="${with_python}"
      AC_PATH_PROG(python_prog_path, ${python_prog}, missing)
      if test "${python_prog_path}" = missing; then
        AC_ERROR(unable to find python program ${python_prog})
      fi
      ;;
    esac
  esac

  if test "${python_prog}" != missing; then
    # We have a python program to use, but it may be too old.
    # Don't flag an error for --with-python=auto (the default).
    have_python_config=yes
    python_includes=`${python_prog} ${srcdir}/python/python-config.py --includes`
    if test $? != 0; then
      have_python_config=failed
      if test "${with_python}" != auto; then
        AC_ERROR(failure running python-config --includes)
      fi
    fi
    python_libs=`${python_prog} ${srcdir}/python/python-config.py --ldflags`
    if test $? != 0; then
      have_python_config=failed
      if test "${with_python}" != auto; then
        AC_ERROR(failure running python-config --ldflags)
      fi
    fi
    python_prefix=`${python_prog} ${srcdir}/python/python-config.py --exec-prefix`
    if test $? != 0; then
      have_python_config=failed
      if test "${with_python}" != auto; then
        AC_ERROR(failure running python-config --exec-prefix)
      fi
    fi
  else
    # Fall back to gdb 7.0/7.1 behaviour.
    if test -z ${python_prefix}; then
      python_includes=
      python_libs=
    else
      python_includes="-I${python_prefix}/include"
      python_libs="-L${python_prefix}/lib"
    fi
    have_python_config=no
  fi

  # Having "/pythonX.Y" in the include path is awkward.
  # All those python headers get bubbled up to the top inviting lots
  # of random collisions.  GDB originally didn't use python-config to
  # find the compilation parameters and includes "pythonX.Y/" in the
  # path of the, umm, include file.  So strip away this part of the
  # output of python-config --includes.
  python_includes=`echo "${python_includes} " \
                        | sed -e 's,/python[[0-9]]*[[.]][[0-9]]* , ,g'`

  # If we have python-config, only try the configuration it provides.
  # Otherwise fallback on the old way of trying different versions of
  # python in turn.

  have_libpython=no
  if test "${have_python_config}" = yes; then
    python_version=`echo " ${python_libs} " \
                         | sed -e 's,^.* -l\(python[[0-9]]*[[.]][[0-9]]*\) .*$,\1,'`
    case "${python_version}" in
    python*)
      AC_TRY_LIBPYTHON(${python_version}, have_libpython,
                       ${python_includes}, ${python_libs})
      ;;
    *)
      AC_MSG_ERROR([unable to determine python version from ${python_libs}])
      ;;
    esac
  elif test "${have_python_config}" != failed; then
    if test "${have_libpython}" = no; then
      AC_TRY_LIBPYTHON(python2.7, have_libpython,
                       ${python_includes}, "${python_libs} -lpython2.7")
    fi
    if test "${have_libpython}" = no; then
      AC_TRY_LIBPYTHON(python2.6, have_libpython,
                       ${python_includes}, "${python_libs} -lpython2.6")
    fi
    if test ${have_libpython} = no; then
      AC_TRY_LIBPYTHON(python2.5, have_libpython,
                       ${python_includes}, "${python_libs} -lpython2.5")
    fi
    if test ${have_libpython} = no; then
      AC_TRY_LIBPYTHON(python2.4, have_libpython,
                       ${python_includes}, "${python_libs} -lpython2.4")
    fi
  fi
  if test "${have_libpython}" = python2.7; then
    AC_DEFINE(HAVE_LIBPYTHON2_7, 1, [Define if Python 2.7 is being used.])
  elif test "${have_libpython}" = python2.6; then
    AC_DEFINE(HAVE_LIBPYTHON2_6, 1, [Define if Python 2.6 is being used.])
  elif test "${have_libpython}" = python2.5; then
    AC_DEFINE(HAVE_LIBPYTHON2_5, 1, [Define if Python 2.5 is being used.])
  elif test "${have_libpython}" = python2.4; then
    AC_DEFINE(HAVE_LIBPYTHON2_4, 1, [Define if Python 2.4 is being used.])
  fi

  if test "${have_libpython}" = no; then
    case "${with_python}" in
    yes)
      AC_MSG_ERROR([python is missing or unusable])
      ;;
    auto)
      AC_MSG_WARN([python is missing or unusable; some features may be unavailable.])
      ;;
    *)
      AC_MSG_ERROR([no usable python found at ${with_python}])
      ;;
    esac
  else
    if test -n "${python_prefix}"; then
      AC_DEFINE_UNQUOTED(WITH_PYTHON_PATH, "${python_prefix}",
                         [Define if --with-python provides a path, either directly or via python-config.py --exec-prefix.])
      GDB_AC_DEFINE_RELOCATABLE(PYTHON_PATH, python, ${python_prefix})
    fi
  fi
fi

if test "${have_libpython}" != no; then
  AC_DEFINE(HAVE_PYTHON, 1, [Define if Python interpreter is being linked in.])
  CONFIG_OBS="$CONFIG_OBS \$(SUBDIR_PYTHON_OBS)"
  CONFIG_DEPS="$CONFIG_DEPS \$(SUBDIR_PYTHON_DEPS)"
  CONFIG_SRCS="$CONFIG_SRCS \$(SUBDIR_PYTHON_SRCS)"
  CONFIG_INSTALL="$CONFIG_INSTALL install-python"
  CONFIG_UNINSTALL="$CONFIG_UNINSTALL uninstall-python"
  ENABLE_CFLAGS="$ENABLE_CFLAGS \$(SUBDIR_PYTHON_CFLAGS)"

  # Flags needed to compile Python code (taken from python-config --cflags).
  # We cannot call python-config directly because it will output whatever was
  # used when compiling the Python interpreter itself, including flags which
  # would make the python-related objects be compiled differently from the
  # rest of GDB (e.g., -O2 and -fPIC).
  if test "${GCC}" = yes; then
    tentative_python_cflags="-fno-strict-aliasing -DNDEBUG -fwrapv"
  fi

  if test "x${tentative_python_cflags}" != x; then
    AC_MSG_CHECKING(compiler flags for python code)
    for flag in ${tentative_python_cflags}; do
      # Check that the compiler accepts it
      saved_CFLAGS="$CFLAGS"
      CFLAGS="$CFLAGS $flag"
      AC_TRY_COMPILE([],[],PYTHON_CFLAGS="${PYTHON_CFLAGS} $flag",)
      CFLAGS="$saved_CFLAGS"
    done
    AC_MSG_RESULT(${PYTHON_CFLAGS})
  fi

  # On IRIX, type siginfo is not defined.  Instead, sys/siginfo.h provides:
  #    #if _SGIAPI
  #    #define siginfo __siginfo
  #    #endif
  # The problem is that including Python causes some XOPEN macros to be
  # unilaterally defined, and that in turn causes _SGIAPI to evaluate
  # to false.  So, we work around this issue by defining siginfo ourself
  # though the command-line.
  case "$gdb_host" in
    irix*) if test "${GCC}" = yes; then
             CPPFLAGS="$CPPFLAGS -Dsiginfo=__siginfo"
           fi
           ;;
  esac
else
  # Even if Python support is not compiled in, we need to have these files
  # included.
  CONFIG_OBS="$CONFIG_OBS python.o py-value.o py-prettyprint.o py-auto-load.o"
  CONFIG_SRCS="$CONFIG_SRCS python/python.c python/py-value.c \
	python/py-prettyprint.c python/py-auto-load.c"
fi
AC_SUBST(PYTHON_CFLAGS)

# ------------------------- #
# Checks for header files.  #
# ------------------------- #

AC_HEADER_DIRENT
AC_HEADER_STAT
AC_HEADER_STDC
# elf_hp.h is for HP/UX 64-bit shared library support.
# FIXME: kettenis/20030102: In most cases we include these (ctype.h, time.h)
# unconditionally, so what's the point in checking these?
AC_CHECK_HEADERS([nlist.h machine/reg.h poll.h sys/poll.h proc_service.h \
                  thread_db.h gnu/libc-version.h signal.h stddef.h \
		  stdlib.h string.h memory.h strings.h sys/fault.h \
		  sys/file.h sys/filio.h sys/ioctl.h sys/param.h \
		  sys/resource.h sys/procfs.h sys/ptrace.h ptrace.h \
		  sys/reg.h sys/debugreg.h sys/select.h sys/syscall.h \
		  sys/types.h sys/wait.h wait.h termios.h termio.h \
		  sgtty.h unistd.h elf_hp.h ctype.h time.h locale.h])
AC_CHECK_HEADERS(link.h, [], [],
[#if HAVE_SYS_TYPES_H
# include <sys/types.h>
#endif
#if HAVE_NLIST_H
# include <nlist.h>
#endif
])
AC_CHECK_HEADERS(sys/proc.h, [], [],
[#if HAVE_SYS_PARAM_H
# include <sys/param.h>
#endif
])
AC_CHECK_HEADERS(sys/user.h, [], [],
[#if HAVE_SYS_PARAM_H
# include <sys/param.h>
#endif
])

# On Solaris 2.[789], we need to define _MSE_INT_H to avoid a clash
# between <widec.h> and <wchar.h> that would cause AC_CHECK_HEADERS to
# think that we don't have <curses.h> if we're using GCC.
case $host_os in
  solaris2.[[789]])
    if test "$GCC" = yes; then
      AC_DEFINE(_MSE_INT_H, 1,
        [Define to 1 to avoid a clash between <widec.h> and <wchar.h> on
   Solaris 2.[789] when using GCC. ])
    fi ;;
esac
AC_CHECK_HEADERS(curses.h cursesX.h ncurses.h ncurses/ncurses.h ncurses/term.h)
AC_CHECK_HEADERS(term.h, [], [],
[#if HAVE_CURSES_H
# include <curses.h>
#endif
])

# ------------------------- #
# Checks for declarations.  #
# ------------------------- #

AC_CHECK_DECLS([free, malloc, realloc, strerror, strstr, getopt,
                snprintf, vsnprintf])
AM_LC_MESSAGES

# ----------------------- #
# Checks for structures.  #
# ----------------------- #

AC_CHECK_MEMBERS([struct stat.st_blocks, struct stat.st_blksize])

# ------------------ #
# Checks for types.  #
# ------------------ #

AC_TYPE_SIGNAL
AC_CHECK_TYPES(socklen_t, [], [],
[#include <sys/types.h>
#include <sys/socket.h>
])

# ------------------------------------- #
# Checks for compiler characteristics.  #
# ------------------------------------- #

AC_C_CONST
AC_C_INLINE
AC_C_BIGENDIAN

# ------------------------------ #
# Checks for library functions.  #
# ------------------------------ #

AC_FUNC_ALLOCA
AC_FUNC_MMAP
AC_FUNC_VFORK
AC_CHECK_FUNCS([canonicalize_file_name realpath getrusage getuid \
		getgid pipe poll pread64 resize_term sbrk setpgid setpgrp setsid \
		sigaction sigprocmask sigsetmask socketpair syscall \
		ttrace wborder wresize setlocale iconvlist libiconvlist btowc \
		setrlimit getrlimit posix_madvise waitpid])
AM_LANGINFO_CODESET

# Check the return and argument types of ptrace.  No canned test for
# this, so roll our own.
gdb_ptrace_headers='
#if HAVE_SYS_TYPES_H
# include <sys/types.h>
#endif
#if HAVE_SYS_PTRACE_H
# include <sys/ptrace.h>
#endif
#if HAVE_UNISTD_H
# include <unistd.h>
#endif
'
# There is no point in checking if we don't have a prototype.
AC_CHECK_DECLS(ptrace, [], [
  : ${gdb_cv_func_ptrace_ret='int'}
  : ${gdb_cv_func_ptrace_args='int,int,long,long'}
], $gdb_ptrace_headers)
# Check return type.  Varargs (used on GNU/Linux) conflict with the
# empty argument list, so check for that explicitly.
AC_CACHE_CHECK([return type of ptrace], gdb_cv_func_ptrace_ret,
  AC_TRY_COMPILE($gdb_ptrace_headers,
    [extern long ptrace (enum __ptrace_request, ...);],
    gdb_cv_func_ptrace_ret='long',
    AC_TRY_COMPILE($gdb_ptrace_headers,
      [extern int ptrace ();],
      gdb_cv_func_ptrace_ret='int',
      gdb_cv_func_ptrace_ret='long')))
AC_DEFINE_UNQUOTED(PTRACE_TYPE_RET, $gdb_cv_func_ptrace_ret,
  [Define as the return type of ptrace.])
# Check argument types.
AC_CACHE_CHECK([types of arguments for ptrace], gdb_cv_func_ptrace_args, [
  AC_TRY_COMPILE($gdb_ptrace_headers,
    [extern long ptrace (enum __ptrace_request, ...);],
    [gdb_cv_func_ptrace_args='int,int,long,long'],[
for gdb_arg1 in 'int' 'long'; do
 for gdb_arg2 in 'pid_t' 'int' 'long'; do
  for gdb_arg3 in 'int *' 'caddr_t' 'int' 'long' 'void *'; do
   for gdb_arg4 in 'int' 'long'; do
     AC_TRY_COMPILE($gdb_ptrace_headers, [
extern $gdb_cv_func_ptrace_ret
  ptrace ($gdb_arg1, $gdb_arg2, $gdb_arg3, $gdb_arg4);
], [gdb_cv_func_ptrace_args="$gdb_arg1,$gdb_arg2,$gdb_arg3,$gdb_arg4";
    break 4;])
    for gdb_arg5 in 'int *' 'int' 'long'; do
     AC_TRY_COMPILE($gdb_ptrace_headers, [
extern $gdb_cv_func_ptrace_ret
  ptrace ($gdb_arg1, $gdb_arg2, $gdb_arg3, $gdb_arg4, $gdb_arg5);
], [
gdb_cv_func_ptrace_args="$gdb_arg1,$gdb_arg2,$gdb_arg3,$gdb_arg4,$gdb_arg5";
    break 5;])
    done
   done
  done
 done
done
# Provide a safe default value.
: ${gdb_cv_func_ptrace_args='int,int,long,long'}
])])
ac_save_IFS=$IFS; IFS=','
set dummy `echo "$gdb_cv_func_ptrace_args" | sed 's/\*/\*/g'`
IFS=$ac_save_IFS
shift
AC_DEFINE_UNQUOTED(PTRACE_TYPE_ARG3, $[3],
  [Define to the type of arg 3 for ptrace.])
if test -n "$[5]"; then
  AC_DEFINE_UNQUOTED(PTRACE_TYPE_ARG5, $[5],
    [Define to the type of arg 5 for ptrace.])
fi

dnl AC_FUNC_SETPGRP does not work when cross compiling
dnl Instead, assume we will have a prototype for setpgrp if cross compiling.
if test "$cross_compiling" = no; then
  AC_FUNC_SETPGRP
else
  AC_CACHE_CHECK([whether setpgrp takes no argument], ac_cv_func_setpgrp_void,
    [AC_TRY_COMPILE([
#include <unistd.h>
], [
  if (setpgrp(1,1) == -1)
    exit (0);
  else
    exit (1);
], ac_cv_func_setpgrp_void=no, ac_cv_func_setpgrp_void=yes)])
if test $ac_cv_func_setpgrp_void = yes; then
  AC_DEFINE(SETPGRP_VOID, 1)
fi
fi

# Check if sigsetjmp is available.  Using AC_CHECK_FUNCS won't do
# since sigsetjmp might only be defined as a macro.
AC_CACHE_CHECK([for sigsetjmp], gdb_cv_func_sigsetjmp,
[AC_TRY_COMPILE([
#include <setjmp.h>
], [sigjmp_buf env; while (! sigsetjmp (env, 1)) siglongjmp (env, 1);],
gdb_cv_func_sigsetjmp=yes, gdb_cv_func_sigsetjmp=no)])
if test $gdb_cv_func_sigsetjmp = yes; then
  AC_DEFINE(HAVE_SIGSETJMP, 1, [Define if sigsetjmp is available. ])
fi

# Assume we'll default to using the included libiberty regex.
gdb_use_included_regex=yes

# However, if the system regex is GNU regex, then default to *not*
# using the included regex.
AC_CACHE_CHECK(
  [for GNU regex],
  [gdb_cv_have_gnu_regex],
  [AC_TRY_COMPILE(
    [#include <gnu-versions.h>],
    [#define REGEX_INTERFACE_VERSION 1
#if _GNU_REGEX_INTERFACE_VERSION != REGEX_INTERFACE_VERSION
# error "Version mismatch"
#endif],
    gdb_cv_have_gnu_regex=yes,
    gdb_cv_have_gnu_regex=no)])
if test $gdb_cv_have_gnu_regex = yes; then
  gdb_use_included_regex=no
fi

AC_ARG_WITH(included-regex,
  AS_HELP_STRING([--without-included-regex], [don't use included regex; this is the default on systems with version 2 of the GNU C library (use with caution on other system)]),
  gdb_with_regex=$withval,
  gdb_with_regex=$gdb_use_included_regex)
if test "$gdb_with_regex" = yes; then
  AC_DEFINE(USE_INCLUDED_REGEX, 1,
    [Define to 1 if the regex included in libiberty should be used.])
fi

# Check if <sys/proc.h> defines `struct thread' with a td_pcb member.
AC_CHECK_MEMBERS([struct thread.td_pcb], [], [],
[#include <sys/param.h>
#include <sys/proc.h>
])

# See if <sys/lwp.h> defines `struct lwp`.
AC_CACHE_CHECK([for struct lwp], gdb_cv_struct_lwp,
[AC_TRY_COMPILE([#include <sys/param.h>
#include <sys/lwp.h>], [struct lwp l;],
gdb_cv_struct_lwp=yes, gdb_cv_struct_lwp=no)])
if test $gdb_cv_struct_lwp = yes; then
  AC_DEFINE(HAVE_STRUCT_LWP, 1,
            [Define to 1 if your system has struct lwp.])
fi

# See if <machine/reg.h> degines `struct reg'.
AC_CACHE_CHECK([for struct reg in machine/reg.h], gdb_cv_struct_reg,
[AC_TRY_COMPILE([#include <sys/types.h>
#include <machine/reg.h>], [struct reg r;],
gdb_cv_struct_reg=yes, gdb_cv_struct_reg=no)])
if test $gdb_cv_struct_reg = yes; then
  AC_DEFINE(HAVE_STRUCT_REG, 1,
            [Define to 1 if your system has struct reg in <machine/reg.h>.])
fi

# See if <machine/reg.h> supports the %fs and %gs i386 segment registers.
# Older i386 BSD's don't have the r_fs and r_gs members of `struct reg'.
AC_CHECK_MEMBERS([struct reg.r_fs, struct reg.r_gs], [], [],
                 [#include <machine/reg.h>])

# See if <sys/ptrace.h> provides the PTRACE_GETREGS request.
AC_MSG_CHECKING(for PTRACE_GETREGS)
AC_CACHE_VAL(gdb_cv_have_ptrace_getregs,
[AC_TRY_COMPILE([#include <sys/ptrace.h>],
		[PTRACE_GETREGS;],
		[gdb_cv_have_ptrace_getregs=yes],
		[gdb_cv_have_ptrace_getregs=no])])
AC_MSG_RESULT($gdb_cv_have_ptrace_getregs)
if test $gdb_cv_have_ptrace_getregs = yes; then
  AC_DEFINE(HAVE_PTRACE_GETREGS, 1, 
  [Define if sys/ptrace.h defines the PTRACE_GETREGS request.])
fi

# See if <sys/ptrace.h> provides the PTRACE_GETFPXREGS request.
AC_MSG_CHECKING(for PTRACE_GETFPXREGS)
AC_CACHE_VAL(gdb_cv_have_ptrace_getfpxregs,
[AC_TRY_COMPILE([#include <sys/ptrace.h>],
		[PTRACE_GETFPXREGS;],
		[gdb_cv_have_ptrace_getfpxregs=yes],
		[gdb_cv_have_ptrace_getfpxregs=no])])
AC_MSG_RESULT($gdb_cv_have_ptrace_getfpxregs)
if test $gdb_cv_have_ptrace_getfpxregs = yes; then
  AC_DEFINE(HAVE_PTRACE_GETFPXREGS, 1,
  [Define if sys/ptrace.h defines the PTRACE_GETFPXREGS request.])
fi

# See if <sys/ptrace.h> provides the PT_GETDBREGS request.
AC_MSG_CHECKING(for PT_GETDBREGS)
AC_CACHE_VAL(gdb_cv_have_pt_getdbregs,
[AC_TRY_COMPILE([#include <sys/types.h>
#include <sys/ptrace.h>],
		[PT_GETDBREGS;],
		[gdb_cv_have_pt_getdbregs=yes],
		[gdb_cv_have_pt_getdbregs=no])])
AC_MSG_RESULT($gdb_cv_have_pt_getdbregs)
if test $gdb_cv_have_pt_getdbregs = yes; then
  AC_DEFINE(HAVE_PT_GETDBREGS, 1,
  [Define if sys/ptrace.h defines the PT_GETDBREGS request.])
fi

# See if <sys/ptrace.h> provides the PT_GETXMMREGS request.
AC_MSG_CHECKING(for PT_GETXMMREGS)
AC_CACHE_VAL(gdb_cv_have_pt_getxmmregs,
[AC_TRY_COMPILE([#include <sys/types.h>
#include <sys/ptrace.h>],
		[PT_GETXMMREGS;],
		[gdb_cv_have_pt_getxmmregs=yes],
		[gdb_cv_have_pt_getxmmregs=no])])
AC_MSG_RESULT($gdb_cv_have_pt_getxmmregs)
if test $gdb_cv_have_pt_getxmmregs = yes; then
  AC_DEFINE(HAVE_PT_GETXMMREGS, 1,
  [Define if sys/ptrace.h defines the PT_GETXMMREGS request.])
fi

# Detect which type of /proc is in use, such as for Unixware or Solaris.

if test "${target}" = "${host}"; then
  case "${host}" in
  *-*-unixware* | *-*-sysv4.2* | *-*-sysv5* | *-*-interix* )
      AC_DEFINE(NEW_PROC_API, 1,
      [Define if you want to use new multi-fd /proc interface
       (replaces HAVE_MULTIPLE_PROC_FDS as well as other macros).])
      ;;
  *-*-solaris2.[[6789]] | *-*-solaris2.1[[0-9]]*)
      AC_DEFINE(NEW_PROC_API, 1,
      [Define if you want to use new multi-fd /proc interface
       (replaces HAVE_MULTIPLE_PROC_FDS as well as other macros).])
      ;;
  mips-sgi-irix5*)
      # Work around <sys/proc.h> needing _KMEMUSER problem on IRIX 5.
      AC_DEFINE([_KMEMUSER], 1,
      [Define to 1 so <sys/proc.h> gets a definition of anon_hdl.  Works
       around a <sys/proc.h> problem on IRIX 5.])
      ;;
  esac
fi

if test "$ac_cv_header_sys_procfs_h" = yes; then
  BFD_HAVE_SYS_PROCFS_TYPE(pstatus_t)
  BFD_HAVE_SYS_PROCFS_TYPE(prrun_t)
  BFD_HAVE_SYS_PROCFS_TYPE(gregset_t)
  BFD_HAVE_SYS_PROCFS_TYPE(fpregset_t)
  BFD_HAVE_SYS_PROCFS_TYPE(prgregset_t)
  BFD_HAVE_SYS_PROCFS_TYPE(prfpregset_t)
  BFD_HAVE_SYS_PROCFS_TYPE(prgregset32_t)
  BFD_HAVE_SYS_PROCFS_TYPE(prfpregset32_t)
  BFD_HAVE_SYS_PROCFS_TYPE(lwpid_t)
  BFD_HAVE_SYS_PROCFS_TYPE(psaddr_t)
  BFD_HAVE_SYS_PROCFS_TYPE(prsysent_t)
  BFD_HAVE_SYS_PROCFS_TYPE(pr_sigset_t)
  BFD_HAVE_SYS_PROCFS_TYPE(pr_sigaction64_t)
  BFD_HAVE_SYS_PROCFS_TYPE(pr_siginfo64_t)


  dnl Check for broken prfpregset_t type

  dnl For Linux/i386, glibc 2.1.3 was released with a bogus
  dnl prfpregset_t type (it's a typedef for the pointer to a struct
  dnl instead of the struct itself).  We detect this here, and work
  dnl around it in gdb_proc_service.h.

  if test $bfd_cv_have_sys_procfs_type_prfpregset_t = yes; then
    AC_MSG_CHECKING(whether prfpregset_t type is broken)
    AC_CACHE_VAL(gdb_cv_prfpregset_t_broken,
      [AC_TRY_RUN([#include <sys/procfs.h>
       int main ()
       {
         if (sizeof (prfpregset_t) == sizeof (void *))
           return 1;
         return 0;
       }],
       gdb_cv_prfpregset_t_broken=no,
       gdb_cv_prfpregset_t_broken=yes,
       gdb_cv_prfpregset_t_broken=yes)])
    AC_MSG_RESULT($gdb_cv_prfpregset_t_broken)
    if test $gdb_cv_prfpregset_t_broken = yes; then
      AC_DEFINE(PRFPREGSET_T_BROKEN, 1,
      [Define if the prfpregset_t type is broken.])
    fi
  fi

  dnl Check for PIOCSET ioctl entry 

  AC_MSG_CHECKING(for PIOCSET ioctl entry in sys/procfs.h)
  AC_CACHE_VAL(gdb_cv_have_procfs_piocset,
  [AC_TRY_COMPILE([#include <unistd.h>
#include <sys/types.h>
#include <sys/procfs.h>
], [
    int dummy;;
    dummy = ioctl(0, PIOCSET, &dummy);
  ],
  gdb_cv_have_procfs_piocset=yes, gdb_cv_have_procfs_piocset=no)])
  AC_MSG_RESULT($gdb_cv_have_procfs_piocset)
  if test $gdb_cv_have_procfs_piocset = yes; then
    AC_DEFINE(HAVE_PROCFS_PIOCSET, 1,
    [Define if ioctl argument PIOCSET is available.])
  fi
fi

dnl For native ports (host == target), check to see what kind of
dnl legacy link.h support is needed.  (See solib-legacy.c.)
if test ${host} = ${target} ; then
  dnl Check for struct link_map with l_ members which are indicative
  dnl of SVR4-like shared libraries

  AC_MSG_CHECKING(for member l_addr in struct link_map)
  AC_CACHE_VAL(gdb_cv_have_struct_link_map_with_l_members,
    [AC_TRY_COMPILE([#include <link.h>],
                    [struct link_map lm; (void) lm.l_addr;],
                    gdb_cv_have_struct_link_map_with_l_members=yes,
                    gdb_cv_have_struct_link_map_with_l_members=no)])
  AC_MSG_RESULT($gdb_cv_have_struct_link_map_with_l_members)
  if test $gdb_cv_have_struct_link_map_with_l_members = yes; then
    AC_DEFINE(HAVE_STRUCT_LINK_MAP_WITH_L_MEMBERS,1,
    [Define if <link.h> exists and defines struct link_map which has
     members with an ``l_'' prefix.  (For Solaris, SVR4, and
     SVR4-like systems.)])
  fi

  dnl Check for struct link_map with lm_ members which are indicative
  dnl of SunOS-like shared libraries

  AC_MSG_CHECKING(for member lm_addr in struct link_map)
  AC_CACHE_VAL(gdb_cv_have_struct_link_map_with_lm_members,
    [AC_TRY_COMPILE([#include <sys/types.h>
#include <link.h>],
                    [struct link_map lm; (void) lm.lm_addr;],
                    gdb_cv_have_struct_link_map_with_lm_members=yes,
                    gdb_cv_have_struct_link_map_with_lm_members=no)])
  AC_MSG_RESULT($gdb_cv_have_struct_link_map_with_lm_members)
  if test $gdb_cv_have_struct_link_map_with_lm_members = yes; then
    AC_DEFINE(HAVE_STRUCT_LINK_MAP_WITH_LM_MEMBERS, 1,
    [Define if <link.h> exists and defines struct link_map which has
     members with an ``lm_'' prefix.  (For SunOS.)])
  fi

  dnl Check for struct so_map with som_ members which are found on 
  dnl some *BSD systems.

  AC_MSG_CHECKING(for member som_addr in struct so_map)
  AC_CACHE_VAL(gdb_cv_have_struct_so_map_with_som_members,
    [AC_TRY_COMPILE([#include <sys/types.h>
#ifdef HAVE_NLIST_H
#include <nlist.h>
#endif
#include <link.h>],
                    [struct so_map lm; (void) lm.som_addr;],
                    gdb_cv_have_struct_so_map_with_som_members=yes,
                    gdb_cv_have_struct_so_map_with_som_members=no)])
  AC_MSG_RESULT($gdb_cv_have_struct_so_map_with_som_members)
  if test $gdb_cv_have_struct_so_map_with_som_members = yes; then
    AC_DEFINE(HAVE_STRUCT_SO_MAP_WITH_SOM_MEMBERS, 1,
    [Define if <link.h> exists and defines a struct so_map which has
     members with an ``som_'' prefix.  (Found on older *BSD systems.)])
  fi

  dnl Check for struct link_map32 type, which allows a 64-bit Solaris
  dnl debugger to debug a 32-bit Solaris app with 32-bit shared libraries.

  AC_MSG_CHECKING(for struct link_map32 in sys/link.h)
  AC_CACHE_VAL(gdb_cv_have_struct_link_map32, 
    [AC_TRY_COMPILE([#define _SYSCALL32
#include <sys/link.h>], [struct link_map32 l;],
     gdb_cv_have_struct_link_map32=yes,
     gdb_cv_have_struct_link_map32=no)])
  AC_MSG_RESULT($gdb_cv_have_struct_link_map32)
  if test $gdb_cv_have_struct_link_map32 = yes; then
    AC_DEFINE(HAVE_STRUCT_LINK_MAP32, 1,
    [Define if <sys/link.h> has struct link_map32])
    AC_DEFINE(_SYSCALL32, 1,
    [Define if <sys/link.h> has link_map32 (solaris sparc-64 target)])
  fi
fi

# Check if the compiler supports the `long long' type.

AC_CACHE_CHECK([for long long support in compiler], gdb_cv_c_long_long,
               [AC_COMPILE_IFELSE([AC_LANG_PROGRAM(
[[extern long long foo;]],
[[switch (foo & 2) { case 0: return 1; }]])],
                                  gdb_cv_c_long_long=yes,
                                  gdb_cv_c_long_long=no)])
if test $gdb_cv_c_long_long = yes; then
  AC_DEFINE(CC_HAS_LONG_LONG, 1,
            [Define to 1 if the compiler supports long long.])
fi

# Check if the compiler and runtime support printing long longs.

AC_CACHE_CHECK([for long long support in printf],
               gdb_cv_printf_has_long_long,
               [AC_RUN_IFELSE([AC_LANG_PROGRAM([AC_INCLUDES_DEFAULT],
[[char buf[32];
  long long l = 0;
  l = (l << 16) + 0x0123;
  l = (l << 16) + 0x4567;
  l = (l << 16) + 0x89ab;
  l = (l << 16) + 0xcdef;
  sprintf (buf, "0x%016llx", l);
  return (strcmp ("0x0123456789abcdef", buf));]])],
                              gdb_cv_printf_has_long_long=yes,
                              gdb_cv_printf_has_long_long=no,
                              gdb_cv_printf_has_long_long=no)])
if test $gdb_cv_printf_has_long_long = yes; then
  AC_DEFINE(PRINTF_HAS_LONG_LONG, 1,
            [Define to 1 if the "%ll" format works to print long longs.])
fi

# Check if the compiler and runtime support printing decfloats.

AC_CACHE_CHECK([for decfloat support in printf],
               gdb_cv_printf_has_decfloat,
               [AC_RUN_IFELSE([AC_LANG_PROGRAM([AC_INCLUDES_DEFAULT],
[[char buf[64];
  _Decimal32 d32 = 1.2345df;
  _Decimal64 d64 = 1.2345dd;
  _Decimal128 d128 = 1.2345dl;
  sprintf (buf, "Decimal32: %H\nDecimal64: %D\nDecimal128: %DD", d32, d64, d128);
  return (strcmp ("Decimal32: 1.2345\nDecimal64: 1.2345\nDecimal128: 1.2345", buf));]])],
                              gdb_cv_printf_has_decfloat=yes,
                              gdb_cv_printf_has_decfloat=no,
                              gdb_cv_printf_has_decfloat=no)])
if test $gdb_cv_printf_has_decfloat = yes; then
  AC_DEFINE(PRINTF_HAS_DECFLOAT, 1,
            [Define to 1 if the "%H, %D and %DD" formats work to print decfloats.])
fi

# Check if the compiler supports the `long double' type.  We can't use
# AC_C_LONG_DOUBLE because that one does additional checks on the
# constants defined in <float.h> that fail on some systems,
# e.g. FreeBSD/i386 4.7 and OpenBSD/i386 3.6.

AC_CACHE_CHECK([for long double support in compiler], gdb_cv_c_long_double,
               [AC_COMPILE_IFELSE([AC_LANG_SOURCE([[long double foo;]])],
                                  gdb_cv_c_long_double=yes,
                                  gdb_cv_c_long_double=no)])
if test $gdb_cv_c_long_double = yes; then
  AC_DEFINE(HAVE_LONG_DOUBLE, 1,
           [Define to 1 if the compiler supports long double.])
fi

# Check if the compiler and runtime support printing long doubles.

AC_CACHE_CHECK([for long double support in printf],
               gdb_cv_printf_has_long_double,
               [AC_RUN_IFELSE([AC_LANG_PROGRAM([AC_INCLUDES_DEFAULT],
[[char buf[16];
  long double f = 3.141592653;
  sprintf (buf, "%Lg", f);
  return (strncmp ("3.14159", buf, 7));]])],
                              gdb_cv_printf_has_long_double=yes,
                              gdb_cv_printf_has_long_double=no,
                              gdb_cv_printf_has_long_double=no)])
if test $gdb_cv_printf_has_long_double = yes; then
  AC_DEFINE(PRINTF_HAS_LONG_DOUBLE, 1,
            [Define to 1 if the "%Lg" format works to print long doubles.])
fi

# Check if the compiler and runtime support scanning long doubles.

AC_CACHE_CHECK([for long double support in scanf], 
               gdb_cv_scanf_has_long_double,
               [AC_RUN_IFELSE([AC_LANG_PROGRAM(
[[#include <stdio.h>]],
[[char *buf = "3.141592653";
  long double f = 0;
  sscanf (buf, "%Lg", &f);
  return !(f > 3.14159 && f < 3.14160);]])],
                              gdb_cv_scanf_has_long_double=yes,
                              gdb_cv_scanf_has_long_double=no,
                              gdb_cv_scanf_has_long_double=no)])
if test $gdb_cv_scanf_has_long_double = yes; then
  AC_DEFINE(SCANF_HAS_LONG_DOUBLE, 1,
            [Define to 1 if the "%Lg" format works to scan long doubles.])
fi

case ${host_os} in
aix*)
  AC_CACHE_CHECK([for -bbigtoc option], [gdb_cv_bigtoc], [
    SAVE_LDFLAGS=$LDFLAGS

    case $GCC in
    yes) gdb_cv_bigtoc=-Wl,-bbigtoc ;;
    *) gdb_cv_bigtoc=-bbigtoc ;;
    esac

    LDFLAGS=$LDFLAGS\ $gdb_cv_bigtoc
    AC_TRY_LINK([], [int i;], [], [gdb_cv_bigtoc=])
    LDFLAGS="${SAVE_LDFLAGS}"
  ])
  CONFIG_LDFLAGS="${CONFIG_LDFLAGS} ${gdb_cv_bigtoc}"
  ;;
esac

AC_MSG_CHECKING(for the dynamic export flag)
dynamic_list=false
if test "${gdb_native}" = yes; then
   # The dynamically loaded libthread_db needs access to symbols in the gdb
   # executable.  Older GNU ld supports --export-dynamic but --dynamic-list
   # may not be supported there.
   old_LDFLAGS="$LDFLAGS"
   # Older GNU ld supports --export-dynamic but --dynamic-list it does not.
   RDYNAMIC="-Wl,--dynamic-list=${srcdir}/proc-service.list"
   LDFLAGS="$LDFLAGS $RDYNAMIC"
   if test "${have_libpython}" = no; then
     AC_TRY_LINK([], [], [dynamic_list=true])
   else
     # Workaround http://bugs.python.org/issue4434 where static
     # libpythonX.Y.a would get its symbols required for
     # pythonX.Y/lib-dynload/*.so modules hidden by -Wl,--dynamic-list.
     # Problem does not happen for the recommended libpythonX.Y.so linkage.
     old_CFLAGS="$CFLAGS"
     CFLAGS="$CFLAGS $PYTHON_CFLAGS"
     AC_RUN_IFELSE(
       AC_LANG_PROGRAM(
         [#include "]${have_libpython}[/Python.h"],
         [int err;
          Py_Initialize ();
          err = PyRun_SimpleString ("import itertools\n");
          Py_Finalize ();
          return err == 0 ? 0 : 1;]),
       [dynamic_list=true], [], [true])
     CFLAGS="$old_CFLAGS"
   fi
   LDFLAGS="$old_LDFLAGS"
fi
if $dynamic_list; then
  found="-Wl,--dynamic-list"
  RDYNAMIC='-Wl,--dynamic-list=$(srcdir)/proc-service.list'
else
  found="-rdynamic"
  RDYNAMIC="-rdynamic"
fi
AC_SUBST(RDYNAMIC)
AC_MSG_RESULT($found)

dnl For certain native configurations, we need to check whether thread
dnl support can be built in or not.
dnl
dnl Note that we only want this if we are both native (host == target),
dnl and not doing a canadian cross build (build == host).

if test ${build} = ${host} -a ${host} = ${target} ; then
   case ${host_os} in
   hpux*)
      AC_MSG_CHECKING(for HPUX/OSF thread support)
      if test -f /usr/include/dce/cma_config.h ; then
         if test "$GCC" = "yes" ; then
            AC_MSG_RESULT(yes)
            AC_DEFINE(HAVE_HPUX_THREAD_SUPPORT, 1,
	    [Define if you have HPUX threads])
            CONFIG_OBS="${CONFIG_OBS} hpux-thread.o"
            CONFIG_SRCS="${CONFIG_SRCS} hpux-thread.c"
         else
            AC_MSG_RESULT(no (suppressed because you are not using GCC))
         fi
      else
         AC_MSG_RESULT(no)
      fi
      ;;
   solaris*)
      # See if thread_db library is around for Solaris thread debugging.
      # Note that we must explicitly test for version 1 of the library
      # because version 0 (present on Solaris 2.4 or earlier) doesn't have
      # the same API.
      AC_MSG_CHECKING(for Solaris thread debugging library)
      if test -f /usr/lib/libthread_db.so.1 ; then
         AC_MSG_RESULT(yes)
         AC_DEFINE(HAVE_THREAD_DB_LIB, 1,
         [Define if using Solaris thread debugging.])
         CONFIG_OBS="${CONFIG_OBS} sol-thread.o"
         CONFIG_SRCS="${CONFIG_SRCS} sol-thread.c"
         AC_CHECK_LIB(dl, dlopen)
	 CONFIG_LDFLAGS="${CONFIG_LDFLAGS} $RDYNAMIC"
	 # Sun randomly tweaked the prototypes in <proc_service.h>
	 # at one point.
	 AC_MSG_CHECKING(if <proc_service.h> is old)
	 AC_CACHE_VAL(gdb_cv_proc_service_is_old,[
	    AC_TRY_COMPILE([
		#include <proc_service.h>
		ps_err_e ps_pdwrite
		    (struct ps_prochandle*, psaddr_t, const void*, size_t);
	    ],, gdb_cv_proc_service_is_old=no,
	        gdb_cv_proc_service_is_old=yes)
	 ])
	 AC_MSG_RESULT($gdb_cv_proc_service_is_old)
	 if test $gdb_cv_proc_service_is_old = yes; then
	    AC_DEFINE(PROC_SERVICE_IS_OLD, 1,
            [Define if <proc_service.h> on solaris uses int instead of
             size_t, and assorted other type changes.])
	 fi
      else
         AC_MSG_RESULT(no)
      fi
      ;;
   aix*)
      AC_MSG_CHECKING(for AiX thread debugging library)
      AC_CACHE_VAL(gdb_cv_have_aix_thread_debug,
                   [AC_TRY_COMPILE([#include <sys/pthdebug.h>],
                                   [#ifndef PTHDB_VERSION_3
                                    #error
                                    #endif],
                                   gdb_cv_have_aix_thread_debug=yes,
                                   gdb_cv_have_aix_thread_debug=no)])
      AC_MSG_RESULT($gdb_cv_have_aix_thread_debug)
      if test $gdb_cv_have_aix_thread_debug = yes; then
         CONFIG_SRCS="${CONFIG_SRCS} aix-thread.c"
         CONFIG_OBS="${CONFIG_OBS} aix-thread.o"
         CONFIG_LDFLAGS="${CONFIG_LDFLAGS} -lpthdebug"
      fi
      ;;
   esac
   AC_SUBST(CONFIG_LDFLAGS)
fi

dnl See if we have a thread_db header file that has TD_NOTALLOC and
dnl other error codes.
if test "x$ac_cv_header_thread_db_h" = "xyes"; then
   AC_CACHE_CHECK([whether <thread_db.h> has TD_NOTALLOC],
                  gdb_cv_thread_db_h_has_td_notalloc,
     AC_TRY_COMPILE(
       [#include <thread_db.h>],
       [int i = TD_NOTALLOC;],
       gdb_cv_thread_db_h_has_td_notalloc=yes,
       gdb_cv_thread_db_h_has_td_notalloc=no
     )
   )
   AC_CACHE_CHECK([whether <thread_db.h> has TD_VERSION],
                  gdb_cv_thread_db_h_has_td_version,
     AC_TRY_COMPILE(
       [#include <thread_db.h>],
       [int i = TD_VERSION;],
       gdb_cv_thread_db_h_has_td_version=yes,
       gdb_cv_thread_db_h_has_td_version=no
     )
   )
   AC_CACHE_CHECK([whether <thread_db.h> has TD_NOTLS],
                  gdb_cv_thread_db_h_has_td_notls,
     AC_TRY_COMPILE(
       [#include <thread_db.h>],
       [int i = TD_NOTLS;],
       gdb_cv_thread_db_h_has_td_notls=yes,
       gdb_cv_thread_db_h_has_td_notls=no
     )
   )
fi
if test "x$gdb_cv_thread_db_h_has_td_notalloc" = "xyes"; then
  AC_DEFINE(THREAD_DB_HAS_TD_NOTALLOC, 1,
            [Define if <thread_db.h> has the TD_NOTALLOC error code.])
fi
if test "x$gdb_cv_thread_db_h_has_td_version" = "xyes"; then
  AC_DEFINE(THREAD_DB_HAS_TD_VERSION, 1,
            [Define if <thread_db.h> has the TD_VERSION error code.])
fi
if test "x$gdb_cv_thread_db_h_has_td_notls" = "xyes"; then
  AC_DEFINE(THREAD_DB_HAS_TD_NOTLS, 1,
            [Define if <thread_db.h> has the TD_NOTLS error code.])
fi

dnl See if we have a sys/syscall header file that has __NR_tkill.
if test "x$ac_cv_header_sys_syscall_h" = "xyes"; then
   AC_CACHE_CHECK([whether <sys/syscall.h> has __NR_tkill],
                  gdb_cv_sys_syscall_h_has_tkill,
     AC_TRY_COMPILE(
       [#include <sys/syscall.h>],
       [int i = __NR_tkill;],
       gdb_cv_sys_syscall_h_has_tkill=yes,
       gdb_cv_sys_syscall_h_has_tkill=no
     )
   )
fi
dnl See if we can issue tkill syscall.
if test "x$gdb_cv_sys_syscall_h_has_tkill" = "xyes" && test "x$ac_cv_func_syscall" = "xyes"; then
  AC_DEFINE(HAVE_TKILL_SYSCALL, 1, [Define if you support the tkill syscall.])
fi

dnl Check if we can disable the virtual address space randomization.
dnl The functionality of setarch -R.
AC_CHECK_DECLS([ADDR_NO_RANDOMIZE],,, [#include <sys/personality.h>])
define([PERSONALITY_TEST], [AC_LANG_PROGRAM([#include <sys/personality.h>], [
#      if !HAVE_DECL_ADDR_NO_RANDOMIZE
#       define ADDR_NO_RANDOMIZE 0x0040000
#      endif
       /* Test the flag could be set and stays set.  */
       personality (personality (0xffffffff) | ADDR_NO_RANDOMIZE);
       if (!(personality (personality (0xffffffff)) & ADDR_NO_RANDOMIZE))
	   return 1])])
AC_RUN_IFELSE([PERSONALITY_TEST],
	      [have_personality=true],
	      [have_personality=false],
	      [AC_LINK_IFELSE([PERSONALITY_TEST],
			      [have_personality=true],
			      [have_personality=false])])
if $have_personality
then
    AC_DEFINE([HAVE_PERSONALITY], 1,
	      [Define if you support the personality syscall.])
fi

dnl Handle optional features that can be enabled.

target_sysroot_reloc=0
AC_ARG_WITH(sysroot,
AS_HELP_STRING([--with-sysroot@<:@=DIR@:>@], [search for usr/lib et al within DIR]),
[
 case ${with_sysroot} in
 yes) TARGET_SYSTEM_ROOT='${exec_prefix}/${target_alias}/sys-root' ;;
 *) TARGET_SYSTEM_ROOT=$with_sysroot ;;
 esac

 TARGET_SYSTEM_ROOT_DEFINE='-DTARGET_SYSTEM_ROOT=\"$(TARGET_SYSTEM_ROOT)\"'

 if test "x$prefix" = xNONE; then
  test_prefix=/usr/local
 else
  test_prefix=$prefix
 fi
 if test "x$exec_prefix" = xNONE || test "x$exec_prefix" = 'x${prefix}'; then
  test_exec_prefix=$test_prefix
 else
  test_exec_prefix=$exec_prefix
 fi
 case ${TARGET_SYSTEM_ROOT} in
 "${test_prefix}"|"${test_prefix}/"*|\
 "${test_exec_prefix}"|"${test_exec_prefix}/"*|\
 '${prefix}'|'${prefix}/'*|\
 '${exec_prefix}'|'${exec_prefix}/'*)
   target_sysroot_reloc=1
   ;;
 esac
], [
 TARGET_SYSTEM_ROOT=
 TARGET_SYSTEM_ROOT_DEFINE='-DTARGET_SYSTEM_ROOT=\"\"'
])
TARGET_SYSTEM_ROOT_DEFINE="$TARGET_SYSTEM_ROOT_DEFINE -DTARGET_SYSTEM_ROOT_RELOCATABLE=$target_sysroot_reloc"
AC_SUBST(TARGET_SYSTEM_ROOT)
AC_SUBST(TARGET_SYSTEM_ROOT_DEFINE)

GDB_AC_WITH_DIR(SYSTEM_GDBINIT, system-gdbinit,
    [automatically load a system-wide gdbinit file],
    [])

AC_ARG_ENABLE(werror,
  AS_HELP_STRING([--enable-werror], [treat compile warnings as errors]),
  [case "${enableval}" in
     yes | y) ERROR_ON_WARNING="yes" ;;
     no | n)  ERROR_ON_WARNING="no" ;;
     *) AC_MSG_ERROR(bad value ${enableval} for --enable-werror) ;;
   esac])

# Enable -Werror by default when using gcc
if test "${GCC}" = yes -a -z "${ERROR_ON_WARNING}" ; then
    ERROR_ON_WARNING=yes
fi

WERROR_CFLAGS=""
if test "${ERROR_ON_WARNING}" = yes ; then
    WERROR_CFLAGS="-Werror"
fi

# The entries after -Wno-pointer-sign are disabled warnings which may
# be enabled in the future, which can not currently be used to build
# GDB.
# NOTE: If you change this list, remember to update
# gdb/doc/gdbint.texinfo.
build_warnings="-Wall -Wdeclaration-after-statement -Wpointer-arith \
-Wformat-nonliteral -Wno-pointer-sign \
-Wno-unused -Wunused-value -Wunused-function \
-Wno-switch -Wno-char-subscripts"

# Enable -Wno-format by default when using gcc on mingw since many
# GCC versions complain about %I64.
case "${host}" in
  *-*-mingw32*) build_warnings="$build_warnings -Wno-format" ;;
esac

AC_ARG_ENABLE(build-warnings,
AS_HELP_STRING([--enable-build-warnings], [enable build-time compiler warnings if gcc is used]),
[case "${enableval}" in
  yes)	;;
  no)	build_warnings="-w";;
  ,*)   t=`echo "${enableval}" | sed -e "s/,/ /g"`
        build_warnings="${build_warnings} ${t}";;
  *,)   t=`echo "${enableval}" | sed -e "s/,/ /g"`
        build_warnings="${t} ${build_warnings}";;
  *)    build_warnings=`echo "${enableval}" | sed -e "s/,/ /g"`;;
esac
if test x"$silent" != x"yes" && test x"$build_warnings" != x""; then
  echo "Setting compiler warning flags = $build_warnings" 6>&1
fi])dnl
AC_ARG_ENABLE(gdb-build-warnings,
AS_HELP_STRING([--enable-gdb-build-warnings], [enable GDB specific build-time compiler warnings if gcc is used]),
[case "${enableval}" in
  yes)	;;
  no)	build_warnings="-w";;
  ,*)   t=`echo "${enableval}" | sed -e "s/,/ /g"`
        build_warnings="${build_warnings} ${t}";;
  *,)   t=`echo "${enableval}" | sed -e "s/,/ /g"`
        build_warnings="${t} ${build_warnings}";;
  *)    build_warnings=`echo "${enableval}" | sed -e "s/,/ /g"`;;
esac
if test x"$silent" != x"yes" && test x"$build_warnings" != x""; then
  echo "Setting GDB specific compiler warning flags = $build_warnings" 6>&1
fi])dnl
WARN_CFLAGS=""
if test "x${build_warnings}" != x -a "x$GCC" = xyes
then
    AC_MSG_CHECKING(compiler warning flags)
    # Separate out the -Werror flag as some files just cannot be
    # compiled with it enabled.
    for w in ${build_warnings}; do
	case $w in
	-Werr*) WERROR_CFLAGS=-Werror ;;
	*) # Check that GCC accepts it
	    saved_CFLAGS="$CFLAGS"
	    CFLAGS="$CFLAGS $w"
	    AC_TRY_COMPILE([],[],WARN_CFLAGS="${WARN_CFLAGS} $w",)
	    CFLAGS="$saved_CFLAGS"
	esac
    done
    AC_MSG_RESULT(${WARN_CFLAGS} ${WERROR_CFLAGS})
fi
AC_SUBST(WARN_CFLAGS)
AC_SUBST(WERROR_CFLAGS)

# In the Cygwin environment, we need some additional flags.
AC_CACHE_CHECK([for cygwin], gdb_cv_os_cygwin,
[AC_EGREP_CPP(lose, [
#if defined (__CYGWIN__) || defined (__CYGWIN32__)
lose
#endif],[gdb_cv_os_cygwin=yes],[gdb_cv_os_cygwin=no])])


dnl Figure out which of the many generic ser-*.c files the _host_ supports.
SER_HARDWIRE="ser-base.o ser-unix.o ser-pipe.o ser-tcp.o"
case ${host} in
  *go32* ) SER_HARDWIRE=ser-go32.o ;;
  *djgpp* ) SER_HARDWIRE=ser-go32.o ;;
  *mingw32*) SER_HARDWIRE="ser-base.o ser-tcp.o ser-mingw.o" ;;
esac
AC_SUBST(SER_HARDWIRE)

# libreadline needs libuser32.a in a cygwin environment
WIN32LIBS=
if test x$gdb_cv_os_cygwin = xyes; then
    WIN32LIBS="-luser32"
    case "${target}" in
	*cygwin*) WIN32LIBS="$WIN32LIBS -limagehlp"
	;;
    esac
fi

# The ser-tcp.c module requires sockets.
case ${host} in
  *mingw32*)
    AC_DEFINE(USE_WIN32API, 1,
              [Define if we should use the Windows API, instead of the 
	       POSIX API.  On Windows, we use the Windows API when 
	       building for MinGW, but the POSIX API when building 
	       for Cygwin.])
    WIN32LIBS="$WIN32LIBS -lws2_32"
    ;;
esac	    
AC_SUBST(WIN32LIBS)

# Add ELF support to GDB, but only if BFD includes ELF support.
OLD_CFLAGS=$CFLAGS
OLD_LDFLAGS=$LDFLAGS
OLD_LIBS=$LIBS
CFLAGS="$CFLAGS -I${srcdir}/../include -I../bfd -I${srcdir}/../bfd"
LDFLAGS="$LDFLAGS -L../bfd -L../libiberty"
intl=`echo $LIBINTL | sed 's,${top_builddir}/,,g'`
# -ldl is provided by bfd/Makfile.am (LIBDL) <PLUGINS>.
if test "$plugins" = "yes"; then
  LIBS="-ldl $LIBS"
fi
LIBS="-lbfd -liberty $intl $LIBS"
AC_CACHE_CHECK([for ELF support in BFD], gdb_cv_var_elf,
[AC_TRY_LINK(
[#include <stdlib.h>
#include "bfd.h"
#include "elf-bfd.h"
],
[bfd *abfd = NULL; bfd_get_elf_phdr_upper_bound (abfd); ],
gdb_cv_var_elf=yes, gdb_cv_var_elf=no)])
if test $gdb_cv_var_elf = yes; then
  CONFIG_OBS="$CONFIG_OBS elfread.o"
  AC_DEFINE(HAVE_ELF, 1,
	    [Define if ELF support should be included.])
  # -ldl is provided by bfd/Makfile.am (LIBDL) <PLUGINS>.
  if test "$plugins" = "yes"; then
    OLD_LIBS="-ldl $OLD_LIBS"
  fi
fi
CFLAGS=$OLD_CFLAGS
LDFLAGS=$OLD_LDFLAGS
LIBS=$OLD_LIBS

# Add any host-specific objects to GDB.
CONFIG_OBS="${CONFIG_OBS} ${gdb_host_obs}"

LIBGUI="../libgui/src/libgui.a"
GUI_CFLAGS_X="-I${srcdir}/../libgui/src"
AC_SUBST(LIBGUI)
AC_SUBST(GUI_CFLAGS_X)

WIN32LDAPP=
AC_SUBST(WIN32LIBS)
AC_SUBST(WIN32LDAPP)

case "${host}" in
*-*-cygwin* | *-*-mingw* )
    configdir="win"
    ;;
*)
    configdir="unix"
    ;;
esac

GDBTKLIBS=
if test "${enable_gdbtk}" = "yes"; then

    # Gdbtk must have an absolute path to srcdir in order to run
    # properly when not installed.
    here=`pwd`
    cd ${srcdir}
    GDBTK_SRC_DIR=`pwd`
    cd $here

    SC_PATH_TCLCONFIG

    # If $no_tk is nonempty, then we can't do Tk, and there is no
    # point to doing Tcl.
    SC_PATH_TKCONFIG

    if test -z "${no_tcl}" -a -z "${no_tk}"; then
	SC_LOAD_TCLCONFIG

        # Check for in-tree tcl
        here=`pwd`
        cd ${srcdir}/..
        topdir=`pwd`
        cd ${here}

        intree="no"
        if test "${TCL_SRC_DIR}" = "${topdir}/tcl"; then
          intree="yes"
        fi

        # Find Tcl private headers
        if test x"${intree}" = xno; then
          CY_AC_TCL_PRIVATE_HEADERS
	  TCL_INCLUDE="${TCL_INCLUDE_SPEC} ${TCL_PRIVATE_INCLUDE}"
          TCL_LIBRARY="${TCL_LIB_SPEC}"
          TCL_DEPS=""
        else
          # If building tcl in the same src tree, private headers
          # are not needed, but we need to be sure to use the right
          # headers library
	  TCL_INCLUDE="-I${TCL_SRC_DIR}/generic"          
          TCL_LIBRARY="${TCL_BUILD_LIB_SPEC}"
          TCL_DEPS="../tcl/${configdir}${TCL_LIB_FILE}"
        fi
	AC_SUBST(TCL_INCLUDE)
	AC_SUBST(TCL_LIBRARY)
        AC_SUBST(TCL_DEPS)

	SC_LOAD_TKCONFIG

        # Check for in-tree Tk
        intree="no"
        if test "${TK_SRC_DIR}" = "${topdir}/tk"; then
          intree="yes" 
        fi

        # Find Tk private headers
        if test x"${intree}" = xno; then
          CY_AC_TK_PRIVATE_HEADERS
	  TK_INCLUDE="${TK_INCLUDE_SPEC} ${TK_PRIVATE_INCLUDE}"
	  TK_LIBRARY=${TK_LIB_SPEC}
          TK_DEPS=""
        else
          TK_INCLUDE="-I${TK_SRC_DIR}/generic"
          TK_LIBRARY="${TK_BUILD_LIB_SPEC}"
          TK_DEPS="../tk/${configdir}/${TK_LIB_FILE}"
        fi
	AC_SUBST(TK_INCLUDE)
	AC_SUBST(TK_LIBRARY)
	AC_SUBST(TK_DEPS)
	AC_SUBST(TK_XINCLUDES)

        ENABLE_CFLAGS="${ENABLE_CFLAGS} \$(SUBDIR_GDBTK_CFLAGS)"

	# Include some libraries that Tcl and Tk want.
	TCL_LIBS='$(LIBGUI) $(TK) $(TCL) $(X11_LDFLAGS) $(X11_LIBS)'
	# Yes, the ordering seems wrong here.  But it isn't.
	# TK_LIBS is the list of libraries that need to be linked
	# after Tcl/Tk.  Note that this isn't put into LIBS.  If it
	# were in LIBS then any link tests after this point would
	# try to include things like `$(LIBGUI)', which wouldn't work.
	GDBTKLIBS="${TCL_LIBS} ${TK_LIBS}"

        CONFIG_OBS="${CONFIG_OBS} \$(SUBDIR_GDBTK_OBS)"
        CONFIG_DEPS="${CONFIG_DEPS} \$(SUBDIR_GDBTK_DEPS)"
        CONFIG_SRCS="${CONFIG_SRCS} \$(SUBDIR_GDBTK_SRCS)"
	CONFIG_ALL="${CONFIG_ALL} all-gdbtk"
	CONFIG_CLEAN="${CONFIG_CLEAN} clean-gdbtk"
	CONFIG_INSTALL="${CONFIG_INSTALL} install-gdbtk"
	CONFIG_UNINSTALL="${CONFIG_UNINSTALL} uninstall-gdbtk"

	if test x$gdb_cv_os_cygwin = xyes; then
	  WIN32LIBS="${WIN32LIBS} -lshell32 -lgdi32 -lcomdlg32 -ladvapi32"
	  WIN32LDAPP="-Wl,--subsystem,console"
	  CONFIG_OBS="${CONFIG_OBS} gdbres.o"
	fi

        AC_CONFIG_SUBDIRS(gdbtk)
    fi
fi

AC_SUBST(X_CFLAGS)
AC_SUBST(X_LDFLAGS)
AC_SUBST(X_LIBS)
AC_SUBST(GDBTKLIBS)
AC_SUBST(GDBTK_CFLAGS)
AC_SUBST(GDBTK_SRC_DIR)

AC_PATH_X

# Unlike the sim directory, whether a simulator is linked is controlled by 
# presence of a gdb_sim definition in the target configure.tgt entry.  
# This code just checks for a few cases where we'd like to ignore those
# definitions, even when they're present in the '.mt' file.  These cases
# are when --disable-sim is specified, or if the simulator directory is
# not part of the source tree.
#
AC_ARG_ENABLE(sim,
AS_HELP_STRING([--enable-sim], [link gdb with simulator]),
[echo "enable_sim = $enable_sim";
 echo "enableval = ${enableval}";
 case "${enableval}" in
  yes) ignore_sim=false ;;
  no)  ignore_sim=true ;;
  *)   ignore_sim=false ;;
 esac],
[ignore_sim=false])

if test ! -d "${srcdir}/../sim"; then
  ignore_sim=true
fi

SIM=
SIM_OBS=
if test "${ignore_sim}" = "false"; then
  if test x"${gdb_sim}" != x ; then
    SIM="${gdb_sim}"
    SIM_OBS="remote-sim.o"
    AC_DEFINE(WITH_SIM, 1, [Define if the simulator is being linked in.])
  fi
fi
AC_SUBST(SIM)
AC_SUBST(SIM_OBS)

AC_SUBST(ENABLE_CFLAGS)
AC_SUBST(PROFILE_CFLAGS)

AC_SUBST(CONFIG_OBS)
AC_SUBST(CONFIG_DEPS)
AC_SUBST(CONFIG_SRCS)
AC_SUBST(CONFIG_ALL)
AC_SUBST(CONFIG_CLEAN)
AC_SUBST(CONFIG_INSTALL)
AC_SUBST(CONFIG_UNINSTALL)

# List of host floatformats.
AC_DEFINE_UNQUOTED(GDB_HOST_FLOAT_FORMAT,$gdb_host_float_format,[Host float floatformat])
AC_DEFINE_UNQUOTED(GDB_HOST_DOUBLE_FORMAT,$gdb_host_double_format,[Host double floatformat])
AC_DEFINE_UNQUOTED(GDB_HOST_LONG_DOUBLE_FORMAT,$gdb_host_long_double_format,[Host long double floatformat])

# target_subdir is used by the testsuite to find the target libraries.
target_subdir=
if test "${host}" != "${target}"; then
    target_subdir="${target_alias}/"
fi
AC_SUBST(target_subdir)

frags=
if test "${gdb_native}" = "yes"; then
  host_makefile_frag=${srcdir}/config/${gdb_host_cpu}/${gdb_host}.mh
  if test ! -f ${host_makefile_frag}; then
    AC_MSG_ERROR("*** Gdb does not support native target ${host}")
  fi
  frags="$frags $host_makefile_frag"
else
  host_makefile_frag=/dev/null
fi

AC_SUBST_FILE(host_makefile_frag)
AC_SUBST(frags)

changequote(,)dnl
if test "${gdb_native}" = "yes"; then
# We pick this up from the host configuration file (.mh) because we
# do not have a native configuration Makefile fragment.
nativefile=`sed -n '
s/NAT_FILE[ 	]*=[ 	]*\([^ 	]*\)/\1/p
' ${host_makefile_frag}`
fi
changequote([,])

if test x"${gdb_osabi}" != x ; then
    AC_DEFINE_UNQUOTED(GDB_OSABI_DEFAULT, $gdb_osabi,
		       [Define to the default OS ABI for this configuration.])
fi

# Enable multi-ice-gdb-server.
AC_ARG_ENABLE(multi-ice,
AS_HELP_STRING([--enable-multi-ice], [build the multi-ice-gdb-server]),
  [case $enableval in
    yes | no)
      ;;
    *) AC_MSG_ERROR([bad value $enableval for --enable-multi-ice]) ;;
  esac])
if test "x$enable_multi_ice" = xyes; then
   AC_CONFIG_SUBDIRS(multi-ice)
fi

AC_ARG_ENABLE(gdbserver,
AS_HELP_STRING([--enable-gdbserver],
               [automatically build gdbserver (yes/no/auto, default is auto)]),
[case "${enableval}" in
  yes| no|auto) ;;
  *) AC_MSG_ERROR(bad value ${enableval} for --enable-gdbserver option) ;;
esac],[enable_gdbserver=auto])

# We only build gdbserver automatically in a native configuration, and
# only if the user did not explicitly disable its build.
if test "$gdb_native" = "yes" -a "$enable_gdbserver" != "no"; then
  AC_MSG_CHECKING(whether gdbserver is supported on this host)
  if test "x$build_gdbserver" = xyes; then
    AC_MSG_RESULT(yes)
    AC_CONFIG_SUBDIRS(gdbserver)
    gdbserver_build_enabled=yes
  else
    AC_MSG_RESULT(no)
  fi
fi

# If the user explicitly request the gdbserver to be built, verify that
# we were in fact able to enable it.
if test "$enable_gdbserver" = "yes" -a "$gdbserver_build_enabled" != "yes"; then
  AC_MSG_ERROR(Automatic gdbserver build is not supported for this configuration)
fi

# If nativefile (NAT_FILE) is not set in config/*/*.m[ht] files, we link
# to an empty version.

files=
links=

rm -f nm.h
if test "${nativefile}" != ""; then
    case "${nativefile}" in
      nm-*.h ) GDB_NM_FILE="config/${gdb_host_cpu}/${nativefile}" ;;
      * ) GDB_NM_FILE="${nativefile}"
    esac
    files="${files} ${GDB_NM_FILE}"
    links="${links} nm.h"
    AC_DEFINE_UNQUOTED(GDB_NM_FILE, "${GDB_NM_FILE}", [nativefile])
fi
AC_SUBST(GDB_NM_FILE)

AC_LINK_FILES($files, $links)

dnl Check for exe extension set on certain hosts (e.g. Win32)
AC_EXEEXT

dnl  Detect the character set used by this host.
dnl  At the moment, we just assume it's UTF-8.
AC_DEFINE(GDB_DEFAULT_HOST_CHARSET, "UTF-8",
          [Define to be a string naming the default host character set.])

AC_OUTPUT(Makefile .gdbinit:gdbinit.in doc/Makefile gnulib/Makefile data-directory/Makefile,
[
case x$CONFIG_HEADERS in
xconfig.h:config.in)
echo > stamp-h ;;
esac
])

exit 0<|MERGE_RESOLUTION|>--- conflicted
+++ resolved
@@ -108,7 +108,6 @@
               [Relocated directory for source files. ])
 ])
 
-<<<<<<< HEAD
 # GDB's datadir relocation
 
 gdbdatadir=${datadir}/gdb
@@ -154,10 +153,6 @@
 AC_SUBST(pythondir)
 
 
-AC_CONFIG_SUBDIRS(doc testsuite)
-=======
-AC_CONFIG_SUBDIRS(testsuite)
->>>>>>> ee7931dc
 
 # Check whether to support alternative target configurations
 AC_ARG_ENABLE(targets,
