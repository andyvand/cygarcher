dnl Autoconf configure script for GDB, the GNU debugger.
dnl Copyright (C) 1995, 1996, 1997, 1998, 1999, 2000, 2001, 2002, 2003, 2004,
dnl 2005, 2006, 2007, 2008, 2009
dnl Free Software Foundation, Inc.
dnl
dnl This file is part of GDB.
dnl 
dnl This program is free software; you can redistribute it and/or modify
dnl it under the terms of the GNU General Public License as published by
dnl the Free Software Foundation; either version 3 of the License, or
dnl (at your option) any later version.
dnl
dnl This program is distributed in the hope that it will be useful,
dnl but WITHOUT ANY WARRANTY; without even the implied warranty of
dnl MERCHANTABILITY or FITNESS FOR A PARTICULAR PURPOSE.  See the
dnl GNU General Public License for more details.
dnl
dnl You should have received a copy of the GNU General Public License
dnl along with this program.  If not, see <http://www.gnu.org/licenses/>.

dnl Process this file with autoconf to produce a configure script.

AC_PREREQ(2.59)dnl
AC_INIT(main.c)
AC_CONFIG_HEADER(config.h:config.in)
AM_MAINTAINER_MODE

AC_PROG_CC
AC_GNU_SOURCE
AC_AIX
AC_ISC_POSIX
gl_EARLY
AM_PROG_CC_STDC

AC_CONFIG_AUX_DIR(..)
AC_CANONICAL_SYSTEM

# Dependency checking.
ZW_CREATE_DEPDIR
ZW_PROG_COMPILER_DEPENDENCIES([CC])

# Check for the 'make' the user wants to use.
AC_CHECK_PROGS(MAKE, make)
MAKE_IS_GNU=
case "`$MAKE --version 2>&1 | sed 1q`" in
  *GNU*)
    MAKE_IS_GNU=yes
    ;;
esac
AM_CONDITIONAL(GMAKE, test "$MAKE_IS_GNU" = yes)
AC_PROG_MAKE_SET

dnl List of object files and targets accumulated by configure.

CONFIG_OBS=
CONFIG_DEPS=
CONFIG_SRCS=
ENABLE_CFLAGS=

CONFIG_ALL=
CONFIG_CLEAN=
CONFIG_INSTALL=
CONFIG_UNINSTALL=

dnl Set up for gettext.
ZW_GNU_GETTEXT_SISTER_DIR

localedir='${datadir}/locale'
AC_SUBST(localedir)

if test x"$USE_NLS" = xyes; then
   CONFIG_ALL="$CONFIG_ALL all-po"
   CONFIG_CLEAN="$CONFIG_CLEAN clean-po"		   
   CONFIG_INSTALL="$CONFIG_INSTALL install-po"
   CONFIG_UNINSTALL="$CONFIG_UNINSTALL uninstall-po"
fi

gl_INIT

# For Makefile dependencies.
GNULIB_STDINT_H=
if test x"$STDINT_H" != x; then
  GNULIB_STDINT_H=gnulib/$STDINT_H
fi
AC_SUBST(GNULIB_STDINT_H)

PACKAGE=gdb
AC_DEFINE_UNQUOTED(PACKAGE, "$PACKAGE", [Name of this package. ])
AC_SUBST(PACKAGE)

# GDB does not use automake, but gnulib does.  This line lets us
# generate its Makefile.in.
AM_INIT_AUTOMAKE(gdb, UNUSED-VERSION, [no-define])

GDB_AC_WITH_DIR(DEBUGDIR, separate-debug-dir,
    [look for global separate debug info in this path @<:@LIBDIR/debug@:>@],
    [${libdir}/debug])

# GDB's datadir relocation

GDB_AC_WITH_DIR(GDB_DATADIR, gdb-datadir,
    [look for global separate data files in this path @<:@DATADIR/gdb@:>@],
    [${datadir}/gdb])

AC_ARG_WITH(relocated-sources,
AS_HELP_STRING([--with-relocated-sources=PATH], [automatically relocate this path for source files]),
[reloc_srcdir="${withval}"
 AC_DEFINE_DIR(RELOC_SRCDIR, reloc_srcdir,
              [Relocated directory for source files. ])
])

# GDB's datadir relocation

gdbdatadir=${datadir}/gdb

AC_ARG_WITH([gdb-datadir],
  [AS_HELP_STRING([--with-gdb-datadir],
                  [look for global separate data files in this path [DATADIR/gdb]])], [gdbdatadir="${withval}"])

AC_DEFINE_DIR(GDB_DATADIR, gdbdatadir,
              [Global directory for GDB data files. ])

if test "x$exec_prefix" = xNONE || test "x$exec_prefix" = 'x${prefix}'; then
  if test "x$prefix" = xNONE; then
    test_prefix=/usr/local
  else
    test_prefix=$prefix
  fi
else
  test_prefix=$exec_prefix
fi

case ${gdbdatadir} in
  "${test_prefix}"|"${test_prefix}/"*|\
  '${exec_prefix}'|'${exec_prefix}/'*)
    AC_DEFINE(GDB_DATADIR_RELOCATABLE, 1, [Define if GDB datadir should be relocated when GDB is moved.])
  ;;
esac
GDB_DATADIR_PATH=${gdbdatadir}
AC_SUBST(GDB_DATADIR_PATH)

AC_ARG_WITH([pythondir],
  [AS_HELP_STRING([--with-pythondir],
                  [install Python data files in this path [DATADIR/gdb/python]])], [pythondir="${withval}"], [pythondir=no])

# If the user passed in a path, define it.  Otherwise, compute it at
# runtime based on the possibly-relocatable datadir.
if test "$pythondir" = "no"; then
  pythondir='$(GDB_DATADIR_PATH)/python'
else
  AC_DEFINE_UNQUOTED(PYTHONDIR, "$pythondir",
      [Define to install path for Python sources])
fi
AC_SUBST(pythondir)


AC_CONFIG_SUBDIRS(doc testsuite)

# Check whether to support alternative target configurations
AC_ARG_ENABLE(targets,
AS_HELP_STRING([--enable-targets=TARGETS], [alternative target configurations]),
[case "${enableval}" in
  yes | "") AC_ERROR(enable-targets option must specify target names or 'all')
            ;;
  no)       enable_targets= ;;
  *)        enable_targets=$enableval ;;
esac])

# Check whether to enable 64-bit support on 32-bit hosts
AC_ARG_ENABLE(64-bit-bfd,
AS_HELP_STRING([--enable-64-bit-bfd], [64-bit support (on hosts with narrower word sizes)]),
[case "${enableval}" in
  yes)  want64=true  ;;
  no)   want64=false ;;
  *)    AC_MSG_ERROR(bad value ${enableval} for 64-bit-bfd option) ;;
esac],[want64=false])dnl

# Provide defaults for some variables set by the per-host and per-target
# configuration.
gdb_host_obs=posix-hdep.o

if test "${target}" = "${host}"; then
  gdb_native=yes
else
  gdb_native=no
fi

. $srcdir/configure.host

# Accumulate some settings from configure.tgt over all enabled targets

TARGET_OBS=
all_targets=

for targ_alias in `echo $target_alias $enable_targets | sed 's/,/ /g'`
do
  if test "$targ_alias" = "all"; then
    all_targets=true
  else
    # Canonicalize the secondary target names.
    result=`$ac_config_sub $targ_alias 2>/dev/null`
    if test -n "$result"; then
        targ=$result
    else
        targ=$targ_alias
    fi

    . ${srcdir}/configure.tgt

    # Target-specific object files
    for i in ${gdb_target_obs}; do
        case " $TARGET_OBS " in
        *" ${i} "*) ;;
        *)
          TARGET_OBS="$TARGET_OBS ${i}"
          ;;
        esac
    done

    # Check whether this target needs 64-bit CORE_ADDR
    if test x${want64} = xfalse; then
      . ${srcdir}/../bfd/config.bfd
    fi
  fi
done

if test x${all_targets} = xtrue; then

  # We want all 64-bit targets if we either:
  #  - run on a 64-bit host  or
  #  - already require 64-bit support for some other target  or
  #  - the --enable-64-bit-bfd option was supplied
  # Otherwise we only support all 32-bit targets.
  #
  # NOTE: This test must be in sync with the corresponding
  #       tests in BFD!

  if test x${want64} = xfalse; then
    AC_CHECK_SIZEOF(long)
    if test "x${ac_cv_sizeof_long}" = "x8"; then
      want64=true
    fi
  fi
  if test x${want64} = xtrue; then
    TARGET_OBS='$(ALL_TARGET_OBS) $(ALL_64_TARGET_OBS)'
  else
    TARGET_OBS='$(ALL_TARGET_OBS)'
  fi
fi

AC_SUBST(TARGET_OBS)

# For other settings, only the main target counts.
gdb_sim=
gdb_osabi=
build_gdbserver=
targ=$target; . ${srcdir}/configure.tgt

# Fetch the default architecture and default target vector from BFD.
targ=$target; . $srcdir/../bfd/config.bfd

# We only want the first architecture, so strip off the others if
# there is more than one.
targ_archs=`echo $targ_archs | sed 's/ .*//'`

if test "x$targ_archs" != x; then
  AC_DEFINE_UNQUOTED(DEFAULT_BFD_ARCH, $targ_archs,
    [Define to BFD's default architecture. ])
fi
if test "x$targ_defvec" != x; then
  AC_DEFINE_UNQUOTED(DEFAULT_BFD_VEC, $targ_defvec,
    [Define to BFD's default target vector. ])
fi

# The CLI cannot be disabled yet, but may be in the future.

# Enable CLI.
AC_ARG_ENABLE(gdbcli,
AS_HELP_STRING([--disable-gdbcli], [disable command-line interface (CLI)]),
  [case $enableval in
    yes)
      ;;
    no)
      AC_MSG_ERROR([the command-line interface cannot be disabled yet]) ;;
    *)
      AC_MSG_ERROR([bad value $enableval for --enable-gdbcli]) ;;
  esac],
  [enable_gdbcli=yes])
if test x"$enable_gdbcli" = xyes; then
  if test -d $srcdir/cli; then
    CONFIG_OBS="$CONFIG_OBS \$(SUBDIR_CLI_OBS)"
    CONFIG_DEPS="$CONFIG_DEPS \$(SUBDIR_CLI_DEPS)"
    CONFIG_SRCS="$CONFIG_SRCS \$(SUBDIR_CLI_SRCS)"
    ENABLE_CFLAGS="$ENABLE_CFLAGS \$(SUBDIR_CLI_CFLAGS)"
  fi
fi

# Enable MI.
AC_ARG_ENABLE(gdbmi,
AS_HELP_STRING([--disable-gdbmi], [disable machine-interface (MI)]),
  [case $enableval in
    yes | no)
      ;;
    *)
      AC_MSG_ERROR([bad value $enableval for --enable-gdbmi]) ;;
  esac],
  [enable_gdbmi=yes])
if test x"$enable_gdbmi" = xyes; then
  if test -d $srcdir/mi; then
    CONFIG_OBS="$CONFIG_OBS \$(SUBDIR_MI_OBS)"
    CONFIG_DEPS="$CONFIG_DEPS \$(SUBDIR_MI_DEPS)"
    CONFIG_SRCS="$CONFIG_SRCS \$(SUBDIR_MI_SRCS)"
    ENABLE_CFLAGS="$ENABLE_CFLAGS \$(SUBDIR_MI_CFLAGS)"
  fi
fi

# Enable TUI.
AC_ARG_ENABLE(tui,
AS_HELP_STRING([--enable-tui], [enable full-screen terminal user interface (TUI)]),
  [case $enableval in
    yes | no | auto)
      ;;
    *)
      AC_MSG_ERROR([bad value $enableval for --enable-tui]) ;;
  esac],enable_tui=auto)

# Enable gdbtk.
AC_ARG_ENABLE(gdbtk,
AS_HELP_STRING([--enable-gdbtk], [enable gdbtk graphical user interface (GUI)]),
  [case $enableval in
    yes | no)
      ;;
    *)
      AC_MSG_ERROR([bad value $enableval for --enable-gdbtk]) ;;
  esac],
  [if test -d $srcdir/gdbtk; then
    enable_gdbtk=yes
  else
    enable_gdbtk=no
  fi])
# We unconditionally disable gdbtk tests on selected platforms.
case $host_os in
  go32* | windows*)
    AC_MSG_WARN([gdbtk isn't supported on $host; disabling])
    enable_gdbtk=no ;;
esac

# Libunwind support.
AC_ARG_WITH(libunwind,
AS_HELP_STRING([--with-libunwind], [use libunwind frame unwinding support]),
[case "${withval}" in
  yes)  enable_libunwind=yes ;;
  no)   enable_libunwind=no ;;
  *)    AC_MSG_ERROR(bad value ${withval} for GDB with-libunwind option) ;;
esac],[
  AC_CHECK_HEADERS(libunwind.h libunwind-ia64.h)
  if test x"$ac_cv_header_libunwind_h" = xyes -a x"$ac_cv_header_libunwind_ia64_h" = xyes; then
    enable_libunwind=yes;
  fi
])
   
if test x"$enable_libunwind" = xyes; then
  AC_CHECK_HEADERS(libunwind.h libunwind-ia64.h)
  AC_DEFINE(HAVE_LIBUNWIND, 1, [Define if libunwind library is being used.])
  CONFIG_OBS="$CONFIG_OBS libunwind-frame.o"
  CONFIG_DEPS="$CONFIG_DEPS libunwind-frame.o"
  CONFIG_SRCS="$CONFIG_SRCS libunwind-frame.c"
fi

opt_curses=no
AC_ARG_WITH(curses, AS_HELP_STRING([--with-curses], [use the curses library instead of the termcap library]), opt_curses=$withval)

prefer_curses=no
if test "$opt_curses" = "yes"; then
  prefer_curses=yes
fi

# Profiling support.
AC_ARG_ENABLE(profiling,
AS_HELP_STRING([--enable-profiling], [enable profiling of GDB]),
  [case $enableval in
    yes | no)
      ;;
    *)
      AC_MSG_ERROR([bad value $enableval for --enable-profile]) ;;
  esac],
 [enable_profiling=no])

AC_CHECK_FUNCS(monstartup _mcleanup)
AC_CACHE_CHECK([for _etext], ac_cv_var__etext,
[AC_TRY_LINK(
[#include <stdlib.h>
extern char _etext;
],
[free (&_etext);], ac_cv_var__etext=yes, ac_cv_var__etext=no)])
if test $ac_cv_var__etext = yes; then
  AC_DEFINE(HAVE__ETEXT, 1,
            [Define to 1 if your system has the _etext variable. ])
fi
AC_CACHE_CHECK([for etext], ac_cv_var_etext,
[AC_TRY_LINK(
[#include <stdlib.h>
extern char etext;
],
[free (&etext);], ac_cv_var_etext=yes, ac_cv_var_etext=no)])
if test $ac_cv_var_etext = yes; then
  AC_DEFINE(HAVE_ETEXT, 1,
            [Define to 1 if your system has the etext variable. ])
fi
if test "$enable_profiling" = yes ; then
  if test $ac_cv_func_monstartup = no || test $ac_cv_func__mcleanup = no; then
    AC_MSG_ERROR(--enable-profiling requires monstartup and _mcleanup)
  fi
  PROFILE_CFLAGS=-pg
  OLD_CFLAGS="$CFLAGS"
  CFLAGS="$CFLAGS $PROFILE_CFLAGS"

  AC_CACHE_CHECK([whether $CC supports -pg], ac_cv_cc_supports_pg,
    [AC_TRY_COMPILE([], [int x;], ac_cv_cc_supports_pg=yes,
     ac_cv_cc_supports_pg=no)])

  if test $ac_cv_cc_supports_pg = no; then
    AC_MSG_ERROR(--enable-profiling requires a compiler which supports -pg)
  fi

  CFLAGS="$OLD_CFLAGS"
fi

ACX_PKGVERSION([GDB])
ACX_BUGURL([http://www.gnu.org/software/gdb/bugs/])
AC_DEFINE_UNQUOTED([PKGVERSION], ["$PKGVERSION"], [Additional package description])
AC_DEFINE_UNQUOTED([REPORT_BUGS_TO], ["$REPORT_BUGS_TO"], [Bug reporting address])

# --------------------- #
# Checks for programs.  #
# --------------------- #

AC_PROG_AWK
AC_PROG_INSTALL
AC_PROG_LN_S
AC_PROG_RANLIB
AC_PROG_YACC

AC_CHECK_TOOL(AR, ar)
AC_CHECK_TOOL(DLLTOOL, dlltool)
AC_CHECK_TOOL(WINDRES, windres)

# Needed for GNU/Hurd.
AC_CHECK_TOOL(MIG, mig)

# ---------------------- #
# Checks for libraries.  #
# ---------------------- #

# We might need to link with -lm; most simulators need it.
AC_CHECK_LIB(m, main)

# We need to link with -lw to get `wctype' on Solaris before Solaris
# 2.6.  Solaris 2.6 and beyond have this function in libc, and have a
# libw that some versions of the GNU linker cannot hanle (GNU ld 2.9.1
# is known to have this problem).  Therefore we avoid libw if we can.
AC_CHECK_FUNC(wctype, [],
  [AC_CHECK_LIB(w, wctype)])

# Some systems (e.g. Solaris) have `gethostbyname' in libnsl.
AC_SEARCH_LIBS(gethostbyname, nsl)

# Some systems (e.g. Solaris) have `socketpair' in libsocket.
AC_SEARCH_LIBS(socketpair, socket)

# Link in zlib if we can.  This allows us to read compressed debug sections.
AC_SEARCH_LIBS(zlibVersion, z, [AC_CHECK_HEADERS(zlib.h)])

# On HP/UX we may need libxpdl for dlgetmodinfo (used by solib-pa64.c).
AC_SEARCH_LIBS(dlgetmodinfo, [dl xpdl])

AM_ICONV

# On alpha-osf, it appears that libtermcap and libcurses are not compatible.
# There is a very specific comment in /usr/include/curses.h explaining that
# termcap routines built into libcurses must not be used.
# 
# The symptoms we observed so far is GDB unexpectedly changing
# the terminal settings when tgetent is called - this is particularly
# visible as the output is missing carriage returns, and so rapidly
# becomes very hard to read.
#
# The readline configure script has already decided that libtermcap
# was enough for its purposes, and so decided to build readline using
# libtermcap.  Since the TUI mode requires curses, building GDB with
# TUI enabled results in both libraries to be used at the same time,
# which is not allowed.  This basically means that GDB with TUI is
# broken on alpha-osf.

case $host_os in
  alpha*-*-osf* )
    if "$enable_tui" = "yes"; then
      AC_MSG_ERROR([Building GDB with TUI mode is not supported on this host])
    fi
    if "$enable_tui" = "auto"; then
      enable_tui=no
    fi
    ;;
esac

# For the TUI, we need enhanced curses functionality.
if test x"$enable_tui" != xno; then
  prefer_curses=yes
fi

curses_found=no
if test x"$prefer_curses" = xyes; then
  # FIXME: kettenis/20040905: We prefer ncurses over the vendor-supplied
  # curses library because the latter might not provide all the
  # functionality we need.  However, this leads to problems on systems
  # where the linker searches /usr/local/lib, but the compiler doesn't
  # search /usr/local/include, if ncurses is installed in /usr/local.  A
  # default installation of ncurses on alpha*-dec-osf* will lead to such
  # a situation.
  AC_SEARCH_LIBS(waddstr, [ncurses cursesX curses])

  if test "$ac_cv_search_waddstr" != no; then
    curses_found=yes
  fi
fi

# Check whether we should enable the TUI, but only do so if we really
# can.
if test x"$enable_tui" != xno; then
  if test -d $srcdir/tui; then
    if test "$curses_found" != no; then
      CONFIG_OBS="$CONFIG_OBS \$(SUBDIR_TUI_OBS)"
      CONFIG_DEPS="$CONFIG_DEPS \$(SUBDIR_TUI_DEPS)"
      CONFIG_SRCS="$CONFIG_SRCS \$(SUBDIR_TUI_SRCS)"
      ENABLE_CFLAGS="$ENABLE_CFLAGS \$(SUBDIR_TUI_CFLAGS)"
      CONFIG_ALL="${CONFIG_ALL} all-tui"
      CONFIG_CLEAN="${CONFIG_CLEAN} clean-tui"
      CONFIG_INSTALL="${CONFIG_INSTALL} install-tui"
      CONFIG_UNINSTALL="${CONFIG_UNINSTALL} uninstall-tui"
    else
      if test x"$enable_tui" = xyes; then
	AC_MSG_ERROR([no enhanced curses library found; disable TUI])
      else
	AC_MSG_WARN([no enhanced curses library found; disabling TUI])
      fi
    fi
  fi
fi

# Since GDB uses Readline, we need termcap functionality.  In many
# cases this will be provided by the curses library, but some systems
# have a seperate termcap library, or no curses library at all.

case $host_os in
  cygwin*)
    if test -d $srcdir/libtermcap; then
      LIBS="../libtermcap/libtermcap.a $LIBS"
      ac_cv_search_tgetent="../libtermcap/libtermcap.a"
    fi ;;
  go32* | *djgpp*)
    ac_cv_search_tgetent="none required"
    ;;
  *mingw32*)	 
    ac_cv_search_tgetent="none required"
    CONFIG_OBS="$CONFIG_OBS windows-termcap.o"
    ;;
esac

# These are the libraries checked by Readline.
AC_SEARCH_LIBS(tgetent, [termcap tinfo curses ncurses])

if test "$ac_cv_search_tgetent" = no; then
  AC_MSG_ERROR([no termcap library found])
fi

AC_ARG_WITH([system-readline],
  [AS_HELP_STRING([--with-system-readline],
                  [use installed readline library])])

if test "$with_system_readline" = yes; then
  READLINE=-lreadline
  READLINE_DEPS=
  READLINE_CFLAGS=
else
  READLINE='$(READLINE_DIR)/libreadline.a'
  READLINE_DEPS='$(READLINE)'
  READLINE_CFLAGS='-I$(READLINE_SRC)/..'
fi
AC_SUBST(READLINE)
AC_SUBST(READLINE_DEPS)
AC_SUBST(READLINE_CFLAGS)

AC_ARG_WITH(expat,
  AS_HELP_STRING([--with-expat], [include expat support (auto/yes/no)]),
  [], [with_expat=auto])
AC_MSG_CHECKING([whether to use expat])
AC_MSG_RESULT([$with_expat])

if test "${with_expat}" = no; then
  AC_MSG_WARN([expat support disabled; some features may be unavailable.])
  HAVE_LIBEXPAT=no
else
  AC_LIB_HAVE_LINKFLAGS([expat], [], [#include "expat.h"],
			[XML_Parser p = XML_ParserCreate (0);])
  if test "$HAVE_LIBEXPAT" != yes; then
    if test "$with_expat" = yes; then
      AC_MSG_ERROR([expat is missing or unusable])
    else
      AC_MSG_WARN([expat is missing or unusable; some features may be unavailable.])
    fi
  else
    save_LIBS=$LIBS
    LIBS="$LIBS $LIBEXPAT"
    AC_CHECK_FUNCS(XML_StopParser)
    LIBS=$save_LIBS
  fi
fi

dnl Utility to simplify finding libpython.
AC_DEFUN([AC_TRY_LIBPYTHON],
[
  version=$1
  define([have_libpython_var],$2)
  define([VERSION],[translit([$1],[abcdefghijklmnopqrstuvwxyz./-],
                                  [ABCDEFGHIJKLMNOPQRSTUVWXYZ___])])
  [HAVE_LIB]VERSION=no
  AC_MSG_CHECKING([for ${version}])
  save_LIBS=$LIBS
  LIBS="$LIBS -l${version}"
  AC_LINK_IFELSE(AC_LANG_PROGRAM([[#include "${version}/Python.h"]],
                                 [[Py_Initialize ();]]),
                 [[HAVE_LIB]VERSION=yes
                  have_libpython_var=yes],
                 [LIBS=$save_LIBS])
  AC_MSG_RESULT([$[HAVE_LIB]VERSION])
])

AC_ARG_WITH(python,
  AS_HELP_STRING([--with-python], [include python support (auto/yes/no/<path>)]),
  [], [with_python=auto])
AC_MSG_CHECKING([whether to use python])
AC_MSG_RESULT([$with_python])

if test "${with_python}" = no; then
  AC_MSG_WARN([python support disabled; some features may be unavailable.])
  have_libpython=no
else
  case "${with_python}" in
  yes | auto)
    # Leave as empty, use defaults.
    python_includes=
    python_libs=
    ;;
  /*)
    python_includes="-I${with_python}/include"
    python_libs="-L${with_python}/lib"
    ;;
  *)
    AC_ERROR(invalid value for --with-python)
    ;;
  esac

  save_CPPFLAGS=$CPPFLAGS
  CPPFLAGS="$CPPFLAGS ${python_includes}"
  save_LIBS=$LIBS
  LIBS="$LIBS ${python_libs}"
  have_libpython=no
  if test "${have_libpython}" = no; then
    AC_TRY_LIBPYTHON(python2.6, have_libpython)
    if test "${HAVE_LIBPYTHON2_6}" = yes; then
      AC_DEFINE(HAVE_LIBPYTHON2_6, 1, [Define if Python 2.6 is being used.])
    fi
  fi
  if test ${have_libpython} = no; then
    AC_TRY_LIBPYTHON(python2.5, have_libpython)
    if test "${HAVE_LIBPYTHON2_5}" = yes; then
      AC_DEFINE(HAVE_LIBPYTHON2_5, 1, [Define if Python 2.5 is being used.])
    fi
  fi
  if test ${have_libpython} = no; then
    AC_TRY_LIBPYTHON(python2.4, have_libpython)
    if test "${HAVE_LIBPYTHON2_4}" = yes; then
      AC_DEFINE(HAVE_LIBPYTHON2_4, 1, [Define if Python 2.4 is being used.])
    fi
  fi
  if test ${have_libpython} = no; then
    case "${with_python}" in
    yes)
      AC_MSG_ERROR([python is missing or unusable])
      ;;
    auto)
      AC_MSG_WARN([python is missing or unusable; some features may be unavailable.])
      ;;
    *)
      AC_MSG_ERROR([no usable python found at ${with_python}])
      ;;
    esac
    CPPFLAGS=$save_CPPFLAGS
    LIBS=$save_LIBS
  fi
fi

if test "${have_libpython}" = yes; then
  AC_DEFINE(HAVE_PYTHON, 1, [Define if Python interpreter is being linked in.])
  CONFIG_OBS="$CONFIG_OBS \$(SUBDIR_PYTHON_OBS)"
  CONFIG_DEPS="$CONFIG_DEPS \$(SUBDIR_PYTHON_DEPS)"
  CONFIG_SRCS="$CONFIG_SRCS \$(SUBDIR_PYTHON_SRCS)"
  CONFIG_INSTALL="$CONFIG_INSTALL install-python"
  CONFIG_UNINSTALL="$CONFIG_UNINSTALL uninstall-python"
  ENABLE_CFLAGS="$ENABLE_CFLAGS \$(SUBDIR_PYTHON_CFLAGS)"

  # Flags needed to compile Python code (taken from python-config --cflags).
  # We cannot call python-config directly because it will output whatever was
  # used when compiling the Python interpreter itself, including flags which
  # would make the python-related objects be compiled differently from the
  # rest of GDB (e.g., -O2 and -fPIC).
  if test "${GCC}" = yes; then
    tentative_python_cflags="-fno-strict-aliasing -DNDEBUG -fwrapv"
  fi

  if test "x${tentative_python_cflags}" != x; then
    AC_MSG_CHECKING(compiler flags for python code)
    for flag in ${tentative_python_cflags}; do
      # Check that the compiler accepts it
      saved_CFLAGS="$CFLAGS"
      CFLAGS="$CFLAGS $flag"
      AC_TRY_COMPILE([],[],PYTHON_CFLAGS="${PYTHON_CFLAGS} $flag",)
      CFLAGS="$saved_CFLAGS"
    done
    AC_MSG_RESULT(${PYTHON_CFLAGS})
  fi
else
  # Even if Python support is not compiled in, we need to have these files
  # included in order to recognize the GDB command "python".
  CONFIG_OBS="$CONFIG_OBS python.o python-value.o python-prettyprint.o"
  CONFIG_SRCS="$CONFIG_SRCS python/python.c python/python-value.c python/python-prettyprint.c"
fi
AC_SUBST(PYTHON_CFLAGS)

# ------------------------- #
# Checks for header files.  #
# ------------------------- #

AC_HEADER_DIRENT
AC_HEADER_STAT
AC_HEADER_STDC
# elf_hp.h is for HP/UX 64-bit shared library support.
# FIXME: kettenis/20030102: In most cases we include these (ctype.h, time.h)
# unconditionally, so what's the point in checking these?
AC_CHECK_HEADERS([nlist.h machine/reg.h poll.h sys/poll.h proc_service.h \
                  thread_db.h gnu/libc-version.h signal.h stddef.h \
		  stdlib.h string.h memory.h strings.h sys/fault.h \
		  sys/file.h sys/filio.h sys/ioctl.h sys/param.h \
		  sys/resource.h sys/procfs.h sys/ptrace.h ptrace.h \
		  sys/reg.h sys/debugreg.h sys/select.h sys/syscall.h \
		  sys/types.h sys/wait.h wait.h termios.h termio.h \
		  sgtty.h unistd.h elf_hp.h ctype.h time.h locale.h])
AC_CHECK_HEADERS(link.h, [], [],
[#if HAVE_SYS_TYPES_H
# include <sys/types.h>
#endif
#if HAVE_NLIST_H
# include <nlist.h>
#endif
])
AC_CHECK_HEADERS(sys/proc.h, [], [],
[#if HAVE_SYS_PARAM_H
# include <sys/param.h>
#endif
])
AC_CHECK_HEADERS(sys/user.h, [], [],
[#if HAVE_SYS_PARAM_H
# include <sys/param.h>
#endif
])

# On Solaris 2.[789], we need to define _MSE_INT_H to avoid a clash
# between <widec.h> and <wchar.h> that would cause AC_CHECK_HEADERS to
# think that we don't have <curses.h> if we're using GCC.
case $host_os in
  solaris2.[[789]])
    if test "$GCC" = yes; then
      AC_DEFINE(_MSE_INT_H, 1,
        [Define to 1 to avoid a clash between <widec.h> and <wchar.h> on
   Solaris 2.[789] when using GCC. ])
    fi ;;
esac
AC_CHECK_HEADERS(curses.h cursesX.h ncurses.h ncurses/ncurses.h ncurses/term.h)
AC_CHECK_HEADERS(term.h, [], [],
[#if HAVE_CURSES_H
# include <curses.h>
#endif
])

# ------------------------- #
# Checks for declarations.  #
# ------------------------- #

AC_CHECK_DECLS([free, malloc, realloc, strerror, strstr, getopt,
                snprintf, vsnprintf])
AM_LC_MESSAGES

# ----------------------- #
# Checks for structures.  #
# ----------------------- #

AC_CHECK_MEMBERS([struct stat.st_blocks, struct stat.st_blksize])

# ------------------ #
# Checks for types.  #
# ------------------ #

AC_TYPE_SIGNAL
AC_CHECK_TYPES(socklen_t, [], [],
[#include <sys/types.h>
#include <sys/socket.h>
])

# ------------------------------------- #
# Checks for compiler characteristics.  #
# ------------------------------------- #

AC_C_CONST
AC_C_INLINE
AC_C_BIGENDIAN

# ------------------------------ #
# Checks for library functions.  #
# ------------------------------ #

AC_FUNC_ALLOCA
AC_FUNC_MMAP
AC_FUNC_VFORK
AC_CHECK_FUNCS([canonicalize_file_name realpath getrusage getuid \
                getgid poll pread64 sbrk setpgid setpgrp setsid \
		sigaction sigprocmask sigsetmask socketpair syscall \
<<<<<<< HEAD
		ttrace wborder setlocale])
=======
		ttrace wborder setlocale iconvlist libiconvlist btowc])
AM_LANGINFO_CODESET
>>>>>>> b2f2d10e

# Check the return and argument types of ptrace.  No canned test for
# this, so roll our own.
gdb_ptrace_headers='
#if HAVE_SYS_TYPES_H
# include <sys/types.h>
#endif
#if HAVE_SYS_PTRACE_H
# include <sys/ptrace.h>
#endif
#if HAVE_UNISTD_H
# include <unistd.h>
#endif
'
# There is no point in checking if we don't have a prototype.
AC_CHECK_DECLS(ptrace, [], [
  : ${gdb_cv_func_ptrace_ret='int'}
  : ${gdb_cv_func_ptrace_args='int,int,long,long'}
], $gdb_ptrace_headers)
# Check return type.  Varargs (used on GNU/Linux) conflict with the
# empty argument list, so check for that explicitly.
AC_CACHE_CHECK([return type of ptrace], gdb_cv_func_ptrace_ret,
  AC_TRY_COMPILE($gdb_ptrace_headers,
    [extern long ptrace (enum __ptrace_request, ...);],
    gdb_cv_func_ptrace_ret='long',
    AC_TRY_COMPILE($gdb_ptrace_headers,
      [extern int ptrace ();],
      gdb_cv_func_ptrace_ret='int',
      gdb_cv_func_ptrace_ret='long')))
AC_DEFINE_UNQUOTED(PTRACE_TYPE_RET, $gdb_cv_func_ptrace_ret,
  [Define as the return type of ptrace.])
# Check argument types.
AC_CACHE_CHECK([types of arguments for ptrace], gdb_cv_func_ptrace_args, [
  AC_TRY_COMPILE($gdb_ptrace_headers,
    [extern long ptrace (enum __ptrace_request, ...);],
    [gdb_cv_func_ptrace_args='int,int,long,long'],[
for gdb_arg1 in 'int' 'long'; do
 for gdb_arg2 in 'pid_t' 'int' 'long'; do
  for gdb_arg3 in 'int *' 'caddr_t' 'int' 'long' 'void *'; do
   for gdb_arg4 in 'int' 'long'; do
     AC_TRY_COMPILE($gdb_ptrace_headers, [
extern $gdb_cv_func_ptrace_ret
  ptrace ($gdb_arg1, $gdb_arg2, $gdb_arg3, $gdb_arg4);
], [gdb_cv_func_ptrace_args="$gdb_arg1,$gdb_arg2,$gdb_arg3,$gdb_arg4";
    break 4;])
    for gdb_arg5 in 'int *' 'int' 'long'; do
     AC_TRY_COMPILE($gdb_ptrace_headers, [
extern $gdb_cv_func_ptrace_ret
  ptrace ($gdb_arg1, $gdb_arg2, $gdb_arg3, $gdb_arg4, $gdb_arg5);
], [
gdb_cv_func_ptrace_args="$gdb_arg1,$gdb_arg2,$gdb_arg3,$gdb_arg4,$gdb_arg5";
    break 5;])
    done
   done
  done
 done
done
# Provide a safe default value.
: ${gdb_cv_func_ptrace_args='int,int,long,long'}
])])
ac_save_IFS=$IFS; IFS=','
set dummy `echo "$gdb_cv_func_ptrace_args" | sed 's/\*/\*/g'`
IFS=$ac_save_IFS
shift
AC_DEFINE_UNQUOTED(PTRACE_TYPE_ARG3, $[3],
  [Define to the type of arg 3 for ptrace.])
if test -n "$[5]"; then
  AC_DEFINE_UNQUOTED(PTRACE_TYPE_ARG5, $[5],
    [Define to the type of arg 5 for ptrace.])
fi

dnl AC_FUNC_SETPGRP does not work when cross compiling
dnl Instead, assume we will have a prototype for setpgrp if cross compiling.
if test "$cross_compiling" = no; then
  AC_FUNC_SETPGRP
else
  AC_CACHE_CHECK([whether setpgrp takes no argument], ac_cv_func_setpgrp_void,
    [AC_TRY_COMPILE([
#include <unistd.h>
], [
  if (setpgrp(1,1) == -1)
    exit (0);
  else
    exit (1);
], ac_cv_func_setpgrp_void=no, ac_cv_func_setpgrp_void=yes)])
if test $ac_cv_func_setpgrp_void = yes; then
  AC_DEFINE(SETPGRP_VOID, 1)
fi
fi

# Check if sigsetjmp is available.  Using AC_CHECK_FUNCS won't do
# since sigsetjmp might only be defined as a macro.
AC_CACHE_CHECK([for sigsetjmp], gdb_cv_func_sigsetjmp,
[AC_TRY_COMPILE([
#include <setjmp.h>
], [sigjmp_buf env; while (! sigsetjmp (env, 1)) siglongjmp (env, 1);],
gdb_cv_func_sigsetjmp=yes, gdb_cv_func_sigsetjmp=no)])
if test $gdb_cv_func_sigsetjmp = yes; then
  AC_DEFINE(HAVE_SIGSETJMP, 1, [Define if sigsetjmp is available. ])
fi

# Assume we'll default to using the included libiberty regex.
gdb_use_included_regex=yes

# However, if the system regex is GNU regex, then default to *not*
# using the included regex.
AC_CACHE_CHECK(
  [for GNU regex],
  [gdb_cv_have_gnu_regex],
  [AC_TRY_COMPILE(
    [#include <gnu-versions.h>],
    [#define REGEX_INTERFACE_VERSION 1
#if _GNU_REGEX_INTERFACE_VERSION != REGEX_INTERFACE_VERSION
# error "Version mismatch"
#endif],
    gdb_cv_have_gnu_regex=yes,
    gdb_cv_have_gnu_regex=no)])
if test $gdb_cv_have_gnu_regex = yes; then
  gdb_use_included_regex=no
fi

AC_ARG_WITH(included-regex,
  AS_HELP_STRING([--without-included-regex], [don't use included regex; this is the default on systems with version 2 of the GNU C library (use with caution on other system)]),
  gdb_with_regex=$withval,
  gdb_with_regex=$gdb_use_included_regex)
if test "$gdb_with_regex" = yes; then
  AC_DEFINE(USE_INCLUDED_REGEX, 1,
    [Define to 1 if the regex included in libiberty should be used.])
fi

# Check if <sys/proc.h> defines `struct thread' with a td_pcb member.
AC_CHECK_MEMBERS([struct thread.td_pcb], [], [],
[#include <sys/param.h>
#include <sys/proc.h>
])

# See if <sys/lwp.h> defines `struct lwp`.
AC_CACHE_CHECK([for struct lwp], gdb_cv_struct_lwp,
[AC_TRY_COMPILE([#include <sys/param.h>
#include <sys/lwp.h>], [struct lwp l;],
gdb_cv_struct_lwp=yes, gdb_cv_struct_lwp=no)])
if test $gdb_cv_struct_lwp = yes; then
  AC_DEFINE(HAVE_STRUCT_LWP, 1,
            [Define to 1 if your system has struct lwp.])
fi

# See if <machine/reg.h> degines `struct reg'.
AC_CACHE_CHECK([for struct reg in machine/reg.h], gdb_cv_struct_reg,
[AC_TRY_COMPILE([#include <sys/types.h>
#include <machine/reg.h>], [struct reg r;],
gdb_cv_struct_reg=yes, gdb_cv_struct_reg=no)])
if test $gdb_cv_struct_reg = yes; then
  AC_DEFINE(HAVE_STRUCT_REG, 1,
            [Define to 1 if your system has struct reg in <machine/reg.h>.])
fi

# See if <machine/reg.h> supports the %fs and %gs i386 segment registers.
# Older i386 BSD's don't have the r_fs and r_gs members of `struct reg'.
AC_CHECK_MEMBERS([struct reg.r_fs, struct reg.r_gs], [], [],
                 [#include <machine/reg.h>])

# See if <sys/ptrace.h> provides the PTRACE_GETREGS request.
AC_MSG_CHECKING(for PTRACE_GETREGS)
AC_CACHE_VAL(gdb_cv_have_ptrace_getregs,
[AC_TRY_COMPILE([#include <sys/ptrace.h>],
		[PTRACE_GETREGS;],
		[gdb_cv_have_ptrace_getregs=yes],
		[gdb_cv_have_ptrace_getregs=no])])
AC_MSG_RESULT($gdb_cv_have_ptrace_getregs)
if test $gdb_cv_have_ptrace_getregs = yes; then
  AC_DEFINE(HAVE_PTRACE_GETREGS, 1, 
  [Define if sys/ptrace.h defines the PTRACE_GETREGS request.])
fi

# See if <sys/ptrace.h> provides the PTRACE_GETFPXREGS request.
AC_MSG_CHECKING(for PTRACE_GETFPXREGS)
AC_CACHE_VAL(gdb_cv_have_ptrace_getfpxregs,
[AC_TRY_COMPILE([#include <sys/ptrace.h>],
		[PTRACE_GETFPXREGS;],
		[gdb_cv_have_ptrace_getfpxregs=yes],
		[gdb_cv_have_ptrace_getfpxregs=no])])
AC_MSG_RESULT($gdb_cv_have_ptrace_getfpxregs)
if test $gdb_cv_have_ptrace_getfpxregs = yes; then
  AC_DEFINE(HAVE_PTRACE_GETFPXREGS, 1,
  [Define if sys/ptrace.h defines the PTRACE_GETFPXREGS request.])
fi

# See if <sys/ptrace.h> provides the PT_GETDBREGS request.
AC_MSG_CHECKING(for PT_GETDBREGS)
AC_CACHE_VAL(gdb_cv_have_pt_getdbregs,
[AC_TRY_COMPILE([#include <sys/types.h>
#include <sys/ptrace.h>],
		[PT_GETDBREGS;],
		[gdb_cv_have_pt_getdbregs=yes],
		[gdb_cv_have_pt_getdbregs=no])])
AC_MSG_RESULT($gdb_cv_have_pt_getdbregs)
if test $gdb_cv_have_pt_getdbregs = yes; then
  AC_DEFINE(HAVE_PT_GETDBREGS, 1,
  [Define if sys/ptrace.h defines the PT_GETDBREGS request.])
fi

# See if <sys/ptrace.h> provides the PT_GETXMMREGS request.
AC_MSG_CHECKING(for PT_GETXMMREGS)
AC_CACHE_VAL(gdb_cv_have_pt_getxmmregs,
[AC_TRY_COMPILE([#include <sys/types.h>
#include <sys/ptrace.h>],
		[PT_GETXMMREGS;],
		[gdb_cv_have_pt_getxmmregs=yes],
		[gdb_cv_have_pt_getxmmregs=no])])
AC_MSG_RESULT($gdb_cv_have_pt_getxmmregs)
if test $gdb_cv_have_pt_getxmmregs = yes; then
  AC_DEFINE(HAVE_PT_GETXMMREGS, 1,
  [Define if sys/ptrace.h defines the PT_GETXMMREGS request.])
fi

# Detect which type of /proc is in use, such as for Unixware or Solaris.

if test "${target}" = "${host}"; then
  case "${host}" in
  *-*-unixware* | *-*-sysv4.2* | *-*-sysv5* | *-*-interix* )
      AC_DEFINE(NEW_PROC_API, 1,
      [Define if you want to use new multi-fd /proc interface
       (replaces HAVE_MULTIPLE_PROC_FDS as well as other macros).])
      ;;
  *-*-solaris2.[[6789]] | *-*-solaris2.1[[0-9]]*)
      AC_DEFINE(NEW_PROC_API, 1,
      [Define if you want to use new multi-fd /proc interface
       (replaces HAVE_MULTIPLE_PROC_FDS as well as other macros).])
      ;;
  mips-sgi-irix5*)
      # Work around <sys/proc.h> needing _KMEMUSER problem on IRIX 5.
      AC_DEFINE([_KMEMUSER], 1,
      [Define to 1 so <sys/proc.h> gets a definition of anon_hdl.  Works
       around a <sys/proc.h> problem on IRIX 5.])
      ;;
  esac
fi

if test "$ac_cv_header_sys_procfs_h" = yes; then
  BFD_HAVE_SYS_PROCFS_TYPE(pstatus_t)
  BFD_HAVE_SYS_PROCFS_TYPE(prrun_t)
  BFD_HAVE_SYS_PROCFS_TYPE(gregset_t)
  BFD_HAVE_SYS_PROCFS_TYPE(fpregset_t)
  BFD_HAVE_SYS_PROCFS_TYPE(prgregset_t)
  BFD_HAVE_SYS_PROCFS_TYPE(prfpregset_t)
  BFD_HAVE_SYS_PROCFS_TYPE(prgregset32_t)
  BFD_HAVE_SYS_PROCFS_TYPE(prfpregset32_t)
  BFD_HAVE_SYS_PROCFS_TYPE(lwpid_t)
  BFD_HAVE_SYS_PROCFS_TYPE(psaddr_t)
  BFD_HAVE_SYS_PROCFS_TYPE(prsysent_t)
  BFD_HAVE_SYS_PROCFS_TYPE(pr_sigset_t)
  BFD_HAVE_SYS_PROCFS_TYPE(pr_sigaction64_t)
  BFD_HAVE_SYS_PROCFS_TYPE(pr_siginfo64_t)


  dnl Check for broken prfpregset_t type

  dnl For Linux/i386, glibc 2.1.3 was released with a bogus
  dnl prfpregset_t type (it's a typedef for the pointer to a struct
  dnl instead of the struct itself).  We detect this here, and work
  dnl around it in gdb_proc_service.h.

  if test $bfd_cv_have_sys_procfs_type_prfpregset_t = yes; then
    AC_MSG_CHECKING(whether prfpregset_t type is broken)
    AC_CACHE_VAL(gdb_cv_prfpregset_t_broken,
      [AC_TRY_RUN([#include <sys/procfs.h>
       int main ()
       {
         if (sizeof (prfpregset_t) == sizeof (void *))
           return 1;
         return 0;
       }],
       gdb_cv_prfpregset_t_broken=no,
       gdb_cv_prfpregset_t_broken=yes,
       gdb_cv_prfpregset_t_broken=yes)])
    AC_MSG_RESULT($gdb_cv_prfpregset_t_broken)
    if test $gdb_cv_prfpregset_t_broken = yes; then
      AC_DEFINE(PRFPREGSET_T_BROKEN, 1,
      [Define if the prfpregset_t type is broken.])
    fi
  fi

  dnl Check for PIOCSET ioctl entry 

  AC_MSG_CHECKING(for PIOCSET ioctl entry in sys/procfs.h)
  AC_CACHE_VAL(gdb_cv_have_procfs_piocset,
  [AC_TRY_COMPILE([#include <unistd.h>
#include <sys/types.h>
#include <sys/procfs.h>
], [
    int dummy;;
    dummy = ioctl(0, PIOCSET, &dummy);
  ],
  gdb_cv_have_procfs_piocset=yes, gdb_cv_have_procfs_piocset=no)])
  AC_MSG_RESULT($gdb_cv_have_procfs_piocset)
  if test $gdb_cv_have_procfs_piocset = yes; then
    AC_DEFINE(HAVE_PROCFS_PIOCSET, 1,
    [Define if ioctl argument PIOCSET is available.])
  fi
fi

dnl For native ports (host == target), check to see what kind of
dnl legacy link.h support is needed.  (See solib-legacy.c.)
if test ${host} = ${target} ; then
  dnl Check for struct link_map with l_ members which are indicative
  dnl of SVR4-like shared libraries

  AC_MSG_CHECKING(for member l_addr in struct link_map)
  AC_CACHE_VAL(gdb_cv_have_struct_link_map_with_l_members,
    [AC_TRY_COMPILE([#include <link.h>],
                    [struct link_map lm; (void) lm.l_addr;],
                    gdb_cv_have_struct_link_map_with_l_members=yes,
                    gdb_cv_have_struct_link_map_with_l_members=no)])
  AC_MSG_RESULT($gdb_cv_have_struct_link_map_with_l_members)
  if test $gdb_cv_have_struct_link_map_with_l_members = yes; then
    AC_DEFINE(HAVE_STRUCT_LINK_MAP_WITH_L_MEMBERS,1,
    [Define if <link.h> exists and defines struct link_map which has
     members with an ``l_'' prefix.  (For Solaris, SVR4, and
     SVR4-like systems.)])
  fi

  dnl Check for struct link_map with lm_ members which are indicative
  dnl of SunOS-like shared libraries

  AC_MSG_CHECKING(for member lm_addr in struct link_map)
  AC_CACHE_VAL(gdb_cv_have_struct_link_map_with_lm_members,
    [AC_TRY_COMPILE([#include <sys/types.h>
#include <link.h>],
                    [struct link_map lm; (void) lm.lm_addr;],
                    gdb_cv_have_struct_link_map_with_lm_members=yes,
                    gdb_cv_have_struct_link_map_with_lm_members=no)])
  AC_MSG_RESULT($gdb_cv_have_struct_link_map_with_lm_members)
  if test $gdb_cv_have_struct_link_map_with_lm_members = yes; then
    AC_DEFINE(HAVE_STRUCT_LINK_MAP_WITH_LM_MEMBERS, 1,
    [Define if <link.h> exists and defines struct link_map which has
     members with an ``lm_'' prefix.  (For SunOS.)])
  fi

  dnl Check for struct so_map with som_ members which are found on 
  dnl some *BSD systems.

  AC_MSG_CHECKING(for member som_addr in struct so_map)
  AC_CACHE_VAL(gdb_cv_have_struct_so_map_with_som_members,
    [AC_TRY_COMPILE([#include <sys/types.h>
#ifdef HAVE_NLIST_H
#include <nlist.h>
#endif
#include <link.h>],
                    [struct so_map lm; (void) lm.som_addr;],
                    gdb_cv_have_struct_so_map_with_som_members=yes,
                    gdb_cv_have_struct_so_map_with_som_members=no)])
  AC_MSG_RESULT($gdb_cv_have_struct_so_map_with_som_members)
  if test $gdb_cv_have_struct_so_map_with_som_members = yes; then
    AC_DEFINE(HAVE_STRUCT_SO_MAP_WITH_SOM_MEMBERS, 1,
    [Define if <link.h> exists and defines a struct so_map which has
     members with an ``som_'' prefix.  (Found on older *BSD systems.)])
  fi

  dnl Check for struct link_map32 type, which allows a 64-bit Solaris
  dnl debugger to debug a 32-bit Solaris app with 32-bit shared libraries.

  AC_MSG_CHECKING(for struct link_map32 in sys/link.h)
  AC_CACHE_VAL(gdb_cv_have_struct_link_map32, 
    [AC_TRY_COMPILE([#define _SYSCALL32
#include <sys/link.h>], [struct link_map32 l;],
     gdb_cv_have_struct_link_map32=yes,
     gdb_cv_have_struct_link_map32=no)])
  AC_MSG_RESULT($gdb_cv_have_struct_link_map32)
  if test $gdb_cv_have_struct_link_map32 = yes; then
    AC_DEFINE(HAVE_STRUCT_LINK_MAP32, 1,
    [Define if <sys/link.h> has struct link_map32])
    AC_DEFINE(_SYSCALL32, 1,
    [Define if <sys/link.h> has link_map32 (solaris sparc-64 target)])
  fi
fi

# Check if the compiler supports the `long long' type.

AC_CACHE_CHECK([for long long support in compiler], gdb_cv_c_long_long,
               [AC_COMPILE_IFELSE([AC_LANG_PROGRAM(
[[extern long long foo;]],
[[switch (foo & 2) { case 0: return 1; }]])],
                                  gdb_cv_c_long_long=yes,
                                  gdb_cv_c_long_long=no)])
if test $gdb_cv_c_long_long = yes; then
  AC_DEFINE(CC_HAS_LONG_LONG, 1,
            [Define to 1 if the compiler supports long long.])
fi

# Check if the compiler and runtime support printing long longs.

AC_CACHE_CHECK([for long long support in printf],
               gdb_cv_printf_has_long_long,
               [AC_RUN_IFELSE([AC_LANG_PROGRAM([AC_INCLUDES_DEFAULT],
[[char buf[32];
  long long l = 0;
  l = (l << 16) + 0x0123;
  l = (l << 16) + 0x4567;
  l = (l << 16) + 0x89ab;
  l = (l << 16) + 0xcdef;
  sprintf (buf, "0x%016llx", l);
  return (strcmp ("0x0123456789abcdef", buf));]])],
                              gdb_cv_printf_has_long_long=yes,
                              gdb_cv_printf_has_long_long=no,
                              gdb_cv_printf_has_long_long=no)])
if test $gdb_cv_printf_has_long_long = yes; then
  AC_DEFINE(PRINTF_HAS_LONG_LONG, 1,
            [Define to 1 if the "%ll" format works to print long longs.])
fi

# Check if the compiler and runtime support printing decfloats.

AC_CACHE_CHECK([for decfloat support in printf],
               gdb_cv_printf_has_decfloat,
               [AC_RUN_IFELSE([AC_LANG_PROGRAM([AC_INCLUDES_DEFAULT],
[[char buf[64];
  _Decimal32 d32 = 1.2345df;
  _Decimal64 d64 = 1.2345dd;
  _Decimal128 d128 = 1.2345dl;
  sprintf (buf, "Decimal32: %H\nDecimal64: %D\nDecimal128: %DD", d32, d64, d128);
  return (strcmp ("Decimal32: 1.2345\nDecimal64: 1.2345\nDecimal128: 1.2345", buf));]])],
                              gdb_cv_printf_has_decfloat=yes,
                              gdb_cv_printf_has_decfloat=no,
                              gdb_cv_printf_has_decfloat=no)])
if test $gdb_cv_printf_has_decfloat = yes; then
  AC_DEFINE(PRINTF_HAS_DECFLOAT, 1,
            [Define to 1 if the "%H, %D and %DD" formats work to print decfloats.])
fi

# Check if the compiler supports the `long double' type.  We can't use
# AC_C_LONG_DOUBLE because that one does additional checks on the
# constants defined in <float.h> that fail on some systems,
# e.g. FreeBSD/i386 4.7 and OpenBSD/i386 3.6.

AC_CACHE_CHECK([for long double support in compiler], gdb_cv_c_long_double,
               [AC_COMPILE_IFELSE([AC_LANG_SOURCE([[long double foo;]])],
                                  gdb_cv_c_long_double=yes,
                                  gdb_cv_c_long_double=no)])
if test $gdb_cv_c_long_double = yes; then
  AC_DEFINE(HAVE_LONG_DOUBLE, 1,
           [Define to 1 if the compiler supports long double.])
fi

# Check if the compiler and runtime support printing long doubles.

AC_CACHE_CHECK([for long double support in printf],
               gdb_cv_printf_has_long_double,
               [AC_RUN_IFELSE([AC_LANG_PROGRAM([AC_INCLUDES_DEFAULT],
[[char buf[16];
  long double f = 3.141592653;
  sprintf (buf, "%Lg", f);
  return (strncmp ("3.14159", buf, 7));]])],
                              gdb_cv_printf_has_long_double=yes,
                              gdb_cv_printf_has_long_double=no,
                              gdb_cv_printf_has_long_double=no)])
if test $gdb_cv_printf_has_long_double = yes; then
  AC_DEFINE(PRINTF_HAS_LONG_DOUBLE, 1,
            [Define to 1 if the "%Lg" format works to print long doubles.])
fi

# Check if the compiler and runtime support scanning long doubles.

AC_CACHE_CHECK([for long double support in scanf], 
               gdb_cv_scanf_has_long_double,
               [AC_RUN_IFELSE([AC_LANG_PROGRAM(
[[#include <stdio.h>]],
[[char *buf = "3.141592653";
  long double f = 0;
  sscanf (buf, "%Lg", &f);
  return !(f > 3.14159 && f < 3.14160);]])],
                              gdb_cv_scanf_has_long_double=yes,
                              gdb_cv_scanf_has_long_double=no,
                              gdb_cv_scanf_has_long_double=no)])
if test $gdb_cv_scanf_has_long_double = yes; then
  AC_DEFINE(SCANF_HAS_LONG_DOUBLE, 1,
            [Define to 1 if the "%Lg" format works to scan long doubles.])
fi

case ${host_os} in
aix*)
  AC_CACHE_CHECK([for -bbigtoc option], [gdb_cv_bigtoc], [
    SAVE_LDFLAGS=$LDFLAGS

    case $GCC in
    yes) gdb_cv_bigtoc=-Wl,-bbigtoc ;;
    *) gdb_cv_bigtoc=-bbigtoc ;;
    esac

    LDFLAGS=$LDFLAGS\ $gdb_cv_bigtoc
    AC_TRY_LINK([], [int i;], [], [gdb_cv_bigtoc=])
    LDFLAGS="${SAVE_LDFLAGS}"
  ])
  CONFIG_LDFLAGS="${CONFIG_LDFLAGS} ${gdb_cv_bigtoc}"
  ;;
esac


dnl For certain native configurations, we need to check whether thread
dnl support can be built in or not.
dnl
dnl Note that we only want this if we are both native (host == target),
dnl and not doing a canadian cross build (build == host).

if test ${build} = ${host} -a ${host} = ${target} ; then
   case ${host_os} in
   hpux*)
      AC_MSG_CHECKING(for HPUX/OSF thread support)
      if test -f /usr/include/dce/cma_config.h ; then
         if test "$GCC" = "yes" ; then
            AC_MSG_RESULT(yes)
            AC_DEFINE(HAVE_HPUX_THREAD_SUPPORT, 1,
	    [Define if you have HPUX threads])
            CONFIG_OBS="${CONFIG_OBS} hpux-thread.o"
            CONFIG_SRCS="${CONFIG_SRCS} hpux-thread.c"
         else
            AC_MSG_RESULT(no (suppressed because you are not using GCC))
         fi
      else
         AC_MSG_RESULT(no)
      fi
      ;;
   solaris*)
      # See if thread_db library is around for Solaris thread debugging.
      # Note that we must explicitly test for version 1 of the library
      # because version 0 (present on Solaris 2.4 or earlier) doesn't have
      # the same API.
      AC_MSG_CHECKING(for Solaris thread debugging library)
      if test -f /usr/lib/libthread_db.so.1 ; then
         AC_MSG_RESULT(yes)
         AC_DEFINE(HAVE_THREAD_DB_LIB, 1,
         [Define if using Solaris thread debugging.])
         CONFIG_OBS="${CONFIG_OBS} sol-thread.o"
         CONFIG_SRCS="${CONFIG_SRCS} sol-thread.c"
         AC_CHECK_LIB(dl, dlopen)
         if test "$GCC" = "yes" ; then
            # The GNU linker requires the -export-dynamic option to make
            # all symbols visible in the dynamic symbol table.
            hold_ldflags=$LDFLAGS
            AC_MSG_CHECKING(for the ld -export-dynamic flag)
            LDFLAGS="${LDFLAGS} -Wl,-export-dynamic"
            AC_TRY_LINK(, [int i;], found=yes, found=no)
            LDFLAGS=$hold_ldflags
            AC_MSG_RESULT($found)
            if test $found = yes; then
               CONFIG_LDFLAGS="${CONFIG_LDFLAGS} -Wl,-export-dynamic"
            fi
         fi
	 # Sun randomly tweaked the prototypes in <proc_service.h>
	 # at one point.
	 AC_MSG_CHECKING(if <proc_service.h> is old)
	 AC_CACHE_VAL(gdb_cv_proc_service_is_old,[
	    AC_TRY_COMPILE([
		#include <proc_service.h>
		ps_err_e ps_pdwrite
		    (struct ps_prochandle*, psaddr_t, const void*, size_t);
	    ],, gdb_cv_proc_service_is_old=no,
	        gdb_cv_proc_service_is_old=yes)
	 ])
	 AC_MSG_RESULT($gdb_cv_proc_service_is_old)
	 if test $gdb_cv_proc_service_is_old = yes; then
	    AC_DEFINE(PROC_SERVICE_IS_OLD, 1,
            [Define if <proc_service.h> on solaris uses int instead of
             size_t, and assorted other type changes.])
	 fi
      else
         AC_MSG_RESULT(no)
      fi
      ;;
   aix*)
      AC_MSG_CHECKING(for AiX thread debugging library)
      AC_CACHE_VAL(gdb_cv_have_aix_thread_debug,
                   [AC_TRY_COMPILE([#include <sys/pthdebug.h>],
                                   [#ifndef PTHDB_VERSION_3
                                    #error
                                    #endif],
                                   gdb_cv_have_aix_thread_debug=yes,
                                   gdb_cv_have_aix_thread_debug=no)])
      AC_MSG_RESULT($gdb_cv_have_aix_thread_debug)
      if test $gdb_cv_have_aix_thread_debug = yes; then
         CONFIG_SRCS="${CONFIG_SRCS} aix-thread.c"
         CONFIG_OBS="${CONFIG_OBS} aix-thread.o"
         CONFIG_LDFLAGS="${CONFIG_LDFLAGS} -lpthdebug"
      fi
      ;;
   esac
   AC_SUBST(CONFIG_LDFLAGS)
fi

dnl See if we have a thread_db header file that has TD_NOTALLOC and
dnl other error codes.
if test "x$ac_cv_header_thread_db_h" = "xyes"; then
   AC_CACHE_CHECK([whether <thread_db.h> has TD_NOTALLOC],
                  gdb_cv_thread_db_h_has_td_notalloc,
     AC_TRY_COMPILE(
       [#include <thread_db.h>],
       [int i = TD_NOTALLOC;],
       gdb_cv_thread_db_h_has_td_notalloc=yes,
       gdb_cv_thread_db_h_has_td_notalloc=no
     )
   )
   AC_CACHE_CHECK([whether <thread_db.h> has TD_VERSION],
                  gdb_cv_thread_db_h_has_td_version,
     AC_TRY_COMPILE(
       [#include <thread_db.h>],
       [int i = TD_VERSION;],
       gdb_cv_thread_db_h_has_td_version=yes,
       gdb_cv_thread_db_h_has_td_version=no
     )
   )
   AC_CACHE_CHECK([whether <thread_db.h> has TD_NOTLS],
                  gdb_cv_thread_db_h_has_td_notls,
     AC_TRY_COMPILE(
       [#include <thread_db.h>],
       [int i = TD_NOTLS;],
       gdb_cv_thread_db_h_has_td_notls=yes,
       gdb_cv_thread_db_h_has_td_notls=no
     )
   )
fi
if test "x$gdb_cv_thread_db_h_has_td_notalloc" = "xyes"; then
  AC_DEFINE(THREAD_DB_HAS_TD_NOTALLOC, 1,
            [Define if <thread_db.h> has the TD_NOTALLOC error code.])
fi
if test "x$gdb_cv_thread_db_h_has_td_version" = "xyes"; then
  AC_DEFINE(THREAD_DB_HAS_TD_VERSION, 1,
            [Define if <thread_db.h> has the TD_VERSION error code.])
fi
if test "x$gdb_cv_thread_db_h_has_td_notls" = "xyes"; then
  AC_DEFINE(THREAD_DB_HAS_TD_NOTLS, 1,
            [Define if <thread_db.h> has the TD_NOTLS error code.])
fi

dnl See if we have a sys/syscall header file that has __NR_tkill.
if test "x$ac_cv_header_sys_syscall_h" = "xyes"; then
   AC_CACHE_CHECK([whether <sys/syscall.h> has __NR_tkill],
                  gdb_cv_sys_syscall_h_has_tkill,
     AC_TRY_COMPILE(
       [#include <sys/syscall.h>],
       [int i = __NR_tkill;],
       gdb_cv_sys_syscall_h_has_tkill=yes,
       gdb_cv_sys_syscall_h_has_tkill=no
     )
   )
fi
dnl See if we can issue tkill syscall.
if test "x$gdb_cv_sys_syscall_h_has_tkill" = "xyes" && test "x$ac_cv_func_syscall" = "xyes"; then
  AC_DEFINE(HAVE_TKILL_SYSCALL, 1, [Define if you support the tkill syscall.])
fi

dnl Check if we can disable the virtual address space randomization.
dnl The functionality of setarch -R.
AC_CHECK_DECLS([ADDR_NO_RANDOMIZE],,, [#include <sys/personality.h>])
define([PERSONALITY_TEST], [AC_LANG_PROGRAM([#include <sys/personality.h>], [
#      if !HAVE_DECL_ADDR_NO_RANDOMIZE
#       define ADDR_NO_RANDOMIZE 0x0040000
#      endif
       /* Test the flag could be set and stays set.  */
       personality (personality (0xffffffff) | ADDR_NO_RANDOMIZE);
       if (!(personality (personality (0xffffffff)) & ADDR_NO_RANDOMIZE))
	   return 1])])
AC_RUN_IFELSE([PERSONALITY_TEST],
	      [have_personality=true],
	      [have_personality=false],
	      [AC_LINK_IFELSE([PERSONALITY_TEST],
			      [have_personality=true],
			      [have_personality=false])])
if $have_personality
then
    AC_DEFINE([HAVE_PERSONALITY], 1,
	      [Define if you support the personality syscall.])
fi

dnl Handle optional features that can be enabled.

target_sysroot_reloc=0
AC_ARG_WITH(sysroot,
AS_HELP_STRING([--with-sysroot@<:@=DIR@:>@], [search for usr/lib et al within DIR]),
[
 case ${with_sysroot} in
 yes) TARGET_SYSTEM_ROOT='${exec_prefix}/${target_alias}/sys-root' ;;
 *) TARGET_SYSTEM_ROOT=$with_sysroot ;;
 esac

 TARGET_SYSTEM_ROOT_DEFINE='-DTARGET_SYSTEM_ROOT=\"$(TARGET_SYSTEM_ROOT)\"'

 if test "x$prefix" = xNONE; then
  test_prefix=/usr/local
 else
  test_prefix=$prefix
 fi
 if test "x$exec_prefix" = xNONE || test "x$exec_prefix" = 'x${prefix}'; then
  test_exec_prefix=$test_prefix
 else
  test_exec_prefix=$exec_prefix
 fi
 case ${TARGET_SYSTEM_ROOT} in
 "${test_prefix}"|"${test_prefix}/"*|\
 "${test_exec_prefix}"|"${test_exec_prefix}/"*|\
 '${prefix}'|'${prefix}/'*|\
 '${exec_prefix}'|'${exec_prefix}/'*)
   target_sysroot_reloc=1
   ;;
 esac
], [
 TARGET_SYSTEM_ROOT=
 TARGET_SYSTEM_ROOT_DEFINE='-DTARGET_SYSTEM_ROOT=\"\"'
])
TARGET_SYSTEM_ROOT_DEFINE="$TARGET_SYSTEM_ROOT_DEFINE -DTARGET_SYSTEM_ROOT_RELOCATABLE=$target_sysroot_reloc"
AC_SUBST(TARGET_SYSTEM_ROOT)
AC_SUBST(TARGET_SYSTEM_ROOT_DEFINE)

GDB_AC_WITH_DIR(SYSTEM_GDBINIT, system-gdbinit,
    [automatically load a system-wide gdbinit file],
    [])

AC_ARG_ENABLE(werror,
  AS_HELP_STRING([--enable-werror], [treat compile warnings as errors]),
  [case "${enableval}" in
     yes | y) ERROR_ON_WARNING="yes" ;;
     no | n)  ERROR_ON_WARNING="no" ;;
     *) AC_MSG_ERROR(bad value ${enableval} for --enable-werror) ;;
   esac])

# Enable -Werror by default when using gcc
if test "${GCC}" = yes -a -z "${ERROR_ON_WARNING}" ; then
    ERROR_ON_WARNING=yes
fi

WERROR_CFLAGS=""
if test "${ERROR_ON_WARNING}" = yes ; then
    WERROR_CFLAGS="-Werror"
fi

# The entries after -Wno-pointer-sign are disabled warnings which may
# be enabled in the future, which can not currently be used to build
# GDB.
# NOTE: If you change this list, remember to update
# gdb/doc/gdbint.texinfo.
build_warnings="-Wall -Wdeclaration-after-statement -Wpointer-arith \
-Wformat-nonliteral -Wno-pointer-sign \
-Wno-unused -Wno-switch -Wno-char-subscripts"

# Enable -Wno-format by default when using gcc on mingw since many
# GCC versions complain about %I64.
case "${host}" in
  *-*-mingw32*) build_warnings="$build_warnings -Wno-format" ;;
esac

AC_ARG_ENABLE(build-warnings,
AS_HELP_STRING([--enable-build-warnings], [enable build-time compiler warnings if gcc is used]),
[case "${enableval}" in
  yes)	;;
  no)	build_warnings="-w";;
  ,*)   t=`echo "${enableval}" | sed -e "s/,/ /g"`
        build_warnings="${build_warnings} ${t}";;
  *,)   t=`echo "${enableval}" | sed -e "s/,/ /g"`
        build_warnings="${t} ${build_warnings}";;
  *)    build_warnings=`echo "${enableval}" | sed -e "s/,/ /g"`;;
esac
if test x"$silent" != x"yes" && test x"$build_warnings" != x""; then
  echo "Setting compiler warning flags = $build_warnings" 6>&1
fi])dnl
AC_ARG_ENABLE(gdb-build-warnings,
AS_HELP_STRING([--enable-gdb-build-warnings], [enable GDB specific build-time compiler warnings if gcc is used]),
[case "${enableval}" in
  yes)	;;
  no)	build_warnings="-w";;
  ,*)   t=`echo "${enableval}" | sed -e "s/,/ /g"`
        build_warnings="${build_warnings} ${t}";;
  *,)   t=`echo "${enableval}" | sed -e "s/,/ /g"`
        build_warnings="${t} ${build_warnings}";;
  *)    build_warnings=`echo "${enableval}" | sed -e "s/,/ /g"`;;
esac
if test x"$silent" != x"yes" && test x"$build_warnings" != x""; then
  echo "Setting GDB specific compiler warning flags = $build_warnings" 6>&1
fi])dnl
WARN_CFLAGS=""
if test "x${build_warnings}" != x -a "x$GCC" = xyes
then
    AC_MSG_CHECKING(compiler warning flags)
    # Separate out the -Werror flag as some files just cannot be
    # compiled with it enabled.
    for w in ${build_warnings}; do
	case $w in
	-Werr*) WERROR_CFLAGS=-Werror ;;
	*) # Check that GCC accepts it
	    saved_CFLAGS="$CFLAGS"
	    CFLAGS="$CFLAGS $w"
	    AC_TRY_COMPILE([],[],WARN_CFLAGS="${WARN_CFLAGS} $w",)
	    CFLAGS="$saved_CFLAGS"
	esac
    done
    AC_MSG_RESULT(${WARN_CFLAGS} ${WERROR_CFLAGS})
fi
AC_SUBST(WARN_CFLAGS)
AC_SUBST(WERROR_CFLAGS)

# In the Cygwin environment, we need some additional flags.
AC_CACHE_CHECK([for cygwin], gdb_cv_os_cygwin,
[AC_EGREP_CPP(lose, [
#if defined (__CYGWIN__) || defined (__CYGWIN32__)
lose
#endif],[gdb_cv_os_cygwin=yes],[gdb_cv_os_cygwin=no])])


dnl Figure out which of the many generic ser-*.c files the _host_ supports.
SER_HARDWIRE="ser-base.o ser-unix.o ser-pipe.o ser-tcp.o"
case ${host} in
  *go32* ) SER_HARDWIRE=ser-go32.o ;;
  *djgpp* ) SER_HARDWIRE=ser-go32.o ;;
  *mingw32*) SER_HARDWIRE="ser-base.o ser-tcp.o ser-mingw.o" ;;
esac
AC_SUBST(SER_HARDWIRE)

# libreadline needs libuser32.a in a cygwin environment
WIN32LIBS=
if test x$gdb_cv_os_cygwin = xyes; then
    WIN32LIBS="-luser32"
    case "${target}" in
	*cygwin*) WIN32LIBS="$WIN32LIBS -limagehlp"
	;;
    esac
fi

# The ser-tcp.c module requires sockets.
case ${host} in
  *mingw32*)
    AC_DEFINE(USE_WIN32API, 1,
              [Define if we should use the Windows API, instead of the 
	       POSIX API.  On Windows, we use the Windows API when 
	       building for MinGW, but the POSIX API when building 
	       for Cygwin.])
    WIN32LIBS="$WIN32LIBS -lws2_32"
    ;;
esac	    
AC_SUBST(WIN32LIBS)

# Add ELF support to GDB, but only if BFD includes ELF support.
OLD_CFLAGS=$CFLAGS
OLD_LDFLAGS=$LDFLAGS
OLD_LIBS=$LIBS
CFLAGS="$CFLAGS -I${srcdir}/../include -I../bfd -I${srcdir}/../bfd"
LDFLAGS="$LDFLAGS -L../bfd -L../libiberty"
intl=`echo $LIBINTL | sed 's,${top_builddir}/,,g'`
LIBS="-lbfd -liberty $intl $LIBS"
AC_CACHE_CHECK([for ELF support in BFD], gdb_cv_var_elf,
[AC_TRY_LINK(
[#include <stdlib.h>
#include "bfd.h"
#include "elf-bfd.h"
],
[bfd *abfd = NULL; bfd_get_elf_phdr_upper_bound (abfd); ],
gdb_cv_var_elf=yes, gdb_cv_var_elf=no)])
if test $gdb_cv_var_elf = yes; then
  CONFIG_OBS="$CONFIG_OBS elfread.o"
  AC_DEFINE(HAVE_ELF, 1,
	    [Define if ELF support should be included.])
fi
CFLAGS=$OLD_CFLAGS
LDFLAGS=$OLD_LDFLAGS
LIBS=$OLD_LIBS

# Add any host-specific objects to GDB.
CONFIG_OBS="${CONFIG_OBS} ${gdb_host_obs}"

LIBGUI="../libgui/src/libgui.a"
GUI_CFLAGS_X="-I${srcdir}/../libgui/src"
AC_SUBST(LIBGUI)
AC_SUBST(GUI_CFLAGS_X)

WIN32LDAPP=
AC_SUBST(WIN32LIBS)
AC_SUBST(WIN32LDAPP)

case "${host}" in
*-*-cygwin* | *-*-mingw* )
    configdir="win"
    ;;
*)
    configdir="unix"
    ;;
esac

GDBTKLIBS=
if test "${enable_gdbtk}" = "yes"; then

    # Gdbtk must have an absolute path to srcdir in order to run
    # properly when not installed.
    here=`pwd`
    cd ${srcdir}
    GDBTK_SRC_DIR=`pwd`
    cd $here

    SC_PATH_TCLCONFIG

    # If $no_tk is nonempty, then we can't do Tk, and there is no
    # point to doing Tcl.
    SC_PATH_TKCONFIG

    if test -z "${no_tcl}" -a -z "${no_tk}"; then
	SC_LOAD_TCLCONFIG

        # Check for in-tree tcl
        here=`pwd`
        cd ${srcdir}/..
        topdir=`pwd`
        cd ${here}

        intree="no"
        if test "${TCL_SRC_DIR}" = "${topdir}/tcl"; then
          intree="yes"
        fi

        # Find Tcl private headers
        if test x"${intree}" = xno; then
          CY_AC_TCL_PRIVATE_HEADERS
	  TCL_INCLUDE="${TCL_INCLUDE_SPEC} ${TCL_PRIVATE_INCLUDE}"
          TCL_LIBRARY="${TCL_LIB_SPEC}"
          TCL_DEPS=""
        else
          # If building tcl in the same src tree, private headers
          # are not needed, but we need to be sure to use the right
          # headers library
	  TCL_INCLUDE="-I${TCL_SRC_DIR}/generic"          
          TCL_LIBRARY="${TCL_BUILD_LIB_SPEC}"
          TCL_DEPS="../tcl/${configdir}${TCL_LIB_FILE}"
        fi
	AC_SUBST(TCL_INCLUDE)
	AC_SUBST(TCL_LIBRARY)
        AC_SUBST(TCL_DEPS)

	SC_LOAD_TKCONFIG

        # Check for in-tree Tk
        intree="no"
        if test "${TK_SRC_DIR}" = "${topdir}/tk"; then
          intree="yes" 
        fi

        # Find Tk private headers
        if test x"${intree}" = xno; then
          CY_AC_TK_PRIVATE_HEADERS
	  TK_INCLUDE="${TK_INCLUDE_SPEC} ${TK_PRIVATE_INCLUDE}"
	  TK_LIBRARY=${TK_LIB_SPEC}
          TK_DEPS=""
        else
          TK_INCLUDE="-I${TK_SRC_DIR}/generic"
          TK_LIBRARY="${TK_BUILD_LIB_SPEC}"
          TK_DEPS="../tk/${configdir}/${TK_LIB_FILE}"
        fi
	AC_SUBST(TK_INCLUDE)
	AC_SUBST(TK_LIBRARY)
	AC_SUBST(TK_DEPS)
	AC_SUBST(TK_XINCLUDES)

        ENABLE_CFLAGS="${ENABLE_CFLAGS} \$(SUBDIR_GDBTK_CFLAGS)"

	# Include some libraries that Tcl and Tk want.
	TCL_LIBS='$(LIBGUI) $(TK) $(TCL) $(X11_LDFLAGS) $(X11_LIBS)'
	# Yes, the ordering seems wrong here.  But it isn't.
	# TK_LIBS is the list of libraries that need to be linked
	# after Tcl/Tk.  Note that this isn't put into LIBS.  If it
	# were in LIBS then any link tests after this point would
	# try to include things like `$(LIBGUI)', which wouldn't work.
	GDBTKLIBS="${TCL_LIBS} ${TK_LIBS}"

        CONFIG_OBS="${CONFIG_OBS} \$(SUBDIR_GDBTK_OBS)"
        CONFIG_DEPS="${CONFIG_DEPS} \$(SUBDIR_GDBTK_DEPS)"
        CONFIG_SRCS="${CONFIG_SRCS} \$(SUBDIR_GDBTK_SRCS)"
	CONFIG_ALL="${CONFIG_ALL} all-gdbtk"
	CONFIG_CLEAN="${CONFIG_CLEAN} clean-gdbtk"
	CONFIG_INSTALL="${CONFIG_INSTALL} install-gdbtk"
	CONFIG_UNINSTALL="${CONFIG_UNINSTALL} uninstall-gdbtk"

	if test x$gdb_cv_os_cygwin = xyes; then
	  WIN32LIBS="${WIN32LIBS} -lshell32 -lgdi32 -lcomdlg32 -ladvapi32"
	  WIN32LDAPP="-Wl,--subsystem,console"
	  CONFIG_OBS="${CONFIG_OBS} gdbres.o"
	fi

        AC_CONFIG_SUBDIRS(gdbtk)
    fi
fi

AC_SUBST(X_CFLAGS)
AC_SUBST(X_LDFLAGS)
AC_SUBST(X_LIBS)
AC_SUBST(GDBTKLIBS)
AC_SUBST(GDBTK_CFLAGS)
AC_SUBST(GDBTK_SRC_DIR)

AC_PATH_X

# Unlike the sim directory, whether a simulator is linked is controlled by 
# presence of a gdb_sim definition in the target configure.tgt entry.  
# This code just checks for a few cases where we'd like to ignore those
# definitions, even when they're present in the '.mt' file.  These cases
# are when --disable-sim is specified, or if the simulator directory is
# not part of the source tree.
#
AC_ARG_ENABLE(sim,
AS_HELP_STRING([--enable-sim], [link gdb with simulator]),
[echo "enable_sim = $enable_sim";
 echo "enableval = ${enableval}";
 case "${enableval}" in
  yes) ignore_sim=false ;;
  no)  ignore_sim=true ;;
  *)   ignore_sim=false ;;
 esac],
[ignore_sim=false])

if test ! -d "${srcdir}/../sim"; then
  ignore_sim=true
fi

SIM=
SIM_OBS=
if test "${ignore_sim}" = "false"; then
  if test x"${gdb_sim}" != x ; then
    SIM="${gdb_sim}"
    SIM_OBS="remote-sim.o"
    AC_DEFINE(WITH_SIM, 1, [Define if the simulator is being linked in.])
  fi
fi
AC_SUBST(SIM)
AC_SUBST(SIM_OBS)

AC_SUBST(ENABLE_CFLAGS)
AC_SUBST(PROFILE_CFLAGS)

AC_SUBST(CONFIG_OBS)
AC_SUBST(CONFIG_DEPS)
AC_SUBST(CONFIG_SRCS)
AC_SUBST(CONFIG_ALL)
AC_SUBST(CONFIG_CLEAN)
AC_SUBST(CONFIG_INSTALL)
AC_SUBST(CONFIG_UNINSTALL)

# List of host floatformats.
AC_DEFINE_UNQUOTED(GDB_HOST_FLOAT_FORMAT,$gdb_host_float_format,[Host float floatformat])
AC_DEFINE_UNQUOTED(GDB_HOST_DOUBLE_FORMAT,$gdb_host_double_format,[Host double floatformat])
AC_DEFINE_UNQUOTED(GDB_HOST_LONG_DOUBLE_FORMAT,$gdb_host_long_double_format,[Host long double floatformat])

# target_subdir is used by the testsuite to find the target libraries.
target_subdir=
if test "${host}" != "${target}"; then
    target_subdir="${target_alias}/"
fi
AC_SUBST(target_subdir)

frags=
if test "${gdb_native}" = "yes"; then
  host_makefile_frag=${srcdir}/config/${gdb_host_cpu}/${gdb_host}.mh
  if test ! -f ${host_makefile_frag}; then
    AC_MSG_ERROR("*** Gdb does not support native target ${host}")
  fi
  frags="$frags $host_makefile_frag"
else
  host_makefile_frag=/dev/null
fi

AC_SUBST_FILE(host_makefile_frag)
AC_SUBST(frags)

changequote(,)dnl
if test "${gdb_native}" = "yes"; then
# We pick this up from the host configuration file (.mh) because we
# do not have a native configuration Makefile fragment.
nativefile=`sed -n '
s/NAT_FILE[ 	]*=[ 	]*\([^ 	]*\)/\1/p
' ${host_makefile_frag}`
fi
changequote([,])

if test x"${gdb_osabi}" != x ; then
    AC_DEFINE_UNQUOTED(GDB_OSABI_DEFAULT, $gdb_osabi,
		       [Define to the default OS ABI for this configuration.])
fi

# Enable multi-ice-gdb-server.
AC_ARG_ENABLE(multi-ice,
AS_HELP_STRING([--enable-multi-ice], [build the multi-ice-gdb-server]),
  [case $enableval in
    yes | no)
      ;;
    *) AC_MSG_ERROR([bad value $enableval for --enable-multi-ice]) ;;
  esac])
if test "x$enable_multi_ice" = xyes; then
   AC_CONFIG_SUBDIRS(multi-ice)
fi

# We only build gdbserver automatically in a native configuration. 
if test "$gdb_native" = "yes"; then
  AC_MSG_CHECKING(whether gdbserver is supported on this host)
  if test "x$build_gdbserver" = xyes; then
    AC_MSG_RESULT(yes)
    AC_CONFIG_SUBDIRS(gdbserver)
  else
    AC_MSG_RESULT(no)
  fi
fi

# If nativefile (NAT_FILE) is not set in config/*/*.m[ht] files, we link
# to an empty version.

files=
links=

rm -f nm.h
if test "${nativefile}" != ""; then
    case "${nativefile}" in
      nm-*.h ) GDB_NM_FILE="config/${gdb_host_cpu}/${nativefile}" ;;
      * ) GDB_NM_FILE="${nativefile}"
    esac
    files="${files} ${GDB_NM_FILE}"
    links="${links} nm.h"
    AC_DEFINE_UNQUOTED(GDB_NM_FILE, "${GDB_NM_FILE}", [nativefile])
fi
AC_SUBST(GDB_NM_FILE)

AC_LINK_FILES($files, $links)

dnl Check for exe extension set on certain hosts (e.g. Win32)
AC_EXEEXT

dnl  Detect the character set used by this host.
dnl  At the moment, we just assume it's UTF-8.
AC_DEFINE(GDB_DEFAULT_HOST_CHARSET, "UTF-8",
          [Define to be a string naming the default host character set.])

# Flags needed to enable html installing and building
AC_ARG_WITH(datarootdir,
AC_HELP_STRING([--with-datarootdir], [use datarootdir as the data root directory.]),
[datarootdir="\${prefix}/${withval}"],
[datarootdir="\${prefix}/share"])

AC_ARG_WITH(docdir,
AC_HELP_STRING([--with-docdir], [install documentation in this directory.]),
[docdir="\${prefix}/${withval}"],
[docdir="\${datarootdir}/doc"])

AC_ARG_WITH(pdfdir,
AC_HELP_STRING([--with-pdfdir], [install pdf in this directory.]),
[pdfdir="\${prefix}/${withval}"],
[pdfdir="\${docdir}"])

AC_ARG_WITH(htmldir,
AC_HELP_STRING([--with-htmldir], [install html in this directory.]),
[htmldir="\${prefix}/${withval}"],
[htmldir="\${docdir}"])

AC_SUBST(datarootdir)
AC_SUBST(docdir)
AC_SUBST(htmldir)
AC_SUBST(pdfdir)

AC_OUTPUT(Makefile .gdbinit:gdbinit.in gnulib/Makefile,
[
case x$CONFIG_HEADERS in
xconfig.h:config.in)
echo > stamp-h ;;
esac
])

exit 0<|MERGE_RESOLUTION|>--- conflicted
+++ resolved
@@ -834,12 +834,8 @@
 AC_CHECK_FUNCS([canonicalize_file_name realpath getrusage getuid \
                 getgid poll pread64 sbrk setpgid setpgrp setsid \
 		sigaction sigprocmask sigsetmask socketpair syscall \
-<<<<<<< HEAD
-		ttrace wborder setlocale])
-=======
 		ttrace wborder setlocale iconvlist libiconvlist btowc])
 AM_LANGINFO_CODESET
->>>>>>> b2f2d10e
 
 # Check the return and argument types of ptrace.  No canned test for
 # this, so roll our own.
