--- conflicted
+++ resolved
@@ -35,11 +35,8 @@
 #include "vec.h"
 #include "gdbthread.h"
 #include "inferior.h"
-<<<<<<< HEAD
 #include "valprint.h"
-=======
 #include "typeprint.h"
->>>>>>> b2f2d10e
 
 #if HAVE_PYTHON
 #include "python/python.h"
@@ -179,15 +176,12 @@
      frozen.  */
   int not_fetched;
 
-<<<<<<< HEAD
   /* Sub-range of children which the MI consumer has requested.  If
      FROM < 0 or TO < 0, means that all children have been
      requested.  */
   int from;
   int to;
 
-=======
->>>>>>> b2f2d10e
   /* The pretty-printer that has been constructed.  If NULL, then a
      new printer object is needed, and one will be constructed.  */
   PyObject *pretty_printer;
@@ -270,15 +264,9 @@
 static char *my_value_of_variable (struct varobj *var,
 				   enum varobj_display_formats format);
 
-<<<<<<< HEAD
-char *value_get_print_value (struct value *value,
-			     enum varobj_display_formats format,
-			     PyObject *value_formatter);
-=======
 static char *value_get_print_value (struct value *value,
 				    enum varobj_display_formats format,
 				    PyObject *value_formatter);
->>>>>>> b2f2d10e
 
 static int varobj_value_is_changeable_p (struct varobj *var);
 
@@ -743,28 +731,12 @@
 #if HAVE_PYTHON
   PyObject *val_obj = NULL; 
   PyObject *printer;
-<<<<<<< HEAD
 
   val_obj = value_to_value_object (value);
   if (! val_obj)
     return NULL;
 
-  printer = gdbpy_instantiate_printer (constructor, val_obj);
-=======
-  volatile struct gdb_exception except;
-
-  TRY_CATCH (except, RETURN_MASK_ALL)
-    {
-      value = value_copy (value);
-    }
-  GDB_PY_HANDLE_EXCEPTION (except);
-  val_obj = value_to_value_object (value);
-
-  if (! val_obj)
-    return NULL;
-
   printer = PyObject_CallFunctionObjArgs (constructor, val_obj, NULL);
->>>>>>> b2f2d10e
   Py_DECREF (val_obj);
   return printer;
 #endif
@@ -890,31 +862,19 @@
   if (!children)
     {
       gdbpy_print_stack ();
-<<<<<<< HEAD
-      error ("Null value returned for children");
-=======
       error (_("Null value returned for children"));
->>>>>>> b2f2d10e
     }
 
   make_cleanup_py_decref (children);
 
   if (!PyIter_Check (children))
-<<<<<<< HEAD
-    error ("Returned value is not iterable");
-=======
     error (_("Returned value is not iterable"));
->>>>>>> b2f2d10e
 
   iterator = PyObject_GetIter (children);
   if (!iterator)
     {
       gdbpy_print_stack ();
-<<<<<<< HEAD
-      error ("Could not get children iterator");
-=======
       error (_("Could not get children iterator"));
->>>>>>> b2f2d10e
     }
   make_cleanup_py_decref (iterator);
 
@@ -931,24 +891,9 @@
       inner = make_cleanup_py_decref (item);
 
       if (!PyArg_ParseTuple (item, "sO", &name, &py_v))
-<<<<<<< HEAD
-	error ("Invalid item from the child list");
+	error (_("Invalid item from the child list"));
       
       v = convert_value_from_python (py_v);
-=======
-	error (_("Invalid item from the child list"));
-      
-      if (PyObject_TypeCheck (py_v, &value_object_type))
-	{
-	  /* If we just call convert_value_from_python for this type,
-	     we won't know who owns the result.  For this one case we
-	     need to copy the resulting value.  */
-	  v = value_object_to_value (py_v);
-	  v = value_copy (v);
-	}
-      else
-	v = convert_value_from_python (py_v);
->>>>>>> b2f2d10e
 
       /* TODO: This assume the name of the i-th child never changes.  */
 
@@ -1405,7 +1350,6 @@
   return changed;
 }
 
-<<<<<<< HEAD
 /* Return the effective requested range for a varobj.  VAR is the
    varobj.  CHILDREN is the computed list of children.  FROM and TO
    are out parameters.  If VAR has no bounds selected, *FROM and *TO
@@ -1442,8 +1386,6 @@
   var->to = to;
 }
 
-=======
->>>>>>> b2f2d10e
 static void
 install_visualizer (struct varobj *var, PyObject *visualizer)
 {
@@ -1464,11 +1406,7 @@
   if (!visualizer && var->children_requested)
     varobj_list_children (var);
 #else
-<<<<<<< HEAD
-  error ("Python support required");
-=======
   error (_("Python support required"));
->>>>>>> b2f2d10e
 #endif
 }
 
@@ -1539,11 +1477,7 @@
   if (! pretty_printer)
     {
       gdbpy_print_stack ();
-<<<<<<< HEAD
-      error ("Could not evaluate visualizer expression: %s", visualizer);
-=======
       error (_("Could not evaluate visualizer expression: %s"), visualizer);
->>>>>>> b2f2d10e
     }
 
   if (pretty_printer == Py_None)
@@ -1556,11 +1490,7 @@
 
   do_cleanups (back_to);
 #else
-<<<<<<< HEAD
-  error ("Python support required");
-=======
   error (_("Python support required"));
->>>>>>> b2f2d10e
 #endif
 }
 
@@ -1632,12 +1562,8 @@
 
       if (r.status == VAROBJ_NOT_IN_SCOPE)
 	{
-<<<<<<< HEAD
-	  VEC_safe_push (varobj_update_result, result, &r);
-=======
 	  if (r.type_changed || r.changed)
 	    VEC_safe_push (varobj_update_result, result, &r);
->>>>>>> b2f2d10e
 	  return result;
 	}
             
@@ -2000,11 +1926,8 @@
   var->frozen = 0;
   var->not_fetched = 0;
   var->children_requested = 0;
-<<<<<<< HEAD
   var->from = -1;
   var->to = -1;
-=======
->>>>>>> b2f2d10e
   var->pretty_printer = 0;
 
   return var;
@@ -2321,23 +2244,14 @@
     return NULL;
 }
 
-<<<<<<< HEAD
-char *
-=======
 static char *
->>>>>>> b2f2d10e
 value_get_print_value (struct value *value, enum varobj_display_formats format,
 		       PyObject *value_formatter)
 {
   long dummy;
   struct ui_file *stb;
-<<<<<<< HEAD
-  struct cleanup *old_chain = make_cleanup (null_cleanup, 0);
-  gdb_byte *thevalue = NULL;
-=======
   struct cleanup *old_chain;
   char *thevalue = NULL;
->>>>>>> b2f2d10e
   struct value_print_options opts;
   int len = 0;
 
@@ -2353,10 +2267,7 @@
 	char *hint;
 	struct value *replacement;
 	int string_print = 0;
-<<<<<<< HEAD
 	PyObject *output = NULL;
-=======
->>>>>>> b2f2d10e
 
 	hint = gdbpy_get_display_hint (value_formatter);
 	if (hint)
@@ -2366,9 +2277,7 @@
 	    xfree (hint);
 	  }
 
-<<<<<<< HEAD
-	output = apply_varobj_pretty_printer (value_formatter,
-						&replacement);
+	output = apply_varobj_pretty_printer (value_formatter, &replacement);
 	if (output)
   	  {
  	    PyObject *py_str = python_string_to_target_python_string (output);
@@ -2381,35 +2290,21 @@
  	      }
  	    Py_DECREF (output);
   	  }
-	if (replacement)
-	  {
-	    value = replacement;
-	    /* We have a reference to the value, so we must arrange to
-	       free it later.  */
-	    make_cleanup (value_free_cleanup, value);
-	  }
-
-=======
-	thevalue = apply_varobj_pretty_printer (value_formatter,
-						&replacement);
->>>>>>> b2f2d10e
+
 	if (thevalue && !string_print)
 	  {
 	    PyGILState_Release (state);
 	    return thevalue;
 	  }
-<<<<<<< HEAD
-=======
 	if (replacement)
 	  value = replacement;
->>>>>>> b2f2d10e
       }
     PyGILState_Release (state);
   }
 #endif
 
   stb = mem_fileopen ();
-  make_cleanup_ui_file_delete (stb);
+  old_chain = make_cleanup_ui_file_delete (stb);
 
   get_formatted_print_options (&opts, format_code[(int) format]);
   opts.deref_ref = 0;
@@ -2417,13 +2312,9 @@
   if (thevalue)
     {
       make_cleanup (xfree, thevalue);
-<<<<<<< HEAD
-      LA_PRINT_STRING (stb, thevalue, len, 1, 0, &opts);
-=======
       LA_PRINT_STRING (stb, builtin_type (current_gdbarch)->builtin_char,
-		       (gdb_byte *) thevalue, strlen (thevalue),
+		       (gdb_byte *) thevalue, len,
 		       0, &opts);
->>>>>>> b2f2d10e
     }
   else
     common_val_print (value, stb, 0, &opts, current_language);
