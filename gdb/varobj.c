--- conflicted
+++ resolved
@@ -3182,7 +3182,6 @@
   return cplus_value_of_variable (var, format);
 }
 
-<<<<<<< HEAD
 /* Iterate all the existing VAROBJs and call the FUNC callback for them with an
    arbitrary caller supplied DATA pointer.  */
 
@@ -3196,8 +3195,6 @@
       (*func) (vl->var, data);
 }
 
-=======
->>>>>>> 635062f7
 /* Iterate all the existing _root_ VAROBJs and call the FUNC callback for them
    with an arbitrary caller supplied DATA pointer.  */
 
@@ -3215,7 +3212,6 @@
       (*func) (var_root->rootvar, data);
     }
 }
-<<<<<<< HEAD
 
 /* Helper for varobj_types_mark_used.  Call type_mark_used for any TYPEs
    referenced from this VAR.  */
@@ -3363,8 +3359,6 @@
 {
   varobj_revalidate ();
 }
-=======
->>>>>>> 635062f7
  
 extern void _initialize_varobj (void);
@@ -3385,52 +3379,9 @@
 			    show_varobjdebug,
 			    &setlist, &showlist);
 
-<<<<<<< HEAD
+
   observer_attach_objfile_unloading (varobj_invalidate );
   observer_attach_objfile_unloaded (varobj_revalidate);
   observer_attach_new_objfile (varobj_revalidate_for_objfile);
   observer_attach_mark_used (varobj_types_mark_used);
-=======
-/* Invalidate varobj VAR if it is tied to locals and re-create it if it is
-   defined on globals.  It is a helper for varobj_invalidate.  */
-
-static void
-varobj_invalidate_iter (struct varobj *var, void *unused)
-{
-  /* Floating varobjs are reparsed on each stop, so we don't care if the
-     presently parsed expression refers to something that's gone.  */
-  if (var->root->floating)
-    return;
-
-  /* global var must be re-evaluated.  */     
-  if (var->root->valid_block == NULL)
-    {
-      struct varobj *tmp_var;
-
-      /* Try to create a varobj with same expression.  If we succeed
-	 replace the old varobj, otherwise invalidate it.  */
-      tmp_var = varobj_create (NULL, var->name, (CORE_ADDR) 0,
-			       USE_CURRENT_FRAME);
-      if (tmp_var != NULL) 
-	{ 
-	  tmp_var->obj_name = xstrdup (var->obj_name);
-	  varobj_delete (var, NULL, 0);
-	  install_variable (tmp_var);
-	}
-      else
-	var->root->is_valid = 0;
-    }
-  else /* locals must be invalidated.  */
-    var->root->is_valid = 0;
-}
-
-/* Invalidate the varobjs that are tied to locals and re-create the ones that
-   are defined on globals.
-   Invalidated varobjs will be always printed in_scope="invalid".  */
-
-void 
-varobj_invalidate (void)
-{
-  all_root_varobjs (varobj_invalidate_iter, NULL);
->>>>>>> 635062f7
 }