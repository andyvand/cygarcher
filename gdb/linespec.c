--- conflicted
+++ resolved
@@ -758,41 +758,6 @@
   return 1;
 }
 
-<<<<<<< HEAD
-=======
-/* Issue a helpful hint on using the command completion feature on
-   single quoted demangled C++ symbols as part of the completion
-   error.  */
-
-static void
-cplusplus_error (const char *name, const char *fmt, ...)
-{
-  struct ui_file *tmp_stream;
-  char *message;
-
-  tmp_stream = mem_fileopen ();
-  make_cleanup_ui_file_delete (tmp_stream);
-
-  {
-    va_list args;
-
-    va_start (args, fmt);
-    vfprintf_unfiltered (tmp_stream, fmt, args);
-    va_end (args);
-  }
-
-  while (*name == '\'')
-    name++;
-  fprintf_unfiltered (tmp_stream,
-		      ("Hint: try '%s<TAB> or '%s<ESC-?>\n"
-		       "(Note leading single quote.)"),
-		      name, name);
-
-  message = ui_file_xstrdup (tmp_stream, NULL);
-  make_cleanup (xfree, message);
-  throw_error (NOT_FOUND_ERROR, "%s", message);
-}
-
 /* A callback function and the additional data to call it with.  */
 
 struct symbol_and_data_callback
@@ -820,7 +785,6 @@
   return 1; /* Continue iterating.  */
 }
 
->>>>>>> d5bc1178
 /* Some data for the expand_symtabs_matching callback.  */
 
 struct symbol_matcher_data
@@ -2416,13 +2380,8 @@
 	{
 	  iterate_over_all_matching_symtabs (class_name, STRUCT_DOMAIN,
 					     collect_one_symbol, &collector,
-<<<<<<< HEAD
-					     NULL);
+					     NULL, 0);
 	  iterate_over_all_matching_symtabs (class_name, VAR_DOMAIN,
-=======
-					     NULL, 0);
-	  iterate_over_all_matching_symtabs (copy, VAR_DOMAIN,
->>>>>>> d5bc1178
 					     collect_one_symbol, &collector,
 					     NULL, 0);
 	}
@@ -2707,348 +2666,7 @@
   return collector.symtabs;
 }
 
-<<<<<<< HEAD
 /* Return all the symtabs associated to the FILENAME.  */
-=======
-/* Return all the symtabs associated to the filename given by the
-   substring of *ARGPTR ending at P, and advance ARGPTR past that
-   filename.  */
-
-static VEC (symtab_p) *
-symtabs_from_filename (char **argptr, char *p, int is_quote_enclosed,
-		       char **user_filename)
-{
-  char *p1;
-  char *copy;
-  struct cleanup *outer;
-  VEC (symtab_p) *result;
-  
-  p1 = p;
-  while (p != *argptr && p[-1] == ' ')
-    --p;
-  if ((*p == '"') && is_quote_enclosed)
-    --p;
-  copy = xmalloc (p - *argptr + 1);
-  outer = make_cleanup (xfree, copy);
-  memcpy (copy, *argptr, p - *argptr);
-  /* It may have the ending quote right after the file name.  */
-  if ((is_quote_enclosed && copy[p - *argptr - 1] == '"')
-      || copy[p - *argptr - 1] == '\'')
-    copy[p - *argptr - 1] = 0;
-  else
-    copy[p - *argptr] = 0;
-
-  result = collect_symtabs_from_filename (copy);
-
-  if (VEC_empty (symtab_p, result))
-    {
-      if (!have_full_symbols () && !have_partial_symbols ())
-	throw_error (NOT_FOUND_ERROR,
-		     _("No symbol table is loaded.  "
-		       "Use the \"file\" command."));
-      throw_error (NOT_FOUND_ERROR, _("No source file named %s."), copy);
-    }
-
-  /* Discard the file name from the arg.  */
-  if (*p1 == '\0')
-    *argptr = p1;
-  else
-    *argptr = skip_spaces (p1 + 1);
-
-  discard_cleanups (outer);
-  *user_filename = copy;
-  return result;
-}
-
-/* A callback used by iterate_over_all_matching_symtabs that collects
-   symbols for find_function_symbols.  */
-
-static int
-collect_function_symbols (struct symbol *sym, void *arg)
-{
-  VEC (symbolp) **syms = arg;
-
-  if (SYMBOL_CLASS (sym) == LOC_BLOCK)
-    VEC_safe_push (symbolp, *syms, sym);
-
-  return 1; /* Continue iterating.  */
-}
-
-/* Look up a function symbol in *ARGPTR.  If found, advance *ARGPTR
-   and return the symbol.  If not found, return NULL.  */
-
-static VEC (symbolp) *
-find_function_symbols (char **argptr, char *p, int is_quote_enclosed,
-		       char **user_function)
-{
-  char *p1;
-  char *copy;
-  VEC (symbolp) *result = NULL;
-
-  p1 = p;
-  while (p != *argptr && p[-1] == ' ')
-    --p;
-  if ((*p == '"') && is_quote_enclosed)
-    --p;
-  copy = (char *) xmalloc (p - *argptr + 1);
-  *user_function = copy;
-  memcpy (copy, *argptr, p - *argptr);
-  /* It may have the ending quote right after the file name.  */
-  if ((is_quote_enclosed && copy[p - *argptr - 1] == '"')
-      || copy[p - *argptr - 1] == '\'')
-    copy[p - *argptr - 1] = 0;
-  else
-    copy[p - *argptr] = 0;
-
-  iterate_over_all_matching_symtabs (copy, VAR_DOMAIN,
-				     collect_function_symbols, &result, NULL,
-				     0);
-
-  if (VEC_empty (symbolp, result))
-    VEC_free (symbolp, result);
-  else
-    {
-      /* Discard the file name from the arg.  */
-      *argptr = skip_spaces (p1 + 1);
-    }
-
-  return result;
-}
-
--
-
-/* A helper for decode_all_digits that handles the 'list_mode' case.  */
-
-static void
-decode_digits_list_mode (struct linespec_state *self,
-			 struct symtabs_and_lines *values,
-			 struct symtab_and_line val)
-{
-  int ix;
-  struct symtab *elt;
-
-  gdb_assert (self->list_mode);
-
-  for (ix = 0; VEC_iterate (symtab_p, self->file_symtabs, ix, elt); ++ix)
-    {
-      /* The logic above should ensure this.  */
-      gdb_assert (elt != NULL);
-
-      set_current_program_space (SYMTAB_PSPACE (elt));
-
-      /* Simplistic search just for the list command.  */
-      val.symtab = find_line_symtab (elt, val.line, NULL, NULL);
-      if (val.symtab == NULL)
-	val.symtab = elt;
-      val.pspace = SYMTAB_PSPACE (elt);
-      val.pc = 0;
-      val.explicit_line = 1;
-
-      add_sal_to_sals (self, values, &val, NULL);
-    }
-}
-
-/* A helper for decode_all_digits that iterates over the symtabs,
-   adding lines to the VEC.  */
-
-static void
-decode_digits_ordinary (struct linespec_state *self,
-			int line,
-			struct symtabs_and_lines *sals,
-			struct linetable_entry **best_entry)
-{
-  int ix;
-  struct symtab *elt;
-
-  for (ix = 0; VEC_iterate (symtab_p, self->file_symtabs, ix, elt); ++ix)
-    {
-      int i;
-      VEC (CORE_ADDR) *pcs;
-      CORE_ADDR pc;
-
-      /* The logic above should ensure this.  */
-      gdb_assert (elt != NULL);
-
-      set_current_program_space (SYMTAB_PSPACE (elt));
-
-      pcs = find_pcs_for_symtab_line (elt, line, best_entry);
-      for (i = 0; VEC_iterate (CORE_ADDR, pcs, i, pc); ++i)
-	{
-	  struct symtab_and_line sal;
-
-	  init_sal (&sal);
-	  sal.pspace = SYMTAB_PSPACE (elt);
-	  sal.symtab = elt;
-	  sal.line = line;
-	  sal.pc = pc;
-	  add_sal_to_sals_basic (sals, &sal);
-	}
-
-      VEC_free (CORE_ADDR, pcs);
-    }
-}
-
-/* This decodes a line where the argument is all digits (possibly
-   preceded by a sign).  Q should point to the end of those digits;
-   the other arguments are as usual.  */
-
-static struct symtabs_and_lines
-decode_all_digits (struct linespec_state *self,
-		   char **argptr,
-		   char *q)
-{
-  struct symtabs_and_lines values;
-  struct symtab_and_line val;
-  int use_default = 0;
-  char *saved_arg = *argptr;
-
-  enum sign
-    {
-      none, plus, minus
-    }
-  sign = none;
-
-  init_sal (&val);
-  values.sals = NULL;
-  values.nelts = 0;
-
-  /* This is where we need to make sure that we have good defaults.
-     We must guarantee that this section of code is never executed
-     when we are called with just a function name, since
-     set_default_source_symtab_and_line uses
-     select_source_symtab that calls us with such an argument.  */
-
-  if (VEC_length (symtab_p, self->file_symtabs) == 1
-      && VEC_index (symtab_p, self->file_symtabs, 0) == NULL)
-    {
-      set_current_program_space (self->program_space);
-
-      /* Make sure we have at least a default source file.  */
-      set_default_source_symtab_and_line ();
-      initialize_defaults (&self->default_symtab, &self->default_line);
-      VEC_pop (symtab_p, self->file_symtabs);
-      VEC_free (symtab_p, self->file_symtabs);
-      self->file_symtabs
-	= collect_symtabs_from_filename (self->default_symtab->filename);
-      use_default = 1;
-    }
-
-  if (**argptr == '+')
-    sign = plus, (*argptr)++;
-  else if (**argptr == '-')
-    sign = minus, (*argptr)++;
-  val.line = atoi (*argptr);
-  switch (sign)
-    {
-    case plus:
-      if (q == *argptr)
-	val.line = 5;
-      if (use_default)
-	val.line = self->default_line + val.line;
-      break;
-    case minus:
-      if (q == *argptr)
-	val.line = 15;
-      if (use_default)
-	val.line = self->default_line - val.line;
-      else
-	val.line = 1;
-      break;
-    case none:
-      break;		/* No need to adjust val.line.  */
-    }
-
-  *argptr = skip_spaces (q);
-
-  if (self->list_mode)
-    decode_digits_list_mode (self, &values, val);
-  else
-    {
-      struct linetable_entry *best_entry = NULL;
-      int *filter;
-      struct block **blocks;
-      struct cleanup *cleanup;
-      struct symtabs_and_lines intermediate_results;
-      int i, j;
-
-      intermediate_results.sals = NULL;
-      intermediate_results.nelts = 0;
-
-      decode_digits_ordinary (self, val.line, &intermediate_results,
-			      &best_entry);
-      if (intermediate_results.nelts == 0 && best_entry != NULL)
-	decode_digits_ordinary (self, best_entry->line, &intermediate_results,
-				&best_entry);
-
-      cleanup = make_cleanup (xfree, intermediate_results.sals);
-
-      /* For optimized code, compiler can scatter one source line
-	 accross disjoint ranges of PC values, even when no duplicate
-	 functions or inline functions are involved.  For example,
-	 'for (;;)' inside non-template non-inline non-ctor-or-dtor
-	 function can result in two PC ranges.  In this case, we don't
-	 want to set breakpoint on first PC of each range.  To filter
-	 such cases, we use containing blocks -- for each PC found
-	 above we see if there are other PCs that are in the same
-	 block.  If yes, the other PCs are filtered out.  */
-
-      filter = xmalloc (intermediate_results.nelts * sizeof (int));
-      make_cleanup (xfree, filter);
-      blocks = xmalloc (intermediate_results.nelts * sizeof (struct block *));
-      make_cleanup (xfree, blocks);
-
-      for (i = 0; i < intermediate_results.nelts; ++i)
-	{
-	  set_current_program_space (intermediate_results.sals[i].pspace);
-
-	  filter[i] = 1;
-	  blocks[i] = block_for_pc_sect (intermediate_results.sals[i].pc,
-					 intermediate_results.sals[i].section);
-	}
-
-      for (i = 0; i < intermediate_results.nelts; ++i)
-	{
-	  if (blocks[i] != NULL)
-	    for (j = i + 1; j < intermediate_results.nelts; ++j)
-	      {
-		if (blocks[j] == blocks[i])
-		  {
-		    filter[j] = 0;
-		    break;
-		  }
-	      }
-	}
-
-      for (i = 0; i < intermediate_results.nelts; ++i)
-	if (filter[i])
-	  {
-	    struct symbol *sym = (blocks[i]
-				  ? block_containing_function (blocks[i])
-				  : NULL);
-
-	    if (self->funfirstline)
-	      skip_prologue_sal (&intermediate_results.sals[i]);
-	    /* Make sure the line matches the request, not what was
-	       found.  */
-	    intermediate_results.sals[i].line = val.line;
-	    add_sal_to_sals (self, &values, &intermediate_results.sals[i],
-			     sym ? SYMBOL_NATURAL_NAME (sym) : NULL);
-	  }
-
-      do_cleanups (cleanup);
-    }
-
-  if (values.nelts == 0)
-    {
-      if (self->user_filename)
-	throw_error (NOT_FOUND_ERROR, _("No line %d in file \"%s\"."),
-		     val.line, self->user_filename);
-      else
-	throw_error (NOT_FOUND_ERROR, _("No line %d in the current file."),
-		     val.line);
-    }
->>>>>>> d5bc1178
 
 static VEC (symtab_p) *
 symtabs_from_filename (const char *filename)
