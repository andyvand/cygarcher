--- conflicted
+++ resolved
@@ -312,12 +312,7 @@
 
   /* Save file name as "$trace_file", a debugger variable visible to
      users.  */
-<<<<<<< HEAD
   if (traceframe_sal.symtab == NULL)
-=======
-  if (traceframe_sal.symtab == NULL
-      || traceframe_sal.symtab->filenamex == NULL)
->>>>>>> d8c3a907
     clear_internalvar (lookup_internalvar ("trace_file"));
   else
     set_internalvar_string (lookup_internalvar ("trace_file"),
