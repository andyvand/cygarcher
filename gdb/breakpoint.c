--- conflicted
+++ resolved
@@ -5679,7 +5679,7 @@
 
   if (b->display_canonical)
     ui_out_field_string (uiout, "what", b->addr_string);
-  else if (loc && loc->source_file)
+  else if (loc && loc->symtab)
     {
       struct symbol *sym 
 	= find_pc_sect_function (loc->address, loc->section);
@@ -5691,33 +5691,14 @@
 	  ui_out_text (uiout, " ");
 	  ui_out_wrap_hint (uiout, wrap_indent_at_field (uiout, "what"));
 	  ui_out_text (uiout, "at ");
-<<<<<<< HEAD
-=======
-
-	  ui_out_field_string (uiout, "file", symtab_to_filename (symtab));
-	  ui_out_text (uiout, ":");
-	  
-	  if (ui_out_is_mi_like_p (uiout))
-	    {
-	      const char *fullname = symtab_to_fullname (symtab);
-	      
-	      ui_out_field_string (uiout, "fullname", fullname);
-	    }
-	  
-	  ui_out_field_int (uiout, "line", line);
->>>>>>> d3747118
 	}
-      ui_out_field_string (uiout, "file", loc->source_file);
+      ui_out_field_string (uiout, "file", symtab_to_filename (loc->symtab));
       ui_out_text (uiout, ":");
-      
+
       if (ui_out_is_mi_like_p (uiout))
-	{
-	  struct symtab_and_line sal = find_pc_line (loc->address, 0);
-	  const char *fullname = symtab_to_fullname (sal.symtab);
-	  
-	  ui_out_field_string (uiout, "fullname", fullname);
-	}
-      
+	ui_out_field_string (uiout, "fullname",
+			     symtab_to_fullname (loc->symtab));
+
       ui_out_field_int (uiout, "line", loc->line_number);
     }
   else if (loc)
@@ -8714,10 +8695,7 @@
   copy->loc->section = orig->loc->section;
   copy->loc->pspace = orig->loc->pspace;
   copy->loc->probe = orig->loc->probe;
-
-  if (orig->loc->source_file != NULL)
-    copy->loc->source_file = xstrdup (orig->loc->source_file);
-
+  copy->loc->symtab = orig->loc->symtab;
   copy->loc->line_number = orig->loc->line_number;
   copy->frame_id = orig->frame_id;
   copy->thread = orig->thread;
@@ -8805,9 +8783,7 @@
   gdb_assert (loc->pspace != NULL);
   loc->section = sal->section;
   loc->gdbarch = loc_gdbarch;
-
-  if (sal->symtab != NULL)
-    loc->source_file = xstrdup (sal->symtab->filename);
+  loc->symtab = sal->symtab;
   loc->line_number = sal->line;
 
   set_breakpoint_location_function (loc,
@@ -11946,33 +11922,13 @@
 		  int line_match = 0;
 
 		  if ((default_match || sal.explicit_line)
-<<<<<<< HEAD
-		      && loc->source_file != NULL
+		      && loc->symtab != NULL
 		      && sal.symtab != NULL
-=======
-		      && sal_fullname != NULL
->>>>>>> d3747118
 		      && sal.pspace == loc->pspace
-		      && loc->line_number == sal.line)
-		    {
-<<<<<<< HEAD
-		      if (filename_cmp (loc->source_file,
-					sal.symtab->filename) == 0)
-			line_match = 1;
-		      else if (!IS_ABSOLUTE_PATH (sal.symtab->filename)
-			       && compare_filenames_for_search (loc->source_file,
-								sal.symtab->filename))
-=======
-		      struct symtab_and_line loc_sal;
-
-		      loc_sal = find_pc_sect_line (loc->address,
-		                                   loc->section, 0);
-		      if (loc_sal.symtab != NULL && loc_sal.line == sal.line
-		          && filename_cmp (symtab_to_fullname (loc_sal.symtab),
-			                   sal_fullname) == 0)
->>>>>>> d3747118
-			line_match = 1;
-		    }
+		      && loc->line_number == sal.line
+		      && filename_cmp (symtab_to_fullname (loc->symtab),
+				       symtab_to_fullname (sal.symtab)) == 0)
+		    line_match = 1;
 
 		  if (pc_match || line_match)
 		    {
@@ -12704,23 +12660,20 @@
     }
   else
     {
-      if (opts.addressprint || b->loc->source_file == NULL)
+      if (opts.addressprint || b->loc->symtab == NULL)
 	{
 	  printf_filtered (" at ");
 	  fputs_filtered (paddress (b->loc->gdbarch, b->loc->address),
 			  gdb_stdout);
 	}
-      if (b->loc->source_file)
+      if (b->loc->symtab != NULL)
 	{
 	  /* If there is a single location, we can print the location
 	     more nicely.  */
 	  if (b->loc->next == NULL)
 	    printf_filtered (": file %s, line %d.",
-<<<<<<< HEAD
-			     b->loc->source_file, b->loc->line_number);
-=======
-			     symtab_to_filename (sal.symtab), sal.line);
->>>>>>> d3747118
+			     symtab_to_filename (b->loc->symtab),
+			     b->loc->line_number);
 	  else
 	    /* This is not ideal, but each location may have a
 	       different file name, and this at least reflects the
@@ -12748,7 +12701,6 @@
   if (self->cond_bytecode)
     free_agent_expr (self->cond_bytecode);
   xfree (self->function_name);
-  xfree (self->source_file);
 }
 
 static const struct bp_location_ops bp_location_ops =
@@ -13924,23 +13876,13 @@
 	  ui_out_field_int (uiout, "line", sal2.line);
 	  ui_out_text (uiout, "\n");
 
+	  b->loc->symtab = sal2.symtab;
 	  b->loc->line_number = sal2.line;
-
-	  xfree (b->loc->source_file);
-	  if (sym)
-	    b->loc->source_file = xstrdup (sal2.symtab->filename);
-	  else
-	    b->loc->source_file = NULL;
 
 	  xfree (b->addr_string);
 	  b->addr_string = xstrprintf ("%s:%d",
-<<<<<<< HEAD
-				       sal2.symtab->filename,
+				       symtab_to_filename (b->loc->symtab),
 				       b->loc->line_number);
-=======
-				       symtab_to_filename (sal2.symtab),
-				       sal2.line);
->>>>>>> d3747118
 
 	  /* Might be nice to check if function changed, and warn if
 	     so.  */
@@ -15776,6 +15718,18 @@
     }
 
   return 0;
+}
+
+void
+breakpoint_free_objfile (struct objfile *objfile)
+{
+static struct bp_location **bp_location;
+
+  struct bp_location **locp, *loc;
+
+  ALL_BP_LOCATIONS (loc, locp)
+    if (loc->symtab != NULL && loc->symtab->objfile == objfile)
+      loc->symtab = NULL;
 }
 
 void
