--- conflicted
+++ resolved
@@ -3449,11 +3449,7 @@
       enum print_stop_action val;
       
       val = print_bp_stop_message (bs);
-<<<<<<< HEAD
-      if (val != PRINT_UNKNOWN && val < retval)
-=======
       if (val < retval)
->>>>>>> d1364d8b
 	retval = val;
     }
 
