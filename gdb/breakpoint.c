/* Everything about breakpoints, for GDB.

   Copyright (C) 1986, 1987, 1988, 1989, 1990, 1991, 1992, 1993, 1994, 1995,
   1996, 1997, 1998, 1999, 2000, 2001, 2002, 2003, 2004, 2005, 2006, 2007,
   2008, 2009 Free Software Foundation, Inc.

   This file is part of GDB.

   This program is free software; you can redistribute it and/or modify
   it under the terms of the GNU General Public License as published by
   the Free Software Foundation; either version 3 of the License, or
   (at your option) any later version.

   This program is distributed in the hope that it will be useful,
   but WITHOUT ANY WARRANTY; without even the implied warranty of
   MERCHANTABILITY or FITNESS FOR A PARTICULAR PURPOSE.  See the
   GNU General Public License for more details.

   You should have received a copy of the GNU General Public License
   along with this program.  If not, see <http://www.gnu.org/licenses/>.  */

#include "defs.h"
#include "arch-utils.h"
#include <ctype.h>
#include "hashtab.h"
#include "symtab.h"
#include "frame.h"
#include "breakpoint.h"
#include "tracepoint.h"
#include "gdbtypes.h"
#include "expression.h"
#include "gdbcore.h"
#include "gdbcmd.h"
#include "value.h"
#include "command.h"
#include "inferior.h"
#include "gdbthread.h"
#include "target.h"
#include "language.h"
#include "gdb_string.h"
#include "demangle.h"
#include "annotate.h"
#include "symfile.h"
#include "objfiles.h"
#include "source.h"
#include "linespec.h"
#include "completer.h"
#include "gdb.h"
#include "ui-out.h"
#include "cli/cli-script.h"
#include "gdb_assert.h"
#include "block.h"
#include "solib.h"
#include "solist.h"
#include "observer.h"
#include "exceptions.h"
#include "memattr.h"
#include "ada-lang.h"
#include "top.h"
#include "wrapper.h"
#include "valprint.h"
<<<<<<< HEAD
#include "parser-defs.h"
=======
#include "jit.h"
>>>>>>> 8dc49f1a

/* readline include files */
#include "readline/readline.h"
#include "readline/history.h"

/* readline defines this.  */
#undef savestring

#include "mi/mi-common.h"

/* Arguments to pass as context to some catch command handlers.  */
#define CATCH_PERMANENT ((void *) (uintptr_t) 0)
#define CATCH_TEMPORARY ((void *) (uintptr_t) 1)

/* Prototypes for local functions. */

static void enable_delete_command (char *, int);

static void enable_delete_breakpoint (struct breakpoint *);

static void enable_once_command (char *, int);

static void enable_once_breakpoint (struct breakpoint *);

static void disable_command (char *, int);

static void enable_command (char *, int);

static void map_breakpoint_numbers (char *, void (*)(struct breakpoint *));

static void ignore_command (char *, int);

static int breakpoint_re_set_one (void *);

static void clear_command (char *, int);

static void catch_command (char *, int);

static void watch_command (char *, int);

static int can_use_hardware_watchpoint (struct value *);

static void break_command_1 (char *, int, int);

static void mention (struct breakpoint *);

/* This function is used in gdbtk sources and thus can not be made static.  */
struct breakpoint *set_raw_breakpoint (struct gdbarch *gdbarch,
					      struct symtab_and_line,
					      enum bptype);

static void check_duplicates (struct breakpoint *);

static void breakpoint_adjustment_warning (CORE_ADDR, CORE_ADDR, int, int);

static CORE_ADDR adjust_breakpoint_address (struct gdbarch *gdbarch,
					    CORE_ADDR bpaddr,
                                            enum bptype bptype);

static void describe_other_breakpoints (struct gdbarch *, CORE_ADDR,
					struct obj_section *, int);

static void breakpoints_info (char *, int);

static void breakpoint_1 (int, int);

static bpstat bpstat_alloc (const struct bp_location *, bpstat);

static int breakpoint_cond_eval (void *);

static void cleanup_executing_breakpoints (void *);

static void commands_command (char *, int);

static void condition_command (char *, int);

static int get_number_trailer (char **, int);

void set_breakpoint_count (int);

typedef enum
  {
    mark_inserted,
    mark_uninserted
  }
insertion_state_t;

static int remove_breakpoint (struct bp_location *, insertion_state_t);

static enum print_stop_action print_it_typical (bpstat);

static enum print_stop_action print_bp_stop_message (bpstat bs);

static int watchpoint_check (void *);

static void maintenance_info_breakpoints (char *, int);

static int hw_breakpoint_used_count (void);

static int hw_watchpoint_used_count (enum bptype, int *);

static void hbreak_command (char *, int);

static void thbreak_command (char *, int);

static void watch_command_1 (char *, int, int);

static void rwatch_command (char *, int);

static void awatch_command (char *, int);

static void do_enable_breakpoint (struct breakpoint *, enum bpdisp);

static void stop_command (char *arg, int from_tty);

static void stopin_command (char *arg, int from_tty);

static void stopat_command (char *arg, int from_tty);

static char *ep_parse_optional_if_clause (char **arg);

static char *ep_parse_optional_filename (char **arg);

static void catch_exception_command_1 (enum exception_event_kind ex_event, 
				       char *arg, int tempflag, int from_tty);

static void tcatch_command (char *arg, int from_tty);

static void ep_skip_leading_whitespace (char **s);

static int single_step_breakpoint_inserted_here_p (CORE_ADDR pc);

static void free_bp_location (struct bp_location *loc);

static struct bp_location *allocate_bp_location (struct breakpoint *bpt);

static void update_global_location_list (int);

static void update_global_location_list_nothrow (int);

static int is_hardware_watchpoint (struct breakpoint *bpt);

static void insert_breakpoint_locations (void);

static void tracepoints_info (char *, int);

static void delete_trace_command (char *, int);

static void enable_trace_command (char *, int);

static void disable_trace_command (char *, int);

static void trace_pass_command (char *, int);

static void skip_prologue_sal (struct symtab_and_line *sal);


/* Flag indicating that a command has proceeded the inferior past the
   current breakpoint.  */

static int breakpoint_proceeded;

static const char *
bpdisp_text (enum bpdisp disp)
{
  /* NOTE: the following values are a part of MI protocol and represent
     values of 'disp' field returned when inferior stops at a breakpoint.  */
  static char *bpdisps[] = {"del", "dstp", "dis", "keep"};
  return bpdisps[(int) disp];
}

/* Prototypes for exported functions. */
/* If FALSE, gdb will not use hardware support for watchpoints, even
   if such is available. */
static int can_use_hw_watchpoints;

static void
show_can_use_hw_watchpoints (struct ui_file *file, int from_tty,
			     struct cmd_list_element *c,
			     const char *value)
{
  fprintf_filtered (file, _("\
Debugger's willingness to use watchpoint hardware is %s.\n"),
		    value);
}

/* If AUTO_BOOLEAN_FALSE, gdb will not attempt to create pending breakpoints.
   If AUTO_BOOLEAN_TRUE, gdb will automatically create pending breakpoints
   for unrecognized breakpoint locations.  
   If AUTO_BOOLEAN_AUTO, gdb will query when breakpoints are unrecognized.  */
static enum auto_boolean pending_break_support;
static void
show_pending_break_support (struct ui_file *file, int from_tty,
			    struct cmd_list_element *c,
			    const char *value)
{
  fprintf_filtered (file, _("\
Debugger's behavior regarding pending breakpoints is %s.\n"),
		    value);
}

/* If 1, gdb will automatically use hardware breakpoints for breakpoints
   set with "break" but falling in read-only memory. 
   If 0, gdb will warn about such breakpoints, but won't automatically
   use hardware breakpoints.  */
static int automatic_hardware_breakpoints;
static void
show_automatic_hardware_breakpoints (struct ui_file *file, int from_tty,
				     struct cmd_list_element *c,
				     const char *value)
{
  fprintf_filtered (file, _("\
Automatic usage of hardware breakpoints is %s.\n"),
		    value);
}

/* If on, gdb will keep breakpoints inserted even as inferior is
   stopped, and immediately insert any new breakpoints.  If off, gdb
   will insert breakpoints into inferior only when resuming it, and
   will remove breakpoints upon stop.  If auto, GDB will behave as ON
   if in non-stop mode, and as OFF if all-stop mode.*/

static const char always_inserted_auto[] = "auto";
static const char always_inserted_on[] = "on";
static const char always_inserted_off[] = "off";
static const char *always_inserted_enums[] = {
  always_inserted_auto,
  always_inserted_off,
  always_inserted_on,
  NULL
};
static const char *always_inserted_mode = always_inserted_auto;
static void
show_always_inserted_mode (struct ui_file *file, int from_tty,
		     struct cmd_list_element *c, const char *value)
{
  if (always_inserted_mode == always_inserted_auto)
    fprintf_filtered (file, _("\
Always inserted breakpoint mode is %s (currently %s).\n"),
		      value,
		      breakpoints_always_inserted_mode () ? "on" : "off");
  else
    fprintf_filtered (file, _("Always inserted breakpoint mode is %s.\n"), value);
}

int
breakpoints_always_inserted_mode (void)
{
  return (always_inserted_mode == always_inserted_on
	  || (always_inserted_mode == always_inserted_auto && non_stop));
}

void _initialize_breakpoint (void);

/* Are we executing breakpoint commands?  */
static int executing_breakpoint_commands;

/* Are overlay event breakpoints enabled? */
static int overlay_events_enabled;

/* Are we executing startup code?  */
static int executing_startup;

/* Walk the following statement or block through all breakpoints.
   ALL_BREAKPOINTS_SAFE does so even if the statment deletes the current
   breakpoint.  */

#define ALL_BREAKPOINTS(B)  for (B = breakpoint_chain; B; B = B->next)

#define ALL_BREAKPOINTS_SAFE(B,TMP)	\
	for (B = breakpoint_chain;	\
	     B ? (TMP=B->next, 1): 0;	\
	     B = TMP)

/* Similar iterators for the low-level breakpoints.  */

#define ALL_BP_LOCATIONS(B)  for (B = bp_location_chain; B; B = B->global_next)

#define ALL_BP_LOCATIONS_SAFE(B,TMP)	\
	for (B = bp_location_chain;	\
	     B ? (TMP=B->global_next, 1): 0;	\
	     B = TMP)

/* Iterator for tracepoints only.  */

#define ALL_TRACEPOINTS(B)  \
  for (B = breakpoint_chain; B; B = B->next)  \
    if ((B)->type == bp_tracepoint)

/* Chains of all breakpoints defined.  */

struct breakpoint *breakpoint_chain;

struct bp_location *bp_location_chain;

/* The locations that no longer correspond to any breakpoint,
   unlinked from bp_location_chain, but for which a hit
   may still be reported by a target.  */
VEC(bp_location_p) *moribund_locations = NULL;

/* Number of last breakpoint made.  */

int breakpoint_count;

/* Number of last tracepoint made.  */

int tracepoint_count;

/* Return whether a breakpoint is an active enabled breakpoint.  */
static int
breakpoint_enabled (struct breakpoint *b)
{
  return (b->enable_state == bp_enabled);
}

/* Set breakpoint count to NUM.  */

void
set_breakpoint_count (int num)
{
  breakpoint_count = num;
  set_internalvar_integer (lookup_internalvar ("bpnum"), num);
}

/* Used in run_command to zero the hit count when a new run starts. */

void
clear_breakpoint_hit_counts (void)
{
  struct breakpoint *b;

  ALL_BREAKPOINTS (b)
    b->hit_count = 0;
}

/* Default address, symtab and line to put a breakpoint at
   for "break" command with no arg.
   if default_breakpoint_valid is zero, the other three are
   not valid, and "break" with no arg is an error.

   This set by print_stack_frame, which calls set_default_breakpoint.  */

int default_breakpoint_valid;
CORE_ADDR default_breakpoint_address;
struct symtab *default_breakpoint_symtab;
int default_breakpoint_line;

/* *PP is a string denoting a breakpoint.  Get the number of the breakpoint.
   Advance *PP after the string and any trailing whitespace.

   Currently the string can either be a number or "$" followed by the name
   of a convenience variable.  Making it an expression wouldn't work well
   for map_breakpoint_numbers (e.g. "4 + 5 + 6").

   If the string is a NULL pointer, that denotes the last breakpoint.
   
   TRAILER is a character which can be found after the number; most
   commonly this is `-'.  If you don't want a trailer, use \0.  */ 
static int
get_number_trailer (char **pp, int trailer)
{
  int retval = 0;	/* default */
  char *p = *pp;

  if (p == NULL)
    /* Empty line means refer to the last breakpoint.  */
    return breakpoint_count;
  else if (*p == '$')
    {
      /* Make a copy of the name, so we can null-terminate it
         to pass to lookup_internalvar().  */
      char *varname;
      char *start = ++p;
      LONGEST val;

      while (isalnum (*p) || *p == '_')
	p++;
      varname = (char *) alloca (p - start + 1);
      strncpy (varname, start, p - start);
      varname[p - start] = '\0';
      if (get_internalvar_integer (lookup_internalvar (varname), &val))
	retval = (int) val;
      else
	{
	  printf_filtered (_("Convenience variable must have integer value.\n"));
	  retval = 0;
	}
    }
  else
    {
      if (*p == '-')
	++p;
      while (*p >= '0' && *p <= '9')
	++p;
      if (p == *pp)
	/* There is no number here.  (e.g. "cond a == b").  */
	{
	  /* Skip non-numeric token */
	  while (*p && !isspace((int) *p))
	    ++p;
	  /* Return zero, which caller must interpret as error. */
	  retval = 0;
	}
      else
	retval = atoi (*pp);
    }
  if (!(isspace (*p) || *p == '\0' || *p == trailer))
    {
      /* Trailing junk: return 0 and let caller print error msg. */
      while (!(isspace (*p) || *p == '\0' || *p == trailer))
	++p;
      retval = 0;
    }
  while (isspace (*p))
    p++;
  *pp = p;
  return retval;
}


/* Like get_number_trailer, but don't allow a trailer.  */
int
get_number (char **pp)
{
  return get_number_trailer (pp, '\0');
}

/* Parse a number or a range.
 * A number will be of the form handled by get_number.
 * A range will be of the form <number1> - <number2>, and 
 * will represent all the integers between number1 and number2,
 * inclusive.
 *
 * While processing a range, this fuction is called iteratively;
 * At each call it will return the next value in the range.
 *
 * At the beginning of parsing a range, the char pointer PP will
 * be advanced past <number1> and left pointing at the '-' token.
 * Subsequent calls will not advance the pointer until the range
 * is completed.  The call that completes the range will advance
 * pointer PP past <number2>.
 */

int 
get_number_or_range (char **pp)
{
  static int last_retval, end_value;
  static char *end_ptr;
  static int in_range = 0;

  if (**pp != '-')
    {
      /* Default case: pp is pointing either to a solo number, 
	 or to the first number of a range.  */
      last_retval = get_number_trailer (pp, '-');
      if (**pp == '-')
	{
	  char **temp;

	  /* This is the start of a range (<number1> - <number2>).
	     Skip the '-', parse and remember the second number,
	     and also remember the end of the final token.  */

	  temp = &end_ptr; 
	  end_ptr = *pp + 1; 
	  while (isspace ((int) *end_ptr))
	    end_ptr++;	/* skip white space */
	  end_value = get_number (temp);
	  if (end_value < last_retval) 
	    {
	      error (_("inverted range"));
	    }
	  else if (end_value == last_retval)
	    {
	      /* degenerate range (number1 == number2).  Advance the
		 token pointer so that the range will be treated as a
		 single number.  */ 
	      *pp = end_ptr;
	    }
	  else
	    in_range = 1;
	}
    }
  else if (! in_range)
    error (_("negative value"));
  else
    {
      /* pp points to the '-' that betokens a range.  All
	 number-parsing has already been done.  Return the next
	 integer value (one greater than the saved previous value).
	 Do not advance the token pointer 'pp' until the end of range
	 is reached.  */

      if (++last_retval == end_value)
	{
	  /* End of range reached; advance token pointer.  */
	  *pp = end_ptr;
	  in_range = 0;
	}
    }
  return last_retval;
}

/* Return the breakpoint with the specified number, or NULL
   if the number does not refer to an existing breakpoint.  */

struct breakpoint *
get_breakpoint (int num)
{
  struct breakpoint *b;

  ALL_BREAKPOINTS (b)
    if (b->number == num)
      return b;
  
  return NULL;
}


/* condition N EXP -- set break condition of breakpoint N to EXP.  */

static void
condition_command (char *arg, int from_tty)
{
  struct breakpoint *b;
  char *p;
  int bnum;

  if (arg == 0)
    error_no_arg (_("breakpoint number"));

  p = arg;
  bnum = get_number (&p);
  if (bnum == 0)
    error (_("Bad breakpoint argument: '%s'"), arg);

  ALL_BREAKPOINTS (b)
    if (b->number == bnum)
      {
	struct bp_location *loc = b->loc;
	for (; loc; loc = loc->next)
	  {
	    if (loc->cond)
	      {
		xfree (loc->cond);
		loc->cond = 0;
	      }
	  }
	if (b->cond_string != NULL)
	  xfree (b->cond_string);

	if (*p == 0)
	  {
	    b->cond_string = NULL;
	    if (from_tty)
	      printf_filtered (_("Breakpoint %d now unconditional.\n"), bnum);
	  }
	else
	  {
	    arg = p;
	    /* I don't know if it matters whether this is the string the user
	       typed in or the decompiled expression.  */
	    b->cond_string = xstrdup (arg);
	    b->condition_not_parsed = 0;
	    for (loc = b->loc; loc; loc = loc->next)
	      {
		arg = p;
		loc->cond =
		  parse_exp_1 (&arg, block_for_pc (loc->address), 0);
		if (*arg)
		  error (_("Junk at end of expression"));
	      }
	  }
	breakpoints_changed ();
	observer_notify_breakpoint_modified (b->number);
	return;
      }

  error (_("No breakpoint number %d."), bnum);
}

/* Set the command list of B to COMMANDS.  */

void
breakpoint_set_commands (struct breakpoint *b, struct command_line *commands)
{
  free_command_lines (&b->commands);
  b->commands = commands;
  breakpoints_changed ();
  observer_notify_breakpoint_modified (b->number);
}

static void
commands_command (char *arg, int from_tty)
{
  struct breakpoint *b;
  char *p;
  int bnum;
  struct command_line *l;

  /* If we allowed this, we would have problems with when to
     free the storage, if we change the commands currently
     being read from.  */

  if (executing_breakpoint_commands)
    error (_("Can't use the \"commands\" command among a breakpoint's commands."));

  p = arg;
  bnum = get_number (&p);

  if (p && *p)
    error (_("Unexpected extra arguments following breakpoint number."));

  ALL_BREAKPOINTS (b)
    if (b->number == bnum)
      {
	char *tmpbuf = xstrprintf ("Type commands for when breakpoint %d is hit, one per line.", 
				 bnum);
	struct cleanup *cleanups = make_cleanup (xfree, tmpbuf);
	l = read_command_lines (tmpbuf, from_tty, 1);
	do_cleanups (cleanups);
	breakpoint_set_commands (b, l);
	return;
    }
  error (_("No breakpoint number %d."), bnum);
}

/* Like commands_command, but instead of reading the commands from
   input stream, takes them from an already parsed command structure.

   This is used by cli-script.c to DTRT with breakpoint commands
   that are part of if and while bodies.  */
enum command_control_type
commands_from_control_command (char *arg, struct command_line *cmd)
{
  struct breakpoint *b;
  char *p;
  int bnum;

  /* If we allowed this, we would have problems with when to
     free the storage, if we change the commands currently
     being read from.  */

  if (executing_breakpoint_commands)
    error (_("Can't use the \"commands\" command among a breakpoint's commands."));

  /* An empty string for the breakpoint number means the last
     breakpoint, but get_number expects a NULL pointer.  */
  if (arg && !*arg)
    p = NULL;
  else
    p = arg;
  bnum = get_number (&p);

  if (p && *p)
    error (_("Unexpected extra arguments following breakpoint number."));

  ALL_BREAKPOINTS (b)
    if (b->number == bnum)
      {
	free_command_lines (&b->commands);
	if (cmd->body_count != 1)
	  error (_("Invalid \"commands\" block structure."));
	/* We need to copy the commands because if/while will free the
	   list after it finishes execution.  */
	b->commands = copy_command_lines (cmd->body_list[0]);
	breakpoints_changed ();
	observer_notify_breakpoint_modified (b->number);
	return simple_control;
      }
  error (_("No breakpoint number %d."), bnum);
}

/* Update BUF, which is LEN bytes read from the target address MEMADDR,
   by replacing any memory breakpoints with their shadowed contents.  */

void
breakpoint_restore_shadows (gdb_byte *buf, ULONGEST memaddr, LONGEST len)
{
  struct bp_location *b;
  CORE_ADDR bp_addr = 0;
  int bp_size = 0;
  int bptoffset = 0;

  ALL_BP_LOCATIONS (b)
  {
    if (b->owner->type == bp_none)
      warning (_("reading through apparently deleted breakpoint #%d?"),
              b->owner->number);

    if (b->loc_type != bp_loc_software_breakpoint)
      continue;
    if (!b->inserted)
      continue;
    /* Addresses and length of the part of the breakpoint that
       we need to copy.  */
    bp_addr = b->target_info.placed_address;
    bp_size = b->target_info.shadow_len;
    if (bp_size == 0)
      /* bp isn't valid, or doesn't shadow memory.  */
      continue;

    if (bp_addr + bp_size <= memaddr)
      /* The breakpoint is entirely before the chunk of memory we
         are reading.  */
      continue;

    if (bp_addr >= memaddr + len)
      /* The breakpoint is entirely after the chunk of memory we are
         reading. */
      continue;

    /* Offset within shadow_contents.  */
    if (bp_addr < memaddr)
      {
	/* Only copy the second part of the breakpoint.  */
	bp_size -= memaddr - bp_addr;
	bptoffset = memaddr - bp_addr;
	bp_addr = memaddr;
      }

    if (bp_addr + bp_size > memaddr + len)
      {
	/* Only copy the first part of the breakpoint.  */
	bp_size -= (bp_addr + bp_size) - (memaddr + len);
      }

    memcpy (buf + bp_addr - memaddr,
	    b->target_info.shadow_contents + bptoffset, bp_size);
  }
}


/* A wrapper function for inserting catchpoints.  */
static void
insert_catchpoint (struct ui_out *uo, void *args)
{
  struct breakpoint *b = (struct breakpoint *) args;
  int val = -1;

  gdb_assert (b->type == bp_catchpoint);
  gdb_assert (b->ops != NULL && b->ops->insert != NULL);

  b->ops->insert (b);
}

static int
is_hardware_watchpoint (struct breakpoint *bpt)
{
  return (bpt->type == bp_hardware_watchpoint
	  || bpt->type == bp_read_watchpoint
	  || bpt->type == bp_access_watchpoint);
}

/* Find the current value of a watchpoint on EXP.  Return the value in
   *VALP and *RESULTP and the chain of intermediate and final values
   in *VAL_CHAIN.  RESULTP and VAL_CHAIN may be NULL if the caller does
   not need them.

   If a memory error occurs while evaluating the expression, *RESULTP will
   be set to NULL.  *RESULTP may be a lazy value, if the result could
   not be read from memory.  It is used to determine whether a value
   is user-specified (we should watch the whole value) or intermediate
   (we should watch only the bit used to locate the final value).

   If the final value, or any intermediate value, could not be read
   from memory, *VALP will be set to NULL.  *VAL_CHAIN will still be
   set to any referenced values.  *VALP will never be a lazy value.
   This is the value which we store in struct breakpoint.

   If VAL_CHAIN is non-NULL, *VAL_CHAIN will be released from the
   value chain.  The caller must free the values individually.  If
   VAL_CHAIN is NULL, all generated values will be left on the value
   chain.  */

static void
fetch_watchpoint_value (struct expression *exp, struct value **valp,
			struct value **resultp, struct value **val_chain)
{
  struct value *mark, *new_mark, *result;
  volatile struct gdb_exception ex;

  *valp = NULL;
  if (resultp)
    *resultp = NULL;
  if (val_chain)
    *val_chain = NULL;

  /* Evaluate the expression.  */
  mark = value_mark ();
  result = NULL;

  TRY_CATCH (ex, RETURN_MASK_ALL)
    {
      result = evaluate_expression (exp);
    }
  if (ex.reason < 0)
    {
      /* Ignore memory errors, we want watchpoints pointing at
	 inaccessible memory to still be created; otherwise, throw the
	 error to some higher catcher.  */
      switch (ex.error)
	{
	case MEMORY_ERROR:
	  break;
	default:
	  throw_exception (ex);
	  break;
	}
    }

  new_mark = value_mark ();
  if (mark == new_mark)
    return;
  if (resultp)
    *resultp = result;

  /* Make sure it's not lazy, so that after the target stops again we
     have a non-lazy previous value to compare with.  */
  if (result != NULL
      && (!value_lazy (result) || gdb_value_fetch_lazy (result)))
    *valp = result;

  if (val_chain)
    {
      /* Return the chain of intermediate values.  We use this to
	 decide which addresses to watch.  */
      *val_chain = new_mark;
      value_release_to_mark (mark);
    }
}

/* Assuming that B is a watchpoint:
   - Reparse watchpoint expression, if REPARSE is non-zero
   - Evaluate expression and store the result in B->val
   - Evaluate the condition if there is one, and store the result
     in b->loc->cond.
   - Update the list of values that must be watched in B->loc.

   If the watchpoint disposition is disp_del_at_next_stop, then do nothing.
   If this is local watchpoint that is out of scope, delete it.  */
static void
update_watchpoint (struct breakpoint *b, int reparse)
{
  int within_current_scope;
  struct frame_id saved_frame_id;
  struct bp_location *loc;
  bpstat bs;

  /* We don't free locations.  They are stored in bp_location_chain and
     update_global_locations will eventually delete them and remove
     breakpoints if needed.  */
  b->loc = NULL;

  if (b->disposition == disp_del_at_next_stop)
    return;
 
  /* Save the current frame's ID so we can restore it after
     evaluating the watchpoint expression on its own frame.  */
  /* FIXME drow/2003-09-09: It would be nice if evaluate_expression
     took a frame parameter, so that we didn't have to change the
     selected frame.  */
  saved_frame_id = get_frame_id (get_selected_frame (NULL));

  /* Determine if the watchpoint is within scope.  */
  if (b->exp_valid_block == NULL)
    within_current_scope = 1;
  else
    {
      struct frame_info *fi;
      fi = frame_find_by_id (b->watchpoint_frame);
      within_current_scope = (fi != NULL);
      if (within_current_scope)
	select_frame (fi);
    }

  if (within_current_scope && reparse)
    {
      char *s;
      if (b->exp)
	{
	  xfree (b->exp);
	  b->exp = NULL;
	}
      s = b->exp_string;
      b->exp = parse_exp_1 (&s, b->exp_valid_block, 0);
      /* If the meaning of expression itself changed, the old value is
	 no longer relevant.  We don't want to report a watchpoint hit
	 to the user when the old value and the new value may actually
	 be completely different objects.  */
      value_free (b->val);
      b->val = NULL;
      b->val_valid = 0;
    }

  /* If we failed to parse the expression, for example because
     it refers to a global variable in a not-yet-loaded shared library,
     don't try to insert watchpoint.  We don't automatically delete
     such watchpoint, though, since failure to parse expression
     is different from out-of-scope watchpoint.  */
  if (within_current_scope && b->exp)
    {
      struct value *val_chain, *v, *result, *next;

      fetch_watchpoint_value (b->exp, &v, &result, &val_chain);

      /* Avoid setting b->val if it's already set.  The meaning of
	 b->val is 'the last value' user saw, and we should update
	 it only if we reported that last value to user.  As it
	 happens, the code that reports it updates b->val directly.  */
      if (!b->val_valid)
	{
	  b->val = v;
	  b->val_valid = 1;
	}

	/* Change the type of breakpoint between hardware assisted or an
	   ordinary watchpoint depending on the hardware support and free
	   hardware slots.  REPARSE is set when the inferior is started.  */
	if ((b->type == bp_watchpoint || b->type == bp_hardware_watchpoint)
	    && reparse)
	  {
	    int i, mem_cnt, other_type_used;

	    i = hw_watchpoint_used_count (bp_hardware_watchpoint,
					  &other_type_used);
	    mem_cnt = can_use_hardware_watchpoint (val_chain);

	    if (!mem_cnt)
	      b->type = bp_watchpoint;
	    else
	      {
		int target_resources_ok = target_can_use_hardware_watchpoint
		  (bp_hardware_watchpoint, i + mem_cnt, other_type_used);
		if (target_resources_ok <= 0)
		  b->type = bp_watchpoint;
		else
		  b->type = bp_hardware_watchpoint;
	      }
	  }

      /* Look at each value on the value chain.  */
      for (v = val_chain; v; v = next)
	{
	  /* If it's a memory location, and GDB actually needed
	     its contents to evaluate the expression, then we
	     must watch it.  If the first value returned is
	     still lazy, that means an error occurred reading it;
	     watch it anyway in case it becomes readable.  */
	  if (VALUE_LVAL (v) == lval_memory
	      && (v == val_chain || ! value_lazy (v)))
	    {
	      struct type *vtype = check_typedef (value_type (v));

	      /* We only watch structs and arrays if user asked
		 for it explicitly, never if they just happen to
		 appear in the middle of some value chain.  */
	      if (v == result
		  || (TYPE_CODE (vtype) != TYPE_CODE_STRUCT
		      && TYPE_CODE (vtype) != TYPE_CODE_ARRAY))
		{
		  CORE_ADDR addr;
		  int len, type;
		  struct bp_location *loc, **tmp;

		  addr = value_address (v);
		  len = TYPE_LENGTH (value_type (v));
		  type = hw_write;
		  if (b->type == bp_read_watchpoint)
		    type = hw_read;
		  else if (b->type == bp_access_watchpoint)
		    type = hw_access;
		  
		  loc = allocate_bp_location (b);
		  for (tmp = &(b->loc); *tmp != NULL; tmp = &((*tmp)->next))
		    ;
		  *tmp = loc;
		  loc->gdbarch = get_type_arch (value_type (v));
		  loc->address = addr;
		  loc->length = len;
		  loc->watchpoint_type = type;
		}
	    }

	  next = value_next (v);
	  if (v != b->val)
	    value_free (v);
	}

      /* We just regenerated the list of breakpoint locations.
         The new location does not have its condition field set to anything
         and therefore, we must always reparse the cond_string, independently
         of the value of the reparse flag.  */
      if (b->cond_string != NULL)
	{
	  char *s = b->cond_string;
	  b->loc->cond = parse_exp_1 (&s, b->exp_valid_block, 0);
	}
    }
  else if (!within_current_scope)
    {
      printf_filtered (_("\
Watchpoint %d deleted because the program has left the block \n\
in which its expression is valid.\n"),
		       b->number);
      if (b->related_breakpoint)
	b->related_breakpoint->disposition = disp_del_at_next_stop;
      b->disposition = disp_del_at_next_stop;
    }

  /* Restore the selected frame.  */
  select_frame (frame_find_by_id (saved_frame_id));
}


/* Returns 1 iff breakpoint location should be
   inserted in the inferior.  */
static int
should_be_inserted (struct bp_location *bpt)
{
  if (!breakpoint_enabled (bpt->owner))
    return 0;

  if (bpt->owner->disposition == disp_del_at_next_stop)
    return 0;

  if (!bpt->enabled || bpt->shlib_disabled || bpt->duplicate)
    return 0;

  /* Tracepoints are inserted by the target at a time of its choosing,
     not by us.  */
  if (bpt->owner->type == bp_tracepoint)
    return 0;

  return 1;
}

/* Insert a low-level "breakpoint" of some type.  BPT is the breakpoint.
   Any error messages are printed to TMP_ERROR_STREAM; and DISABLED_BREAKS,
   and HW_BREAKPOINT_ERROR are used to report problems.

   NOTE drow/2003-09-09: This routine could be broken down to an object-style
   method for each breakpoint or catchpoint type.  */
static int
insert_bp_location (struct bp_location *bpt,
		    struct ui_file *tmp_error_stream,
		    int *disabled_breaks,
		    int *hw_breakpoint_error)
{
  int val = 0;

  if (!should_be_inserted (bpt) || bpt->inserted)
    return 0;

  /* Initialize the target-specific information.  */
  memset (&bpt->target_info, 0, sizeof (bpt->target_info));
  bpt->target_info.placed_address = bpt->address;

  if (bpt->loc_type == bp_loc_software_breakpoint
      || bpt->loc_type == bp_loc_hardware_breakpoint)
    {
      if (bpt->owner->type != bp_hardware_breakpoint)
	{
	  /* If the explicitly specified breakpoint type
	     is not hardware breakpoint, check the memory map to see
	     if the breakpoint address is in read only memory or not.
	     Two important cases are:
	     - location type is not hardware breakpoint, memory
	     is readonly.  We change the type of the location to
	     hardware breakpoint.
	     - location type is hardware breakpoint, memory is read-write.
	     This means we've previously made the location hardware one, but
	     then the memory map changed, so we undo.
	     
	     When breakpoints are removed, remove_breakpoints will
	     use location types we've just set here, the only possible
	     problem is that memory map has changed during running program,
	     but it's not going to work anyway with current gdb.  */
	  struct mem_region *mr 
	    = lookup_mem_region (bpt->target_info.placed_address);
	  
	  if (mr)
	    {
	      if (automatic_hardware_breakpoints)
		{
		  int changed = 0;
		  enum bp_loc_type new_type;
		  
		  if (mr->attrib.mode != MEM_RW)
		    new_type = bp_loc_hardware_breakpoint;
		  else 
		    new_type = bp_loc_software_breakpoint;
		  
		  if (new_type != bpt->loc_type)
		    {
		      static int said = 0;
		      bpt->loc_type = new_type;
		      if (!said)
			{
			  fprintf_filtered (gdb_stdout, _("\
Note: automatically using hardware breakpoints for read-only addresses.\n"));
			  said = 1;
			}
		    }
		}
	      else if (bpt->loc_type == bp_loc_software_breakpoint
		       && mr->attrib.mode != MEM_RW)	    
		warning (_("cannot set software breakpoint at readonly address %s"),
			 paddress (bpt->gdbarch, bpt->address));
	    }
	}
        
      /* First check to see if we have to handle an overlay.  */
      if (overlay_debugging == ovly_off
	  || bpt->section == NULL
	  || !(section_is_overlay (bpt->section)))
	{
	  /* No overlay handling: just set the breakpoint.  */

	  if (bpt->loc_type == bp_loc_hardware_breakpoint)
	    val = target_insert_hw_breakpoint (bpt->gdbarch,
					       &bpt->target_info);
	  else
	    val = target_insert_breakpoint (bpt->gdbarch,
					    &bpt->target_info);
	}
      else
	{
	  /* This breakpoint is in an overlay section.  
	     Shall we set a breakpoint at the LMA?  */
	  if (!overlay_events_enabled)
	    {
	      /* Yes -- overlay event support is not active, 
		 so we must try to set a breakpoint at the LMA.
		 This will not work for a hardware breakpoint.  */
	      if (bpt->loc_type == bp_loc_hardware_breakpoint)
		warning (_("hardware breakpoint %d not supported in overlay!"),
			 bpt->owner->number);
	      else
		{
		  CORE_ADDR addr = overlay_unmapped_address (bpt->address,
							     bpt->section);
		  /* Set a software (trap) breakpoint at the LMA.  */
		  bpt->overlay_target_info = bpt->target_info;
		  bpt->overlay_target_info.placed_address = addr;
		  val = target_insert_breakpoint (bpt->gdbarch,
						  &bpt->overlay_target_info);
		  if (val != 0)
		    fprintf_unfiltered (tmp_error_stream,
					"Overlay breakpoint %d failed: in ROM?\n",
					bpt->owner->number);
		}
	    }
	  /* Shall we set a breakpoint at the VMA? */
	  if (section_is_mapped (bpt->section))
	    {
	      /* Yes.  This overlay section is mapped into memory.  */
	      if (bpt->loc_type == bp_loc_hardware_breakpoint)
		val = target_insert_hw_breakpoint (bpt->gdbarch,
						   &bpt->target_info);
	      else
		val = target_insert_breakpoint (bpt->gdbarch,
						&bpt->target_info);
	    }
	  else
	    {
	      /* No.  This breakpoint will not be inserted.  
		 No error, but do not mark the bp as 'inserted'.  */
	      return 0;
	    }
	}

      if (val)
	{
	  /* Can't set the breakpoint.  */
	  if (solib_name_from_address (bpt->address))
	    {
	      /* See also: disable_breakpoints_in_shlibs. */
	      val = 0;
	      bpt->shlib_disabled = 1;
	      if (!*disabled_breaks)
		{
		  fprintf_unfiltered (tmp_error_stream, 
				      "Cannot insert breakpoint %d.\n", 
				      bpt->owner->number);
		  fprintf_unfiltered (tmp_error_stream, 
				      "Temporarily disabling shared library breakpoints:\n");
		}
	      *disabled_breaks = 1;
	      fprintf_unfiltered (tmp_error_stream,
				  "breakpoint #%d\n", bpt->owner->number);
	    }
	  else
	    {
	      if (bpt->loc_type == bp_loc_hardware_breakpoint)
		{
		  *hw_breakpoint_error = 1;
		  fprintf_unfiltered (tmp_error_stream, 
				      "Cannot insert hardware breakpoint %d.\n",
				      bpt->owner->number);
		}
	      else
		{
		  fprintf_unfiltered (tmp_error_stream, 
				      "Cannot insert breakpoint %d.\n", 
				      bpt->owner->number);
		  fprintf_filtered (tmp_error_stream, 
				    "Error accessing memory address ");
		  fputs_filtered (paddress (bpt->gdbarch, bpt->address),
				  tmp_error_stream);
		  fprintf_filtered (tmp_error_stream, ": %s.\n",
				    safe_strerror (val));
		}

	    }
	}
      else
	bpt->inserted = 1;

      return val;
    }

  else if (bpt->loc_type == bp_loc_hardware_watchpoint
	   /* NOTE drow/2003-09-08: This state only exists for removing
	      watchpoints.  It's not clear that it's necessary... */
	   && bpt->owner->disposition != disp_del_at_next_stop)
    {
      val = target_insert_watchpoint (bpt->address, 
				      bpt->length,
				      bpt->watchpoint_type);
      bpt->inserted = (val != -1);
    }

  else if (bpt->owner->type == bp_catchpoint)
    {
      struct gdb_exception e = catch_exception (uiout, insert_catchpoint,
						bpt->owner, RETURN_MASK_ERROR);
      exception_fprintf (gdb_stderr, e, "warning: inserting catchpoint %d: ",
			 bpt->owner->number);
      if (e.reason < 0)
	bpt->owner->enable_state = bp_disabled;
      else
	bpt->inserted = 1;

      /* We've already printed an error message if there was a problem
	 inserting this catchpoint, and we've disabled the catchpoint,
	 so just return success.  */
      return 0;
    }

  return 0;
}

/* Make sure all breakpoints are inserted in inferior.
   Throws exception on any error.
   A breakpoint that is already inserted won't be inserted
   again, so calling this function twice is safe.  */
void
insert_breakpoints (void)
{
  struct breakpoint *bpt;

  ALL_BREAKPOINTS (bpt)
    if (is_hardware_watchpoint (bpt))
      update_watchpoint (bpt, 0 /* don't reparse. */);

  update_global_location_list (1);

  /* update_global_location_list does not insert breakpoints when
     always_inserted_mode is not enabled.  Explicitly insert them
     now.  */
  if (!breakpoints_always_inserted_mode ())
    insert_breakpoint_locations ();
}

/* insert_breakpoints is used when starting or continuing the program.
   remove_breakpoints is used when the program stops.
   Both return zero if successful,
   or an `errno' value if could not write the inferior.  */

static void
insert_breakpoint_locations (void)
{
  struct breakpoint *bpt;
  struct bp_location *b, *temp;
  int error = 0;
  int val = 0;
  int disabled_breaks = 0;
  int hw_breakpoint_error = 0;

  struct ui_file *tmp_error_stream = mem_fileopen ();
  struct cleanup *cleanups = make_cleanup_ui_file_delete (tmp_error_stream);
  
  /* Explicitly mark the warning -- this will only be printed if
     there was an error.  */
  fprintf_unfiltered (tmp_error_stream, "Warning:\n");
	
  ALL_BP_LOCATIONS_SAFE (b, temp)
    {
      if (!should_be_inserted (b) || b->inserted)
	continue;

      /* There is no point inserting thread-specific breakpoints if the
	 thread no longer exists.  */
      if (b->owner->thread != -1
	  && !valid_thread_id (b->owner->thread))
	continue;

      val = insert_bp_location (b, tmp_error_stream,
				    &disabled_breaks,
				    &hw_breakpoint_error);
      if (val)
	error = val;
    }

  /* If we failed to insert all locations of a watchpoint,
     remove them, as half-inserted watchpoint is of limited use.  */
  ALL_BREAKPOINTS (bpt)  
    {
      int some_failed = 0;
      struct bp_location *loc;

      if (!is_hardware_watchpoint (bpt))
	continue;

      if (!breakpoint_enabled (bpt))
	continue;

      if (bpt->disposition == disp_del_at_next_stop)
	continue;
      
      for (loc = bpt->loc; loc; loc = loc->next)
	if (!loc->inserted)
	  {
	    some_failed = 1;
	    break;
	  }
      if (some_failed)
	{
	  for (loc = bpt->loc; loc; loc = loc->next)
	    if (loc->inserted)
	      remove_breakpoint (loc, mark_uninserted);

	  hw_breakpoint_error = 1;
	  fprintf_unfiltered (tmp_error_stream,
			      "Could not insert hardware watchpoint %d.\n", 
			      bpt->number);
	  error = -1;
	}
    }

  if (error)
    {
      /* If a hardware breakpoint or watchpoint was inserted, add a
         message about possibly exhausted resources.  */
      if (hw_breakpoint_error)
	{
	  fprintf_unfiltered (tmp_error_stream, 
			      "Could not insert hardware breakpoints:\n\
You may have requested too many hardware breakpoints/watchpoints.\n");
	}
      target_terminal_ours_for_output ();
      error_stream (tmp_error_stream);
    }

  do_cleanups (cleanups);
}

int
remove_breakpoints (void)
{
  struct bp_location *b;
  int val = 0;

  ALL_BP_LOCATIONS (b)
  {
    if (b->inserted)
      val |= remove_breakpoint (b, mark_uninserted);
  }
  return val;
}

int
remove_hw_watchpoints (void)
{
  struct bp_location *b;
  int val = 0;

  ALL_BP_LOCATIONS (b)
  {
    if (b->inserted && b->loc_type == bp_loc_hardware_watchpoint)
      val |= remove_breakpoint (b, mark_uninserted);
  }
  return val;
}

int
reattach_breakpoints (int pid)
{
  struct bp_location *b;
  int val;
  struct cleanup *old_chain = save_inferior_ptid ();
  struct ui_file *tmp_error_stream = mem_fileopen ();
  int dummy1 = 0, dummy2 = 0;

  make_cleanup_ui_file_delete (tmp_error_stream);

  inferior_ptid = pid_to_ptid (pid);
  ALL_BP_LOCATIONS (b)
  {
    if (b->inserted)
      {
	b->inserted = 0;
	val = insert_bp_location (b, tmp_error_stream,
				  &dummy1, &dummy2);
	if (val != 0)
	  {
	    do_cleanups (old_chain);
	    return val;
	  }
      }
  }
  do_cleanups (old_chain);
  return 0;
}

static int internal_breakpoint_number = -1;

static struct breakpoint *
create_internal_breakpoint (struct gdbarch *gdbarch,
			    CORE_ADDR address, enum bptype type)
{
  struct symtab_and_line sal;
  struct breakpoint *b;

  init_sal (&sal);		/* initialize to zeroes */

  sal.pc = address;
  sal.section = find_pc_overlay (sal.pc);

  b = set_raw_breakpoint (gdbarch, sal, type);
  b->number = internal_breakpoint_number--;
  b->disposition = disp_donttouch;

  return b;
}

static void
create_overlay_event_breakpoint (char *func_name)
{
  struct objfile *objfile;

  ALL_OBJFILES (objfile)
    {
      struct breakpoint *b;
      struct minimal_symbol *m;

      m = lookup_minimal_symbol_text (func_name, objfile);
      if (m == NULL)
        continue;

      b = create_internal_breakpoint (get_objfile_arch (objfile),
				      SYMBOL_VALUE_ADDRESS (m),
                                      bp_overlay_event);
      b->addr_string = xstrdup (func_name);

      if (overlay_debugging == ovly_auto)
        {
          b->enable_state = bp_enabled;
          overlay_events_enabled = 1;
        }
      else
       {
         b->enable_state = bp_disabled;
         overlay_events_enabled = 0;
       }
    }
  update_global_location_list (1);
}

static void
create_longjmp_master_breakpoint (char *func_name)
{
  struct objfile *objfile;

  ALL_OBJFILES (objfile)
    {
      struct breakpoint *b;
      struct minimal_symbol *m;

      if (!gdbarch_get_longjmp_target_p (get_objfile_arch (objfile)))
	continue;

      m = lookup_minimal_symbol_text (func_name, objfile);
      if (m == NULL)
        continue;

      b = create_internal_breakpoint (get_objfile_arch (objfile),
				      SYMBOL_VALUE_ADDRESS (m),
                                      bp_longjmp_master);
      b->addr_string = xstrdup (func_name);
      b->enable_state = bp_disabled;
    }
  update_global_location_list (1);
}

void
update_breakpoints_after_exec (void)
{
  struct breakpoint *b;
  struct breakpoint *temp;
  struct bp_location *bploc;

  /* We're about to delete breakpoints from GDB's lists.  If the
     INSERTED flag is true, GDB will try to lift the breakpoints by
     writing the breakpoints' "shadow contents" back into memory.  The
     "shadow contents" are NOT valid after an exec, so GDB should not
     do that.  Instead, the target is responsible from marking
     breakpoints out as soon as it detects an exec.  We don't do that
     here instead, because there may be other attempts to delete
     breakpoints after detecting an exec and before reaching here.  */
  ALL_BP_LOCATIONS (bploc)
    gdb_assert (!bploc->inserted);

  ALL_BREAKPOINTS_SAFE (b, temp)
  {
    /* Solib breakpoints must be explicitly reset after an exec(). */
    if (b->type == bp_shlib_event)
      {
	delete_breakpoint (b);
	continue;
      }

    /* JIT breakpoints must be explicitly reset after an exec(). */
    if (b->type == bp_jit_event)
      {
	delete_breakpoint (b);
	continue;
      }

    /* Thread event breakpoints must be set anew after an exec(),
       as must overlay event and longjmp master breakpoints.  */
    if (b->type == bp_thread_event || b->type == bp_overlay_event
	|| b->type == bp_longjmp_master)
      {
	delete_breakpoint (b);
	continue;
      }

    /* Step-resume breakpoints are meaningless after an exec(). */
    if (b->type == bp_step_resume)
      {
	delete_breakpoint (b);
	continue;
      }

    /* Longjmp and longjmp-resume breakpoints are also meaningless
       after an exec.  */
    if (b->type == bp_longjmp || b->type == bp_longjmp_resume)
      {
	delete_breakpoint (b);
	continue;
      }

    if (b->type == bp_catchpoint)
      {
        /* For now, none of the bp_catchpoint breakpoints need to
           do anything at this point.  In the future, if some of
           the catchpoints need to something, we will need to add
           a new method, and call this method from here.  */
        continue;
      }

    /* bp_finish is a special case.  The only way we ought to be able
       to see one of these when an exec() has happened, is if the user
       caught a vfork, and then said "finish".  Ordinarily a finish just
       carries them to the call-site of the current callee, by setting
       a temporary bp there and resuming.  But in this case, the finish
       will carry them entirely through the vfork & exec.

       We don't want to allow a bp_finish to remain inserted now.  But
       we can't safely delete it, 'cause finish_command has a handle to
       the bp on a bpstat, and will later want to delete it.  There's a
       chance (and I've seen it happen) that if we delete the bp_finish
       here, that its storage will get reused by the time finish_command
       gets 'round to deleting the "use to be a bp_finish" breakpoint.
       We really must allow finish_command to delete a bp_finish.

       In the absense of a general solution for the "how do we know
       it's safe to delete something others may have handles to?"
       problem, what we'll do here is just uninsert the bp_finish, and
       let finish_command delete it.

       (We know the bp_finish is "doomed" in the sense that it's
       momentary, and will be deleted as soon as finish_command sees
       the inferior stopped.  So it doesn't matter that the bp's
       address is probably bogus in the new a.out, unlike e.g., the
       solib breakpoints.)  */

    if (b->type == bp_finish)
      {
	continue;
      }

    /* Without a symbolic address, we have little hope of the
       pre-exec() address meaning the same thing in the post-exec()
       a.out. */
    if (b->addr_string == NULL)
      {
	delete_breakpoint (b);
	continue;
      }
  }
  /* FIXME what about longjmp breakpoints?  Re-create them here?  */
  create_overlay_event_breakpoint ("_ovly_debug_event");
  create_longjmp_master_breakpoint ("longjmp");
  create_longjmp_master_breakpoint ("_longjmp");
  create_longjmp_master_breakpoint ("siglongjmp");
  create_longjmp_master_breakpoint ("_siglongjmp");
}

int
detach_breakpoints (int pid)
{
  struct bp_location *b;
  int val = 0;
  struct cleanup *old_chain = save_inferior_ptid ();

  if (pid == PIDGET (inferior_ptid))
    error (_("Cannot detach breakpoints of inferior_ptid"));

  /* Set inferior_ptid; remove_breakpoint uses this global.  */
  inferior_ptid = pid_to_ptid (pid);
  ALL_BP_LOCATIONS (b)
  {
    if (b->inserted)
      val |= remove_breakpoint (b, mark_inserted);
  }
  do_cleanups (old_chain);
  return val;
}

static int
remove_breakpoint (struct bp_location *b, insertion_state_t is)
{
  int val;

  if (b->owner->enable_state == bp_permanent)
    /* Permanent breakpoints cannot be inserted or removed.  */
    return 0;

  /* The type of none suggests that owner is actually deleted.
     This should not ever happen.  */
  gdb_assert (b->owner->type != bp_none);

  if (b->loc_type == bp_loc_software_breakpoint
      || b->loc_type == bp_loc_hardware_breakpoint)
    {
      /* "Normal" instruction breakpoint: either the standard
	 trap-instruction bp (bp_breakpoint), or a
	 bp_hardware_breakpoint.  */

      /* First check to see if we have to handle an overlay.  */
      if (overlay_debugging == ovly_off
	  || b->section == NULL
	  || !(section_is_overlay (b->section)))
	{
	  /* No overlay handling: just remove the breakpoint.  */

	  if (b->loc_type == bp_loc_hardware_breakpoint)
	    val = target_remove_hw_breakpoint (b->gdbarch, &b->target_info);
	  else
	    val = target_remove_breakpoint (b->gdbarch, &b->target_info);
	}
      else
	{
	  /* This breakpoint is in an overlay section.  
	     Did we set a breakpoint at the LMA?  */
	  if (!overlay_events_enabled)
	      {
		/* Yes -- overlay event support is not active, so we
		   should have set a breakpoint at the LMA.  Remove it.  
		*/
		/* Ignore any failures: if the LMA is in ROM, we will
		   have already warned when we failed to insert it.  */
		if (b->loc_type == bp_loc_hardware_breakpoint)
		  target_remove_hw_breakpoint (b->gdbarch,
					       &b->overlay_target_info);
		else
		  target_remove_breakpoint (b->gdbarch,
					    &b->overlay_target_info);
	      }
	  /* Did we set a breakpoint at the VMA? 
	     If so, we will have marked the breakpoint 'inserted'.  */
	  if (b->inserted)
	    {
	      /* Yes -- remove it.  Previously we did not bother to
		 remove the breakpoint if the section had been
		 unmapped, but let's not rely on that being safe.  We
		 don't know what the overlay manager might do.  */
	      if (b->loc_type == bp_loc_hardware_breakpoint)
		val = target_remove_hw_breakpoint (b->gdbarch,
						   &b->target_info);

	      /* However, we should remove *software* breakpoints only
		 if the section is still mapped, or else we overwrite
		 wrong code with the saved shadow contents.  */
	      else if (section_is_mapped (b->section))
		val = target_remove_breakpoint (b->gdbarch,
						&b->target_info);
	      else
		val = 0;
	    }
	  else
	    {
	      /* No -- not inserted, so no need to remove.  No error.  */
	      val = 0;
	    }
	}

      /* In some cases, we might not be able to remove a breakpoint
	 in a shared library that has already been removed, but we
	 have not yet processed the shlib unload event.  */
      if (val && solib_name_from_address (b->address))
	val = 0;

      if (val)
	return val;
      b->inserted = (is == mark_inserted);
    }
  else if (b->loc_type == bp_loc_hardware_watchpoint)
    {
      struct value *v;
      struct value *n;

      b->inserted = (is == mark_inserted);
      val = target_remove_watchpoint (b->address, b->length, 
				      b->watchpoint_type);

      /* Failure to remove any of the hardware watchpoints comes here.  */
      if ((is == mark_uninserted) && (b->inserted))
	warning (_("Could not remove hardware watchpoint %d."),
		 b->owner->number);
    }
  else if (b->owner->type == bp_catchpoint
           && breakpoint_enabled (b->owner)
           && !b->duplicate)
    {
      gdb_assert (b->owner->ops != NULL && b->owner->ops->remove != NULL);

      val = b->owner->ops->remove (b->owner);
      if (val)
	return val;
      b->inserted = (is == mark_inserted);
    }

  return 0;
}

/* Clear the "inserted" flag in all breakpoints.  */

void
mark_breakpoints_out (void)
{
  struct bp_location *bpt;

  ALL_BP_LOCATIONS (bpt)
    bpt->inserted = 0;
}

/* Clear the "inserted" flag in all breakpoints and delete any
   breakpoints which should go away between runs of the program.

   Plus other such housekeeping that has to be done for breakpoints
   between runs.

   Note: this function gets called at the end of a run (by
   generic_mourn_inferior) and when a run begins (by
   init_wait_for_inferior). */



void
breakpoint_init_inferior (enum inf_context context)
{
  struct breakpoint *b, *temp;
  struct bp_location *bpt;
  int ix;

  /* If breakpoint locations are shared across processes, then there's
     nothing to do.  */
  if (gdbarch_has_global_breakpoints (target_gdbarch))
    return;

  ALL_BP_LOCATIONS (bpt)
    if (bpt->owner->enable_state != bp_permanent)
      bpt->inserted = 0;

  ALL_BREAKPOINTS_SAFE (b, temp)
  {
    switch (b->type)
      {
      case bp_call_dummy:
      case bp_watchpoint_scope:

	/* If the call dummy breakpoint is at the entry point it will
	   cause problems when the inferior is rerun, so we better
	   get rid of it. 

	   Also get rid of scope breakpoints.  */
	delete_breakpoint (b);
	break;

      case bp_watchpoint:
      case bp_hardware_watchpoint:
      case bp_read_watchpoint:
      case bp_access_watchpoint:

	/* Likewise for watchpoints on local expressions.  */
	if (b->exp_valid_block != NULL)
	  delete_breakpoint (b);
	else if (context == inf_starting) 
	  {
	    /* Reset val field to force reread of starting value
	       in insert_breakpoints.  */
	    if (b->val)
	      value_free (b->val);
	    b->val = NULL;
	    b->val_valid = 0;
	  }
	break;
      default:
	break;
      }
  }

  /* Get rid of the moribund locations.  */
  for (ix = 0; VEC_iterate (bp_location_p, moribund_locations, ix, bpt); ++ix)
    free_bp_location (bpt);
  VEC_free (bp_location_p, moribund_locations);
}

/* breakpoint_here_p (PC) returns non-zero if an enabled breakpoint
   exists at PC.  It returns ordinary_breakpoint_here if it's an
   ordinary breakpoint, or permanent_breakpoint_here if it's a
   permanent breakpoint.
   - When continuing from a location with an ordinary breakpoint, we
     actually single step once before calling insert_breakpoints.
   - When continuing from a localion with a permanent breakpoint, we
     need to use the `SKIP_PERMANENT_BREAKPOINT' macro, provided by
     the target, to advance the PC past the breakpoint.  */

enum breakpoint_here
breakpoint_here_p (CORE_ADDR pc)
{
  const struct bp_location *bpt;
  int any_breakpoint_here = 0;

  ALL_BP_LOCATIONS (bpt)
    {
      if (bpt->loc_type != bp_loc_software_breakpoint
	  && bpt->loc_type != bp_loc_hardware_breakpoint)
	continue;

      if ((breakpoint_enabled (bpt->owner)
	   || bpt->owner->enable_state == bp_permanent)
	  && bpt->address == pc)	/* bp is enabled and matches pc */
	{
	  if (overlay_debugging 
	      && section_is_overlay (bpt->section) 
	      && !section_is_mapped (bpt->section))
	    continue;		/* unmapped overlay -- can't be a match */
	  else if (bpt->owner->enable_state == bp_permanent)
	    return permanent_breakpoint_here;
	  else
	    any_breakpoint_here = 1;
	}
    }

  return any_breakpoint_here ? ordinary_breakpoint_here : 0;
}

/* Return true if there's a moribund breakpoint at PC.  */

int
moribund_breakpoint_here_p (CORE_ADDR pc)
{
  struct bp_location *loc;
  int ix;

  for (ix = 0; VEC_iterate (bp_location_p, moribund_locations, ix, loc); ++ix)
    if (loc->address == pc)
      return 1;

  return 0;
}

/* Returns non-zero if there's a breakpoint inserted at PC, which is
   inserted using regular breakpoint_chain/bp_location_chain mechanism.
   This does not check for single-step breakpoints, which are
   inserted and removed using direct target manipulation.  */

int
regular_breakpoint_inserted_here_p (CORE_ADDR pc)
{
  const struct bp_location *bpt;

  ALL_BP_LOCATIONS (bpt)
    {
      if (bpt->loc_type != bp_loc_software_breakpoint
	  && bpt->loc_type != bp_loc_hardware_breakpoint)
	continue;

      if (bpt->inserted
	  && bpt->address == pc)	/* bp is inserted and matches pc */
	{
	  if (overlay_debugging 
	      && section_is_overlay (bpt->section) 
	      && !section_is_mapped (bpt->section))
	    continue;		/* unmapped overlay -- can't be a match */
	  else
	    return 1;
	}
    }
  return 0;
}

/* Returns non-zero iff there's either regular breakpoint
   or a single step breakpoint inserted at PC.  */

int
breakpoint_inserted_here_p (CORE_ADDR pc)
{
  if (regular_breakpoint_inserted_here_p (pc))
    return 1;

  if (single_step_breakpoint_inserted_here_p (pc))
    return 1;

  return 0;
}

/* This function returns non-zero iff there is a software breakpoint
   inserted at PC.  */

int
software_breakpoint_inserted_here_p (CORE_ADDR pc)
{
  const struct bp_location *bpt;
  int any_breakpoint_here = 0;

  ALL_BP_LOCATIONS (bpt)
    {
      if (bpt->loc_type != bp_loc_software_breakpoint)
	continue;

      if (bpt->inserted
	  && bpt->address == pc)	/* bp is enabled and matches pc */
	{
	  if (overlay_debugging 
	      && section_is_overlay (bpt->section) 
	      && !section_is_mapped (bpt->section))
	    continue;		/* unmapped overlay -- can't be a match */
	  else
	    return 1;
	}
    }

  /* Also check for software single-step breakpoints.  */
  if (single_step_breakpoint_inserted_here_p (pc))
    return 1;

  return 0;
}

/* breakpoint_thread_match (PC, PTID) returns true if the breakpoint at
   PC is valid for process/thread PTID.  */

int
breakpoint_thread_match (CORE_ADDR pc, ptid_t ptid)
{
  const struct bp_location *bpt;
  /* The thread and task IDs associated to PTID, computed lazily.  */
  int thread = -1;
  int task = 0;
  
  ALL_BP_LOCATIONS (bpt)
    {
      if (bpt->loc_type != bp_loc_software_breakpoint
	  && bpt->loc_type != bp_loc_hardware_breakpoint)
	continue;

      if (!breakpoint_enabled (bpt->owner)
	  && bpt->owner->enable_state != bp_permanent)
	continue;

      if (bpt->address != pc)
	continue;

      if (bpt->owner->thread != -1)
	{
	  /* This is a thread-specific breakpoint.  Check that ptid
	     matches that thread.  If thread hasn't been computed yet,
	     it is now time to do so.  */
	  if (thread == -1)
	    thread = pid_to_thread_id (ptid);
	  if (bpt->owner->thread != thread)
	    continue;
	}

      if (bpt->owner->task != 0)
        {
	  /* This is a task-specific breakpoint.  Check that ptid
	     matches that task.  If task hasn't been computed yet,
	     it is now time to do so.  */
	  if (task == 0)
	    task = ada_get_task_number (ptid);
	  if (bpt->owner->task != task)
	    continue;
        }

      if (overlay_debugging 
	  && section_is_overlay (bpt->section) 
	  && !section_is_mapped (bpt->section))
	continue;	    /* unmapped overlay -- can't be a match */

      return 1;
    }

  return 0;
}


/* bpstat stuff.  External routines' interfaces are documented
   in breakpoint.h.  */

int
ep_is_catchpoint (struct breakpoint *ep)
{
  return (ep->type == bp_catchpoint);
}

void 
bpstat_free (bpstat bs)
{
  if (bs->old_val != NULL)
    value_free (bs->old_val);
  free_command_lines (&bs->commands);
  xfree (bs);
}

/* Clear a bpstat so that it says we are not at any breakpoint.
   Also free any storage that is part of a bpstat.  */

void
bpstat_clear (bpstat *bsp)
{
  bpstat p;
  bpstat q;

  if (bsp == 0)
    return;
  p = *bsp;
  while (p != NULL)
    {
      q = p->next;
      bpstat_free (p);
      p = q;
    }
  *bsp = NULL;
}

/* Return a copy of a bpstat.  Like "bs1 = bs2" but all storage that
   is part of the bpstat is copied as well.  */

bpstat
bpstat_copy (bpstat bs)
{
  bpstat p = NULL;
  bpstat tmp;
  bpstat retval = NULL;

  if (bs == NULL)
    return bs;

  for (; bs != NULL; bs = bs->next)
    {
      tmp = (bpstat) xmalloc (sizeof (*tmp));
      memcpy (tmp, bs, sizeof (*tmp));
      if (bs->commands != NULL)
	tmp->commands = copy_command_lines (bs->commands);
      if (bs->old_val != NULL)
	{
	  tmp->old_val = value_copy (bs->old_val);
	  release_value (tmp->old_val);
	}

      if (p == NULL)
	/* This is the first thing in the chain.  */
	retval = tmp;
      else
	p->next = tmp;
      p = tmp;
    }
  p->next = NULL;
  return retval;
}

/* Find the bpstat associated with this breakpoint */

bpstat
bpstat_find_breakpoint (bpstat bsp, struct breakpoint *breakpoint)
{
  if (bsp == NULL)
    return NULL;

  for (; bsp != NULL; bsp = bsp->next)
    {
      if (bsp->breakpoint_at && bsp->breakpoint_at->owner == breakpoint)
	return bsp;
    }
  return NULL;
}

/* Find a step_resume breakpoint associated with this bpstat.
   (If there are multiple step_resume bp's on the list, this function
   will arbitrarily pick one.)

   It is an error to use this function if BPSTAT doesn't contain a
   step_resume breakpoint.

   See wait_for_inferior's use of this function.  */
struct breakpoint *
bpstat_find_step_resume_breakpoint (bpstat bsp)
{
  int current_thread;

  gdb_assert (bsp != NULL);

  current_thread = pid_to_thread_id (inferior_ptid);

  for (; bsp != NULL; bsp = bsp->next)
    {
      if ((bsp->breakpoint_at != NULL)
	  && (bsp->breakpoint_at->owner->type == bp_step_resume)
	  && (bsp->breakpoint_at->owner->thread == current_thread
	      || bsp->breakpoint_at->owner->thread == -1))
	return bsp->breakpoint_at->owner;
    }

  internal_error (__FILE__, __LINE__, _("No step_resume breakpoint found."));
}


/* Put in *NUM the breakpoint number of the first breakpoint we are stopped
   at.  *BSP upon return is a bpstat which points to the remaining
   breakpoints stopped at (but which is not guaranteed to be good for
   anything but further calls to bpstat_num).
   Return 0 if passed a bpstat which does not indicate any breakpoints.
   Return -1 if stopped at a breakpoint that has been deleted since
   we set it.
   Return 1 otherwise.  */

int
bpstat_num (bpstat *bsp, int *num)
{
  struct breakpoint *b;

  if ((*bsp) == NULL)
    return 0;			/* No more breakpoint values */

  /* We assume we'll never have several bpstats that
     correspond to a single breakpoint -- otherwise, 
     this function might return the same number more
     than once and this will look ugly.  */
  b = (*bsp)->breakpoint_at ? (*bsp)->breakpoint_at->owner : NULL;
  *bsp = (*bsp)->next;
  if (b == NULL)
    return -1;			/* breakpoint that's been deleted since */

  *num = b->number;		/* We have its number */
  return 1;
}

/* Modify BS so that the actions will not be performed.  */

void
bpstat_clear_actions (bpstat bs)
{
  for (; bs != NULL; bs = bs->next)
    {
      free_command_lines (&bs->commands);
      if (bs->old_val != NULL)
	{
	  value_free (bs->old_val);
	  bs->old_val = NULL;
	}
    }
}

/* Called when a command is about to proceed the inferior.  */

static void
breakpoint_about_to_proceed (void)
{
  if (!ptid_equal (inferior_ptid, null_ptid))
    {
      struct thread_info *tp = inferior_thread ();

      /* Allow inferior function calls in breakpoint commands to not
	 interrupt the command list.  When the call finishes
	 successfully, the inferior will be standing at the same
	 breakpoint as if nothing happened.  */
      if (tp->in_infcall)
	return;
    }

  breakpoint_proceeded = 1;
}

/* Stub for cleaning up our state if we error-out of a breakpoint command */
static void
cleanup_executing_breakpoints (void *ignore)
{
  executing_breakpoint_commands = 0;
}

/* Execute all the commands associated with all the breakpoints at this
   location.  Any of these commands could cause the process to proceed
   beyond this point, etc.  We look out for such changes by checking
   the global "breakpoint_proceeded" after each command.

   Returns true if a breakpoint command resumed the inferior.  In that
   case, it is the caller's responsibility to recall it again with the
   bpstat of the current thread.  */

static int
bpstat_do_actions_1 (bpstat *bsp)
{
  bpstat bs;
  struct cleanup *old_chain;
  int again = 0;

  /* Avoid endless recursion if a `source' command is contained
     in bs->commands.  */
  if (executing_breakpoint_commands)
    return 0;

  executing_breakpoint_commands = 1;
  old_chain = make_cleanup (cleanup_executing_breakpoints, 0);

  /* This pointer will iterate over the list of bpstat's. */
  bs = *bsp;

  breakpoint_proceeded = 0;
  for (; bs != NULL; bs = bs->next)
    {
      struct command_line *cmd;
      struct cleanup *this_cmd_tree_chain;

      /* Take ownership of the BSP's command tree, if it has one.

         The command tree could legitimately contain commands like
         'step' and 'next', which call clear_proceed_status, which
         frees stop_bpstat's command tree.  To make sure this doesn't
         free the tree we're executing out from under us, we need to
         take ownership of the tree ourselves.  Since a given bpstat's
         commands are only executed once, we don't need to copy it; we
         can clear the pointer in the bpstat, and make sure we free
         the tree when we're done.  */
      cmd = bs->commands;
      bs->commands = 0;
      this_cmd_tree_chain = make_cleanup_free_command_lines (&cmd);

      while (cmd != NULL)
	{
	  execute_control_command (cmd);

	  if (breakpoint_proceeded)
	    break;
	  else
	    cmd = cmd->next;
	}

      /* We can free this command tree now.  */
      do_cleanups (this_cmd_tree_chain);

      if (breakpoint_proceeded)
	{
	  if (target_can_async_p ())
	    /* If we are in async mode, then the target might be still
	       running, not stopped at any breakpoint, so nothing for
	       us to do here -- just return to the event loop.  */
	    ;
	  else
	    /* In sync mode, when execute_control_command returns
	       we're already standing on the next breakpoint.
	       Breakpoint commands for that stop were not run, since
	       execute_command does not run breakpoint commands --
	       only command_line_handler does, but that one is not
	       involved in execution of breakpoint commands.  So, we
	       can now execute breakpoint commands.  It should be
	       noted that making execute_command do bpstat actions is
	       not an option -- in this case we'll have recursive
	       invocation of bpstat for each breakpoint with a
	       command, and can easily blow up GDB stack.  Instead, we
	       return true, which will trigger the caller to recall us
	       with the new stop_bpstat.  */
	    again = 1;
	  break;
	}
    }
  do_cleanups (old_chain);
  return again;
}

void
bpstat_do_actions (void)
{
  /* Do any commands attached to breakpoint we are stopped at.  */
  while (!ptid_equal (inferior_ptid, null_ptid)
	 && target_has_execution
	 && !is_exited (inferior_ptid)
	 && !is_executing (inferior_ptid))
    /* Since in sync mode, bpstat_do_actions may resume the inferior,
       and only return when it is stopped at the next breakpoint, we
       keep doing breakpoint actions until it returns false to
       indicate the inferior was not resumed.  */
    if (!bpstat_do_actions_1 (&inferior_thread ()->stop_bpstat))
      break;
}

/* Print out the (old or new) value associated with a watchpoint.  */

static void
watchpoint_value_print (struct value *val, struct ui_file *stream)
{
  if (val == NULL)
    fprintf_unfiltered (stream, _("<unreadable>"));
  else
    {
      struct value_print_options opts;
      get_user_print_options (&opts);
      value_print (val, stream, &opts);
    }
}

/* This is the normal print function for a bpstat.  In the future,
   much of this logic could (should?) be moved to bpstat_stop_status,
   by having it set different print_it values.

   Current scheme: When we stop, bpstat_print() is called.  It loops
   through the bpstat list of things causing this stop, calling the
   print_bp_stop_message function on each one. The behavior of the
   print_bp_stop_message function depends on the print_it field of
   bpstat. If such field so indicates, call this function here.

   Return values from this routine (ultimately used by bpstat_print()
   and normal_stop() to decide what to do): 
   PRINT_NOTHING: Means we already printed all we needed to print,
   don't print anything else.
   PRINT_SRC_ONLY: Means we printed something, and we do *not* desire
   that something to be followed by a location.
   PRINT_SCR_AND_LOC: Means we printed something, and we *do* desire
   that something to be followed by a location.
   PRINT_UNKNOWN: Means we printed nothing or we need to do some more
   analysis.  */

static enum print_stop_action
print_it_typical (bpstat bs)
{
  struct cleanup *old_chain;
  struct breakpoint *b;
  const struct bp_location *bl;
  struct ui_stream *stb;
  int bp_temp = 0;
  enum print_stop_action result;

  /* bs->breakpoint_at can be NULL if it was a momentary breakpoint
     which has since been deleted.  */
  if (bs->breakpoint_at == NULL)
    return PRINT_UNKNOWN;
  bl = bs->breakpoint_at;
  b = bl->owner;

  stb = ui_out_stream_new (uiout);
  old_chain = make_cleanup_ui_out_stream_delete (stb);

  switch (b->type)
    {
    case bp_breakpoint:
    case bp_hardware_breakpoint:
      bp_temp = bs->breakpoint_at->owner->disposition == disp_del;
      if (bl->address != bl->requested_address)
	breakpoint_adjustment_warning (bl->requested_address,
	                               bl->address,
				       b->number, 1);
      annotate_breakpoint (b->number);
      if (bp_temp) 
	ui_out_text (uiout, "\nTemporary breakpoint ");
      else
	ui_out_text (uiout, "\nBreakpoint ");
      if (ui_out_is_mi_like_p (uiout))
	{
	  ui_out_field_string (uiout, "reason", 
			  async_reason_lookup (EXEC_ASYNC_BREAKPOINT_HIT));
	  ui_out_field_string (uiout, "disp", bpdisp_text (b->disposition));
	}
      ui_out_field_int (uiout, "bkptno", b->number);
      ui_out_text (uiout, ", ");
      result = PRINT_SRC_AND_LOC;
      break;

    case bp_shlib_event:
      /* Did we stop because the user set the stop_on_solib_events
	 variable?  (If so, we report this as a generic, "Stopped due
	 to shlib event" message.) */
      printf_filtered (_("Stopped due to shared library event\n"));
      result = PRINT_NOTHING;
      break;

    case bp_thread_event:
      /* Not sure how we will get here. 
	 GDB should not stop for these breakpoints.  */
      printf_filtered (_("Thread Event Breakpoint: gdb should not stop!\n"));
      result = PRINT_NOTHING;
      break;

    case bp_overlay_event:
      /* By analogy with the thread event, GDB should not stop for these. */
      printf_filtered (_("Overlay Event Breakpoint: gdb should not stop!\n"));
      result = PRINT_NOTHING;
      break;

    case bp_longjmp_master:
      /* These should never be enabled.  */
      printf_filtered (_("Longjmp Master Breakpoint: gdb should not stop!\n"));
      result = PRINT_NOTHING;
      break;

    case bp_watchpoint:
    case bp_hardware_watchpoint:
      annotate_watchpoint (b->number);
      if (ui_out_is_mi_like_p (uiout))
	ui_out_field_string
	  (uiout, "reason",
	   async_reason_lookup (EXEC_ASYNC_WATCHPOINT_TRIGGER));
      mention (b);
      make_cleanup_ui_out_tuple_begin_end (uiout, "value");
      ui_out_text (uiout, "\nOld value = ");
      watchpoint_value_print (bs->old_val, stb->stream);
      ui_out_field_stream (uiout, "old", stb);
      ui_out_text (uiout, "\nNew value = ");
      watchpoint_value_print (b->val, stb->stream);
      ui_out_field_stream (uiout, "new", stb);
      ui_out_text (uiout, "\n");
      /* More than one watchpoint may have been triggered.  */
      result = PRINT_UNKNOWN;
      break;

    case bp_read_watchpoint:
      if (ui_out_is_mi_like_p (uiout))
	ui_out_field_string
	  (uiout, "reason",
	   async_reason_lookup (EXEC_ASYNC_READ_WATCHPOINT_TRIGGER));
      mention (b);
      make_cleanup_ui_out_tuple_begin_end (uiout, "value");
      ui_out_text (uiout, "\nValue = ");
      watchpoint_value_print (b->val, stb->stream);
      ui_out_field_stream (uiout, "value", stb);
      ui_out_text (uiout, "\n");
      result = PRINT_UNKNOWN;
      break;

    case bp_access_watchpoint:
      if (bs->old_val != NULL)
	{
	  annotate_watchpoint (b->number);
	  if (ui_out_is_mi_like_p (uiout))
	    ui_out_field_string
	      (uiout, "reason",
	       async_reason_lookup (EXEC_ASYNC_ACCESS_WATCHPOINT_TRIGGER));
	  mention (b);
	  make_cleanup_ui_out_tuple_begin_end (uiout, "value");
	  ui_out_text (uiout, "\nOld value = ");
	  watchpoint_value_print (bs->old_val, stb->stream);
	  ui_out_field_stream (uiout, "old", stb);
	  ui_out_text (uiout, "\nNew value = ");
	}
      else 
	{
	  mention (b);
	  if (ui_out_is_mi_like_p (uiout))
	    ui_out_field_string
	      (uiout, "reason",
	       async_reason_lookup (EXEC_ASYNC_ACCESS_WATCHPOINT_TRIGGER));
	  make_cleanup_ui_out_tuple_begin_end (uiout, "value");
	  ui_out_text (uiout, "\nValue = ");
	}
      watchpoint_value_print (b->val, stb->stream);
      ui_out_field_stream (uiout, "new", stb);
      ui_out_text (uiout, "\n");
      result = PRINT_UNKNOWN;
      break;

    /* Fall through, we don't deal with these types of breakpoints
       here. */

    case bp_finish:
      if (ui_out_is_mi_like_p (uiout))
	ui_out_field_string
	  (uiout, "reason",
	   async_reason_lookup (EXEC_ASYNC_FUNCTION_FINISHED));
      result = PRINT_UNKNOWN;
      break;

    case bp_until:
      if (ui_out_is_mi_like_p (uiout))
	ui_out_field_string
	  (uiout, "reason",
	   async_reason_lookup (EXEC_ASYNC_LOCATION_REACHED));
      result = PRINT_UNKNOWN;
      break;

    case bp_none:
    case bp_longjmp:
    case bp_longjmp_resume:
    case bp_step_resume:
    case bp_watchpoint_scope:
    case bp_call_dummy:
    case bp_tracepoint:
    case bp_jit_event:
    default:
      result = PRINT_UNKNOWN;
      break;
    }

  do_cleanups (old_chain);
  return result;
}

/* Generic routine for printing messages indicating why we
   stopped. The behavior of this function depends on the value
   'print_it' in the bpstat structure.  Under some circumstances we
   may decide not to print anything here and delegate the task to
   normal_stop(). */

static enum print_stop_action
print_bp_stop_message (bpstat bs)
{
  switch (bs->print_it)
    {
    case print_it_noop:
      /* Nothing should be printed for this bpstat entry. */
      return PRINT_UNKNOWN;
      break;

    case print_it_done:
      /* We still want to print the frame, but we already printed the
         relevant messages. */
      return PRINT_SRC_AND_LOC;
      break;

    case print_it_normal:
      {
	const struct bp_location *bl = bs->breakpoint_at;
	struct breakpoint *b = bl ? bl->owner : NULL;
	
	/* Normal case.  Call the breakpoint's print_it method, or
	   print_it_typical.  */
	/* FIXME: how breakpoint can ever be NULL here?  */
	if (b != NULL && b->ops != NULL && b->ops->print_it != NULL)
	  return b->ops->print_it (b);
	else
	  return print_it_typical (bs);
      }
	break;

    default:
      internal_error (__FILE__, __LINE__,
		      _("print_bp_stop_message: unrecognized enum value"));
      break;
    }
}

/* Print a message indicating what happened.  This is called from
   normal_stop().  The input to this routine is the head of the bpstat
   list - a list of the eventpoints that caused this stop.  This
   routine calls the generic print routine for printing a message
   about reasons for stopping.  This will print (for example) the
   "Breakpoint n," part of the output.  The return value of this
   routine is one of:

   PRINT_UNKNOWN: Means we printed nothing
   PRINT_SRC_AND_LOC: Means we printed something, and expect subsequent
   code to print the location. An example is 
   "Breakpoint 1, " which should be followed by
   the location.
   PRINT_SRC_ONLY: Means we printed something, but there is no need
   to also print the location part of the message.
   An example is the catch/throw messages, which
   don't require a location appended to the end.  
   PRINT_NOTHING: We have done some printing and we don't need any 
   further info to be printed.*/

enum print_stop_action
bpstat_print (bpstat bs)
{
  int val;

  /* Maybe another breakpoint in the chain caused us to stop.
     (Currently all watchpoints go on the bpstat whether hit or not.
     That probably could (should) be changed, provided care is taken
     with respect to bpstat_explains_signal).  */
  for (; bs; bs = bs->next)
    {
      val = print_bp_stop_message (bs);
      if (val == PRINT_SRC_ONLY 
	  || val == PRINT_SRC_AND_LOC 
	  || val == PRINT_NOTHING)
	return val;
    }

  /* We reached the end of the chain, or we got a null BS to start
     with and nothing was printed. */
  return PRINT_UNKNOWN;
}

/* Evaluate the expression EXP and return 1 if value is zero.
   This is used inside a catch_errors to evaluate the breakpoint condition. 
   The argument is a "struct expression *" that has been cast to char * to 
   make it pass through catch_errors.  */

static int
breakpoint_cond_eval (void *exp)
{
  struct value *mark = value_mark ();
  int i = !value_true (evaluate_expression ((struct expression *) exp));
  value_free_to_mark (mark);
  return i;
}

/* Allocate a new bpstat and chain it to the current one.  */

static bpstat
bpstat_alloc (const struct bp_location *bl, bpstat cbs /* Current "bs" value */ )
{
  bpstat bs;

  bs = (bpstat) xmalloc (sizeof (*bs));
  cbs->next = bs;
  bs->breakpoint_at = bl;
  /* If the condition is false, etc., don't do the commands.  */
  bs->commands = NULL;
  bs->old_val = NULL;
  bs->print_it = print_it_normal;
  return bs;
}

/* The target has stopped with waitstatus WS.  Check if any hardware
   watchpoints have triggered, according to the target.  */

int
watchpoints_triggered (struct target_waitstatus *ws)
{
  int stopped_by_watchpoint = target_stopped_by_watchpoint ();
  CORE_ADDR addr;
  struct breakpoint *b;

  if (!stopped_by_watchpoint)
    {
      /* We were not stopped by a watchpoint.  Mark all watchpoints
	 as not triggered.  */
      ALL_BREAKPOINTS (b)
	if (b->type == bp_hardware_watchpoint
	    || b->type == bp_read_watchpoint
	    || b->type == bp_access_watchpoint)
	  b->watchpoint_triggered = watch_triggered_no;

      return 0;
    }

  if (!target_stopped_data_address (&current_target, &addr))
    {
      /* We were stopped by a watchpoint, but we don't know where.
	 Mark all watchpoints as unknown.  */
      ALL_BREAKPOINTS (b)
	if (b->type == bp_hardware_watchpoint
	    || b->type == bp_read_watchpoint
	    || b->type == bp_access_watchpoint)
	  b->watchpoint_triggered = watch_triggered_unknown;

      return stopped_by_watchpoint;
    }

  /* The target could report the data address.  Mark watchpoints
     affected by this data address as triggered, and all others as not
     triggered.  */

  ALL_BREAKPOINTS (b)
    if (b->type == bp_hardware_watchpoint
	|| b->type == bp_read_watchpoint
	|| b->type == bp_access_watchpoint)
      {
	struct bp_location *loc;
	struct value *v;

	b->watchpoint_triggered = watch_triggered_no;
	for (loc = b->loc; loc; loc = loc->next)
	  /* Exact match not required.  Within range is
	     sufficient.  */
	  if (target_watchpoint_addr_within_range (&current_target,
						   addr, loc->address,
						   loc->length))
	    {
	      b->watchpoint_triggered = watch_triggered_yes;
	      break;
	    }
      }

  return 1;
}

/* Possible return values for watchpoint_check (this can't be an enum
   because of check_errors).  */
/* The watchpoint has been deleted.  */
#define WP_DELETED 1
/* The value has changed.  */
#define WP_VALUE_CHANGED 2
/* The value has not changed.  */
#define WP_VALUE_NOT_CHANGED 3

#define BP_TEMPFLAG 1
#define BP_HARDWAREFLAG 2

/* Check watchpoint condition.  */

static int
watchpoint_check (void *p)
{
  bpstat bs = (bpstat) p;
  struct breakpoint *b;
  struct frame_info *fr;
  int within_current_scope;

  b = bs->breakpoint_at->owner;

  if (b->exp_valid_block == NULL)
    within_current_scope = 1;
  else
    {
      struct frame_info *frame = get_current_frame ();
      struct gdbarch *frame_arch = get_frame_arch (frame);
      CORE_ADDR frame_pc = get_frame_pc (frame);

      fr = frame_find_by_id (b->watchpoint_frame);
      within_current_scope = (fr != NULL);

      /* If we've gotten confused in the unwinder, we might have
	 returned a frame that can't describe this variable.  */
      if (within_current_scope)
	{
	  struct symbol *function;

	  function = get_frame_function (fr);
	  if (function == NULL
	      || !contained_in (b->exp_valid_block,
				SYMBOL_BLOCK_VALUE (function)))
	    within_current_scope = 0;
	}

      /* in_function_epilogue_p() returns a non-zero value if we're still
	 in the function but the stack frame has already been invalidated.
	 Since we can't rely on the values of local variables after the
	 stack has been destroyed, we are treating the watchpoint in that
	 state as `not changed' without further checking.  Don't mark
	 watchpoints as changed if the current frame is in an epilogue -
	 even if they are in some other frame, our view of the stack
	 is likely to be wrong.  */
      if (gdbarch_in_function_epilogue_p (frame_arch, frame_pc))
	return WP_VALUE_NOT_CHANGED;

      if (within_current_scope)
	/* If we end up stopping, the current frame will get selected
	   in normal_stop.  So this call to select_frame won't affect
	   the user.  */
	select_frame (fr);
    }

  if (within_current_scope)
    {
      /* We use value_{,free_to_}mark because it could be a
         *long* time before we return to the command level and
         call free_all_values.  We can't call free_all_values because
         we might be in the middle of evaluating a function call.  */

      struct value *mark = value_mark ();
      struct value *new_val;

      fetch_watchpoint_value (b->exp, &new_val, NULL, NULL);
      if ((b->val != NULL) != (new_val != NULL)
	  || (b->val != NULL && !value_equal (b->val, new_val)))
	{
	  if (new_val != NULL)
	    {
	      release_value (new_val);
	      value_free_to_mark (mark);
	    }
	  bs->old_val = b->val;
	  b->val = new_val;
	  b->val_valid = 1;
	  /* We will stop here */
	  return WP_VALUE_CHANGED;
	}
      else
	{
	  /* Nothing changed, don't do anything.  */
	  value_free_to_mark (mark);
	  /* We won't stop here */
	  return WP_VALUE_NOT_CHANGED;
	}
    }
  else
    {
      /* This seems like the only logical thing to do because
         if we temporarily ignored the watchpoint, then when
         we reenter the block in which it is valid it contains
         garbage (in the case of a function, it may have two
         garbage values, one before and one after the prologue).
         So we can't even detect the first assignment to it and
         watch after that (since the garbage may or may not equal
         the first value assigned).  */
      /* We print all the stop information in print_it_typical(), but
	 in this case, by the time we call print_it_typical() this bp
	 will be deleted already. So we have no choice but print the
	 information here. */
      if (ui_out_is_mi_like_p (uiout))
	ui_out_field_string
	  (uiout, "reason", async_reason_lookup (EXEC_ASYNC_WATCHPOINT_SCOPE));
      ui_out_text (uiout, "\nWatchpoint ");
      ui_out_field_int (uiout, "wpnum", b->number);
      ui_out_text (uiout, " deleted because the program has left the block in\n\
which its expression is valid.\n");     

      if (b->related_breakpoint)
	b->related_breakpoint->disposition = disp_del_at_next_stop;
      b->disposition = disp_del_at_next_stop;

      return WP_DELETED;
    }
}

/* Return true if it looks like target has stopped due to hitting
   breakpoint location BL.  This function does not check if we
   should stop, only if BL explains the stop.   */
static int
bpstat_check_location (const struct bp_location *bl, CORE_ADDR bp_addr)
{
  struct breakpoint *b = bl->owner;

  if (b->type != bp_watchpoint
      && b->type != bp_hardware_watchpoint
      && b->type != bp_read_watchpoint
      && b->type != bp_access_watchpoint
      && b->type != bp_hardware_breakpoint
      && b->type != bp_catchpoint)	/* a non-watchpoint bp */
    {
      if (bl->address != bp_addr) 	/* address doesn't match */
	return 0;
      if (overlay_debugging		/* unmapped overlay section */
	  && section_is_overlay (bl->section) 
	  && !section_is_mapped (bl->section))
	return 0;
    }
  
  /* Continuable hardware watchpoints are treated as non-existent if the
     reason we stopped wasn't a hardware watchpoint (we didn't stop on
     some data address).  Otherwise gdb won't stop on a break instruction
     in the code (not from a breakpoint) when a hardware watchpoint has
     been defined.  Also skip watchpoints which we know did not trigger
     (did not match the data address).  */
  
  if ((b->type == bp_hardware_watchpoint
       || b->type == bp_read_watchpoint
       || b->type == bp_access_watchpoint)
      && b->watchpoint_triggered == watch_triggered_no)
    return 0;
  
  if (b->type == bp_hardware_breakpoint)
    {
      if (bl->address != bp_addr)
	return 0;
      if (overlay_debugging		/* unmapped overlay section */
	  && section_is_overlay (bl->section) 
	  && !section_is_mapped (bl->section))
	return 0;
    }

  if (b->type == bp_catchpoint)
    {
      gdb_assert (b->ops != NULL && b->ops->breakpoint_hit != NULL);
      if (!b->ops->breakpoint_hit (b))
        return 0;
    }
     
  return 1;
}

/* If BS refers to a watchpoint, determine if the watched values
   has actually changed, and we should stop.  If not, set BS->stop
   to 0.  */
static void
bpstat_check_watchpoint (bpstat bs)
{
  const struct bp_location *bl = bs->breakpoint_at;
  struct breakpoint *b = bl->owner;

  if (b->type == bp_watchpoint
      || b->type == bp_read_watchpoint
      || b->type == bp_access_watchpoint
      || b->type == bp_hardware_watchpoint)
    {
      CORE_ADDR addr;
      struct value *v;
      int must_check_value = 0;
      
      if (b->type == bp_watchpoint)
	/* For a software watchpoint, we must always check the
	   watched value.  */
	must_check_value = 1;
      else if (b->watchpoint_triggered == watch_triggered_yes)
	/* We have a hardware watchpoint (read, write, or access)
	   and the target earlier reported an address watched by
	   this watchpoint.  */
	must_check_value = 1;
      else if (b->watchpoint_triggered == watch_triggered_unknown
	       && b->type == bp_hardware_watchpoint)
	/* We were stopped by a hardware watchpoint, but the target could
	   not report the data address.  We must check the watchpoint's
	   value.  Access and read watchpoints are out of luck; without
	   a data address, we can't figure it out.  */
	must_check_value = 1;
      
      if (must_check_value)
	{
	  char *message = xstrprintf ("Error evaluating expression for watchpoint %d\n",
				      b->number);
	  struct cleanup *cleanups = make_cleanup (xfree, message);
	  int e = catch_errors (watchpoint_check, bs, message,
				RETURN_MASK_ALL);
	  do_cleanups (cleanups);
	  switch (e)
	    {
	    case WP_DELETED:
	      /* We've already printed what needs to be printed.  */
	      bs->print_it = print_it_done;
	      /* Stop.  */
	      break;
	    case WP_VALUE_CHANGED:
	      if (b->type == bp_read_watchpoint)
		{
		  /* Don't stop: read watchpoints shouldn't fire if
		     the value has changed.  This is for targets
		     which cannot set read-only watchpoints.  */
		  bs->print_it = print_it_noop;
		  bs->stop = 0;
		}
	      break;
	    case WP_VALUE_NOT_CHANGED:
	      if (b->type == bp_hardware_watchpoint
		  || b->type == bp_watchpoint)
		{
		  /* Don't stop: write watchpoints shouldn't fire if
		     the value hasn't changed.  */
		  bs->print_it = print_it_noop;
		  bs->stop = 0;
		}
	      /* Stop.  */
	      break;
	    default:
	      /* Can't happen.  */
	    case 0:
	      /* Error from catch_errors.  */
	      printf_filtered (_("Watchpoint %d deleted.\n"), b->number);
	      if (b->related_breakpoint)
		b->related_breakpoint->disposition = disp_del_at_next_stop;
	      b->disposition = disp_del_at_next_stop;
	      /* We've already printed what needs to be printed.  */
	      bs->print_it = print_it_done;
	      break;
	    }
	}
      else	/* must_check_value == 0 */
	{
	  /* This is a case where some watchpoint(s) triggered, but
	     not at the address of this watchpoint, or else no
	     watchpoint triggered after all.  So don't print
	     anything for this watchpoint.  */
	  bs->print_it = print_it_noop;
	  bs->stop = 0;
	}
    }
}


/* Check conditions (condition proper, frame, thread and ignore count)
   of breakpoint referred to by BS.  If we should not stop for this
   breakpoint, set BS->stop to 0.  */
static void
bpstat_check_breakpoint_conditions (bpstat bs, ptid_t ptid)
{
  int thread_id = pid_to_thread_id (ptid);
  const struct bp_location *bl = bs->breakpoint_at;
  struct breakpoint *b = bl->owner;

  if (frame_id_p (b->frame_id)
      && !frame_id_eq (b->frame_id, get_stack_frame_id (get_current_frame ())))
    bs->stop = 0;
  else if (bs->stop)
    {
      int value_is_zero = 0;
      
      /* If this is a scope breakpoint, mark the associated
	 watchpoint as triggered so that we will handle the
	 out-of-scope event.  We'll get to the watchpoint next
	 iteration.  */
      if (b->type == bp_watchpoint_scope)
	b->related_breakpoint->watchpoint_triggered = watch_triggered_yes;
      
      if (bl->cond && bl->owner->disposition != disp_del_at_next_stop)
	{
	  /* We use value_mark and value_free_to_mark because it could
	     be a long time before we return to the command level and
	     call free_all_values.  We can't call free_all_values
	     because we might be in the middle of evaluating a
	     function call.  */
	  struct value *mark = value_mark ();

	  /* Need to select the frame, with all that implies so that
	     the conditions will have the right context.  Because we
	     use the frame, we will not see an inlined function's
	     variables when we arrive at a breakpoint at the start
	     of the inlined function; the current frame will be the
	     call site.  */
	  select_frame (get_current_frame ());
	  value_is_zero
	    = catch_errors (breakpoint_cond_eval, (bl->cond),
			    "Error in testing breakpoint condition:\n",
			    RETURN_MASK_ALL);
	  /* FIXME-someday, should give breakpoint # */
	  value_free_to_mark (mark);
	}
      if (bl->cond && value_is_zero)
	{
	  bs->stop = 0;
	}
      else if (b->thread != -1 && b->thread != thread_id)
	{
	  bs->stop = 0;
	}
      else if (b->ignore_count > 0)
	{
	  b->ignore_count--;
	  annotate_ignore_count_change ();
	  bs->stop = 0;
	  /* Increase the hit count even though we don't
	     stop.  */
	  ++(b->hit_count);
	}	
    }
}


/* Get a bpstat associated with having just stopped at address
   BP_ADDR in thread PTID.

   Determine whether we stopped at a breakpoint, etc, or whether we
   don't understand this stop.  Result is a chain of bpstat's such that:

   if we don't understand the stop, the result is a null pointer.

   if we understand why we stopped, the result is not null.

   Each element of the chain refers to a particular breakpoint or
   watchpoint at which we have stopped.  (We may have stopped for
   several reasons concurrently.)

   Each element of the chain has valid next, breakpoint_at,
   commands, FIXME??? fields.  */

bpstat
bpstat_stop_status (CORE_ADDR bp_addr, ptid_t ptid)
{
  struct breakpoint *b = NULL;
  const struct bp_location *bl;
  struct bp_location *loc;
  /* Root of the chain of bpstat's */
  struct bpstats root_bs[1];
  /* Pointer to the last thing in the chain currently.  */
  bpstat bs = root_bs;
  int ix;
  int need_remove_insert;

  ALL_BP_LOCATIONS (bl)
  {
    b = bl->owner;
    gdb_assert (b);
    if (!breakpoint_enabled (b) && b->enable_state != bp_permanent)
      continue;

    /* For hardware watchpoints, we look only at the first location.
       The watchpoint_check function will work on entire expression,
       not the individual locations.  For read watchopints, the
       watchpoints_triggered function have checked all locations
       alrea
     */
    if (b->type == bp_hardware_watchpoint && bl != b->loc)
      continue;

    if (!bpstat_check_location (bl, bp_addr))
      continue;

    /* Come here if it's a watchpoint, or if the break address matches */

    bs = bpstat_alloc (bl, bs);	/* Alloc a bpstat to explain stop */

    /* Assume we stop.  Should we find watchpoint that is not actually
       triggered, or if condition of breakpoint is false, we'll reset
       'stop' to 0.  */
    bs->stop = 1;
    bs->print = 1;

    bpstat_check_watchpoint (bs);
    if (!bs->stop)
      continue;

    if (b->type == bp_thread_event || b->type == bp_overlay_event
	|| b->type == bp_longjmp_master)
      /* We do not stop for these.  */
      bs->stop = 0;
    else
      bpstat_check_breakpoint_conditions (bs, ptid);
  
    if (bs->stop)
      {
	++(b->hit_count);

	/* We will stop here */
	if (b->disposition == disp_disable)
	  {
	    if (b->enable_state != bp_permanent)
	      b->enable_state = bp_disabled;
	    update_global_location_list (0);
	  }
	if (b->silent)
	  bs->print = 0;
	bs->commands = b->commands;
	if (bs->commands
	    && (strcmp ("silent", bs->commands->line) == 0
		|| (xdb_commands && strcmp ("Q", bs->commands->line) == 0)))
	  {
	    bs->commands = bs->commands->next;
	    bs->print = 0;
	  }
	bs->commands = copy_command_lines (bs->commands);
      }

    /* Print nothing for this entry if we dont stop or if we dont print.  */
    if (bs->stop == 0 || bs->print == 0)
      bs->print_it = print_it_noop;
  }

  for (ix = 0; VEC_iterate (bp_location_p, moribund_locations, ix, loc); ++ix)
    {
      if (loc->address == bp_addr)
	{
	  bs = bpstat_alloc (loc, bs);
	  /* For hits of moribund locations, we should just proceed.  */
	  bs->stop = 0;
	  bs->print = 0;
	  bs->print_it = print_it_noop;
	}
    }

  bs->next = NULL;		/* Terminate the chain */
  bs = root_bs->next;		/* Re-grab the head of the chain */

  /* If we aren't stopping, the value of some hardware watchpoint may
     not have changed, but the intermediate memory locations we are
     watching may have.  Don't bother if we're stopping; this will get
     done later.  */
  for (bs = root_bs->next; bs != NULL; bs = bs->next)
    if (bs->stop)
      break;

  need_remove_insert = 0;
  if (bs == NULL)
    for (bs = root_bs->next; bs != NULL; bs = bs->next)
      if (!bs->stop
	  && bs->breakpoint_at->owner
	  && (bs->breakpoint_at->owner->type == bp_hardware_watchpoint
	      || bs->breakpoint_at->owner->type == bp_read_watchpoint
	      || bs->breakpoint_at->owner->type == bp_access_watchpoint))
	{
	  /* remove/insert can invalidate bs->breakpoint_at, if this
	     location is no longer used by the watchpoint.  Prevent
	     further code from trying to use it.  */
	  bs->breakpoint_at = NULL;
	  need_remove_insert = 1;
	}

  if (need_remove_insert)
    {
      remove_breakpoints ();
      insert_breakpoints ();
    }

  return root_bs->next;
}

/* Tell what to do about this bpstat.  */
struct bpstat_what
bpstat_what (bpstat bs)
{
  /* Classify each bpstat as one of the following.  */
  enum class
    {
      /* This bpstat element has no effect on the main_action.  */
      no_effect = 0,

      /* There was a watchpoint, stop but don't print.  */
      wp_silent,

      /* There was a watchpoint, stop and print.  */
      wp_noisy,

      /* There was a breakpoint but we're not stopping.  */
      bp_nostop,

      /* There was a breakpoint, stop but don't print.  */
      bp_silent,

      /* There was a breakpoint, stop and print.  */
      bp_noisy,

      /* We hit the longjmp breakpoint.  */
      long_jump,

      /* We hit the longjmp_resume breakpoint.  */
      long_resume,

      /* We hit the step_resume breakpoint.  */
      step_resume,

      /* We hit the shared library event breakpoint.  */
      shlib_event,

      /* We hit the jit event breakpoint.  */
      jit_event,

      /* This is just used to count how many enums there are.  */
      class_last
    };

  /* Here is the table which drives this routine.  So that we can
     format it pretty, we define some abbreviations for the
     enum bpstat_what codes.  */
#define kc BPSTAT_WHAT_KEEP_CHECKING
#define ss BPSTAT_WHAT_STOP_SILENT
#define sn BPSTAT_WHAT_STOP_NOISY
#define sgl BPSTAT_WHAT_SINGLE
#define slr BPSTAT_WHAT_SET_LONGJMP_RESUME
#define clr BPSTAT_WHAT_CLEAR_LONGJMP_RESUME
#define sr BPSTAT_WHAT_STEP_RESUME
#define shl BPSTAT_WHAT_CHECK_SHLIBS
#define jit BPSTAT_WHAT_CHECK_JIT

/* "Can't happen."  Might want to print an error message.
   abort() is not out of the question, but chances are GDB is just
   a bit confused, not unusable.  */
#define err BPSTAT_WHAT_STOP_NOISY

  /* Given an old action and a class, come up with a new action.  */
  /* One interesting property of this table is that wp_silent is the same
     as bp_silent and wp_noisy is the same as bp_noisy.  That is because
     after stopping, the check for whether to step over a breakpoint
     (BPSTAT_WHAT_SINGLE type stuff) is handled in proceed() without
     reference to how we stopped.  We retain separate wp_silent and
     bp_silent codes in case we want to change that someday. 

     Another possibly interesting property of this table is that
     there's a partial ordering, priority-like, of the actions.  Once
     you've decided that some action is appropriate, you'll never go
     back and decide something of a lower priority is better.  The
     ordering is:

     kc   < jit clr sgl shl slr sn sr ss
     sgl  < jit shl slr sn sr ss
     slr  < jit err shl sn sr ss
     clr  < jit err shl sn sr ss
     ss   < jit shl sn sr
     sn   < jit shl sr
     jit  < shl sr
     shl  < sr
     sr   <

     What I think this means is that we don't need a damned table
     here.  If you just put the rows and columns in the right order,
     it'd look awfully regular.  We could simply walk the bpstat list
     and choose the highest priority action we find, with a little
     logic to handle the 'err' cases.  */

  /* step_resume entries: a step resume breakpoint overrides another
     breakpoint of signal handling (see comment in wait_for_inferior
     at where we set the step_resume breakpoint).  */

  static const enum bpstat_what_main_action
    table[(int) class_last][(int) BPSTAT_WHAT_LAST] =
  {
  /*                              old action */
  /*               kc   ss   sn   sgl  slr  clr  sr  shl  jit */
/* no_effect */   {kc,  ss,  sn,  sgl, slr, clr, sr, shl, jit},
/* wp_silent */   {ss,  ss,  sn,  ss,  ss,  ss,  sr, shl, jit},
/* wp_noisy */    {sn,  sn,  sn,  sn,  sn,  sn,  sr, shl, jit},
/* bp_nostop */   {sgl, ss,  sn,  sgl, slr, slr, sr, shl, jit},
/* bp_silent */   {ss,  ss,  sn,  ss,  ss,  ss,  sr, shl, jit},
/* bp_noisy */    {sn,  sn,  sn,  sn,  sn,  sn,  sr, shl, jit},
/* long_jump */   {slr, ss,  sn,  slr, slr, err, sr, shl, jit},
/* long_resume */ {clr, ss,  sn,  err, err, err, sr, shl, jit},
/* step_resume */ {sr,  sr,  sr,  sr,  sr,  sr,  sr, sr,  sr },
/* shlib */       {shl, shl, shl, shl, shl, shl, sr, shl, shl},
/* jit_event */   {jit, jit, jit, jit, jit, jit, sr, jit, jit}
  };

#undef kc
#undef ss
#undef sn
#undef sgl
#undef slr
#undef clr
#undef err
#undef sr
#undef ts
#undef shl
#undef jit
  enum bpstat_what_main_action current_action = BPSTAT_WHAT_KEEP_CHECKING;
  struct bpstat_what retval;

  retval.call_dummy = 0;
  for (; bs != NULL; bs = bs->next)
    {
      enum class bs_class = no_effect;
      if (bs->breakpoint_at == NULL)
	/* I suspect this can happen if it was a momentary breakpoint
	   which has since been deleted.  */
	continue;
      if (bs->breakpoint_at->owner == NULL)
	bs_class = bp_nostop;
      else
      switch (bs->breakpoint_at->owner->type)
	{
	case bp_none:
	  continue;

	case bp_breakpoint:
	case bp_hardware_breakpoint:
	case bp_until:
	case bp_finish:
	  if (bs->stop)
	    {
	      if (bs->print)
		bs_class = bp_noisy;
	      else
		bs_class = bp_silent;
	    }
	  else
	    bs_class = bp_nostop;
	  break;
	case bp_watchpoint:
	case bp_hardware_watchpoint:
	case bp_read_watchpoint:
	case bp_access_watchpoint:
	  if (bs->stop)
	    {
	      if (bs->print)
		bs_class = wp_noisy;
	      else
		bs_class = wp_silent;
	    }
	  else
	    /* There was a watchpoint, but we're not stopping. 
	       This requires no further action.  */
	    bs_class = no_effect;
	  break;
	case bp_longjmp:
	  bs_class = long_jump;
	  break;
	case bp_longjmp_resume:
	  bs_class = long_resume;
	  break;
	case bp_step_resume:
	  if (bs->stop)
	    {
	      bs_class = step_resume;
	    }
	  else
	    /* It is for the wrong frame.  */
	    bs_class = bp_nostop;
	  break;
	case bp_watchpoint_scope:
	  bs_class = bp_nostop;
	  break;
	case bp_shlib_event:
	  bs_class = shlib_event;
	  break;
	case bp_jit_event:
	  bs_class = jit_event;
	  break;
	case bp_thread_event:
	case bp_overlay_event:
	case bp_longjmp_master:
	  bs_class = bp_nostop;
	  break;
	case bp_catchpoint:
	  if (bs->stop)
	    {
	      if (bs->print)
		bs_class = bp_noisy;
	      else
		bs_class = bp_silent;
	    }
	  else
	    /* There was a catchpoint, but we're not stopping.  
	       This requires no further action.  */
	    bs_class = no_effect;
	  break;
	case bp_call_dummy:
	  /* Make sure the action is stop (silent or noisy),
	     so infrun.c pops the dummy frame.  */
	  bs_class = bp_silent;
	  retval.call_dummy = 1;
	  break;
	case bp_tracepoint:
	  /* Tracepoint hits should not be reported back to GDB, and
	     if one got through somehow, it should have been filtered
	     out already.  */
	  internal_error (__FILE__, __LINE__,
			  _("bpstat_what: bp_tracepoint encountered"));
	  break;
	}
      current_action = table[(int) bs_class][(int) current_action];
    }
  retval.main_action = current_action;
  return retval;
}

/* Nonzero if we should step constantly (e.g. watchpoints on machines
   without hardware support).  This isn't related to a specific bpstat,
   just to things like whether watchpoints are set.  */

int
bpstat_should_step (void)
{
  struct breakpoint *b;
  ALL_BREAKPOINTS (b)
    if (breakpoint_enabled (b) && b->type == bp_watchpoint && b->loc != NULL)
      return 1;
  return 0;
}



static void print_breakpoint_location (struct breakpoint *b,
				       struct bp_location *loc,
				       char *wrap_indent,
				       struct ui_stream *stb)
{
  if (b->source_file)
    {
      struct symbol *sym 
	= find_pc_sect_function (loc->address, loc->section);
      if (sym)
	{
	  ui_out_text (uiout, "in ");
	  ui_out_field_string (uiout, "func",
			       SYMBOL_PRINT_NAME (sym));
	  ui_out_wrap_hint (uiout, wrap_indent);
	  ui_out_text (uiout, " at ");
	}
      ui_out_field_string (uiout, "file", b->source_file);
      ui_out_text (uiout, ":");
      
      if (ui_out_is_mi_like_p (uiout))
	{
	  struct symtab_and_line sal = find_pc_line (loc->address, 0);
	  char *fullname = symtab_to_fullname (sal.symtab);
	  
	  if (fullname)
	    ui_out_field_string (uiout, "fullname", fullname);
	}
      
      ui_out_field_int (uiout, "line", b->line_number);
    }
  else if (!b->loc)
    {
      ui_out_field_string (uiout, "pending", b->addr_string);
    }
  else
    {
      print_address_symbolic (loc->address, stb->stream, demangle, "");
      ui_out_field_stream (uiout, "at", stb);
    }
}

/* Print B to gdb_stdout. */
static void
print_one_breakpoint_location (struct breakpoint *b,
			       struct bp_location *loc,
			       int loc_number,
			       struct bp_location **last_loc,
			       int print_address_bits)
{
  struct command_line *l;
  struct symbol *sym;
  struct ep_type_description
    {
      enum bptype type;
      char *description;
    };
  static struct ep_type_description bptypes[] =
  {
    {bp_none, "?deleted?"},
    {bp_breakpoint, "breakpoint"},
    {bp_hardware_breakpoint, "hw breakpoint"},
    {bp_until, "until"},
    {bp_finish, "finish"},
    {bp_watchpoint, "watchpoint"},
    {bp_hardware_watchpoint, "hw watchpoint"},
    {bp_read_watchpoint, "read watchpoint"},
    {bp_access_watchpoint, "acc watchpoint"},
    {bp_longjmp, "longjmp"},
    {bp_longjmp_resume, "longjmp resume"},
    {bp_step_resume, "step resume"},
    {bp_watchpoint_scope, "watchpoint scope"},
    {bp_call_dummy, "call dummy"},
    {bp_shlib_event, "shlib events"},
    {bp_thread_event, "thread events"},
    {bp_overlay_event, "overlay events"},
    {bp_longjmp_master, "longjmp master"},
    {bp_catchpoint, "catchpoint"},
    {bp_tracepoint, "tracepoint"},
    {bp_jit_event, "jit events"},
  };
  
  static char bpenables[] = "nynny";
  char wrap_indent[80];
  struct ui_stream *stb = ui_out_stream_new (uiout);
  struct cleanup *old_chain = make_cleanup_ui_out_stream_delete (stb);
  struct cleanup *bkpt_chain;

  int header_of_multiple = 0;
  int part_of_multiple = (loc != NULL);
  struct value_print_options opts;

  get_user_print_options (&opts);

  gdb_assert (!loc || loc_number != 0);
  /* See comment in print_one_breakpoint concerning
     treatment of breakpoints with single disabled
     location.  */
  if (loc == NULL 
      && (b->loc != NULL 
	  && (b->loc->next != NULL || !b->loc->enabled)))
    header_of_multiple = 1;
  if (loc == NULL)
    loc = b->loc;

  annotate_record ();
  bkpt_chain = make_cleanup_ui_out_tuple_begin_end (uiout, "bkpt");

  /* 1 */
  annotate_field (0);
  if (part_of_multiple)
    {
      char *formatted;
      formatted = xstrprintf ("%d.%d", b->number, loc_number);
      ui_out_field_string (uiout, "number", formatted);
      xfree (formatted);
    }
  else
    {
      ui_out_field_int (uiout, "number", b->number);
    }

  /* 2 */
  annotate_field (1);
  if (part_of_multiple)
    ui_out_field_skip (uiout, "type");
  else 
    {
      if (((int) b->type >= (sizeof (bptypes) / sizeof (bptypes[0])))
	  || ((int) b->type != bptypes[(int) b->type].type))
	internal_error (__FILE__, __LINE__,
			_("bptypes table does not describe type #%d."),
			(int) b->type);
      ui_out_field_string (uiout, "type", bptypes[(int) b->type].description);
    }

  /* 3 */
  annotate_field (2);
  if (part_of_multiple)
    ui_out_field_skip (uiout, "disp");
  else
    ui_out_field_string (uiout, "disp", bpdisp_text (b->disposition));


  /* 4 */
  annotate_field (3);
  if (part_of_multiple)
    ui_out_field_string (uiout, "enabled", loc->enabled ? "y" : "n");
  else
      ui_out_field_fmt (uiout, "enabled", "%c", 
 			bpenables[(int) b->enable_state]);
  ui_out_spaces (uiout, 2);

  
  /* 5 and 6 */
  strcpy (wrap_indent, "                           ");
  if (opts.addressprint)
    {
      if (print_address_bits <= 32)
	strcat (wrap_indent, "           ");
      else
	strcat (wrap_indent, "                   ");
    }

  if (b->ops != NULL && b->ops->print_one != NULL)
    {
      /* Although the print_one can possibly print
	 all locations,  calling it here is not likely
	 to get any nice result.  So, make sure there's
	 just one location.  */
      gdb_assert (b->loc == NULL || b->loc->next == NULL);
      b->ops->print_one (b, last_loc);
    }
  else
    switch (b->type)
      {
      case bp_none:
	internal_error (__FILE__, __LINE__,
			_("print_one_breakpoint: bp_none encountered\n"));
	break;

      case bp_watchpoint:
      case bp_hardware_watchpoint:
      case bp_read_watchpoint:
      case bp_access_watchpoint:
	/* Field 4, the address, is omitted (which makes the columns
	   not line up too nicely with the headers, but the effect
	   is relatively readable).  */
	if (opts.addressprint)
	  ui_out_field_skip (uiout, "addr");
	annotate_field (5);
	ui_out_field_string (uiout, "what", b->exp_string);
	break;

      case bp_breakpoint:
      case bp_hardware_breakpoint:
      case bp_until:
      case bp_finish:
      case bp_longjmp:
      case bp_longjmp_resume:
      case bp_step_resume:
      case bp_watchpoint_scope:
      case bp_call_dummy:
      case bp_shlib_event:
      case bp_thread_event:
      case bp_overlay_event:
      case bp_longjmp_master:
      case bp_tracepoint:
      case bp_jit_event:
	if (opts.addressprint)
	  {
	    annotate_field (4);
	    if (header_of_multiple)
	      ui_out_field_string (uiout, "addr", "<MULTIPLE>");
	    else if (b->loc == NULL || loc->shlib_disabled)
	      ui_out_field_string (uiout, "addr", "<PENDING>");
	    else
	      ui_out_field_core_addr (uiout, "addr",
				      loc->gdbarch, loc->address);
	  }
	annotate_field (5);
	if (!header_of_multiple)
	  print_breakpoint_location (b, loc, wrap_indent, stb);
	if (b->loc)
	  *last_loc = b->loc;
	break;
      }

  if (!part_of_multiple)
    {
      if (b->thread != -1)
	{
	  /* FIXME: This seems to be redundant and lost here; see the
	     "stop only in" line a little further down. */
	  ui_out_text (uiout, " thread ");
	  ui_out_field_int (uiout, "thread", b->thread);
	}
      else if (b->task != 0)
	{
	  ui_out_text (uiout, " task ");
	  ui_out_field_int (uiout, "task", b->task);
	}
    }
  
  ui_out_text (uiout, "\n");
  
  if (part_of_multiple && frame_id_p (b->frame_id))
    {
      annotate_field (6);
      ui_out_text (uiout, "\tstop only in stack frame at ");
      /* FIXME: cagney/2002-12-01: Shouldn't be poeking around inside
         the frame ID.  */
      ui_out_field_core_addr (uiout, "frame",
			      b->gdbarch, b->frame_id.stack_addr);
      ui_out_text (uiout, "\n");
    }
  
  if (!part_of_multiple && b->cond_string && !ada_exception_catchpoint_p (b))
    {
      /* We do not print the condition for Ada exception catchpoints
         because the condition is an internal implementation detail
         that we do not want to expose to the user.  */
      annotate_field (7);
      if (b->type == bp_tracepoint)
	ui_out_text (uiout, "\ttrace only if ");
      else
	ui_out_text (uiout, "\tstop only if ");
      ui_out_field_string (uiout, "cond", b->cond_string);
      ui_out_text (uiout, "\n");
    }

  if (!part_of_multiple && b->thread != -1)
    {
      /* FIXME should make an annotation for this */
      ui_out_text (uiout, "\tstop only in thread ");
      ui_out_field_int (uiout, "thread", b->thread);
      ui_out_text (uiout, "\n");
    }
  
  if (!part_of_multiple && b->hit_count)
    {
      /* FIXME should make an annotation for this */
      if (ep_is_catchpoint (b))
	ui_out_text (uiout, "\tcatchpoint");
      else
	ui_out_text (uiout, "\tbreakpoint");
      ui_out_text (uiout, " already hit ");
      ui_out_field_int (uiout, "times", b->hit_count);
      if (b->hit_count == 1)
	ui_out_text (uiout, " time\n");
      else
	ui_out_text (uiout, " times\n");
    }
  
  /* Output the count also if it is zero, but only if this is
     mi. FIXME: Should have a better test for this. */
  if (ui_out_is_mi_like_p (uiout))
    if (!part_of_multiple && b->hit_count == 0)
      ui_out_field_int (uiout, "times", b->hit_count);

  if (!part_of_multiple && b->ignore_count)
    {
      annotate_field (8);
      ui_out_text (uiout, "\tignore next ");
      ui_out_field_int (uiout, "ignore", b->ignore_count);
      ui_out_text (uiout, " hits\n");
    }

  l = b->commands;
  if (!part_of_multiple && l)
    {
      struct cleanup *script_chain;

      annotate_field (9);
      script_chain = make_cleanup_ui_out_tuple_begin_end (uiout, "script");
      print_command_lines (uiout, l, 4);
      do_cleanups (script_chain);
    }

  if (!part_of_multiple && b->pass_count)
    {
      annotate_field (10);
      ui_out_text (uiout, "\tpass count ");
      ui_out_field_int (uiout, "pass", b->pass_count);
      ui_out_text (uiout, " \n");
    }

  if (!part_of_multiple && b->step_count)
    {
      annotate_field (11);
      ui_out_text (uiout, "\tstep count ");
      ui_out_field_int (uiout, "step", b->step_count);
      ui_out_text (uiout, " \n");
    }

  if (!part_of_multiple && b->actions)
    {
      struct action_line *action;
      annotate_field (12);
      for (action = b->actions; action; action = action->next)
	{
	  ui_out_text (uiout, "      A\t");
	  ui_out_text (uiout, action->action);
	  ui_out_text (uiout, "\n");
	}
    }

  if (ui_out_is_mi_like_p (uiout) && !part_of_multiple)
    {
      if (b->addr_string)
	ui_out_field_string (uiout, "original-location", b->addr_string);
      else if (b->exp_string)
	ui_out_field_string (uiout, "original-location", b->exp_string);
    }
	
  do_cleanups (bkpt_chain);
  do_cleanups (old_chain);
}

static void
print_one_breakpoint (struct breakpoint *b,
		      struct bp_location **last_loc, int print_address_bits)
{
  print_one_breakpoint_location (b, NULL, 0, last_loc, print_address_bits);

  /* If this breakpoint has custom print function,
     it's already printed.  Otherwise, print individual
     locations, if any.  */
  if (b->ops == NULL || b->ops->print_one == NULL)
    {
      /* If breakpoint has a single location that is
	 disabled, we print it as if it had
	 several locations, since otherwise it's hard to
	 represent "breakpoint enabled, location disabled"
	 situation.  
	 Note that while hardware watchpoints have
	 several locations internally, that's no a property
	 exposed to user.  */
      if (b->loc 
	  && !is_hardware_watchpoint (b)
	  && (b->loc->next || !b->loc->enabled)
	  && !ui_out_is_mi_like_p (uiout)) 
	{
	  struct bp_location *loc;
	  int n = 1;
	  for (loc = b->loc; loc; loc = loc->next, ++n)
	    print_one_breakpoint_location (b, loc, n, last_loc,
					   print_address_bits);
	}
    }
}

static int
breakpoint_address_bits (struct breakpoint *b)
{
  int print_address_bits = 0;
  struct bp_location *loc;

  for (loc = b->loc; loc; loc = loc->next)
    {
      int addr_bit = gdbarch_addr_bit (b->gdbarch);
      if (addr_bit > print_address_bits)
	print_address_bits = addr_bit;
    }

  return print_address_bits;
}

struct captured_breakpoint_query_args
  {
    int bnum;
  };

static int
do_captured_breakpoint_query (struct ui_out *uiout, void *data)
{
  struct captured_breakpoint_query_args *args = data;
  struct breakpoint *b;
  struct bp_location *dummy_loc = NULL;
  ALL_BREAKPOINTS (b)
    {
      if (args->bnum == b->number)
	{
	  int print_address_bits = breakpoint_address_bits (b);
	  print_one_breakpoint (b, &dummy_loc, print_address_bits);
	  return GDB_RC_OK;
	}
    }
  return GDB_RC_NONE;
}

enum gdb_rc
gdb_breakpoint_query (struct ui_out *uiout, int bnum, char **error_message)
{
  struct captured_breakpoint_query_args args;
  args.bnum = bnum;
  /* For the moment we don't trust print_one_breakpoint() to not throw
     an error. */
  if (catch_exceptions_with_msg (uiout, do_captured_breakpoint_query, &args,
				 error_message, RETURN_MASK_ALL) < 0)
    return GDB_RC_FAIL;
  else
    return GDB_RC_OK;
}

/* Return non-zero if B is user settable (breakpoints, watchpoints,
   catchpoints, et.al.). */

static int
user_settable_breakpoint (const struct breakpoint *b)
{
  return (b->type == bp_breakpoint
	  || b->type == bp_catchpoint
	  || b->type == bp_hardware_breakpoint
	  || b->type == bp_tracepoint
	  || b->type == bp_watchpoint
	  || b->type == bp_read_watchpoint
	  || b->type == bp_access_watchpoint
	  || b->type == bp_hardware_watchpoint);
}
	
/* Print information on user settable breakpoint (watchpoint, etc)
   number BNUM.  If BNUM is -1 print all user settable breakpoints.
   If ALLFLAG is non-zero, include non- user settable breakpoints. */

static void
breakpoint_1 (int bnum, int allflag)
{
  struct breakpoint *b;
  struct bp_location *last_loc = NULL;
  int nr_printable_breakpoints;
  struct cleanup *bkpttbl_chain;
  struct value_print_options opts;
  int print_address_bits = 0;
  
  get_user_print_options (&opts);

  /* Compute the number of rows in the table, as well as the
     size required for address fields.  */
  nr_printable_breakpoints = 0;
  ALL_BREAKPOINTS (b)
    if (bnum == -1
	|| bnum == b->number)
      {
	if (allflag || user_settable_breakpoint (b))
	  {
	    int addr_bit = breakpoint_address_bits (b);
	    if (addr_bit > print_address_bits)
	      print_address_bits = addr_bit;

	    nr_printable_breakpoints++;
	  }
      }

  if (opts.addressprint)
    bkpttbl_chain 
      = make_cleanup_ui_out_table_begin_end (uiout, 6, nr_printable_breakpoints,
                                             "BreakpointTable");
  else
    bkpttbl_chain 
      = make_cleanup_ui_out_table_begin_end (uiout, 5, nr_printable_breakpoints,
                                             "BreakpointTable");

  if (nr_printable_breakpoints > 0)
    annotate_breakpoints_headers ();
  if (nr_printable_breakpoints > 0)
    annotate_field (0);
  ui_out_table_header (uiout, 7, ui_left, "number", "Num");		/* 1 */
  if (nr_printable_breakpoints > 0)
    annotate_field (1);
  ui_out_table_header (uiout, 14, ui_left, "type", "Type");		/* 2 */
  if (nr_printable_breakpoints > 0)
    annotate_field (2);
  ui_out_table_header (uiout, 4, ui_left, "disp", "Disp");		/* 3 */
  if (nr_printable_breakpoints > 0)
    annotate_field (3);
  ui_out_table_header (uiout, 3, ui_left, "enabled", "Enb");	/* 4 */
  if (opts.addressprint)
	{
	  if (nr_printable_breakpoints > 0)
	    annotate_field (4);
	  if (print_address_bits <= 32)
	    ui_out_table_header (uiout, 10, ui_left, "addr", "Address");/* 5 */
	  else
	    ui_out_table_header (uiout, 18, ui_left, "addr", "Address");/* 5 */
	}
  if (nr_printable_breakpoints > 0)
    annotate_field (5);
  ui_out_table_header (uiout, 40, ui_noalign, "what", "What");	/* 6 */
  ui_out_table_body (uiout);
  if (nr_printable_breakpoints > 0)
    annotate_breakpoints_table ();

  ALL_BREAKPOINTS (b)
    if (bnum == -1
	|| bnum == b->number)
      {
	/* We only print out user settable breakpoints unless the
	   allflag is set. */
	if (allflag || user_settable_breakpoint (b))
	  print_one_breakpoint (b, &last_loc, print_address_bits);
      }
  
  do_cleanups (bkpttbl_chain);

  if (nr_printable_breakpoints == 0)
    {
      if (bnum == -1)
	ui_out_message (uiout, 0, "No breakpoints or watchpoints.\n");
      else
	ui_out_message (uiout, 0, "No breakpoint or watchpoint number %d.\n",
			bnum);
    }
  else
    {
      if (last_loc && !server_command)
	set_next_address (last_loc->gdbarch, last_loc->address);
    }

  /* FIXME? Should this be moved up so that it is only called when
     there have been breakpoints? */
  annotate_breakpoints_table_end ();
}

static void
breakpoints_info (char *bnum_exp, int from_tty)
{
  int bnum = -1;

  if (bnum_exp)
    bnum = parse_and_eval_long (bnum_exp);

  breakpoint_1 (bnum, 0);
}

static void
maintenance_info_breakpoints (char *bnum_exp, int from_tty)
{
  int bnum = -1;

  if (bnum_exp)
    bnum = parse_and_eval_long (bnum_exp);

  breakpoint_1 (bnum, 1);
}

static int
breakpoint_has_pc (struct breakpoint *b,
		   CORE_ADDR pc, struct obj_section *section)
{
  struct bp_location *bl = b->loc;
  for (; bl; bl = bl->next)
    {
      if (bl->address == pc
	  && (!overlay_debugging || bl->section == section))
	return 1;	  
    }
  return 0;
}

/* Print a message describing any breakpoints set at PC.  */

static void
describe_other_breakpoints (struct gdbarch *gdbarch, CORE_ADDR pc,
			    struct obj_section *section, int thread)
{
  int others = 0;
  struct breakpoint *b;

  ALL_BREAKPOINTS (b)
    others += breakpoint_has_pc (b, pc, section);
  if (others > 0)
    {
      if (others == 1)
	printf_filtered (_("Note: breakpoint "));
      else /* if (others == ???) */
	printf_filtered (_("Note: breakpoints "));
      ALL_BREAKPOINTS (b)
	if (breakpoint_has_pc (b, pc, section))
	  {
	    others--;
	    printf_filtered ("%d", b->number);
	    if (b->thread == -1 && thread != -1)
	      printf_filtered (" (all threads)");
	    else if (b->thread != -1)
	      printf_filtered (" (thread %d)", b->thread);
	    printf_filtered ("%s%s ",
			     ((b->enable_state == bp_disabled
			       || b->enable_state == bp_call_disabled
			       || b->enable_state == bp_startup_disabled)
			      ? " (disabled)"
			      : b->enable_state == bp_permanent 
			      ? " (permanent)"
			      : ""),
			     (others > 1) ? "," 
			     : ((others == 1) ? " and" : ""));
	  }
      printf_filtered (_("also set at pc "));
      fputs_filtered (paddress (gdbarch, pc), gdb_stdout);
      printf_filtered (".\n");
    }
}

/* Set the default place to put a breakpoint
   for the `break' command with no arguments.  */

void
set_default_breakpoint (int valid, CORE_ADDR addr, struct symtab *symtab,
			int line)
{
  default_breakpoint_valid = valid;
  default_breakpoint_address = addr;
  default_breakpoint_symtab = symtab;
  default_breakpoint_line = line;
}

/* Return true iff it is meaningful to use the address member of
   BPT.  For some breakpoint types, the address member is irrelevant
   and it makes no sense to attempt to compare it to other addresses
   (or use it for any other purpose either).

   More specifically, each of the following breakpoint types will always
   have a zero valued address and we don't want check_duplicates() to mark
   breakpoints of any of these types to be a duplicate of an actual
   breakpoint at address zero:

      bp_watchpoint
      bp_hardware_watchpoint
      bp_read_watchpoint
      bp_access_watchpoint
      bp_catchpoint */

static int
breakpoint_address_is_meaningful (struct breakpoint *bpt)
{
  enum bptype type = bpt->type;

  return (type != bp_watchpoint
	  && type != bp_hardware_watchpoint
	  && type != bp_read_watchpoint
	  && type != bp_access_watchpoint
	  && type != bp_catchpoint);
}

/* Rescan breakpoints at the same address and section as BPT,
   marking the first one as "first" and any others as "duplicates".
   This is so that the bpt instruction is only inserted once.
   If we have a permanent breakpoint at the same place as BPT, make
   that one the official one, and the rest as duplicates.  */

static void
check_duplicates_for (CORE_ADDR address, struct obj_section *section)
{
  struct bp_location *b;
  int count = 0;
  struct bp_location *perm_bp = 0;

  ALL_BP_LOCATIONS (b)
    if (b->owner->enable_state != bp_disabled
	&& b->owner->enable_state != bp_call_disabled
	&& b->owner->enable_state != bp_startup_disabled
	&& b->enabled
	&& !b->shlib_disabled
	&& b->address == address	/* address / overlay match */
	&& (!overlay_debugging || b->section == section)
	&& breakpoint_address_is_meaningful (b->owner))
    {
      /* Have we found a permanent breakpoint?  */
      if (b->owner->enable_state == bp_permanent)
	{
	  perm_bp = b;
	  break;
	}
	
      count++;
      b->duplicate = count > 1;
    }

  /* If we found a permanent breakpoint at this address, go over the
     list again and declare all the other breakpoints there (except
     other permanent breakpoints) to be the duplicates.  */
  if (perm_bp)
    {
      perm_bp->duplicate = 0;

      /* Permanent breakpoint should always be inserted.  */
      if (! perm_bp->inserted)
	internal_error (__FILE__, __LINE__,
			_("allegedly permanent breakpoint is not "
			"actually inserted"));

      ALL_BP_LOCATIONS (b)
	if (b != perm_bp)
	  {
	    if (b->owner->enable_state != bp_permanent
		&& b->owner->enable_state != bp_disabled
		&& b->owner->enable_state != bp_call_disabled
		&& b->owner->enable_state != bp_startup_disabled
		&& b->enabled && !b->shlib_disabled		
		&& b->address == address	/* address / overlay match */
		&& (!overlay_debugging || b->section == section)
		&& breakpoint_address_is_meaningful (b->owner))
	      {
		if (b->inserted)
		  internal_error (__FILE__, __LINE__,
				  _("another breakpoint was inserted on top of "
				  "a permanent breakpoint"));

		b->duplicate = 1;
	      }
	  }
    }
}

static void
check_duplicates (struct breakpoint *bpt)
{
  struct bp_location *bl = bpt->loc;

  if (! breakpoint_address_is_meaningful (bpt))
    return;

  for (; bl; bl = bl->next)
    check_duplicates_for (bl->address, bl->section);    
}

static void
breakpoint_adjustment_warning (CORE_ADDR from_addr, CORE_ADDR to_addr,
                               int bnum, int have_bnum)
{
  char astr1[40];
  char astr2[40];

  strcpy (astr1, hex_string_custom ((unsigned long) from_addr, 8));
  strcpy (astr2, hex_string_custom ((unsigned long) to_addr, 8));
  if (have_bnum)
    warning (_("Breakpoint %d address previously adjusted from %s to %s."),
             bnum, astr1, astr2);
  else
    warning (_("Breakpoint address adjusted from %s to %s."), astr1, astr2);
}

/* Adjust a breakpoint's address to account for architectural constraints
   on breakpoint placement.  Return the adjusted address.  Note: Very
   few targets require this kind of adjustment.  For most targets,
   this function is simply the identity function.  */

static CORE_ADDR
adjust_breakpoint_address (struct gdbarch *gdbarch,
			   CORE_ADDR bpaddr, enum bptype bptype)
{
  if (!gdbarch_adjust_breakpoint_address_p (gdbarch))
    {
      /* Very few targets need any kind of breakpoint adjustment.  */
      return bpaddr;
    }
  else if (bptype == bp_watchpoint
           || bptype == bp_hardware_watchpoint
           || bptype == bp_read_watchpoint
           || bptype == bp_access_watchpoint
           || bptype == bp_catchpoint)
    {
      /* Watchpoints and the various bp_catch_* eventpoints should not
         have their addresses modified.  */
      return bpaddr;
    }
  else
    {
      CORE_ADDR adjusted_bpaddr;

      /* Some targets have architectural constraints on the placement
         of breakpoint instructions.  Obtain the adjusted address.  */
      adjusted_bpaddr = gdbarch_adjust_breakpoint_address (gdbarch, bpaddr);

      /* An adjusted breakpoint address can significantly alter
         a user's expectations.  Print a warning if an adjustment
	 is required.  */
      if (adjusted_bpaddr != bpaddr)
	breakpoint_adjustment_warning (bpaddr, adjusted_bpaddr, 0, 0);

      return adjusted_bpaddr;
    }
}

/* Allocate a struct bp_location.  */

static struct bp_location *
allocate_bp_location (struct breakpoint *bpt)
{
  struct bp_location *loc, *loc_p;

  loc = xmalloc (sizeof (struct bp_location));
  memset (loc, 0, sizeof (*loc));

  loc->owner = bpt;
  loc->cond = NULL;
  loc->shlib_disabled = 0;
  loc->enabled = 1;

  switch (bpt->type)
    {
    case bp_breakpoint:
    case bp_tracepoint:
    case bp_until:
    case bp_finish:
    case bp_longjmp:
    case bp_longjmp_resume:
    case bp_step_resume:
    case bp_watchpoint_scope:
    case bp_call_dummy:
    case bp_shlib_event:
    case bp_thread_event:
    case bp_overlay_event:
    case bp_jit_event:
    case bp_longjmp_master:
      loc->loc_type = bp_loc_software_breakpoint;
      break;
    case bp_hardware_breakpoint:
      loc->loc_type = bp_loc_hardware_breakpoint;
      break;
    case bp_hardware_watchpoint:
    case bp_read_watchpoint:
    case bp_access_watchpoint:
      loc->loc_type = bp_loc_hardware_watchpoint;
      break;
    case bp_watchpoint:
    case bp_catchpoint:
      loc->loc_type = bp_loc_other;
      break;
    default:
      internal_error (__FILE__, __LINE__, _("unknown breakpoint type"));
    }

  return loc;
}

static void free_bp_location (struct bp_location *loc)
{
  if (loc->cond)
    xfree (loc->cond);

  if (loc->function_name)
    xfree (loc->function_name);
  
  xfree (loc);
}

/* Helper to set_raw_breakpoint below.  Creates a breakpoint
   that has type BPTYPE and has no locations as yet.  */
/* This function is used in gdbtk sources and thus can not be made static.  */

static struct breakpoint *
set_raw_breakpoint_without_location (struct gdbarch *gdbarch,
				     enum bptype bptype)
{
  struct breakpoint *b, *b1;

  b = (struct breakpoint *) xmalloc (sizeof (struct breakpoint));
  memset (b, 0, sizeof (*b));

  b->type = bptype;
  b->gdbarch = gdbarch;
  b->language = current_language->la_language;
  b->input_radix = input_radix;
  b->thread = -1;
  b->enable_state = bp_enabled;
  b->next = 0;
  b->silent = 0;
  b->ignore_count = 0;
  b->commands = NULL;
  b->frame_id = null_frame_id;
  b->forked_inferior_pid = null_ptid;
  b->exec_pathname = NULL;
  b->ops = NULL;
  b->condition_not_parsed = 0;

  /* Add this breakpoint to the end of the chain
     so that a list of breakpoints will come out in order
     of increasing numbers.  */

  b1 = breakpoint_chain;
  if (b1 == 0)
    breakpoint_chain = b;
  else
    {
      while (b1->next)
	b1 = b1->next;
      b1->next = b;
    }
  return b;
}

/* Initialize loc->function_name.  */
static void
set_breakpoint_location_function (struct bp_location *loc)
{
  if (loc->owner->type == bp_breakpoint
      || loc->owner->type == bp_hardware_breakpoint
      || loc->owner->type == bp_tracepoint)
    {
      find_pc_partial_function (loc->address, &(loc->function_name), 
				NULL, NULL);
      if (loc->function_name)
	loc->function_name = xstrdup (loc->function_name);
    }
}

/* Attempt to determine architecture of location identified by SAL.  */
static struct gdbarch *
get_sal_arch (struct symtab_and_line sal)
{
  if (sal.section)
    return get_objfile_arch (sal.section->objfile);
  if (sal.symtab)
    return get_objfile_arch (sal.symtab->objfile);

  return NULL;
}

/* set_raw_breakpoint is a low level routine for allocating and
   partially initializing a breakpoint of type BPTYPE.  The newly
   created breakpoint's address, section, source file name, and line
   number are provided by SAL.  The newly created and partially
   initialized breakpoint is added to the breakpoint chain and
   is also returned as the value of this function.

   It is expected that the caller will complete the initialization of
   the newly created breakpoint struct as well as output any status
   information regarding the creation of a new breakpoint.  In
   particular, set_raw_breakpoint does NOT set the breakpoint
   number!  Care should be taken to not allow an error to occur
   prior to completing the initialization of the breakpoint.  If this
   should happen, a bogus breakpoint will be left on the chain.  */

struct breakpoint *
set_raw_breakpoint (struct gdbarch *gdbarch,
		    struct symtab_and_line sal, enum bptype bptype)
{
  struct breakpoint *b = set_raw_breakpoint_without_location (gdbarch, bptype);
  CORE_ADDR adjusted_address;
  struct gdbarch *loc_gdbarch;

  loc_gdbarch = get_sal_arch (sal);
  if (!loc_gdbarch)
    loc_gdbarch = b->gdbarch;

  /* Adjust the breakpoint's address prior to allocating a location.
     Once we call allocate_bp_location(), that mostly uninitialized
     location will be placed on the location chain.  Adjustment of the
     breakpoint may cause target_read_memory() to be called and we do
     not want its scan of the location chain to find a breakpoint and
     location that's only been partially initialized.  */
  adjusted_address = adjust_breakpoint_address (loc_gdbarch, sal.pc, b->type);

  b->loc = allocate_bp_location (b);
  b->loc->gdbarch = loc_gdbarch;
  b->loc->requested_address = sal.pc;
  b->loc->address = adjusted_address;

  if (sal.symtab == NULL)
    b->source_file = NULL;
  else
    b->source_file = xstrdup (sal.symtab->filename);
  b->loc->section = sal.section;
  b->line_number = sal.line;

  set_breakpoint_location_function (b->loc);

  breakpoints_changed ();

  return b;
}


/* Note that the breakpoint object B describes a permanent breakpoint
   instruction, hard-wired into the inferior's code.  */
void
make_breakpoint_permanent (struct breakpoint *b)
{
  struct bp_location *bl;
  b->enable_state = bp_permanent;

  /* By definition, permanent breakpoints are already present in the code. 
     Mark all locations as inserted.  For now, make_breakpoint_permanent
     is called in just one place, so it's hard to say if it's reasonable
     to have permanent breakpoint with multiple locations or not,
     but it's easy to implmement.  */
  for (bl = b->loc; bl; bl = bl->next)
    bl->inserted = 1;
}

/* Call this routine when stepping and nexting to enable a breakpoint
   if we do a longjmp() in THREAD.  When we hit that breakpoint, call
   set_longjmp_resume_breakpoint() to figure out where we are going. */

void
set_longjmp_breakpoint (int thread)
{
  struct breakpoint *b, *temp;

  /* To avoid having to rescan all objfile symbols at every step,
     we maintain a list of continually-inserted but always disabled
     longjmp "master" breakpoints.  Here, we simply create momentary
     clones of those and enable them for the requested thread.  */
  ALL_BREAKPOINTS_SAFE (b, temp)
    if (b->type == bp_longjmp_master)
      {
	struct breakpoint *clone = clone_momentary_breakpoint (b);
	clone->type = bp_longjmp;
	clone->thread = thread;
      }
}

/* Delete all longjmp breakpoints from THREAD.  */
void
delete_longjmp_breakpoint (int thread)
{
  struct breakpoint *b, *temp;

  ALL_BREAKPOINTS_SAFE (b, temp)
    if (b->type == bp_longjmp)
      {
	if (b->thread == thread)
	  delete_breakpoint (b);
      }
}

void
enable_overlay_breakpoints (void)
{
  struct breakpoint *b;

  ALL_BREAKPOINTS (b)
    if (b->type == bp_overlay_event)
    {
      b->enable_state = bp_enabled;
      update_global_location_list (1);
      overlay_events_enabled = 1;
    }
}

void
disable_overlay_breakpoints (void)
{
  struct breakpoint *b;

  ALL_BREAKPOINTS (b)
    if (b->type == bp_overlay_event)
    {
      b->enable_state = bp_disabled;
      update_global_location_list (0);
      overlay_events_enabled = 0;
    }
}

struct breakpoint *
create_thread_event_breakpoint (struct gdbarch *gdbarch, CORE_ADDR address)
{
  struct breakpoint *b;

  b = create_internal_breakpoint (gdbarch, address, bp_thread_event);
  
  b->enable_state = bp_enabled;
  /* addr_string has to be used or breakpoint_re_set will delete me.  */
  b->addr_string
    = xstrprintf ("*%s", paddress (b->loc->gdbarch, b->loc->address));

  update_global_location_list_nothrow (1);

  return b;
}

void
remove_thread_event_breakpoints (void)
{
  struct breakpoint *b, *temp;

  ALL_BREAKPOINTS_SAFE (b, temp)
    if (b->type == bp_thread_event)
      delete_breakpoint (b);
}

struct captured_parse_breakpoint_args
  {
    char **arg_p;
    struct symtabs_and_lines *sals_p;
    char ***addr_string_p;
    int *not_found_ptr;
  };

struct lang_and_radix
  {
    enum language lang;
    int radix;
  };

/* Create a breakpoint for JIT code registration and unregistration.  */

struct breakpoint *
create_jit_event_breakpoint (struct gdbarch *gdbarch, CORE_ADDR address)
{
  struct breakpoint *b;

  b = create_internal_breakpoint (gdbarch, address, bp_jit_event);
  update_global_location_list_nothrow (1);
  return b;
}

void
remove_solib_event_breakpoints (void)
{
  struct breakpoint *b, *temp;

  ALL_BREAKPOINTS_SAFE (b, temp)
    if (b->type == bp_shlib_event)
      delete_breakpoint (b);
}

struct breakpoint *
create_solib_event_breakpoint (struct gdbarch *gdbarch, CORE_ADDR address)
{
  struct breakpoint *b;

  b = create_internal_breakpoint (gdbarch, address, bp_shlib_event);
  update_global_location_list_nothrow (1);
  return b;
}

/* Disable any breakpoints that are on code in shared libraries.  Only
   apply to enabled breakpoints, disabled ones can just stay disabled.  */

void
disable_breakpoints_in_shlibs (void)
{
  struct bp_location *loc;

  ALL_BP_LOCATIONS (loc)
  {
    struct breakpoint *b = loc->owner;
    /* We apply the check to all breakpoints, including disabled
       for those with loc->duplicate set.  This is so that when breakpoint
       becomes enabled, or the duplicate is removed, gdb will try to insert
       all breakpoints.  If we don't set shlib_disabled here, we'll try
       to insert those breakpoints and fail.  */
    if (((b->type == bp_breakpoint)
	 || (b->type == bp_hardware_breakpoint)
	 || (b->type == bp_tracepoint))
	&& !loc->shlib_disabled
#ifdef PC_SOLIB
	&& PC_SOLIB (loc->address)
#else
	&& solib_name_from_address (loc->address)
#endif
	)
      {
	loc->shlib_disabled = 1;
      }
  }
}

/* Disable any breakpoints that are in in an unloaded shared library.  Only
   apply to enabled breakpoints, disabled ones can just stay disabled.  */

static void
disable_breakpoints_in_unloaded_shlib (struct so_list *solib)
{
  struct bp_location *loc;
  int disabled_shlib_breaks = 0;

  /* SunOS a.out shared libraries are always mapped, so do not
     disable breakpoints; they will only be reported as unloaded
     through clear_solib when GDB discards its shared library
     list.  See clear_solib for more information.  */
  if (exec_bfd != NULL
      && bfd_get_flavour (exec_bfd) == bfd_target_aout_flavour)
    return;

  ALL_BP_LOCATIONS (loc)
  {
    struct breakpoint *b = loc->owner;
    if ((loc->loc_type == bp_loc_hardware_breakpoint
	 || loc->loc_type == bp_loc_software_breakpoint)
	&& !loc->shlib_disabled
	&& (b->type == bp_breakpoint || b->type == bp_hardware_breakpoint)
	&& solib_contains_address_p (solib, loc->address))
      {
	loc->shlib_disabled = 1;
	/* At this point, we cannot rely on remove_breakpoint
	   succeeding so we must mark the breakpoint as not inserted
	   to prevent future errors occurring in remove_breakpoints.  */
	loc->inserted = 0;
	if (!disabled_shlib_breaks)
	  {
	    target_terminal_ours_for_output ();
	    warning (_("Temporarily disabling breakpoints for unloaded shared library \"%s\""),
		     solib->so_name);
	  }
	disabled_shlib_breaks = 1;
      }
  }
}

/* FORK & VFORK catchpoints.  */

/* Implement the "insert" breakpoint_ops method for fork catchpoints.  */

static void
insert_catch_fork (struct breakpoint *b)
{
  target_insert_fork_catchpoint (PIDGET (inferior_ptid));
}

/* Implement the "remove" breakpoint_ops method for fork catchpoints.  */

static int
remove_catch_fork (struct breakpoint *b)
{
  return target_remove_fork_catchpoint (PIDGET (inferior_ptid));
}

/* Implement the "breakpoint_hit" breakpoint_ops method for fork
   catchpoints.  */

static int
breakpoint_hit_catch_fork (struct breakpoint *b)
{
  return inferior_has_forked (inferior_ptid, &b->forked_inferior_pid);
}

/* Implement the "print_it" breakpoint_ops method for fork catchpoints.  */

static enum print_stop_action
print_it_catch_fork (struct breakpoint *b)
{
  annotate_catchpoint (b->number);
  printf_filtered (_("\nCatchpoint %d (forked process %d), "),
		   b->number, ptid_get_pid (b->forked_inferior_pid));
  return PRINT_SRC_AND_LOC;
}

/* Implement the "print_one" breakpoint_ops method for fork catchpoints.  */

static void
print_one_catch_fork (struct breakpoint *b, struct bp_location **last_loc)
{
  struct value_print_options opts;

  get_user_print_options (&opts);

  /* Field 4, the address, is omitted (which makes the columns
     not line up too nicely with the headers, but the effect
     is relatively readable).  */
  if (opts.addressprint)
    ui_out_field_skip (uiout, "addr");
  annotate_field (5);
  ui_out_text (uiout, "fork");
  if (!ptid_equal (b->forked_inferior_pid, null_ptid))
    {
      ui_out_text (uiout, ", process ");
      ui_out_field_int (uiout, "what",
                        ptid_get_pid (b->forked_inferior_pid));
      ui_out_spaces (uiout, 1);
    }
}

/* Implement the "print_mention" breakpoint_ops method for fork
   catchpoints.  */

static void
print_mention_catch_fork (struct breakpoint *b)
{
  printf_filtered (_("Catchpoint %d (fork)"), b->number);
}

/* The breakpoint_ops structure to be used in fork catchpoints.  */

static struct breakpoint_ops catch_fork_breakpoint_ops =
{
  insert_catch_fork,
  remove_catch_fork,
  breakpoint_hit_catch_fork,
  print_it_catch_fork,
  print_one_catch_fork,
  print_mention_catch_fork
};

/* Implement the "insert" breakpoint_ops method for vfork catchpoints.  */

static void
insert_catch_vfork (struct breakpoint *b)
{
  target_insert_vfork_catchpoint (PIDGET (inferior_ptid));
}

/* Implement the "remove" breakpoint_ops method for vfork catchpoints.  */

static int
remove_catch_vfork (struct breakpoint *b)
{
  return target_remove_vfork_catchpoint (PIDGET (inferior_ptid));
}

/* Implement the "breakpoint_hit" breakpoint_ops method for vfork
   catchpoints.  */

static int
breakpoint_hit_catch_vfork (struct breakpoint *b)
{
  return inferior_has_vforked (inferior_ptid, &b->forked_inferior_pid);
}

/* Implement the "print_it" breakpoint_ops method for vfork catchpoints.  */

static enum print_stop_action
print_it_catch_vfork (struct breakpoint *b)
{
  annotate_catchpoint (b->number);
  printf_filtered (_("\nCatchpoint %d (vforked process %d), "),
		   b->number, ptid_get_pid (b->forked_inferior_pid));
  return PRINT_SRC_AND_LOC;
}

/* Implement the "print_one" breakpoint_ops method for vfork catchpoints.  */

static void
print_one_catch_vfork (struct breakpoint *b, struct bp_location **last_loc)
{
  struct value_print_options opts;

  get_user_print_options (&opts);
  /* Field 4, the address, is omitted (which makes the columns
     not line up too nicely with the headers, but the effect
     is relatively readable).  */
  if (opts.addressprint)
    ui_out_field_skip (uiout, "addr");
  annotate_field (5);
  ui_out_text (uiout, "vfork");
  if (!ptid_equal (b->forked_inferior_pid, null_ptid))
    {
      ui_out_text (uiout, ", process ");
      ui_out_field_int (uiout, "what",
                        ptid_get_pid (b->forked_inferior_pid));
      ui_out_spaces (uiout, 1);
    }
}

/* Implement the "print_mention" breakpoint_ops method for vfork
   catchpoints.  */

static void
print_mention_catch_vfork (struct breakpoint *b)
{
  printf_filtered (_("Catchpoint %d (vfork)"), b->number);
}

/* The breakpoint_ops structure to be used in vfork catchpoints.  */

static struct breakpoint_ops catch_vfork_breakpoint_ops =
{
  insert_catch_vfork,
  remove_catch_vfork,
  breakpoint_hit_catch_vfork,
  print_it_catch_vfork,
  print_one_catch_vfork,
  print_mention_catch_vfork
};

/* Create a new breakpoint of the bp_catchpoint kind and return it.
 
   If TEMPFLAG is non-zero, then make the breakpoint temporary.
   If COND_STRING is not NULL, then store it in the breakpoint.
   OPS, if not NULL, is the breakpoint_ops structure associated
   to the catchpoint.  */

static struct breakpoint *
create_catchpoint (struct gdbarch *gdbarch, int tempflag,
		   char *cond_string, struct breakpoint_ops *ops)
{
  struct symtab_and_line sal;
  struct breakpoint *b;

  init_sal (&sal);
  sal.pc = 0;
  sal.symtab = NULL;
  sal.line = 0;

  b = set_raw_breakpoint (gdbarch, sal, bp_catchpoint);
  set_breakpoint_count (breakpoint_count + 1);
  b->number = breakpoint_count;

  b->cond_string = (cond_string == NULL) ? NULL : xstrdup (cond_string);
  b->thread = -1;
  b->addr_string = NULL;
  b->enable_state = bp_enabled;
  b->disposition = tempflag ? disp_del : disp_donttouch;
  b->ops = ops;

  mention (b);
  update_global_location_list (1);

  return b;
}

static void
create_fork_vfork_event_catchpoint (struct gdbarch *gdbarch,
				    int tempflag, char *cond_string,
                                    struct breakpoint_ops *ops)
{
  struct breakpoint *b
    = create_catchpoint (gdbarch, tempflag, cond_string, ops);

  /* FIXME: We should put this information in a breakpoint private data
     area.  */
  b->forked_inferior_pid = null_ptid;
}

/* Exec catchpoints.  */

static void
insert_catch_exec (struct breakpoint *b)
{
  target_insert_exec_catchpoint (PIDGET (inferior_ptid));
}

static int
remove_catch_exec (struct breakpoint *b)
{
  return target_remove_exec_catchpoint (PIDGET (inferior_ptid));
}

static int
breakpoint_hit_catch_exec (struct breakpoint *b)
{
  return inferior_has_execd (inferior_ptid, &b->exec_pathname);
}

static enum print_stop_action
print_it_catch_exec (struct breakpoint *b)
{
  annotate_catchpoint (b->number);
  printf_filtered (_("\nCatchpoint %d (exec'd %s), "), b->number,
		   b->exec_pathname);
  return PRINT_SRC_AND_LOC;
}

static void
print_one_catch_exec (struct breakpoint *b, struct bp_location **last_loc)
{
  struct value_print_options opts;

  get_user_print_options (&opts);

  /* Field 4, the address, is omitted (which makes the columns
     not line up too nicely with the headers, but the effect
     is relatively readable).  */
  if (opts.addressprint)
    ui_out_field_skip (uiout, "addr");
  annotate_field (5);
  ui_out_text (uiout, "exec");
  if (b->exec_pathname != NULL)
    {
      ui_out_text (uiout, ", program \"");
      ui_out_field_string (uiout, "what", b->exec_pathname);
      ui_out_text (uiout, "\" ");
    }
}

static void
print_mention_catch_exec (struct breakpoint *b)
{
  printf_filtered (_("Catchpoint %d (exec)"), b->number);
}

static struct breakpoint_ops catch_exec_breakpoint_ops =
{
  insert_catch_exec,
  remove_catch_exec,
  breakpoint_hit_catch_exec,
  print_it_catch_exec,
  print_one_catch_exec,
  print_mention_catch_exec
};

static int
hw_breakpoint_used_count (void)
{
  struct breakpoint *b;
  int i = 0;

  ALL_BREAKPOINTS (b)
  {
    if (b->type == bp_hardware_breakpoint && breakpoint_enabled (b))
      i++;
  }

  return i;
}

static int
hw_watchpoint_used_count (enum bptype type, int *other_type_used)
{
  struct breakpoint *b;
  int i = 0;

  *other_type_used = 0;
  ALL_BREAKPOINTS (b)
  {
    if (breakpoint_enabled (b))
      {
	if (b->type == type)
	  i++;
	else if ((b->type == bp_hardware_watchpoint
		  || b->type == bp_read_watchpoint
		  || b->type == bp_access_watchpoint))
	  *other_type_used = 1;
      }
  }
  return i;
}

void
disable_watchpoints_before_interactive_call_start (void)
{
  struct breakpoint *b;

  ALL_BREAKPOINTS (b)
  {
    if (((b->type == bp_watchpoint)
	 || (b->type == bp_hardware_watchpoint)
	 || (b->type == bp_read_watchpoint)
	 || (b->type == bp_access_watchpoint))
	&& breakpoint_enabled (b))
      {
	b->enable_state = bp_call_disabled;
	update_global_location_list (0);
      }
  }
}

void
enable_watchpoints_after_interactive_call_stop (void)
{
  struct breakpoint *b;

  ALL_BREAKPOINTS (b)
  {
    if (((b->type == bp_watchpoint)
	 || (b->type == bp_hardware_watchpoint)
	 || (b->type == bp_read_watchpoint)
	 || (b->type == bp_access_watchpoint))
	&& (b->enable_state == bp_call_disabled))
      {
	b->enable_state = bp_enabled;
	update_global_location_list (1);
      }
  }
}

void
disable_breakpoints_before_startup (void)
{
  struct breakpoint *b;
  int found = 0;

  ALL_BREAKPOINTS (b)
    {
      if ((b->type == bp_breakpoint
	   || b->type == bp_hardware_breakpoint)
	  && breakpoint_enabled (b))
	{
	  b->enable_state = bp_startup_disabled;
	  found = 1;
	}
    }

  if (found)
    update_global_location_list (0);

  executing_startup = 1;
}

void
enable_breakpoints_after_startup (void)
{
  struct breakpoint *b;
  int found = 0;

  executing_startup = 0;

  ALL_BREAKPOINTS (b)
    {
      if ((b->type == bp_breakpoint
	   || b->type == bp_hardware_breakpoint)
	  && b->enable_state == bp_startup_disabled)
	{
	  b->enable_state = bp_enabled;
	  found = 1;
	}
    }

  if (found)
    breakpoint_re_set ();
}


/* Set a breakpoint that will evaporate an end of command
   at address specified by SAL.
   Restrict it to frame FRAME if FRAME is nonzero.  */

struct breakpoint *
set_momentary_breakpoint (struct gdbarch *gdbarch, struct symtab_and_line sal,
			  struct frame_id frame_id, enum bptype type)
{
  struct breakpoint *b;

  /* If FRAME_ID is valid, it should be a real frame, not an inlined
     one.  */
  gdb_assert (!frame_id_inlined_p (frame_id));

  b = set_raw_breakpoint (gdbarch, sal, type);
  b->enable_state = bp_enabled;
  b->disposition = disp_donttouch;
  b->frame_id = frame_id;

  /* If we're debugging a multi-threaded program, then we
     want momentary breakpoints to be active in only a 
     single thread of control.  */
  if (in_thread_list (inferior_ptid))
    b->thread = pid_to_thread_id (inferior_ptid);

  update_global_location_list_nothrow (1);

  return b;
}

/* Make a deep copy of momentary breakpoint ORIG.  Returns NULL if
   ORIG is NULL.  */

struct breakpoint *
clone_momentary_breakpoint (struct breakpoint *orig)
{
  struct breakpoint *copy;

  /* If there's nothing to clone, then return nothing.  */
  if (orig == NULL)
    return NULL;

  copy = set_raw_breakpoint_without_location (orig->gdbarch, orig->type);
  copy->loc = allocate_bp_location (copy);
  set_breakpoint_location_function (copy->loc);

  copy->loc->gdbarch = orig->loc->gdbarch;
  copy->loc->requested_address = orig->loc->requested_address;
  copy->loc->address = orig->loc->address;
  copy->loc->section = orig->loc->section;

  if (orig->source_file == NULL)
    copy->source_file = NULL;
  else
    copy->source_file = xstrdup (orig->source_file);

  copy->line_number = orig->line_number;
  copy->frame_id = orig->frame_id;
  copy->thread = orig->thread;

  copy->enable_state = bp_enabled;
  copy->disposition = disp_donttouch;
  copy->number = internal_breakpoint_number--;

  update_global_location_list_nothrow (0);
  return copy;
}

struct breakpoint *
set_momentary_breakpoint_at_pc (struct gdbarch *gdbarch, CORE_ADDR pc,
				enum bptype type)
{
  struct symtab_and_line sal;

  sal = find_pc_line (pc, 0);
  sal.pc = pc;
  sal.section = find_pc_overlay (pc);
  sal.explicit_pc = 1;

  return set_momentary_breakpoint (gdbarch, sal, null_frame_id, type);
}


/* Tell the user we have just set a breakpoint B.  */

static void
mention (struct breakpoint *b)
{
  int say_where = 0;
  struct cleanup *ui_out_chain;
  struct value_print_options opts;

  get_user_print_options (&opts);

  /* FIXME: This is misplaced; mention() is called by things (like
     hitting a watchpoint) other than breakpoint creation.  It should
     be possible to clean this up and at the same time replace the
     random calls to breakpoint_changed with this hook.  */
  observer_notify_breakpoint_created (b->number);

  if (b->ops != NULL && b->ops->print_mention != NULL)
    b->ops->print_mention (b);
  else
    switch (b->type)
      {
      case bp_none:
	printf_filtered (_("(apparently deleted?) Eventpoint %d: "), b->number);
	break;
      case bp_watchpoint:
	ui_out_text (uiout, "Watchpoint ");
	ui_out_chain = make_cleanup_ui_out_tuple_begin_end (uiout, "wpt");
	ui_out_field_int (uiout, "number", b->number);
	ui_out_text (uiout, ": ");
	ui_out_field_string (uiout, "exp", b->exp_string);
	do_cleanups (ui_out_chain);
	break;
      case bp_hardware_watchpoint:
	ui_out_text (uiout, "Hardware watchpoint ");
	ui_out_chain = make_cleanup_ui_out_tuple_begin_end (uiout, "wpt");
	ui_out_field_int (uiout, "number", b->number);
	ui_out_text (uiout, ": ");
	ui_out_field_string (uiout, "exp", b->exp_string);
	do_cleanups (ui_out_chain);
	break;
      case bp_read_watchpoint:
	ui_out_text (uiout, "Hardware read watchpoint ");
	ui_out_chain = make_cleanup_ui_out_tuple_begin_end (uiout, "hw-rwpt");
	ui_out_field_int (uiout, "number", b->number);
	ui_out_text (uiout, ": ");
	ui_out_field_string (uiout, "exp", b->exp_string);
	do_cleanups (ui_out_chain);
	break;
      case bp_access_watchpoint:
	ui_out_text (uiout, "Hardware access (read/write) watchpoint ");
	ui_out_chain = make_cleanup_ui_out_tuple_begin_end (uiout, "hw-awpt");
	ui_out_field_int (uiout, "number", b->number);
	ui_out_text (uiout, ": ");
	ui_out_field_string (uiout, "exp", b->exp_string);
	do_cleanups (ui_out_chain);
	break;
      case bp_breakpoint:
	if (ui_out_is_mi_like_p (uiout))
	  {
	    say_where = 0;
	    break;
	  }
	if (b->disposition == disp_del)
	  printf_filtered (_("Temporary breakpoint"));
	else
	  printf_filtered (_("Breakpoint"));
	printf_filtered (_(" %d"), b->number);
	say_where = 1;
	break;
      case bp_hardware_breakpoint:
	if (ui_out_is_mi_like_p (uiout))
	  {
	    say_where = 0;
	    break;
	  }
	printf_filtered (_("Hardware assisted breakpoint %d"), b->number);
	say_where = 1;
	break;
      case bp_tracepoint:
	if (ui_out_is_mi_like_p (uiout))
	  {
	    say_where = 0;
	    break;
	  }
	printf_filtered (_("Tracepoint"));
	printf_filtered (_(" %d"), b->number);
	say_where = 1;
	break;

      case bp_until:
      case bp_finish:
      case bp_longjmp:
      case bp_longjmp_resume:
      case bp_step_resume:
      case bp_call_dummy:
      case bp_watchpoint_scope:
      case bp_shlib_event:
      case bp_thread_event:
      case bp_overlay_event:
      case bp_jit_event:
      case bp_longjmp_master:
	break;
      }

  if (say_where)
    {
      /* i18n: cagney/2005-02-11: Below needs to be merged into a
	 single string.  */
      if (b->loc == NULL)
	{
	  printf_filtered (_(" (%s) pending."), b->addr_string);
	}
      else
	{
	  if (opts.addressprint || b->source_file == NULL)
	    {
	      printf_filtered (" at ");
	      fputs_filtered (paddress (b->loc->gdbarch, b->loc->address),
			      gdb_stdout);
	    }
	  if (b->source_file)
	    printf_filtered (": file %s, line %d.",
			     b->source_file, b->line_number);
	  
	  if (b->loc->next)
	    {
	      struct bp_location *loc = b->loc;
	      int n = 0;
	      for (; loc; loc = loc->next)
		++n;
	      printf_filtered (" (%d locations)", n);		
	    }

	}
    }
  if (ui_out_is_mi_like_p (uiout))
    return;
  printf_filtered ("\n");
}


static struct bp_location *
add_location_to_breakpoint (struct breakpoint *b,
			    const struct symtab_and_line *sal)
{
  struct bp_location *loc, **tmp;

  loc = allocate_bp_location (b);
  for (tmp = &(b->loc); *tmp != NULL; tmp = &((*tmp)->next))
    ;
  *tmp = loc;
  loc->gdbarch = get_sal_arch (*sal);
  if (!loc->gdbarch)
    loc->gdbarch = b->gdbarch;
  loc->requested_address = sal->pc;
  loc->address = adjust_breakpoint_address (loc->gdbarch,
					    loc->requested_address, b->type);
  loc->section = sal->section;

  set_breakpoint_location_function (loc);
  return loc;
}


/* Return 1 if LOC is pointing to a permanent breakpoint, 
   return 0 otherwise.  */

static int
bp_loc_is_permanent (struct bp_location *loc)
{
  int len;
  CORE_ADDR addr;
  const gdb_byte *brk;
  gdb_byte *target_mem;
  struct cleanup *cleanup;
  int retval = 0;

  gdb_assert (loc != NULL);

  addr = loc->address;
  brk = gdbarch_breakpoint_from_pc (loc->gdbarch, &addr, &len);

  /* Software breakpoints unsupported?  */
  if (brk == NULL)
    return 0;

  target_mem = alloca (len);

  /* Enable the automatic memory restoration from breakpoints while
     we read the memory.  Otherwise we could say about our temporary
     breakpoints they are permanent.  */
  cleanup = make_show_memory_breakpoints_cleanup (0);

  if (target_read_memory (loc->address, target_mem, len) == 0
      && memcmp (target_mem, brk, len) == 0)
    retval = 1;

  do_cleanups (cleanup);

  return retval;
}



/* Create a breakpoint with SAL as location.  Use ADDR_STRING
   as textual description of the location, and COND_STRING
   as condition expression.  */

static void
create_breakpoint (struct gdbarch *gdbarch,
		   struct symtabs_and_lines sals, char *addr_string,
		   char *cond_string,
		   enum bptype type, enum bpdisp disposition,
		   int thread, int task, int ignore_count, 
		   struct breakpoint_ops *ops, int from_tty, int enabled)
{
  struct breakpoint *b = NULL;
  int i;

  if (type == bp_hardware_breakpoint)
    {
      int i = hw_breakpoint_used_count ();
      int target_resources_ok = 
	target_can_use_hardware_watchpoint (bp_hardware_breakpoint, 
					    i + 1, 0);
      if (target_resources_ok == 0)
	error (_("No hardware breakpoint support in the target."));
      else if (target_resources_ok < 0)
	error (_("Hardware breakpoints used exceeds limit."));
    }

  for (i = 0; i < sals.nelts; ++i)
    {
      struct symtab_and_line sal = sals.sals[i];
      struct bp_location *loc;

      if (from_tty)
	{
	  struct gdbarch *loc_gdbarch = get_sal_arch (sal);
	  if (!loc_gdbarch)
	    loc_gdbarch = gdbarch;

	  describe_other_breakpoints (loc_gdbarch,
				      sal.pc, sal.section, thread);
	}

      if (i == 0)
	{
	  b = set_raw_breakpoint (gdbarch, sal, type);
	  set_breakpoint_count (breakpoint_count + 1);
	  b->number = breakpoint_count;
	  b->thread = thread;
	  b->task = task;
  
	  b->cond_string = cond_string;
	  b->ignore_count = ignore_count;
	  b->enable_state = enabled ? bp_enabled : bp_disabled;
	  b->disposition = disposition;

	  if (enabled && executing_startup
	      && (b->type == bp_breakpoint
		  || b->type == bp_hardware_breakpoint))
	    b->enable_state = bp_startup_disabled;

	  loc = b->loc;
	}
      else
	{
	  loc = add_location_to_breakpoint (b, &sal);
	}

      if (bp_loc_is_permanent (loc))
	make_breakpoint_permanent (b);

      if (b->cond_string)
	{
	  char *arg = b->cond_string;
	  loc->cond = parse_exp_1 (&arg, block_for_pc (loc->address), 0);
	  if (*arg)
              error (_("Garbage %s follows condition"), arg);
	}
    }   

  if (addr_string)
    b->addr_string = addr_string;
  else
    /* addr_string has to be used or breakpoint_re_set will delete
       me.  */
    b->addr_string
      = xstrprintf ("*%s", paddress (b->loc->gdbarch, b->loc->address));

  b->ops = ops;
  mention (b);
}

/* Remove element at INDEX_TO_REMOVE from SAL, shifting other
   elements to fill the void space.  */
static void
remove_sal (struct symtabs_and_lines *sal, int index_to_remove)
{
  int i = index_to_remove+1;
  int last_index = sal->nelts-1;

  for (;i <= last_index; ++i)
    sal->sals[i-1] = sal->sals[i];

  --(sal->nelts);
}

/* If appropriate, obtains all sals that correspond
   to the same file and line as SAL.  This is done
   only if SAL does not have explicit PC and has
   line and file information.  If we got just a single
   expanded sal, return the original.

   Otherwise, if SAL.explicit_line is not set, filter out 
   all sals for which the name of enclosing function 
   is different from SAL. This makes sure that if we have
   breakpoint originally set in template instantiation, say
   foo<int>(), we won't expand SAL to locations at the same
   line in all existing instantiations of 'foo'.

*/
static struct symtabs_and_lines
expand_line_sal_maybe (struct symtab_and_line sal)
{
  struct symtabs_and_lines expanded;
  CORE_ADDR original_pc = sal.pc;
  char *original_function = NULL;
  int found;
  int i;

  /* If we have explicit pc, don't expand.
     If we have no line number, we can't expand.  */
  if (sal.explicit_pc || sal.line == 0 || sal.symtab == NULL)
    {
      expanded.nelts = 1;
      expanded.sals = xmalloc (sizeof (struct symtab_and_line));
      expanded.sals[0] = sal;
      return expanded;
    }

  sal.pc = 0;
  find_pc_partial_function (original_pc, &original_function, NULL, NULL);
  
  expanded = expand_line_sal (sal);
  if (expanded.nelts == 1)
    {
      /* We had one sal, we got one sal.  Without futher
	 processing, just return the original sal.  */
      xfree (expanded.sals);
      expanded.nelts = 1;
      expanded.sals = xmalloc (sizeof (struct symtab_and_line));
      sal.pc = original_pc;
      expanded.sals[0] = sal;
      return expanded;      
    }

  if (!sal.explicit_line)
    {
      CORE_ADDR func_addr, func_end;
      for (i = 0; i < expanded.nelts; ++i)
	{
	  CORE_ADDR pc = expanded.sals[i].pc;
	  char *this_function;
	  if (find_pc_partial_function (pc, &this_function, 
					&func_addr, &func_end))
	    {
	      if (this_function
		  && strcmp (this_function, original_function) != 0)
		{
		  remove_sal (&expanded, i);
		  --i;
		}
	      else if (func_addr == pc)	    
		{	     
		  /* We're at beginning of a function, and should
		     skip prologue.  */
		  struct symbol *sym = find_pc_function (pc);
		  if (sym)
		    expanded.sals[i] = find_function_start_sal (sym, 1);
		  else
		    {
		      /* Since find_pc_partial_function returned true,
			 we should really always find the section here.  */
		      struct obj_section *section = find_pc_section (pc);
		      if (section)
			{
			  struct gdbarch *gdbarch
			    = get_objfile_arch (section->objfile);
			  expanded.sals[i].pc
			    = gdbarch_skip_prologue (gdbarch, pc);
			}
		    }
		}
	    }
	}
    }
  else
    {
      for (i = 0; i < expanded.nelts; ++i)
	{
	  /* If this SAL corresponds to a breakpoint inserted using a
	     line number, then skip the function prologue if necessary.  */
	  skip_prologue_sal (&expanded.sals[i]);
	}
    }

  
  if (expanded.nelts <= 1)
    {
      /* This is un ugly workaround. If we get zero
       expanded sals then something is really wrong.
      Fix that by returnign the original sal. */
      xfree (expanded.sals);
      expanded.nelts = 1;
      expanded.sals = xmalloc (sizeof (struct symtab_and_line));
      sal.pc = original_pc;
      expanded.sals[0] = sal;
      return expanded;      
    }

  if (original_pc)
    {
      found = 0;
      for (i = 0; i < expanded.nelts; ++i)
	if (expanded.sals[i].pc == original_pc)
	  {
	    found = 1;
	    break;
	  }
      gdb_assert (found);
    }

  return expanded;
}

/* Add SALS.nelts breakpoints to the breakpoint table.  For each
   SALS.sal[i] breakpoint, include the corresponding ADDR_STRING[i]
   value.  COND_STRING, if not NULL, specified the condition to be
   used for all breakpoints.  Essentially the only case where
   SALS.nelts is not 1 is when we set a breakpoint on an overloaded
   function.  In that case, it's still not possible to specify
   separate conditions for different overloaded functions, so
   we take just a single condition string.
   
   NOTE: If the function succeeds, the caller is expected to cleanup
   the arrays ADDR_STRING, COND_STRING, and SALS (but not the
   array contents).  If the function fails (error() is called), the
   caller is expected to cleanups both the ADDR_STRING, COND_STRING,
   COND and SALS arrays and each of those arrays contents. */

static void
create_breakpoints (struct gdbarch *gdbarch,
		    struct symtabs_and_lines sals, char **addr_string,
		    char *cond_string,
		    enum bptype type, enum bpdisp disposition,
		    int thread, int task, int ignore_count, 
		    struct breakpoint_ops *ops, int from_tty,
		    int enabled)
{
  int i;
  for (i = 0; i < sals.nelts; ++i)
    {
      struct symtabs_and_lines expanded = 
	expand_line_sal_maybe (sals.sals[i]);

      create_breakpoint (gdbarch, expanded, addr_string[i],
			 cond_string, type, disposition,
			 thread, task, ignore_count, ops, from_tty, enabled);
    }
}

/* Parse ARG which is assumed to be a SAL specification possibly
   followed by conditionals.  On return, SALS contains an array of SAL
   addresses found. ADDR_STRING contains a vector of (canonical)
   address strings. ARG points to the end of the SAL. */

static void
parse_breakpoint_sals (char **address,
		       struct symtabs_and_lines *sals,
		       char ***addr_string,
		       int *not_found_ptr)
{
  char *addr_start = *address;
  *addr_string = NULL;
  /* If no arg given, or if first arg is 'if ', use the default
     breakpoint. */
  if ((*address) == NULL
      || (strncmp ((*address), "if", 2) == 0 && isspace ((*address)[2])))
    {
      if (default_breakpoint_valid)
	{
	  struct symtab_and_line sal;
	  init_sal (&sal);		/* initialize to zeroes */
	  sals->sals = (struct symtab_and_line *)
	    xmalloc (sizeof (struct symtab_and_line));
	  sal.pc = default_breakpoint_address;
	  sal.line = default_breakpoint_line;
	  sal.symtab = default_breakpoint_symtab;
	  sal.section = find_pc_overlay (sal.pc);

	  /* "break" without arguments is equivalent to "break *PC" where PC is
	     the default_breakpoint_address.  So make sure to set
	     sal.explicit_pc to prevent GDB from trying to expand the list of
	     sals to include all other instances with the same symtab and line.
	   */
	  sal.explicit_pc = 1;

	  sals->sals[0] = sal;
	  sals->nelts = 1;
	}
      else
	error (_("No default breakpoint address now."));
    }
  else
    {
      /* Force almost all breakpoints to be in terms of the
         current_source_symtab (which is decode_line_1's default).  This
         should produce the results we want almost all of the time while
         leaving default_breakpoint_* alone.  
         ObjC: However, don't match an Objective-C method name which
         may have a '+' or '-' succeeded by a '[' */
	 
      struct symtab_and_line cursal = get_current_source_symtab_and_line ();
			
      if (default_breakpoint_valid
	  && (!cursal.symtab
 	      || ((strchr ("+-", (*address)[0]) != NULL)
 		  && ((*address)[1] != '['))))
	*sals = decode_line_1 (address, 1, default_breakpoint_symtab,
			       default_breakpoint_line, addr_string, 
			       not_found_ptr);
      else
	*sals = decode_line_1 (address, 1, (struct symtab *) NULL, 0,
		               addr_string, not_found_ptr);
    }
  /* For any SAL that didn't have a canonical string, fill one in. */
  if (sals->nelts > 0 && *addr_string == NULL)
    *addr_string = xcalloc (sals->nelts, sizeof (char **));
  if (addr_start != (*address))
    {
      int i;
      for (i = 0; i < sals->nelts; i++)
	{
	  /* Add the string if not present. */
	  if ((*addr_string)[i] == NULL)
	    (*addr_string)[i] = savestring (addr_start, (*address) - addr_start);
	}
    }
}


/* Convert each SAL into a real PC.  Verify that the PC can be
   inserted as a breakpoint.  If it can't throw an error. */

static void
breakpoint_sals_to_pc (struct symtabs_and_lines *sals,
		       char *address)
{    
  int i;
  for (i = 0; i < sals->nelts; i++)
    resolve_sal_pc (&sals->sals[i]);
}

static void
do_captured_parse_breakpoint (struct ui_out *ui, void *data)
{
  struct captured_parse_breakpoint_args *args = data;
  
  parse_breakpoint_sals (args->arg_p, args->sals_p, args->addr_string_p, 
		         args->not_found_ptr);
}

/* Given TOK, a string specification of condition and thread, as
   accepted by the 'break' command, extract the condition
   string and thread number and set *COND_STRING and *THREAD.
   PC identifies the context at which the condition should be parsed.  
   If no condition is found, *COND_STRING is set to NULL.
   If no thread is found, *THREAD is set to -1.  */
static void 
find_condition_and_thread (char *tok, CORE_ADDR pc, 
			   char **cond_string, int *thread, int *task)
{
  *cond_string = NULL;
  *thread = -1;
  while (tok && *tok)
    {
      char *end_tok;
      int toklen;
      char *cond_start = NULL;
      char *cond_end = NULL;
      while (*tok == ' ' || *tok == '\t')
	tok++;
      
      end_tok = tok;
      
      while (*end_tok != ' ' && *end_tok != '\t' && *end_tok != '\000')
	end_tok++;
      
      toklen = end_tok - tok;
      
      if (toklen >= 1 && strncmp (tok, "if", toklen) == 0)
	{
	  struct expression *expr;

	  tok = cond_start = end_tok + 1;
	  expr = parse_exp_1 (&tok, block_for_pc (pc), 0);
	  xfree (expr);
	  cond_end = tok;
	  *cond_string = savestring (cond_start, 
				     cond_end - cond_start);
	}
      else if (toklen >= 1 && strncmp (tok, "thread", toklen) == 0)
	{
	  char *tmptok;
	  
	  tok = end_tok + 1;
	  tmptok = tok;
	  *thread = strtol (tok, &tok, 0);
	  if (tok == tmptok)
	    error (_("Junk after thread keyword."));
	  if (!valid_thread_id (*thread))
	    error (_("Unknown thread %d."), *thread);
	}
      else if (toklen >= 1 && strncmp (tok, "task", toklen) == 0)
	{
	  char *tmptok;

	  tok = end_tok + 1;
	  tmptok = tok;
	  *task = strtol (tok, &tok, 0);
	  if (tok == tmptok)
	    error (_("Junk after task keyword."));
	  if (!valid_task_id (*task))
	    error (_("Unknown task %d\n"), *task);
	}
      else
	error (_("Junk at end of arguments."));
    }
}

/* Set a breakpoint.  This function is shared between
   CLI and MI functions for setting a breakpoint.
   This function has two major modes of operations,
   selected by the PARSE_CONDITION_AND_THREAD parameter.
   If non-zero, the function will parse arg, extracting
   breakpoint location, address and thread. Otherwise,
   ARG is just the location of breakpoint, with condition
   and thread specified by the COND_STRING and THREAD
   parameters.  */

static void
break_command_really (struct gdbarch *gdbarch,
		      char *arg, char *cond_string, int thread,
		      int parse_condition_and_thread,
		      int tempflag, int hardwareflag, int traceflag,
		      int ignore_count,
		      enum auto_boolean pending_break_support,
		      struct breakpoint_ops *ops,
		      int from_tty,
		      int enabled)
{
  struct gdb_exception e;
  struct symtabs_and_lines sals;
  struct symtab_and_line pending_sal;
  char *copy_arg;
  char *err_msg;
  char *addr_start = arg;
  char **addr_string;
  struct cleanup *old_chain;
  struct cleanup *bkpt_chain = NULL;
  struct captured_parse_breakpoint_args parse_args;
  int i;
  int pending = 0;
  int not_found = 0;
  enum bptype type_wanted;
  int task = 0;

  sals.sals = NULL;
  sals.nelts = 0;
  addr_string = NULL;

  parse_args.arg_p = &arg;
  parse_args.sals_p = &sals;
  parse_args.addr_string_p = &addr_string;
  parse_args.not_found_ptr = &not_found;

  e = catch_exception (uiout, do_captured_parse_breakpoint, 
		       &parse_args, RETURN_MASK_ALL);

  /* If caller is interested in rc value from parse, set value.  */
  switch (e.reason)
    {
    case RETURN_QUIT:
      throw_exception (e);
    case RETURN_ERROR:
      switch (e.error)
	{
	case NOT_FOUND_ERROR:

	  /* If pending breakpoint support is turned off, throw
	     error.  */

	  if (pending_break_support == AUTO_BOOLEAN_FALSE)
	    throw_exception (e);

	  exception_print (gdb_stderr, e);

          /* If pending breakpoint support is auto query and the user
	     selects no, then simply return the error code.  */
	  if (pending_break_support == AUTO_BOOLEAN_AUTO
	      && !nquery ("Make breakpoint pending on future shared library load? "))
	    return;

	  /* At this point, either the user was queried about setting
	     a pending breakpoint and selected yes, or pending
	     breakpoint behavior is on and thus a pending breakpoint
	     is defaulted on behalf of the user.  */
	  copy_arg = xstrdup (addr_start);
	  addr_string = &copy_arg;
	  sals.nelts = 1;
	  sals.sals = &pending_sal;
	  pending_sal.pc = 0;
	  pending = 1;
	  break;
	default:
	  throw_exception (e);
	}
    default:
      if (!sals.nelts)
	return;
    }

  /* Create a chain of things that always need to be cleaned up. */
  old_chain = make_cleanup (null_cleanup, 0);

  if (!pending)
    {
      /* Make sure that all storage allocated to SALS gets freed.  */
      make_cleanup (xfree, sals.sals);
      
      /* Cleanup the addr_string array but not its contents. */
      make_cleanup (xfree, addr_string);
    }

  /* ----------------------------- SNIP -----------------------------
     Anything added to the cleanup chain beyond this point is assumed
     to be part of a breakpoint.  If the breakpoint create succeeds
     then the memory is not reclaimed.  */
  bkpt_chain = make_cleanup (null_cleanup, 0);

  /* Mark the contents of the addr_string for cleanup.  These go on
     the bkpt_chain and only occur if the breakpoint create fails.  */
  for (i = 0; i < sals.nelts; i++)
    {
      if (addr_string[i] != NULL)
	make_cleanup (xfree, addr_string[i]);
    }

  /* Resolve all line numbers to PC's and verify that the addresses
     are ok for the target.  */
  if (!pending)
    breakpoint_sals_to_pc (&sals, addr_start);

  type_wanted = (traceflag
		 ? bp_tracepoint
		 : (hardwareflag ? bp_hardware_breakpoint : bp_breakpoint));

  /* Verify that condition can be parsed, before setting any
     breakpoints.  Allocate a separate condition expression for each
     breakpoint. */
  if (!pending)
    {
      if (parse_condition_and_thread)
        {
            /* Here we only parse 'arg' to separate condition
               from thread number, so parsing in context of first
               sal is OK.  When setting the breakpoint we'll 
               re-parse it in context of each sal.  */
            cond_string = NULL;
            thread = -1;
            find_condition_and_thread (arg, sals.sals[0].pc, &cond_string,
                                       &thread, &task);
            if (cond_string)
                make_cleanup (xfree, cond_string);
        }
      else
        {
            /* Create a private copy of condition string.  */
            if (cond_string)
            {
                cond_string = xstrdup (cond_string);
                make_cleanup (xfree, cond_string);
            }
        }
      create_breakpoints (gdbarch, sals, addr_string, cond_string, type_wanted,
			  tempflag ? disp_del : disp_donttouch,
			  thread, task, ignore_count, ops, from_tty, enabled);
    }
  else
    {
      struct symtab_and_line sal = {0};
      struct breakpoint *b;

      make_cleanup (xfree, copy_arg);

      b = set_raw_breakpoint_without_location (gdbarch, type_wanted);
      set_breakpoint_count (breakpoint_count + 1);
      b->number = breakpoint_count;
      b->thread = -1;
      b->addr_string = addr_string[0];
      b->cond_string = NULL;
      b->ignore_count = ignore_count;
      b->disposition = tempflag ? disp_del : disp_donttouch;
      b->condition_not_parsed = 1;
      b->ops = ops;
      b->enable_state = enabled ? bp_enabled : bp_disabled;

      if (enabled && executing_startup
	  && (b->type == bp_breakpoint
	      || b->type == bp_hardware_breakpoint))
	b->enable_state = bp_startup_disabled;

      mention (b);
    }
  
  if (sals.nelts > 1)
    warning (_("Multiple breakpoints were set.\n"
	       "Use the \"delete\" command to delete unwanted breakpoints."));
  /* That's it.  Discard the cleanups for data inserted into the
     breakpoint.  */
  discard_cleanups (bkpt_chain);
  /* But cleanup everything else.  */
  do_cleanups (old_chain);

  /* error call may happen here - have BKPT_CHAIN already discarded.  */
  update_global_location_list (1);
}

/* Set a breakpoint. 
   ARG is a string describing breakpoint address,
   condition, and thread.
   FLAG specifies if a breakpoint is hardware on,
   and if breakpoint is temporary, using BP_HARDWARE_FLAG
   and BP_TEMPFLAG.  */
   
static void
break_command_1 (char *arg, int flag, int from_tty)
{
  int hardwareflag = flag & BP_HARDWAREFLAG;
  int tempflag = flag & BP_TEMPFLAG;

  break_command_really (get_current_arch (),
			arg,
			NULL, 0, 1 /* parse arg */,
			tempflag, hardwareflag, 0 /* traceflag */,
			0 /* Ignore count */,
			pending_break_support, 
			NULL /* breakpoint_ops */,
			from_tty,
			1 /* enabled */);
}


void
set_breakpoint (struct gdbarch *gdbarch,
		char *address, char *condition,
		int hardwareflag, int tempflag,
		int thread, int ignore_count,
		int pending, int enabled)
{
  break_command_really (gdbarch,
			address, condition, thread,
			0 /* condition and thread are valid.  */,
			tempflag, hardwareflag, 0 /* traceflag */,
			ignore_count,
			pending 
			? AUTO_BOOLEAN_TRUE : AUTO_BOOLEAN_FALSE,
			NULL, 0, enabled);
}

/* Adjust SAL to the first instruction past the function prologue.
   The end of the prologue is determined using the line table from
   the debugging information.  explicit_pc and explicit_line are
   not modified.

   If SAL is already past the prologue, then do nothing.  */

static void
skip_prologue_sal (struct symtab_and_line *sal)
{
  struct symbol *sym = find_pc_function (sal->pc);
  struct symtab_and_line start_sal;

  if (sym == NULL)
    return;

  start_sal = find_function_start_sal (sym, 1);
  if (sal->pc < start_sal.pc)
    {
      start_sal.explicit_line = sal->explicit_line;
      start_sal.explicit_pc = sal->explicit_pc;
      *sal = start_sal;
    }
}

/* Helper function for break_command_1 and disassemble_command.  */

void
resolve_sal_pc (struct symtab_and_line *sal)
{
  CORE_ADDR pc;

  if (sal->pc == 0 && sal->symtab != NULL)
    {
      if (!find_line_pc (sal->symtab, sal->line, &pc))
	error (_("No line %d in file \"%s\"."),
	       sal->line, sal->symtab->filename);
      sal->pc = pc;

      /* If this SAL corresponds to a breakpoint inserted using
         a line number, then skip the function prologue if necessary.  */
      if (sal->explicit_line)
	{
	  /* Preserve the original line number.  */
	  int saved_line = sal->line;
	  skip_prologue_sal (sal);
	  sal->line = saved_line;
	}
    }

  if (sal->section == 0 && sal->symtab != NULL)
    {
      struct blockvector *bv;
      struct block *b;
      struct symbol *sym;

      bv = blockvector_for_pc_sect (sal->pc, 0, &b, sal->symtab);
      if (bv != NULL)
	{
	  sym = block_linkage_function (b);
	  if (sym != NULL)
	    {
	      fixup_symbol_section (sym, sal->symtab->objfile);
	      sal->section = SYMBOL_OBJ_SECTION (sym);
	    }
	  else
	    {
	      /* It really is worthwhile to have the section, so we'll just
	         have to look harder. This case can be executed if we have 
	         line numbers but no functions (as can happen in assembly 
	         source).  */

	      struct minimal_symbol *msym;

	      msym = lookup_minimal_symbol_by_pc (sal->pc);
	      if (msym)
		sal->section = SYMBOL_OBJ_SECTION (msym);
	    }
	}
    }
}

void
break_command (char *arg, int from_tty)
{
  break_command_1 (arg, 0, from_tty);
}

void
tbreak_command (char *arg, int from_tty)
{
  break_command_1 (arg, BP_TEMPFLAG, from_tty);
}

static void
hbreak_command (char *arg, int from_tty)
{
  break_command_1 (arg, BP_HARDWAREFLAG, from_tty);
}

static void
thbreak_command (char *arg, int from_tty)
{
  break_command_1 (arg, (BP_TEMPFLAG | BP_HARDWAREFLAG), from_tty);
}

static void
stop_command (char *arg, int from_tty)
{
  printf_filtered (_("Specify the type of breakpoint to set.\n\
Usage: stop in <function | address>\n\
       stop at <line>\n"));
}

static void
stopin_command (char *arg, int from_tty)
{
  int badInput = 0;

  if (arg == (char *) NULL)
    badInput = 1;
  else if (*arg != '*')
    {
      char *argptr = arg;
      int hasColon = 0;

      /* look for a ':'.  If this is a line number specification, then
         say it is bad, otherwise, it should be an address or
         function/method name */
      while (*argptr && !hasColon)
	{
	  hasColon = (*argptr == ':');
	  argptr++;
	}

      if (hasColon)
	badInput = (*argptr != ':');	/* Not a class::method */
      else
	badInput = isdigit (*arg);	/* a simple line number */
    }

  if (badInput)
    printf_filtered (_("Usage: stop in <function | address>\n"));
  else
    break_command_1 (arg, 0, from_tty);
}

static void
stopat_command (char *arg, int from_tty)
{
  int badInput = 0;

  if (arg == (char *) NULL || *arg == '*')	/* no line number */
    badInput = 1;
  else
    {
      char *argptr = arg;
      int hasColon = 0;

      /* look for a ':'.  If there is a '::' then get out, otherwise
         it is probably a line number. */
      while (*argptr && !hasColon)
	{
	  hasColon = (*argptr == ':');
	  argptr++;
	}

      if (hasColon)
	badInput = (*argptr == ':');	/* we have class::method */
      else
	badInput = !isdigit (*arg);	/* not a line number */
    }

  if (badInput)
    printf_filtered (_("Usage: stop at <line>\n"));
  else
    break_command_1 (arg, 0, from_tty);
}

/* accessflag:  hw_write:  watch write, 
                hw_read:   watch read, 
		hw_access: watch access (read or write) */
static void
watch_command_1 (char *arg, int accessflag, int from_tty)
{
  struct gdbarch *gdbarch = get_current_arch ();
  struct breakpoint *b, *scope_breakpoint = NULL;
  struct symtab_and_line sal;
  struct expression *exp;
  struct block *exp_valid_block;
  struct value *val, *mark;
  struct frame_info *frame;
  char *exp_start = NULL;
  char *exp_end = NULL;
  char *tok, *id_tok_start, *end_tok;
  int toklen;
  char *cond_start = NULL;
  char *cond_end = NULL;
  struct expression *cond = NULL;
  int i, other_type_used, target_resources_ok = 0;
  enum bptype bp_type;
  int mem_cnt = 0;
  int thread = -1;

  init_sal (&sal);		/* initialize to zeroes */

  /* Make sure that we actually have parameters to parse.  */
  if (arg != NULL && arg[0] != '\0')
    {
      toklen = strlen (arg); /* Size of argument list.  */

      /* Points tok to the end of the argument list.  */
      tok = arg + toklen - 1;

      /* Go backwards in the parameters list. Skip the last parameter.
         If we're expecting a 'thread <thread_num>' parameter, this should
         be the thread identifier.  */
      while (tok > arg && (*tok == ' ' || *tok == '\t'))
        tok--;
      while (tok > arg && (*tok != ' ' && *tok != '\t'))
        tok--;

      /* Points end_tok to the beginning of the last token.  */
      id_tok_start = tok + 1;

      /* Go backwards in the parameters list. Skip one more parameter.
         If we're expecting a 'thread <thread_num>' parameter, we should
         reach a "thread" token.  */
      while (tok > arg && (*tok == ' ' || *tok == '\t'))
        tok--;

      end_tok = tok;

      while (tok > arg && (*tok != ' ' && *tok != '\t'))
        tok--;

      /* Move the pointer forward to skip the whitespace and
         calculate the length of the token.  */
      tok++;
      toklen = end_tok - tok;

      if (toklen >= 1 && strncmp (tok, "thread", toklen) == 0)
        {
          /* At this point we've found a "thread" token, which means
             the user is trying to set a watchpoint that triggers
             only in a specific thread.  */
          char *endp;

          /* Extract the thread ID from the next token.  */
          thread = strtol (id_tok_start, &endp, 0);

          /* Check if the user provided a valid numeric value for the
             thread ID.  */
          if (*endp != ' ' && *endp != '\t' && *endp != '\0')
            error (_("Invalid thread ID specification %s."), id_tok_start);

          /* Check if the thread actually exists.  */
          if (!valid_thread_id (thread))
            error (_("Unknown thread %d."), thread);

          /* Truncate the string and get rid of the thread <thread_num>
             parameter before the parameter list is parsed by the
             evaluate_expression() function.  */
          *tok = '\0';
        }
    }

  /* Parse the rest of the arguments.  */
  innermost_block = NULL;
  exp_start = arg;
  exp = parse_exp_1 (&arg, 0, 0);
  exp_end = arg;
  /* Remove trailing whitespace from the expression before saving it.
     This makes the eventual display of the expression string a bit
     prettier.  */
  while (exp_end > exp_start && (exp_end[-1] == ' ' || exp_end[-1] == '\t'))
    --exp_end;

  exp_valid_block = innermost_block;
  mark = value_mark ();
  fetch_watchpoint_value (exp, &val, NULL, NULL);
  if (val != NULL)
    release_value (val);

  tok = arg;
  while (*tok == ' ' || *tok == '\t')
    tok++;
  end_tok = tok;

  while (*end_tok != ' ' && *end_tok != '\t' && *end_tok != '\000')
    end_tok++;

  toklen = end_tok - tok;
  if (toklen >= 1 && strncmp (tok, "if", toklen) == 0)
    {
      tok = cond_start = end_tok + 1;
      cond = parse_exp_1 (&tok, 0, 0);
      cond_end = tok;
    }
  if (*tok)
    error (_("Junk at end of command."));

  if (accessflag == hw_read)
    bp_type = bp_read_watchpoint;
  else if (accessflag == hw_access)
    bp_type = bp_access_watchpoint;
  else
    bp_type = bp_hardware_watchpoint;

  mem_cnt = can_use_hardware_watchpoint (val);
  if (mem_cnt == 0 && bp_type != bp_hardware_watchpoint)
    error (_("Expression cannot be implemented with read/access watchpoint."));
  if (mem_cnt != 0)
    {
      i = hw_watchpoint_used_count (bp_type, &other_type_used);
      target_resources_ok = 
	target_can_use_hardware_watchpoint (bp_type, i + mem_cnt, 
					    other_type_used);
      if (target_resources_ok == 0 && bp_type != bp_hardware_watchpoint)
	error (_("Target does not support this type of hardware watchpoint."));

      if (target_resources_ok < 0 && bp_type != bp_hardware_watchpoint)
	error (_("Target can only support one kind of HW watchpoint at a time."));
    }

  /* Change the type of breakpoint to an ordinary watchpoint if a hardware
     watchpoint could not be set.  */
  if (!mem_cnt || target_resources_ok <= 0)
    bp_type = bp_watchpoint;

  frame = block_innermost_frame (exp_valid_block);

  /* If the expression is "local", then set up a "watchpoint scope"
     breakpoint at the point where we've left the scope of the watchpoint
     expression.  Create the scope breakpoint before the watchpoint, so
     that we will encounter it first in bpstat_stop_status.  */
  if (innermost_block && frame)
    {
      if (frame_id_p (frame_unwind_caller_id (frame)))
	{
 	  scope_breakpoint
	    = create_internal_breakpoint (frame_unwind_caller_arch (frame),
					  frame_unwind_caller_pc (frame),
					  bp_watchpoint_scope);

	  scope_breakpoint->enable_state = bp_enabled;

	  /* Automatically delete the breakpoint when it hits.  */
	  scope_breakpoint->disposition = disp_del;

	  /* Only break in the proper frame (help with recursion).  */
	  scope_breakpoint->frame_id = frame_unwind_caller_id (frame);

	  /* Set the address at which we will stop.  */
	  scope_breakpoint->loc->gdbarch
	    = frame_unwind_caller_arch (frame);
	  scope_breakpoint->loc->requested_address
	    = frame_unwind_caller_pc (frame);
	  scope_breakpoint->loc->address
	    = adjust_breakpoint_address (scope_breakpoint->loc->gdbarch,
					 scope_breakpoint->loc->requested_address,
					 scope_breakpoint->type);
	}
    }

  /* Now set up the breakpoint.  */
  b = set_raw_breakpoint (gdbarch, sal, bp_type);
  set_breakpoint_count (breakpoint_count + 1);
  b->number = breakpoint_count;
  b->thread = thread;
  b->disposition = disp_donttouch;
  b->exp = exp;
  b->exp_valid_block = exp_valid_block;
  b->exp_string = savestring (exp_start, exp_end - exp_start);
  b->val = val;
  b->val_valid = 1;
  b->loc->cond = cond;
  if (cond_start)
    b->cond_string = savestring (cond_start, cond_end - cond_start);
  else
    b->cond_string = 0;

  if (frame)
    b->watchpoint_frame = get_frame_id (frame);
  else
    b->watchpoint_frame = null_frame_id;

  if (scope_breakpoint != NULL)
    {
      /* The scope breakpoint is related to the watchpoint.  We will
	 need to act on them together.  */
      b->related_breakpoint = scope_breakpoint;
      scope_breakpoint->related_breakpoint = b;
    }

  value_free_to_mark (mark);
  mention (b);
  update_global_location_list (1);
}

/* Return count of locations need to be watched and can be handled
   in hardware.  If the watchpoint can not be handled
   in hardware return zero.  */

static int
can_use_hardware_watchpoint (struct value *v)
{
  int found_memory_cnt = 0;
  struct value *head = v;

  /* Did the user specifically forbid us to use hardware watchpoints? */
  if (!can_use_hw_watchpoints)
    return 0;

  /* Make sure that the value of the expression depends only upon
     memory contents, and values computed from them within GDB.  If we
     find any register references or function calls, we can't use a
     hardware watchpoint.

     The idea here is that evaluating an expression generates a series
     of values, one holding the value of every subexpression.  (The
     expression a*b+c has five subexpressions: a, b, a*b, c, and
     a*b+c.)  GDB's values hold almost enough information to establish
     the criteria given above --- they identify memory lvalues,
     register lvalues, computed values, etcetera.  So we can evaluate
     the expression, and then scan the chain of values that leaves
     behind to decide whether we can detect any possible change to the
     expression's final value using only hardware watchpoints.

     However, I don't think that the values returned by inferior
     function calls are special in any way.  So this function may not
     notice that an expression involving an inferior function call
     can't be watched with hardware watchpoints.  FIXME.  */
  for (; v; v = value_next (v))
    {
      if (VALUE_LVAL (v) == lval_memory)
	{
	  if (value_lazy (v))
	    /* A lazy memory lvalue is one that GDB never needed to fetch;
	       we either just used its address (e.g., `a' in `a.b') or
	       we never needed it at all (e.g., `a' in `a,b').  */
	    ;
	  else
	    {
	      /* Ahh, memory we actually used!  Check if we can cover
                 it with hardware watchpoints.  */
	      struct type *vtype = check_typedef (value_type (v));

	      /* We only watch structs and arrays if user asked for it
		 explicitly, never if they just happen to appear in a
		 middle of some value chain.  */
	      if (v == head
		  || (TYPE_CODE (vtype) != TYPE_CODE_STRUCT
		      && TYPE_CODE (vtype) != TYPE_CODE_ARRAY))
		{
		  CORE_ADDR vaddr = value_address (v);
		  int       len   = TYPE_LENGTH (value_type (v));

		  if (!target_region_ok_for_hw_watchpoint (vaddr, len))
		    return 0;
		  else
		    found_memory_cnt++;
		}
	    }
	}
      else if (VALUE_LVAL (v) != not_lval
	       && deprecated_value_modifiable (v) == 0)
	return 0;	/* ??? What does this represent? */
      else if (VALUE_LVAL (v) == lval_register)
	return 0;	/* cannot watch a register with a HW watchpoint */
    }

  /* The expression itself looks suitable for using a hardware
     watchpoint, but give the target machine a chance to reject it.  */
  return found_memory_cnt;
}

void
watch_command_wrapper (char *arg, int from_tty)
{
  watch_command (arg, from_tty);
}

static void
watch_command (char *arg, int from_tty)
{
  watch_command_1 (arg, hw_write, from_tty);
}

void
rwatch_command_wrapper (char *arg, int from_tty)
{
  rwatch_command (arg, from_tty);
}

static void
rwatch_command (char *arg, int from_tty)
{
  watch_command_1 (arg, hw_read, from_tty);
}

void
awatch_command_wrapper (char *arg, int from_tty)
{
  awatch_command (arg, from_tty);
}

static void
awatch_command (char *arg, int from_tty)
{
  watch_command_1 (arg, hw_access, from_tty);
}


/* Helper routines for the until_command routine in infcmd.c.  Here
   because it uses the mechanisms of breakpoints.  */

struct until_break_command_continuation_args
{
  struct breakpoint *breakpoint;
  struct breakpoint *breakpoint2;
};

/* This function is called by fetch_inferior_event via the
   cmd_continuation pointer, to complete the until command. It takes
   care of cleaning up the temporary breakpoints set up by the until
   command. */
static void
until_break_command_continuation (void *arg)
{
  struct until_break_command_continuation_args *a = arg;

  delete_breakpoint (a->breakpoint);
  if (a->breakpoint2)
    delete_breakpoint (a->breakpoint2);
}

void
until_break_command (char *arg, int from_tty, int anywhere)
{
  struct symtabs_and_lines sals;
  struct symtab_and_line sal;
  struct frame_info *frame = get_selected_frame (NULL);
  struct breakpoint *breakpoint;
  struct breakpoint *breakpoint2 = NULL;
  struct cleanup *old_chain;

  clear_proceed_status ();

  /* Set a breakpoint where the user wants it and at return from
     this function */

  if (default_breakpoint_valid)
    sals = decode_line_1 (&arg, 1, default_breakpoint_symtab,
			  default_breakpoint_line, (char ***) NULL, NULL);
  else
    sals = decode_line_1 (&arg, 1, (struct symtab *) NULL, 
			  0, (char ***) NULL, NULL);

  if (sals.nelts != 1)
    error (_("Couldn't get information on specified line."));

  sal = sals.sals[0];
  xfree (sals.sals);	/* malloc'd, so freed */

  if (*arg)
    error (_("Junk at end of arguments."));

  resolve_sal_pc (&sal);

  if (anywhere)
    /* If the user told us to continue until a specified location,
       we don't specify a frame at which we need to stop.  */
    breakpoint = set_momentary_breakpoint (get_frame_arch (frame), sal,
					   null_frame_id, bp_until);
  else
    /* Otherwise, specify the selected frame, because we want to stop only
       at the very same frame.  */
    breakpoint = set_momentary_breakpoint (get_frame_arch (frame), sal,
					   get_stack_frame_id (frame),
					   bp_until);

  old_chain = make_cleanup_delete_breakpoint (breakpoint);

  /* Keep within the current frame, or in frames called by the current
     one.  */

  if (frame_id_p (frame_unwind_caller_id (frame)))
    {
      sal = find_pc_line (frame_unwind_caller_pc (frame), 0);
      sal.pc = frame_unwind_caller_pc (frame);
      breakpoint2 = set_momentary_breakpoint (frame_unwind_caller_arch (frame),
					      sal,
					      frame_unwind_caller_id (frame),
					      bp_until);
      make_cleanup_delete_breakpoint (breakpoint2);
    }

  proceed (-1, TARGET_SIGNAL_DEFAULT, 0);

  /* If we are running asynchronously, and proceed call above has actually
     managed to start the target, arrange for breakpoints to be
     deleted when the target stops.  Otherwise, we're already stopped and
     delete breakpoints via cleanup chain.  */

  if (target_can_async_p () && is_running (inferior_ptid))
    {
      struct until_break_command_continuation_args *args;
      args = xmalloc (sizeof (*args));

      args->breakpoint = breakpoint;
      args->breakpoint2 = breakpoint2;

      discard_cleanups (old_chain);
      add_continuation (inferior_thread (),
			until_break_command_continuation, args,
			xfree);
    }
  else
    do_cleanups (old_chain);
}

static void
ep_skip_leading_whitespace (char **s)
{
  if ((s == NULL) || (*s == NULL))
    return;
  while (isspace (**s))
    *s += 1;
}

/* This function attempts to parse an optional "if <cond>" clause
   from the arg string.  If one is not found, it returns NULL.

   Else, it returns a pointer to the condition string.  (It does not
   attempt to evaluate the string against a particular block.)  And,
   it updates arg to point to the first character following the parsed
   if clause in the arg string. */

static char *
ep_parse_optional_if_clause (char **arg)
{
  char *cond_string;

  if (((*arg)[0] != 'i') || ((*arg)[1] != 'f') || !isspace ((*arg)[2]))
    return NULL;

  /* Skip the "if" keyword. */
  (*arg) += 2;

  /* Skip any extra leading whitespace, and record the start of the
     condition string. */
  ep_skip_leading_whitespace (arg);
  cond_string = *arg;

  /* Assume that the condition occupies the remainder of the arg string. */
  (*arg) += strlen (cond_string);

  return cond_string;
}

/* This function attempts to parse an optional filename from the arg
   string.  If one is not found, it returns NULL.

   Else, it returns a pointer to the parsed filename.  (This function
   makes no attempt to verify that a file of that name exists, or is
   accessible.)  And, it updates arg to point to the first character
   following the parsed filename in the arg string.

   Note that clients needing to preserve the returned filename for
   future access should copy it to their own buffers. */
static char *
ep_parse_optional_filename (char **arg)
{
  static char filename[1024];
  char *arg_p = *arg;
  int i;
  char c;

  if ((*arg_p == '\0') || isspace (*arg_p))
    return NULL;

  for (i = 0;; i++)
    {
      c = *arg_p;
      if (isspace (c))
	c = '\0';
      filename[i] = c;
      if (c == '\0')
	break;
      arg_p++;
    }
  *arg = arg_p;

  return filename;
}

/* Commands to deal with catching events, such as signals, exceptions,
   process start/exit, etc.  */

typedef enum
{
  catch_fork_temporary, catch_vfork_temporary,
  catch_fork_permanent, catch_vfork_permanent
}
catch_fork_kind;

static void
catch_fork_command_1 (char *arg, int from_tty, struct cmd_list_element *command)
{
  struct gdbarch *gdbarch = get_current_arch ();
  char *cond_string = NULL;
  catch_fork_kind fork_kind;
  int tempflag;

  fork_kind = (catch_fork_kind) (uintptr_t) get_cmd_context (command);
  tempflag = (fork_kind == catch_fork_temporary
	      || fork_kind == catch_vfork_temporary);

  if (!arg)
    arg = "";
  ep_skip_leading_whitespace (&arg);

  /* The allowed syntax is:
     catch [v]fork
     catch [v]fork if <cond>

     First, check if there's an if clause. */
  cond_string = ep_parse_optional_if_clause (&arg);

  if ((*arg != '\0') && !isspace (*arg))
    error (_("Junk at end of arguments."));

  /* If this target supports it, create a fork or vfork catchpoint
     and enable reporting of such events. */
  switch (fork_kind)
    {
    case catch_fork_temporary:
    case catch_fork_permanent:
      create_fork_vfork_event_catchpoint (gdbarch, tempflag, cond_string,
                                          &catch_fork_breakpoint_ops);
      break;
    case catch_vfork_temporary:
    case catch_vfork_permanent:
      create_fork_vfork_event_catchpoint (gdbarch, tempflag, cond_string,
                                          &catch_vfork_breakpoint_ops);
      break;
    default:
      error (_("unsupported or unknown fork kind; cannot catch it"));
      break;
    }
}

static void
catch_exec_command_1 (char *arg, int from_tty, struct cmd_list_element *command)
{
  struct gdbarch *gdbarch = get_current_arch ();
  int tempflag;
  char *cond_string = NULL;

  tempflag = get_cmd_context (command) == CATCH_TEMPORARY;

  if (!arg)
    arg = "";
  ep_skip_leading_whitespace (&arg);

  /* The allowed syntax is:
     catch exec
     catch exec if <cond>

     First, check if there's an if clause. */
  cond_string = ep_parse_optional_if_clause (&arg);

  if ((*arg != '\0') && !isspace (*arg))
    error (_("Junk at end of arguments."));

  /* If this target supports it, create an exec catchpoint
     and enable reporting of such events. */
  create_catchpoint (gdbarch, tempflag, cond_string,
		     &catch_exec_breakpoint_ops);
}

static enum print_stop_action
print_exception_catchpoint (struct breakpoint *b)
{
  int bp_temp, bp_throw;

  annotate_catchpoint (b->number);

  bp_throw = strstr (b->addr_string, "throw") != NULL;
  if (b->loc->address != b->loc->requested_address)
    breakpoint_adjustment_warning (b->loc->requested_address,
	                           b->loc->address,
				   b->number, 1);
  bp_temp = b->disposition == disp_del;
  ui_out_text (uiout, 
	       bp_temp ? "Temporary catchpoint "
		       : "Catchpoint ");
  if (!ui_out_is_mi_like_p (uiout))
    ui_out_field_int (uiout, "bkptno", b->number);
  ui_out_text (uiout,
	       bp_throw ? " (exception thrown), "
		        : " (exception caught), ");
  if (ui_out_is_mi_like_p (uiout))
    {
      ui_out_field_string (uiout, "reason", 
			   async_reason_lookup (EXEC_ASYNC_BREAKPOINT_HIT));
      ui_out_field_string (uiout, "disp", bpdisp_text (b->disposition));
      ui_out_field_int (uiout, "bkptno", b->number);
    }
  return PRINT_SRC_AND_LOC;
}

static void
print_one_exception_catchpoint (struct breakpoint *b, struct bp_location **last_loc)
{
  struct value_print_options opts;
  get_user_print_options (&opts);
  if (opts.addressprint)
    {
      annotate_field (4);
      if (b->loc == NULL || b->loc->shlib_disabled)
	ui_out_field_string (uiout, "addr", "<PENDING>");
      else
	ui_out_field_core_addr (uiout, "addr",
				b->loc->gdbarch, b->loc->address);
    }
  annotate_field (5);
  if (b->loc)
    *last_loc = b->loc;
  if (strstr (b->addr_string, "throw") != NULL)
    ui_out_field_string (uiout, "what", "exception throw");
  else
    ui_out_field_string (uiout, "what", "exception catch");
}

static void
print_mention_exception_catchpoint (struct breakpoint *b)
{
  int bp_temp;
  int bp_throw;

  bp_temp = b->disposition == disp_del;
  bp_throw = strstr (b->addr_string, "throw") != NULL;
  ui_out_text (uiout, bp_temp ? _("Temporary catchpoint ")
			      : _("Catchpoint "));
  ui_out_field_int (uiout, "bkptno", b->number);
  ui_out_text (uiout, bp_throw ? _(" (throw)")
			       : _(" (catch)"));
}

static struct breakpoint_ops gnu_v3_exception_catchpoint_ops = {
  NULL, /* insert */
  NULL, /* remove */
  NULL, /* breakpoint_hit */
  print_exception_catchpoint,
  print_one_exception_catchpoint,
  print_mention_exception_catchpoint
};

static int
handle_gnu_v3_exceptions (int tempflag, char *cond_string,
			  enum exception_event_kind ex_event, int from_tty)
{
  char *trigger_func_name;
 
  if (ex_event == EX_EVENT_CATCH)
    trigger_func_name = "__cxa_begin_catch";
  else
    trigger_func_name = "__cxa_throw";

  break_command_really (get_current_arch (),
			trigger_func_name, cond_string, -1,
			0 /* condition and thread are valid.  */,
			tempflag, 0, 0,
			0,
			AUTO_BOOLEAN_TRUE /* pending */,
			&gnu_v3_exception_catchpoint_ops, from_tty,
			1 /* enabled */);

  return 1;
}

/* Deal with "catch catch" and "catch throw" commands */

static void
catch_exception_command_1 (enum exception_event_kind ex_event, char *arg,
			   int tempflag, int from_tty)
{
  char *cond_string = NULL;
  struct symtab_and_line *sal = NULL;

  if (!arg)
    arg = "";
  ep_skip_leading_whitespace (&arg);

  cond_string = ep_parse_optional_if_clause (&arg);

  if ((*arg != '\0') && !isspace (*arg))
    error (_("Junk at end of arguments."));

  if (ex_event != EX_EVENT_THROW
      && ex_event != EX_EVENT_CATCH)
    error (_("Unsupported or unknown exception event; cannot catch it"));

  if (handle_gnu_v3_exceptions (tempflag, cond_string, ex_event, from_tty))
    return;

  warning (_("Unsupported with this platform/compiler combination."));
}

/* Implementation of "catch catch" command.  */

static void
catch_catch_command (char *arg, int from_tty, struct cmd_list_element *command)
{
  int tempflag = get_cmd_context (command) == CATCH_TEMPORARY;
  catch_exception_command_1 (EX_EVENT_CATCH, arg, tempflag, from_tty);
}

/* Implementation of "catch throw" command.  */

static void
catch_throw_command (char *arg, int from_tty, struct cmd_list_element *command)
{
  int tempflag = get_cmd_context (command) == CATCH_TEMPORARY;
  catch_exception_command_1 (EX_EVENT_THROW, arg, tempflag, from_tty);
}

/* Create a breakpoint struct for Ada exception catchpoints.  */

static void
create_ada_exception_breakpoint (struct gdbarch *gdbarch,
				 struct symtab_and_line sal,
                                 char *addr_string,
                                 char *exp_string,
                                 char *cond_string,
                                 struct expression *cond,
                                 struct breakpoint_ops *ops,
                                 int tempflag,
                                 int from_tty)
{
  struct breakpoint *b;

  if (from_tty)
    {
      struct gdbarch *loc_gdbarch = get_sal_arch (sal);
      if (!loc_gdbarch)
	loc_gdbarch = gdbarch;

      describe_other_breakpoints (loc_gdbarch, sal.pc, sal.section, -1);
      /* FIXME: brobecker/2006-12-28: Actually, re-implement a special
         version for exception catchpoints, because two catchpoints
         used for different exception names will use the same address.
         In this case, a "breakpoint ... also set at..." warning is
         unproductive.  Besides. the warning phrasing is also a bit
         inapropriate, we should use the word catchpoint, and tell
         the user what type of catchpoint it is.  The above is good
         enough for now, though.  */
    }

  b = set_raw_breakpoint (gdbarch, sal, bp_breakpoint);
  set_breakpoint_count (breakpoint_count + 1);

  b->enable_state = bp_enabled;
  b->disposition = tempflag ? disp_del : disp_donttouch;
  b->number = breakpoint_count;
  b->ignore_count = 0;
  b->loc->cond = cond;
  b->addr_string = addr_string;
  b->language = language_ada;
  b->cond_string = cond_string;
  b->exp_string = exp_string;
  b->thread = -1;
  b->ops = ops;

  mention (b);
  update_global_location_list (1);
}

/* Implement the "catch exception" command.  */

static void
catch_ada_exception_command (char *arg, int from_tty,
			     struct cmd_list_element *command)
{
  struct gdbarch *gdbarch = get_current_arch ();
  int tempflag;
  struct symtab_and_line sal;
  enum bptype type;
  char *addr_string = NULL;
  char *exp_string = NULL;
  char *cond_string = NULL;
  struct expression *cond = NULL;
  struct breakpoint_ops *ops = NULL;

  tempflag = get_cmd_context (command) == CATCH_TEMPORARY;

  if (!arg)
    arg = "";
  sal = ada_decode_exception_location (arg, &addr_string, &exp_string,
                                       &cond_string, &cond, &ops);
  create_ada_exception_breakpoint (gdbarch, sal, addr_string, exp_string,
                                   cond_string, cond, ops, tempflag,
                                   from_tty);
}

/* Implement the "catch assert" command.  */

static void
catch_assert_command (char *arg, int from_tty, struct cmd_list_element *command)
{
  struct gdbarch *gdbarch = get_current_arch ();
  int tempflag;
  struct symtab_and_line sal;
  char *addr_string = NULL;
  struct breakpoint_ops *ops = NULL;

  tempflag = get_cmd_context (command) == CATCH_TEMPORARY;

  if (!arg)
    arg = "";
  sal = ada_decode_assert_location (arg, &addr_string, &ops);
  create_ada_exception_breakpoint (gdbarch, sal, addr_string, NULL, NULL, NULL,
				   ops, tempflag, from_tty);
}

static void
catch_command (char *arg, int from_tty)
{
  error (_("Catch requires an event name."));
}


static void
tcatch_command (char *arg, int from_tty)
{
  error (_("Catch requires an event name."));
}

/* Delete breakpoints by address or line.  */

static void
clear_command (char *arg, int from_tty)
{
  struct breakpoint *b;
  VEC(breakpoint_p) *found = 0;
  int ix;
  int default_match;
  struct symtabs_and_lines sals;
  struct symtab_and_line sal;
  int i;

  if (arg)
    {
      sals = decode_line_spec (arg, 1);
      default_match = 0;
    }
  else
    {
      sals.sals = (struct symtab_and_line *)
	xmalloc (sizeof (struct symtab_and_line));
      make_cleanup (xfree, sals.sals);
      init_sal (&sal);		/* initialize to zeroes */
      sal.line = default_breakpoint_line;
      sal.symtab = default_breakpoint_symtab;
      sal.pc = default_breakpoint_address;
      if (sal.symtab == 0)
	error (_("No source file specified."));

      sals.sals[0] = sal;
      sals.nelts = 1;

      default_match = 1;
    }

  /* We don't call resolve_sal_pc here. That's not
     as bad as it seems, because all existing breakpoints
     typically have both file/line and pc set.  So, if
     clear is given file/line, we can match this to existing
     breakpoint without obtaining pc at all.

     We only support clearing given the address explicitly 
     present in breakpoint table.  Say, we've set breakpoint 
     at file:line. There were several PC values for that file:line,
     due to optimization, all in one block.
     We've picked one PC value. If "clear" is issued with another
     PC corresponding to the same file:line, the breakpoint won't
     be cleared.  We probably can still clear the breakpoint, but 
     since the other PC value is never presented to user, user
     can only find it by guessing, and it does not seem important
     to support that.  */

  /* For each line spec given, delete bps which correspond
     to it.  Do it in two passes, solely to preserve the current
     behavior that from_tty is forced true if we delete more than
     one breakpoint.  */

  found = NULL;
  for (i = 0; i < sals.nelts; i++)
    {
      /* If exact pc given, clear bpts at that pc.
         If line given (pc == 0), clear all bpts on specified line.
         If defaulting, clear all bpts on default line
         or at default pc.

         defaulting    sal.pc != 0    tests to do

         0              1             pc
         1              1             pc _and_ line
         0              0             line
         1              0             <can't happen> */

      sal = sals.sals[i];

      /* Find all matching breakpoints and add them to
	 'found'.  */
      ALL_BREAKPOINTS (b)
	{
	  int match = 0;
	  /* Are we going to delete b? */
	  if (b->type != bp_none
	      && b->type != bp_watchpoint
	      && b->type != bp_hardware_watchpoint
	      && b->type != bp_read_watchpoint
	      && b->type != bp_access_watchpoint)
	    {
	      struct bp_location *loc = b->loc;
	      for (; loc; loc = loc->next)
		{
		  int pc_match = sal.pc 
		    && (loc->address == sal.pc)
		    && (!section_is_overlay (loc->section)
			|| loc->section == sal.section);
		  int line_match = ((default_match || (0 == sal.pc))
				    && b->source_file != NULL
				    && sal.symtab != NULL
				    && strcmp (b->source_file, sal.symtab->filename) == 0
				    && b->line_number == sal.line);
		  if (pc_match || line_match)
		    {
		      match = 1;
		      break;
		    }
		}
	    }

	  if (match)
	    VEC_safe_push(breakpoint_p, found, b);
	}
    }
  /* Now go thru the 'found' chain and delete them.  */
  if (VEC_empty(breakpoint_p, found))
    {
      if (arg)
	error (_("No breakpoint at %s."), arg);
      else
	error (_("No breakpoint at this line."));
    }

  if (VEC_length(breakpoint_p, found) > 1)
    from_tty = 1;		/* Always report if deleted more than one */
  if (from_tty)
    {
      if (VEC_length(breakpoint_p, found) == 1)
	printf_unfiltered (_("Deleted breakpoint "));
      else
	printf_unfiltered (_("Deleted breakpoints "));
    }
  breakpoints_changed ();

  for (ix = 0; VEC_iterate(breakpoint_p, found, ix, b); ix++)
    {
      if (from_tty)
	printf_unfiltered ("%d ", b->number);
      delete_breakpoint (b);
    }
  if (from_tty)
    putchar_unfiltered ('\n');
}

/* Delete breakpoint in BS if they are `delete' breakpoints and
   all breakpoints that are marked for deletion, whether hit or not.
   This is called after any breakpoint is hit, or after errors.  */

void
breakpoint_auto_delete (bpstat bs)
{
  struct breakpoint *b, *temp;

  for (; bs; bs = bs->next)
    if (bs->breakpoint_at 
	&& bs->breakpoint_at->owner
	&& bs->breakpoint_at->owner->disposition == disp_del
	&& bs->stop)
      delete_breakpoint (bs->breakpoint_at->owner);

  ALL_BREAKPOINTS_SAFE (b, temp)
  {
    if (b->disposition == disp_del_at_next_stop)
      delete_breakpoint (b);
  }
}

/* A cleanup function which destroys a vector.  */

static void
do_vec_free (void *p)
{
  VEC(bp_location_p) **vec = p;
  if (*vec)
    VEC_free (bp_location_p, *vec);
}

/* If SHOULD_INSERT is false, do not insert any breakpoint locations
   into the inferior, only remove already-inserted locations that no
   longer should be inserted.  Functions that delete a breakpoint or
   breakpoints should pass false, so that deleting a breakpoint
   doesn't have the side effect of inserting the locations of other
   breakpoints that are marked not-inserted, but should_be_inserted
   returns true on them.

   This behaviour is useful is situations close to tear-down -- e.g.,
   after an exec, while the target still has execution, but breakpoint
   shadows of the previous executable image should *NOT* be restored
   to the new image; or before detaching, where the target still has
   execution and wants to delete breakpoints from GDB's lists, and all
   breakpoints had already been removed from the inferior.  */

static void
update_global_location_list (int should_insert)
{
  struct breakpoint *b;
  struct bp_location **next = &bp_location_chain;
  struct bp_location *loc;
  struct bp_location *loc2;
  VEC(bp_location_p) *old_locations = NULL;
  int ret;
  int ix;
  struct cleanup *cleanups;

  cleanups = make_cleanup (do_vec_free, &old_locations);
  /* Store old locations for future reference.  */
  for (loc = bp_location_chain; loc; loc = loc->global_next)
    VEC_safe_push (bp_location_p, old_locations, loc);

  bp_location_chain = NULL;
  ALL_BREAKPOINTS (b)
    {
      for (loc = b->loc; loc; loc = loc->next)
	{
	  *next = loc;
	  next = &(loc->global_next);
	  *next = NULL;
	}
    }

  /* Identify bp_location instances that are no longer present in the new
     list, and therefore should be freed.  Note that it's not necessary that
     those locations should be removed from inferior -- if there's another
     location at the same address (previously marked as duplicate),
     we don't need to remove/insert the location.  */
  for (ix = 0; VEC_iterate(bp_location_p, old_locations, ix, loc); ++ix)
    {
      /* Tells if 'loc' is found amoung the new locations.  If not, we
	 have to free it.  */
      int found_object = 0;
      /* Tells if the location should remain inserted in the target.  */
      int keep_in_target = 0;
      int removed = 0;
      for (loc2 = bp_location_chain; loc2; loc2 = loc2->global_next)
	if (loc2 == loc)
	  {
	    found_object = 1;
	    break;
	  }

      /* If this location is no longer present, and inserted, look if there's
	 maybe a new location at the same address.  If so, mark that one 
	 inserted, and don't remove this one.  This is needed so that we 
	 don't have a time window where a breakpoint at certain location is not
	 inserted.  */

      if (loc->inserted)
	{
	  /* If the location is inserted now, we might have to remove it.  */

	  if (found_object && should_be_inserted (loc))
	    {
	      /* The location is still present in the location list, and still
		 should be inserted.  Don't do anything.  */
	      keep_in_target = 1;
	    }
	  else
	    {
	      /* The location is either no longer present, or got disabled.
		 See if there's another location at the same address, in which 
		 case we don't need to remove this one from the target.  */
	      if (breakpoint_address_is_meaningful (loc->owner))
		for (loc2 = bp_location_chain; loc2; loc2 = loc2->global_next)
		  {
		    /* For the sake of should_insert_location.  The
		       call to check_duplicates will fix up this later.  */
		    loc2->duplicate = 0;
		    if (should_be_inserted (loc2)
			&& loc2 != loc && loc2->address == loc->address)
		      {		  
			loc2->inserted = 1;
			loc2->target_info = loc->target_info;
			keep_in_target = 1;
			break;
		      }
		  }
	    }

	  if (!keep_in_target)
	    {
	      if (remove_breakpoint (loc, mark_uninserted))
		{
		  /* This is just about all we can do.  We could keep this
		     location on the global list, and try to remove it next
		     time, but there's no particular reason why we will
		     succeed next time.  
		     
		     Note that at this point, loc->owner is still valid,
		     as delete_breakpoint frees the breakpoint only
		     after calling us.  */
		  printf_filtered (_("warning: Error removing breakpoint %d\n"), 
				   loc->owner->number);
		}
	      removed = 1;
	    }
	}

      if (!found_object)
	{
	  if (removed && non_stop)
	    {
	      /* This location was removed from the targets.  In non-stop mode,
		 a race condition is possible where we've removed a breakpoint,
		 but stop events for that breakpoint are already queued and will
		 arrive later.  To suppress spurious SIGTRAPs reported to user,
		 we keep this breakpoint location for a bit, and will retire it
		 after we see 3 * thread_count events.
		 The theory here is that reporting of events should,
		 "on the average", be fair, so after that many event we'll see
		 events from all threads that have anything of interest, and no
		 longer need to keep this breakpoint.  This is just a
		 heuristic, but if it's wrong, we'll report unexpected SIGTRAP,
		 which is usability issue, but not a correctness problem.  */
	      loc->events_till_retirement = 3 * (thread_count () + 1);
	      loc->owner = NULL;

	      VEC_safe_push (bp_location_p, moribund_locations, loc);
	    }
	  else
	    free_bp_location (loc);
	}
    }

  ALL_BREAKPOINTS (b)
    {
      check_duplicates (b);
    }

  if (breakpoints_always_inserted_mode () && should_insert
      && (have_live_inferiors ()
	  || (gdbarch_has_global_breakpoints (target_gdbarch))))
    insert_breakpoint_locations ();

  do_cleanups (cleanups);
}

void
breakpoint_retire_moribund (void)
{
  struct bp_location *loc;
  int ix;

  for (ix = 0; VEC_iterate (bp_location_p, moribund_locations, ix, loc); ++ix)
    if (--(loc->events_till_retirement) == 0)
      {
	free_bp_location (loc);
	VEC_unordered_remove (bp_location_p, moribund_locations, ix);
	--ix;
      }
}

static void
update_global_location_list_nothrow (int inserting)
{
  struct gdb_exception e;
  TRY_CATCH (e, RETURN_MASK_ERROR)
    update_global_location_list (inserting);
}

/* Clear BPT from a BPS.  */
static void
bpstat_remove_breakpoint (bpstat bps, struct breakpoint *bpt)
{
  bpstat bs;
  for (bs = bps; bs; bs = bs->next)
    if (bs->breakpoint_at && bs->breakpoint_at->owner == bpt)
      {
	bs->breakpoint_at = NULL;
	bs->old_val = NULL;
	/* bs->commands will be freed later.  */
      }
}

/* Callback for iterate_over_threads.  */
static int
bpstat_remove_breakpoint_callback (struct thread_info *th, void *data)
{
  struct breakpoint *bpt = data;
  bpstat_remove_breakpoint (th->stop_bpstat, bpt);
  return 0;
}

/* Delete a breakpoint and clean up all traces of it in the data
   structures. */

void
delete_breakpoint (struct breakpoint *bpt)
{
  struct breakpoint *b;
  struct bp_location *loc, *next;

  gdb_assert (bpt != NULL);

  /* Has this bp already been deleted?  This can happen because multiple
     lists can hold pointers to bp's.  bpstat lists are especial culprits.

     One example of this happening is a watchpoint's scope bp.  When the
     scope bp triggers, we notice that the watchpoint is out of scope, and
     delete it.  We also delete its scope bp.  But the scope bp is marked
     "auto-deleting", and is already on a bpstat.  That bpstat is then
     checked for auto-deleting bp's, which are deleted.

     A real solution to this problem might involve reference counts in bp's,
     and/or giving them pointers back to their referencing bpstat's, and
     teaching delete_breakpoint to only free a bp's storage when no more
     references were extent.  A cheaper bandaid was chosen.  */
  if (bpt->type == bp_none)
    return;

  observer_notify_breakpoint_deleted (bpt->number);

  if (breakpoint_chain == bpt)
    breakpoint_chain = bpt->next;

  ALL_BREAKPOINTS (b)
    if (b->next == bpt)
    {
      b->next = bpt->next;
      break;
    }

  free_command_lines (&bpt->commands);
  if (bpt->cond_string != NULL)
    xfree (bpt->cond_string);
  if (bpt->addr_string != NULL)
    xfree (bpt->addr_string);
  if (bpt->exp != NULL)
    xfree (bpt->exp);
  if (bpt->exp_string != NULL)
    xfree (bpt->exp_string);
  if (bpt->val != NULL)
    value_free (bpt->val);
  if (bpt->source_file != NULL)
    xfree (bpt->source_file);
  if (bpt->exec_pathname != NULL)
    xfree (bpt->exec_pathname);

  /* Be sure no bpstat's are pointing at it after it's been freed.  */
  /* FIXME, how can we find all bpstat's?
     We just check stop_bpstat for now.  Note that we cannot just
     remove bpstats pointing at bpt from the stop_bpstat list
     entirely, as breakpoint commands are associated with the bpstat;
     if we remove it here, then the later call to
         bpstat_do_actions (&stop_bpstat);
     in event-top.c won't do anything, and temporary breakpoints
     with commands won't work.  */

  iterate_over_threads (bpstat_remove_breakpoint_callback, bpt);

  /* Now that breakpoint is removed from breakpoint
     list, update the global location list.  This
     will remove locations that used to belong to
     this breakpoint.  Do this before freeing
     the breakpoint itself, since remove_breakpoint
     looks at location's owner.  It might be better
     design to have location completely self-contained,
     but it's not the case now.  */
  update_global_location_list (0);


  /* On the chance that someone will soon try again to delete this same
     bp, we mark it as deleted before freeing its storage. */
  bpt->type = bp_none;

  xfree (bpt);
}

static void
do_delete_breakpoint_cleanup (void *b)
{
  delete_breakpoint (b);
}

struct cleanup *
make_cleanup_delete_breakpoint (struct breakpoint *b)
{
  return make_cleanup (do_delete_breakpoint_cleanup, b);
}

void
delete_command (char *arg, int from_tty)
{
  struct breakpoint *b, *temp;

  dont_repeat ();

  if (arg == 0)
    {
      int breaks_to_delete = 0;

      /* Delete all breakpoints if no argument.
         Do not delete internal or call-dummy breakpoints, these
         have to be deleted with an explicit breakpoint number argument.  */
      ALL_BREAKPOINTS (b)
      {
	if (b->type != bp_call_dummy
	    && b->type != bp_shlib_event
	    && b->type != bp_jit_event
	    && b->type != bp_thread_event
	    && b->type != bp_overlay_event
	    && b->type != bp_longjmp_master
	    && b->number >= 0)
	  {
	    breaks_to_delete = 1;
	    break;
	  }
      }

      /* Ask user only if there are some breakpoints to delete.  */
      if (!from_tty
	  || (breaks_to_delete && query (_("Delete all breakpoints? "))))
	{
	  ALL_BREAKPOINTS_SAFE (b, temp)
	  {
	    if (b->type != bp_call_dummy
		&& b->type != bp_shlib_event
		&& b->type != bp_thread_event
		&& b->type != bp_jit_event
		&& b->type != bp_overlay_event
		&& b->type != bp_longjmp_master
		&& b->number >= 0)
	      delete_breakpoint (b);
	  }
	}
    }
  else
    map_breakpoint_numbers (arg, delete_breakpoint);
}

static int
all_locations_are_pending (struct bp_location *loc)
{
  for (; loc; loc = loc->next)
    if (!loc->shlib_disabled)
      return 0;
  return 1;
}

/* Subroutine of update_breakpoint_locations to simplify it.
   Return non-zero if multiple fns in list LOC have the same name.
   Null names are ignored.  */

static int
ambiguous_names_p (struct bp_location *loc)
{
  struct bp_location *l;
  htab_t htab = htab_create_alloc (13, htab_hash_string,
				   (int (*) (const void *, const void *)) streq,
				   NULL, xcalloc, xfree);

  for (l = loc; l != NULL; l = l->next)
    {
      const char **slot;
      const char *name = l->function_name;

      /* Allow for some names to be NULL, ignore them.  */
      if (name == NULL)
	continue;

      slot = (const char **) htab_find_slot (htab, (const void *) name,
					     INSERT);
      /* NOTE: We can assume slot != NULL here because xcalloc never returns
	 NULL.  */
      if (*slot != NULL)
	{
	  htab_delete (htab);
	  return 1;
	}
      *slot = name;
    }

  htab_delete (htab);
  return 0;
}

static void
update_breakpoint_locations (struct breakpoint *b,
			     struct symtabs_and_lines sals)
{
  int i;
  char *s;
  struct bp_location *existing_locations = b->loc;

  /* If there's no new locations, and all existing locations
     are pending, don't do anything.  This optimizes
     the common case where all locations are in the same
     shared library, that was unloaded. We'd like to
     retain the location, so that when the library
     is loaded again, we don't loose the enabled/disabled
     status of the individual locations.  */
  if (all_locations_are_pending (existing_locations) && sals.nelts == 0)
    return;

  b->loc = NULL;

  for (i = 0; i < sals.nelts; ++i)
    {
      struct bp_location *new_loc = 
	add_location_to_breakpoint (b, &(sals.sals[i]));

      /* Reparse conditions, they might contain references to the
	 old symtab.  */
      if (b->cond_string != NULL)
	{
	  struct gdb_exception e;

	  s = b->cond_string;
	  TRY_CATCH (e, RETURN_MASK_ERROR)
	    {
	      new_loc->cond = parse_exp_1 (&s, block_for_pc (sals.sals[i].pc), 
					   0);
	    }
	  if (e.reason < 0)
	    {
	      warning (_("failed to reevaluate condition for breakpoint %d: %s"), 
		       b->number, e.message);
	      new_loc->enabled = 0;
	    }
	}

      if (b->source_file != NULL)
	xfree (b->source_file);
      if (sals.sals[i].symtab == NULL)
	b->source_file = NULL;
      else
	b->source_file = xstrdup (sals.sals[i].symtab->filename);

      if (b->line_number == 0)
	b->line_number = sals.sals[i].line;
    }

  /* Update locations of permanent breakpoints.  */
  if (b->enable_state == bp_permanent)
    make_breakpoint_permanent (b);

  /* If possible, carry over 'disable' status from existing breakpoints.  */
  {
    struct bp_location *e = existing_locations;
    /* If there are multiple breakpoints with the same function name,
       e.g. for inline functions, comparing function names won't work.
       Instead compare pc addresses; this is just a heuristic as things
       may have moved, but in practice it gives the correct answer
       often enough until a better solution is found.  */
    int have_ambiguous_names = ambiguous_names_p (b->loc);

    for (; e; e = e->next)
      {
	if (!e->enabled && e->function_name)
	  {
	    struct bp_location *l = b->loc;
	    if (have_ambiguous_names)
	      {
		for (; l; l = l->next)
		  if (e->address == l->address)
		    {
		      l->enabled = 0;
		      break;
		    }
	      }
	    else
	      {
		for (; l; l = l->next)
		  if (l->function_name
		      && strcmp (e->function_name, l->function_name) == 0)
		    {
		      l->enabled = 0;
		      break;
		    }
	      }
	  }
      }
  }

  update_global_location_list (1);
}


/* Reset a breakpoint given it's struct breakpoint * BINT.
   The value we return ends up being the return value from catch_errors.
   Unused in this case.  */

static int
breakpoint_re_set_one (void *bint)
{
  /* get past catch_errs */
  struct breakpoint *b = (struct breakpoint *) bint;
  struct value *mark;
  int i;
  int not_found = 0;
  int *not_found_ptr = &not_found;
  struct symtabs_and_lines sals = {};
  struct symtabs_and_lines expanded;
  char *s;
  enum enable_state save_enable;
  struct gdb_exception e;
  struct cleanup *cleanups;

  switch (b->type)
    {
    case bp_none:
      warning (_("attempted to reset apparently deleted breakpoint #%d?"),
	       b->number);
      return 0;
    case bp_breakpoint:
    case bp_hardware_breakpoint:
    case bp_tracepoint:
      /* Do not attempt to re-set breakpoints disabled during startup.  */
      if (b->enable_state == bp_startup_disabled)
	return 0;

      if (b->addr_string == NULL)
	{
	  /* Anything without a string can't be re-set. */
	  delete_breakpoint (b);
	  return 0;
	}

      set_language (b->language);
      input_radix = b->input_radix;
      s = b->addr_string;
      TRY_CATCH (e, RETURN_MASK_ERROR)
	{
	  sals = decode_line_1 (&s, 1, (struct symtab *) NULL, 0, (char ***) NULL,
				not_found_ptr);
	}
      if (e.reason < 0)
	{
	  int not_found_and_ok = 0;
	  /* For pending breakpoints, it's expected that parsing
	     will fail until the right shared library is loaded.
	     User has already told to create pending breakpoints and
	     don't need extra messages.  If breakpoint is in bp_shlib_disabled
	     state, then user already saw the message about that breakpoint
	     being disabled, and don't want to see more errors.  */
	  if (not_found 
	      && (b->condition_not_parsed 
		  || (b->loc && b->loc->shlib_disabled)
		  || b->enable_state == bp_disabled))
	    not_found_and_ok = 1;

	  if (!not_found_and_ok)
	    {
	      /* We surely don't want to warn about the same breakpoint
		 10 times.  One solution, implemented here, is disable
		 the breakpoint on error.  Another solution would be to
		 have separate 'warning emitted' flag.  Since this
		 happens only when a binary has changed, I don't know
		 which approach is better.  */
	      b->enable_state = bp_disabled;
	      throw_exception (e);
	    }
	}

      if (not_found)
	break;
      
      gdb_assert (sals.nelts == 1);
      resolve_sal_pc (&sals.sals[0]);
      if (b->condition_not_parsed && s && s[0])
	{
	  char *cond_string = 0;
	  int thread = -1;
	  int task = 0;

	  find_condition_and_thread (s, sals.sals[0].pc, 
				     &cond_string, &thread, &task);
	  if (cond_string)
	    b->cond_string = cond_string;
	  b->thread = thread;
	  b->task = task;
	  b->condition_not_parsed = 0;
	}
      expanded = expand_line_sal_maybe (sals.sals[0]);
      cleanups = make_cleanup (xfree, sals.sals);
      update_breakpoint_locations (b, expanded);
      do_cleanups (cleanups);
      break;

    case bp_watchpoint:
    case bp_hardware_watchpoint:
    case bp_read_watchpoint:
    case bp_access_watchpoint:
      /* Watchpoint can be either on expression using entirely global variables,
	 or it can be on local variables.

	 Watchpoints of the first kind are never auto-deleted, and even persist
	 across program restarts. Since they can use variables from shared 
	 libraries, we need to reparse expression as libraries are loaded
	 and unloaded.

	 Watchpoints on local variables can also change meaning as result
	 of solib event. For example, if a watchpoint uses both a local and
	 a global variables in expression, it's a local watchpoint, but
	 unloading of a shared library will make the expression invalid.
	 This is not a very common use case, but we still re-evaluate
	 expression, to avoid surprises to the user. 

	 Note that for local watchpoints, we re-evaluate it only if
	 watchpoints frame id is still valid.  If it's not, it means
	 the watchpoint is out of scope and will be deleted soon. In fact,
	 I'm not sure we'll ever be called in this case.  

	 If a local watchpoint's frame id is still valid, then
	 b->exp_valid_block is likewise valid, and we can safely use it.  
	 
	 Don't do anything about disabled watchpoints, since they will
	 be reevaluated again when enabled.  */
      update_watchpoint (b, 1 /* reparse */);
      break;
      /* We needn't really do anything to reset these, since the mask
         that requests them is unaffected by e.g., new libraries being
         loaded. */
    case bp_catchpoint:
      break;

    default:
      printf_filtered (_("Deleting unknown breakpoint type %d\n"), b->type);
      /* fall through */
      /* Delete overlay event and longjmp master breakpoints; they will be
	 reset later by breakpoint_re_set.  */
    case bp_overlay_event:
    case bp_longjmp_master:
      delete_breakpoint (b);
      break;

      /* This breakpoint is special, it's set up when the inferior
         starts and we really don't want to touch it.  */
    case bp_shlib_event:

      /* Like bp_shlib_event, this breakpoint type is special.
	 Once it is set up, we do not want to touch it.  */
    case bp_thread_event:

      /* Keep temporary breakpoints, which can be encountered when we step
         over a dlopen call and SOLIB_ADD is resetting the breakpoints.
         Otherwise these should have been blown away via the cleanup chain
         or by breakpoint_init_inferior when we rerun the executable.  */
    case bp_until:
    case bp_finish:
    case bp_watchpoint_scope:
    case bp_call_dummy:
    case bp_step_resume:
    case bp_longjmp:
    case bp_longjmp_resume:
    case bp_jit_event:
      break;
    }

  return 0;
}

/* Re-set all breakpoints after symbols have been re-loaded.  */
void
breakpoint_re_set (void)
{
  struct breakpoint *b, *temp;
  enum language save_language;
  int save_input_radix;

  save_language = current_language->la_language;
  save_input_radix = input_radix;
  ALL_BREAKPOINTS_SAFE (b, temp)
  {
    /* Format possible error msg */
    char *message = xstrprintf ("Error in re-setting breakpoint %d: ",
				b->number);
    struct cleanup *cleanups = make_cleanup (xfree, message);
    catch_errors (breakpoint_re_set_one, b, message, RETURN_MASK_ALL);
    do_cleanups (cleanups);
  }
  set_language (save_language);
  input_radix = save_input_radix;

  jit_breakpoint_re_set ();

  create_overlay_event_breakpoint ("_ovly_debug_event");
  create_longjmp_master_breakpoint ("longjmp");
  create_longjmp_master_breakpoint ("_longjmp");
  create_longjmp_master_breakpoint ("siglongjmp");
  create_longjmp_master_breakpoint ("_siglongjmp");
}

/* Reset the thread number of this breakpoint:

   - If the breakpoint is for all threads, leave it as-is.
   - Else, reset it to the current thread for inferior_ptid. */
void
breakpoint_re_set_thread (struct breakpoint *b)
{
  if (b->thread != -1)
    {
      if (in_thread_list (inferior_ptid))
	b->thread = pid_to_thread_id (inferior_ptid);
    }
}

/* Set ignore-count of breakpoint number BPTNUM to COUNT.
   If from_tty is nonzero, it prints a message to that effect,
   which ends with a period (no newline).  */

void
set_ignore_count (int bptnum, int count, int from_tty)
{
  struct breakpoint *b;

  if (count < 0)
    count = 0;

  ALL_BREAKPOINTS (b)
    if (b->number == bptnum)
    {
      b->ignore_count = count;
      if (from_tty)
	{
	  if (count == 0)
	    printf_filtered (_("Will stop next time breakpoint %d is reached."),
			     bptnum);
	  else if (count == 1)
	    printf_filtered (_("Will ignore next crossing of breakpoint %d."),
			     bptnum);
	  else
	    printf_filtered (_("Will ignore next %d crossings of breakpoint %d."),
			     count, bptnum);
	}
      breakpoints_changed ();
      observer_notify_breakpoint_modified (b->number);
      return;
    }

  error (_("No breakpoint number %d."), bptnum);
}

void
make_breakpoint_silent (struct breakpoint *b)
{
  /* Silence the breakpoint.  */
  b->silent = 1;
}

/* Command to set ignore-count of breakpoint N to COUNT.  */

static void
ignore_command (char *args, int from_tty)
{
  char *p = args;
  int num;

  if (p == 0)
    error_no_arg (_("a breakpoint number"));

  num = get_number (&p);
  if (num == 0)
    error (_("bad breakpoint number: '%s'"), args);
  if (*p == 0)
    error (_("Second argument (specified ignore-count) is missing."));

  set_ignore_count (num,
		    longest_to_int (value_as_long (parse_and_eval (p))),
		    from_tty);
  if (from_tty)
    printf_filtered ("\n");
}

/* Call FUNCTION on each of the breakpoints
   whose numbers are given in ARGS.  */

static void
map_breakpoint_numbers (char *args, void (*function) (struct breakpoint *))
{
  char *p = args;
  char *p1;
  int num;
  struct breakpoint *b, *tmp;
  int match;

  if (p == 0)
    error_no_arg (_("one or more breakpoint numbers"));

  while (*p)
    {
      match = 0;
      p1 = p;

      num = get_number_or_range (&p1);
      if (num == 0)
	{
	  warning (_("bad breakpoint number at or near '%s'"), p);
	}
      else
	{
	  ALL_BREAKPOINTS_SAFE (b, tmp)
	    if (b->number == num)
	      {
		struct breakpoint *related_breakpoint = b->related_breakpoint;
		match = 1;
		function (b);
		if (related_breakpoint)
		  function (related_breakpoint);
		break;
	      }
	  if (match == 0)
	    printf_unfiltered (_("No breakpoint number %d.\n"), num);
	}
      p = p1;
    }
}

static struct bp_location *
find_location_by_number (char *number)
{
  char *dot = strchr (number, '.');
  char *p1;
  int bp_num;
  int loc_num;
  struct breakpoint *b;
  struct bp_location *loc;  

  *dot = '\0';

  p1 = number;
  bp_num = get_number_or_range (&p1);
  if (bp_num == 0)
    error (_("Bad breakpoint number '%s'"), number);

  ALL_BREAKPOINTS (b)
    if (b->number == bp_num)
      {
	break;
      }

  if (!b || b->number != bp_num)
    error (_("Bad breakpoint number '%s'"), number);
  
  p1 = dot+1;
  loc_num = get_number_or_range (&p1);
  if (loc_num == 0)
    error (_("Bad breakpoint location number '%s'"), number);

  --loc_num;
  loc = b->loc;
  for (;loc_num && loc; --loc_num, loc = loc->next)
    ;
  if (!loc)
    error (_("Bad breakpoint location number '%s'"), dot+1);
    
  return loc;  
}


/* Set ignore-count of breakpoint number BPTNUM to COUNT.
   If from_tty is nonzero, it prints a message to that effect,
   which ends with a period (no newline).  */

void
disable_breakpoint (struct breakpoint *bpt)
{
  /* Never disable a watchpoint scope breakpoint; we want to
     hit them when we leave scope so we can delete both the
     watchpoint and its scope breakpoint at that time.  */
  if (bpt->type == bp_watchpoint_scope)
    return;

  /* You can't disable permanent breakpoints.  */
  if (bpt->enable_state == bp_permanent)
    return;

  bpt->enable_state = bp_disabled;

  update_global_location_list (0);

  observer_notify_breakpoint_modified (bpt->number);
}

static void
disable_command (char *args, int from_tty)
{
  struct breakpoint *bpt;
  if (args == 0)
    ALL_BREAKPOINTS (bpt)
      switch (bpt->type)
      {
      case bp_none:
	warning (_("attempted to disable apparently deleted breakpoint #%d?"),
		 bpt->number);
	continue;
      case bp_breakpoint:
      case bp_tracepoint:
      case bp_catchpoint:
      case bp_hardware_breakpoint:
      case bp_watchpoint:
      case bp_hardware_watchpoint:
      case bp_read_watchpoint:
      case bp_access_watchpoint:
	disable_breakpoint (bpt);
      default:
	continue;
      }
  else if (strchr (args, '.'))
    {
      struct bp_location *loc = find_location_by_number (args);
      if (loc)
	loc->enabled = 0;
      update_global_location_list (0);
    }
  else
    map_breakpoint_numbers (args, disable_breakpoint);
}

static void
do_enable_breakpoint (struct breakpoint *bpt, enum bpdisp disposition)
{
  int target_resources_ok, other_type_used;
  struct value *mark;

  if (bpt->type == bp_hardware_breakpoint)
    {
      int i;
      i = hw_breakpoint_used_count ();
      target_resources_ok = 
	target_can_use_hardware_watchpoint (bp_hardware_breakpoint, 
					    i + 1, 0);
      if (target_resources_ok == 0)
	error (_("No hardware breakpoint support in the target."));
      else if (target_resources_ok < 0)
	error (_("Hardware breakpoints used exceeds limit."));
    }

  if (bpt->type == bp_watchpoint
      || bpt->type == bp_hardware_watchpoint
      || bpt->type == bp_read_watchpoint
      || bpt->type == bp_access_watchpoint)
    {
      struct gdb_exception e;

      TRY_CATCH (e, RETURN_MASK_ALL)
	{
	  update_watchpoint (bpt, 1 /* reparse */);
	}
      if (e.reason < 0)
	{
	  exception_fprintf (gdb_stderr, e, _("Cannot enable watchpoint %d: "),
			     bpt->number);
	  return;
	}
    }

  if (bpt->enable_state != bp_permanent)
    bpt->enable_state = bp_enabled;
  bpt->disposition = disposition;
  update_global_location_list (1);
  breakpoints_changed ();
  
  observer_notify_breakpoint_modified (bpt->number);
}


void
enable_breakpoint (struct breakpoint *bpt)
{
  do_enable_breakpoint (bpt, bpt->disposition);
}

/* The enable command enables the specified breakpoints (or all defined
   breakpoints) so they once again become (or continue to be) effective
   in stopping the inferior.  */

static void
enable_command (char *args, int from_tty)
{
  struct breakpoint *bpt;
  if (args == 0)
    ALL_BREAKPOINTS (bpt)
      switch (bpt->type)
      {
      case bp_none:
	warning (_("attempted to enable apparently deleted breakpoint #%d?"),
		 bpt->number);
	continue;
      case bp_breakpoint:
      case bp_tracepoint:
      case bp_catchpoint:
      case bp_hardware_breakpoint:
      case bp_watchpoint:
      case bp_hardware_watchpoint:
      case bp_read_watchpoint:
      case bp_access_watchpoint:
	enable_breakpoint (bpt);
      default:
	continue;
      }
  else if (strchr (args, '.'))
    {
      struct bp_location *loc = find_location_by_number (args);
      if (loc)
	loc->enabled = 1;
      update_global_location_list (1);
    }
  else
    map_breakpoint_numbers (args, enable_breakpoint);
}

static void
enable_once_breakpoint (struct breakpoint *bpt)
{
  do_enable_breakpoint (bpt, disp_disable);
}

static void
enable_once_command (char *args, int from_tty)
{
  map_breakpoint_numbers (args, enable_once_breakpoint);
}

static void
enable_delete_breakpoint (struct breakpoint *bpt)
{
  do_enable_breakpoint (bpt, disp_del);
}

static void
enable_delete_command (char *args, int from_tty)
{
  map_breakpoint_numbers (args, enable_delete_breakpoint);
}

static void
set_breakpoint_cmd (char *args, int from_tty)
{
}

static void
show_breakpoint_cmd (char *args, int from_tty)
{
}

/* Use default_breakpoint_'s, or nothing if they aren't valid.  */

struct symtabs_and_lines
decode_line_spec_1 (char *string, int funfirstline)
{
  struct symtabs_and_lines sals;
  if (string == 0)
    error (_("Empty line specification."));
  if (default_breakpoint_valid)
    sals = decode_line_1 (&string, funfirstline,
			  default_breakpoint_symtab,
			  default_breakpoint_line,
			  (char ***) NULL, NULL);
  else
    sals = decode_line_1 (&string, funfirstline,
			  (struct symtab *) NULL, 0, (char ***) NULL, NULL);
  if (*string)
    error (_("Junk at end of line specification: %s"), string);
  return sals;
}

/* Create and insert a raw software breakpoint at PC.  Return an
   identifier, which should be used to remove the breakpoint later.
   In general, places which call this should be using something on the
   breakpoint chain instead; this function should be eliminated
   someday.  */

void *
deprecated_insert_raw_breakpoint (struct gdbarch *gdbarch, CORE_ADDR pc)
{
  struct bp_target_info *bp_tgt;

  bp_tgt = xmalloc (sizeof (struct bp_target_info));
  memset (bp_tgt, 0, sizeof (struct bp_target_info));

  bp_tgt->placed_address = pc;
  if (target_insert_breakpoint (gdbarch, bp_tgt) != 0)
    {
      /* Could not insert the breakpoint.  */
      xfree (bp_tgt);
      return NULL;
    }

  return bp_tgt;
}

/* Remove a breakpoint BP inserted by deprecated_insert_raw_breakpoint.  */

int
deprecated_remove_raw_breakpoint (struct gdbarch *gdbarch, void *bp)
{
  struct bp_target_info *bp_tgt = bp;
  int ret;

  ret = target_remove_breakpoint (gdbarch, bp_tgt);
  xfree (bp_tgt);

  return ret;
}

/* One (or perhaps two) breakpoints used for software single stepping.  */

static void *single_step_breakpoints[2];
static struct gdbarch *single_step_gdbarch[2];

/* Create and insert a breakpoint for software single step.  */

void
insert_single_step_breakpoint (struct gdbarch *gdbarch, CORE_ADDR next_pc)
{
  void **bpt_p;

  if (single_step_breakpoints[0] == NULL)
    {
      bpt_p = &single_step_breakpoints[0];
      single_step_gdbarch[0] = gdbarch;
    }
  else
    {
      gdb_assert (single_step_breakpoints[1] == NULL);
      bpt_p = &single_step_breakpoints[1];
      single_step_gdbarch[1] = gdbarch;
    }

  /* NOTE drow/2006-04-11: A future improvement to this function would be
     to only create the breakpoints once, and actually put them on the
     breakpoint chain.  That would let us use set_raw_breakpoint.  We could
     adjust the addresses each time they were needed.  Doing this requires
     corresponding changes elsewhere where single step breakpoints are
     handled, however.  So, for now, we use this.  */

  *bpt_p = deprecated_insert_raw_breakpoint (gdbarch, next_pc);
  if (*bpt_p == NULL)
    error (_("Could not insert single-step breakpoint at %s"),
	     paddress (gdbarch, next_pc));
}

/* Remove and delete any breakpoints used for software single step.  */

void
remove_single_step_breakpoints (void)
{
  gdb_assert (single_step_breakpoints[0] != NULL);

  /* See insert_single_step_breakpoint for more about this deprecated
     call.  */
  deprecated_remove_raw_breakpoint (single_step_gdbarch[0],
				    single_step_breakpoints[0]);
  single_step_gdbarch[0] = NULL;
  single_step_breakpoints[0] = NULL;

  if (single_step_breakpoints[1] != NULL)
    {
      deprecated_remove_raw_breakpoint (single_step_gdbarch[1],
					single_step_breakpoints[1]);
      single_step_gdbarch[1] = NULL;
      single_step_breakpoints[1] = NULL;
    }
}

/* Check whether a software single-step breakpoint is inserted at PC.  */

static int
single_step_breakpoint_inserted_here_p (CORE_ADDR pc)
{
  int i;

  for (i = 0; i < 2; i++)
    {
      struct bp_target_info *bp_tgt = single_step_breakpoints[i];
      if (bp_tgt && bp_tgt->placed_address == pc)
	return 1;
    }

  return 0;
}

/* Tracepoint-specific operations.  */

/* Set tracepoint count to NUM.  */
static void
set_tracepoint_count (int num)
{
  tracepoint_count = num;
  set_internalvar_integer (lookup_internalvar ("tpnum"), num);
}

void
trace_command (char *arg, int from_tty)
{
  break_command_really (get_current_arch (),
			arg,
			NULL, 0, 1 /* parse arg */,
			0 /* tempflag */, 0 /* hardwareflag */,
			1 /* traceflag */,
			0 /* Ignore count */,
			pending_break_support, 
			NULL,
			from_tty,
			1 /* enabled */);
  set_tracepoint_count (breakpoint_count);
}

/* Print information on tracepoint number TPNUM_EXP, or all if
   omitted.  */

static void
tracepoints_info (char *tpnum_exp, int from_tty)
{
  struct breakpoint *b;
  int tps_to_list = 0;

  /* In the no-arguments case, say "No tracepoints" if none found.  */
  if (tpnum_exp == 0)
    {
      ALL_TRACEPOINTS (b)
      {
	if (b->number >= 0)
	  {
	    tps_to_list = 1;
	    break;
	  }
      }
      if (!tps_to_list)
	{
	  ui_out_message (uiout, 0, "No tracepoints.\n");
	  return;
	}
    }

  /* Otherwise be the same as "info break".  */
  breakpoints_info (tpnum_exp, from_tty);
}

/* The 'enable trace' command enables tracepoints.  
   Not supported by all targets.  */
static void
enable_trace_command (char *args, int from_tty)
{
  enable_command (args, from_tty);
}

/* The 'disable trace' command disables tracepoints.  
   Not supported by all targets.  */
static void
disable_trace_command (char *args, int from_tty)
{
  disable_command (args, from_tty);
}

/* Remove a tracepoint (or all if no argument) */
static void
delete_trace_command (char *arg, int from_tty)
{
  struct breakpoint *b, *temp;

  dont_repeat ();

  if (arg == 0)
    {
      int breaks_to_delete = 0;

      /* Delete all breakpoints if no argument.
         Do not delete internal or call-dummy breakpoints, these
         have to be deleted with an explicit breakpoint number argument.  */
      ALL_TRACEPOINTS (b)
      {
	if (b->number >= 0)
	  {
	    breaks_to_delete = 1;
	    break;
	  }
      }

      /* Ask user only if there are some breakpoints to delete.  */
      if (!from_tty
	  || (breaks_to_delete && query (_("Delete all tracepoints? "))))
	{
	  ALL_BREAKPOINTS_SAFE (b, temp)
	  {
	    if (b->type == bp_tracepoint
		&& b->number >= 0)
	      delete_breakpoint (b);
	  }
	}
    }
  else
    map_breakpoint_numbers (arg, delete_breakpoint);
}

/* Set passcount for tracepoint.

   First command argument is passcount, second is tracepoint number.
   If tracepoint number omitted, apply to most recently defined.
   Also accepts special argument "all".  */

static void
trace_pass_command (char *args, int from_tty)
{
  struct breakpoint *t1 = (struct breakpoint *) -1, *t2;
  unsigned int count;
  int all = 0;

  if (args == 0 || *args == 0)
    error (_("passcount command requires an argument (count + optional TP num)"));

  count = strtoul (args, &args, 10);	/* Count comes first, then TP num. */

  while (*args && isspace ((int) *args))
    args++;

  if (*args && strncasecmp (args, "all", 3) == 0)
    {
      args += 3;			/* Skip special argument "all".  */
      all = 1;
      if (*args)
	error (_("Junk at end of arguments."));
    }
  else
    t1 = get_tracepoint_by_number (&args, 1, 1);

  do
    {
      if (t1)
	{
	  ALL_TRACEPOINTS (t2)
	    if (t1 == (struct breakpoint *) -1 || t1 == t2)
	      {
		t2->pass_count = count;
		observer_notify_tracepoint_modified (t2->number);
		if (from_tty)
		  printf_filtered (_("Setting tracepoint %d's passcount to %d\n"),
				   t2->number, count);
	      }
	  if (! all && *args)
	    t1 = get_tracepoint_by_number (&args, 1, 0);
	}
    }
  while (*args);
}

struct breakpoint *
get_tracepoint (int num)
{
  struct breakpoint *t;

  ALL_TRACEPOINTS (t)
    if (t->number == num)
      return t;

  return NULL;
}

/* Utility: parse a tracepoint number and look it up in the list.
   If MULTI_P is true, there might be a range of tracepoints in ARG.
   if OPTIONAL_P is true, then if the argument is missing, the most
   recent tracepoint (tracepoint_count) is returned.  */
struct breakpoint *
get_tracepoint_by_number (char **arg, int multi_p, int optional_p)
{
  extern int tracepoint_count;
  struct breakpoint *t;
  int tpnum;
  char *instring = arg == NULL ? NULL : *arg;

  if (arg == NULL || *arg == NULL || ! **arg)
    {
      if (optional_p)
	tpnum = tracepoint_count;
      else
	error_no_arg (_("tracepoint number"));
    }
  else
    tpnum = multi_p ? get_number_or_range (arg) : get_number (arg);

  if (tpnum <= 0)
    {
      if (instring && *instring)
	printf_filtered (_("bad tracepoint number at or near '%s'\n"), 
			 instring);
      else
	printf_filtered (_("Tracepoint argument missing and no previous tracepoint\n"));
      return NULL;
    }

  ALL_TRACEPOINTS (t)
    if (t->number == tpnum)
    {
      return t;
    }

  /* FIXME: if we are in the middle of a range we don't want to give
     a message.  The current interface to get_number_or_range doesn't
     allow us to discover this.  */
  printf_unfiltered ("No tracepoint number %d.\n", tpnum);
  return NULL;
}

/* save-tracepoints command */
static void
tracepoint_save_command (char *args, int from_tty)
{
  struct breakpoint *tp;
  int any_tp = 0;
  struct action_line *line;
  FILE *fp;
  char *i1 = "    ", *i2 = "      ";
  char *indent, *actionline, *pathname;
  char tmp[40];
  struct cleanup *cleanup;

  if (args == 0 || *args == 0)
    error (_("Argument required (file name in which to save tracepoints)"));

  /* See if we have anything to save.  */
  ALL_TRACEPOINTS (tp)
  {
    any_tp = 1;
    break;
  }
  if (!any_tp)
    {
      warning (_("save-tracepoints: no tracepoints to save."));
      return;
    }

  pathname = tilde_expand (args);
  cleanup = make_cleanup (xfree, pathname);
  fp = fopen (pathname, "w");
  if (!fp)
    error (_("Unable to open file '%s' for saving tracepoints (%s)"),
	   args, safe_strerror (errno));
  make_cleanup_fclose (fp);
  
  ALL_TRACEPOINTS (tp)
  {
    if (tp->addr_string)
      fprintf (fp, "trace %s\n", tp->addr_string);
    else
      {
	sprintf_vma (tmp, tp->loc->address);
	fprintf (fp, "trace *0x%s\n", tmp);
      }

    if (tp->pass_count)
      fprintf (fp, "  passcount %d\n", tp->pass_count);

    if (tp->actions)
      {
	fprintf (fp, "  actions\n");
	indent = i1;
	for (line = tp->actions; line; line = line->next)
	  {
	    struct cmd_list_element *cmd;

	    QUIT;		/* allow user to bail out with ^C */
	    actionline = line->action;
	    while (isspace ((int) *actionline))
	      actionline++;

	    fprintf (fp, "%s%s\n", indent, actionline);
	    if (*actionline != '#')	/* skip for comment lines */
	      {
		cmd = lookup_cmd (&actionline, cmdlist, "", -1, 1);
		if (cmd == 0)
		  error (_("Bad action list item: %s"), actionline);
		if (cmd_cfunc_eq (cmd, while_stepping_pseudocommand))
		  indent = i2;
		else if (cmd_cfunc_eq (cmd, end_actions_pseudocommand))
		  indent = i1;
	      }
	  }
      }
  }
  do_cleanups (cleanup);
  if (from_tty)
    printf_filtered (_("Tracepoints saved to file '%s'.\n"), args);
  return;
}

/* Create a vector of all tracepoints.  */

VEC(breakpoint_p) *
all_tracepoints ()
{
  VEC(breakpoint_p) *tp_vec = 0;
  struct breakpoint *tp;

  ALL_TRACEPOINTS (tp)
  {
    VEC_safe_push (breakpoint_p, tp_vec, tp);
  }

  return tp_vec;
}

/* Call type_mark_used for any TYPEs referenced from this GDB source file.  */

static void
breakpoint_types_mark_used (void)
{
  struct breakpoint *b;

  ALL_BREAKPOINTS (b)
    {
      if (b->exp)
	exp_types_mark_used (b->exp);
      if (b->val)
	type_mark_used (value_type (b->val));
    }
}


/* This help string is used for the break, hbreak, tbreak and thbreak commands.
   It is defined as a macro to prevent duplication.
   COMMAND should be a string constant containing the name of the command.  */
#define BREAK_ARGS_HELP(command) \
command" [LOCATION] [thread THREADNUM] [if CONDITION]\n\
LOCATION may be a line number, function name, or \"*\" and an address.\n\
If a line number is specified, break at start of code for that line.\n\
If a function is specified, break at start of code for that function.\n\
If an address is specified, break at that exact address.\n\
With no LOCATION, uses current execution address of selected stack frame.\n\
This is useful for breaking on return to a stack frame.\n\
\n\
THREADNUM is the number from \"info threads\".\n\
CONDITION is a boolean expression.\n\
\n\
Multiple breakpoints at one place are permitted, and useful if conditional.\n\
\n\
Do \"help breakpoints\" for info on other commands dealing with breakpoints."

/* List of subcommands for "catch".  */
static struct cmd_list_element *catch_cmdlist;

/* List of subcommands for "tcatch".  */
static struct cmd_list_element *tcatch_cmdlist;

/* Like add_cmd, but add the command to both the "catch" and "tcatch"
   lists, and pass some additional user data to the command function.  */
static void
add_catch_command (char *name, char *docstring,
		   void (*sfunc) (char *args, int from_tty,
				  struct cmd_list_element *command),
		   void *user_data_catch,
		   void *user_data_tcatch)
{
  struct cmd_list_element *command;

  command = add_cmd (name, class_breakpoint, NULL, docstring,
		     &catch_cmdlist);
  set_cmd_sfunc (command, sfunc);
  set_cmd_context (command, user_data_catch);

  command = add_cmd (name, class_breakpoint, NULL, docstring,
		     &tcatch_cmdlist);
  set_cmd_sfunc (command, sfunc);
  set_cmd_context (command, user_data_tcatch);
}

void
_initialize_breakpoint (void)
{
  static struct cmd_list_element *breakpoint_set_cmdlist;
  static struct cmd_list_element *breakpoint_show_cmdlist;
  struct cmd_list_element *c;

  observer_attach_solib_unloaded (disable_breakpoints_in_unloaded_shlib);

  breakpoint_chain = 0;
  /* Don't bother to call set_breakpoint_count.  $bpnum isn't useful
     before a breakpoint is set.  */
  breakpoint_count = 0;

  tracepoint_count = 0;

  add_com ("ignore", class_breakpoint, ignore_command, _("\
Set ignore-count of breakpoint number N to COUNT.\n\
Usage is `ignore N COUNT'."));
  if (xdb_commands)
    add_com_alias ("bc", "ignore", class_breakpoint, 1);

  add_com ("commands", class_breakpoint, commands_command, _("\
Set commands to be executed when a breakpoint is hit.\n\
Give breakpoint number as argument after \"commands\".\n\
With no argument, the targeted breakpoint is the last one set.\n\
The commands themselves follow starting on the next line.\n\
Type a line containing \"end\" to indicate the end of them.\n\
Give \"silent\" as the first line to make the breakpoint silent;\n\
then no output is printed when it is hit, except what the commands print."));

  add_com ("condition", class_breakpoint, condition_command, _("\
Specify breakpoint number N to break only if COND is true.\n\
Usage is `condition N COND', where N is an integer and COND is an\n\
expression to be evaluated whenever breakpoint N is reached."));

  c = add_com ("tbreak", class_breakpoint, tbreak_command, _("\
Set a temporary breakpoint.\n\
Like \"break\" except the breakpoint is only temporary,\n\
so it will be deleted when hit.  Equivalent to \"break\" followed\n\
by using \"enable delete\" on the breakpoint number.\n\
\n"
BREAK_ARGS_HELP ("tbreak")));
  set_cmd_completer (c, location_completer);

  c = add_com ("hbreak", class_breakpoint, hbreak_command, _("\
Set a hardware assisted  breakpoint.\n\
Like \"break\" except the breakpoint requires hardware support,\n\
some target hardware may not have this support.\n\
\n"
BREAK_ARGS_HELP ("hbreak")));
  set_cmd_completer (c, location_completer);

  c = add_com ("thbreak", class_breakpoint, thbreak_command, _("\
Set a temporary hardware assisted breakpoint.\n\
Like \"hbreak\" except the breakpoint is only temporary,\n\
so it will be deleted when hit.\n\
\n"
BREAK_ARGS_HELP ("thbreak")));
  set_cmd_completer (c, location_completer);

  add_prefix_cmd ("enable", class_breakpoint, enable_command, _("\
Enable some breakpoints.\n\
Give breakpoint numbers (separated by spaces) as arguments.\n\
With no subcommand, breakpoints are enabled until you command otherwise.\n\
This is used to cancel the effect of the \"disable\" command.\n\
With a subcommand you can enable temporarily."),
		  &enablelist, "enable ", 1, &cmdlist);
  if (xdb_commands)
    add_com ("ab", class_breakpoint, enable_command, _("\
Enable some breakpoints.\n\
Give breakpoint numbers (separated by spaces) as arguments.\n\
With no subcommand, breakpoints are enabled until you command otherwise.\n\
This is used to cancel the effect of the \"disable\" command.\n\
With a subcommand you can enable temporarily."));

  add_com_alias ("en", "enable", class_breakpoint, 1);

  add_abbrev_prefix_cmd ("breakpoints", class_breakpoint, enable_command, _("\
Enable some breakpoints.\n\
Give breakpoint numbers (separated by spaces) as arguments.\n\
This is used to cancel the effect of the \"disable\" command.\n\
May be abbreviated to simply \"enable\".\n"),
		   &enablebreaklist, "enable breakpoints ", 1, &enablelist);

  add_cmd ("once", no_class, enable_once_command, _("\
Enable breakpoints for one hit.  Give breakpoint numbers.\n\
If a breakpoint is hit while enabled in this fashion, it becomes disabled."),
	   &enablebreaklist);

  add_cmd ("delete", no_class, enable_delete_command, _("\
Enable breakpoints and delete when hit.  Give breakpoint numbers.\n\
If a breakpoint is hit while enabled in this fashion, it is deleted."),
	   &enablebreaklist);

  add_cmd ("delete", no_class, enable_delete_command, _("\
Enable breakpoints and delete when hit.  Give breakpoint numbers.\n\
If a breakpoint is hit while enabled in this fashion, it is deleted."),
	   &enablelist);

  add_cmd ("once", no_class, enable_once_command, _("\
Enable breakpoints for one hit.  Give breakpoint numbers.\n\
If a breakpoint is hit while enabled in this fashion, it becomes disabled."),
	   &enablelist);

  add_prefix_cmd ("disable", class_breakpoint, disable_command, _("\
Disable some breakpoints.\n\
Arguments are breakpoint numbers with spaces in between.\n\
To disable all breakpoints, give no argument.\n\
A disabled breakpoint is not forgotten, but has no effect until reenabled."),
		  &disablelist, "disable ", 1, &cmdlist);
  add_com_alias ("dis", "disable", class_breakpoint, 1);
  add_com_alias ("disa", "disable", class_breakpoint, 1);
  if (xdb_commands)
    add_com ("sb", class_breakpoint, disable_command, _("\
Disable some breakpoints.\n\
Arguments are breakpoint numbers with spaces in between.\n\
To disable all breakpoints, give no argument.\n\
A disabled breakpoint is not forgotten, but has no effect until reenabled."));

  add_cmd ("breakpoints", class_alias, disable_command, _("\
Disable some breakpoints.\n\
Arguments are breakpoint numbers with spaces in between.\n\
To disable all breakpoints, give no argument.\n\
A disabled breakpoint is not forgotten, but has no effect until reenabled.\n\
This command may be abbreviated \"disable\"."),
	   &disablelist);

  add_prefix_cmd ("delete", class_breakpoint, delete_command, _("\
Delete some breakpoints or auto-display expressions.\n\
Arguments are breakpoint numbers with spaces in between.\n\
To delete all breakpoints, give no argument.\n\
\n\
Also a prefix command for deletion of other GDB objects.\n\
The \"unset\" command is also an alias for \"delete\"."),
		  &deletelist, "delete ", 1, &cmdlist);
  add_com_alias ("d", "delete", class_breakpoint, 1);
  add_com_alias ("del", "delete", class_breakpoint, 1);
  if (xdb_commands)
    add_com ("db", class_breakpoint, delete_command, _("\
Delete some breakpoints.\n\
Arguments are breakpoint numbers with spaces in between.\n\
To delete all breakpoints, give no argument.\n"));

  add_cmd ("breakpoints", class_alias, delete_command, _("\
Delete some breakpoints or auto-display expressions.\n\
Arguments are breakpoint numbers with spaces in between.\n\
To delete all breakpoints, give no argument.\n\
This command may be abbreviated \"delete\"."),
	   &deletelist);

  add_com ("clear", class_breakpoint, clear_command, _("\
Clear breakpoint at specified line or function.\n\
Argument may be line number, function name, or \"*\" and an address.\n\
If line number is specified, all breakpoints in that line are cleared.\n\
If function is specified, breakpoints at beginning of function are cleared.\n\
If an address is specified, breakpoints at that address are cleared.\n\
\n\
With no argument, clears all breakpoints in the line that the selected frame\n\
is executing in.\n\
\n\
See also the \"delete\" command which clears breakpoints by number."));

  c = add_com ("break", class_breakpoint, break_command, _("\
Set breakpoint at specified line or function.\n"
BREAK_ARGS_HELP ("break")));
  set_cmd_completer (c, location_completer);

  add_com_alias ("b", "break", class_run, 1);
  add_com_alias ("br", "break", class_run, 1);
  add_com_alias ("bre", "break", class_run, 1);
  add_com_alias ("brea", "break", class_run, 1);

  if (xdb_commands)
   add_com_alias ("ba", "break", class_breakpoint, 1);

  if (dbx_commands)
    {
      add_abbrev_prefix_cmd ("stop", class_breakpoint, stop_command, _("\
Break in function/address or break at a line in the current file."),
			     &stoplist, "stop ", 1, &cmdlist);
      add_cmd ("in", class_breakpoint, stopin_command,
	       _("Break in function or address."), &stoplist);
      add_cmd ("at", class_breakpoint, stopat_command,
	       _("Break at a line in the current file."), &stoplist);
      add_com ("status", class_info, breakpoints_info, _("\
Status of user-settable breakpoints, or breakpoint number NUMBER.\n\
The \"Type\" column indicates one of:\n\
\tbreakpoint     - normal breakpoint\n\
\twatchpoint     - watchpoint\n\
The \"Disp\" column contains one of \"keep\", \"del\", or \"dis\" to indicate\n\
the disposition of the breakpoint after it gets hit.  \"dis\" means that the\n\
breakpoint will be disabled.  The \"Address\" and \"What\" columns indicate the\n\
address and file/line number respectively.\n\
\n\
Convenience variable \"$_\" and default examine address for \"x\"\n\
are set to the address of the last breakpoint listed unless the command\n\
is prefixed with \"server \".\n\n\
Convenience variable \"$bpnum\" contains the number of the last\n\
breakpoint set."));
    }

  add_info ("breakpoints", breakpoints_info, _("\
Status of user-settable breakpoints, or breakpoint number NUMBER.\n\
The \"Type\" column indicates one of:\n\
\tbreakpoint     - normal breakpoint\n\
\twatchpoint     - watchpoint\n\
The \"Disp\" column contains one of \"keep\", \"del\", or \"dis\" to indicate\n\
the disposition of the breakpoint after it gets hit.  \"dis\" means that the\n\
breakpoint will be disabled.  The \"Address\" and \"What\" columns indicate the\n\
address and file/line number respectively.\n\
\n\
Convenience variable \"$_\" and default examine address for \"x\"\n\
are set to the address of the last breakpoint listed unless the command\n\
is prefixed with \"server \".\n\n\
Convenience variable \"$bpnum\" contains the number of the last\n\
breakpoint set."));

  if (xdb_commands)
    add_com ("lb", class_breakpoint, breakpoints_info, _("\
Status of user-settable breakpoints, or breakpoint number NUMBER.\n\
The \"Type\" column indicates one of:\n\
\tbreakpoint     - normal breakpoint\n\
\twatchpoint     - watchpoint\n\
The \"Disp\" column contains one of \"keep\", \"del\", or \"dis\" to indicate\n\
the disposition of the breakpoint after it gets hit.  \"dis\" means that the\n\
breakpoint will be disabled.  The \"Address\" and \"What\" columns indicate the\n\
address and file/line number respectively.\n\
\n\
Convenience variable \"$_\" and default examine address for \"x\"\n\
are set to the address of the last breakpoint listed unless the command\n\
is prefixed with \"server \".\n\n\
Convenience variable \"$bpnum\" contains the number of the last\n\
breakpoint set."));

  add_cmd ("breakpoints", class_maintenance, maintenance_info_breakpoints, _("\
Status of all breakpoints, or breakpoint number NUMBER.\n\
The \"Type\" column indicates one of:\n\
\tbreakpoint     - normal breakpoint\n\
\twatchpoint     - watchpoint\n\
\tlongjmp        - internal breakpoint used to step through longjmp()\n\
\tlongjmp resume - internal breakpoint at the target of longjmp()\n\
\tuntil          - internal breakpoint used by the \"until\" command\n\
\tfinish         - internal breakpoint used by the \"finish\" command\n\
The \"Disp\" column contains one of \"keep\", \"del\", or \"dis\" to indicate\n\
the disposition of the breakpoint after it gets hit.  \"dis\" means that the\n\
breakpoint will be disabled.  The \"Address\" and \"What\" columns indicate the\n\
address and file/line number respectively.\n\
\n\
Convenience variable \"$_\" and default examine address for \"x\"\n\
are set to the address of the last breakpoint listed unless the command\n\
is prefixed with \"server \".\n\n\
Convenience variable \"$bpnum\" contains the number of the last\n\
breakpoint set."),
	   &maintenanceinfolist);

  add_prefix_cmd ("catch", class_breakpoint, catch_command, _("\
Set catchpoints to catch events."),
		  &catch_cmdlist, "catch ",
		  0/*allow-unknown*/, &cmdlist);

  add_prefix_cmd ("tcatch", class_breakpoint, tcatch_command, _("\
Set temporary catchpoints to catch events."),
		  &tcatch_cmdlist, "tcatch ",
		  0/*allow-unknown*/, &cmdlist);

  /* Add catch and tcatch sub-commands.  */
  add_catch_command ("catch", _("\
Catch an exception, when caught.\n\
With an argument, catch only exceptions with the given name."),
		     catch_catch_command,
		     CATCH_PERMANENT,
		     CATCH_TEMPORARY);
  add_catch_command ("throw", _("\
Catch an exception, when thrown.\n\
With an argument, catch only exceptions with the given name."),
		     catch_throw_command,
		     CATCH_PERMANENT,
		     CATCH_TEMPORARY);
  add_catch_command ("fork", _("Catch calls to fork."),
		     catch_fork_command_1,
		     (void *) (uintptr_t) catch_fork_permanent,
		     (void *) (uintptr_t) catch_fork_temporary);
  add_catch_command ("vfork", _("Catch calls to vfork."),
		     catch_fork_command_1,
		     (void *) (uintptr_t) catch_vfork_permanent,
		     (void *) (uintptr_t) catch_vfork_temporary);
  add_catch_command ("exec", _("Catch calls to exec."),
		     catch_exec_command_1,
		     CATCH_PERMANENT,
		     CATCH_TEMPORARY);
  add_catch_command ("exception", _("\
Catch Ada exceptions, when raised.\n\
With an argument, catch only exceptions with the given name."),
		     catch_ada_exception_command,
		     CATCH_PERMANENT,
		     CATCH_TEMPORARY);
  add_catch_command ("assert", _("\
Catch failed Ada assertions, when raised.\n\
With an argument, catch only exceptions with the given name."),
		     catch_assert_command,
		     CATCH_PERMANENT,
		     CATCH_TEMPORARY);

  c = add_com ("watch", class_breakpoint, watch_command, _("\
Set a watchpoint for an expression.\n\
A watchpoint stops execution of your program whenever the value of\n\
an expression changes."));
  set_cmd_completer (c, expression_completer);

  c = add_com ("rwatch", class_breakpoint, rwatch_command, _("\
Set a read watchpoint for an expression.\n\
A watchpoint stops execution of your program whenever the value of\n\
an expression is read."));
  set_cmd_completer (c, expression_completer);

  c = add_com ("awatch", class_breakpoint, awatch_command, _("\
Set a watchpoint for an expression.\n\
A watchpoint stops execution of your program whenever the value of\n\
an expression is either read or written."));
  set_cmd_completer (c, expression_completer);

  add_info ("watchpoints", breakpoints_info,
	    _("Synonym for ``info breakpoints''."));


  /* XXX: cagney/2005-02-23: This should be a boolean, and should
     respond to changes - contrary to the description.  */
  add_setshow_zinteger_cmd ("can-use-hw-watchpoints", class_support,
			    &can_use_hw_watchpoints, _("\
Set debugger's willingness to use watchpoint hardware."), _("\
Show debugger's willingness to use watchpoint hardware."), _("\
If zero, gdb will not use hardware for new watchpoints, even if\n\
such is available.  (However, any hardware watchpoints that were\n\
created before setting this to nonzero, will continue to use watchpoint\n\
hardware.)"),
			    NULL,
			    show_can_use_hw_watchpoints,
			    &setlist, &showlist);

  can_use_hw_watchpoints = 1;

  /* Tracepoint manipulation commands.  */

  c = add_com ("trace", class_breakpoint, trace_command, _("\
Set a tracepoint at specified line or function.\n\
\n"
BREAK_ARGS_HELP ("trace") "\n\
Do \"help tracepoints\" for info on other tracepoint commands."));
  set_cmd_completer (c, location_completer);

  add_com_alias ("tp", "trace", class_alias, 0);
  add_com_alias ("tr", "trace", class_alias, 1);
  add_com_alias ("tra", "trace", class_alias, 1);
  add_com_alias ("trac", "trace", class_alias, 1);

  add_info ("tracepoints", tracepoints_info, _("\
Status of tracepoints, or tracepoint number NUMBER.\n\
Convenience variable \"$tpnum\" contains the number of the\n\
last tracepoint set."));

  add_info_alias ("tp", "tracepoints", 1);

  add_cmd ("tracepoints", class_trace, delete_trace_command, _("\
Delete specified tracepoints.\n\
Arguments are tracepoint numbers, separated by spaces.\n\
No argument means delete all tracepoints."),
	   &deletelist);

  c = add_cmd ("tracepoints", class_trace, disable_trace_command, _("\
Disable specified tracepoints.\n\
Arguments are tracepoint numbers, separated by spaces.\n\
No argument means disable all tracepoints."),
	   &disablelist);
  deprecate_cmd (c, "disable");

  c = add_cmd ("tracepoints", class_trace, enable_trace_command, _("\
Enable specified tracepoints.\n\
Arguments are tracepoint numbers, separated by spaces.\n\
No argument means enable all tracepoints."),
	   &enablelist);
  deprecate_cmd (c, "enable");

  add_com ("passcount", class_trace, trace_pass_command, _("\
Set the passcount for a tracepoint.\n\
The trace will end when the tracepoint has been passed 'count' times.\n\
Usage: passcount COUNT TPNUM, where TPNUM may also be \"all\";\n\
if TPNUM is omitted, passcount refers to the last tracepoint defined."));

  c = add_com ("save-tracepoints", class_trace, tracepoint_save_command, _("\
Save current tracepoint definitions as a script.\n\
Use the 'source' command in another debug session to restore them."));
  set_cmd_completer (c, filename_completer);

  add_prefix_cmd ("breakpoint", class_maintenance, set_breakpoint_cmd, _("\
Breakpoint specific settings\n\
Configure various breakpoint-specific variables such as\n\
pending breakpoint behavior"),
		  &breakpoint_set_cmdlist, "set breakpoint ",
		  0/*allow-unknown*/, &setlist);
  add_prefix_cmd ("breakpoint", class_maintenance, show_breakpoint_cmd, _("\
Breakpoint specific settings\n\
Configure various breakpoint-specific variables such as\n\
pending breakpoint behavior"),
		  &breakpoint_show_cmdlist, "show breakpoint ",
		  0/*allow-unknown*/, &showlist);

  add_setshow_auto_boolean_cmd ("pending", no_class,
				&pending_break_support, _("\
Set debugger's behavior regarding pending breakpoints."), _("\
Show debugger's behavior regarding pending breakpoints."), _("\
If on, an unrecognized breakpoint location will cause gdb to create a\n\
pending breakpoint.  If off, an unrecognized breakpoint location results in\n\
an error.  If auto, an unrecognized breakpoint location results in a\n\
user-query to see if a pending breakpoint should be created."),
				NULL,
				show_pending_break_support,
				&breakpoint_set_cmdlist,
				&breakpoint_show_cmdlist);

  pending_break_support = AUTO_BOOLEAN_AUTO;

  add_setshow_boolean_cmd ("auto-hw", no_class,
			   &automatic_hardware_breakpoints, _("\
Set automatic usage of hardware breakpoints."), _("\
Show automatic usage of hardware breakpoints."), _("\
If set, the debugger will automatically use hardware breakpoints for\n\
breakpoints set with \"break\" but falling in read-only memory.  If not set,\n\
a warning will be emitted for such breakpoints."),
			   NULL,
			   show_automatic_hardware_breakpoints,
			   &breakpoint_set_cmdlist,
			   &breakpoint_show_cmdlist);

  add_setshow_enum_cmd ("always-inserted", class_support,
			always_inserted_enums, &always_inserted_mode, _("\
Set mode for inserting breakpoints."), _("\
Show mode for inserting breakpoints."), _("\
When this mode is off, breakpoints are inserted in inferior when it is\n\
resumed, and removed when execution stops.  When this mode is on,\n\
breakpoints are inserted immediately and removed only when the user\n\
deletes the breakpoint.  When this mode is auto (which is the default),\n\
the behaviour depends on the non-stop setting (see help set non-stop).\n\
In this case, if gdb is controlling the inferior in non-stop mode, gdb\n\
behaves as if always-inserted mode is on; if gdb is controlling the\n\
inferior in all-stop mode, gdb behaves as if always-inserted mode is off."),
			   NULL,
			   &show_always_inserted_mode,
			   &breakpoint_set_cmdlist,
			   &breakpoint_show_cmdlist);
  
  automatic_hardware_breakpoints = 1;

  observer_attach_about_to_proceed (breakpoint_about_to_proceed);
  observer_attach_mark_used (breakpoint_types_mark_used);
}<|MERGE_RESOLUTION|>--- conflicted
+++ resolved
@@ -59,11 +59,8 @@
 #include "top.h"
 #include "wrapper.h"
 #include "valprint.h"
-<<<<<<< HEAD
+#include "jit.h"
 #include "parser-defs.h"
-=======
-#include "jit.h"
->>>>>>> 8dc49f1a
 
 /* readline include files */
 #include "readline/readline.h"
