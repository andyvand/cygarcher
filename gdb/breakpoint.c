/* Everything about breakpoints, for GDB.

   Copyright (C) 1986, 1987, 1988, 1989, 1990, 1991, 1992, 1993, 1994, 1995,
   1996, 1997, 1998, 1999, 2000, 2001, 2002, 2003, 2004, 2005, 2006, 2007,
   2008, 2009, 2010 Free Software Foundation, Inc.

   This file is part of GDB.

   This program is free software; you can redistribute it and/or modify
   it under the terms of the GNU General Public License as published by
   the Free Software Foundation; either version 3 of the License, or
   (at your option) any later version.

   This program is distributed in the hope that it will be useful,
   but WITHOUT ANY WARRANTY; without even the implied warranty of
   MERCHANTABILITY or FITNESS FOR A PARTICULAR PURPOSE.  See the
   GNU General Public License for more details.

   You should have received a copy of the GNU General Public License
   along with this program.  If not, see <http://www.gnu.org/licenses/>.  */

#include "defs.h"
#include "arch-utils.h"
#include <ctype.h>
#include "hashtab.h"
#include "symtab.h"
#include "frame.h"
#include "breakpoint.h"
#include "tracepoint.h"
#include "gdbtypes.h"
#include "expression.h"
#include "gdbcore.h"
#include "gdbcmd.h"
#include "value.h"
#include "command.h"
#include "inferior.h"
#include "gdbthread.h"
#include "target.h"
#include "language.h"
#include "gdb_string.h"
#include "demangle.h"
#include "annotate.h"
#include "symfile.h"
#include "objfiles.h"
#include "source.h"
#include "linespec.h"
#include "completer.h"
#include "gdb.h"
#include "ui-out.h"
#include "cli/cli-script.h"
#include "gdb_assert.h"
#include "block.h"
#include "solib.h"
#include "solist.h"
#include "observer.h"
#include "exceptions.h"
#include "memattr.h"
#include "ada-lang.h"
#include "top.h"
#include "wrapper.h"
#include "valprint.h"
#include "jit.h"
#include "xml-syscall.h"

/* readline include files */
#include "readline/readline.h"
#include "readline/history.h"

/* readline defines this.  */
#undef savestring

#include "mi/mi-common.h"

/* Arguments to pass as context to some catch command handlers.  */
#define CATCH_PERMANENT ((void *) (uintptr_t) 0)
#define CATCH_TEMPORARY ((void *) (uintptr_t) 1)

/* Prototypes for local functions. */

static void enable_delete_command (char *, int);

static void enable_once_command (char *, int);

static void disable_command (char *, int);

static void enable_command (char *, int);

static void map_breakpoint_numbers (char *, void (*) (struct breakpoint *,
						      void *),
				    void *);

static void ignore_command (char *, int);

static int breakpoint_re_set_one (void *);

static void clear_command (char *, int);

static void catch_command (char *, int);

static void watch_command (char *, int);

static int can_use_hardware_watchpoint (struct value *);

static void break_command_1 (char *, int, int);

static void mention (struct breakpoint *);

/* This function is used in gdbtk sources and thus can not be made static.  */
struct breakpoint *set_raw_breakpoint (struct gdbarch *gdbarch,
					      struct symtab_and_line,
					      enum bptype);

static void breakpoint_adjustment_warning (CORE_ADDR, CORE_ADDR, int, int);

static CORE_ADDR adjust_breakpoint_address (struct gdbarch *gdbarch,
					    CORE_ADDR bpaddr,
                                            enum bptype bptype);

static void describe_other_breakpoints (struct gdbarch *,
					struct program_space *, CORE_ADDR,
					struct obj_section *, int);

static int breakpoint_address_match (struct address_space *aspace1,
				     CORE_ADDR addr1,
				     struct address_space *aspace2,
				     CORE_ADDR addr2);

static int watchpoint_locations_match (struct bp_location *loc1,
				       struct bp_location *loc2);

static void breakpoints_info (char *, int);

static void watchpoints_info (char *, int);

static int breakpoint_1 (int, int, int (*) (const struct breakpoint *));

static bpstat bpstat_alloc (const struct bp_location *, bpstat);

static int breakpoint_cond_eval (void *);

static void cleanup_executing_breakpoints (void *);

static void commands_command (char *, int);

static void condition_command (char *, int);

static int get_number_trailer (char **, int);

typedef enum
  {
    mark_inserted,
    mark_uninserted
  }
insertion_state_t;

static int remove_breakpoint (struct bp_location *, insertion_state_t);
static int remove_breakpoint_1 (struct bp_location *, insertion_state_t);

static enum print_stop_action print_it_typical (bpstat);

static enum print_stop_action print_bp_stop_message (bpstat bs);

static int watchpoint_check (void *);

static void maintenance_info_breakpoints (char *, int);

static int hw_breakpoint_used_count (void);

static int hw_watchpoint_used_count (enum bptype, int *);

static void hbreak_command (char *, int);

static void thbreak_command (char *, int);

static void watch_command_1 (char *, int, int);

static void rwatch_command (char *, int);

static void awatch_command (char *, int);

static void do_enable_breakpoint (struct breakpoint *, enum bpdisp);

static void stop_command (char *arg, int from_tty);

static void stopin_command (char *arg, int from_tty);

static void stopat_command (char *arg, int from_tty);

static char *ep_parse_optional_if_clause (char **arg);

static void catch_exception_command_1 (enum exception_event_kind ex_event, 
				       char *arg, int tempflag, int from_tty);

static void tcatch_command (char *arg, int from_tty);

static void ep_skip_leading_whitespace (char **s);

static int single_step_breakpoint_inserted_here_p (struct address_space *,
						   CORE_ADDR pc);

static void free_bp_location (struct bp_location *loc);

static struct bp_location *allocate_bp_location (struct breakpoint *bpt);

static void update_global_location_list (int);

static void update_global_location_list_nothrow (int);

<<<<<<< HEAD
static int bpstat_remove_bp_location_callback (struct thread_info *th,
					       void *data);

static int is_hardware_watchpoint (struct breakpoint *bpt);
=======
static int is_hardware_watchpoint (const struct breakpoint *bpt);
>>>>>>> 57303b18

static int is_watchpoint (const struct breakpoint *bpt);

static void insert_breakpoint_locations (void);

static int syscall_catchpoint_p (struct breakpoint *b);

static void tracepoints_info (char *, int);

static void delete_trace_command (char *, int);

static void enable_trace_command (char *, int);

static void disable_trace_command (char *, int);

static void trace_pass_command (char *, int);

/* A reference-counted struct command_line.  This lets multiple
   breakpoints share a single command list.  */
struct counted_command_line
{
  /* The reference count.  */
  int refc;

  /* The command list.  */
  struct command_line *commands;
};

struct command_line *
breakpoint_commands (struct breakpoint *b)
{
  return b->commands ? b->commands->commands : NULL;
}

/* Flag indicating that a command has proceeded the inferior past the
   current breakpoint.  */

static int breakpoint_proceeded;

static const char *
bpdisp_text (enum bpdisp disp)
{
  /* NOTE: the following values are a part of MI protocol and represent
     values of 'disp' field returned when inferior stops at a breakpoint.  */
  static char *bpdisps[] = {"del", "dstp", "dis", "keep"};
  return bpdisps[(int) disp];
}

/* Prototypes for exported functions. */
/* If FALSE, gdb will not use hardware support for watchpoints, even
   if such is available. */
static int can_use_hw_watchpoints;

static void
show_can_use_hw_watchpoints (struct ui_file *file, int from_tty,
			     struct cmd_list_element *c,
			     const char *value)
{
  fprintf_filtered (file, _("\
Debugger's willingness to use watchpoint hardware is %s.\n"),
		    value);
}

/* If AUTO_BOOLEAN_FALSE, gdb will not attempt to create pending breakpoints.
   If AUTO_BOOLEAN_TRUE, gdb will automatically create pending breakpoints
   for unrecognized breakpoint locations.  
   If AUTO_BOOLEAN_AUTO, gdb will query when breakpoints are unrecognized.  */
static enum auto_boolean pending_break_support;
static void
show_pending_break_support (struct ui_file *file, int from_tty,
			    struct cmd_list_element *c,
			    const char *value)
{
  fprintf_filtered (file, _("\
Debugger's behavior regarding pending breakpoints is %s.\n"),
		    value);
}

/* If 1, gdb will automatically use hardware breakpoints for breakpoints
   set with "break" but falling in read-only memory. 
   If 0, gdb will warn about such breakpoints, but won't automatically
   use hardware breakpoints.  */
static int automatic_hardware_breakpoints;
static void
show_automatic_hardware_breakpoints (struct ui_file *file, int from_tty,
				     struct cmd_list_element *c,
				     const char *value)
{
  fprintf_filtered (file, _("\
Automatic usage of hardware breakpoints is %s.\n"),
		    value);
}

/* If on, gdb will keep breakpoints inserted even as inferior is
   stopped, and immediately insert any new breakpoints.  If off, gdb
   will insert breakpoints into inferior only when resuming it, and
   will remove breakpoints upon stop.  If auto, GDB will behave as ON
   if in non-stop mode, and as OFF if all-stop mode.*/

static const char always_inserted_auto[] = "auto";
static const char always_inserted_on[] = "on";
static const char always_inserted_off[] = "off";
static const char *always_inserted_enums[] = {
  always_inserted_auto,
  always_inserted_off,
  always_inserted_on,
  NULL
};
static const char *always_inserted_mode = always_inserted_auto;
static void
show_always_inserted_mode (struct ui_file *file, int from_tty,
		     struct cmd_list_element *c, const char *value)
{
  if (always_inserted_mode == always_inserted_auto)
    fprintf_filtered (file, _("\
Always inserted breakpoint mode is %s (currently %s).\n"),
		      value,
		      breakpoints_always_inserted_mode () ? "on" : "off");
  else
    fprintf_filtered (file, _("Always inserted breakpoint mode is %s.\n"), value);
}

int
breakpoints_always_inserted_mode (void)
{
  return (always_inserted_mode == always_inserted_on
	  || (always_inserted_mode == always_inserted_auto && non_stop));
}

void _initialize_breakpoint (void);

/* Are we executing breakpoint commands?  */
static int executing_breakpoint_commands;

/* Are overlay event breakpoints enabled? */
static int overlay_events_enabled;

/* Walk the following statement or block through all breakpoints.
   ALL_BREAKPOINTS_SAFE does so even if the statment deletes the current
   breakpoint.  */

#define ALL_BREAKPOINTS(B)  for (B = breakpoint_chain; B; B = B->next)

#define ALL_BREAKPOINTS_SAFE(B,TMP)	\
	for (B = breakpoint_chain;	\
	     B ? (TMP=B->next, 1): 0;	\
	     B = TMP)

/* Similar iterator for the low-level breakpoints.  SAFE variant is not
   provided so update_global_location_list must not be called while executing
   the block of ALL_BP_LOCATIONS.  */

#define ALL_BP_LOCATIONS(B,BP_TMP)					\
	for (BP_TMP = bp_location;					\
	     BP_TMP < bp_location + bp_location_count && (B = *BP_TMP);	\
	     BP_TMP++)

/* Iterator for tracepoints only.  */

#define ALL_TRACEPOINTS(B)  \
  for (B = breakpoint_chain; B; B = B->next)  \
    if (is_tracepoint (B))

/* Chains of all breakpoints defined.  */

struct breakpoint *breakpoint_chain;

/* Array is sorted by bp_location_compare - primarily by the ADDRESS.  */

static struct bp_location **bp_location;

/* Number of elements of BP_LOCATION.  */

static unsigned bp_location_count;

/* Maximum alignment offset between bp_target_info.PLACED_ADDRESS and ADDRESS
   for the current elements of BP_LOCATION which get a valid result from
   bp_location_has_shadow.  You can use it for roughly limiting the subrange of
   BP_LOCATION to scan for shadow bytes for an address you need to read.  */

static CORE_ADDR bp_location_placed_address_before_address_max;

/* Maximum offset plus alignment between
   bp_target_info.PLACED_ADDRESS + bp_target_info.SHADOW_LEN and ADDRESS for
   the current elements of BP_LOCATION which get a valid result from
   bp_location_has_shadow.  You can use it for roughly limiting the subrange of
   BP_LOCATION to scan for shadow bytes for an address you need to read.  */

static CORE_ADDR bp_location_shadow_len_after_address_max;

/* The locations that no longer correspond to any breakpoint,
   unlinked from bp_location array, but for which a hit
   may still be reported by a target.  */
VEC(bp_location_p) *moribund_locations = NULL;

/* Number of last breakpoint made.  */

static int breakpoint_count;

/* The value of `breakpoint_count' before the last command that
   created breakpoints.  If the last (break-like) command created more
   than one breakpoint, then the difference between BREAKPOINT_COUNT
   and PREV_BREAKPOINT_COUNT is more than one.  */
static int prev_breakpoint_count;

/* Number of last tracepoint made.  */

static int tracepoint_count;

/* Return whether a breakpoint is an active enabled breakpoint.  */
static int
breakpoint_enabled (struct breakpoint *b)
{
  return (b->enable_state == bp_enabled);
}

/* Set breakpoint count to NUM.  */

static void
set_breakpoint_count (int num)
{
  prev_breakpoint_count = breakpoint_count;
  breakpoint_count = num;
  set_internalvar_integer (lookup_internalvar ("bpnum"), num);
}

/* Used by `start_rbreak_breakpoints' below, to record the current
   breakpoint count before "rbreak" creates any breakpoint.  */
static int rbreak_start_breakpoint_count;

/* Called at the start an "rbreak" command to record the first
   breakpoint made.  */

void
start_rbreak_breakpoints (void)
{
  rbreak_start_breakpoint_count = breakpoint_count;
}

/* Called at the end of an "rbreak" command to record the last
   breakpoint made.  */

void
end_rbreak_breakpoints (void)
{
  prev_breakpoint_count = rbreak_start_breakpoint_count;
}

/* Used in run_command to zero the hit count when a new run starts. */

void
clear_breakpoint_hit_counts (void)
{
  struct breakpoint *b;

  ALL_BREAKPOINTS (b)
    b->hit_count = 0;
}

/* Allocate a new counted_command_line with reference count of 1.
   The new structure owns COMMANDS.  */

static struct counted_command_line *
alloc_counted_command_line (struct command_line *commands)
{
  struct counted_command_line *result
    = xmalloc (sizeof (struct counted_command_line));
  result->refc = 1;
  result->commands = commands;
  return result;
}

/* Increment reference count.  This does nothing if CMD is NULL.  */

static void
incref_counted_command_line (struct counted_command_line *cmd)
{
  if (cmd)
    ++cmd->refc;
}

/* Decrement reference count.  If the reference count reaches 0,
   destroy the counted_command_line.  Sets *CMDP to NULL.  This does
   nothing if *CMDP is NULL.  */

static void
decref_counted_command_line (struct counted_command_line **cmdp)
{
  if (*cmdp)
    {
      if (--(*cmdp)->refc == 0)
	{
	  free_command_lines (&(*cmdp)->commands);
	  xfree (*cmdp);
	}
      *cmdp = NULL;
    }
}

/* A cleanup function that calls decref_counted_command_line.  */

static void
do_cleanup_counted_command_line (void *arg)
{
  decref_counted_command_line (arg);
}

/* Create a cleanup that calls decref_counted_command_line on the
   argument.  */

static struct cleanup *
make_cleanup_decref_counted_command_line (struct counted_command_line **cmdp)
{
  return make_cleanup (do_cleanup_counted_command_line, cmdp);
}

/* Default address, symtab and line to put a breakpoint at
   for "break" command with no arg.
   if default_breakpoint_valid is zero, the other three are
   not valid, and "break" with no arg is an error.

   This set by print_stack_frame, which calls set_default_breakpoint.  */

int default_breakpoint_valid;
CORE_ADDR default_breakpoint_address;
struct symtab *default_breakpoint_symtab;
int default_breakpoint_line;
struct program_space *default_breakpoint_pspace;


/* *PP is a string denoting a breakpoint.  Get the number of the breakpoint.
   Advance *PP after the string and any trailing whitespace.

   Currently the string can either be a number or "$" followed by the name
   of a convenience variable.  Making it an expression wouldn't work well
   for map_breakpoint_numbers (e.g. "4 + 5 + 6").

   If the string is a NULL pointer, that denotes the last breakpoint.
   
   TRAILER is a character which can be found after the number; most
   commonly this is `-'.  If you don't want a trailer, use \0.  */ 
static int
get_number_trailer (char **pp, int trailer)
{
  int retval = 0;	/* default */
  char *p = *pp;

  if (p == NULL)
    /* Empty line means refer to the last breakpoint.  */
    return breakpoint_count;
  else if (*p == '$')
    {
      /* Make a copy of the name, so we can null-terminate it
         to pass to lookup_internalvar().  */
      char *varname;
      char *start = ++p;
      LONGEST val;

      while (isalnum (*p) || *p == '_')
	p++;
      varname = (char *) alloca (p - start + 1);
      strncpy (varname, start, p - start);
      varname[p - start] = '\0';
      if (get_internalvar_integer (lookup_internalvar (varname), &val))
	retval = (int) val;
      else
	{
	  printf_filtered (_("Convenience variable must have integer value.\n"));
	  retval = 0;
	}
    }
  else
    {
      if (*p == '-')
	++p;
      while (*p >= '0' && *p <= '9')
	++p;
      if (p == *pp)
	/* There is no number here.  (e.g. "cond a == b").  */
	{
	  /* Skip non-numeric token */
	  while (*p && !isspace((int) *p))
	    ++p;
	  /* Return zero, which caller must interpret as error. */
	  retval = 0;
	}
      else
	retval = atoi (*pp);
    }
  if (!(isspace (*p) || *p == '\0' || *p == trailer))
    {
      /* Trailing junk: return 0 and let caller print error msg. */
      while (!(isspace (*p) || *p == '\0' || *p == trailer))
	++p;
      retval = 0;
    }
  while (isspace (*p))
    p++;
  *pp = p;
  return retval;
}


/* Like get_number_trailer, but don't allow a trailer.  */
int
get_number (char **pp)
{
  return get_number_trailer (pp, '\0');
}

/* Parse a number or a range.
 * A number will be of the form handled by get_number.
 * A range will be of the form <number1> - <number2>, and 
 * will represent all the integers between number1 and number2,
 * inclusive.
 *
 * While processing a range, this fuction is called iteratively;
 * At each call it will return the next value in the range.
 *
 * At the beginning of parsing a range, the char pointer PP will
 * be advanced past <number1> and left pointing at the '-' token.
 * Subsequent calls will not advance the pointer until the range
 * is completed.  The call that completes the range will advance
 * pointer PP past <number2>.
 */

int 
get_number_or_range (char **pp)
{
  static int last_retval, end_value;
  static char *end_ptr;
  static int in_range = 0;

  if (**pp != '-')
    {
      /* Default case: pp is pointing either to a solo number, 
	 or to the first number of a range.  */
      last_retval = get_number_trailer (pp, '-');
      if (**pp == '-')
	{
	  char **temp;

	  /* This is the start of a range (<number1> - <number2>).
	     Skip the '-', parse and remember the second number,
	     and also remember the end of the final token.  */

	  temp = &end_ptr; 
	  end_ptr = *pp + 1; 
	  while (isspace ((int) *end_ptr))
	    end_ptr++;	/* skip white space */
	  end_value = get_number (temp);
	  if (end_value < last_retval) 
	    {
	      error (_("inverted range"));
	    }
	  else if (end_value == last_retval)
	    {
	      /* degenerate range (number1 == number2).  Advance the
		 token pointer so that the range will be treated as a
		 single number.  */ 
	      *pp = end_ptr;
	    }
	  else
	    in_range = 1;
	}
    }
  else if (! in_range)
    error (_("negative value"));
  else
    {
      /* pp points to the '-' that betokens a range.  All
	 number-parsing has already been done.  Return the next
	 integer value (one greater than the saved previous value).
	 Do not advance the token pointer 'pp' until the end of range
	 is reached.  */

      if (++last_retval == end_value)
	{
	  /* End of range reached; advance token pointer.  */
	  *pp = end_ptr;
	  in_range = 0;
	}
    }
  return last_retval;
}

/* Return the breakpoint with the specified number, or NULL
   if the number does not refer to an existing breakpoint.  */

struct breakpoint *
get_breakpoint (int num)
{
  struct breakpoint *b;

  ALL_BREAKPOINTS (b)
    if (b->number == num)
      return b;
  
  return NULL;
}


/* condition N EXP -- set break condition of breakpoint N to EXP.  */

static void
condition_command (char *arg, int from_tty)
{
  struct breakpoint *b;
  char *p;
  int bnum;

  if (arg == 0)
    error_no_arg (_("breakpoint number"));

  p = arg;
  bnum = get_number (&p);
  if (bnum == 0)
    error (_("Bad breakpoint argument: '%s'"), arg);

  ALL_BREAKPOINTS (b)
    if (b->number == bnum)
      {
	struct bp_location *loc = b->loc;
	for (; loc; loc = loc->next)
	  {
	    xfree (loc->cond);
	    loc->cond = NULL;
	  }
	xfree (b->cond_string);
	b->cond_string = NULL;
	xfree (b->cond_exp);
	b->cond_exp = NULL;

	if (*p == 0)
	  {
	    if (from_tty)
	      printf_filtered (_("Breakpoint %d now unconditional.\n"), bnum);
	  }
	else
	  {
	    arg = p;
	    /* I don't know if it matters whether this is the string the user
	       typed in or the decompiled expression.  */
	    b->cond_string = xstrdup (arg);
	    b->condition_not_parsed = 0;

	    if (is_watchpoint (b))
	      {
		innermost_block = NULL;
		arg = p;
		b->cond_exp = parse_exp_1 (&arg, 0, 0);
		if (*arg)
		  error (_("Junk at end of expression"));
		b->cond_exp_valid_block = innermost_block;
	      }
	    else
	      {
		for (loc = b->loc; loc; loc = loc->next)
		  {
		    arg = p;
		    loc->cond =
		      parse_exp_1 (&arg, block_for_pc (loc->address), 0);
		    if (*arg)
		      error (_("Junk at end of expression"));
		  }
	      }
	  }
	breakpoints_changed ();
	observer_notify_breakpoint_modified (b->number);
	return;
      }

  error (_("No breakpoint number %d."), bnum);
}

/* Check that COMMAND do not contain commands that are suitable
   only for tracepoints and not suitable for ordinary breakpoints.
   Throw if any such commands is found.
*/
static void
check_no_tracepoint_commands (struct command_line *commands)
{
  struct command_line *c;
  for (c = commands; c; c = c->next)
    {
      int i;

      if (c->control_type == while_stepping_control)
	error (_("The 'while-stepping' command can only be used for tracepoints"));

      for (i = 0; i < c->body_count; ++i)
	check_no_tracepoint_commands ((c->body_list)[i]);

      /* Not that command parsing removes leading whitespace and comment
	 lines and also empty lines. So, we only need to check for
	 command directly.  */
      if (strstr (c->line, "collect ") == c->line)
	error (_("The 'collect' command can only be used for tracepoints"));

      if (strstr (c->line, "teval ") == c->line)
	error (_("The 'teval' command can only be used for tracepoints"));
    }
}

/* Encapsulate tests for different types of tracepoints.  */

int
is_tracepoint (const struct breakpoint *b)
{
  return (b->type == bp_tracepoint || b->type == bp_fast_tracepoint);
}
  
/* A helper function that validsates that COMMANDS are valid for a
   breakpoint.  This function will throw an exception if a problem is
   found.  */

static void
validate_commands_for_breakpoint (struct breakpoint *b,
				  struct command_line *commands)
{
  if (is_tracepoint (b))
    {
      /* We need to verify that each top-level element of commands
	 is valid for tracepoints, that there's at most one while-stepping
	 element, and that while-stepping's body has valid tracing commands
	 excluding nested while-stepping.  */
      struct command_line *c;
      struct command_line *while_stepping = 0;
      for (c = commands; c; c = c->next)
	{
	  char *l = c->line;
	  if (c->control_type == while_stepping_control)
	    {
	      if (b->type == bp_fast_tracepoint)
		error (_("The 'while-stepping' command cannot be used for fast tracepoint"));

	      if (while_stepping)
		error (_("The 'while-stepping' command can be used only once"));
	      else
		while_stepping = c;
	    }
	}
      if (while_stepping)
	{
	  struct command_line *c2;

	  gdb_assert (while_stepping->body_count == 1);
	  c2 = while_stepping->body_list[0];
	  for (; c2; c2 = c2->next)
	    {
	      char *l = c2->line;
	      if (c2->control_type == while_stepping_control)
		error (_("The 'while-stepping' command cannot be nested"));
	    }
	}
    }
  else
    {
      check_no_tracepoint_commands (commands);
    }
}

/* Set the command list of B to COMMANDS.  If breakpoint is tracepoint,
   validate that only allowed commands are included.
*/

void
breakpoint_set_commands (struct breakpoint *b, struct command_line *commands)
{
  validate_commands_for_breakpoint (b, commands);

  decref_counted_command_line (&b->commands);
  b->commands = alloc_counted_command_line (commands);
  breakpoints_changed ();
  observer_notify_breakpoint_modified (b->number);
}

void
check_tracepoint_command (char *line, void *closure)
{
  struct breakpoint *b = closure;
  validate_actionline (&line, b);
}

/* A structure used to pass information through
   map_breakpoint_numbers.  */

struct commands_info
{
  /* True if the command was typed at a tty.  */
  int from_tty;

  /* The breakpoint range spec.  */
  char *arg;

  /* Non-NULL if the body of the commands are being read from this
     already-parsed command.  */
  struct command_line *control;

  /* The command lines read from the user, or NULL if they have not
     yet been read.  */
  struct counted_command_line *cmd;
};

/* A callback for map_breakpoint_numbers that sets the commands for
   commands_command.  */

static void
do_map_commands_command (struct breakpoint *b, void *data)
{
  struct commands_info *info = data;

  if (info->cmd == NULL)
    {
      struct command_line *l;

      if (info->control != NULL)
	l = copy_command_lines (info->control->body_list[0]);
      else
	{
	  struct cleanup *old_chain;
	  char *str;

	  str = xstrprintf (_("Type commands for breakpoint(s) %s, one per line."),
			    info->arg);

	  old_chain = make_cleanup (xfree, str);

	  l = read_command_lines (str,
				  info->from_tty, 1,
				  (is_tracepoint (b)
				   ? check_tracepoint_command : 0),
				  b);

	  do_cleanups (old_chain);
	}

      info->cmd = alloc_counted_command_line (l);
    }

  /* If a breakpoint was on the list more than once, we don't need to
     do anything.  */
  if (b->commands != info->cmd)
    {
      validate_commands_for_breakpoint (b, info->cmd->commands);
      incref_counted_command_line (info->cmd);
      decref_counted_command_line (&b->commands);
      b->commands = info->cmd;
      breakpoints_changed ();
      observer_notify_breakpoint_modified (b->number);
    }
}

static void
commands_command_1 (char *arg, int from_tty, struct command_line *control)
{
  struct cleanup *cleanups;
  struct commands_info info;

  info.from_tty = from_tty;
  info.control = control;
  info.cmd = NULL;
  /* If we read command lines from the user, then `info' will hold an
     extra reference to the commands that we must clean up.  */
  cleanups = make_cleanup_decref_counted_command_line (&info.cmd);

  if (arg == NULL || !*arg)
    {
      if (breakpoint_count - prev_breakpoint_count > 1)
	arg = xstrprintf ("%d-%d", prev_breakpoint_count + 1, breakpoint_count);
      else if (breakpoint_count > 0)
	arg = xstrprintf ("%d", breakpoint_count);
      else
	{
	  /* So that we don't try to free the incoming non-NULL
	     argument in the cleanup below.  Mapping breakpoint
	     numbers will fail in this case.  */
	  arg = NULL;
	}
    }
  else
    /* The command loop has some static state, so we need to preserve
       our argument.  */
    arg = xstrdup (arg);

  if (arg != NULL)
    make_cleanup (xfree, arg);

  info.arg = arg;

  map_breakpoint_numbers (arg, do_map_commands_command, &info);

  if (info.cmd == NULL)
    error (_("No breakpoints specified."));

  do_cleanups (cleanups);
}

static void
commands_command (char *arg, int from_tty)
{
  commands_command_1 (arg, from_tty, NULL);
}

/* Like commands_command, but instead of reading the commands from
   input stream, takes them from an already parsed command structure.

   This is used by cli-script.c to DTRT with breakpoint commands
   that are part of if and while bodies.  */
enum command_control_type
commands_from_control_command (char *arg, struct command_line *cmd)
{
  commands_command_1 (arg, 0, cmd);
  return simple_control;
}

/* Return non-zero if BL->TARGET_INFO contains valid information.  */

static int
bp_location_has_shadow (struct bp_location *bl)
{
  if (bl->loc_type != bp_loc_software_breakpoint)
    return 0;
  if (!bl->inserted)
    return 0;
  if (bl->target_info.shadow_len == 0)
    /* bp isn't valid, or doesn't shadow memory.  */
    return 0;
  return 1;
}

/* Update BUF, which is LEN bytes read from the target address MEMADDR,
   by replacing any memory breakpoints with their shadowed contents.

   The range of shadowed area by each bp_location is:
     b->address - bp_location_placed_address_before_address_max
     up to b->address + bp_location_shadow_len_after_address_max
   The range we were requested to resolve shadows for is:
     memaddr ... memaddr + len
   Thus the safe cutoff boundaries for performance optimization are
     memaddr + len <= b->address - bp_location_placed_address_before_address_max
   and:
     b->address + bp_location_shadow_len_after_address_max <= memaddr  */

void
breakpoint_restore_shadows (gdb_byte *buf, ULONGEST memaddr, LONGEST len)
{
  /* Left boundary, right boundary and median element of our binary search.  */
  unsigned bc_l, bc_r, bc;

  /* Find BC_L which is a leftmost element which may affect BUF content.  It is
     safe to report lower value but a failure to report higher one.  */

  bc_l = 0;
  bc_r = bp_location_count;
  while (bc_l + 1 < bc_r)
    {
      struct bp_location *b;

      bc = (bc_l + bc_r) / 2;
      b = bp_location[bc];

      /* Check first B->ADDRESS will not overflow due to the added constant.
	 Then advance the left boundary only if we are sure the BC element can
	 in no way affect the BUF content (MEMADDR to MEMADDR + LEN range).

	 Use the BP_LOCATION_SHADOW_LEN_AFTER_ADDRESS_MAX safety offset so that
	 we cannot miss a breakpoint with its shadow range tail still reaching
	 MEMADDR.  */

      if (b->address + bp_location_shadow_len_after_address_max >= b->address
	  && b->address + bp_location_shadow_len_after_address_max <= memaddr)
	bc_l = bc;
      else
	bc_r = bc;
    }

  /* Now do full processing of the found relevant range of elements.  */

  for (bc = bc_l; bc < bp_location_count; bc++)
  {
    struct bp_location *b = bp_location[bc];
    CORE_ADDR bp_addr = 0;
    int bp_size = 0;
    int bptoffset = 0;

    if (b->owner->type == bp_none)
      warning (_("reading through apparently deleted breakpoint #%d?"),
              b->owner->number);

    /* Performance optimization: any futher element can no longer affect BUF
       content.  */

    if (b->address >= bp_location_placed_address_before_address_max
        && memaddr + len <= b->address
			    - bp_location_placed_address_before_address_max)
      break;

    if (!bp_location_has_shadow (b))
      continue;
    if (!breakpoint_address_match (b->target_info.placed_address_space, 0,
				   current_program_space->aspace, 0))
      continue;

    /* Addresses and length of the part of the breakpoint that
       we need to copy.  */
    bp_addr = b->target_info.placed_address;
    bp_size = b->target_info.shadow_len;

    if (bp_addr + bp_size <= memaddr)
      /* The breakpoint is entirely before the chunk of memory we
         are reading.  */
      continue;

    if (bp_addr >= memaddr + len)
      /* The breakpoint is entirely after the chunk of memory we are
         reading. */
      continue;

    /* Offset within shadow_contents.  */
    if (bp_addr < memaddr)
      {
	/* Only copy the second part of the breakpoint.  */
	bp_size -= memaddr - bp_addr;
	bptoffset = memaddr - bp_addr;
	bp_addr = memaddr;
      }

    if (bp_addr + bp_size > memaddr + len)
      {
	/* Only copy the first part of the breakpoint.  */
	bp_size -= (bp_addr + bp_size) - (memaddr + len);
      }

    memcpy (buf + bp_addr - memaddr,
	    b->target_info.shadow_contents + bptoffset, bp_size);
  }
}


/* A wrapper function for inserting catchpoints.  */
static void
insert_catchpoint (struct ui_out *uo, void *args)
{
  struct breakpoint *b = (struct breakpoint *) args;
  int val = -1;

  gdb_assert (b->type == bp_catchpoint);
  gdb_assert (b->ops != NULL && b->ops->insert != NULL);

  b->ops->insert (b);
}

/* Return true if BPT is of any hardware watchpoint kind.  */

static int
is_hardware_watchpoint (const struct breakpoint *bpt)
{
  return (bpt->type == bp_hardware_watchpoint
	  || bpt->type == bp_read_watchpoint
	  || bpt->type == bp_access_watchpoint);
}

/* Return true if BPT is of any watchpoint kind, hardware or
   software.  */

static int
is_watchpoint (const struct breakpoint *bpt)
{
  return (is_hardware_watchpoint (bpt)
	  || bpt->type == bp_watchpoint);
}

/* Find the current value of a watchpoint on EXP.  Return the value in
   *VALP and *RESULTP and the chain of intermediate and final values
   in *VAL_CHAIN.  RESULTP and VAL_CHAIN may be NULL if the caller does
   not need them.

   If a memory error occurs while evaluating the expression, *RESULTP will
   be set to NULL.  *RESULTP may be a lazy value, if the result could
   not be read from memory.  It is used to determine whether a value
   is user-specified (we should watch the whole value) or intermediate
   (we should watch only the bit used to locate the final value).

   If the final value, or any intermediate value, could not be read
   from memory, *VALP will be set to NULL.  *VAL_CHAIN will still be
   set to any referenced values.  *VALP will never be a lazy value.
   This is the value which we store in struct breakpoint.

   If VAL_CHAIN is non-NULL, *VAL_CHAIN will be released from the
   value chain.  The caller must free the values individually.  If
   VAL_CHAIN is NULL, all generated values will be left on the value
   chain.  */

static void
fetch_watchpoint_value (struct expression *exp, struct value **valp,
			struct value **resultp, struct value **val_chain)
{
  struct value *mark, *new_mark, *result;
  volatile struct gdb_exception ex;

  *valp = NULL;
  if (resultp)
    *resultp = NULL;
  if (val_chain)
    *val_chain = NULL;

  /* Evaluate the expression.  */
  mark = value_mark ();
  result = NULL;

  TRY_CATCH (ex, RETURN_MASK_ALL)
    {
      result = evaluate_expression (exp);
    }
  if (ex.reason < 0)
    {
      /* Ignore memory errors, we want watchpoints pointing at
	 inaccessible memory to still be created; otherwise, throw the
	 error to some higher catcher.  */
      switch (ex.error)
	{
	case MEMORY_ERROR:
	  break;
	default:
	  throw_exception (ex);
	  break;
	}
    }

  new_mark = value_mark ();
  if (mark == new_mark)
    return;
  if (resultp)
    *resultp = result;

  /* Make sure it's not lazy, so that after the target stops again we
     have a non-lazy previous value to compare with.  */
  if (result != NULL
      && (!value_lazy (result) || gdb_value_fetch_lazy (result)))
    *valp = result;

  if (val_chain)
    {
      /* Return the chain of intermediate values.  We use this to
	 decide which addresses to watch.  */
      *val_chain = new_mark;
      value_release_to_mark (mark);
    }
}

/* Assuming that B is a watchpoint: returns true if the current thread
   and its running state are safe to evaluate or update watchpoint B.
   Watchpoints on local expressions need to be evaluated in the
   context of the thread that was current when the watchpoint was
   created, and, that thread needs to be stopped to be able to select
   the correct frame context.  Watchpoints on global expressions can
   be evaluated on any thread, and in any state.  It is presently left
   to the target allowing memory accesses when threads are
   running.  */

static int
watchpoint_in_thread_scope (struct breakpoint *b)
{
  return (ptid_equal (b->watchpoint_thread, null_ptid)
	  || (ptid_equal (inferior_ptid, b->watchpoint_thread)
	      && !is_executing (inferior_ptid)));
}

/* Assuming that B is a watchpoint:
   - Reparse watchpoint expression, if REPARSE is non-zero
   - Evaluate expression and store the result in B->val
   - Evaluate the condition if there is one, and store the result
     in b->loc->cond.
   - Update the list of values that must be watched in B->loc.

   If the watchpoint disposition is disp_del_at_next_stop, then do nothing.
   If this is local watchpoint that is out of scope, delete it.

   Even with `set breakpoint always-inserted on' the watchpoints are removed
   + inserted on each stop here.  Normal breakpoints must never be removed
   because they might be missed by a running thread when debugging in non-stop
   mode.  On the other hand, hardware watchpoints (is_hardware_watchpoint;
   processed here) are specific to each LWP since they are stored in each LWP's
   hardware debug registers.  Therefore, such LWP must be stopped first in
   order to be able to modify its hardware watchpoints.

   Hardware watchpoints must be reset exactly once after being presented to the
   user.  It cannot be done sooner, because it would reset the data used to
   present the watchpoint hit to the user.  And it must not be done later
   because it could display the same single watchpoint hit during multiple GDB
   stops.  Note that the latter is relevant only to the hardware watchpoint
   types bp_read_watchpoint and bp_access_watchpoint.  False hit by
   bp_hardware_watchpoint is not user-visible - its hit is suppressed if the
   memory content has not changed.

   The following constraints influence the location where we can reset hardware
   watchpoints:

   * target_stopped_by_watchpoint and target_stopped_data_address are called
     several times when GDB stops.

   [linux]
   * Multiple hardware watchpoints can be hit at the same time, causing GDB to
     stop.  GDB only presents one hardware watchpoint hit at a time as the
     reason for stopping, and all the other hits are presented later, one after
     the other, each time the user requests the execution to be resumed.
     Execution is not resumed for the threads still having pending hit event
     stored in LWP_INFO->STATUS.  While the watchpoint is already removed from
     the inferior on the first stop the thread hit event is kept being reported
     from its cached value by linux_nat_stopped_data_address until the real
     thread resume happens after the watchpoint gets presented and thus its
     LWP_INFO->STATUS gets reset.

   Therefore the hardware watchpoint hit can get safely reset on the watchpoint
   removal from inferior.  */

static void
update_watchpoint (struct breakpoint *b, int reparse)
{
  int within_current_scope;
  struct frame_id saved_frame_id;
  struct bp_location *loc;
  int frame_saved;
  bpstat bs;

  /* If this is a local watchpoint, we only want to check if the
     watchpoint frame is in scope if the current thread is the thread
     that was used to create the watchpoint.  */
  if (!watchpoint_in_thread_scope (b))
    return;

  /* We don't free locations.  They are stored in bp_location array and
     update_global_locations will eventually delete them and remove
     breakpoints if needed.  */
  b->loc = NULL;

  if (b->disposition == disp_del_at_next_stop)
    return;
 
  frame_saved = 0;

  /* Determine if the watchpoint is within scope.  */
  if (b->exp_valid_block == NULL)
    within_current_scope = 1;
  else
    {
      struct frame_info *fi;

      /* Save the current frame's ID so we can restore it after
         evaluating the watchpoint expression on its own frame.  */
      /* FIXME drow/2003-09-09: It would be nice if evaluate_expression
         took a frame parameter, so that we didn't have to change the
         selected frame.  */
      frame_saved = 1;
      saved_frame_id = get_frame_id (get_selected_frame (NULL));

      fi = frame_find_by_id (b->watchpoint_frame);
      within_current_scope = (fi != NULL);
      if (within_current_scope)
	select_frame (fi);
    }

  if (within_current_scope && reparse)
    {
      char *s;
      if (b->exp)
	{
	  xfree (b->exp);
	  b->exp = NULL;
	}
      s = b->exp_string;
      b->exp = parse_exp_1 (&s, b->exp_valid_block, 0);
      /* If the meaning of expression itself changed, the old value is
	 no longer relevant.  We don't want to report a watchpoint hit
	 to the user when the old value and the new value may actually
	 be completely different objects.  */
      value_free (b->val);
      b->val = NULL;
      b->val_valid = 0;

      /* Note that unlike with breakpoints, the watchpoint's condition
	 expression is stored in the breakpoint object, not in the
	 locations (re)created below.  */
      if (b->cond_string != NULL)
	{
	  if (b->cond_exp != NULL)
	    {
	      xfree (b->cond_exp);
	      b->cond_exp = NULL;
	    }

	  s = b->cond_string;
	  b->cond_exp = parse_exp_1 (&s, b->cond_exp_valid_block, 0);
	}
    }

  /* If we failed to parse the expression, for example because
     it refers to a global variable in a not-yet-loaded shared library,
     don't try to insert watchpoint.  We don't automatically delete
     such watchpoint, though, since failure to parse expression
     is different from out-of-scope watchpoint.  */
  if ( !target_has_execution)
    {
      /* Without execution, memory can't change.  No use to try and
	 set watchpoint locations.  The watchpoint will be reset when
	 the target gains execution, through breakpoint_re_set.  */
    }
  else if (within_current_scope && b->exp)
    {
      struct value *val_chain, *v, *result, *next;
      struct program_space *frame_pspace;

      fetch_watchpoint_value (b->exp, &v, &result, &val_chain);

      /* Avoid setting b->val if it's already set.  The meaning of
	 b->val is 'the last value' user saw, and we should update
	 it only if we reported that last value to user.  As it
	 happens, the code that reports it updates b->val directly.  */
      if (!b->val_valid)
	{
	  b->val = v;
	  b->val_valid = 1;
	}

	/* Change the type of breakpoint between hardware assisted or an
	   ordinary watchpoint depending on the hardware support and free
	   hardware slots.  REPARSE is set when the inferior is started.  */
	if ((b->type == bp_watchpoint || b->type == bp_hardware_watchpoint)
	    && reparse)
	  {
	    int i, mem_cnt, other_type_used;

	    /* We need to determine how many resources are already used
	       for all other hardware watchpoints to see if we still have
	       enough resources to also fit this watchpoint in as well.
	       To avoid the hw_watchpoint_used_count call below from counting
	       this watchpoint, make sure that it is marked as a software
	       watchpoint.  */
	    b->type = bp_watchpoint;
	    i = hw_watchpoint_used_count (bp_hardware_watchpoint,
					  &other_type_used);
	    mem_cnt = can_use_hardware_watchpoint (val_chain);

	    if (!mem_cnt)
	      b->type = bp_watchpoint;
	    else
	      {
		int target_resources_ok = target_can_use_hardware_watchpoint
		  (bp_hardware_watchpoint, i + mem_cnt, other_type_used);
		if (target_resources_ok <= 0)
		  b->type = bp_watchpoint;
		else
		  b->type = bp_hardware_watchpoint;
	      }
	  }

      frame_pspace = get_frame_program_space (get_selected_frame (NULL));

      /* Look at each value on the value chain.  */
      for (v = val_chain; v; v = next)
	{
	  /* If it's a memory location, and GDB actually needed
	     its contents to evaluate the expression, then we
	     must watch it.  If the first value returned is
	     still lazy, that means an error occurred reading it;
	     watch it anyway in case it becomes readable.  */
	  if (VALUE_LVAL (v) == lval_memory
	      && (v == val_chain || ! value_lazy (v)))
	    {
	      struct type *vtype = check_typedef (value_type (v));

	      /* We only watch structs and arrays if user asked
		 for it explicitly, never if they just happen to
		 appear in the middle of some value chain.  */
	      if (v == result
		  || (TYPE_CODE (vtype) != TYPE_CODE_STRUCT
		      && TYPE_CODE (vtype) != TYPE_CODE_ARRAY))
		{
		  CORE_ADDR addr;
		  int len, type;
		  struct bp_location *loc, **tmp;

		  addr = value_address (v);
		  len = TYPE_LENGTH (value_type (v));
		  type = hw_write;
		  if (b->type == bp_read_watchpoint)
		    type = hw_read;
		  else if (b->type == bp_access_watchpoint)
		    type = hw_access;
		  
		  loc = allocate_bp_location (b);
		  for (tmp = &(b->loc); *tmp != NULL; tmp = &((*tmp)->next))
		    ;
		  *tmp = loc;
		  loc->gdbarch = get_type_arch (value_type (v));

		  loc->pspace = frame_pspace;
		  loc->address = addr;
		  loc->length = len;
		  loc->watchpoint_type = type;
		}
	    }

	  next = value_next (v);
	  if (v != b->val)
	    value_free (v);
	}

      /* If a software watchpoint is not watching any memory, then the
	 above left it without any location set up.  But,
	 bpstat_stop_status requires a location to be able to report
	 stops, so make sure there's at least a dummy one.  */
      if (b->type == bp_watchpoint && b->loc == NULL)
	{
	  b->loc = allocate_bp_location (b);
	  b->loc->pspace = frame_pspace;
	  b->loc->address = -1;
	  b->loc->length = -1;
	  b->loc->watchpoint_type = -1;
	}
    }
  else if (!within_current_scope)
    {
      printf_filtered (_("\
Watchpoint %d deleted because the program has left the block \n\
in which its expression is valid.\n"),
		       b->number);
      if (b->related_breakpoint)
	{
	  b->related_breakpoint->disposition = disp_del_at_next_stop;
	  b->related_breakpoint->related_breakpoint = NULL;
	  b->related_breakpoint= NULL;
	}
      b->disposition = disp_del_at_next_stop;
    }

  /* Restore the selected frame.  */
  if (frame_saved)
    select_frame (frame_find_by_id (saved_frame_id));
}


/* Returns 1 iff breakpoint location should be
   inserted in the inferior.  */
static int
should_be_inserted (struct bp_location *bpt)
{
  if (!breakpoint_enabled (bpt->owner))
    return 0;

  if (bpt->owner->disposition == disp_del_at_next_stop)
    return 0;

  if (!bpt->enabled || bpt->shlib_disabled || bpt->duplicate)
    return 0;

  /* This is set for example, when we're attached to the parent of a
     vfork, and have detached from the child.  The child is running
     free, and we expect it to do an exec or exit, at which point the
     OS makes the parent schedulable again (and the target reports
     that the vfork is done).  Until the child is done with the shared
     memory region, do not insert breakpoints in the parent, otherwise
     the child could still trip on the parent's breakpoints.  Since
     the parent is blocked anyway, it won't miss any breakpoint.  */
  if (bpt->pspace->breakpoints_not_allowed)
    return 0;

  /* Tracepoints are inserted by the target at a time of its choosing,
     not by us.  */
  if (is_tracepoint (bpt->owner))
    return 0;

  return 1;
}

/* Insert a low-level "breakpoint" of some type.  BPT is the breakpoint.
   Any error messages are printed to TMP_ERROR_STREAM; and DISABLED_BREAKS,
   and HW_BREAKPOINT_ERROR are used to report problems.

   NOTE drow/2003-09-09: This routine could be broken down to an object-style
   method for each breakpoint or catchpoint type.  */
static int
insert_bp_location (struct bp_location *bpt,
		    struct ui_file *tmp_error_stream,
		    int *disabled_breaks,
		    int *hw_breakpoint_error)
{
  int val = 0;

  if (!should_be_inserted (bpt) || bpt->inserted)
    return 0;

  /* Initialize the target-specific information.  */
  memset (&bpt->target_info, 0, sizeof (bpt->target_info));
  bpt->target_info.placed_address = bpt->address;
  bpt->target_info.placed_address_space = bpt->pspace->aspace;

  if (bpt->loc_type == bp_loc_software_breakpoint
      || bpt->loc_type == bp_loc_hardware_breakpoint)
    {
      if (bpt->owner->type != bp_hardware_breakpoint)
	{
	  /* If the explicitly specified breakpoint type
	     is not hardware breakpoint, check the memory map to see
	     if the breakpoint address is in read only memory or not.
	     Two important cases are:
	     - location type is not hardware breakpoint, memory
	     is readonly.  We change the type of the location to
	     hardware breakpoint.
	     - location type is hardware breakpoint, memory is read-write.
	     This means we've previously made the location hardware one, but
	     then the memory map changed, so we undo.
	     
	     When breakpoints are removed, remove_breakpoints will
	     use location types we've just set here, the only possible
	     problem is that memory map has changed during running program,
	     but it's not going to work anyway with current gdb.  */
	  struct mem_region *mr 
	    = lookup_mem_region (bpt->target_info.placed_address);
	  
	  if (mr)
	    {
	      if (automatic_hardware_breakpoints)
		{
		  int changed = 0;
		  enum bp_loc_type new_type;
		  
		  if (mr->attrib.mode != MEM_RW)
		    new_type = bp_loc_hardware_breakpoint;
		  else 
		    new_type = bp_loc_software_breakpoint;
		  
		  if (new_type != bpt->loc_type)
		    {
		      static int said = 0;
		      bpt->loc_type = new_type;
		      if (!said)
			{
			  fprintf_filtered (gdb_stdout, _("\
Note: automatically using hardware breakpoints for read-only addresses.\n"));
			  said = 1;
			}
		    }
		}
	      else if (bpt->loc_type == bp_loc_software_breakpoint
		       && mr->attrib.mode != MEM_RW)	    
		warning (_("cannot set software breakpoint at readonly address %s"),
			 paddress (bpt->gdbarch, bpt->address));
	    }
	}
        
      /* First check to see if we have to handle an overlay.  */
      if (overlay_debugging == ovly_off
	  || bpt->section == NULL
	  || !(section_is_overlay (bpt->section)))
	{
	  /* No overlay handling: just set the breakpoint.  */

	  if (bpt->loc_type == bp_loc_hardware_breakpoint)
	    val = target_insert_hw_breakpoint (bpt->gdbarch,
					       &bpt->target_info);
	  else
	    val = target_insert_breakpoint (bpt->gdbarch,
					    &bpt->target_info);
	}
      else
	{
	  /* This breakpoint is in an overlay section.  
	     Shall we set a breakpoint at the LMA?  */
	  if (!overlay_events_enabled)
	    {
	      /* Yes -- overlay event support is not active, 
		 so we must try to set a breakpoint at the LMA.
		 This will not work for a hardware breakpoint.  */
	      if (bpt->loc_type == bp_loc_hardware_breakpoint)
		warning (_("hardware breakpoint %d not supported in overlay!"),
			 bpt->owner->number);
	      else
		{
		  CORE_ADDR addr = overlay_unmapped_address (bpt->address,
							     bpt->section);
		  /* Set a software (trap) breakpoint at the LMA.  */
		  bpt->overlay_target_info = bpt->target_info;
		  bpt->overlay_target_info.placed_address = addr;
		  val = target_insert_breakpoint (bpt->gdbarch,
						  &bpt->overlay_target_info);
		  if (val != 0)
		    fprintf_unfiltered (tmp_error_stream,
					"Overlay breakpoint %d failed: in ROM?\n",
					bpt->owner->number);
		}
	    }
	  /* Shall we set a breakpoint at the VMA? */
	  if (section_is_mapped (bpt->section))
	    {
	      /* Yes.  This overlay section is mapped into memory.  */
	      if (bpt->loc_type == bp_loc_hardware_breakpoint)
		val = target_insert_hw_breakpoint (bpt->gdbarch,
						   &bpt->target_info);
	      else
		val = target_insert_breakpoint (bpt->gdbarch,
						&bpt->target_info);
	    }
	  else
	    {
	      /* No.  This breakpoint will not be inserted.  
		 No error, but do not mark the bp as 'inserted'.  */
	      return 0;
	    }
	}

      if (val)
	{
	  /* Can't set the breakpoint.  */
	  if (solib_name_from_address (bpt->pspace, bpt->address))
	    {
	      /* See also: disable_breakpoints_in_shlibs. */
	      val = 0;
	      bpt->shlib_disabled = 1;
	      if (!*disabled_breaks)
		{
		  fprintf_unfiltered (tmp_error_stream, 
				      "Cannot insert breakpoint %d.\n", 
				      bpt->owner->number);
		  fprintf_unfiltered (tmp_error_stream, 
				      "Temporarily disabling shared library breakpoints:\n");
		}
	      *disabled_breaks = 1;
	      fprintf_unfiltered (tmp_error_stream,
				  "breakpoint #%d\n", bpt->owner->number);
	    }
	  else
	    {
	      if (bpt->loc_type == bp_loc_hardware_breakpoint)
		{
		  *hw_breakpoint_error = 1;
		  fprintf_unfiltered (tmp_error_stream, 
				      "Cannot insert hardware breakpoint %d.\n",
				      bpt->owner->number);
		}
	      else
		{
		  fprintf_unfiltered (tmp_error_stream, 
				      "Cannot insert breakpoint %d.\n", 
				      bpt->owner->number);
		  fprintf_filtered (tmp_error_stream, 
				    "Error accessing memory address ");
		  fputs_filtered (paddress (bpt->gdbarch, bpt->address),
				  tmp_error_stream);
		  fprintf_filtered (tmp_error_stream, ": %s.\n",
				    safe_strerror (val));
		}

	    }
	}
      else
	bpt->inserted = 1;

      return val;
    }

  else if (bpt->loc_type == bp_loc_hardware_watchpoint
	   /* NOTE drow/2003-09-08: This state only exists for removing
	      watchpoints.  It's not clear that it's necessary... */
	   && bpt->owner->disposition != disp_del_at_next_stop)
    {
      val = target_insert_watchpoint (bpt->address,
				      bpt->length,
				      bpt->watchpoint_type);

      /* If trying to set a read-watchpoint, and it turns out it's not
	 supported, try emulating one with an access watchpoint.  */
      if (val == 1 && bpt->watchpoint_type == hw_read)
	{
	  struct bp_location *loc, **loc_temp;

	  /* But don't try to insert it, if there's already another
	     hw_access location that would be considered a duplicate
	     of this one.  */
	  ALL_BP_LOCATIONS (loc, loc_temp)
	    if (loc != bpt
		&& loc->watchpoint_type == hw_access
		&& watchpoint_locations_match (bpt, loc))
	      {
		bpt->duplicate = 1;
		bpt->inserted = 1;
		bpt->target_info = loc->target_info;
		bpt->watchpoint_type = hw_access;
		val = 0;
		break;
	      }

	  if (val == 1)
	    {
	      val = target_insert_watchpoint (bpt->address,
					      bpt->length,
					      hw_access);
	      if (val == 0)
		bpt->watchpoint_type = hw_access;
	    }
	}

      bpt->inserted = (val == 0);
    }

  else if (bpt->owner->type == bp_catchpoint)
    {
      struct gdb_exception e = catch_exception (uiout, insert_catchpoint,
						bpt->owner, RETURN_MASK_ERROR);
      exception_fprintf (gdb_stderr, e, "warning: inserting catchpoint %d: ",
			 bpt->owner->number);
      if (e.reason < 0)
	bpt->owner->enable_state = bp_disabled;
      else
	bpt->inserted = 1;

      /* We've already printed an error message if there was a problem
	 inserting this catchpoint, and we've disabled the catchpoint,
	 so just return success.  */
      return 0;
    }

  return 0;
}

/* This function is called when program space PSPACE is about to be
   deleted.  It takes care of updating breakpoints to not reference
   PSPACE anymore.  */

void
breakpoint_program_space_exit (struct program_space *pspace)
{
  struct breakpoint *b, *b_temp;
  struct bp_location *loc, **loc_temp;

  /* Remove any breakpoint that was set through this program space.  */
  ALL_BREAKPOINTS_SAFE (b, b_temp)
    {
      if (b->pspace == pspace)
	delete_breakpoint (b);
    }

  /* Breakpoints set through other program spaces could have locations
     bound to PSPACE as well.  Remove those.  */
  ALL_BP_LOCATIONS (loc, loc_temp)
    {
      struct bp_location *tmp;

      if (loc->pspace == pspace)
	{
	  if (loc->owner->loc == loc)
	    loc->owner->loc = loc->next;
	  else
	    for (tmp = loc->owner->loc; tmp->next != NULL; tmp = tmp->next)
	      if (tmp->next == loc)
		{
		  tmp->next = loc->next;
		  break;
		}
	}
    }

  /* Now update the global location list to permanently delete the
     removed locations above.  */
  update_global_location_list (0);
}

/* Make sure all breakpoints are inserted in inferior.
   Throws exception on any error.
   A breakpoint that is already inserted won't be inserted
   again, so calling this function twice is safe.  */
void
insert_breakpoints (void)
{
  struct breakpoint *bpt;

  ALL_BREAKPOINTS (bpt)
    if (is_hardware_watchpoint (bpt))
      update_watchpoint (bpt, 0 /* don't reparse. */);

  update_global_location_list (1);

  /* update_global_location_list does not insert breakpoints when
     always_inserted_mode is not enabled.  Explicitly insert them
     now.  */
  if (!breakpoints_always_inserted_mode ())
    insert_breakpoint_locations ();
}

/* insert_breakpoints is used when starting or continuing the program.
   remove_breakpoints is used when the program stops.
   Both return zero if successful,
   or an `errno' value if could not write the inferior.  */

static void
insert_breakpoint_locations (void)
{
  struct breakpoint *bpt;
  struct bp_location *b, **bp_tmp;
  int error = 0;
  int val = 0;
  int disabled_breaks = 0;
  int hw_breakpoint_error = 0;

  struct ui_file *tmp_error_stream = mem_fileopen ();
  struct cleanup *cleanups = make_cleanup_ui_file_delete (tmp_error_stream);
  
  /* Explicitly mark the warning -- this will only be printed if
     there was an error.  */
  fprintf_unfiltered (tmp_error_stream, "Warning:\n");

  save_current_space_and_thread ();

  ALL_BP_LOCATIONS (b, bp_tmp)
    {
      struct thread_info *tp;
      CORE_ADDR last_addr;

      if (!should_be_inserted (b) || b->inserted)
	continue;

      /* There is no point inserting thread-specific breakpoints if the
	 thread no longer exists.  */
      if (b->owner->thread != -1
	  && !valid_thread_id (b->owner->thread))
	continue;

      switch_to_program_space_and_thread (b->pspace);

      /* For targets that support global breakpoints, there's no need
	 to select an inferior to insert breakpoint to.  In fact, even
	 if we aren't attached to any process yet, we should still
	 insert breakpoints.  */
      if (!gdbarch_has_global_breakpoints (target_gdbarch)
	  && ptid_equal (inferior_ptid, null_ptid))
	continue;

      val = insert_bp_location (b, tmp_error_stream,
				    &disabled_breaks,
				    &hw_breakpoint_error);
      if (val)
	error = val;
    }

  /* If we failed to insert all locations of a watchpoint,
     remove them, as half-inserted watchpoint is of limited use.  */
  ALL_BREAKPOINTS (bpt)  
    {
      int some_failed = 0;
      struct bp_location *loc;

      if (!is_hardware_watchpoint (bpt))
	continue;

      if (!breakpoint_enabled (bpt))
	continue;

      if (bpt->disposition == disp_del_at_next_stop)
	continue;
      
      for (loc = bpt->loc; loc; loc = loc->next)
	if (!loc->inserted && should_be_inserted (loc))
	  {
	    some_failed = 1;
	    break;
	  }
      if (some_failed)
	{
	  for (loc = bpt->loc; loc; loc = loc->next)
	    if (loc->inserted)
	      remove_breakpoint (loc, mark_uninserted);

	  hw_breakpoint_error = 1;
	  fprintf_unfiltered (tmp_error_stream,
			      "Could not insert hardware watchpoint %d.\n", 
			      bpt->number);
	  error = -1;
	}
    }

  if (error)
    {
      /* If a hardware breakpoint or watchpoint was inserted, add a
         message about possibly exhausted resources.  */
      if (hw_breakpoint_error)
	{
	  fprintf_unfiltered (tmp_error_stream, 
			      "Could not insert hardware breakpoints:\n\
You may have requested too many hardware breakpoints/watchpoints.\n");
	}
      target_terminal_ours_for_output ();
      error_stream (tmp_error_stream);
    }

  do_cleanups (cleanups);
}

int
remove_breakpoints (void)
{
  struct bp_location *b, **bp_tmp;
  int val = 0;

  ALL_BP_LOCATIONS (b, bp_tmp)
  {
    if (b->inserted)
      val |= remove_breakpoint (b, mark_uninserted);
  }
  return val;
}

/* Remove breakpoints of process PID.  */

int
remove_breakpoints_pid (int pid)
{
  struct bp_location *b, **b_tmp;
  int val;
  struct inferior *inf = find_inferior_pid (pid);

  ALL_BP_LOCATIONS (b, b_tmp)
  {
    if (b->pspace != inf->pspace)
      continue;

    if (b->inserted)
      {
	val = remove_breakpoint (b, mark_uninserted);
	if (val != 0)
	  return val;
      }
  }
  return 0;
}

int
remove_hw_watchpoints (void)
{
  struct bp_location *b, **bp_tmp;
  int val = 0;

  ALL_BP_LOCATIONS (b, bp_tmp)
  {
    if (b->inserted && b->loc_type == bp_loc_hardware_watchpoint)
      val |= remove_breakpoint (b, mark_uninserted);
  }
  return val;
}

int
reattach_breakpoints (int pid)
{
  struct cleanup *old_chain;
  struct bp_location *b, **bp_tmp;
  int val;
  struct ui_file *tmp_error_stream = mem_fileopen ();
  int dummy1 = 0, dummy2 = 0;
  struct inferior *inf;
  struct thread_info *tp;

  tp = any_live_thread_of_process (pid);
  if (tp == NULL)
    return 1;

  inf = find_inferior_pid (pid);
  old_chain = save_inferior_ptid ();

  inferior_ptid = tp->ptid;

  make_cleanup_ui_file_delete (tmp_error_stream);

  ALL_BP_LOCATIONS (b, bp_tmp)
  {
    if (b->pspace != inf->pspace)
      continue;

    if (b->inserted)
      {
	b->inserted = 0;
	val = insert_bp_location (b, tmp_error_stream,
				  &dummy1, &dummy2);
	if (val != 0)
	  {
	    do_cleanups (old_chain);
	    return val;
	  }
      }
  }
  do_cleanups (old_chain);
  return 0;
}

static int internal_breakpoint_number = -1;

static struct breakpoint *
create_internal_breakpoint (struct gdbarch *gdbarch,
			    CORE_ADDR address, enum bptype type)
{
  struct symtab_and_line sal;
  struct breakpoint *b;

  init_sal (&sal);		/* initialize to zeroes */

  sal.pc = address;
  sal.section = find_pc_overlay (sal.pc);
  sal.pspace = current_program_space;

  b = set_raw_breakpoint (gdbarch, sal, type);
  b->number = internal_breakpoint_number--;
  b->disposition = disp_donttouch;

  return b;
}

static void
create_overlay_event_breakpoint (char *func_name)
{
  struct objfile *objfile;

  ALL_OBJFILES (objfile)
    {
      struct breakpoint *b;
      struct minimal_symbol *m;

      m = lookup_minimal_symbol_text (func_name, objfile);
      if (m == NULL)
        continue;

      b = create_internal_breakpoint (get_objfile_arch (objfile),
				      SYMBOL_VALUE_ADDRESS (m),
                                      bp_overlay_event);
      b->addr_string = xstrdup (func_name);

      if (overlay_debugging == ovly_auto)
        {
          b->enable_state = bp_enabled;
          overlay_events_enabled = 1;
        }
      else
       {
         b->enable_state = bp_disabled;
         overlay_events_enabled = 0;
       }
    }
  update_global_location_list (1);
}

static void
create_longjmp_master_breakpoint (char *func_name)
{
  struct program_space *pspace;
  struct objfile *objfile;
  struct cleanup *old_chain;

  old_chain = save_current_program_space ();

  ALL_PSPACES (pspace)
  ALL_OBJFILES (objfile)
    {
      struct breakpoint *b;
      struct minimal_symbol *m;

      if (!gdbarch_get_longjmp_target_p (get_objfile_arch (objfile)))
	continue;

      set_current_program_space (pspace);

      m = lookup_minimal_symbol_text (func_name, objfile);
      if (m == NULL)
        continue;

      b = create_internal_breakpoint (get_objfile_arch (objfile),
				      SYMBOL_VALUE_ADDRESS (m),
                                      bp_longjmp_master);
      b->addr_string = xstrdup (func_name);
      b->enable_state = bp_disabled;
    }
  update_global_location_list (1);

  do_cleanups (old_chain);
}

/* Create a master std::terminate breakpoint.  The actual function
   looked for is named FUNC_NAME.  */
static void
create_std_terminate_master_breakpoint (const char *func_name)
{
  struct program_space *pspace;
  struct objfile *objfile;
  struct cleanup *old_chain;

  old_chain = save_current_program_space ();

  ALL_PSPACES (pspace)
    ALL_OBJFILES (objfile)
    {
      struct breakpoint *b;
      struct minimal_symbol *m;

      set_current_program_space (pspace);

      m = lookup_minimal_symbol (func_name, NULL, objfile);
      if (m == NULL || (MSYMBOL_TYPE (m) != mst_text
			&& MSYMBOL_TYPE (m) != mst_file_text))
        continue;

      b = create_internal_breakpoint (get_objfile_arch (objfile),
				      SYMBOL_VALUE_ADDRESS (m),
                                      bp_std_terminate_master);
      b->addr_string = xstrdup (func_name);
      b->enable_state = bp_disabled;
    }
  update_global_location_list (1);

  do_cleanups (old_chain);
}

void
update_breakpoints_after_exec (void)
{
  struct breakpoint *b;
  struct breakpoint *temp;
  struct bp_location *bploc, **bplocp_tmp;

  /* We're about to delete breakpoints from GDB's lists.  If the
     INSERTED flag is true, GDB will try to lift the breakpoints by
     writing the breakpoints' "shadow contents" back into memory.  The
     "shadow contents" are NOT valid after an exec, so GDB should not
     do that.  Instead, the target is responsible from marking
     breakpoints out as soon as it detects an exec.  We don't do that
     here instead, because there may be other attempts to delete
     breakpoints after detecting an exec and before reaching here.  */
  ALL_BP_LOCATIONS (bploc, bplocp_tmp)
    if (bploc->pspace == current_program_space)
      gdb_assert (!bploc->inserted);

  ALL_BREAKPOINTS_SAFE (b, temp)
  {
    if (b->pspace != current_program_space)
      continue;

    /* Solib breakpoints must be explicitly reset after an exec(). */
    if (b->type == bp_shlib_event)
      {
	delete_breakpoint (b);
	continue;
      }

    /* JIT breakpoints must be explicitly reset after an exec(). */
    if (b->type == bp_jit_event)
      {
	delete_breakpoint (b);
	continue;
      }

    /* Thread event breakpoints must be set anew after an exec(),
       as must overlay event and longjmp master breakpoints.  */
    if (b->type == bp_thread_event || b->type == bp_overlay_event
	|| b->type == bp_longjmp_master || b->type == bp_std_terminate_master)
      {
	delete_breakpoint (b);
	continue;
      }

    /* Step-resume breakpoints are meaningless after an exec(). */
    if (b->type == bp_step_resume)
      {
	delete_breakpoint (b);
	continue;
      }

    /* Longjmp and longjmp-resume breakpoints are also meaningless
       after an exec.  */
    if (b->type == bp_longjmp || b->type == bp_longjmp_resume)
      {
	delete_breakpoint (b);
	continue;
      }

    if (b->type == bp_catchpoint)
      {
        /* For now, none of the bp_catchpoint breakpoints need to
           do anything at this point.  In the future, if some of
           the catchpoints need to something, we will need to add
           a new method, and call this method from here.  */
        continue;
      }

    /* bp_finish is a special case.  The only way we ought to be able
       to see one of these when an exec() has happened, is if the user
       caught a vfork, and then said "finish".  Ordinarily a finish just
       carries them to the call-site of the current callee, by setting
       a temporary bp there and resuming.  But in this case, the finish
       will carry them entirely through the vfork & exec.

       We don't want to allow a bp_finish to remain inserted now.  But
       we can't safely delete it, 'cause finish_command has a handle to
       the bp on a bpstat, and will later want to delete it.  There's a
       chance (and I've seen it happen) that if we delete the bp_finish
       here, that its storage will get reused by the time finish_command
       gets 'round to deleting the "use to be a bp_finish" breakpoint.
       We really must allow finish_command to delete a bp_finish.

       In the absense of a general solution for the "how do we know
       it's safe to delete something others may have handles to?"
       problem, what we'll do here is just uninsert the bp_finish, and
       let finish_command delete it.

       (We know the bp_finish is "doomed" in the sense that it's
       momentary, and will be deleted as soon as finish_command sees
       the inferior stopped.  So it doesn't matter that the bp's
       address is probably bogus in the new a.out, unlike e.g., the
       solib breakpoints.)  */

    if (b->type == bp_finish)
      {
	continue;
      }

    /* Without a symbolic address, we have little hope of the
       pre-exec() address meaning the same thing in the post-exec()
       a.out. */
    if (b->addr_string == NULL)
      {
	delete_breakpoint (b);
	continue;
      }
  }
  /* FIXME what about longjmp breakpoints?  Re-create them here?  */
  create_overlay_event_breakpoint ("_ovly_debug_event");
  create_longjmp_master_breakpoint ("longjmp");
  create_longjmp_master_breakpoint ("_longjmp");
  create_longjmp_master_breakpoint ("siglongjmp");
  create_longjmp_master_breakpoint ("_siglongjmp");
  create_std_terminate_master_breakpoint ("std::terminate()");
}

int
detach_breakpoints (int pid)
{
  struct bp_location *b, **bp_tmp;
  int val = 0;
  struct cleanup *old_chain = save_inferior_ptid ();
  struct inferior *inf = current_inferior ();

  if (pid == PIDGET (inferior_ptid))
    error (_("Cannot detach breakpoints of inferior_ptid"));

  /* Set inferior_ptid; remove_breakpoint_1 uses this global.  */
  inferior_ptid = pid_to_ptid (pid);
  ALL_BP_LOCATIONS (b, bp_tmp)
  {
    if (b->pspace != inf->pspace)
      continue;

    if (b->inserted)
      val |= remove_breakpoint_1 (b, mark_inserted);
  }
  do_cleanups (old_chain);
  return val;
}

/* Remove the breakpoint location B from the current address space.
   Note that this is used to detach breakpoints from a child fork.
   When we get here, the child isn't in the inferior list, and neither
   do we have objects to represent its address space --- we should
   *not* look at b->pspace->aspace here.  */

static int
remove_breakpoint_1 (struct bp_location *b, insertion_state_t is)
{
  int val;
  struct cleanup *old_chain;

  if (b->owner->enable_state == bp_permanent)
    /* Permanent breakpoints cannot be inserted or removed.  */
    return 0;

  /* The type of none suggests that owner is actually deleted.
     This should not ever happen.  */
  gdb_assert (b->owner->type != bp_none);

  if (b->loc_type == bp_loc_software_breakpoint
      || b->loc_type == bp_loc_hardware_breakpoint)
    {
      /* "Normal" instruction breakpoint: either the standard
	 trap-instruction bp (bp_breakpoint), or a
	 bp_hardware_breakpoint.  */

      /* First check to see if we have to handle an overlay.  */
      if (overlay_debugging == ovly_off
	  || b->section == NULL
	  || !(section_is_overlay (b->section)))
	{
	  /* No overlay handling: just remove the breakpoint.  */

	  if (b->loc_type == bp_loc_hardware_breakpoint)
	    val = target_remove_hw_breakpoint (b->gdbarch, &b->target_info);
	  else
	    val = target_remove_breakpoint (b->gdbarch, &b->target_info);
	}
      else
	{
	  /* This breakpoint is in an overlay section.  
	     Did we set a breakpoint at the LMA?  */
	  if (!overlay_events_enabled)
	      {
		/* Yes -- overlay event support is not active, so we
		   should have set a breakpoint at the LMA.  Remove it.  
		*/
		/* Ignore any failures: if the LMA is in ROM, we will
		   have already warned when we failed to insert it.  */
		if (b->loc_type == bp_loc_hardware_breakpoint)
		  target_remove_hw_breakpoint (b->gdbarch,
					       &b->overlay_target_info);
		else
		  target_remove_breakpoint (b->gdbarch,
					    &b->overlay_target_info);
	      }
	  /* Did we set a breakpoint at the VMA? 
	     If so, we will have marked the breakpoint 'inserted'.  */
	  if (b->inserted)
	    {
	      /* Yes -- remove it.  Previously we did not bother to
		 remove the breakpoint if the section had been
		 unmapped, but let's not rely on that being safe.  We
		 don't know what the overlay manager might do.  */
	      if (b->loc_type == bp_loc_hardware_breakpoint)
		val = target_remove_hw_breakpoint (b->gdbarch,
						   &b->target_info);

	      /* However, we should remove *software* breakpoints only
		 if the section is still mapped, or else we overwrite
		 wrong code with the saved shadow contents.  */
	      else if (section_is_mapped (b->section))
		val = target_remove_breakpoint (b->gdbarch,
						&b->target_info);
	      else
		val = 0;
	    }
	  else
	    {
	      /* No -- not inserted, so no need to remove.  No error.  */
	      val = 0;
	    }
	}

      /* In some cases, we might not be able to remove a breakpoint
	 in a shared library that has already been removed, but we
	 have not yet processed the shlib unload event.  */
      if (val && solib_name_from_address (b->pspace, b->address))
	val = 0;

      if (val)
	return val;
      b->inserted = (is == mark_inserted);
    }
  else if (b->loc_type == bp_loc_hardware_watchpoint)
    {
      struct value *v;
      struct value *n;

      b->inserted = (is == mark_inserted);
      val = target_remove_watchpoint (b->address, b->length, 
				      b->watchpoint_type);

      /* Failure to remove any of the hardware watchpoints comes here.  */
      if ((is == mark_uninserted) && (b->inserted))
	warning (_("Could not remove hardware watchpoint %d."),
		 b->owner->number);
    }
  else if (b->owner->type == bp_catchpoint
           && breakpoint_enabled (b->owner)
           && !b->duplicate)
    {
      gdb_assert (b->owner->ops != NULL && b->owner->ops->remove != NULL);

      val = b->owner->ops->remove (b->owner);
      if (val)
	return val;
      b->inserted = (is == mark_inserted);
    }

  return 0;
}

static int
remove_breakpoint (struct bp_location *b, insertion_state_t is)
{
  int ret;
  struct cleanup *old_chain;

  if (b->owner->enable_state == bp_permanent)
    /* Permanent breakpoints cannot be inserted or removed.  */
    return 0;

  /* The type of none suggests that owner is actually deleted.
     This should not ever happen.  */
  gdb_assert (b->owner->type != bp_none);

  old_chain = save_current_space_and_thread ();

  switch_to_program_space_and_thread (b->pspace);

  ret = remove_breakpoint_1 (b, is);

  do_cleanups (old_chain);
  return ret;
}

/* Clear the "inserted" flag in all breakpoints.  */

void
mark_breakpoints_out (void)
{
  struct bp_location *bpt, **bptp_tmp;

  ALL_BP_LOCATIONS (bpt, bptp_tmp)
    if (bpt->pspace == current_program_space)
      bpt->inserted = 0;
}

/* Clear the "inserted" flag in all breakpoints and delete any
   breakpoints which should go away between runs of the program.

   Plus other such housekeeping that has to be done for breakpoints
   between runs.

   Note: this function gets called at the end of a run (by
   generic_mourn_inferior) and when a run begins (by
   init_wait_for_inferior). */



void
breakpoint_init_inferior (enum inf_context context)
{
  struct breakpoint *b, *temp;
  struct bp_location *bpt, **bptp_tmp;
  int ix;
  struct program_space *pspace = current_program_space;

  /* If breakpoint locations are shared across processes, then there's
     nothing to do.  */
  if (gdbarch_has_global_breakpoints (target_gdbarch))
    return;

  ALL_BP_LOCATIONS (bpt, bptp_tmp)
  {
    if (bpt->pspace == pspace
	&& bpt->owner->enable_state != bp_permanent)
      bpt->inserted = 0;
  }

  ALL_BREAKPOINTS_SAFE (b, temp)
  {
    if (b->loc && b->loc->pspace != pspace)
      continue;

    switch (b->type)
      {
      case bp_call_dummy:

	/* If the call dummy breakpoint is at the entry point it will
	   cause problems when the inferior is rerun, so we better get
	   rid of it.  */

      case bp_watchpoint_scope:

	/* Also get rid of scope breakpoints.  */

      case bp_shlib_event:

	/* Also remove solib event breakpoints.  Their addresses may
	   have changed since the last time we ran the program.
	   Actually we may now be debugging against different target;
	   and so the solib backend that installed this breakpoint may
	   not be used in by the target.  E.g.,

	   (gdb) file prog-linux
	   (gdb) run               # native linux target
	   ...
	   (gdb) kill
	   (gdb) file prog-win.exe
	   (gdb) tar rem :9999     # remote Windows gdbserver.
	*/

	delete_breakpoint (b);
	break;

      case bp_watchpoint:
      case bp_hardware_watchpoint:
      case bp_read_watchpoint:
      case bp_access_watchpoint:

	/* Likewise for watchpoints on local expressions.  */
	if (b->exp_valid_block != NULL)
	  delete_breakpoint (b);
	else if (context == inf_starting) 
	  {
	    /* Reset val field to force reread of starting value
	       in insert_breakpoints.  */
	    if (b->val)
	      value_free (b->val);
	    b->val = NULL;
	    b->val_valid = 0;
	  }
	break;
      default:
	break;
      }
  }

  /* Get rid of the moribund locations.  */
  for (ix = 0; VEC_iterate (bp_location_p, moribund_locations, ix, bpt); ++ix)
    free_bp_location (bpt);
  VEC_free (bp_location_p, moribund_locations);
}

/* These functions concern about actual breakpoints inserted in the
   target --- to e.g. check if we need to do decr_pc adjustment or if
   we need to hop over the bkpt --- so we check for address space
   match, not program space.  */

/* breakpoint_here_p (PC) returns non-zero if an enabled breakpoint
   exists at PC.  It returns ordinary_breakpoint_here if it's an
   ordinary breakpoint, or permanent_breakpoint_here if it's a
   permanent breakpoint.
   - When continuing from a location with an ordinary breakpoint, we
     actually single step once before calling insert_breakpoints.
   - When continuing from a localion with a permanent breakpoint, we
     need to use the `SKIP_PERMANENT_BREAKPOINT' macro, provided by
     the target, to advance the PC past the breakpoint.  */

enum breakpoint_here
breakpoint_here_p (struct address_space *aspace, CORE_ADDR pc)
{
  struct bp_location *bpt, **bptp_tmp;
  int any_breakpoint_here = 0;

  ALL_BP_LOCATIONS (bpt, bptp_tmp)
    {
      if (bpt->loc_type != bp_loc_software_breakpoint
	  && bpt->loc_type != bp_loc_hardware_breakpoint)
	continue;

      if ((breakpoint_enabled (bpt->owner)
	   || bpt->owner->enable_state == bp_permanent)
	  && breakpoint_address_match (bpt->pspace->aspace, bpt->address,
				       aspace, pc))
	{
	  if (overlay_debugging 
	      && section_is_overlay (bpt->section) 
	      && !section_is_mapped (bpt->section))
	    continue;		/* unmapped overlay -- can't be a match */
	  else if (bpt->owner->enable_state == bp_permanent)
	    return permanent_breakpoint_here;
	  else
	    any_breakpoint_here = 1;
	}
    }

  return any_breakpoint_here ? ordinary_breakpoint_here : 0;
}

/* Return true if there's a moribund breakpoint at PC.  */

int
moribund_breakpoint_here_p (struct address_space *aspace, CORE_ADDR pc)
{
  struct bp_location *loc;
  int ix;

  for (ix = 0; VEC_iterate (bp_location_p, moribund_locations, ix, loc); ++ix)
    if (breakpoint_address_match (loc->pspace->aspace, loc->address,
				  aspace,  pc))
      return 1;

  return 0;
}

/* Returns non-zero if there's a breakpoint inserted at PC, which is
   inserted using regular breakpoint_chain / bp_location array mechanism.
   This does not check for single-step breakpoints, which are
   inserted and removed using direct target manipulation.  */

int
regular_breakpoint_inserted_here_p (struct address_space *aspace, CORE_ADDR pc)
{
  struct bp_location *bpt, **bptp_tmp;

  ALL_BP_LOCATIONS (bpt, bptp_tmp)
    {
      if (bpt->loc_type != bp_loc_software_breakpoint
	  && bpt->loc_type != bp_loc_hardware_breakpoint)
	continue;

      if (bpt->inserted
	  && breakpoint_address_match (bpt->pspace->aspace, bpt->address,
				       aspace, pc))
	{
	  if (overlay_debugging 
	      && section_is_overlay (bpt->section) 
	      && !section_is_mapped (bpt->section))
	    continue;		/* unmapped overlay -- can't be a match */
	  else
	    return 1;
	}
    }
  return 0;
}

/* Returns non-zero iff there's either regular breakpoint
   or a single step breakpoint inserted at PC.  */

int
breakpoint_inserted_here_p (struct address_space *aspace, CORE_ADDR pc)
{
  if (regular_breakpoint_inserted_here_p (aspace, pc))
    return 1;

  if (single_step_breakpoint_inserted_here_p (aspace, pc))
    return 1;

  return 0;
}

/* This function returns non-zero iff there is a software breakpoint
   inserted at PC.  */

int
software_breakpoint_inserted_here_p (struct address_space *aspace, CORE_ADDR pc)
{
  struct bp_location *bpt, **bptp_tmp;
  int any_breakpoint_here = 0;

  ALL_BP_LOCATIONS (bpt, bptp_tmp)
    {
      if (bpt->loc_type != bp_loc_software_breakpoint)
	continue;

      if (bpt->inserted
	  && breakpoint_address_match (bpt->pspace->aspace, bpt->address,
				       aspace, pc))
	{
	  if (overlay_debugging 
	      && section_is_overlay (bpt->section) 
	      && !section_is_mapped (bpt->section))
	    continue;		/* unmapped overlay -- can't be a match */
	  else
	    return 1;
	}
    }

  /* Also check for software single-step breakpoints.  */
  if (single_step_breakpoint_inserted_here_p (aspace, pc))
    return 1;

  return 0;
}

int
hardware_watchpoint_inserted_in_range (struct address_space *aspace,
				       CORE_ADDR addr, ULONGEST len)
{
  struct breakpoint *bpt;

  ALL_BREAKPOINTS (bpt)
    {
      struct bp_location *loc;

      if (bpt->type != bp_hardware_watchpoint
	  && bpt->type != bp_access_watchpoint)
	continue;

      if (!breakpoint_enabled (bpt))
	continue;

      for (loc = bpt->loc; loc; loc = loc->next)
	if (loc->pspace->aspace == aspace && loc->inserted)
	  {
	    CORE_ADDR l, h;

	    /* Check for intersection.  */
	    l = max (loc->address, addr);
	    h = min (loc->address + loc->length, addr + len);
	    if (l < h)
	      return 1;
	  }
    }
  return 0;
}

/* breakpoint_thread_match (PC, PTID) returns true if the breakpoint at
   PC is valid for process/thread PTID.  */

int
breakpoint_thread_match (struct address_space *aspace, CORE_ADDR pc,
			 ptid_t ptid)
{
  struct bp_location *bpt, **bptp_tmp;
  /* The thread and task IDs associated to PTID, computed lazily.  */
  int thread = -1;
  int task = 0;
  
  ALL_BP_LOCATIONS (bpt, bptp_tmp)
    {
      if (bpt->loc_type != bp_loc_software_breakpoint
	  && bpt->loc_type != bp_loc_hardware_breakpoint)
	continue;

      if (!breakpoint_enabled (bpt->owner)
	  && bpt->owner->enable_state != bp_permanent)
	continue;

      if (!breakpoint_address_match (bpt->pspace->aspace, bpt->address,
				     aspace, pc))
	continue;

      if (bpt->owner->thread != -1)
	{
	  /* This is a thread-specific breakpoint.  Check that ptid
	     matches that thread.  If thread hasn't been computed yet,
	     it is now time to do so.  */
	  if (thread == -1)
	    thread = pid_to_thread_id (ptid);
	  if (bpt->owner->thread != thread)
	    continue;
	}

      if (bpt->owner->task != 0)
        {
	  /* This is a task-specific breakpoint.  Check that ptid
	     matches that task.  If task hasn't been computed yet,
	     it is now time to do so.  */
	  if (task == 0)
	    task = ada_get_task_number (ptid);
	  if (bpt->owner->task != task)
	    continue;
        }

      if (overlay_debugging 
	  && section_is_overlay (bpt->section) 
	  && !section_is_mapped (bpt->section))
	continue;	    /* unmapped overlay -- can't be a match */

      return 1;
    }

  return 0;
}


/* bpstat stuff.  External routines' interfaces are documented
   in breakpoint.h.  */

int
ep_is_catchpoint (struct breakpoint *ep)
{
  return (ep->type == bp_catchpoint);
}

void 
bpstat_free (bpstat bs)
{
  if (bs->old_val != NULL)
    value_free (bs->old_val);
  decref_counted_command_line (&bs->commands);
  xfree (bs);
}

/* Clear a bpstat so that it says we are not at any breakpoint.
   Also free any storage that is part of a bpstat.  */

void
bpstat_clear (bpstat *bsp)
{
  bpstat p;
  bpstat q;

  if (bsp == 0)
    return;
  p = *bsp;
  while (p != NULL)
    {
      q = p->next;
      bpstat_free (p);
      p = q;
    }
  *bsp = NULL;
}

/* Return a copy of a bpstat.  Like "bs1 = bs2" but all storage that
   is part of the bpstat is copied as well.  */

bpstat
bpstat_copy (bpstat bs)
{
  bpstat p = NULL;
  bpstat tmp;
  bpstat retval = NULL;

  if (bs == NULL)
    return bs;

  for (; bs != NULL; bs = bs->next)
    {
      tmp = (bpstat) xmalloc (sizeof (*tmp));
      memcpy (tmp, bs, sizeof (*tmp));
      incref_counted_command_line (tmp->commands);
      if (bs->old_val != NULL)
	{
	  tmp->old_val = value_copy (bs->old_val);
	  release_value (tmp->old_val);
	}

      if (p == NULL)
	/* This is the first thing in the chain.  */
	retval = tmp;
      else
	p->next = tmp;
      p = tmp;
    }
  p->next = NULL;
  return retval;
}

/* Find the bpstat associated with this breakpoint */

bpstat
bpstat_find_breakpoint (bpstat bsp, struct breakpoint *breakpoint)
{
  if (bsp == NULL)
    return NULL;

  for (; bsp != NULL; bsp = bsp->next)
    {
      if (bsp->breakpoint_at && bsp->breakpoint_at->owner == breakpoint)
	return bsp;
    }
  return NULL;
}

/* Put in *NUM the breakpoint number of the first breakpoint we are stopped
   at.  *BSP upon return is a bpstat which points to the remaining
   breakpoints stopped at (but which is not guaranteed to be good for
   anything but further calls to bpstat_num).
   Return 0 if passed a bpstat which does not indicate any breakpoints.
   Return -1 if stopped at a breakpoint that has been deleted since
   we set it.
   Return 1 otherwise.  */

int
bpstat_num (bpstat *bsp, int *num)
{
  struct breakpoint *b;

  if ((*bsp) == NULL)
    return 0;			/* No more breakpoint values */

  /* We assume we'll never have several bpstats that
     correspond to a single breakpoint -- otherwise, 
     this function might return the same number more
     than once and this will look ugly.  */
  b = (*bsp)->breakpoint_at ? (*bsp)->breakpoint_at->owner : NULL;
  *bsp = (*bsp)->next;
  if (b == NULL)
    return -1;			/* breakpoint that's been deleted since */

  *num = b->number;		/* We have its number */
  return 1;
}

/* Modify BS so that the actions will not be performed.  */

void
bpstat_clear_actions (bpstat bs)
{
  for (; bs != NULL; bs = bs->next)
    {
      decref_counted_command_line (&bs->commands);
      bs->commands_left = NULL;
      if (bs->old_val != NULL)
	{
	  value_free (bs->old_val);
	  bs->old_val = NULL;
	}
    }
}

/* Called when a command is about to proceed the inferior.  */

static void
breakpoint_about_to_proceed (void)
{
  if (!ptid_equal (inferior_ptid, null_ptid))
    {
      struct thread_info *tp = inferior_thread ();

      /* Allow inferior function calls in breakpoint commands to not
	 interrupt the command list.  When the call finishes
	 successfully, the inferior will be standing at the same
	 breakpoint as if nothing happened.  */
      if (tp->in_infcall)
	return;
    }

  breakpoint_proceeded = 1;
}

/* Stub for cleaning up our state if we error-out of a breakpoint command */
static void
cleanup_executing_breakpoints (void *ignore)
{
  executing_breakpoint_commands = 0;
}

/* Execute all the commands associated with all the breakpoints at this
   location.  Any of these commands could cause the process to proceed
   beyond this point, etc.  We look out for such changes by checking
   the global "breakpoint_proceeded" after each command.

   Returns true if a breakpoint command resumed the inferior.  In that
   case, it is the caller's responsibility to recall it again with the
   bpstat of the current thread.  */

static int
bpstat_do_actions_1 (bpstat *bsp)
{
  bpstat bs;
  struct cleanup *old_chain;
  int again = 0;

  /* Avoid endless recursion if a `source' command is contained
     in bs->commands.  */
  if (executing_breakpoint_commands)
    return 0;

  executing_breakpoint_commands = 1;
  old_chain = make_cleanup (cleanup_executing_breakpoints, 0);

  /* This pointer will iterate over the list of bpstat's. */
  bs = *bsp;

  breakpoint_proceeded = 0;
  for (; bs != NULL; bs = bs->next)
    {
      struct counted_command_line *ccmd;
      struct command_line *cmd;
      struct cleanup *this_cmd_tree_chain;

      /* Take ownership of the BSP's command tree, if it has one.

         The command tree could legitimately contain commands like
         'step' and 'next', which call clear_proceed_status, which
         frees stop_bpstat's command tree.  To make sure this doesn't
         free the tree we're executing out from under us, we need to
         take ownership of the tree ourselves.  Since a given bpstat's
         commands are only executed once, we don't need to copy it; we
         can clear the pointer in the bpstat, and make sure we free
         the tree when we're done.  */
      ccmd = bs->commands;
      bs->commands = NULL;
      this_cmd_tree_chain
	= make_cleanup_decref_counted_command_line (&ccmd);
      cmd = bs->commands_left;
      bs->commands_left = NULL;

      while (cmd != NULL)
	{
	  execute_control_command (cmd);

	  if (breakpoint_proceeded)
	    break;
	  else
	    cmd = cmd->next;
	}

      /* We can free this command tree now.  */
      do_cleanups (this_cmd_tree_chain);

      if (breakpoint_proceeded)
	{
	  if (target_can_async_p ())
	    /* If we are in async mode, then the target might be still
	       running, not stopped at any breakpoint, so nothing for
	       us to do here -- just return to the event loop.  */
	    ;
	  else
	    /* In sync mode, when execute_control_command returns
	       we're already standing on the next breakpoint.
	       Breakpoint commands for that stop were not run, since
	       execute_command does not run breakpoint commands --
	       only command_line_handler does, but that one is not
	       involved in execution of breakpoint commands.  So, we
	       can now execute breakpoint commands.  It should be
	       noted that making execute_command do bpstat actions is
	       not an option -- in this case we'll have recursive
	       invocation of bpstat for each breakpoint with a
	       command, and can easily blow up GDB stack.  Instead, we
	       return true, which will trigger the caller to recall us
	       with the new stop_bpstat.  */
	    again = 1;
	  break;
	}
    }
  do_cleanups (old_chain);
  return again;
}

void
bpstat_do_actions (void)
{
  /* Do any commands attached to breakpoint we are stopped at.  */
  while (!ptid_equal (inferior_ptid, null_ptid)
	 && target_has_execution
	 && !is_exited (inferior_ptid)
	 && !is_executing (inferior_ptid))
    /* Since in sync mode, bpstat_do_actions may resume the inferior,
       and only return when it is stopped at the next breakpoint, we
       keep doing breakpoint actions until it returns false to
       indicate the inferior was not resumed.  */
    if (!bpstat_do_actions_1 (&inferior_thread ()->stop_bpstat))
      break;
}

/* Print out the (old or new) value associated with a watchpoint.  */

static void
watchpoint_value_print (struct value *val, struct ui_file *stream)
{
  if (val == NULL)
    fprintf_unfiltered (stream, _("<unreadable>"));
  else
    {
      struct value_print_options opts;
      get_user_print_options (&opts);
      value_print (val, stream, &opts);
    }
}

/* This is the normal print function for a bpstat.  In the future,
   much of this logic could (should?) be moved to bpstat_stop_status,
   by having it set different print_it values.

   Current scheme: When we stop, bpstat_print() is called.  It loops
   through the bpstat list of things causing this stop, calling the
   print_bp_stop_message function on each one. The behavior of the
   print_bp_stop_message function depends on the print_it field of
   bpstat. If such field so indicates, call this function here.

   Return values from this routine (ultimately used by bpstat_print()
   and normal_stop() to decide what to do): 
   PRINT_NOTHING: Means we already printed all we needed to print,
   don't print anything else.
   PRINT_SRC_ONLY: Means we printed something, and we do *not* desire
   that something to be followed by a location.
   PRINT_SCR_AND_LOC: Means we printed something, and we *do* desire
   that something to be followed by a location.
   PRINT_UNKNOWN: Means we printed nothing or we need to do some more
   analysis.  */

static enum print_stop_action
print_it_typical (bpstat bs)
{
  struct cleanup *old_chain;
  struct breakpoint *b;
  const struct bp_location *bl;
  struct ui_stream *stb;
  int bp_temp = 0;
  enum print_stop_action result;

  /* bs->breakpoint_at can be NULL if it was a momentary breakpoint
     which has since been deleted.  */
  if (bs->breakpoint_at == NULL)
    return PRINT_UNKNOWN;
  bl = bs->breakpoint_at;
  b = bl->owner;

  stb = ui_out_stream_new (uiout);
  old_chain = make_cleanup_ui_out_stream_delete (stb);

  switch (b->type)
    {
    case bp_breakpoint:
    case bp_hardware_breakpoint:
      bp_temp = bs->breakpoint_at->owner->disposition == disp_del;
      if (bl->address != bl->requested_address)
	breakpoint_adjustment_warning (bl->requested_address,
	                               bl->address,
				       b->number, 1);
      annotate_breakpoint (b->number);
      if (bp_temp) 
	ui_out_text (uiout, "\nTemporary breakpoint ");
      else
	ui_out_text (uiout, "\nBreakpoint ");
      if (ui_out_is_mi_like_p (uiout))
	{
	  ui_out_field_string (uiout, "reason", 
			  async_reason_lookup (EXEC_ASYNC_BREAKPOINT_HIT));
	  ui_out_field_string (uiout, "disp", bpdisp_text (b->disposition));
	}
      ui_out_field_int (uiout, "bkptno", b->number);
      ui_out_text (uiout, ", ");
      result = PRINT_SRC_AND_LOC;
      break;

    case bp_shlib_event:
      /* Did we stop because the user set the stop_on_solib_events
	 variable?  (If so, we report this as a generic, "Stopped due
	 to shlib event" message.) */
      printf_filtered (_("Stopped due to shared library event\n"));
      result = PRINT_NOTHING;
      break;

    case bp_thread_event:
      /* Not sure how we will get here. 
	 GDB should not stop for these breakpoints.  */
      printf_filtered (_("Thread Event Breakpoint: gdb should not stop!\n"));
      result = PRINT_NOTHING;
      break;

    case bp_overlay_event:
      /* By analogy with the thread event, GDB should not stop for these. */
      printf_filtered (_("Overlay Event Breakpoint: gdb should not stop!\n"));
      result = PRINT_NOTHING;
      break;

    case bp_longjmp_master:
      /* These should never be enabled.  */
      printf_filtered (_("Longjmp Master Breakpoint: gdb should not stop!\n"));
      result = PRINT_NOTHING;
      break;

    case bp_std_terminate_master:
      /* These should never be enabled.  */
      printf_filtered (_("std::terminate Master Breakpoint: gdb should not stop!\n"));
      result = PRINT_NOTHING;
      break;

    case bp_watchpoint:
    case bp_hardware_watchpoint:
      annotate_watchpoint (b->number);
      if (ui_out_is_mi_like_p (uiout))
	ui_out_field_string
	  (uiout, "reason",
	   async_reason_lookup (EXEC_ASYNC_WATCHPOINT_TRIGGER));
      mention (b);
      make_cleanup_ui_out_tuple_begin_end (uiout, "value");
      ui_out_text (uiout, "\nOld value = ");
      watchpoint_value_print (bs->old_val, stb->stream);
      ui_out_field_stream (uiout, "old", stb);
      ui_out_text (uiout, "\nNew value = ");
      watchpoint_value_print (b->val, stb->stream);
      ui_out_field_stream (uiout, "new", stb);
      ui_out_text (uiout, "\n");
      /* More than one watchpoint may have been triggered.  */
      result = PRINT_UNKNOWN;
      break;

    case bp_read_watchpoint:
      if (ui_out_is_mi_like_p (uiout))
	ui_out_field_string
	  (uiout, "reason",
	   async_reason_lookup (EXEC_ASYNC_READ_WATCHPOINT_TRIGGER));
      mention (b);
      make_cleanup_ui_out_tuple_begin_end (uiout, "value");
      ui_out_text (uiout, "\nValue = ");
      watchpoint_value_print (b->val, stb->stream);
      ui_out_field_stream (uiout, "value", stb);
      ui_out_text (uiout, "\n");
      result = PRINT_UNKNOWN;
      break;

    case bp_access_watchpoint:
      if (bs->old_val != NULL)
	{
	  annotate_watchpoint (b->number);
	  if (ui_out_is_mi_like_p (uiout))
	    ui_out_field_string
	      (uiout, "reason",
	       async_reason_lookup (EXEC_ASYNC_ACCESS_WATCHPOINT_TRIGGER));
	  mention (b);
	  make_cleanup_ui_out_tuple_begin_end (uiout, "value");
	  ui_out_text (uiout, "\nOld value = ");
	  watchpoint_value_print (bs->old_val, stb->stream);
	  ui_out_field_stream (uiout, "old", stb);
	  ui_out_text (uiout, "\nNew value = ");
	}
      else 
	{
	  mention (b);
	  if (ui_out_is_mi_like_p (uiout))
	    ui_out_field_string
	      (uiout, "reason",
	       async_reason_lookup (EXEC_ASYNC_ACCESS_WATCHPOINT_TRIGGER));
	  make_cleanup_ui_out_tuple_begin_end (uiout, "value");
	  ui_out_text (uiout, "\nValue = ");
	}
      watchpoint_value_print (b->val, stb->stream);
      ui_out_field_stream (uiout, "new", stb);
      ui_out_text (uiout, "\n");
      result = PRINT_UNKNOWN;
      break;

    /* Fall through, we don't deal with these types of breakpoints
       here. */

    case bp_finish:
      if (ui_out_is_mi_like_p (uiout))
	ui_out_field_string
	  (uiout, "reason",
	   async_reason_lookup (EXEC_ASYNC_FUNCTION_FINISHED));
      result = PRINT_UNKNOWN;
      break;

    case bp_until:
      if (ui_out_is_mi_like_p (uiout))
	ui_out_field_string
	  (uiout, "reason",
	   async_reason_lookup (EXEC_ASYNC_LOCATION_REACHED));
      result = PRINT_UNKNOWN;
      break;

    case bp_none:
    case bp_longjmp:
    case bp_longjmp_resume:
    case bp_step_resume:
    case bp_watchpoint_scope:
    case bp_call_dummy:
    case bp_std_terminate:
    case bp_tracepoint:
    case bp_fast_tracepoint:
    case bp_jit_event:
    default:
      result = PRINT_UNKNOWN;
      break;
    }

  do_cleanups (old_chain);
  return result;
}

/* Generic routine for printing messages indicating why we
   stopped. The behavior of this function depends on the value
   'print_it' in the bpstat structure.  Under some circumstances we
   may decide not to print anything here and delegate the task to
   normal_stop(). */

static enum print_stop_action
print_bp_stop_message (bpstat bs)
{
  switch (bs->print_it)
    {
    case print_it_noop:
      /* Nothing should be printed for this bpstat entry. */
      return PRINT_UNKNOWN;
      break;

    case print_it_done:
      /* We still want to print the frame, but we already printed the
         relevant messages. */
      return PRINT_SRC_AND_LOC;
      break;

    case print_it_normal:
      {
	const struct bp_location *bl = bs->breakpoint_at;
	struct breakpoint *b = bl ? bl->owner : NULL;
	
	/* Normal case.  Call the breakpoint's print_it method, or
	   print_it_typical.  */
	/* FIXME: how breakpoint can ever be NULL here?  */
	if (b != NULL && b->ops != NULL && b->ops->print_it != NULL)
	  return b->ops->print_it (b);
	else
	  return print_it_typical (bs);
      }
	break;

    default:
      internal_error (__FILE__, __LINE__,
		      _("print_bp_stop_message: unrecognized enum value"));
      break;
    }
}

/* Print a message indicating what happened.  This is called from
   normal_stop().  The input to this routine is the head of the bpstat
   list - a list of the eventpoints that caused this stop.  This
   routine calls the generic print routine for printing a message
   about reasons for stopping.  This will print (for example) the
   "Breakpoint n," part of the output.  The return value of this
   routine is one of:

   PRINT_UNKNOWN: Means we printed nothing
   PRINT_SRC_AND_LOC: Means we printed something, and expect subsequent
   code to print the location. An example is 
   "Breakpoint 1, " which should be followed by
   the location.
   PRINT_SRC_ONLY: Means we printed something, but there is no need
   to also print the location part of the message.
   An example is the catch/throw messages, which
   don't require a location appended to the end.  
   PRINT_NOTHING: We have done some printing and we don't need any 
   further info to be printed.*/

enum print_stop_action
bpstat_print (bpstat bs)
{
  enum print_stop_action retval = PRINT_UNKNOWN;

  /* Maybe another breakpoint in the chain caused us to stop.
     (Currently all watchpoints go on the bpstat whether hit or not.
     That probably could (should) be changed, provided care is taken
     with respect to bpstat_explains_signal).  */
  for (; bs; bs = bs->next)
    {
      enum print_stop_action val;
      
      val = print_bp_stop_message (bs);
      if (val != PRINT_UNKNOWN && val < retval)
	retval = val;
    }

  /* We reached the end of the chain, or we got a null BS to start
     with and nothing was printed. */
  return PRINT_UNKNOWN;
}

/* Evaluate the expression EXP and return 1 if value is zero.
   This is used inside a catch_errors to evaluate the breakpoint condition. 
   The argument is a "struct expression *" that has been cast to char * to 
   make it pass through catch_errors.  */

static int
breakpoint_cond_eval (void *exp)
{
  struct value *mark = value_mark ();
  int i = !value_true (evaluate_expression ((struct expression *) exp));
  value_free_to_mark (mark);
  return i;
}

/* Allocate a new bpstat and chain it to the current one.  */

static bpstat
bpstat_alloc (const struct bp_location *bl, bpstat cbs /* Current "bs" value */ )
{
  bpstat bs;

  bs = (bpstat) xmalloc (sizeof (*bs));
  cbs->next = bs;
  bs->breakpoint_at = bl;
  /* If the condition is false, etc., don't do the commands.  */
  bs->commands = NULL;
  bs->commands_left = NULL;
  bs->old_val = NULL;
  bs->print_it = print_it_normal;
  return bs;
}

/* The target has stopped with waitstatus WS.  Check if any hardware
   watchpoints have triggered, according to the target.  */

int
watchpoints_triggered (struct target_waitstatus *ws)
{
  int stopped_by_watchpoint = target_stopped_by_watchpoint ();
  CORE_ADDR addr;
  struct breakpoint *b;

  if (!stopped_by_watchpoint)
    {
      /* We were not stopped by a watchpoint.  Mark all watchpoints
	 as not triggered.  */
      ALL_BREAKPOINTS (b)
	if (b->type == bp_hardware_watchpoint
	    || b->type == bp_read_watchpoint
	    || b->type == bp_access_watchpoint)
	  b->watchpoint_triggered = watch_triggered_no;

      return 0;
    }

  if (!target_stopped_data_address (&current_target, &addr))
    {
      /* We were stopped by a watchpoint, but we don't know where.
	 Mark all watchpoints as unknown.  */
      ALL_BREAKPOINTS (b)
	if (b->type == bp_hardware_watchpoint
	    || b->type == bp_read_watchpoint
	    || b->type == bp_access_watchpoint)
	  b->watchpoint_triggered = watch_triggered_unknown;

      return stopped_by_watchpoint;
    }

  /* The target could report the data address.  Mark watchpoints
     affected by this data address as triggered, and all others as not
     triggered.  */

  ALL_BREAKPOINTS (b)
    if (b->type == bp_hardware_watchpoint
	|| b->type == bp_read_watchpoint
	|| b->type == bp_access_watchpoint)
      {
	struct bp_location *loc;
	struct value *v;

	b->watchpoint_triggered = watch_triggered_no;
	for (loc = b->loc; loc; loc = loc->next)
	  /* Exact match not required.  Within range is
	     sufficient.  */
	  if (target_watchpoint_addr_within_range (&current_target,
						   addr, loc->address,
						   loc->length))
	    {
	      b->watchpoint_triggered = watch_triggered_yes;
	      break;
	    }
      }

  return 1;
}

/* Possible return values for watchpoint_check (this can't be an enum
   because of check_errors).  */
/* The watchpoint has been deleted.  */
#define WP_DELETED 1
/* The value has changed.  */
#define WP_VALUE_CHANGED 2
/* The value has not changed.  */
#define WP_VALUE_NOT_CHANGED 3
/* Ignore this watchpoint, no matter if the value changed or not.  */
#define WP_IGNORE 4

#define BP_TEMPFLAG 1
#define BP_HARDWAREFLAG 2

/* Evaluate watchpoint condition expression and check if its value changed.

   P should be a pointer to struct bpstat, but is defined as a void *
   in order for this function to be usable with catch_errors.  */

static int
watchpoint_check (void *p)
{
  bpstat bs = (bpstat) p;
  struct breakpoint *b;
  struct frame_info *fr;
  int within_current_scope;

  b = bs->breakpoint_at->owner;

  /* If this is a local watchpoint, we only want to check if the
     watchpoint frame is in scope if the current thread is the thread
     that was used to create the watchpoint.  */
  if (!watchpoint_in_thread_scope (b))
    return WP_IGNORE;

  if (b->exp_valid_block == NULL)
    within_current_scope = 1;
  else
    {
      struct frame_info *frame = get_current_frame ();
      struct gdbarch *frame_arch = get_frame_arch (frame);
      CORE_ADDR frame_pc = get_frame_pc (frame);

      /* in_function_epilogue_p() returns a non-zero value if we're still
	 in the function but the stack frame has already been invalidated.
	 Since we can't rely on the values of local variables after the
	 stack has been destroyed, we are treating the watchpoint in that
	 state as `not changed' without further checking.  Don't mark
	 watchpoints as changed if the current frame is in an epilogue -
	 even if they are in some other frame, our view of the stack
	 is likely to be wrong and frame_find_by_id could error out.  */
      if (gdbarch_in_function_epilogue_p (frame_arch, frame_pc))
	return WP_IGNORE;

      fr = frame_find_by_id (b->watchpoint_frame);
      within_current_scope = (fr != NULL);

      /* If we've gotten confused in the unwinder, we might have
	 returned a frame that can't describe this variable.  */
      if (within_current_scope)
	{
	  struct symbol *function;

	  function = get_frame_function (fr);
	  if (function == NULL
	      || !contained_in (b->exp_valid_block,
				SYMBOL_BLOCK_VALUE (function)))
	    within_current_scope = 0;
	}

      if (within_current_scope)
	/* If we end up stopping, the current frame will get selected
	   in normal_stop.  So this call to select_frame won't affect
	   the user.  */
	select_frame (fr);
    }

  if (within_current_scope)
    {
      /* We use value_{,free_to_}mark because it could be a
         *long* time before we return to the command level and
         call free_all_values.  We can't call free_all_values because
         we might be in the middle of evaluating a function call.  */

      struct value *mark = value_mark ();
      struct value *new_val;

      fetch_watchpoint_value (b->exp, &new_val, NULL, NULL);

      /* We use value_equal_contents instead of value_equal because the latter
	 coerces an array to a pointer, thus comparing just the address of the
	 array instead of its contents.  This is not what we want.  */
      if ((b->val != NULL) != (new_val != NULL)
	  || (b->val != NULL && !value_equal_contents (b->val, new_val)))
	{
	  if (new_val != NULL)
	    {
	      release_value (new_val);
	      value_free_to_mark (mark);
	    }
	  bs->old_val = b->val;
	  b->val = new_val;
	  b->val_valid = 1;
	  return WP_VALUE_CHANGED;
	}
      else
	{
	  /* Nothing changed.  */
	  value_free_to_mark (mark);
	  return WP_VALUE_NOT_CHANGED;
	}
    }
  else
    {
      /* This seems like the only logical thing to do because
         if we temporarily ignored the watchpoint, then when
         we reenter the block in which it is valid it contains
         garbage (in the case of a function, it may have two
         garbage values, one before and one after the prologue).
         So we can't even detect the first assignment to it and
         watch after that (since the garbage may or may not equal
         the first value assigned).  */
      /* We print all the stop information in print_it_typical(), but
	 in this case, by the time we call print_it_typical() this bp
	 will be deleted already. So we have no choice but print the
	 information here. */
      if (ui_out_is_mi_like_p (uiout))
	ui_out_field_string
	  (uiout, "reason", async_reason_lookup (EXEC_ASYNC_WATCHPOINT_SCOPE));
      ui_out_text (uiout, "\nWatchpoint ");
      ui_out_field_int (uiout, "wpnum", b->number);
      ui_out_text (uiout, " deleted because the program has left the block in\n\
which its expression is valid.\n");     

      if (b->related_breakpoint)
	{
	  b->related_breakpoint->disposition = disp_del_at_next_stop;
	  b->related_breakpoint->related_breakpoint = NULL;
	  b->related_breakpoint = NULL;
	}
      b->disposition = disp_del_at_next_stop;

      return WP_DELETED;
    }
}

/* Return true if it looks like target has stopped due to hitting
   breakpoint location BL.  This function does not check if we
   should stop, only if BL explains the stop.   */
static int
bpstat_check_location (const struct bp_location *bl,
		       struct address_space *aspace, CORE_ADDR bp_addr)
{
  struct breakpoint *b = bl->owner;

  /* By definition, the inferior does not report stops at
     tracepoints.  */
  if (is_tracepoint (b))
    return 0;

  if (b->type != bp_watchpoint
      && b->type != bp_hardware_watchpoint
      && b->type != bp_read_watchpoint
      && b->type != bp_access_watchpoint
      && b->type != bp_hardware_breakpoint
      && b->type != bp_catchpoint)	/* a non-watchpoint bp */
    {
      if (!breakpoint_address_match (bl->pspace->aspace, bl->address,
				     aspace, bp_addr))
	return 0;
      if (overlay_debugging		/* unmapped overlay section */
	  && section_is_overlay (bl->section) 
	  && !section_is_mapped (bl->section))
	return 0;
    }
  
  /* Continuable hardware watchpoints are treated as non-existent if the
     reason we stopped wasn't a hardware watchpoint (we didn't stop on
     some data address).  Otherwise gdb won't stop on a break instruction
     in the code (not from a breakpoint) when a hardware watchpoint has
     been defined.  Also skip watchpoints which we know did not trigger
     (did not match the data address).  */
  
  if ((b->type == bp_hardware_watchpoint
       || b->type == bp_read_watchpoint
       || b->type == bp_access_watchpoint)
      && b->watchpoint_triggered == watch_triggered_no)
    return 0;
  
  if (b->type == bp_hardware_breakpoint)
    {
      if (bl->address != bp_addr)
	return 0;
      if (overlay_debugging		/* unmapped overlay section */
	  && section_is_overlay (bl->section) 
	  && !section_is_mapped (bl->section))
	return 0;
    }

  if (b->type == bp_catchpoint)
    {
      gdb_assert (b->ops != NULL && b->ops->breakpoint_hit != NULL);
      if (!b->ops->breakpoint_hit (b))
        return 0;
    }
     
  return 1;
}

/* If BS refers to a watchpoint, determine if the watched values
   has actually changed, and we should stop.  If not, set BS->stop
   to 0.  */
static void
bpstat_check_watchpoint (bpstat bs)
{
  const struct bp_location *bl = bs->breakpoint_at;
  struct breakpoint *b = bl->owner;

  if (b->type == bp_watchpoint
      || b->type == bp_read_watchpoint
      || b->type == bp_access_watchpoint
      || b->type == bp_hardware_watchpoint)
    {
      CORE_ADDR addr;
      struct value *v;
      int must_check_value = 0;
      
      if (b->type == bp_watchpoint)
	/* For a software watchpoint, we must always check the
	   watched value.  */
	must_check_value = 1;
      else if (b->watchpoint_triggered == watch_triggered_yes)
	/* We have a hardware watchpoint (read, write, or access)
	   and the target earlier reported an address watched by
	   this watchpoint.  */
	must_check_value = 1;
      else if (b->watchpoint_triggered == watch_triggered_unknown
	       && b->type == bp_hardware_watchpoint)
	/* We were stopped by a hardware watchpoint, but the target could
	   not report the data address.  We must check the watchpoint's
	   value.  Access and read watchpoints are out of luck; without
	   a data address, we can't figure it out.  */
	must_check_value = 1;
      
      if (must_check_value)
	{
	  char *message = xstrprintf ("Error evaluating expression for watchpoint %d\n",
				      b->number);
	  struct cleanup *cleanups = make_cleanup (xfree, message);
	  int e = catch_errors (watchpoint_check, bs, message,
				RETURN_MASK_ALL);
	  do_cleanups (cleanups);
	  switch (e)
	    {
	    case WP_DELETED:
	      /* We've already printed what needs to be printed.  */
	      bs->print_it = print_it_done;
	      /* Stop.  */
	      break;
	    case WP_IGNORE:
	      bs->print_it = print_it_noop;
	      bs->stop = 0;
	      break;
	    case WP_VALUE_CHANGED:
	      if (b->type == bp_read_watchpoint)
		{
		  /* There are two cases to consider here:

		     1. we're watching the triggered memory for reads.
		     In that case, trust the target, and always report
		     the watchpoint hit to the user.  Even though
		     reads don't cause value changes, the value may
		     have changed since the last time it was read, and
		     since we're not trapping writes, we will not see
		     those, and as such we should ignore our notion of
		     old value.

		     2. we're watching the triggered memory for both
		     reads and writes.  There are two ways this may
		     happen:

		     2.1. this is a target that can't break on data
		     reads only, but can break on accesses (reads or
		     writes), such as e.g., x86.  We detect this case
		     at the time we try to insert read watchpoints.

		     2.2. otherwise, the target supports read
		     watchpoints, but, the user set an access or write
		     watchpoint watching the same memory as this read
		     watchpoint.

		     If we're watching memory writes as well as reads,
		     ignore watchpoint hits when we find that the
		     value hasn't changed, as reads don't cause
		     changes.  This still gives false positives when
		     the program writes the same value to memory as
		     what there was already in memory (we will confuse
		     it for a read), but it's much better than
		     nothing.  */

		  int other_write_watchpoint = 0;

		  if (bl->watchpoint_type == hw_read)
		    {
		      struct breakpoint *other_b;

		      ALL_BREAKPOINTS (other_b)
			if ((other_b->type == bp_hardware_watchpoint
			     || other_b->type == bp_access_watchpoint)
			    && (other_b->watchpoint_triggered
				== watch_triggered_yes))
			  {
			    other_write_watchpoint = 1;
			    break;
			  }
		    }

		  if (other_write_watchpoint
		      || bl->watchpoint_type == hw_access)
		    {
		      /* We're watching the same memory for writes,
			 and the value changed since the last time we
			 updated it, so this trap must be for a write.
			 Ignore it.  */
		      bs->print_it = print_it_noop;
		      bs->stop = 0;
		    }
		}
	      break;
	    case WP_VALUE_NOT_CHANGED:
	      if (b->type == bp_hardware_watchpoint
		  || b->type == bp_watchpoint)
		{
		  /* Don't stop: write watchpoints shouldn't fire if
		     the value hasn't changed.  */
		  bs->print_it = print_it_noop;
		  bs->stop = 0;
		}
	      /* Stop.  */
	      break;
	    default:
	      /* Can't happen.  */
	    case 0:
	      /* Error from catch_errors.  */
	      printf_filtered (_("Watchpoint %d deleted.\n"), b->number);
	      if (b->related_breakpoint)
		b->related_breakpoint->disposition = disp_del_at_next_stop;
	      b->disposition = disp_del_at_next_stop;
	      /* We've already printed what needs to be printed.  */
	      bs->print_it = print_it_done;
	      break;
	    }
	}
      else	/* must_check_value == 0 */
	{
	  /* This is a case where some watchpoint(s) triggered, but
	     not at the address of this watchpoint, or else no
	     watchpoint triggered after all.  So don't print
	     anything for this watchpoint.  */
	  bs->print_it = print_it_noop;
	  bs->stop = 0;
	}
    }
}


/* Check conditions (condition proper, frame, thread and ignore count)
   of breakpoint referred to by BS.  If we should not stop for this
   breakpoint, set BS->stop to 0.  */
static void
bpstat_check_breakpoint_conditions (bpstat bs, ptid_t ptid)
{
  int thread_id = pid_to_thread_id (ptid);
  const struct bp_location *bl = bs->breakpoint_at;
  struct breakpoint *b = bl->owner;

  if (frame_id_p (b->frame_id)
      && !frame_id_eq (b->frame_id, get_stack_frame_id (get_current_frame ())))
    bs->stop = 0;
  else if (bs->stop)
    {
      int value_is_zero = 0;
      struct expression *cond;

      /* If this is a scope breakpoint, mark the associated
	 watchpoint as triggered so that we will handle the
	 out-of-scope event.  We'll get to the watchpoint next
	 iteration.  */
      if (b->type == bp_watchpoint_scope)
	b->related_breakpoint->watchpoint_triggered = watch_triggered_yes;

      if (is_watchpoint (b))
	cond = b->cond_exp;
      else
	cond = bl->cond;

      if (cond && bl->owner->disposition != disp_del_at_next_stop)
	{
	  int within_current_scope = 1;

	  /* We use value_mark and value_free_to_mark because it could
	     be a long time before we return to the command level and
	     call free_all_values.  We can't call free_all_values
	     because we might be in the middle of evaluating a
	     function call.  */
	  struct value *mark = value_mark ();

	  /* Need to select the frame, with all that implies so that
	     the conditions will have the right context.  Because we
	     use the frame, we will not see an inlined function's
	     variables when we arrive at a breakpoint at the start
	     of the inlined function; the current frame will be the
	     call site.  */
	  if (!is_watchpoint (b) || b->cond_exp_valid_block == NULL)
	    select_frame (get_current_frame ());
	  else
	    {
	      struct frame_info *frame;

	      /* For local watchpoint expressions, which particular
		 instance of a local is being watched matters, so we
		 keep track of the frame to evaluate the expression
		 in.  To evaluate the condition however, it doesn't
		 really matter which instantiation of the function
		 where the condition makes sense triggers the
		 watchpoint.  This allows an expression like "watch
		 global if q > 10" set in `func', catch writes to
		 global on all threads that call `func', or catch
		 writes on all recursive calls of `func' by a single
		 thread.  We simply always evaluate the condition in
		 the innermost frame that's executing where it makes
		 sense to evaluate the condition.  It seems
		 intuitive.  */
	      frame = block_innermost_frame (b->cond_exp_valid_block);
	      if (frame != NULL)
		select_frame (frame);
	      else
		within_current_scope = 0;
	    }
	  if (within_current_scope)
	    value_is_zero
	      = catch_errors (breakpoint_cond_eval, cond,
			      "Error in testing breakpoint condition:\n",
			      RETURN_MASK_ALL);
	  else
	    {
	      warning (_("Watchpoint condition cannot be tested "
			 "in the current scope"));
	      /* If we failed to set the right context for this
		 watchpoint, unconditionally report it.  */
	      value_is_zero = 0;
	    }
	  /* FIXME-someday, should give breakpoint # */
	  value_free_to_mark (mark);
	}

      if (cond && value_is_zero)
	{
	  bs->stop = 0;
	}
      else if (b->thread != -1 && b->thread != thread_id)
	{
	  bs->stop = 0;
	}
      else if (b->ignore_count > 0)
	{
	  b->ignore_count--;
	  annotate_ignore_count_change ();
	  bs->stop = 0;
	  /* Increase the hit count even though we don't
	     stop.  */
	  ++(b->hit_count);
	}	
    }
}


/* Get a bpstat associated with having just stopped at address
   BP_ADDR in thread PTID.

   Determine whether we stopped at a breakpoint, etc, or whether we
   don't understand this stop.  Result is a chain of bpstat's such that:

   if we don't understand the stop, the result is a null pointer.

   if we understand why we stopped, the result is not null.

   Each element of the chain refers to a particular breakpoint or
   watchpoint at which we have stopped.  (We may have stopped for
   several reasons concurrently.)

   Each element of the chain has valid next, breakpoint_at,
   commands, FIXME??? fields.  */

bpstat
bpstat_stop_status (struct address_space *aspace,
		    CORE_ADDR bp_addr, ptid_t ptid)
{
  struct breakpoint *b = NULL;
  struct bp_location *bl, **blp_tmp;
  struct bp_location *loc;
  /* Root of the chain of bpstat's */
  struct bpstats root_bs[1];
  /* Pointer to the last thing in the chain currently.  */
  bpstat bs = root_bs;
  int ix;
  int need_remove_insert;

  /* ALL_BP_LOCATIONS iteration would break across
     update_global_location_list possibly executed by
     bpstat_check_breakpoint_conditions's inferior call.  */

  ALL_BREAKPOINTS (b)
    {
      if (!breakpoint_enabled (b) && b->enable_state != bp_permanent)
	continue;

      for (bl = b->loc; bl != NULL; bl = bl->next)
	{
	  /* For hardware watchpoints, we look only at the first location.
	     The watchpoint_check function will work on entire expression,
	     not the individual locations.  For read watchopints, the
	     watchpoints_triggered function have checked all locations
	     already.  */
	  if (b->type == bp_hardware_watchpoint && bl != b->loc)
	    break;

	  if (bl->shlib_disabled)
	    continue;

	  if (!bpstat_check_location (bl, aspace, bp_addr))
	    continue;

	  /* Come here if it's a watchpoint, or if the break address matches */

	  bs = bpstat_alloc (bl, bs);	/* Alloc a bpstat to explain stop */

	  /* Assume we stop.  Should we find watchpoint that is not actually
	     triggered, or if condition of breakpoint is false, we'll reset
	     'stop' to 0.  */
	  bs->stop = 1;
	  bs->print = 1;

	  bpstat_check_watchpoint (bs);
	  if (!bs->stop)
	    continue;

	  if (b->type == bp_thread_event || b->type == bp_overlay_event
	      || b->type == bp_longjmp_master
	      || b->type == bp_std_terminate_master)
	    /* We do not stop for these.  */
	    bs->stop = 0;
	  else
	    bpstat_check_breakpoint_conditions (bs, ptid);
	
	  if (bs->stop)
	    {
	      ++(b->hit_count);

	      /* We will stop here */
	      if (b->disposition == disp_disable)
		{
		  if (b->enable_state != bp_permanent)
		    b->enable_state = bp_disabled;
		  update_global_location_list (0);
		}
	      if (b->silent)
		bs->print = 0;
	      bs->commands = b->commands;
	      incref_counted_command_line (bs->commands);
	      bs->commands_left = bs->commands ? bs->commands->commands : NULL;
	      if (bs->commands_left
		  && (strcmp ("silent", bs->commands_left->line) == 0
		      || (xdb_commands
			  && strcmp ("Q",
				     bs->commands_left->line) == 0)))
		{
		  bs->commands_left = bs->commands_left->next;
		  bs->print = 0;
		}
	    }

	  /* Print nothing for this entry if we dont stop or dont print.  */
	  if (bs->stop == 0 || bs->print == 0)
	    bs->print_it = print_it_noop;
	}
    }

  for (ix = 0; VEC_iterate (bp_location_p, moribund_locations, ix, loc); ++ix)
    {
      if (breakpoint_address_match (loc->pspace->aspace, loc->address,
				    aspace, bp_addr))
	{
	  bs = bpstat_alloc (loc, bs);
	  /* For hits of moribund locations, we should just proceed.  */
	  bs->stop = 0;
	  bs->print = 0;
	  bs->print_it = print_it_noop;
	}
    }

  bs->next = NULL;		/* Terminate the chain */

  /* If we aren't stopping, the value of some hardware watchpoint may
     not have changed, but the intermediate memory locations we are
     watching may have.  Don't bother if we're stopping; this will get
     done later.  */
  for (bs = root_bs->next; bs != NULL; bs = bs->next)
    if (bs->stop)
      break;

  need_remove_insert = 0;
  if (bs == NULL)
    for (bs = root_bs->next; bs != NULL; bs = bs->next)
      if (!bs->stop
	  && bs->breakpoint_at->owner
	  && is_hardware_watchpoint (bs->breakpoint_at->owner))
	{
	  update_watchpoint (bs->breakpoint_at->owner, 0 /* don't reparse. */);
	  /* Updating watchpoints invalidates bs->breakpoint_at.
	     Prevent further code from trying to use it.  */
	  bs->breakpoint_at = NULL;
	  need_remove_insert = 1;
	}

  if (need_remove_insert)
    update_global_location_list (1);

  return root_bs->next;
}

/* Nonzero if we should step constantly (e.g. watchpoints on machines
   without hardware support).  This isn't related to a specific bpstat,
   just to things like whether watchpoints are set.  */

int
bpstat_should_step (void)
{
  struct breakpoint *b;
  ALL_BREAKPOINTS (b)
    if (breakpoint_enabled (b) && b->type == bp_watchpoint && b->loc != NULL)
      return 1;
  return 0;
}

int
bpstat_causes_stop (bpstat bs)
{
  for (; bs != NULL; bs = bs->next)
    if (bs->stop)
      return 1;

  return 0;
}



/* Print the LOC location out of the list of B->LOC locations.  */

static void print_breakpoint_location (struct breakpoint *b,
				       struct bp_location *loc,
				       char *wrap_indent,
				       struct ui_stream *stb)
{
  struct cleanup *old_chain = save_current_program_space ();

  if (loc != NULL && loc->shlib_disabled)
    loc = NULL;

  if (loc != NULL)
    set_current_program_space (loc->pspace);

  if (b->source_file && loc)
    {
      struct symbol *sym 
	= find_pc_sect_function (loc->address, loc->section);
      if (sym)
	{
	  ui_out_text (uiout, "in ");
	  ui_out_field_string (uiout, "func",
			       SYMBOL_PRINT_NAME (sym));
	  ui_out_wrap_hint (uiout, wrap_indent);
	  ui_out_text (uiout, " at ");
	}
      ui_out_field_string (uiout, "file", b->source_file);
      ui_out_text (uiout, ":");
      
      if (ui_out_is_mi_like_p (uiout))
	{
	  struct symtab_and_line sal = find_pc_line (loc->address, 0);
	  char *fullname = symtab_to_fullname (sal.symtab);
	  
	  if (fullname)
	    ui_out_field_string (uiout, "fullname", fullname);
	}
      
      ui_out_field_int (uiout, "line", b->line_number);
    }
  else if (loc)
    {
      print_address_symbolic (loc->gdbarch, loc->address, stb->stream,
			      demangle, "");
      ui_out_field_stream (uiout, "at", stb);
    }
  else
    ui_out_field_string (uiout, "pending", b->addr_string);

  do_cleanups (old_chain);
}

/* Print B to gdb_stdout. */
static void
print_one_breakpoint_location (struct breakpoint *b,
			       struct bp_location *loc,
			       int loc_number,
			       struct bp_location **last_loc,
			       int print_address_bits,
			       int allflag)
{
  struct command_line *l;
  struct symbol *sym;
  struct ep_type_description
    {
      enum bptype type;
      char *description;
    };
  static struct ep_type_description bptypes[] =
  {
    {bp_none, "?deleted?"},
    {bp_breakpoint, "breakpoint"},
    {bp_hardware_breakpoint, "hw breakpoint"},
    {bp_until, "until"},
    {bp_finish, "finish"},
    {bp_watchpoint, "watchpoint"},
    {bp_hardware_watchpoint, "hw watchpoint"},
    {bp_read_watchpoint, "read watchpoint"},
    {bp_access_watchpoint, "acc watchpoint"},
    {bp_longjmp, "longjmp"},
    {bp_longjmp_resume, "longjmp resume"},
    {bp_step_resume, "step resume"},
    {bp_watchpoint_scope, "watchpoint scope"},
    {bp_call_dummy, "call dummy"},
    {bp_std_terminate, "std::terminate"},
    {bp_shlib_event, "shlib events"},
    {bp_thread_event, "thread events"},
    {bp_overlay_event, "overlay events"},
    {bp_longjmp_master, "longjmp master"},
    {bp_std_terminate_master, "std::terminate master"},
    {bp_catchpoint, "catchpoint"},
    {bp_tracepoint, "tracepoint"},
    {bp_fast_tracepoint, "fast tracepoint"},
    {bp_jit_event, "jit events"},
  };
  
  static char bpenables[] = "nynny";
  char wrap_indent[80];
  struct ui_stream *stb = ui_out_stream_new (uiout);
  struct cleanup *old_chain = make_cleanup_ui_out_stream_delete (stb);
  struct cleanup *bkpt_chain;

  int header_of_multiple = 0;
  int part_of_multiple = (loc != NULL);
  struct value_print_options opts;

  get_user_print_options (&opts);

  gdb_assert (!loc || loc_number != 0);
  /* See comment in print_one_breakpoint concerning
     treatment of breakpoints with single disabled
     location.  */
  if (loc == NULL 
      && (b->loc != NULL 
	  && (b->loc->next != NULL || !b->loc->enabled)))
    header_of_multiple = 1;
  if (loc == NULL)
    loc = b->loc;

  annotate_record ();
  bkpt_chain = make_cleanup_ui_out_tuple_begin_end (uiout, "bkpt");

  /* 1 */
  annotate_field (0);
  if (part_of_multiple)
    {
      char *formatted;
      formatted = xstrprintf ("%d.%d", b->number, loc_number);
      ui_out_field_string (uiout, "number", formatted);
      xfree (formatted);
    }
  else
    {
      ui_out_field_int (uiout, "number", b->number);
    }

  /* 2 */
  annotate_field (1);
  if (part_of_multiple)
    ui_out_field_skip (uiout, "type");
  else 
    {
      if (((int) b->type >= (sizeof (bptypes) / sizeof (bptypes[0])))
	  || ((int) b->type != bptypes[(int) b->type].type))
	internal_error (__FILE__, __LINE__,
			_("bptypes table does not describe type #%d."),
			(int) b->type);
      ui_out_field_string (uiout, "type", bptypes[(int) b->type].description);
    }

  /* 3 */
  annotate_field (2);
  if (part_of_multiple)
    ui_out_field_skip (uiout, "disp");
  else
    ui_out_field_string (uiout, "disp", bpdisp_text (b->disposition));


  /* 4 */
  annotate_field (3);
  if (part_of_multiple)
    ui_out_field_string (uiout, "enabled", loc->enabled ? "y" : "n");
  else
      ui_out_field_fmt (uiout, "enabled", "%c", 
 			bpenables[(int) b->enable_state]);
  ui_out_spaces (uiout, 2);

  
  /* 5 and 6 */
  strcpy (wrap_indent, "                           ");
  if (opts.addressprint)
    {
      if (print_address_bits <= 32)
	strcat (wrap_indent, "           ");
      else
	strcat (wrap_indent, "                   ");
    }

  if (b->ops != NULL && b->ops->print_one != NULL)
    {
      /* Although the print_one can possibly print
	 all locations,  calling it here is not likely
	 to get any nice result.  So, make sure there's
	 just one location.  */
      gdb_assert (b->loc == NULL || b->loc->next == NULL);
      b->ops->print_one (b, last_loc);
    }
  else
    switch (b->type)
      {
      case bp_none:
	internal_error (__FILE__, __LINE__,
			_("print_one_breakpoint: bp_none encountered\n"));
	break;

      case bp_watchpoint:
      case bp_hardware_watchpoint:
      case bp_read_watchpoint:
      case bp_access_watchpoint:
	/* Field 4, the address, is omitted (which makes the columns
	   not line up too nicely with the headers, but the effect
	   is relatively readable).  */
	if (opts.addressprint)
	  ui_out_field_skip (uiout, "addr");
	annotate_field (5);
	ui_out_field_string (uiout, "what", b->exp_string);
	break;

      case bp_breakpoint:
      case bp_hardware_breakpoint:
      case bp_until:
      case bp_finish:
      case bp_longjmp:
      case bp_longjmp_resume:
      case bp_step_resume:
      case bp_watchpoint_scope:
      case bp_call_dummy:
      case bp_std_terminate:
      case bp_shlib_event:
      case bp_thread_event:
      case bp_overlay_event:
      case bp_longjmp_master:
      case bp_std_terminate_master:
      case bp_tracepoint:
      case bp_fast_tracepoint:
      case bp_jit_event:
	if (opts.addressprint)
	  {
	    annotate_field (4);
	    if (header_of_multiple)
	      ui_out_field_string (uiout, "addr", "<MULTIPLE>");
	    else if (b->loc == NULL || loc->shlib_disabled)
	      ui_out_field_string (uiout, "addr", "<PENDING>");
	    else
	      ui_out_field_core_addr (uiout, "addr",
				      loc->gdbarch, loc->address);
	  }
	annotate_field (5);
	if (!header_of_multiple)
	  print_breakpoint_location (b, loc, wrap_indent, stb);
	if (b->loc)
	  *last_loc = b->loc;
	break;
      }


  /* For backward compatibility, don't display inferiors unless there
     are several.  */
  if (loc != NULL
      && !header_of_multiple
      && (allflag
	  || (!gdbarch_has_global_breakpoints (target_gdbarch)
	      && (number_of_program_spaces () > 1
		  || number_of_inferiors () > 1)
	      && loc->owner->type != bp_catchpoint)))
    {
      struct inferior *inf;
      int first = 1;

      for (inf = inferior_list; inf != NULL; inf = inf->next)
	{
	  if (inf->pspace == loc->pspace)
	    {
	      if (first)
		{
		  first = 0;
		  ui_out_text (uiout, " inf ");
		}
	      else
		ui_out_text (uiout, ", ");
	      ui_out_text (uiout, plongest (inf->num));
	    }
	}
    }

  if (!part_of_multiple)
    {
      if (b->thread != -1)
	{
	  /* FIXME: This seems to be redundant and lost here; see the
	     "stop only in" line a little further down. */
	  ui_out_text (uiout, " thread ");
	  ui_out_field_int (uiout, "thread", b->thread);
	}
      else if (b->task != 0)
	{
	  ui_out_text (uiout, " task ");
	  ui_out_field_int (uiout, "task", b->task);
	}
    }
  
  ui_out_text (uiout, "\n");
  
  if (part_of_multiple && frame_id_p (b->frame_id))
    {
      annotate_field (6);
      ui_out_text (uiout, "\tstop only in stack frame at ");
      /* FIXME: cagney/2002-12-01: Shouldn't be poeking around inside
         the frame ID.  */
      ui_out_field_core_addr (uiout, "frame",
			      b->gdbarch, b->frame_id.stack_addr);
      ui_out_text (uiout, "\n");
    }
  
  if (!part_of_multiple && b->cond_string && !ada_exception_catchpoint_p (b))
    {
      /* We do not print the condition for Ada exception catchpoints
         because the condition is an internal implementation detail
         that we do not want to expose to the user.  */
      annotate_field (7);
      if (is_tracepoint (b))
	ui_out_text (uiout, "\ttrace only if ");
      else
	ui_out_text (uiout, "\tstop only if ");
      ui_out_field_string (uiout, "cond", b->cond_string);
      ui_out_text (uiout, "\n");
    }

  if (!part_of_multiple && b->thread != -1)
    {
      /* FIXME should make an annotation for this */
      ui_out_text (uiout, "\tstop only in thread ");
      ui_out_field_int (uiout, "thread", b->thread);
      ui_out_text (uiout, "\n");
    }
  
  if (!part_of_multiple && b->hit_count)
    {
      /* FIXME should make an annotation for this */
      if (ep_is_catchpoint (b))
	ui_out_text (uiout, "\tcatchpoint");
      else
	ui_out_text (uiout, "\tbreakpoint");
      ui_out_text (uiout, " already hit ");
      ui_out_field_int (uiout, "times", b->hit_count);
      if (b->hit_count == 1)
	ui_out_text (uiout, " time\n");
      else
	ui_out_text (uiout, " times\n");
    }
  
  /* Output the count also if it is zero, but only if this is
     mi. FIXME: Should have a better test for this. */
  if (ui_out_is_mi_like_p (uiout))
    if (!part_of_multiple && b->hit_count == 0)
      ui_out_field_int (uiout, "times", b->hit_count);

  if (!part_of_multiple && b->ignore_count)
    {
      annotate_field (8);
      ui_out_text (uiout, "\tignore next ");
      ui_out_field_int (uiout, "ignore", b->ignore_count);
      ui_out_text (uiout, " hits\n");
    }

  l = b->commands ? b->commands->commands : NULL;
  if (!part_of_multiple && l)
    {
      struct cleanup *script_chain;

      annotate_field (9);
      script_chain = make_cleanup_ui_out_tuple_begin_end (uiout, "script");
      print_command_lines (uiout, l, 4);
      do_cleanups (script_chain);
    }

  if (!part_of_multiple && b->pass_count)
    {
      annotate_field (10);
      ui_out_text (uiout, "\tpass count ");
      ui_out_field_int (uiout, "pass", b->pass_count);
      ui_out_text (uiout, " \n");
    }

  if (ui_out_is_mi_like_p (uiout) && !part_of_multiple)
    {
      if (b->addr_string)
	ui_out_field_string (uiout, "original-location", b->addr_string);
      else if (b->exp_string)
	ui_out_field_string (uiout, "original-location", b->exp_string);
    }
	
  do_cleanups (bkpt_chain);
  do_cleanups (old_chain);
}

static void
print_one_breakpoint (struct breakpoint *b,
		      struct bp_location **last_loc, int print_address_bits,
		      int allflag)
{
  print_one_breakpoint_location (b, NULL, 0, last_loc,
				 print_address_bits, allflag);

  /* If this breakpoint has custom print function,
     it's already printed.  Otherwise, print individual
     locations, if any.  */
  if (b->ops == NULL || b->ops->print_one == NULL)
    {
      /* If breakpoint has a single location that is
	 disabled, we print it as if it had
	 several locations, since otherwise it's hard to
	 represent "breakpoint enabled, location disabled"
	 situation.  
	 Note that while hardware watchpoints have
	 several locations internally, that's no a property
	 exposed to user.  */
      if (b->loc 
	  && !is_hardware_watchpoint (b)
	  && (b->loc->next || !b->loc->enabled)
	  && !ui_out_is_mi_like_p (uiout)) 
	{
	  struct bp_location *loc;
	  int n = 1;
	  for (loc = b->loc; loc; loc = loc->next, ++n)
	    print_one_breakpoint_location (b, loc, n, last_loc,
					   print_address_bits, allflag);
	}
    }
}

static int
breakpoint_address_bits (struct breakpoint *b)
{
  int print_address_bits = 0;
  struct bp_location *loc;

  for (loc = b->loc; loc; loc = loc->next)
    {
      int addr_bit;

      /* Software watchpoints that aren't watching memory don't have
	 an address to print.  */
      if (b->type == bp_watchpoint && loc->watchpoint_type == -1)
	continue;

      addr_bit = gdbarch_addr_bit (loc->gdbarch);
      if (addr_bit > print_address_bits)
	print_address_bits = addr_bit;
    }

  return print_address_bits;
}

struct captured_breakpoint_query_args
  {
    int bnum;
  };

static int
do_captured_breakpoint_query (struct ui_out *uiout, void *data)
{
  struct captured_breakpoint_query_args *args = data;
  struct breakpoint *b;
  struct bp_location *dummy_loc = NULL;
  ALL_BREAKPOINTS (b)
    {
      if (args->bnum == b->number)
	{
	  int print_address_bits = breakpoint_address_bits (b);
	  print_one_breakpoint (b, &dummy_loc, print_address_bits, 0);
	  return GDB_RC_OK;
	}
    }
  return GDB_RC_NONE;
}

enum gdb_rc
gdb_breakpoint_query (struct ui_out *uiout, int bnum, char **error_message)
{
  struct captured_breakpoint_query_args args;
  args.bnum = bnum;
  /* For the moment we don't trust print_one_breakpoint() to not throw
     an error. */
  if (catch_exceptions_with_msg (uiout, do_captured_breakpoint_query, &args,
				 error_message, RETURN_MASK_ALL) < 0)
    return GDB_RC_FAIL;
  else
    return GDB_RC_OK;
}

/* Return non-zero if B is user settable (breakpoints, watchpoints,
   catchpoints, et.al.). */

static int
user_settable_breakpoint (const struct breakpoint *b)
{
  return (b->type == bp_breakpoint
	  || b->type == bp_catchpoint
	  || b->type == bp_hardware_breakpoint
	  || is_tracepoint (b)
	  || b->type == bp_watchpoint
	  || b->type == bp_read_watchpoint
	  || b->type == bp_access_watchpoint
	  || b->type == bp_hardware_watchpoint);
}
	
/* Print information on user settable breakpoint (watchpoint, etc)
   number BNUM.  If BNUM is -1 print all user-settable breakpoints.
   If ALLFLAG is non-zero, include non-user-settable breakpoints.  If
   FILTER is non-NULL, call it on each breakpoint and only include the
   ones for which it returns non-zero.  Return the total number of
   breakpoints listed.  */

static int
breakpoint_1 (int bnum, int allflag, int (*filter) (const struct breakpoint *))
{
  struct breakpoint *b;
  struct bp_location *last_loc = NULL;
  int nr_printable_breakpoints;
  struct cleanup *bkpttbl_chain;
  struct value_print_options opts;
  int print_address_bits = 0;
  
  get_user_print_options (&opts);

  /* Compute the number of rows in the table, as well as the
     size required for address fields.  */
  nr_printable_breakpoints = 0;
  ALL_BREAKPOINTS (b)
    if (bnum == -1
	|| bnum == b->number)
      {
	/* If we have a filter, only list the breakpoints it accepts.  */
	if (filter && !filter (b))
	  continue;
	
	if (allflag || user_settable_breakpoint (b))
	  {
	    int addr_bit = breakpoint_address_bits (b);
	    if (addr_bit > print_address_bits)
	      print_address_bits = addr_bit;

	    nr_printable_breakpoints++;
	  }
      }

  if (opts.addressprint)
    bkpttbl_chain 
      = make_cleanup_ui_out_table_begin_end (uiout, 6, nr_printable_breakpoints,
                                             "BreakpointTable");
  else
    bkpttbl_chain 
      = make_cleanup_ui_out_table_begin_end (uiout, 5, nr_printable_breakpoints,
                                             "BreakpointTable");

  if (nr_printable_breakpoints > 0)
    annotate_breakpoints_headers ();
  if (nr_printable_breakpoints > 0)
    annotate_field (0);
  ui_out_table_header (uiout, 7, ui_left, "number", "Num");		/* 1 */
  if (nr_printable_breakpoints > 0)
    annotate_field (1);
  ui_out_table_header (uiout, 14, ui_left, "type", "Type");		/* 2 */
  if (nr_printable_breakpoints > 0)
    annotate_field (2);
  ui_out_table_header (uiout, 4, ui_left, "disp", "Disp");		/* 3 */
  if (nr_printable_breakpoints > 0)
    annotate_field (3);
  ui_out_table_header (uiout, 3, ui_left, "enabled", "Enb");	/* 4 */
  if (opts.addressprint)
	{
	  if (nr_printable_breakpoints > 0)
	    annotate_field (4);
	  if (print_address_bits <= 32)
	    ui_out_table_header (uiout, 10, ui_left, "addr", "Address");/* 5 */
	  else
	    ui_out_table_header (uiout, 18, ui_left, "addr", "Address");/* 5 */
	}
  if (nr_printable_breakpoints > 0)
    annotate_field (5);
  ui_out_table_header (uiout, 40, ui_noalign, "what", "What");	/* 6 */
  ui_out_table_body (uiout);
  if (nr_printable_breakpoints > 0)
    annotate_breakpoints_table ();

  ALL_BREAKPOINTS (b)
  {
    QUIT;
    if (bnum == -1
	|| bnum == b->number)
      {
	/* If we have a filter, only list the breakpoints it accepts.  */
	if (filter && !filter (b))
	  continue;
	
	/* We only print out user settable breakpoints unless the
	   allflag is set. */
	if (allflag || user_settable_breakpoint (b))
	  print_one_breakpoint (b, &last_loc, print_address_bits, allflag);
      }
  }
  
  do_cleanups (bkpttbl_chain);

  if (nr_printable_breakpoints == 0)
    {
      /* If there's a filter, let the caller decide how to report empty list.  */
      if (!filter)
	{
	  if (bnum == -1)
	    ui_out_message (uiout, 0, "No breakpoints or watchpoints.\n");
	  else
	    ui_out_message (uiout, 0, "No breakpoint or watchpoint number %d.\n",
			    bnum);
	}
    }
  else
    {
      if (last_loc && !server_command)
	set_next_address (last_loc->gdbarch, last_loc->address);
    }

  /* FIXME? Should this be moved up so that it is only called when
     there have been breakpoints? */
  annotate_breakpoints_table_end ();

  return nr_printable_breakpoints;
}

static void
breakpoints_info (char *bnum_exp, int from_tty)
{
  int bnum = -1;

  if (bnum_exp)
    bnum = parse_and_eval_long (bnum_exp);

  breakpoint_1 (bnum, 0, NULL);
}

static void
watchpoints_info (char *wpnum_exp, int from_tty)
{
  int wpnum = -1, num_printed;

  if (wpnum_exp)
    wpnum = parse_and_eval_long (wpnum_exp);

  num_printed = breakpoint_1 (wpnum, 0, is_watchpoint);

  if (num_printed == 0)
    {
      if (wpnum == -1)
	ui_out_message (uiout, 0, "No watchpoints.\n");
      else
	ui_out_message (uiout, 0, "No watchpoint number %d.\n", wpnum);
    }
}

static void
maintenance_info_breakpoints (char *bnum_exp, int from_tty)
{
  int bnum = -1;

  if (bnum_exp)
    bnum = parse_and_eval_long (bnum_exp);

  breakpoint_1 (bnum, 1, NULL);
}

static int
breakpoint_has_pc (struct breakpoint *b,
		   struct program_space *pspace,
		   CORE_ADDR pc, struct obj_section *section)
{
  struct bp_location *bl = b->loc;
  for (; bl; bl = bl->next)
    {
      if (bl->pspace == pspace
	  && bl->address == pc
	  && (!overlay_debugging || bl->section == section))
	return 1;	  
    }
  return 0;
}

/* Print a message describing any breakpoints set at PC.  This
   concerns with logical breakpoints, so we match program spaces, not
   address spaces.  */

static void
describe_other_breakpoints (struct gdbarch *gdbarch,
			    struct program_space *pspace, CORE_ADDR pc,
			    struct obj_section *section, int thread)
{
  int others = 0;
  struct breakpoint *b;

  ALL_BREAKPOINTS (b)
    others += breakpoint_has_pc (b, pspace, pc, section);
  if (others > 0)
    {
      if (others == 1)
	printf_filtered (_("Note: breakpoint "));
      else /* if (others == ???) */
	printf_filtered (_("Note: breakpoints "));
      ALL_BREAKPOINTS (b)
	if (breakpoint_has_pc (b, pspace, pc, section))
	  {
	    others--;
	    printf_filtered ("%d", b->number);
	    if (b->thread == -1 && thread != -1)
	      printf_filtered (" (all threads)");
	    else if (b->thread != -1)
	      printf_filtered (" (thread %d)", b->thread);
	    printf_filtered ("%s%s ",
			     ((b->enable_state == bp_disabled
			       || b->enable_state == bp_call_disabled
			       || b->enable_state == bp_startup_disabled)
			      ? " (disabled)"
			      : b->enable_state == bp_permanent 
			      ? " (permanent)"
			      : ""),
			     (others > 1) ? "," 
			     : ((others == 1) ? " and" : ""));
	  }
      printf_filtered (_("also set at pc "));
      fputs_filtered (paddress (gdbarch, pc), gdb_stdout);
      printf_filtered (".\n");
    }
}

/* Set the default place to put a breakpoint
   for the `break' command with no arguments.  */

void
set_default_breakpoint (int valid, struct program_space *pspace,
			CORE_ADDR addr, struct symtab *symtab,
			int line)
{
  default_breakpoint_valid = valid;
  default_breakpoint_pspace = pspace;
  default_breakpoint_address = addr;
  default_breakpoint_symtab = symtab;
  default_breakpoint_line = line;
}

/* Return true iff it is meaningful to use the address member of
   BPT.  For some breakpoint types, the address member is irrelevant
   and it makes no sense to attempt to compare it to other addresses
   (or use it for any other purpose either).

   More specifically, each of the following breakpoint types will always
   have a zero valued address and we don't want to mark breakpoints of any of
   these types to be a duplicate of an actual breakpoint at address zero:

      bp_watchpoint
      bp_catchpoint

*/

static int
breakpoint_address_is_meaningful (struct breakpoint *bpt)
{
  enum bptype type = bpt->type;

  return (type != bp_watchpoint && type != bp_catchpoint);
}

/* Assuming LOC1 and LOC2's owners are hardware watchpoints, returns
   true if LOC1 and LOC2 represent the same watchpoint location.  */

static int
watchpoint_locations_match (struct bp_location *loc1, struct bp_location *loc2)
{
  /* Note that this checks the owner's type, not the location's.  In
     case the target does not support read watchpoints, but does
     support access watchpoints, we'll have bp_read_watchpoint
     watchpoints with hw_access locations.  Those should be considered
     duplicates of hw_read locations.  The hw_read locations will
     become hw_access locations later.  */
  return (loc1->owner->type == loc2->owner->type
	  && loc1->pspace->aspace == loc2->pspace->aspace
	  && loc1->address == loc2->address
	  && loc1->length == loc2->length);
}

/* Returns true if {ASPACE1,ADDR1} and {ASPACE2,ADDR2} represent the
   same breakpoint location.  In most targets, this can only be true
   if ASPACE1 matches ASPACE2.  On targets that have global
   breakpoints, the address space doesn't really matter.  */

static int
breakpoint_address_match (struct address_space *aspace1, CORE_ADDR addr1,
			  struct address_space *aspace2, CORE_ADDR addr2)
{
  return ((gdbarch_has_global_breakpoints (target_gdbarch)
	   || aspace1 == aspace2)
	  && addr1 == addr2);
}

/* Assuming LOC1 and LOC2's types' have meaningful target addresses
   (breakpoint_address_is_meaningful), returns true if LOC1 and LOC2
   represent the same location.  */

static int
breakpoint_locations_match (struct bp_location *loc1, struct bp_location *loc2)
{
  int hw_point1 = is_hardware_watchpoint (loc1->owner);
  int hw_point2 = is_hardware_watchpoint (loc2->owner);

  if (hw_point1 != hw_point2)
    return 0;
  else if (hw_point1)
    return watchpoint_locations_match (loc1, loc2);
  else
    return breakpoint_address_match (loc1->pspace->aspace, loc1->address,
				     loc2->pspace->aspace, loc2->address);
}

static void
breakpoint_adjustment_warning (CORE_ADDR from_addr, CORE_ADDR to_addr,
                               int bnum, int have_bnum)
{
  char astr1[40];
  char astr2[40];

  strcpy (astr1, hex_string_custom ((unsigned long) from_addr, 8));
  strcpy (astr2, hex_string_custom ((unsigned long) to_addr, 8));
  if (have_bnum)
    warning (_("Breakpoint %d address previously adjusted from %s to %s."),
             bnum, astr1, astr2);
  else
    warning (_("Breakpoint address adjusted from %s to %s."), astr1, astr2);
}

/* Adjust a breakpoint's address to account for architectural constraints
   on breakpoint placement.  Return the adjusted address.  Note: Very
   few targets require this kind of adjustment.  For most targets,
   this function is simply the identity function.  */

static CORE_ADDR
adjust_breakpoint_address (struct gdbarch *gdbarch,
			   CORE_ADDR bpaddr, enum bptype bptype)
{
  if (!gdbarch_adjust_breakpoint_address_p (gdbarch))
    {
      /* Very few targets need any kind of breakpoint adjustment.  */
      return bpaddr;
    }
  else if (bptype == bp_watchpoint
           || bptype == bp_hardware_watchpoint
           || bptype == bp_read_watchpoint
           || bptype == bp_access_watchpoint
           || bptype == bp_catchpoint)
    {
      /* Watchpoints and the various bp_catch_* eventpoints should not
         have their addresses modified.  */
      return bpaddr;
    }
  else
    {
      CORE_ADDR adjusted_bpaddr;

      /* Some targets have architectural constraints on the placement
         of breakpoint instructions.  Obtain the adjusted address.  */
      adjusted_bpaddr = gdbarch_adjust_breakpoint_address (gdbarch, bpaddr);

      /* An adjusted breakpoint address can significantly alter
         a user's expectations.  Print a warning if an adjustment
	 is required.  */
      if (adjusted_bpaddr != bpaddr)
	breakpoint_adjustment_warning (bpaddr, adjusted_bpaddr, 0, 0);

      return adjusted_bpaddr;
    }
}

/* Allocate a struct bp_location.  */

static struct bp_location *
allocate_bp_location (struct breakpoint *bpt)
{
  struct bp_location *loc, *loc_p;

  loc = xmalloc (sizeof (struct bp_location));
  memset (loc, 0, sizeof (*loc));

  loc->owner = bpt;
  loc->cond = NULL;
  loc->shlib_disabled = 0;
  loc->enabled = 1;

  switch (bpt->type)
    {
    case bp_breakpoint:
    case bp_until:
    case bp_finish:
    case bp_longjmp:
    case bp_longjmp_resume:
    case bp_step_resume:
    case bp_watchpoint_scope:
    case bp_call_dummy:
    case bp_std_terminate:
    case bp_shlib_event:
    case bp_thread_event:
    case bp_overlay_event:
    case bp_jit_event:
    case bp_longjmp_master:
    case bp_std_terminate_master:
      loc->loc_type = bp_loc_software_breakpoint;
      break;
    case bp_hardware_breakpoint:
      loc->loc_type = bp_loc_hardware_breakpoint;
      break;
    case bp_hardware_watchpoint:
    case bp_read_watchpoint:
    case bp_access_watchpoint:
      loc->loc_type = bp_loc_hardware_watchpoint;
      break;
    case bp_watchpoint:
    case bp_catchpoint:
    case bp_tracepoint:
    case bp_fast_tracepoint:
      loc->loc_type = bp_loc_other;
      break;
    default:
      internal_error (__FILE__, __LINE__, _("unknown breakpoint type"));
    }

  return loc;
}

static void free_bp_location (struct bp_location *loc)
{
  /* Be sure no bpstat's are pointing at it after it's been freed.  */
  /* FIXME, how can we find all bpstat's?
     We just check stop_bpstat for now.  Note that we cannot just
     remove bpstats pointing at bpt from the stop_bpstat list
     entirely, as breakpoint commands are associated with the bpstat;
     if we remove it here, then the later call to
         bpstat_do_actions (&stop_bpstat);
     in event-top.c won't do anything, and temporary breakpoints
     with commands won't work.  */

  iterate_over_threads (bpstat_remove_bp_location_callback, loc);

  if (loc->cond)
    xfree (loc->cond);

  if (loc->function_name)
    xfree (loc->function_name);
  
  xfree (loc);
}

/* Helper to set_raw_breakpoint below.  Creates a breakpoint
   that has type BPTYPE and has no locations as yet.  */
/* This function is used in gdbtk sources and thus can not be made static.  */

static struct breakpoint *
set_raw_breakpoint_without_location (struct gdbarch *gdbarch,
				     enum bptype bptype)
{
  struct breakpoint *b, *b1;

  b = (struct breakpoint *) xmalloc (sizeof (struct breakpoint));
  memset (b, 0, sizeof (*b));

  b->type = bptype;
  b->gdbarch = gdbarch;
  b->language = current_language->la_language;
  b->input_radix = input_radix;
  b->thread = -1;
  b->enable_state = bp_enabled;
  b->next = 0;
  b->silent = 0;
  b->ignore_count = 0;
  b->commands = NULL;
  b->frame_id = null_frame_id;
  b->forked_inferior_pid = null_ptid;
  b->exec_pathname = NULL;
  b->syscalls_to_be_caught = NULL;
  b->ops = NULL;
  b->condition_not_parsed = 0;

  /* Add this breakpoint to the end of the chain
     so that a list of breakpoints will come out in order
     of increasing numbers.  */

  b1 = breakpoint_chain;
  if (b1 == 0)
    breakpoint_chain = b;
  else
    {
      while (b1->next)
	b1 = b1->next;
      b1->next = b;
    }
  return b;
}

/* Initialize loc->function_name.  */
static void
set_breakpoint_location_function (struct bp_location *loc)
{
  if (loc->owner->type == bp_breakpoint
      || loc->owner->type == bp_hardware_breakpoint
      || is_tracepoint (loc->owner))
    {
      find_pc_partial_function (loc->address, &(loc->function_name), 
				NULL, NULL);
      if (loc->function_name)
	loc->function_name = xstrdup (loc->function_name);
    }
}

/* Attempt to determine architecture of location identified by SAL.  */
static struct gdbarch *
get_sal_arch (struct symtab_and_line sal)
{
  if (sal.section)
    return get_objfile_arch (sal.section->objfile);
  if (sal.symtab)
    return get_objfile_arch (sal.symtab->objfile);

  return NULL;
}

/* set_raw_breakpoint is a low level routine for allocating and
   partially initializing a breakpoint of type BPTYPE.  The newly
   created breakpoint's address, section, source file name, and line
   number are provided by SAL.  The newly created and partially
   initialized breakpoint is added to the breakpoint chain and
   is also returned as the value of this function.

   It is expected that the caller will complete the initialization of
   the newly created breakpoint struct as well as output any status
   information regarding the creation of a new breakpoint.  In
   particular, set_raw_breakpoint does NOT set the breakpoint
   number!  Care should be taken to not allow an error to occur
   prior to completing the initialization of the breakpoint.  If this
   should happen, a bogus breakpoint will be left on the chain.  */

struct breakpoint *
set_raw_breakpoint (struct gdbarch *gdbarch,
		    struct symtab_and_line sal, enum bptype bptype)
{
  struct breakpoint *b = set_raw_breakpoint_without_location (gdbarch, bptype);
  CORE_ADDR adjusted_address;
  struct gdbarch *loc_gdbarch;

  loc_gdbarch = get_sal_arch (sal);
  if (!loc_gdbarch)
    loc_gdbarch = b->gdbarch;

  if (bptype != bp_catchpoint)
    gdb_assert (sal.pspace != NULL);

  /* Adjust the breakpoint's address prior to allocating a location.
     Once we call allocate_bp_location(), that mostly uninitialized
     location will be placed on the location chain.  Adjustment of the
     breakpoint may cause target_read_memory() to be called and we do
     not want its scan of the location chain to find a breakpoint and
     location that's only been partially initialized.  */
  adjusted_address = adjust_breakpoint_address (loc_gdbarch, sal.pc, b->type);

  b->loc = allocate_bp_location (b);
  b->loc->gdbarch = loc_gdbarch;
  b->loc->requested_address = sal.pc;
  b->loc->address = adjusted_address;
  b->loc->pspace = sal.pspace;

  /* Store the program space that was used to set the breakpoint, for
     breakpoint resetting.  */
  b->pspace = sal.pspace;

  if (sal.symtab == NULL)
    b->source_file = NULL;
  else
    b->source_file = xstrdup (sal.symtab->filename);
  b->loc->section = sal.section;
  b->line_number = sal.line;

  set_breakpoint_location_function (b->loc);

  breakpoints_changed ();

  return b;
}


/* Note that the breakpoint object B describes a permanent breakpoint
   instruction, hard-wired into the inferior's code.  */
void
make_breakpoint_permanent (struct breakpoint *b)
{
  struct bp_location *bl;
  b->enable_state = bp_permanent;

  /* By definition, permanent breakpoints are already present in the code. 
     Mark all locations as inserted.  For now, make_breakpoint_permanent
     is called in just one place, so it's hard to say if it's reasonable
     to have permanent breakpoint with multiple locations or not,
     but it's easy to implmement.  */
  for (bl = b->loc; bl; bl = bl->next)
    bl->inserted = 1;
}

/* Call this routine when stepping and nexting to enable a breakpoint
   if we do a longjmp() in THREAD.  When we hit that breakpoint, call
   set_longjmp_resume_breakpoint() to figure out where we are going. */

void
set_longjmp_breakpoint (int thread)
{
  struct breakpoint *b, *temp;

  /* To avoid having to rescan all objfile symbols at every step,
     we maintain a list of continually-inserted but always disabled
     longjmp "master" breakpoints.  Here, we simply create momentary
     clones of those and enable them for the requested thread.  */
  ALL_BREAKPOINTS_SAFE (b, temp)
    if (b->pspace == current_program_space
	&& b->type == bp_longjmp_master)
      {
	struct breakpoint *clone = clone_momentary_breakpoint (b);
	clone->type = bp_longjmp;
	clone->thread = thread;
      }
}

/* Delete all longjmp breakpoints from THREAD.  */
void
delete_longjmp_breakpoint (int thread)
{
  struct breakpoint *b, *temp;

  ALL_BREAKPOINTS_SAFE (b, temp)
    if (b->type == bp_longjmp)
      {
	if (b->thread == thread)
	  delete_breakpoint (b);
      }
}

void
enable_overlay_breakpoints (void)
{
  struct breakpoint *b;

  ALL_BREAKPOINTS (b)
    if (b->type == bp_overlay_event)
    {
      b->enable_state = bp_enabled;
      update_global_location_list (1);
      overlay_events_enabled = 1;
    }
}

void
disable_overlay_breakpoints (void)
{
  struct breakpoint *b;

  ALL_BREAKPOINTS (b)
    if (b->type == bp_overlay_event)
    {
      b->enable_state = bp_disabled;
      update_global_location_list (0);
      overlay_events_enabled = 0;
    }
}

/* Set an active std::terminate breakpoint for each std::terminate
   master breakpoint.  */
void
set_std_terminate_breakpoint (void)
{
  struct breakpoint *b, *temp;

  ALL_BREAKPOINTS_SAFE (b, temp)
    if (b->pspace == current_program_space
	&& b->type == bp_std_terminate_master)
      {
	struct breakpoint *clone = clone_momentary_breakpoint (b);
	clone->type = bp_std_terminate;
      }
}

/* Delete all the std::terminate breakpoints.  */
void
delete_std_terminate_breakpoint (void)
{
  struct breakpoint *b, *temp;

  ALL_BREAKPOINTS_SAFE (b, temp)
    if (b->type == bp_std_terminate)
      delete_breakpoint (b);
}

struct breakpoint *
create_thread_event_breakpoint (struct gdbarch *gdbarch, CORE_ADDR address)
{
  struct breakpoint *b;

  b = create_internal_breakpoint (gdbarch, address, bp_thread_event);
  
  b->enable_state = bp_enabled;
  /* addr_string has to be used or breakpoint_re_set will delete me.  */
  b->addr_string
    = xstrprintf ("*%s", paddress (b->loc->gdbarch, b->loc->address));

  update_global_location_list_nothrow (1);

  return b;
}

void
remove_thread_event_breakpoints (void)
{
  struct breakpoint *b, *temp;

  ALL_BREAKPOINTS_SAFE (b, temp)
    if (b->type == bp_thread_event
	&& b->loc->pspace == current_program_space)
      delete_breakpoint (b);
}

struct captured_parse_breakpoint_args
  {
    char **arg_p;
    struct symtabs_and_lines *sals_p;
    char ***addr_string_p;
    int *not_found_ptr;
  };

struct lang_and_radix
  {
    enum language lang;
    int radix;
  };

/* Create a breakpoint for JIT code registration and unregistration.  */

struct breakpoint *
create_jit_event_breakpoint (struct gdbarch *gdbarch, CORE_ADDR address)
{
  struct breakpoint *b;

  b = create_internal_breakpoint (gdbarch, address, bp_jit_event);
  update_global_location_list_nothrow (1);
  return b;
}

void
remove_solib_event_breakpoints (void)
{
  struct breakpoint *b, *temp;

  ALL_BREAKPOINTS_SAFE (b, temp)
    if (b->type == bp_shlib_event
	&& b->loc->pspace == current_program_space)
      delete_breakpoint (b);
}

struct breakpoint *
create_solib_event_breakpoint (struct gdbarch *gdbarch, CORE_ADDR address)
{
  struct breakpoint *b;

  b = create_internal_breakpoint (gdbarch, address, bp_shlib_event);
  update_global_location_list_nothrow (1);
  return b;
}

/* Disable any breakpoints that are on code in shared libraries.  Only
   apply to enabled breakpoints, disabled ones can just stay disabled.  */

void
disable_breakpoints_in_shlibs (void)
{
  struct bp_location *loc, **locp_tmp;

  ALL_BP_LOCATIONS (loc, locp_tmp)
  {
    struct breakpoint *b = loc->owner;
    /* We apply the check to all breakpoints, including disabled
       for those with loc->duplicate set.  This is so that when breakpoint
       becomes enabled, or the duplicate is removed, gdb will try to insert
       all breakpoints.  If we don't set shlib_disabled here, we'll try
       to insert those breakpoints and fail.  */
    if (((b->type == bp_breakpoint)
	 || (b->type == bp_jit_event)
	 || (b->type == bp_hardware_breakpoint)
	 || (is_tracepoint (b)))
	&& loc->pspace == current_program_space
	&& !loc->shlib_disabled
#ifdef PC_SOLIB
	&& PC_SOLIB (loc->address)
#else
	&& solib_name_from_address (loc->pspace, loc->address)
#endif
	)
      {
	loc->shlib_disabled = 1;
      }
  }
}

/* Disable any breakpoints that are in in an unloaded shared library.  Only
   apply to enabled breakpoints, disabled ones can just stay disabled.  */

static void
disable_breakpoints_in_unloaded_shlib (struct so_list *solib)
{
  struct bp_location *loc, **locp_tmp;
  int disabled_shlib_breaks = 0;

  /* SunOS a.out shared libraries are always mapped, so do not
     disable breakpoints; they will only be reported as unloaded
     through clear_solib when GDB discards its shared library
     list.  See clear_solib for more information.  */
  if (exec_bfd != NULL
      && bfd_get_flavour (exec_bfd) == bfd_target_aout_flavour)
    return;

  ALL_BP_LOCATIONS (loc, locp_tmp)
  {
    struct breakpoint *b = loc->owner;
    if ((loc->loc_type == bp_loc_hardware_breakpoint
	 || loc->loc_type == bp_loc_software_breakpoint)
	&& solib->pspace == loc->pspace
	&& !loc->shlib_disabled
	&& (b->type == bp_breakpoint
	    || b->type == bp_jit_event
	    || b->type == bp_hardware_breakpoint)
	&& solib_contains_address_p (solib, loc->address))
      {
	loc->shlib_disabled = 1;
	/* At this point, we cannot rely on remove_breakpoint
	   succeeding so we must mark the breakpoint as not inserted
	   to prevent future errors occurring in remove_breakpoints.  */
	loc->inserted = 0;
	if (!disabled_shlib_breaks)
	  {
	    target_terminal_ours_for_output ();
	    warning (_("Temporarily disabling breakpoints for unloaded shared library \"%s\""),
		     solib->so_name);
	  }
	disabled_shlib_breaks = 1;
      }
  }
}

/* FORK & VFORK catchpoints.  */

/* Implement the "insert" breakpoint_ops method for fork catchpoints.  */

static void
insert_catch_fork (struct breakpoint *b)
{
  target_insert_fork_catchpoint (PIDGET (inferior_ptid));
}

/* Implement the "remove" breakpoint_ops method for fork catchpoints.  */

static int
remove_catch_fork (struct breakpoint *b)
{
  return target_remove_fork_catchpoint (PIDGET (inferior_ptid));
}

/* Implement the "breakpoint_hit" breakpoint_ops method for fork
   catchpoints.  */

static int
breakpoint_hit_catch_fork (struct breakpoint *b)
{
  return inferior_has_forked (inferior_ptid, &b->forked_inferior_pid);
}

/* Implement the "print_it" breakpoint_ops method for fork catchpoints.  */

static enum print_stop_action
print_it_catch_fork (struct breakpoint *b)
{
  annotate_catchpoint (b->number);
  printf_filtered (_("\nCatchpoint %d (forked process %d), "),
		   b->number, ptid_get_pid (b->forked_inferior_pid));
  return PRINT_SRC_AND_LOC;
}

/* Implement the "print_one" breakpoint_ops method for fork catchpoints.  */

static void
print_one_catch_fork (struct breakpoint *b, struct bp_location **last_loc)
{
  struct value_print_options opts;

  get_user_print_options (&opts);

  /* Field 4, the address, is omitted (which makes the columns
     not line up too nicely with the headers, but the effect
     is relatively readable).  */
  if (opts.addressprint)
    ui_out_field_skip (uiout, "addr");
  annotate_field (5);
  ui_out_text (uiout, "fork");
  if (!ptid_equal (b->forked_inferior_pid, null_ptid))
    {
      ui_out_text (uiout, ", process ");
      ui_out_field_int (uiout, "what",
                        ptid_get_pid (b->forked_inferior_pid));
      ui_out_spaces (uiout, 1);
    }
}

/* Implement the "print_mention" breakpoint_ops method for fork
   catchpoints.  */

static void
print_mention_catch_fork (struct breakpoint *b)
{
  printf_filtered (_("Catchpoint %d (fork)"), b->number);
}

/* The breakpoint_ops structure to be used in fork catchpoints.  */

static struct breakpoint_ops catch_fork_breakpoint_ops =
{
  insert_catch_fork,
  remove_catch_fork,
  breakpoint_hit_catch_fork,
  print_it_catch_fork,
  print_one_catch_fork,
  print_mention_catch_fork
};

/* Implement the "insert" breakpoint_ops method for vfork catchpoints.  */

static void
insert_catch_vfork (struct breakpoint *b)
{
  target_insert_vfork_catchpoint (PIDGET (inferior_ptid));
}

/* Implement the "remove" breakpoint_ops method for vfork catchpoints.  */

static int
remove_catch_vfork (struct breakpoint *b)
{
  return target_remove_vfork_catchpoint (PIDGET (inferior_ptid));
}

/* Implement the "breakpoint_hit" breakpoint_ops method for vfork
   catchpoints.  */

static int
breakpoint_hit_catch_vfork (struct breakpoint *b)
{
  return inferior_has_vforked (inferior_ptid, &b->forked_inferior_pid);
}

/* Implement the "print_it" breakpoint_ops method for vfork catchpoints.  */

static enum print_stop_action
print_it_catch_vfork (struct breakpoint *b)
{
  annotate_catchpoint (b->number);
  printf_filtered (_("\nCatchpoint %d (vforked process %d), "),
		   b->number, ptid_get_pid (b->forked_inferior_pid));
  return PRINT_SRC_AND_LOC;
}

/* Implement the "print_one" breakpoint_ops method for vfork catchpoints.  */

static void
print_one_catch_vfork (struct breakpoint *b, struct bp_location **last_loc)
{
  struct value_print_options opts;

  get_user_print_options (&opts);
  /* Field 4, the address, is omitted (which makes the columns
     not line up too nicely with the headers, but the effect
     is relatively readable).  */
  if (opts.addressprint)
    ui_out_field_skip (uiout, "addr");
  annotate_field (5);
  ui_out_text (uiout, "vfork");
  if (!ptid_equal (b->forked_inferior_pid, null_ptid))
    {
      ui_out_text (uiout, ", process ");
      ui_out_field_int (uiout, "what",
                        ptid_get_pid (b->forked_inferior_pid));
      ui_out_spaces (uiout, 1);
    }
}

/* Implement the "print_mention" breakpoint_ops method for vfork
   catchpoints.  */

static void
print_mention_catch_vfork (struct breakpoint *b)
{
  printf_filtered (_("Catchpoint %d (vfork)"), b->number);
}

/* The breakpoint_ops structure to be used in vfork catchpoints.  */

static struct breakpoint_ops catch_vfork_breakpoint_ops =
{
  insert_catch_vfork,
  remove_catch_vfork,
  breakpoint_hit_catch_vfork,
  print_it_catch_vfork,
  print_one_catch_vfork,
  print_mention_catch_vfork
};

/* Implement the "insert" breakpoint_ops method for syscall
   catchpoints.  */

static void
insert_catch_syscall (struct breakpoint *b)
{
  struct inferior *inf = current_inferior ();

  ++inf->total_syscalls_count;
  if (!b->syscalls_to_be_caught)
    ++inf->any_syscall_count;
  else
    {
      int i, iter;
      for (i = 0;
           VEC_iterate (int, b->syscalls_to_be_caught, i, iter);
           i++)
	{
          int elem;
	  if (iter >= VEC_length (int, inf->syscalls_counts))
	    {
              int old_size = VEC_length (int, inf->syscalls_counts);
              uintptr_t vec_addr_offset = old_size * ((uintptr_t) sizeof (int));
              uintptr_t vec_addr;
              VEC_safe_grow (int, inf->syscalls_counts, iter + 1);
              vec_addr = (uintptr_t) VEC_address (int, inf->syscalls_counts) +
		vec_addr_offset;
              memset ((void *) vec_addr, 0,
                      (iter + 1 - old_size) * sizeof (int));
	    }
          elem = VEC_index (int, inf->syscalls_counts, iter);
          VEC_replace (int, inf->syscalls_counts, iter, ++elem);
	}
    }

  target_set_syscall_catchpoint (PIDGET (inferior_ptid),
				 inf->total_syscalls_count != 0,
				 inf->any_syscall_count,
				 VEC_length (int, inf->syscalls_counts),
				 VEC_address (int, inf->syscalls_counts));
}

/* Implement the "remove" breakpoint_ops method for syscall
   catchpoints.  */

static int
remove_catch_syscall (struct breakpoint *b)
{
  struct inferior *inf = current_inferior ();

  --inf->total_syscalls_count;
  if (!b->syscalls_to_be_caught)
    --inf->any_syscall_count;
  else
    {
      int i, iter;
      for (i = 0;
           VEC_iterate (int, b->syscalls_to_be_caught, i, iter);
           i++)
	{
          int elem;
	  if (iter >= VEC_length (int, inf->syscalls_counts))
	    /* Shouldn't happen.  */
	    continue;
          elem = VEC_index (int, inf->syscalls_counts, iter);
          VEC_replace (int, inf->syscalls_counts, iter, --elem);
        }
    }

  return target_set_syscall_catchpoint (PIDGET (inferior_ptid),
					inf->total_syscalls_count != 0,
					inf->any_syscall_count,
					VEC_length (int, inf->syscalls_counts),
					VEC_address (int, inf->syscalls_counts));
}

/* Implement the "breakpoint_hit" breakpoint_ops method for syscall
   catchpoints.  */

static int
breakpoint_hit_catch_syscall (struct breakpoint *b)
{
  /* We must check if we are catching specific syscalls in this breakpoint.
     If we are, then we must guarantee that the called syscall is the same
     syscall we are catching.  */
  int syscall_number = 0;

  if (!inferior_has_called_syscall (inferior_ptid, &syscall_number))
    return 0;

  /* Now, checking if the syscall is the same.  */
  if (b->syscalls_to_be_caught)
    {
      int i, iter;
      for (i = 0;
           VEC_iterate (int, b->syscalls_to_be_caught, i, iter);
           i++)
	if (syscall_number == iter)
	  break;
      /* Not the same.  */
      if (!iter)
	return 0;
    }

  return 1;
}

/* Implement the "print_it" breakpoint_ops method for syscall
   catchpoints.  */

static enum print_stop_action
print_it_catch_syscall (struct breakpoint *b)
{
  /* These are needed because we want to know in which state a
     syscall is.  It can be in the TARGET_WAITKIND_SYSCALL_ENTRY
     or TARGET_WAITKIND_SYSCALL_RETURN, and depending on it we
     must print "called syscall" or "returned from syscall".  */
  ptid_t ptid;
  struct target_waitstatus last;
  struct syscall s;
  struct cleanup *old_chain;
  char *syscall_id;

  get_last_target_status (&ptid, &last);

  get_syscall_by_number (last.value.syscall_number, &s);

  annotate_catchpoint (b->number);

  if (s.name == NULL)
    syscall_id = xstrprintf ("%d", last.value.syscall_number);
  else
    syscall_id = xstrprintf ("'%s'", s.name);

  old_chain = make_cleanup (xfree, syscall_id);

  if (last.kind == TARGET_WAITKIND_SYSCALL_ENTRY)
    printf_filtered (_("\nCatchpoint %d (call to syscall %s), "),
                     b->number, syscall_id);
  else if (last.kind == TARGET_WAITKIND_SYSCALL_RETURN)
    printf_filtered (_("\nCatchpoint %d (returned from syscall %s), "),
                     b->number, syscall_id);

  do_cleanups (old_chain);

  return PRINT_SRC_AND_LOC;
}

/* Implement the "print_one" breakpoint_ops method for syscall
   catchpoints.  */

static void
print_one_catch_syscall (struct breakpoint *b,
                         struct bp_location **last_loc)
{
  struct value_print_options opts;

  get_user_print_options (&opts);
  /* Field 4, the address, is omitted (which makes the columns
     not line up too nicely with the headers, but the effect
     is relatively readable).  */
  if (opts.addressprint)
    ui_out_field_skip (uiout, "addr");
  annotate_field (5);

  if (b->syscalls_to_be_caught
      && VEC_length (int, b->syscalls_to_be_caught) > 1)
    ui_out_text (uiout, "syscalls \"");
  else
    ui_out_text (uiout, "syscall \"");

  if (b->syscalls_to_be_caught)
    {
      int i, iter;
      char *text = xstrprintf ("%s", "");
      for (i = 0;
           VEC_iterate (int, b->syscalls_to_be_caught, i, iter);
           i++)
        {
          char *x = text;
          struct syscall s;
          get_syscall_by_number (iter, &s);

          if (s.name != NULL)
            text = xstrprintf ("%s%s, ", text, s.name);
          else
            text = xstrprintf ("%s%d, ", text, iter);

          /* We have to xfree the last 'text' (now stored at 'x')
             because xstrprintf dinamically allocates new space for it
             on every call.  */
	  xfree (x);
        }
      /* Remove the last comma.  */
      text[strlen (text) - 2] = '\0';
      ui_out_field_string (uiout, "what", text);
    }
  else
    ui_out_field_string (uiout, "what", "<any syscall>");
  ui_out_text (uiout, "\" ");
}

/* Implement the "print_mention" breakpoint_ops method for syscall
   catchpoints.  */

static void
print_mention_catch_syscall (struct breakpoint *b)
{
  if (b->syscalls_to_be_caught)
    {
      int i, iter;

      if (VEC_length (int, b->syscalls_to_be_caught) > 1)
        printf_filtered (_("Catchpoint %d (syscalls"), b->number);
      else
        printf_filtered (_("Catchpoint %d (syscall"), b->number);

      for (i = 0;
           VEC_iterate (int, b->syscalls_to_be_caught, i, iter);
           i++)
        {
          struct syscall s;
          get_syscall_by_number (iter, &s);

          if (s.name)
            printf_filtered (" '%s' [%d]", s.name, s.number);
          else
            printf_filtered (" %d", s.number);
        }
      printf_filtered (")");
    }
  else
    printf_filtered (_("Catchpoint %d (any syscall)"),
                     b->number);
}

/* The breakpoint_ops structure to be used in syscall catchpoints.  */

static struct breakpoint_ops catch_syscall_breakpoint_ops =
{
  insert_catch_syscall,
  remove_catch_syscall,
  breakpoint_hit_catch_syscall,
  print_it_catch_syscall,
  print_one_catch_syscall,
  print_mention_catch_syscall
};

/* Returns non-zero if 'b' is a syscall catchpoint.  */

static int
syscall_catchpoint_p (struct breakpoint *b)
{
  return (b->ops == &catch_syscall_breakpoint_ops);
}

/* Create a new breakpoint of the bp_catchpoint kind and return it,
   but does NOT mention it nor update the global location list.
   This is useful if you need to fill more fields in the
   struct breakpoint before calling mention.
 
   If TEMPFLAG is non-zero, then make the breakpoint temporary.
   If COND_STRING is not NULL, then store it in the breakpoint.
   OPS, if not NULL, is the breakpoint_ops structure associated
   to the catchpoint.  */

static struct breakpoint *
create_catchpoint_without_mention (struct gdbarch *gdbarch, int tempflag,
				   char *cond_string,
				   struct breakpoint_ops *ops)
{
  struct symtab_and_line sal;
  struct breakpoint *b;

  init_sal (&sal);
  sal.pspace = current_program_space;

  b = set_raw_breakpoint (gdbarch, sal, bp_catchpoint);
  set_breakpoint_count (breakpoint_count + 1);
  b->number = breakpoint_count;

  b->cond_string = (cond_string == NULL) ? NULL : xstrdup (cond_string);
  b->thread = -1;
  b->addr_string = NULL;
  b->enable_state = bp_enabled;
  b->disposition = tempflag ? disp_del : disp_donttouch;
  b->ops = ops;

  return b;
}

/* Create a new breakpoint of the bp_catchpoint kind and return it.
 
   If TEMPFLAG is non-zero, then make the breakpoint temporary.
   If COND_STRING is not NULL, then store it in the breakpoint.
   OPS, if not NULL, is the breakpoint_ops structure associated
   to the catchpoint.  */

static struct breakpoint *
create_catchpoint (struct gdbarch *gdbarch, int tempflag,
		   char *cond_string, struct breakpoint_ops *ops)
{
  struct breakpoint *b =
    create_catchpoint_without_mention (gdbarch, tempflag, cond_string, ops);

  mention (b);
  update_global_location_list (1);

  return b;
}

static void
create_fork_vfork_event_catchpoint (struct gdbarch *gdbarch,
				    int tempflag, char *cond_string,
                                    struct breakpoint_ops *ops)
{
  struct breakpoint *b
    = create_catchpoint (gdbarch, tempflag, cond_string, ops);

  /* FIXME: We should put this information in a breakpoint private data
     area.  */
  b->forked_inferior_pid = null_ptid;
}

/* Exec catchpoints.  */

static void
insert_catch_exec (struct breakpoint *b)
{
  target_insert_exec_catchpoint (PIDGET (inferior_ptid));
}

static int
remove_catch_exec (struct breakpoint *b)
{
  return target_remove_exec_catchpoint (PIDGET (inferior_ptid));
}

static int
breakpoint_hit_catch_exec (struct breakpoint *b)
{
  return inferior_has_execd (inferior_ptid, &b->exec_pathname);
}

static enum print_stop_action
print_it_catch_exec (struct breakpoint *b)
{
  annotate_catchpoint (b->number);
  printf_filtered (_("\nCatchpoint %d (exec'd %s), "), b->number,
		   b->exec_pathname);
  return PRINT_SRC_AND_LOC;
}

static void
print_one_catch_exec (struct breakpoint *b, struct bp_location **last_loc)
{
  struct value_print_options opts;

  get_user_print_options (&opts);

  /* Field 4, the address, is omitted (which makes the columns
     not line up too nicely with the headers, but the effect
     is relatively readable).  */
  if (opts.addressprint)
    ui_out_field_skip (uiout, "addr");
  annotate_field (5);
  ui_out_text (uiout, "exec");
  if (b->exec_pathname != NULL)
    {
      ui_out_text (uiout, ", program \"");
      ui_out_field_string (uiout, "what", b->exec_pathname);
      ui_out_text (uiout, "\" ");
    }
}

static void
print_mention_catch_exec (struct breakpoint *b)
{
  printf_filtered (_("Catchpoint %d (exec)"), b->number);
}

static struct breakpoint_ops catch_exec_breakpoint_ops =
{
  insert_catch_exec,
  remove_catch_exec,
  breakpoint_hit_catch_exec,
  print_it_catch_exec,
  print_one_catch_exec,
  print_mention_catch_exec
};

static void
create_syscall_event_catchpoint (int tempflag, VEC(int) *filter,
                                 struct breakpoint_ops *ops)
{
  struct gdbarch *gdbarch = get_current_arch ();
  struct breakpoint *b =
    create_catchpoint_without_mention (gdbarch, tempflag, NULL, ops);

  b->syscalls_to_be_caught = filter;

  /* Now, we have to mention the breakpoint and update the global
     location list.  */
  mention (b);
  update_global_location_list (1);
}

static int
hw_breakpoint_used_count (void)
{
  struct breakpoint *b;
  int i = 0;

  ALL_BREAKPOINTS (b)
  {
    if (b->type == bp_hardware_breakpoint && breakpoint_enabled (b))
      i++;
  }

  return i;
}

static int
hw_watchpoint_used_count (enum bptype type, int *other_type_used)
{
  struct breakpoint *b;
  int i = 0;

  *other_type_used = 0;
  ALL_BREAKPOINTS (b)
  {
    if (breakpoint_enabled (b))
      {
	if (b->type == type)
	  i++;
	else if ((b->type == bp_hardware_watchpoint
		  || b->type == bp_read_watchpoint
		  || b->type == bp_access_watchpoint))
	  *other_type_used = 1;
      }
  }
  return i;
}

void
disable_watchpoints_before_interactive_call_start (void)
{
  struct breakpoint *b;

  ALL_BREAKPOINTS (b)
  {
    if (((b->type == bp_watchpoint)
	 || (b->type == bp_hardware_watchpoint)
	 || (b->type == bp_read_watchpoint)
	 || (b->type == bp_access_watchpoint))
	&& breakpoint_enabled (b))
      {
	b->enable_state = bp_call_disabled;
	update_global_location_list (0);
      }
  }
}

void
enable_watchpoints_after_interactive_call_stop (void)
{
  struct breakpoint *b;

  ALL_BREAKPOINTS (b)
  {
    if (((b->type == bp_watchpoint)
	 || (b->type == bp_hardware_watchpoint)
	 || (b->type == bp_read_watchpoint)
	 || (b->type == bp_access_watchpoint))
	&& (b->enable_state == bp_call_disabled))
      {
	b->enable_state = bp_enabled;
	update_global_location_list (1);
      }
  }
}

void
disable_breakpoints_before_startup (void)
{
  struct breakpoint *b;
  int found = 0;

  ALL_BREAKPOINTS (b)
    {
      if (b->pspace != current_program_space)
	continue;

      if ((b->type == bp_breakpoint
	   || b->type == bp_hardware_breakpoint)
	  && breakpoint_enabled (b))
	{
	  b->enable_state = bp_startup_disabled;
	  found = 1;
	}
    }

  if (found)
    update_global_location_list (0);

  current_program_space->executing_startup = 1;
}

void
enable_breakpoints_after_startup (void)
{
  struct breakpoint *b;
  int found = 0;

  current_program_space->executing_startup = 0;

  ALL_BREAKPOINTS (b)
    {
      if (b->pspace != current_program_space)
	continue;

      if ((b->type == bp_breakpoint
	   || b->type == bp_hardware_breakpoint)
	  && b->enable_state == bp_startup_disabled)
	{
	  b->enable_state = bp_enabled;
	  found = 1;
	}
    }

  if (found)
    breakpoint_re_set ();
}


/* Set a breakpoint that will evaporate an end of command
   at address specified by SAL.
   Restrict it to frame FRAME if FRAME is nonzero.  */

struct breakpoint *
set_momentary_breakpoint (struct gdbarch *gdbarch, struct symtab_and_line sal,
			  struct frame_id frame_id, enum bptype type)
{
  struct breakpoint *b;

  /* If FRAME_ID is valid, it should be a real frame, not an inlined
     one.  */
  gdb_assert (!frame_id_inlined_p (frame_id));

  b = set_raw_breakpoint (gdbarch, sal, type);
  b->enable_state = bp_enabled;
  b->disposition = disp_donttouch;
  b->frame_id = frame_id;

  /* If we're debugging a multi-threaded program, then we
     want momentary breakpoints to be active in only a 
     single thread of control.  */
  if (in_thread_list (inferior_ptid))
    b->thread = pid_to_thread_id (inferior_ptid);

  update_global_location_list_nothrow (1);

  return b;
}

/* Make a deep copy of momentary breakpoint ORIG.  Returns NULL if
   ORIG is NULL.  */

struct breakpoint *
clone_momentary_breakpoint (struct breakpoint *orig)
{
  struct breakpoint *copy;

  /* If there's nothing to clone, then return nothing.  */
  if (orig == NULL)
    return NULL;

  copy = set_raw_breakpoint_without_location (orig->gdbarch, orig->type);
  copy->loc = allocate_bp_location (copy);
  set_breakpoint_location_function (copy->loc);

  copy->loc->gdbarch = orig->loc->gdbarch;
  copy->loc->requested_address = orig->loc->requested_address;
  copy->loc->address = orig->loc->address;
  copy->loc->section = orig->loc->section;
  copy->loc->pspace = orig->loc->pspace;

  if (orig->source_file == NULL)
    copy->source_file = NULL;
  else
    copy->source_file = xstrdup (orig->source_file);

  copy->line_number = orig->line_number;
  copy->frame_id = orig->frame_id;
  copy->thread = orig->thread;
  copy->pspace = orig->pspace;

  copy->enable_state = bp_enabled;
  copy->disposition = disp_donttouch;
  copy->number = internal_breakpoint_number--;

  update_global_location_list_nothrow (0);
  return copy;
}

struct breakpoint *
set_momentary_breakpoint_at_pc (struct gdbarch *gdbarch, CORE_ADDR pc,
				enum bptype type)
{
  struct symtab_and_line sal;

  sal = find_pc_line (pc, 0);
  sal.pc = pc;
  sal.section = find_pc_overlay (pc);
  sal.explicit_pc = 1;

  return set_momentary_breakpoint (gdbarch, sal, null_frame_id, type);
}


/* Tell the user we have just set a breakpoint B.  */

static void
mention (struct breakpoint *b)
{
  int say_where = 0;
  struct cleanup *ui_out_chain;
  struct value_print_options opts;

  get_user_print_options (&opts);

  /* FIXME: This is misplaced; mention() is called by things (like
     hitting a watchpoint) other than breakpoint creation.  It should
     be possible to clean this up and at the same time replace the
     random calls to breakpoint_changed with this hook.  */
  observer_notify_breakpoint_created (b->number);

  if (b->ops != NULL && b->ops->print_mention != NULL)
    b->ops->print_mention (b);
  else
    switch (b->type)
      {
      case bp_none:
	printf_filtered (_("(apparently deleted?) Eventpoint %d: "), b->number);
	break;
      case bp_watchpoint:
	ui_out_text (uiout, "Watchpoint ");
	ui_out_chain = make_cleanup_ui_out_tuple_begin_end (uiout, "wpt");
	ui_out_field_int (uiout, "number", b->number);
	ui_out_text (uiout, ": ");
	ui_out_field_string (uiout, "exp", b->exp_string);
	do_cleanups (ui_out_chain);
	break;
      case bp_hardware_watchpoint:
	ui_out_text (uiout, "Hardware watchpoint ");
	ui_out_chain = make_cleanup_ui_out_tuple_begin_end (uiout, "wpt");
	ui_out_field_int (uiout, "number", b->number);
	ui_out_text (uiout, ": ");
	ui_out_field_string (uiout, "exp", b->exp_string);
	do_cleanups (ui_out_chain);
	break;
      case bp_read_watchpoint:
	ui_out_text (uiout, "Hardware read watchpoint ");
	ui_out_chain = make_cleanup_ui_out_tuple_begin_end (uiout, "hw-rwpt");
	ui_out_field_int (uiout, "number", b->number);
	ui_out_text (uiout, ": ");
	ui_out_field_string (uiout, "exp", b->exp_string);
	do_cleanups (ui_out_chain);
	break;
      case bp_access_watchpoint:
	ui_out_text (uiout, "Hardware access (read/write) watchpoint ");
	ui_out_chain = make_cleanup_ui_out_tuple_begin_end (uiout, "hw-awpt");
	ui_out_field_int (uiout, "number", b->number);
	ui_out_text (uiout, ": ");
	ui_out_field_string (uiout, "exp", b->exp_string);
	do_cleanups (ui_out_chain);
	break;
      case bp_breakpoint:
	if (ui_out_is_mi_like_p (uiout))
	  {
	    say_where = 0;
	    break;
	  }
	if (b->disposition == disp_del)
	  printf_filtered (_("Temporary breakpoint"));
	else
	  printf_filtered (_("Breakpoint"));
	printf_filtered (_(" %d"), b->number);
	say_where = 1;
	break;
      case bp_hardware_breakpoint:
	if (ui_out_is_mi_like_p (uiout))
	  {
	    say_where = 0;
	    break;
	  }
	printf_filtered (_("Hardware assisted breakpoint %d"), b->number);
	say_where = 1;
	break;
      case bp_tracepoint:
	if (ui_out_is_mi_like_p (uiout))
	  {
	    say_where = 0;
	    break;
	  }
	printf_filtered (_("Tracepoint"));
	printf_filtered (_(" %d"), b->number);
	say_where = 1;
	break;
      case bp_fast_tracepoint:
	if (ui_out_is_mi_like_p (uiout))
	  {
	    say_where = 0;
	    break;
	  }
	printf_filtered (_("Fast tracepoint"));
	printf_filtered (_(" %d"), b->number);
	say_where = 1;
	break;

      case bp_until:
      case bp_finish:
      case bp_longjmp:
      case bp_longjmp_resume:
      case bp_step_resume:
      case bp_call_dummy:
      case bp_std_terminate:
      case bp_watchpoint_scope:
      case bp_shlib_event:
      case bp_thread_event:
      case bp_overlay_event:
      case bp_jit_event:
      case bp_longjmp_master:
      case bp_std_terminate_master:
	break;
      }

  if (say_where)
    {
      /* i18n: cagney/2005-02-11: Below needs to be merged into a
	 single string.  */
      if (b->loc == NULL)
	{
	  printf_filtered (_(" (%s) pending."), b->addr_string);
	}
      else
	{
	  if (opts.addressprint || b->source_file == NULL)
	    {
	      printf_filtered (" at ");
	      fputs_filtered (paddress (b->loc->gdbarch, b->loc->address),
			      gdb_stdout);
	    }
	  if (b->source_file)
	    printf_filtered (": file %s, line %d.",
			     b->source_file, b->line_number);
	  
	  if (b->loc->next)
	    {
	      struct bp_location *loc = b->loc;
	      int n = 0;
	      for (; loc; loc = loc->next)
		++n;
	      printf_filtered (" (%d locations)", n);		
	    }

	}
    }
  if (ui_out_is_mi_like_p (uiout))
    return;
  printf_filtered ("\n");
}


static struct bp_location *
add_location_to_breakpoint (struct breakpoint *b,
			    const struct symtab_and_line *sal)
{
  struct bp_location *loc, **tmp;

  loc = allocate_bp_location (b);
  for (tmp = &(b->loc); *tmp != NULL; tmp = &((*tmp)->next))
    ;
  *tmp = loc;
  loc->gdbarch = get_sal_arch (*sal);
  if (!loc->gdbarch)
    loc->gdbarch = b->gdbarch;
  loc->requested_address = sal->pc;
  loc->address = adjust_breakpoint_address (loc->gdbarch,
					    loc->requested_address, b->type);
  loc->pspace = sal->pspace;
  gdb_assert (loc->pspace != NULL);
  loc->section = sal->section;

  set_breakpoint_location_function (loc);
  return loc;
}


/* Return 1 if LOC is pointing to a permanent breakpoint, 
   return 0 otherwise.  */

static int
bp_loc_is_permanent (struct bp_location *loc)
{
  int len;
  CORE_ADDR addr;
  const gdb_byte *brk;
  gdb_byte *target_mem;
  struct cleanup *cleanup;
  int retval = 0;

  gdb_assert (loc != NULL);

  addr = loc->address;
  brk = gdbarch_breakpoint_from_pc (loc->gdbarch, &addr, &len);

  /* Software breakpoints unsupported?  */
  if (brk == NULL)
    return 0;

  target_mem = alloca (len);

  /* Enable the automatic memory restoration from breakpoints while
     we read the memory.  Otherwise we could say about our temporary
     breakpoints they are permanent.  */
  cleanup = save_current_space_and_thread ();

  switch_to_program_space_and_thread (loc->pspace);
  make_show_memory_breakpoints_cleanup (0);

  if (target_read_memory (loc->address, target_mem, len) == 0
      && memcmp (target_mem, brk, len) == 0)
    retval = 1;

  do_cleanups (cleanup);

  return retval;
}



/* Create a breakpoint with SAL as location.  Use ADDR_STRING
   as textual description of the location, and COND_STRING
   as condition expression.  */

static void
create_breakpoint_sal (struct gdbarch *gdbarch,
		       struct symtabs_and_lines sals, char *addr_string,
		       char *cond_string,
		       enum bptype type, enum bpdisp disposition,
		       int thread, int task, int ignore_count,
		       struct breakpoint_ops *ops, int from_tty, int enabled)
{
  struct breakpoint *b = NULL;
  int i;

  if (type == bp_hardware_breakpoint)
    {
      int i = hw_breakpoint_used_count ();
      int target_resources_ok = 
	target_can_use_hardware_watchpoint (bp_hardware_breakpoint, 
					    i + 1, 0);
      if (target_resources_ok == 0)
	error (_("No hardware breakpoint support in the target."));
      else if (target_resources_ok < 0)
	error (_("Hardware breakpoints used exceeds limit."));
    }

  gdb_assert (sals.nelts > 0);

  for (i = 0; i < sals.nelts; ++i)
    {
      struct symtab_and_line sal = sals.sals[i];
      struct bp_location *loc;

      if (from_tty)
	{
	  struct gdbarch *loc_gdbarch = get_sal_arch (sal);
	  if (!loc_gdbarch)
	    loc_gdbarch = gdbarch;

	  describe_other_breakpoints (loc_gdbarch,
				      sal.pspace, sal.pc, sal.section, thread);
	}

      if (i == 0)
	{
	  b = set_raw_breakpoint (gdbarch, sal, type);
	  set_breakpoint_count (breakpoint_count + 1);
	  b->number = breakpoint_count;
	  b->thread = thread;
	  b->task = task;
  
	  b->cond_string = cond_string;
	  b->ignore_count = ignore_count;
	  b->enable_state = enabled ? bp_enabled : bp_disabled;
	  b->disposition = disposition;

	  b->pspace = sals.sals[0].pspace;

	  if (enabled && b->pspace->executing_startup
	      && (b->type == bp_breakpoint
		  || b->type == bp_hardware_breakpoint))
	    b->enable_state = bp_startup_disabled;

	  loc = b->loc;
	}
      else
	{
	  loc = add_location_to_breakpoint (b, &sal);
	}

      if (bp_loc_is_permanent (loc))
	make_breakpoint_permanent (b);

      if (b->cond_string)
	{
	  char *arg = b->cond_string;
	  loc->cond = parse_exp_1 (&arg, block_for_pc (loc->address), 0);
	  if (*arg)
              error (_("Garbage %s follows condition"), arg);
	}
    }   

  if (addr_string)
    b->addr_string = addr_string;
  else
    /* addr_string has to be used or breakpoint_re_set will delete
       me.  */
    b->addr_string
      = xstrprintf ("*%s", paddress (b->loc->gdbarch, b->loc->address));

  b->ops = ops;
  mention (b);
}

/* Remove element at INDEX_TO_REMOVE from SAL, shifting other
   elements to fill the void space.  */
static void
remove_sal (struct symtabs_and_lines *sal, int index_to_remove)
{
  int i = index_to_remove+1;
  int last_index = sal->nelts-1;

  for (;i <= last_index; ++i)
    sal->sals[i-1] = sal->sals[i];

  --(sal->nelts);
}

/* If appropriate, obtains all sals that correspond to the same file
   and line as SAL, in all program spaces.  Users debugging with IDEs,
   will want to set a breakpoint at foo.c:line, and not really care
   about program spaces.  This is done only if SAL does not have
   explicit PC and has line and file information.  If we got just a
   single expanded sal, return the original.

   Otherwise, if SAL.explicit_line is not set, filter out all sals for
   which the name of enclosing function is different from SAL.  This
   makes sure that if we have breakpoint originally set in template
   instantiation, say foo<int>(), we won't expand SAL to locations at
   the same line in all existing instantiations of 'foo'.  */

static struct symtabs_and_lines
expand_line_sal_maybe (struct symtab_and_line sal)
{
  struct symtabs_and_lines expanded;
  CORE_ADDR original_pc = sal.pc;
  char *original_function = NULL;
  int found;
  int i;
  struct cleanup *old_chain;

  /* If we have explicit pc, don't expand.
     If we have no line number, we can't expand.  */
  if (sal.explicit_pc || sal.line == 0 || sal.symtab == NULL)
    {
      expanded.nelts = 1;
      expanded.sals = xmalloc (sizeof (struct symtab_and_line));
      expanded.sals[0] = sal;
      return expanded;
    }

  sal.pc = 0;

  old_chain = save_current_space_and_thread ();

  switch_to_program_space_and_thread (sal.pspace);

  find_pc_partial_function (original_pc, &original_function, NULL, NULL);

  /* Note that expand_line_sal visits *all* program spaces.  */
  expanded = expand_line_sal (sal);

  if (expanded.nelts == 1)
    {
      /* We had one sal, we got one sal.  Return that sal, adjusting it
         past the function prologue if necessary.  */
      xfree (expanded.sals);
      expanded.nelts = 1;
      expanded.sals = xmalloc (sizeof (struct symtab_and_line));
      sal.pc = original_pc;
      expanded.sals[0] = sal;
      skip_prologue_sal (&expanded.sals[0]);
      do_cleanups (old_chain);
      return expanded;      
    }

  if (!sal.explicit_line)
    {
      CORE_ADDR func_addr, func_end;
      for (i = 0; i < expanded.nelts; ++i)
	{
	  CORE_ADDR pc = expanded.sals[i].pc;
	  char *this_function;

	  /* We need to switch threads as well since we're about to
	     read memory.  */
	  switch_to_program_space_and_thread (expanded.sals[i].pspace);

	  if (find_pc_partial_function (pc, &this_function, 
					&func_addr, &func_end))
	    {
	      if (this_function
		  && strcmp (this_function, original_function) != 0)
		{
		  remove_sal (&expanded, i);
		  --i;
		}
	    }
	}
    }

  /* Skip the function prologue if necessary.  */
  for (i = 0; i < expanded.nelts; ++i)
    skip_prologue_sal (&expanded.sals[i]);

  do_cleanups (old_chain);

  if (expanded.nelts <= 1)
    {
      /* This is un ugly workaround. If we get zero
       expanded sals then something is really wrong.
      Fix that by returnign the original sal. */
      xfree (expanded.sals);
      expanded.nelts = 1;
      expanded.sals = xmalloc (sizeof (struct symtab_and_line));
      sal.pc = original_pc;
      expanded.sals[0] = sal;
      return expanded;      
    }

  if (original_pc)
    {
      found = 0;
      for (i = 0; i < expanded.nelts; ++i)
	if (expanded.sals[i].pc == original_pc)
	  {
	    found = 1;
	    break;
	  }
      gdb_assert (found);
    }

  return expanded;
}

/* Add SALS.nelts breakpoints to the breakpoint table.  For each
   SALS.sal[i] breakpoint, include the corresponding ADDR_STRING[i]
   value.  COND_STRING, if not NULL, specified the condition to be
   used for all breakpoints.  Essentially the only case where
   SALS.nelts is not 1 is when we set a breakpoint on an overloaded
   function.  In that case, it's still not possible to specify
   separate conditions for different overloaded functions, so
   we take just a single condition string.
   
   NOTE: If the function succeeds, the caller is expected to cleanup
   the arrays ADDR_STRING, COND_STRING, and SALS (but not the
   array contents).  If the function fails (error() is called), the
   caller is expected to cleanups both the ADDR_STRING, COND_STRING,
   COND and SALS arrays and each of those arrays contents. */

static void
create_breakpoints_sal (struct gdbarch *gdbarch,
			struct symtabs_and_lines sals, char **addr_string,
			char *cond_string,
			enum bptype type, enum bpdisp disposition,
			int thread, int task, int ignore_count,
			struct breakpoint_ops *ops, int from_tty,
			int enabled)
{
  int i;
  for (i = 0; i < sals.nelts; ++i)
    {
      struct symtabs_and_lines expanded = 
	expand_line_sal_maybe (sals.sals[i]);

      create_breakpoint_sal (gdbarch, expanded, addr_string[i],
			     cond_string, type, disposition,
			     thread, task, ignore_count, ops, from_tty, enabled);
    }
}

/* Parse ARG which is assumed to be a SAL specification possibly
   followed by conditionals.  On return, SALS contains an array of SAL
   addresses found. ADDR_STRING contains a vector of (canonical)
   address strings. ARG points to the end of the SAL. */

static void
parse_breakpoint_sals (char **address,
		       struct symtabs_and_lines *sals,
		       char ***addr_string,
		       int *not_found_ptr)
{
  char *addr_start = *address;
  *addr_string = NULL;
  /* If no arg given, or if first arg is 'if ', use the default
     breakpoint. */
  if ((*address) == NULL
      || (strncmp ((*address), "if", 2) == 0 && isspace ((*address)[2])))
    {
      if (default_breakpoint_valid)
	{
	  struct symtab_and_line sal;
	  init_sal (&sal);		/* initialize to zeroes */
	  sals->sals = (struct symtab_and_line *)
	    xmalloc (sizeof (struct symtab_and_line));
	  sal.pc = default_breakpoint_address;
	  sal.line = default_breakpoint_line;
	  sal.symtab = default_breakpoint_symtab;
	  sal.pspace = default_breakpoint_pspace;
	  sal.section = find_pc_overlay (sal.pc);

	  /* "break" without arguments is equivalent to "break *PC" where PC is
	     the default_breakpoint_address.  So make sure to set
	     sal.explicit_pc to prevent GDB from trying to expand the list of
	     sals to include all other instances with the same symtab and line.
	   */
	  sal.explicit_pc = 1;

	  sals->sals[0] = sal;
	  sals->nelts = 1;
	}
      else
	error (_("No default breakpoint address now."));
    }
  else
    {
      /* Force almost all breakpoints to be in terms of the
         current_source_symtab (which is decode_line_1's default).  This
         should produce the results we want almost all of the time while
         leaving default_breakpoint_* alone.  
         ObjC: However, don't match an Objective-C method name which
         may have a '+' or '-' succeeded by a '[' */
	 
      struct symtab_and_line cursal = get_current_source_symtab_and_line ();
			
      if (default_breakpoint_valid
	  && (!cursal.symtab
 	      || ((strchr ("+-", (*address)[0]) != NULL)
 		  && ((*address)[1] != '['))))
	*sals = decode_line_1 (address, 1, default_breakpoint_symtab,
			       default_breakpoint_line, addr_string, 
			       not_found_ptr);
      else
	*sals = decode_line_1 (address, 1, (struct symtab *) NULL, 0,
		               addr_string, not_found_ptr);
    }
  /* For any SAL that didn't have a canonical string, fill one in. */
  if (sals->nelts > 0 && *addr_string == NULL)
    *addr_string = xcalloc (sals->nelts, sizeof (char **));
  if (addr_start != (*address))
    {
      int i;
      for (i = 0; i < sals->nelts; i++)
	{
	  /* Add the string if not present. */
	  if ((*addr_string)[i] == NULL)
	    (*addr_string)[i] = savestring (addr_start, (*address) - addr_start);
	}
    }
}


/* Convert each SAL into a real PC.  Verify that the PC can be
   inserted as a breakpoint.  If it can't throw an error. */

static void
breakpoint_sals_to_pc (struct symtabs_and_lines *sals,
		       char *address)
{    
  int i;
  for (i = 0; i < sals->nelts; i++)
    resolve_sal_pc (&sals->sals[i]);
}

/* Fast tracepoints may have restrictions on valid locations.  For
   instance, a fast tracepoint using a jump instead of a trap will
   likely have to overwrite more bytes than a trap would, and so can
   only be placed where the instruction is longer than the jump, or a
   multi-instruction sequence does not have a jump into the middle of
   it, etc.  */

static void
check_fast_tracepoint_sals (struct gdbarch *gdbarch,
			    struct symtabs_and_lines *sals)
{
  int i, rslt;
  struct symtab_and_line *sal;
  char *msg;
  struct cleanup *old_chain;

  for (i = 0; i < sals->nelts; i++)
    {
      sal = &sals->sals[i];

      rslt = gdbarch_fast_tracepoint_valid_at (gdbarch, sal->pc,
					       NULL, &msg);
      old_chain = make_cleanup (xfree, msg);

      if (!rslt)
	error (_("May not have a fast tracepoint at 0x%s%s"),
	       paddress (gdbarch, sal->pc), (msg ? msg : ""));

      do_cleanups (old_chain);
    }
}

static void
do_captured_parse_breakpoint (struct ui_out *ui, void *data)
{
  struct captured_parse_breakpoint_args *args = data;
  
  parse_breakpoint_sals (args->arg_p, args->sals_p, args->addr_string_p, 
		         args->not_found_ptr);
}

/* Given TOK, a string specification of condition and thread, as
   accepted by the 'break' command, extract the condition
   string and thread number and set *COND_STRING and *THREAD.
   PC identifies the context at which the condition should be parsed.  
   If no condition is found, *COND_STRING is set to NULL.
   If no thread is found, *THREAD is set to -1.  */
static void 
find_condition_and_thread (char *tok, CORE_ADDR pc, 
			   char **cond_string, int *thread, int *task)
{
  *cond_string = NULL;
  *thread = -1;
  while (tok && *tok)
    {
      char *end_tok;
      int toklen;
      char *cond_start = NULL;
      char *cond_end = NULL;
      while (*tok == ' ' || *tok == '\t')
	tok++;
      
      end_tok = tok;
      
      while (*end_tok != ' ' && *end_tok != '\t' && *end_tok != '\000')
	end_tok++;
      
      toklen = end_tok - tok;
      
      if (toklen >= 1 && strncmp (tok, "if", toklen) == 0)
	{
	  struct expression *expr;

	  tok = cond_start = end_tok + 1;
	  expr = parse_exp_1 (&tok, block_for_pc (pc), 0);
	  xfree (expr);
	  cond_end = tok;
	  *cond_string = savestring (cond_start, 
				     cond_end - cond_start);
	}
      else if (toklen >= 1 && strncmp (tok, "thread", toklen) == 0)
	{
	  char *tmptok;
	  
	  tok = end_tok + 1;
	  tmptok = tok;
	  *thread = strtol (tok, &tok, 0);
	  if (tok == tmptok)
	    error (_("Junk after thread keyword."));
	  if (!valid_thread_id (*thread))
	    error (_("Unknown thread %d."), *thread);
	}
      else if (toklen >= 1 && strncmp (tok, "task", toklen) == 0)
	{
	  char *tmptok;

	  tok = end_tok + 1;
	  tmptok = tok;
	  *task = strtol (tok, &tok, 0);
	  if (tok == tmptok)
	    error (_("Junk after task keyword."));
	  if (!valid_task_id (*task))
	    error (_("Unknown task %d."), *task);
	}
      else
	error (_("Junk at end of arguments."));
    }
}

/* Set a breakpoint.  This function is shared between CLI and MI
   functions for setting a breakpoint.  This function has two major
   modes of operations, selected by the PARSE_CONDITION_AND_THREAD
   parameter.  If non-zero, the function will parse arg, extracting
   breakpoint location, address and thread. Otherwise, ARG is just the
   location of breakpoint, with condition and thread specified by the
   COND_STRING and THREAD parameters.  Returns true if any breakpoint
   was created; false otherwise.  */

int
create_breakpoint (struct gdbarch *gdbarch,
		   char *arg, char *cond_string, int thread,
		   int parse_condition_and_thread,
		   int tempflag, int hardwareflag, int traceflag,
		   int ignore_count,
		   enum auto_boolean pending_break_support,
		   struct breakpoint_ops *ops,
		   int from_tty,
		   int enabled)
{
  struct gdb_exception e;
  struct symtabs_and_lines sals;
  struct symtab_and_line pending_sal;
  char *copy_arg;
  char *err_msg;
  char *addr_start = arg;
  char **addr_string;
  struct cleanup *old_chain;
  struct cleanup *bkpt_chain = NULL;
  struct captured_parse_breakpoint_args parse_args;
  int i;
  int pending = 0;
  int not_found = 0;
  enum bptype type_wanted;
  int task = 0;
  int prev_bkpt_count = breakpoint_count;

  sals.sals = NULL;
  sals.nelts = 0;
  addr_string = NULL;

  parse_args.arg_p = &arg;
  parse_args.sals_p = &sals;
  parse_args.addr_string_p = &addr_string;
  parse_args.not_found_ptr = &not_found;

  e = catch_exception (uiout, do_captured_parse_breakpoint, 
		       &parse_args, RETURN_MASK_ALL);

  /* If caller is interested in rc value from parse, set value.  */
  switch (e.reason)
    {
    case RETURN_QUIT:
      throw_exception (e);
    case RETURN_ERROR:
      switch (e.error)
	{
	case NOT_FOUND_ERROR:

	  /* If pending breakpoint support is turned off, throw
	     error.  */

	  if (pending_break_support == AUTO_BOOLEAN_FALSE)
	    throw_exception (e);

	  exception_print (gdb_stderr, e);

          /* If pending breakpoint support is auto query and the user
	     selects no, then simply return the error code.  */
	  if (pending_break_support == AUTO_BOOLEAN_AUTO
	      && !nquery ("Make breakpoint pending on future shared library load? "))
	    return 0;

	  /* At this point, either the user was queried about setting
	     a pending breakpoint and selected yes, or pending
	     breakpoint behavior is on and thus a pending breakpoint
	     is defaulted on behalf of the user.  */
	  copy_arg = xstrdup (addr_start);
	  addr_string = &copy_arg;
	  sals.nelts = 1;
	  sals.sals = &pending_sal;
	  pending_sal.pc = 0;
	  pending = 1;
	  break;
	default:
	  throw_exception (e);
	}
    default:
      if (!sals.nelts)
	return 0;
    }

  /* Create a chain of things that always need to be cleaned up. */
  old_chain = make_cleanup (null_cleanup, 0);

  if (!pending)
    {
      /* Make sure that all storage allocated to SALS gets freed.  */
      make_cleanup (xfree, sals.sals);
      
      /* Cleanup the addr_string array but not its contents. */
      make_cleanup (xfree, addr_string);
    }

  /* ----------------------------- SNIP -----------------------------
     Anything added to the cleanup chain beyond this point is assumed
     to be part of a breakpoint.  If the breakpoint create succeeds
     then the memory is not reclaimed.  */
  bkpt_chain = make_cleanup (null_cleanup, 0);

  /* Mark the contents of the addr_string for cleanup.  These go on
     the bkpt_chain and only occur if the breakpoint create fails.  */
  for (i = 0; i < sals.nelts; i++)
    {
      if (addr_string[i] != NULL)
	make_cleanup (xfree, addr_string[i]);
    }

  /* Resolve all line numbers to PC's and verify that the addresses
     are ok for the target.  */
  if (!pending)
    breakpoint_sals_to_pc (&sals, addr_start);

  type_wanted = (traceflag
		 ? (hardwareflag ? bp_fast_tracepoint : bp_tracepoint)
		 : (hardwareflag ? bp_hardware_breakpoint : bp_breakpoint));

  /* Fast tracepoints may have additional restrictions on location.  */
  if (type_wanted == bp_fast_tracepoint)
    check_fast_tracepoint_sals (gdbarch, &sals);

  /* Verify that condition can be parsed, before setting any
     breakpoints.  Allocate a separate condition expression for each
     breakpoint. */
  if (!pending)
    {
      if (parse_condition_and_thread)
        {
            /* Here we only parse 'arg' to separate condition
               from thread number, so parsing in context of first
               sal is OK.  When setting the breakpoint we'll 
               re-parse it in context of each sal.  */
            cond_string = NULL;
            thread = -1;
            find_condition_and_thread (arg, sals.sals[0].pc, &cond_string,
                                       &thread, &task);
            if (cond_string)
                make_cleanup (xfree, cond_string);
        }
      else
        {
            /* Create a private copy of condition string.  */
            if (cond_string)
            {
                cond_string = xstrdup (cond_string);
                make_cleanup (xfree, cond_string);
            }
        }
      create_breakpoints_sal (gdbarch, sals, addr_string, cond_string,
			      type_wanted, tempflag ? disp_del : disp_donttouch,
			      thread, task, ignore_count, ops, from_tty,
			      enabled);
    }
  else
    {
      struct symtab_and_line sal = {0};
      struct breakpoint *b;

      make_cleanup (xfree, copy_arg);

      b = set_raw_breakpoint_without_location (gdbarch, type_wanted);
      set_breakpoint_count (breakpoint_count + 1);
      b->number = breakpoint_count;
      b->thread = -1;
      b->addr_string = addr_string[0];
      b->cond_string = NULL;
      b->ignore_count = ignore_count;
      b->disposition = tempflag ? disp_del : disp_donttouch;
      b->condition_not_parsed = 1;
      b->ops = ops;
      b->enable_state = enabled ? bp_enabled : bp_disabled;
      b->pspace = current_program_space;

      if (enabled && b->pspace->executing_startup
	  && (b->type == bp_breakpoint
	      || b->type == bp_hardware_breakpoint))
	b->enable_state = bp_startup_disabled;

      mention (b);
    }
  
  if (sals.nelts > 1)
    {
      warning (_("Multiple breakpoints were set.\n"
		 "Use the \"delete\" command to delete unwanted breakpoints."));
      prev_breakpoint_count = prev_bkpt_count;
    }

  /* That's it.  Discard the cleanups for data inserted into the
     breakpoint.  */
  discard_cleanups (bkpt_chain);
  /* But cleanup everything else.  */
  do_cleanups (old_chain);

  /* error call may happen here - have BKPT_CHAIN already discarded.  */
  update_global_location_list (1);

  return 1;
}

/* Set a breakpoint. 
   ARG is a string describing breakpoint address,
   condition, and thread.
   FLAG specifies if a breakpoint is hardware on,
   and if breakpoint is temporary, using BP_HARDWARE_FLAG
   and BP_TEMPFLAG.  */
   
static void
break_command_1 (char *arg, int flag, int from_tty)
{
  int hardwareflag = flag & BP_HARDWAREFLAG;
  int tempflag = flag & BP_TEMPFLAG;

  create_breakpoint (get_current_arch (),
		     arg,
		     NULL, 0, 1 /* parse arg */,
		     tempflag, hardwareflag, 0 /* traceflag */,
		     0 /* Ignore count */,
		     pending_break_support,
		     NULL /* breakpoint_ops */,
		     from_tty,
		     1 /* enabled */);
}



/* Helper function for break_command_1 and disassemble_command.  */

void
resolve_sal_pc (struct symtab_and_line *sal)
{
  CORE_ADDR pc;

  if (sal->pc == 0 && sal->symtab != NULL)
    {
      if (!find_line_pc (sal->symtab, sal->line, &pc))
	error (_("No line %d in file \"%s\"."),
	       sal->line, sal->symtab->filename);
      sal->pc = pc;

      /* If this SAL corresponds to a breakpoint inserted using
         a line number, then skip the function prologue if necessary.  */
      if (sal->explicit_line)
	skip_prologue_sal (sal);
    }

  if (sal->section == 0 && sal->symtab != NULL)
    {
      struct blockvector *bv;
      struct block *b;
      struct symbol *sym;

      bv = blockvector_for_pc_sect (sal->pc, 0, &b, sal->symtab);
      if (bv != NULL)
	{
	  sym = block_linkage_function (b);
	  if (sym != NULL)
	    {
	      fixup_symbol_section (sym, sal->symtab->objfile);
	      sal->section = SYMBOL_OBJ_SECTION (sym);
	    }
	  else
	    {
	      /* It really is worthwhile to have the section, so we'll just
	         have to look harder. This case can be executed if we have 
	         line numbers but no functions (as can happen in assembly 
	         source).  */

	      struct minimal_symbol *msym;
	      struct cleanup *old_chain = save_current_space_and_thread ();

	      switch_to_program_space_and_thread (sal->pspace);

	      msym = lookup_minimal_symbol_by_pc (sal->pc);
	      if (msym)
		sal->section = SYMBOL_OBJ_SECTION (msym);

	      do_cleanups (old_chain);
	    }
	}
    }
}

void
break_command (char *arg, int from_tty)
{
  break_command_1 (arg, 0, from_tty);
}

void
tbreak_command (char *arg, int from_tty)
{
  break_command_1 (arg, BP_TEMPFLAG, from_tty);
}

static void
hbreak_command (char *arg, int from_tty)
{
  break_command_1 (arg, BP_HARDWAREFLAG, from_tty);
}

static void
thbreak_command (char *arg, int from_tty)
{
  break_command_1 (arg, (BP_TEMPFLAG | BP_HARDWAREFLAG), from_tty);
}

static void
stop_command (char *arg, int from_tty)
{
  printf_filtered (_("Specify the type of breakpoint to set.\n\
Usage: stop in <function | address>\n\
       stop at <line>\n"));
}

static void
stopin_command (char *arg, int from_tty)
{
  int badInput = 0;

  if (arg == (char *) NULL)
    badInput = 1;
  else if (*arg != '*')
    {
      char *argptr = arg;
      int hasColon = 0;

      /* look for a ':'.  If this is a line number specification, then
         say it is bad, otherwise, it should be an address or
         function/method name */
      while (*argptr && !hasColon)
	{
	  hasColon = (*argptr == ':');
	  argptr++;
	}

      if (hasColon)
	badInput = (*argptr != ':');	/* Not a class::method */
      else
	badInput = isdigit (*arg);	/* a simple line number */
    }

  if (badInput)
    printf_filtered (_("Usage: stop in <function | address>\n"));
  else
    break_command_1 (arg, 0, from_tty);
}

static void
stopat_command (char *arg, int from_tty)
{
  int badInput = 0;

  if (arg == (char *) NULL || *arg == '*')	/* no line number */
    badInput = 1;
  else
    {
      char *argptr = arg;
      int hasColon = 0;

      /* look for a ':'.  If there is a '::' then get out, otherwise
         it is probably a line number. */
      while (*argptr && !hasColon)
	{
	  hasColon = (*argptr == ':');
	  argptr++;
	}

      if (hasColon)
	badInput = (*argptr == ':');	/* we have class::method */
      else
	badInput = !isdigit (*arg);	/* not a line number */
    }

  if (badInput)
    printf_filtered (_("Usage: stop at <line>\n"));
  else
    break_command_1 (arg, 0, from_tty);
}

/* accessflag:  hw_write:  watch write, 
                hw_read:   watch read, 
		hw_access: watch access (read or write) */
static void
watch_command_1 (char *arg, int accessflag, int from_tty)
{
  struct gdbarch *gdbarch = get_current_arch ();
  struct breakpoint *b, *scope_breakpoint = NULL;
  struct expression *exp;
  struct block *exp_valid_block = NULL, *cond_exp_valid_block = NULL;
  struct value *val, *mark;
  struct frame_info *frame;
  char *exp_start = NULL;
  char *exp_end = NULL;
  char *tok, *id_tok_start, *end_tok;
  int toklen;
  char *cond_start = NULL;
  char *cond_end = NULL;
  int i, other_type_used, target_resources_ok = 0;
  enum bptype bp_type;
  int mem_cnt = 0;
  int thread = -1;

  /* Make sure that we actually have parameters to parse.  */
  if (arg != NULL && arg[0] != '\0')
    {
      toklen = strlen (arg); /* Size of argument list.  */

      /* Points tok to the end of the argument list.  */
      tok = arg + toklen - 1;

      /* Go backwards in the parameters list. Skip the last parameter.
         If we're expecting a 'thread <thread_num>' parameter, this should
         be the thread identifier.  */
      while (tok > arg && (*tok == ' ' || *tok == '\t'))
        tok--;
      while (tok > arg && (*tok != ' ' && *tok != '\t'))
        tok--;

      /* Points end_tok to the beginning of the last token.  */
      id_tok_start = tok + 1;

      /* Go backwards in the parameters list. Skip one more parameter.
         If we're expecting a 'thread <thread_num>' parameter, we should
         reach a "thread" token.  */
      while (tok > arg && (*tok == ' ' || *tok == '\t'))
        tok--;

      end_tok = tok;

      while (tok > arg && (*tok != ' ' && *tok != '\t'))
        tok--;

      /* Move the pointer forward to skip the whitespace and
         calculate the length of the token.  */
      tok++;
      toklen = end_tok - tok;

      if (toklen >= 1 && strncmp (tok, "thread", toklen) == 0)
        {
          /* At this point we've found a "thread" token, which means
             the user is trying to set a watchpoint that triggers
             only in a specific thread.  */
          char *endp;

          /* Extract the thread ID from the next token.  */
          thread = strtol (id_tok_start, &endp, 0);

          /* Check if the user provided a valid numeric value for the
             thread ID.  */
          if (*endp != ' ' && *endp != '\t' && *endp != '\0')
            error (_("Invalid thread ID specification %s."), id_tok_start);

          /* Check if the thread actually exists.  */
          if (!valid_thread_id (thread))
            error (_("Unknown thread %d."), thread);

          /* Truncate the string and get rid of the thread <thread_num>
             parameter before the parameter list is parsed by the
             evaluate_expression() function.  */
          *tok = '\0';
        }
    }

  /* Parse the rest of the arguments.  */
  innermost_block = NULL;
  exp_start = arg;
  exp = parse_exp_1 (&arg, 0, 0);
  exp_end = arg;
  /* Remove trailing whitespace from the expression before saving it.
     This makes the eventual display of the expression string a bit
     prettier.  */
  while (exp_end > exp_start && (exp_end[-1] == ' ' || exp_end[-1] == '\t'))
    --exp_end;

  exp_valid_block = innermost_block;
  mark = value_mark ();
  fetch_watchpoint_value (exp, &val, NULL, NULL);
  if (val != NULL)
    release_value (val);

  tok = arg;
  while (*tok == ' ' || *tok == '\t')
    tok++;
  end_tok = tok;

  while (*end_tok != ' ' && *end_tok != '\t' && *end_tok != '\000')
    end_tok++;

  toklen = end_tok - tok;
  if (toklen >= 1 && strncmp (tok, "if", toklen) == 0)
    {
      struct expression *cond;

      innermost_block = NULL;
      tok = cond_start = end_tok + 1;
      cond = parse_exp_1 (&tok, 0, 0);

      /* The watchpoint expression may not be local, but the condition
	 may still be.  E.g.: `watch global if local > 0'.  */
      cond_exp_valid_block = innermost_block;

      xfree (cond);
      cond_end = tok;
    }
  if (*tok)
    error (_("Junk at end of command."));

  if (accessflag == hw_read)
    bp_type = bp_read_watchpoint;
  else if (accessflag == hw_access)
    bp_type = bp_access_watchpoint;
  else
    bp_type = bp_hardware_watchpoint;

  mem_cnt = can_use_hardware_watchpoint (val);
  if (mem_cnt == 0 && bp_type != bp_hardware_watchpoint)
    error (_("Expression cannot be implemented with read/access watchpoint."));
  if (mem_cnt != 0)
    {
      i = hw_watchpoint_used_count (bp_type, &other_type_used);
      target_resources_ok = 
	target_can_use_hardware_watchpoint (bp_type, i + mem_cnt, 
					    other_type_used);
      if (target_resources_ok == 0 && bp_type != bp_hardware_watchpoint)
	error (_("Target does not support this type of hardware watchpoint."));

      if (target_resources_ok < 0 && bp_type != bp_hardware_watchpoint)
	error (_("Target can only support one kind of HW watchpoint at a time."));
    }

  /* Change the type of breakpoint to an ordinary watchpoint if a hardware
     watchpoint could not be set.  */
  if (!mem_cnt || target_resources_ok <= 0)
    bp_type = bp_watchpoint;

  frame = block_innermost_frame (exp_valid_block);

  /* If the expression is "local", then set up a "watchpoint scope"
     breakpoint at the point where we've left the scope of the watchpoint
     expression.  Create the scope breakpoint before the watchpoint, so
     that we will encounter it first in bpstat_stop_status.  */
  if (exp_valid_block && frame)
    {
      if (frame_id_p (frame_unwind_caller_id (frame)))
	{
 	  scope_breakpoint
	    = create_internal_breakpoint (frame_unwind_caller_arch (frame),
					  frame_unwind_caller_pc (frame),
					  bp_watchpoint_scope);

	  scope_breakpoint->enable_state = bp_enabled;

	  /* Automatically delete the breakpoint when it hits.  */
	  scope_breakpoint->disposition = disp_del;

	  /* Only break in the proper frame (help with recursion).  */
	  scope_breakpoint->frame_id = frame_unwind_caller_id (frame);

	  /* Set the address at which we will stop.  */
	  scope_breakpoint->loc->gdbarch
	    = frame_unwind_caller_arch (frame);
	  scope_breakpoint->loc->requested_address
	    = frame_unwind_caller_pc (frame);
	  scope_breakpoint->loc->address
	    = adjust_breakpoint_address (scope_breakpoint->loc->gdbarch,
					 scope_breakpoint->loc->requested_address,
					 scope_breakpoint->type);
	}
    }

  /* Now set up the breakpoint.  */
  b = set_raw_breakpoint_without_location (NULL, bp_type);
  set_breakpoint_count (breakpoint_count + 1);
  b->number = breakpoint_count;
  b->thread = thread;
  b->disposition = disp_donttouch;
  b->exp = exp;
  b->exp_valid_block = exp_valid_block;
  b->cond_exp_valid_block = cond_exp_valid_block;
  b->exp_string = savestring (exp_start, exp_end - exp_start);
  b->val = val;
  b->val_valid = 1;
  if (cond_start)
    b->cond_string = savestring (cond_start, cond_end - cond_start);
  else
    b->cond_string = 0;

  if (frame)
    {
      b->watchpoint_frame = get_frame_id (frame);
      b->watchpoint_thread = inferior_ptid;
    }
  else
    {
      b->watchpoint_frame = null_frame_id;
      b->watchpoint_thread = null_ptid;
    }

  if (scope_breakpoint != NULL)
    {
      /* The scope breakpoint is related to the watchpoint.  We will
	 need to act on them together.  */
      b->related_breakpoint = scope_breakpoint;
      scope_breakpoint->related_breakpoint = b;
    }

  value_free_to_mark (mark);

  /* Finally update the new watchpoint.  This creates the locations
     that should be inserted.  */
  update_watchpoint (b, 1);

  mention (b);
  update_global_location_list (1);
}

/* Return count of locations need to be watched and can be handled
   in hardware.  If the watchpoint can not be handled
   in hardware return zero.  */

static int
can_use_hardware_watchpoint (struct value *v)
{
  int found_memory_cnt = 0;
  struct value *head = v;

  /* Did the user specifically forbid us to use hardware watchpoints? */
  if (!can_use_hw_watchpoints)
    return 0;

  /* Make sure that the value of the expression depends only upon
     memory contents, and values computed from them within GDB.  If we
     find any register references or function calls, we can't use a
     hardware watchpoint.

     The idea here is that evaluating an expression generates a series
     of values, one holding the value of every subexpression.  (The
     expression a*b+c has five subexpressions: a, b, a*b, c, and
     a*b+c.)  GDB's values hold almost enough information to establish
     the criteria given above --- they identify memory lvalues,
     register lvalues, computed values, etcetera.  So we can evaluate
     the expression, and then scan the chain of values that leaves
     behind to decide whether we can detect any possible change to the
     expression's final value using only hardware watchpoints.

     However, I don't think that the values returned by inferior
     function calls are special in any way.  So this function may not
     notice that an expression involving an inferior function call
     can't be watched with hardware watchpoints.  FIXME.  */
  for (; v; v = value_next (v))
    {
      if (VALUE_LVAL (v) == lval_memory)
	{
	  if (value_lazy (v))
	    /* A lazy memory lvalue is one that GDB never needed to fetch;
	       we either just used its address (e.g., `a' in `a.b') or
	       we never needed it at all (e.g., `a' in `a,b').  */
	    ;
	  else
	    {
	      /* Ahh, memory we actually used!  Check if we can cover
                 it with hardware watchpoints.  */
	      struct type *vtype = check_typedef (value_type (v));

	      /* We only watch structs and arrays if user asked for it
		 explicitly, never if they just happen to appear in a
		 middle of some value chain.  */
	      if (v == head
		  || (TYPE_CODE (vtype) != TYPE_CODE_STRUCT
		      && TYPE_CODE (vtype) != TYPE_CODE_ARRAY))
		{
		  CORE_ADDR vaddr = value_address (v);
		  int       len   = TYPE_LENGTH (value_type (v));

		  if (!target_region_ok_for_hw_watchpoint (vaddr, len))
		    return 0;
		  else
		    found_memory_cnt++;
		}
	    }
	}
      else if (VALUE_LVAL (v) != not_lval
	       && deprecated_value_modifiable (v) == 0)
	return 0;	/* ??? What does this represent? */
      else if (VALUE_LVAL (v) == lval_register)
	return 0;	/* cannot watch a register with a HW watchpoint */
    }

  /* The expression itself looks suitable for using a hardware
     watchpoint, but give the target machine a chance to reject it.  */
  return found_memory_cnt;
}

void
watch_command_wrapper (char *arg, int from_tty)
{
  watch_command (arg, from_tty);
}

static void
watch_command (char *arg, int from_tty)
{
  watch_command_1 (arg, hw_write, from_tty);
}

void
rwatch_command_wrapper (char *arg, int from_tty)
{
  rwatch_command (arg, from_tty);
}

static void
rwatch_command (char *arg, int from_tty)
{
  watch_command_1 (arg, hw_read, from_tty);
}

void
awatch_command_wrapper (char *arg, int from_tty)
{
  awatch_command (arg, from_tty);
}

static void
awatch_command (char *arg, int from_tty)
{
  watch_command_1 (arg, hw_access, from_tty);
}


/* Helper routines for the until_command routine in infcmd.c.  Here
   because it uses the mechanisms of breakpoints.  */

struct until_break_command_continuation_args
{
  struct breakpoint *breakpoint;
  struct breakpoint *breakpoint2;
};

/* This function is called by fetch_inferior_event via the
   cmd_continuation pointer, to complete the until command. It takes
   care of cleaning up the temporary breakpoints set up by the until
   command. */
static void
until_break_command_continuation (void *arg)
{
  struct until_break_command_continuation_args *a = arg;

  delete_breakpoint (a->breakpoint);
  if (a->breakpoint2)
    delete_breakpoint (a->breakpoint2);
}

void
until_break_command (char *arg, int from_tty, int anywhere)
{
  struct symtabs_and_lines sals;
  struct symtab_and_line sal;
  struct frame_info *frame = get_selected_frame (NULL);
  struct breakpoint *breakpoint;
  struct breakpoint *breakpoint2 = NULL;
  struct cleanup *old_chain;

  clear_proceed_status ();

  /* Set a breakpoint where the user wants it and at return from
     this function */

  if (default_breakpoint_valid)
    sals = decode_line_1 (&arg, 1, default_breakpoint_symtab,
			  default_breakpoint_line, (char ***) NULL, NULL);
  else
    sals = decode_line_1 (&arg, 1, (struct symtab *) NULL, 
			  0, (char ***) NULL, NULL);

  if (sals.nelts != 1)
    error (_("Couldn't get information on specified line."));

  sal = sals.sals[0];
  xfree (sals.sals);	/* malloc'd, so freed */

  if (*arg)
    error (_("Junk at end of arguments."));

  resolve_sal_pc (&sal);

  if (anywhere)
    /* If the user told us to continue until a specified location,
       we don't specify a frame at which we need to stop.  */
    breakpoint = set_momentary_breakpoint (get_frame_arch (frame), sal,
					   null_frame_id, bp_until);
  else
    /* Otherwise, specify the selected frame, because we want to stop only
       at the very same frame.  */
    breakpoint = set_momentary_breakpoint (get_frame_arch (frame), sal,
					   get_stack_frame_id (frame),
					   bp_until);

  old_chain = make_cleanup_delete_breakpoint (breakpoint);

  /* Keep within the current frame, or in frames called by the current
     one.  */

  if (frame_id_p (frame_unwind_caller_id (frame)))
    {
      sal = find_pc_line (frame_unwind_caller_pc (frame), 0);
      sal.pc = frame_unwind_caller_pc (frame);
      breakpoint2 = set_momentary_breakpoint (frame_unwind_caller_arch (frame),
					      sal,
					      frame_unwind_caller_id (frame),
					      bp_until);
      make_cleanup_delete_breakpoint (breakpoint2);
    }

  proceed (-1, TARGET_SIGNAL_DEFAULT, 0);

  /* If we are running asynchronously, and proceed call above has actually
     managed to start the target, arrange for breakpoints to be
     deleted when the target stops.  Otherwise, we're already stopped and
     delete breakpoints via cleanup chain.  */

  if (target_can_async_p () && is_running (inferior_ptid))
    {
      struct until_break_command_continuation_args *args;
      args = xmalloc (sizeof (*args));

      args->breakpoint = breakpoint;
      args->breakpoint2 = breakpoint2;

      discard_cleanups (old_chain);
      add_continuation (inferior_thread (),
			until_break_command_continuation, args,
			xfree);
    }
  else
    do_cleanups (old_chain);
}

static void
ep_skip_leading_whitespace (char **s)
{
  if ((s == NULL) || (*s == NULL))
    return;
  while (isspace (**s))
    *s += 1;
}

/* This function attempts to parse an optional "if <cond>" clause
   from the arg string.  If one is not found, it returns NULL.

   Else, it returns a pointer to the condition string.  (It does not
   attempt to evaluate the string against a particular block.)  And,
   it updates arg to point to the first character following the parsed
   if clause in the arg string. */

static char *
ep_parse_optional_if_clause (char **arg)
{
  char *cond_string;

  if (((*arg)[0] != 'i') || ((*arg)[1] != 'f') || !isspace ((*arg)[2]))
    return NULL;

  /* Skip the "if" keyword. */
  (*arg) += 2;

  /* Skip any extra leading whitespace, and record the start of the
     condition string. */
  ep_skip_leading_whitespace (arg);
  cond_string = *arg;

  /* Assume that the condition occupies the remainder of the arg string. */
  (*arg) += strlen (cond_string);

  return cond_string;
}

/* Commands to deal with catching events, such as signals, exceptions,
   process start/exit, etc.  */

typedef enum
{
  catch_fork_temporary, catch_vfork_temporary,
  catch_fork_permanent, catch_vfork_permanent
}
catch_fork_kind;

static void
catch_fork_command_1 (char *arg, int from_tty, struct cmd_list_element *command)
{
  struct gdbarch *gdbarch = get_current_arch ();
  char *cond_string = NULL;
  catch_fork_kind fork_kind;
  int tempflag;

  fork_kind = (catch_fork_kind) (uintptr_t) get_cmd_context (command);
  tempflag = (fork_kind == catch_fork_temporary
	      || fork_kind == catch_vfork_temporary);

  if (!arg)
    arg = "";
  ep_skip_leading_whitespace (&arg);

  /* The allowed syntax is:
     catch [v]fork
     catch [v]fork if <cond>

     First, check if there's an if clause. */
  cond_string = ep_parse_optional_if_clause (&arg);

  if ((*arg != '\0') && !isspace (*arg))
    error (_("Junk at end of arguments."));

  /* If this target supports it, create a fork or vfork catchpoint
     and enable reporting of such events. */
  switch (fork_kind)
    {
    case catch_fork_temporary:
    case catch_fork_permanent:
      create_fork_vfork_event_catchpoint (gdbarch, tempflag, cond_string,
                                          &catch_fork_breakpoint_ops);
      break;
    case catch_vfork_temporary:
    case catch_vfork_permanent:
      create_fork_vfork_event_catchpoint (gdbarch, tempflag, cond_string,
                                          &catch_vfork_breakpoint_ops);
      break;
    default:
      error (_("unsupported or unknown fork kind; cannot catch it"));
      break;
    }
}

static void
catch_exec_command_1 (char *arg, int from_tty, struct cmd_list_element *command)
{
  struct gdbarch *gdbarch = get_current_arch ();
  int tempflag;
  char *cond_string = NULL;

  tempflag = get_cmd_context (command) == CATCH_TEMPORARY;

  if (!arg)
    arg = "";
  ep_skip_leading_whitespace (&arg);

  /* The allowed syntax is:
     catch exec
     catch exec if <cond>

     First, check if there's an if clause. */
  cond_string = ep_parse_optional_if_clause (&arg);

  if ((*arg != '\0') && !isspace (*arg))
    error (_("Junk at end of arguments."));

  /* If this target supports it, create an exec catchpoint
     and enable reporting of such events. */
  create_catchpoint (gdbarch, tempflag, cond_string,
		     &catch_exec_breakpoint_ops);
}

static enum print_stop_action
print_exception_catchpoint (struct breakpoint *b)
{
  int bp_temp, bp_throw;

  annotate_catchpoint (b->number);

  bp_throw = strstr (b->addr_string, "throw") != NULL;
  if (b->loc->address != b->loc->requested_address)
    breakpoint_adjustment_warning (b->loc->requested_address,
	                           b->loc->address,
				   b->number, 1);
  bp_temp = b->disposition == disp_del;
  ui_out_text (uiout, 
	       bp_temp ? "Temporary catchpoint "
		       : "Catchpoint ");
  if (!ui_out_is_mi_like_p (uiout))
    ui_out_field_int (uiout, "bkptno", b->number);
  ui_out_text (uiout,
	       bp_throw ? " (exception thrown), "
		        : " (exception caught), ");
  if (ui_out_is_mi_like_p (uiout))
    {
      ui_out_field_string (uiout, "reason", 
			   async_reason_lookup (EXEC_ASYNC_BREAKPOINT_HIT));
      ui_out_field_string (uiout, "disp", bpdisp_text (b->disposition));
      ui_out_field_int (uiout, "bkptno", b->number);
    }
  return PRINT_SRC_AND_LOC;
}

static void
print_one_exception_catchpoint (struct breakpoint *b, struct bp_location **last_loc)
{
  struct value_print_options opts;
  get_user_print_options (&opts);
  if (opts.addressprint)
    {
      annotate_field (4);
      if (b->loc == NULL || b->loc->shlib_disabled)
	ui_out_field_string (uiout, "addr", "<PENDING>");
      else
	ui_out_field_core_addr (uiout, "addr",
				b->loc->gdbarch, b->loc->address);
    }
  annotate_field (5);
  if (b->loc)
    *last_loc = b->loc;
  if (strstr (b->addr_string, "throw") != NULL)
    ui_out_field_string (uiout, "what", "exception throw");
  else
    ui_out_field_string (uiout, "what", "exception catch");
}

static void
print_mention_exception_catchpoint (struct breakpoint *b)
{
  int bp_temp;
  int bp_throw;

  bp_temp = b->disposition == disp_del;
  bp_throw = strstr (b->addr_string, "throw") != NULL;
  ui_out_text (uiout, bp_temp ? _("Temporary catchpoint ")
			      : _("Catchpoint "));
  ui_out_field_int (uiout, "bkptno", b->number);
  ui_out_text (uiout, bp_throw ? _(" (throw)")
			       : _(" (catch)"));
}

static struct breakpoint_ops gnu_v3_exception_catchpoint_ops = {
  NULL, /* insert */
  NULL, /* remove */
  NULL, /* breakpoint_hit */
  print_exception_catchpoint,
  print_one_exception_catchpoint,
  print_mention_exception_catchpoint
};

static int
handle_gnu_v3_exceptions (int tempflag, char *cond_string,
			  enum exception_event_kind ex_event, int from_tty)
{
  char *trigger_func_name;
 
  if (ex_event == EX_EVENT_CATCH)
    trigger_func_name = "__cxa_begin_catch";
  else
    trigger_func_name = "__cxa_throw";

  create_breakpoint (get_current_arch (),
		     trigger_func_name, cond_string, -1,
		     0 /* condition and thread are valid.  */,
		     tempflag, 0, 0,
		     0,
		     AUTO_BOOLEAN_TRUE /* pending */,
		     &gnu_v3_exception_catchpoint_ops, from_tty,
		     1 /* enabled */);

  return 1;
}

/* Deal with "catch catch" and "catch throw" commands */

static void
catch_exception_command_1 (enum exception_event_kind ex_event, char *arg,
			   int tempflag, int from_tty)
{
  char *cond_string = NULL;
  struct symtab_and_line *sal = NULL;

  if (!arg)
    arg = "";
  ep_skip_leading_whitespace (&arg);

  cond_string = ep_parse_optional_if_clause (&arg);

  if ((*arg != '\0') && !isspace (*arg))
    error (_("Junk at end of arguments."));

  if (ex_event != EX_EVENT_THROW
      && ex_event != EX_EVENT_CATCH)
    error (_("Unsupported or unknown exception event; cannot catch it"));

  if (handle_gnu_v3_exceptions (tempflag, cond_string, ex_event, from_tty))
    return;

  warning (_("Unsupported with this platform/compiler combination."));
}

/* Implementation of "catch catch" command.  */

static void
catch_catch_command (char *arg, int from_tty, struct cmd_list_element *command)
{
  int tempflag = get_cmd_context (command) == CATCH_TEMPORARY;
  catch_exception_command_1 (EX_EVENT_CATCH, arg, tempflag, from_tty);
}

/* Implementation of "catch throw" command.  */

static void
catch_throw_command (char *arg, int from_tty, struct cmd_list_element *command)
{
  int tempflag = get_cmd_context (command) == CATCH_TEMPORARY;
  catch_exception_command_1 (EX_EVENT_THROW, arg, tempflag, from_tty);
}

/* Create a breakpoint struct for Ada exception catchpoints.  */

static void
create_ada_exception_breakpoint (struct gdbarch *gdbarch,
				 struct symtab_and_line sal,
                                 char *addr_string,
                                 char *exp_string,
                                 char *cond_string,
                                 struct expression *cond,
                                 struct breakpoint_ops *ops,
                                 int tempflag,
                                 int from_tty)
{
  struct breakpoint *b;

  if (from_tty)
    {
      struct gdbarch *loc_gdbarch = get_sal_arch (sal);
      if (!loc_gdbarch)
	loc_gdbarch = gdbarch;

      describe_other_breakpoints (loc_gdbarch,
				  sal.pspace, sal.pc, sal.section, -1);
      /* FIXME: brobecker/2006-12-28: Actually, re-implement a special
         version for exception catchpoints, because two catchpoints
         used for different exception names will use the same address.
         In this case, a "breakpoint ... also set at..." warning is
         unproductive.  Besides. the warning phrasing is also a bit
         inapropriate, we should use the word catchpoint, and tell
         the user what type of catchpoint it is.  The above is good
         enough for now, though.  */
    }

  b = set_raw_breakpoint (gdbarch, sal, bp_breakpoint);
  set_breakpoint_count (breakpoint_count + 1);

  b->enable_state = bp_enabled;
  b->disposition = tempflag ? disp_del : disp_donttouch;
  b->number = breakpoint_count;
  b->ignore_count = 0;
  b->loc->cond = cond;
  b->addr_string = addr_string;
  b->language = language_ada;
  b->cond_string = cond_string;
  b->exp_string = exp_string;
  b->thread = -1;
  b->ops = ops;

  mention (b);
  update_global_location_list (1);
}

/* Implement the "catch exception" command.  */

static void
catch_ada_exception_command (char *arg, int from_tty,
			     struct cmd_list_element *command)
{
  struct gdbarch *gdbarch = get_current_arch ();
  int tempflag;
  struct symtab_and_line sal;
  enum bptype type;
  char *addr_string = NULL;
  char *exp_string = NULL;
  char *cond_string = NULL;
  struct expression *cond = NULL;
  struct breakpoint_ops *ops = NULL;

  tempflag = get_cmd_context (command) == CATCH_TEMPORARY;

  if (!arg)
    arg = "";
  sal = ada_decode_exception_location (arg, &addr_string, &exp_string,
                                       &cond_string, &cond, &ops);
  create_ada_exception_breakpoint (gdbarch, sal, addr_string, exp_string,
                                   cond_string, cond, ops, tempflag,
                                   from_tty);
}

/* Cleanup function for a syscall filter list.  */
static void
clean_up_filters (void *arg)
{
  VEC(int) *iter = *(VEC(int) **) arg;
  VEC_free (int, iter);
}

/* Splits the argument using space as delimiter.  Returns an xmalloc'd
   filter list, or NULL if no filtering is required.  */
static VEC(int) *
catch_syscall_split_args (char *arg)
{
  VEC(int) *result = NULL;
  struct cleanup *cleanup = make_cleanup (clean_up_filters, &result);

  while (*arg != '\0')
    {
      int i, syscall_number;
      char *endptr;
      char cur_name[128];
      struct syscall s;

      /* Skip whitespace.  */
      while (isspace (*arg))
	arg++;

      for (i = 0; i < 127 && arg[i] && !isspace (arg[i]); ++i)
	cur_name[i] = arg[i];
      cur_name[i] = '\0';
      arg += i;

      /* Check if the user provided a syscall name or a number.  */
      syscall_number = (int) strtol (cur_name, &endptr, 0);
      if (*endptr == '\0')
	get_syscall_by_number (syscall_number, &s);
      else
	{
	  /* We have a name.  Let's check if it's valid and convert it
	     to a number.  */
	  get_syscall_by_name (cur_name, &s);

	  if (s.number == UNKNOWN_SYSCALL)
	    /* Here we have to issue an error instead of a warning, because
	       GDB cannot do anything useful if there's no syscall number to
	       be caught.  */
	    error (_("Unknown syscall name '%s'."), cur_name);
	}

      /* Ok, it's valid.  */
      VEC_safe_push (int, result, s.number);
    }

  discard_cleanups (cleanup);
  return result;
}

/* Implement the "catch syscall" command.  */

static void
catch_syscall_command_1 (char *arg, int from_tty, struct cmd_list_element *command)
{
  int tempflag;
  VEC(int) *filter;
  struct syscall s;
  struct gdbarch *gdbarch = get_current_arch ();

  /* Checking if the feature if supported.  */
  if (gdbarch_get_syscall_number_p (gdbarch) == 0)
    error (_("The feature 'catch syscall' is not supported on \
this architeture yet."));

  tempflag = get_cmd_context (command) == CATCH_TEMPORARY;

  ep_skip_leading_whitespace (&arg);

  /* We need to do this first "dummy" translation in order
     to get the syscall XML file loaded or, most important,
     to display a warning to the user if there's no XML file
     for his/her architecture.  */
  get_syscall_by_number (0, &s);

  /* The allowed syntax is:
     catch syscall
     catch syscall <name | number> [<name | number> ... <name | number>]

     Let's check if there's a syscall name.  */

  if (arg != NULL)
    filter = catch_syscall_split_args (arg);
  else
    filter = NULL;

  create_syscall_event_catchpoint (tempflag, filter,
				   &catch_syscall_breakpoint_ops);
}

/* Implement the "catch assert" command.  */

static void
catch_assert_command (char *arg, int from_tty, struct cmd_list_element *command)
{
  struct gdbarch *gdbarch = get_current_arch ();
  int tempflag;
  struct symtab_and_line sal;
  char *addr_string = NULL;
  struct breakpoint_ops *ops = NULL;

  tempflag = get_cmd_context (command) == CATCH_TEMPORARY;

  if (!arg)
    arg = "";
  sal = ada_decode_assert_location (arg, &addr_string, &ops);
  create_ada_exception_breakpoint (gdbarch, sal, addr_string, NULL, NULL, NULL,
				   ops, tempflag, from_tty);
}

static void
catch_command (char *arg, int from_tty)
{
  error (_("Catch requires an event name."));
}


static void
tcatch_command (char *arg, int from_tty)
{
  error (_("Catch requires an event name."));
}

/* Delete breakpoints by address or line.  */

static void
clear_command (char *arg, int from_tty)
{
  struct breakpoint *b;
  VEC(breakpoint_p) *found = 0;
  int ix;
  int default_match;
  struct symtabs_and_lines sals;
  struct symtab_and_line sal;
  int i;

  if (arg)
    {
      sals = decode_line_spec (arg, 1);
      default_match = 0;
    }
  else
    {
      sals.sals = (struct symtab_and_line *)
	xmalloc (sizeof (struct symtab_and_line));
      make_cleanup (xfree, sals.sals);
      init_sal (&sal);		/* initialize to zeroes */
      sal.line = default_breakpoint_line;
      sal.symtab = default_breakpoint_symtab;
      sal.pc = default_breakpoint_address;
      sal.pspace = default_breakpoint_pspace;
      if (sal.symtab == 0)
	error (_("No source file specified."));

      sals.sals[0] = sal;
      sals.nelts = 1;

      default_match = 1;
    }

  /* We don't call resolve_sal_pc here. That's not
     as bad as it seems, because all existing breakpoints
     typically have both file/line and pc set.  So, if
     clear is given file/line, we can match this to existing
     breakpoint without obtaining pc at all.

     We only support clearing given the address explicitly 
     present in breakpoint table.  Say, we've set breakpoint 
     at file:line. There were several PC values for that file:line,
     due to optimization, all in one block.
     We've picked one PC value. If "clear" is issued with another
     PC corresponding to the same file:line, the breakpoint won't
     be cleared.  We probably can still clear the breakpoint, but 
     since the other PC value is never presented to user, user
     can only find it by guessing, and it does not seem important
     to support that.  */

  /* For each line spec given, delete bps which correspond
     to it.  Do it in two passes, solely to preserve the current
     behavior that from_tty is forced true if we delete more than
     one breakpoint.  */

  found = NULL;
  for (i = 0; i < sals.nelts; i++)
    {
      /* If exact pc given, clear bpts at that pc.
         If line given (pc == 0), clear all bpts on specified line.
         If defaulting, clear all bpts on default line
         or at default pc.

         defaulting    sal.pc != 0    tests to do

         0              1             pc
         1              1             pc _and_ line
         0              0             line
         1              0             <can't happen> */

      sal = sals.sals[i];

      /* Find all matching breakpoints and add them to
	 'found'.  */
      ALL_BREAKPOINTS (b)
	{
	  int match = 0;
	  /* Are we going to delete b? */
	  if (b->type != bp_none
	      && b->type != bp_watchpoint
	      && b->type != bp_hardware_watchpoint
	      && b->type != bp_read_watchpoint
	      && b->type != bp_access_watchpoint)
	    {
	      struct bp_location *loc = b->loc;
	      for (; loc; loc = loc->next)
		{
		  int pc_match = sal.pc
		    && (loc->pspace == sal.pspace)
		    && (loc->address == sal.pc)
		    && (!section_is_overlay (loc->section)
			|| loc->section == sal.section);
		  int line_match = ((default_match || (0 == sal.pc))
				    && b->source_file != NULL
				    && sal.symtab != NULL
				    && sal.pspace == loc->pspace
				    && strcmp (b->source_file, sal.symtab->filename) == 0
				    && b->line_number == sal.line);
		  if (pc_match || line_match)
		    {
		      match = 1;
		      break;
		    }
		}
	    }

	  if (match)
	    VEC_safe_push(breakpoint_p, found, b);
	}
    }
  /* Now go thru the 'found' chain and delete them.  */
  if (VEC_empty(breakpoint_p, found))
    {
      if (arg)
	error (_("No breakpoint at %s."), arg);
      else
	error (_("No breakpoint at this line."));
    }

  if (VEC_length(breakpoint_p, found) > 1)
    from_tty = 1;		/* Always report if deleted more than one */
  if (from_tty)
    {
      if (VEC_length(breakpoint_p, found) == 1)
	printf_unfiltered (_("Deleted breakpoint "));
      else
	printf_unfiltered (_("Deleted breakpoints "));
    }
  breakpoints_changed ();

  for (ix = 0; VEC_iterate(breakpoint_p, found, ix, b); ix++)
    {
      if (from_tty)
	printf_unfiltered ("%d ", b->number);
      delete_breakpoint (b);
    }
  if (from_tty)
    putchar_unfiltered ('\n');
}

/* Delete breakpoint in BS if they are `delete' breakpoints and
   all breakpoints that are marked for deletion, whether hit or not.
   This is called after any breakpoint is hit, or after errors.  */

void
breakpoint_auto_delete (bpstat bs)
{
  struct breakpoint *b, *temp;

  for (; bs; bs = bs->next)
    if (bs->breakpoint_at 
	&& bs->breakpoint_at->owner
	&& bs->breakpoint_at->owner->disposition == disp_del
	&& bs->stop)
      delete_breakpoint (bs->breakpoint_at->owner);

  ALL_BREAKPOINTS_SAFE (b, temp)
  {
    if (b->disposition == disp_del_at_next_stop)
      delete_breakpoint (b);
  }
}

/* A comparison function for bp_location AP and BP being interfaced to qsort.
   Sort elements primarily by their ADDRESS (no matter what does
   breakpoint_address_is_meaningful say for its OWNER), secondarily by ordering
   first bp_permanent OWNERed elements and terciarily just ensuring the array
   is sorted stable way despite qsort being an instable algorithm.  */

static int
bp_location_compare (const void *ap, const void *bp)
{
  struct bp_location *a = *(void **) ap;
  struct bp_location *b = *(void **) bp;
  int a_perm = a->owner->enable_state == bp_permanent;
  int b_perm = b->owner->enable_state == bp_permanent;

  if (a->address != b->address)
    return (a->address > b->address) - (a->address < b->address);

  /* Sort permanent breakpoints first.  */
  if (a_perm != b_perm)
    return (a_perm < b_perm) - (a_perm > b_perm);

  /* Make the user-visible order stable across GDB runs.  Locations of the same
     breakpoint can be sorted in arbitrary order.  */

  if (a->owner->number != b->owner->number)
    return (a->owner->number > b->owner->number)
           - (a->owner->number < b->owner->number);

  return (a > b) - (a < b);
}

/* Set bp_location_placed_address_before_address_max and
   bp_location_shadow_len_after_address_max according to the current content of
   the bp_location array.  */

static void
bp_location_target_extensions_update (void)
{
  struct bp_location *bl, **blp_tmp;

  bp_location_placed_address_before_address_max = 0;
  bp_location_shadow_len_after_address_max = 0;

  ALL_BP_LOCATIONS (bl, blp_tmp)
    {
      CORE_ADDR start, end, addr;

      if (!bp_location_has_shadow (bl))
	continue;

      start = bl->target_info.placed_address;
      end = start + bl->target_info.shadow_len;

      gdb_assert (bl->address >= start);
      addr = bl->address - start;
      if (addr > bp_location_placed_address_before_address_max)
	bp_location_placed_address_before_address_max = addr;

      /* Zero SHADOW_LEN would not pass bp_location_has_shadow.  */

      gdb_assert (bl->address < end);
      addr = end - bl->address;
      if (addr > bp_location_shadow_len_after_address_max)
	bp_location_shadow_len_after_address_max = addr;
    }
}

/* If SHOULD_INSERT is false, do not insert any breakpoint locations
   into the inferior, only remove already-inserted locations that no
   longer should be inserted.  Functions that delete a breakpoint or
   breakpoints should pass false, so that deleting a breakpoint
   doesn't have the side effect of inserting the locations of other
   breakpoints that are marked not-inserted, but should_be_inserted
   returns true on them.

   This behaviour is useful is situations close to tear-down -- e.g.,
   after an exec, while the target still has execution, but breakpoint
   shadows of the previous executable image should *NOT* be restored
   to the new image; or before detaching, where the target still has
   execution and wants to delete breakpoints from GDB's lists, and all
   breakpoints had already been removed from the inferior.  */

static void
update_global_location_list (int should_insert)
{
  struct breakpoint *b;
  struct bp_location **locp, *loc;
  struct cleanup *cleanups;

  /* Used in the duplicates detection below.  When iterating over all
     bp_locations, points to the first bp_location of a given address.
     Breakpoints and watchpoints of different types are never
     duplicates of each other.  Keep one pointer for each type of
     breakpoint/watchpoint, so we only need to loop over all locations
     once.  */
  struct bp_location *bp_loc_first;  /* breakpoint */
  struct bp_location *wp_loc_first;  /* hardware watchpoint */
  struct bp_location *awp_loc_first; /* access watchpoint */
  struct bp_location *rwp_loc_first; /* read watchpoint */

  /* Saved former bp_location array which we compare against the newly built
     bp_location from the current state of ALL_BREAKPOINTS.  */
  struct bp_location **old_location, **old_locp;
  unsigned old_location_count;

  old_location = bp_location;
  old_location_count = bp_location_count;
  bp_location = NULL;
  bp_location_count = 0;
  cleanups = make_cleanup (xfree, old_location);

  ALL_BREAKPOINTS (b)
    for (loc = b->loc; loc; loc = loc->next)
      bp_location_count++;

  bp_location = xmalloc (sizeof (*bp_location) * bp_location_count);
  locp = bp_location;
  ALL_BREAKPOINTS (b)
    for (loc = b->loc; loc; loc = loc->next)
      *locp++ = loc;
  qsort (bp_location, bp_location_count, sizeof (*bp_location),
	 bp_location_compare);

  bp_location_target_extensions_update ();

  /* Identify bp_location instances that are no longer present in the new
     list, and therefore should be freed.  Note that it's not necessary that
     those locations should be removed from inferior -- if there's another
     location at the same address (previously marked as duplicate),
     we don't need to remove/insert the location.
     
     LOCP is kept in sync with OLD_LOCP, each pointing to the current and
     former bp_location array state respectively.  */

  locp = bp_location;
  for (old_locp = old_location; old_locp < old_location + old_location_count;
       old_locp++)
    {
      struct bp_location *old_loc = *old_locp;
      struct bp_location **loc2p;

      /* Tells if 'old_loc' is found amoung the new locations.  If not, we
	 have to free it.  */
      int found_object = 0;
      /* Tells if the location should remain inserted in the target.  */
      int keep_in_target = 0;
      int removed = 0;

      /* Skip LOCP entries which will definitely never be needed.  Stop either
	 at or being the one matching OLD_LOC.  */
      while (locp < bp_location + bp_location_count
	     && (*locp)->address < old_loc->address)
	locp++;

      for (loc2p = locp;
	   (loc2p < bp_location + bp_location_count
	    && (*loc2p)->address == old_loc->address);
	   loc2p++)
	{
	  if (*loc2p == old_loc)
	    {
	      found_object = 1;
	      break;
	    }
	}

      /* If this location is no longer present, and inserted, look if there's
	 maybe a new location at the same address.  If so, mark that one 
	 inserted, and don't remove this one.  This is needed so that we 
	 don't have a time window where a breakpoint at certain location is not
	 inserted.  */

      if (old_loc->inserted)
	{
	  /* If the location is inserted now, we might have to remove it.  */

	  if (found_object && should_be_inserted (old_loc))
	    {
	      /* The location is still present in the location list, and still
		 should be inserted.  Don't do anything.  */
	      keep_in_target = 1;
	    }
	  else
	    {
	      /* The location is either no longer present, or got disabled.
		 See if there's another location at the same address, in which 
		 case we don't need to remove this one from the target.  */

	      if (breakpoint_address_is_meaningful (old_loc->owner))
		{
		  for (loc2p = locp;
		       (loc2p < bp_location + bp_location_count
			&& (*loc2p)->address == old_loc->address);
		       loc2p++)
		    {
		      struct bp_location *loc2 = *loc2p;

		      if (breakpoint_locations_match (loc2, old_loc))
			{
			  /* For the sake of should_be_inserted.
			     Duplicates check below will fix up this later.  */
			  loc2->duplicate = 0;

			  /* Read watchpoint locations are switched to
			     access watchpoints, if the former are not
			     supported, but the latter are.  */
			  if (is_hardware_watchpoint (old_loc->owner))
			    {
			      gdb_assert (is_hardware_watchpoint (loc2->owner));
			      loc2->watchpoint_type = old_loc->watchpoint_type;
			    }

			  if (loc2 != old_loc && should_be_inserted (loc2))
			    {
			      loc2->inserted = 1;
			      loc2->target_info = old_loc->target_info;
			      keep_in_target = 1;
			      break;
			    }
			}
		    }
		}
	    }

	  if (!keep_in_target)
	    {
	      if (remove_breakpoint (old_loc, mark_uninserted))
		{
		  /* This is just about all we can do.  We could keep this
		     location on the global list, and try to remove it next
		     time, but there's no particular reason why we will
		     succeed next time.  
		     
		     Note that at this point, old_loc->owner is still valid,
		     as delete_breakpoint frees the breakpoint only
		     after calling us.  */
		  printf_filtered (_("warning: Error removing breakpoint %d\n"), 
				   old_loc->owner->number);
		}
	      removed = 1;
	    }
	}

      if (!found_object)
	{
	  if (removed && non_stop
	      && breakpoint_address_is_meaningful (old_loc->owner)
	      && !is_hardware_watchpoint (old_loc->owner))
	    {
	      /* This location was removed from the target.  In
		 non-stop mode, a race condition is possible where
		 we've removed a breakpoint, but stop events for that
		 breakpoint are already queued and will arrive later.
		 We apply an heuristic to be able to distinguish such
		 SIGTRAPs from other random SIGTRAPs: we keep this
		 breakpoint location for a bit, and will retire it
		 after we see some number of events.  The theory here
		 is that reporting of events should, "on the average",
		 be fair, so after a while we'll see events from all
		 threads that have anything of interest, and no longer
		 need to keep this breakpoint location around.  We
		 don't hold locations forever so to reduce chances of
		 mistaking a non-breakpoint SIGTRAP for a breakpoint
		 SIGTRAP.

		 The heuristic failing can be disastrous on
		 decr_pc_after_break targets.

		 On decr_pc_after_break targets, like e.g., x86-linux,
		 if we fail to recognize a late breakpoint SIGTRAP,
		 because events_till_retirement has reached 0 too
		 soon, we'll fail to do the PC adjustment, and report
		 a random SIGTRAP to the user.  When the user resumes
		 the inferior, it will most likely immediately crash
		 with SIGILL/SIGBUS/SEGSEGV, or worse, get silently
		 corrupted, because of being resumed e.g., in the
		 middle of a multi-byte instruction, or skipped a
		 one-byte instruction.  This was actually seen happen
		 on native x86-linux, and should be less rare on
		 targets that do not support new thread events, like
		 remote, due to the heuristic depending on
		 thread_count.

		 Mistaking a random SIGTRAP for a breakpoint trap
		 causes similar symptoms (PC adjustment applied when
		 it shouldn't), but then again, playing with SIGTRAPs
		 behind the debugger's back is asking for trouble.

		 Since hardware watchpoint traps are always
		 distinguishable from other traps, so we don't need to
		 apply keep hardware watchpoint moribund locations
		 around.  We simply always ignore hardware watchpoint
		 traps we can no longer explain.  */

	      old_loc->events_till_retirement = 3 * (thread_count () + 1);
	      old_loc->owner = NULL;

	      VEC_safe_push (bp_location_p, moribund_locations, old_loc);
	    }
	  else
	    free_bp_location (old_loc);
	}
    }

  /* Rescan breakpoints at the same address and section, marking the
     first one as "first" and any others as "duplicates".  This is so
     that the bpt instruction is only inserted once.  If we have a
     permanent breakpoint at the same place as BPT, make that one the
     official one, and the rest as duplicates.  Permanent breakpoints
     are sorted first for the same address.

     Do the same for hardware watchpoints, but also considering the
     watchpoint's type (regular/access/read) and length.  */

  bp_loc_first = NULL;
  wp_loc_first = NULL;
  awp_loc_first = NULL;
  rwp_loc_first = NULL;
  ALL_BP_LOCATIONS (loc, locp)
    {
      struct breakpoint *b = loc->owner;
      struct bp_location **loc_first_p;

      if (b->enable_state == bp_disabled
	  || b->enable_state == bp_call_disabled
	  || b->enable_state == bp_startup_disabled
	  || !loc->enabled
	  || loc->shlib_disabled
	  || !breakpoint_address_is_meaningful (b)
	  || is_tracepoint (b))
	continue;

      /* Permanent breakpoint should always be inserted.  */
      if (b->enable_state == bp_permanent && ! loc->inserted)
	internal_error (__FILE__, __LINE__,
			_("allegedly permanent breakpoint is not "
			"actually inserted"));

      if (b->type == bp_hardware_watchpoint)
	loc_first_p = &wp_loc_first;
      else if (b->type == bp_read_watchpoint)
	loc_first_p = &rwp_loc_first;
      else if (b->type == bp_access_watchpoint)
	loc_first_p = &awp_loc_first;
      else
	loc_first_p = &bp_loc_first;

      if (*loc_first_p == NULL
	  || (overlay_debugging && loc->section != (*loc_first_p)->section)
	  || !breakpoint_locations_match (loc, *loc_first_p))
	{
	  *loc_first_p = loc;
	  loc->duplicate = 0;
	  continue;
	}

      loc->duplicate = 1;

      if ((*loc_first_p)->owner->enable_state == bp_permanent && loc->inserted
	  && b->enable_state != bp_permanent)
	internal_error (__FILE__, __LINE__,
			_("another breakpoint was inserted on top of "
			"a permanent breakpoint"));
    }

  if (breakpoints_always_inserted_mode () && should_insert
      && (have_live_inferiors ()
	  || (gdbarch_has_global_breakpoints (target_gdbarch))))
    insert_breakpoint_locations ();

  do_cleanups (cleanups);
}

void
breakpoint_retire_moribund (void)
{
  struct bp_location *loc;
  int ix;

  for (ix = 0; VEC_iterate (bp_location_p, moribund_locations, ix, loc); ++ix)
    if (--(loc->events_till_retirement) == 0)
      {
	free_bp_location (loc);
	VEC_unordered_remove (bp_location_p, moribund_locations, ix);
	--ix;
      }
}

static void
update_global_location_list_nothrow (int inserting)
{
  struct gdb_exception e;
  TRY_CATCH (e, RETURN_MASK_ERROR)
    update_global_location_list (inserting);
}

/* Clear BPT from a BPS.  */
static void
bpstat_remove_bp_location (bpstat bps, struct bp_location *loc)
{
  bpstat bs;
  for (bs = bps; bs; bs = bs->next)
    if (bs->breakpoint_at == loc)
      {
	bs->breakpoint_at = NULL;
	bs->old_val = NULL;
	/* bs->commands will be freed later.  */
      }
}

/* Callback for iterate_over_threads.  */
static int
bpstat_remove_bp_location_callback (struct thread_info *th, void *data)
{
  struct bp_location *loc = data;

  bpstat_remove_bp_location (th->stop_bpstat, loc);
  return 0;
}

/* Delete a breakpoint and clean up all traces of it in the data
   structures. */

void
delete_breakpoint (struct breakpoint *bpt)
{
  struct breakpoint *b;
  struct bp_location *loc, *next;

  gdb_assert (bpt != NULL);

  /* Has this bp already been deleted?  This can happen because multiple
     lists can hold pointers to bp's.  bpstat lists are especial culprits.

     One example of this happening is a watchpoint's scope bp.  When the
     scope bp triggers, we notice that the watchpoint is out of scope, and
     delete it.  We also delete its scope bp.  But the scope bp is marked
     "auto-deleting", and is already on a bpstat.  That bpstat is then
     checked for auto-deleting bp's, which are deleted.

     A real solution to this problem might involve reference counts in bp's,
     and/or giving them pointers back to their referencing bpstat's, and
     teaching delete_breakpoint to only free a bp's storage when no more
     references were extent.  A cheaper bandaid was chosen.  */
  if (bpt->type == bp_none)
    return;

  /* At least avoid this stale reference until the reference counting of
     breakpoints gets resolved.  */
  if (bpt->related_breakpoint != NULL)
    {
      gdb_assert (bpt->related_breakpoint->related_breakpoint == bpt);
      bpt->related_breakpoint->disposition = disp_del_at_next_stop;
      bpt->related_breakpoint->related_breakpoint = NULL;
      bpt->related_breakpoint = NULL;
    }

  observer_notify_breakpoint_deleted (bpt->number);

  if (breakpoint_chain == bpt)
    breakpoint_chain = bpt->next;

  ALL_BREAKPOINTS (b)
    if (b->next == bpt)
    {
      b->next = bpt->next;
      break;
    }

  decref_counted_command_line (&bpt->commands);
  xfree (bpt->cond_string);
  xfree (bpt->cond_exp);
  xfree (bpt->addr_string);
  xfree (bpt->exp);
  xfree (bpt->exp_string);
  value_free (bpt->val);
  xfree (bpt->source_file);
  xfree (bpt->exec_pathname);
  clean_up_filters (&bpt->syscalls_to_be_caught);

  /* Now that breakpoint is removed from breakpoint
     list, update the global location list.  This
     will remove locations that used to belong to
     this breakpoint.  Do this before freeing
     the breakpoint itself, since remove_breakpoint
     looks at location's owner.  It might be better
     design to have location completely self-contained,
     but it's not the case now.  */
  update_global_location_list (0);


  /* On the chance that someone will soon try again to delete this same
     bp, we mark it as deleted before freeing its storage. */
  bpt->type = bp_none;

  xfree (bpt);
}

static void
do_delete_breakpoint_cleanup (void *b)
{
  delete_breakpoint (b);
}

struct cleanup *
make_cleanup_delete_breakpoint (struct breakpoint *b)
{
  return make_cleanup (do_delete_breakpoint_cleanup, b);
}

/* A callback for map_breakpoint_numbers that calls
   delete_breakpoint.  */

static void
do_delete_breakpoint (struct breakpoint *b, void *ignore)
{
  delete_breakpoint (b);
}

void
delete_command (char *arg, int from_tty)
{
  struct breakpoint *b, *temp;

  dont_repeat ();

  if (arg == 0)
    {
      int breaks_to_delete = 0;

      /* Delete all breakpoints if no argument.
         Do not delete internal or call-dummy breakpoints, these
         have to be deleted with an explicit breakpoint number argument.  */
      ALL_BREAKPOINTS (b)
      {
	if (b->type != bp_call_dummy
	    && b->type != bp_std_terminate
	    && b->type != bp_shlib_event
	    && b->type != bp_jit_event
	    && b->type != bp_thread_event
	    && b->type != bp_overlay_event
	    && b->type != bp_longjmp_master
	    && b->type != bp_std_terminate_master
	    && b->number >= 0)
	  {
	    breaks_to_delete = 1;
	    break;
	  }
      }

      /* Ask user only if there are some breakpoints to delete.  */
      if (!from_tty
	  || (breaks_to_delete && query (_("Delete all breakpoints? "))))
	{
	  ALL_BREAKPOINTS_SAFE (b, temp)
	  {
	    if (b->type != bp_call_dummy
		&& b->type != bp_std_terminate
		&& b->type != bp_shlib_event
		&& b->type != bp_thread_event
		&& b->type != bp_jit_event
		&& b->type != bp_overlay_event
		&& b->type != bp_longjmp_master
		&& b->type != bp_std_terminate_master
		&& b->number >= 0)
	      delete_breakpoint (b);
	  }
	}
    }
  else
    map_breakpoint_numbers (arg, do_delete_breakpoint, NULL);
}

static int
all_locations_are_pending (struct bp_location *loc)
{
  for (; loc; loc = loc->next)
    if (!loc->shlib_disabled)
      return 0;
  return 1;
}

/* Subroutine of update_breakpoint_locations to simplify it.
   Return non-zero if multiple fns in list LOC have the same name.
   Null names are ignored.  */

static int
ambiguous_names_p (struct bp_location *loc)
{
  struct bp_location *l;
  htab_t htab = htab_create_alloc (13, htab_hash_string,
				   (int (*) (const void *, const void *)) streq,
				   NULL, xcalloc, xfree);

  for (l = loc; l != NULL; l = l->next)
    {
      const char **slot;
      const char *name = l->function_name;

      /* Allow for some names to be NULL, ignore them.  */
      if (name == NULL)
	continue;

      slot = (const char **) htab_find_slot (htab, (const void *) name,
					     INSERT);
      /* NOTE: We can assume slot != NULL here because xcalloc never returns
	 NULL.  */
      if (*slot != NULL)
	{
	  htab_delete (htab);
	  return 1;
	}
      *slot = name;
    }

  htab_delete (htab);
  return 0;
}

static void
update_breakpoint_locations (struct breakpoint *b,
			     struct symtabs_and_lines sals)
{
  int i;
  char *s;
  struct bp_location *existing_locations = b->loc;

  /* If there's no new locations, and all existing locations
     are pending, don't do anything.  This optimizes
     the common case where all locations are in the same
     shared library, that was unloaded. We'd like to
     retain the location, so that when the library
     is loaded again, we don't loose the enabled/disabled
     status of the individual locations.  */
  if (all_locations_are_pending (existing_locations) && sals.nelts == 0)
    return;

  b->loc = NULL;

  for (i = 0; i < sals.nelts; ++i)
    {
      struct bp_location *new_loc = 
	add_location_to_breakpoint (b, &(sals.sals[i]));

      /* Reparse conditions, they might contain references to the
	 old symtab.  */
      if (b->cond_string != NULL)
	{
	  struct gdb_exception e;

	  s = b->cond_string;
	  TRY_CATCH (e, RETURN_MASK_ERROR)
	    {
	      new_loc->cond = parse_exp_1 (&s, block_for_pc (sals.sals[i].pc), 
					   0);
	    }
	  if (e.reason < 0)
	    {
	      warning (_("failed to reevaluate condition for breakpoint %d: %s"), 
		       b->number, e.message);
	      new_loc->enabled = 0;
	    }
	}

      if (b->source_file != NULL)
	xfree (b->source_file);
      if (sals.sals[i].symtab == NULL)
	b->source_file = NULL;
      else
	b->source_file = xstrdup (sals.sals[i].symtab->filename);

      if (b->line_number == 0)
	b->line_number = sals.sals[i].line;
    }

  /* Update locations of permanent breakpoints.  */
  if (b->enable_state == bp_permanent)
    make_breakpoint_permanent (b);

  /* If possible, carry over 'disable' status from existing breakpoints.  */
  {
    struct bp_location *e = existing_locations;
    /* If there are multiple breakpoints with the same function name,
       e.g. for inline functions, comparing function names won't work.
       Instead compare pc addresses; this is just a heuristic as things
       may have moved, but in practice it gives the correct answer
       often enough until a better solution is found.  */
    int have_ambiguous_names = ambiguous_names_p (b->loc);

    for (; e; e = e->next)
      {
	if (!e->enabled && e->function_name)
	  {
	    struct bp_location *l = b->loc;
	    if (have_ambiguous_names)
	      {
		for (; l; l = l->next)
		  if (breakpoint_address_match (e->pspace->aspace, e->address,
						l->pspace->aspace, l->address))
		    {
		      l->enabled = 0;
		      break;
		    }
	      }
	    else
	      {
		for (; l; l = l->next)
		  if (l->function_name
		      && strcmp (e->function_name, l->function_name) == 0)
		    {
		      l->enabled = 0;
		      break;
		    }
	      }
	  }
      }
  }

  update_global_location_list (1);
}


/* Reset a breakpoint given it's struct breakpoint * BINT.
   The value we return ends up being the return value from catch_errors.
   Unused in this case.  */

static int
breakpoint_re_set_one (void *bint)
{
  /* get past catch_errs */
  struct breakpoint *b = (struct breakpoint *) bint;
  struct value *mark;
  int i;
  int not_found = 0;
  int *not_found_ptr = &not_found;
  struct symtabs_and_lines sals = {0};
  struct symtabs_and_lines expanded = {0};
  char *s;
  enum enable_state save_enable;
  struct gdb_exception e;
  struct cleanup *cleanups = make_cleanup (null_cleanup, NULL);

  switch (b->type)
    {
    case bp_none:
      warning (_("attempted to reset apparently deleted breakpoint #%d?"),
	       b->number);
      return 0;
    case bp_breakpoint:
    case bp_hardware_breakpoint:
    case bp_tracepoint:
    case bp_fast_tracepoint:
      /* Do not attempt to re-set breakpoints disabled during startup.  */
      if (b->enable_state == bp_startup_disabled)
	return 0;

      if (b->addr_string == NULL)
	{
	  /* Anything without a string can't be re-set. */
	  delete_breakpoint (b);
	  return 0;
	}

      set_language (b->language);
      input_radix = b->input_radix;
      s = b->addr_string;

      save_current_space_and_thread ();
      switch_to_program_space_and_thread (b->pspace);

      TRY_CATCH (e, RETURN_MASK_ERROR)
	{
	  sals = decode_line_1 (&s, 1, (struct symtab *) NULL, 0, (char ***) NULL,
				not_found_ptr);
	}
      if (e.reason < 0)
	{
	  int not_found_and_ok = 0;
	  /* For pending breakpoints, it's expected that parsing
	     will fail until the right shared library is loaded.
	     User has already told to create pending breakpoints and
	     don't need extra messages.  If breakpoint is in bp_shlib_disabled
	     state, then user already saw the message about that breakpoint
	     being disabled, and don't want to see more errors.  */
	  if (not_found 
	      && (b->condition_not_parsed 
		  || (b->loc && b->loc->shlib_disabled)
		  || b->enable_state == bp_disabled))
	    not_found_and_ok = 1;

	  if (!not_found_and_ok)
	    {
	      /* We surely don't want to warn about the same breakpoint
		 10 times.  One solution, implemented here, is disable
		 the breakpoint on error.  Another solution would be to
		 have separate 'warning emitted' flag.  Since this
		 happens only when a binary has changed, I don't know
		 which approach is better.  */
	      b->enable_state = bp_disabled;
	      throw_exception (e);
	    }
	}

      if (!not_found)
	{
	  gdb_assert (sals.nelts == 1);

	  resolve_sal_pc (&sals.sals[0]);
	  if (b->condition_not_parsed && s && s[0])
	    {
	      char *cond_string = 0;
	      int thread = -1;
	      int task = 0;

	      find_condition_and_thread (s, sals.sals[0].pc,
					 &cond_string, &thread, &task);
	      if (cond_string)
		b->cond_string = cond_string;
	      b->thread = thread;
	      b->task = task;
	      b->condition_not_parsed = 0;
	    }

	  expanded = expand_line_sal_maybe (sals.sals[0]);
	}

      make_cleanup (xfree, sals.sals);
      update_breakpoint_locations (b, expanded);
      break;

    case bp_watchpoint:
    case bp_hardware_watchpoint:
    case bp_read_watchpoint:
    case bp_access_watchpoint:
      /* Watchpoint can be either on expression using entirely global variables,
	 or it can be on local variables.

	 Watchpoints of the first kind are never auto-deleted, and even persist
	 across program restarts. Since they can use variables from shared 
	 libraries, we need to reparse expression as libraries are loaded
	 and unloaded.

	 Watchpoints on local variables can also change meaning as result
	 of solib event. For example, if a watchpoint uses both a local and
	 a global variables in expression, it's a local watchpoint, but
	 unloading of a shared library will make the expression invalid.
	 This is not a very common use case, but we still re-evaluate
	 expression, to avoid surprises to the user. 

	 Note that for local watchpoints, we re-evaluate it only if
	 watchpoints frame id is still valid.  If it's not, it means
	 the watchpoint is out of scope and will be deleted soon. In fact,
	 I'm not sure we'll ever be called in this case.  

	 If a local watchpoint's frame id is still valid, then
	 b->exp_valid_block is likewise valid, and we can safely use it.  
	 
	 Don't do anything about disabled watchpoints, since they will
	 be reevaluated again when enabled.  */
      update_watchpoint (b, 1 /* reparse */);
      break;
      /* We needn't really do anything to reset these, since the mask
         that requests them is unaffected by e.g., new libraries being
         loaded. */
    case bp_catchpoint:
      break;

    default:
      printf_filtered (_("Deleting unknown breakpoint type %d\n"), b->type);
      /* fall through */
      /* Delete overlay event and longjmp master breakpoints; they will be
	 reset later by breakpoint_re_set.  */
    case bp_overlay_event:
    case bp_longjmp_master:
    case bp_std_terminate_master:
      delete_breakpoint (b);
      break;

      /* This breakpoint is special, it's set up when the inferior
         starts and we really don't want to touch it.  */
    case bp_shlib_event:

      /* Like bp_shlib_event, this breakpoint type is special.
	 Once it is set up, we do not want to touch it.  */
    case bp_thread_event:

      /* Keep temporary breakpoints, which can be encountered when we step
         over a dlopen call and SOLIB_ADD is resetting the breakpoints.
         Otherwise these should have been blown away via the cleanup chain
         or by breakpoint_init_inferior when we rerun the executable.  */
    case bp_until:
    case bp_finish:
    case bp_watchpoint_scope:
    case bp_call_dummy:
    case bp_std_terminate:
    case bp_step_resume:
    case bp_longjmp:
    case bp_longjmp_resume:
    case bp_jit_event:
      break;
    }

  do_cleanups (cleanups);
  return 0;
}

/* Re-set all breakpoints after symbols have been re-loaded.  */
void
breakpoint_re_set (void)
{
  struct breakpoint *b, *temp;
  enum language save_language;
  int save_input_radix;
  struct cleanup *old_chain;

  save_language = current_language->la_language;
  save_input_radix = input_radix;
  old_chain = save_current_program_space ();

  ALL_BREAKPOINTS_SAFE (b, temp)
  {
    /* Format possible error msg */
    char *message = xstrprintf ("Error in re-setting breakpoint %d: ",
				b->number);
    struct cleanup *cleanups = make_cleanup (xfree, message);
    catch_errors (breakpoint_re_set_one, b, message, RETURN_MASK_ALL);
    do_cleanups (cleanups);
  }
  set_language (save_language);
  input_radix = save_input_radix;

  jit_breakpoint_re_set ();

  do_cleanups (old_chain);

  create_overlay_event_breakpoint ("_ovly_debug_event");
  create_longjmp_master_breakpoint ("longjmp");
  create_longjmp_master_breakpoint ("_longjmp");
  create_longjmp_master_breakpoint ("siglongjmp");
  create_longjmp_master_breakpoint ("_siglongjmp");
  create_std_terminate_master_breakpoint ("std::terminate()");
}

/* Reset the thread number of this breakpoint:

   - If the breakpoint is for all threads, leave it as-is.
   - Else, reset it to the current thread for inferior_ptid. */
void
breakpoint_re_set_thread (struct breakpoint *b)
{
  if (b->thread != -1)
    {
      if (in_thread_list (inferior_ptid))
	b->thread = pid_to_thread_id (inferior_ptid);

      /* We're being called after following a fork.  The new fork is
	 selected as current, and unless this was a vfork will have a
	 different program space from the original thread.  Reset that
	 as well.  */
      b->loc->pspace = current_program_space;
    }
}

/* Set ignore-count of breakpoint number BPTNUM to COUNT.
   If from_tty is nonzero, it prints a message to that effect,
   which ends with a period (no newline).  */

void
set_ignore_count (int bptnum, int count, int from_tty)
{
  struct breakpoint *b;

  if (count < 0)
    count = 0;

  ALL_BREAKPOINTS (b)
    if (b->number == bptnum)
    {
      if (is_tracepoint (b))
	{
	  if (from_tty && count != 0)
	    printf_filtered (_("Ignore count ignored for tracepoint %d."),
			     bptnum);
	  return;
	}
      
      b->ignore_count = count;
      if (from_tty)
	{
	  if (count == 0)
	    printf_filtered (_("Will stop next time breakpoint %d is reached."),
			     bptnum);
	  else if (count == 1)
	    printf_filtered (_("Will ignore next crossing of breakpoint %d."),
			     bptnum);
	  else
	    printf_filtered (_("Will ignore next %d crossings of breakpoint %d."),
			     count, bptnum);
	}
      breakpoints_changed ();
      observer_notify_breakpoint_modified (b->number);
      return;
    }

  error (_("No breakpoint number %d."), bptnum);
}

void
make_breakpoint_silent (struct breakpoint *b)
{
  /* Silence the breakpoint.  */
  b->silent = 1;
}

/* Command to set ignore-count of breakpoint N to COUNT.  */

static void
ignore_command (char *args, int from_tty)
{
  char *p = args;
  int num;

  if (p == 0)
    error_no_arg (_("a breakpoint number"));

  num = get_number (&p);
  if (num == 0)
    error (_("bad breakpoint number: '%s'"), args);
  if (*p == 0)
    error (_("Second argument (specified ignore-count) is missing."));

  set_ignore_count (num,
		    longest_to_int (value_as_long (parse_and_eval (p))),
		    from_tty);
  if (from_tty)
    printf_filtered ("\n");
}

/* Call FUNCTION on each of the breakpoints
   whose numbers are given in ARGS.  */

static void
map_breakpoint_numbers (char *args, void (*function) (struct breakpoint *,
						      void *),
			void *data)
{
  char *p = args;
  char *p1;
  int num;
  struct breakpoint *b, *tmp;
  int match;

  if (p == 0)
    error_no_arg (_("one or more breakpoint numbers"));

  while (*p)
    {
      match = 0;
      p1 = p;

      num = get_number_or_range (&p1);
      if (num == 0)
	{
	  warning (_("bad breakpoint number at or near '%s'"), p);
	}
      else
	{
	  ALL_BREAKPOINTS_SAFE (b, tmp)
	    if (b->number == num)
	      {
		struct breakpoint *related_breakpoint = b->related_breakpoint;
		match = 1;
		function (b, data);
		if (related_breakpoint)
		  function (related_breakpoint, data);
		break;
	      }
	  if (match == 0)
	    printf_unfiltered (_("No breakpoint number %d.\n"), num);
	}
      p = p1;
    }
}

static struct bp_location *
find_location_by_number (char *number)
{
  char *dot = strchr (number, '.');
  char *p1;
  int bp_num;
  int loc_num;
  struct breakpoint *b;
  struct bp_location *loc;  

  *dot = '\0';

  p1 = number;
  bp_num = get_number_or_range (&p1);
  if (bp_num == 0)
    error (_("Bad breakpoint number '%s'"), number);

  ALL_BREAKPOINTS (b)
    if (b->number == bp_num)
      {
	break;
      }

  if (!b || b->number != bp_num)
    error (_("Bad breakpoint number '%s'"), number);
  
  p1 = dot+1;
  loc_num = get_number_or_range (&p1);
  if (loc_num == 0)
    error (_("Bad breakpoint location number '%s'"), number);

  --loc_num;
  loc = b->loc;
  for (;loc_num && loc; --loc_num, loc = loc->next)
    ;
  if (!loc)
    error (_("Bad breakpoint location number '%s'"), dot+1);
    
  return loc;  
}


/* Set ignore-count of breakpoint number BPTNUM to COUNT.
   If from_tty is nonzero, it prints a message to that effect,
   which ends with a period (no newline).  */

void
disable_breakpoint (struct breakpoint *bpt)
{
  /* Never disable a watchpoint scope breakpoint; we want to
     hit them when we leave scope so we can delete both the
     watchpoint and its scope breakpoint at that time.  */
  if (bpt->type == bp_watchpoint_scope)
    return;

  /* You can't disable permanent breakpoints.  */
  if (bpt->enable_state == bp_permanent)
    return;

  bpt->enable_state = bp_disabled;

  update_global_location_list (0);

  observer_notify_breakpoint_modified (bpt->number);
}

/* A callback for map_breakpoint_numbers that calls
   disable_breakpoint.  */

static void
do_map_disable_breakpoint (struct breakpoint *b, void *ignore)
{
  disable_breakpoint (b);
}

static void
disable_command (char *args, int from_tty)
{
  struct breakpoint *bpt;
  if (args == 0)
    ALL_BREAKPOINTS (bpt)
      switch (bpt->type)
      {
      case bp_none:
	warning (_("attempted to disable apparently deleted breakpoint #%d?"),
		 bpt->number);
	continue;
      case bp_breakpoint:
      case bp_tracepoint:
      case bp_fast_tracepoint:
      case bp_catchpoint:
      case bp_hardware_breakpoint:
      case bp_watchpoint:
      case bp_hardware_watchpoint:
      case bp_read_watchpoint:
      case bp_access_watchpoint:
	disable_breakpoint (bpt);
      default:
	continue;
      }
  else if (strchr (args, '.'))
    {
      struct bp_location *loc = find_location_by_number (args);
      if (loc)
	loc->enabled = 0;
      update_global_location_list (0);
    }
  else
    map_breakpoint_numbers (args, do_map_disable_breakpoint, NULL);
}

static void
do_enable_breakpoint (struct breakpoint *bpt, enum bpdisp disposition)
{
  int target_resources_ok, other_type_used;
  struct value *mark;

  if (bpt->type == bp_hardware_breakpoint)
    {
      int i;
      i = hw_breakpoint_used_count ();
      target_resources_ok = 
	target_can_use_hardware_watchpoint (bp_hardware_breakpoint, 
					    i + 1, 0);
      if (target_resources_ok == 0)
	error (_("No hardware breakpoint support in the target."));
      else if (target_resources_ok < 0)
	error (_("Hardware breakpoints used exceeds limit."));
    }

  if (bpt->type == bp_watchpoint
      || bpt->type == bp_hardware_watchpoint
      || bpt->type == bp_read_watchpoint
      || bpt->type == bp_access_watchpoint)
    {
      struct gdb_exception e;

      TRY_CATCH (e, RETURN_MASK_ALL)
	{
	  update_watchpoint (bpt, 1 /* reparse */);
	}
      if (e.reason < 0)
	{
	  exception_fprintf (gdb_stderr, e, _("Cannot enable watchpoint %d: "),
			     bpt->number);
	  return;
	}
    }

  if (bpt->enable_state != bp_permanent)
    bpt->enable_state = bp_enabled;
  bpt->disposition = disposition;
  update_global_location_list (1);
  breakpoints_changed ();
  
  observer_notify_breakpoint_modified (bpt->number);
}


void
enable_breakpoint (struct breakpoint *bpt)
{
  do_enable_breakpoint (bpt, bpt->disposition);
}

/* A callback for map_breakpoint_numbers that calls
   enable_breakpoint.  */

static void
do_map_enable_breakpoint (struct breakpoint *b, void *ignore)
{
  enable_breakpoint (b);
}

/* The enable command enables the specified breakpoints (or all defined
   breakpoints) so they once again become (or continue to be) effective
   in stopping the inferior.  */

static void
enable_command (char *args, int from_tty)
{
  struct breakpoint *bpt;
  if (args == 0)
    ALL_BREAKPOINTS (bpt)
      switch (bpt->type)
      {
      case bp_none:
	warning (_("attempted to enable apparently deleted breakpoint #%d?"),
		 bpt->number);
	continue;
      case bp_breakpoint:
      case bp_tracepoint:
      case bp_fast_tracepoint:
      case bp_catchpoint:
      case bp_hardware_breakpoint:
      case bp_watchpoint:
      case bp_hardware_watchpoint:
      case bp_read_watchpoint:
      case bp_access_watchpoint:
	enable_breakpoint (bpt);
      default:
	continue;
      }
  else if (strchr (args, '.'))
    {
      struct bp_location *loc = find_location_by_number (args);
      if (loc)
	loc->enabled = 1;
      update_global_location_list (1);
    }
  else
    map_breakpoint_numbers (args, do_map_enable_breakpoint, NULL);
}

static void
enable_once_breakpoint (struct breakpoint *bpt, void *ignore)
{
  do_enable_breakpoint (bpt, disp_disable);
}

static void
enable_once_command (char *args, int from_tty)
{
  map_breakpoint_numbers (args, enable_once_breakpoint, NULL);
}

static void
enable_delete_breakpoint (struct breakpoint *bpt, void *ignore)
{
  do_enable_breakpoint (bpt, disp_del);
}

static void
enable_delete_command (char *args, int from_tty)
{
  map_breakpoint_numbers (args, enable_delete_breakpoint, NULL);
}

static void
set_breakpoint_cmd (char *args, int from_tty)
{
}

static void
show_breakpoint_cmd (char *args, int from_tty)
{
}

/* Invalidate last known value of any hardware watchpoint if
   the memory which that value represents has been written to by
   GDB itself.  */

static void
invalidate_bp_value_on_memory_change (CORE_ADDR addr, int len,
				      const bfd_byte *data)
{
  struct breakpoint *bp;

  ALL_BREAKPOINTS (bp)
    if (bp->enable_state == bp_enabled
	&& bp->type == bp_hardware_watchpoint
	&& bp->val_valid && bp->val)
      {
	struct bp_location *loc;

	for (loc = bp->loc; loc != NULL; loc = loc->next)
	  if (loc->loc_type == bp_loc_hardware_watchpoint
	      && loc->address + loc->length > addr
	      && addr + len > loc->address)
	    {
	      value_free (bp->val);
	      bp->val = NULL;
	      bp->val_valid = 0;
	    }
      }
}

/* Use default_breakpoint_'s, or nothing if they aren't valid.  */

struct symtabs_and_lines
decode_line_spec_1 (char *string, int funfirstline)
{
  struct symtabs_and_lines sals;
  if (string == 0)
    error (_("Empty line specification."));
  if (default_breakpoint_valid)
    sals = decode_line_1 (&string, funfirstline,
			  default_breakpoint_symtab,
			  default_breakpoint_line,
			  (char ***) NULL, NULL);
  else
    sals = decode_line_1 (&string, funfirstline,
			  (struct symtab *) NULL, 0, (char ***) NULL, NULL);
  if (*string)
    error (_("Junk at end of line specification: %s"), string);
  return sals;
}

/* Create and insert a raw software breakpoint at PC.  Return an
   identifier, which should be used to remove the breakpoint later.
   In general, places which call this should be using something on the
   breakpoint chain instead; this function should be eliminated
   someday.  */

void *
deprecated_insert_raw_breakpoint (struct gdbarch *gdbarch,
				  struct address_space *aspace, CORE_ADDR pc)
{
  struct bp_target_info *bp_tgt;

  bp_tgt = XZALLOC (struct bp_target_info);

  bp_tgt->placed_address_space = aspace;
  bp_tgt->placed_address = pc;

  if (target_insert_breakpoint (gdbarch, bp_tgt) != 0)
    {
      /* Could not insert the breakpoint.  */
      xfree (bp_tgt);
      return NULL;
    }

  return bp_tgt;
}

/* Remove a breakpoint BP inserted by deprecated_insert_raw_breakpoint.  */

int
deprecated_remove_raw_breakpoint (struct gdbarch *gdbarch, void *bp)
{
  struct bp_target_info *bp_tgt = bp;
  int ret;

  ret = target_remove_breakpoint (gdbarch, bp_tgt);
  xfree (bp_tgt);

  return ret;
}

/* One (or perhaps two) breakpoints used for software single stepping.  */

static void *single_step_breakpoints[2];
static struct gdbarch *single_step_gdbarch[2];

/* Create and insert a breakpoint for software single step.  */

void
insert_single_step_breakpoint (struct gdbarch *gdbarch,
			       struct address_space *aspace, CORE_ADDR next_pc)
{
  void **bpt_p;

  if (single_step_breakpoints[0] == NULL)
    {
      bpt_p = &single_step_breakpoints[0];
      single_step_gdbarch[0] = gdbarch;
    }
  else
    {
      gdb_assert (single_step_breakpoints[1] == NULL);
      bpt_p = &single_step_breakpoints[1];
      single_step_gdbarch[1] = gdbarch;
    }

  /* NOTE drow/2006-04-11: A future improvement to this function would be
     to only create the breakpoints once, and actually put them on the
     breakpoint chain.  That would let us use set_raw_breakpoint.  We could
     adjust the addresses each time they were needed.  Doing this requires
     corresponding changes elsewhere where single step breakpoints are
     handled, however.  So, for now, we use this.  */

  *bpt_p = deprecated_insert_raw_breakpoint (gdbarch, aspace, next_pc);
  if (*bpt_p == NULL)
    error (_("Could not insert single-step breakpoint at %s"),
	     paddress (gdbarch, next_pc));
}

/* Remove and delete any breakpoints used for software single step.  */

void
remove_single_step_breakpoints (void)
{
  gdb_assert (single_step_breakpoints[0] != NULL);

  /* See insert_single_step_breakpoint for more about this deprecated
     call.  */
  deprecated_remove_raw_breakpoint (single_step_gdbarch[0],
				    single_step_breakpoints[0]);
  single_step_gdbarch[0] = NULL;
  single_step_breakpoints[0] = NULL;

  if (single_step_breakpoints[1] != NULL)
    {
      deprecated_remove_raw_breakpoint (single_step_gdbarch[1],
					single_step_breakpoints[1]);
      single_step_gdbarch[1] = NULL;
      single_step_breakpoints[1] = NULL;
    }
}

/* Check whether a software single-step breakpoint is inserted at PC.  */

static int
single_step_breakpoint_inserted_here_p (struct address_space *aspace, CORE_ADDR pc)
{
  int i;

  for (i = 0; i < 2; i++)
    {
      struct bp_target_info *bp_tgt = single_step_breakpoints[i];
      if (bp_tgt
	  && breakpoint_address_match (bp_tgt->placed_address_space,
				       bp_tgt->placed_address,
				       aspace, pc))
	return 1;
    }

  return 0;
}

/* Returns 0 if 'bp' is NOT a syscall catchpoint,
   non-zero otherwise.  */
static int
is_syscall_catchpoint_enabled (struct breakpoint *bp)
{
  if (syscall_catchpoint_p (bp)
      && bp->enable_state != bp_disabled
      && bp->enable_state != bp_call_disabled)
    return 1;
  else
    return 0;
}

int
catch_syscall_enabled (void)
{
  struct inferior *inf = current_inferior ();

  return inf->total_syscalls_count != 0;
}

int
catching_syscall_number (int syscall_number)
{
  struct breakpoint *bp;

  ALL_BREAKPOINTS (bp)
    if (is_syscall_catchpoint_enabled (bp))
      {
	if (bp->syscalls_to_be_caught)
	  {
            int i, iter;
            for (i = 0;
                 VEC_iterate (int, bp->syscalls_to_be_caught, i, iter);
                 i++)
	      if (syscall_number == iter)
		return 1;
	  }
	else
	  return 1;
      }

  return 0;
}

/* Complete syscall names.  Used by "catch syscall".  */
static char **
catch_syscall_completer (struct cmd_list_element *cmd,
                         char *text, char *word)
{
  const char **list = get_syscall_names ();
  return (list == NULL) ? NULL : complete_on_enum (list, text, word);
}

/* Tracepoint-specific operations.  */

/* Set tracepoint count to NUM.  */
static void
set_tracepoint_count (int num)
{
  tracepoint_count = num;
  set_internalvar_integer (lookup_internalvar ("tpnum"), num);
}

void
trace_command (char *arg, int from_tty)
{
  if (create_breakpoint (get_current_arch (),
			 arg,
			 NULL, 0, 1 /* parse arg */,
			 0 /* tempflag */, 0 /* hardwareflag */,
			 1 /* traceflag */,
			 0 /* Ignore count */,
			 pending_break_support,
			 NULL,
			 from_tty,
			 1 /* enabled */))
    set_tracepoint_count (breakpoint_count);
}

void
ftrace_command (char *arg, int from_tty)
{
  if (create_breakpoint (get_current_arch (),
			 arg,
			 NULL, 0, 1 /* parse arg */,
			 0 /* tempflag */, 1 /* hardwareflag */,
			 1 /* traceflag */,
			 0 /* Ignore count */,
			 pending_break_support,
			 NULL,
			 from_tty,
			 1 /* enabled */))
    set_tracepoint_count (breakpoint_count);
}

/* Set up a fake reader function that gets command lines from a linked
   list that was acquired during tracepoint uploading.  */

static struct uploaded_tp *this_utp;
static struct uploaded_string *next_cmd;

static char *
read_uploaded_action (void)
{
  char *rslt;

  if (!next_cmd)
    return NULL;

  rslt = next_cmd->str;
  next_cmd = next_cmd->next;

  return rslt;
}

/* Given information about a tracepoint as recorded on a target (which
   can be either a live system or a trace file), attempt to create an
   equivalent GDB tracepoint.  This is not a reliable process, since
   the target does not necessarily have all the information used when
   the tracepoint was originally defined.  */
  
struct breakpoint *
create_tracepoint_from_upload (struct uploaded_tp *utp)
{
  char *addr_str, small_buf[100];
  struct breakpoint *tp;

  if (utp->at_string)
    addr_str = utp->at_string;
  else
    {
      /* In the absence of a source location, fall back to raw
	 address.  Since there is no way to confirm that the address
	 means the same thing as when the trace was started, warn the
	 user.  */
      warning (_("Uploaded tracepoint %d has no source location, using raw address"),
	       utp->number);
      sprintf (small_buf, "*%s", hex_string (utp->addr));
      addr_str = small_buf;
    }

  /* There's not much we can do with a sequence of bytecodes.  */
  if (utp->cond && !utp->cond_string)
    warning (_("Uploaded tracepoint %d condition has no source form, ignoring it"),
	     utp->number);

  if (!create_breakpoint (get_current_arch (),
			  addr_str,
			  utp->cond_string, -1, 0 /* parse cond/thread */,
			  0 /* tempflag */,
			  (utp->type == bp_fast_tracepoint) /* hardwareflag */,
			  1 /* traceflag */,
			  0 /* Ignore count */,
			  pending_break_support,
			  NULL,
			  0 /* from_tty */,
			  utp->enabled /* enabled */))
    return NULL;

  set_tracepoint_count (breakpoint_count);
  
  /* Get the tracepoint we just created.  */
  tp = get_tracepoint (tracepoint_count);
  gdb_assert (tp != NULL);

  if (utp->pass > 0)
    {
      sprintf (small_buf, "%d %d", utp->pass, tp->number);

      trace_pass_command (small_buf, 0);
    }

  /* If we have uploaded versions of the original commands, set up a
     special-purpose "reader" function and call the usual command line
     reader, then pass the result to the breakpoint command-setting
     function.  */
  if (utp->cmd_strings)
    {
      struct command_line *cmd_list;

      this_utp = utp;
      next_cmd = utp->cmd_strings;

      cmd_list = read_command_lines_1 (read_uploaded_action, 1, NULL, NULL);

      breakpoint_set_commands (tp, cmd_list);
    }
  else if (utp->numactions > 0 || utp->num_step_actions > 0)
    warning (_("Uploaded tracepoint %d actions have no source form, ignoring them"),
	     utp->number);

  return tp;
  }
  
/* Print information on tracepoint number TPNUM_EXP, or all if
   omitted.  */

static void
tracepoints_info (char *tpnum_exp, int from_tty)
{
  int tpnum = -1, num_printed;

  if (tpnum_exp)
    tpnum = parse_and_eval_long (tpnum_exp);

  num_printed = breakpoint_1 (tpnum, 0, is_tracepoint);

  if (num_printed == 0)
    {
      if (tpnum == -1)
	ui_out_message (uiout, 0, "No tracepoints.\n");
      else
	ui_out_message (uiout, 0, "No tracepoint number %d.\n", tpnum);
    }
}

/* The 'enable trace' command enables tracepoints.  
   Not supported by all targets.  */
static void
enable_trace_command (char *args, int from_tty)
{
  enable_command (args, from_tty);
}

/* The 'disable trace' command disables tracepoints.  
   Not supported by all targets.  */
static void
disable_trace_command (char *args, int from_tty)
{
  disable_command (args, from_tty);
}

/* Remove a tracepoint (or all if no argument) */
static void
delete_trace_command (char *arg, int from_tty)
{
  struct breakpoint *b, *temp;

  dont_repeat ();

  if (arg == 0)
    {
      int breaks_to_delete = 0;

      /* Delete all breakpoints if no argument.
         Do not delete internal or call-dummy breakpoints, these
         have to be deleted with an explicit breakpoint number argument.  */
      ALL_TRACEPOINTS (b)
      {
	if (b->number >= 0)
	  {
	    breaks_to_delete = 1;
	    break;
	  }
      }

      /* Ask user only if there are some breakpoints to delete.  */
      if (!from_tty
	  || (breaks_to_delete && query (_("Delete all tracepoints? "))))
	{
	  ALL_BREAKPOINTS_SAFE (b, temp)
	  {
	    if (is_tracepoint (b)
		&& b->number >= 0)
	      delete_breakpoint (b);
	  }
	}
    }
  else
    map_breakpoint_numbers (arg, do_delete_breakpoint, NULL);
}

/* Set passcount for tracepoint.

   First command argument is passcount, second is tracepoint number.
   If tracepoint number omitted, apply to most recently defined.
   Also accepts special argument "all".  */

static void
trace_pass_command (char *args, int from_tty)
{
  struct breakpoint *t1 = (struct breakpoint *) -1, *t2;
  unsigned int count;
  int all = 0;

  if (args == 0 || *args == 0)
    error (_("passcount command requires an argument (count + optional TP num)"));

  count = strtoul (args, &args, 10);	/* Count comes first, then TP num. */

  while (*args && isspace ((int) *args))
    args++;

  if (*args && strncasecmp (args, "all", 3) == 0)
    {
      args += 3;			/* Skip special argument "all".  */
      all = 1;
      if (*args)
	error (_("Junk at end of arguments."));
    }
  else
    t1 = get_tracepoint_by_number (&args, 1, 1);

  do
    {
      if (t1)
	{
	  ALL_TRACEPOINTS (t2)
	    if (t1 == (struct breakpoint *) -1 || t1 == t2)
	      {
		t2->pass_count = count;
		observer_notify_tracepoint_modified (t2->number);
		if (from_tty)
		  printf_filtered (_("Setting tracepoint %d's passcount to %d\n"),
				   t2->number, count);
	      }
	  if (! all && *args)
	    t1 = get_tracepoint_by_number (&args, 1, 0);
	}
    }
  while (*args);
}

struct breakpoint *
get_tracepoint (int num)
{
  struct breakpoint *t;

  ALL_TRACEPOINTS (t)
    if (t->number == num)
      return t;

  return NULL;
}

/* Find the tracepoint with the given target-side number (which may be
   different from the tracepoint number after disconnecting and
   reconnecting).  */

struct breakpoint *
get_tracepoint_by_number_on_target (int num)
{
  struct breakpoint *t;

  ALL_TRACEPOINTS (t)
    if (t->number_on_target == num)
      return t;

  return NULL;
}

/* Utility: parse a tracepoint number and look it up in the list.
   If MULTI_P is true, there might be a range of tracepoints in ARG.
   if OPTIONAL_P is true, then if the argument is missing, the most
   recent tracepoint (tracepoint_count) is returned.  */
struct breakpoint *
get_tracepoint_by_number (char **arg, int multi_p, int optional_p)
{
  extern int tracepoint_count;
  struct breakpoint *t;
  int tpnum;
  char *instring = arg == NULL ? NULL : *arg;

  if (arg == NULL || *arg == NULL || ! **arg)
    {
      if (optional_p)
	tpnum = tracepoint_count;
      else
	error_no_arg (_("tracepoint number"));
    }
  else
    tpnum = multi_p ? get_number_or_range (arg) : get_number (arg);

  if (tpnum <= 0)
    {
      if (instring && *instring)
	printf_filtered (_("bad tracepoint number at or near '%s'\n"), 
			 instring);
      else
	printf_filtered (_("Tracepoint argument missing and no previous tracepoint\n"));
      return NULL;
    }

  ALL_TRACEPOINTS (t)
    if (t->number == tpnum)
    {
      return t;
    }

  /* FIXME: if we are in the middle of a range we don't want to give
     a message.  The current interface to get_number_or_range doesn't
     allow us to discover this.  */
  printf_unfiltered ("No tracepoint number %d.\n", tpnum);
  return NULL;
}

/* save-tracepoints command */
static void
tracepoint_save_command (char *args, int from_tty)
{
  struct breakpoint *tp;
  int any_tp = 0;
  struct command_line *line;
  char *pathname;
  char tmp[40];
  struct cleanup *cleanup;
  struct ui_file *fp;

  if (args == 0 || *args == 0)
    error (_("Argument required (file name in which to save tracepoints)"));

  /* See if we have anything to save.  */
  ALL_TRACEPOINTS (tp)
  {
    any_tp = 1;
    break;
  }
  if (!any_tp)
    {
      warning (_("save-tracepoints: no tracepoints to save."));
      return;
    }

  pathname = tilde_expand (args);
  cleanup = make_cleanup (xfree, pathname);
  fp = gdb_fopen (pathname, "w");
  if (!fp)
    error (_("Unable to open file '%s' for saving tracepoints (%s)"),
	   args, safe_strerror (errno));
  make_cleanup_ui_file_delete (fp);

  save_trace_state_variables (fp);

  ALL_TRACEPOINTS (tp)
  {
    if (tp->type == bp_fast_tracepoint)
      fprintf_unfiltered (fp, "ftrace");
    else
      fprintf_unfiltered (fp, "trace");

    if (tp->addr_string)
      fprintf_unfiltered (fp, " %s", tp->addr_string);
    else
      {
	sprintf_vma (tmp, tp->loc->address);
	fprintf_unfiltered (fp, " *0x%s", tmp);
      }

    if (tp->cond_string)
      fprintf_unfiltered (fp, " if %s", tp->cond_string);

    fprintf_unfiltered (fp, "\n");

    if (tp->pass_count)
      fprintf_unfiltered (fp, "  passcount %d\n", tp->pass_count);

    if (tp->commands)
      {
	volatile struct gdb_exception ex;	

	fprintf_unfiltered (fp, "  actions\n");
	
	ui_out_redirect (uiout, fp);
	TRY_CATCH (ex, RETURN_MASK_ERROR)
	  {
	    print_command_lines (uiout, tp->commands->commands, 2);
	  }
	ui_out_redirect (uiout, NULL);

	if (ex.reason < 0)
	  throw_exception (ex);

	fprintf_unfiltered (fp, "  end\n");
      }
  }

  if (*default_collect)
    fprintf_unfiltered (fp, "set default-collect %s\n", default_collect);

  do_cleanups (cleanup);
  if (from_tty)
    printf_filtered (_("Tracepoints saved to file '%s'.\n"), args);
  return;
}

/* Create a vector of all tracepoints.  */

VEC(breakpoint_p) *
all_tracepoints ()
{
  VEC(breakpoint_p) *tp_vec = 0;
  struct breakpoint *tp;

  ALL_TRACEPOINTS (tp)
  {
    VEC_safe_push (breakpoint_p, tp_vec, tp);
  }

  return tp_vec;
}


/* This help string is used for the break, hbreak, tbreak and thbreak commands.
   It is defined as a macro to prevent duplication.
   COMMAND should be a string constant containing the name of the command.  */
#define BREAK_ARGS_HELP(command) \
command" [LOCATION] [thread THREADNUM] [if CONDITION]\n\
LOCATION may be a line number, function name, or \"*\" and an address.\n\
If a line number is specified, break at start of code for that line.\n\
If a function is specified, break at start of code for that function.\n\
If an address is specified, break at that exact address.\n\
With no LOCATION, uses current execution address of selected stack frame.\n\
This is useful for breaking on return to a stack frame.\n\
\n\
THREADNUM is the number from \"info threads\".\n\
CONDITION is a boolean expression.\n\
\n\
Multiple breakpoints at one place are permitted, and useful if conditional.\n\
\n\
Do \"help breakpoints\" for info on other commands dealing with breakpoints."

/* List of subcommands for "catch".  */
static struct cmd_list_element *catch_cmdlist;

/* List of subcommands for "tcatch".  */
static struct cmd_list_element *tcatch_cmdlist;

/* Like add_cmd, but add the command to both the "catch" and "tcatch"
   lists, and pass some additional user data to the command function.  */
static void
add_catch_command (char *name, char *docstring,
		   void (*sfunc) (char *args, int from_tty,
				  struct cmd_list_element *command),
                   char **(*completer) (struct cmd_list_element *cmd,
                                         char *text, char *word),
		   void *user_data_catch,
		   void *user_data_tcatch)
{
  struct cmd_list_element *command;

  command = add_cmd (name, class_breakpoint, NULL, docstring,
		     &catch_cmdlist);
  set_cmd_sfunc (command, sfunc);
  set_cmd_context (command, user_data_catch);
  set_cmd_completer (command, completer);

  command = add_cmd (name, class_breakpoint, NULL, docstring,
		     &tcatch_cmdlist);
  set_cmd_sfunc (command, sfunc);
  set_cmd_context (command, user_data_tcatch);
  set_cmd_completer (command, completer);
}

static void
clear_syscall_counts (struct inferior *inf)
{
  inf->total_syscalls_count = 0;
  inf->any_syscall_count = 0;
  VEC_free (int, inf->syscalls_counts);
}

const char *
breakpoint_type_name (enum bptype bptype)
{
  switch (bptype)
    {
    case bp_none:
      return "bp_none";
    case bp_breakpoint:
      return "bp_breakpoint";
    case bp_hardware_breakpoint:
      return "bp_hardware_breakpoint";
    case bp_until:
      return "bp_until";
    case bp_finish:
      return "bp_finish";
    case bp_watchpoint:
      return "bp_watchpoint";
    case bp_hardware_watchpoint:
      return "bp_hardware_watchpoint";
    case bp_read_watchpoint:
      return "bp_read_watchpoint";
    case bp_access_watchpoint:
      return "bp_access_watchpoint";
    case bp_longjmp:
      return "bp_longjmp";
    case bp_longjmp_resume:
      return "bp_longjmp_resume";
    case bp_step_resume:
      return "bp_step_resume";
    case bp_watchpoint_scope:
      return "bp_watchpoint_scope";
    case bp_call_dummy:
      return "bp_call_dummy";
    case bp_std_terminate:
      return "bp_std_terminate";
    case bp_shlib_event:
      return "bp_shlib_event";
    case bp_thread_event:
      return "bp_thread_event";
    case bp_overlay_event:
      return "bp_overlay_event";
    case bp_longjmp_master:
      return "bp_longjmp_master";
    case bp_std_terminate_master:
      return "bp_std_terminate_master";
    case bp_catchpoint:
      return "bp_catchpoint";
    case bp_tracepoint:
      return "bp_tracepoint";
    case bp_fast_tracepoint:
      return "bp_fast_tracepoint";
    case bp_jit_event:
      return "bp_jit_event";
    }
  internal_error (__FILE__, __LINE__, _("Invalid breakpoint type %d"),
		  (int) bptype);
  return NULL;
}

void
_initialize_breakpoint (void)
{
  static struct cmd_list_element *breakpoint_set_cmdlist;
  static struct cmd_list_element *breakpoint_show_cmdlist;
  struct cmd_list_element *c;

  observer_attach_solib_unloaded (disable_breakpoints_in_unloaded_shlib);
  observer_attach_inferior_exit (clear_syscall_counts);
  observer_attach_memory_changed (invalidate_bp_value_on_memory_change);

  breakpoint_chain = 0;
  /* Don't bother to call set_breakpoint_count.  $bpnum isn't useful
     before a breakpoint is set.  */
  breakpoint_count = 0;

  tracepoint_count = 0;

  add_com ("ignore", class_breakpoint, ignore_command, _("\
Set ignore-count of breakpoint number N to COUNT.\n\
Usage is `ignore N COUNT'."));
  if (xdb_commands)
    add_com_alias ("bc", "ignore", class_breakpoint, 1);

  add_com ("commands", class_breakpoint, commands_command, _("\
Set commands to be executed when a breakpoint is hit.\n\
Give breakpoint number as argument after \"commands\".\n\
With no argument, the targeted breakpoint is the last one set.\n\
The commands themselves follow starting on the next line.\n\
Type a line containing \"end\" to indicate the end of them.\n\
Give \"silent\" as the first line to make the breakpoint silent;\n\
then no output is printed when it is hit, except what the commands print."));

  add_com ("condition", class_breakpoint, condition_command, _("\
Specify breakpoint number N to break only if COND is true.\n\
Usage is `condition N COND', where N is an integer and COND is an\n\
expression to be evaluated whenever breakpoint N is reached."));

  c = add_com ("tbreak", class_breakpoint, tbreak_command, _("\
Set a temporary breakpoint.\n\
Like \"break\" except the breakpoint is only temporary,\n\
so it will be deleted when hit.  Equivalent to \"break\" followed\n\
by using \"enable delete\" on the breakpoint number.\n\
\n"
BREAK_ARGS_HELP ("tbreak")));
  set_cmd_completer (c, location_completer);

  c = add_com ("hbreak", class_breakpoint, hbreak_command, _("\
Set a hardware assisted  breakpoint.\n\
Like \"break\" except the breakpoint requires hardware support,\n\
some target hardware may not have this support.\n\
\n"
BREAK_ARGS_HELP ("hbreak")));
  set_cmd_completer (c, location_completer);

  c = add_com ("thbreak", class_breakpoint, thbreak_command, _("\
Set a temporary hardware assisted breakpoint.\n\
Like \"hbreak\" except the breakpoint is only temporary,\n\
so it will be deleted when hit.\n\
\n"
BREAK_ARGS_HELP ("thbreak")));
  set_cmd_completer (c, location_completer);

  add_prefix_cmd ("enable", class_breakpoint, enable_command, _("\
Enable some breakpoints.\n\
Give breakpoint numbers (separated by spaces) as arguments.\n\
With no subcommand, breakpoints are enabled until you command otherwise.\n\
This is used to cancel the effect of the \"disable\" command.\n\
With a subcommand you can enable temporarily."),
		  &enablelist, "enable ", 1, &cmdlist);
  if (xdb_commands)
    add_com ("ab", class_breakpoint, enable_command, _("\
Enable some breakpoints.\n\
Give breakpoint numbers (separated by spaces) as arguments.\n\
With no subcommand, breakpoints are enabled until you command otherwise.\n\
This is used to cancel the effect of the \"disable\" command.\n\
With a subcommand you can enable temporarily."));

  add_com_alias ("en", "enable", class_breakpoint, 1);

  add_abbrev_prefix_cmd ("breakpoints", class_breakpoint, enable_command, _("\
Enable some breakpoints.\n\
Give breakpoint numbers (separated by spaces) as arguments.\n\
This is used to cancel the effect of the \"disable\" command.\n\
May be abbreviated to simply \"enable\".\n"),
		   &enablebreaklist, "enable breakpoints ", 1, &enablelist);

  add_cmd ("once", no_class, enable_once_command, _("\
Enable breakpoints for one hit.  Give breakpoint numbers.\n\
If a breakpoint is hit while enabled in this fashion, it becomes disabled."),
	   &enablebreaklist);

  add_cmd ("delete", no_class, enable_delete_command, _("\
Enable breakpoints and delete when hit.  Give breakpoint numbers.\n\
If a breakpoint is hit while enabled in this fashion, it is deleted."),
	   &enablebreaklist);

  add_cmd ("delete", no_class, enable_delete_command, _("\
Enable breakpoints and delete when hit.  Give breakpoint numbers.\n\
If a breakpoint is hit while enabled in this fashion, it is deleted."),
	   &enablelist);

  add_cmd ("once", no_class, enable_once_command, _("\
Enable breakpoints for one hit.  Give breakpoint numbers.\n\
If a breakpoint is hit while enabled in this fashion, it becomes disabled."),
	   &enablelist);

  add_prefix_cmd ("disable", class_breakpoint, disable_command, _("\
Disable some breakpoints.\n\
Arguments are breakpoint numbers with spaces in between.\n\
To disable all breakpoints, give no argument.\n\
A disabled breakpoint is not forgotten, but has no effect until reenabled."),
		  &disablelist, "disable ", 1, &cmdlist);
  add_com_alias ("dis", "disable", class_breakpoint, 1);
  add_com_alias ("disa", "disable", class_breakpoint, 1);
  if (xdb_commands)
    add_com ("sb", class_breakpoint, disable_command, _("\
Disable some breakpoints.\n\
Arguments are breakpoint numbers with spaces in between.\n\
To disable all breakpoints, give no argument.\n\
A disabled breakpoint is not forgotten, but has no effect until reenabled."));

  add_cmd ("breakpoints", class_alias, disable_command, _("\
Disable some breakpoints.\n\
Arguments are breakpoint numbers with spaces in between.\n\
To disable all breakpoints, give no argument.\n\
A disabled breakpoint is not forgotten, but has no effect until reenabled.\n\
This command may be abbreviated \"disable\"."),
	   &disablelist);

  add_prefix_cmd ("delete", class_breakpoint, delete_command, _("\
Delete some breakpoints or auto-display expressions.\n\
Arguments are breakpoint numbers with spaces in between.\n\
To delete all breakpoints, give no argument.\n\
\n\
Also a prefix command for deletion of other GDB objects.\n\
The \"unset\" command is also an alias for \"delete\"."),
		  &deletelist, "delete ", 1, &cmdlist);
  add_com_alias ("d", "delete", class_breakpoint, 1);
  add_com_alias ("del", "delete", class_breakpoint, 1);
  if (xdb_commands)
    add_com ("db", class_breakpoint, delete_command, _("\
Delete some breakpoints.\n\
Arguments are breakpoint numbers with spaces in between.\n\
To delete all breakpoints, give no argument.\n"));

  add_cmd ("breakpoints", class_alias, delete_command, _("\
Delete some breakpoints or auto-display expressions.\n\
Arguments are breakpoint numbers with spaces in between.\n\
To delete all breakpoints, give no argument.\n\
This command may be abbreviated \"delete\"."),
	   &deletelist);

  add_com ("clear", class_breakpoint, clear_command, _("\
Clear breakpoint at specified line or function.\n\
Argument may be line number, function name, or \"*\" and an address.\n\
If line number is specified, all breakpoints in that line are cleared.\n\
If function is specified, breakpoints at beginning of function are cleared.\n\
If an address is specified, breakpoints at that address are cleared.\n\
\n\
With no argument, clears all breakpoints in the line that the selected frame\n\
is executing in.\n\
\n\
See also the \"delete\" command which clears breakpoints by number."));

  c = add_com ("break", class_breakpoint, break_command, _("\
Set breakpoint at specified line or function.\n"
BREAK_ARGS_HELP ("break")));
  set_cmd_completer (c, location_completer);

  add_com_alias ("b", "break", class_run, 1);
  add_com_alias ("br", "break", class_run, 1);
  add_com_alias ("bre", "break", class_run, 1);
  add_com_alias ("brea", "break", class_run, 1);

  if (xdb_commands)
   add_com_alias ("ba", "break", class_breakpoint, 1);

  if (dbx_commands)
    {
      add_abbrev_prefix_cmd ("stop", class_breakpoint, stop_command, _("\
Break in function/address or break at a line in the current file."),
			     &stoplist, "stop ", 1, &cmdlist);
      add_cmd ("in", class_breakpoint, stopin_command,
	       _("Break in function or address."), &stoplist);
      add_cmd ("at", class_breakpoint, stopat_command,
	       _("Break at a line in the current file."), &stoplist);
      add_com ("status", class_info, breakpoints_info, _("\
Status of user-settable breakpoints, or breakpoint number NUMBER.\n\
The \"Type\" column indicates one of:\n\
\tbreakpoint     - normal breakpoint\n\
\twatchpoint     - watchpoint\n\
The \"Disp\" column contains one of \"keep\", \"del\", or \"dis\" to indicate\n\
the disposition of the breakpoint after it gets hit.  \"dis\" means that the\n\
breakpoint will be disabled.  The \"Address\" and \"What\" columns indicate the\n\
address and file/line number respectively.\n\
\n\
Convenience variable \"$_\" and default examine address for \"x\"\n\
are set to the address of the last breakpoint listed unless the command\n\
is prefixed with \"server \".\n\n\
Convenience variable \"$bpnum\" contains the number of the last\n\
breakpoint set."));
    }

  add_info ("breakpoints", breakpoints_info, _("\
Status of user-settable breakpoints, or breakpoint number NUMBER.\n\
The \"Type\" column indicates one of:\n\
\tbreakpoint     - normal breakpoint\n\
\twatchpoint     - watchpoint\n\
The \"Disp\" column contains one of \"keep\", \"del\", or \"dis\" to indicate\n\
the disposition of the breakpoint after it gets hit.  \"dis\" means that the\n\
breakpoint will be disabled.  The \"Address\" and \"What\" columns indicate the\n\
address and file/line number respectively.\n\
\n\
Convenience variable \"$_\" and default examine address for \"x\"\n\
are set to the address of the last breakpoint listed unless the command\n\
is prefixed with \"server \".\n\n\
Convenience variable \"$bpnum\" contains the number of the last\n\
breakpoint set."));

  add_info_alias ("b", "breakpoints", 1);

  if (xdb_commands)
    add_com ("lb", class_breakpoint, breakpoints_info, _("\
Status of user-settable breakpoints, or breakpoint number NUMBER.\n\
The \"Type\" column indicates one of:\n\
\tbreakpoint     - normal breakpoint\n\
\twatchpoint     - watchpoint\n\
The \"Disp\" column contains one of \"keep\", \"del\", or \"dis\" to indicate\n\
the disposition of the breakpoint after it gets hit.  \"dis\" means that the\n\
breakpoint will be disabled.  The \"Address\" and \"What\" columns indicate the\n\
address and file/line number respectively.\n\
\n\
Convenience variable \"$_\" and default examine address for \"x\"\n\
are set to the address of the last breakpoint listed unless the command\n\
is prefixed with \"server \".\n\n\
Convenience variable \"$bpnum\" contains the number of the last\n\
breakpoint set."));

  add_cmd ("breakpoints", class_maintenance, maintenance_info_breakpoints, _("\
Status of all breakpoints, or breakpoint number NUMBER.\n\
The \"Type\" column indicates one of:\n\
\tbreakpoint     - normal breakpoint\n\
\twatchpoint     - watchpoint\n\
\tlongjmp        - internal breakpoint used to step through longjmp()\n\
\tlongjmp resume - internal breakpoint at the target of longjmp()\n\
\tuntil          - internal breakpoint used by the \"until\" command\n\
\tfinish         - internal breakpoint used by the \"finish\" command\n\
The \"Disp\" column contains one of \"keep\", \"del\", or \"dis\" to indicate\n\
the disposition of the breakpoint after it gets hit.  \"dis\" means that the\n\
breakpoint will be disabled.  The \"Address\" and \"What\" columns indicate the\n\
address and file/line number respectively.\n\
\n\
Convenience variable \"$_\" and default examine address for \"x\"\n\
are set to the address of the last breakpoint listed unless the command\n\
is prefixed with \"server \".\n\n\
Convenience variable \"$bpnum\" contains the number of the last\n\
breakpoint set."),
	   &maintenanceinfolist);

  add_prefix_cmd ("catch", class_breakpoint, catch_command, _("\
Set catchpoints to catch events."),
		  &catch_cmdlist, "catch ",
		  0/*allow-unknown*/, &cmdlist);

  add_prefix_cmd ("tcatch", class_breakpoint, tcatch_command, _("\
Set temporary catchpoints to catch events."),
		  &tcatch_cmdlist, "tcatch ",
		  0/*allow-unknown*/, &cmdlist);

  /* Add catch and tcatch sub-commands.  */
  add_catch_command ("catch", _("\
Catch an exception, when caught.\n\
With an argument, catch only exceptions with the given name."),
		     catch_catch_command,
                     NULL,
		     CATCH_PERMANENT,
		     CATCH_TEMPORARY);
  add_catch_command ("throw", _("\
Catch an exception, when thrown.\n\
With an argument, catch only exceptions with the given name."),
		     catch_throw_command,
                     NULL,
		     CATCH_PERMANENT,
		     CATCH_TEMPORARY);
  add_catch_command ("fork", _("Catch calls to fork."),
		     catch_fork_command_1,
                     NULL,
		     (void *) (uintptr_t) catch_fork_permanent,
		     (void *) (uintptr_t) catch_fork_temporary);
  add_catch_command ("vfork", _("Catch calls to vfork."),
		     catch_fork_command_1,
                     NULL,
		     (void *) (uintptr_t) catch_vfork_permanent,
		     (void *) (uintptr_t) catch_vfork_temporary);
  add_catch_command ("exec", _("Catch calls to exec."),
		     catch_exec_command_1,
                     NULL,
		     CATCH_PERMANENT,
		     CATCH_TEMPORARY);
  add_catch_command ("syscall", _("\
Catch system calls by their names and/or numbers.\n\
Arguments say which system calls to catch.  If no arguments\n\
are given, every system call will be caught.\n\
Arguments, if given, should be one or more system call names\n\
(if your system supports that), or system call numbers."),
		     catch_syscall_command_1,
		     catch_syscall_completer,
		     CATCH_PERMANENT,
		     CATCH_TEMPORARY);
  add_catch_command ("exception", _("\
Catch Ada exceptions, when raised.\n\
With an argument, catch only exceptions with the given name."),
		     catch_ada_exception_command,
                     NULL,
		     CATCH_PERMANENT,
		     CATCH_TEMPORARY);
  add_catch_command ("assert", _("\
Catch failed Ada assertions, when raised.\n\
With an argument, catch only exceptions with the given name."),
		     catch_assert_command,
                     NULL,
		     CATCH_PERMANENT,
		     CATCH_TEMPORARY);

  c = add_com ("watch", class_breakpoint, watch_command, _("\
Set a watchpoint for an expression.\n\
A watchpoint stops execution of your program whenever the value of\n\
an expression changes."));
  set_cmd_completer (c, expression_completer);

  c = add_com ("rwatch", class_breakpoint, rwatch_command, _("\
Set a read watchpoint for an expression.\n\
A watchpoint stops execution of your program whenever the value of\n\
an expression is read."));
  set_cmd_completer (c, expression_completer);

  c = add_com ("awatch", class_breakpoint, awatch_command, _("\
Set a watchpoint for an expression.\n\
A watchpoint stops execution of your program whenever the value of\n\
an expression is either read or written."));
  set_cmd_completer (c, expression_completer);

  add_info ("watchpoints", watchpoints_info, _("\
Status of watchpoints, or watchpoint number NUMBER."));



  /* XXX: cagney/2005-02-23: This should be a boolean, and should
     respond to changes - contrary to the description.  */
  add_setshow_zinteger_cmd ("can-use-hw-watchpoints", class_support,
			    &can_use_hw_watchpoints, _("\
Set debugger's willingness to use watchpoint hardware."), _("\
Show debugger's willingness to use watchpoint hardware."), _("\
If zero, gdb will not use hardware for new watchpoints, even if\n\
such is available.  (However, any hardware watchpoints that were\n\
created before setting this to nonzero, will continue to use watchpoint\n\
hardware.)"),
			    NULL,
			    show_can_use_hw_watchpoints,
			    &setlist, &showlist);

  can_use_hw_watchpoints = 1;

  /* Tracepoint manipulation commands.  */

  c = add_com ("trace", class_breakpoint, trace_command, _("\
Set a tracepoint at specified line or function.\n\
\n"
BREAK_ARGS_HELP ("trace") "\n\
Do \"help tracepoints\" for info on other tracepoint commands."));
  set_cmd_completer (c, location_completer);

  add_com_alias ("tp", "trace", class_alias, 0);
  add_com_alias ("tr", "trace", class_alias, 1);
  add_com_alias ("tra", "trace", class_alias, 1);
  add_com_alias ("trac", "trace", class_alias, 1);

  c = add_com ("ftrace", class_breakpoint, ftrace_command, _("\
Set a fast tracepoint at specified line or function.\n\
\n"
BREAK_ARGS_HELP ("ftrace") "\n\
Do \"help tracepoints\" for info on other tracepoint commands."));
  set_cmd_completer (c, location_completer);

  add_info ("tracepoints", tracepoints_info, _("\
Status of tracepoints, or tracepoint number NUMBER.\n\
Convenience variable \"$tpnum\" contains the number of the\n\
last tracepoint set."));

  add_info_alias ("tp", "tracepoints", 1);

  add_cmd ("tracepoints", class_trace, delete_trace_command, _("\
Delete specified tracepoints.\n\
Arguments are tracepoint numbers, separated by spaces.\n\
No argument means delete all tracepoints."),
	   &deletelist);

  c = add_cmd ("tracepoints", class_trace, disable_trace_command, _("\
Disable specified tracepoints.\n\
Arguments are tracepoint numbers, separated by spaces.\n\
No argument means disable all tracepoints."),
	   &disablelist);
  deprecate_cmd (c, "disable");

  c = add_cmd ("tracepoints", class_trace, enable_trace_command, _("\
Enable specified tracepoints.\n\
Arguments are tracepoint numbers, separated by spaces.\n\
No argument means enable all tracepoints."),
	   &enablelist);
  deprecate_cmd (c, "enable");

  add_com ("passcount", class_trace, trace_pass_command, _("\
Set the passcount for a tracepoint.\n\
The trace will end when the tracepoint has been passed 'count' times.\n\
Usage: passcount COUNT TPNUM, where TPNUM may also be \"all\";\n\
if TPNUM is omitted, passcount refers to the last tracepoint defined."));

  c = add_com ("save-tracepoints", class_trace, tracepoint_save_command, _("\
Save current tracepoint definitions as a script.\n\
Use the 'source' command in another debug session to restore them."));
  set_cmd_completer (c, filename_completer);

  add_prefix_cmd ("breakpoint", class_maintenance, set_breakpoint_cmd, _("\
Breakpoint specific settings\n\
Configure various breakpoint-specific variables such as\n\
pending breakpoint behavior"),
		  &breakpoint_set_cmdlist, "set breakpoint ",
		  0/*allow-unknown*/, &setlist);
  add_prefix_cmd ("breakpoint", class_maintenance, show_breakpoint_cmd, _("\
Breakpoint specific settings\n\
Configure various breakpoint-specific variables such as\n\
pending breakpoint behavior"),
		  &breakpoint_show_cmdlist, "show breakpoint ",
		  0/*allow-unknown*/, &showlist);

  add_setshow_auto_boolean_cmd ("pending", no_class,
				&pending_break_support, _("\
Set debugger's behavior regarding pending breakpoints."), _("\
Show debugger's behavior regarding pending breakpoints."), _("\
If on, an unrecognized breakpoint location will cause gdb to create a\n\
pending breakpoint.  If off, an unrecognized breakpoint location results in\n\
an error.  If auto, an unrecognized breakpoint location results in a\n\
user-query to see if a pending breakpoint should be created."),
				NULL,
				show_pending_break_support,
				&breakpoint_set_cmdlist,
				&breakpoint_show_cmdlist);

  pending_break_support = AUTO_BOOLEAN_AUTO;

  add_setshow_boolean_cmd ("auto-hw", no_class,
			   &automatic_hardware_breakpoints, _("\
Set automatic usage of hardware breakpoints."), _("\
Show automatic usage of hardware breakpoints."), _("\
If set, the debugger will automatically use hardware breakpoints for\n\
breakpoints set with \"break\" but falling in read-only memory.  If not set,\n\
a warning will be emitted for such breakpoints."),
			   NULL,
			   show_automatic_hardware_breakpoints,
			   &breakpoint_set_cmdlist,
			   &breakpoint_show_cmdlist);

  add_setshow_enum_cmd ("always-inserted", class_support,
			always_inserted_enums, &always_inserted_mode, _("\
Set mode for inserting breakpoints."), _("\
Show mode for inserting breakpoints."), _("\
When this mode is off, breakpoints are inserted in inferior when it is\n\
resumed, and removed when execution stops.  When this mode is on,\n\
breakpoints are inserted immediately and removed only when the user\n\
deletes the breakpoint.  When this mode is auto (which is the default),\n\
the behaviour depends on the non-stop setting (see help set non-stop).\n\
In this case, if gdb is controlling the inferior in non-stop mode, gdb\n\
behaves as if always-inserted mode is on; if gdb is controlling the\n\
inferior in all-stop mode, gdb behaves as if always-inserted mode is off."),
			   NULL,
			   &show_always_inserted_mode,
			   &breakpoint_set_cmdlist,
			   &breakpoint_show_cmdlist);
  
  automatic_hardware_breakpoints = 1;

  observer_attach_about_to_proceed (breakpoint_about_to_proceed);
}<|MERGE_RESOLUTION|>--- conflicted
+++ resolved
@@ -206,14 +206,10 @@
 
 static void update_global_location_list_nothrow (int);
 
-<<<<<<< HEAD
 static int bpstat_remove_bp_location_callback (struct thread_info *th,
 					       void *data);
 
-static int is_hardware_watchpoint (struct breakpoint *bpt);
-=======
 static int is_hardware_watchpoint (const struct breakpoint *bpt);
->>>>>>> 57303b18
 
 static int is_watchpoint (const struct breakpoint *bpt);
 
