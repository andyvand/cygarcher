--- conflicted
+++ resolved
@@ -588,7 +588,7 @@
 
       /* I don't know if it matters whether this is the string the user
 	 typed in or the decompiled expression.  */
-      b->cond_string = savestring (arg, strlen (arg));
+      b->cond_string = xstrdup (arg);
       b->condition_not_parsed = 0;
       for (loc = b->loc; loc; loc = loc->next)
 	{
@@ -624,46 +624,7 @@
   ALL_BREAKPOINTS (b)
     if (b->number == bnum)
       {
-<<<<<<< HEAD
 	set_breakpoint_condition (b, p, from_tty);
-=======
-	struct bp_location *loc = b->loc;
-	for (; loc; loc = loc->next)
-	  {
-	    if (loc->cond)
-	      {
-		xfree (loc->cond);
-		loc->cond = 0;
-	      }
-	  }
-	if (b->cond_string != NULL)
-	  xfree (b->cond_string);
-
-	if (*p == 0)
-	  {
-	    b->cond_string = NULL;
-	    if (from_tty)
-	      printf_filtered (_("Breakpoint %d now unconditional.\n"), bnum);
-	  }
-	else
-	  {
-	    arg = p;
-	    /* I don't know if it matters whether this is the string the user
-	       typed in or the decompiled expression.  */
-	    b->cond_string = xstrdup (arg);
-	    b->condition_not_parsed = 0;
-	    for (loc = b->loc; loc; loc = loc->next)
-	      {
-		arg = p;
-		loc->cond =
-		  parse_exp_1 (&arg, block_for_pc (loc->address), 0);
-		if (*arg)
-		  error (_("Junk at end of expression"));
-	      }
-	  }
-	breakpoints_changed ();
-	observer_notify_breakpoint_modified (b->number);
->>>>>>> b2f2d10e
 	return;
       }
 
@@ -1015,11 +976,7 @@
 	      b->type = bp_watchpoint;
 	    else
 	      {
-<<<<<<< HEAD
-		int target_resources_ok = TARGET_CAN_USE_HARDWARE_WATCHPOINT
-=======
 		int target_resources_ok = target_can_use_hardware_watchpoint
->>>>>>> b2f2d10e
 		  (bp_hardware_watchpoint, i + mem_cnt, other_type_used);
 		if (target_resources_ok <= 0)
 		  b->type = bp_watchpoint;
@@ -7213,8 +7170,6 @@
   }
 }
 
-<<<<<<< HEAD
-=======
 /* A cleanup function which destroys a vector.  */
 
 static void
@@ -7225,7 +7180,6 @@
     VEC_free (bp_location_p, *vec);
 }
 
->>>>>>> b2f2d10e
 /* If SHOULD_INSERT is false, do not insert any breakpoint locations
    into the inferior, only remove already-inserted locations that no
    longer should be inserted.  Functions that delete a breakpoint or
