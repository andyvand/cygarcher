/* Everything about breakpoints, for GDB.

   Copyright (C) 1986-2012 Free Software Foundation, Inc.

   This file is part of GDB.

   This program is free software; you can redistribute it and/or modify
   it under the terms of the GNU General Public License as published by
   the Free Software Foundation; either version 3 of the License, or
   (at your option) any later version.

   This program is distributed in the hope that it will be useful,
   but WITHOUT ANY WARRANTY; without even the implied warranty of
   MERCHANTABILITY or FITNESS FOR A PARTICULAR PURPOSE.  See the
   GNU General Public License for more details.

   You should have received a copy of the GNU General Public License
   along with this program.  If not, see <http://www.gnu.org/licenses/>.  */

#include "defs.h"
#include "arch-utils.h"
#include <ctype.h>
#include "hashtab.h"
#include "symtab.h"
#include "frame.h"
#include "breakpoint.h"
#include "tracepoint.h"
#include "gdbtypes.h"
#include "expression.h"
#include "gdbcore.h"
#include "gdbcmd.h"
#include "value.h"
#include "command.h"
#include "inferior.h"
#include "gdbthread.h"
#include "target.h"
#include "language.h"
#include "gdb_string.h"
#include "gdb-demangle.h"
#include "filenames.h"
#include "annotate.h"
#include "symfile.h"
#include "objfiles.h"
#include "source.h"
#include "linespec.h"
#include "completer.h"
#include "gdb.h"
#include "ui-out.h"
#include "cli/cli-script.h"
#include "gdb_assert.h"
#include "block.h"
#include "solib.h"
#include "solist.h"
#include "observer.h"
#include "exceptions.h"
#include "memattr.h"
#include "ada-lang.h"
#include "top.h"
#include "valprint.h"
#include "jit.h"
#include "xml-syscall.h"
#include "parser-defs.h"
#include "gdb_regex.h"
#include "probe.h"
#include "cli/cli-utils.h"
#include "continuations.h"
#include "stack.h"
#include "skip.h"
#include "gdb_regex.h"
#include "ax-gdb.h"
#include "dummy-frame.h"

#include "format.h"

/* readline include files */
#include "readline/readline.h"
#include "readline/history.h"

/* readline defines this.  */
#undef savestring

#include "mi/mi-common.h"
#include "python/python.h"

/* Prototypes for local functions.  */

static void enable_delete_command (char *, int);

static void enable_once_command (char *, int);

static void enable_count_command (char *, int);

static void disable_command (char *, int);

static void enable_command (char *, int);

static void map_breakpoint_numbers (char *, void (*) (struct breakpoint *,
						      void *),
				    void *);

static void ignore_command (char *, int);

static int breakpoint_re_set_one (void *);

static void breakpoint_re_set_default (struct breakpoint *);

static void create_sals_from_address_default (char **,
					      struct linespec_result *,
					      enum bptype, char *,
					      char **);

static void create_breakpoints_sal_default (struct gdbarch *,
					    struct linespec_result *,
					    struct linespec_sals *,
					    char *, char *, enum bptype,
					    enum bpdisp, int, int,
					    int,
					    const struct breakpoint_ops *,
					    int, int, int, unsigned);

static void decode_linespec_default (struct breakpoint *, char **,
				     struct symtabs_and_lines *);

static void clear_command (char *, int);

static void catch_command (char *, int);

static int can_use_hardware_watchpoint (struct value *);

static void break_command_1 (char *, int, int);

static void mention (struct breakpoint *);

static struct breakpoint *set_raw_breakpoint_without_location (struct gdbarch *,
							       enum bptype,
							       const struct breakpoint_ops *);
static struct bp_location *add_location_to_breakpoint (struct breakpoint *,
						       const struct symtab_and_line *);

/* This function is used in gdbtk sources and thus can not be made
   static.  */
struct breakpoint *set_raw_breakpoint (struct gdbarch *gdbarch,
				       struct symtab_and_line,
				       enum bptype,
				       const struct breakpoint_ops *);

static struct breakpoint *
  momentary_breakpoint_from_master (struct breakpoint *orig,
				    enum bptype type,
				    const struct breakpoint_ops *ops);

static void breakpoint_adjustment_warning (CORE_ADDR, CORE_ADDR, int, int);

static CORE_ADDR adjust_breakpoint_address (struct gdbarch *gdbarch,
					    CORE_ADDR bpaddr,
                                            enum bptype bptype);

static void describe_other_breakpoints (struct gdbarch *,
					struct program_space *, CORE_ADDR,
					struct obj_section *, int);

static int breakpoint_address_match (struct address_space *aspace1,
				     CORE_ADDR addr1,
				     struct address_space *aspace2,
				     CORE_ADDR addr2);

static int watchpoint_locations_match (struct bp_location *loc1,
				       struct bp_location *loc2);

static int breakpoint_location_address_match (struct bp_location *bl,
					      struct address_space *aspace,
					      CORE_ADDR addr);

static void breakpoints_info (char *, int);

static void watchpoints_info (char *, int);

static int breakpoint_1 (char *, int, 
			 int (*) (const struct breakpoint *));

static int breakpoint_cond_eval (void *);

static void cleanup_executing_breakpoints (void *);

static void commands_command (char *, int);

static void condition_command (char *, int);

typedef enum
  {
    mark_inserted,
    mark_uninserted
  }
insertion_state_t;

static int remove_breakpoint (struct bp_location *, insertion_state_t);
static int remove_breakpoint_1 (struct bp_location *, insertion_state_t);

static enum print_stop_action print_bp_stop_message (bpstat bs);

static int watchpoint_check (void *);

static void maintenance_info_breakpoints (char *, int);

static int hw_breakpoint_used_count (void);

static int hw_watchpoint_use_count (struct breakpoint *);

static int hw_watchpoint_used_count_others (struct breakpoint *except,
					    enum bptype type,
					    int *other_type_used);

static void hbreak_command (char *, int);

static void thbreak_command (char *, int);

static void enable_breakpoint_disp (struct breakpoint *, enum bpdisp,
				    int count);

static void stop_command (char *arg, int from_tty);

static void stopin_command (char *arg, int from_tty);

static void stopat_command (char *arg, int from_tty);

static char *ep_parse_optional_if_clause (char **arg);

static void catch_exception_command_1 (enum exception_event_kind ex_event, 
				       char *arg, int tempflag, int from_tty);

static void tcatch_command (char *arg, int from_tty);

static void detach_single_step_breakpoints (void);

static int single_step_breakpoint_inserted_here_p (struct address_space *,
						   CORE_ADDR pc);

static void free_bp_location (struct bp_location *loc);
static void incref_bp_location (struct bp_location *loc);
static void decref_bp_location (struct bp_location **loc);

static struct bp_location *allocate_bp_location (struct breakpoint *bpt);

static void update_global_location_list (int);

static void update_global_location_list_nothrow (int);

static int is_hardware_watchpoint (const struct breakpoint *bpt);

static void insert_breakpoint_locations (void);

static int syscall_catchpoint_p (struct breakpoint *b);

static void tracepoints_info (char *, int);

static void delete_trace_command (char *, int);

static void enable_trace_command (char *, int);

static void disable_trace_command (char *, int);

static void trace_pass_command (char *, int);

static void set_tracepoint_count (int num);

static int is_masked_watchpoint (const struct breakpoint *b);

static struct bp_location **get_first_locp_gte_addr (CORE_ADDR address);

/* Return 1 if B refers to a static tracepoint set by marker ("-m"), zero
   otherwise.  */

static int strace_marker_p (struct breakpoint *b);

static void init_catchpoint (struct breakpoint *b,
			     struct gdbarch *gdbarch, int tempflag,
			     char *cond_string,
			     const struct breakpoint_ops *ops);

/* The abstract base class all breakpoint_ops structures inherit
   from.  */
static struct breakpoint_ops base_breakpoint_ops;

/* The breakpoint_ops structure to be inherited by all breakpoint_ops
   that are implemented on top of software or hardware breakpoints
   (user breakpoints, internal and momentary breakpoints, etc.).  */
static struct breakpoint_ops bkpt_base_breakpoint_ops;

/* Internal breakpoints class type.  */
static struct breakpoint_ops internal_breakpoint_ops;

/* Momentary breakpoints class type.  */
static struct breakpoint_ops momentary_breakpoint_ops;

/* Momentary breakpoints for bp_longjmp and bp_exception class type.  */
static struct breakpoint_ops longjmp_breakpoint_ops;

/* The breakpoint_ops structure to be used in regular user created
   breakpoints.  */
struct breakpoint_ops bkpt_breakpoint_ops;

/* Breakpoints set on probes.  */
static struct breakpoint_ops bkpt_probe_breakpoint_ops;

/* Dynamic printf class type.  */
static struct breakpoint_ops dprintf_breakpoint_ops;

/* The style in which to perform a dynamic printf.  This is a user
   option because different output options have different tradeoffs;
   if GDB does the printing, there is better error handling if there
   is a problem with any of the arguments, but using an inferior
   function lets you have special-purpose printers and sending of
   output to the same place as compiled-in print functions.  */

static const char dprintf_style_gdb[] = "gdb";
static const char dprintf_style_call[] = "call";
static const char dprintf_style_agent[] = "agent";
static const char *const dprintf_style_enums[] = {
  dprintf_style_gdb,
  dprintf_style_call,
  dprintf_style_agent,
  NULL
};
static const char *dprintf_style = dprintf_style_gdb;

/* The function to use for dynamic printf if the preferred style is to
   call into the inferior.  The value is simply a string that is
   copied into the command, so it can be anything that GDB can
   evaluate to a callable address, not necessarily a function name.  */

static char *dprintf_function = "";

/* The channel to use for dynamic printf if the preferred style is to
   call into the inferior; if a nonempty string, it will be passed to
   the call as the first argument, with the format string as the
   second.  As with the dprintf function, this can be anything that
   GDB knows how to evaluate, so in addition to common choices like
   "stderr", this could be an app-specific expression like
   "mystreams[curlogger]".  */

static char *dprintf_channel = "";

/* True if dprintf commands should continue to operate even if GDB
   has disconnected.  */
static int disconnected_dprintf = 1;

/* A reference-counted struct command_line.  This lets multiple
   breakpoints share a single command list.  */
struct counted_command_line
{
  /* The reference count.  */
  int refc;

  /* The command list.  */
  struct command_line *commands;
};

struct command_line *
breakpoint_commands (struct breakpoint *b)
{
  return b->commands ? b->commands->commands : NULL;
}

/* Flag indicating that a command has proceeded the inferior past the
   current breakpoint.  */

static int breakpoint_proceeded;

const char *
bpdisp_text (enum bpdisp disp)
{
  /* NOTE: the following values are a part of MI protocol and
     represent values of 'disp' field returned when inferior stops at
     a breakpoint.  */
  static const char * const bpdisps[] = {"del", "dstp", "dis", "keep"};

  return bpdisps[(int) disp];
}

/* Prototypes for exported functions.  */
/* If FALSE, gdb will not use hardware support for watchpoints, even
   if such is available.  */
static int can_use_hw_watchpoints;

static void
show_can_use_hw_watchpoints (struct ui_file *file, int from_tty,
			     struct cmd_list_element *c,
			     const char *value)
{
  fprintf_filtered (file,
		    _("Debugger's willingness to use "
		      "watchpoint hardware is %s.\n"),
		    value);
}

/* If AUTO_BOOLEAN_FALSE, gdb will not attempt to create pending breakpoints.
   If AUTO_BOOLEAN_TRUE, gdb will automatically create pending breakpoints
   for unrecognized breakpoint locations.
   If AUTO_BOOLEAN_AUTO, gdb will query when breakpoints are unrecognized.  */
static enum auto_boolean pending_break_support;
static void
show_pending_break_support (struct ui_file *file, int from_tty,
			    struct cmd_list_element *c,
			    const char *value)
{
  fprintf_filtered (file,
		    _("Debugger's behavior regarding "
		      "pending breakpoints is %s.\n"),
		    value);
}

/* If 1, gdb will automatically use hardware breakpoints for breakpoints
   set with "break" but falling in read-only memory.
   If 0, gdb will warn about such breakpoints, but won't automatically
   use hardware breakpoints.  */
static int automatic_hardware_breakpoints;
static void
show_automatic_hardware_breakpoints (struct ui_file *file, int from_tty,
				     struct cmd_list_element *c,
				     const char *value)
{
  fprintf_filtered (file,
		    _("Automatic usage of hardware breakpoints is %s.\n"),
		    value);
}

/* If on, gdb will keep breakpoints inserted even as inferior is
   stopped, and immediately insert any new breakpoints.  If off, gdb
   will insert breakpoints into inferior only when resuming it, and
   will remove breakpoints upon stop.  If auto, GDB will behave as ON
   if in non-stop mode, and as OFF if all-stop mode.*/

static enum auto_boolean always_inserted_mode = AUTO_BOOLEAN_AUTO;

static void
show_always_inserted_mode (struct ui_file *file, int from_tty,
		     struct cmd_list_element *c, const char *value)
{
  if (always_inserted_mode == AUTO_BOOLEAN_AUTO)
    fprintf_filtered (file,
		      _("Always inserted breakpoint "
			"mode is %s (currently %s).\n"),
		      value,
		      breakpoints_always_inserted_mode () ? "on" : "off");
  else
    fprintf_filtered (file, _("Always inserted breakpoint mode is %s.\n"),
		      value);
}

int
breakpoints_always_inserted_mode (void)
{
  return (always_inserted_mode == AUTO_BOOLEAN_TRUE
	  || (always_inserted_mode == AUTO_BOOLEAN_AUTO && non_stop));
}

static const char condition_evaluation_both[] = "host or target";

/* Modes for breakpoint condition evaluation.  */
static const char condition_evaluation_auto[] = "auto";
static const char condition_evaluation_host[] = "host";
static const char condition_evaluation_target[] = "target";
static const char *const condition_evaluation_enums[] = {
  condition_evaluation_auto,
  condition_evaluation_host,
  condition_evaluation_target,
  NULL
};

/* Global that holds the current mode for breakpoint condition evaluation.  */
static const char *condition_evaluation_mode_1 = condition_evaluation_auto;

/* Global that we use to display information to the user (gets its value from
   condition_evaluation_mode_1.  */
static const char *condition_evaluation_mode = condition_evaluation_auto;

/* Translate a condition evaluation mode MODE into either "host"
   or "target".  This is used mostly to translate from "auto" to the
   real setting that is being used.  It returns the translated
   evaluation mode.  */

static const char *
translate_condition_evaluation_mode (const char *mode)
{
  if (mode == condition_evaluation_auto)
    {
      if (target_supports_evaluation_of_breakpoint_conditions ())
	return condition_evaluation_target;
      else
	return condition_evaluation_host;
    }
  else
    return mode;
}

/* Discovers what condition_evaluation_auto translates to.  */

static const char *
breakpoint_condition_evaluation_mode (void)
{
  return translate_condition_evaluation_mode (condition_evaluation_mode);
}

/* Return true if GDB should evaluate breakpoint conditions or false
   otherwise.  */

static int
gdb_evaluates_breakpoint_condition_p (void)
{
  const char *mode = breakpoint_condition_evaluation_mode ();

  return (mode == condition_evaluation_host);
}

void _initialize_breakpoint (void);

/* Are we executing breakpoint commands?  */
static int executing_breakpoint_commands;

/* Are overlay event breakpoints enabled? */
static int overlay_events_enabled;

/* See description in breakpoint.h. */
int target_exact_watchpoints = 0;

/* Walk the following statement or block through all breakpoints.
   ALL_BREAKPOINTS_SAFE does so even if the statement deletes the
   current breakpoint.  */

#define ALL_BREAKPOINTS(B)  for (B = breakpoint_chain; B; B = B->next)

#define ALL_BREAKPOINTS_SAFE(B,TMP)	\
	for (B = breakpoint_chain;	\
	     B ? (TMP=B->next, 1): 0;	\
	     B = TMP)

/* Similar iterator for the low-level breakpoints.  SAFE variant is
   not provided so update_global_location_list must not be called
   while executing the block of ALL_BP_LOCATIONS.  */

#define ALL_BP_LOCATIONS(B,BP_TMP)					\
	for (BP_TMP = bp_location;					\
	     BP_TMP < bp_location + bp_location_count && (B = *BP_TMP);	\
	     BP_TMP++)

/* Iterates through locations with address ADDRESS for the currently selected
   program space.  BP_LOCP_TMP points to each object.  BP_LOCP_START points
   to where the loop should start from.
   If BP_LOCP_START is a NULL pointer, the macro automatically seeks the
   appropriate location to start with.  */

#define ALL_BP_LOCATIONS_AT_ADDR(BP_LOCP_TMP, BP_LOCP_START, ADDRESS)	\
	for (BP_LOCP_START = BP_LOCP_START == NULL ? get_first_locp_gte_addr (ADDRESS) : BP_LOCP_START, \
	     BP_LOCP_TMP = BP_LOCP_START;				\
	     BP_LOCP_START						\
	     && (BP_LOCP_TMP < bp_location + bp_location_count		\
	     && (*BP_LOCP_TMP)->address == ADDRESS);			\
	     BP_LOCP_TMP++)

/* Iterator for tracepoints only.  */

#define ALL_TRACEPOINTS(B)  \
  for (B = breakpoint_chain; B; B = B->next)  \
    if (is_tracepoint (B))

/* Chains of all breakpoints defined.  */

struct breakpoint *breakpoint_chain;

/* Array is sorted by bp_location_compare - primarily by the ADDRESS.  */

static struct bp_location **bp_location;

/* Number of elements of BP_LOCATION.  */

static unsigned bp_location_count;

/* Maximum alignment offset between bp_target_info.PLACED_ADDRESS and
   ADDRESS for the current elements of BP_LOCATION which get a valid
   result from bp_location_has_shadow.  You can use it for roughly
   limiting the subrange of BP_LOCATION to scan for shadow bytes for
   an address you need to read.  */

static CORE_ADDR bp_location_placed_address_before_address_max;

/* Maximum offset plus alignment between bp_target_info.PLACED_ADDRESS
   + bp_target_info.SHADOW_LEN and ADDRESS for the current elements of
   BP_LOCATION which get a valid result from bp_location_has_shadow.
   You can use it for roughly limiting the subrange of BP_LOCATION to
   scan for shadow bytes for an address you need to read.  */

static CORE_ADDR bp_location_shadow_len_after_address_max;

/* The locations that no longer correspond to any breakpoint, unlinked
   from bp_location array, but for which a hit may still be reported
   by a target.  */
VEC(bp_location_p) *moribund_locations = NULL;

/* Number of last breakpoint made.  */

static int breakpoint_count;

/* The value of `breakpoint_count' before the last command that
   created breakpoints.  If the last (break-like) command created more
   than one breakpoint, then the difference between BREAKPOINT_COUNT
   and PREV_BREAKPOINT_COUNT is more than one.  */
static int prev_breakpoint_count;

/* Number of last tracepoint made.  */

static int tracepoint_count;

static struct cmd_list_element *breakpoint_set_cmdlist;
static struct cmd_list_element *breakpoint_show_cmdlist;
struct cmd_list_element *save_cmdlist;

/* Return whether a breakpoint is an active enabled breakpoint.  */
static int
breakpoint_enabled (struct breakpoint *b)
{
  return (b->enable_state == bp_enabled);
}

/* Set breakpoint count to NUM.  */

static void
set_breakpoint_count (int num)
{
  prev_breakpoint_count = breakpoint_count;
  breakpoint_count = num;
  set_internalvar_integer (lookup_internalvar ("bpnum"), num);
}

/* Used by `start_rbreak_breakpoints' below, to record the current
   breakpoint count before "rbreak" creates any breakpoint.  */
static int rbreak_start_breakpoint_count;

/* Called at the start an "rbreak" command to record the first
   breakpoint made.  */

void
start_rbreak_breakpoints (void)
{
  rbreak_start_breakpoint_count = breakpoint_count;
}

/* Called at the end of an "rbreak" command to record the last
   breakpoint made.  */

void
end_rbreak_breakpoints (void)
{
  prev_breakpoint_count = rbreak_start_breakpoint_count;
}

/* Used in run_command to zero the hit count when a new run starts.  */

void
clear_breakpoint_hit_counts (void)
{
  struct breakpoint *b;

  ALL_BREAKPOINTS (b)
    b->hit_count = 0;
}

/* Allocate a new counted_command_line with reference count of 1.
   The new structure owns COMMANDS.  */

static struct counted_command_line *
alloc_counted_command_line (struct command_line *commands)
{
  struct counted_command_line *result
    = xmalloc (sizeof (struct counted_command_line));

  result->refc = 1;
  result->commands = commands;
  return result;
}

/* Increment reference count.  This does nothing if CMD is NULL.  */

static void
incref_counted_command_line (struct counted_command_line *cmd)
{
  if (cmd)
    ++cmd->refc;
}

/* Decrement reference count.  If the reference count reaches 0,
   destroy the counted_command_line.  Sets *CMDP to NULL.  This does
   nothing if *CMDP is NULL.  */

static void
decref_counted_command_line (struct counted_command_line **cmdp)
{
  if (*cmdp)
    {
      if (--(*cmdp)->refc == 0)
	{
	  free_command_lines (&(*cmdp)->commands);
	  xfree (*cmdp);
	}
      *cmdp = NULL;
    }
}

/* A cleanup function that calls decref_counted_command_line.  */

static void
do_cleanup_counted_command_line (void *arg)
{
  decref_counted_command_line (arg);
}

/* Create a cleanup that calls decref_counted_command_line on the
   argument.  */

static struct cleanup *
make_cleanup_decref_counted_command_line (struct counted_command_line **cmdp)
{
  return make_cleanup (do_cleanup_counted_command_line, cmdp);
}


/* Return the breakpoint with the specified number, or NULL
   if the number does not refer to an existing breakpoint.  */

struct breakpoint *
get_breakpoint (int num)
{
  struct breakpoint *b;

  ALL_BREAKPOINTS (b)
    if (b->number == num)
      return b;
  
  return NULL;
}



/* Mark locations as "conditions have changed" in case the target supports
   evaluating conditions on its side.  */

static void
mark_breakpoint_modified (struct breakpoint *b)
{
  struct bp_location *loc;

  /* This is only meaningful if the target is
     evaluating conditions and if the user has
     opted for condition evaluation on the target's
     side.  */
  if (gdb_evaluates_breakpoint_condition_p ()
      || !target_supports_evaluation_of_breakpoint_conditions ())
    return;

  if (!is_breakpoint (b))
    return;

  for (loc = b->loc; loc; loc = loc->next)
    loc->condition_changed = condition_modified;
}

/* Mark location as "conditions have changed" in case the target supports
   evaluating conditions on its side.  */

static void
mark_breakpoint_location_modified (struct bp_location *loc)
{
  /* This is only meaningful if the target is
     evaluating conditions and if the user has
     opted for condition evaluation on the target's
     side.  */
  if (gdb_evaluates_breakpoint_condition_p ()
      || !target_supports_evaluation_of_breakpoint_conditions ())

    return;

  if (!is_breakpoint (loc->owner))
    return;

  loc->condition_changed = condition_modified;
}

/* Sets the condition-evaluation mode using the static global
   condition_evaluation_mode.  */

static void
set_condition_evaluation_mode (char *args, int from_tty,
			       struct cmd_list_element *c)
{
  const char *old_mode, *new_mode;

  if ((condition_evaluation_mode_1 == condition_evaluation_target)
      && !target_supports_evaluation_of_breakpoint_conditions ())
    {
      condition_evaluation_mode_1 = condition_evaluation_mode;
      warning (_("Target does not support breakpoint condition evaluation.\n"
		 "Using host evaluation mode instead."));
      return;
    }

  new_mode = translate_condition_evaluation_mode (condition_evaluation_mode_1);
  old_mode = translate_condition_evaluation_mode (condition_evaluation_mode);

  /* Flip the switch.  Flip it even if OLD_MODE == NEW_MODE as one of the
     settings was "auto".  */
  condition_evaluation_mode = condition_evaluation_mode_1;

  /* Only update the mode if the user picked a different one.  */
  if (new_mode != old_mode)
    {
      struct bp_location *loc, **loc_tmp;
      /* If the user switched to a different evaluation mode, we
	 need to synch the changes with the target as follows:

	 "host" -> "target": Send all (valid) conditions to the target.
	 "target" -> "host": Remove all the conditions from the target.
      */

      if (new_mode == condition_evaluation_target)
	{
	  /* Mark everything modified and synch conditions with the
	     target.  */
	  ALL_BP_LOCATIONS (loc, loc_tmp)
	    mark_breakpoint_location_modified (loc);
  	}
      else
	{
	  /* Manually mark non-duplicate locations to synch conditions
	     with the target.  We do this to remove all the conditions the
	     target knows about.  */
	  ALL_BP_LOCATIONS (loc, loc_tmp)
	    if (is_breakpoint (loc->owner) && loc->inserted)
	      loc->needs_update = 1;
	}

      /* Do the update.  */
      update_global_location_list (1);
    }

  return;
}

/* Shows the current mode of breakpoint condition evaluation.  Explicitly shows
   what "auto" is translating to.  */

static void
show_condition_evaluation_mode (struct ui_file *file, int from_tty,
				struct cmd_list_element *c, const char *value)
{
  if (condition_evaluation_mode == condition_evaluation_auto)
    fprintf_filtered (file,
		      _("Breakpoint condition evaluation "
			"mode is %s (currently %s).\n"),
		      value,
		      breakpoint_condition_evaluation_mode ());
  else
    fprintf_filtered (file, _("Breakpoint condition evaluation mode is %s.\n"),
		      value);
}

/* A comparison function for bp_location AP and BP that is used by
   bsearch.  This comparison function only cares about addresses, unlike
   the more general bp_location_compare function.  */

static int
bp_location_compare_addrs (const void *ap, const void *bp)
{
  struct bp_location *a = *(void **) ap;
  struct bp_location *b = *(void **) bp;

  if (a->address == b->address)
    return 0;
  else
    return ((a->address > b->address) - (a->address < b->address));
}

/* Helper function to skip all bp_locations with addresses
   less than ADDRESS.  It returns the first bp_location that
   is greater than or equal to ADDRESS.  If none is found, just
   return NULL.  */

static struct bp_location **
get_first_locp_gte_addr (CORE_ADDR address)
{
  struct bp_location dummy_loc;
  struct bp_location *dummy_locp = &dummy_loc;
  struct bp_location **locp_found = NULL;

  /* Initialize the dummy location's address field.  */
  memset (&dummy_loc, 0, sizeof (struct bp_location));
  dummy_loc.address = address;

  /* Find a close match to the first location at ADDRESS.  */
  locp_found = bsearch (&dummy_locp, bp_location, bp_location_count,
			sizeof (struct bp_location **),
			bp_location_compare_addrs);

  /* Nothing was found, nothing left to do.  */
  if (locp_found == NULL)
    return NULL;

  /* We may have found a location that is at ADDRESS but is not the first in the
     location's list.  Go backwards (if possible) and locate the first one.  */
  while ((locp_found - 1) >= bp_location
	 && (*(locp_found - 1))->address == address)
    locp_found--;

  return locp_found;
}

void
set_breakpoint_condition (struct breakpoint *b, char *exp,
			  int from_tty)
{
  xfree (b->cond_string);
  b->cond_string = NULL;

  if (is_watchpoint (b))
    {
      struct watchpoint *w = (struct watchpoint *) b;

      xfree (w->cond_exp);
      w->cond_exp = NULL;
    }
  else
    {
      struct bp_location *loc;

      for (loc = b->loc; loc; loc = loc->next)
	{
	  xfree (loc->cond);
	  loc->cond = NULL;

	  /* No need to free the condition agent expression
	     bytecode (if we have one).  We will handle this
	     when we go through update_global_location_list.  */
	}
    }

  if (*exp == 0)
    {
      if (from_tty)
	printf_filtered (_("Breakpoint %d now unconditional.\n"), b->number);
    }
  else
    {
      char *arg = exp;

      /* I don't know if it matters whether this is the string the user
	 typed in or the decompiled expression.  */
      b->cond_string = xstrdup (arg);
      b->condition_not_parsed = 0;

      if (is_watchpoint (b))
	{
	  struct watchpoint *w = (struct watchpoint *) b;

	  innermost_block = NULL;
	  arg = exp;
	  w->cond_exp = parse_exp_1 (&arg, 0, 0, 0);
	  if (*arg)
	    error (_("Junk at end of expression"));
	  w->cond_exp_valid_block = innermost_block;
	}
      else
	{
	  struct bp_location *loc;

	  for (loc = b->loc; loc; loc = loc->next)
	    {
	      arg = exp;
	      loc->cond =
		parse_exp_1 (&arg, loc->address,
			     block_for_pc (loc->address), 0);
	      if (*arg)
		error (_("Junk at end of expression"));
	    }
	}
    }
  mark_breakpoint_modified (b);

  annotate_breakpoints_changed ();
  observer_notify_breakpoint_modified (b);
}

/* Completion for the "condition" command.  */

static VEC (char_ptr) *
condition_completer (struct cmd_list_element *cmd, char *text, char *word)
{
  char *space;

  text = skip_spaces (text);
  space = skip_to_space (text);
  if (*space == '\0')
    {
      int len;
      struct breakpoint *b;
      VEC (char_ptr) *result = NULL;

      if (text[0] == '$')
	{
	  /* We don't support completion of history indices.  */
	  if (isdigit (text[1]))
	    return NULL;
	  return complete_internalvar (&text[1]);
	}

      /* We're completing the breakpoint number.  */
      len = strlen (text);

      ALL_BREAKPOINTS (b)
      {
	int single = b->loc->next == NULL;
	struct bp_location *loc;
	int count = 1;

	for (loc = b->loc; loc; loc = loc->next)
	  {
	    char location[50];

	    if (single)
	      xsnprintf (location, sizeof (location), "%d", b->number);
	    else
	      xsnprintf (location, sizeof (location),  "%d.%d", b->number,
			 count);

	    if (strncmp (location, text, len) == 0)
	      VEC_safe_push (char_ptr, result, xstrdup (location));

	    ++count;
	  }
      }

      return result;
    }

  /* We're completing the expression part.  */
  text = skip_spaces (space);
  return expression_completer (cmd, text, word);
}

/* condition N EXP -- set break condition of breakpoint N to EXP.  */

static void
condition_command (char *arg, int from_tty)
{
  struct breakpoint *b;
  char *p;
  int bnum;

  if (arg == 0)
    error_no_arg (_("breakpoint number"));

  p = arg;
  bnum = get_number (&p);
  if (bnum == 0)
    error (_("Bad breakpoint argument: '%s'"), arg);

  ALL_BREAKPOINTS (b)
    if (b->number == bnum)
      {
	/* Check if this breakpoint has a Python object assigned to
	   it, and if it has a definition of the "stop"
	   method.  This method and conditions entered into GDB from
	   the CLI are mutually exclusive.  */
	if (b->py_bp_object
	    && gdbpy_breakpoint_has_py_cond (b->py_bp_object))
	  error (_("Cannot set a condition where a Python 'stop' "
		   "method has been defined in the breakpoint."));
	set_breakpoint_condition (b, p, from_tty);

	if (is_breakpoint (b))
	  update_global_location_list (1);

	return;
      }

  error (_("No breakpoint number %d."), bnum);
}

/* Check that COMMAND do not contain commands that are suitable
   only for tracepoints and not suitable for ordinary breakpoints.
   Throw if any such commands is found.  */

static void
check_no_tracepoint_commands (struct command_line *commands)
{
  struct command_line *c;

  for (c = commands; c; c = c->next)
    {
      int i;

      if (c->control_type == while_stepping_control)
	error (_("The 'while-stepping' command can "
		 "only be used for tracepoints"));

      for (i = 0; i < c->body_count; ++i)
	check_no_tracepoint_commands ((c->body_list)[i]);

      /* Not that command parsing removes leading whitespace and comment
	 lines and also empty lines.  So, we only need to check for
	 command directly.  */
      if (strstr (c->line, "collect ") == c->line)
	error (_("The 'collect' command can only be used for tracepoints"));

      if (strstr (c->line, "teval ") == c->line)
	error (_("The 'teval' command can only be used for tracepoints"));
    }
}

/* Encapsulate tests for different types of tracepoints.  */

static int
is_tracepoint_type (enum bptype type)
{
  return (type == bp_tracepoint
	  || type == bp_fast_tracepoint
	  || type == bp_static_tracepoint);
}

int
is_tracepoint (const struct breakpoint *b)
{
  return is_tracepoint_type (b->type);
}

/* A helper function that validates that COMMANDS are valid for a
   breakpoint.  This function will throw an exception if a problem is
   found.  */

static void
validate_commands_for_breakpoint (struct breakpoint *b,
				  struct command_line *commands)
{
  if (is_tracepoint (b))
    {
      /* We need to verify that each top-level element of commands is
	 valid for tracepoints, that there's at most one
	 while-stepping element, and that while-stepping's body has
	 valid tracing commands excluding nested while-stepping.  */
      struct command_line *c;
      struct command_line *while_stepping = 0;
      for (c = commands; c; c = c->next)
	{
	  if (c->control_type == while_stepping_control)
	    {
	      if (b->type == bp_fast_tracepoint)
		error (_("The 'while-stepping' command "
			 "cannot be used for fast tracepoint"));
	      else if (b->type == bp_static_tracepoint)
		error (_("The 'while-stepping' command "
			 "cannot be used for static tracepoint"));

	      if (while_stepping)
		error (_("The 'while-stepping' command "
			 "can be used only once"));
	      else
		while_stepping = c;
	    }
	}
      if (while_stepping)
	{
	  struct command_line *c2;

	  gdb_assert (while_stepping->body_count == 1);
	  c2 = while_stepping->body_list[0];
	  for (; c2; c2 = c2->next)
	    {
	      if (c2->control_type == while_stepping_control)
		error (_("The 'while-stepping' command cannot be nested"));
	    }
	}
    }
  else
    {
      check_no_tracepoint_commands (commands);
    }
}

/* Return a vector of all the static tracepoints set at ADDR.  The
   caller is responsible for releasing the vector.  */

VEC(breakpoint_p) *
static_tracepoints_here (CORE_ADDR addr)
{
  struct breakpoint *b;
  VEC(breakpoint_p) *found = 0;
  struct bp_location *loc;

  ALL_BREAKPOINTS (b)
    if (b->type == bp_static_tracepoint)
      {
	for (loc = b->loc; loc; loc = loc->next)
	  if (loc->address == addr)
	    VEC_safe_push(breakpoint_p, found, b);
      }

  return found;
}

/* Set the command list of B to COMMANDS.  If breakpoint is tracepoint,
   validate that only allowed commands are included.  */

void
breakpoint_set_commands (struct breakpoint *b, 
			 struct command_line *commands)
{
  validate_commands_for_breakpoint (b, commands);

  decref_counted_command_line (&b->commands);
  b->commands = alloc_counted_command_line (commands);
  annotate_breakpoints_changed ();
  observer_notify_breakpoint_modified (b);
}

/* Set the internal `silent' flag on the breakpoint.  Note that this
   is not the same as the "silent" that may appear in the breakpoint's
   commands.  */

void
breakpoint_set_silent (struct breakpoint *b, int silent)
{
  int old_silent = b->silent;

  b->silent = silent;
  if (old_silent != silent)
    observer_notify_breakpoint_modified (b);
}

/* Set the thread for this breakpoint.  If THREAD is -1, make the
   breakpoint work for any thread.  */

void
breakpoint_set_thread (struct breakpoint *b, int thread)
{
  int old_thread = b->thread;

  b->thread = thread;
  if (old_thread != thread)
    observer_notify_breakpoint_modified (b);
}

/* Set the task for this breakpoint.  If TASK is 0, make the
   breakpoint work for any task.  */

void
breakpoint_set_task (struct breakpoint *b, int task)
{
  int old_task = b->task;

  b->task = task;
  if (old_task != task)
    observer_notify_breakpoint_modified (b);
}

void
check_tracepoint_command (char *line, void *closure)
{
  struct breakpoint *b = closure;

  validate_actionline (&line, b);
}

/* A structure used to pass information through
   map_breakpoint_numbers.  */

struct commands_info
{
  /* True if the command was typed at a tty.  */
  int from_tty;

  /* The breakpoint range spec.  */
  char *arg;

  /* Non-NULL if the body of the commands are being read from this
     already-parsed command.  */
  struct command_line *control;

  /* The command lines read from the user, or NULL if they have not
     yet been read.  */
  struct counted_command_line *cmd;
};

/* A callback for map_breakpoint_numbers that sets the commands for
   commands_command.  */

static void
do_map_commands_command (struct breakpoint *b, void *data)
{
  struct commands_info *info = data;

  if (info->cmd == NULL)
    {
      struct command_line *l;

      if (info->control != NULL)
	l = copy_command_lines (info->control->body_list[0]);
      else
	{
	  struct cleanup *old_chain;
	  char *str;

	  str = xstrprintf (_("Type commands for breakpoint(s) "
			      "%s, one per line."),
			    info->arg);

	  old_chain = make_cleanup (xfree, str);

	  l = read_command_lines (str,
				  info->from_tty, 1,
				  (is_tracepoint (b)
				   ? check_tracepoint_command : 0),
				  b);

	  do_cleanups (old_chain);
	}

      info->cmd = alloc_counted_command_line (l);
    }

  /* If a breakpoint was on the list more than once, we don't need to
     do anything.  */
  if (b->commands != info->cmd)
    {
      validate_commands_for_breakpoint (b, info->cmd->commands);
      incref_counted_command_line (info->cmd);
      decref_counted_command_line (&b->commands);
      b->commands = info->cmd;
      annotate_breakpoints_changed ();
      observer_notify_breakpoint_modified (b);
    }
}

static void
commands_command_1 (char *arg, int from_tty, 
		    struct command_line *control)
{
  struct cleanup *cleanups;
  struct commands_info info;

  info.from_tty = from_tty;
  info.control = control;
  info.cmd = NULL;
  /* If we read command lines from the user, then `info' will hold an
     extra reference to the commands that we must clean up.  */
  cleanups = make_cleanup_decref_counted_command_line (&info.cmd);

  if (arg == NULL || !*arg)
    {
      if (breakpoint_count - prev_breakpoint_count > 1)
	arg = xstrprintf ("%d-%d", prev_breakpoint_count + 1, 
			  breakpoint_count);
      else if (breakpoint_count > 0)
	arg = xstrprintf ("%d", breakpoint_count);
      else
	{
	  /* So that we don't try to free the incoming non-NULL
	     argument in the cleanup below.  Mapping breakpoint
	     numbers will fail in this case.  */
	  arg = NULL;
	}
    }
  else
    /* The command loop has some static state, so we need to preserve
       our argument.  */
    arg = xstrdup (arg);

  if (arg != NULL)
    make_cleanup (xfree, arg);

  info.arg = arg;

  map_breakpoint_numbers (arg, do_map_commands_command, &info);

  if (info.cmd == NULL)
    error (_("No breakpoints specified."));

  do_cleanups (cleanups);
}

static void
commands_command (char *arg, int from_tty)
{
  commands_command_1 (arg, from_tty, NULL);
}

/* Like commands_command, but instead of reading the commands from
   input stream, takes them from an already parsed command structure.

   This is used by cli-script.c to DTRT with breakpoint commands
   that are part of if and while bodies.  */
enum command_control_type
commands_from_control_command (char *arg, struct command_line *cmd)
{
  commands_command_1 (arg, 0, cmd);
  return simple_control;
}

/* Return non-zero if BL->TARGET_INFO contains valid information.  */

static int
bp_location_has_shadow (struct bp_location *bl)
{
  if (bl->loc_type != bp_loc_software_breakpoint)
    return 0;
  if (!bl->inserted)
    return 0;
  if (bl->target_info.shadow_len == 0)
    /* BL isn't valid, or doesn't shadow memory.  */
    return 0;
  return 1;
}

/* Update BUF, which is LEN bytes read from the target address MEMADDR,
   by replacing any memory breakpoints with their shadowed contents.

   If READBUF is not NULL, this buffer must not overlap with any of
   the breakpoint location's shadow_contents buffers.  Otherwise,
   a failed assertion internal error will be raised.

   The range of shadowed area by each bp_location is:
     bl->address - bp_location_placed_address_before_address_max
     up to bl->address + bp_location_shadow_len_after_address_max
   The range we were requested to resolve shadows for is:
     memaddr ... memaddr + len
   Thus the safe cutoff boundaries for performance optimization are
     memaddr + len <= (bl->address
		       - bp_location_placed_address_before_address_max)
   and:
     bl->address + bp_location_shadow_len_after_address_max <= memaddr  */

void
breakpoint_xfer_memory (gdb_byte *readbuf, gdb_byte *writebuf,
			const gdb_byte *writebuf_org,
			ULONGEST memaddr, LONGEST len)
{
  /* Left boundary, right boundary and median element of our binary
     search.  */
  unsigned bc_l, bc_r, bc;

  /* Find BC_L which is a leftmost element which may affect BUF
     content.  It is safe to report lower value but a failure to
     report higher one.  */

  bc_l = 0;
  bc_r = bp_location_count;
  while (bc_l + 1 < bc_r)
    {
      struct bp_location *bl;

      bc = (bc_l + bc_r) / 2;
      bl = bp_location[bc];

      /* Check first BL->ADDRESS will not overflow due to the added
	 constant.  Then advance the left boundary only if we are sure
	 the BC element can in no way affect the BUF content (MEMADDR
	 to MEMADDR + LEN range).

	 Use the BP_LOCATION_SHADOW_LEN_AFTER_ADDRESS_MAX safety
	 offset so that we cannot miss a breakpoint with its shadow
	 range tail still reaching MEMADDR.  */

      if ((bl->address + bp_location_shadow_len_after_address_max
	   >= bl->address)
	  && (bl->address + bp_location_shadow_len_after_address_max
	      <= memaddr))
	bc_l = bc;
      else
	bc_r = bc;
    }

  /* Due to the binary search above, we need to make sure we pick the
     first location that's at BC_L's address.  E.g., if there are
     multiple locations at the same address, BC_L may end up pointing
     at a duplicate location, and miss the "master"/"inserted"
     location.  Say, given locations L1, L2 and L3 at addresses A and
     B:

      L1@A, L2@A, L3@B, ...

     BC_L could end up pointing at location L2, while the "master"
     location could be L1.  Since the `loc->inserted' flag is only set
     on "master" locations, we'd forget to restore the shadow of L1
     and L2.  */
  while (bc_l > 0
	 && bp_location[bc_l]->address == bp_location[bc_l - 1]->address)
    bc_l--;

  /* Now do full processing of the found relevant range of elements.  */

  for (bc = bc_l; bc < bp_location_count; bc++)
  {
    struct bp_location *bl = bp_location[bc];
    CORE_ADDR bp_addr = 0;
    int bp_size = 0;
    int bptoffset = 0;

    /* bp_location array has BL->OWNER always non-NULL.  */
    if (bl->owner->type == bp_none)
      warning (_("reading through apparently deleted breakpoint #%d?"),
	       bl->owner->number);

    /* Performance optimization: any further element can no longer affect BUF
       content.  */

    if (bl->address >= bp_location_placed_address_before_address_max
        && memaddr + len <= (bl->address
			     - bp_location_placed_address_before_address_max))
      break;

    if (!bp_location_has_shadow (bl))
      continue;
    if (!breakpoint_address_match (bl->target_info.placed_address_space, 0,
				   current_program_space->aspace, 0))
      continue;

    /* Addresses and length of the part of the breakpoint that
       we need to copy.  */
    bp_addr = bl->target_info.placed_address;
    bp_size = bl->target_info.shadow_len;

    if (bp_addr + bp_size <= memaddr)
      /* The breakpoint is entirely before the chunk of memory we
         are reading.  */
      continue;

    if (bp_addr >= memaddr + len)
      /* The breakpoint is entirely after the chunk of memory we are
         reading.  */
      continue;

    /* Offset within shadow_contents.  */
    if (bp_addr < memaddr)
      {
	/* Only copy the second part of the breakpoint.  */
	bp_size -= memaddr - bp_addr;
	bptoffset = memaddr - bp_addr;
	bp_addr = memaddr;
      }

    if (bp_addr + bp_size > memaddr + len)
      {
	/* Only copy the first part of the breakpoint.  */
	bp_size -= (bp_addr + bp_size) - (memaddr + len);
      }

    if (readbuf != NULL)
      {
	/* Verify that the readbuf buffer does not overlap with
	   the shadow_contents buffer.  */
	gdb_assert (bl->target_info.shadow_contents >= readbuf + len
		    || readbuf >= (bl->target_info.shadow_contents
				   + bl->target_info.shadow_len));

	/* Update the read buffer with this inserted breakpoint's
	   shadow.  */
	memcpy (readbuf + bp_addr - memaddr,
		bl->target_info.shadow_contents + bptoffset, bp_size);
      }
    else
      {
	struct gdbarch *gdbarch = bl->gdbarch;
	const unsigned char *bp;
	CORE_ADDR placed_address = bl->target_info.placed_address;
	unsigned placed_size = bl->target_info.placed_size;

	/* Update the shadow with what we want to write to memory.  */
	memcpy (bl->target_info.shadow_contents + bptoffset,
		writebuf_org + bp_addr - memaddr, bp_size);

	/* Determine appropriate breakpoint contents and size for this
	   address.  */
	bp = gdbarch_breakpoint_from_pc (gdbarch, &placed_address, &placed_size);

	/* Update the final write buffer with this inserted
	   breakpoint's INSN.  */
	memcpy (writebuf + bp_addr - memaddr, bp + bptoffset, bp_size);
      }
  }
}


/* Return true if BPT is either a software breakpoint or a hardware
   breakpoint.  */

int
is_breakpoint (const struct breakpoint *bpt)
{
  return (bpt->type == bp_breakpoint
	  || bpt->type == bp_hardware_breakpoint
	  || bpt->type == bp_dprintf);
}

/* Return true if BPT is of any hardware watchpoint kind.  */

static int
is_hardware_watchpoint (const struct breakpoint *bpt)
{
  return (bpt->type == bp_hardware_watchpoint
	  || bpt->type == bp_read_watchpoint
	  || bpt->type == bp_access_watchpoint);
}

/* Return true if BPT is of any watchpoint kind, hardware or
   software.  */

int
is_watchpoint (const struct breakpoint *bpt)
{
  return (is_hardware_watchpoint (bpt)
	  || bpt->type == bp_watchpoint);
}

/* Returns true if the current thread and its running state are safe
   to evaluate or update watchpoint B.  Watchpoints on local
   expressions need to be evaluated in the context of the thread that
   was current when the watchpoint was created, and, that thread needs
   to be stopped to be able to select the correct frame context.
   Watchpoints on global expressions can be evaluated on any thread,
   and in any state.  It is presently left to the target allowing
   memory accesses when threads are running.  */

static int
watchpoint_in_thread_scope (struct watchpoint *b)
{
  return (b->base.pspace == current_program_space
	  && (ptid_equal (b->watchpoint_thread, null_ptid)
	      || (ptid_equal (inferior_ptid, b->watchpoint_thread)
		  && !is_executing (inferior_ptid))));
}

/* Set watchpoint B to disp_del_at_next_stop, even including its possible
   associated bp_watchpoint_scope breakpoint.  */

static void
watchpoint_del_at_next_stop (struct watchpoint *w)
{
  struct breakpoint *b = &w->base;

  if (b->related_breakpoint != b)
    {
      gdb_assert (b->related_breakpoint->type == bp_watchpoint_scope);
      gdb_assert (b->related_breakpoint->related_breakpoint == b);
      b->related_breakpoint->disposition = disp_del_at_next_stop;
      b->related_breakpoint->related_breakpoint = b->related_breakpoint;
      b->related_breakpoint = b;
    }
  b->disposition = disp_del_at_next_stop;
}

/* Assuming that B is a watchpoint:
   - Reparse watchpoint expression, if REPARSE is non-zero
   - Evaluate expression and store the result in B->val
   - Evaluate the condition if there is one, and store the result
     in b->loc->cond.
   - Update the list of values that must be watched in B->loc.

   If the watchpoint disposition is disp_del_at_next_stop, then do
   nothing.  If this is local watchpoint that is out of scope, delete
   it.

   Even with `set breakpoint always-inserted on' the watchpoints are
   removed + inserted on each stop here.  Normal breakpoints must
   never be removed because they might be missed by a running thread
   when debugging in non-stop mode.  On the other hand, hardware
   watchpoints (is_hardware_watchpoint; processed here) are specific
   to each LWP since they are stored in each LWP's hardware debug
   registers.  Therefore, such LWP must be stopped first in order to
   be able to modify its hardware watchpoints.

   Hardware watchpoints must be reset exactly once after being
   presented to the user.  It cannot be done sooner, because it would
   reset the data used to present the watchpoint hit to the user.  And
   it must not be done later because it could display the same single
   watchpoint hit during multiple GDB stops.  Note that the latter is
   relevant only to the hardware watchpoint types bp_read_watchpoint
   and bp_access_watchpoint.  False hit by bp_hardware_watchpoint is
   not user-visible - its hit is suppressed if the memory content has
   not changed.

   The following constraints influence the location where we can reset
   hardware watchpoints:

   * target_stopped_by_watchpoint and target_stopped_data_address are
     called several times when GDB stops.

   [linux] 
   * Multiple hardware watchpoints can be hit at the same time,
     causing GDB to stop.  GDB only presents one hardware watchpoint
     hit at a time as the reason for stopping, and all the other hits
     are presented later, one after the other, each time the user
     requests the execution to be resumed.  Execution is not resumed
     for the threads still having pending hit event stored in
     LWP_INFO->STATUS.  While the watchpoint is already removed from
     the inferior on the first stop the thread hit event is kept being
     reported from its cached value by linux_nat_stopped_data_address
     until the real thread resume happens after the watchpoint gets
     presented and thus its LWP_INFO->STATUS gets reset.

   Therefore the hardware watchpoint hit can get safely reset on the
   watchpoint removal from inferior.  */

static void
update_watchpoint (struct watchpoint *b, int reparse)
{
  int within_current_scope;
  struct frame_id saved_frame_id;
  int frame_saved;

  /* If this is a local watchpoint, we only want to check if the
     watchpoint frame is in scope if the current thread is the thread
     that was used to create the watchpoint.  */
  if (!watchpoint_in_thread_scope (b))
    return;

  if (b->base.disposition == disp_del_at_next_stop)
    return;
 
  frame_saved = 0;

  /* Determine if the watchpoint is within scope.  */
  if (b->exp_valid_block == NULL)
    within_current_scope = 1;
  else
    {
      struct frame_info *fi = get_current_frame ();
      struct gdbarch *frame_arch = get_frame_arch (fi);
      CORE_ADDR frame_pc = get_frame_pc (fi);

      /* If we're in a function epilogue, unwinding may not work
	 properly, so do not attempt to recreate locations at this
	 point.  See similar comments in watchpoint_check.  */
      if (gdbarch_in_function_epilogue_p (frame_arch, frame_pc))
	return;

      /* Save the current frame's ID so we can restore it after
         evaluating the watchpoint expression on its own frame.  */
      /* FIXME drow/2003-09-09: It would be nice if evaluate_expression
         took a frame parameter, so that we didn't have to change the
         selected frame.  */
      frame_saved = 1;
      saved_frame_id = get_frame_id (get_selected_frame (NULL));

      fi = frame_find_by_id (b->watchpoint_frame);
      within_current_scope = (fi != NULL);
      if (within_current_scope)
	select_frame (fi);
    }

  /* We don't free locations.  They are stored in the bp_location array
     and update_global_location_list will eventually delete them and
     remove breakpoints if needed.  */
  b->base.loc = NULL;

  if (within_current_scope && reparse)
    {
      char *s;

      if (b->exp)
	{
	  xfree (b->exp);
	  b->exp = NULL;
	}
      s = b->exp_string_reparse ? b->exp_string_reparse : b->exp_string;
      b->exp = parse_exp_1 (&s, 0, b->exp_valid_block, 0);
      /* If the meaning of expression itself changed, the old value is
	 no longer relevant.  We don't want to report a watchpoint hit
	 to the user when the old value and the new value may actually
	 be completely different objects.  */
      value_free (b->val);
      b->val = NULL;
      b->val_valid = 0;

      /* Note that unlike with breakpoints, the watchpoint's condition
	 expression is stored in the breakpoint object, not in the
	 locations (re)created below.  */
      if (b->base.cond_string != NULL)
	{
	  if (b->cond_exp != NULL)
	    {
	      xfree (b->cond_exp);
	      b->cond_exp = NULL;
	    }

	  s = b->base.cond_string;
	  b->cond_exp = parse_exp_1 (&s, 0, b->cond_exp_valid_block, 0);
	}
    }

  /* If we failed to parse the expression, for example because
     it refers to a global variable in a not-yet-loaded shared library,
     don't try to insert watchpoint.  We don't automatically delete
     such watchpoint, though, since failure to parse expression
     is different from out-of-scope watchpoint.  */
  if ( !target_has_execution)
    {
      /* Without execution, memory can't change.  No use to try and
	 set watchpoint locations.  The watchpoint will be reset when
	 the target gains execution, through breakpoint_re_set.  */
    }
  else if (within_current_scope && b->exp)
    {
      int pc = 0;
      struct value *val_chain, *v, *result, *next;
      struct program_space *frame_pspace;

      fetch_subexp_value (b->exp, &pc, &v, &result, &val_chain);

      /* Avoid setting b->val if it's already set.  The meaning of
	 b->val is 'the last value' user saw, and we should update
	 it only if we reported that last value to user.  As it
	 happens, the code that reports it updates b->val directly.
	 We don't keep track of the memory value for masked
	 watchpoints.  */
      if (!b->val_valid && !is_masked_watchpoint (&b->base))
	{
	  b->val = v;
	  b->val_valid = 1;
	}

      frame_pspace = get_frame_program_space (get_selected_frame (NULL));

      /* Look at each value on the value chain.  */
      for (v = val_chain; v; v = value_next (v))
	{
	  /* If it's a memory location, and GDB actually needed
	     its contents to evaluate the expression, then we
	     must watch it.  If the first value returned is
	     still lazy, that means an error occurred reading it;
	     watch it anyway in case it becomes readable.  */
	  if (VALUE_LVAL (v) == lval_memory
	      && (v == val_chain || ! value_lazy (v)))
	    {
	      struct type *vtype = check_typedef (value_type (v));

	      /* We only watch structs and arrays if user asked
		 for it explicitly, never if they just happen to
		 appear in the middle of some value chain.  */
	      if (v == result
		  || (TYPE_CODE (vtype) != TYPE_CODE_STRUCT
		      && TYPE_CODE (vtype) != TYPE_CODE_ARRAY))
		{
		  CORE_ADDR addr;
		  int type;
		  struct bp_location *loc, **tmp;

		  addr = value_address (v);
		  type = hw_write;
		  if (b->base.type == bp_read_watchpoint)
		    type = hw_read;
		  else if (b->base.type == bp_access_watchpoint)
		    type = hw_access;

		  loc = allocate_bp_location (&b->base);
		  for (tmp = &(b->base.loc); *tmp != NULL; tmp = &((*tmp)->next))
		    ;
		  *tmp = loc;
		  loc->gdbarch = get_type_arch (value_type (v));

		  loc->pspace = frame_pspace;
		  loc->address = addr;
		  loc->length = TYPE_LENGTH (value_type (v));
		  loc->watchpoint_type = type;
		}
	    }
	}

      /* Change the type of breakpoint between hardware assisted or
	 an ordinary watchpoint depending on the hardware support
	 and free hardware slots.  REPARSE is set when the inferior
	 is started.  */
      if (reparse)
	{
	  int reg_cnt;
	  enum bp_loc_type loc_type;
	  struct bp_location *bl;

	  reg_cnt = can_use_hardware_watchpoint (val_chain);

	  if (reg_cnt)
	    {
	      int i, target_resources_ok, other_type_used;
	      enum bptype type;

	      /* Use an exact watchpoint when there's only one memory region to be
		 watched, and only one debug register is needed to watch it.  */
	      b->exact = target_exact_watchpoints && reg_cnt == 1;

	      /* We need to determine how many resources are already
		 used for all other hardware watchpoints plus this one
		 to see if we still have enough resources to also fit
		 this watchpoint in as well.  */

	      /* If this is a software watchpoint, we try to turn it
		 to a hardware one -- count resources as if B was of
		 hardware watchpoint type.  */
	      type = b->base.type;
	      if (type == bp_watchpoint)
		type = bp_hardware_watchpoint;

	      /* This watchpoint may or may not have been placed on
		 the list yet at this point (it won't be in the list
		 if we're trying to create it for the first time,
		 through watch_command), so always account for it
		 manually.  */

	      /* Count resources used by all watchpoints except B.  */
	      i = hw_watchpoint_used_count_others (&b->base, type, &other_type_used);

	      /* Add in the resources needed for B.  */
	      i += hw_watchpoint_use_count (&b->base);

	      target_resources_ok
		= target_can_use_hardware_watchpoint (type, i, other_type_used);
	      if (target_resources_ok <= 0)
		{
		  int sw_mode = b->base.ops->works_in_software_mode (&b->base);

		  if (target_resources_ok == 0 && !sw_mode)
		    error (_("Target does not support this type of "
			     "hardware watchpoint."));
		  else if (target_resources_ok < 0 && !sw_mode)
		    error (_("There are not enough available hardware "
			     "resources for this watchpoint."));

		  /* Downgrade to software watchpoint.  */
		  b->base.type = bp_watchpoint;
		}
	      else
		{
		  /* If this was a software watchpoint, we've just
		     found we have enough resources to turn it to a
		     hardware watchpoint.  Otherwise, this is a
		     nop.  */
		  b->base.type = type;
		}
	    }
	  else if (!b->base.ops->works_in_software_mode (&b->base))
	    error (_("Expression cannot be implemented with "
		     "read/access watchpoint."));
	  else
	    b->base.type = bp_watchpoint;

	  loc_type = (b->base.type == bp_watchpoint? bp_loc_other
		      : bp_loc_hardware_watchpoint);
	  for (bl = b->base.loc; bl; bl = bl->next)
	    bl->loc_type = loc_type;
	}

      for (v = val_chain; v; v = next)
	{
	  next = value_next (v);
	  if (v != b->val)
	    value_free (v);
	}

      /* If a software watchpoint is not watching any memory, then the
	 above left it without any location set up.  But,
	 bpstat_stop_status requires a location to be able to report
	 stops, so make sure there's at least a dummy one.  */
      if (b->base.type == bp_watchpoint && b->base.loc == NULL)
	{
	  struct breakpoint *base = &b->base;
	  base->loc = allocate_bp_location (base);
	  base->loc->pspace = frame_pspace;
	  base->loc->address = -1;
	  base->loc->length = -1;
	  base->loc->watchpoint_type = -1;
	}
    }
  else if (!within_current_scope)
    {
      printf_filtered (_("\
Watchpoint %d deleted because the program has left the block\n\
in which its expression is valid.\n"),
		       b->base.number);
      watchpoint_del_at_next_stop (b);
    }

  /* Restore the selected frame.  */
  if (frame_saved)
    select_frame (frame_find_by_id (saved_frame_id));
}


/* Returns 1 iff breakpoint location should be
   inserted in the inferior.  We don't differentiate the type of BL's owner
   (breakpoint vs. tracepoint), although insert_location in tracepoint's
   breakpoint_ops is not defined, because in insert_bp_location,
   tracepoint's insert_location will not be called.  */
static int
should_be_inserted (struct bp_location *bl)
{
  if (bl->owner == NULL || !breakpoint_enabled (bl->owner))
    return 0;

  if (bl->owner->disposition == disp_del_at_next_stop)
    return 0;

  if (!bl->enabled || bl->shlib_disabled || bl->duplicate)
    return 0;

  if (user_breakpoint_p (bl->owner) && bl->pspace->executing_startup)
    return 0;

  /* This is set for example, when we're attached to the parent of a
     vfork, and have detached from the child.  The child is running
     free, and we expect it to do an exec or exit, at which point the
     OS makes the parent schedulable again (and the target reports
     that the vfork is done).  Until the child is done with the shared
     memory region, do not insert breakpoints in the parent, otherwise
     the child could still trip on the parent's breakpoints.  Since
     the parent is blocked anyway, it won't miss any breakpoint.  */
  if (bl->pspace->breakpoints_not_allowed)
    return 0;

  return 1;
}

/* Same as should_be_inserted but does the check assuming
   that the location is not duplicated.  */

static int
unduplicated_should_be_inserted (struct bp_location *bl)
{
  int result;
  const int save_duplicate = bl->duplicate;

  bl->duplicate = 0;
  result = should_be_inserted (bl);
  bl->duplicate = save_duplicate;
  return result;
}

/* Parses a conditional described by an expression COND into an
   agent expression bytecode suitable for evaluation
   by the bytecode interpreter.  Return NULL if there was
   any error during parsing.  */

static struct agent_expr *
parse_cond_to_aexpr (CORE_ADDR scope, struct expression *cond)
{
  struct agent_expr *aexpr = NULL;
  struct cleanup *old_chain = NULL;
  volatile struct gdb_exception ex;

  if (!cond)
    return NULL;

  /* We don't want to stop processing, so catch any errors
     that may show up.  */
  TRY_CATCH (ex, RETURN_MASK_ERROR)
    {
      aexpr = gen_eval_for_expr (scope, cond);
    }

  if (ex.reason < 0)
    {
      /* If we got here, it means the condition could not be parsed to a valid
	 bytecode expression and thus can't be evaluated on the target's side.
	 It's no use iterating through the conditions.  */
      return NULL;
    }

  /* We have a valid agent expression.  */
  return aexpr;
}

/* Based on location BL, create a list of breakpoint conditions to be
   passed on to the target.  If we have duplicated locations with different
   conditions, we will add such conditions to the list.  The idea is that the
   target will evaluate the list of conditions and will only notify GDB when
   one of them is true.  */

static void
build_target_condition_list (struct bp_location *bl)
{
  struct bp_location **locp = NULL, **loc2p;
  int null_condition_or_parse_error = 0;
  int modified = bl->needs_update;
  struct bp_location *loc;

  /* This is only meaningful if the target is
     evaluating conditions and if the user has
     opted for condition evaluation on the target's
     side.  */
  if (gdb_evaluates_breakpoint_condition_p ()
      || !target_supports_evaluation_of_breakpoint_conditions ())
    return;

  /* Do a first pass to check for locations with no assigned
     conditions or conditions that fail to parse to a valid agent expression
     bytecode.  If any of these happen, then it's no use to send conditions
     to the target since this location will always trigger and generate a
     response back to GDB.  */
  ALL_BP_LOCATIONS_AT_ADDR (loc2p, locp, bl->address)
    {
      loc = (*loc2p);
      if (is_breakpoint (loc->owner) && loc->pspace->num == bl->pspace->num)
	{
	  if (modified)
	    {
	      struct agent_expr *aexpr;

	      /* Re-parse the conditions since something changed.  In that
		 case we already freed the condition bytecodes (see
		 force_breakpoint_reinsertion).  We just
		 need to parse the condition to bytecodes again.  */
	      aexpr = parse_cond_to_aexpr (bl->address, loc->cond);
	      loc->cond_bytecode = aexpr;

	      /* Check if we managed to parse the conditional expression
		 correctly.  If not, we will not send this condition
		 to the target.  */
	      if (aexpr)
		continue;
	    }

	  /* If we have a NULL bytecode expression, it means something
	     went wrong or we have a null condition expression.  */
	  if (!loc->cond_bytecode)
	    {
	      null_condition_or_parse_error = 1;
	      break;
	    }
	}
    }

  /* If any of these happened, it means we will have to evaluate the conditions
     for the location's address on gdb's side.  It is no use keeping bytecodes
     for all the other duplicate locations, thus we free all of them here.

     This is so we have a finer control over which locations' conditions are
     being evaluated by GDB or the remote stub.  */
  if (null_condition_or_parse_error)
    {
      ALL_BP_LOCATIONS_AT_ADDR (loc2p, locp, bl->address)
	{
	  loc = (*loc2p);
	  if (is_breakpoint (loc->owner) && loc->pspace->num == bl->pspace->num)
	    {
	      /* Only go as far as the first NULL bytecode is
		 located.  */
	      if (!loc->cond_bytecode)
		return;

	      free_agent_expr (loc->cond_bytecode);
	      loc->cond_bytecode = NULL;
	    }
	}
    }

  /* No NULL conditions or failed bytecode generation.  Build a condition list
     for this location's address.  */
  ALL_BP_LOCATIONS_AT_ADDR (loc2p, locp, bl->address)
    {
      loc = (*loc2p);
      if (loc->cond
	  && is_breakpoint (loc->owner)
	  && loc->pspace->num == bl->pspace->num
	  && loc->owner->enable_state == bp_enabled
	  && loc->enabled)
	/* Add the condition to the vector.  This will be used later to send the
	   conditions to the target.  */
	VEC_safe_push (agent_expr_p, bl->target_info.conditions,
		       loc->cond_bytecode);
    }

  return;
}

/* Parses a command described by string CMD into an agent expression
   bytecode suitable for evaluation by the bytecode interpreter.
   Return NULL if there was any error during parsing.  */

static struct agent_expr *
parse_cmd_to_aexpr (CORE_ADDR scope, char *cmd)
{
  struct cleanup *old_cleanups = 0;
  struct expression *expr, **argvec;
  struct agent_expr *aexpr = NULL;
  struct cleanup *old_chain = NULL;
  volatile struct gdb_exception ex;
  char *cmdrest;
  char *format_start, *format_end;
  struct format_piece *fpieces;
  int nargs;
  struct gdbarch *gdbarch = get_current_arch ();

  if (!cmd)
    return NULL;

  cmdrest = cmd;

  if (*cmdrest == ',')
    ++cmdrest;
  cmdrest = skip_spaces (cmdrest);

  if (*cmdrest++ != '"')
    error (_("No format string following the location"));

  format_start = cmdrest;

  fpieces = parse_format_string (&cmdrest);

  old_cleanups = make_cleanup (free_format_pieces_cleanup, &fpieces);

  format_end = cmdrest;

  if (*cmdrest++ != '"')
    error (_("Bad format string, non-terminated '\"'."));
  
  cmdrest = skip_spaces (cmdrest);

  if (!(*cmdrest == ',' || *cmdrest == '\0'))
    error (_("Invalid argument syntax"));

  if (*cmdrest == ',')
    cmdrest++;
  cmdrest = skip_spaces (cmdrest);

  /* For each argument, make an expression.  */

  argvec = (struct expression **) alloca (strlen (cmd)
					 * sizeof (struct expression *));

  nargs = 0;
  while (*cmdrest != '\0')
    {
      char *cmd1;

      cmd1 = cmdrest;
      expr = parse_exp_1 (&cmd1, scope, block_for_pc (scope), 1);
      argvec[nargs++] = expr;
      cmdrest = cmd1;
      if (*cmdrest == ',')
	++cmdrest;
    }

  /* We don't want to stop processing, so catch any errors
     that may show up.  */
  TRY_CATCH (ex, RETURN_MASK_ERROR)
    {
      aexpr = gen_printf (scope, gdbarch, 0, 0,
			  format_start, format_end - format_start,
			  fpieces, nargs, argvec);
    }

  if (ex.reason < 0)
    {
      /* If we got here, it means the command could not be parsed to a valid
	 bytecode expression and thus can't be evaluated on the target's side.
	 It's no use iterating through the other commands.  */
      return NULL;
    }

  do_cleanups (old_cleanups);

  /* We have a valid agent expression, return it.  */
  return aexpr;
}

/* Based on location BL, create a list of breakpoint commands to be
   passed on to the target.  If we have duplicated locations with
   different commands, we will add any such to the list.  */

static void
build_target_command_list (struct bp_location *bl)
{
  struct bp_location **locp = NULL, **loc2p;
  int null_command_or_parse_error = 0;
  int modified = bl->needs_update;
  struct bp_location *loc;

  /* For now, limit to agent-style dprintf breakpoints.  */
  if (bl->owner->type != bp_dprintf
      || strcmp (dprintf_style, dprintf_style_agent) != 0)
    return;

  if (!target_can_run_breakpoint_commands ())
    return;

  /* Do a first pass to check for locations with no assigned
     conditions or conditions that fail to parse to a valid agent expression
     bytecode.  If any of these happen, then it's no use to send conditions
     to the target since this location will always trigger and generate a
     response back to GDB.  */
  ALL_BP_LOCATIONS_AT_ADDR (loc2p, locp, bl->address)
    {
      loc = (*loc2p);
      if (is_breakpoint (loc->owner) && loc->pspace->num == bl->pspace->num)
	{
	  if (modified)
	    {
	      struct agent_expr *aexpr;

	      /* Re-parse the commands since something changed.  In that
		 case we already freed the command bytecodes (see
		 force_breakpoint_reinsertion).  We just
		 need to parse the command to bytecodes again.  */
	      aexpr = parse_cmd_to_aexpr (bl->address,
					  loc->owner->extra_string);
	      loc->cmd_bytecode = aexpr;

	      if (!aexpr)
		continue;
	    }

	  /* If we have a NULL bytecode expression, it means something
	     went wrong or we have a null command expression.  */
	  if (!loc->cmd_bytecode)
	    {
	      null_command_or_parse_error = 1;
	      break;
	    }
	}
    }

  /* If anything failed, then we're not doing target-side commands,
     and so clean up.  */
  if (null_command_or_parse_error)
    {
      ALL_BP_LOCATIONS_AT_ADDR (loc2p, locp, bl->address)
	{
	  loc = (*loc2p);
	  if (is_breakpoint (loc->owner)
	      && loc->pspace->num == bl->pspace->num)
	    {
	      /* Only go as far as the first NULL bytecode is
		 located.  */
	      if (!loc->cond_bytecode)
		return;

	      free_agent_expr (loc->cond_bytecode);
	      loc->cond_bytecode = NULL;
	    }
	}
    }

  /* No NULL commands or failed bytecode generation.  Build a command list
     for this location's address.  */
  ALL_BP_LOCATIONS_AT_ADDR (loc2p, locp, bl->address)
    {
      loc = (*loc2p);
      if (loc->owner->extra_string
	  && is_breakpoint (loc->owner)
	  && loc->pspace->num == bl->pspace->num
	  && loc->owner->enable_state == bp_enabled
	  && loc->enabled)
	/* Add the command to the vector.  This will be used later
	   to send the commands to the target.  */
	VEC_safe_push (agent_expr_p, bl->target_info.tcommands,
		       loc->cmd_bytecode);
    }

  bl->target_info.persist = 0;
  /* Maybe flag this location as persistent.  */
  if (bl->owner->type == bp_dprintf && disconnected_dprintf)
    bl->target_info.persist = 1;
}

/* Insert a low-level "breakpoint" of some type.  BL is the breakpoint
   location.  Any error messages are printed to TMP_ERROR_STREAM; and
   DISABLED_BREAKS, and HW_BREAKPOINT_ERROR are used to report problems.
   Returns 0 for success, 1 if the bp_location type is not supported or
   -1 for failure.

   NOTE drow/2003-09-09: This routine could be broken down to an
   object-style method for each breakpoint or catchpoint type.  */
static int
insert_bp_location (struct bp_location *bl,
		    struct ui_file *tmp_error_stream,
		    int *disabled_breaks,
		    int *hw_breakpoint_error,
		    int *hw_bp_error_explained_already)
{
  int val = 0;
  char *hw_bp_err_string = NULL;
  struct gdb_exception e;

  if (!should_be_inserted (bl) || (bl->inserted && !bl->needs_update))
    return 0;

  /* Note we don't initialize bl->target_info, as that wipes out
     the breakpoint location's shadow_contents if the breakpoint
     is still inserted at that location.  This in turn breaks
     target_read_memory which depends on these buffers when
     a memory read is requested at the breakpoint location:
     Once the target_info has been wiped, we fail to see that
     we have a breakpoint inserted at that address and thus
     read the breakpoint instead of returning the data saved in
     the breakpoint location's shadow contents.  */
  bl->target_info.placed_address = bl->address;
  bl->target_info.placed_address_space = bl->pspace->aspace;
  bl->target_info.length = bl->length;

  /* When working with target-side conditions, we must pass all the conditions
     for the same breakpoint address down to the target since GDB will not
     insert those locations.  With a list of breakpoint conditions, the target
     can decide when to stop and notify GDB.  */

  if (is_breakpoint (bl->owner))
    {
      build_target_condition_list (bl);
      build_target_command_list (bl);
      /* Reset the modification marker.  */
      bl->needs_update = 0;
    }

  if (bl->loc_type == bp_loc_software_breakpoint
      || bl->loc_type == bp_loc_hardware_breakpoint)
    {
      if (bl->owner->type != bp_hardware_breakpoint)
	{
	  /* If the explicitly specified breakpoint type
	     is not hardware breakpoint, check the memory map to see
	     if the breakpoint address is in read only memory or not.

	     Two important cases are:
	     - location type is not hardware breakpoint, memory
	     is readonly.  We change the type of the location to
	     hardware breakpoint.
	     - location type is hardware breakpoint, memory is
	     read-write.  This means we've previously made the
	     location hardware one, but then the memory map changed,
	     so we undo.
	     
	     When breakpoints are removed, remove_breakpoints will use
	     location types we've just set here, the only possible
	     problem is that memory map has changed during running
	     program, but it's not going to work anyway with current
	     gdb.  */
	  struct mem_region *mr 
	    = lookup_mem_region (bl->target_info.placed_address);
	  
	  if (mr)
	    {
	      if (automatic_hardware_breakpoints)
		{
		  enum bp_loc_type new_type;
		  
		  if (mr->attrib.mode != MEM_RW)
		    new_type = bp_loc_hardware_breakpoint;
		  else 
		    new_type = bp_loc_software_breakpoint;
		  
		  if (new_type != bl->loc_type)
		    {
		      static int said = 0;

		      bl->loc_type = new_type;
		      if (!said)
			{
			  fprintf_filtered (gdb_stdout,
					    _("Note: automatically using "
					      "hardware breakpoints for "
					      "read-only addresses.\n"));
			  said = 1;
			}
		    }
		}
	      else if (bl->loc_type == bp_loc_software_breakpoint
		       && mr->attrib.mode != MEM_RW)	    
		warning (_("cannot set software breakpoint "
			   "at readonly address %s"),
			 paddress (bl->gdbarch, bl->address));
	    }
	}
        
      /* First check to see if we have to handle an overlay.  */
      if (overlay_debugging == ovly_off
	  || bl->section == NULL
	  || !(section_is_overlay (bl->section)))
	{
	  /* No overlay handling: just set the breakpoint.  */
	  TRY_CATCH (e, RETURN_MASK_ALL)
	    {
	      val = bl->owner->ops->insert_location (bl);
	    }
	  if (e.reason < 0)
	    {
	      val = 1;
	      hw_bp_err_string = (char *) e.message;
	    }
	}
      else
	{
	  /* This breakpoint is in an overlay section.
	     Shall we set a breakpoint at the LMA?  */
	  if (!overlay_events_enabled)
	    {
	      /* Yes -- overlay event support is not active, 
		 so we must try to set a breakpoint at the LMA.
		 This will not work for a hardware breakpoint.  */
	      if (bl->loc_type == bp_loc_hardware_breakpoint)
		warning (_("hardware breakpoint %d not supported in overlay!"),
			 bl->owner->number);
	      else
		{
		  CORE_ADDR addr = overlay_unmapped_address (bl->address,
							     bl->section);
		  /* Set a software (trap) breakpoint at the LMA.  */
		  bl->overlay_target_info = bl->target_info;
		  bl->overlay_target_info.placed_address = addr;
		  val = target_insert_breakpoint (bl->gdbarch,
						  &bl->overlay_target_info);
		  if (val != 0)
		    fprintf_unfiltered (tmp_error_stream,
					"Overlay breakpoint %d "
					"failed: in ROM?\n",
					bl->owner->number);
		}
	    }
	  /* Shall we set a breakpoint at the VMA? */
	  if (section_is_mapped (bl->section))
	    {
	      /* Yes.  This overlay section is mapped into memory.  */
	      TRY_CATCH (e, RETURN_MASK_ALL)
	        {
	          val = bl->owner->ops->insert_location (bl);
	        }
	      if (e.reason < 0)
	        {
	          val = 1;
	          hw_bp_err_string = (char *) e.message;
	        }
	    }
	  else
	    {
	      /* No.  This breakpoint will not be inserted.  
		 No error, but do not mark the bp as 'inserted'.  */
	      return 0;
	    }
	}

      if (val)
	{
	  /* Can't set the breakpoint.  */
	  if (solib_name_from_address (bl->pspace, bl->address))
	    {
	      /* See also: disable_breakpoints_in_shlibs.  */
	      val = 0;
	      bl->shlib_disabled = 1;
	      observer_notify_breakpoint_modified (bl->owner);
	      if (!*disabled_breaks)
		{
		  fprintf_unfiltered (tmp_error_stream, 
				      "Cannot insert breakpoint %d.\n", 
				      bl->owner->number);
		  fprintf_unfiltered (tmp_error_stream, 
				      "Temporarily disabling shared "
				      "library breakpoints:\n");
		}
	      *disabled_breaks = 1;
	      fprintf_unfiltered (tmp_error_stream,
				  "breakpoint #%d\n", bl->owner->number);
	    }
	  else
	    {
	      if (bl->loc_type == bp_loc_hardware_breakpoint)
		{
                  *hw_breakpoint_error = 1;
                  *hw_bp_error_explained_already = hw_bp_err_string != NULL;
                  fprintf_unfiltered (tmp_error_stream,
                                      "Cannot insert hardware breakpoint %d%s",
                                      bl->owner->number, hw_bp_err_string ? ":" : ".\n");
                  if (hw_bp_err_string)
                    fprintf_unfiltered (tmp_error_stream, "%s.\n", hw_bp_err_string);
		}
	      else
		{
		  fprintf_unfiltered (tmp_error_stream, 
				      "Cannot insert breakpoint %d.\n", 
				      bl->owner->number);
		  fprintf_filtered (tmp_error_stream, 
				    "Error accessing memory address ");
		  fputs_filtered (paddress (bl->gdbarch, bl->address),
				  tmp_error_stream);
		  fprintf_filtered (tmp_error_stream, ": %s.\n",
				    safe_strerror (val));
		}

	    }
	}
      else
	bl->inserted = 1;

      return val;
    }

  else if (bl->loc_type == bp_loc_hardware_watchpoint
	   /* NOTE drow/2003-09-08: This state only exists for removing
	      watchpoints.  It's not clear that it's necessary...  */
	   && bl->owner->disposition != disp_del_at_next_stop)
    {
      gdb_assert (bl->owner->ops != NULL
		  && bl->owner->ops->insert_location != NULL);

      val = bl->owner->ops->insert_location (bl);

      /* If trying to set a read-watchpoint, and it turns out it's not
	 supported, try emulating one with an access watchpoint.  */
      if (val == 1 && bl->watchpoint_type == hw_read)
	{
	  struct bp_location *loc, **loc_temp;

	  /* But don't try to insert it, if there's already another
	     hw_access location that would be considered a duplicate
	     of this one.  */
	  ALL_BP_LOCATIONS (loc, loc_temp)
	    if (loc != bl
		&& loc->watchpoint_type == hw_access
		&& watchpoint_locations_match (bl, loc))
	      {
		bl->duplicate = 1;
		bl->inserted = 1;
		bl->target_info = loc->target_info;
		bl->watchpoint_type = hw_access;
		val = 0;
		break;
	      }

	  if (val == 1)
	    {
	      bl->watchpoint_type = hw_access;
	      val = bl->owner->ops->insert_location (bl);

	      if (val)
		/* Back to the original value.  */
		bl->watchpoint_type = hw_read;
	    }
	}

      bl->inserted = (val == 0);
    }

  else if (bl->owner->type == bp_catchpoint)
    {
      gdb_assert (bl->owner->ops != NULL
		  && bl->owner->ops->insert_location != NULL);

      val = bl->owner->ops->insert_location (bl);
      if (val)
	{
	  bl->owner->enable_state = bp_disabled;

	  if (val == 1)
	    warning (_("\
Error inserting catchpoint %d: Your system does not support this type\n\
of catchpoint."), bl->owner->number);
	  else
	    warning (_("Error inserting catchpoint %d."), bl->owner->number);
	}

      bl->inserted = (val == 0);

      /* We've already printed an error message if there was a problem
	 inserting this catchpoint, and we've disabled the catchpoint,
	 so just return success.  */
      return 0;
    }

  return 0;
}

/* This function is called when program space PSPACE is about to be
   deleted.  It takes care of updating breakpoints to not reference
   PSPACE anymore.  */

void
breakpoint_program_space_exit (struct program_space *pspace)
{
  struct breakpoint *b, *b_temp;
  struct bp_location *loc, **loc_temp;

  /* Remove any breakpoint that was set through this program space.  */
  ALL_BREAKPOINTS_SAFE (b, b_temp)
    {
      if (b->pspace == pspace)
	delete_breakpoint (b);
    }

  /* Breakpoints set through other program spaces could have locations
     bound to PSPACE as well.  Remove those.  */
  ALL_BP_LOCATIONS (loc, loc_temp)
    {
      struct bp_location *tmp;

      if (loc->pspace == pspace)
	{
	  /* ALL_BP_LOCATIONS bp_location has LOC->OWNER always non-NULL.  */
	  if (loc->owner->loc == loc)
	    loc->owner->loc = loc->next;
	  else
	    for (tmp = loc->owner->loc; tmp->next != NULL; tmp = tmp->next)
	      if (tmp->next == loc)
		{
		  tmp->next = loc->next;
		  break;
		}
	}
    }

  /* Now update the global location list to permanently delete the
     removed locations above.  */
  update_global_location_list (0);
}

/* Make sure all breakpoints are inserted in inferior.
   Throws exception on any error.
   A breakpoint that is already inserted won't be inserted
   again, so calling this function twice is safe.  */
void
insert_breakpoints (void)
{
  struct breakpoint *bpt;

  ALL_BREAKPOINTS (bpt)
    if (is_hardware_watchpoint (bpt))
      {
	struct watchpoint *w = (struct watchpoint *) bpt;

	update_watchpoint (w, 0 /* don't reparse.  */);
      }

  update_global_location_list (1);

  /* update_global_location_list does not insert breakpoints when
     always_inserted_mode is not enabled.  Explicitly insert them
     now.  */
  if (!breakpoints_always_inserted_mode ())
    insert_breakpoint_locations ();
}

/* Invoke CALLBACK for each of bp_location.  */

void
iterate_over_bp_locations (walk_bp_location_callback callback)
{
  struct bp_location *loc, **loc_tmp;

  ALL_BP_LOCATIONS (loc, loc_tmp)
    {
      callback (loc, NULL);
    }
}

/* This is used when we need to synch breakpoint conditions between GDB and the
   target.  It is the case with deleting and disabling of breakpoints when using
   always-inserted mode.  */

static void
update_inserted_breakpoint_locations (void)
{
  struct bp_location *bl, **blp_tmp;
  int error_flag = 0;
  int val = 0;
  int disabled_breaks = 0;
  int hw_breakpoint_error = 0;
  int hw_bp_details_reported = 0;

  struct ui_file *tmp_error_stream = mem_fileopen ();
  struct cleanup *cleanups = make_cleanup_ui_file_delete (tmp_error_stream);

  /* Explicitly mark the warning -- this will only be printed if
     there was an error.  */
  fprintf_unfiltered (tmp_error_stream, "Warning:\n");

  save_current_space_and_thread ();

  ALL_BP_LOCATIONS (bl, blp_tmp)
    {
      /* We only want to update software breakpoints and hardware
	 breakpoints.  */
      if (!is_breakpoint (bl->owner))
	continue;

      /* We only want to update locations that are already inserted
	 and need updating.  This is to avoid unwanted insertion during
	 deletion of breakpoints.  */
      if (!bl->inserted || (bl->inserted && !bl->needs_update))
	continue;

      switch_to_program_space_and_thread (bl->pspace);

      /* For targets that support global breakpoints, there's no need
	 to select an inferior to insert breakpoint to.  In fact, even
	 if we aren't attached to any process yet, we should still
	 insert breakpoints.  */
      if (!gdbarch_has_global_breakpoints (target_gdbarch ())
	  && ptid_equal (inferior_ptid, null_ptid))
	continue;

      val = insert_bp_location (bl, tmp_error_stream, &disabled_breaks,
				    &hw_breakpoint_error, &hw_bp_details_reported);
      if (val)
	error_flag = val;
    }

  if (error_flag)
    {
      target_terminal_ours_for_output ();
      error_stream (tmp_error_stream);
    }

  do_cleanups (cleanups);
}

/* Used when starting or continuing the program.  */

static void
insert_breakpoint_locations (void)
{
  struct breakpoint *bpt;
  struct bp_location *bl, **blp_tmp;
  int error_flag = 0;
  int val = 0;
  int disabled_breaks = 0;
  int hw_breakpoint_error = 0;
  int hw_bp_error_explained_already = 0;

  struct ui_file *tmp_error_stream = mem_fileopen ();
  struct cleanup *cleanups = make_cleanup_ui_file_delete (tmp_error_stream);
  
  /* Explicitly mark the warning -- this will only be printed if
     there was an error.  */
  fprintf_unfiltered (tmp_error_stream, "Warning:\n");

  save_current_space_and_thread ();

  ALL_BP_LOCATIONS (bl, blp_tmp)
    {
      if (!should_be_inserted (bl) || (bl->inserted && !bl->needs_update))
	continue;

      /* There is no point inserting thread-specific breakpoints if
	 the thread no longer exists.  ALL_BP_LOCATIONS bp_location
	 has BL->OWNER always non-NULL.  */
      if (bl->owner->thread != -1
	  && !valid_thread_id (bl->owner->thread))
	continue;

      switch_to_program_space_and_thread (bl->pspace);

      /* For targets that support global breakpoints, there's no need
	 to select an inferior to insert breakpoint to.  In fact, even
	 if we aren't attached to any process yet, we should still
	 insert breakpoints.  */
      if (!gdbarch_has_global_breakpoints (target_gdbarch ())
	  && ptid_equal (inferior_ptid, null_ptid))
	continue;

      val = insert_bp_location (bl, tmp_error_stream, &disabled_breaks,
				    &hw_breakpoint_error, &hw_bp_error_explained_already);
      if (val)
	error_flag = val;
    }

  /* If we failed to insert all locations of a watchpoint, remove
     them, as half-inserted watchpoint is of limited use.  */
  ALL_BREAKPOINTS (bpt)  
    {
      int some_failed = 0;
      struct bp_location *loc;

      if (!is_hardware_watchpoint (bpt))
	continue;

      if (!breakpoint_enabled (bpt))
	continue;

      if (bpt->disposition == disp_del_at_next_stop)
	continue;
      
      for (loc = bpt->loc; loc; loc = loc->next)
	if (!loc->inserted && should_be_inserted (loc))
	  {
	    some_failed = 1;
	    break;
	  }
      if (some_failed)
	{
	  for (loc = bpt->loc; loc; loc = loc->next)
	    if (loc->inserted)
	      remove_breakpoint (loc, mark_uninserted);

	  hw_breakpoint_error = 1;
	  fprintf_unfiltered (tmp_error_stream,
			      "Could not insert hardware watchpoint %d.\n", 
			      bpt->number);
	  error_flag = -1;
	}
    }

  if (error_flag)
    {
      /* If a hardware breakpoint or watchpoint was inserted, add a
         message about possibly exhausted resources.  */
      if (hw_breakpoint_error && !hw_bp_error_explained_already)
	{
	  fprintf_unfiltered (tmp_error_stream, 
			      "Could not insert hardware breakpoints:\n\
You may have requested too many hardware breakpoints/watchpoints.\n");
	}
      target_terminal_ours_for_output ();
      error_stream (tmp_error_stream);
    }

  do_cleanups (cleanups);
}

/* Used when the program stops.
   Returns zero if successful, or non-zero if there was a problem
   removing a breakpoint location.  */

int
remove_breakpoints (void)
{
  struct bp_location *bl, **blp_tmp;
  int val = 0;

  ALL_BP_LOCATIONS (bl, blp_tmp)
  {
    if (bl->inserted && !is_tracepoint (bl->owner))
      val |= remove_breakpoint (bl, mark_uninserted);
  }
  return val;
}

/* Remove breakpoints of process PID.  */

int
remove_breakpoints_pid (int pid)
{
  struct bp_location *bl, **blp_tmp;
  int val;
  struct inferior *inf = find_inferior_pid (pid);

  ALL_BP_LOCATIONS (bl, blp_tmp)
  {
    if (bl->pspace != inf->pspace)
      continue;

    if (bl->owner->type == bp_dprintf)
      continue;

    if (bl->inserted)
      {
	val = remove_breakpoint (bl, mark_uninserted);
	if (val != 0)
	  return val;
      }
  }
  return 0;
}

int
reattach_breakpoints (int pid)
{
  struct cleanup *old_chain;
  struct bp_location *bl, **blp_tmp;
  int val;
  struct ui_file *tmp_error_stream;
  int dummy1 = 0, dummy2 = 0, dummy3 = 0;
  struct inferior *inf;
  struct thread_info *tp;

  tp = any_live_thread_of_process (pid);
  if (tp == NULL)
    return 1;

  inf = find_inferior_pid (pid);
  old_chain = save_inferior_ptid ();

  inferior_ptid = tp->ptid;

  tmp_error_stream = mem_fileopen ();
  make_cleanup_ui_file_delete (tmp_error_stream);

  ALL_BP_LOCATIONS (bl, blp_tmp)
  {
    if (bl->pspace != inf->pspace)
      continue;

    if (bl->inserted)
      {
	bl->inserted = 0;
	val = insert_bp_location (bl, tmp_error_stream, &dummy1, &dummy2, &dummy3);
	if (val != 0)
	  {
	    do_cleanups (old_chain);
	    return val;
	  }
      }
  }
  do_cleanups (old_chain);
  return 0;
}

static int internal_breakpoint_number = -1;

/* Set the breakpoint number of B, depending on the value of INTERNAL.
   If INTERNAL is non-zero, the breakpoint number will be populated
   from internal_breakpoint_number and that variable decremented.
   Otherwise the breakpoint number will be populated from
   breakpoint_count and that value incremented.  Internal breakpoints
   do not set the internal var bpnum.  */
static void
set_breakpoint_number (int internal, struct breakpoint *b)
{
  if (internal)
    b->number = internal_breakpoint_number--;
  else
    {
      set_breakpoint_count (breakpoint_count + 1);
      b->number = breakpoint_count;
    }
}

static struct breakpoint *
create_internal_breakpoint (struct gdbarch *gdbarch,
			    CORE_ADDR address, enum bptype type,
			    const struct breakpoint_ops *ops)
{
  struct symtab_and_line sal;
  struct breakpoint *b;

  init_sal (&sal);		/* Initialize to zeroes.  */

  sal.pc = address;
  sal.section = find_pc_overlay (sal.pc);
  sal.pspace = current_program_space;

  b = set_raw_breakpoint (gdbarch, sal, type, ops);
  b->number = internal_breakpoint_number--;
  b->disposition = disp_donttouch;

  return b;
}

static const char *const longjmp_names[] =
  {
    "longjmp", "_longjmp", "siglongjmp", "_siglongjmp"
  };
#define NUM_LONGJMP_NAMES ARRAY_SIZE(longjmp_names)

/* Per-objfile data private to breakpoint.c.  */
struct breakpoint_objfile_data
{
  /* Minimal symbol for "_ovly_debug_event" (if any).  */
  struct minimal_symbol *overlay_msym;

  /* Minimal symbol(s) for "longjmp", "siglongjmp", etc. (if any).  */
  struct minimal_symbol *longjmp_msym[NUM_LONGJMP_NAMES];

  /* True if we have looked for longjmp probes.  */
  int longjmp_searched;

  /* SystemTap probe points for longjmp (if any).  */
  VEC (probe_p) *longjmp_probes;

  /* Minimal symbol for "std::terminate()" (if any).  */
  struct minimal_symbol *terminate_msym;

  /* Minimal symbol for "_Unwind_DebugHook" (if any).  */
  struct minimal_symbol *exception_msym;

  /* True if we have looked for exception probes.  */
  int exception_searched;

  /* SystemTap probe points for unwinding (if any).  */
  VEC (probe_p) *exception_probes;
};

static const struct objfile_data *breakpoint_objfile_key;

/* Minimal symbol not found sentinel.  */
static struct minimal_symbol msym_not_found;

/* Returns TRUE if MSYM point to the "not found" sentinel.  */

static int
msym_not_found_p (const struct minimal_symbol *msym)
{
  return msym == &msym_not_found;
}

/* Return per-objfile data needed by breakpoint.c.
   Allocate the data if necessary.  */

static struct breakpoint_objfile_data *
get_breakpoint_objfile_data (struct objfile *objfile)
{
  struct breakpoint_objfile_data *bp_objfile_data;

  bp_objfile_data = objfile_data (objfile, breakpoint_objfile_key);
  if (bp_objfile_data == NULL)
    {
      bp_objfile_data = obstack_alloc (&objfile->objfile_obstack,
				       sizeof (*bp_objfile_data));

      memset (bp_objfile_data, 0, sizeof (*bp_objfile_data));
      set_objfile_data (objfile, breakpoint_objfile_key, bp_objfile_data);
    }
  return bp_objfile_data;
}

static void
free_breakpoint_probes (struct objfile *obj, void *data)
{
  struct breakpoint_objfile_data *bp_objfile_data = data;

  VEC_free (probe_p, bp_objfile_data->longjmp_probes);
  VEC_free (probe_p, bp_objfile_data->exception_probes);
}

static void
create_overlay_event_breakpoint (void)
{
  struct objfile *objfile;
  const char *const func_name = "_ovly_debug_event";

  ALL_OBJFILES (objfile)
    {
      struct breakpoint *b;
      struct breakpoint_objfile_data *bp_objfile_data;
      CORE_ADDR addr;

      bp_objfile_data = get_breakpoint_objfile_data (objfile);

      if (msym_not_found_p (bp_objfile_data->overlay_msym))
	continue;

      if (bp_objfile_data->overlay_msym == NULL)
	{
	  struct minimal_symbol *m;

	  m = lookup_minimal_symbol_text (func_name, objfile);
	  if (m == NULL)
	    {
	      /* Avoid future lookups in this objfile.  */
	      bp_objfile_data->overlay_msym = &msym_not_found;
	      continue;
	    }
	  bp_objfile_data->overlay_msym = m;
	}

      addr = SYMBOL_VALUE_ADDRESS (bp_objfile_data->overlay_msym);
      b = create_internal_breakpoint (get_objfile_arch (objfile), addr,
                                      bp_overlay_event,
				      &internal_breakpoint_ops);
      b->addr_string = xstrdup (func_name);

      if (overlay_debugging == ovly_auto)
        {
          b->enable_state = bp_enabled;
          overlay_events_enabled = 1;
        }
      else
       {
         b->enable_state = bp_disabled;
         overlay_events_enabled = 0;
       }
    }
  update_global_location_list (1);
}

static void
create_longjmp_master_breakpoint (void)
{
  struct program_space *pspace;
  struct cleanup *old_chain;

  old_chain = save_current_program_space ();

  ALL_PSPACES (pspace)
  {
    struct objfile *objfile;

    set_current_program_space (pspace);

    ALL_OBJFILES (objfile)
    {
      int i;
      struct gdbarch *gdbarch;
      struct breakpoint_objfile_data *bp_objfile_data;

      gdbarch = get_objfile_arch (objfile);
      if (!gdbarch_get_longjmp_target_p (gdbarch))
	continue;

      bp_objfile_data = get_breakpoint_objfile_data (objfile);

      if (!bp_objfile_data->longjmp_searched)
	{
	  bp_objfile_data->longjmp_probes
	    = find_probes_in_objfile (objfile, "libc", "longjmp");
	  bp_objfile_data->longjmp_searched = 1;
	}

      if (bp_objfile_data->longjmp_probes != NULL)
	{
	  int i;
	  struct probe *probe;
	  struct gdbarch *gdbarch = get_objfile_arch (objfile);

	  for (i = 0;
	       VEC_iterate (probe_p,
			    bp_objfile_data->longjmp_probes,
			    i, probe);
	       ++i)
	    {
	      struct breakpoint *b;

	      b = create_internal_breakpoint (gdbarch, probe->address,
					      bp_longjmp_master,
					      &internal_breakpoint_ops);
	      b->addr_string = xstrdup ("-probe-stap libc:longjmp");
	      b->enable_state = bp_disabled;
	    }

	  continue;
	}

      for (i = 0; i < NUM_LONGJMP_NAMES; i++)
	{
	  struct breakpoint *b;
	  const char *func_name;
	  CORE_ADDR addr;

	  if (msym_not_found_p (bp_objfile_data->longjmp_msym[i]))
	    continue;

	  func_name = longjmp_names[i];
	  if (bp_objfile_data->longjmp_msym[i] == NULL)
	    {
	      struct minimal_symbol *m;

	      m = lookup_minimal_symbol_text (func_name, objfile);
	      if (m == NULL)
		{
		  /* Prevent future lookups in this objfile.  */
		  bp_objfile_data->longjmp_msym[i] = &msym_not_found;
		  continue;
		}
	      bp_objfile_data->longjmp_msym[i] = m;
	    }

	  addr = SYMBOL_VALUE_ADDRESS (bp_objfile_data->longjmp_msym[i]);
	  b = create_internal_breakpoint (gdbarch, addr, bp_longjmp_master,
					  &internal_breakpoint_ops);
	  b->addr_string = xstrdup (func_name);
	  b->enable_state = bp_disabled;
	}
    }
  }
  update_global_location_list (1);

  do_cleanups (old_chain);
}

/* Create a master std::terminate breakpoint.  */
static void
create_std_terminate_master_breakpoint (void)
{
  struct program_space *pspace;
  struct cleanup *old_chain;
  const char *const func_name = "std::terminate()";

  old_chain = save_current_program_space ();

  ALL_PSPACES (pspace)
  {
    struct objfile *objfile;
    CORE_ADDR addr;

    set_current_program_space (pspace);

    ALL_OBJFILES (objfile)
    {
      struct breakpoint *b;
      struct breakpoint_objfile_data *bp_objfile_data;

      bp_objfile_data = get_breakpoint_objfile_data (objfile);

      if (msym_not_found_p (bp_objfile_data->terminate_msym))
	continue;

      if (bp_objfile_data->terminate_msym == NULL)
	{
	  struct minimal_symbol *m;

	  m = lookup_minimal_symbol (func_name, NULL, objfile);
	  if (m == NULL || (MSYMBOL_TYPE (m) != mst_text
			    && MSYMBOL_TYPE (m) != mst_file_text))
	    {
	      /* Prevent future lookups in this objfile.  */
	      bp_objfile_data->terminate_msym = &msym_not_found;
	      continue;
	    }
	  bp_objfile_data->terminate_msym = m;
	}

      addr = SYMBOL_VALUE_ADDRESS (bp_objfile_data->terminate_msym);
      b = create_internal_breakpoint (get_objfile_arch (objfile), addr,
                                      bp_std_terminate_master,
				      &internal_breakpoint_ops);
      b->addr_string = xstrdup (func_name);
      b->enable_state = bp_disabled;
    }
  }

  update_global_location_list (1);

  do_cleanups (old_chain);
}

/* Install a master breakpoint on the unwinder's debug hook.  */

static void
create_exception_master_breakpoint (void)
{
  struct objfile *objfile;
  const char *const func_name = "_Unwind_DebugHook";

  ALL_OBJFILES (objfile)
    {
      struct breakpoint *b;
      struct gdbarch *gdbarch;
      struct breakpoint_objfile_data *bp_objfile_data;
      CORE_ADDR addr;

      bp_objfile_data = get_breakpoint_objfile_data (objfile);

      /* We prefer the SystemTap probe point if it exists.  */
      if (!bp_objfile_data->exception_searched)
	{
	  bp_objfile_data->exception_probes
	    = find_probes_in_objfile (objfile, "libgcc", "unwind");
	  bp_objfile_data->exception_searched = 1;
	}

      if (bp_objfile_data->exception_probes != NULL)
	{
	  struct gdbarch *gdbarch = get_objfile_arch (objfile);
	  int i;
	  struct probe *probe;

	  for (i = 0;
	       VEC_iterate (probe_p,
			    bp_objfile_data->exception_probes,
			    i, probe);
	       ++i)
	    {
	      struct breakpoint *b;

	      b = create_internal_breakpoint (gdbarch, probe->address,
					      bp_exception_master,
					      &internal_breakpoint_ops);
	      b->addr_string = xstrdup ("-probe-stap libgcc:unwind");
	      b->enable_state = bp_disabled;
	    }

	  continue;
	}

      /* Otherwise, try the hook function.  */

      if (msym_not_found_p (bp_objfile_data->exception_msym))
	continue;

      gdbarch = get_objfile_arch (objfile);

      if (bp_objfile_data->exception_msym == NULL)
	{
	  struct minimal_symbol *debug_hook;

	  debug_hook = lookup_minimal_symbol (func_name, NULL, objfile);
	  if (debug_hook == NULL)
	    {
	      bp_objfile_data->exception_msym = &msym_not_found;
	      continue;
	    }

	  bp_objfile_data->exception_msym = debug_hook;
	}

      addr = SYMBOL_VALUE_ADDRESS (bp_objfile_data->exception_msym);
      addr = gdbarch_convert_from_func_ptr_addr (gdbarch, addr,
						 &current_target);
      b = create_internal_breakpoint (gdbarch, addr, bp_exception_master,
				      &internal_breakpoint_ops);
      b->addr_string = xstrdup (func_name);
      b->enable_state = bp_disabled;
    }

  update_global_location_list (1);
}

void
update_breakpoints_after_exec (void)
{
  struct breakpoint *b, *b_tmp;
  struct bp_location *bploc, **bplocp_tmp;

  /* We're about to delete breakpoints from GDB's lists.  If the
     INSERTED flag is true, GDB will try to lift the breakpoints by
     writing the breakpoints' "shadow contents" back into memory.  The
     "shadow contents" are NOT valid after an exec, so GDB should not
     do that.  Instead, the target is responsible from marking
     breakpoints out as soon as it detects an exec.  We don't do that
     here instead, because there may be other attempts to delete
     breakpoints after detecting an exec and before reaching here.  */
  ALL_BP_LOCATIONS (bploc, bplocp_tmp)
    if (bploc->pspace == current_program_space)
      gdb_assert (!bploc->inserted);

  ALL_BREAKPOINTS_SAFE (b, b_tmp)
  {
    if (b->pspace != current_program_space)
      continue;

    /* Solib breakpoints must be explicitly reset after an exec().  */
    if (b->type == bp_shlib_event)
      {
	delete_breakpoint (b);
	continue;
      }

    /* JIT breakpoints must be explicitly reset after an exec().  */
    if (b->type == bp_jit_event)
      {
	delete_breakpoint (b);
	continue;
      }

    /* Thread event breakpoints must be set anew after an exec(),
       as must overlay event and longjmp master breakpoints.  */
    if (b->type == bp_thread_event || b->type == bp_overlay_event
	|| b->type == bp_longjmp_master || b->type == bp_std_terminate_master
	|| b->type == bp_exception_master)
      {
	delete_breakpoint (b);
	continue;
      }

    /* Step-resume breakpoints are meaningless after an exec().  */
    if (b->type == bp_step_resume || b->type == bp_hp_step_resume)
      {
	delete_breakpoint (b);
	continue;
      }

    /* Longjmp and longjmp-resume breakpoints are also meaningless
       after an exec.  */
    if (b->type == bp_longjmp || b->type == bp_longjmp_resume
	|| b->type == bp_longjmp_call_dummy
	|| b->type == bp_exception || b->type == bp_exception_resume)
      {
	delete_breakpoint (b);
	continue;
      }

    if (b->type == bp_catchpoint)
      {
        /* For now, none of the bp_catchpoint breakpoints need to
           do anything at this point.  In the future, if some of
           the catchpoints need to something, we will need to add
           a new method, and call this method from here.  */
        continue;
      }

    /* bp_finish is a special case.  The only way we ought to be able
       to see one of these when an exec() has happened, is if the user
       caught a vfork, and then said "finish".  Ordinarily a finish just
       carries them to the call-site of the current callee, by setting
       a temporary bp there and resuming.  But in this case, the finish
       will carry them entirely through the vfork & exec.

       We don't want to allow a bp_finish to remain inserted now.  But
       we can't safely delete it, 'cause finish_command has a handle to
       the bp on a bpstat, and will later want to delete it.  There's a
       chance (and I've seen it happen) that if we delete the bp_finish
       here, that its storage will get reused by the time finish_command
       gets 'round to deleting the "use to be a bp_finish" breakpoint.
       We really must allow finish_command to delete a bp_finish.

       In the absence of a general solution for the "how do we know
       it's safe to delete something others may have handles to?"
       problem, what we'll do here is just uninsert the bp_finish, and
       let finish_command delete it.

       (We know the bp_finish is "doomed" in the sense that it's
       momentary, and will be deleted as soon as finish_command sees
       the inferior stopped.  So it doesn't matter that the bp's
       address is probably bogus in the new a.out, unlike e.g., the
       solib breakpoints.)  */

    if (b->type == bp_finish)
      {
	continue;
      }

    /* Without a symbolic address, we have little hope of the
       pre-exec() address meaning the same thing in the post-exec()
       a.out.  */
    if (b->addr_string == NULL)
      {
	delete_breakpoint (b);
	continue;
      }
  }
  /* FIXME what about longjmp breakpoints?  Re-create them here?  */
  create_overlay_event_breakpoint ();
  create_longjmp_master_breakpoint ();
  create_std_terminate_master_breakpoint ();
  create_exception_master_breakpoint ();
}

int
detach_breakpoints (ptid_t ptid)
{
  struct bp_location *bl, **blp_tmp;
  int val = 0;
  struct cleanup *old_chain = save_inferior_ptid ();
  struct inferior *inf = current_inferior ();

  if (PIDGET (ptid) == PIDGET (inferior_ptid))
    error (_("Cannot detach breakpoints of inferior_ptid"));

  /* Set inferior_ptid; remove_breakpoint_1 uses this global.  */
  inferior_ptid = ptid;
  ALL_BP_LOCATIONS (bl, blp_tmp)
  {
    if (bl->pspace != inf->pspace)
      continue;

    if (bl->inserted)
      val |= remove_breakpoint_1 (bl, mark_inserted);
  }

  /* Detach single-step breakpoints as well.  */
  detach_single_step_breakpoints ();

  do_cleanups (old_chain);
  return val;
}

/* Remove the breakpoint location BL from the current address space.
   Note that this is used to detach breakpoints from a child fork.
   When we get here, the child isn't in the inferior list, and neither
   do we have objects to represent its address space --- we should
   *not* look at bl->pspace->aspace here.  */

static int
remove_breakpoint_1 (struct bp_location *bl, insertion_state_t is)
{
  int val;

  /* BL is never in moribund_locations by our callers.  */
  gdb_assert (bl->owner != NULL);

  if (bl->owner->enable_state == bp_permanent)
    /* Permanent breakpoints cannot be inserted or removed.  */
    return 0;

  /* The type of none suggests that owner is actually deleted.
     This should not ever happen.  */
  gdb_assert (bl->owner->type != bp_none);

  if (bl->loc_type == bp_loc_software_breakpoint
      || bl->loc_type == bp_loc_hardware_breakpoint)
    {
      /* "Normal" instruction breakpoint: either the standard
	 trap-instruction bp (bp_breakpoint), or a
	 bp_hardware_breakpoint.  */

      /* First check to see if we have to handle an overlay.  */
      if (overlay_debugging == ovly_off
	  || bl->section == NULL
	  || !(section_is_overlay (bl->section)))
	{
	  /* No overlay handling: just remove the breakpoint.  */
	  val = bl->owner->ops->remove_location (bl);
	}
      else
	{
	  /* This breakpoint is in an overlay section.
	     Did we set a breakpoint at the LMA?  */
	  if (!overlay_events_enabled)
	      {
		/* Yes -- overlay event support is not active, so we
		   should have set a breakpoint at the LMA.  Remove it.  
		*/
		/* Ignore any failures: if the LMA is in ROM, we will
		   have already warned when we failed to insert it.  */
		if (bl->loc_type == bp_loc_hardware_breakpoint)
		  target_remove_hw_breakpoint (bl->gdbarch,
					       &bl->overlay_target_info);
		else
		  target_remove_breakpoint (bl->gdbarch,
					    &bl->overlay_target_info);
	      }
	  /* Did we set a breakpoint at the VMA? 
	     If so, we will have marked the breakpoint 'inserted'.  */
	  if (bl->inserted)
	    {
	      /* Yes -- remove it.  Previously we did not bother to
		 remove the breakpoint if the section had been
		 unmapped, but let's not rely on that being safe.  We
		 don't know what the overlay manager might do.  */

	      /* However, we should remove *software* breakpoints only
		 if the section is still mapped, or else we overwrite
		 wrong code with the saved shadow contents.  */
	      if (bl->loc_type == bp_loc_hardware_breakpoint
		  || section_is_mapped (bl->section))
		val = bl->owner->ops->remove_location (bl);
	      else
		val = 0;
	    }
	  else
	    {
	      /* No -- not inserted, so no need to remove.  No error.  */
	      val = 0;
	    }
	}

      /* In some cases, we might not be able to remove a breakpoint
	 in a shared library that has already been removed, but we
	 have not yet processed the shlib unload event.  */
      if (val && solib_name_from_address (bl->pspace, bl->address))
	val = 0;

      if (val)
	return val;
      bl->inserted = (is == mark_inserted);
    }
  else if (bl->loc_type == bp_loc_hardware_watchpoint)
    {
      gdb_assert (bl->owner->ops != NULL
		  && bl->owner->ops->remove_location != NULL);

      bl->inserted = (is == mark_inserted);
      bl->owner->ops->remove_location (bl);

      /* Failure to remove any of the hardware watchpoints comes here.  */
      if ((is == mark_uninserted) && (bl->inserted))
	warning (_("Could not remove hardware watchpoint %d."),
		 bl->owner->number);
    }
  else if (bl->owner->type == bp_catchpoint
           && breakpoint_enabled (bl->owner)
           && !bl->duplicate)
    {
      gdb_assert (bl->owner->ops != NULL
		  && bl->owner->ops->remove_location != NULL);

      val = bl->owner->ops->remove_location (bl);
      if (val)
	return val;

      bl->inserted = (is == mark_inserted);
    }

  return 0;
}

static int
remove_breakpoint (struct bp_location *bl, insertion_state_t is)
{
  int ret;
  struct cleanup *old_chain;

  /* BL is never in moribund_locations by our callers.  */
  gdb_assert (bl->owner != NULL);

  if (bl->owner->enable_state == bp_permanent)
    /* Permanent breakpoints cannot be inserted or removed.  */
    return 0;

  /* The type of none suggests that owner is actually deleted.
     This should not ever happen.  */
  gdb_assert (bl->owner->type != bp_none);

  old_chain = save_current_space_and_thread ();

  switch_to_program_space_and_thread (bl->pspace);

  ret = remove_breakpoint_1 (bl, is);

  do_cleanups (old_chain);
  return ret;
}

/* Clear the "inserted" flag in all breakpoints.  */

void
mark_breakpoints_out (void)
{
  struct bp_location *bl, **blp_tmp;

  ALL_BP_LOCATIONS (bl, blp_tmp)
    if (bl->pspace == current_program_space)
      bl->inserted = 0;
}

/* Clear the "inserted" flag in all breakpoints and delete any
   breakpoints which should go away between runs of the program.

   Plus other such housekeeping that has to be done for breakpoints
   between runs.

   Note: this function gets called at the end of a run (by
   generic_mourn_inferior) and when a run begins (by
   init_wait_for_inferior).  */



void
breakpoint_init_inferior (enum inf_context context)
{
  struct breakpoint *b, *b_tmp;
  struct bp_location *bl, **blp_tmp;
  int ix;
  struct program_space *pspace = current_program_space;

  /* If breakpoint locations are shared across processes, then there's
     nothing to do.  */
  if (gdbarch_has_global_breakpoints (target_gdbarch ()))
    return;

  ALL_BP_LOCATIONS (bl, blp_tmp)
  {
    /* ALL_BP_LOCATIONS bp_location has BL->OWNER always non-NULL.  */
    if (bl->pspace == pspace
	&& bl->owner->enable_state != bp_permanent)
      bl->inserted = 0;
  }

  ALL_BREAKPOINTS_SAFE (b, b_tmp)
  {
    if (b->loc && b->loc->pspace != pspace)
      continue;

    switch (b->type)
      {
      case bp_call_dummy:
      case bp_longjmp_call_dummy:

	/* If the call dummy breakpoint is at the entry point it will
	   cause problems when the inferior is rerun, so we better get
	   rid of it.  */

      case bp_watchpoint_scope:

	/* Also get rid of scope breakpoints.  */

      case bp_shlib_event:

	/* Also remove solib event breakpoints.  Their addresses may
	   have changed since the last time we ran the program.
	   Actually we may now be debugging against different target;
	   and so the solib backend that installed this breakpoint may
	   not be used in by the target.  E.g.,

	   (gdb) file prog-linux
	   (gdb) run               # native linux target
	   ...
	   (gdb) kill
	   (gdb) file prog-win.exe
	   (gdb) tar rem :9999     # remote Windows gdbserver.
	*/

      case bp_step_resume:

	/* Also remove step-resume breakpoints.  */

	delete_breakpoint (b);
	break;

      case bp_watchpoint:
      case bp_hardware_watchpoint:
      case bp_read_watchpoint:
      case bp_access_watchpoint:
	{
	  struct watchpoint *w = (struct watchpoint *) b;

	  /* Likewise for watchpoints on local expressions.  */
	  if (w->exp_valid_block != NULL)
	    delete_breakpoint (b);
	  else if (context == inf_starting)
	    {
	      /* Reset val field to force reread of starting value in
		 insert_breakpoints.  */
	      if (w->val)
		value_free (w->val);
	      w->val = NULL;
	      w->val_valid = 0;
	  }
	}
	break;
      default:
	break;
      }
  }

  /* Get rid of the moribund locations.  */
  for (ix = 0; VEC_iterate (bp_location_p, moribund_locations, ix, bl); ++ix)
    decref_bp_location (&bl);
  VEC_free (bp_location_p, moribund_locations);
}

/* These functions concern about actual breakpoints inserted in the
   target --- to e.g. check if we need to do decr_pc adjustment or if
   we need to hop over the bkpt --- so we check for address space
   match, not program space.  */

/* breakpoint_here_p (PC) returns non-zero if an enabled breakpoint
   exists at PC.  It returns ordinary_breakpoint_here if it's an
   ordinary breakpoint, or permanent_breakpoint_here if it's a
   permanent breakpoint.
   - When continuing from a location with an ordinary breakpoint, we
     actually single step once before calling insert_breakpoints.
   - When continuing from a location with a permanent breakpoint, we
     need to use the `SKIP_PERMANENT_BREAKPOINT' macro, provided by
     the target, to advance the PC past the breakpoint.  */

enum breakpoint_here
breakpoint_here_p (struct address_space *aspace, CORE_ADDR pc)
{
  struct bp_location *bl, **blp_tmp;
  int any_breakpoint_here = 0;

  ALL_BP_LOCATIONS (bl, blp_tmp)
    {
      if (bl->loc_type != bp_loc_software_breakpoint
	  && bl->loc_type != bp_loc_hardware_breakpoint)
	continue;

      /* ALL_BP_LOCATIONS bp_location has BL->OWNER always non-NULL.  */
      if ((breakpoint_enabled (bl->owner)
	   || bl->owner->enable_state == bp_permanent)
	  && breakpoint_location_address_match (bl, aspace, pc))
	{
	  if (overlay_debugging 
	      && section_is_overlay (bl->section)
	      && !section_is_mapped (bl->section))
	    continue;		/* unmapped overlay -- can't be a match */
	  else if (bl->owner->enable_state == bp_permanent)
	    return permanent_breakpoint_here;
	  else
	    any_breakpoint_here = 1;
	}
    }

  return any_breakpoint_here ? ordinary_breakpoint_here : 0;
}

/* Return true if there's a moribund breakpoint at PC.  */

int
moribund_breakpoint_here_p (struct address_space *aspace, CORE_ADDR pc)
{
  struct bp_location *loc;
  int ix;

  for (ix = 0; VEC_iterate (bp_location_p, moribund_locations, ix, loc); ++ix)
    if (breakpoint_location_address_match (loc, aspace, pc))
      return 1;

  return 0;
}

/* Returns non-zero if there's a breakpoint inserted at PC, which is
   inserted using regular breakpoint_chain / bp_location array
   mechanism.  This does not check for single-step breakpoints, which
   are inserted and removed using direct target manipulation.  */

int
regular_breakpoint_inserted_here_p (struct address_space *aspace, 
				    CORE_ADDR pc)
{
  struct bp_location *bl, **blp_tmp;

  ALL_BP_LOCATIONS (bl, blp_tmp)
    {
      if (bl->loc_type != bp_loc_software_breakpoint
	  && bl->loc_type != bp_loc_hardware_breakpoint)
	continue;

      if (bl->inserted
	  && breakpoint_location_address_match (bl, aspace, pc))
	{
	  if (overlay_debugging 
	      && section_is_overlay (bl->section)
	      && !section_is_mapped (bl->section))
	    continue;		/* unmapped overlay -- can't be a match */
	  else
	    return 1;
	}
    }
  return 0;
}

/* Returns non-zero iff there's either regular breakpoint
   or a single step breakpoint inserted at PC.  */

int
breakpoint_inserted_here_p (struct address_space *aspace, CORE_ADDR pc)
{
  if (regular_breakpoint_inserted_here_p (aspace, pc))
    return 1;

  if (single_step_breakpoint_inserted_here_p (aspace, pc))
    return 1;

  return 0;
}

/* This function returns non-zero iff there is a software breakpoint
   inserted at PC.  */

int
software_breakpoint_inserted_here_p (struct address_space *aspace,
				     CORE_ADDR pc)
{
  struct bp_location *bl, **blp_tmp;

  ALL_BP_LOCATIONS (bl, blp_tmp)
    {
      if (bl->loc_type != bp_loc_software_breakpoint)
	continue;

      if (bl->inserted
	  && breakpoint_address_match (bl->pspace->aspace, bl->address,
				       aspace, pc))
	{
	  if (overlay_debugging 
	      && section_is_overlay (bl->section)
	      && !section_is_mapped (bl->section))
	    continue;		/* unmapped overlay -- can't be a match */
	  else
	    return 1;
	}
    }

  /* Also check for software single-step breakpoints.  */
  if (single_step_breakpoint_inserted_here_p (aspace, pc))
    return 1;

  return 0;
}

int
hardware_watchpoint_inserted_in_range (struct address_space *aspace,
				       CORE_ADDR addr, ULONGEST len)
{
  struct breakpoint *bpt;

  ALL_BREAKPOINTS (bpt)
    {
      struct bp_location *loc;

      if (bpt->type != bp_hardware_watchpoint
	  && bpt->type != bp_access_watchpoint)
	continue;

      if (!breakpoint_enabled (bpt))
	continue;

      for (loc = bpt->loc; loc; loc = loc->next)
	if (loc->pspace->aspace == aspace && loc->inserted)
	  {
	    CORE_ADDR l, h;

	    /* Check for intersection.  */
	    l = max (loc->address, addr);
	    h = min (loc->address + loc->length, addr + len);
	    if (l < h)
	      return 1;
	  }
    }
  return 0;
}

/* breakpoint_thread_match (PC, PTID) returns true if the breakpoint at
   PC is valid for process/thread PTID.  */

int
breakpoint_thread_match (struct address_space *aspace, CORE_ADDR pc,
			 ptid_t ptid)
{
  struct bp_location *bl, **blp_tmp;
  /* The thread and task IDs associated to PTID, computed lazily.  */
  int thread = -1;
  int task = 0;
  
  ALL_BP_LOCATIONS (bl, blp_tmp)
    {
      if (bl->loc_type != bp_loc_software_breakpoint
	  && bl->loc_type != bp_loc_hardware_breakpoint)
	continue;

      /* ALL_BP_LOCATIONS bp_location has bl->OWNER always non-NULL.  */
      if (!breakpoint_enabled (bl->owner)
	  && bl->owner->enable_state != bp_permanent)
	continue;

      if (!breakpoint_location_address_match (bl, aspace, pc))
	continue;

      if (bl->owner->thread != -1)
	{
	  /* This is a thread-specific breakpoint.  Check that ptid
	     matches that thread.  If thread hasn't been computed yet,
	     it is now time to do so.  */
	  if (thread == -1)
	    thread = pid_to_thread_id (ptid);
	  if (bl->owner->thread != thread)
	    continue;
	}

      if (bl->owner->task != 0)
        {
	  /* This is a task-specific breakpoint.  Check that ptid
	     matches that task.  If task hasn't been computed yet,
	     it is now time to do so.  */
	  if (task == 0)
	    task = ada_get_task_number (ptid);
	  if (bl->owner->task != task)
	    continue;
        }

      if (overlay_debugging 
	  && section_is_overlay (bl->section)
	  && !section_is_mapped (bl->section))
	continue;	    /* unmapped overlay -- can't be a match */

      return 1;
    }

  return 0;
}


/* bpstat stuff.  External routines' interfaces are documented
   in breakpoint.h.  */

int
is_catchpoint (struct breakpoint *ep)
{
  return (ep->type == bp_catchpoint);
}

/* Frees any storage that is part of a bpstat.  Does not walk the
   'next' chain.  */

static void
bpstat_free (bpstat bs)
{
  if (bs->old_val != NULL)
    value_free (bs->old_val);
  decref_counted_command_line (&bs->commands);
  decref_bp_location (&bs->bp_location_at);
  xfree (bs);
}

/* Clear a bpstat so that it says we are not at any breakpoint.
   Also free any storage that is part of a bpstat.  */

void
bpstat_clear (bpstat *bsp)
{
  bpstat p;
  bpstat q;

  if (bsp == 0)
    return;
  p = *bsp;
  while (p != NULL)
    {
      q = p->next;
      bpstat_free (p);
      p = q;
    }
  *bsp = NULL;
}

/* Return a copy of a bpstat.  Like "bs1 = bs2" but all storage that
   is part of the bpstat is copied as well.  */

bpstat
bpstat_copy (bpstat bs)
{
  bpstat p = NULL;
  bpstat tmp;
  bpstat retval = NULL;

  if (bs == NULL)
    return bs;

  for (; bs != NULL; bs = bs->next)
    {
      tmp = (bpstat) xmalloc (sizeof (*tmp));
      memcpy (tmp, bs, sizeof (*tmp));
      incref_counted_command_line (tmp->commands);
      incref_bp_location (tmp->bp_location_at);
      if (bs->old_val != NULL)
	{
	  tmp->old_val = value_copy (bs->old_val);
	  release_value (tmp->old_val);
	}

      if (p == NULL)
	/* This is the first thing in the chain.  */
	retval = tmp;
      else
	p->next = tmp;
      p = tmp;
    }
  p->next = NULL;
  return retval;
}

/* Find the bpstat associated with this breakpoint.  */

bpstat
bpstat_find_breakpoint (bpstat bsp, struct breakpoint *breakpoint)
{
  if (bsp == NULL)
    return NULL;

  for (; bsp != NULL; bsp = bsp->next)
    {
      if (bsp->breakpoint_at == breakpoint)
	return bsp;
    }
  return NULL;
}

/* Put in *NUM the breakpoint number of the first breakpoint we are
   stopped at.  *BSP upon return is a bpstat which points to the
   remaining breakpoints stopped at (but which is not guaranteed to be
   good for anything but further calls to bpstat_num).

   Return 0 if passed a bpstat which does not indicate any breakpoints.
   Return -1 if stopped at a breakpoint that has been deleted since
   we set it.
   Return 1 otherwise.  */

int
bpstat_num (bpstat *bsp, int *num)
{
  struct breakpoint *b;

  if ((*bsp) == NULL)
    return 0;			/* No more breakpoint values */

  /* We assume we'll never have several bpstats that correspond to a
     single breakpoint -- otherwise, this function might return the
     same number more than once and this will look ugly.  */
  b = (*bsp)->breakpoint_at;
  *bsp = (*bsp)->next;
  if (b == NULL)
    return -1;			/* breakpoint that's been deleted since */

  *num = b->number;		/* We have its number */
  return 1;
}

/* See breakpoint.h.  */

void
bpstat_clear_actions (void)
{
  struct thread_info *tp;
  bpstat bs;

  if (ptid_equal (inferior_ptid, null_ptid))
    return;

  tp = find_thread_ptid (inferior_ptid);
  if (tp == NULL)
    return;

  for (bs = tp->control.stop_bpstat; bs != NULL; bs = bs->next)
    {
      decref_counted_command_line (&bs->commands);

      if (bs->old_val != NULL)
	{
	  value_free (bs->old_val);
	  bs->old_val = NULL;
	}
    }
}

/* Called when a command is about to proceed the inferior.  */

static void
breakpoint_about_to_proceed (void)
{
  if (!ptid_equal (inferior_ptid, null_ptid))
    {
      struct thread_info *tp = inferior_thread ();

      /* Allow inferior function calls in breakpoint commands to not
	 interrupt the command list.  When the call finishes
	 successfully, the inferior will be standing at the same
	 breakpoint as if nothing happened.  */
      if (tp->control.in_infcall)
	return;
    }

  breakpoint_proceeded = 1;
}

/* Stub for cleaning up our state if we error-out of a breakpoint
   command.  */
static void
cleanup_executing_breakpoints (void *ignore)
{
  executing_breakpoint_commands = 0;
}

/* Return non-zero iff CMD as the first line of a command sequence is `silent'
   or its equivalent.  */

static int
command_line_is_silent (struct command_line *cmd)
{
  return cmd && (strcmp ("silent", cmd->line) == 0
		 || (xdb_commands && strcmp ("Q", cmd->line) == 0));
}

/* Execute all the commands associated with all the breakpoints at
   this location.  Any of these commands could cause the process to
   proceed beyond this point, etc.  We look out for such changes by
   checking the global "breakpoint_proceeded" after each command.

   Returns true if a breakpoint command resumed the inferior.  In that
   case, it is the caller's responsibility to recall it again with the
   bpstat of the current thread.  */

static int
bpstat_do_actions_1 (bpstat *bsp)
{
  bpstat bs;
  struct cleanup *old_chain;
  int again = 0;

  /* Avoid endless recursion if a `source' command is contained
     in bs->commands.  */
  if (executing_breakpoint_commands)
    return 0;

  executing_breakpoint_commands = 1;
  old_chain = make_cleanup (cleanup_executing_breakpoints, 0);

  prevent_dont_repeat ();

  /* This pointer will iterate over the list of bpstat's.  */
  bs = *bsp;

  breakpoint_proceeded = 0;
  for (; bs != NULL; bs = bs->next)
    {
      struct counted_command_line *ccmd;
      struct command_line *cmd;
      struct cleanup *this_cmd_tree_chain;

      /* Take ownership of the BSP's command tree, if it has one.

         The command tree could legitimately contain commands like
         'step' and 'next', which call clear_proceed_status, which
         frees stop_bpstat's command tree.  To make sure this doesn't
         free the tree we're executing out from under us, we need to
         take ownership of the tree ourselves.  Since a given bpstat's
         commands are only executed once, we don't need to copy it; we
         can clear the pointer in the bpstat, and make sure we free
         the tree when we're done.  */
      ccmd = bs->commands;
      bs->commands = NULL;
      this_cmd_tree_chain = make_cleanup_decref_counted_command_line (&ccmd);
      cmd = ccmd ? ccmd->commands : NULL;
      if (command_line_is_silent (cmd))
	{
	  /* The action has been already done by bpstat_stop_status.  */
	  cmd = cmd->next;
	}

      while (cmd != NULL)
	{
	  execute_control_command (cmd);

	  if (breakpoint_proceeded)
	    break;
	  else
	    cmd = cmd->next;
	}

      /* We can free this command tree now.  */
      do_cleanups (this_cmd_tree_chain);

      if (breakpoint_proceeded)
	{
	  if (target_can_async_p ())
	    /* If we are in async mode, then the target might be still
	       running, not stopped at any breakpoint, so nothing for
	       us to do here -- just return to the event loop.  */
	    ;
	  else
	    /* In sync mode, when execute_control_command returns
	       we're already standing on the next breakpoint.
	       Breakpoint commands for that stop were not run, since
	       execute_command does not run breakpoint commands --
	       only command_line_handler does, but that one is not
	       involved in execution of breakpoint commands.  So, we
	       can now execute breakpoint commands.  It should be
	       noted that making execute_command do bpstat actions is
	       not an option -- in this case we'll have recursive
	       invocation of bpstat for each breakpoint with a
	       command, and can easily blow up GDB stack.  Instead, we
	       return true, which will trigger the caller to recall us
	       with the new stop_bpstat.  */
	    again = 1;
	  break;
	}
    }
  do_cleanups (old_chain);
  return again;
}

void
bpstat_do_actions (void)
{
  struct cleanup *cleanup_if_error = make_bpstat_clear_actions_cleanup ();

  /* Do any commands attached to breakpoint we are stopped at.  */
  while (!ptid_equal (inferior_ptid, null_ptid)
	 && target_has_execution
	 && !is_exited (inferior_ptid)
	 && !is_executing (inferior_ptid))
    /* Since in sync mode, bpstat_do_actions may resume the inferior,
       and only return when it is stopped at the next breakpoint, we
       keep doing breakpoint actions until it returns false to
       indicate the inferior was not resumed.  */
    if (!bpstat_do_actions_1 (&inferior_thread ()->control.stop_bpstat))
      break;

  discard_cleanups (cleanup_if_error);
}

/* Print out the (old or new) value associated with a watchpoint.  */

static void
watchpoint_value_print (struct value *val, struct ui_file *stream)
{
  if (val == NULL)
    fprintf_unfiltered (stream, _("<unreadable>"));
  else
    {
      struct value_print_options opts;
      get_user_print_options (&opts);
      value_print (val, stream, &opts);
    }
}

/* Generic routine for printing messages indicating why we
   stopped.  The behavior of this function depends on the value
   'print_it' in the bpstat structure.  Under some circumstances we
   may decide not to print anything here and delegate the task to
   normal_stop().  */

static enum print_stop_action
print_bp_stop_message (bpstat bs)
{
  switch (bs->print_it)
    {
    case print_it_noop:
      /* Nothing should be printed for this bpstat entry.  */
      return PRINT_UNKNOWN;
      break;

    case print_it_done:
      /* We still want to print the frame, but we already printed the
         relevant messages.  */
      return PRINT_SRC_AND_LOC;
      break;

    case print_it_normal:
      {
	struct breakpoint *b = bs->breakpoint_at;

	/* bs->breakpoint_at can be NULL if it was a momentary breakpoint
	   which has since been deleted.  */
	if (b == NULL)
	  return PRINT_UNKNOWN;

	/* Normal case.  Call the breakpoint's print_it method.  */
	return b->ops->print_it (bs);
      }
      break;

    default:
      internal_error (__FILE__, __LINE__,
		      _("print_bp_stop_message: unrecognized enum value"));
      break;
    }
}

/* A helper function that prints a shared library stopped event.  */

static void
print_solib_event (int is_catchpoint)
{
  int any_deleted
    = !VEC_empty (char_ptr, current_program_space->deleted_solibs);
  int any_added
    = !VEC_empty (so_list_ptr, current_program_space->added_solibs);

  if (!is_catchpoint)
    {
      if (any_added || any_deleted)
	ui_out_text (current_uiout,
		     _("Stopped due to shared library event:\n"));
      else
	ui_out_text (current_uiout,
		     _("Stopped due to shared library event (no "
		       "libraries added or removed)\n"));
    }

  if (ui_out_is_mi_like_p (current_uiout))
    ui_out_field_string (current_uiout, "reason",
			 async_reason_lookup (EXEC_ASYNC_SOLIB_EVENT));

  if (any_deleted)
    {
      struct cleanup *cleanup;
      char *name;
      int ix;

      ui_out_text (current_uiout, _("  Inferior unloaded "));
      cleanup = make_cleanup_ui_out_list_begin_end (current_uiout,
						    "removed");
      for (ix = 0;
	   VEC_iterate (char_ptr, current_program_space->deleted_solibs,
			ix, name);
	   ++ix)
	{
	  if (ix > 0)
	    ui_out_text (current_uiout, "    ");
	  ui_out_field_string (current_uiout, "library", name);
	  ui_out_text (current_uiout, "\n");
	}

      do_cleanups (cleanup);
    }

  if (any_added)
    {
      struct so_list *iter;
      int ix;
      struct cleanup *cleanup;

      ui_out_text (current_uiout, _("  Inferior loaded "));
      cleanup = make_cleanup_ui_out_list_begin_end (current_uiout,
						    "added");
      for (ix = 0;
	   VEC_iterate (so_list_ptr, current_program_space->added_solibs,
			ix, iter);
	   ++ix)
	{
	  if (ix > 0)
	    ui_out_text (current_uiout, "    ");
	  ui_out_field_string (current_uiout, "library", iter->so_name);
	  ui_out_text (current_uiout, "\n");
	}

      do_cleanups (cleanup);
    }
}

/* Print a message indicating what happened.  This is called from
   normal_stop().  The input to this routine is the head of the bpstat
   list - a list of the eventpoints that caused this stop.  KIND is
   the target_waitkind for the stopping event.  This
   routine calls the generic print routine for printing a message
   about reasons for stopping.  This will print (for example) the
   "Breakpoint n," part of the output.  The return value of this
   routine is one of:

   PRINT_UNKNOWN: Means we printed nothing.
   PRINT_SRC_AND_LOC: Means we printed something, and expect subsequent
   code to print the location.  An example is 
   "Breakpoint 1, " which should be followed by
   the location.
   PRINT_SRC_ONLY: Means we printed something, but there is no need
   to also print the location part of the message.
   An example is the catch/throw messages, which
   don't require a location appended to the end.
   PRINT_NOTHING: We have done some printing and we don't need any 
   further info to be printed.  */

enum print_stop_action
bpstat_print (bpstat bs, int kind)
{
  int val;

  /* Maybe another breakpoint in the chain caused us to stop.
     (Currently all watchpoints go on the bpstat whether hit or not.
     That probably could (should) be changed, provided care is taken
     with respect to bpstat_explains_signal).  */
  for (; bs; bs = bs->next)
    {
      val = print_bp_stop_message (bs);
      if (val == PRINT_SRC_ONLY 
	  || val == PRINT_SRC_AND_LOC 
	  || val == PRINT_NOTHING)
	return val;
    }

  /* If we had hit a shared library event breakpoint,
     print_bp_stop_message would print out this message.  If we hit an
     OS-level shared library event, do the same thing.  */
  if (kind == TARGET_WAITKIND_LOADED)
    {
      print_solib_event (0);
      return PRINT_NOTHING;
    }

  /* We reached the end of the chain, or we got a null BS to start
     with and nothing was printed.  */
  return PRINT_UNKNOWN;
}

/* Evaluate the expression EXP and return 1 if value is zero.  This is
   used inside a catch_errors to evaluate the breakpoint condition.
   The argument is a "struct expression *" that has been cast to a
   "char *" to make it pass through catch_errors.  */

static int
breakpoint_cond_eval (void *exp)
{
  struct value *mark = value_mark ();
  int i = !value_true (evaluate_expression ((struct expression *) exp));

  value_free_to_mark (mark);
  return i;
}

/* Allocate a new bpstat.  Link it to the FIFO list by BS_LINK_POINTER.  */

static bpstat
bpstat_alloc (struct bp_location *bl, bpstat **bs_link_pointer)
{
  bpstat bs;

  bs = (bpstat) xmalloc (sizeof (*bs));
  bs->next = NULL;
  **bs_link_pointer = bs;
  *bs_link_pointer = &bs->next;
  bs->breakpoint_at = bl->owner;
  bs->bp_location_at = bl;
  incref_bp_location (bl);
  /* If the condition is false, etc., don't do the commands.  */
  bs->commands = NULL;
  bs->old_val = NULL;
  bs->print_it = print_it_normal;
  return bs;
}

/* The target has stopped with waitstatus WS.  Check if any hardware
   watchpoints have triggered, according to the target.  */

int
watchpoints_triggered (struct target_waitstatus *ws)
{
  int stopped_by_watchpoint = target_stopped_by_watchpoint ();
  CORE_ADDR addr;
  struct breakpoint *b;

  if (!stopped_by_watchpoint)
    {
      /* We were not stopped by a watchpoint.  Mark all watchpoints
	 as not triggered.  */
      ALL_BREAKPOINTS (b)
	if (is_hardware_watchpoint (b))
	  {
	    struct watchpoint *w = (struct watchpoint *) b;

	    w->watchpoint_triggered = watch_triggered_no;
	  }

      return 0;
    }

  if (!target_stopped_data_address (&current_target, &addr))
    {
      /* We were stopped by a watchpoint, but we don't know where.
	 Mark all watchpoints as unknown.  */
      ALL_BREAKPOINTS (b)
	if (is_hardware_watchpoint (b))
	  {
	    struct watchpoint *w = (struct watchpoint *) b;

	    w->watchpoint_triggered = watch_triggered_unknown;
	  }

      return stopped_by_watchpoint;
    }

  /* The target could report the data address.  Mark watchpoints
     affected by this data address as triggered, and all others as not
     triggered.  */

  ALL_BREAKPOINTS (b)
    if (is_hardware_watchpoint (b))
      {
	struct watchpoint *w = (struct watchpoint *) b;
	struct bp_location *loc;

	w->watchpoint_triggered = watch_triggered_no;
	for (loc = b->loc; loc; loc = loc->next)
	  {
	    if (is_masked_watchpoint (b))
	      {
		CORE_ADDR newaddr = addr & w->hw_wp_mask;
		CORE_ADDR start = loc->address & w->hw_wp_mask;

		if (newaddr == start)
		  {
		    w->watchpoint_triggered = watch_triggered_yes;
		    break;
		  }
	      }
	    /* Exact match not required.  Within range is sufficient.  */
	    else if (target_watchpoint_addr_within_range (&current_target,
							 addr, loc->address,
							 loc->length))
	      {
		w->watchpoint_triggered = watch_triggered_yes;
		break;
	      }
	  }
      }

  return 1;
}

/* Possible return values for watchpoint_check (this can't be an enum
   because of check_errors).  */
/* The watchpoint has been deleted.  */
#define WP_DELETED 1
/* The value has changed.  */
#define WP_VALUE_CHANGED 2
/* The value has not changed.  */
#define WP_VALUE_NOT_CHANGED 3
/* Ignore this watchpoint, no matter if the value changed or not.  */
#define WP_IGNORE 4

#define BP_TEMPFLAG 1
#define BP_HARDWAREFLAG 2

/* Evaluate watchpoint condition expression and check if its value
   changed.

   P should be a pointer to struct bpstat, but is defined as a void *
   in order for this function to be usable with catch_errors.  */

static int
watchpoint_check (void *p)
{
  bpstat bs = (bpstat) p;
  struct watchpoint *b;
  struct frame_info *fr;
  int within_current_scope;

  /* BS is built from an existing struct breakpoint.  */
  gdb_assert (bs->breakpoint_at != NULL);
  b = (struct watchpoint *) bs->breakpoint_at;

  /* If this is a local watchpoint, we only want to check if the
     watchpoint frame is in scope if the current thread is the thread
     that was used to create the watchpoint.  */
  if (!watchpoint_in_thread_scope (b))
    return WP_IGNORE;

  if (b->exp_valid_block == NULL)
    within_current_scope = 1;
  else
    {
      struct frame_info *frame = get_current_frame ();
      struct gdbarch *frame_arch = get_frame_arch (frame);
      CORE_ADDR frame_pc = get_frame_pc (frame);

      /* in_function_epilogue_p() returns a non-zero value if we're
	 still in the function but the stack frame has already been
	 invalidated.  Since we can't rely on the values of local
	 variables after the stack has been destroyed, we are treating
	 the watchpoint in that state as `not changed' without further
	 checking.  Don't mark watchpoints as changed if the current
	 frame is in an epilogue - even if they are in some other
	 frame, our view of the stack is likely to be wrong and
	 frame_find_by_id could error out.  */
      if (gdbarch_in_function_epilogue_p (frame_arch, frame_pc))
	return WP_IGNORE;

      fr = frame_find_by_id (b->watchpoint_frame);
      within_current_scope = (fr != NULL);

      /* If we've gotten confused in the unwinder, we might have
	 returned a frame that can't describe this variable.  */
      if (within_current_scope)
	{
	  struct symbol *function;

	  function = get_frame_function (fr);
	  if (function == NULL
	      || !contained_in (b->exp_valid_block,
				SYMBOL_BLOCK_VALUE (function)))
	    within_current_scope = 0;
	}

      if (within_current_scope)
	/* If we end up stopping, the current frame will get selected
	   in normal_stop.  So this call to select_frame won't affect
	   the user.  */
	select_frame (fr);
    }

  if (within_current_scope)
    {
      /* We use value_{,free_to_}mark because it could be a *long*
         time before we return to the command level and call
         free_all_values.  We can't call free_all_values because we
         might be in the middle of evaluating a function call.  */

      int pc = 0;
      struct value *mark;
      struct value *new_val;

      if (is_masked_watchpoint (&b->base))
	/* Since we don't know the exact trigger address (from
	   stopped_data_address), just tell the user we've triggered
	   a mask watchpoint.  */
	return WP_VALUE_CHANGED;

      mark = value_mark ();
      fetch_subexp_value (b->exp, &pc, &new_val, NULL, NULL);

      /* We use value_equal_contents instead of value_equal because
	 the latter coerces an array to a pointer, thus comparing just
	 the address of the array instead of its contents.  This is
	 not what we want.  */
      if ((b->val != NULL) != (new_val != NULL)
	  || (b->val != NULL && !value_equal_contents (b->val, new_val)))
	{
	  if (new_val != NULL)
	    {
	      release_value (new_val);
	      value_free_to_mark (mark);
	    }
	  bs->old_val = b->val;
	  b->val = new_val;
	  b->val_valid = 1;
	  return WP_VALUE_CHANGED;
	}
      else
	{
	  /* Nothing changed.  */
	  value_free_to_mark (mark);
	  return WP_VALUE_NOT_CHANGED;
	}
    }
  else
    {
      struct ui_out *uiout = current_uiout;

      /* This seems like the only logical thing to do because
         if we temporarily ignored the watchpoint, then when
         we reenter the block in which it is valid it contains
         garbage (in the case of a function, it may have two
         garbage values, one before and one after the prologue).
         So we can't even detect the first assignment to it and
         watch after that (since the garbage may or may not equal
         the first value assigned).  */
      /* We print all the stop information in
	 breakpoint_ops->print_it, but in this case, by the time we
	 call breakpoint_ops->print_it this bp will be deleted
	 already.  So we have no choice but print the information
	 here.  */
      if (ui_out_is_mi_like_p (uiout))
	ui_out_field_string
	  (uiout, "reason", async_reason_lookup (EXEC_ASYNC_WATCHPOINT_SCOPE));
      ui_out_text (uiout, "\nWatchpoint ");
      ui_out_field_int (uiout, "wpnum", b->base.number);
      ui_out_text (uiout,
		   " deleted because the program has left the block in\n\
which its expression is valid.\n");     

      /* Make sure the watchpoint's commands aren't executed.  */
      decref_counted_command_line (&b->base.commands);
      watchpoint_del_at_next_stop (b);

      return WP_DELETED;
    }
}

/* Return true if it looks like target has stopped due to hitting
   breakpoint location BL.  This function does not check if we should
   stop, only if BL explains the stop.  */

static int
bpstat_check_location (const struct bp_location *bl,
		       struct address_space *aspace, CORE_ADDR bp_addr,
		       const struct target_waitstatus *ws)
{
  struct breakpoint *b = bl->owner;

  /* BL is from an existing breakpoint.  */
  gdb_assert (b != NULL);

  return b->ops->breakpoint_hit (bl, aspace, bp_addr, ws);
}

/* Determine if the watched values have actually changed, and we
   should stop.  If not, set BS->stop to 0.  */

static void
bpstat_check_watchpoint (bpstat bs)
{
  const struct bp_location *bl;
  struct watchpoint *b;

  /* BS is built for existing struct breakpoint.  */
  bl = bs->bp_location_at;
  gdb_assert (bl != NULL);
  b = (struct watchpoint *) bs->breakpoint_at;
  gdb_assert (b != NULL);

    {
      int must_check_value = 0;
      
      if (b->base.type == bp_watchpoint)
	/* For a software watchpoint, we must always check the
	   watched value.  */
	must_check_value = 1;
      else if (b->watchpoint_triggered == watch_triggered_yes)
	/* We have a hardware watchpoint (read, write, or access)
	   and the target earlier reported an address watched by
	   this watchpoint.  */
	must_check_value = 1;
      else if (b->watchpoint_triggered == watch_triggered_unknown
	       && b->base.type == bp_hardware_watchpoint)
	/* We were stopped by a hardware watchpoint, but the target could
	   not report the data address.  We must check the watchpoint's
	   value.  Access and read watchpoints are out of luck; without
	   a data address, we can't figure it out.  */
	must_check_value = 1;

      if (must_check_value)
	{
	  char *message
	    = xstrprintf ("Error evaluating expression for watchpoint %d\n",
			  b->base.number);
	  struct cleanup *cleanups = make_cleanup (xfree, message);
	  int e = catch_errors (watchpoint_check, bs, message,
				RETURN_MASK_ALL);
	  do_cleanups (cleanups);
	  switch (e)
	    {
	    case WP_DELETED:
	      /* We've already printed what needs to be printed.  */
	      bs->print_it = print_it_done;
	      /* Stop.  */
	      break;
	    case WP_IGNORE:
	      bs->print_it = print_it_noop;
	      bs->stop = 0;
	      break;
	    case WP_VALUE_CHANGED:
	      if (b->base.type == bp_read_watchpoint)
		{
		  /* There are two cases to consider here:

		     1. We're watching the triggered memory for reads.
		     In that case, trust the target, and always report
		     the watchpoint hit to the user.  Even though
		     reads don't cause value changes, the value may
		     have changed since the last time it was read, and
		     since we're not trapping writes, we will not see
		     those, and as such we should ignore our notion of
		     old value.

		     2. We're watching the triggered memory for both
		     reads and writes.  There are two ways this may
		     happen:

		     2.1. This is a target that can't break on data
		     reads only, but can break on accesses (reads or
		     writes), such as e.g., x86.  We detect this case
		     at the time we try to insert read watchpoints.

		     2.2. Otherwise, the target supports read
		     watchpoints, but, the user set an access or write
		     watchpoint watching the same memory as this read
		     watchpoint.

		     If we're watching memory writes as well as reads,
		     ignore watchpoint hits when we find that the
		     value hasn't changed, as reads don't cause
		     changes.  This still gives false positives when
		     the program writes the same value to memory as
		     what there was already in memory (we will confuse
		     it for a read), but it's much better than
		     nothing.  */

		  int other_write_watchpoint = 0;

		  if (bl->watchpoint_type == hw_read)
		    {
		      struct breakpoint *other_b;

		      ALL_BREAKPOINTS (other_b)
			if (other_b->type == bp_hardware_watchpoint
			    || other_b->type == bp_access_watchpoint)
			  {
			    struct watchpoint *other_w =
			      (struct watchpoint *) other_b;

			    if (other_w->watchpoint_triggered
				== watch_triggered_yes)
			      {
				other_write_watchpoint = 1;
				break;
			      }
			  }
		    }

		  if (other_write_watchpoint
		      || bl->watchpoint_type == hw_access)
		    {
		      /* We're watching the same memory for writes,
			 and the value changed since the last time we
			 updated it, so this trap must be for a write.
			 Ignore it.  */
		      bs->print_it = print_it_noop;
		      bs->stop = 0;
		    }
		}
	      break;
	    case WP_VALUE_NOT_CHANGED:
	      if (b->base.type == bp_hardware_watchpoint
		  || b->base.type == bp_watchpoint)
		{
		  /* Don't stop: write watchpoints shouldn't fire if
		     the value hasn't changed.  */
		  bs->print_it = print_it_noop;
		  bs->stop = 0;
		}
	      /* Stop.  */
	      break;
	    default:
	      /* Can't happen.  */
	    case 0:
	      /* Error from catch_errors.  */
	      printf_filtered (_("Watchpoint %d deleted.\n"), b->base.number);
	      watchpoint_del_at_next_stop (b);
	      /* We've already printed what needs to be printed.  */
	      bs->print_it = print_it_done;
	      break;
	    }
	}
      else	/* must_check_value == 0 */
	{
	  /* This is a case where some watchpoint(s) triggered, but
	     not at the address of this watchpoint, or else no
	     watchpoint triggered after all.  So don't print
	     anything for this watchpoint.  */
	  bs->print_it = print_it_noop;
	  bs->stop = 0;
	}
    }
}


/* Check conditions (condition proper, frame, thread and ignore count)
   of breakpoint referred to by BS.  If we should not stop for this
   breakpoint, set BS->stop to 0.  */

static void
bpstat_check_breakpoint_conditions (bpstat bs, ptid_t ptid)
{
  int thread_id = pid_to_thread_id (ptid);
  const struct bp_location *bl;
  struct breakpoint *b;

  /* BS is built for existing struct breakpoint.  */
  bl = bs->bp_location_at;
  gdb_assert (bl != NULL);
  b = bs->breakpoint_at;
  gdb_assert (b != NULL);

  /* Even if the target evaluated the condition on its end and notified GDB, we
     need to do so again since GDB does not know if we stopped due to a
     breakpoint or a single step breakpoint.  */

  if (frame_id_p (b->frame_id)
      && !frame_id_eq (b->frame_id, get_stack_frame_id (get_current_frame ())))
    bs->stop = 0;
  else if (bs->stop)
    {
      int value_is_zero = 0;
      struct expression *cond;

      /* Evaluate Python breakpoints that have a "stop"
	 method implemented.  */
      if (b->py_bp_object)
	bs->stop = gdbpy_should_stop (b->py_bp_object);

      if (is_watchpoint (b))
	{
	  struct watchpoint *w = (struct watchpoint *) b;

	  cond = w->cond_exp;
	}
      else
	cond = bl->cond;

      if (cond && b->disposition != disp_del_at_next_stop)
	{
	  int within_current_scope = 1;
	  struct watchpoint * w;

	  /* We use value_mark and value_free_to_mark because it could
	     be a long time before we return to the command level and
	     call free_all_values.  We can't call free_all_values
	     because we might be in the middle of evaluating a
	     function call.  */
	  struct value *mark = value_mark ();

	  if (is_watchpoint (b))
	    w = (struct watchpoint *) b;
	  else
	    w = NULL;

	  /* Need to select the frame, with all that implies so that
	     the conditions will have the right context.  Because we
	     use the frame, we will not see an inlined function's
	     variables when we arrive at a breakpoint at the start
	     of the inlined function; the current frame will be the
	     call site.  */
	  if (w == NULL || w->cond_exp_valid_block == NULL)
	    select_frame (get_current_frame ());
	  else
	    {
	      struct frame_info *frame;

	      /* For local watchpoint expressions, which particular
		 instance of a local is being watched matters, so we
		 keep track of the frame to evaluate the expression
		 in.  To evaluate the condition however, it doesn't
		 really matter which instantiation of the function
		 where the condition makes sense triggers the
		 watchpoint.  This allows an expression like "watch
		 global if q > 10" set in `func', catch writes to
		 global on all threads that call `func', or catch
		 writes on all recursive calls of `func' by a single
		 thread.  We simply always evaluate the condition in
		 the innermost frame that's executing where it makes
		 sense to evaluate the condition.  It seems
		 intuitive.  */
	      frame = block_innermost_frame (w->cond_exp_valid_block);
	      if (frame != NULL)
		select_frame (frame);
	      else
		within_current_scope = 0;
	    }
	  if (within_current_scope)
	    value_is_zero
	      = catch_errors (breakpoint_cond_eval, cond,
			      "Error in testing breakpoint condition:\n",
			      RETURN_MASK_ALL);
	  else
	    {
	      warning (_("Watchpoint condition cannot be tested "
			 "in the current scope"));
	      /* If we failed to set the right context for this
		 watchpoint, unconditionally report it.  */
	      value_is_zero = 0;
	    }
	  /* FIXME-someday, should give breakpoint #.  */
	  value_free_to_mark (mark);
	}

      if (cond && value_is_zero)
	{
	  bs->stop = 0;
	}
      else if (b->thread != -1 && b->thread != thread_id)
	{
	  bs->stop = 0;
	}
      else if (b->ignore_count > 0)
	{
	  b->ignore_count--;
	  annotate_ignore_count_change ();
	  bs->stop = 0;
	  /* Increase the hit count even though we don't stop.  */
	  ++(b->hit_count);
	  observer_notify_breakpoint_modified (b);
	}	
    }
}


/* Get a bpstat associated with having just stopped at address
   BP_ADDR in thread PTID.

   Determine whether we stopped at a breakpoint, etc, or whether we
   don't understand this stop.  Result is a chain of bpstat's such
   that:

   if we don't understand the stop, the result is a null pointer.

   if we understand why we stopped, the result is not null.

   Each element of the chain refers to a particular breakpoint or
   watchpoint at which we have stopped.  (We may have stopped for
   several reasons concurrently.)

   Each element of the chain has valid next, breakpoint_at,
   commands, FIXME??? fields.  */

bpstat
bpstat_stop_status (struct address_space *aspace,
		    CORE_ADDR bp_addr, ptid_t ptid,
		    const struct target_waitstatus *ws)
{
  struct breakpoint *b = NULL;
  struct bp_location *bl;
  struct bp_location *loc;
  /* First item of allocated bpstat's.  */
  bpstat bs_head = NULL, *bs_link = &bs_head;
  /* Pointer to the last thing in the chain currently.  */
  bpstat bs;
  int ix;
  int need_remove_insert;
  int removed_any;

  /* First, build the bpstat chain with locations that explain a
     target stop, while being careful to not set the target running,
     as that may invalidate locations (in particular watchpoint
     locations are recreated).  Resuming will happen here with
     breakpoint conditions or watchpoint expressions that include
     inferior function calls.  */

  ALL_BREAKPOINTS (b)
    {
      if (!breakpoint_enabled (b) && b->enable_state != bp_permanent)
	continue;

      for (bl = b->loc; bl != NULL; bl = bl->next)
	{
	  /* For hardware watchpoints, we look only at the first
	     location.  The watchpoint_check function will work on the
	     entire expression, not the individual locations.  For
	     read watchpoints, the watchpoints_triggered function has
	     checked all locations already.  */
	  if (b->type == bp_hardware_watchpoint && bl != b->loc)
	    break;

	  if (!bl->enabled || bl->shlib_disabled)
	    continue;

	  if (!bpstat_check_location (bl, aspace, bp_addr, ws))
	    continue;

	  /* Come here if it's a watchpoint, or if the break address
	     matches.  */

	  bs = bpstat_alloc (bl, &bs_link);	/* Alloc a bpstat to
						   explain stop.  */

	  /* Assume we stop.  Should we find a watchpoint that is not
	     actually triggered, or if the condition of the breakpoint
	     evaluates as false, we'll reset 'stop' to 0.  */
	  bs->stop = 1;
	  bs->print = 1;

	  /* If this is a scope breakpoint, mark the associated
	     watchpoint as triggered so that we will handle the
	     out-of-scope event.  We'll get to the watchpoint next
	     iteration.  */
	  if (b->type == bp_watchpoint_scope && b->related_breakpoint != b)
	    {
	      struct watchpoint *w = (struct watchpoint *) b->related_breakpoint;

	      w->watchpoint_triggered = watch_triggered_yes;
	    }
	}
    }

  for (ix = 0; VEC_iterate (bp_location_p, moribund_locations, ix, loc); ++ix)
    {
      if (breakpoint_location_address_match (loc, aspace, bp_addr))
	{
	  bs = bpstat_alloc (loc, &bs_link);
	  /* For hits of moribund locations, we should just proceed.  */
	  bs->stop = 0;
	  bs->print = 0;
	  bs->print_it = print_it_noop;
	}
    }

  /* A bit of special processing for shlib breakpoints.  We need to
     process solib loading here, so that the lists of loaded and
     unloaded libraries are correct before we handle "catch load" and
     "catch unload".  */
  for (bs = bs_head; bs != NULL; bs = bs->next)
    {
      if (bs->breakpoint_at && bs->breakpoint_at->type == bp_shlib_event)
	{
	  handle_solib_event ();
	  break;
	}
    }

  /* Now go through the locations that caused the target to stop, and
     check whether we're interested in reporting this stop to higher
     layers, or whether we should resume the target transparently.  */

  removed_any = 0;

  for (bs = bs_head; bs != NULL; bs = bs->next)
    {
      if (!bs->stop)
	continue;

      b = bs->breakpoint_at;
      b->ops->check_status (bs);
      if (bs->stop)
	{
	  bpstat_check_breakpoint_conditions (bs, ptid);

	  if (bs->stop)
	    {
	      ++(b->hit_count);
	      observer_notify_breakpoint_modified (b);

	      /* We will stop here.  */
	      if (b->disposition == disp_disable)
		{
		  --(b->enable_count);
		  if (b->enable_count <= 0
		      && b->enable_state != bp_permanent)
		    b->enable_state = bp_disabled;
		  removed_any = 1;
		}
	      if (b->silent)
		bs->print = 0;
	      bs->commands = b->commands;
	      incref_counted_command_line (bs->commands);
	      if (command_line_is_silent (bs->commands
					  ? bs->commands->commands : NULL))
		bs->print = 0;
	    }

	}

      /* Print nothing for this entry if we don't stop or don't
	 print.  */
      if (!bs->stop || !bs->print)
	bs->print_it = print_it_noop;
    }

  /* If we aren't stopping, the value of some hardware watchpoint may
     not have changed, but the intermediate memory locations we are
     watching may have.  Don't bother if we're stopping; this will get
     done later.  */
  need_remove_insert = 0;
  if (! bpstat_causes_stop (bs_head))
    for (bs = bs_head; bs != NULL; bs = bs->next)
      if (!bs->stop
	  && bs->breakpoint_at
	  && is_hardware_watchpoint (bs->breakpoint_at))
	{
	  struct watchpoint *w = (struct watchpoint *) bs->breakpoint_at;

	  update_watchpoint (w, 0 /* don't reparse.  */);
	  need_remove_insert = 1;
	}

  if (need_remove_insert)
    update_global_location_list (1);
  else if (removed_any)
    update_global_location_list (0);

  return bs_head;
}

static void
handle_jit_event (void)
{
  struct frame_info *frame;
  struct gdbarch *gdbarch;

  /* Switch terminal for any messages produced by
     breakpoint_re_set.  */
  target_terminal_ours_for_output ();

  frame = get_current_frame ();
  gdbarch = get_frame_arch (frame);

  jit_event_handler (gdbarch);

  target_terminal_inferior ();
}

/* Handle an solib event by calling solib_add.  */

void
handle_solib_event (void)
{
  clear_program_space_solib_cache (current_inferior ()->pspace);

  /* Check for any newly added shared libraries if we're supposed to
     be adding them automatically.  Switch terminal for any messages
     produced by breakpoint_re_set.  */
  target_terminal_ours_for_output ();
#ifdef SOLIB_ADD
  SOLIB_ADD (NULL, 0, &current_target, auto_solib_add);
#else
  solib_add (NULL, 0, &current_target, auto_solib_add);
#endif
  target_terminal_inferior ();
}

/* Prepare WHAT final decision for infrun.  */

/* Decide what infrun needs to do with this bpstat.  */

struct bpstat_what
bpstat_what (bpstat bs_head)
{
  struct bpstat_what retval;
  int jit_event = 0;
  bpstat bs;

  retval.main_action = BPSTAT_WHAT_KEEP_CHECKING;
  retval.call_dummy = STOP_NONE;
  retval.is_longjmp = 0;

  for (bs = bs_head; bs != NULL; bs = bs->next)
    {
      /* Extract this BS's action.  After processing each BS, we check
	 if its action overrides all we've seem so far.  */
      enum bpstat_what_main_action this_action = BPSTAT_WHAT_KEEP_CHECKING;
      enum bptype bptype;

      if (bs->breakpoint_at == NULL)
	{
	  /* I suspect this can happen if it was a momentary
	     breakpoint which has since been deleted.  */
	  bptype = bp_none;
	}
      else
	bptype = bs->breakpoint_at->type;

      switch (bptype)
	{
	case bp_none:
	  break;
	case bp_breakpoint:
	case bp_hardware_breakpoint:
	case bp_until:
	case bp_finish:
	case bp_shlib_event:
	  if (bs->stop)
	    {
	      if (bs->print)
		this_action = BPSTAT_WHAT_STOP_NOISY;
	      else
		this_action = BPSTAT_WHAT_STOP_SILENT;
	    }
	  else
	    this_action = BPSTAT_WHAT_SINGLE;
	  break;
	case bp_watchpoint:
	case bp_hardware_watchpoint:
	case bp_read_watchpoint:
	case bp_access_watchpoint:
	  if (bs->stop)
	    {
	      if (bs->print)
		this_action = BPSTAT_WHAT_STOP_NOISY;
	      else
		this_action = BPSTAT_WHAT_STOP_SILENT;
	    }
	  else
	    {
	      /* There was a watchpoint, but we're not stopping.
		 This requires no further action.  */
	    }
	  break;
	case bp_longjmp:
	case bp_longjmp_call_dummy:
	case bp_exception:
	  this_action = BPSTAT_WHAT_SET_LONGJMP_RESUME;
	  retval.is_longjmp = bptype != bp_exception;
	  break;
	case bp_longjmp_resume:
	case bp_exception_resume:
	  this_action = BPSTAT_WHAT_CLEAR_LONGJMP_RESUME;
	  retval.is_longjmp = bptype == bp_longjmp_resume;
	  break;
	case bp_step_resume:
	  if (bs->stop)
	    this_action = BPSTAT_WHAT_STEP_RESUME;
	  else
	    {
	      /* It is for the wrong frame.  */
	      this_action = BPSTAT_WHAT_SINGLE;
	    }
	  break;
	case bp_hp_step_resume:
	  if (bs->stop)
	    this_action = BPSTAT_WHAT_HP_STEP_RESUME;
	  else
	    {
	      /* It is for the wrong frame.  */
	      this_action = BPSTAT_WHAT_SINGLE;
	    }
	  break;
	case bp_watchpoint_scope:
	case bp_thread_event:
	case bp_overlay_event:
	case bp_longjmp_master:
	case bp_std_terminate_master:
	case bp_exception_master:
	  this_action = BPSTAT_WHAT_SINGLE;
	  break;
	case bp_catchpoint:
	  if (bs->stop)
	    {
	      if (bs->print)
		this_action = BPSTAT_WHAT_STOP_NOISY;
	      else
		this_action = BPSTAT_WHAT_STOP_SILENT;
	    }
	  else
	    {
	      /* There was a catchpoint, but we're not stopping.
		 This requires no further action.  */
	    }
	  break;
	case bp_jit_event:
	  jit_event = 1;
	  this_action = BPSTAT_WHAT_SINGLE;
	  break;
	case bp_call_dummy:
	  /* Make sure the action is stop (silent or noisy),
	     so infrun.c pops the dummy frame.  */
	  retval.call_dummy = STOP_STACK_DUMMY;
	  this_action = BPSTAT_WHAT_STOP_SILENT;
	  break;
	case bp_std_terminate:
	  /* Make sure the action is stop (silent or noisy),
	     so infrun.c pops the dummy frame.  */
	  retval.call_dummy = STOP_STD_TERMINATE;
	  this_action = BPSTAT_WHAT_STOP_SILENT;
	  break;
	case bp_tracepoint:
	case bp_fast_tracepoint:
	case bp_static_tracepoint:
	  /* Tracepoint hits should not be reported back to GDB, and
	     if one got through somehow, it should have been filtered
	     out already.  */
	  internal_error (__FILE__, __LINE__,
			  _("bpstat_what: tracepoint encountered"));
	  break;
	case bp_gnu_ifunc_resolver:
	  /* Step over it (and insert bp_gnu_ifunc_resolver_return).  */
	  this_action = BPSTAT_WHAT_SINGLE;
	  break;
	case bp_gnu_ifunc_resolver_return:
	  /* The breakpoint will be removed, execution will restart from the
	     PC of the former breakpoint.  */
	  this_action = BPSTAT_WHAT_KEEP_CHECKING;
	  break;

	case bp_dprintf:
	  this_action = BPSTAT_WHAT_STOP_SILENT;
	  break;

	default:
	  internal_error (__FILE__, __LINE__,
			  _("bpstat_what: unhandled bptype %d"), (int) bptype);
	}

      retval.main_action = max (retval.main_action, this_action);
    }

  /* These operations may affect the bs->breakpoint_at state so they are
     delayed after MAIN_ACTION is decided above.  */

  if (jit_event)
    {
      if (debug_infrun)
	fprintf_unfiltered (gdb_stdlog, "bpstat_what: bp_jit_event\n");

      handle_jit_event ();
    }

  for (bs = bs_head; bs != NULL; bs = bs->next)
    {
      struct breakpoint *b = bs->breakpoint_at;

      if (b == NULL)
	continue;
      switch (b->type)
	{
	case bp_gnu_ifunc_resolver:
	  gnu_ifunc_resolver_stop (b);
	  break;
	case bp_gnu_ifunc_resolver_return:
	  gnu_ifunc_resolver_return_stop (b);
	  break;
	}
    }

  return retval;
}

/* Nonzero if we should step constantly (e.g. watchpoints on machines
   without hardware support).  This isn't related to a specific bpstat,
   just to things like whether watchpoints are set.  */

int
bpstat_should_step (void)
{
  struct breakpoint *b;

  ALL_BREAKPOINTS (b)
    if (breakpoint_enabled (b) && b->type == bp_watchpoint && b->loc != NULL)
      return 1;
  return 0;
}

int
bpstat_causes_stop (bpstat bs)
{
  for (; bs != NULL; bs = bs->next)
    if (bs->stop)
      return 1;

  return 0;
}



/* Compute a string of spaces suitable to indent the next line
   so it starts at the position corresponding to the table column
   named COL_NAME in the currently active table of UIOUT.  */

static char *
wrap_indent_at_field (struct ui_out *uiout, const char *col_name)
{
  static char wrap_indent[80];
  int i, total_width, width, align;
  char *text;

  total_width = 0;
  for (i = 1; ui_out_query_field (uiout, i, &width, &align, &text); i++)
    {
      if (strcmp (text, col_name) == 0)
	{
	  gdb_assert (total_width < sizeof wrap_indent);
	  memset (wrap_indent, ' ', total_width);
	  wrap_indent[total_width] = 0;

	  return wrap_indent;
	}

      total_width += width + 1;
    }

  return NULL;
}

/* Determine if the locations of this breakpoint will have their conditions
   evaluated by the target, host or a mix of both.  Returns the following:

    "host": Host evals condition.
    "host or target": Host or Target evals condition.
    "target": Target evals condition.
*/

static const char *
bp_condition_evaluator (struct breakpoint *b)
{
  struct bp_location *bl;
  char host_evals = 0;
  char target_evals = 0;

  if (!b)
    return NULL;

  if (!is_breakpoint (b))
    return NULL;

  if (gdb_evaluates_breakpoint_condition_p ()
      || !target_supports_evaluation_of_breakpoint_conditions ())
    return condition_evaluation_host;

  for (bl = b->loc; bl; bl = bl->next)
    {
      if (bl->cond_bytecode)
	target_evals++;
      else
	host_evals++;
    }

  if (host_evals && target_evals)
    return condition_evaluation_both;
  else if (target_evals)
    return condition_evaluation_target;
  else
    return condition_evaluation_host;
}

/* Determine the breakpoint location's condition evaluator.  This is
   similar to bp_condition_evaluator, but for locations.  */

static const char *
bp_location_condition_evaluator (struct bp_location *bl)
{
  if (bl && !is_breakpoint (bl->owner))
    return NULL;

  if (gdb_evaluates_breakpoint_condition_p ()
      || !target_supports_evaluation_of_breakpoint_conditions ())
    return condition_evaluation_host;

  if (bl && bl->cond_bytecode)
    return condition_evaluation_target;
  else
    return condition_evaluation_host;
}

/* Print the LOC location out of the list of B->LOC locations.  */

static void
print_breakpoint_location (struct breakpoint *b,
			   struct bp_location *loc)
{
  struct ui_out *uiout = current_uiout;
  struct cleanup *old_chain = save_current_program_space ();

  if (loc != NULL && loc->shlib_disabled)
    loc = NULL;

  if (loc != NULL)
    set_current_program_space (loc->pspace);

  if (b->display_canonical)
    ui_out_field_string (uiout, "what", b->addr_string);
  else if (loc && loc->symtab)
    {
      struct symbol *sym 
	= find_pc_sect_function (loc->address, loc->section);
      if (sym)
	{
	  ui_out_text (uiout, "in ");
	  ui_out_field_string (uiout, "func",
			       SYMBOL_PRINT_NAME (sym));
	  ui_out_text (uiout, " ");
	  ui_out_wrap_hint (uiout, wrap_indent_at_field (uiout, "what"));
	  ui_out_text (uiout, "at ");
	}
      ui_out_field_string (uiout, "file", symtab_to_filename (loc->symtab));
      ui_out_text (uiout, ":");

      if (ui_out_is_mi_like_p (uiout))
	ui_out_field_string (uiout, "fullname",
			     symtab_to_fullname (loc->symtab));

      ui_out_field_int (uiout, "line", loc->line_number);
    }
  else if (loc)
    {
      struct ui_file *stb = mem_fileopen ();
      struct cleanup *stb_chain = make_cleanup_ui_file_delete (stb);

      print_address_symbolic (loc->gdbarch, loc->address, stb,
			      demangle, "");
      ui_out_field_stream (uiout, "at", stb);

      do_cleanups (stb_chain);
    }
  else
    ui_out_field_string (uiout, "pending", b->addr_string);

  if (loc && is_breakpoint (b)
      && breakpoint_condition_evaluation_mode () == condition_evaluation_target
      && bp_condition_evaluator (b) == condition_evaluation_both)
    {
      ui_out_text (uiout, " (");
      ui_out_field_string (uiout, "evaluated-by",
			   bp_location_condition_evaluator (loc));
      ui_out_text (uiout, ")");
    }

  do_cleanups (old_chain);
}

static const char *
bptype_string (enum bptype type)
{
  struct ep_type_description
    {
      enum bptype type;
      char *description;
    };
  static struct ep_type_description bptypes[] =
  {
    {bp_none, "?deleted?"},
    {bp_breakpoint, "breakpoint"},
    {bp_hardware_breakpoint, "hw breakpoint"},
    {bp_until, "until"},
    {bp_finish, "finish"},
    {bp_watchpoint, "watchpoint"},
    {bp_hardware_watchpoint, "hw watchpoint"},
    {bp_read_watchpoint, "read watchpoint"},
    {bp_access_watchpoint, "acc watchpoint"},
    {bp_longjmp, "longjmp"},
    {bp_longjmp_resume, "longjmp resume"},
    {bp_longjmp_call_dummy, "longjmp for call dummy"},
    {bp_exception, "exception"},
    {bp_exception_resume, "exception resume"},
    {bp_step_resume, "step resume"},
    {bp_hp_step_resume, "high-priority step resume"},
    {bp_watchpoint_scope, "watchpoint scope"},
    {bp_call_dummy, "call dummy"},
    {bp_std_terminate, "std::terminate"},
    {bp_shlib_event, "shlib events"},
    {bp_thread_event, "thread events"},
    {bp_overlay_event, "overlay events"},
    {bp_longjmp_master, "longjmp master"},
    {bp_std_terminate_master, "std::terminate master"},
    {bp_exception_master, "exception master"},
    {bp_catchpoint, "catchpoint"},
    {bp_tracepoint, "tracepoint"},
    {bp_fast_tracepoint, "fast tracepoint"},
    {bp_static_tracepoint, "static tracepoint"},
    {bp_dprintf, "dprintf"},
    {bp_jit_event, "jit events"},
    {bp_gnu_ifunc_resolver, "STT_GNU_IFUNC resolver"},
    {bp_gnu_ifunc_resolver_return, "STT_GNU_IFUNC resolver return"},
  };

  if (((int) type >= (sizeof (bptypes) / sizeof (bptypes[0])))
      || ((int) type != bptypes[(int) type].type))
    internal_error (__FILE__, __LINE__,
		    _("bptypes table does not describe type #%d."),
		    (int) type);

  return bptypes[(int) type].description;
}

/* Print B to gdb_stdout.  */

static void
print_one_breakpoint_location (struct breakpoint *b,
			       struct bp_location *loc,
			       int loc_number,
			       struct bp_location **last_loc,
			       int allflag)
{
  struct command_line *l;
  static char bpenables[] = "nynny";

  struct ui_out *uiout = current_uiout;
  int header_of_multiple = 0;
  int part_of_multiple = (loc != NULL);
  struct value_print_options opts;

  get_user_print_options (&opts);

  gdb_assert (!loc || loc_number != 0);
  /* See comment in print_one_breakpoint concerning treatment of
     breakpoints with single disabled location.  */
  if (loc == NULL 
      && (b->loc != NULL 
	  && (b->loc->next != NULL || !b->loc->enabled)))
    header_of_multiple = 1;
  if (loc == NULL)
    loc = b->loc;

  annotate_record ();

  /* 1 */
  annotate_field (0);
  if (part_of_multiple)
    {
      char *formatted;
      formatted = xstrprintf ("%d.%d", b->number, loc_number);
      ui_out_field_string (uiout, "number", formatted);
      xfree (formatted);
    }
  else
    {
      ui_out_field_int (uiout, "number", b->number);
    }

  /* 2 */
  annotate_field (1);
  if (part_of_multiple)
    ui_out_field_skip (uiout, "type");
  else
    ui_out_field_string (uiout, "type", bptype_string (b->type));

  /* 3 */
  annotate_field (2);
  if (part_of_multiple)
    ui_out_field_skip (uiout, "disp");
  else
    ui_out_field_string (uiout, "disp", bpdisp_text (b->disposition));


  /* 4 */
  annotate_field (3);
  if (part_of_multiple)
    ui_out_field_string (uiout, "enabled", loc->enabled ? "y" : "n");
  else
    ui_out_field_fmt (uiout, "enabled", "%c", 
		      bpenables[(int) b->enable_state]);
  ui_out_spaces (uiout, 2);

  
  /* 5 and 6 */
  if (b->ops != NULL && b->ops->print_one != NULL)
    {
      /* Although the print_one can possibly print all locations,
	 calling it here is not likely to get any nice result.  So,
	 make sure there's just one location.  */
      gdb_assert (b->loc == NULL || b->loc->next == NULL);
      b->ops->print_one (b, last_loc);
    }
  else
    switch (b->type)
      {
      case bp_none:
	internal_error (__FILE__, __LINE__,
			_("print_one_breakpoint: bp_none encountered\n"));
	break;

      case bp_watchpoint:
      case bp_hardware_watchpoint:
      case bp_read_watchpoint:
      case bp_access_watchpoint:
	{
	  struct watchpoint *w = (struct watchpoint *) b;

	  /* Field 4, the address, is omitted (which makes the columns
	     not line up too nicely with the headers, but the effect
	     is relatively readable).  */
	  if (opts.addressprint)
	    ui_out_field_skip (uiout, "addr");
	  annotate_field (5);
	  ui_out_field_string (uiout, "what", w->exp_string);
	}
	break;

      case bp_breakpoint:
      case bp_hardware_breakpoint:
      case bp_until:
      case bp_finish:
      case bp_longjmp:
      case bp_longjmp_resume:
      case bp_longjmp_call_dummy:
      case bp_exception:
      case bp_exception_resume:
      case bp_step_resume:
      case bp_hp_step_resume:
      case bp_watchpoint_scope:
      case bp_call_dummy:
      case bp_std_terminate:
      case bp_shlib_event:
      case bp_thread_event:
      case bp_overlay_event:
      case bp_longjmp_master:
      case bp_std_terminate_master:
      case bp_exception_master:
      case bp_tracepoint:
      case bp_fast_tracepoint:
      case bp_static_tracepoint:
      case bp_dprintf:
      case bp_jit_event:
      case bp_gnu_ifunc_resolver:
      case bp_gnu_ifunc_resolver_return:
	if (opts.addressprint)
	  {
	    annotate_field (4);
	    if (header_of_multiple)
	      ui_out_field_string (uiout, "addr", "<MULTIPLE>");
	    else if (b->loc == NULL || loc->shlib_disabled)
	      ui_out_field_string (uiout, "addr", "<PENDING>");
	    else
	      ui_out_field_core_addr (uiout, "addr",
				      loc->gdbarch, loc->address);
	  }
	annotate_field (5);
	if (!header_of_multiple)
	  print_breakpoint_location (b, loc);
	if (b->loc)
	  *last_loc = b->loc;
	break;
      }


  /* For backward compatibility, don't display inferiors unless there
     are several.  */
  if (loc != NULL
      && !header_of_multiple
      && (allflag
	  || (!gdbarch_has_global_breakpoints (target_gdbarch ())
	      && (number_of_program_spaces () > 1
		  || number_of_inferiors () > 1)
	      /* LOC is for existing B, it cannot be in
		 moribund_locations and thus having NULL OWNER.  */
	      && loc->owner->type != bp_catchpoint)))
    {
      struct inferior *inf;
      int first = 1;

      for (inf = inferior_list; inf != NULL; inf = inf->next)
	{
	  if (inf->pspace == loc->pspace)
	    {
	      if (first)
		{
		  first = 0;
		  ui_out_text (uiout, " inf ");
		}
	      else
		ui_out_text (uiout, ", ");
	      ui_out_text (uiout, plongest (inf->num));
	    }
	}
    }

  if (!part_of_multiple)
    {
      if (b->thread != -1)
	{
	  /* FIXME: This seems to be redundant and lost here; see the
	     "stop only in" line a little further down.  */
	  ui_out_text (uiout, " thread ");
	  ui_out_field_int (uiout, "thread", b->thread);
	}
      else if (b->task != 0)
	{
	  ui_out_text (uiout, " task ");
	  ui_out_field_int (uiout, "task", b->task);
	}
    }

  ui_out_text (uiout, "\n");

  if (!part_of_multiple)
    b->ops->print_one_detail (b, uiout);

  if (part_of_multiple && frame_id_p (b->frame_id))
    {
      annotate_field (6);
      ui_out_text (uiout, "\tstop only in stack frame at ");
      /* FIXME: cagney/2002-12-01: Shouldn't be poking around inside
         the frame ID.  */
      ui_out_field_core_addr (uiout, "frame",
			      b->gdbarch, b->frame_id.stack_addr);
      ui_out_text (uiout, "\n");
    }
  
  if (!part_of_multiple && b->cond_string)
    {
      annotate_field (7);
      if (is_tracepoint (b))
	ui_out_text (uiout, "\ttrace only if ");
      else
	ui_out_text (uiout, "\tstop only if ");
      ui_out_field_string (uiout, "cond", b->cond_string);

      /* Print whether the target is doing the breakpoint's condition
	 evaluation.  If GDB is doing the evaluation, don't print anything.  */
      if (is_breakpoint (b)
	  && breakpoint_condition_evaluation_mode ()
	  == condition_evaluation_target)
	{
	  ui_out_text (uiout, " (");
	  ui_out_field_string (uiout, "evaluated-by",
			       bp_condition_evaluator (b));
	  ui_out_text (uiout, " evals)");
	}
      ui_out_text (uiout, "\n");
    }

  if (!part_of_multiple && b->thread != -1)
    {
      /* FIXME should make an annotation for this.  */
      ui_out_text (uiout, "\tstop only in thread ");
      ui_out_field_int (uiout, "thread", b->thread);
      ui_out_text (uiout, "\n");
    }
  
  if (!part_of_multiple)
    {
      if (b->hit_count)
	{
	  /* FIXME should make an annotation for this.  */
	  if (is_catchpoint (b))
	    ui_out_text (uiout, "\tcatchpoint");
	  else if (is_tracepoint (b))
	    ui_out_text (uiout, "\ttracepoint");
	  else
	    ui_out_text (uiout, "\tbreakpoint");
	  ui_out_text (uiout, " already hit ");
	  ui_out_field_int (uiout, "times", b->hit_count);
	  if (b->hit_count == 1)
	    ui_out_text (uiout, " time\n");
	  else
	    ui_out_text (uiout, " times\n");
	}
      else
	{
	  /* Output the count also if it is zero, but only if this is mi.  */
	  if (ui_out_is_mi_like_p (uiout))
	    ui_out_field_int (uiout, "times", b->hit_count);
	}
    }

  if (!part_of_multiple && b->ignore_count)
    {
      annotate_field (8);
      ui_out_text (uiout, "\tignore next ");
      ui_out_field_int (uiout, "ignore", b->ignore_count);
      ui_out_text (uiout, " hits\n");
    }

  /* Note that an enable count of 1 corresponds to "enable once"
     behavior, which is reported by the combination of enablement and
     disposition, so we don't need to mention it here.  */
  if (!part_of_multiple && b->enable_count > 1)
    {
      annotate_field (8);
      ui_out_text (uiout, "\tdisable after ");
      /* Tweak the wording to clarify that ignore and enable counts
	 are distinct, and have additive effect.  */
      if (b->ignore_count)
	ui_out_text (uiout, "additional ");
      else
	ui_out_text (uiout, "next ");
      ui_out_field_int (uiout, "enable", b->enable_count);
      ui_out_text (uiout, " hits\n");
    }

  if (!part_of_multiple && is_tracepoint (b))
    {
      struct tracepoint *tp = (struct tracepoint *) b;

      if (tp->traceframe_usage)
	{
	  ui_out_text (uiout, "\ttrace buffer usage ");
	  ui_out_field_int (uiout, "traceframe-usage", tp->traceframe_usage);
	  ui_out_text (uiout, " bytes\n");
	}
    }
  
  if (!part_of_multiple && b->extra_string
      && b->type == bp_dprintf && !b->commands)
    {
      annotate_field (7);
      ui_out_text (uiout, "\t(agent printf) ");
      ui_out_field_string (uiout, "printf", b->extra_string);
      ui_out_text (uiout, "\n");
    }

  l = b->commands ? b->commands->commands : NULL;
  if (!part_of_multiple && l)
    {
      struct cleanup *script_chain;

      annotate_field (9);
      script_chain = make_cleanup_ui_out_tuple_begin_end (uiout, "script");
      print_command_lines (uiout, l, 4);
      do_cleanups (script_chain);
    }

  if (is_tracepoint (b))
    {
      struct tracepoint *t = (struct tracepoint *) b;

      if (!part_of_multiple && t->pass_count)
	{
	  annotate_field (10);
	  ui_out_text (uiout, "\tpass count ");
	  ui_out_field_int (uiout, "pass", t->pass_count);
	  ui_out_text (uiout, " \n");
	}

      /* Don't display it when tracepoint or tracepoint location is
	 pending.   */
      if (!header_of_multiple && loc != NULL && !loc->shlib_disabled)
	{
	  annotate_field (11);

	  if (ui_out_is_mi_like_p (uiout))
	    ui_out_field_string (uiout, "installed",
				 loc->inserted ? "y" : "n");
	  else
	    {
	      if (loc->inserted)
		ui_out_text (uiout, "\t");
	      else
		ui_out_text (uiout, "\tnot ");
	      ui_out_text (uiout, "installed on target\n");
	    }
	}
    }

  if (ui_out_is_mi_like_p (uiout) && !part_of_multiple)
    {
      if (is_watchpoint (b))
	{
	  struct watchpoint *w = (struct watchpoint *) b;

	  ui_out_field_string (uiout, "original-location", w->exp_string);
	}
      else if (b->addr_string)
	ui_out_field_string (uiout, "original-location", b->addr_string);
    }
}

static void
print_one_breakpoint (struct breakpoint *b,
		      struct bp_location **last_loc, 
		      int allflag)
{
  struct cleanup *bkpt_chain;
  struct ui_out *uiout = current_uiout;

  bkpt_chain = make_cleanup_ui_out_tuple_begin_end (uiout, "bkpt");

  print_one_breakpoint_location (b, NULL, 0, last_loc, allflag);
  do_cleanups (bkpt_chain);

  /* If this breakpoint has custom print function,
     it's already printed.  Otherwise, print individual
     locations, if any.  */
  if (b->ops == NULL || b->ops->print_one == NULL)
    {
      /* If breakpoint has a single location that is disabled, we
	 print it as if it had several locations, since otherwise it's
	 hard to represent "breakpoint enabled, location disabled"
	 situation.

	 Note that while hardware watchpoints have several locations
	 internally, that's not a property exposed to user.  */
      if (b->loc 
	  && !is_hardware_watchpoint (b)
	  && (b->loc->next || !b->loc->enabled))
	{
	  struct bp_location *loc;
	  int n = 1;

	  for (loc = b->loc; loc; loc = loc->next, ++n)
	    {
	      struct cleanup *inner2 =
		make_cleanup_ui_out_tuple_begin_end (uiout, NULL);
	      print_one_breakpoint_location (b, loc, n, last_loc, allflag);
	      do_cleanups (inner2);
	    }
	}
    }
}

static int
breakpoint_address_bits (struct breakpoint *b)
{
  int print_address_bits = 0;
  struct bp_location *loc;

  for (loc = b->loc; loc; loc = loc->next)
    {
      int addr_bit;

      /* Software watchpoints that aren't watching memory don't have
	 an address to print.  */
      if (b->type == bp_watchpoint && loc->watchpoint_type == -1)
	continue;

      addr_bit = gdbarch_addr_bit (loc->gdbarch);
      if (addr_bit > print_address_bits)
	print_address_bits = addr_bit;
    }

  return print_address_bits;
}

struct captured_breakpoint_query_args
  {
    int bnum;
  };

static int
do_captured_breakpoint_query (struct ui_out *uiout, void *data)
{
  struct captured_breakpoint_query_args *args = data;
  struct breakpoint *b;
  struct bp_location *dummy_loc = NULL;

  ALL_BREAKPOINTS (b)
    {
      if (args->bnum == b->number)
	{
	  print_one_breakpoint (b, &dummy_loc, 0);
	  return GDB_RC_OK;
	}
    }
  return GDB_RC_NONE;
}

enum gdb_rc
gdb_breakpoint_query (struct ui_out *uiout, int bnum, 
		      char **error_message)
{
  struct captured_breakpoint_query_args args;

  args.bnum = bnum;
  /* For the moment we don't trust print_one_breakpoint() to not throw
     an error.  */
  if (catch_exceptions_with_msg (uiout, do_captured_breakpoint_query, &args,
				 error_message, RETURN_MASK_ALL) < 0)
    return GDB_RC_FAIL;
  else
    return GDB_RC_OK;
}

/* Return true if this breakpoint was set by the user, false if it is
   internal or momentary.  */

int
user_breakpoint_p (struct breakpoint *b)
{
  return b->number > 0;
}

/* Print information on user settable breakpoint (watchpoint, etc)
   number BNUM.  If BNUM is -1 print all user-settable breakpoints.
   If ALLFLAG is non-zero, include non-user-settable breakpoints.  If
   FILTER is non-NULL, call it on each breakpoint and only include the
   ones for which it returns non-zero.  Return the total number of
   breakpoints listed.  */

static int
breakpoint_1 (char *args, int allflag, 
	      int (*filter) (const struct breakpoint *))
{
  struct breakpoint *b;
  struct bp_location *last_loc = NULL;
  int nr_printable_breakpoints;
  struct cleanup *bkpttbl_chain;
  struct value_print_options opts;
  int print_address_bits = 0;
  int print_type_col_width = 14;
  struct ui_out *uiout = current_uiout;

  get_user_print_options (&opts);

  /* Compute the number of rows in the table, as well as the size
     required for address fields.  */
  nr_printable_breakpoints = 0;
  ALL_BREAKPOINTS (b)
    {
      /* If we have a filter, only list the breakpoints it accepts.  */
      if (filter && !filter (b))
	continue;

      /* If we have an "args" string, it is a list of breakpoints to 
	 accept.  Skip the others.  */
      if (args != NULL && *args != '\0')
	{
	  if (allflag && parse_and_eval_long (args) != b->number)
	    continue;
	  if (!allflag && !number_is_in_list (args, b->number))
	    continue;
	}

      if (allflag || user_breakpoint_p (b))
	{
	  int addr_bit, type_len;

	  addr_bit = breakpoint_address_bits (b);
	  if (addr_bit > print_address_bits)
	    print_address_bits = addr_bit;

	  type_len = strlen (bptype_string (b->type));
	  if (type_len > print_type_col_width)
	    print_type_col_width = type_len;

	  nr_printable_breakpoints++;
	}
    }

  if (opts.addressprint)
    bkpttbl_chain 
      = make_cleanup_ui_out_table_begin_end (uiout, 6,
					     nr_printable_breakpoints,
                                             "BreakpointTable");
  else
    bkpttbl_chain 
      = make_cleanup_ui_out_table_begin_end (uiout, 5,
					     nr_printable_breakpoints,
                                             "BreakpointTable");

  if (nr_printable_breakpoints > 0)
    annotate_breakpoints_headers ();
  if (nr_printable_breakpoints > 0)
    annotate_field (0);
  ui_out_table_header (uiout, 7, ui_left, "number", "Num");	/* 1 */
  if (nr_printable_breakpoints > 0)
    annotate_field (1);
  ui_out_table_header (uiout, print_type_col_width, ui_left,
		       "type", "Type");				/* 2 */
  if (nr_printable_breakpoints > 0)
    annotate_field (2);
  ui_out_table_header (uiout, 4, ui_left, "disp", "Disp");	/* 3 */
  if (nr_printable_breakpoints > 0)
    annotate_field (3);
  ui_out_table_header (uiout, 3, ui_left, "enabled", "Enb");	/* 4 */
  if (opts.addressprint)
    {
      if (nr_printable_breakpoints > 0)
	annotate_field (4);
      if (print_address_bits <= 32)
	ui_out_table_header (uiout, 10, ui_left, 
			     "addr", "Address");		/* 5 */
      else
	ui_out_table_header (uiout, 18, ui_left, 
			     "addr", "Address");		/* 5 */
    }
  if (nr_printable_breakpoints > 0)
    annotate_field (5);
  ui_out_table_header (uiout, 40, ui_noalign, "what", "What");	/* 6 */
  ui_out_table_body (uiout);
  if (nr_printable_breakpoints > 0)
    annotate_breakpoints_table ();

  ALL_BREAKPOINTS (b)
    {
      QUIT;
      /* If we have a filter, only list the breakpoints it accepts.  */
      if (filter && !filter (b))
	continue;

      /* If we have an "args" string, it is a list of breakpoints to 
	 accept.  Skip the others.  */

      if (args != NULL && *args != '\0')
	{
	  if (allflag)	/* maintenance info breakpoint */
	    {
	      if (parse_and_eval_long (args) != b->number)
		continue;
	    }
	  else		/* all others */
	    {
	      if (!number_is_in_list (args, b->number))
		continue;
	    }
	}
      /* We only print out user settable breakpoints unless the
	 allflag is set.  */
      if (allflag || user_breakpoint_p (b))
	print_one_breakpoint (b, &last_loc, allflag);
    }

  do_cleanups (bkpttbl_chain);

  if (nr_printable_breakpoints == 0)
    {
      /* If there's a filter, let the caller decide how to report
	 empty list.  */
      if (!filter)
	{
	  if (args == NULL || *args == '\0')
	    ui_out_message (uiout, 0, "No breakpoints or watchpoints.\n");
	  else
	    ui_out_message (uiout, 0, 
			    "No breakpoint or watchpoint matching '%s'.\n",
			    args);
	}
    }
  else
    {
      if (last_loc && !server_command)
	set_next_address (last_loc->gdbarch, last_loc->address);
    }

  /* FIXME?  Should this be moved up so that it is only called when
     there have been breakpoints? */
  annotate_breakpoints_table_end ();

  return nr_printable_breakpoints;
}

/* Display the value of default-collect in a way that is generally
   compatible with the breakpoint list.  */

static void
default_collect_info (void)
{
  struct ui_out *uiout = current_uiout;

  /* If it has no value (which is frequently the case), say nothing; a
     message like "No default-collect." gets in user's face when it's
     not wanted.  */
  if (!*default_collect)
    return;

  /* The following phrase lines up nicely with per-tracepoint collect
     actions.  */
  ui_out_text (uiout, "default collect ");
  ui_out_field_string (uiout, "default-collect", default_collect);
  ui_out_text (uiout, " \n");
}
  
static void
breakpoints_info (char *args, int from_tty)
{
  breakpoint_1 (args, 0, NULL);

  default_collect_info ();
}

static void
watchpoints_info (char *args, int from_tty)
{
  int num_printed = breakpoint_1 (args, 0, is_watchpoint);
  struct ui_out *uiout = current_uiout;

  if (num_printed == 0)
    {
      if (args == NULL || *args == '\0')
	ui_out_message (uiout, 0, "No watchpoints.\n");
      else
	ui_out_message (uiout, 0, "No watchpoint matching '%s'.\n", args);
    }
}

static void
maintenance_info_breakpoints (char *args, int from_tty)
{
  breakpoint_1 (args, 1, NULL);

  default_collect_info ();
}

static int
breakpoint_has_pc (struct breakpoint *b,
		   struct program_space *pspace,
		   CORE_ADDR pc, struct obj_section *section)
{
  struct bp_location *bl = b->loc;

  for (; bl; bl = bl->next)
    {
      if (bl->pspace == pspace
	  && bl->address == pc
	  && (!overlay_debugging || bl->section == section))
	return 1;	  
    }
  return 0;
}

/* Print a message describing any user-breakpoints set at PC.  This
   concerns with logical breakpoints, so we match program spaces, not
   address spaces.  */

static void
describe_other_breakpoints (struct gdbarch *gdbarch,
			    struct program_space *pspace, CORE_ADDR pc,
			    struct obj_section *section, int thread)
{
  int others = 0;
  struct breakpoint *b;

  ALL_BREAKPOINTS (b)
    others += (user_breakpoint_p (b)
               && breakpoint_has_pc (b, pspace, pc, section));
  if (others > 0)
    {
      if (others == 1)
	printf_filtered (_("Note: breakpoint "));
      else /* if (others == ???) */
	printf_filtered (_("Note: breakpoints "));
      ALL_BREAKPOINTS (b)
	if (user_breakpoint_p (b) && breakpoint_has_pc (b, pspace, pc, section))
	  {
	    others--;
	    printf_filtered ("%d", b->number);
	    if (b->thread == -1 && thread != -1)
	      printf_filtered (" (all threads)");
	    else if (b->thread != -1)
	      printf_filtered (" (thread %d)", b->thread);
	    printf_filtered ("%s%s ",
			     ((b->enable_state == bp_disabled
			       || b->enable_state == bp_call_disabled)
			      ? " (disabled)"
			      : b->enable_state == bp_permanent 
			      ? " (permanent)"
			      : ""),
			     (others > 1) ? "," 
			     : ((others == 1) ? " and" : ""));
	  }
      printf_filtered (_("also set at pc "));
      fputs_filtered (paddress (gdbarch, pc), gdb_stdout);
      printf_filtered (".\n");
    }
}


/* Return true iff it is meaningful to use the address member of
   BPT.  For some breakpoint types, the address member is irrelevant
   and it makes no sense to attempt to compare it to other addresses
   (or use it for any other purpose either).

   More specifically, each of the following breakpoint types will
   always have a zero valued address and we don't want to mark
   breakpoints of any of these types to be a duplicate of an actual
   breakpoint at address zero:

      bp_watchpoint
      bp_catchpoint

*/

static int
breakpoint_address_is_meaningful (struct breakpoint *bpt)
{
  enum bptype type = bpt->type;

  return (type != bp_watchpoint && type != bp_catchpoint);
}

/* Assuming LOC1 and LOC2's owners are hardware watchpoints, returns
   true if LOC1 and LOC2 represent the same watchpoint location.  */

static int
watchpoint_locations_match (struct bp_location *loc1, 
			    struct bp_location *loc2)
{
  struct watchpoint *w1 = (struct watchpoint *) loc1->owner;
  struct watchpoint *w2 = (struct watchpoint *) loc2->owner;

  /* Both of them must exist.  */
  gdb_assert (w1 != NULL);
  gdb_assert (w2 != NULL);

  /* If the target can evaluate the condition expression in hardware,
     then we we need to insert both watchpoints even if they are at
     the same place.  Otherwise the watchpoint will only trigger when
     the condition of whichever watchpoint was inserted evaluates to
     true, not giving a chance for GDB to check the condition of the
     other watchpoint.  */
  if ((w1->cond_exp
       && target_can_accel_watchpoint_condition (loc1->address, 
						 loc1->length,
						 loc1->watchpoint_type,
						 w1->cond_exp))
      || (w2->cond_exp
	  && target_can_accel_watchpoint_condition (loc2->address, 
						    loc2->length,
						    loc2->watchpoint_type,
						    w2->cond_exp)))
    return 0;

  /* Note that this checks the owner's type, not the location's.  In
     case the target does not support read watchpoints, but does
     support access watchpoints, we'll have bp_read_watchpoint
     watchpoints with hw_access locations.  Those should be considered
     duplicates of hw_read locations.  The hw_read locations will
     become hw_access locations later.  */
  return (loc1->owner->type == loc2->owner->type
	  && loc1->pspace->aspace == loc2->pspace->aspace
	  && loc1->address == loc2->address
	  && loc1->length == loc2->length);
}

/* Returns true if {ASPACE1,ADDR1} and {ASPACE2,ADDR2} represent the
   same breakpoint location.  In most targets, this can only be true
   if ASPACE1 matches ASPACE2.  On targets that have global
   breakpoints, the address space doesn't really matter.  */

static int
breakpoint_address_match (struct address_space *aspace1, CORE_ADDR addr1,
			  struct address_space *aspace2, CORE_ADDR addr2)
{
  return ((gdbarch_has_global_breakpoints (target_gdbarch ())
	   || aspace1 == aspace2)
	  && addr1 == addr2);
}

/* Returns true if {ASPACE2,ADDR2} falls within the range determined by
   {ASPACE1,ADDR1,LEN1}.  In most targets, this can only be true if ASPACE1
   matches ASPACE2.  On targets that have global breakpoints, the address
   space doesn't really matter.  */

static int
breakpoint_address_match_range (struct address_space *aspace1, CORE_ADDR addr1,
				int len1, struct address_space *aspace2,
				CORE_ADDR addr2)
{
  return ((gdbarch_has_global_breakpoints (target_gdbarch ())
	   || aspace1 == aspace2)
	  && addr2 >= addr1 && addr2 < addr1 + len1);
}

/* Returns true if {ASPACE,ADDR} matches the breakpoint BL.  BL may be
   a ranged breakpoint.  In most targets, a match happens only if ASPACE
   matches the breakpoint's address space.  On targets that have global
   breakpoints, the address space doesn't really matter.  */

static int
breakpoint_location_address_match (struct bp_location *bl,
				   struct address_space *aspace,
				   CORE_ADDR addr)
{
  return (breakpoint_address_match (bl->pspace->aspace, bl->address,
				    aspace, addr)
	  || (bl->length
	      && breakpoint_address_match_range (bl->pspace->aspace,
						 bl->address, bl->length,
						 aspace, addr)));
}

/* If LOC1 and LOC2's owners are not tracepoints, returns false directly.
   Then, if LOC1 and LOC2 represent the same tracepoint location, returns
   true, otherwise returns false.  */

static int
tracepoint_locations_match (struct bp_location *loc1,
			    struct bp_location *loc2)
{
  if (is_tracepoint (loc1->owner) && is_tracepoint (loc2->owner))
    /* Since tracepoint locations are never duplicated with others', tracepoint
       locations at the same address of different tracepoints are regarded as
       different locations.  */
    return (loc1->address == loc2->address && loc1->owner == loc2->owner);
  else
    return 0;
}

/* Assuming LOC1 and LOC2's types' have meaningful target addresses
   (breakpoint_address_is_meaningful), returns true if LOC1 and LOC2
   represent the same location.  */

static int
breakpoint_locations_match (struct bp_location *loc1, 
			    struct bp_location *loc2)
{
  int hw_point1, hw_point2;

  /* Both of them must not be in moribund_locations.  */
  gdb_assert (loc1->owner != NULL);
  gdb_assert (loc2->owner != NULL);

  hw_point1 = is_hardware_watchpoint (loc1->owner);
  hw_point2 = is_hardware_watchpoint (loc2->owner);

  if (hw_point1 != hw_point2)
    return 0;
  else if (hw_point1)
    return watchpoint_locations_match (loc1, loc2);
  else if (is_tracepoint (loc1->owner) || is_tracepoint (loc2->owner))
    return tracepoint_locations_match (loc1, loc2);
  else
    /* We compare bp_location.length in order to cover ranged breakpoints.  */
    return (breakpoint_address_match (loc1->pspace->aspace, loc1->address,
				     loc2->pspace->aspace, loc2->address)
	    && loc1->length == loc2->length);
}

static void
breakpoint_adjustment_warning (CORE_ADDR from_addr, CORE_ADDR to_addr,
                               int bnum, int have_bnum)
{
  /* The longest string possibly returned by hex_string_custom
     is 50 chars.  These must be at least that big for safety.  */
  char astr1[64];
  char astr2[64];

  strcpy (astr1, hex_string_custom ((unsigned long) from_addr, 8));
  strcpy (astr2, hex_string_custom ((unsigned long) to_addr, 8));
  if (have_bnum)
    warning (_("Breakpoint %d address previously adjusted from %s to %s."),
             bnum, astr1, astr2);
  else
    warning (_("Breakpoint address adjusted from %s to %s."), astr1, astr2);
}

/* Adjust a breakpoint's address to account for architectural
   constraints on breakpoint placement.  Return the adjusted address.
   Note: Very few targets require this kind of adjustment.  For most
   targets, this function is simply the identity function.  */

static CORE_ADDR
adjust_breakpoint_address (struct gdbarch *gdbarch,
			   CORE_ADDR bpaddr, enum bptype bptype)
{
  if (!gdbarch_adjust_breakpoint_address_p (gdbarch))
    {
      /* Very few targets need any kind of breakpoint adjustment.  */
      return bpaddr;
    }
  else if (bptype == bp_watchpoint
           || bptype == bp_hardware_watchpoint
           || bptype == bp_read_watchpoint
           || bptype == bp_access_watchpoint
           || bptype == bp_catchpoint)
    {
      /* Watchpoints and the various bp_catch_* eventpoints should not
         have their addresses modified.  */
      return bpaddr;
    }
  else
    {
      CORE_ADDR adjusted_bpaddr;

      /* Some targets have architectural constraints on the placement
         of breakpoint instructions.  Obtain the adjusted address.  */
      adjusted_bpaddr = gdbarch_adjust_breakpoint_address (gdbarch, bpaddr);

      /* An adjusted breakpoint address can significantly alter
         a user's expectations.  Print a warning if an adjustment
	 is required.  */
      if (adjusted_bpaddr != bpaddr)
	breakpoint_adjustment_warning (bpaddr, adjusted_bpaddr, 0, 0);

      return adjusted_bpaddr;
    }
}

void
init_bp_location (struct bp_location *loc, const struct bp_location_ops *ops,
		  struct breakpoint *owner)
{
  memset (loc, 0, sizeof (*loc));

  gdb_assert (ops != NULL);

  loc->ops = ops;
  loc->owner = owner;
  loc->cond = NULL;
  loc->cond_bytecode = NULL;
  loc->shlib_disabled = 0;
  loc->enabled = 1;

  switch (owner->type)
    {
    case bp_breakpoint:
    case bp_until:
    case bp_finish:
    case bp_longjmp:
    case bp_longjmp_resume:
    case bp_longjmp_call_dummy:
    case bp_exception:
    case bp_exception_resume:
    case bp_step_resume:
    case bp_hp_step_resume:
    case bp_watchpoint_scope:
    case bp_call_dummy:
    case bp_std_terminate:
    case bp_shlib_event:
    case bp_thread_event:
    case bp_overlay_event:
    case bp_jit_event:
    case bp_longjmp_master:
    case bp_std_terminate_master:
    case bp_exception_master:
    case bp_gnu_ifunc_resolver:
    case bp_gnu_ifunc_resolver_return:
    case bp_dprintf:
      loc->loc_type = bp_loc_software_breakpoint;
      mark_breakpoint_location_modified (loc);
      break;
    case bp_hardware_breakpoint:
      loc->loc_type = bp_loc_hardware_breakpoint;
      mark_breakpoint_location_modified (loc);
      break;
    case bp_hardware_watchpoint:
    case bp_read_watchpoint:
    case bp_access_watchpoint:
      loc->loc_type = bp_loc_hardware_watchpoint;
      break;
    case bp_watchpoint:
    case bp_catchpoint:
    case bp_tracepoint:
    case bp_fast_tracepoint:
    case bp_static_tracepoint:
      loc->loc_type = bp_loc_other;
      break;
    default:
      internal_error (__FILE__, __LINE__, _("unknown breakpoint type"));
    }

  loc->refc = 1;
}

/* Allocate a struct bp_location.  */

static struct bp_location *
allocate_bp_location (struct breakpoint *bpt)
{
  return bpt->ops->allocate_location (bpt);
}

static void
free_bp_location (struct bp_location *loc)
{
  loc->ops->dtor (loc);
  xfree (loc);
}

/* Increment reference count.  */

static void
incref_bp_location (struct bp_location *bl)
{
  ++bl->refc;
}

/* Decrement reference count.  If the reference count reaches 0,
   destroy the bp_location.  Sets *BLP to NULL.  */

static void
decref_bp_location (struct bp_location **blp)
{
  gdb_assert ((*blp)->refc > 0);

  if (--(*blp)->refc == 0)
    free_bp_location (*blp);
  *blp = NULL;
}

/* Add breakpoint B at the end of the global breakpoint chain.  */

static void
add_to_breakpoint_chain (struct breakpoint *b)
{
  struct breakpoint *b1;

  /* Add this breakpoint to the end of the chain so that a list of
     breakpoints will come out in order of increasing numbers.  */

  b1 = breakpoint_chain;
  if (b1 == 0)
    breakpoint_chain = b;
  else
    {
      while (b1->next)
	b1 = b1->next;
      b1->next = b;
    }
}

/* Initializes breakpoint B with type BPTYPE and no locations yet.  */

static void
init_raw_breakpoint_without_location (struct breakpoint *b,
				      struct gdbarch *gdbarch,
				      enum bptype bptype,
				      const struct breakpoint_ops *ops)
{
  memset (b, 0, sizeof (*b));

  gdb_assert (ops != NULL);

  b->ops = ops;
  b->type = bptype;
  b->gdbarch = gdbarch;
  b->language = current_language->la_language;
  b->input_radix = input_radix;
  b->thread = -1;
  b->enable_state = bp_enabled;
  b->next = 0;
  b->silent = 0;
  b->ignore_count = 0;
  b->commands = NULL;
  b->frame_id = null_frame_id;
  b->condition_not_parsed = 0;
  b->py_bp_object = NULL;
  b->related_breakpoint = b;
}

/* Helper to set_raw_breakpoint below.  Creates a breakpoint
   that has type BPTYPE and has no locations as yet.  */

static struct breakpoint *
set_raw_breakpoint_without_location (struct gdbarch *gdbarch,
				     enum bptype bptype,
				     const struct breakpoint_ops *ops)
{
  struct breakpoint *b = XNEW (struct breakpoint);

  init_raw_breakpoint_without_location (b, gdbarch, bptype, ops);
  add_to_breakpoint_chain (b);
  return b;
}

/* Initialize loc->function_name.  EXPLICIT_LOC says no indirect function
   resolutions should be made as the user specified the location explicitly
   enough.  */

static void
set_breakpoint_location_function (struct bp_location *loc, int explicit_loc)
{
  gdb_assert (loc->owner != NULL);

  if (loc->owner->type == bp_breakpoint
      || loc->owner->type == bp_hardware_breakpoint
      || is_tracepoint (loc->owner))
    {
      int is_gnu_ifunc;
      const char *function_name;
      CORE_ADDR func_addr;

      find_pc_partial_function_gnu_ifunc (loc->address, &function_name,
					  &func_addr, NULL, &is_gnu_ifunc);

      if (is_gnu_ifunc && !explicit_loc)
	{
	  struct breakpoint *b = loc->owner;

	  gdb_assert (loc->pspace == current_program_space);
	  if (gnu_ifunc_resolve_name (function_name,
				      &loc->requested_address))
	    {
	      /* Recalculate ADDRESS based on new REQUESTED_ADDRESS.  */
	      loc->address = adjust_breakpoint_address (loc->gdbarch,
							loc->requested_address,
							b->type);
	    }
	  else if (b->type == bp_breakpoint && b->loc == loc
	           && loc->next == NULL && b->related_breakpoint == b)
	    {
	      /* Create only the whole new breakpoint of this type but do not
		 mess more complicated breakpoints with multiple locations.  */
	      b->type = bp_gnu_ifunc_resolver;
	      /* Remember the resolver's address for use by the return
	         breakpoint.  */
	      loc->related_address = func_addr;
	    }
	}

      if (function_name)
	loc->function_name = xstrdup (function_name);
    }
}

/* Attempt to determine architecture of location identified by SAL.  */
struct gdbarch *
get_sal_arch (struct symtab_and_line sal)
{
  if (sal.section)
    return get_objfile_arch (sal.section->objfile);
  if (sal.symtab)
    return get_objfile_arch (sal.symtab->objfile);

  return NULL;
}

/* Low level routine for partially initializing a breakpoint of type
   BPTYPE.  The newly created breakpoint's address, section, source
   file name, and line number are provided by SAL.

   It is expected that the caller will complete the initialization of
   the newly created breakpoint struct as well as output any status
   information regarding the creation of a new breakpoint.  */

static void
init_raw_breakpoint (struct breakpoint *b, struct gdbarch *gdbarch,
		     struct symtab_and_line sal, enum bptype bptype,
		     const struct breakpoint_ops *ops)
{
  init_raw_breakpoint_without_location (b, gdbarch, bptype, ops);

  add_location_to_breakpoint (b, &sal);

  if (bptype != bp_catchpoint)
    gdb_assert (sal.pspace != NULL);

  /* Store the program space that was used to set the breakpoint,
     except for ordinary breakpoints, which are independent of the
     program space.  */
  if (bptype != bp_breakpoint && bptype != bp_hardware_breakpoint)
    b->pspace = sal.pspace;

  annotate_breakpoints_changed ();
}

/* set_raw_breakpoint is a low level routine for allocating and
   partially initializing a breakpoint of type BPTYPE.  The newly
   created breakpoint's address, section, source file name, and line
   number are provided by SAL.  The newly created and partially
   initialized breakpoint is added to the breakpoint chain and
   is also returned as the value of this function.

   It is expected that the caller will complete the initialization of
   the newly created breakpoint struct as well as output any status
   information regarding the creation of a new breakpoint.  In
   particular, set_raw_breakpoint does NOT set the breakpoint
   number!  Care should be taken to not allow an error to occur
   prior to completing the initialization of the breakpoint.  If this
   should happen, a bogus breakpoint will be left on the chain.  */

struct breakpoint *
set_raw_breakpoint (struct gdbarch *gdbarch,
		    struct symtab_and_line sal, enum bptype bptype,
		    const struct breakpoint_ops *ops)
{
  struct breakpoint *b = XNEW (struct breakpoint);

  init_raw_breakpoint (b, gdbarch, sal, bptype, ops);
  add_to_breakpoint_chain (b);
  return b;
}


/* Note that the breakpoint object B describes a permanent breakpoint
   instruction, hard-wired into the inferior's code.  */
void
make_breakpoint_permanent (struct breakpoint *b)
{
  struct bp_location *bl;

  b->enable_state = bp_permanent;

  /* By definition, permanent breakpoints are already present in the
     code.  Mark all locations as inserted.  For now,
     make_breakpoint_permanent is called in just one place, so it's
     hard to say if it's reasonable to have permanent breakpoint with
     multiple locations or not, but it's easy to implement.  */
  for (bl = b->loc; bl; bl = bl->next)
    bl->inserted = 1;
}

/* Call this routine when stepping and nexting to enable a breakpoint
   if we do a longjmp() or 'throw' in TP.  FRAME is the frame which
   initiated the operation.  */

void
set_longjmp_breakpoint (struct thread_info *tp, struct frame_id frame)
{
  struct breakpoint *b, *b_tmp;
  int thread = tp->num;

  /* To avoid having to rescan all objfile symbols at every step,
     we maintain a list of continually-inserted but always disabled
     longjmp "master" breakpoints.  Here, we simply create momentary
     clones of those and enable them for the requested thread.  */
  ALL_BREAKPOINTS_SAFE (b, b_tmp)
    if (b->pspace == current_program_space
	&& (b->type == bp_longjmp_master
	    || b->type == bp_exception_master))
      {
	enum bptype type = b->type == bp_longjmp_master ? bp_longjmp : bp_exception;
	struct breakpoint *clone;

	/* longjmp_breakpoint_ops ensures INITIATING_FRAME is cleared again
	   after their removal.  */
	clone = momentary_breakpoint_from_master (b, type,
						  &longjmp_breakpoint_ops);
	clone->thread = thread;
      }

  tp->initiating_frame = frame;
}

/* Delete all longjmp breakpoints from THREAD.  */
void
delete_longjmp_breakpoint (int thread)
{
  struct breakpoint *b, *b_tmp;

  ALL_BREAKPOINTS_SAFE (b, b_tmp)
    if (b->type == bp_longjmp || b->type == bp_exception)
      {
	if (b->thread == thread)
	  delete_breakpoint (b);
      }
}

void
delete_longjmp_breakpoint_at_next_stop (int thread)
{
  struct breakpoint *b, *b_tmp;

  ALL_BREAKPOINTS_SAFE (b, b_tmp)
    if (b->type == bp_longjmp || b->type == bp_exception)
      {
	if (b->thread == thread)
	  b->disposition = disp_del_at_next_stop;
      }
}

/* Place breakpoints of type bp_longjmp_call_dummy to catch longjmp for
   INFERIOR_PTID thread.  Chain them all by RELATED_BREAKPOINT and return
   pointer to any of them.  Return NULL if this system cannot place longjmp
   breakpoints.  */

struct breakpoint *
set_longjmp_breakpoint_for_call_dummy (void)
{
  struct breakpoint *b, *retval = NULL;

  ALL_BREAKPOINTS (b)
    if (b->pspace == current_program_space && b->type == bp_longjmp_master)
      {
	struct breakpoint *new_b;

	new_b = momentary_breakpoint_from_master (b, bp_longjmp_call_dummy,
						  &momentary_breakpoint_ops);
	new_b->thread = pid_to_thread_id (inferior_ptid);

	/* Link NEW_B into the chain of RETVAL breakpoints.  */

	gdb_assert (new_b->related_breakpoint == new_b);
	if (retval == NULL)
	  retval = new_b;
	new_b->related_breakpoint = retval;
	while (retval->related_breakpoint != new_b->related_breakpoint)
	  retval = retval->related_breakpoint;
	retval->related_breakpoint = new_b;
      }

  return retval;
}

/* Verify all existing dummy frames and their associated breakpoints for
   THREAD.  Remove those which can no longer be found in the current frame
   stack.

   You should call this function only at places where it is safe to currently
   unwind the whole stack.  Failed stack unwind would discard live dummy
   frames.  */

void
check_longjmp_breakpoint_for_call_dummy (int thread)
{
  struct breakpoint *b, *b_tmp;

  ALL_BREAKPOINTS_SAFE (b, b_tmp)
    if (b->type == bp_longjmp_call_dummy && b->thread == thread)
      {
	struct breakpoint *dummy_b = b->related_breakpoint;

	while (dummy_b != b && dummy_b->type != bp_call_dummy)
	  dummy_b = dummy_b->related_breakpoint;
	if (dummy_b->type != bp_call_dummy
	    || frame_find_by_id (dummy_b->frame_id) != NULL)
	  continue;
	
	dummy_frame_discard (dummy_b->frame_id);

	while (b->related_breakpoint != b)
	  {
	    if (b_tmp == b->related_breakpoint)
	      b_tmp = b->related_breakpoint->next;
	    delete_breakpoint (b->related_breakpoint);
	  }
	delete_breakpoint (b);
      }
}

void
enable_overlay_breakpoints (void)
{
  struct breakpoint *b;

  ALL_BREAKPOINTS (b)
    if (b->type == bp_overlay_event)
    {
      b->enable_state = bp_enabled;
      update_global_location_list (1);
      overlay_events_enabled = 1;
    }
}

void
disable_overlay_breakpoints (void)
{
  struct breakpoint *b;

  ALL_BREAKPOINTS (b)
    if (b->type == bp_overlay_event)
    {
      b->enable_state = bp_disabled;
      update_global_location_list (0);
      overlay_events_enabled = 0;
    }
}

/* Set an active std::terminate breakpoint for each std::terminate
   master breakpoint.  */
void
set_std_terminate_breakpoint (void)
{
  struct breakpoint *b, *b_tmp;

  ALL_BREAKPOINTS_SAFE (b, b_tmp)
    if (b->pspace == current_program_space
	&& b->type == bp_std_terminate_master)
      {
	momentary_breakpoint_from_master (b, bp_std_terminate,
					  &momentary_breakpoint_ops);
      }
}

/* Delete all the std::terminate breakpoints.  */
void
delete_std_terminate_breakpoint (void)
{
  struct breakpoint *b, *b_tmp;

  ALL_BREAKPOINTS_SAFE (b, b_tmp)
    if (b->type == bp_std_terminate)
      delete_breakpoint (b);
}

struct breakpoint *
create_thread_event_breakpoint (struct gdbarch *gdbarch, CORE_ADDR address)
{
  struct breakpoint *b;

  b = create_internal_breakpoint (gdbarch, address, bp_thread_event,
				  &internal_breakpoint_ops);

  b->enable_state = bp_enabled;
  /* addr_string has to be used or breakpoint_re_set will delete me.  */
  b->addr_string
    = xstrprintf ("*%s", paddress (b->loc->gdbarch, b->loc->address));

  update_global_location_list_nothrow (1);

  return b;
}

void
remove_thread_event_breakpoints (void)
{
  struct breakpoint *b, *b_tmp;

  ALL_BREAKPOINTS_SAFE (b, b_tmp)
    if (b->type == bp_thread_event
	&& b->loc->pspace == current_program_space)
      delete_breakpoint (b);
}

struct lang_and_radix
  {
    enum language lang;
    int radix;
  };

/* Create a breakpoint for JIT code registration and unregistration.  */

struct breakpoint *
create_jit_event_breakpoint (struct gdbarch *gdbarch, CORE_ADDR address)
{
  struct breakpoint *b;

  b = create_internal_breakpoint (gdbarch, address, bp_jit_event,
				  &internal_breakpoint_ops);
  update_global_location_list_nothrow (1);
  return b;
}

/* Remove JIT code registration and unregistration breakpoint(s).  */

void
remove_jit_event_breakpoints (void)
{
  struct breakpoint *b, *b_tmp;

  ALL_BREAKPOINTS_SAFE (b, b_tmp)
    if (b->type == bp_jit_event
	&& b->loc->pspace == current_program_space)
      delete_breakpoint (b);
}

void
remove_solib_event_breakpoints (void)
{
  struct breakpoint *b, *b_tmp;

  ALL_BREAKPOINTS_SAFE (b, b_tmp)
    if (b->type == bp_shlib_event
	&& b->loc->pspace == current_program_space)
      delete_breakpoint (b);
}

struct breakpoint *
create_solib_event_breakpoint (struct gdbarch *gdbarch, CORE_ADDR address)
{
  struct breakpoint *b;

  b = create_internal_breakpoint (gdbarch, address, bp_shlib_event,
				  &internal_breakpoint_ops);
  update_global_location_list_nothrow (1);
  return b;
}

/* Disable any breakpoints that are on code in shared libraries.  Only
   apply to enabled breakpoints, disabled ones can just stay disabled.  */

void
disable_breakpoints_in_shlibs (void)
{
  struct bp_location *loc, **locp_tmp;

  ALL_BP_LOCATIONS (loc, locp_tmp)
  {
    /* ALL_BP_LOCATIONS bp_location has LOC->OWNER always non-NULL.  */
    struct breakpoint *b = loc->owner;

    /* We apply the check to all breakpoints, including disabled for
       those with loc->duplicate set.  This is so that when breakpoint
       becomes enabled, or the duplicate is removed, gdb will try to
       insert all breakpoints.  If we don't set shlib_disabled here,
       we'll try to insert those breakpoints and fail.  */
    if (((b->type == bp_breakpoint)
	 || (b->type == bp_jit_event)
	 || (b->type == bp_hardware_breakpoint)
	 || (is_tracepoint (b)))
	&& loc->pspace == current_program_space
	&& !loc->shlib_disabled
#ifdef PC_SOLIB
	&& PC_SOLIB (loc->address)
#else
	&& solib_name_from_address (loc->pspace, loc->address)
#endif
	)
      {
	loc->shlib_disabled = 1;
      }
  }
}

/* Disable any breakpoints and tracepoints that are in an unloaded shared
   library.  Only apply to enabled breakpoints, disabled ones can just stay
   disabled.  */

static void
disable_breakpoints_in_unloaded_shlib (struct so_list *solib)
{
  struct bp_location *loc, **locp_tmp;
  int disabled_shlib_breaks = 0;

  /* SunOS a.out shared libraries are always mapped, so do not
     disable breakpoints; they will only be reported as unloaded
     through clear_solib when GDB discards its shared library
     list.  See clear_solib for more information.  */
  if (exec_bfd != NULL
      && bfd_get_flavour (exec_bfd) == bfd_target_aout_flavour)
    return;

  ALL_BP_LOCATIONS (loc, locp_tmp)
  {
    /* ALL_BP_LOCATIONS bp_location has LOC->OWNER always non-NULL.  */
    struct breakpoint *b = loc->owner;

    if (solib->pspace == loc->pspace
	&& !loc->shlib_disabled
	&& (((b->type == bp_breakpoint
	      || b->type == bp_jit_event
	      || b->type == bp_hardware_breakpoint)
	     && (loc->loc_type == bp_loc_hardware_breakpoint
		 || loc->loc_type == bp_loc_software_breakpoint))
	    || is_tracepoint (b))
	&& solib_contains_address_p (solib, loc->address))
      {
	loc->shlib_disabled = 1;
	/* At this point, we cannot rely on remove_breakpoint
	   succeeding so we must mark the breakpoint as not inserted
	   to prevent future errors occurring in remove_breakpoints.  */
	loc->inserted = 0;

	/* This may cause duplicate notifications for the same breakpoint.  */
	observer_notify_breakpoint_modified (b);

	if (!disabled_shlib_breaks)
	  {
	    target_terminal_ours_for_output ();
	    warning (_("Temporarily disabling breakpoints "
		       "for unloaded shared library \"%s\""),
		     solib->so_name);
	  }
	disabled_shlib_breaks = 1;
      }
  }
}

/* FORK & VFORK catchpoints.  */

/* An instance of this type is used to represent a fork or vfork
   catchpoint.  It includes a "struct breakpoint" as a kind of base
   class; users downcast to "struct breakpoint *" when needed.  A
   breakpoint is really of this type iff its ops pointer points to
   CATCH_FORK_BREAKPOINT_OPS.  */

struct fork_catchpoint
{
  /* The base class.  */
  struct breakpoint base;

  /* Process id of a child process whose forking triggered this
     catchpoint.  This field is only valid immediately after this
     catchpoint has triggered.  */
  ptid_t forked_inferior_pid;
};

/* Implement the "insert" breakpoint_ops method for fork
   catchpoints.  */

static int
insert_catch_fork (struct bp_location *bl)
{
  return target_insert_fork_catchpoint (PIDGET (inferior_ptid));
}

/* Implement the "remove" breakpoint_ops method for fork
   catchpoints.  */

static int
remove_catch_fork (struct bp_location *bl)
{
  return target_remove_fork_catchpoint (PIDGET (inferior_ptid));
}

/* Implement the "breakpoint_hit" breakpoint_ops method for fork
   catchpoints.  */

static int
breakpoint_hit_catch_fork (const struct bp_location *bl,
			   struct address_space *aspace, CORE_ADDR bp_addr,
			   const struct target_waitstatus *ws)
{
  struct fork_catchpoint *c = (struct fork_catchpoint *) bl->owner;

  if (ws->kind != TARGET_WAITKIND_FORKED)
    return 0;

  c->forked_inferior_pid = ws->value.related_pid;
  return 1;
}

/* Implement the "print_it" breakpoint_ops method for fork
   catchpoints.  */

static enum print_stop_action
print_it_catch_fork (bpstat bs)
{
  struct ui_out *uiout = current_uiout;
  struct breakpoint *b = bs->breakpoint_at;
  struct fork_catchpoint *c = (struct fork_catchpoint *) bs->breakpoint_at;

  annotate_catchpoint (b->number);
  if (b->disposition == disp_del)
    ui_out_text (uiout, "\nTemporary catchpoint ");
  else
    ui_out_text (uiout, "\nCatchpoint ");
  if (ui_out_is_mi_like_p (uiout))
    {
      ui_out_field_string (uiout, "reason",
			   async_reason_lookup (EXEC_ASYNC_FORK));
      ui_out_field_string (uiout, "disp", bpdisp_text (b->disposition));
    }
  ui_out_field_int (uiout, "bkptno", b->number);
  ui_out_text (uiout, " (forked process ");
  ui_out_field_int (uiout, "newpid", ptid_get_pid (c->forked_inferior_pid));
  ui_out_text (uiout, "), ");
  return PRINT_SRC_AND_LOC;
}

/* Implement the "print_one" breakpoint_ops method for fork
   catchpoints.  */

static void
print_one_catch_fork (struct breakpoint *b, struct bp_location **last_loc)
{
  struct fork_catchpoint *c = (struct fork_catchpoint *) b;
  struct value_print_options opts;
  struct ui_out *uiout = current_uiout;

  get_user_print_options (&opts);

  /* Field 4, the address, is omitted (which makes the columns not
     line up too nicely with the headers, but the effect is relatively
     readable).  */
  if (opts.addressprint)
    ui_out_field_skip (uiout, "addr");
  annotate_field (5);
  ui_out_text (uiout, "fork");
  if (!ptid_equal (c->forked_inferior_pid, null_ptid))
    {
      ui_out_text (uiout, ", process ");
      ui_out_field_int (uiout, "what",
                        ptid_get_pid (c->forked_inferior_pid));
      ui_out_spaces (uiout, 1);
    }
}

/* Implement the "print_mention" breakpoint_ops method for fork
   catchpoints.  */

static void
print_mention_catch_fork (struct breakpoint *b)
{
  printf_filtered (_("Catchpoint %d (fork)"), b->number);
}

/* Implement the "print_recreate" breakpoint_ops method for fork
   catchpoints.  */

static void
print_recreate_catch_fork (struct breakpoint *b, struct ui_file *fp)
{
  fprintf_unfiltered (fp, "catch fork");
  print_recreate_thread (b, fp);
}

/* The breakpoint_ops structure to be used in fork catchpoints.  */

static struct breakpoint_ops catch_fork_breakpoint_ops;

/* Implement the "insert" breakpoint_ops method for vfork
   catchpoints.  */

static int
insert_catch_vfork (struct bp_location *bl)
{
  return target_insert_vfork_catchpoint (PIDGET (inferior_ptid));
}

/* Implement the "remove" breakpoint_ops method for vfork
   catchpoints.  */

static int
remove_catch_vfork (struct bp_location *bl)
{
  return target_remove_vfork_catchpoint (PIDGET (inferior_ptid));
}

/* Implement the "breakpoint_hit" breakpoint_ops method for vfork
   catchpoints.  */

static int
breakpoint_hit_catch_vfork (const struct bp_location *bl,
			    struct address_space *aspace, CORE_ADDR bp_addr,
			    const struct target_waitstatus *ws)
{
  struct fork_catchpoint *c = (struct fork_catchpoint *) bl->owner;

  if (ws->kind != TARGET_WAITKIND_VFORKED)
    return 0;

  c->forked_inferior_pid = ws->value.related_pid;
  return 1;
}

/* Implement the "print_it" breakpoint_ops method for vfork
   catchpoints.  */

static enum print_stop_action
print_it_catch_vfork (bpstat bs)
{
  struct ui_out *uiout = current_uiout;
  struct breakpoint *b = bs->breakpoint_at;
  struct fork_catchpoint *c = (struct fork_catchpoint *) b;

  annotate_catchpoint (b->number);
  if (b->disposition == disp_del)
    ui_out_text (uiout, "\nTemporary catchpoint ");
  else
    ui_out_text (uiout, "\nCatchpoint ");
  if (ui_out_is_mi_like_p (uiout))
    {
      ui_out_field_string (uiout, "reason",
			   async_reason_lookup (EXEC_ASYNC_VFORK));
      ui_out_field_string (uiout, "disp", bpdisp_text (b->disposition));
    }
  ui_out_field_int (uiout, "bkptno", b->number);
  ui_out_text (uiout, " (vforked process ");
  ui_out_field_int (uiout, "newpid", ptid_get_pid (c->forked_inferior_pid));
  ui_out_text (uiout, "), ");
  return PRINT_SRC_AND_LOC;
}

/* Implement the "print_one" breakpoint_ops method for vfork
   catchpoints.  */

static void
print_one_catch_vfork (struct breakpoint *b, struct bp_location **last_loc)
{
  struct fork_catchpoint *c = (struct fork_catchpoint *) b;
  struct value_print_options opts;
  struct ui_out *uiout = current_uiout;

  get_user_print_options (&opts);
  /* Field 4, the address, is omitted (which makes the columns not
     line up too nicely with the headers, but the effect is relatively
     readable).  */
  if (opts.addressprint)
    ui_out_field_skip (uiout, "addr");
  annotate_field (5);
  ui_out_text (uiout, "vfork");
  if (!ptid_equal (c->forked_inferior_pid, null_ptid))
    {
      ui_out_text (uiout, ", process ");
      ui_out_field_int (uiout, "what",
                        ptid_get_pid (c->forked_inferior_pid));
      ui_out_spaces (uiout, 1);
    }
}

/* Implement the "print_mention" breakpoint_ops method for vfork
   catchpoints.  */

static void
print_mention_catch_vfork (struct breakpoint *b)
{
  printf_filtered (_("Catchpoint %d (vfork)"), b->number);
}

/* Implement the "print_recreate" breakpoint_ops method for vfork
   catchpoints.  */

static void
print_recreate_catch_vfork (struct breakpoint *b, struct ui_file *fp)
{
  fprintf_unfiltered (fp, "catch vfork");
  print_recreate_thread (b, fp);
}

/* The breakpoint_ops structure to be used in vfork catchpoints.  */

static struct breakpoint_ops catch_vfork_breakpoint_ops;

/* An instance of this type is used to represent an solib catchpoint.
   It includes a "struct breakpoint" as a kind of base class; users
   downcast to "struct breakpoint *" when needed.  A breakpoint is
   really of this type iff its ops pointer points to
   CATCH_SOLIB_BREAKPOINT_OPS.  */

struct solib_catchpoint
{
  /* The base class.  */
  struct breakpoint base;

  /* True for "catch load", false for "catch unload".  */
  unsigned char is_load;

  /* Regular expression to match, if any.  COMPILED is only valid when
     REGEX is non-NULL.  */
  char *regex;
  regex_t compiled;
};

static void
dtor_catch_solib (struct breakpoint *b)
{
  struct solib_catchpoint *self = (struct solib_catchpoint *) b;

  if (self->regex)
    regfree (&self->compiled);
  xfree (self->regex);

  base_breakpoint_ops.dtor (b);
}

static int
insert_catch_solib (struct bp_location *ignore)
{
  return 0;
}

static int
remove_catch_solib (struct bp_location *ignore)
{
  return 0;
}

static int
breakpoint_hit_catch_solib (const struct bp_location *bl,
			    struct address_space *aspace,
			    CORE_ADDR bp_addr,
			    const struct target_waitstatus *ws)
{
  struct solib_catchpoint *self = (struct solib_catchpoint *) bl->owner;
  struct breakpoint *other;

  if (ws->kind == TARGET_WAITKIND_LOADED)
    return 1;

  ALL_BREAKPOINTS (other)
  {
    struct bp_location *other_bl;

    if (other == bl->owner)
      continue;

    if (other->type != bp_shlib_event)
      continue;

    if (self->base.pspace != NULL && other->pspace != self->base.pspace)
      continue;

    for (other_bl = other->loc; other_bl != NULL; other_bl = other_bl->next)
      {
	if (other->ops->breakpoint_hit (other_bl, aspace, bp_addr, ws))
	  return 1;
      }
  }

  return 0;
}

static void
check_status_catch_solib (struct bpstats *bs)
{
  struct solib_catchpoint *self
    = (struct solib_catchpoint *) bs->breakpoint_at;
  int ix;

  if (self->is_load)
    {
      struct so_list *iter;

      for (ix = 0;
	   VEC_iterate (so_list_ptr, current_program_space->added_solibs,
			ix, iter);
	   ++ix)
	{
	  if (!self->regex
	      || regexec (&self->compiled, iter->so_name, 0, NULL, 0) == 0)
	    return;
	}
    }
  else
    {
      char *iter;

      for (ix = 0;
	   VEC_iterate (char_ptr, current_program_space->deleted_solibs,
			ix, iter);
	   ++ix)
	{
	  if (!self->regex
	      || regexec (&self->compiled, iter, 0, NULL, 0) == 0)
	    return;
	}
    }

  bs->stop = 0;
  bs->print_it = print_it_noop;
}

static enum print_stop_action
print_it_catch_solib (bpstat bs)
{
  struct breakpoint *b = bs->breakpoint_at;
  struct ui_out *uiout = current_uiout;

  annotate_catchpoint (b->number);
  if (b->disposition == disp_del)
    ui_out_text (uiout, "\nTemporary catchpoint ");
  else
    ui_out_text (uiout, "\nCatchpoint ");
  ui_out_field_int (uiout, "bkptno", b->number);
  ui_out_text (uiout, "\n");
  if (ui_out_is_mi_like_p (uiout))
    ui_out_field_string (uiout, "disp", bpdisp_text (b->disposition));
  print_solib_event (1);
  return PRINT_SRC_AND_LOC;
}

static void
print_one_catch_solib (struct breakpoint *b, struct bp_location **locs)
{
  struct solib_catchpoint *self = (struct solib_catchpoint *) b;
  struct value_print_options opts;
  struct ui_out *uiout = current_uiout;
  char *msg;

  get_user_print_options (&opts);
  /* Field 4, the address, is omitted (which makes the columns not
     line up too nicely with the headers, but the effect is relatively
     readable).  */
  if (opts.addressprint)
    {
      annotate_field (4);
      ui_out_field_skip (uiout, "addr");
    }

  annotate_field (5);
  if (self->is_load)
    {
      if (self->regex)
	msg = xstrprintf (_("load of library matching %s"), self->regex);
      else
	msg = xstrdup (_("load of library"));
    }
  else
    {
      if (self->regex)
	msg = xstrprintf (_("unload of library matching %s"), self->regex);
      else
	msg = xstrdup (_("unload of library"));
    }
  ui_out_field_string (uiout, "what", msg);
  xfree (msg);
}

static void
print_mention_catch_solib (struct breakpoint *b)
{
  struct solib_catchpoint *self = (struct solib_catchpoint *) b;

  printf_filtered (_("Catchpoint %d (%s)"), b->number,
		   self->is_load ? "load" : "unload");
}

static void
print_recreate_catch_solib (struct breakpoint *b, struct ui_file *fp)
{
  struct solib_catchpoint *self = (struct solib_catchpoint *) b;

  fprintf_unfiltered (fp, "%s %s",
		      b->disposition == disp_del ? "tcatch" : "catch",
		      self->is_load ? "load" : "unload");
  if (self->regex)
    fprintf_unfiltered (fp, " %s", self->regex);
  fprintf_unfiltered (fp, "\n");
}

static struct breakpoint_ops catch_solib_breakpoint_ops;

/* Shared helper function (MI and CLI) for creating and installing
   a shared object event catchpoint.  If IS_LOAD is non-zero then
   the events to be caught are load events, otherwise they are
   unload events.  If IS_TEMP is non-zero the catchpoint is a
   temporary one.  If ENABLED is non-zero the catchpoint is
   created in an enabled state.  */

void
add_solib_catchpoint (char *arg, int is_load, int is_temp, int enabled)
{
  struct solib_catchpoint *c;
  struct gdbarch *gdbarch = get_current_arch ();
  struct cleanup *cleanup;

  if (!arg)
    arg = "";
  arg = skip_spaces (arg);

  c = XCNEW (struct solib_catchpoint);
  cleanup = make_cleanup (xfree, c);

  if (*arg != '\0')
    {
      int errcode;

      errcode = regcomp (&c->compiled, arg, REG_NOSUB);
      if (errcode != 0)
	{
	  char *err = get_regcomp_error (errcode, &c->compiled);

	  make_cleanup (xfree, err);
	  error (_("Invalid regexp (%s): %s"), err, arg);
	}
      c->regex = xstrdup (arg);
    }

  c->is_load = is_load;
  init_catchpoint (&c->base, gdbarch, is_temp, NULL,
		   &catch_solib_breakpoint_ops);

  c->base.enable_state = enabled ? bp_enabled : bp_disabled;

  discard_cleanups (cleanup);
  install_breakpoint (0, &c->base, 1);
}

/* A helper function that does all the work for "catch load" and
   "catch unload".  */

static void
catch_load_or_unload (char *arg, int from_tty, int is_load,
		      struct cmd_list_element *command)
{
  int tempflag;
  const int enabled = 1;

  tempflag = get_cmd_context (command) == CATCH_TEMPORARY;

  add_solib_catchpoint (arg, is_load, tempflag, enabled);
}

static void
catch_load_command_1 (char *arg, int from_tty,
		      struct cmd_list_element *command)
{
  catch_load_or_unload (arg, from_tty, 1, command);
}

static void
catch_unload_command_1 (char *arg, int from_tty,
			struct cmd_list_element *command)
{
  catch_load_or_unload (arg, from_tty, 0, command);
}

DEF_VEC_I(int);

/* An instance of this type is used to represent a syscall catchpoint.
   It includes a "struct breakpoint" as a kind of base class; users
   downcast to "struct breakpoint *" when needed.  A breakpoint is
   really of this type iff its ops pointer points to
   CATCH_SYSCALL_BREAKPOINT_OPS.  */

struct syscall_catchpoint
{
  /* The base class.  */
  struct breakpoint base;

  /* Syscall numbers used for the 'catch syscall' feature.  If no
     syscall has been specified for filtering, its value is NULL.
     Otherwise, it holds a list of all syscalls to be caught.  The
     list elements are allocated with xmalloc.  */
  VEC(int) *syscalls_to_be_caught;
};

/* Implement the "dtor" breakpoint_ops method for syscall
   catchpoints.  */

static void
dtor_catch_syscall (struct breakpoint *b)
{
  struct syscall_catchpoint *c = (struct syscall_catchpoint *) b;

  VEC_free (int, c->syscalls_to_be_caught);

  base_breakpoint_ops.dtor (b);
}

static const struct inferior_data *catch_syscall_inferior_data = NULL;

struct catch_syscall_inferior_data
{
  /* We keep a count of the number of times the user has requested a
     particular syscall to be tracked, and pass this information to the
     target.  This lets capable targets implement filtering directly.  */

  /* Number of times that "any" syscall is requested.  */
  int any_syscall_count;

  /* Count of each system call.  */
  VEC(int) *syscalls_counts;

  /* This counts all syscall catch requests, so we can readily determine
     if any catching is necessary.  */
  int total_syscalls_count;
};

static struct catch_syscall_inferior_data*
get_catch_syscall_inferior_data (struct inferior *inf)
{
  struct catch_syscall_inferior_data *inf_data;

  inf_data = inferior_data (inf, catch_syscall_inferior_data);
  if (inf_data == NULL)
    {
      inf_data = XZALLOC (struct catch_syscall_inferior_data);
      set_inferior_data (inf, catch_syscall_inferior_data, inf_data);
    }

  return inf_data;
}

static void
catch_syscall_inferior_data_cleanup (struct inferior *inf, void *arg)
{
  xfree (arg);
}


/* Implement the "insert" breakpoint_ops method for syscall
   catchpoints.  */

static int
insert_catch_syscall (struct bp_location *bl)
{
  struct syscall_catchpoint *c = (struct syscall_catchpoint *) bl->owner;
  struct inferior *inf = current_inferior ();
  struct catch_syscall_inferior_data *inf_data
    = get_catch_syscall_inferior_data (inf);

  ++inf_data->total_syscalls_count;
  if (!c->syscalls_to_be_caught)
    ++inf_data->any_syscall_count;
  else
    {
      int i, iter;

      for (i = 0;
           VEC_iterate (int, c->syscalls_to_be_caught, i, iter);
           i++)
	{
          int elem;

	  if (iter >= VEC_length (int, inf_data->syscalls_counts))
	    {
              int old_size = VEC_length (int, inf_data->syscalls_counts);
              uintptr_t vec_addr_offset
		= old_size * ((uintptr_t) sizeof (int));
              uintptr_t vec_addr;
              VEC_safe_grow (int, inf_data->syscalls_counts, iter + 1);
              vec_addr = ((uintptr_t) VEC_address (int,
						  inf_data->syscalls_counts)
			  + vec_addr_offset);
              memset ((void *) vec_addr, 0,
                      (iter + 1 - old_size) * sizeof (int));
	    }
          elem = VEC_index (int, inf_data->syscalls_counts, iter);
          VEC_replace (int, inf_data->syscalls_counts, iter, ++elem);
	}
    }

  return target_set_syscall_catchpoint (PIDGET (inferior_ptid),
					inf_data->total_syscalls_count != 0,
					inf_data->any_syscall_count,
					VEC_length (int,
						    inf_data->syscalls_counts),
					VEC_address (int,
						     inf_data->syscalls_counts));
}

/* Implement the "remove" breakpoint_ops method for syscall
   catchpoints.  */

static int
remove_catch_syscall (struct bp_location *bl)
{
  struct syscall_catchpoint *c = (struct syscall_catchpoint *) bl->owner;
  struct inferior *inf = current_inferior ();
  struct catch_syscall_inferior_data *inf_data
    = get_catch_syscall_inferior_data (inf);

  --inf_data->total_syscalls_count;
  if (!c->syscalls_to_be_caught)
    --inf_data->any_syscall_count;
  else
    {
      int i, iter;

      for (i = 0;
           VEC_iterate (int, c->syscalls_to_be_caught, i, iter);
           i++)
	{
          int elem;
	  if (iter >= VEC_length (int, inf_data->syscalls_counts))
	    /* Shouldn't happen.  */
	    continue;
          elem = VEC_index (int, inf_data->syscalls_counts, iter);
          VEC_replace (int, inf_data->syscalls_counts, iter, --elem);
        }
    }

  return target_set_syscall_catchpoint (PIDGET (inferior_ptid),
					inf_data->total_syscalls_count != 0,
					inf_data->any_syscall_count,
					VEC_length (int,
						    inf_data->syscalls_counts),
					VEC_address (int,
						     inf_data->syscalls_counts));
}

/* Implement the "breakpoint_hit" breakpoint_ops method for syscall
   catchpoints.  */

static int
breakpoint_hit_catch_syscall (const struct bp_location *bl,
			      struct address_space *aspace, CORE_ADDR bp_addr,
			      const struct target_waitstatus *ws)
{
  /* We must check if we are catching specific syscalls in this
     breakpoint.  If we are, then we must guarantee that the called
     syscall is the same syscall we are catching.  */
  int syscall_number = 0;
  const struct syscall_catchpoint *c
    = (const struct syscall_catchpoint *) bl->owner;

  if (ws->kind != TARGET_WAITKIND_SYSCALL_ENTRY
      && ws->kind != TARGET_WAITKIND_SYSCALL_RETURN)
    return 0;

  syscall_number = ws->value.syscall_number;

  /* Now, checking if the syscall is the same.  */
  if (c->syscalls_to_be_caught)
    {
      int i, iter;

      for (i = 0;
           VEC_iterate (int, c->syscalls_to_be_caught, i, iter);
           i++)
	if (syscall_number == iter)
	  break;
      /* Not the same.  */
      if (!iter)
	return 0;
    }

  return 1;
}

/* Implement the "print_it" breakpoint_ops method for syscall
   catchpoints.  */

static enum print_stop_action
print_it_catch_syscall (bpstat bs)
{
  struct ui_out *uiout = current_uiout;
  struct breakpoint *b = bs->breakpoint_at;
  /* These are needed because we want to know in which state a
     syscall is.  It can be in the TARGET_WAITKIND_SYSCALL_ENTRY
     or TARGET_WAITKIND_SYSCALL_RETURN, and depending on it we
     must print "called syscall" or "returned from syscall".  */
  ptid_t ptid;
  struct target_waitstatus last;
  struct syscall s;

  get_last_target_status (&ptid, &last);

  get_syscall_by_number (last.value.syscall_number, &s);

  annotate_catchpoint (b->number);

  if (b->disposition == disp_del)
    ui_out_text (uiout, "\nTemporary catchpoint ");
  else
    ui_out_text (uiout, "\nCatchpoint ");
  if (ui_out_is_mi_like_p (uiout))
    {
      ui_out_field_string (uiout, "reason",
			   async_reason_lookup (last.kind == TARGET_WAITKIND_SYSCALL_ENTRY
						? EXEC_ASYNC_SYSCALL_ENTRY
						: EXEC_ASYNC_SYSCALL_RETURN));
      ui_out_field_string (uiout, "disp", bpdisp_text (b->disposition));
    }
  ui_out_field_int (uiout, "bkptno", b->number);

  if (last.kind == TARGET_WAITKIND_SYSCALL_ENTRY)
    ui_out_text (uiout, " (call to syscall ");
  else
    ui_out_text (uiout, " (returned from syscall ");

  if (s.name == NULL || ui_out_is_mi_like_p (uiout))
    ui_out_field_int (uiout, "syscall-number", last.value.syscall_number);
  if (s.name != NULL)
    ui_out_field_string (uiout, "syscall-name", s.name);

  ui_out_text (uiout, "), ");

  return PRINT_SRC_AND_LOC;
}

/* Implement the "print_one" breakpoint_ops method for syscall
   catchpoints.  */

static void
print_one_catch_syscall (struct breakpoint *b,
			 struct bp_location **last_loc)
{
  struct syscall_catchpoint *c = (struct syscall_catchpoint *) b;
  struct value_print_options opts;
  struct ui_out *uiout = current_uiout;

  get_user_print_options (&opts);
  /* Field 4, the address, is omitted (which makes the columns not
     line up too nicely with the headers, but the effect is relatively
     readable).  */
  if (opts.addressprint)
    ui_out_field_skip (uiout, "addr");
  annotate_field (5);

  if (c->syscalls_to_be_caught
      && VEC_length (int, c->syscalls_to_be_caught) > 1)
    ui_out_text (uiout, "syscalls \"");
  else
    ui_out_text (uiout, "syscall \"");

  if (c->syscalls_to_be_caught)
    {
      int i, iter;
      char *text = xstrprintf ("%s", "");

      for (i = 0;
           VEC_iterate (int, c->syscalls_to_be_caught, i, iter);
           i++)
        {
          char *x = text;
          struct syscall s;
          get_syscall_by_number (iter, &s);

          if (s.name != NULL)
            text = xstrprintf ("%s%s, ", text, s.name);
          else
            text = xstrprintf ("%s%d, ", text, iter);

          /* We have to xfree the last 'text' (now stored at 'x')
             because xstrprintf dynamically allocates new space for it
             on every call.  */
	  xfree (x);
        }
      /* Remove the last comma.  */
      text[strlen (text) - 2] = '\0';
      ui_out_field_string (uiout, "what", text);
    }
  else
    ui_out_field_string (uiout, "what", "<any syscall>");
  ui_out_text (uiout, "\" ");
}

/* Implement the "print_mention" breakpoint_ops method for syscall
   catchpoints.  */

static void
print_mention_catch_syscall (struct breakpoint *b)
{
  struct syscall_catchpoint *c = (struct syscall_catchpoint *) b;

  if (c->syscalls_to_be_caught)
    {
      int i, iter;

      if (VEC_length (int, c->syscalls_to_be_caught) > 1)
        printf_filtered (_("Catchpoint %d (syscalls"), b->number);
      else
        printf_filtered (_("Catchpoint %d (syscall"), b->number);

      for (i = 0;
           VEC_iterate (int, c->syscalls_to_be_caught, i, iter);
           i++)
        {
          struct syscall s;
          get_syscall_by_number (iter, &s);

          if (s.name)
            printf_filtered (" '%s' [%d]", s.name, s.number);
          else
            printf_filtered (" %d", s.number);
        }
      printf_filtered (")");
    }
  else
    printf_filtered (_("Catchpoint %d (any syscall)"),
                     b->number);
}

/* Implement the "print_recreate" breakpoint_ops method for syscall
   catchpoints.  */

static void
print_recreate_catch_syscall (struct breakpoint *b, struct ui_file *fp)
{
  struct syscall_catchpoint *c = (struct syscall_catchpoint *) b;

  fprintf_unfiltered (fp, "catch syscall");

  if (c->syscalls_to_be_caught)
    {
      int i, iter;

      for (i = 0;
           VEC_iterate (int, c->syscalls_to_be_caught, i, iter);
           i++)
        {
          struct syscall s;

          get_syscall_by_number (iter, &s);
          if (s.name)
            fprintf_unfiltered (fp, " %s", s.name);
          else
            fprintf_unfiltered (fp, " %d", s.number);
        }
    }
  print_recreate_thread (b, fp);
}

/* The breakpoint_ops structure to be used in syscall catchpoints.  */

static struct breakpoint_ops catch_syscall_breakpoint_ops;

/* Returns non-zero if 'b' is a syscall catchpoint.  */

static int
syscall_catchpoint_p (struct breakpoint *b)
{
  return (b->ops == &catch_syscall_breakpoint_ops);
}

/* Initialize a new breakpoint of the bp_catchpoint kind.  If TEMPFLAG
   is non-zero, then make the breakpoint temporary.  If COND_STRING is
   not NULL, then store it in the breakpoint.  OPS, if not NULL, is
   the breakpoint_ops structure associated to the catchpoint.  */

static void
init_catchpoint (struct breakpoint *b,
		 struct gdbarch *gdbarch, int tempflag,
		 char *cond_string,
		 const struct breakpoint_ops *ops)
{
  struct symtab_and_line sal;

  init_sal (&sal);
  sal.pspace = current_program_space;

  init_raw_breakpoint (b, gdbarch, sal, bp_catchpoint, ops);

  b->cond_string = (cond_string == NULL) ? NULL : xstrdup (cond_string);
  b->disposition = tempflag ? disp_del : disp_donttouch;
}

void
install_breakpoint (int internal, struct breakpoint *b, int update_gll)
{
  add_to_breakpoint_chain (b);
  set_breakpoint_number (internal, b);
  if (is_tracepoint (b))
    set_tracepoint_count (breakpoint_count);
  if (!internal)
    mention (b);
  observer_notify_breakpoint_created (b);

  if (update_gll)
    update_global_location_list (1);
}

static void
create_fork_vfork_event_catchpoint (struct gdbarch *gdbarch,
				    int tempflag, char *cond_string,
                                    const struct breakpoint_ops *ops)
{
  struct fork_catchpoint *c = XNEW (struct fork_catchpoint);

  init_catchpoint (&c->base, gdbarch, tempflag, cond_string, ops);

  c->forked_inferior_pid = null_ptid;

  install_breakpoint (0, &c->base, 1);
}

/* Exec catchpoints.  */

/* An instance of this type is used to represent an exec catchpoint.
   It includes a "struct breakpoint" as a kind of base class; users
   downcast to "struct breakpoint *" when needed.  A breakpoint is
   really of this type iff its ops pointer points to
   CATCH_EXEC_BREAKPOINT_OPS.  */

struct exec_catchpoint
{
  /* The base class.  */
  struct breakpoint base;

  /* Filename of a program whose exec triggered this catchpoint.
     This field is only valid immediately after this catchpoint has
     triggered.  */
  char *exec_pathname;
};

/* Implement the "dtor" breakpoint_ops method for exec
   catchpoints.  */

static void
dtor_catch_exec (struct breakpoint *b)
{
  struct exec_catchpoint *c = (struct exec_catchpoint *) b;

  xfree (c->exec_pathname);

  base_breakpoint_ops.dtor (b);
}

static int
insert_catch_exec (struct bp_location *bl)
{
  return target_insert_exec_catchpoint (PIDGET (inferior_ptid));
}

static int
remove_catch_exec (struct bp_location *bl)
{
  return target_remove_exec_catchpoint (PIDGET (inferior_ptid));
}

static int
breakpoint_hit_catch_exec (const struct bp_location *bl,
			   struct address_space *aspace, CORE_ADDR bp_addr,
			   const struct target_waitstatus *ws)
{
  struct exec_catchpoint *c = (struct exec_catchpoint *) bl->owner;

  if (ws->kind != TARGET_WAITKIND_EXECD)
    return 0;

  c->exec_pathname = xstrdup (ws->value.execd_pathname);
  return 1;
}

static enum print_stop_action
print_it_catch_exec (bpstat bs)
{
  struct ui_out *uiout = current_uiout;
  struct breakpoint *b = bs->breakpoint_at;
  struct exec_catchpoint *c = (struct exec_catchpoint *) b;

  annotate_catchpoint (b->number);
  if (b->disposition == disp_del)
    ui_out_text (uiout, "\nTemporary catchpoint ");
  else
    ui_out_text (uiout, "\nCatchpoint ");
  if (ui_out_is_mi_like_p (uiout))
    {
      ui_out_field_string (uiout, "reason",
			   async_reason_lookup (EXEC_ASYNC_EXEC));
      ui_out_field_string (uiout, "disp", bpdisp_text (b->disposition));
    }
  ui_out_field_int (uiout, "bkptno", b->number);
  ui_out_text (uiout, " (exec'd ");
  ui_out_field_string (uiout, "new-exec", c->exec_pathname);
  ui_out_text (uiout, "), ");

  return PRINT_SRC_AND_LOC;
}

static void
print_one_catch_exec (struct breakpoint *b, struct bp_location **last_loc)
{
  struct exec_catchpoint *c = (struct exec_catchpoint *) b;
  struct value_print_options opts;
  struct ui_out *uiout = current_uiout;

  get_user_print_options (&opts);

  /* Field 4, the address, is omitted (which makes the columns
     not line up too nicely with the headers, but the effect
     is relatively readable).  */
  if (opts.addressprint)
    ui_out_field_skip (uiout, "addr");
  annotate_field (5);
  ui_out_text (uiout, "exec");
  if (c->exec_pathname != NULL)
    {
      ui_out_text (uiout, ", program \"");
      ui_out_field_string (uiout, "what", c->exec_pathname);
      ui_out_text (uiout, "\" ");
    }
}

static void
print_mention_catch_exec (struct breakpoint *b)
{
  printf_filtered (_("Catchpoint %d (exec)"), b->number);
}

/* Implement the "print_recreate" breakpoint_ops method for exec
   catchpoints.  */

static void
print_recreate_catch_exec (struct breakpoint *b, struct ui_file *fp)
{
  fprintf_unfiltered (fp, "catch exec");
  print_recreate_thread (b, fp);
}

static struct breakpoint_ops catch_exec_breakpoint_ops;

static void
create_syscall_event_catchpoint (int tempflag, VEC(int) *filter,
                                 const struct breakpoint_ops *ops)
{
  struct syscall_catchpoint *c;
  struct gdbarch *gdbarch = get_current_arch ();

  c = XNEW (struct syscall_catchpoint);
  init_catchpoint (&c->base, gdbarch, tempflag, NULL, ops);
  c->syscalls_to_be_caught = filter;

  install_breakpoint (0, &c->base, 1);
}

static int
hw_breakpoint_used_count (void)
{
  int i = 0;
  struct breakpoint *b;
  struct bp_location *bl;

  ALL_BREAKPOINTS (b)
  {
    if (b->type == bp_hardware_breakpoint && breakpoint_enabled (b))
      for (bl = b->loc; bl; bl = bl->next)
	{
	  /* Special types of hardware breakpoints may use more than
	     one register.  */
	  i += b->ops->resources_needed (bl);
	}
  }

  return i;
}

/* Returns the resources B would use if it were a hardware
   watchpoint.  */

static int
hw_watchpoint_use_count (struct breakpoint *b)
{
  int i = 0;
  struct bp_location *bl;

  if (!breakpoint_enabled (b))
    return 0;

  for (bl = b->loc; bl; bl = bl->next)
    {
      /* Special types of hardware watchpoints may use more than
	 one register.  */
      i += b->ops->resources_needed (bl);
    }

  return i;
}

/* Returns the sum the used resources of all hardware watchpoints of
   type TYPE in the breakpoints list.  Also returns in OTHER_TYPE_USED
   the sum of the used resources of all hardware watchpoints of other
   types _not_ TYPE.  */

static int
hw_watchpoint_used_count_others (struct breakpoint *except,
				 enum bptype type, int *other_type_used)
{
  int i = 0;
  struct breakpoint *b;

  *other_type_used = 0;
  ALL_BREAKPOINTS (b)
    {
      if (b == except)
	continue;
      if (!breakpoint_enabled (b))
	continue;

      if (b->type == type)
	i += hw_watchpoint_use_count (b);
      else if (is_hardware_watchpoint (b))
	*other_type_used = 1;
    }

  return i;
}

void
disable_watchpoints_before_interactive_call_start (void)
{
  struct breakpoint *b;

  ALL_BREAKPOINTS (b)
  {
    if (is_watchpoint (b) && breakpoint_enabled (b))
      {
	b->enable_state = bp_call_disabled;
	update_global_location_list (0);
      }
  }
}

void
enable_watchpoints_after_interactive_call_stop (void)
{
  struct breakpoint *b;

  ALL_BREAKPOINTS (b)
  {
    if (is_watchpoint (b) && b->enable_state == bp_call_disabled)
      {
	b->enable_state = bp_enabled;
	update_global_location_list (1);
      }
  }
}

void
disable_breakpoints_before_startup (void)
{
  current_program_space->executing_startup = 1;
  update_global_location_list (0);
}

void
enable_breakpoints_after_startup (void)
{
  current_program_space->executing_startup = 0;
  breakpoint_re_set ();
}


/* Set a breakpoint that will evaporate an end of command
   at address specified by SAL.
   Restrict it to frame FRAME if FRAME is nonzero.  */

struct breakpoint *
set_momentary_breakpoint (struct gdbarch *gdbarch, struct symtab_and_line sal,
			  struct frame_id frame_id, enum bptype type)
{
  struct breakpoint *b;

  /* If FRAME_ID is valid, it should be a real frame, not an inlined or
     tail-called one.  */
  gdb_assert (!frame_id_artificial_p (frame_id));

  b = set_raw_breakpoint (gdbarch, sal, type, &momentary_breakpoint_ops);
  b->enable_state = bp_enabled;
  b->disposition = disp_donttouch;
  b->frame_id = frame_id;

  /* If we're debugging a multi-threaded program, then we want
     momentary breakpoints to be active in only a single thread of
     control.  */
  if (in_thread_list (inferior_ptid))
    b->thread = pid_to_thread_id (inferior_ptid);

  update_global_location_list_nothrow (1);

  return b;
}

/* Make a momentary breakpoint based on the master breakpoint ORIG.
   The new breakpoint will have type TYPE, and use OPS as it
   breakpoint_ops.  */

static struct breakpoint *
momentary_breakpoint_from_master (struct breakpoint *orig,
				  enum bptype type,
				  const struct breakpoint_ops *ops)
{
  struct breakpoint *copy;

  copy = set_raw_breakpoint_without_location (orig->gdbarch, type, ops);
  copy->loc = allocate_bp_location (copy);
  set_breakpoint_location_function (copy->loc, 1);

  copy->loc->gdbarch = orig->loc->gdbarch;
  copy->loc->requested_address = orig->loc->requested_address;
  copy->loc->address = orig->loc->address;
  copy->loc->section = orig->loc->section;
  copy->loc->pspace = orig->loc->pspace;
  copy->loc->probe = orig->loc->probe;
  copy->loc->line_number = orig->loc->line_number;
  copy->loc->symtab = orig->loc->symtab;
  copy->frame_id = orig->frame_id;
  copy->thread = orig->thread;
  copy->pspace = orig->pspace;

  copy->enable_state = bp_enabled;
  copy->disposition = disp_donttouch;
  copy->number = internal_breakpoint_number--;

  update_global_location_list_nothrow (0);
  return copy;
}

/* Make a deep copy of momentary breakpoint ORIG.  Returns NULL if
   ORIG is NULL.  */

struct breakpoint *
clone_momentary_breakpoint (struct breakpoint *orig)
{
  /* If there's nothing to clone, then return nothing.  */
  if (orig == NULL)
    return NULL;

  return momentary_breakpoint_from_master (orig, orig->type, orig->ops);
}

struct breakpoint *
set_momentary_breakpoint_at_pc (struct gdbarch *gdbarch, CORE_ADDR pc,
				enum bptype type)
{
  struct symtab_and_line sal;

  sal = find_pc_line (pc, 0);
  sal.pc = pc;
  sal.section = find_pc_overlay (pc);
  sal.explicit_pc = 1;

  return set_momentary_breakpoint (gdbarch, sal, null_frame_id, type);
}


/* Tell the user we have just set a breakpoint B.  */

static void
mention (struct breakpoint *b)
{
  b->ops->print_mention (b);
  if (ui_out_is_mi_like_p (current_uiout))
    return;
  printf_filtered ("\n");
}


static struct bp_location *
add_location_to_breakpoint (struct breakpoint *b,
			    const struct symtab_and_line *sal)
{
  struct bp_location *loc, **tmp;
  CORE_ADDR adjusted_address;
  struct gdbarch *loc_gdbarch = get_sal_arch (*sal);

  if (loc_gdbarch == NULL)
    loc_gdbarch = b->gdbarch;

  /* Adjust the breakpoint's address prior to allocating a location.
     Once we call allocate_bp_location(), that mostly uninitialized
     location will be placed on the location chain.  Adjustment of the
     breakpoint may cause target_read_memory() to be called and we do
     not want its scan of the location chain to find a breakpoint and
     location that's only been partially initialized.  */
  adjusted_address = adjust_breakpoint_address (loc_gdbarch,
						sal->pc, b->type);

  loc = allocate_bp_location (b);
  for (tmp = &(b->loc); *tmp != NULL; tmp = &((*tmp)->next))
    ;
  *tmp = loc;

  loc->requested_address = sal->pc;
  loc->address = adjusted_address;
  loc->pspace = sal->pspace;
  loc->probe = sal->probe;
  gdb_assert (loc->pspace != NULL);
  loc->section = sal->section;
  loc->gdbarch = loc_gdbarch;
  loc->line_number = sal->line;
  loc->symtab = sal->symtab;

  set_breakpoint_location_function (loc,
				    sal->explicit_pc || sal->explicit_line);
  return loc;
}


/* Return 1 if LOC is pointing to a permanent breakpoint, 
   return 0 otherwise.  */

static int
bp_loc_is_permanent (struct bp_location *loc)
{
  int len;
  CORE_ADDR addr;
  const gdb_byte *bpoint;
  gdb_byte *target_mem;
  struct cleanup *cleanup;
  int retval = 0;

  gdb_assert (loc != NULL);

  addr = loc->address;
  bpoint = gdbarch_breakpoint_from_pc (loc->gdbarch, &addr, &len);

  /* Software breakpoints unsupported?  */
  if (bpoint == NULL)
    return 0;

  target_mem = alloca (len);

  /* Enable the automatic memory restoration from breakpoints while
     we read the memory.  Otherwise we could say about our temporary
     breakpoints they are permanent.  */
  cleanup = save_current_space_and_thread ();

  switch_to_program_space_and_thread (loc->pspace);
  make_show_memory_breakpoints_cleanup (0);

  if (target_read_memory (loc->address, target_mem, len) == 0
      && memcmp (target_mem, bpoint, len) == 0)
    retval = 1;

  do_cleanups (cleanup);

  return retval;
}

/* Build a command list for the dprintf corresponding to the current
   settings of the dprintf style options.  */

static void
update_dprintf_command_list (struct breakpoint *b)
{
  char *dprintf_args = b->extra_string;
  char *printf_line = NULL;

  if (!dprintf_args)
    return;

  dprintf_args = skip_spaces (dprintf_args);

  /* Allow a comma, as it may have terminated a location, but don't
     insist on it.  */
  if (*dprintf_args == ',')
    ++dprintf_args;
  dprintf_args = skip_spaces (dprintf_args);

  if (*dprintf_args != '"')
    error (_("Bad format string, missing '\"'."));

  if (strcmp (dprintf_style, dprintf_style_gdb) == 0)
    printf_line = xstrprintf ("printf %s", dprintf_args);
  else if (strcmp (dprintf_style, dprintf_style_call) == 0)
    {
      if (!dprintf_function)
	error (_("No function supplied for dprintf call"));

      if (dprintf_channel && strlen (dprintf_channel) > 0)
	printf_line = xstrprintf ("call (void) %s (%s,%s)",
				  dprintf_function,
				  dprintf_channel,
				  dprintf_args);
      else
	printf_line = xstrprintf ("call (void) %s (%s)",
				  dprintf_function,
				  dprintf_args);
    }
  else if (strcmp (dprintf_style, dprintf_style_agent) == 0)
    {
      if (target_can_run_breakpoint_commands ())
	printf_line = xstrprintf ("agent-printf %s", dprintf_args);
      else
	{
	  warning (_("Target cannot run dprintf commands, falling back to GDB printf"));
	  printf_line = xstrprintf ("printf %s", dprintf_args);
	}
    }
  else
    internal_error (__FILE__, __LINE__,
		    _("Invalid dprintf style."));

  /* Manufacture a printf/continue sequence.  */
  if (printf_line)
    {
      struct command_line *printf_cmd_line, *cont_cmd_line = NULL;

      if (strcmp (dprintf_style, dprintf_style_agent) != 0)
	{
	  cont_cmd_line = xmalloc (sizeof (struct command_line));
	  cont_cmd_line->control_type = simple_control;
	  cont_cmd_line->body_count = 0;
	  cont_cmd_line->body_list = NULL;
	  cont_cmd_line->next = NULL;
	  cont_cmd_line->line = xstrdup ("continue");
	}

      printf_cmd_line = xmalloc (sizeof (struct command_line));
      printf_cmd_line->control_type = simple_control;
      printf_cmd_line->body_count = 0;
      printf_cmd_line->body_list = NULL;
      printf_cmd_line->next = cont_cmd_line;
      printf_cmd_line->line = printf_line;

      breakpoint_set_commands (b, printf_cmd_line);
    }
}

/* Update all dprintf commands, making their command lists reflect
   current style settings.  */

static void
update_dprintf_commands (char *args, int from_tty,
			 struct cmd_list_element *c)
{
  struct breakpoint *b;

  ALL_BREAKPOINTS (b)
    {
      if (b->type == bp_dprintf)
	update_dprintf_command_list (b);
    }
}

/* Create a breakpoint with SAL as location.  Use ADDR_STRING
   as textual description of the location, and COND_STRING
   as condition expression.  */

static void
init_breakpoint_sal (struct breakpoint *b, struct gdbarch *gdbarch,
		     struct symtabs_and_lines sals, char *addr_string,
		     char *filter, char *cond_string,
		     char *extra_string,
		     enum bptype type, enum bpdisp disposition,
		     int thread, int task, int ignore_count,
		     const struct breakpoint_ops *ops, int from_tty,
		     int enabled, int internal, unsigned flags,
		     int display_canonical)
{
  int i;

  if (type == bp_hardware_breakpoint)
    {
      int target_resources_ok;

      i = hw_breakpoint_used_count ();
      target_resources_ok =
	target_can_use_hardware_watchpoint (bp_hardware_breakpoint,
					    i + 1, 0);
      if (target_resources_ok == 0)
	error (_("No hardware breakpoint support in the target."));
      else if (target_resources_ok < 0)
	error (_("Hardware breakpoints used exceeds limit."));
    }

  gdb_assert (sals.nelts > 0);

  for (i = 0; i < sals.nelts; ++i)
    {
      struct symtab_and_line sal = sals.sals[i];
      struct bp_location *loc;

      if (from_tty)
	{
	  struct gdbarch *loc_gdbarch = get_sal_arch (sal);
	  if (!loc_gdbarch)
	    loc_gdbarch = gdbarch;

	  describe_other_breakpoints (loc_gdbarch,
				      sal.pspace, sal.pc, sal.section, thread);
	}

      if (i == 0)
	{
	  init_raw_breakpoint (b, gdbarch, sal, type, ops);
	  b->thread = thread;
	  b->task = task;

	  b->cond_string = cond_string;
	  b->extra_string = extra_string;
	  b->ignore_count = ignore_count;
	  b->enable_state = enabled ? bp_enabled : bp_disabled;
	  b->disposition = disposition;

	  if ((flags & CREATE_BREAKPOINT_FLAGS_INSERTED) != 0)
	    b->loc->inserted = 1;

	  if (type == bp_static_tracepoint)
	    {
	      struct tracepoint *t = (struct tracepoint *) b;
	      struct static_tracepoint_marker marker;

	      if (strace_marker_p (b))
		{
		  /* We already know the marker exists, otherwise, we
		     wouldn't see a sal for it.  */
		  char *p = &addr_string[3];
		  char *endp;
		  char *marker_str;

		  p = skip_spaces (p);

		  endp = skip_to_space (p);

		  marker_str = savestring (p, endp - p);
		  t->static_trace_marker_id = marker_str;

		  printf_filtered (_("Probed static tracepoint "
				     "marker \"%s\"\n"),
				   t->static_trace_marker_id);
		}
	      else if (target_static_tracepoint_marker_at (sal.pc, &marker))
		{
		  t->static_trace_marker_id = xstrdup (marker.str_id);
		  release_static_tracepoint_marker (&marker);

		  printf_filtered (_("Probed static tracepoint "
				     "marker \"%s\"\n"),
				   t->static_trace_marker_id);
		}
	      else
		warning (_("Couldn't determine the static "
			   "tracepoint marker to probe"));
	    }

	  loc = b->loc;
	}
      else
	{
	  loc = add_location_to_breakpoint (b, &sal);
	  if ((flags & CREATE_BREAKPOINT_FLAGS_INSERTED) != 0)
	    loc->inserted = 1;
	}

      if (bp_loc_is_permanent (loc))
	make_breakpoint_permanent (b);

      if (b->cond_string)
	{
	  char *arg = b->cond_string;
	  loc->cond = parse_exp_1 (&arg, loc->address,
				   block_for_pc (loc->address), 0);
	  if (*arg)
              error (_("Garbage '%s' follows condition"), arg);
	}

      /* Dynamic printf requires and uses additional arguments on the
	 command line, otherwise it's an error.  */
      if (type == bp_dprintf)
	{
	  if (b->extra_string)
	    update_dprintf_command_list (b);
	  else
	    error (_("Format string required"));
	}
      else if (b->extra_string)
	error (_("Garbage '%s' at end of command"), b->extra_string);
    }

  b->display_canonical = display_canonical;
  if (addr_string)
    b->addr_string = addr_string;
  else
    /* addr_string has to be used or breakpoint_re_set will delete
       me.  */
    b->addr_string
      = xstrprintf ("*%s", paddress (b->loc->gdbarch, b->loc->address));
  b->filter = filter;
}

static void
create_breakpoint_sal (struct gdbarch *gdbarch,
		       struct symtabs_and_lines sals, char *addr_string,
		       char *filter, char *cond_string,
		       char *extra_string,
		       enum bptype type, enum bpdisp disposition,
		       int thread, int task, int ignore_count,
		       const struct breakpoint_ops *ops, int from_tty,
		       int enabled, int internal, unsigned flags,
		       int display_canonical)
{
  struct breakpoint *b;
  struct cleanup *old_chain;

  if (is_tracepoint_type (type))
    {
      struct tracepoint *t;

      t = XCNEW (struct tracepoint);
      b = &t->base;
    }
  else
    b = XNEW (struct breakpoint);

  old_chain = make_cleanup (xfree, b);

  init_breakpoint_sal (b, gdbarch,
		       sals, addr_string,
		       filter, cond_string, extra_string,
		       type, disposition,
		       thread, task, ignore_count,
		       ops, from_tty,
		       enabled, internal, flags,
		       display_canonical);
  discard_cleanups (old_chain);

  install_breakpoint (internal, b, 0);
}

/* Add SALS.nelts breakpoints to the breakpoint table.  For each
   SALS.sal[i] breakpoint, include the corresponding ADDR_STRING[i]
   value.  COND_STRING, if not NULL, specified the condition to be
   used for all breakpoints.  Essentially the only case where
   SALS.nelts is not 1 is when we set a breakpoint on an overloaded
   function.  In that case, it's still not possible to specify
   separate conditions for different overloaded functions, so
   we take just a single condition string.
   
   NOTE: If the function succeeds, the caller is expected to cleanup
   the arrays ADDR_STRING, COND_STRING, and SALS (but not the
   array contents).  If the function fails (error() is called), the
   caller is expected to cleanups both the ADDR_STRING, COND_STRING,
   COND and SALS arrays and each of those arrays contents.  */

static void
create_breakpoints_sal (struct gdbarch *gdbarch,
			struct linespec_result *canonical,
			char *cond_string, char *extra_string,
			enum bptype type, enum bpdisp disposition,
			int thread, int task, int ignore_count,
			const struct breakpoint_ops *ops, int from_tty,
			int enabled, int internal, unsigned flags)
{
  int i;
  struct linespec_sals *lsal;

  if (canonical->pre_expanded)
    gdb_assert (VEC_length (linespec_sals, canonical->sals) == 1);

  for (i = 0; VEC_iterate (linespec_sals, canonical->sals, i, lsal); ++i)
    {
      /* Note that 'addr_string' can be NULL in the case of a plain
	 'break', without arguments.  */
      char *addr_string = (canonical->addr_string
			   ? xstrdup (canonical->addr_string)
			   : NULL);
      char *filter_string = lsal->canonical ? xstrdup (lsal->canonical) : NULL;
      struct cleanup *inner = make_cleanup (xfree, addr_string);

      make_cleanup (xfree, filter_string);
      create_breakpoint_sal (gdbarch, lsal->sals,
			     addr_string,
			     filter_string,
			     cond_string, extra_string,
			     type, disposition,
			     thread, task, ignore_count, ops,
			     from_tty, enabled, internal, flags,
			     canonical->special_display);
      discard_cleanups (inner);
    }
}

/* Parse ADDRESS which is assumed to be a SAL specification possibly
   followed by conditionals.  On return, SALS contains an array of SAL
   addresses found.  ADDR_STRING contains a vector of (canonical)
   address strings.  ADDRESS points to the end of the SAL.

   The array and the line spec strings are allocated on the heap, it is
   the caller's responsibility to free them.  */

static void
parse_breakpoint_sals (char **address,
		       struct linespec_result *canonical)
{
  /* If no arg given, or if first arg is 'if ', use the default
     breakpoint.  */
  if ((*address) == NULL
      || (strncmp ((*address), "if", 2) == 0 && isspace ((*address)[2])))
    {
      /* The last displayed codepoint, if it's valid, is our default breakpoint
         address.  */
      if (last_displayed_sal_is_valid ())
	{
	  struct linespec_sals lsal;
	  struct symtab_and_line sal;
	  CORE_ADDR pc;

	  init_sal (&sal);		/* Initialize to zeroes.  */
	  lsal.sals.sals = (struct symtab_and_line *)
	    xmalloc (sizeof (struct symtab_and_line));

	  /* Set sal's pspace, pc, symtab, and line to the values
	     corresponding to the last call to print_frame_info.
	     Be sure to reinitialize LINE with NOTCURRENT == 0
	     as the breakpoint line number is inappropriate otherwise.
	     find_pc_line would adjust PC, re-set it back.  */
	  get_last_displayed_sal (&sal);
	  pc = sal.pc;
	  sal = find_pc_line (pc, 0);

	  /* "break" without arguments is equivalent to "break *PC"
	     where PC is the last displayed codepoint's address.  So
	     make sure to set sal.explicit_pc to prevent GDB from
	     trying to expand the list of sals to include all other
	     instances with the same symtab and line.  */
	  sal.pc = pc;
	  sal.explicit_pc = 1;

	  lsal.sals.sals[0] = sal;
	  lsal.sals.nelts = 1;
	  lsal.canonical = NULL;

	  VEC_safe_push (linespec_sals, canonical->sals, &lsal);
	}
      else
	error (_("No default breakpoint address now."));
    }
  else
    {
      struct symtab_and_line cursal = get_current_source_symtab_and_line ();

      /* Force almost all breakpoints to be in terms of the
         current_source_symtab (which is decode_line_1's default).
         This should produce the results we want almost all of the
         time while leaving default_breakpoint_* alone.

	 ObjC: However, don't match an Objective-C method name which
	 may have a '+' or '-' succeeded by a '['.  */
      if (last_displayed_sal_is_valid ()
	  && (!cursal.symtab
	      || ((strchr ("+-", (*address)[0]) != NULL)
		  && ((*address)[1] != '['))))
	decode_line_full (address, DECODE_LINE_FUNFIRSTLINE,
			  get_last_displayed_symtab (),
			  get_last_displayed_line (),
			  canonical, NULL, NULL);
      else
	decode_line_full (address, DECODE_LINE_FUNFIRSTLINE,
			  cursal.symtab, cursal.line, canonical, NULL, NULL);
    }
}


/* Convert each SAL into a real PC.  Verify that the PC can be
   inserted as a breakpoint.  If it can't throw an error.  */

static void
breakpoint_sals_to_pc (struct symtabs_and_lines *sals)
{    
  int i;

  for (i = 0; i < sals->nelts; i++)
    resolve_sal_pc (&sals->sals[i]);
}

/* Fast tracepoints may have restrictions on valid locations.  For
   instance, a fast tracepoint using a jump instead of a trap will
   likely have to overwrite more bytes than a trap would, and so can
   only be placed where the instruction is longer than the jump, or a
   multi-instruction sequence does not have a jump into the middle of
   it, etc.  */

static void
check_fast_tracepoint_sals (struct gdbarch *gdbarch,
			    struct symtabs_and_lines *sals)
{
  int i, rslt;
  struct symtab_and_line *sal;
  char *msg;
  struct cleanup *old_chain;

  for (i = 0; i < sals->nelts; i++)
    {
      struct gdbarch *sarch;

      sal = &sals->sals[i];

      sarch = get_sal_arch (*sal);
      /* We fall back to GDBARCH if there is no architecture
	 associated with SAL.  */
      if (sarch == NULL)
	sarch = gdbarch;
      rslt = gdbarch_fast_tracepoint_valid_at (sarch, sal->pc,
					       NULL, &msg);
      old_chain = make_cleanup (xfree, msg);

      if (!rslt)
	error (_("May not have a fast tracepoint at 0x%s%s"),
	       paddress (sarch, sal->pc), (msg ? msg : ""));

      do_cleanups (old_chain);
    }
}

/* Issue an invalid thread ID error.  */

static void ATTRIBUTE_NORETURN
invalid_thread_id_error (int id)
{
  error (_("Unknown thread %d."), id);
}

/* Given TOK, a string specification of condition and thread, as
   accepted by the 'break' command, extract the condition
   string and thread number and set *COND_STRING and *THREAD.
   PC identifies the context at which the condition should be parsed.
   If no condition is found, *COND_STRING is set to NULL.
   If no thread is found, *THREAD is set to -1.  */

static void
find_condition_and_thread (char *tok, CORE_ADDR pc,
			   char **cond_string, int *thread, int *task,
			   char **rest)
{
  *cond_string = NULL;
  *thread = -1;
  *task = 0;
  *rest = NULL;

  while (tok && *tok)
    {
      char *end_tok;
      int toklen;
      char *cond_start = NULL;
      char *cond_end = NULL;

      tok = skip_spaces (tok);

      if ((*tok == '"' || *tok == ',') && rest)
	{
	  *rest = savestring (tok, strlen (tok));
	  return;
	}

      end_tok = skip_to_space (tok);

      toklen = end_tok - tok;

      if (toklen >= 1 && strncmp (tok, "if", toklen) == 0)
	{
	  struct expression *expr;

	  tok = cond_start = end_tok + 1;
	  expr = parse_exp_1 (&tok, pc, block_for_pc (pc), 0);
	  xfree (expr);
	  cond_end = tok;
	  *cond_string = savestring (cond_start, cond_end - cond_start);
	}
      else if (toklen >= 1 && strncmp (tok, "thread", toklen) == 0)
	{
	  char *tmptok;

	  tok = end_tok + 1;
	  tmptok = tok;
	  *thread = strtol (tok, &tok, 0);
	  if (tok == tmptok)
	    error (_("Junk after thread keyword."));
	  if (!valid_thread_id (*thread))
	    invalid_thread_id_error (*thread);
	}
      else if (toklen >= 1 && strncmp (tok, "task", toklen) == 0)
	{
	  char *tmptok;

	  tok = end_tok + 1;
	  tmptok = tok;
	  *task = strtol (tok, &tok, 0);
	  if (tok == tmptok)
	    error (_("Junk after task keyword."));
	  if (!valid_task_id (*task))
	    error (_("Unknown task %d."), *task);
	}
      else if (rest)
	{
	  *rest = savestring (tok, strlen (tok));
	  return;
	}
      else
	error (_("Junk at end of arguments."));
    }
}

/* Decode a static tracepoint marker spec.  */

static struct symtabs_and_lines
decode_static_tracepoint_spec (char **arg_p)
{
  VEC(static_tracepoint_marker_p) *markers = NULL;
  struct symtabs_and_lines sals;
  struct cleanup *old_chain;
  char *p = &(*arg_p)[3];
  char *endp;
  char *marker_str;
  int i;

  p = skip_spaces (p);

  endp = skip_to_space (p);

  marker_str = savestring (p, endp - p);
  old_chain = make_cleanup (xfree, marker_str);

  markers = target_static_tracepoint_markers_by_strid (marker_str);
  if (VEC_empty(static_tracepoint_marker_p, markers))
    error (_("No known static tracepoint marker named %s"), marker_str);

  sals.nelts = VEC_length(static_tracepoint_marker_p, markers);
  sals.sals = xmalloc (sizeof *sals.sals * sals.nelts);

  for (i = 0; i < sals.nelts; i++)
    {
      struct static_tracepoint_marker *marker;

      marker = VEC_index (static_tracepoint_marker_p, markers, i);

      init_sal (&sals.sals[i]);

      sals.sals[i] = find_pc_line (marker->address, 0);
      sals.sals[i].pc = marker->address;

      release_static_tracepoint_marker (marker);
    }

  do_cleanups (old_chain);

  *arg_p = endp;
  return sals;
}

/* Set a breakpoint.  This function is shared between CLI and MI
   functions for setting a breakpoint.  This function has two major
   modes of operations, selected by the PARSE_CONDITION_AND_THREAD
   parameter.  If non-zero, the function will parse arg, extracting
   breakpoint location, address and thread.  Otherwise, ARG is just
   the location of breakpoint, with condition and thread specified by
   the COND_STRING and THREAD parameters.  If INTERNAL is non-zero,
   the breakpoint number will be allocated from the internal
   breakpoint count.  Returns true if any breakpoint was created;
   false otherwise.  */

int
create_breakpoint (struct gdbarch *gdbarch,
		   char *arg, char *cond_string,
		   int thread, char *extra_string,
		   int parse_condition_and_thread,
		   int tempflag, enum bptype type_wanted,
		   int ignore_count,
		   enum auto_boolean pending_break_support,
		   const struct breakpoint_ops *ops,
		   int from_tty, int enabled, int internal,
		   unsigned flags)
{
  volatile struct gdb_exception e;
  char *copy_arg = NULL;
  char *addr_start = arg;
  struct linespec_result canonical;
  struct cleanup *old_chain;
  struct cleanup *bkpt_chain = NULL;
  int pending = 0;
  int task = 0;
  int prev_bkpt_count = breakpoint_count;

  gdb_assert (ops != NULL);

  init_linespec_result (&canonical);

  TRY_CATCH (e, RETURN_MASK_ALL)
    {
      ops->create_sals_from_address (&arg, &canonical, type_wanted,
				     addr_start, &copy_arg);
    }

  /* If caller is interested in rc value from parse, set value.  */
  switch (e.reason)
    {
    case GDB_NO_ERROR:
      if (VEC_empty (linespec_sals, canonical.sals))
	return 0;
      break;
    case RETURN_ERROR:
      switch (e.error)
	{
	case NOT_FOUND_ERROR:

	  /* If pending breakpoint support is turned off, throw
	     error.  */

	  if (pending_break_support == AUTO_BOOLEAN_FALSE)
	    throw_exception (e);

	  exception_print (gdb_stderr, e);

          /* If pending breakpoint support is auto query and the user
	     selects no, then simply return the error code.  */
	  if (pending_break_support == AUTO_BOOLEAN_AUTO
	      && !nquery (_("Make %s pending on future shared library load? "),
			  bptype_string (type_wanted)))
	    return 0;

	  /* At this point, either the user was queried about setting
	     a pending breakpoint and selected yes, or pending
	     breakpoint behavior is on and thus a pending breakpoint
	     is defaulted on behalf of the user.  */
	  {
	    struct linespec_sals lsal;

	    copy_arg = xstrdup (addr_start);
	    lsal.canonical = xstrdup (copy_arg);
	    lsal.sals.nelts = 1;
	    lsal.sals.sals = XNEW (struct symtab_and_line);
	    init_sal (&lsal.sals.sals[0]);
	    pending = 1;
	    VEC_safe_push (linespec_sals, canonical.sals, &lsal);
	  }
	  break;
	default:
	  throw_exception (e);
	}
      break;
    default:
      throw_exception (e);
    }

  /* Create a chain of things that always need to be cleaned up.  */
  old_chain = make_cleanup_destroy_linespec_result (&canonical);

  /* ----------------------------- SNIP -----------------------------
     Anything added to the cleanup chain beyond this point is assumed
     to be part of a breakpoint.  If the breakpoint create succeeds
     then the memory is not reclaimed.  */
  bkpt_chain = make_cleanup (null_cleanup, 0);

  /* Resolve all line numbers to PC's and verify that the addresses
     are ok for the target.  */
  if (!pending)
    {
      int ix;
      struct linespec_sals *iter;

      for (ix = 0; VEC_iterate (linespec_sals, canonical.sals, ix, iter); ++ix)
	breakpoint_sals_to_pc (&iter->sals);
    }

  /* Fast tracepoints may have additional restrictions on location.  */
  if (!pending && type_wanted == bp_fast_tracepoint)
    {
      int ix;
      struct linespec_sals *iter;

      for (ix = 0; VEC_iterate (linespec_sals, canonical.sals, ix, iter); ++ix)
	check_fast_tracepoint_sals (gdbarch, &iter->sals);
    }

  /* Verify that condition can be parsed, before setting any
     breakpoints.  Allocate a separate condition expression for each
     breakpoint.  */
  if (!pending)
    {
      struct linespec_sals *lsal;

      lsal = VEC_index (linespec_sals, canonical.sals, 0);

      if (parse_condition_and_thread)
        {
	    char *rest;
            /* Here we only parse 'arg' to separate condition
               from thread number, so parsing in context of first
               sal is OK.  When setting the breakpoint we'll 
               re-parse it in context of each sal.  */

            find_condition_and_thread (arg, lsal->sals.sals[0].pc, &cond_string,
                                       &thread, &task, &rest);
            if (cond_string)
                make_cleanup (xfree, cond_string);
	    if (rest)
	      make_cleanup (xfree, rest);
	    if (rest)
	      extra_string = rest;
        }
      else
        {
            /* Create a private copy of condition string.  */
            if (cond_string)
            {
                cond_string = xstrdup (cond_string);
                make_cleanup (xfree, cond_string);
            }
            /* Create a private copy of any extra string.  */
            if (extra_string)
	      {
                extra_string = xstrdup (extra_string);
                make_cleanup (xfree, extra_string);
	      }
        }

      ops->create_breakpoints_sal (gdbarch, &canonical, lsal,
				   cond_string, extra_string, type_wanted,
				   tempflag ? disp_del : disp_donttouch,
				   thread, task, ignore_count, ops,
				   from_tty, enabled, internal, flags);
    }
  else
    {
      struct breakpoint *b;

      make_cleanup (xfree, copy_arg);

      if (is_tracepoint_type (type_wanted))
	{
	  struct tracepoint *t;

	  t = XCNEW (struct tracepoint);
	  b = &t->base;
	}
      else
	b = XNEW (struct breakpoint);

      init_raw_breakpoint_without_location (b, gdbarch, type_wanted, ops);

      b->addr_string = copy_arg;
      if (parse_condition_and_thread)
	b->cond_string = NULL;
      else
	{
	  /* Create a private copy of condition string.  */
	  if (cond_string)
	    {
	      cond_string = xstrdup (cond_string);
	      make_cleanup (xfree, cond_string);
	    }
	  b->cond_string = cond_string;
	}
      b->extra_string = NULL;
      b->ignore_count = ignore_count;
      b->disposition = tempflag ? disp_del : disp_donttouch;
      b->condition_not_parsed = 1;
      b->enable_state = enabled ? bp_enabled : bp_disabled;
      if ((type_wanted != bp_breakpoint
           && type_wanted != bp_hardware_breakpoint) || thread != -1)
	b->pspace = current_program_space;

      install_breakpoint (internal, b, 0);
    }
  
  if (VEC_length (linespec_sals, canonical.sals) > 1)
    {
      warning (_("Multiple breakpoints were set.\nUse the "
		 "\"delete\" command to delete unwanted breakpoints."));
      prev_breakpoint_count = prev_bkpt_count;
    }

  /* That's it.  Discard the cleanups for data inserted into the
     breakpoint.  */
  discard_cleanups (bkpt_chain);
  /* But cleanup everything else.  */
  do_cleanups (old_chain);

  /* error call may happen here - have BKPT_CHAIN already discarded.  */
  update_global_location_list (1);

  return 1;
}

/* Set a breakpoint.
   ARG is a string describing breakpoint address,
   condition, and thread.
   FLAG specifies if a breakpoint is hardware on,
   and if breakpoint is temporary, using BP_HARDWARE_FLAG
   and BP_TEMPFLAG.  */

static void
break_command_1 (char *arg, int flag, int from_tty)
{
  int tempflag = flag & BP_TEMPFLAG;
  enum bptype type_wanted = (flag & BP_HARDWAREFLAG
			     ? bp_hardware_breakpoint
			     : bp_breakpoint);
  struct breakpoint_ops *ops;
  const char *arg_cp = arg;

  /* Matching breakpoints on probes.  */
  if (arg && probe_linespec_to_ops (&arg_cp) != NULL)
    ops = &bkpt_probe_breakpoint_ops;
  else
    ops = &bkpt_breakpoint_ops;

  create_breakpoint (get_current_arch (),
		     arg,
		     NULL, 0, NULL, 1 /* parse arg */,
		     tempflag, type_wanted,
		     0 /* Ignore count */,
		     pending_break_support,
		     ops,
		     from_tty,
		     1 /* enabled */,
		     0 /* internal */,
		     0);
}

/* Helper function for break_command_1 and disassemble_command.  */

void
resolve_sal_pc (struct symtab_and_line *sal)
{
  CORE_ADDR pc;

  if (sal->pc == 0 && sal->symtab != NULL)
    {
      if (!find_line_pc (sal->symtab, sal->line, &pc))
	error (_("No line %d in file \"%s\"."),
	       sal->line, symtab_to_filename (sal->symtab));
      sal->pc = pc;

      /* If this SAL corresponds to a breakpoint inserted using a line
         number, then skip the function prologue if necessary.  */
      if (sal->explicit_line)
	skip_prologue_sal (sal);
    }

  if (sal->section == 0 && sal->symtab != NULL)
    {
      struct blockvector *bv;
      struct block *b;
      struct symbol *sym;

      bv = blockvector_for_pc_sect (sal->pc, 0, &b, sal->symtab);
      if (bv != NULL)
	{
	  sym = block_linkage_function (b);
	  if (sym != NULL)
	    {
	      fixup_symbol_section (sym, sal->symtab->objfile);
	      sal->section = SYMBOL_OBJ_SECTION (sym);
	    }
	  else
	    {
	      /* It really is worthwhile to have the section, so we'll
	         just have to look harder. This case can be executed
	         if we have line numbers but no functions (as can
	         happen in assembly source).  */

	      struct minimal_symbol *msym;
	      struct cleanup *old_chain = save_current_space_and_thread ();

	      switch_to_program_space_and_thread (sal->pspace);

	      msym = lookup_minimal_symbol_by_pc (sal->pc);
	      if (msym)
		sal->section = SYMBOL_OBJ_SECTION (msym);

	      do_cleanups (old_chain);
	    }
	}
    }
}

void
break_command (char *arg, int from_tty)
{
  break_command_1 (arg, 0, from_tty);
}

void
tbreak_command (char *arg, int from_tty)
{
  break_command_1 (arg, BP_TEMPFLAG, from_tty);
}

static void
hbreak_command (char *arg, int from_tty)
{
  break_command_1 (arg, BP_HARDWAREFLAG, from_tty);
}

static void
thbreak_command (char *arg, int from_tty)
{
  break_command_1 (arg, (BP_TEMPFLAG | BP_HARDWAREFLAG), from_tty);
}

static void
stop_command (char *arg, int from_tty)
{
  printf_filtered (_("Specify the type of breakpoint to set.\n\
Usage: stop in <function | address>\n\
       stop at <line>\n"));
}

static void
stopin_command (char *arg, int from_tty)
{
  int badInput = 0;

  if (arg == (char *) NULL)
    badInput = 1;
  else if (*arg != '*')
    {
      char *argptr = arg;
      int hasColon = 0;

      /* Look for a ':'.  If this is a line number specification, then
         say it is bad, otherwise, it should be an address or
         function/method name.  */
      while (*argptr && !hasColon)
	{
	  hasColon = (*argptr == ':');
	  argptr++;
	}

      if (hasColon)
	badInput = (*argptr != ':');	/* Not a class::method */
      else
	badInput = isdigit (*arg);	/* a simple line number */
    }

  if (badInput)
    printf_filtered (_("Usage: stop in <function | address>\n"));
  else
    break_command_1 (arg, 0, from_tty);
}

static void
stopat_command (char *arg, int from_tty)
{
  int badInput = 0;

  if (arg == (char *) NULL || *arg == '*')	/* no line number */
    badInput = 1;
  else
    {
      char *argptr = arg;
      int hasColon = 0;

      /* Look for a ':'.  If there is a '::' then get out, otherwise
         it is probably a line number.  */
      while (*argptr && !hasColon)
	{
	  hasColon = (*argptr == ':');
	  argptr++;
	}

      if (hasColon)
	badInput = (*argptr == ':');	/* we have class::method */
      else
	badInput = !isdigit (*arg);	/* not a line number */
    }

  if (badInput)
    printf_filtered (_("Usage: stop at <line>\n"));
  else
    break_command_1 (arg, 0, from_tty);
}

/* The dynamic printf command is mostly like a regular breakpoint, but
   with a prewired command list consisting of a single output command,
   built from extra arguments supplied on the dprintf command
   line.  */

static void
dprintf_command (char *arg, int from_tty)
{
  create_breakpoint (get_current_arch (),
		     arg,
		     NULL, 0, NULL, 1 /* parse arg */,
		     0, bp_dprintf,
		     0 /* Ignore count */,
		     pending_break_support,
		     &dprintf_breakpoint_ops,
		     from_tty,
		     1 /* enabled */,
		     0 /* internal */,
		     0);
}

static void
agent_printf_command (char *arg, int from_tty)
{
  error (_("May only run agent-printf on the target"));
}

/* Implement the "breakpoint_hit" breakpoint_ops method for
   ranged breakpoints.  */

static int
breakpoint_hit_ranged_breakpoint (const struct bp_location *bl,
				  struct address_space *aspace,
				  CORE_ADDR bp_addr,
				  const struct target_waitstatus *ws)
{
  if (ws->kind != TARGET_WAITKIND_STOPPED
      || ws->value.sig != GDB_SIGNAL_TRAP)
    return 0;

  return breakpoint_address_match_range (bl->pspace->aspace, bl->address,
					 bl->length, aspace, bp_addr);
}

/* Implement the "resources_needed" breakpoint_ops method for
   ranged breakpoints.  */

static int
resources_needed_ranged_breakpoint (const struct bp_location *bl)
{
  return target_ranged_break_num_registers ();
}

/* Implement the "print_it" breakpoint_ops method for
   ranged breakpoints.  */

static enum print_stop_action
print_it_ranged_breakpoint (bpstat bs)
{
  struct breakpoint *b = bs->breakpoint_at;
  struct bp_location *bl = b->loc;
  struct ui_out *uiout = current_uiout;

  gdb_assert (b->type == bp_hardware_breakpoint);

  /* Ranged breakpoints have only one location.  */
  gdb_assert (bl && bl->next == NULL);

  annotate_breakpoint (b->number);
  if (b->disposition == disp_del)
    ui_out_text (uiout, "\nTemporary ranged breakpoint ");
  else
    ui_out_text (uiout, "\nRanged breakpoint ");
  if (ui_out_is_mi_like_p (uiout))
    {
      ui_out_field_string (uiout, "reason",
		      async_reason_lookup (EXEC_ASYNC_BREAKPOINT_HIT));
      ui_out_field_string (uiout, "disp", bpdisp_text (b->disposition));
    }
  ui_out_field_int (uiout, "bkptno", b->number);
  ui_out_text (uiout, ", ");

  return PRINT_SRC_AND_LOC;
}

/* Implement the "print_one" breakpoint_ops method for
   ranged breakpoints.  */

static void
print_one_ranged_breakpoint (struct breakpoint *b,
			     struct bp_location **last_loc)
{
  struct bp_location *bl = b->loc;
  struct value_print_options opts;
  struct ui_out *uiout = current_uiout;

  /* Ranged breakpoints have only one location.  */
  gdb_assert (bl && bl->next == NULL);

  get_user_print_options (&opts);

  if (opts.addressprint)
    /* We don't print the address range here, it will be printed later
       by print_one_detail_ranged_breakpoint.  */
    ui_out_field_skip (uiout, "addr");
  annotate_field (5);
  print_breakpoint_location (b, bl);
  *last_loc = bl;
}

/* Implement the "print_one_detail" breakpoint_ops method for
   ranged breakpoints.  */

static void
print_one_detail_ranged_breakpoint (const struct breakpoint *b,
				    struct ui_out *uiout)
{
  CORE_ADDR address_start, address_end;
  struct bp_location *bl = b->loc;
  struct ui_file *stb = mem_fileopen ();
  struct cleanup *cleanup = make_cleanup_ui_file_delete (stb);

  gdb_assert (bl);

  address_start = bl->address;
  address_end = address_start + bl->length - 1;

  ui_out_text (uiout, "\taddress range: ");
  fprintf_unfiltered (stb, "[%s, %s]",
		      print_core_address (bl->gdbarch, address_start),
		      print_core_address (bl->gdbarch, address_end));
  ui_out_field_stream (uiout, "addr", stb);
  ui_out_text (uiout, "\n");

  do_cleanups (cleanup);
}

/* Implement the "print_mention" breakpoint_ops method for
   ranged breakpoints.  */

static void
print_mention_ranged_breakpoint (struct breakpoint *b)
{
  struct bp_location *bl = b->loc;
  struct ui_out *uiout = current_uiout;

  gdb_assert (bl);
  gdb_assert (b->type == bp_hardware_breakpoint);

  if (ui_out_is_mi_like_p (uiout))
    return;

  printf_filtered (_("Hardware assisted ranged breakpoint %d from %s to %s."),
		   b->number, paddress (bl->gdbarch, bl->address),
		   paddress (bl->gdbarch, bl->address + bl->length - 1));
}

/* Implement the "print_recreate" breakpoint_ops method for
   ranged breakpoints.  */

static void
print_recreate_ranged_breakpoint (struct breakpoint *b, struct ui_file *fp)
{
  fprintf_unfiltered (fp, "break-range %s, %s", b->addr_string,
		      b->addr_string_range_end);
  print_recreate_thread (b, fp);
}

/* The breakpoint_ops structure to be used in ranged breakpoints.  */

static struct breakpoint_ops ranged_breakpoint_ops;

/* Find the address where the end of the breakpoint range should be
   placed, given the SAL of the end of the range.  This is so that if
   the user provides a line number, the end of the range is set to the
   last instruction of the given line.  */

static CORE_ADDR
find_breakpoint_range_end (struct symtab_and_line sal)
{
  CORE_ADDR end;

  /* If the user provided a PC value, use it.  Otherwise,
     find the address of the end of the given location.  */
  if (sal.explicit_pc)
    end = sal.pc;
  else
    {
      int ret;
      CORE_ADDR start;

      ret = find_line_pc_range (sal, &start, &end);
      if (!ret)
	error (_("Could not find location of the end of the range."));

      /* find_line_pc_range returns the start of the next line.  */
      end--;
    }

  return end;
}

/* Implement the "break-range" CLI command.  */

static void
break_range_command (char *arg, int from_tty)
{
  char *arg_start, *addr_string_start, *addr_string_end;
  struct linespec_result canonical_start, canonical_end;
  int bp_count, can_use_bp, length;
  CORE_ADDR end;
  struct breakpoint *b;
  struct symtab_and_line sal_start, sal_end;
  struct cleanup *cleanup_bkpt;
  struct linespec_sals *lsal_start, *lsal_end;

  /* We don't support software ranged breakpoints.  */
  if (target_ranged_break_num_registers () < 0)
    error (_("This target does not support hardware ranged breakpoints."));

  bp_count = hw_breakpoint_used_count ();
  bp_count += target_ranged_break_num_registers ();
  can_use_bp = target_can_use_hardware_watchpoint (bp_hardware_breakpoint,
						   bp_count, 0);
  if (can_use_bp < 0)
    error (_("Hardware breakpoints used exceeds limit."));

  arg = skip_spaces (arg);
  if (arg == NULL || arg[0] == '\0')
    error(_("No address range specified."));

  init_linespec_result (&canonical_start);

  arg_start = arg;
  parse_breakpoint_sals (&arg, &canonical_start);

  cleanup_bkpt = make_cleanup_destroy_linespec_result (&canonical_start);

  if (arg[0] != ',')
    error (_("Too few arguments."));
  else if (VEC_empty (linespec_sals, canonical_start.sals))
    error (_("Could not find location of the beginning of the range."));

  lsal_start = VEC_index (linespec_sals, canonical_start.sals, 0);

  if (VEC_length (linespec_sals, canonical_start.sals) > 1
      || lsal_start->sals.nelts != 1)
    error (_("Cannot create a ranged breakpoint with multiple locations."));

  sal_start = lsal_start->sals.sals[0];
  addr_string_start = savestring (arg_start, arg - arg_start);
  make_cleanup (xfree, addr_string_start);

  arg++;	/* Skip the comma.  */
  arg = skip_spaces (arg);

  /* Parse the end location.  */

  init_linespec_result (&canonical_end);
  arg_start = arg;

  /* We call decode_line_full directly here instead of using
     parse_breakpoint_sals because we need to specify the start location's
     symtab and line as the default symtab and line for the end of the
     range.  This makes it possible to have ranges like "foo.c:27, +14",
     where +14 means 14 lines from the start location.  */
  decode_line_full (&arg, DECODE_LINE_FUNFIRSTLINE,
		    sal_start.symtab, sal_start.line,
		    &canonical_end, NULL, NULL);

  make_cleanup_destroy_linespec_result (&canonical_end);

  if (VEC_empty (linespec_sals, canonical_end.sals))
    error (_("Could not find location of the end of the range."));

  lsal_end = VEC_index (linespec_sals, canonical_end.sals, 0);
  if (VEC_length (linespec_sals, canonical_end.sals) > 1
      || lsal_end->sals.nelts != 1)
    error (_("Cannot create a ranged breakpoint with multiple locations."));

  sal_end = lsal_end->sals.sals[0];
  addr_string_end = savestring (arg_start, arg - arg_start);
  make_cleanup (xfree, addr_string_end);

  end = find_breakpoint_range_end (sal_end);
  if (sal_start.pc > end)
    error (_("Invalid address range, end precedes start."));

  length = end - sal_start.pc + 1;
  if (length < 0)
    /* Length overflowed.  */
    error (_("Address range too large."));
  else if (length == 1)
    {
      /* This range is simple enough to be handled by
	 the `hbreak' command.  */
      hbreak_command (addr_string_start, 1);

      do_cleanups (cleanup_bkpt);

      return;
    }

  /* Now set up the breakpoint.  */
  b = set_raw_breakpoint (get_current_arch (), sal_start,
			  bp_hardware_breakpoint, &ranged_breakpoint_ops);
  set_breakpoint_count (breakpoint_count + 1);
  b->number = breakpoint_count;
  b->disposition = disp_donttouch;
  b->addr_string = xstrdup (addr_string_start);
  b->addr_string_range_end = xstrdup (addr_string_end);
  b->loc->length = length;

  do_cleanups (cleanup_bkpt);

  mention (b);
  observer_notify_breakpoint_created (b);
  update_global_location_list (1);
}

/*  Return non-zero if EXP is verified as constant.  Returned zero
    means EXP is variable.  Also the constant detection may fail for
    some constant expressions and in such case still falsely return
    zero.  */

static int
watchpoint_exp_is_const (const struct expression *exp)
{
  int i = exp->nelts;

  while (i > 0)
    {
      int oplenp, argsp;

      /* We are only interested in the descriptor of each element.  */
      operator_length (exp, i, &oplenp, &argsp);
      i -= oplenp;

      switch (exp->elts[i].opcode)
	{
	case BINOP_ADD:
	case BINOP_SUB:
	case BINOP_MUL:
	case BINOP_DIV:
	case BINOP_REM:
	case BINOP_MOD:
	case BINOP_LSH:
	case BINOP_RSH:
	case BINOP_LOGICAL_AND:
	case BINOP_LOGICAL_OR:
	case BINOP_BITWISE_AND:
	case BINOP_BITWISE_IOR:
	case BINOP_BITWISE_XOR:
	case BINOP_EQUAL:
	case BINOP_NOTEQUAL:
	case BINOP_LESS:
	case BINOP_GTR:
	case BINOP_LEQ:
	case BINOP_GEQ:
	case BINOP_REPEAT:
	case BINOP_COMMA:
	case BINOP_EXP:
	case BINOP_MIN:
	case BINOP_MAX:
	case BINOP_INTDIV:
	case BINOP_CONCAT:
	case BINOP_IN:
	case BINOP_RANGE:
	case TERNOP_COND:
	case TERNOP_SLICE:

	case OP_LONG:
	case OP_DOUBLE:
	case OP_DECFLOAT:
	case OP_LAST:
	case OP_COMPLEX:
	case OP_STRING:
	case OP_ARRAY:
	case OP_TYPE:
	case OP_TYPEOF:
	case OP_DECLTYPE:
	case OP_NAME:
	case OP_OBJC_NSSTRING:

	case UNOP_NEG:
	case UNOP_LOGICAL_NOT:
	case UNOP_COMPLEMENT:
	case UNOP_ADDR:
	case UNOP_HIGH:
	case UNOP_CAST:

	case UNOP_CAST_TYPE:
	case UNOP_REINTERPRET_CAST:
	case UNOP_DYNAMIC_CAST:
	  /* Unary, binary and ternary operators: We have to check
	     their operands.  If they are constant, then so is the
	     result of that operation.  For instance, if A and B are
	     determined to be constants, then so is "A + B".

	     UNOP_IND is one exception to the rule above, because the
	     value of *ADDR is not necessarily a constant, even when
	     ADDR is.  */
	  break;

	case OP_VAR_VALUE:
	  /* Check whether the associated symbol is a constant.

	     We use SYMBOL_CLASS rather than TYPE_CONST because it's
	     possible that a buggy compiler could mark a variable as
	     constant even when it is not, and TYPE_CONST would return
	     true in this case, while SYMBOL_CLASS wouldn't.

	     We also have to check for function symbols because they
	     are always constant.  */
	  {
	    struct symbol *s = exp->elts[i + 2].symbol;

	    if (SYMBOL_CLASS (s) != LOC_BLOCK
		&& SYMBOL_CLASS (s) != LOC_CONST
		&& SYMBOL_CLASS (s) != LOC_CONST_BYTES)
	      return 0;
	    break;
	  }

	/* The default action is to return 0 because we are using
	   the optimistic approach here: If we don't know something,
	   then it is not a constant.  */
	default:
	  return 0;
	}
    }

  return 1;
}

/* Implement the "dtor" breakpoint_ops method for watchpoints.  */

static void
dtor_watchpoint (struct breakpoint *self)
{
  struct watchpoint *w = (struct watchpoint *) self;

  xfree (w->cond_exp);
  xfree (w->exp);
  xfree (w->exp_string);
  xfree (w->exp_string_reparse);
  value_free (w->val);

  base_breakpoint_ops.dtor (self);
}

/* Implement the "re_set" breakpoint_ops method for watchpoints.  */

static void
re_set_watchpoint (struct breakpoint *b)
{
  struct watchpoint *w = (struct watchpoint *) b;

  /* Watchpoint can be either on expression using entirely global
     variables, or it can be on local variables.

     Watchpoints of the first kind are never auto-deleted, and even
     persist across program restarts.  Since they can use variables
     from shared libraries, we need to reparse expression as libraries
     are loaded and unloaded.

     Watchpoints on local variables can also change meaning as result
     of solib event.  For example, if a watchpoint uses both a local
     and a global variables in expression, it's a local watchpoint,
     but unloading of a shared library will make the expression
     invalid.  This is not a very common use case, but we still
     re-evaluate expression, to avoid surprises to the user.

     Note that for local watchpoints, we re-evaluate it only if
     watchpoints frame id is still valid.  If it's not, it means the
     watchpoint is out of scope and will be deleted soon.  In fact,
     I'm not sure we'll ever be called in this case.

     If a local watchpoint's frame id is still valid, then
     w->exp_valid_block is likewise valid, and we can safely use it.

     Don't do anything about disabled watchpoints, since they will be
     reevaluated again when enabled.  */
  update_watchpoint (w, 1 /* reparse */);
}

/* Implement the "insert" breakpoint_ops method for hardware watchpoints.  */

static int
insert_watchpoint (struct bp_location *bl)
{
  struct watchpoint *w = (struct watchpoint *) bl->owner;
  int length = w->exact ? 1 : bl->length;

  return target_insert_watchpoint (bl->address, length, bl->watchpoint_type,
				   w->cond_exp);
}

/* Implement the "remove" breakpoint_ops method for hardware watchpoints.  */

static int
remove_watchpoint (struct bp_location *bl)
{
  struct watchpoint *w = (struct watchpoint *) bl->owner;
  int length = w->exact ? 1 : bl->length;

  return target_remove_watchpoint (bl->address, length, bl->watchpoint_type,
				   w->cond_exp);
}

static int
breakpoint_hit_watchpoint (const struct bp_location *bl,
			   struct address_space *aspace, CORE_ADDR bp_addr,
			   const struct target_waitstatus *ws)
{
  struct breakpoint *b = bl->owner;
  struct watchpoint *w = (struct watchpoint *) b;

  /* Continuable hardware watchpoints are treated as non-existent if the
     reason we stopped wasn't a hardware watchpoint (we didn't stop on
     some data address).  Otherwise gdb won't stop on a break instruction
     in the code (not from a breakpoint) when a hardware watchpoint has
     been defined.  Also skip watchpoints which we know did not trigger
     (did not match the data address).  */
  if (is_hardware_watchpoint (b)
      && w->watchpoint_triggered == watch_triggered_no)
    return 0;

  return 1;
}

static void
check_status_watchpoint (bpstat bs)
{
  gdb_assert (is_watchpoint (bs->breakpoint_at));

  bpstat_check_watchpoint (bs);
}

/* Implement the "resources_needed" breakpoint_ops method for
   hardware watchpoints.  */

static int
resources_needed_watchpoint (const struct bp_location *bl)
{
  struct watchpoint *w = (struct watchpoint *) bl->owner;
  int length = w->exact? 1 : bl->length;

  return target_region_ok_for_hw_watchpoint (bl->address, length);
}

/* Implement the "works_in_software_mode" breakpoint_ops method for
   hardware watchpoints.  */

static int
works_in_software_mode_watchpoint (const struct breakpoint *b)
{
  /* Read and access watchpoints only work with hardware support.  */
  return b->type == bp_watchpoint || b->type == bp_hardware_watchpoint;
}

static enum print_stop_action
print_it_watchpoint (bpstat bs)
{
  struct cleanup *old_chain;
  struct breakpoint *b;
  const struct bp_location *bl;
  struct ui_file *stb;
  enum print_stop_action result;
  struct watchpoint *w;
  struct ui_out *uiout = current_uiout;

  gdb_assert (bs->bp_location_at != NULL);

  bl = bs->bp_location_at;
  b = bs->breakpoint_at;
  w = (struct watchpoint *) b;

  stb = mem_fileopen ();
  old_chain = make_cleanup_ui_file_delete (stb);

  switch (b->type)
    {
    case bp_watchpoint:
    case bp_hardware_watchpoint:
      annotate_watchpoint (b->number);
      if (ui_out_is_mi_like_p (uiout))
	ui_out_field_string
	  (uiout, "reason",
	   async_reason_lookup (EXEC_ASYNC_WATCHPOINT_TRIGGER));
      mention (b);
      make_cleanup_ui_out_tuple_begin_end (uiout, "value");
      ui_out_text (uiout, "\nOld value = ");
      watchpoint_value_print (bs->old_val, stb);
      ui_out_field_stream (uiout, "old", stb);
      ui_out_text (uiout, "\nNew value = ");
      watchpoint_value_print (w->val, stb);
      ui_out_field_stream (uiout, "new", stb);
      ui_out_text (uiout, "\n");
      /* More than one watchpoint may have been triggered.  */
      result = PRINT_UNKNOWN;
      break;

    case bp_read_watchpoint:
      if (ui_out_is_mi_like_p (uiout))
	ui_out_field_string
	  (uiout, "reason",
	   async_reason_lookup (EXEC_ASYNC_READ_WATCHPOINT_TRIGGER));
      mention (b);
      make_cleanup_ui_out_tuple_begin_end (uiout, "value");
      ui_out_text (uiout, "\nValue = ");
      watchpoint_value_print (w->val, stb);
      ui_out_field_stream (uiout, "value", stb);
      ui_out_text (uiout, "\n");
      result = PRINT_UNKNOWN;
      break;

    case bp_access_watchpoint:
      if (bs->old_val != NULL)
	{
	  annotate_watchpoint (b->number);
	  if (ui_out_is_mi_like_p (uiout))
	    ui_out_field_string
	      (uiout, "reason",
	       async_reason_lookup (EXEC_ASYNC_ACCESS_WATCHPOINT_TRIGGER));
	  mention (b);
	  make_cleanup_ui_out_tuple_begin_end (uiout, "value");
	  ui_out_text (uiout, "\nOld value = ");
	  watchpoint_value_print (bs->old_val, stb);
	  ui_out_field_stream (uiout, "old", stb);
	  ui_out_text (uiout, "\nNew value = ");
	}
      else
	{
	  mention (b);
	  if (ui_out_is_mi_like_p (uiout))
	    ui_out_field_string
	      (uiout, "reason",
	       async_reason_lookup (EXEC_ASYNC_ACCESS_WATCHPOINT_TRIGGER));
	  make_cleanup_ui_out_tuple_begin_end (uiout, "value");
	  ui_out_text (uiout, "\nValue = ");
	}
      watchpoint_value_print (w->val, stb);
      ui_out_field_stream (uiout, "new", stb);
      ui_out_text (uiout, "\n");
      result = PRINT_UNKNOWN;
      break;
    default:
      result = PRINT_UNKNOWN;
    }

  do_cleanups (old_chain);
  return result;
}

/* Implement the "print_mention" breakpoint_ops method for hardware
   watchpoints.  */

static void
print_mention_watchpoint (struct breakpoint *b)
{
  struct cleanup *ui_out_chain;
  struct watchpoint *w = (struct watchpoint *) b;
  struct ui_out *uiout = current_uiout;

  switch (b->type)
    {
    case bp_watchpoint:
      ui_out_text (uiout, "Watchpoint ");
      ui_out_chain = make_cleanup_ui_out_tuple_begin_end (uiout, "wpt");
      break;
    case bp_hardware_watchpoint:
      ui_out_text (uiout, "Hardware watchpoint ");
      ui_out_chain = make_cleanup_ui_out_tuple_begin_end (uiout, "wpt");
      break;
    case bp_read_watchpoint:
      ui_out_text (uiout, "Hardware read watchpoint ");
      ui_out_chain = make_cleanup_ui_out_tuple_begin_end (uiout, "hw-rwpt");
      break;
    case bp_access_watchpoint:
      ui_out_text (uiout, "Hardware access (read/write) watchpoint ");
      ui_out_chain = make_cleanup_ui_out_tuple_begin_end (uiout, "hw-awpt");
      break;
    default:
      internal_error (__FILE__, __LINE__,
		      _("Invalid hardware watchpoint type."));
    }

  ui_out_field_int (uiout, "number", b->number);
  ui_out_text (uiout, ": ");
  ui_out_field_string (uiout, "exp", w->exp_string);
  do_cleanups (ui_out_chain);
}

/* Implement the "print_recreate" breakpoint_ops method for
   watchpoints.  */

static void
print_recreate_watchpoint (struct breakpoint *b, struct ui_file *fp)
{
  struct watchpoint *w = (struct watchpoint *) b;

  switch (b->type)
    {
    case bp_watchpoint:
    case bp_hardware_watchpoint:
      fprintf_unfiltered (fp, "watch");
      break;
    case bp_read_watchpoint:
      fprintf_unfiltered (fp, "rwatch");
      break;
    case bp_access_watchpoint:
      fprintf_unfiltered (fp, "awatch");
      break;
    default:
      internal_error (__FILE__, __LINE__,
		      _("Invalid watchpoint type."));
    }

  fprintf_unfiltered (fp, " %s", w->exp_string);
  print_recreate_thread (b, fp);
}

/* The breakpoint_ops structure to be used in hardware watchpoints.  */

static struct breakpoint_ops watchpoint_breakpoint_ops;

/* Implement the "insert" breakpoint_ops method for
   masked hardware watchpoints.  */

static int
insert_masked_watchpoint (struct bp_location *bl)
{
  struct watchpoint *w = (struct watchpoint *) bl->owner;

  return target_insert_mask_watchpoint (bl->address, w->hw_wp_mask,
					bl->watchpoint_type);
}

/* Implement the "remove" breakpoint_ops method for
   masked hardware watchpoints.  */

static int
remove_masked_watchpoint (struct bp_location *bl)
{
  struct watchpoint *w = (struct watchpoint *) bl->owner;

  return target_remove_mask_watchpoint (bl->address, w->hw_wp_mask,
				        bl->watchpoint_type);
}

/* Implement the "resources_needed" breakpoint_ops method for
   masked hardware watchpoints.  */

static int
resources_needed_masked_watchpoint (const struct bp_location *bl)
{
  struct watchpoint *w = (struct watchpoint *) bl->owner;

  return target_masked_watch_num_registers (bl->address, w->hw_wp_mask);
}

/* Implement the "works_in_software_mode" breakpoint_ops method for
   masked hardware watchpoints.  */

static int
works_in_software_mode_masked_watchpoint (const struct breakpoint *b)
{
  return 0;
}

/* Implement the "print_it" breakpoint_ops method for
   masked hardware watchpoints.  */

static enum print_stop_action
print_it_masked_watchpoint (bpstat bs)
{
  struct breakpoint *b = bs->breakpoint_at;
  struct ui_out *uiout = current_uiout;

  /* Masked watchpoints have only one location.  */
  gdb_assert (b->loc && b->loc->next == NULL);

  switch (b->type)
    {
    case bp_hardware_watchpoint:
      annotate_watchpoint (b->number);
      if (ui_out_is_mi_like_p (uiout))
	ui_out_field_string
	  (uiout, "reason",
	   async_reason_lookup (EXEC_ASYNC_WATCHPOINT_TRIGGER));
      break;

    case bp_read_watchpoint:
      if (ui_out_is_mi_like_p (uiout))
	ui_out_field_string
	  (uiout, "reason",
	   async_reason_lookup (EXEC_ASYNC_READ_WATCHPOINT_TRIGGER));
      break;

    case bp_access_watchpoint:
      if (ui_out_is_mi_like_p (uiout))
	ui_out_field_string
	  (uiout, "reason",
	   async_reason_lookup (EXEC_ASYNC_ACCESS_WATCHPOINT_TRIGGER));
      break;
    default:
      internal_error (__FILE__, __LINE__,
		      _("Invalid hardware watchpoint type."));
    }

  mention (b);
  ui_out_text (uiout, _("\n\
Check the underlying instruction at PC for the memory\n\
address and value which triggered this watchpoint.\n"));
  ui_out_text (uiout, "\n");

  /* More than one watchpoint may have been triggered.  */
  return PRINT_UNKNOWN;
}

/* Implement the "print_one_detail" breakpoint_ops method for
   masked hardware watchpoints.  */

static void
print_one_detail_masked_watchpoint (const struct breakpoint *b,
				    struct ui_out *uiout)
{
  struct watchpoint *w = (struct watchpoint *) b;

  /* Masked watchpoints have only one location.  */
  gdb_assert (b->loc && b->loc->next == NULL);

  ui_out_text (uiout, "\tmask ");
  ui_out_field_core_addr (uiout, "mask", b->loc->gdbarch, w->hw_wp_mask);
  ui_out_text (uiout, "\n");
}

/* Implement the "print_mention" breakpoint_ops method for
   masked hardware watchpoints.  */

static void
print_mention_masked_watchpoint (struct breakpoint *b)
{
  struct watchpoint *w = (struct watchpoint *) b;
  struct ui_out *uiout = current_uiout;
  struct cleanup *ui_out_chain;

  switch (b->type)
    {
    case bp_hardware_watchpoint:
      ui_out_text (uiout, "Masked hardware watchpoint ");
      ui_out_chain = make_cleanup_ui_out_tuple_begin_end (uiout, "wpt");
      break;
    case bp_read_watchpoint:
      ui_out_text (uiout, "Masked hardware read watchpoint ");
      ui_out_chain = make_cleanup_ui_out_tuple_begin_end (uiout, "hw-rwpt");
      break;
    case bp_access_watchpoint:
      ui_out_text (uiout, "Masked hardware access (read/write) watchpoint ");
      ui_out_chain = make_cleanup_ui_out_tuple_begin_end (uiout, "hw-awpt");
      break;
    default:
      internal_error (__FILE__, __LINE__,
		      _("Invalid hardware watchpoint type."));
    }

  ui_out_field_int (uiout, "number", b->number);
  ui_out_text (uiout, ": ");
  ui_out_field_string (uiout, "exp", w->exp_string);
  do_cleanups (ui_out_chain);
}

/* Implement the "print_recreate" breakpoint_ops method for
   masked hardware watchpoints.  */

static void
print_recreate_masked_watchpoint (struct breakpoint *b, struct ui_file *fp)
{
  struct watchpoint *w = (struct watchpoint *) b;
  char tmp[40];

  switch (b->type)
    {
    case bp_hardware_watchpoint:
      fprintf_unfiltered (fp, "watch");
      break;
    case bp_read_watchpoint:
      fprintf_unfiltered (fp, "rwatch");
      break;
    case bp_access_watchpoint:
      fprintf_unfiltered (fp, "awatch");
      break;
    default:
      internal_error (__FILE__, __LINE__,
		      _("Invalid hardware watchpoint type."));
    }

  sprintf_vma (tmp, w->hw_wp_mask);
  fprintf_unfiltered (fp, " %s mask 0x%s", w->exp_string, tmp);
  print_recreate_thread (b, fp);
}

/* The breakpoint_ops structure to be used in masked hardware watchpoints.  */

static struct breakpoint_ops masked_watchpoint_breakpoint_ops;

/* Tell whether the given watchpoint is a masked hardware watchpoint.  */

static int
is_masked_watchpoint (const struct breakpoint *b)
{
  return b->ops == &masked_watchpoint_breakpoint_ops;
}

/* accessflag:  hw_write:  watch write, 
                hw_read:   watch read, 
		hw_access: watch access (read or write) */
static void
watch_command_1 (char *arg, int accessflag, int from_tty,
		 int just_location, int internal)
{
  volatile struct gdb_exception e;
  struct breakpoint *b, *scope_breakpoint = NULL;
  struct expression *exp;
  const struct block *exp_valid_block = NULL, *cond_exp_valid_block = NULL;
  struct value *val, *mark, *result;
  struct frame_info *frame;
  char *exp_start = NULL;
  char *exp_end = NULL;
  char *tok, *end_tok;
  int toklen = -1;
  char *cond_start = NULL;
  char *cond_end = NULL;
  enum bptype bp_type;
  int thread = -1;
  int pc = 0;
  /* Flag to indicate whether we are going to use masks for
     the hardware watchpoint.  */
  int use_mask = 0;
  CORE_ADDR mask = 0;
  struct watchpoint *w;

  /* Make sure that we actually have parameters to parse.  */
  if (arg != NULL && arg[0] != '\0')
    {
      char *value_start;

      /* Look for "parameter value" pairs at the end
	 of the arguments string.  */
      for (tok = arg + strlen (arg) - 1; tok > arg; tok--)
	{
	  /* Skip whitespace at the end of the argument list.  */
	  while (tok > arg && (*tok == ' ' || *tok == '\t'))
	    tok--;

	  /* Find the beginning of the last token.
	     This is the value of the parameter.  */
	  while (tok > arg && (*tok != ' ' && *tok != '\t'))
	    tok--;
	  value_start = tok + 1;

	  /* Skip whitespace.  */
	  while (tok > arg && (*tok == ' ' || *tok == '\t'))
	    tok--;

	  end_tok = tok;

	  /* Find the beginning of the second to last token.
	     This is the parameter itself.  */
	  while (tok > arg && (*tok != ' ' && *tok != '\t'))
	    tok--;
	  tok++;
	  toklen = end_tok - tok + 1;

	  if (toklen == 6 && !strncmp (tok, "thread", 6))
	    {
	      /* At this point we've found a "thread" token, which means
		 the user is trying to set a watchpoint that triggers
		 only in a specific thread.  */
	      char *endp;

	      if (thread != -1)
		error(_("You can specify only one thread."));

	      /* Extract the thread ID from the next token.  */
	      thread = strtol (value_start, &endp, 0);

	      /* Check if the user provided a valid numeric value for the
		 thread ID.  */
	      if (*endp != ' ' && *endp != '\t' && *endp != '\0')
		error (_("Invalid thread ID specification %s."), value_start);

	      /* Check if the thread actually exists.  */
	      if (!valid_thread_id (thread))
		invalid_thread_id_error (thread);
	    }
	  else if (toklen == 4 && !strncmp (tok, "mask", 4))
	    {
	      /* We've found a "mask" token, which means the user wants to
		 create a hardware watchpoint that is going to have the mask
		 facility.  */
	      struct value *mask_value, *mark;

	      if (use_mask)
		error(_("You can specify only one mask."));

	      use_mask = just_location = 1;

	      mark = value_mark ();
	      mask_value = parse_to_comma_and_eval (&value_start);
	      mask = value_as_address (mask_value);
	      value_free_to_mark (mark);
	    }
	  else
	    /* We didn't recognize what we found.  We should stop here.  */
	    break;

	  /* Truncate the string and get rid of the "parameter value" pair before
	     the arguments string is parsed by the parse_exp_1 function.  */
	  *tok = '\0';
	}
    }

  /* Parse the rest of the arguments.  */
  innermost_block = NULL;
  exp_start = arg;
  exp = parse_exp_1 (&arg, 0, 0, 0);
  exp_end = arg;
  /* Remove trailing whitespace from the expression before saving it.
     This makes the eventual display of the expression string a bit
     prettier.  */
  while (exp_end > exp_start && (exp_end[-1] == ' ' || exp_end[-1] == '\t'))
    --exp_end;

  /* Checking if the expression is not constant.  */
  if (watchpoint_exp_is_const (exp))
    {
      int len;

      len = exp_end - exp_start;
      while (len > 0 && isspace (exp_start[len - 1]))
	len--;
      error (_("Cannot watch constant value `%.*s'."), len, exp_start);
    }

  exp_valid_block = innermost_block;
  mark = value_mark ();
  fetch_subexp_value (exp, &pc, &val, &result, NULL);

  if (just_location)
    {
      int ret;

      exp_valid_block = NULL;
      val = value_addr (result);
      release_value (val);
      value_free_to_mark (mark);

      if (use_mask)
	{
	  ret = target_masked_watch_num_registers (value_as_address (val),
						   mask);
	  if (ret == -1)
	    error (_("This target does not support masked watchpoints."));
	  else if (ret == -2)
	    error (_("Invalid mask or memory region."));
	}
    }
  else if (val != NULL)
    release_value (val);

  tok = skip_spaces (arg);
  end_tok = skip_to_space (tok);

  toklen = end_tok - tok;
  if (toklen >= 1 && strncmp (tok, "if", toklen) == 0)
    {
      struct expression *cond;

      innermost_block = NULL;
      tok = cond_start = end_tok + 1;
      cond = parse_exp_1 (&tok, 0, 0, 0);

      /* The watchpoint expression may not be local, but the condition
	 may still be.  E.g.: `watch global if local > 0'.  */
      cond_exp_valid_block = innermost_block;

      xfree (cond);
      cond_end = tok;
    }
  if (*tok)
    error (_("Junk at end of command."));

  if (accessflag == hw_read)
    bp_type = bp_read_watchpoint;
  else if (accessflag == hw_access)
    bp_type = bp_access_watchpoint;
  else
    bp_type = bp_hardware_watchpoint;

  frame = block_innermost_frame (exp_valid_block);

  /* If the expression is "local", then set up a "watchpoint scope"
     breakpoint at the point where we've left the scope of the watchpoint
     expression.  Create the scope breakpoint before the watchpoint, so
     that we will encounter it first in bpstat_stop_status.  */
  if (exp_valid_block && frame)
    {
      if (frame_id_p (frame_unwind_caller_id (frame)))
	{
 	  scope_breakpoint
	    = create_internal_breakpoint (frame_unwind_caller_arch (frame),
					  frame_unwind_caller_pc (frame),
					  bp_watchpoint_scope,
					  &momentary_breakpoint_ops);

	  scope_breakpoint->enable_state = bp_enabled;

	  /* Automatically delete the breakpoint when it hits.  */
	  scope_breakpoint->disposition = disp_del;

	  /* Only break in the proper frame (help with recursion).  */
	  scope_breakpoint->frame_id = frame_unwind_caller_id (frame);

	  /* Set the address at which we will stop.  */
	  scope_breakpoint->loc->gdbarch
	    = frame_unwind_caller_arch (frame);
	  scope_breakpoint->loc->requested_address
	    = frame_unwind_caller_pc (frame);
	  scope_breakpoint->loc->address
	    = adjust_breakpoint_address (scope_breakpoint->loc->gdbarch,
					 scope_breakpoint->loc->requested_address,
					 scope_breakpoint->type);
	}
    }

  /* Now set up the breakpoint.  */

  w = XCNEW (struct watchpoint);
  b = &w->base;
  if (use_mask)
    init_raw_breakpoint_without_location (b, NULL, bp_type,
					  &masked_watchpoint_breakpoint_ops);
  else
    init_raw_breakpoint_without_location (b, NULL, bp_type,
					  &watchpoint_breakpoint_ops);
  b->thread = thread;
  b->disposition = disp_donttouch;
  b->pspace = current_program_space;
  w->exp = exp;
  w->exp_valid_block = exp_valid_block;
  w->cond_exp_valid_block = cond_exp_valid_block;
  if (just_location)
    {
      struct type *t = value_type (val);
      CORE_ADDR addr = value_as_address (val);
      char *name;

      t = check_typedef (TYPE_TARGET_TYPE (check_typedef (t)));
      name = type_to_string (t);

      w->exp_string_reparse = xstrprintf ("* (%s *) %s", name,
					  core_addr_to_string (addr));
      xfree (name);

      w->exp_string = xstrprintf ("-location %.*s",
				  (int) (exp_end - exp_start), exp_start);

      /* The above expression is in C.  */
      b->language = language_c;
    }
  else
    w->exp_string = savestring (exp_start, exp_end - exp_start);

  if (use_mask)
    {
      w->hw_wp_mask = mask;
    }
  else
    {
      w->val = val;
      w->val_valid = 1;
    }

  if (cond_start)
    b->cond_string = savestring (cond_start, cond_end - cond_start);
  else
    b->cond_string = 0;

  if (frame)
    {
      w->watchpoint_frame = get_frame_id (frame);
      w->watchpoint_thread = inferior_ptid;
    }
  else
    {
      w->watchpoint_frame = null_frame_id;
      w->watchpoint_thread = null_ptid;
    }

  if (scope_breakpoint != NULL)
    {
      /* The scope breakpoint is related to the watchpoint.  We will
	 need to act on them together.  */
      b->related_breakpoint = scope_breakpoint;
      scope_breakpoint->related_breakpoint = b;
    }

  if (!just_location)
    value_free_to_mark (mark);

  TRY_CATCH (e, RETURN_MASK_ALL)
    {
      /* Finally update the new watchpoint.  This creates the locations
	 that should be inserted.  */
      update_watchpoint (w, 1);
    }
  if (e.reason < 0)
    {
      delete_breakpoint (b);
      throw_exception (e);
    }

  install_breakpoint (internal, b, 1);
}

/* Return count of debug registers needed to watch the given expression.
   If the watchpoint cannot be handled in hardware return zero.  */

static int
can_use_hardware_watchpoint (struct value *v)
{
  int found_memory_cnt = 0;
  struct value *head = v;

  /* Did the user specifically forbid us to use hardware watchpoints? */
  if (!can_use_hw_watchpoints)
    return 0;

  /* Make sure that the value of the expression depends only upon
     memory contents, and values computed from them within GDB.  If we
     find any register references or function calls, we can't use a
     hardware watchpoint.

     The idea here is that evaluating an expression generates a series
     of values, one holding the value of every subexpression.  (The
     expression a*b+c has five subexpressions: a, b, a*b, c, and
     a*b+c.)  GDB's values hold almost enough information to establish
     the criteria given above --- they identify memory lvalues,
     register lvalues, computed values, etcetera.  So we can evaluate
     the expression, and then scan the chain of values that leaves
     behind to decide whether we can detect any possible change to the
     expression's final value using only hardware watchpoints.

     However, I don't think that the values returned by inferior
     function calls are special in any way.  So this function may not
     notice that an expression involving an inferior function call
     can't be watched with hardware watchpoints.  FIXME.  */
  for (; v; v = value_next (v))
    {
      if (VALUE_LVAL (v) == lval_memory)
	{
	  if (v != head && value_lazy (v))
	    /* A lazy memory lvalue in the chain is one that GDB never
	       needed to fetch; we either just used its address (e.g.,
	       `a' in `a.b') or we never needed it at all (e.g., `a'
	       in `a,b').  This doesn't apply to HEAD; if that is
	       lazy then it was not readable, but watch it anyway.  */
	    ;
	  else
	    {
	      /* Ahh, memory we actually used!  Check if we can cover
                 it with hardware watchpoints.  */
	      struct type *vtype = check_typedef (value_type (v));

	      /* We only watch structs and arrays if user asked for it
		 explicitly, never if they just happen to appear in a
		 middle of some value chain.  */
	      if (v == head
		  || (TYPE_CODE (vtype) != TYPE_CODE_STRUCT
		      && TYPE_CODE (vtype) != TYPE_CODE_ARRAY))
		{
		  CORE_ADDR vaddr = value_address (v);
		  int len;
		  int num_regs;

		  len = (target_exact_watchpoints
			 && is_scalar_type_recursive (vtype))?
		    1 : TYPE_LENGTH (value_type (v));

		  num_regs = target_region_ok_for_hw_watchpoint (vaddr, len);
		  if (!num_regs)
		    return 0;
		  else
		    found_memory_cnt += num_regs;
		}
	    }
	}
      else if (VALUE_LVAL (v) != not_lval
	       && deprecated_value_modifiable (v) == 0)
	return 0;	/* These are values from the history (e.g., $1).  */
      else if (VALUE_LVAL (v) == lval_register)
	return 0;	/* Cannot watch a register with a HW watchpoint.  */
    }

  /* The expression itself looks suitable for using a hardware
     watchpoint, but give the target machine a chance to reject it.  */
  return found_memory_cnt;
}

void
watch_command_wrapper (char *arg, int from_tty, int internal)
{
  watch_command_1 (arg, hw_write, from_tty, 0, internal);
}

/* A helper function that looks for the "-location" argument and then
   calls watch_command_1.  */

static void
watch_maybe_just_location (char *arg, int accessflag, int from_tty)
{
  int just_location = 0;

  if (arg
      && (check_for_argument (&arg, "-location", sizeof ("-location") - 1)
	  || check_for_argument (&arg, "-l", sizeof ("-l") - 1)))
    {
      arg = skip_spaces (arg);
      just_location = 1;
    }

  watch_command_1 (arg, accessflag, from_tty, just_location, 0);
}

static void
watch_command (char *arg, int from_tty)
{
  watch_maybe_just_location (arg, hw_write, from_tty);
}

void
rwatch_command_wrapper (char *arg, int from_tty, int internal)
{
  watch_command_1 (arg, hw_read, from_tty, 0, internal);
}

static void
rwatch_command (char *arg, int from_tty)
{
  watch_maybe_just_location (arg, hw_read, from_tty);
}

void
awatch_command_wrapper (char *arg, int from_tty, int internal)
{
  watch_command_1 (arg, hw_access, from_tty, 0, internal);
}

static void
awatch_command (char *arg, int from_tty)
{
  watch_maybe_just_location (arg, hw_access, from_tty);
}


/* Helper routines for the until_command routine in infcmd.c.  Here
   because it uses the mechanisms of breakpoints.  */

struct until_break_command_continuation_args
{
  struct breakpoint *breakpoint;
  struct breakpoint *breakpoint2;
  int thread_num;
};

/* This function is called by fetch_inferior_event via the
   cmd_continuation pointer, to complete the until command.  It takes
   care of cleaning up the temporary breakpoints set up by the until
   command.  */
static void
until_break_command_continuation (void *arg, int err)
{
  struct until_break_command_continuation_args *a = arg;

  delete_breakpoint (a->breakpoint);
  if (a->breakpoint2)
    delete_breakpoint (a->breakpoint2);
  delete_longjmp_breakpoint (a->thread_num);
}

void
until_break_command (char *arg, int from_tty, int anywhere)
{
  struct symtabs_and_lines sals;
  struct symtab_and_line sal;
  struct frame_info *frame;
  struct gdbarch *frame_gdbarch;
  struct frame_id stack_frame_id;
  struct frame_id caller_frame_id;
  struct breakpoint *breakpoint;
  struct breakpoint *breakpoint2 = NULL;
  struct cleanup *old_chain;
  int thread;
  struct thread_info *tp;

  clear_proceed_status ();

  /* Set a breakpoint where the user wants it and at return from
     this function.  */

  if (last_displayed_sal_is_valid ())
    sals = decode_line_1 (&arg, DECODE_LINE_FUNFIRSTLINE,
			  get_last_displayed_symtab (),
			  get_last_displayed_line ());
  else
    sals = decode_line_1 (&arg, DECODE_LINE_FUNFIRSTLINE,
			  (struct symtab *) NULL, 0);

  if (sals.nelts != 1)
    error (_("Couldn't get information on specified line."));

  sal = sals.sals[0];
  xfree (sals.sals);	/* malloc'd, so freed.  */

  if (*arg)
    error (_("Junk at end of arguments."));

  resolve_sal_pc (&sal);

  tp = inferior_thread ();
  thread = tp->num;

  old_chain = make_cleanup (null_cleanup, NULL);

  /* Note linespec handling above invalidates the frame chain.
     Installing a breakpoint also invalidates the frame chain (as it
     may need to switch threads), so do any frame handling before
     that.  */

  frame = get_selected_frame (NULL);
  frame_gdbarch = get_frame_arch (frame);
  stack_frame_id = get_stack_frame_id (frame);
  caller_frame_id = frame_unwind_caller_id (frame);

  /* Keep within the current frame, or in frames called by the current
     one.  */

  if (frame_id_p (caller_frame_id))
    {
      struct symtab_and_line sal2;

      sal2 = find_pc_line (frame_unwind_caller_pc (frame), 0);
      sal2.pc = frame_unwind_caller_pc (frame);
      breakpoint2 = set_momentary_breakpoint (frame_unwind_caller_arch (frame),
					      sal2,
					      caller_frame_id,
					      bp_until);
      make_cleanup_delete_breakpoint (breakpoint2);

      set_longjmp_breakpoint (tp, caller_frame_id);
      make_cleanup (delete_longjmp_breakpoint_cleanup, &thread);
    }

  /* set_momentary_breakpoint could invalidate FRAME.  */
  frame = NULL;

  if (anywhere)
    /* If the user told us to continue until a specified location,
       we don't specify a frame at which we need to stop.  */
    breakpoint = set_momentary_breakpoint (frame_gdbarch, sal,
					   null_frame_id, bp_until);
  else
    /* Otherwise, specify the selected frame, because we want to stop
       only at the very same frame.  */
    breakpoint = set_momentary_breakpoint (frame_gdbarch, sal,
					   stack_frame_id, bp_until);
  make_cleanup_delete_breakpoint (breakpoint);

  proceed (-1, GDB_SIGNAL_DEFAULT, 0);

  /* If we are running asynchronously, and proceed call above has
     actually managed to start the target, arrange for breakpoints to
     be deleted when the target stops.  Otherwise, we're already
     stopped and delete breakpoints via cleanup chain.  */

  if (target_can_async_p () && is_running (inferior_ptid))
    {
      struct until_break_command_continuation_args *args;
      args = xmalloc (sizeof (*args));

      args->breakpoint = breakpoint;
      args->breakpoint2 = breakpoint2;
      args->thread_num = thread;

      discard_cleanups (old_chain);
      add_continuation (inferior_thread (),
			until_break_command_continuation, args,
			xfree);
    }
  else
    do_cleanups (old_chain);
}

/* This function attempts to parse an optional "if <cond>" clause
   from the arg string.  If one is not found, it returns NULL.

   Else, it returns a pointer to the condition string.  (It does not
   attempt to evaluate the string against a particular block.)  And,
   it updates arg to point to the first character following the parsed
   if clause in the arg string.  */

static char *
ep_parse_optional_if_clause (char **arg)
{
  char *cond_string;

  if (((*arg)[0] != 'i') || ((*arg)[1] != 'f') || !isspace ((*arg)[2]))
    return NULL;

  /* Skip the "if" keyword.  */
  (*arg) += 2;

  /* Skip any extra leading whitespace, and record the start of the
     condition string.  */
  *arg = skip_spaces (*arg);
  cond_string = *arg;

  /* Assume that the condition occupies the remainder of the arg
     string.  */
  (*arg) += strlen (cond_string);

  return cond_string;
}

/* Commands to deal with catching events, such as signals, exceptions,
   process start/exit, etc.  */

typedef enum
{
  catch_fork_temporary, catch_vfork_temporary,
  catch_fork_permanent, catch_vfork_permanent
}
catch_fork_kind;

static void
catch_fork_command_1 (char *arg, int from_tty, 
		      struct cmd_list_element *command)
{
  struct gdbarch *gdbarch = get_current_arch ();
  char *cond_string = NULL;
  catch_fork_kind fork_kind;
  int tempflag;

  fork_kind = (catch_fork_kind) (uintptr_t) get_cmd_context (command);
  tempflag = (fork_kind == catch_fork_temporary
	      || fork_kind == catch_vfork_temporary);

  if (!arg)
    arg = "";
  arg = skip_spaces (arg);

  /* The allowed syntax is:
     catch [v]fork
     catch [v]fork if <cond>

     First, check if there's an if clause.  */
  cond_string = ep_parse_optional_if_clause (&arg);

  if ((*arg != '\0') && !isspace (*arg))
    error (_("Junk at end of arguments."));

  /* If this target supports it, create a fork or vfork catchpoint
     and enable reporting of such events.  */
  switch (fork_kind)
    {
    case catch_fork_temporary:
    case catch_fork_permanent:
      create_fork_vfork_event_catchpoint (gdbarch, tempflag, cond_string,
                                          &catch_fork_breakpoint_ops);
      break;
    case catch_vfork_temporary:
    case catch_vfork_permanent:
      create_fork_vfork_event_catchpoint (gdbarch, tempflag, cond_string,
                                          &catch_vfork_breakpoint_ops);
      break;
    default:
      error (_("unsupported or unknown fork kind; cannot catch it"));
      break;
    }
}

static void
catch_exec_command_1 (char *arg, int from_tty, 
		      struct cmd_list_element *command)
{
  struct exec_catchpoint *c;
  struct gdbarch *gdbarch = get_current_arch ();
  int tempflag;
  char *cond_string = NULL;

  tempflag = get_cmd_context (command) == CATCH_TEMPORARY;

  if (!arg)
    arg = "";
  arg = skip_spaces (arg);

  /* The allowed syntax is:
     catch exec
     catch exec if <cond>

     First, check if there's an if clause.  */
  cond_string = ep_parse_optional_if_clause (&arg);

  if ((*arg != '\0') && !isspace (*arg))
    error (_("Junk at end of arguments."));

  c = XNEW (struct exec_catchpoint);
  init_catchpoint (&c->base, gdbarch, tempflag, cond_string,
		   &catch_exec_breakpoint_ops);
  c->exec_pathname = NULL;

  install_breakpoint (0, &c->base, 1);
}

static enum print_stop_action
print_it_exception_catchpoint (bpstat bs)
{
  struct ui_out *uiout = current_uiout;
  struct breakpoint *b = bs->breakpoint_at;
  int bp_temp, bp_throw;

  annotate_catchpoint (b->number);

  bp_throw = strstr (b->addr_string, "throw") != NULL;
  if (b->loc->address != b->loc->requested_address)
    breakpoint_adjustment_warning (b->loc->requested_address,
	                           b->loc->address,
				   b->number, 1);
  bp_temp = b->disposition == disp_del;
  ui_out_text (uiout, 
	       bp_temp ? "Temporary catchpoint "
		       : "Catchpoint ");
  if (!ui_out_is_mi_like_p (uiout))
    ui_out_field_int (uiout, "bkptno", b->number);
  ui_out_text (uiout,
	       bp_throw ? " (exception thrown), "
		        : " (exception caught), ");
  if (ui_out_is_mi_like_p (uiout))
    {
      ui_out_field_string (uiout, "reason", 
			   async_reason_lookup (EXEC_ASYNC_BREAKPOINT_HIT));
      ui_out_field_string (uiout, "disp", bpdisp_text (b->disposition));
      ui_out_field_int (uiout, "bkptno", b->number);
    }
  return PRINT_SRC_AND_LOC;
}

static void
print_one_exception_catchpoint (struct breakpoint *b, 
				struct bp_location **last_loc)
{
  struct value_print_options opts;
  struct ui_out *uiout = current_uiout;

  get_user_print_options (&opts);
  if (opts.addressprint)
    {
      annotate_field (4);
      if (b->loc == NULL || b->loc->shlib_disabled)
	ui_out_field_string (uiout, "addr", "<PENDING>");
      else
	ui_out_field_core_addr (uiout, "addr",
				b->loc->gdbarch, b->loc->address);
    }
  annotate_field (5);
  if (b->loc)
    *last_loc = b->loc;
  if (strstr (b->addr_string, "throw") != NULL)
    ui_out_field_string (uiout, "what", "exception throw");
  else
    ui_out_field_string (uiout, "what", "exception catch");
}

static void
print_mention_exception_catchpoint (struct breakpoint *b)
{
  struct ui_out *uiout = current_uiout;
  int bp_temp;
  int bp_throw;

  bp_temp = b->disposition == disp_del;
  bp_throw = strstr (b->addr_string, "throw") != NULL;
  ui_out_text (uiout, bp_temp ? _("Temporary catchpoint ")
			      : _("Catchpoint "));
  ui_out_field_int (uiout, "bkptno", b->number);
  ui_out_text (uiout, bp_throw ? _(" (throw)")
			       : _(" (catch)"));
}

/* Implement the "print_recreate" breakpoint_ops method for throw and
   catch catchpoints.  */

static void
print_recreate_exception_catchpoint (struct breakpoint *b, 
				     struct ui_file *fp)
{
  int bp_temp;
  int bp_throw;

  bp_temp = b->disposition == disp_del;
  bp_throw = strstr (b->addr_string, "throw") != NULL;
  fprintf_unfiltered (fp, bp_temp ? "tcatch " : "catch ");
  fprintf_unfiltered (fp, bp_throw ? "throw" : "catch");
  print_recreate_thread (b, fp);
}

static struct breakpoint_ops gnu_v3_exception_catchpoint_ops;

static int
handle_gnu_v3_exceptions (int tempflag, char *cond_string,
			  enum exception_event_kind ex_event, int from_tty)
{
  char *trigger_func_name;
 
  if (ex_event == EX_EVENT_CATCH)
    trigger_func_name = "__cxa_begin_catch";
  else
    trigger_func_name = "__cxa_throw";

  create_breakpoint (get_current_arch (),
		     trigger_func_name, cond_string, -1, NULL,
		     0 /* condition and thread are valid.  */,
		     tempflag, bp_breakpoint,
		     0,
		     AUTO_BOOLEAN_TRUE /* pending */,
		     &gnu_v3_exception_catchpoint_ops, from_tty,
		     1 /* enabled */,
		     0 /* internal */,
		     0);

  return 1;
}

/* Deal with "catch catch" and "catch throw" commands.  */

static void
catch_exception_command_1 (enum exception_event_kind ex_event, char *arg,
			   int tempflag, int from_tty)
{
  char *cond_string = NULL;

  if (!arg)
    arg = "";
  arg = skip_spaces (arg);

  cond_string = ep_parse_optional_if_clause (&arg);

  if ((*arg != '\0') && !isspace (*arg))
    error (_("Junk at end of arguments."));

  if (ex_event != EX_EVENT_THROW
      && ex_event != EX_EVENT_CATCH)
    error (_("Unsupported or unknown exception event; cannot catch it"));

  if (handle_gnu_v3_exceptions (tempflag, cond_string, ex_event, from_tty))
    return;

  warning (_("Unsupported with this platform/compiler combination."));
}

/* Implementation of "catch catch" command.  */

static void
catch_catch_command (char *arg, int from_tty, struct cmd_list_element *command)
{
  int tempflag = get_cmd_context (command) == CATCH_TEMPORARY;

  catch_exception_command_1 (EX_EVENT_CATCH, arg, tempflag, from_tty);
}

/* Implementation of "catch throw" command.  */

static void
catch_throw_command (char *arg, int from_tty, struct cmd_list_element *command)
{
  int tempflag = get_cmd_context (command) == CATCH_TEMPORARY;

  catch_exception_command_1 (EX_EVENT_THROW, arg, tempflag, from_tty);
}

void
init_ada_exception_breakpoint (struct breakpoint *b,
			       struct gdbarch *gdbarch,
			       struct symtab_and_line sal,
			       char *addr_string,
			       const struct breakpoint_ops *ops,
			       int tempflag,
			       int from_tty)
{
  if (from_tty)
    {
      struct gdbarch *loc_gdbarch = get_sal_arch (sal);
      if (!loc_gdbarch)
	loc_gdbarch = gdbarch;

      describe_other_breakpoints (loc_gdbarch,
				  sal.pspace, sal.pc, sal.section, -1);
      /* FIXME: brobecker/2006-12-28: Actually, re-implement a special
         version for exception catchpoints, because two catchpoints
         used for different exception names will use the same address.
         In this case, a "breakpoint ... also set at..." warning is
         unproductive.  Besides, the warning phrasing is also a bit
         inappropriate, we should use the word catchpoint, and tell
         the user what type of catchpoint it is.  The above is good
         enough for now, though.  */
    }

  init_raw_breakpoint (b, gdbarch, sal, bp_breakpoint, ops);

  b->enable_state = bp_enabled;
  b->disposition = tempflag ? disp_del : disp_donttouch;
  b->addr_string = addr_string;
  b->language = language_ada;
}

/* Splits the argument using space as delimiter.  Returns an xmalloc'd
   filter list, or NULL if no filtering is required.  */
static VEC(int) *
catch_syscall_split_args (char *arg)
{
  VEC(int) *result = NULL;
  struct cleanup *cleanup = make_cleanup (VEC_cleanup (int), &result);

  while (*arg != '\0')
    {
      int i, syscall_number;
      char *endptr;
      char cur_name[128];
      struct syscall s;

      /* Skip whitespace.  */
      while (isspace (*arg))
	arg++;

      for (i = 0; i < 127 && arg[i] && !isspace (arg[i]); ++i)
	cur_name[i] = arg[i];
      cur_name[i] = '\0';
      arg += i;

      /* Check if the user provided a syscall name or a number.  */
      syscall_number = (int) strtol (cur_name, &endptr, 0);
      if (*endptr == '\0')
	get_syscall_by_number (syscall_number, &s);
      else
	{
	  /* We have a name.  Let's check if it's valid and convert it
	     to a number.  */
	  get_syscall_by_name (cur_name, &s);

	  if (s.number == UNKNOWN_SYSCALL)
	    /* Here we have to issue an error instead of a warning,
	       because GDB cannot do anything useful if there's no
	       syscall number to be caught.  */
	    error (_("Unknown syscall name '%s'."), cur_name);
	}

      /* Ok, it's valid.  */
      VEC_safe_push (int, result, s.number);
    }

  discard_cleanups (cleanup);
  return result;
}

/* Implement the "catch syscall" command.  */

static void
catch_syscall_command_1 (char *arg, int from_tty, 
			 struct cmd_list_element *command)
{
  int tempflag;
  VEC(int) *filter;
  struct syscall s;
  struct gdbarch *gdbarch = get_current_arch ();

  /* Checking if the feature if supported.  */
  if (gdbarch_get_syscall_number_p (gdbarch) == 0)
    error (_("The feature 'catch syscall' is not supported on \
this architecture yet."));

  tempflag = get_cmd_context (command) == CATCH_TEMPORARY;

  arg = skip_spaces (arg);

  /* We need to do this first "dummy" translation in order
     to get the syscall XML file loaded or, most important,
     to display a warning to the user if there's no XML file
     for his/her architecture.  */
  get_syscall_by_number (0, &s);

  /* The allowed syntax is:
     catch syscall
     catch syscall <name | number> [<name | number> ... <name | number>]

     Let's check if there's a syscall name.  */

  if (arg != NULL)
    filter = catch_syscall_split_args (arg);
  else
    filter = NULL;

  create_syscall_event_catchpoint (tempflag, filter,
				   &catch_syscall_breakpoint_ops);
}

static void
catch_command (char *arg, int from_tty)
{
  error (_("Catch requires an event name."));
}


static void
tcatch_command (char *arg, int from_tty)
{
  error (_("Catch requires an event name."));
}

/* A qsort comparison function that sorts breakpoints in order.  */

static int
compare_breakpoints (const void *a, const void *b)
{
  const breakpoint_p *ba = a;
  uintptr_t ua = (uintptr_t) *ba;
  const breakpoint_p *bb = b;
  uintptr_t ub = (uintptr_t) *bb;

  if ((*ba)->number < (*bb)->number)
    return -1;
  else if ((*ba)->number > (*bb)->number)
    return 1;

  /* Now sort by address, in case we see, e..g, two breakpoints with
     the number 0.  */
  if (ua < ub)
    return -1;
  return ua > ub ? 1 : 0;
}

/* Delete breakpoints by address or line.  */

static void
clear_command (char *arg, int from_tty)
{
  struct breakpoint *b, *prev;
  VEC(breakpoint_p) *found = 0;
  int ix;
  int default_match;
  struct symtabs_and_lines sals;
  struct symtab_and_line sal;
  int i;
  struct cleanup *cleanups = make_cleanup (null_cleanup, NULL);

  if (arg)
    {
      sals = decode_line_with_current_source (arg,
					      (DECODE_LINE_FUNFIRSTLINE
					       | DECODE_LINE_LIST_MODE));
      make_cleanup (xfree, sals.sals);
      default_match = 0;
    }
  else
    {
      sals.sals = (struct symtab_and_line *)
	xmalloc (sizeof (struct symtab_and_line));
      make_cleanup (xfree, sals.sals);
      init_sal (&sal);		/* Initialize to zeroes.  */

      /* Set sal's line, symtab, pc, and pspace to the values
	 corresponding to the last call to print_frame_info.  If the
	 codepoint is not valid, this will set all the fields to 0.  */
      get_last_displayed_sal (&sal);
      if (sal.symtab == 0)
	error (_("No source file specified."));

      sals.sals[0] = sal;
      sals.nelts = 1;

      default_match = 1;
    }

  /* We don't call resolve_sal_pc here.  That's not as bad as it
     seems, because all existing breakpoints typically have both
     file/line and pc set.  So, if clear is given file/line, we can
     match this to existing breakpoint without obtaining pc at all.

     We only support clearing given the address explicitly 
     present in breakpoint table.  Say, we've set breakpoint 
     at file:line.  There were several PC values for that file:line,
     due to optimization, all in one block.

     We've picked one PC value.  If "clear" is issued with another
     PC corresponding to the same file:line, the breakpoint won't
     be cleared.  We probably can still clear the breakpoint, but 
     since the other PC value is never presented to user, user
     can only find it by guessing, and it does not seem important
     to support that.  */

  /* For each line spec given, delete bps which correspond to it.  Do
     it in two passes, solely to preserve the current behavior that
     from_tty is forced true if we delete more than one
     breakpoint.  */

  found = NULL;
  make_cleanup (VEC_cleanup (breakpoint_p), &found);
  for (i = 0; i < sals.nelts; i++)
    {
      const char *sal_fullname;

      /* If exact pc given, clear bpts at that pc.
         If line given (pc == 0), clear all bpts on specified line.
         If defaulting, clear all bpts on default line
         or at default pc.

         defaulting    sal.pc != 0    tests to do

         0              1             pc
         1              1             pc _and_ line
         0              0             line
         1              0             <can't happen> */

      sal = sals.sals[i];
      sal_fullname = (sal.symtab == NULL
		      ? NULL : symtab_to_fullname (sal.symtab));

      /* Find all matching breakpoints and add them to 'found'.  */
      ALL_BREAKPOINTS (b)
	{
	  int match = 0;
	  /* Are we going to delete b?  */
	  if (b->type != bp_none && !is_watchpoint (b))
	    {
	      struct bp_location *loc = b->loc;
	      for (; loc; loc = loc->next)
		{
		  /* If the user specified file:line, don't allow a PC
		     match.  This matches historical gdb behavior.  */
		  int pc_match = (!sal.explicit_line
				  && sal.pc
				  && (loc->pspace == sal.pspace)
				  && (loc->address == sal.pc)
				  && (!section_is_overlay (loc->section)
				      || loc->section == sal.section));
		  int line_match = 0;

		  if ((default_match || sal.explicit_line)
		      && loc->symtab != NULL
		      && sal.symtab != NULL
		      && sal.pspace == loc->pspace
<<<<<<< HEAD
		      && loc->line_number == sal.line)
		    {
		      if (compare_filenames_for_search (loc->symtab->filename,
							sal.symtab->filename))
			line_match = 1;
		    }
=======
		      && loc->line_number == sal.line
		      && filename_cmp (symtab_to_fullname (loc->symtab),
				       symtab_to_fullname (sal.symtab)) == 0)
		    line_match = 1;
>>>>>>> 587f9a4b

		  if (pc_match || line_match)
		    {
		      match = 1;
		      break;
		    }
		}
	    }

	  if (match)
	    VEC_safe_push(breakpoint_p, found, b);
	}
    }

  /* Now go thru the 'found' chain and delete them.  */
  if (VEC_empty(breakpoint_p, found))
    {
      if (arg)
	error (_("No breakpoint at %s."), arg);
      else
	error (_("No breakpoint at this line."));
    }

  /* Remove duplicates from the vec.  */
  qsort (VEC_address (breakpoint_p, found),
	 VEC_length (breakpoint_p, found),
	 sizeof (breakpoint_p),
	 compare_breakpoints);
  prev = VEC_index (breakpoint_p, found, 0);
  for (ix = 1; VEC_iterate (breakpoint_p, found, ix, b); ++ix)
    {
      if (b == prev)
	{
	  VEC_ordered_remove (breakpoint_p, found, ix);
	  --ix;
	}
    }

  if (VEC_length(breakpoint_p, found) > 1)
    from_tty = 1;	/* Always report if deleted more than one.  */
  if (from_tty)
    {
      if (VEC_length(breakpoint_p, found) == 1)
	printf_unfiltered (_("Deleted breakpoint "));
      else
	printf_unfiltered (_("Deleted breakpoints "));
    }
  annotate_breakpoints_changed ();

  for (ix = 0; VEC_iterate(breakpoint_p, found, ix, b); ix++)
    {
      if (from_tty)
	printf_unfiltered ("%d ", b->number);
      delete_breakpoint (b);
    }
  if (from_tty)
    putchar_unfiltered ('\n');

  do_cleanups (cleanups);
}

/* Delete breakpoint in BS if they are `delete' breakpoints and
   all breakpoints that are marked for deletion, whether hit or not.
   This is called after any breakpoint is hit, or after errors.  */

void
breakpoint_auto_delete (bpstat bs)
{
  struct breakpoint *b, *b_tmp;

  for (; bs; bs = bs->next)
    if (bs->breakpoint_at
	&& bs->breakpoint_at->disposition == disp_del
	&& bs->stop)
      delete_breakpoint (bs->breakpoint_at);

  ALL_BREAKPOINTS_SAFE (b, b_tmp)
  {
    if (b->disposition == disp_del_at_next_stop)
      delete_breakpoint (b);
  }
}

/* A comparison function for bp_location AP and BP being interfaced to
   qsort.  Sort elements primarily by their ADDRESS (no matter what
   does breakpoint_address_is_meaningful say for its OWNER),
   secondarily by ordering first bp_permanent OWNERed elements and
   terciarily just ensuring the array is sorted stable way despite
   qsort being an unstable algorithm.  */

static int
bp_location_compare (const void *ap, const void *bp)
{
  struct bp_location *a = *(void **) ap;
  struct bp_location *b = *(void **) bp;
  /* A and B come from existing breakpoints having non-NULL OWNER.  */
  int a_perm = a->owner->enable_state == bp_permanent;
  int b_perm = b->owner->enable_state == bp_permanent;

  if (a->address != b->address)
    return (a->address > b->address) - (a->address < b->address);

  /* Sort locations at the same address by their pspace number, keeping
     locations of the same inferior (in a multi-inferior environment)
     grouped.  */

  if (a->pspace->num != b->pspace->num)
    return ((a->pspace->num > b->pspace->num)
	    - (a->pspace->num < b->pspace->num));

  /* Sort permanent breakpoints first.  */
  if (a_perm != b_perm)
    return (a_perm < b_perm) - (a_perm > b_perm);

  /* Make the internal GDB representation stable across GDB runs
     where A and B memory inside GDB can differ.  Breakpoint locations of
     the same type at the same address can be sorted in arbitrary order.  */

  if (a->owner->number != b->owner->number)
    return ((a->owner->number > b->owner->number)
	    - (a->owner->number < b->owner->number));

  return (a > b) - (a < b);
}

/* Set bp_location_placed_address_before_address_max and
   bp_location_shadow_len_after_address_max according to the current
   content of the bp_location array.  */

static void
bp_location_target_extensions_update (void)
{
  struct bp_location *bl, **blp_tmp;

  bp_location_placed_address_before_address_max = 0;
  bp_location_shadow_len_after_address_max = 0;

  ALL_BP_LOCATIONS (bl, blp_tmp)
    {
      CORE_ADDR start, end, addr;

      if (!bp_location_has_shadow (bl))
	continue;

      start = bl->target_info.placed_address;
      end = start + bl->target_info.shadow_len;

      gdb_assert (bl->address >= start);
      addr = bl->address - start;
      if (addr > bp_location_placed_address_before_address_max)
	bp_location_placed_address_before_address_max = addr;

      /* Zero SHADOW_LEN would not pass bp_location_has_shadow.  */

      gdb_assert (bl->address < end);
      addr = end - bl->address;
      if (addr > bp_location_shadow_len_after_address_max)
	bp_location_shadow_len_after_address_max = addr;
    }
}

/* Download tracepoint locations if they haven't been.  */

static void
download_tracepoint_locations (void)
{
  struct breakpoint *b;
  struct cleanup *old_chain;

  if (!target_can_download_tracepoint ())
    return;

  old_chain = save_current_space_and_thread ();

  ALL_TRACEPOINTS (b)
    {
      struct bp_location *bl;
      struct tracepoint *t;
      int bp_location_downloaded = 0;

      if ((b->type == bp_fast_tracepoint
	   ? !may_insert_fast_tracepoints
	   : !may_insert_tracepoints))
	continue;

      for (bl = b->loc; bl; bl = bl->next)
	{
	  /* In tracepoint, locations are _never_ duplicated, so
	     should_be_inserted is equivalent to
	     unduplicated_should_be_inserted.  */
	  if (!should_be_inserted (bl) || bl->inserted)
	    continue;

	  switch_to_program_space_and_thread (bl->pspace);

	  target_download_tracepoint (bl);

	  bl->inserted = 1;
	  bp_location_downloaded = 1;
	}
      t = (struct tracepoint *) b;
      t->number_on_target = b->number;
      if (bp_location_downloaded)
	observer_notify_breakpoint_modified (b);
    }

  do_cleanups (old_chain);
}

/* Swap the insertion/duplication state between two locations.  */

static void
swap_insertion (struct bp_location *left, struct bp_location *right)
{
  const int left_inserted = left->inserted;
  const int left_duplicate = left->duplicate;
  const int left_needs_update = left->needs_update;
  const struct bp_target_info left_target_info = left->target_info;

  /* Locations of tracepoints can never be duplicated.  */
  if (is_tracepoint (left->owner))
    gdb_assert (!left->duplicate);
  if (is_tracepoint (right->owner))
    gdb_assert (!right->duplicate);

  left->inserted = right->inserted;
  left->duplicate = right->duplicate;
  left->needs_update = right->needs_update;
  left->target_info = right->target_info;
  right->inserted = left_inserted;
  right->duplicate = left_duplicate;
  right->needs_update = left_needs_update;
  right->target_info = left_target_info;
}

/* Force the re-insertion of the locations at ADDRESS.  This is called
   once a new/deleted/modified duplicate location is found and we are evaluating
   conditions on the target's side.  Such conditions need to be updated on
   the target.  */

static void
force_breakpoint_reinsertion (struct bp_location *bl)
{
  struct bp_location **locp = NULL, **loc2p;
  struct bp_location *loc;
  CORE_ADDR address = 0;
  int pspace_num;

  address = bl->address;
  pspace_num = bl->pspace->num;

  /* This is only meaningful if the target is
     evaluating conditions and if the user has
     opted for condition evaluation on the target's
     side.  */
  if (gdb_evaluates_breakpoint_condition_p ()
      || !target_supports_evaluation_of_breakpoint_conditions ())
    return;

  /* Flag all breakpoint locations with this address and
     the same program space as the location
     as "its condition has changed".  We need to
     update the conditions on the target's side.  */
  ALL_BP_LOCATIONS_AT_ADDR (loc2p, locp, address)
    {
      loc = *loc2p;

      if (!is_breakpoint (loc->owner)
	  || pspace_num != loc->pspace->num)
	continue;

      /* Flag the location appropriately.  We use a different state to
	 let everyone know that we already updated the set of locations
	 with addr bl->address and program space bl->pspace.  This is so
	 we don't have to keep calling these functions just to mark locations
	 that have already been marked.  */
      loc->condition_changed = condition_updated;

      /* Free the agent expression bytecode as well.  We will compute
	 it later on.  */
      if (loc->cond_bytecode)
	{
	  free_agent_expr (loc->cond_bytecode);
	  loc->cond_bytecode = NULL;
	}
    }
}

/* If SHOULD_INSERT is false, do not insert any breakpoint locations
   into the inferior, only remove already-inserted locations that no
   longer should be inserted.  Functions that delete a breakpoint or
   breakpoints should pass false, so that deleting a breakpoint
   doesn't have the side effect of inserting the locations of other
   breakpoints that are marked not-inserted, but should_be_inserted
   returns true on them.

   This behaviour is useful is situations close to tear-down -- e.g.,
   after an exec, while the target still has execution, but breakpoint
   shadows of the previous executable image should *NOT* be restored
   to the new image; or before detaching, where the target still has
   execution and wants to delete breakpoints from GDB's lists, and all
   breakpoints had already been removed from the inferior.  */

static void
update_global_location_list (int should_insert)
{
  struct breakpoint *b;
  struct bp_location **locp, *loc;
  struct cleanup *cleanups;
  /* Last breakpoint location address that was marked for update.  */
  CORE_ADDR last_addr = 0;
  /* Last breakpoint location program space that was marked for update.  */
  int last_pspace_num = -1;

  /* Used in the duplicates detection below.  When iterating over all
     bp_locations, points to the first bp_location of a given address.
     Breakpoints and watchpoints of different types are never
     duplicates of each other.  Keep one pointer for each type of
     breakpoint/watchpoint, so we only need to loop over all locations
     once.  */
  struct bp_location *bp_loc_first;  /* breakpoint */
  struct bp_location *wp_loc_first;  /* hardware watchpoint */
  struct bp_location *awp_loc_first; /* access watchpoint */
  struct bp_location *rwp_loc_first; /* read watchpoint */

  /* Saved former bp_location array which we compare against the newly
     built bp_location from the current state of ALL_BREAKPOINTS.  */
  struct bp_location **old_location, **old_locp;
  unsigned old_location_count;

  old_location = bp_location;
  old_location_count = bp_location_count;
  bp_location = NULL;
  bp_location_count = 0;
  cleanups = make_cleanup (xfree, old_location);

  ALL_BREAKPOINTS (b)
    for (loc = b->loc; loc; loc = loc->next)
      bp_location_count++;

  bp_location = xmalloc (sizeof (*bp_location) * bp_location_count);
  locp = bp_location;
  ALL_BREAKPOINTS (b)
    for (loc = b->loc; loc; loc = loc->next)
      *locp++ = loc;
  qsort (bp_location, bp_location_count, sizeof (*bp_location),
	 bp_location_compare);

  bp_location_target_extensions_update ();

  /* Identify bp_location instances that are no longer present in the
     new list, and therefore should be freed.  Note that it's not
     necessary that those locations should be removed from inferior --
     if there's another location at the same address (previously
     marked as duplicate), we don't need to remove/insert the
     location.
     
     LOCP is kept in sync with OLD_LOCP, each pointing to the current
     and former bp_location array state respectively.  */

  locp = bp_location;
  for (old_locp = old_location; old_locp < old_location + old_location_count;
       old_locp++)
    {
      struct bp_location *old_loc = *old_locp;
      struct bp_location **loc2p;

      /* Tells if 'old_loc' is found among the new locations.  If
	 not, we have to free it.  */
      int found_object = 0;
      /* Tells if the location should remain inserted in the target.  */
      int keep_in_target = 0;
      int removed = 0;

      /* Skip LOCP entries which will definitely never be needed.
	 Stop either at or being the one matching OLD_LOC.  */
      while (locp < bp_location + bp_location_count
	     && (*locp)->address < old_loc->address)
	locp++;

      for (loc2p = locp;
	   (loc2p < bp_location + bp_location_count
	    && (*loc2p)->address == old_loc->address);
	   loc2p++)
	{
	  /* Check if this is a new/duplicated location or a duplicated
	     location that had its condition modified.  If so, we want to send
	     its condition to the target if evaluation of conditions is taking
	     place there.  */
	  if ((*loc2p)->condition_changed == condition_modified
	      && (last_addr != old_loc->address
		  || last_pspace_num != old_loc->pspace->num))
	    {
	      force_breakpoint_reinsertion (*loc2p);
	      last_pspace_num = old_loc->pspace->num;
	    }

	  if (*loc2p == old_loc)
	    found_object = 1;
	}

      /* We have already handled this address, update it so that we don't
	 have to go through updates again.  */
      last_addr = old_loc->address;

      /* Target-side condition evaluation: Handle deleted locations.  */
      if (!found_object)
	force_breakpoint_reinsertion (old_loc);

      /* If this location is no longer present, and inserted, look if
	 there's maybe a new location at the same address.  If so,
	 mark that one inserted, and don't remove this one.  This is
	 needed so that we don't have a time window where a breakpoint
	 at certain location is not inserted.  */

      if (old_loc->inserted)
	{
	  /* If the location is inserted now, we might have to remove
	     it.  */

	  if (found_object && should_be_inserted (old_loc))
	    {
	      /* The location is still present in the location list,
		 and still should be inserted.  Don't do anything.  */
	      keep_in_target = 1;
	    }
	  else
	    {
	      /* This location still exists, but it won't be kept in the
		 target since it may have been disabled.  We proceed to
		 remove its target-side condition.  */

	      /* The location is either no longer present, or got
		 disabled.  See if there's another location at the
		 same address, in which case we don't need to remove
		 this one from the target.  */

	      /* OLD_LOC comes from existing struct breakpoint.  */
	      if (breakpoint_address_is_meaningful (old_loc->owner))
		{
		  for (loc2p = locp;
		       (loc2p < bp_location + bp_location_count
			&& (*loc2p)->address == old_loc->address);
		       loc2p++)
		    {
		      struct bp_location *loc2 = *loc2p;

		      if (breakpoint_locations_match (loc2, old_loc))
			{
			  /* Read watchpoint locations are switched to
			     access watchpoints, if the former are not
			     supported, but the latter are.  */
			  if (is_hardware_watchpoint (old_loc->owner))
			    {
			      gdb_assert (is_hardware_watchpoint (loc2->owner));
			      loc2->watchpoint_type = old_loc->watchpoint_type;
			    }

			  /* loc2 is a duplicated location. We need to check
			     if it should be inserted in case it will be
			     unduplicated.  */
			  if (loc2 != old_loc
			      && unduplicated_should_be_inserted (loc2))
			    {
			      swap_insertion (old_loc, loc2);
			      keep_in_target = 1;
			      break;
			    }
			}
		    }
		}
	    }

	  if (!keep_in_target)
	    {
	      if (remove_breakpoint (old_loc, mark_uninserted))
		{
		  /* This is just about all we can do.  We could keep
		     this location on the global list, and try to
		     remove it next time, but there's no particular
		     reason why we will succeed next time.
		     
		     Note that at this point, old_loc->owner is still
		     valid, as delete_breakpoint frees the breakpoint
		     only after calling us.  */
		  printf_filtered (_("warning: Error removing "
				     "breakpoint %d\n"), 
				   old_loc->owner->number);
		}
	      removed = 1;
	    }
	}

      if (!found_object)
	{
	  if (removed && non_stop
	      && breakpoint_address_is_meaningful (old_loc->owner)
	      && !is_hardware_watchpoint (old_loc->owner))
	    {
	      /* This location was removed from the target.  In
		 non-stop mode, a race condition is possible where
		 we've removed a breakpoint, but stop events for that
		 breakpoint are already queued and will arrive later.
		 We apply an heuristic to be able to distinguish such
		 SIGTRAPs from other random SIGTRAPs: we keep this
		 breakpoint location for a bit, and will retire it
		 after we see some number of events.  The theory here
		 is that reporting of events should, "on the average",
		 be fair, so after a while we'll see events from all
		 threads that have anything of interest, and no longer
		 need to keep this breakpoint location around.  We
		 don't hold locations forever so to reduce chances of
		 mistaking a non-breakpoint SIGTRAP for a breakpoint
		 SIGTRAP.

		 The heuristic failing can be disastrous on
		 decr_pc_after_break targets.

		 On decr_pc_after_break targets, like e.g., x86-linux,
		 if we fail to recognize a late breakpoint SIGTRAP,
		 because events_till_retirement has reached 0 too
		 soon, we'll fail to do the PC adjustment, and report
		 a random SIGTRAP to the user.  When the user resumes
		 the inferior, it will most likely immediately crash
		 with SIGILL/SIGBUS/SIGSEGV, or worse, get silently
		 corrupted, because of being resumed e.g., in the
		 middle of a multi-byte instruction, or skipped a
		 one-byte instruction.  This was actually seen happen
		 on native x86-linux, and should be less rare on
		 targets that do not support new thread events, like
		 remote, due to the heuristic depending on
		 thread_count.

		 Mistaking a random SIGTRAP for a breakpoint trap
		 causes similar symptoms (PC adjustment applied when
		 it shouldn't), but then again, playing with SIGTRAPs
		 behind the debugger's back is asking for trouble.

		 Since hardware watchpoint traps are always
		 distinguishable from other traps, so we don't need to
		 apply keep hardware watchpoint moribund locations
		 around.  We simply always ignore hardware watchpoint
		 traps we can no longer explain.  */

	      old_loc->events_till_retirement = 3 * (thread_count () + 1);
	      old_loc->owner = NULL;

	      VEC_safe_push (bp_location_p, moribund_locations, old_loc);
	    }
	  else
	    {
	      old_loc->owner = NULL;
	      decref_bp_location (&old_loc);
	    }
	}
    }

  /* Rescan breakpoints at the same address and section, marking the
     first one as "first" and any others as "duplicates".  This is so
     that the bpt instruction is only inserted once.  If we have a
     permanent breakpoint at the same place as BPT, make that one the
     official one, and the rest as duplicates.  Permanent breakpoints
     are sorted first for the same address.

     Do the same for hardware watchpoints, but also considering the
     watchpoint's type (regular/access/read) and length.  */

  bp_loc_first = NULL;
  wp_loc_first = NULL;
  awp_loc_first = NULL;
  rwp_loc_first = NULL;
  ALL_BP_LOCATIONS (loc, locp)
    {
      /* ALL_BP_LOCATIONS bp_location has LOC->OWNER always
	 non-NULL.  */
      struct bp_location **loc_first_p;
      b = loc->owner;

      if (!unduplicated_should_be_inserted (loc)
	  || !breakpoint_address_is_meaningful (b)
	  /* Don't detect duplicate for tracepoint locations because they are
	   never duplicated.  See the comments in field `duplicate' of
	   `struct bp_location'.  */
	  || is_tracepoint (b))
	{
	  /* Clear the condition modification flag.  */
	  loc->condition_changed = condition_unchanged;
	  continue;
	}

      /* Permanent breakpoint should always be inserted.  */
      if (b->enable_state == bp_permanent && ! loc->inserted)
	internal_error (__FILE__, __LINE__,
			_("allegedly permanent breakpoint is not "
			"actually inserted"));

      if (b->type == bp_hardware_watchpoint)
	loc_first_p = &wp_loc_first;
      else if (b->type == bp_read_watchpoint)
	loc_first_p = &rwp_loc_first;
      else if (b->type == bp_access_watchpoint)
	loc_first_p = &awp_loc_first;
      else
	loc_first_p = &bp_loc_first;

      if (*loc_first_p == NULL
	  || (overlay_debugging && loc->section != (*loc_first_p)->section)
	  || !breakpoint_locations_match (loc, *loc_first_p))
	{
	  *loc_first_p = loc;
	  loc->duplicate = 0;

	  if (is_breakpoint (loc->owner) && loc->condition_changed)
	    {
	      loc->needs_update = 1;
	      /* Clear the condition modification flag.  */
	      loc->condition_changed = condition_unchanged;
	    }
	  continue;
	}


      /* This and the above ensure the invariant that the first location
	 is not duplicated, and is the inserted one.
	 All following are marked as duplicated, and are not inserted.  */
      if (loc->inserted)
	swap_insertion (loc, *loc_first_p);
      loc->duplicate = 1;

      /* Clear the condition modification flag.  */
      loc->condition_changed = condition_unchanged;

      if ((*loc_first_p)->owner->enable_state == bp_permanent && loc->inserted
	  && b->enable_state != bp_permanent)
	internal_error (__FILE__, __LINE__,
			_("another breakpoint was inserted on top of "
			"a permanent breakpoint"));
    }

  if (breakpoints_always_inserted_mode ()
      && (have_live_inferiors ()
	  || (gdbarch_has_global_breakpoints (target_gdbarch ()))))
    {
      if (should_insert)
	insert_breakpoint_locations ();
      else
	{
	  /* Though should_insert is false, we may need to update conditions
	     on the target's side if it is evaluating such conditions.  We
	     only update conditions for locations that are marked
	     "needs_update".  */
	  update_inserted_breakpoint_locations ();
	}
    }

  if (should_insert)
    download_tracepoint_locations ();

  do_cleanups (cleanups);
}

void
breakpoint_retire_moribund (void)
{
  struct bp_location *loc;
  int ix;

  for (ix = 0; VEC_iterate (bp_location_p, moribund_locations, ix, loc); ++ix)
    if (--(loc->events_till_retirement) == 0)
      {
	decref_bp_location (&loc);
	VEC_unordered_remove (bp_location_p, moribund_locations, ix);
	--ix;
      }
}

static void
update_global_location_list_nothrow (int inserting)
{
  volatile struct gdb_exception e;

  TRY_CATCH (e, RETURN_MASK_ERROR)
    update_global_location_list (inserting);
}

/* Clear BKP from a BPS.  */

static void
bpstat_remove_bp_location (bpstat bps, struct breakpoint *bpt)
{
  bpstat bs;

  for (bs = bps; bs; bs = bs->next)
    if (bs->breakpoint_at == bpt)
      {
	bs->breakpoint_at = NULL;
	bs->old_val = NULL;
	/* bs->commands will be freed later.  */
      }
}

/* Callback for iterate_over_threads.  */
static int
bpstat_remove_breakpoint_callback (struct thread_info *th, void *data)
{
  struct breakpoint *bpt = data;

  bpstat_remove_bp_location (th->control.stop_bpstat, bpt);
  return 0;
}

/* Helper for breakpoint and tracepoint breakpoint_ops->mention
   callbacks.  */

static void
say_where (struct breakpoint *b)
{
  struct ui_out *uiout = current_uiout;
  struct value_print_options opts;

  get_user_print_options (&opts);

  /* i18n: cagney/2005-02-11: Below needs to be merged into a
     single string.  */
  if (b->loc == NULL)
    {
      printf_filtered (_(" (%s) pending."), b->addr_string);
    }
  else
    {
      if (opts.addressprint || b->loc->symtab == NULL)
	{
	  printf_filtered (" at ");
	  fputs_filtered (paddress (b->loc->gdbarch, b->loc->address),
			  gdb_stdout);
	}
      if (b->loc->symtab != NULL)
	{
	  /* If there is a single location, we can print the location
	     more nicely.  */
	  if (b->loc->next == NULL)
	    printf_filtered (": file %s, line %d.",
			     symtab_to_filename (b->loc->symtab),
			     b->loc->line_number);
	  else
	    /* This is not ideal, but each location may have a
	       different file name, and this at least reflects the
	       real situation somewhat.  */
	    printf_filtered (": %s.", b->addr_string);
	}

      if (b->loc->next)
	{
	  struct bp_location *loc = b->loc;
	  int n = 0;
	  for (; loc; loc = loc->next)
	    ++n;
	  printf_filtered (" (%d locations)", n);
	}
    }
}

/* Default bp_location_ops methods.  */

static void
bp_location_dtor (struct bp_location *self)
{
  xfree (self->cond);
  if (self->cond_bytecode)
    free_agent_expr (self->cond_bytecode);
  xfree (self->function_name);
}

static const struct bp_location_ops bp_location_ops =
{
  bp_location_dtor
};

/* Default breakpoint_ops methods all breakpoint_ops ultimately
   inherit from.  */

static void
base_breakpoint_dtor (struct breakpoint *self)
{
  decref_counted_command_line (&self->commands);
  xfree (self->cond_string);
  xfree (self->addr_string);
  xfree (self->filter);
  xfree (self->addr_string_range_end);
}

static struct bp_location *
base_breakpoint_allocate_location (struct breakpoint *self)
{
  struct bp_location *loc;

  loc = XNEW (struct bp_location);
  init_bp_location (loc, &bp_location_ops, self);
  return loc;
}

static void
base_breakpoint_re_set (struct breakpoint *b)
{
  /* Nothing to re-set. */
}

#define internal_error_pure_virtual_called() \
  gdb_assert_not_reached ("pure virtual function called")

static int
base_breakpoint_insert_location (struct bp_location *bl)
{
  internal_error_pure_virtual_called ();
}

static int
base_breakpoint_remove_location (struct bp_location *bl)
{
  internal_error_pure_virtual_called ();
}

static int
base_breakpoint_breakpoint_hit (const struct bp_location *bl,
				struct address_space *aspace,
				CORE_ADDR bp_addr,
				const struct target_waitstatus *ws)
{
  internal_error_pure_virtual_called ();
}

static void
base_breakpoint_check_status (bpstat bs)
{
  /* Always stop.   */
}

/* A "works_in_software_mode" breakpoint_ops method that just internal
   errors.  */

static int
base_breakpoint_works_in_software_mode (const struct breakpoint *b)
{
  internal_error_pure_virtual_called ();
}

/* A "resources_needed" breakpoint_ops method that just internal
   errors.  */

static int
base_breakpoint_resources_needed (const struct bp_location *bl)
{
  internal_error_pure_virtual_called ();
}

static enum print_stop_action
base_breakpoint_print_it (bpstat bs)
{
  internal_error_pure_virtual_called ();
}

static void
base_breakpoint_print_one_detail (const struct breakpoint *self,
				  struct ui_out *uiout)
{
  /* nothing */
}

static void
base_breakpoint_print_mention (struct breakpoint *b)
{
  internal_error_pure_virtual_called ();
}

static void
base_breakpoint_print_recreate (struct breakpoint *b, struct ui_file *fp)
{
  internal_error_pure_virtual_called ();
}

static void
base_breakpoint_create_sals_from_address (char **arg,
					  struct linespec_result *canonical,
					  enum bptype type_wanted,
					  char *addr_start,
					  char **copy_arg)
{
  internal_error_pure_virtual_called ();
}

static void
base_breakpoint_create_breakpoints_sal (struct gdbarch *gdbarch,
					struct linespec_result *c,
					struct linespec_sals *lsal,
					char *cond_string,
					char *extra_string,
					enum bptype type_wanted,
					enum bpdisp disposition,
					int thread,
					int task, int ignore_count,
					const struct breakpoint_ops *o,
					int from_tty, int enabled,
					int internal, unsigned flags)
{
  internal_error_pure_virtual_called ();
}

static void
base_breakpoint_decode_linespec (struct breakpoint *b, char **s,
				 struct symtabs_and_lines *sals)
{
  internal_error_pure_virtual_called ();
}

static struct breakpoint_ops base_breakpoint_ops =
{
  base_breakpoint_dtor,
  base_breakpoint_allocate_location,
  base_breakpoint_re_set,
  base_breakpoint_insert_location,
  base_breakpoint_remove_location,
  base_breakpoint_breakpoint_hit,
  base_breakpoint_check_status,
  base_breakpoint_resources_needed,
  base_breakpoint_works_in_software_mode,
  base_breakpoint_print_it,
  NULL,
  base_breakpoint_print_one_detail,
  base_breakpoint_print_mention,
  base_breakpoint_print_recreate,
  base_breakpoint_create_sals_from_address,
  base_breakpoint_create_breakpoints_sal,
  base_breakpoint_decode_linespec,
};

/* Default breakpoint_ops methods.  */

static void
bkpt_re_set (struct breakpoint *b)
{
  /* FIXME: is this still reachable?  */
  if (b->addr_string == NULL)
    {
      /* Anything without a string can't be re-set.  */
      delete_breakpoint (b);
      return;
    }

  breakpoint_re_set_default (b);
}

static int
bkpt_insert_location (struct bp_location *bl)
{
  if (bl->loc_type == bp_loc_hardware_breakpoint)
    return target_insert_hw_breakpoint (bl->gdbarch,
					&bl->target_info);
  else
    return target_insert_breakpoint (bl->gdbarch,
				     &bl->target_info);
}

static int
bkpt_remove_location (struct bp_location *bl)
{
  if (bl->loc_type == bp_loc_hardware_breakpoint)
    return target_remove_hw_breakpoint (bl->gdbarch, &bl->target_info);
  else
    return target_remove_breakpoint (bl->gdbarch, &bl->target_info);
}

static int
bkpt_breakpoint_hit (const struct bp_location *bl,
		     struct address_space *aspace, CORE_ADDR bp_addr,
		     const struct target_waitstatus *ws)
{
  struct breakpoint *b = bl->owner;

  if (ws->kind != TARGET_WAITKIND_STOPPED
      || ws->value.sig != GDB_SIGNAL_TRAP)
    return 0;

  if (!breakpoint_address_match (bl->pspace->aspace, bl->address,
				 aspace, bp_addr))
    return 0;

  if (overlay_debugging		/* unmapped overlay section */
      && section_is_overlay (bl->section)
      && !section_is_mapped (bl->section))
    return 0;

  return 1;
}

static int
bkpt_resources_needed (const struct bp_location *bl)
{
  gdb_assert (bl->owner->type == bp_hardware_breakpoint);

  return 1;
}

static enum print_stop_action
bkpt_print_it (bpstat bs)
{
  struct breakpoint *b;
  const struct bp_location *bl;
  int bp_temp;
  struct ui_out *uiout = current_uiout;

  gdb_assert (bs->bp_location_at != NULL);

  bl = bs->bp_location_at;
  b = bs->breakpoint_at;

  bp_temp = b->disposition == disp_del;
  if (bl->address != bl->requested_address)
    breakpoint_adjustment_warning (bl->requested_address,
				   bl->address,
				   b->number, 1);
  annotate_breakpoint (b->number);
  if (bp_temp)
    ui_out_text (uiout, "\nTemporary breakpoint ");
  else
    ui_out_text (uiout, "\nBreakpoint ");
  if (ui_out_is_mi_like_p (uiout))
    {
      ui_out_field_string (uiout, "reason",
			   async_reason_lookup (EXEC_ASYNC_BREAKPOINT_HIT));
      ui_out_field_string (uiout, "disp", bpdisp_text (b->disposition));
    }
  ui_out_field_int (uiout, "bkptno", b->number);
  ui_out_text (uiout, ", ");

  return PRINT_SRC_AND_LOC;
}

static void
bkpt_print_mention (struct breakpoint *b)
{
  if (ui_out_is_mi_like_p (current_uiout))
    return;

  switch (b->type)
    {
    case bp_breakpoint:
    case bp_gnu_ifunc_resolver:
      if (b->disposition == disp_del)
	printf_filtered (_("Temporary breakpoint"));
      else
	printf_filtered (_("Breakpoint"));
      printf_filtered (_(" %d"), b->number);
      if (b->type == bp_gnu_ifunc_resolver)
	printf_filtered (_(" at gnu-indirect-function resolver"));
      break;
    case bp_hardware_breakpoint:
      printf_filtered (_("Hardware assisted breakpoint %d"), b->number);
      break;
    case bp_dprintf:
      printf_filtered (_("Dprintf %d"), b->number);
      break;
    }

  say_where (b);
}

static void
bkpt_print_recreate (struct breakpoint *tp, struct ui_file *fp)
{
  if (tp->type == bp_breakpoint && tp->disposition == disp_del)
    fprintf_unfiltered (fp, "tbreak");
  else if (tp->type == bp_breakpoint)
    fprintf_unfiltered (fp, "break");
  else if (tp->type == bp_hardware_breakpoint
	   && tp->disposition == disp_del)
    fprintf_unfiltered (fp, "thbreak");
  else if (tp->type == bp_hardware_breakpoint)
    fprintf_unfiltered (fp, "hbreak");
  else
    internal_error (__FILE__, __LINE__,
		    _("unhandled breakpoint type %d"), (int) tp->type);

  fprintf_unfiltered (fp, " %s", tp->addr_string);
  print_recreate_thread (tp, fp);
}

static void
bkpt_create_sals_from_address (char **arg,
			       struct linespec_result *canonical,
			       enum bptype type_wanted,
			       char *addr_start, char **copy_arg)
{
  create_sals_from_address_default (arg, canonical, type_wanted,
				    addr_start, copy_arg);
}

static void
bkpt_create_breakpoints_sal (struct gdbarch *gdbarch,
			     struct linespec_result *canonical,
			     struct linespec_sals *lsal,
			     char *cond_string,
			     char *extra_string,
			     enum bptype type_wanted,
			     enum bpdisp disposition,
			     int thread,
			     int task, int ignore_count,
			     const struct breakpoint_ops *ops,
			     int from_tty, int enabled,
			     int internal, unsigned flags)
{
  create_breakpoints_sal_default (gdbarch, canonical, lsal,
				  cond_string, extra_string,
				  type_wanted,
				  disposition, thread, task,
				  ignore_count, ops, from_tty,
				  enabled, internal, flags);
}

static void
bkpt_decode_linespec (struct breakpoint *b, char **s,
		      struct symtabs_and_lines *sals)
{
  decode_linespec_default (b, s, sals);
}

/* Virtual table for internal breakpoints.  */

static void
internal_bkpt_re_set (struct breakpoint *b)
{
  switch (b->type)
    {
      /* Delete overlay event and longjmp master breakpoints; they
	 will be reset later by breakpoint_re_set.  */
    case bp_overlay_event:
    case bp_longjmp_master:
    case bp_std_terminate_master:
    case bp_exception_master:
      delete_breakpoint (b);
      break;

      /* This breakpoint is special, it's set up when the inferior
         starts and we really don't want to touch it.  */
    case bp_shlib_event:

      /* Like bp_shlib_event, this breakpoint type is special.  Once
	 it is set up, we do not want to touch it.  */
    case bp_thread_event:
      break;
    }
}

static void
internal_bkpt_check_status (bpstat bs)
{
  if (bs->breakpoint_at->type == bp_shlib_event)
    {
      /* If requested, stop when the dynamic linker notifies GDB of
	 events.  This allows the user to get control and place
	 breakpoints in initializer routines for dynamically loaded
	 objects (among other things).  */
      bs->stop = stop_on_solib_events;
      bs->print = stop_on_solib_events;
    }
  else
    bs->stop = 0;
}

static enum print_stop_action
internal_bkpt_print_it (bpstat bs)
{
  struct ui_out *uiout = current_uiout;
  struct breakpoint *b;

  b = bs->breakpoint_at;

  switch (b->type)
    {
    case bp_shlib_event:
      /* Did we stop because the user set the stop_on_solib_events
	 variable?  (If so, we report this as a generic, "Stopped due
	 to shlib event" message.) */
      print_solib_event (0);
      break;

    case bp_thread_event:
      /* Not sure how we will get here.
	 GDB should not stop for these breakpoints.  */
      printf_filtered (_("Thread Event Breakpoint: gdb should not stop!\n"));
      break;

    case bp_overlay_event:
      /* By analogy with the thread event, GDB should not stop for these.  */
      printf_filtered (_("Overlay Event Breakpoint: gdb should not stop!\n"));
      break;

    case bp_longjmp_master:
      /* These should never be enabled.  */
      printf_filtered (_("Longjmp Master Breakpoint: gdb should not stop!\n"));
      break;

    case bp_std_terminate_master:
      /* These should never be enabled.  */
      printf_filtered (_("std::terminate Master Breakpoint: "
			 "gdb should not stop!\n"));
      break;

    case bp_exception_master:
      /* These should never be enabled.  */
      printf_filtered (_("Exception Master Breakpoint: "
			 "gdb should not stop!\n"));
      break;
    }

  return PRINT_NOTHING;
}

static void
internal_bkpt_print_mention (struct breakpoint *b)
{
  /* Nothing to mention.  These breakpoints are internal.  */
}

/* Virtual table for momentary breakpoints  */

static void
momentary_bkpt_re_set (struct breakpoint *b)
{
  /* Keep temporary breakpoints, which can be encountered when we step
     over a dlopen call and SOLIB_ADD is resetting the breakpoints.
     Otherwise these should have been blown away via the cleanup chain
     or by breakpoint_init_inferior when we rerun the executable.  */
}

static void
momentary_bkpt_check_status (bpstat bs)
{
  /* Nothing.  The point of these breakpoints is causing a stop.  */
}

static enum print_stop_action
momentary_bkpt_print_it (bpstat bs)
{
  struct ui_out *uiout = current_uiout;

  if (ui_out_is_mi_like_p (uiout))
    {
      struct breakpoint *b = bs->breakpoint_at;

      switch (b->type)
	{
	case bp_finish:
	  ui_out_field_string
	    (uiout, "reason",
	     async_reason_lookup (EXEC_ASYNC_FUNCTION_FINISHED));
	  break;

	case bp_until:
	  ui_out_field_string
	    (uiout, "reason",
	     async_reason_lookup (EXEC_ASYNC_LOCATION_REACHED));
	  break;
	}
    }

  return PRINT_UNKNOWN;
}

static void
momentary_bkpt_print_mention (struct breakpoint *b)
{
  /* Nothing to mention.  These breakpoints are internal.  */
}

/* Ensure INITIATING_FRAME is cleared when no such breakpoint exists.

   It gets cleared already on the removal of the first one of such placed
   breakpoints.  This is OK as they get all removed altogether.  */

static void
longjmp_bkpt_dtor (struct breakpoint *self)
{
  struct thread_info *tp = find_thread_id (self->thread);

  if (tp)
    tp->initiating_frame = null_frame_id;

  momentary_breakpoint_ops.dtor (self);
}

/* Specific methods for probe breakpoints.  */

static int
bkpt_probe_insert_location (struct bp_location *bl)
{
  int v = bkpt_insert_location (bl);

  if (v == 0)
    {
      /* The insertion was successful, now let's set the probe's semaphore
	 if needed.  */
      bl->probe->pops->set_semaphore (bl->probe, bl->gdbarch);
    }

  return v;
}

static int
bkpt_probe_remove_location (struct bp_location *bl)
{
  /* Let's clear the semaphore before removing the location.  */
  bl->probe->pops->clear_semaphore (bl->probe, bl->gdbarch);

  return bkpt_remove_location (bl);
}

static void
bkpt_probe_create_sals_from_address (char **arg,
				     struct linespec_result *canonical,
				     enum bptype type_wanted,
				     char *addr_start, char **copy_arg)
{
  struct linespec_sals lsal;

  lsal.sals = parse_probes (arg, canonical);

  *copy_arg = xstrdup (canonical->addr_string);
  lsal.canonical = xstrdup (*copy_arg);

  VEC_safe_push (linespec_sals, canonical->sals, &lsal);
}

static void
bkpt_probe_decode_linespec (struct breakpoint *b, char **s,
			    struct symtabs_and_lines *sals)
{
  *sals = parse_probes (s, NULL);
  if (!sals->sals)
    error (_("probe not found"));
}

/* The breakpoint_ops structure to be used in tracepoints.  */

static void
tracepoint_re_set (struct breakpoint *b)
{
  breakpoint_re_set_default (b);
}

static int
tracepoint_breakpoint_hit (const struct bp_location *bl,
			   struct address_space *aspace, CORE_ADDR bp_addr,
			   const struct target_waitstatus *ws)
{
  /* By definition, the inferior does not report stops at
     tracepoints.  */
  return 0;
}

static void
tracepoint_print_one_detail (const struct breakpoint *self,
			     struct ui_out *uiout)
{
  struct tracepoint *tp = (struct tracepoint *) self;
  if (tp->static_trace_marker_id)
    {
      gdb_assert (self->type == bp_static_tracepoint);

      ui_out_text (uiout, "\tmarker id is ");
      ui_out_field_string (uiout, "static-tracepoint-marker-string-id",
			   tp->static_trace_marker_id);
      ui_out_text (uiout, "\n");
    }
}

static void
tracepoint_print_mention (struct breakpoint *b)
{
  if (ui_out_is_mi_like_p (current_uiout))
    return;

  switch (b->type)
    {
    case bp_tracepoint:
      printf_filtered (_("Tracepoint"));
      printf_filtered (_(" %d"), b->number);
      break;
    case bp_fast_tracepoint:
      printf_filtered (_("Fast tracepoint"));
      printf_filtered (_(" %d"), b->number);
      break;
    case bp_static_tracepoint:
      printf_filtered (_("Static tracepoint"));
      printf_filtered (_(" %d"), b->number);
      break;
    default:
      internal_error (__FILE__, __LINE__,
		      _("unhandled tracepoint type %d"), (int) b->type);
    }

  say_where (b);
}

static void
tracepoint_print_recreate (struct breakpoint *self, struct ui_file *fp)
{
  struct tracepoint *tp = (struct tracepoint *) self;

  if (self->type == bp_fast_tracepoint)
    fprintf_unfiltered (fp, "ftrace");
  if (self->type == bp_static_tracepoint)
    fprintf_unfiltered (fp, "strace");
  else if (self->type == bp_tracepoint)
    fprintf_unfiltered (fp, "trace");
  else
    internal_error (__FILE__, __LINE__,
		    _("unhandled tracepoint type %d"), (int) self->type);

  fprintf_unfiltered (fp, " %s", self->addr_string);
  print_recreate_thread (self, fp);

  if (tp->pass_count)
    fprintf_unfiltered (fp, "  passcount %d\n", tp->pass_count);
}

static void
tracepoint_create_sals_from_address (char **arg,
				     struct linespec_result *canonical,
				     enum bptype type_wanted,
				     char *addr_start, char **copy_arg)
{
  create_sals_from_address_default (arg, canonical, type_wanted,
				    addr_start, copy_arg);
}

static void
tracepoint_create_breakpoints_sal (struct gdbarch *gdbarch,
				   struct linespec_result *canonical,
				   struct linespec_sals *lsal,
				   char *cond_string,
				   char *extra_string,
				   enum bptype type_wanted,
				   enum bpdisp disposition,
				   int thread,
				   int task, int ignore_count,
				   const struct breakpoint_ops *ops,
				   int from_tty, int enabled,
				   int internal, unsigned flags)
{
  create_breakpoints_sal_default (gdbarch, canonical, lsal,
				  cond_string, extra_string,
				  type_wanted,
				  disposition, thread, task,
				  ignore_count, ops, from_tty,
				  enabled, internal, flags);
}

static void
tracepoint_decode_linespec (struct breakpoint *b, char **s,
			    struct symtabs_and_lines *sals)
{
  decode_linespec_default (b, s, sals);
}

struct breakpoint_ops tracepoint_breakpoint_ops;

/* The breakpoint_ops structure to be use on tracepoints placed in a
   static probe.  */

static void
tracepoint_probe_create_sals_from_address (char **arg,
					   struct linespec_result *canonical,
					   enum bptype type_wanted,
					   char *addr_start, char **copy_arg)
{
  /* We use the same method for breakpoint on probes.  */
  bkpt_probe_create_sals_from_address (arg, canonical, type_wanted,
				       addr_start, copy_arg);
}

static void
tracepoint_probe_decode_linespec (struct breakpoint *b, char **s,
				  struct symtabs_and_lines *sals)
{
  /* We use the same method for breakpoint on probes.  */
  bkpt_probe_decode_linespec (b, s, sals);
}

static struct breakpoint_ops tracepoint_probe_breakpoint_ops;

/* The breakpoint_ops structure to be used on static tracepoints with
   markers (`-m').  */

static void
strace_marker_create_sals_from_address (char **arg,
					struct linespec_result *canonical,
					enum bptype type_wanted,
					char *addr_start, char **copy_arg)
{
  struct linespec_sals lsal;

  lsal.sals = decode_static_tracepoint_spec (arg);

  *copy_arg = savestring (addr_start, *arg - addr_start);

  canonical->addr_string = xstrdup (*copy_arg);
  lsal.canonical = xstrdup (*copy_arg);
  VEC_safe_push (linespec_sals, canonical->sals, &lsal);
}

static void
strace_marker_create_breakpoints_sal (struct gdbarch *gdbarch,
				      struct linespec_result *canonical,
				      struct linespec_sals *lsal,
				      char *cond_string,
				      char *extra_string,
				      enum bptype type_wanted,
				      enum bpdisp disposition,
				      int thread,
				      int task, int ignore_count,
				      const struct breakpoint_ops *ops,
				      int from_tty, int enabled,
				      int internal, unsigned flags)
{
  int i;

  /* If the user is creating a static tracepoint by marker id
     (strace -m MARKER_ID), then store the sals index, so that
     breakpoint_re_set can try to match up which of the newly
     found markers corresponds to this one, and, don't try to
     expand multiple locations for each sal, given than SALS
     already should contain all sals for MARKER_ID.  */

  for (i = 0; i < lsal->sals.nelts; ++i)
    {
      struct symtabs_and_lines expanded;
      struct tracepoint *tp;
      struct cleanup *old_chain;
      char *addr_string;

      expanded.nelts = 1;
      expanded.sals = &lsal->sals.sals[i];

      addr_string = xstrdup (canonical->addr_string);
      old_chain = make_cleanup (xfree, addr_string);

      tp = XCNEW (struct tracepoint);
      init_breakpoint_sal (&tp->base, gdbarch, expanded,
			   addr_string, NULL,
			   cond_string, extra_string,
			   type_wanted, disposition,
			   thread, task, ignore_count, ops,
			   from_tty, enabled, internal, flags,
			   canonical->special_display);
      /* Given that its possible to have multiple markers with
	 the same string id, if the user is creating a static
	 tracepoint by marker id ("strace -m MARKER_ID"), then
	 store the sals index, so that breakpoint_re_set can
	 try to match up which of the newly found markers
	 corresponds to this one  */
      tp->static_trace_marker_id_idx = i;

      install_breakpoint (internal, &tp->base, 0);

      discard_cleanups (old_chain);
    }
}

static void
strace_marker_decode_linespec (struct breakpoint *b, char **s,
			       struct symtabs_and_lines *sals)
{
  struct tracepoint *tp = (struct tracepoint *) b;

  *sals = decode_static_tracepoint_spec (s);
  if (sals->nelts > tp->static_trace_marker_id_idx)
    {
      sals->sals[0] = sals->sals[tp->static_trace_marker_id_idx];
      sals->nelts = 1;
    }
  else
    error (_("marker %s not found"), tp->static_trace_marker_id);
}

static struct breakpoint_ops strace_marker_breakpoint_ops;

static int
strace_marker_p (struct breakpoint *b)
{
  return b->ops == &strace_marker_breakpoint_ops;
}

/* Delete a breakpoint and clean up all traces of it in the data
   structures.  */

void
delete_breakpoint (struct breakpoint *bpt)
{
  struct breakpoint *b;

  gdb_assert (bpt != NULL);

  /* Has this bp already been deleted?  This can happen because
     multiple lists can hold pointers to bp's.  bpstat lists are
     especial culprits.

     One example of this happening is a watchpoint's scope bp.  When
     the scope bp triggers, we notice that the watchpoint is out of
     scope, and delete it.  We also delete its scope bp.  But the
     scope bp is marked "auto-deleting", and is already on a bpstat.
     That bpstat is then checked for auto-deleting bp's, which are
     deleted.

     A real solution to this problem might involve reference counts in
     bp's, and/or giving them pointers back to their referencing
     bpstat's, and teaching delete_breakpoint to only free a bp's
     storage when no more references were extent.  A cheaper bandaid
     was chosen.  */
  if (bpt->type == bp_none)
    return;

  /* At least avoid this stale reference until the reference counting
     of breakpoints gets resolved.  */
  if (bpt->related_breakpoint != bpt)
    {
      struct breakpoint *related;
      struct watchpoint *w;

      if (bpt->type == bp_watchpoint_scope)
	w = (struct watchpoint *) bpt->related_breakpoint;
      else if (bpt->related_breakpoint->type == bp_watchpoint_scope)
	w = (struct watchpoint *) bpt;
      else
	w = NULL;
      if (w != NULL)
	watchpoint_del_at_next_stop (w);

      /* Unlink bpt from the bpt->related_breakpoint ring.  */
      for (related = bpt; related->related_breakpoint != bpt;
	   related = related->related_breakpoint);
      related->related_breakpoint = bpt->related_breakpoint;
      bpt->related_breakpoint = bpt;
    }

  /* watch_command_1 creates a watchpoint but only sets its number if
     update_watchpoint succeeds in creating its bp_locations.  If there's
     a problem in that process, we'll be asked to delete the half-created
     watchpoint.  In that case, don't announce the deletion.  */
  if (bpt->number)
    observer_notify_breakpoint_deleted (bpt);

  if (breakpoint_chain == bpt)
    breakpoint_chain = bpt->next;

  ALL_BREAKPOINTS (b)
    if (b->next == bpt)
    {
      b->next = bpt->next;
      break;
    }

  /* Be sure no bpstat's are pointing at the breakpoint after it's
     been freed.  */
  /* FIXME, how can we find all bpstat's?  We just check stop_bpstat
     in all threads for now.  Note that we cannot just remove bpstats
     pointing at bpt from the stop_bpstat list entirely, as breakpoint
     commands are associated with the bpstat; if we remove it here,
     then the later call to bpstat_do_actions (&stop_bpstat); in
     event-top.c won't do anything, and temporary breakpoints with
     commands won't work.  */

  iterate_over_threads (bpstat_remove_breakpoint_callback, bpt);

  /* Now that breakpoint is removed from breakpoint list, update the
     global location list.  This will remove locations that used to
     belong to this breakpoint.  Do this before freeing the breakpoint
     itself, since remove_breakpoint looks at location's owner.  It
     might be better design to have location completely
     self-contained, but it's not the case now.  */
  update_global_location_list (0);

  bpt->ops->dtor (bpt);
  /* On the chance that someone will soon try again to delete this
     same bp, we mark it as deleted before freeing its storage.  */
  bpt->type = bp_none;
  xfree (bpt);
}

static void
do_delete_breakpoint_cleanup (void *b)
{
  delete_breakpoint (b);
}

struct cleanup *
make_cleanup_delete_breakpoint (struct breakpoint *b)
{
  return make_cleanup (do_delete_breakpoint_cleanup, b);
}

/* Iterator function to call a user-provided callback function once
   for each of B and its related breakpoints.  */

static void
iterate_over_related_breakpoints (struct breakpoint *b,
				  void (*function) (struct breakpoint *,
						    void *),
				  void *data)
{
  struct breakpoint *related;

  related = b;
  do
    {
      struct breakpoint *next;

      /* FUNCTION may delete RELATED.  */
      next = related->related_breakpoint;

      if (next == related)
	{
	  /* RELATED is the last ring entry.  */
	  function (related, data);

	  /* FUNCTION may have deleted it, so we'd never reach back to
	     B.  There's nothing left to do anyway, so just break
	     out.  */
	  break;
	}
      else
	function (related, data);

      related = next;
    }
  while (related != b);
}

static void
do_delete_breakpoint (struct breakpoint *b, void *ignore)
{
  delete_breakpoint (b);
}

/* A callback for map_breakpoint_numbers that calls
   delete_breakpoint.  */

static void
do_map_delete_breakpoint (struct breakpoint *b, void *ignore)
{
  iterate_over_related_breakpoints (b, do_delete_breakpoint, NULL);
}

void
delete_command (char *arg, int from_tty)
{
  struct breakpoint *b, *b_tmp;

  dont_repeat ();

  if (arg == 0)
    {
      int breaks_to_delete = 0;

      /* Delete all breakpoints if no argument.  Do not delete
         internal breakpoints, these have to be deleted with an
         explicit breakpoint number argument.  */
      ALL_BREAKPOINTS (b)
	if (user_breakpoint_p (b))
	  {
	    breaks_to_delete = 1;
	    break;
	  }

      /* Ask user only if there are some breakpoints to delete.  */
      if (!from_tty
	  || (breaks_to_delete && query (_("Delete all breakpoints? "))))
	{
	  ALL_BREAKPOINTS_SAFE (b, b_tmp)
	    if (user_breakpoint_p (b))
	      delete_breakpoint (b);
	}
    }
  else
    map_breakpoint_numbers (arg, do_map_delete_breakpoint, NULL);
}

static int
all_locations_are_pending (struct bp_location *loc)
{
  for (; loc; loc = loc->next)
    if (!loc->shlib_disabled
	&& !loc->pspace->executing_startup)
      return 0;
  return 1;
}

/* Subroutine of update_breakpoint_locations to simplify it.
   Return non-zero if multiple fns in list LOC have the same name.
   Null names are ignored.  */

static int
ambiguous_names_p (struct bp_location *loc)
{
  struct bp_location *l;
  htab_t htab = htab_create_alloc (13, htab_hash_string,
				   (int (*) (const void *, 
					     const void *)) streq,
				   NULL, xcalloc, xfree);

  for (l = loc; l != NULL; l = l->next)
    {
      const char **slot;
      const char *name = l->function_name;

      /* Allow for some names to be NULL, ignore them.  */
      if (name == NULL)
	continue;

      slot = (const char **) htab_find_slot (htab, (const void *) name,
					     INSERT);
      /* NOTE: We can assume slot != NULL here because xcalloc never
	 returns NULL.  */
      if (*slot != NULL)
	{
	  htab_delete (htab);
	  return 1;
	}
      *slot = name;
    }

  htab_delete (htab);
  return 0;
}

/* When symbols change, it probably means the sources changed as well,
   and it might mean the static tracepoint markers are no longer at
   the same address or line numbers they used to be at last we
   checked.  Losing your static tracepoints whenever you rebuild is
   undesirable.  This function tries to resync/rematch gdb static
   tracepoints with the markers on the target, for static tracepoints
   that have not been set by marker id.  Static tracepoint that have
   been set by marker id are reset by marker id in breakpoint_re_set.
   The heuristic is:

   1) For a tracepoint set at a specific address, look for a marker at
   the old PC.  If one is found there, assume to be the same marker.
   If the name / string id of the marker found is different from the
   previous known name, assume that means the user renamed the marker
   in the sources, and output a warning.

   2) For a tracepoint set at a given line number, look for a marker
   at the new address of the old line number.  If one is found there,
   assume to be the same marker.  If the name / string id of the
   marker found is different from the previous known name, assume that
   means the user renamed the marker in the sources, and output a
   warning.

   3) If a marker is no longer found at the same address or line, it
   may mean the marker no longer exists.  But it may also just mean
   the code changed a bit.  Maybe the user added a few lines of code
   that made the marker move up or down (in line number terms).  Ask
   the target for info about the marker with the string id as we knew
   it.  If found, update line number and address in the matching
   static tracepoint.  This will get confused if there's more than one
   marker with the same ID (possible in UST, although unadvised
   precisely because it confuses tools).  */

static struct symtab_and_line
update_static_tracepoint (struct breakpoint *b, struct symtab_and_line sal)
{
  struct tracepoint *tp = (struct tracepoint *) b;
  struct static_tracepoint_marker marker;
  CORE_ADDR pc;

  pc = sal.pc;
  if (sal.line)
    find_line_pc (sal.symtab, sal.line, &pc);

  if (target_static_tracepoint_marker_at (pc, &marker))
    {
      if (strcmp (tp->static_trace_marker_id, marker.str_id) != 0)
	warning (_("static tracepoint %d changed probed marker from %s to %s"),
		 b->number,
		 tp->static_trace_marker_id, marker.str_id);

      xfree (tp->static_trace_marker_id);
      tp->static_trace_marker_id = xstrdup (marker.str_id);
      release_static_tracepoint_marker (&marker);

      return sal;
    }

  /* Old marker wasn't found on target at lineno.  Try looking it up
     by string ID.  */
  if (!sal.explicit_pc
      && sal.line != 0
      && sal.symtab != NULL
      && tp->static_trace_marker_id != NULL)
    {
      VEC(static_tracepoint_marker_p) *markers;

      markers
	= target_static_tracepoint_markers_by_strid (tp->static_trace_marker_id);

      if (!VEC_empty(static_tracepoint_marker_p, markers))
	{
	  struct symtab_and_line sal2;
	  struct symbol *sym;
	  struct static_tracepoint_marker *tpmarker;
	  struct ui_out *uiout = current_uiout;

	  tpmarker = VEC_index (static_tracepoint_marker_p, markers, 0);

	  xfree (tp->static_trace_marker_id);
	  tp->static_trace_marker_id = xstrdup (tpmarker->str_id);

	  warning (_("marker for static tracepoint %d (%s) not "
		     "found at previous line number"),
		   b->number, tp->static_trace_marker_id);

	  init_sal (&sal2);

	  sal2.pc = tpmarker->address;

	  sal2 = find_pc_line (tpmarker->address, 0);
	  sym = find_pc_sect_function (tpmarker->address, NULL);
	  ui_out_text (uiout, "Now in ");
	  if (sym)
	    {
	      ui_out_field_string (uiout, "func",
				   SYMBOL_PRINT_NAME (sym));
	      ui_out_text (uiout, " at ");
	    }
	  ui_out_field_string (uiout, "file", symtab_to_filename (sal2.symtab));
	  ui_out_text (uiout, ":");

	  if (ui_out_is_mi_like_p (uiout))
	    {
	      const char *fullname = symtab_to_fullname (sal2.symtab);

	      ui_out_field_string (uiout, "fullname", fullname);
	    }

	  ui_out_field_int (uiout, "line", sal2.line);
	  ui_out_text (uiout, "\n");

	  b->loc->line_number = sal2.line;
	  b->loc->symtab = sal2.symtab;

	  xfree (b->addr_string);
	  b->addr_string = xstrprintf ("%s:%d",
				       symtab_to_filename (b->loc->symtab),
				       b->loc->line_number);

	  /* Might be nice to check if function changed, and warn if
	     so.  */

	  release_static_tracepoint_marker (tpmarker);
	}
    }
  return sal;
}

/* Returns 1 iff locations A and B are sufficiently same that
   we don't need to report breakpoint as changed.  */

static int
locations_are_equal (struct bp_location *a, struct bp_location *b)
{
  while (a && b)
    {
      if (a->address != b->address)
	return 0;

      if (a->shlib_disabled != b->shlib_disabled)
	return 0;

      if (a->enabled != b->enabled)
	return 0;

      a = a->next;
      b = b->next;
    }

  if ((a == NULL) != (b == NULL))
    return 0;

  return 1;
}

/* Create new breakpoint locations for B (a hardware or software breakpoint)
   based on SALS and SALS_END.  If SALS_END.NELTS is not zero, then B is
   a ranged breakpoint.  */

void
update_breakpoint_locations (struct breakpoint *b,
			     struct symtabs_and_lines sals,
			     struct symtabs_and_lines sals_end)
{
  int i;
  struct bp_location *existing_locations = b->loc;

  if (sals_end.nelts != 0 && (sals.nelts != 1 || sals_end.nelts != 1))
    {
      /* Ranged breakpoints have only one start location and one end
	 location.  */
      b->enable_state = bp_disabled;
      update_global_location_list (1);
      printf_unfiltered (_("Could not reset ranged breakpoint %d: "
			   "multiple locations found\n"),
			 b->number);
      return;
    }

  /* If there's no new locations, and all existing locations are
     pending, don't do anything.  This optimizes the common case where
     all locations are in the same shared library, that was unloaded.
     We'd like to retain the location, so that when the library is
     loaded again, we don't loose the enabled/disabled status of the
     individual locations.  */
  if (all_locations_are_pending (existing_locations) && sals.nelts == 0)
    return;

  b->loc = NULL;

  for (i = 0; i < sals.nelts; ++i)
    {
      struct bp_location *new_loc;

      switch_to_program_space_and_thread (sals.sals[i].pspace);

      new_loc = add_location_to_breakpoint (b, &(sals.sals[i]));

      /* Reparse conditions, they might contain references to the
	 old symtab.  */
      if (b->cond_string != NULL)
	{
	  char *s;
	  volatile struct gdb_exception e;

	  s = b->cond_string;
	  TRY_CATCH (e, RETURN_MASK_ERROR)
	    {
	      new_loc->cond = parse_exp_1 (&s, sals.sals[i].pc,
					   block_for_pc (sals.sals[i].pc), 
					   0);
	    }
	  if (e.reason < 0)
	    {
	      warning (_("failed to reevaluate condition "
			 "for breakpoint %d: %s"), 
		       b->number, e.message);
	      new_loc->enabled = 0;
	    }
	}

      if (sals_end.nelts)
	{
	  CORE_ADDR end = find_breakpoint_range_end (sals_end.sals[0]);

	  new_loc->length = end - sals.sals[0].pc + 1;
	}
    }

  /* Update locations of permanent breakpoints.  */
  if (b->enable_state == bp_permanent)
    make_breakpoint_permanent (b);

  /* If possible, carry over 'disable' status from existing
     breakpoints.  */
  {
    struct bp_location *e = existing_locations;
    /* If there are multiple breakpoints with the same function name,
       e.g. for inline functions, comparing function names won't work.
       Instead compare pc addresses; this is just a heuristic as things
       may have moved, but in practice it gives the correct answer
       often enough until a better solution is found.  */
    int have_ambiguous_names = ambiguous_names_p (b->loc);

    for (; e; e = e->next)
      {
	if (!e->enabled && e->function_name)
	  {
	    struct bp_location *l = b->loc;
	    if (have_ambiguous_names)
	      {
		for (; l; l = l->next)
		  if (breakpoint_locations_match (e, l))
		    {
		      l->enabled = 0;
		      break;
		    }
	      }
	    else
	      {
		for (; l; l = l->next)
		  if (l->function_name
		      && strcmp (e->function_name, l->function_name) == 0)
		    {
		      l->enabled = 0;
		      break;
		    }
	      }
	  }
      }
  }

  if (!locations_are_equal (existing_locations, b->loc))
    observer_notify_breakpoint_modified (b);

  update_global_location_list (1);
}

/* Find the SaL locations corresponding to the given ADDR_STRING.
   On return, FOUND will be 1 if any SaL was found, zero otherwise.  */

static struct symtabs_and_lines
addr_string_to_sals (struct breakpoint *b, char *addr_string, int *found)
{
  char *s;
  struct symtabs_and_lines sals = {0};
  volatile struct gdb_exception e;

  gdb_assert (b->ops != NULL);
  s = addr_string;

  TRY_CATCH (e, RETURN_MASK_ERROR)
    {
      b->ops->decode_linespec (b, &s, &sals);
    }
  if (e.reason < 0)
    {
      int not_found_and_ok = 0;
      /* For pending breakpoints, it's expected that parsing will
	 fail until the right shared library is loaded.  User has
	 already told to create pending breakpoints and don't need
	 extra messages.  If breakpoint is in bp_shlib_disabled
	 state, then user already saw the message about that
	 breakpoint being disabled, and don't want to see more
	 errors.  */
      if (e.error == NOT_FOUND_ERROR
	  && (b->condition_not_parsed 
	      || (b->loc && b->loc->shlib_disabled)
	      || (b->loc && b->loc->pspace->executing_startup)
	      || b->enable_state == bp_disabled))
	not_found_and_ok = 1;

      if (!not_found_and_ok)
	{
	  /* We surely don't want to warn about the same breakpoint
	     10 times.  One solution, implemented here, is disable
	     the breakpoint on error.  Another solution would be to
	     have separate 'warning emitted' flag.  Since this
	     happens only when a binary has changed, I don't know
	     which approach is better.  */
	  b->enable_state = bp_disabled;
	  throw_exception (e);
	}
    }

  if (e.reason == 0 || e.error != NOT_FOUND_ERROR)
    {
      int i;

      for (i = 0; i < sals.nelts; ++i)
	resolve_sal_pc (&sals.sals[i]);
      if (b->condition_not_parsed && s && s[0])
	{
	  char *cond_string, *extra_string;
	  int thread, task;

	  find_condition_and_thread (s, sals.sals[0].pc,
				     &cond_string, &thread, &task,
				     &extra_string);
	  if (cond_string)
	    b->cond_string = cond_string;
	  b->thread = thread;
	  b->task = task;
	  if (extra_string)
	    b->extra_string = extra_string;
	  b->condition_not_parsed = 0;
	}

      if (b->type == bp_static_tracepoint && !strace_marker_p (b))
	sals.sals[0] = update_static_tracepoint (b, sals.sals[0]);

      *found = 1;
    }
  else
    *found = 0;

  return sals;
}

/* The default re_set method, for typical hardware or software
   breakpoints.  Reevaluate the breakpoint and recreate its
   locations.  */

static void
breakpoint_re_set_default (struct breakpoint *b)
{
  int found;
  struct symtabs_and_lines sals, sals_end;
  struct symtabs_and_lines expanded = {0};
  struct symtabs_and_lines expanded_end = {0};

  sals = addr_string_to_sals (b, b->addr_string, &found);
  if (found)
    {
      make_cleanup (xfree, sals.sals);
      expanded = sals;
    }

  if (b->addr_string_range_end)
    {
      sals_end = addr_string_to_sals (b, b->addr_string_range_end, &found);
      if (found)
	{
	  make_cleanup (xfree, sals_end.sals);
	  expanded_end = sals_end;
	}
    }

  update_breakpoint_locations (b, expanded, expanded_end);
}

/* Default method for creating SALs from an address string.  It basically
   calls parse_breakpoint_sals.  Return 1 for success, zero for failure.  */

static void
create_sals_from_address_default (char **arg,
				  struct linespec_result *canonical,
				  enum bptype type_wanted,
				  char *addr_start, char **copy_arg)
{
  parse_breakpoint_sals (arg, canonical);
}

/* Call create_breakpoints_sal for the given arguments.  This is the default
   function for the `create_breakpoints_sal' method of
   breakpoint_ops.  */

static void
create_breakpoints_sal_default (struct gdbarch *gdbarch,
				struct linespec_result *canonical,
				struct linespec_sals *lsal,
				char *cond_string,
				char *extra_string,
				enum bptype type_wanted,
				enum bpdisp disposition,
				int thread,
				int task, int ignore_count,
				const struct breakpoint_ops *ops,
				int from_tty, int enabled,
				int internal, unsigned flags)
{
  create_breakpoints_sal (gdbarch, canonical, cond_string,
			  extra_string,
			  type_wanted, disposition,
			  thread, task, ignore_count, ops, from_tty,
			  enabled, internal, flags);
}

/* Decode the line represented by S by calling decode_line_full.  This is the
   default function for the `decode_linespec' method of breakpoint_ops.  */

static void
decode_linespec_default (struct breakpoint *b, char **s,
			 struct symtabs_and_lines *sals)
{
  struct linespec_result canonical;

  init_linespec_result (&canonical);
  decode_line_full (s, DECODE_LINE_FUNFIRSTLINE,
		    (struct symtab *) NULL, 0,
		    &canonical, multiple_symbols_all,
		    b->filter);

  /* We should get 0 or 1 resulting SALs.  */
  gdb_assert (VEC_length (linespec_sals, canonical.sals) < 2);

  if (VEC_length (linespec_sals, canonical.sals) > 0)
    {
      struct linespec_sals *lsal;

      lsal = VEC_index (linespec_sals, canonical.sals, 0);
      *sals = lsal->sals;
      /* Arrange it so the destructor does not free the
	 contents.  */
      lsal->sals.sals = NULL;
    }

  destroy_linespec_result (&canonical);
}

/* Prepare the global context for a re-set of breakpoint B.  */

static struct cleanup *
prepare_re_set_context (struct breakpoint *b)
{
  struct cleanup *cleanups;

  input_radix = b->input_radix;
  cleanups = save_current_space_and_thread ();
  if (b->pspace != NULL)
    switch_to_program_space_and_thread (b->pspace);
  set_language (b->language);

  return cleanups;
}

/* Reset a breakpoint given it's struct breakpoint * BINT.
   The value we return ends up being the return value from catch_errors.
   Unused in this case.  */

static int
breakpoint_re_set_one (void *bint)
{
  /* Get past catch_errs.  */
  struct breakpoint *b = (struct breakpoint *) bint;
  struct cleanup *cleanups;

  cleanups = prepare_re_set_context (b);
  b->ops->re_set (b);
  do_cleanups (cleanups);
  return 0;
}

/* Re-set all breakpoints after symbols have been re-loaded.  */
void
breakpoint_re_set (void)
{
  struct breakpoint *b, *b_tmp;
  enum language save_language;
  int save_input_radix;
  struct cleanup *old_chain;

  save_language = current_language->la_language;
  save_input_radix = input_radix;
  old_chain = save_current_program_space ();

  ALL_BREAKPOINTS_SAFE (b, b_tmp)
  {
    /* Format possible error msg.  */
    char *message = xstrprintf ("Error in re-setting breakpoint %d: ",
				b->number);
    struct cleanup *cleanups = make_cleanup (xfree, message);
    catch_errors (breakpoint_re_set_one, b, message, RETURN_MASK_ALL);
    do_cleanups (cleanups);
  }
  set_language (save_language);
  input_radix = save_input_radix;

  jit_breakpoint_re_set ();

  do_cleanups (old_chain);

  create_overlay_event_breakpoint ();
  create_longjmp_master_breakpoint ();
  create_std_terminate_master_breakpoint ();
  create_exception_master_breakpoint ();
}

/* Reset the thread number of this breakpoint:

   - If the breakpoint is for all threads, leave it as-is.
   - Else, reset it to the current thread for inferior_ptid.  */
void
breakpoint_re_set_thread (struct breakpoint *b)
{
  if (b->thread != -1)
    {
      if (in_thread_list (inferior_ptid))
	b->thread = pid_to_thread_id (inferior_ptid);

      /* We're being called after following a fork.  The new fork is
	 selected as current, and unless this was a vfork will have a
	 different program space from the original thread.  Reset that
	 as well.  */
      b->loc->pspace = current_program_space;
    }
}

/* Set ignore-count of breakpoint number BPTNUM to COUNT.
   If from_tty is nonzero, it prints a message to that effect,
   which ends with a period (no newline).  */

void
set_ignore_count (int bptnum, int count, int from_tty)
{
  struct breakpoint *b;

  if (count < 0)
    count = 0;

  ALL_BREAKPOINTS (b)
    if (b->number == bptnum)
    {
      if (is_tracepoint (b))
	{
	  if (from_tty && count != 0)
	    printf_filtered (_("Ignore count ignored for tracepoint %d."),
			     bptnum);
	  return;
	}
      
      b->ignore_count = count;
      if (from_tty)
	{
	  if (count == 0)
	    printf_filtered (_("Will stop next time "
			       "breakpoint %d is reached."),
			     bptnum);
	  else if (count == 1)
	    printf_filtered (_("Will ignore next crossing of breakpoint %d."),
			     bptnum);
	  else
	    printf_filtered (_("Will ignore next %d "
			       "crossings of breakpoint %d."),
			     count, bptnum);
	}
      annotate_breakpoints_changed ();
      observer_notify_breakpoint_modified (b);
      return;
    }

  error (_("No breakpoint number %d."), bptnum);
}

/* Command to set ignore-count of breakpoint N to COUNT.  */

static void
ignore_command (char *args, int from_tty)
{
  char *p = args;
  int num;

  if (p == 0)
    error_no_arg (_("a breakpoint number"));

  num = get_number (&p);
  if (num == 0)
    error (_("bad breakpoint number: '%s'"), args);
  if (*p == 0)
    error (_("Second argument (specified ignore-count) is missing."));

  set_ignore_count (num,
		    longest_to_int (value_as_long (parse_and_eval (p))),
		    from_tty);
  if (from_tty)
    printf_filtered ("\n");
}

/* Call FUNCTION on each of the breakpoints
   whose numbers are given in ARGS.  */

static void
map_breakpoint_numbers (char *args, void (*function) (struct breakpoint *,
						      void *),
			void *data)
{
  int num;
  struct breakpoint *b, *tmp;
  int match;
  struct get_number_or_range_state state;

  if (args == 0)
    error_no_arg (_("one or more breakpoint numbers"));

  init_number_or_range (&state, args);

  while (!state.finished)
    {
      char *p = state.string;

      match = 0;

      num = get_number_or_range (&state);
      if (num == 0)
	{
	  warning (_("bad breakpoint number at or near '%s'"), p);
	}
      else
	{
	  ALL_BREAKPOINTS_SAFE (b, tmp)
	    if (b->number == num)
	      {
		match = 1;
		function (b, data);
		break;
	      }
	  if (match == 0)
	    printf_unfiltered (_("No breakpoint number %d.\n"), num);
	}
    }
}

static struct bp_location *
find_location_by_number (char *number)
{
  char *dot = strchr (number, '.');
  char *p1;
  int bp_num;
  int loc_num;
  struct breakpoint *b;
  struct bp_location *loc;  

  *dot = '\0';

  p1 = number;
  bp_num = get_number (&p1);
  if (bp_num == 0)
    error (_("Bad breakpoint number '%s'"), number);

  ALL_BREAKPOINTS (b)
    if (b->number == bp_num)
      {
	break;
      }

  if (!b || b->number != bp_num)
    error (_("Bad breakpoint number '%s'"), number);
  
  p1 = dot+1;
  loc_num = get_number (&p1);
  if (loc_num == 0)
    error (_("Bad breakpoint location number '%s'"), number);

  --loc_num;
  loc = b->loc;
  for (;loc_num && loc; --loc_num, loc = loc->next)
    ;
  if (!loc)
    error (_("Bad breakpoint location number '%s'"), dot+1);
    
  return loc;  
}


/* Set ignore-count of breakpoint number BPTNUM to COUNT.
   If from_tty is nonzero, it prints a message to that effect,
   which ends with a period (no newline).  */

void
disable_breakpoint (struct breakpoint *bpt)
{
  /* Never disable a watchpoint scope breakpoint; we want to
     hit them when we leave scope so we can delete both the
     watchpoint and its scope breakpoint at that time.  */
  if (bpt->type == bp_watchpoint_scope)
    return;

  /* You can't disable permanent breakpoints.  */
  if (bpt->enable_state == bp_permanent)
    return;

  bpt->enable_state = bp_disabled;

  /* Mark breakpoint locations modified.  */
  mark_breakpoint_modified (bpt);

  if (target_supports_enable_disable_tracepoint ()
      && current_trace_status ()->running && is_tracepoint (bpt))
    {
      struct bp_location *location;
     
      for (location = bpt->loc; location; location = location->next)
	target_disable_tracepoint (location);
    }

  update_global_location_list (0);

  observer_notify_breakpoint_modified (bpt);
}

/* A callback for iterate_over_related_breakpoints.  */

static void
do_disable_breakpoint (struct breakpoint *b, void *ignore)
{
  disable_breakpoint (b);
}

/* A callback for map_breakpoint_numbers that calls
   disable_breakpoint.  */

static void
do_map_disable_breakpoint (struct breakpoint *b, void *ignore)
{
  iterate_over_related_breakpoints (b, do_disable_breakpoint, NULL);
}

static void
disable_command (char *args, int from_tty)
{
  if (args == 0)
    {
      struct breakpoint *bpt;

      ALL_BREAKPOINTS (bpt)
	if (user_breakpoint_p (bpt))
	  disable_breakpoint (bpt);
    }
  else if (strchr (args, '.'))
    {
      struct bp_location *loc = find_location_by_number (args);
      if (loc)
	{
	  if (loc->enabled)
	    {
	      loc->enabled = 0;
	      mark_breakpoint_location_modified (loc);
	    }
	  if (target_supports_enable_disable_tracepoint ()
	      && current_trace_status ()->running && loc->owner
	      && is_tracepoint (loc->owner))
	    target_disable_tracepoint (loc);
	}
      update_global_location_list (0);
    }
  else
    map_breakpoint_numbers (args, do_map_disable_breakpoint, NULL);
}

static void
enable_breakpoint_disp (struct breakpoint *bpt, enum bpdisp disposition,
			int count)
{
  int target_resources_ok;

  if (bpt->type == bp_hardware_breakpoint)
    {
      int i;
      i = hw_breakpoint_used_count ();
      target_resources_ok = 
	target_can_use_hardware_watchpoint (bp_hardware_breakpoint, 
					    i + 1, 0);
      if (target_resources_ok == 0)
	error (_("No hardware breakpoint support in the target."));
      else if (target_resources_ok < 0)
	error (_("Hardware breakpoints used exceeds limit."));
    }

  if (is_watchpoint (bpt))
    {
      /* Initialize it just to avoid a GCC false warning.  */
      enum enable_state orig_enable_state = 0;
      volatile struct gdb_exception e;

      TRY_CATCH (e, RETURN_MASK_ALL)
	{
	  struct watchpoint *w = (struct watchpoint *) bpt;

	  orig_enable_state = bpt->enable_state;
	  bpt->enable_state = bp_enabled;
	  update_watchpoint (w, 1 /* reparse */);
	}
      if (e.reason < 0)
	{
	  bpt->enable_state = orig_enable_state;
	  exception_fprintf (gdb_stderr, e, _("Cannot enable watchpoint %d: "),
			     bpt->number);
	  return;
	}
    }

  if (bpt->enable_state != bp_permanent)
    bpt->enable_state = bp_enabled;

  bpt->enable_state = bp_enabled;

  /* Mark breakpoint locations modified.  */
  mark_breakpoint_modified (bpt);

  if (target_supports_enable_disable_tracepoint ()
      && current_trace_status ()->running && is_tracepoint (bpt))
    {
      struct bp_location *location;

      for (location = bpt->loc; location; location = location->next)
	target_enable_tracepoint (location);
    }

  bpt->disposition = disposition;
  bpt->enable_count = count;
  update_global_location_list (1);
  annotate_breakpoints_changed ();
  
  observer_notify_breakpoint_modified (bpt);
}


void
enable_breakpoint (struct breakpoint *bpt)
{
  enable_breakpoint_disp (bpt, bpt->disposition, 0);
}

static void
do_enable_breakpoint (struct breakpoint *bpt, void *arg)
{
  enable_breakpoint (bpt);
}

/* A callback for map_breakpoint_numbers that calls
   enable_breakpoint.  */

static void
do_map_enable_breakpoint (struct breakpoint *b, void *ignore)
{
  iterate_over_related_breakpoints (b, do_enable_breakpoint, NULL);
}

/* The enable command enables the specified breakpoints (or all defined
   breakpoints) so they once again become (or continue to be) effective
   in stopping the inferior.  */

static void
enable_command (char *args, int from_tty)
{
  if (args == 0)
    {
      struct breakpoint *bpt;

      ALL_BREAKPOINTS (bpt)
	if (user_breakpoint_p (bpt))
	  enable_breakpoint (bpt);
    }
  else if (strchr (args, '.'))
    {
      struct bp_location *loc = find_location_by_number (args);
      if (loc)
	{
	  if (!loc->enabled)
	    {
	      loc->enabled = 1;
	      mark_breakpoint_location_modified (loc);
	    }
	  if (target_supports_enable_disable_tracepoint ()
	      && current_trace_status ()->running && loc->owner
	      && is_tracepoint (loc->owner))
	    target_enable_tracepoint (loc);
	}
      update_global_location_list (1);
    }
  else
    map_breakpoint_numbers (args, do_map_enable_breakpoint, NULL);
}

/* This struct packages up disposition data for application to multiple
   breakpoints.  */

struct disp_data
{
  enum bpdisp disp;
  int count;
};

static void
do_enable_breakpoint_disp (struct breakpoint *bpt, void *arg)
{
  struct disp_data disp_data = *(struct disp_data *) arg;

  enable_breakpoint_disp (bpt, disp_data.disp, disp_data.count);
}

static void
do_map_enable_once_breakpoint (struct breakpoint *bpt, void *ignore)
{
  struct disp_data disp = { disp_disable, 1 };

  iterate_over_related_breakpoints (bpt, do_enable_breakpoint_disp, &disp);
}

static void
enable_once_command (char *args, int from_tty)
{
  map_breakpoint_numbers (args, do_map_enable_once_breakpoint, NULL);
}

static void
do_map_enable_count_breakpoint (struct breakpoint *bpt, void *countptr)
{
  struct disp_data disp = { disp_disable, *(int *) countptr };

  iterate_over_related_breakpoints (bpt, do_enable_breakpoint_disp, &disp);
}

static void
enable_count_command (char *args, int from_tty)
{
  int count = get_number (&args);

  map_breakpoint_numbers (args, do_map_enable_count_breakpoint, &count);
}

static void
do_map_enable_delete_breakpoint (struct breakpoint *bpt, void *ignore)
{
  struct disp_data disp = { disp_del, 1 };

  iterate_over_related_breakpoints (bpt, do_enable_breakpoint_disp, &disp);
}

static void
enable_delete_command (char *args, int from_tty)
{
  map_breakpoint_numbers (args, do_map_enable_delete_breakpoint, NULL);
}

static void
set_breakpoint_cmd (char *args, int from_tty)
{
}

static void
show_breakpoint_cmd (char *args, int from_tty)
{
}

/* Invalidate last known value of any hardware watchpoint if
   the memory which that value represents has been written to by
   GDB itself.  */

static void
invalidate_bp_value_on_memory_change (struct inferior *inferior,
				      CORE_ADDR addr, ssize_t len,
				      const bfd_byte *data)
{
  struct breakpoint *bp;

  ALL_BREAKPOINTS (bp)
    if (bp->enable_state == bp_enabled
	&& bp->type == bp_hardware_watchpoint)
      {
	struct watchpoint *wp = (struct watchpoint *) bp;

	if (wp->val_valid && wp->val)
	  {
	    struct bp_location *loc;

	    for (loc = bp->loc; loc != NULL; loc = loc->next)
	      if (loc->loc_type == bp_loc_hardware_watchpoint
		  && loc->address + loc->length > addr
		  && addr + len > loc->address)
		{
		  value_free (wp->val);
		  wp->val = NULL;
		  wp->val_valid = 0;
		}
	  }
      }
}

/* Create and insert a raw software breakpoint at PC.  Return an
   identifier, which should be used to remove the breakpoint later.
   In general, places which call this should be using something on the
   breakpoint chain instead; this function should be eliminated
   someday.  */

void *
deprecated_insert_raw_breakpoint (struct gdbarch *gdbarch,
				  struct address_space *aspace, CORE_ADDR pc)
{
  struct bp_target_info *bp_tgt;

  bp_tgt = XZALLOC (struct bp_target_info);

  bp_tgt->placed_address_space = aspace;
  bp_tgt->placed_address = pc;

  if (target_insert_breakpoint (gdbarch, bp_tgt) != 0)
    {
      /* Could not insert the breakpoint.  */
      xfree (bp_tgt);
      return NULL;
    }

  return bp_tgt;
}

/* Remove a breakpoint BP inserted by
   deprecated_insert_raw_breakpoint.  */

int
deprecated_remove_raw_breakpoint (struct gdbarch *gdbarch, void *bp)
{
  struct bp_target_info *bp_tgt = bp;
  int ret;

  ret = target_remove_breakpoint (gdbarch, bp_tgt);
  xfree (bp_tgt);

  return ret;
}

/* One (or perhaps two) breakpoints used for software single
   stepping.  */

static void *single_step_breakpoints[2];
static struct gdbarch *single_step_gdbarch[2];

/* Create and insert a breakpoint for software single step.  */

void
insert_single_step_breakpoint (struct gdbarch *gdbarch,
			       struct address_space *aspace, 
			       CORE_ADDR next_pc)
{
  void **bpt_p;

  if (single_step_breakpoints[0] == NULL)
    {
      bpt_p = &single_step_breakpoints[0];
      single_step_gdbarch[0] = gdbarch;
    }
  else
    {
      gdb_assert (single_step_breakpoints[1] == NULL);
      bpt_p = &single_step_breakpoints[1];
      single_step_gdbarch[1] = gdbarch;
    }

  /* NOTE drow/2006-04-11: A future improvement to this function would
     be to only create the breakpoints once, and actually put them on
     the breakpoint chain.  That would let us use set_raw_breakpoint.
     We could adjust the addresses each time they were needed.  Doing
     this requires corresponding changes elsewhere where single step
     breakpoints are handled, however.  So, for now, we use this.  */

  *bpt_p = deprecated_insert_raw_breakpoint (gdbarch, aspace, next_pc);
  if (*bpt_p == NULL)
    error (_("Could not insert single-step breakpoint at %s"),
	     paddress (gdbarch, next_pc));
}

/* Check if the breakpoints used for software single stepping
   were inserted or not.  */

int
single_step_breakpoints_inserted (void)
{
  return (single_step_breakpoints[0] != NULL
          || single_step_breakpoints[1] != NULL);
}

/* Remove and delete any breakpoints used for software single step.  */

void
remove_single_step_breakpoints (void)
{
  gdb_assert (single_step_breakpoints[0] != NULL);

  /* See insert_single_step_breakpoint for more about this deprecated
     call.  */
  deprecated_remove_raw_breakpoint (single_step_gdbarch[0],
				    single_step_breakpoints[0]);
  single_step_gdbarch[0] = NULL;
  single_step_breakpoints[0] = NULL;

  if (single_step_breakpoints[1] != NULL)
    {
      deprecated_remove_raw_breakpoint (single_step_gdbarch[1],
					single_step_breakpoints[1]);
      single_step_gdbarch[1] = NULL;
      single_step_breakpoints[1] = NULL;
    }
}

/* Delete software single step breakpoints without removing them from
   the inferior.  This is intended to be used if the inferior's address
   space where they were inserted is already gone, e.g. after exit or
   exec.  */

void
cancel_single_step_breakpoints (void)
{
  int i;

  for (i = 0; i < 2; i++)
    if (single_step_breakpoints[i])
      {
	xfree (single_step_breakpoints[i]);
	single_step_breakpoints[i] = NULL;
	single_step_gdbarch[i] = NULL;
      }
}

/* Detach software single-step breakpoints from INFERIOR_PTID without
   removing them.  */

static void
detach_single_step_breakpoints (void)
{
  int i;

  for (i = 0; i < 2; i++)
    if (single_step_breakpoints[i])
      target_remove_breakpoint (single_step_gdbarch[i],
				single_step_breakpoints[i]);
}

/* Check whether a software single-step breakpoint is inserted at
   PC.  */

static int
single_step_breakpoint_inserted_here_p (struct address_space *aspace, 
					CORE_ADDR pc)
{
  int i;

  for (i = 0; i < 2; i++)
    {
      struct bp_target_info *bp_tgt = single_step_breakpoints[i];
      if (bp_tgt
	  && breakpoint_address_match (bp_tgt->placed_address_space,
				       bp_tgt->placed_address,
				       aspace, pc))
	return 1;
    }

  return 0;
}

/* Returns 0 if 'bp' is NOT a syscall catchpoint,
   non-zero otherwise.  */
static int
is_syscall_catchpoint_enabled (struct breakpoint *bp)
{
  if (syscall_catchpoint_p (bp)
      && bp->enable_state != bp_disabled
      && bp->enable_state != bp_call_disabled)
    return 1;
  else
    return 0;
}

int
catch_syscall_enabled (void)
{
  struct catch_syscall_inferior_data *inf_data
    = get_catch_syscall_inferior_data (current_inferior ());

  return inf_data->total_syscalls_count != 0;
}

int
catching_syscall_number (int syscall_number)
{
  struct breakpoint *bp;

  ALL_BREAKPOINTS (bp)
    if (is_syscall_catchpoint_enabled (bp))
      {
	struct syscall_catchpoint *c = (struct syscall_catchpoint *) bp;

	if (c->syscalls_to_be_caught)
	  {
            int i, iter;
            for (i = 0;
                 VEC_iterate (int, c->syscalls_to_be_caught, i, iter);
                 i++)
	      if (syscall_number == iter)
		return 1;
	  }
	else
	  return 1;
      }

  return 0;
}

/* Complete syscall names.  Used by "catch syscall".  */
static VEC (char_ptr) *
catch_syscall_completer (struct cmd_list_element *cmd,
                         char *text, char *word)
{
  const char **list = get_syscall_names ();
  VEC (char_ptr) *retlist
    = (list == NULL) ? NULL : complete_on_enum (list, word, word);

  xfree (list);
  return retlist;
}

/* Tracepoint-specific operations.  */

/* Set tracepoint count to NUM.  */
static void
set_tracepoint_count (int num)
{
  tracepoint_count = num;
  set_internalvar_integer (lookup_internalvar ("tpnum"), num);
}

static void
trace_command (char *arg, int from_tty)
{
  struct breakpoint_ops *ops;
  const char *arg_cp = arg;

  if (arg && probe_linespec_to_ops (&arg_cp))
    ops = &tracepoint_probe_breakpoint_ops;
  else
    ops = &tracepoint_breakpoint_ops;

  create_breakpoint (get_current_arch (),
		     arg,
		     NULL, 0, NULL, 1 /* parse arg */,
		     0 /* tempflag */,
		     bp_tracepoint /* type_wanted */,
		     0 /* Ignore count */,
		     pending_break_support,
		     ops,
		     from_tty,
		     1 /* enabled */,
		     0 /* internal */, 0);
}

static void
ftrace_command (char *arg, int from_tty)
{
  create_breakpoint (get_current_arch (),
		     arg,
		     NULL, 0, NULL, 1 /* parse arg */,
		     0 /* tempflag */,
		     bp_fast_tracepoint /* type_wanted */,
		     0 /* Ignore count */,
		     pending_break_support,
		     &tracepoint_breakpoint_ops,
		     from_tty,
		     1 /* enabled */,
		     0 /* internal */, 0);
}

/* strace command implementation.  Creates a static tracepoint.  */

static void
strace_command (char *arg, int from_tty)
{
  struct breakpoint_ops *ops;

  /* Decide if we are dealing with a static tracepoint marker (`-m'),
     or with a normal static tracepoint.  */
  if (arg && strncmp (arg, "-m", 2) == 0 && isspace (arg[2]))
    ops = &strace_marker_breakpoint_ops;
  else
    ops = &tracepoint_breakpoint_ops;

  create_breakpoint (get_current_arch (),
		     arg,
		     NULL, 0, NULL, 1 /* parse arg */,
		     0 /* tempflag */,
		     bp_static_tracepoint /* type_wanted */,
		     0 /* Ignore count */,
		     pending_break_support,
		     ops,
		     from_tty,
		     1 /* enabled */,
		     0 /* internal */, 0);
}

/* Set up a fake reader function that gets command lines from a linked
   list that was acquired during tracepoint uploading.  */

static struct uploaded_tp *this_utp;
static int next_cmd;

static char *
read_uploaded_action (void)
{
  char *rslt;

  VEC_iterate (char_ptr, this_utp->cmd_strings, next_cmd, rslt);

  next_cmd++;

  return rslt;
}

/* Given information about a tracepoint as recorded on a target (which
   can be either a live system or a trace file), attempt to create an
   equivalent GDB tracepoint.  This is not a reliable process, since
   the target does not necessarily have all the information used when
   the tracepoint was originally defined.  */
  
struct tracepoint *
create_tracepoint_from_upload (struct uploaded_tp *utp)
{
  char *addr_str, small_buf[100];
  struct tracepoint *tp;

  if (utp->at_string)
    addr_str = utp->at_string;
  else
    {
      /* In the absence of a source location, fall back to raw
	 address.  Since there is no way to confirm that the address
	 means the same thing as when the trace was started, warn the
	 user.  */
      warning (_("Uploaded tracepoint %d has no "
		 "source location, using raw address"),
	       utp->number);
      xsnprintf (small_buf, sizeof (small_buf), "*%s", hex_string (utp->addr));
      addr_str = small_buf;
    }

  /* There's not much we can do with a sequence of bytecodes.  */
  if (utp->cond && !utp->cond_string)
    warning (_("Uploaded tracepoint %d condition "
	       "has no source form, ignoring it"),
	     utp->number);

  if (!create_breakpoint (get_current_arch (),
			  addr_str,
			  utp->cond_string, -1, NULL,
			  0 /* parse cond/thread */,
			  0 /* tempflag */,
			  utp->type /* type_wanted */,
			  0 /* Ignore count */,
			  pending_break_support,
			  &tracepoint_breakpoint_ops,
			  0 /* from_tty */,
			  utp->enabled /* enabled */,
			  0 /* internal */,
			  CREATE_BREAKPOINT_FLAGS_INSERTED))
    return NULL;

  /* Get the tracepoint we just created.  */
  tp = get_tracepoint (tracepoint_count);
  gdb_assert (tp != NULL);

  if (utp->pass > 0)
    {
      xsnprintf (small_buf, sizeof (small_buf), "%d %d", utp->pass,
		 tp->base.number);

      trace_pass_command (small_buf, 0);
    }

  /* If we have uploaded versions of the original commands, set up a
     special-purpose "reader" function and call the usual command line
     reader, then pass the result to the breakpoint command-setting
     function.  */
  if (!VEC_empty (char_ptr, utp->cmd_strings))
    {
      struct command_line *cmd_list;

      this_utp = utp;
      next_cmd = 0;

      cmd_list = read_command_lines_1 (read_uploaded_action, 1, NULL, NULL);

      breakpoint_set_commands (&tp->base, cmd_list);
    }
  else if (!VEC_empty (char_ptr, utp->actions)
	   || !VEC_empty (char_ptr, utp->step_actions))
    warning (_("Uploaded tracepoint %d actions "
	       "have no source form, ignoring them"),
	     utp->number);

  /* Copy any status information that might be available.  */
  tp->base.hit_count = utp->hit_count;
  tp->traceframe_usage = utp->traceframe_usage;

  return tp;
}
  
/* Print information on tracepoint number TPNUM_EXP, or all if
   omitted.  */

static void
tracepoints_info (char *args, int from_tty)
{
  struct ui_out *uiout = current_uiout;
  int num_printed;

  num_printed = breakpoint_1 (args, 0, is_tracepoint);

  if (num_printed == 0)
    {
      if (args == NULL || *args == '\0')
	ui_out_message (uiout, 0, "No tracepoints.\n");
      else
	ui_out_message (uiout, 0, "No tracepoint matching '%s'.\n", args);
    }

  default_collect_info ();
}

/* The 'enable trace' command enables tracepoints.
   Not supported by all targets.  */
static void
enable_trace_command (char *args, int from_tty)
{
  enable_command (args, from_tty);
}

/* The 'disable trace' command disables tracepoints.
   Not supported by all targets.  */
static void
disable_trace_command (char *args, int from_tty)
{
  disable_command (args, from_tty);
}

/* Remove a tracepoint (or all if no argument).  */
static void
delete_trace_command (char *arg, int from_tty)
{
  struct breakpoint *b, *b_tmp;

  dont_repeat ();

  if (arg == 0)
    {
      int breaks_to_delete = 0;

      /* Delete all breakpoints if no argument.
         Do not delete internal or call-dummy breakpoints, these
         have to be deleted with an explicit breakpoint number 
	 argument.  */
      ALL_TRACEPOINTS (b)
	if (is_tracepoint (b) && user_breakpoint_p (b))
	  {
	    breaks_to_delete = 1;
	    break;
	  }

      /* Ask user only if there are some breakpoints to delete.  */
      if (!from_tty
	  || (breaks_to_delete && query (_("Delete all tracepoints? "))))
	{
	  ALL_BREAKPOINTS_SAFE (b, b_tmp)
	    if (is_tracepoint (b) && user_breakpoint_p (b))
	      delete_breakpoint (b);
	}
    }
  else
    map_breakpoint_numbers (arg, do_map_delete_breakpoint, NULL);
}

/* Helper function for trace_pass_command.  */

static void
trace_pass_set_count (struct tracepoint *tp, int count, int from_tty)
{
  tp->pass_count = count;
  observer_notify_breakpoint_modified (&tp->base);
  if (from_tty)
    printf_filtered (_("Setting tracepoint %d's passcount to %d\n"),
		     tp->base.number, count);
}

/* Set passcount for tracepoint.

   First command argument is passcount, second is tracepoint number.
   If tracepoint number omitted, apply to most recently defined.
   Also accepts special argument "all".  */

static void
trace_pass_command (char *args, int from_tty)
{
  struct tracepoint *t1;
  unsigned int count;

  if (args == 0 || *args == 0)
    error (_("passcount command requires an "
	     "argument (count + optional TP num)"));

  count = strtoul (args, &args, 10);	/* Count comes first, then TP num.  */

  while (*args && isspace ((int) *args))
    args++;

  if (*args && strncasecmp (args, "all", 3) == 0)
    {
      struct breakpoint *b;

      args += 3;			/* Skip special argument "all".  */
      if (*args)
	error (_("Junk at end of arguments."));

      ALL_TRACEPOINTS (b)
      {
	t1 = (struct tracepoint *) b;
	trace_pass_set_count (t1, count, from_tty);
      }
    }
  else if (*args == '\0')
    {
      t1 = get_tracepoint_by_number (&args, NULL, 1);
      if (t1)
	trace_pass_set_count (t1, count, from_tty);
    }
  else
    {
      struct get_number_or_range_state state;

      init_number_or_range (&state, args);
      while (!state.finished)
	{
	  t1 = get_tracepoint_by_number (&args, &state, 1);
	  if (t1)
	    trace_pass_set_count (t1, count, from_tty);
	}
    }
}

struct tracepoint *
get_tracepoint (int num)
{
  struct breakpoint *t;

  ALL_TRACEPOINTS (t)
    if (t->number == num)
      return (struct tracepoint *) t;

  return NULL;
}

/* Find the tracepoint with the given target-side number (which may be
   different from the tracepoint number after disconnecting and
   reconnecting).  */

struct tracepoint *
get_tracepoint_by_number_on_target (int num)
{
  struct breakpoint *b;

  ALL_TRACEPOINTS (b)
    {
      struct tracepoint *t = (struct tracepoint *) b;

      if (t->number_on_target == num)
	return t;
    }

  return NULL;
}

/* Utility: parse a tracepoint number and look it up in the list.
   If STATE is not NULL, use, get_number_or_range_state and ignore ARG.
   If OPTIONAL_P is true, then if the argument is missing, the most
   recent tracepoint (tracepoint_count) is returned.  */
struct tracepoint *
get_tracepoint_by_number (char **arg,
			  struct get_number_or_range_state *state,
			  int optional_p)
{
  struct breakpoint *t;
  int tpnum;
  char *instring = arg == NULL ? NULL : *arg;

  if (state)
    {
      gdb_assert (!state->finished);
      tpnum = get_number_or_range (state);
    }
  else if (arg == NULL || *arg == NULL || ! **arg)
    {
      if (optional_p)
	tpnum = tracepoint_count;
      else
	error_no_arg (_("tracepoint number"));
    }
  else
    tpnum = get_number (arg);

  if (tpnum <= 0)
    {
      if (instring && *instring)
	printf_filtered (_("bad tracepoint number at or near '%s'\n"), 
			 instring);
      else
	printf_filtered (_("Tracepoint argument missing "
			   "and no previous tracepoint\n"));
      return NULL;
    }

  ALL_TRACEPOINTS (t)
    if (t->number == tpnum)
    {
      return (struct tracepoint *) t;
    }

  printf_unfiltered ("No tracepoint number %d.\n", tpnum);
  return NULL;
}

void
print_recreate_thread (struct breakpoint *b, struct ui_file *fp)
{
  if (b->thread != -1)
    fprintf_unfiltered (fp, " thread %d", b->thread);

  if (b->task != 0)
    fprintf_unfiltered (fp, " task %d", b->task);

  fprintf_unfiltered (fp, "\n");
}

/* Save information on user settable breakpoints (watchpoints, etc) to
   a new script file named FILENAME.  If FILTER is non-NULL, call it
   on each breakpoint and only include the ones for which it returns
   non-zero.  */

static void
save_breakpoints (char *filename, int from_tty,
		  int (*filter) (const struct breakpoint *))
{
  struct breakpoint *tp;
  int any = 0;
  char *pathname;
  struct cleanup *cleanup;
  struct ui_file *fp;
  int extra_trace_bits = 0;

  if (filename == 0 || *filename == 0)
    error (_("Argument required (file name in which to save)"));

  /* See if we have anything to save.  */
  ALL_BREAKPOINTS (tp)
  {
    /* Skip internal and momentary breakpoints.  */
    if (!user_breakpoint_p (tp))
      continue;

    /* If we have a filter, only save the breakpoints it accepts.  */
    if (filter && !filter (tp))
      continue;

    any = 1;

    if (is_tracepoint (tp))
      {
	extra_trace_bits = 1;

	/* We can stop searching.  */
	break;
      }
  }

  if (!any)
    {
      warning (_("Nothing to save."));
      return;
    }

  pathname = tilde_expand (filename);
  cleanup = make_cleanup (xfree, pathname);
  fp = gdb_fopen (pathname, "w");
  if (!fp)
    error (_("Unable to open file '%s' for saving (%s)"),
	   filename, safe_strerror (errno));
  make_cleanup_ui_file_delete (fp);

  if (extra_trace_bits)
    save_trace_state_variables (fp);

  ALL_BREAKPOINTS (tp)
  {
    /* Skip internal and momentary breakpoints.  */
    if (!user_breakpoint_p (tp))
      continue;

    /* If we have a filter, only save the breakpoints it accepts.  */
    if (filter && !filter (tp))
      continue;

    tp->ops->print_recreate (tp, fp);

    /* Note, we can't rely on tp->number for anything, as we can't
       assume the recreated breakpoint numbers will match.  Use $bpnum
       instead.  */

    if (tp->cond_string)
      fprintf_unfiltered (fp, "  condition $bpnum %s\n", tp->cond_string);

    if (tp->ignore_count)
      fprintf_unfiltered (fp, "  ignore $bpnum %d\n", tp->ignore_count);

    if (tp->commands)
      {
	volatile struct gdb_exception ex;	

	fprintf_unfiltered (fp, "  commands\n");
	
	ui_out_redirect (current_uiout, fp);
	TRY_CATCH (ex, RETURN_MASK_ALL)
	  {
	    print_command_lines (current_uiout, tp->commands->commands, 2);
	  }
	ui_out_redirect (current_uiout, NULL);

	if (ex.reason < 0)
	  throw_exception (ex);

	fprintf_unfiltered (fp, "  end\n");
      }

    if (tp->enable_state == bp_disabled)
      fprintf_unfiltered (fp, "disable\n");

    /* If this is a multi-location breakpoint, check if the locations
       should be individually disabled.  Watchpoint locations are
       special, and not user visible.  */
    if (!is_watchpoint (tp) && tp->loc && tp->loc->next)
      {
	struct bp_location *loc;
	int n = 1;

	for (loc = tp->loc; loc != NULL; loc = loc->next, n++)
	  if (!loc->enabled)
	    fprintf_unfiltered (fp, "disable $bpnum.%d\n", n);
      }
  }

  if (extra_trace_bits && *default_collect)
    fprintf_unfiltered (fp, "set default-collect %s\n", default_collect);

  do_cleanups (cleanup);
  if (from_tty)
    printf_filtered (_("Saved to file '%s'.\n"), filename);
}

/* The `save breakpoints' command.  */

static void
save_breakpoints_command (char *args, int from_tty)
{
  save_breakpoints (args, from_tty, NULL);
}

/* The `save tracepoints' command.  */

static void
save_tracepoints_command (char *args, int from_tty)
{
  save_breakpoints (args, from_tty, is_tracepoint);
}

/* Create a vector of all tracepoints.  */

VEC(breakpoint_p) *
all_tracepoints (void)
{
  VEC(breakpoint_p) *tp_vec = 0;
  struct breakpoint *tp;

  ALL_TRACEPOINTS (tp)
  {
    VEC_safe_push (breakpoint_p, tp_vec, tp);
  }

  return tp_vec;
}


/* This help string is used for the break, hbreak, tbreak and thbreak
   commands.  It is defined as a macro to prevent duplication.
   COMMAND should be a string constant containing the name of the
   command.  */
#define BREAK_ARGS_HELP(command) \
command" [PROBE_MODIFIER] [LOCATION] [thread THREADNUM] [if CONDITION]\n\
PROBE_MODIFIER shall be present if the command is to be placed in a\n\
probe point.  Accepted values are `-probe' (for a generic, automatically\n\
guessed probe type) or `-probe-stap' (for a SystemTap probe).\n\
LOCATION may be a line number, function name, or \"*\" and an address.\n\
If a line number is specified, break at start of code for that line.\n\
If a function is specified, break at start of code for that function.\n\
If an address is specified, break at that exact address.\n\
With no LOCATION, uses current execution address of the selected\n\
stack frame.  This is useful for breaking on return to a stack frame.\n\
\n\
THREADNUM is the number from \"info threads\".\n\
CONDITION is a boolean expression.\n\
\n\
Multiple breakpoints at one place are permitted, and useful if their\n\
conditions are different.\n\
\n\
Do \"help breakpoints\" for info on other commands dealing with breakpoints."

/* List of subcommands for "catch".  */
static struct cmd_list_element *catch_cmdlist;

/* List of subcommands for "tcatch".  */
static struct cmd_list_element *tcatch_cmdlist;

void
add_catch_command (char *name, char *docstring,
		   void (*sfunc) (char *args, int from_tty,
				  struct cmd_list_element *command),
		   completer_ftype *completer,
		   void *user_data_catch,
		   void *user_data_tcatch)
{
  struct cmd_list_element *command;

  command = add_cmd (name, class_breakpoint, NULL, docstring,
		     &catch_cmdlist);
  set_cmd_sfunc (command, sfunc);
  set_cmd_context (command, user_data_catch);
  set_cmd_completer (command, completer);

  command = add_cmd (name, class_breakpoint, NULL, docstring,
		     &tcatch_cmdlist);
  set_cmd_sfunc (command, sfunc);
  set_cmd_context (command, user_data_tcatch);
  set_cmd_completer (command, completer);
}

static void
clear_syscall_counts (struct inferior *inf)
{
  struct catch_syscall_inferior_data *inf_data
    = get_catch_syscall_inferior_data (inf);

  inf_data->total_syscalls_count = 0;
  inf_data->any_syscall_count = 0;
  VEC_free (int, inf_data->syscalls_counts);
}

static void
save_command (char *arg, int from_tty)
{
  printf_unfiltered (_("\"save\" must be followed by "
		       "the name of a save subcommand.\n"));
  help_list (save_cmdlist, "save ", -1, gdb_stdout);
}

struct breakpoint *
iterate_over_breakpoints (int (*callback) (struct breakpoint *, void *),
			  void *data)
{
  struct breakpoint *b, *b_tmp;

  ALL_BREAKPOINTS_SAFE (b, b_tmp)
    {
      if ((*callback) (b, data))
	return b;
    }

  return NULL;
}

/* Zero if any of the breakpoint's locations could be a location where
   functions have been inlined, nonzero otherwise.  */

static int
is_non_inline_function (struct breakpoint *b)
{
  /* The shared library event breakpoint is set on the address of a
     non-inline function.  */
  if (b->type == bp_shlib_event)
    return 1;

  return 0;
}

/* Nonzero if the specified PC cannot be a location where functions
   have been inlined.  */

int
pc_at_non_inline_function (struct address_space *aspace, CORE_ADDR pc,
			   const struct target_waitstatus *ws)
{
  struct breakpoint *b;
  struct bp_location *bl;

  ALL_BREAKPOINTS (b)
    {
      if (!is_non_inline_function (b))
	continue;

      for (bl = b->loc; bl != NULL; bl = bl->next)
	{
	  if (!bl->shlib_disabled
	      && bpstat_check_location (bl, aspace, pc, ws))
	    return 1;
	}
    }

  return 0;
}

/* Remove any references to OBJFILE which is going to be freed.  */

void
breakpoint_free_objfile (struct objfile *objfile)
{
  struct bp_location **locp, *loc;

  ALL_BP_LOCATIONS (loc, locp)
    if (loc->symtab != NULL && loc->symtab->objfile == objfile)
      loc->symtab = NULL;
}

void
initialize_breakpoint_ops (void)
{
  static int initialized = 0;

  struct breakpoint_ops *ops;

  if (initialized)
    return;
  initialized = 1;

  /* The breakpoint_ops structure to be inherit by all kinds of
     breakpoints (real breakpoints, i.e., user "break" breakpoints,
     internal and momentary breakpoints, etc.).  */
  ops = &bkpt_base_breakpoint_ops;
  *ops = base_breakpoint_ops;
  ops->re_set = bkpt_re_set;
  ops->insert_location = bkpt_insert_location;
  ops->remove_location = bkpt_remove_location;
  ops->breakpoint_hit = bkpt_breakpoint_hit;
  ops->create_sals_from_address = bkpt_create_sals_from_address;
  ops->create_breakpoints_sal = bkpt_create_breakpoints_sal;
  ops->decode_linespec = bkpt_decode_linespec;

  /* The breakpoint_ops structure to be used in regular breakpoints.  */
  ops = &bkpt_breakpoint_ops;
  *ops = bkpt_base_breakpoint_ops;
  ops->re_set = bkpt_re_set;
  ops->resources_needed = bkpt_resources_needed;
  ops->print_it = bkpt_print_it;
  ops->print_mention = bkpt_print_mention;
  ops->print_recreate = bkpt_print_recreate;

  /* Ranged breakpoints.  */
  ops = &ranged_breakpoint_ops;
  *ops = bkpt_breakpoint_ops;
  ops->breakpoint_hit = breakpoint_hit_ranged_breakpoint;
  ops->resources_needed = resources_needed_ranged_breakpoint;
  ops->print_it = print_it_ranged_breakpoint;
  ops->print_one = print_one_ranged_breakpoint;
  ops->print_one_detail = print_one_detail_ranged_breakpoint;
  ops->print_mention = print_mention_ranged_breakpoint;
  ops->print_recreate = print_recreate_ranged_breakpoint;

  /* Internal breakpoints.  */
  ops = &internal_breakpoint_ops;
  *ops = bkpt_base_breakpoint_ops;
  ops->re_set = internal_bkpt_re_set;
  ops->check_status = internal_bkpt_check_status;
  ops->print_it = internal_bkpt_print_it;
  ops->print_mention = internal_bkpt_print_mention;

  /* Momentary breakpoints.  */
  ops = &momentary_breakpoint_ops;
  *ops = bkpt_base_breakpoint_ops;
  ops->re_set = momentary_bkpt_re_set;
  ops->check_status = momentary_bkpt_check_status;
  ops->print_it = momentary_bkpt_print_it;
  ops->print_mention = momentary_bkpt_print_mention;

  /* Momentary breakpoints for bp_longjmp and bp_exception.  */
  ops = &longjmp_breakpoint_ops;
  *ops = momentary_breakpoint_ops;
  ops->dtor = longjmp_bkpt_dtor;

  /* Probe breakpoints.  */
  ops = &bkpt_probe_breakpoint_ops;
  *ops = bkpt_breakpoint_ops;
  ops->insert_location = bkpt_probe_insert_location;
  ops->remove_location = bkpt_probe_remove_location;
  ops->create_sals_from_address = bkpt_probe_create_sals_from_address;
  ops->decode_linespec = bkpt_probe_decode_linespec;

  /* GNU v3 exception catchpoints.  */
  ops = &gnu_v3_exception_catchpoint_ops;
  *ops = bkpt_breakpoint_ops;
  ops->print_it = print_it_exception_catchpoint;
  ops->print_one = print_one_exception_catchpoint;
  ops->print_mention = print_mention_exception_catchpoint;
  ops->print_recreate = print_recreate_exception_catchpoint;

  /* Watchpoints.  */
  ops = &watchpoint_breakpoint_ops;
  *ops = base_breakpoint_ops;
  ops->dtor = dtor_watchpoint;
  ops->re_set = re_set_watchpoint;
  ops->insert_location = insert_watchpoint;
  ops->remove_location = remove_watchpoint;
  ops->breakpoint_hit = breakpoint_hit_watchpoint;
  ops->check_status = check_status_watchpoint;
  ops->resources_needed = resources_needed_watchpoint;
  ops->works_in_software_mode = works_in_software_mode_watchpoint;
  ops->print_it = print_it_watchpoint;
  ops->print_mention = print_mention_watchpoint;
  ops->print_recreate = print_recreate_watchpoint;

  /* Masked watchpoints.  */
  ops = &masked_watchpoint_breakpoint_ops;
  *ops = watchpoint_breakpoint_ops;
  ops->insert_location = insert_masked_watchpoint;
  ops->remove_location = remove_masked_watchpoint;
  ops->resources_needed = resources_needed_masked_watchpoint;
  ops->works_in_software_mode = works_in_software_mode_masked_watchpoint;
  ops->print_it = print_it_masked_watchpoint;
  ops->print_one_detail = print_one_detail_masked_watchpoint;
  ops->print_mention = print_mention_masked_watchpoint;
  ops->print_recreate = print_recreate_masked_watchpoint;

  /* Tracepoints.  */
  ops = &tracepoint_breakpoint_ops;
  *ops = base_breakpoint_ops;
  ops->re_set = tracepoint_re_set;
  ops->breakpoint_hit = tracepoint_breakpoint_hit;
  ops->print_one_detail = tracepoint_print_one_detail;
  ops->print_mention = tracepoint_print_mention;
  ops->print_recreate = tracepoint_print_recreate;
  ops->create_sals_from_address = tracepoint_create_sals_from_address;
  ops->create_breakpoints_sal = tracepoint_create_breakpoints_sal;
  ops->decode_linespec = tracepoint_decode_linespec;

  /* Probe tracepoints.  */
  ops = &tracepoint_probe_breakpoint_ops;
  *ops = tracepoint_breakpoint_ops;
  ops->create_sals_from_address = tracepoint_probe_create_sals_from_address;
  ops->decode_linespec = tracepoint_probe_decode_linespec;

  /* Static tracepoints with marker (`-m').  */
  ops = &strace_marker_breakpoint_ops;
  *ops = tracepoint_breakpoint_ops;
  ops->create_sals_from_address = strace_marker_create_sals_from_address;
  ops->create_breakpoints_sal = strace_marker_create_breakpoints_sal;
  ops->decode_linespec = strace_marker_decode_linespec;

  /* Fork catchpoints.  */
  ops = &catch_fork_breakpoint_ops;
  *ops = base_breakpoint_ops;
  ops->insert_location = insert_catch_fork;
  ops->remove_location = remove_catch_fork;
  ops->breakpoint_hit = breakpoint_hit_catch_fork;
  ops->print_it = print_it_catch_fork;
  ops->print_one = print_one_catch_fork;
  ops->print_mention = print_mention_catch_fork;
  ops->print_recreate = print_recreate_catch_fork;

  /* Vfork catchpoints.  */
  ops = &catch_vfork_breakpoint_ops;
  *ops = base_breakpoint_ops;
  ops->insert_location = insert_catch_vfork;
  ops->remove_location = remove_catch_vfork;
  ops->breakpoint_hit = breakpoint_hit_catch_vfork;
  ops->print_it = print_it_catch_vfork;
  ops->print_one = print_one_catch_vfork;
  ops->print_mention = print_mention_catch_vfork;
  ops->print_recreate = print_recreate_catch_vfork;

  /* Exec catchpoints.  */
  ops = &catch_exec_breakpoint_ops;
  *ops = base_breakpoint_ops;
  ops->dtor = dtor_catch_exec;
  ops->insert_location = insert_catch_exec;
  ops->remove_location = remove_catch_exec;
  ops->breakpoint_hit = breakpoint_hit_catch_exec;
  ops->print_it = print_it_catch_exec;
  ops->print_one = print_one_catch_exec;
  ops->print_mention = print_mention_catch_exec;
  ops->print_recreate = print_recreate_catch_exec;

  /* Syscall catchpoints.  */
  ops = &catch_syscall_breakpoint_ops;
  *ops = base_breakpoint_ops;
  ops->dtor = dtor_catch_syscall;
  ops->insert_location = insert_catch_syscall;
  ops->remove_location = remove_catch_syscall;
  ops->breakpoint_hit = breakpoint_hit_catch_syscall;
  ops->print_it = print_it_catch_syscall;
  ops->print_one = print_one_catch_syscall;
  ops->print_mention = print_mention_catch_syscall;
  ops->print_recreate = print_recreate_catch_syscall;

  /* Solib-related catchpoints.  */
  ops = &catch_solib_breakpoint_ops;
  *ops = base_breakpoint_ops;
  ops->dtor = dtor_catch_solib;
  ops->insert_location = insert_catch_solib;
  ops->remove_location = remove_catch_solib;
  ops->breakpoint_hit = breakpoint_hit_catch_solib;
  ops->check_status = check_status_catch_solib;
  ops->print_it = print_it_catch_solib;
  ops->print_one = print_one_catch_solib;
  ops->print_mention = print_mention_catch_solib;
  ops->print_recreate = print_recreate_catch_solib;

  ops = &dprintf_breakpoint_ops;
  *ops = bkpt_base_breakpoint_ops;
  ops->re_set = bkpt_re_set;
  ops->resources_needed = bkpt_resources_needed;
  ops->print_it = bkpt_print_it;
  ops->print_mention = bkpt_print_mention;
  ops->print_recreate = bkpt_print_recreate;
}

/* Chain containing all defined "enable breakpoint" subcommands.  */

static struct cmd_list_element *enablebreaklist = NULL;

void
_initialize_breakpoint (void)
{
  struct cmd_list_element *c;

  initialize_breakpoint_ops ();

  observer_attach_solib_unloaded (disable_breakpoints_in_unloaded_shlib);
  observer_attach_inferior_exit (clear_syscall_counts);
  observer_attach_memory_changed (invalidate_bp_value_on_memory_change);

  breakpoint_objfile_key
    = register_objfile_data_with_cleanup (NULL, free_breakpoint_probes);

  catch_syscall_inferior_data
    = register_inferior_data_with_cleanup (NULL,
					   catch_syscall_inferior_data_cleanup);

  breakpoint_chain = 0;
  /* Don't bother to call set_breakpoint_count.  $bpnum isn't useful
     before a breakpoint is set.  */
  breakpoint_count = 0;

  tracepoint_count = 0;

  add_com ("ignore", class_breakpoint, ignore_command, _("\
Set ignore-count of breakpoint number N to COUNT.\n\
Usage is `ignore N COUNT'."));
  if (xdb_commands)
    add_com_alias ("bc", "ignore", class_breakpoint, 1);

  add_com ("commands", class_breakpoint, commands_command, _("\
Set commands to be executed when a breakpoint is hit.\n\
Give breakpoint number as argument after \"commands\".\n\
With no argument, the targeted breakpoint is the last one set.\n\
The commands themselves follow starting on the next line.\n\
Type a line containing \"end\" to indicate the end of them.\n\
Give \"silent\" as the first line to make the breakpoint silent;\n\
then no output is printed when it is hit, except what the commands print."));

  c = add_com ("condition", class_breakpoint, condition_command, _("\
Specify breakpoint number N to break only if COND is true.\n\
Usage is `condition N COND', where N is an integer and COND is an\n\
expression to be evaluated whenever breakpoint N is reached."));
  set_cmd_completer (c, condition_completer);

  c = add_com ("tbreak", class_breakpoint, tbreak_command, _("\
Set a temporary breakpoint.\n\
Like \"break\" except the breakpoint is only temporary,\n\
so it will be deleted when hit.  Equivalent to \"break\" followed\n\
by using \"enable delete\" on the breakpoint number.\n\
\n"
BREAK_ARGS_HELP ("tbreak")));
  set_cmd_completer (c, location_completer);

  c = add_com ("hbreak", class_breakpoint, hbreak_command, _("\
Set a hardware assisted breakpoint.\n\
Like \"break\" except the breakpoint requires hardware support,\n\
some target hardware may not have this support.\n\
\n"
BREAK_ARGS_HELP ("hbreak")));
  set_cmd_completer (c, location_completer);

  c = add_com ("thbreak", class_breakpoint, thbreak_command, _("\
Set a temporary hardware assisted breakpoint.\n\
Like \"hbreak\" except the breakpoint is only temporary,\n\
so it will be deleted when hit.\n\
\n"
BREAK_ARGS_HELP ("thbreak")));
  set_cmd_completer (c, location_completer);

  add_prefix_cmd ("enable", class_breakpoint, enable_command, _("\
Enable some breakpoints.\n\
Give breakpoint numbers (separated by spaces) as arguments.\n\
With no subcommand, breakpoints are enabled until you command otherwise.\n\
This is used to cancel the effect of the \"disable\" command.\n\
With a subcommand you can enable temporarily."),
		  &enablelist, "enable ", 1, &cmdlist);
  if (xdb_commands)
    add_com ("ab", class_breakpoint, enable_command, _("\
Enable some breakpoints.\n\
Give breakpoint numbers (separated by spaces) as arguments.\n\
With no subcommand, breakpoints are enabled until you command otherwise.\n\
This is used to cancel the effect of the \"disable\" command.\n\
With a subcommand you can enable temporarily."));

  add_com_alias ("en", "enable", class_breakpoint, 1);

  add_prefix_cmd ("breakpoints", class_breakpoint, enable_command, _("\
Enable some breakpoints.\n\
Give breakpoint numbers (separated by spaces) as arguments.\n\
This is used to cancel the effect of the \"disable\" command.\n\
May be abbreviated to simply \"enable\".\n"),
		   &enablebreaklist, "enable breakpoints ", 1, &enablelist);

  add_cmd ("once", no_class, enable_once_command, _("\
Enable breakpoints for one hit.  Give breakpoint numbers.\n\
If a breakpoint is hit while enabled in this fashion, it becomes disabled."),
	   &enablebreaklist);

  add_cmd ("delete", no_class, enable_delete_command, _("\
Enable breakpoints and delete when hit.  Give breakpoint numbers.\n\
If a breakpoint is hit while enabled in this fashion, it is deleted."),
	   &enablebreaklist);

  add_cmd ("count", no_class, enable_count_command, _("\
Enable breakpoints for COUNT hits.  Give count and then breakpoint numbers.\n\
If a breakpoint is hit while enabled in this fashion,\n\
the count is decremented; when it reaches zero, the breakpoint is disabled."),
	   &enablebreaklist);

  add_cmd ("delete", no_class, enable_delete_command, _("\
Enable breakpoints and delete when hit.  Give breakpoint numbers.\n\
If a breakpoint is hit while enabled in this fashion, it is deleted."),
	   &enablelist);

  add_cmd ("once", no_class, enable_once_command, _("\
Enable breakpoints for one hit.  Give breakpoint numbers.\n\
If a breakpoint is hit while enabled in this fashion, it becomes disabled."),
	   &enablelist);

  add_cmd ("count", no_class, enable_count_command, _("\
Enable breakpoints for COUNT hits.  Give count and then breakpoint numbers.\n\
If a breakpoint is hit while enabled in this fashion,\n\
the count is decremented; when it reaches zero, the breakpoint is disabled."),
	   &enablelist);

  add_prefix_cmd ("disable", class_breakpoint, disable_command, _("\
Disable some breakpoints.\n\
Arguments are breakpoint numbers with spaces in between.\n\
To disable all breakpoints, give no argument.\n\
A disabled breakpoint is not forgotten, but has no effect until re-enabled."),
		  &disablelist, "disable ", 1, &cmdlist);
  add_com_alias ("dis", "disable", class_breakpoint, 1);
  add_com_alias ("disa", "disable", class_breakpoint, 1);
  if (xdb_commands)
    add_com ("sb", class_breakpoint, disable_command, _("\
Disable some breakpoints.\n\
Arguments are breakpoint numbers with spaces in between.\n\
To disable all breakpoints, give no argument.\n\
A disabled breakpoint is not forgotten, but has no effect until re-enabled."));

  add_cmd ("breakpoints", class_alias, disable_command, _("\
Disable some breakpoints.\n\
Arguments are breakpoint numbers with spaces in between.\n\
To disable all breakpoints, give no argument.\n\
A disabled breakpoint is not forgotten, but has no effect until re-enabled.\n\
This command may be abbreviated \"disable\"."),
	   &disablelist);

  add_prefix_cmd ("delete", class_breakpoint, delete_command, _("\
Delete some breakpoints or auto-display expressions.\n\
Arguments are breakpoint numbers with spaces in between.\n\
To delete all breakpoints, give no argument.\n\
\n\
Also a prefix command for deletion of other GDB objects.\n\
The \"unset\" command is also an alias for \"delete\"."),
		  &deletelist, "delete ", 1, &cmdlist);
  add_com_alias ("d", "delete", class_breakpoint, 1);
  add_com_alias ("del", "delete", class_breakpoint, 1);
  if (xdb_commands)
    add_com ("db", class_breakpoint, delete_command, _("\
Delete some breakpoints.\n\
Arguments are breakpoint numbers with spaces in between.\n\
To delete all breakpoints, give no argument.\n"));

  add_cmd ("breakpoints", class_alias, delete_command, _("\
Delete some breakpoints or auto-display expressions.\n\
Arguments are breakpoint numbers with spaces in between.\n\
To delete all breakpoints, give no argument.\n\
This command may be abbreviated \"delete\"."),
	   &deletelist);

  add_com ("clear", class_breakpoint, clear_command, _("\
Clear breakpoint at specified line or function.\n\
Argument may be line number, function name, or \"*\" and an address.\n\
If line number is specified, all breakpoints in that line are cleared.\n\
If function is specified, breakpoints at beginning of function are cleared.\n\
If an address is specified, breakpoints at that address are cleared.\n\
\n\
With no argument, clears all breakpoints in the line that the selected frame\n\
is executing in.\n\
\n\
See also the \"delete\" command which clears breakpoints by number."));
  add_com_alias ("cl", "clear", class_breakpoint, 1);

  c = add_com ("break", class_breakpoint, break_command, _("\
Set breakpoint at specified line or function.\n"
BREAK_ARGS_HELP ("break")));
  set_cmd_completer (c, location_completer);

  add_com_alias ("b", "break", class_run, 1);
  add_com_alias ("br", "break", class_run, 1);
  add_com_alias ("bre", "break", class_run, 1);
  add_com_alias ("brea", "break", class_run, 1);

  if (xdb_commands)
   add_com_alias ("ba", "break", class_breakpoint, 1);

  if (dbx_commands)
    {
      add_abbrev_prefix_cmd ("stop", class_breakpoint, stop_command, _("\
Break in function/address or break at a line in the current file."),
			     &stoplist, "stop ", 1, &cmdlist);
      add_cmd ("in", class_breakpoint, stopin_command,
	       _("Break in function or address."), &stoplist);
      add_cmd ("at", class_breakpoint, stopat_command,
	       _("Break at a line in the current file."), &stoplist);
      add_com ("status", class_info, breakpoints_info, _("\
Status of user-settable breakpoints, or breakpoint number NUMBER.\n\
The \"Type\" column indicates one of:\n\
\tbreakpoint     - normal breakpoint\n\
\twatchpoint     - watchpoint\n\
The \"Disp\" column contains one of \"keep\", \"del\", or \"dis\" to indicate\n\
the disposition of the breakpoint after it gets hit.  \"dis\" means that the\n\
breakpoint will be disabled.  The \"Address\" and \"What\" columns indicate the\n\
address and file/line number respectively.\n\
\n\
Convenience variable \"$_\" and default examine address for \"x\"\n\
are set to the address of the last breakpoint listed unless the command\n\
is prefixed with \"server \".\n\n\
Convenience variable \"$bpnum\" contains the number of the last\n\
breakpoint set."));
    }

  add_info ("breakpoints", breakpoints_info, _("\
Status of specified breakpoints (all user-settable breakpoints if no argument).\n\
The \"Type\" column indicates one of:\n\
\tbreakpoint     - normal breakpoint\n\
\twatchpoint     - watchpoint\n\
The \"Disp\" column contains one of \"keep\", \"del\", or \"dis\" to indicate\n\
the disposition of the breakpoint after it gets hit.  \"dis\" means that the\n\
breakpoint will be disabled.  The \"Address\" and \"What\" columns indicate the\n\
address and file/line number respectively.\n\
\n\
Convenience variable \"$_\" and default examine address for \"x\"\n\
are set to the address of the last breakpoint listed unless the command\n\
is prefixed with \"server \".\n\n\
Convenience variable \"$bpnum\" contains the number of the last\n\
breakpoint set."));

  add_info_alias ("b", "breakpoints", 1);

  if (xdb_commands)
    add_com ("lb", class_breakpoint, breakpoints_info, _("\
Status of user-settable breakpoints, or breakpoint number NUMBER.\n\
The \"Type\" column indicates one of:\n\
\tbreakpoint     - normal breakpoint\n\
\twatchpoint     - watchpoint\n\
The \"Disp\" column contains one of \"keep\", \"del\", or \"dis\" to indicate\n\
the disposition of the breakpoint after it gets hit.  \"dis\" means that the\n\
breakpoint will be disabled.  The \"Address\" and \"What\" columns indicate the\n\
address and file/line number respectively.\n\
\n\
Convenience variable \"$_\" and default examine address for \"x\"\n\
are set to the address of the last breakpoint listed unless the command\n\
is prefixed with \"server \".\n\n\
Convenience variable \"$bpnum\" contains the number of the last\n\
breakpoint set."));

  add_cmd ("breakpoints", class_maintenance, maintenance_info_breakpoints, _("\
Status of all breakpoints, or breakpoint number NUMBER.\n\
The \"Type\" column indicates one of:\n\
\tbreakpoint     - normal breakpoint\n\
\twatchpoint     - watchpoint\n\
\tlongjmp        - internal breakpoint used to step through longjmp()\n\
\tlongjmp resume - internal breakpoint at the target of longjmp()\n\
\tuntil          - internal breakpoint used by the \"until\" command\n\
\tfinish         - internal breakpoint used by the \"finish\" command\n\
The \"Disp\" column contains one of \"keep\", \"del\", or \"dis\" to indicate\n\
the disposition of the breakpoint after it gets hit.  \"dis\" means that the\n\
breakpoint will be disabled.  The \"Address\" and \"What\" columns indicate the\n\
address and file/line number respectively.\n\
\n\
Convenience variable \"$_\" and default examine address for \"x\"\n\
are set to the address of the last breakpoint listed unless the command\n\
is prefixed with \"server \".\n\n\
Convenience variable \"$bpnum\" contains the number of the last\n\
breakpoint set."),
	   &maintenanceinfolist);

  add_prefix_cmd ("catch", class_breakpoint, catch_command, _("\
Set catchpoints to catch events."),
		  &catch_cmdlist, "catch ",
		  0/*allow-unknown*/, &cmdlist);

  add_prefix_cmd ("tcatch", class_breakpoint, tcatch_command, _("\
Set temporary catchpoints to catch events."),
		  &tcatch_cmdlist, "tcatch ",
		  0/*allow-unknown*/, &cmdlist);

  /* Add catch and tcatch sub-commands.  */
  add_catch_command ("catch", _("\
Catch an exception, when caught."),
		     catch_catch_command,
                     NULL,
		     CATCH_PERMANENT,
		     CATCH_TEMPORARY);
  add_catch_command ("throw", _("\
Catch an exception, when thrown."),
		     catch_throw_command,
                     NULL,
		     CATCH_PERMANENT,
		     CATCH_TEMPORARY);
  add_catch_command ("fork", _("Catch calls to fork."),
		     catch_fork_command_1,
                     NULL,
		     (void *) (uintptr_t) catch_fork_permanent,
		     (void *) (uintptr_t) catch_fork_temporary);
  add_catch_command ("vfork", _("Catch calls to vfork."),
		     catch_fork_command_1,
                     NULL,
		     (void *) (uintptr_t) catch_vfork_permanent,
		     (void *) (uintptr_t) catch_vfork_temporary);
  add_catch_command ("exec", _("Catch calls to exec."),
		     catch_exec_command_1,
                     NULL,
		     CATCH_PERMANENT,
		     CATCH_TEMPORARY);
  add_catch_command ("load", _("Catch loads of shared libraries.\n\
Usage: catch load [REGEX]\n\
If REGEX is given, only stop for libraries matching the regular expression."),
		     catch_load_command_1,
		     NULL,
		     CATCH_PERMANENT,
		     CATCH_TEMPORARY);
  add_catch_command ("unload", _("Catch unloads of shared libraries.\n\
Usage: catch unload [REGEX]\n\
If REGEX is given, only stop for libraries matching the regular expression."),
		     catch_unload_command_1,
		     NULL,
		     CATCH_PERMANENT,
		     CATCH_TEMPORARY);
  add_catch_command ("syscall", _("\
Catch system calls by their names and/or numbers.\n\
Arguments say which system calls to catch.  If no arguments\n\
are given, every system call will be caught.\n\
Arguments, if given, should be one or more system call names\n\
(if your system supports that), or system call numbers."),
		     catch_syscall_command_1,
		     catch_syscall_completer,
		     CATCH_PERMANENT,
		     CATCH_TEMPORARY);

  c = add_com ("watch", class_breakpoint, watch_command, _("\
Set a watchpoint for an expression.\n\
Usage: watch [-l|-location] EXPRESSION\n\
A watchpoint stops execution of your program whenever the value of\n\
an expression changes.\n\
If -l or -location is given, this evaluates EXPRESSION and watches\n\
the memory to which it refers."));
  set_cmd_completer (c, expression_completer);

  c = add_com ("rwatch", class_breakpoint, rwatch_command, _("\
Set a read watchpoint for an expression.\n\
Usage: rwatch [-l|-location] EXPRESSION\n\
A watchpoint stops execution of your program whenever the value of\n\
an expression is read.\n\
If -l or -location is given, this evaluates EXPRESSION and watches\n\
the memory to which it refers."));
  set_cmd_completer (c, expression_completer);

  c = add_com ("awatch", class_breakpoint, awatch_command, _("\
Set a watchpoint for an expression.\n\
Usage: awatch [-l|-location] EXPRESSION\n\
A watchpoint stops execution of your program whenever the value of\n\
an expression is either read or written.\n\
If -l or -location is given, this evaluates EXPRESSION and watches\n\
the memory to which it refers."));
  set_cmd_completer (c, expression_completer);

  add_info ("watchpoints", watchpoints_info, _("\
Status of specified watchpoints (all watchpoints if no argument)."));

  /* XXX: cagney/2005-02-23: This should be a boolean, and should
     respond to changes - contrary to the description.  */
  add_setshow_zinteger_cmd ("can-use-hw-watchpoints", class_support,
			    &can_use_hw_watchpoints, _("\
Set debugger's willingness to use watchpoint hardware."), _("\
Show debugger's willingness to use watchpoint hardware."), _("\
If zero, gdb will not use hardware for new watchpoints, even if\n\
such is available.  (However, any hardware watchpoints that were\n\
created before setting this to nonzero, will continue to use watchpoint\n\
hardware.)"),
			    NULL,
			    show_can_use_hw_watchpoints,
			    &setlist, &showlist);

  can_use_hw_watchpoints = 1;

  /* Tracepoint manipulation commands.  */

  c = add_com ("trace", class_breakpoint, trace_command, _("\
Set a tracepoint at specified line or function.\n\
\n"
BREAK_ARGS_HELP ("trace") "\n\
Do \"help tracepoints\" for info on other tracepoint commands."));
  set_cmd_completer (c, location_completer);

  add_com_alias ("tp", "trace", class_alias, 0);
  add_com_alias ("tr", "trace", class_alias, 1);
  add_com_alias ("tra", "trace", class_alias, 1);
  add_com_alias ("trac", "trace", class_alias, 1);

  c = add_com ("ftrace", class_breakpoint, ftrace_command, _("\
Set a fast tracepoint at specified line or function.\n\
\n"
BREAK_ARGS_HELP ("ftrace") "\n\
Do \"help tracepoints\" for info on other tracepoint commands."));
  set_cmd_completer (c, location_completer);

  c = add_com ("strace", class_breakpoint, strace_command, _("\
Set a static tracepoint at specified line, function or marker.\n\
\n\
strace [LOCATION] [if CONDITION]\n\
LOCATION may be a line number, function name, \"*\" and an address,\n\
or -m MARKER_ID.\n\
If a line number is specified, probe the marker at start of code\n\
for that line.  If a function is specified, probe the marker at start\n\
of code for that function.  If an address is specified, probe the marker\n\
at that exact address.  If a marker id is specified, probe the marker\n\
with that name.  With no LOCATION, uses current execution address of\n\
the selected stack frame.\n\
Static tracepoints accept an extra collect action -- ``collect $_sdata''.\n\
This collects arbitrary user data passed in the probe point call to the\n\
tracing library.  You can inspect it when analyzing the trace buffer,\n\
by printing the $_sdata variable like any other convenience variable.\n\
\n\
CONDITION is a boolean expression.\n\
\n\
Multiple tracepoints at one place are permitted, and useful if their\n\
conditions are different.\n\
\n\
Do \"help breakpoints\" for info on other commands dealing with breakpoints.\n\
Do \"help tracepoints\" for info on other tracepoint commands."));
  set_cmd_completer (c, location_completer);

  add_info ("tracepoints", tracepoints_info, _("\
Status of specified tracepoints (all tracepoints if no argument).\n\
Convenience variable \"$tpnum\" contains the number of the\n\
last tracepoint set."));

  add_info_alias ("tp", "tracepoints", 1);

  add_cmd ("tracepoints", class_trace, delete_trace_command, _("\
Delete specified tracepoints.\n\
Arguments are tracepoint numbers, separated by spaces.\n\
No argument means delete all tracepoints."),
	   &deletelist);
  add_alias_cmd ("tr", "tracepoints", class_trace, 1, &deletelist);

  c = add_cmd ("tracepoints", class_trace, disable_trace_command, _("\
Disable specified tracepoints.\n\
Arguments are tracepoint numbers, separated by spaces.\n\
No argument means disable all tracepoints."),
	   &disablelist);
  deprecate_cmd (c, "disable");

  c = add_cmd ("tracepoints", class_trace, enable_trace_command, _("\
Enable specified tracepoints.\n\
Arguments are tracepoint numbers, separated by spaces.\n\
No argument means enable all tracepoints."),
	   &enablelist);
  deprecate_cmd (c, "enable");

  add_com ("passcount", class_trace, trace_pass_command, _("\
Set the passcount for a tracepoint.\n\
The trace will end when the tracepoint has been passed 'count' times.\n\
Usage: passcount COUNT TPNUM, where TPNUM may also be \"all\";\n\
if TPNUM is omitted, passcount refers to the last tracepoint defined."));

  add_prefix_cmd ("save", class_breakpoint, save_command,
		  _("Save breakpoint definitions as a script."),
		  &save_cmdlist, "save ",
		  0/*allow-unknown*/, &cmdlist);

  c = add_cmd ("breakpoints", class_breakpoint, save_breakpoints_command, _("\
Save current breakpoint definitions as a script.\n\
This includes all types of breakpoints (breakpoints, watchpoints,\n\
catchpoints, tracepoints).  Use the 'source' command in another debug\n\
session to restore them."),
	       &save_cmdlist);
  set_cmd_completer (c, filename_completer);

  c = add_cmd ("tracepoints", class_trace, save_tracepoints_command, _("\
Save current tracepoint definitions as a script.\n\
Use the 'source' command in another debug session to restore them."),
	       &save_cmdlist);
  set_cmd_completer (c, filename_completer);

  c = add_com_alias ("save-tracepoints", "save tracepoints", class_trace, 0);
  deprecate_cmd (c, "save tracepoints");

  add_prefix_cmd ("breakpoint", class_maintenance, set_breakpoint_cmd, _("\
Breakpoint specific settings\n\
Configure various breakpoint-specific variables such as\n\
pending breakpoint behavior"),
		  &breakpoint_set_cmdlist, "set breakpoint ",
		  0/*allow-unknown*/, &setlist);
  add_prefix_cmd ("breakpoint", class_maintenance, show_breakpoint_cmd, _("\
Breakpoint specific settings\n\
Configure various breakpoint-specific variables such as\n\
pending breakpoint behavior"),
		  &breakpoint_show_cmdlist, "show breakpoint ",
		  0/*allow-unknown*/, &showlist);

  add_setshow_auto_boolean_cmd ("pending", no_class,
				&pending_break_support, _("\
Set debugger's behavior regarding pending breakpoints."), _("\
Show debugger's behavior regarding pending breakpoints."), _("\
If on, an unrecognized breakpoint location will cause gdb to create a\n\
pending breakpoint.  If off, an unrecognized breakpoint location results in\n\
an error.  If auto, an unrecognized breakpoint location results in a\n\
user-query to see if a pending breakpoint should be created."),
				NULL,
				show_pending_break_support,
				&breakpoint_set_cmdlist,
				&breakpoint_show_cmdlist);

  pending_break_support = AUTO_BOOLEAN_AUTO;

  add_setshow_boolean_cmd ("auto-hw", no_class,
			   &automatic_hardware_breakpoints, _("\
Set automatic usage of hardware breakpoints."), _("\
Show automatic usage of hardware breakpoints."), _("\
If set, the debugger will automatically use hardware breakpoints for\n\
breakpoints set with \"break\" but falling in read-only memory.  If not set,\n\
a warning will be emitted for such breakpoints."),
			   NULL,
			   show_automatic_hardware_breakpoints,
			   &breakpoint_set_cmdlist,
			   &breakpoint_show_cmdlist);

  add_setshow_auto_boolean_cmd ("always-inserted", class_support,
				&always_inserted_mode, _("\
Set mode for inserting breakpoints."), _("\
Show mode for inserting breakpoints."), _("\
When this mode is off, breakpoints are inserted in inferior when it is\n\
resumed, and removed when execution stops.  When this mode is on,\n\
breakpoints are inserted immediately and removed only when the user\n\
deletes the breakpoint.  When this mode is auto (which is the default),\n\
the behaviour depends on the non-stop setting (see help set non-stop).\n\
In this case, if gdb is controlling the inferior in non-stop mode, gdb\n\
behaves as if always-inserted mode is on; if gdb is controlling the\n\
inferior in all-stop mode, gdb behaves as if always-inserted mode is off."),
				NULL,
				&show_always_inserted_mode,
				&breakpoint_set_cmdlist,
				&breakpoint_show_cmdlist);

  add_setshow_enum_cmd ("condition-evaluation", class_breakpoint,
			condition_evaluation_enums,
			&condition_evaluation_mode_1, _("\
Set mode of breakpoint condition evaluation."), _("\
Show mode of breakpoint condition evaluation."), _("\
When this is set to \"host\", breakpoint conditions will be\n\
evaluated on the host's side by GDB.  When it is set to \"target\",\n\
breakpoint conditions will be downloaded to the target (if the target\n\
supports such feature) and conditions will be evaluated on the target's side.\n\
If this is set to \"auto\" (default), this will be automatically set to\n\
\"target\" if it supports condition evaluation, otherwise it will\n\
be set to \"gdb\""),
			   &set_condition_evaluation_mode,
			   &show_condition_evaluation_mode,
			   &breakpoint_set_cmdlist,
			   &breakpoint_show_cmdlist);

  add_com ("break-range", class_breakpoint, break_range_command, _("\
Set a breakpoint for an address range.\n\
break-range START-LOCATION, END-LOCATION\n\
where START-LOCATION and END-LOCATION can be one of the following:\n\
  LINENUM, for that line in the current file,\n\
  FILE:LINENUM, for that line in that file,\n\
  +OFFSET, for that number of lines after the current line\n\
           or the start of the range\n\
  FUNCTION, for the first line in that function,\n\
  FILE:FUNCTION, to distinguish among like-named static functions.\n\
  *ADDRESS, for the instruction at that address.\n\
\n\
The breakpoint will stop execution of the inferior whenever it executes\n\
an instruction at any address within the [START-LOCATION, END-LOCATION]\n\
range (including START-LOCATION and END-LOCATION)."));

  c = add_com ("dprintf", class_breakpoint, dprintf_command, _("\
Set a dynamic printf at specified line or function.\n\
dprintf location,format string,arg1,arg2,...\n\
location may be a line number, function name, or \"*\" and an address.\n\
If a line number is specified, break at start of code for that line.\n\
If a function is specified, break at start of code for that function.\n\
"));
  set_cmd_completer (c, location_completer);

  add_setshow_enum_cmd ("dprintf-style", class_support,
			dprintf_style_enums, &dprintf_style, _("\
Set the style of usage for dynamic printf."), _("\
Show the style of usage for dynamic printf."), _("\
This setting chooses how GDB will do a dynamic printf.\n\
If the value is \"gdb\", then the printing is done by GDB to its own\n\
console, as with the \"printf\" command.\n\
If the value is \"call\", the print is done by calling a function in your\n\
program; by default printf(), but you can choose a different function or\n\
output stream by setting dprintf-function and dprintf-channel."),
			update_dprintf_commands, NULL,
			&setlist, &showlist);

  dprintf_function = xstrdup ("printf");
  add_setshow_string_cmd ("dprintf-function", class_support,
			  &dprintf_function, _("\
Set the function to use for dynamic printf"), _("\
Show the function to use for dynamic printf"), NULL,
			  update_dprintf_commands, NULL,
			  &setlist, &showlist);

  dprintf_channel = xstrdup ("");
  add_setshow_string_cmd ("dprintf-channel", class_support,
			  &dprintf_channel, _("\
Set the channel to use for dynamic printf"), _("\
Show the channel to use for dynamic printf"), NULL,
			  update_dprintf_commands, NULL,
			  &setlist, &showlist);

  add_setshow_boolean_cmd ("disconnected-dprintf", no_class,
			   &disconnected_dprintf, _("\
Set whether dprintf continues after GDB disconnects."), _("\
Show whether dprintf continues after GDB disconnects."), _("\
Use this to let dprintf commands continue to hit and produce output\n\
even if GDB disconnects or detaches from the target."),
			   NULL,
			   NULL,
			   &setlist, &showlist);

  add_com ("agent-printf", class_vars, agent_printf_command, _("\
agent-printf \"printf format string\", arg1, arg2, arg3, ..., argn\n\
(target agent only) This is useful for formatted output in user-defined commands."));

  automatic_hardware_breakpoints = 1;

  observer_attach_about_to_proceed (breakpoint_about_to_proceed);
}<|MERGE_RESOLUTION|>--- conflicted
+++ resolved
@@ -11923,19 +11923,10 @@
 		      && loc->symtab != NULL
 		      && sal.symtab != NULL
 		      && sal.pspace == loc->pspace
-<<<<<<< HEAD
-		      && loc->line_number == sal.line)
-		    {
-		      if (compare_filenames_for_search (loc->symtab->filename,
-							sal.symtab->filename))
-			line_match = 1;
-		    }
-=======
 		      && loc->line_number == sal.line
-		      && filename_cmp (symtab_to_fullname (loc->symtab),
-				       symtab_to_fullname (sal.symtab)) == 0)
+		      && compare_filenames_for_search (loc->symtab->filename,
+						       sal.symtab->filename))
 		    line_match = 1;
->>>>>>> 587f9a4b
 
 		  if (pc_match || line_match)
 		    {
