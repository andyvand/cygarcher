--- conflicted
+++ resolved
@@ -5692,21 +5692,13 @@
 	  ui_out_wrap_hint (uiout, wrap_indent_at_field (uiout, "what"));
 	  ui_out_text (uiout, "at ");
 	}
-<<<<<<< HEAD
-      ui_out_field_string (uiout, "file", loc->symtab->filename);
-=======
       ui_out_field_string (uiout, "file", symtab_to_filename (loc->symtab));
->>>>>>> dbcac983
       ui_out_text (uiout, ":");
 
       if (ui_out_is_mi_like_p (uiout))
 	ui_out_field_string (uiout, "fullname",
 			     symtab_to_fullname (loc->symtab));
-<<<<<<< HEAD
-      
-=======
-
->>>>>>> dbcac983
+
       ui_out_field_int (uiout, "line", loc->line_number);
     }
   else if (loc)
@@ -8703,10 +8695,6 @@
   copy->loc->section = orig->loc->section;
   copy->loc->pspace = orig->loc->pspace;
   copy->loc->probe = orig->loc->probe;
-<<<<<<< HEAD
-=======
-  copy->loc->symtab = orig->loc->symtab;
->>>>>>> dbcac983
   copy->loc->line_number = orig->loc->line_number;
   copy->loc->symtab = orig->loc->symtab;
   copy->frame_id = orig->frame_id;
@@ -8795,10 +8783,6 @@
   gdb_assert (loc->pspace != NULL);
   loc->section = sal->section;
   loc->gdbarch = loc_gdbarch;
-<<<<<<< HEAD
-=======
-  loc->symtab = sal->symtab;
->>>>>>> dbcac983
   loc->line_number = sal->line;
   loc->symtab = sal->symtab;
 
@@ -11939,23 +11923,10 @@
 		      && loc->symtab != NULL
 		      && sal.symtab != NULL
 		      && sal.pspace == loc->pspace
-<<<<<<< HEAD
-		      && loc->line_number == sal.line)
-		    {
-		      if (filename_cmp (loc->symtab->filename,
-					sal.symtab->filename) == 0)
-			line_match = 1;
-		      else if (!IS_ABSOLUTE_PATH (sal.symtab->filename)
-			       && compare_filenames_for_search (loc->symtab->filename,
-								sal.symtab->filename))
-			line_match = 1;
-		    }
-=======
 		      && loc->line_number == sal.line
 		      && filename_cmp (symtab_to_fullname (loc->symtab),
 				       symtab_to_fullname (sal.symtab)) == 0)
 		    line_match = 1;
->>>>>>> dbcac983
 
 		  if (pc_match || line_match)
 		    {
@@ -12699,12 +12670,8 @@
 	     more nicely.  */
 	  if (b->loc->next == NULL)
 	    printf_filtered (": file %s, line %d.",
-<<<<<<< HEAD
-			     b->loc->symtab->filename, b->loc->line_number);
-=======
 			     symtab_to_filename (b->loc->symtab),
 			     b->loc->line_number);
->>>>>>> dbcac983
 	  else
 	    /* This is not ideal, but each location may have a
 	       different file name, and this at least reflects the
@@ -13907,20 +13874,12 @@
 	  ui_out_field_int (uiout, "line", sal2.line);
 	  ui_out_text (uiout, "\n");
 
+	  b->loc->line_number = sal2.line;
 	  b->loc->symtab = sal2.symtab;
-	  b->loc->line_number = sal2.line;
-<<<<<<< HEAD
-	  b->loc->symtab = sal2.symtab;
-
-	  xfree (b->addr_string);
-	  b->addr_string = xstrprintf ("%s:%d",
-				       b->loc->symtab->filename,
-=======
 
 	  xfree (b->addr_string);
 	  b->addr_string = xstrprintf ("%s:%d",
 				       symtab_to_filename (b->loc->symtab),
->>>>>>> dbcac983
 				       b->loc->line_number);
 
 	  /* Might be nice to check if function changed, and warn if
