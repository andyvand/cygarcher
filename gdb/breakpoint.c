/* Everything about breakpoints, for GDB.

   Copyright (C) 1986-2013 Free Software Foundation, Inc.

   This file is part of GDB.

   This program is free software; you can redistribute it and/or modify
   it under the terms of the GNU General Public License as published by
   the Free Software Foundation; either version 3 of the License, or
   (at your option) any later version.

   This program is distributed in the hope that it will be useful,
   but WITHOUT ANY WARRANTY; without even the implied warranty of
   MERCHANTABILITY or FITNESS FOR A PARTICULAR PURPOSE.  See the
   GNU General Public License for more details.

   You should have received a copy of the GNU General Public License
   along with this program.  If not, see <http://www.gnu.org/licenses/>.  */

#include "defs.h"
#include "arch-utils.h"
#include <ctype.h>
#include "hashtab.h"
#include "symtab.h"
#include "frame.h"
#include "breakpoint.h"
#include "tracepoint.h"
#include "gdbtypes.h"
#include "expression.h"
#include "gdbcore.h"
#include "gdbcmd.h"
#include "value.h"
#include "command.h"
#include "inferior.h"
#include "gdbthread.h"
#include "target.h"
#include "language.h"
#include "gdb_string.h"
#include "gdb-demangle.h"
#include "filenames.h"
#include "annotate.h"
#include "symfile.h"
#include "objfiles.h"
#include "source.h"
#include "linespec.h"
#include "completer.h"
#include "gdb.h"
#include "ui-out.h"
#include "cli/cli-script.h"
#include "gdb_assert.h"
#include "block.h"
#include "solib.h"
#include "solist.h"
#include "observer.h"
#include "exceptions.h"
#include "memattr.h"
#include "ada-lang.h"
#include "top.h"
#include "valprint.h"
#include "jit.h"
#include "xml-syscall.h"
#include "parser-defs.h"
#include "gdb_regex.h"
#include "probe.h"
#include "cli/cli-utils.h"
#include "continuations.h"
#include "stack.h"
#include "skip.h"
#include "gdb_regex.h"
#include "ax-gdb.h"
#include "dummy-frame.h"

#include "format.h"

/* readline include files */
#include "readline/readline.h"
#include "readline/history.h"

/* readline defines this.  */
#undef savestring

#include "mi/mi-common.h"
#include "python/python.h"

/* Enums for exception-handling support.  */
enum exception_event_kind
{
  EX_EVENT_THROW,
  EX_EVENT_CATCH
};

/* Prototypes for local functions.  */

static void enable_delete_command (char *, int);

static void enable_once_command (char *, int);

static void enable_count_command (char *, int);

static void disable_command (char *, int);

static void enable_command (char *, int);

static void map_breakpoint_numbers (char *, void (*) (struct breakpoint *,
						      void *),
				    void *);

static void ignore_command (char *, int);

static int breakpoint_re_set_one (void *);

static void breakpoint_re_set_default (struct breakpoint *);

static void create_sals_from_address_default (char **,
					      struct linespec_result *,
					      enum bptype, char *,
					      char **);

static void create_breakpoints_sal_default (struct gdbarch *,
					    struct linespec_result *,
					    struct linespec_sals *,
					    char *, char *, enum bptype,
					    enum bpdisp, int, int,
					    int,
					    const struct breakpoint_ops *,
					    int, int, int, unsigned);

static void decode_linespec_default (struct breakpoint *, char **,
				     struct symtabs_and_lines *);

static void clear_command (char *, int);

static void catch_command (char *, int);

static int can_use_hardware_watchpoint (struct value *);

static void break_command_1 (char *, int, int);

static void mention (struct breakpoint *);

static struct breakpoint *set_raw_breakpoint_without_location (struct gdbarch *,
							       enum bptype,
							       const struct breakpoint_ops *);
static struct bp_location *add_location_to_breakpoint (struct breakpoint *,
						       const struct symtab_and_line *);

/* This function is used in gdbtk sources and thus can not be made
   static.  */
struct breakpoint *set_raw_breakpoint (struct gdbarch *gdbarch,
				       struct symtab_and_line,
				       enum bptype,
				       const struct breakpoint_ops *);

static struct breakpoint *
  momentary_breakpoint_from_master (struct breakpoint *orig,
				    enum bptype type,
				    const struct breakpoint_ops *ops);

static void breakpoint_adjustment_warning (CORE_ADDR, CORE_ADDR, int, int);

static CORE_ADDR adjust_breakpoint_address (struct gdbarch *gdbarch,
					    CORE_ADDR bpaddr,
                                            enum bptype bptype);

static void describe_other_breakpoints (struct gdbarch *,
					struct program_space *, CORE_ADDR,
					struct obj_section *, int);

static int breakpoint_address_match (struct address_space *aspace1,
				     CORE_ADDR addr1,
				     struct address_space *aspace2,
				     CORE_ADDR addr2);

static int watchpoint_locations_match (struct bp_location *loc1,
				       struct bp_location *loc2);

static int breakpoint_location_address_match (struct bp_location *bl,
					      struct address_space *aspace,
					      CORE_ADDR addr);

static void breakpoints_info (char *, int);

static void watchpoints_info (char *, int);

static int breakpoint_1 (char *, int, 
			 int (*) (const struct breakpoint *));

static int breakpoint_cond_eval (void *);

static void cleanup_executing_breakpoints (void *);

static void commands_command (char *, int);

static void condition_command (char *, int);

typedef enum
  {
    mark_inserted,
    mark_uninserted
  }
insertion_state_t;

static int remove_breakpoint (struct bp_location *, insertion_state_t);
static int remove_breakpoint_1 (struct bp_location *, insertion_state_t);

static enum print_stop_action print_bp_stop_message (bpstat bs);

static int watchpoint_check (void *);

static void maintenance_info_breakpoints (char *, int);

static int hw_breakpoint_used_count (void);

static int hw_watchpoint_use_count (struct breakpoint *);

static int hw_watchpoint_used_count_others (struct breakpoint *except,
					    enum bptype type,
					    int *other_type_used);

static void hbreak_command (char *, int);

static void thbreak_command (char *, int);

static void enable_breakpoint_disp (struct breakpoint *, enum bpdisp,
				    int count);

static void stop_command (char *arg, int from_tty);

static void stopin_command (char *arg, int from_tty);

static void stopat_command (char *arg, int from_tty);

static char *ep_parse_optional_if_clause (char **arg);

static void catch_exception_command_1 (enum exception_event_kind ex_event, 
				       char *arg, int tempflag, int from_tty);

static void tcatch_command (char *arg, int from_tty);

static void detach_single_step_breakpoints (void);

static int single_step_breakpoint_inserted_here_p (struct address_space *,
						   CORE_ADDR pc);

static void free_bp_location (struct bp_location *loc);
static void incref_bp_location (struct bp_location *loc);
static void decref_bp_location (struct bp_location **loc);

static struct bp_location *allocate_bp_location (struct breakpoint *bpt);

static void update_global_location_list (int);

static void update_global_location_list_nothrow (int);

static int is_hardware_watchpoint (const struct breakpoint *bpt);

static void insert_breakpoint_locations (void);

static int syscall_catchpoint_p (struct breakpoint *b);

static void tracepoints_info (char *, int);

static void delete_trace_command (char *, int);

static void enable_trace_command (char *, int);

static void disable_trace_command (char *, int);

static void trace_pass_command (char *, int);

static void set_tracepoint_count (int num);

static int is_masked_watchpoint (const struct breakpoint *b);

static struct bp_location **get_first_locp_gte_addr (CORE_ADDR address);

/* Return 1 if B refers to a static tracepoint set by marker ("-m"), zero
   otherwise.  */

static int strace_marker_p (struct breakpoint *b);

static void init_catchpoint (struct breakpoint *b,
			     struct gdbarch *gdbarch, int tempflag,
			     char *cond_string,
			     const struct breakpoint_ops *ops);

/* The abstract base class all breakpoint_ops structures inherit
   from.  */
static struct breakpoint_ops base_breakpoint_ops;

/* The breakpoint_ops structure to be inherited by all breakpoint_ops
   that are implemented on top of software or hardware breakpoints
   (user breakpoints, internal and momentary breakpoints, etc.).  */
static struct breakpoint_ops bkpt_base_breakpoint_ops;

/* Internal breakpoints class type.  */
static struct breakpoint_ops internal_breakpoint_ops;

/* Momentary breakpoints class type.  */
static struct breakpoint_ops momentary_breakpoint_ops;

/* Momentary breakpoints for bp_longjmp and bp_exception class type.  */
static struct breakpoint_ops longjmp_breakpoint_ops;

/* The breakpoint_ops structure to be used in regular user created
   breakpoints.  */
struct breakpoint_ops bkpt_breakpoint_ops;

/* Breakpoints set on probes.  */
static struct breakpoint_ops bkpt_probe_breakpoint_ops;

/* Dynamic printf class type.  */
static struct breakpoint_ops dprintf_breakpoint_ops;

/* The style in which to perform a dynamic printf.  This is a user
   option because different output options have different tradeoffs;
   if GDB does the printing, there is better error handling if there
   is a problem with any of the arguments, but using an inferior
   function lets you have special-purpose printers and sending of
   output to the same place as compiled-in print functions.  */

static const char dprintf_style_gdb[] = "gdb";
static const char dprintf_style_call[] = "call";
static const char dprintf_style_agent[] = "agent";
static const char *const dprintf_style_enums[] = {
  dprintf_style_gdb,
  dprintf_style_call,
  dprintf_style_agent,
  NULL
};
static const char *dprintf_style = dprintf_style_gdb;

/* The function to use for dynamic printf if the preferred style is to
   call into the inferior.  The value is simply a string that is
   copied into the command, so it can be anything that GDB can
   evaluate to a callable address, not necessarily a function name.  */

static char *dprintf_function = "";

/* The channel to use for dynamic printf if the preferred style is to
   call into the inferior; if a nonempty string, it will be passed to
   the call as the first argument, with the format string as the
   second.  As with the dprintf function, this can be anything that
   GDB knows how to evaluate, so in addition to common choices like
   "stderr", this could be an app-specific expression like
   "mystreams[curlogger]".  */

static char *dprintf_channel = "";

/* True if dprintf commands should continue to operate even if GDB
   has disconnected.  */
static int disconnected_dprintf = 1;

/* A reference-counted struct command_line.  This lets multiple
   breakpoints share a single command list.  */
struct counted_command_line
{
  /* The reference count.  */
  int refc;

  /* The command list.  */
  struct command_line *commands;
};

struct command_line *
breakpoint_commands (struct breakpoint *b)
{
  return b->commands ? b->commands->commands : NULL;
}

/* Flag indicating that a command has proceeded the inferior past the
   current breakpoint.  */

static int breakpoint_proceeded;

const char *
bpdisp_text (enum bpdisp disp)
{
  /* NOTE: the following values are a part of MI protocol and
     represent values of 'disp' field returned when inferior stops at
     a breakpoint.  */
  static const char * const bpdisps[] = {"del", "dstp", "dis", "keep"};

  return bpdisps[(int) disp];
}

/* Prototypes for exported functions.  */
/* If FALSE, gdb will not use hardware support for watchpoints, even
   if such is available.  */
static int can_use_hw_watchpoints;

static void
show_can_use_hw_watchpoints (struct ui_file *file, int from_tty,
			     struct cmd_list_element *c,
			     const char *value)
{
  fprintf_filtered (file,
		    _("Debugger's willingness to use "
		      "watchpoint hardware is %s.\n"),
		    value);
}

/* If AUTO_BOOLEAN_FALSE, gdb will not attempt to create pending breakpoints.
   If AUTO_BOOLEAN_TRUE, gdb will automatically create pending breakpoints
   for unrecognized breakpoint locations.
   If AUTO_BOOLEAN_AUTO, gdb will query when breakpoints are unrecognized.  */
static enum auto_boolean pending_break_support;
static void
show_pending_break_support (struct ui_file *file, int from_tty,
			    struct cmd_list_element *c,
			    const char *value)
{
  fprintf_filtered (file,
		    _("Debugger's behavior regarding "
		      "pending breakpoints is %s.\n"),
		    value);
}

/* If 1, gdb will automatically use hardware breakpoints for breakpoints
   set with "break" but falling in read-only memory.
   If 0, gdb will warn about such breakpoints, but won't automatically
   use hardware breakpoints.  */
static int automatic_hardware_breakpoints;
static void
show_automatic_hardware_breakpoints (struct ui_file *file, int from_tty,
				     struct cmd_list_element *c,
				     const char *value)
{
  fprintf_filtered (file,
		    _("Automatic usage of hardware breakpoints is %s.\n"),
		    value);
}

/* If on, gdb will keep breakpoints inserted even as inferior is
   stopped, and immediately insert any new breakpoints.  If off, gdb
   will insert breakpoints into inferior only when resuming it, and
   will remove breakpoints upon stop.  If auto, GDB will behave as ON
   if in non-stop mode, and as OFF if all-stop mode.*/

static enum auto_boolean always_inserted_mode = AUTO_BOOLEAN_AUTO;

static void
show_always_inserted_mode (struct ui_file *file, int from_tty,
		     struct cmd_list_element *c, const char *value)
{
  if (always_inserted_mode == AUTO_BOOLEAN_AUTO)
    fprintf_filtered (file,
		      _("Always inserted breakpoint "
			"mode is %s (currently %s).\n"),
		      value,
		      breakpoints_always_inserted_mode () ? "on" : "off");
  else
    fprintf_filtered (file, _("Always inserted breakpoint mode is %s.\n"),
		      value);
}

int
breakpoints_always_inserted_mode (void)
{
  return (always_inserted_mode == AUTO_BOOLEAN_TRUE
	  || (always_inserted_mode == AUTO_BOOLEAN_AUTO && non_stop));
}

static const char condition_evaluation_both[] = "host or target";

/* Modes for breakpoint condition evaluation.  */
static const char condition_evaluation_auto[] = "auto";
static const char condition_evaluation_host[] = "host";
static const char condition_evaluation_target[] = "target";
static const char *const condition_evaluation_enums[] = {
  condition_evaluation_auto,
  condition_evaluation_host,
  condition_evaluation_target,
  NULL
};

/* Global that holds the current mode for breakpoint condition evaluation.  */
static const char *condition_evaluation_mode_1 = condition_evaluation_auto;

/* Global that we use to display information to the user (gets its value from
   condition_evaluation_mode_1.  */
static const char *condition_evaluation_mode = condition_evaluation_auto;

/* Translate a condition evaluation mode MODE into either "host"
   or "target".  This is used mostly to translate from "auto" to the
   real setting that is being used.  It returns the translated
   evaluation mode.  */

static const char *
translate_condition_evaluation_mode (const char *mode)
{
  if (mode == condition_evaluation_auto)
    {
      if (target_supports_evaluation_of_breakpoint_conditions ())
	return condition_evaluation_target;
      else
	return condition_evaluation_host;
    }
  else
    return mode;
}

/* Discovers what condition_evaluation_auto translates to.  */

static const char *
breakpoint_condition_evaluation_mode (void)
{
  return translate_condition_evaluation_mode (condition_evaluation_mode);
}

/* Return true if GDB should evaluate breakpoint conditions or false
   otherwise.  */

static int
gdb_evaluates_breakpoint_condition_p (void)
{
  const char *mode = breakpoint_condition_evaluation_mode ();

  return (mode == condition_evaluation_host);
}

void _initialize_breakpoint (void);

/* Are we executing breakpoint commands?  */
static int executing_breakpoint_commands;

/* Are overlay event breakpoints enabled? */
static int overlay_events_enabled;

/* See description in breakpoint.h. */
int target_exact_watchpoints = 0;

/* Walk the following statement or block through all breakpoints.
   ALL_BREAKPOINTS_SAFE does so even if the statement deletes the
   current breakpoint.  */

#define ALL_BREAKPOINTS(B)  for (B = breakpoint_chain; B; B = B->next)

#define ALL_BREAKPOINTS_SAFE(B,TMP)	\
	for (B = breakpoint_chain;	\
	     B ? (TMP=B->next, 1): 0;	\
	     B = TMP)

/* Similar iterator for the low-level breakpoints.  SAFE variant is
   not provided so update_global_location_list must not be called
   while executing the block of ALL_BP_LOCATIONS.  */

#define ALL_BP_LOCATIONS(B,BP_TMP)					\
	for (BP_TMP = bp_location;					\
	     BP_TMP < bp_location + bp_location_count && (B = *BP_TMP);	\
	     BP_TMP++)

/* Iterates through locations with address ADDRESS for the currently selected
   program space.  BP_LOCP_TMP points to each object.  BP_LOCP_START points
   to where the loop should start from.
   If BP_LOCP_START is a NULL pointer, the macro automatically seeks the
   appropriate location to start with.  */

#define ALL_BP_LOCATIONS_AT_ADDR(BP_LOCP_TMP, BP_LOCP_START, ADDRESS)	\
	for (BP_LOCP_START = BP_LOCP_START == NULL ? get_first_locp_gte_addr (ADDRESS) : BP_LOCP_START, \
	     BP_LOCP_TMP = BP_LOCP_START;				\
	     BP_LOCP_START						\
	     && (BP_LOCP_TMP < bp_location + bp_location_count		\
	     && (*BP_LOCP_TMP)->address == ADDRESS);			\
	     BP_LOCP_TMP++)

/* Iterator for tracepoints only.  */

#define ALL_TRACEPOINTS(B)  \
  for (B = breakpoint_chain; B; B = B->next)  \
    if (is_tracepoint (B))

/* Chains of all breakpoints defined.  */

struct breakpoint *breakpoint_chain;

/* Array is sorted by bp_location_compare - primarily by the ADDRESS.  */

static struct bp_location **bp_location;

/* Number of elements of BP_LOCATION.  */

static unsigned bp_location_count;

/* Maximum alignment offset between bp_target_info.PLACED_ADDRESS and
   ADDRESS for the current elements of BP_LOCATION which get a valid
   result from bp_location_has_shadow.  You can use it for roughly
   limiting the subrange of BP_LOCATION to scan for shadow bytes for
   an address you need to read.  */

static CORE_ADDR bp_location_placed_address_before_address_max;

/* Maximum offset plus alignment between bp_target_info.PLACED_ADDRESS
   + bp_target_info.SHADOW_LEN and ADDRESS for the current elements of
   BP_LOCATION which get a valid result from bp_location_has_shadow.
   You can use it for roughly limiting the subrange of BP_LOCATION to
   scan for shadow bytes for an address you need to read.  */

static CORE_ADDR bp_location_shadow_len_after_address_max;

/* The locations that no longer correspond to any breakpoint, unlinked
   from bp_location array, but for which a hit may still be reported
   by a target.  */
VEC(bp_location_p) *moribund_locations = NULL;

/* Number of last breakpoint made.  */

static int breakpoint_count;

/* The value of `breakpoint_count' before the last command that
   created breakpoints.  If the last (break-like) command created more
   than one breakpoint, then the difference between BREAKPOINT_COUNT
   and PREV_BREAKPOINT_COUNT is more than one.  */
static int prev_breakpoint_count;

/* Number of last tracepoint made.  */

static int tracepoint_count;

static struct cmd_list_element *breakpoint_set_cmdlist;
static struct cmd_list_element *breakpoint_show_cmdlist;
struct cmd_list_element *save_cmdlist;

/* Return whether a breakpoint is an active enabled breakpoint.  */
static int
breakpoint_enabled (struct breakpoint *b)
{
  return (b->enable_state == bp_enabled);
}

/* Set breakpoint count to NUM.  */

static void
set_breakpoint_count (int num)
{
  prev_breakpoint_count = breakpoint_count;
  breakpoint_count = num;
  set_internalvar_integer (lookup_internalvar ("bpnum"), num);
}

/* Used by `start_rbreak_breakpoints' below, to record the current
   breakpoint count before "rbreak" creates any breakpoint.  */
static int rbreak_start_breakpoint_count;

/* Called at the start an "rbreak" command to record the first
   breakpoint made.  */

void
start_rbreak_breakpoints (void)
{
  rbreak_start_breakpoint_count = breakpoint_count;
}

/* Called at the end of an "rbreak" command to record the last
   breakpoint made.  */

void
end_rbreak_breakpoints (void)
{
  prev_breakpoint_count = rbreak_start_breakpoint_count;
}

/* Used in run_command to zero the hit count when a new run starts.  */

void
clear_breakpoint_hit_counts (void)
{
  struct breakpoint *b;

  ALL_BREAKPOINTS (b)
    b->hit_count = 0;
}

/* Allocate a new counted_command_line with reference count of 1.
   The new structure owns COMMANDS.  */

static struct counted_command_line *
alloc_counted_command_line (struct command_line *commands)
{
  struct counted_command_line *result
    = xmalloc (sizeof (struct counted_command_line));

  result->refc = 1;
  result->commands = commands;
  return result;
}

/* Increment reference count.  This does nothing if CMD is NULL.  */

static void
incref_counted_command_line (struct counted_command_line *cmd)
{
  if (cmd)
    ++cmd->refc;
}

/* Decrement reference count.  If the reference count reaches 0,
   destroy the counted_command_line.  Sets *CMDP to NULL.  This does
   nothing if *CMDP is NULL.  */

static void
decref_counted_command_line (struct counted_command_line **cmdp)
{
  if (*cmdp)
    {
      if (--(*cmdp)->refc == 0)
	{
	  free_command_lines (&(*cmdp)->commands);
	  xfree (*cmdp);
	}
      *cmdp = NULL;
    }
}

/* A cleanup function that calls decref_counted_command_line.  */

static void
do_cleanup_counted_command_line (void *arg)
{
  decref_counted_command_line (arg);
}

/* Create a cleanup that calls decref_counted_command_line on the
   argument.  */

static struct cleanup *
make_cleanup_decref_counted_command_line (struct counted_command_line **cmdp)
{
  return make_cleanup (do_cleanup_counted_command_line, cmdp);
}


/* Return the breakpoint with the specified number, or NULL
   if the number does not refer to an existing breakpoint.  */

struct breakpoint *
get_breakpoint (int num)
{
  struct breakpoint *b;

  ALL_BREAKPOINTS (b)
    if (b->number == num)
      return b;
  
  return NULL;
}



/* Mark locations as "conditions have changed" in case the target supports
   evaluating conditions on its side.  */

static void
mark_breakpoint_modified (struct breakpoint *b)
{
  struct bp_location *loc;

  /* This is only meaningful if the target is
     evaluating conditions and if the user has
     opted for condition evaluation on the target's
     side.  */
  if (gdb_evaluates_breakpoint_condition_p ()
      || !target_supports_evaluation_of_breakpoint_conditions ())
    return;

  if (!is_breakpoint (b))
    return;

  for (loc = b->loc; loc; loc = loc->next)
    loc->condition_changed = condition_modified;
}

/* Mark location as "conditions have changed" in case the target supports
   evaluating conditions on its side.  */

static void
mark_breakpoint_location_modified (struct bp_location *loc)
{
  /* This is only meaningful if the target is
     evaluating conditions and if the user has
     opted for condition evaluation on the target's
     side.  */
  if (gdb_evaluates_breakpoint_condition_p ()
      || !target_supports_evaluation_of_breakpoint_conditions ())

    return;

  if (!is_breakpoint (loc->owner))
    return;

  loc->condition_changed = condition_modified;
}

/* Sets the condition-evaluation mode using the static global
   condition_evaluation_mode.  */

static void
set_condition_evaluation_mode (char *args, int from_tty,
			       struct cmd_list_element *c)
{
  const char *old_mode, *new_mode;

  if ((condition_evaluation_mode_1 == condition_evaluation_target)
      && !target_supports_evaluation_of_breakpoint_conditions ())
    {
      condition_evaluation_mode_1 = condition_evaluation_mode;
      warning (_("Target does not support breakpoint condition evaluation.\n"
		 "Using host evaluation mode instead."));
      return;
    }

  new_mode = translate_condition_evaluation_mode (condition_evaluation_mode_1);
  old_mode = translate_condition_evaluation_mode (condition_evaluation_mode);

  /* Flip the switch.  Flip it even if OLD_MODE == NEW_MODE as one of the
     settings was "auto".  */
  condition_evaluation_mode = condition_evaluation_mode_1;

  /* Only update the mode if the user picked a different one.  */
  if (new_mode != old_mode)
    {
      struct bp_location *loc, **loc_tmp;
      /* If the user switched to a different evaluation mode, we
	 need to synch the changes with the target as follows:

	 "host" -> "target": Send all (valid) conditions to the target.
	 "target" -> "host": Remove all the conditions from the target.
      */

      if (new_mode == condition_evaluation_target)
	{
	  /* Mark everything modified and synch conditions with the
	     target.  */
	  ALL_BP_LOCATIONS (loc, loc_tmp)
	    mark_breakpoint_location_modified (loc);
  	}
      else
	{
	  /* Manually mark non-duplicate locations to synch conditions
	     with the target.  We do this to remove all the conditions the
	     target knows about.  */
	  ALL_BP_LOCATIONS (loc, loc_tmp)
	    if (is_breakpoint (loc->owner) && loc->inserted)
	      loc->needs_update = 1;
	}

      /* Do the update.  */
      update_global_location_list (1);
    }

  return;
}

/* Shows the current mode of breakpoint condition evaluation.  Explicitly shows
   what "auto" is translating to.  */

static void
show_condition_evaluation_mode (struct ui_file *file, int from_tty,
				struct cmd_list_element *c, const char *value)
{
  if (condition_evaluation_mode == condition_evaluation_auto)
    fprintf_filtered (file,
		      _("Breakpoint condition evaluation "
			"mode is %s (currently %s).\n"),
		      value,
		      breakpoint_condition_evaluation_mode ());
  else
    fprintf_filtered (file, _("Breakpoint condition evaluation mode is %s.\n"),
		      value);
}

/* A comparison function for bp_location AP and BP that is used by
   bsearch.  This comparison function only cares about addresses, unlike
   the more general bp_location_compare function.  */

static int
bp_location_compare_addrs (const void *ap, const void *bp)
{
  struct bp_location *a = *(void **) ap;
  struct bp_location *b = *(void **) bp;

  if (a->address == b->address)
    return 0;
  else
    return ((a->address > b->address) - (a->address < b->address));
}

/* Helper function to skip all bp_locations with addresses
   less than ADDRESS.  It returns the first bp_location that
   is greater than or equal to ADDRESS.  If none is found, just
   return NULL.  */

static struct bp_location **
get_first_locp_gte_addr (CORE_ADDR address)
{
  struct bp_location dummy_loc;
  struct bp_location *dummy_locp = &dummy_loc;
  struct bp_location **locp_found = NULL;

  /* Initialize the dummy location's address field.  */
  memset (&dummy_loc, 0, sizeof (struct bp_location));
  dummy_loc.address = address;

  /* Find a close match to the first location at ADDRESS.  */
  locp_found = bsearch (&dummy_locp, bp_location, bp_location_count,
			sizeof (struct bp_location **),
			bp_location_compare_addrs);

  /* Nothing was found, nothing left to do.  */
  if (locp_found == NULL)
    return NULL;

  /* We may have found a location that is at ADDRESS but is not the first in the
     location's list.  Go backwards (if possible) and locate the first one.  */
  while ((locp_found - 1) >= bp_location
	 && (*(locp_found - 1))->address == address)
    locp_found--;

  return locp_found;
}

void
set_breakpoint_condition (struct breakpoint *b, char *exp,
			  int from_tty)
{
  xfree (b->cond_string);
  b->cond_string = NULL;

  if (is_watchpoint (b))
    {
      struct watchpoint *w = (struct watchpoint *) b;

      xfree (w->cond_exp);
      w->cond_exp = NULL;
    }
  else
    {
      struct bp_location *loc;

      for (loc = b->loc; loc; loc = loc->next)
	{
	  xfree (loc->cond);
	  loc->cond = NULL;

	  /* No need to free the condition agent expression
	     bytecode (if we have one).  We will handle this
	     when we go through update_global_location_list.  */
	}
    }

  if (*exp == 0)
    {
      if (from_tty)
	printf_filtered (_("Breakpoint %d now unconditional.\n"), b->number);
    }
  else
    {
      char *arg = exp;

      /* I don't know if it matters whether this is the string the user
	 typed in or the decompiled expression.  */
      b->cond_string = xstrdup (arg);
      b->condition_not_parsed = 0;

      if (is_watchpoint (b))
	{
	  struct watchpoint *w = (struct watchpoint *) b;

	  innermost_block = NULL;
	  arg = exp;
	  w->cond_exp = parse_exp_1 (&arg, 0, 0, 0);
	  if (*arg)
	    error (_("Junk at end of expression"));
	  w->cond_exp_valid_block = innermost_block;
	}
      else
	{
	  struct bp_location *loc;

	  for (loc = b->loc; loc; loc = loc->next)
	    {
	      arg = exp;
	      loc->cond =
		parse_exp_1 (&arg, loc->address,
			     block_for_pc (loc->address), 0);
	      if (*arg)
		error (_("Junk at end of expression"));
	    }
	}
    }
  mark_breakpoint_modified (b);

  annotate_breakpoints_changed ();
  observer_notify_breakpoint_modified (b);
}

/* Completion for the "condition" command.  */

static VEC (char_ptr) *
condition_completer (struct cmd_list_element *cmd, char *text, char *word)
{
  char *space;

  text = skip_spaces (text);
  space = skip_to_space (text);
  if (*space == '\0')
    {
      int len;
      struct breakpoint *b;
      VEC (char_ptr) *result = NULL;

      if (text[0] == '$')
	{
	  /* We don't support completion of history indices.  */
	  if (isdigit (text[1]))
	    return NULL;
	  return complete_internalvar (&text[1]);
	}

      /* We're completing the breakpoint number.  */
      len = strlen (text);

      ALL_BREAKPOINTS (b)
      {
	int single = b->loc->next == NULL;
	struct bp_location *loc;
	int count = 1;

	for (loc = b->loc; loc; loc = loc->next)
	  {
	    char location[50];

	    if (single)
	      xsnprintf (location, sizeof (location), "%d", b->number);
	    else
	      xsnprintf (location, sizeof (location),  "%d.%d", b->number,
			 count);

	    if (strncmp (location, text, len) == 0)
	      VEC_safe_push (char_ptr, result, xstrdup (location));

	    ++count;
	  }
      }

      return result;
    }

  /* We're completing the expression part.  */
  text = skip_spaces (space);
  return expression_completer (cmd, text, word);
}

/* condition N EXP -- set break condition of breakpoint N to EXP.  */

static void
condition_command (char *arg, int from_tty)
{
  struct breakpoint *b;
  char *p;
  int bnum;

  if (arg == 0)
    error_no_arg (_("breakpoint number"));

  p = arg;
  bnum = get_number (&p);
  if (bnum == 0)
    error (_("Bad breakpoint argument: '%s'"), arg);

  ALL_BREAKPOINTS (b)
    if (b->number == bnum)
      {
	/* Check if this breakpoint has a Python object assigned to
	   it, and if it has a definition of the "stop"
	   method.  This method and conditions entered into GDB from
	   the CLI are mutually exclusive.  */
	if (b->py_bp_object
	    && gdbpy_breakpoint_has_py_cond (b->py_bp_object))
	  error (_("Cannot set a condition where a Python 'stop' "
		   "method has been defined in the breakpoint."));
	set_breakpoint_condition (b, p, from_tty);

	if (is_breakpoint (b))
	  update_global_location_list (1);

	return;
      }

  error (_("No breakpoint number %d."), bnum);
}

/* Check that COMMAND do not contain commands that are suitable
   only for tracepoints and not suitable for ordinary breakpoints.
   Throw if any such commands is found.  */

static void
check_no_tracepoint_commands (struct command_line *commands)
{
  struct command_line *c;

  for (c = commands; c; c = c->next)
    {
      int i;

      if (c->control_type == while_stepping_control)
	error (_("The 'while-stepping' command can "
		 "only be used for tracepoints"));

      for (i = 0; i < c->body_count; ++i)
	check_no_tracepoint_commands ((c->body_list)[i]);

      /* Not that command parsing removes leading whitespace and comment
	 lines and also empty lines.  So, we only need to check for
	 command directly.  */
      if (strstr (c->line, "collect ") == c->line)
	error (_("The 'collect' command can only be used for tracepoints"));

      if (strstr (c->line, "teval ") == c->line)
	error (_("The 'teval' command can only be used for tracepoints"));
    }
}

/* Encapsulate tests for different types of tracepoints.  */

static int
is_tracepoint_type (enum bptype type)
{
  return (type == bp_tracepoint
	  || type == bp_fast_tracepoint
	  || type == bp_static_tracepoint);
}

int
is_tracepoint (const struct breakpoint *b)
{
  return is_tracepoint_type (b->type);
}

/* A helper function that validates that COMMANDS are valid for a
   breakpoint.  This function will throw an exception if a problem is
   found.  */

static void
validate_commands_for_breakpoint (struct breakpoint *b,
				  struct command_line *commands)
{
  if (is_tracepoint (b))
    {
      /* We need to verify that each top-level element of commands is
	 valid for tracepoints, that there's at most one
	 while-stepping element, and that while-stepping's body has
	 valid tracing commands excluding nested while-stepping.  */
      struct command_line *c;
      struct command_line *while_stepping = 0;
      for (c = commands; c; c = c->next)
	{
	  if (c->control_type == while_stepping_control)
	    {
	      if (b->type == bp_fast_tracepoint)
		error (_("The 'while-stepping' command "
			 "cannot be used for fast tracepoint"));
	      else if (b->type == bp_static_tracepoint)
		error (_("The 'while-stepping' command "
			 "cannot be used for static tracepoint"));

	      if (while_stepping)
		error (_("The 'while-stepping' command "
			 "can be used only once"));
	      else
		while_stepping = c;
	    }
	}
      if (while_stepping)
	{
	  struct command_line *c2;

	  gdb_assert (while_stepping->body_count == 1);
	  c2 = while_stepping->body_list[0];
	  for (; c2; c2 = c2->next)
	    {
	      if (c2->control_type == while_stepping_control)
		error (_("The 'while-stepping' command cannot be nested"));
	    }
	}
    }
  else
    {
      check_no_tracepoint_commands (commands);
    }
}

/* Return a vector of all the static tracepoints set at ADDR.  The
   caller is responsible for releasing the vector.  */

VEC(breakpoint_p) *
static_tracepoints_here (CORE_ADDR addr)
{
  struct breakpoint *b;
  VEC(breakpoint_p) *found = 0;
  struct bp_location *loc;

  ALL_BREAKPOINTS (b)
    if (b->type == bp_static_tracepoint)
      {
	for (loc = b->loc; loc; loc = loc->next)
	  if (loc->address == addr)
	    VEC_safe_push(breakpoint_p, found, b);
      }

  return found;
}

/* Set the command list of B to COMMANDS.  If breakpoint is tracepoint,
   validate that only allowed commands are included.  */

void
breakpoint_set_commands (struct breakpoint *b, 
			 struct command_line *commands)
{
  validate_commands_for_breakpoint (b, commands);

  decref_counted_command_line (&b->commands);
  b->commands = alloc_counted_command_line (commands);
  annotate_breakpoints_changed ();
  observer_notify_breakpoint_modified (b);
}

/* Set the internal `silent' flag on the breakpoint.  Note that this
   is not the same as the "silent" that may appear in the breakpoint's
   commands.  */

void
breakpoint_set_silent (struct breakpoint *b, int silent)
{
  int old_silent = b->silent;

  b->silent = silent;
  if (old_silent != silent)
    observer_notify_breakpoint_modified (b);
}

/* Set the thread for this breakpoint.  If THREAD is -1, make the
   breakpoint work for any thread.  */

void
breakpoint_set_thread (struct breakpoint *b, int thread)
{
  int old_thread = b->thread;

  b->thread = thread;
  if (old_thread != thread)
    observer_notify_breakpoint_modified (b);
}

/* Set the task for this breakpoint.  If TASK is 0, make the
   breakpoint work for any task.  */

void
breakpoint_set_task (struct breakpoint *b, int task)
{
  int old_task = b->task;

  b->task = task;
  if (old_task != task)
    observer_notify_breakpoint_modified (b);
}

void
check_tracepoint_command (char *line, void *closure)
{
  struct breakpoint *b = closure;

  validate_actionline (&line, b);
}

/* A structure used to pass information through
   map_breakpoint_numbers.  */

struct commands_info
{
  /* True if the command was typed at a tty.  */
  int from_tty;

  /* The breakpoint range spec.  */
  char *arg;

  /* Non-NULL if the body of the commands are being read from this
     already-parsed command.  */
  struct command_line *control;

  /* The command lines read from the user, or NULL if they have not
     yet been read.  */
  struct counted_command_line *cmd;
};

/* A callback for map_breakpoint_numbers that sets the commands for
   commands_command.  */

static void
do_map_commands_command (struct breakpoint *b, void *data)
{
  struct commands_info *info = data;

  if (info->cmd == NULL)
    {
      struct command_line *l;

      if (info->control != NULL)
	l = copy_command_lines (info->control->body_list[0]);
      else
	{
	  struct cleanup *old_chain;
	  char *str;

	  str = xstrprintf (_("Type commands for breakpoint(s) "
			      "%s, one per line."),
			    info->arg);

	  old_chain = make_cleanup (xfree, str);

	  l = read_command_lines (str,
				  info->from_tty, 1,
				  (is_tracepoint (b)
				   ? check_tracepoint_command : 0),
				  b);

	  do_cleanups (old_chain);
	}

      info->cmd = alloc_counted_command_line (l);
    }

  /* If a breakpoint was on the list more than once, we don't need to
     do anything.  */
  if (b->commands != info->cmd)
    {
      validate_commands_for_breakpoint (b, info->cmd->commands);
      incref_counted_command_line (info->cmd);
      decref_counted_command_line (&b->commands);
      b->commands = info->cmd;
      annotate_breakpoints_changed ();
      observer_notify_breakpoint_modified (b);
    }
}

static void
commands_command_1 (char *arg, int from_tty, 
		    struct command_line *control)
{
  struct cleanup *cleanups;
  struct commands_info info;

  info.from_tty = from_tty;
  info.control = control;
  info.cmd = NULL;
  /* If we read command lines from the user, then `info' will hold an
     extra reference to the commands that we must clean up.  */
  cleanups = make_cleanup_decref_counted_command_line (&info.cmd);

  if (arg == NULL || !*arg)
    {
      if (breakpoint_count - prev_breakpoint_count > 1)
	arg = xstrprintf ("%d-%d", prev_breakpoint_count + 1, 
			  breakpoint_count);
      else if (breakpoint_count > 0)
	arg = xstrprintf ("%d", breakpoint_count);
      else
	{
	  /* So that we don't try to free the incoming non-NULL
	     argument in the cleanup below.  Mapping breakpoint
	     numbers will fail in this case.  */
	  arg = NULL;
	}
    }
  else
    /* The command loop has some static state, so we need to preserve
       our argument.  */
    arg = xstrdup (arg);

  if (arg != NULL)
    make_cleanup (xfree, arg);

  info.arg = arg;

  map_breakpoint_numbers (arg, do_map_commands_command, &info);

  if (info.cmd == NULL)
    error (_("No breakpoints specified."));

  do_cleanups (cleanups);
}

static void
commands_command (char *arg, int from_tty)
{
  commands_command_1 (arg, from_tty, NULL);
}

/* Like commands_command, but instead of reading the commands from
   input stream, takes them from an already parsed command structure.

   This is used by cli-script.c to DTRT with breakpoint commands
   that are part of if and while bodies.  */
enum command_control_type
commands_from_control_command (char *arg, struct command_line *cmd)
{
  commands_command_1 (arg, 0, cmd);
  return simple_control;
}

/* Return non-zero if BL->TARGET_INFO contains valid information.  */

static int
bp_location_has_shadow (struct bp_location *bl)
{
  if (bl->loc_type != bp_loc_software_breakpoint)
    return 0;
  if (!bl->inserted)
    return 0;
  if (bl->target_info.shadow_len == 0)
    /* BL isn't valid, or doesn't shadow memory.  */
    return 0;
  return 1;
}

/* Update BUF, which is LEN bytes read from the target address MEMADDR,
   by replacing any memory breakpoints with their shadowed contents.

   If READBUF is not NULL, this buffer must not overlap with any of
   the breakpoint location's shadow_contents buffers.  Otherwise,
   a failed assertion internal error will be raised.

   The range of shadowed area by each bp_location is:
     bl->address - bp_location_placed_address_before_address_max
     up to bl->address + bp_location_shadow_len_after_address_max
   The range we were requested to resolve shadows for is:
     memaddr ... memaddr + len
   Thus the safe cutoff boundaries for performance optimization are
     memaddr + len <= (bl->address
		       - bp_location_placed_address_before_address_max)
   and:
     bl->address + bp_location_shadow_len_after_address_max <= memaddr  */

void
breakpoint_xfer_memory (gdb_byte *readbuf, gdb_byte *writebuf,
			const gdb_byte *writebuf_org,
			ULONGEST memaddr, LONGEST len)
{
  /* Left boundary, right boundary and median element of our binary
     search.  */
  unsigned bc_l, bc_r, bc;

  /* Find BC_L which is a leftmost element which may affect BUF
     content.  It is safe to report lower value but a failure to
     report higher one.  */

  bc_l = 0;
  bc_r = bp_location_count;
  while (bc_l + 1 < bc_r)
    {
      struct bp_location *bl;

      bc = (bc_l + bc_r) / 2;
      bl = bp_location[bc];

      /* Check first BL->ADDRESS will not overflow due to the added
	 constant.  Then advance the left boundary only if we are sure
	 the BC element can in no way affect the BUF content (MEMADDR
	 to MEMADDR + LEN range).

	 Use the BP_LOCATION_SHADOW_LEN_AFTER_ADDRESS_MAX safety
	 offset so that we cannot miss a breakpoint with its shadow
	 range tail still reaching MEMADDR.  */

      if ((bl->address + bp_location_shadow_len_after_address_max
	   >= bl->address)
	  && (bl->address + bp_location_shadow_len_after_address_max
	      <= memaddr))
	bc_l = bc;
      else
	bc_r = bc;
    }

  /* Due to the binary search above, we need to make sure we pick the
     first location that's at BC_L's address.  E.g., if there are
     multiple locations at the same address, BC_L may end up pointing
     at a duplicate location, and miss the "master"/"inserted"
     location.  Say, given locations L1, L2 and L3 at addresses A and
     B:

      L1@A, L2@A, L3@B, ...

     BC_L could end up pointing at location L2, while the "master"
     location could be L1.  Since the `loc->inserted' flag is only set
     on "master" locations, we'd forget to restore the shadow of L1
     and L2.  */
  while (bc_l > 0
	 && bp_location[bc_l]->address == bp_location[bc_l - 1]->address)
    bc_l--;

  /* Now do full processing of the found relevant range of elements.  */

  for (bc = bc_l; bc < bp_location_count; bc++)
  {
    struct bp_location *bl = bp_location[bc];
    CORE_ADDR bp_addr = 0;
    int bp_size = 0;
    int bptoffset = 0;

    /* bp_location array has BL->OWNER always non-NULL.  */
    if (bl->owner->type == bp_none)
      warning (_("reading through apparently deleted breakpoint #%d?"),
	       bl->owner->number);

    /* Performance optimization: any further element can no longer affect BUF
       content.  */

    if (bl->address >= bp_location_placed_address_before_address_max
        && memaddr + len <= (bl->address
			     - bp_location_placed_address_before_address_max))
      break;

    if (!bp_location_has_shadow (bl))
      continue;
    if (!breakpoint_address_match (bl->target_info.placed_address_space, 0,
				   current_program_space->aspace, 0))
      continue;

    /* Addresses and length of the part of the breakpoint that
       we need to copy.  */
    bp_addr = bl->target_info.placed_address;
    bp_size = bl->target_info.shadow_len;

    if (bp_addr + bp_size <= memaddr)
      /* The breakpoint is entirely before the chunk of memory we
         are reading.  */
      continue;

    if (bp_addr >= memaddr + len)
      /* The breakpoint is entirely after the chunk of memory we are
         reading.  */
      continue;

    /* Offset within shadow_contents.  */
    if (bp_addr < memaddr)
      {
	/* Only copy the second part of the breakpoint.  */
	bp_size -= memaddr - bp_addr;
	bptoffset = memaddr - bp_addr;
	bp_addr = memaddr;
      }

    if (bp_addr + bp_size > memaddr + len)
      {
	/* Only copy the first part of the breakpoint.  */
	bp_size -= (bp_addr + bp_size) - (memaddr + len);
      }

    if (readbuf != NULL)
      {
	/* Verify that the readbuf buffer does not overlap with
	   the shadow_contents buffer.  */
	gdb_assert (bl->target_info.shadow_contents >= readbuf + len
		    || readbuf >= (bl->target_info.shadow_contents
				   + bl->target_info.shadow_len));

	/* Update the read buffer with this inserted breakpoint's
	   shadow.  */
	memcpy (readbuf + bp_addr - memaddr,
		bl->target_info.shadow_contents + bptoffset, bp_size);
      }
    else
      {
	struct gdbarch *gdbarch = bl->gdbarch;
	const unsigned char *bp;
	CORE_ADDR placed_address = bl->target_info.placed_address;
	unsigned placed_size = bl->target_info.placed_size;

	/* Update the shadow with what we want to write to memory.  */
	memcpy (bl->target_info.shadow_contents + bptoffset,
		writebuf_org + bp_addr - memaddr, bp_size);

	/* Determine appropriate breakpoint contents and size for this
	   address.  */
	bp = gdbarch_breakpoint_from_pc (gdbarch, &placed_address, &placed_size);

	/* Update the final write buffer with this inserted
	   breakpoint's INSN.  */
	memcpy (writebuf + bp_addr - memaddr, bp + bptoffset, bp_size);
      }
  }
}


/* Return true if BPT is either a software breakpoint or a hardware
   breakpoint.  */

int
is_breakpoint (const struct breakpoint *bpt)
{
  return (bpt->type == bp_breakpoint
	  || bpt->type == bp_hardware_breakpoint
	  || bpt->type == bp_dprintf);
}

/* Return true if BPT is of any hardware watchpoint kind.  */

static int
is_hardware_watchpoint (const struct breakpoint *bpt)
{
  return (bpt->type == bp_hardware_watchpoint
	  || bpt->type == bp_read_watchpoint
	  || bpt->type == bp_access_watchpoint);
}

/* Return true if BPT is of any watchpoint kind, hardware or
   software.  */

int
is_watchpoint (const struct breakpoint *bpt)
{
  return (is_hardware_watchpoint (bpt)
	  || bpt->type == bp_watchpoint);
}

/* Returns true if the current thread and its running state are safe
   to evaluate or update watchpoint B.  Watchpoints on local
   expressions need to be evaluated in the context of the thread that
   was current when the watchpoint was created, and, that thread needs
   to be stopped to be able to select the correct frame context.
   Watchpoints on global expressions can be evaluated on any thread,
   and in any state.  It is presently left to the target allowing
   memory accesses when threads are running.  */

static int
watchpoint_in_thread_scope (struct watchpoint *b)
{
  return (b->base.pspace == current_program_space
	  && (ptid_equal (b->watchpoint_thread, null_ptid)
	      || (ptid_equal (inferior_ptid, b->watchpoint_thread)
		  && !is_executing (inferior_ptid))));
}

/* Set watchpoint B to disp_del_at_next_stop, even including its possible
   associated bp_watchpoint_scope breakpoint.  */

static void
watchpoint_del_at_next_stop (struct watchpoint *w)
{
  struct breakpoint *b = &w->base;

  if (b->related_breakpoint != b)
    {
      gdb_assert (b->related_breakpoint->type == bp_watchpoint_scope);
      gdb_assert (b->related_breakpoint->related_breakpoint == b);
      b->related_breakpoint->disposition = disp_del_at_next_stop;
      b->related_breakpoint->related_breakpoint = b->related_breakpoint;
      b->related_breakpoint = b;
    }
  b->disposition = disp_del_at_next_stop;
}

/* Assuming that B is a watchpoint:
   - Reparse watchpoint expression, if REPARSE is non-zero
   - Evaluate expression and store the result in B->val
   - Evaluate the condition if there is one, and store the result
     in b->loc->cond.
   - Update the list of values that must be watched in B->loc.

   If the watchpoint disposition is disp_del_at_next_stop, then do
   nothing.  If this is local watchpoint that is out of scope, delete
   it.

   Even with `set breakpoint always-inserted on' the watchpoints are
   removed + inserted on each stop here.  Normal breakpoints must
   never be removed because they might be missed by a running thread
   when debugging in non-stop mode.  On the other hand, hardware
   watchpoints (is_hardware_watchpoint; processed here) are specific
   to each LWP since they are stored in each LWP's hardware debug
   registers.  Therefore, such LWP must be stopped first in order to
   be able to modify its hardware watchpoints.

   Hardware watchpoints must be reset exactly once after being
   presented to the user.  It cannot be done sooner, because it would
   reset the data used to present the watchpoint hit to the user.  And
   it must not be done later because it could display the same single
   watchpoint hit during multiple GDB stops.  Note that the latter is
   relevant only to the hardware watchpoint types bp_read_watchpoint
   and bp_access_watchpoint.  False hit by bp_hardware_watchpoint is
   not user-visible - its hit is suppressed if the memory content has
   not changed.

   The following constraints influence the location where we can reset
   hardware watchpoints:

   * target_stopped_by_watchpoint and target_stopped_data_address are
     called several times when GDB stops.

   [linux] 
   * Multiple hardware watchpoints can be hit at the same time,
     causing GDB to stop.  GDB only presents one hardware watchpoint
     hit at a time as the reason for stopping, and all the other hits
     are presented later, one after the other, each time the user
     requests the execution to be resumed.  Execution is not resumed
     for the threads still having pending hit event stored in
     LWP_INFO->STATUS.  While the watchpoint is already removed from
     the inferior on the first stop the thread hit event is kept being
     reported from its cached value by linux_nat_stopped_data_address
     until the real thread resume happens after the watchpoint gets
     presented and thus its LWP_INFO->STATUS gets reset.

   Therefore the hardware watchpoint hit can get safely reset on the
   watchpoint removal from inferior.  */

static void
update_watchpoint (struct watchpoint *b, int reparse)
{
  int within_current_scope;
  struct frame_id saved_frame_id;
  int frame_saved;

  /* If this is a local watchpoint, we only want to check if the
     watchpoint frame is in scope if the current thread is the thread
     that was used to create the watchpoint.  */
  if (!watchpoint_in_thread_scope (b))
    return;

  if (b->base.disposition == disp_del_at_next_stop)
    return;
 
  frame_saved = 0;

  /* Determine if the watchpoint is within scope.  */
  if (b->exp_valid_block == NULL)
    within_current_scope = 1;
  else
    {
      struct frame_info *fi = get_current_frame ();
      struct gdbarch *frame_arch = get_frame_arch (fi);
      CORE_ADDR frame_pc = get_frame_pc (fi);

      /* If we're in a function epilogue, unwinding may not work
	 properly, so do not attempt to recreate locations at this
	 point.  See similar comments in watchpoint_check.  */
      if (gdbarch_in_function_epilogue_p (frame_arch, frame_pc))
	return;

      /* Save the current frame's ID so we can restore it after
         evaluating the watchpoint expression on its own frame.  */
      /* FIXME drow/2003-09-09: It would be nice if evaluate_expression
         took a frame parameter, so that we didn't have to change the
         selected frame.  */
      frame_saved = 1;
      saved_frame_id = get_frame_id (get_selected_frame (NULL));

      fi = frame_find_by_id (b->watchpoint_frame);
      within_current_scope = (fi != NULL);
      if (within_current_scope)
	select_frame (fi);
    }

  /* We don't free locations.  They are stored in the bp_location array
     and update_global_location_list will eventually delete them and
     remove breakpoints if needed.  */
  b->base.loc = NULL;

  if (within_current_scope && reparse)
    {
      char *s;

      if (b->exp)
	{
	  xfree (b->exp);
	  b->exp = NULL;
	}
      s = b->exp_string_reparse ? b->exp_string_reparse : b->exp_string;
      b->exp = parse_exp_1 (&s, 0, b->exp_valid_block, 0);
      /* If the meaning of expression itself changed, the old value is
	 no longer relevant.  We don't want to report a watchpoint hit
	 to the user when the old value and the new value may actually
	 be completely different objects.  */
      value_free (b->val);
      b->val = NULL;
      b->val_valid = 0;

      /* Note that unlike with breakpoints, the watchpoint's condition
	 expression is stored in the breakpoint object, not in the
	 locations (re)created below.  */
      if (b->base.cond_string != NULL)
	{
	  if (b->cond_exp != NULL)
	    {
	      xfree (b->cond_exp);
	      b->cond_exp = NULL;
	    }

	  s = b->base.cond_string;
	  b->cond_exp = parse_exp_1 (&s, 0, b->cond_exp_valid_block, 0);
	}
    }

  /* If we failed to parse the expression, for example because
     it refers to a global variable in a not-yet-loaded shared library,
     don't try to insert watchpoint.  We don't automatically delete
     such watchpoint, though, since failure to parse expression
     is different from out-of-scope watchpoint.  */
  if ( !target_has_execution)
    {
      /* Without execution, memory can't change.  No use to try and
	 set watchpoint locations.  The watchpoint will be reset when
	 the target gains execution, through breakpoint_re_set.  */
    }
  else if (within_current_scope && b->exp)
    {
      int pc = 0;
      struct value *val_chain, *v, *result, *next;
      struct program_space *frame_pspace;

      fetch_subexp_value (b->exp, &pc, &v, &result, &val_chain);

      /* Avoid setting b->val if it's already set.  The meaning of
	 b->val is 'the last value' user saw, and we should update
	 it only if we reported that last value to user.  As it
	 happens, the code that reports it updates b->val directly.
	 We don't keep track of the memory value for masked
	 watchpoints.  */
      if (!b->val_valid && !is_masked_watchpoint (&b->base))
	{
	  b->val = v;
	  b->val_valid = 1;
	}

      frame_pspace = get_frame_program_space (get_selected_frame (NULL));

      /* Look at each value on the value chain.  */
      for (v = val_chain; v; v = value_next (v))
	{
	  /* If it's a memory location, and GDB actually needed
	     its contents to evaluate the expression, then we
	     must watch it.  If the first value returned is
	     still lazy, that means an error occurred reading it;
	     watch it anyway in case it becomes readable.  */
	  if (VALUE_LVAL (v) == lval_memory
	      && (v == val_chain || ! value_lazy (v)))
	    {
	      struct type *vtype = check_typedef (value_type (v));

	      /* We only watch structs and arrays if user asked
		 for it explicitly, never if they just happen to
		 appear in the middle of some value chain.  */
	      if (v == result
		  || (TYPE_CODE (vtype) != TYPE_CODE_STRUCT
		      && TYPE_CODE (vtype) != TYPE_CODE_ARRAY))
		{
		  CORE_ADDR addr;
		  int type;
		  struct bp_location *loc, **tmp;

		  addr = value_address (v);
		  type = hw_write;
		  if (b->base.type == bp_read_watchpoint)
		    type = hw_read;
		  else if (b->base.type == bp_access_watchpoint)
		    type = hw_access;

		  loc = allocate_bp_location (&b->base);
		  for (tmp = &(b->base.loc); *tmp != NULL; tmp = &((*tmp)->next))
		    ;
		  *tmp = loc;
		  loc->gdbarch = get_type_arch (value_type (v));

		  loc->pspace = frame_pspace;
		  loc->address = addr;
		  loc->length = TYPE_LENGTH (value_type (v));
		  loc->watchpoint_type = type;
		}
	    }
	}

      /* Change the type of breakpoint between hardware assisted or
	 an ordinary watchpoint depending on the hardware support
	 and free hardware slots.  REPARSE is set when the inferior
	 is started.  */
      if (reparse)
	{
	  int reg_cnt;
	  enum bp_loc_type loc_type;
	  struct bp_location *bl;

	  reg_cnt = can_use_hardware_watchpoint (val_chain);

	  if (reg_cnt)
	    {
	      int i, target_resources_ok, other_type_used;
	      enum bptype type;

	      /* Use an exact watchpoint when there's only one memory region to be
		 watched, and only one debug register is needed to watch it.  */
	      b->exact = target_exact_watchpoints && reg_cnt == 1;

	      /* We need to determine how many resources are already
		 used for all other hardware watchpoints plus this one
		 to see if we still have enough resources to also fit
		 this watchpoint in as well.  */

	      /* If this is a software watchpoint, we try to turn it
		 to a hardware one -- count resources as if B was of
		 hardware watchpoint type.  */
	      type = b->base.type;
	      if (type == bp_watchpoint)
		type = bp_hardware_watchpoint;

	      /* This watchpoint may or may not have been placed on
		 the list yet at this point (it won't be in the list
		 if we're trying to create it for the first time,
		 through watch_command), so always account for it
		 manually.  */

	      /* Count resources used by all watchpoints except B.  */
	      i = hw_watchpoint_used_count_others (&b->base, type, &other_type_used);

	      /* Add in the resources needed for B.  */
	      i += hw_watchpoint_use_count (&b->base);

	      target_resources_ok
		= target_can_use_hardware_watchpoint (type, i, other_type_used);
	      if (target_resources_ok <= 0)
		{
		  int sw_mode = b->base.ops->works_in_software_mode (&b->base);

		  if (target_resources_ok == 0 && !sw_mode)
		    error (_("Target does not support this type of "
			     "hardware watchpoint."));
		  else if (target_resources_ok < 0 && !sw_mode)
		    error (_("There are not enough available hardware "
			     "resources for this watchpoint."));

		  /* Downgrade to software watchpoint.  */
		  b->base.type = bp_watchpoint;
		}
	      else
		{
		  /* If this was a software watchpoint, we've just
		     found we have enough resources to turn it to a
		     hardware watchpoint.  Otherwise, this is a
		     nop.  */
		  b->base.type = type;
		}
	    }
	  else if (!b->base.ops->works_in_software_mode (&b->base))
	    error (_("Expression cannot be implemented with "
		     "read/access watchpoint."));
	  else
	    b->base.type = bp_watchpoint;

	  loc_type = (b->base.type == bp_watchpoint? bp_loc_other
		      : bp_loc_hardware_watchpoint);
	  for (bl = b->base.loc; bl; bl = bl->next)
	    bl->loc_type = loc_type;
	}

      for (v = val_chain; v; v = next)
	{
	  next = value_next (v);
	  if (v != b->val)
	    value_free (v);
	}

      /* If a software watchpoint is not watching any memory, then the
	 above left it without any location set up.  But,
	 bpstat_stop_status requires a location to be able to report
	 stops, so make sure there's at least a dummy one.  */
      if (b->base.type == bp_watchpoint && b->base.loc == NULL)
	{
	  struct breakpoint *base = &b->base;
	  base->loc = allocate_bp_location (base);
	  base->loc->pspace = frame_pspace;
	  base->loc->address = -1;
	  base->loc->length = -1;
	  base->loc->watchpoint_type = -1;
	}
    }
  else if (!within_current_scope)
    {
      printf_filtered (_("\
Watchpoint %d deleted because the program has left the block\n\
in which its expression is valid.\n"),
		       b->base.number);
      watchpoint_del_at_next_stop (b);
    }

  /* Restore the selected frame.  */
  if (frame_saved)
    select_frame (frame_find_by_id (saved_frame_id));
}


/* Returns 1 iff breakpoint location should be
   inserted in the inferior.  We don't differentiate the type of BL's owner
   (breakpoint vs. tracepoint), although insert_location in tracepoint's
   breakpoint_ops is not defined, because in insert_bp_location,
   tracepoint's insert_location will not be called.  */
static int
should_be_inserted (struct bp_location *bl)
{
  if (bl->owner == NULL || !breakpoint_enabled (bl->owner))
    return 0;

  if (bl->owner->disposition == disp_del_at_next_stop)
    return 0;

  if (!bl->enabled || bl->shlib_disabled || bl->duplicate)
    return 0;

  if (user_breakpoint_p (bl->owner) && bl->pspace->executing_startup)
    return 0;

  /* This is set for example, when we're attached to the parent of a
     vfork, and have detached from the child.  The child is running
     free, and we expect it to do an exec or exit, at which point the
     OS makes the parent schedulable again (and the target reports
     that the vfork is done).  Until the child is done with the shared
     memory region, do not insert breakpoints in the parent, otherwise
     the child could still trip on the parent's breakpoints.  Since
     the parent is blocked anyway, it won't miss any breakpoint.  */
  if (bl->pspace->breakpoints_not_allowed)
    return 0;

  return 1;
}

/* Same as should_be_inserted but does the check assuming
   that the location is not duplicated.  */

static int
unduplicated_should_be_inserted (struct bp_location *bl)
{
  int result;
  const int save_duplicate = bl->duplicate;

  bl->duplicate = 0;
  result = should_be_inserted (bl);
  bl->duplicate = save_duplicate;
  return result;
}

/* Parses a conditional described by an expression COND into an
   agent expression bytecode suitable for evaluation
   by the bytecode interpreter.  Return NULL if there was
   any error during parsing.  */

static struct agent_expr *
parse_cond_to_aexpr (CORE_ADDR scope, struct expression *cond)
{
  struct agent_expr *aexpr = NULL;
  struct cleanup *old_chain = NULL;
  volatile struct gdb_exception ex;

  if (!cond)
    return NULL;

  /* We don't want to stop processing, so catch any errors
     that may show up.  */
  TRY_CATCH (ex, RETURN_MASK_ERROR)
    {
      aexpr = gen_eval_for_expr (scope, cond);
    }

  if (ex.reason < 0)
    {
      /* If we got here, it means the condition could not be parsed to a valid
	 bytecode expression and thus can't be evaluated on the target's side.
	 It's no use iterating through the conditions.  */
      return NULL;
    }

  /* We have a valid agent expression.  */
  return aexpr;
}

/* Based on location BL, create a list of breakpoint conditions to be
   passed on to the target.  If we have duplicated locations with different
   conditions, we will add such conditions to the list.  The idea is that the
   target will evaluate the list of conditions and will only notify GDB when
   one of them is true.  */

static void
build_target_condition_list (struct bp_location *bl)
{
  struct bp_location **locp = NULL, **loc2p;
  int null_condition_or_parse_error = 0;
  int modified = bl->needs_update;
  struct bp_location *loc;

  /* This is only meaningful if the target is
     evaluating conditions and if the user has
     opted for condition evaluation on the target's
     side.  */
  if (gdb_evaluates_breakpoint_condition_p ()
      || !target_supports_evaluation_of_breakpoint_conditions ())
    return;

  /* Do a first pass to check for locations with no assigned
     conditions or conditions that fail to parse to a valid agent expression
     bytecode.  If any of these happen, then it's no use to send conditions
     to the target since this location will always trigger and generate a
     response back to GDB.  */
  ALL_BP_LOCATIONS_AT_ADDR (loc2p, locp, bl->address)
    {
      loc = (*loc2p);
      if (is_breakpoint (loc->owner) && loc->pspace->num == bl->pspace->num)
	{
	  if (modified)
	    {
	      struct agent_expr *aexpr;

	      /* Re-parse the conditions since something changed.  In that
		 case we already freed the condition bytecodes (see
		 force_breakpoint_reinsertion).  We just
		 need to parse the condition to bytecodes again.  */
	      aexpr = parse_cond_to_aexpr (bl->address, loc->cond);
	      loc->cond_bytecode = aexpr;

	      /* Check if we managed to parse the conditional expression
		 correctly.  If not, we will not send this condition
		 to the target.  */
	      if (aexpr)
		continue;
	    }

	  /* If we have a NULL bytecode expression, it means something
	     went wrong or we have a null condition expression.  */
	  if (!loc->cond_bytecode)
	    {
	      null_condition_or_parse_error = 1;
	      break;
	    }
	}
    }

  /* If any of these happened, it means we will have to evaluate the conditions
     for the location's address on gdb's side.  It is no use keeping bytecodes
     for all the other duplicate locations, thus we free all of them here.

     This is so we have a finer control over which locations' conditions are
     being evaluated by GDB or the remote stub.  */
  if (null_condition_or_parse_error)
    {
      ALL_BP_LOCATIONS_AT_ADDR (loc2p, locp, bl->address)
	{
	  loc = (*loc2p);
	  if (is_breakpoint (loc->owner) && loc->pspace->num == bl->pspace->num)
	    {
	      /* Only go as far as the first NULL bytecode is
		 located.  */
	      if (!loc->cond_bytecode)
		return;

	      free_agent_expr (loc->cond_bytecode);
	      loc->cond_bytecode = NULL;
	    }
	}
    }

  /* No NULL conditions or failed bytecode generation.  Build a condition list
     for this location's address.  */
  ALL_BP_LOCATIONS_AT_ADDR (loc2p, locp, bl->address)
    {
      loc = (*loc2p);
      if (loc->cond
	  && is_breakpoint (loc->owner)
	  && loc->pspace->num == bl->pspace->num
	  && loc->owner->enable_state == bp_enabled
	  && loc->enabled)
	/* Add the condition to the vector.  This will be used later to send the
	   conditions to the target.  */
	VEC_safe_push (agent_expr_p, bl->target_info.conditions,
		       loc->cond_bytecode);
    }

  return;
}

/* Parses a command described by string CMD into an agent expression
   bytecode suitable for evaluation by the bytecode interpreter.
   Return NULL if there was any error during parsing.  */

static struct agent_expr *
parse_cmd_to_aexpr (CORE_ADDR scope, char *cmd)
{
  struct cleanup *old_cleanups = 0;
  struct expression *expr, **argvec;
  struct agent_expr *aexpr = NULL;
  struct cleanup *old_chain = NULL;
  volatile struct gdb_exception ex;
  char *cmdrest;
  char *format_start, *format_end;
  struct format_piece *fpieces;
  int nargs;
  struct gdbarch *gdbarch = get_current_arch ();

  if (!cmd)
    return NULL;

  cmdrest = cmd;

  if (*cmdrest == ',')
    ++cmdrest;
  cmdrest = skip_spaces (cmdrest);

  if (*cmdrest++ != '"')
    error (_("No format string following the location"));

  format_start = cmdrest;

  fpieces = parse_format_string (&cmdrest);

  old_cleanups = make_cleanup (free_format_pieces_cleanup, &fpieces);

  format_end = cmdrest;

  if (*cmdrest++ != '"')
    error (_("Bad format string, non-terminated '\"'."));
  
  cmdrest = skip_spaces (cmdrest);

  if (!(*cmdrest == ',' || *cmdrest == '\0'))
    error (_("Invalid argument syntax"));

  if (*cmdrest == ',')
    cmdrest++;
  cmdrest = skip_spaces (cmdrest);

  /* For each argument, make an expression.  */

  argvec = (struct expression **) alloca (strlen (cmd)
					 * sizeof (struct expression *));

  nargs = 0;
  while (*cmdrest != '\0')
    {
      char *cmd1;

      cmd1 = cmdrest;
      expr = parse_exp_1 (&cmd1, scope, block_for_pc (scope), 1);
      argvec[nargs++] = expr;
      cmdrest = cmd1;
      if (*cmdrest == ',')
	++cmdrest;
    }

  /* We don't want to stop processing, so catch any errors
     that may show up.  */
  TRY_CATCH (ex, RETURN_MASK_ERROR)
    {
      aexpr = gen_printf (scope, gdbarch, 0, 0,
			  format_start, format_end - format_start,
			  fpieces, nargs, argvec);
    }

  if (ex.reason < 0)
    {
      /* If we got here, it means the command could not be parsed to a valid
	 bytecode expression and thus can't be evaluated on the target's side.
	 It's no use iterating through the other commands.  */
      return NULL;
    }

  do_cleanups (old_cleanups);

  /* We have a valid agent expression, return it.  */
  return aexpr;
}

/* Based on location BL, create a list of breakpoint commands to be
   passed on to the target.  If we have duplicated locations with
   different commands, we will add any such to the list.  */

static void
build_target_command_list (struct bp_location *bl)
{
  struct bp_location **locp = NULL, **loc2p;
  int null_command_or_parse_error = 0;
  int modified = bl->needs_update;
  struct bp_location *loc;

  /* For now, limit to agent-style dprintf breakpoints.  */
  if (bl->owner->type != bp_dprintf
      || strcmp (dprintf_style, dprintf_style_agent) != 0)
    return;

  if (!target_can_run_breakpoint_commands ())
    return;

  /* Do a first pass to check for locations with no assigned
     conditions or conditions that fail to parse to a valid agent expression
     bytecode.  If any of these happen, then it's no use to send conditions
     to the target since this location will always trigger and generate a
     response back to GDB.  */
  ALL_BP_LOCATIONS_AT_ADDR (loc2p, locp, bl->address)
    {
      loc = (*loc2p);
      if (is_breakpoint (loc->owner) && loc->pspace->num == bl->pspace->num)
	{
	  if (modified)
	    {
	      struct agent_expr *aexpr;

	      /* Re-parse the commands since something changed.  In that
		 case we already freed the command bytecodes (see
		 force_breakpoint_reinsertion).  We just
		 need to parse the command to bytecodes again.  */
	      aexpr = parse_cmd_to_aexpr (bl->address,
					  loc->owner->extra_string);
	      loc->cmd_bytecode = aexpr;

	      if (!aexpr)
		continue;
	    }

	  /* If we have a NULL bytecode expression, it means something
	     went wrong or we have a null command expression.  */
	  if (!loc->cmd_bytecode)
	    {
	      null_command_or_parse_error = 1;
	      break;
	    }
	}
    }

  /* If anything failed, then we're not doing target-side commands,
     and so clean up.  */
  if (null_command_or_parse_error)
    {
      ALL_BP_LOCATIONS_AT_ADDR (loc2p, locp, bl->address)
	{
	  loc = (*loc2p);
	  if (is_breakpoint (loc->owner)
	      && loc->pspace->num == bl->pspace->num)
	    {
	      /* Only go as far as the first NULL bytecode is
		 located.  */
	      if (!loc->cond_bytecode)
		return;

	      free_agent_expr (loc->cond_bytecode);
	      loc->cond_bytecode = NULL;
	    }
	}
    }

  /* No NULL commands or failed bytecode generation.  Build a command list
     for this location's address.  */
  ALL_BP_LOCATIONS_AT_ADDR (loc2p, locp, bl->address)
    {
      loc = (*loc2p);
      if (loc->owner->extra_string
	  && is_breakpoint (loc->owner)
	  && loc->pspace->num == bl->pspace->num
	  && loc->owner->enable_state == bp_enabled
	  && loc->enabled)
	/* Add the command to the vector.  This will be used later
	   to send the commands to the target.  */
	VEC_safe_push (agent_expr_p, bl->target_info.tcommands,
		       loc->cmd_bytecode);
    }

  bl->target_info.persist = 0;
  /* Maybe flag this location as persistent.  */
  if (bl->owner->type == bp_dprintf && disconnected_dprintf)
    bl->target_info.persist = 1;
}

/* Insert a low-level "breakpoint" of some type.  BL is the breakpoint
   location.  Any error messages are printed to TMP_ERROR_STREAM; and
   DISABLED_BREAKS, and HW_BREAKPOINT_ERROR are used to report problems.
   Returns 0 for success, 1 if the bp_location type is not supported or
   -1 for failure.

   NOTE drow/2003-09-09: This routine could be broken down to an
   object-style method for each breakpoint or catchpoint type.  */
static int
insert_bp_location (struct bp_location *bl,
		    struct ui_file *tmp_error_stream,
		    int *disabled_breaks,
		    int *hw_breakpoint_error,
		    int *hw_bp_error_explained_already)
{
  int val = 0;
  char *hw_bp_err_string = NULL;
  struct gdb_exception e;

  if (!should_be_inserted (bl) || (bl->inserted && !bl->needs_update))
    return 0;

  /* Note we don't initialize bl->target_info, as that wipes out
     the breakpoint location's shadow_contents if the breakpoint
     is still inserted at that location.  This in turn breaks
     target_read_memory which depends on these buffers when
     a memory read is requested at the breakpoint location:
     Once the target_info has been wiped, we fail to see that
     we have a breakpoint inserted at that address and thus
     read the breakpoint instead of returning the data saved in
     the breakpoint location's shadow contents.  */
  bl->target_info.placed_address = bl->address;
  bl->target_info.placed_address_space = bl->pspace->aspace;
  bl->target_info.length = bl->length;

  /* When working with target-side conditions, we must pass all the conditions
     for the same breakpoint address down to the target since GDB will not
     insert those locations.  With a list of breakpoint conditions, the target
     can decide when to stop and notify GDB.  */

  if (is_breakpoint (bl->owner))
    {
      build_target_condition_list (bl);
      build_target_command_list (bl);
      /* Reset the modification marker.  */
      bl->needs_update = 0;
    }

  if (bl->loc_type == bp_loc_software_breakpoint
      || bl->loc_type == bp_loc_hardware_breakpoint)
    {
      if (bl->owner->type != bp_hardware_breakpoint)
	{
	  /* If the explicitly specified breakpoint type
	     is not hardware breakpoint, check the memory map to see
	     if the breakpoint address is in read only memory or not.

	     Two important cases are:
	     - location type is not hardware breakpoint, memory
	     is readonly.  We change the type of the location to
	     hardware breakpoint.
	     - location type is hardware breakpoint, memory is
	     read-write.  This means we've previously made the
	     location hardware one, but then the memory map changed,
	     so we undo.
	     
	     When breakpoints are removed, remove_breakpoints will use
	     location types we've just set here, the only possible
	     problem is that memory map has changed during running
	     program, but it's not going to work anyway with current
	     gdb.  */
	  struct mem_region *mr 
	    = lookup_mem_region (bl->target_info.placed_address);
	  
	  if (mr)
	    {
	      if (automatic_hardware_breakpoints)
		{
		  enum bp_loc_type new_type;
		  
		  if (mr->attrib.mode != MEM_RW)
		    new_type = bp_loc_hardware_breakpoint;
		  else 
		    new_type = bp_loc_software_breakpoint;
		  
		  if (new_type != bl->loc_type)
		    {
		      static int said = 0;

		      bl->loc_type = new_type;
		      if (!said)
			{
			  fprintf_filtered (gdb_stdout,
					    _("Note: automatically using "
					      "hardware breakpoints for "
					      "read-only addresses.\n"));
			  said = 1;
			}
		    }
		}
	      else if (bl->loc_type == bp_loc_software_breakpoint
		       && mr->attrib.mode != MEM_RW)	    
		warning (_("cannot set software breakpoint "
			   "at readonly address %s"),
			 paddress (bl->gdbarch, bl->address));
	    }
	}
        
      /* First check to see if we have to handle an overlay.  */
      if (overlay_debugging == ovly_off
	  || bl->section == NULL
	  || !(section_is_overlay (bl->section)))
	{
	  /* No overlay handling: just set the breakpoint.  */
	  TRY_CATCH (e, RETURN_MASK_ALL)
	    {
	      val = bl->owner->ops->insert_location (bl);
	    }
	  if (e.reason < 0)
	    {
	      val = 1;
	      hw_bp_err_string = (char *) e.message;
	    }
	}
      else
	{
	  /* This breakpoint is in an overlay section.
	     Shall we set a breakpoint at the LMA?  */
	  if (!overlay_events_enabled)
	    {
	      /* Yes -- overlay event support is not active, 
		 so we must try to set a breakpoint at the LMA.
		 This will not work for a hardware breakpoint.  */
	      if (bl->loc_type == bp_loc_hardware_breakpoint)
		warning (_("hardware breakpoint %d not supported in overlay!"),
			 bl->owner->number);
	      else
		{
		  CORE_ADDR addr = overlay_unmapped_address (bl->address,
							     bl->section);
		  /* Set a software (trap) breakpoint at the LMA.  */
		  bl->overlay_target_info = bl->target_info;
		  bl->overlay_target_info.placed_address = addr;
		  val = target_insert_breakpoint (bl->gdbarch,
						  &bl->overlay_target_info);
		  if (val != 0)
		    fprintf_unfiltered (tmp_error_stream,
					"Overlay breakpoint %d "
					"failed: in ROM?\n",
					bl->owner->number);
		}
	    }
	  /* Shall we set a breakpoint at the VMA? */
	  if (section_is_mapped (bl->section))
	    {
	      /* Yes.  This overlay section is mapped into memory.  */
	      TRY_CATCH (e, RETURN_MASK_ALL)
	        {
	          val = bl->owner->ops->insert_location (bl);
	        }
	      if (e.reason < 0)
	        {
	          val = 1;
	          hw_bp_err_string = (char *) e.message;
	        }
	    }
	  else
	    {
	      /* No.  This breakpoint will not be inserted.  
		 No error, but do not mark the bp as 'inserted'.  */
	      return 0;
	    }
	}

      if (val)
	{
	  /* Can't set the breakpoint.  */
	  if (solib_name_from_address (bl->pspace, bl->address))
	    {
	      /* See also: disable_breakpoints_in_shlibs.  */
	      val = 0;
	      bl->shlib_disabled = 1;
	      observer_notify_breakpoint_modified (bl->owner);
	      if (!*disabled_breaks)
		{
		  fprintf_unfiltered (tmp_error_stream, 
				      "Cannot insert breakpoint %d.\n", 
				      bl->owner->number);
		  fprintf_unfiltered (tmp_error_stream, 
				      "Temporarily disabling shared "
				      "library breakpoints:\n");
		}
	      *disabled_breaks = 1;
	      fprintf_unfiltered (tmp_error_stream,
				  "breakpoint #%d\n", bl->owner->number);
	    }
	  else
	    {
	      if (bl->loc_type == bp_loc_hardware_breakpoint)
		{
                  *hw_breakpoint_error = 1;
                  *hw_bp_error_explained_already = hw_bp_err_string != NULL;
                  fprintf_unfiltered (tmp_error_stream,
                                      "Cannot insert hardware breakpoint %d%s",
                                      bl->owner->number, hw_bp_err_string ? ":" : ".\n");
                  if (hw_bp_err_string)
                    fprintf_unfiltered (tmp_error_stream, "%s.\n", hw_bp_err_string);
		}
	      else
		{
		  fprintf_unfiltered (tmp_error_stream, 
				      "Cannot insert breakpoint %d.\n", 
				      bl->owner->number);
		  fprintf_filtered (tmp_error_stream, 
				    "Error accessing memory address ");
		  fputs_filtered (paddress (bl->gdbarch, bl->address),
				  tmp_error_stream);
		  fprintf_filtered (tmp_error_stream, ": %s.\n",
				    safe_strerror (val));
		}

	    }
	}
      else
	bl->inserted = 1;

      return val;
    }

  else if (bl->loc_type == bp_loc_hardware_watchpoint
	   /* NOTE drow/2003-09-08: This state only exists for removing
	      watchpoints.  It's not clear that it's necessary...  */
	   && bl->owner->disposition != disp_del_at_next_stop)
    {
      gdb_assert (bl->owner->ops != NULL
		  && bl->owner->ops->insert_location != NULL);

      val = bl->owner->ops->insert_location (bl);

      /* If trying to set a read-watchpoint, and it turns out it's not
	 supported, try emulating one with an access watchpoint.  */
      if (val == 1 && bl->watchpoint_type == hw_read)
	{
	  struct bp_location *loc, **loc_temp;

	  /* But don't try to insert it, if there's already another
	     hw_access location that would be considered a duplicate
	     of this one.  */
	  ALL_BP_LOCATIONS (loc, loc_temp)
	    if (loc != bl
		&& loc->watchpoint_type == hw_access
		&& watchpoint_locations_match (bl, loc))
	      {
		bl->duplicate = 1;
		bl->inserted = 1;
		bl->target_info = loc->target_info;
		bl->watchpoint_type = hw_access;
		val = 0;
		break;
	      }

	  if (val == 1)
	    {
	      bl->watchpoint_type = hw_access;
	      val = bl->owner->ops->insert_location (bl);

	      if (val)
		/* Back to the original value.  */
		bl->watchpoint_type = hw_read;
	    }
	}

      bl->inserted = (val == 0);
    }

  else if (bl->owner->type == bp_catchpoint)
    {
      gdb_assert (bl->owner->ops != NULL
		  && bl->owner->ops->insert_location != NULL);

      val = bl->owner->ops->insert_location (bl);
      if (val)
	{
	  bl->owner->enable_state = bp_disabled;

	  if (val == 1)
	    warning (_("\
Error inserting catchpoint %d: Your system does not support this type\n\
of catchpoint."), bl->owner->number);
	  else
	    warning (_("Error inserting catchpoint %d."), bl->owner->number);
	}

      bl->inserted = (val == 0);

      /* We've already printed an error message if there was a problem
	 inserting this catchpoint, and we've disabled the catchpoint,
	 so just return success.  */
      return 0;
    }

  return 0;
}

/* This function is called when program space PSPACE is about to be
   deleted.  It takes care of updating breakpoints to not reference
   PSPACE anymore.  */

void
breakpoint_program_space_exit (struct program_space *pspace)
{
  struct breakpoint *b, *b_temp;
  struct bp_location *loc, **loc_temp;

  /* Remove any breakpoint that was set through this program space.  */
  ALL_BREAKPOINTS_SAFE (b, b_temp)
    {
      if (b->pspace == pspace)
	delete_breakpoint (b);
    }

  /* Breakpoints set through other program spaces could have locations
     bound to PSPACE as well.  Remove those.  */
  ALL_BP_LOCATIONS (loc, loc_temp)
    {
      struct bp_location *tmp;

      if (loc->pspace == pspace)
	{
	  /* ALL_BP_LOCATIONS bp_location has LOC->OWNER always non-NULL.  */
	  if (loc->owner->loc == loc)
	    loc->owner->loc = loc->next;
	  else
	    for (tmp = loc->owner->loc; tmp->next != NULL; tmp = tmp->next)
	      if (tmp->next == loc)
		{
		  tmp->next = loc->next;
		  break;
		}
	}
    }

  /* Now update the global location list to permanently delete the
     removed locations above.  */
  update_global_location_list (0);
}

/* Make sure all breakpoints are inserted in inferior.
   Throws exception on any error.
   A breakpoint that is already inserted won't be inserted
   again, so calling this function twice is safe.  */
void
insert_breakpoints (void)
{
  struct breakpoint *bpt;

  ALL_BREAKPOINTS (bpt)
    if (is_hardware_watchpoint (bpt))
      {
	struct watchpoint *w = (struct watchpoint *) bpt;

	update_watchpoint (w, 0 /* don't reparse.  */);
      }

  update_global_location_list (1);

  /* update_global_location_list does not insert breakpoints when
     always_inserted_mode is not enabled.  Explicitly insert them
     now.  */
  if (!breakpoints_always_inserted_mode ())
    insert_breakpoint_locations ();
}

/* Invoke CALLBACK for each of bp_location.  */

void
iterate_over_bp_locations (walk_bp_location_callback callback)
{
  struct bp_location *loc, **loc_tmp;

  ALL_BP_LOCATIONS (loc, loc_tmp)
    {
      callback (loc, NULL);
    }
}

/* This is used when we need to synch breakpoint conditions between GDB and the
   target.  It is the case with deleting and disabling of breakpoints when using
   always-inserted mode.  */

static void
update_inserted_breakpoint_locations (void)
{
  struct bp_location *bl, **blp_tmp;
  int error_flag = 0;
  int val = 0;
  int disabled_breaks = 0;
  int hw_breakpoint_error = 0;
  int hw_bp_details_reported = 0;

  struct ui_file *tmp_error_stream = mem_fileopen ();
  struct cleanup *cleanups = make_cleanup_ui_file_delete (tmp_error_stream);

  /* Explicitly mark the warning -- this will only be printed if
     there was an error.  */
  fprintf_unfiltered (tmp_error_stream, "Warning:\n");

  save_current_space_and_thread ();

  ALL_BP_LOCATIONS (bl, blp_tmp)
    {
      /* We only want to update software breakpoints and hardware
	 breakpoints.  */
      if (!is_breakpoint (bl->owner))
	continue;

      /* We only want to update locations that are already inserted
	 and need updating.  This is to avoid unwanted insertion during
	 deletion of breakpoints.  */
      if (!bl->inserted || (bl->inserted && !bl->needs_update))
	continue;

      switch_to_program_space_and_thread (bl->pspace);

      /* For targets that support global breakpoints, there's no need
	 to select an inferior to insert breakpoint to.  In fact, even
	 if we aren't attached to any process yet, we should still
	 insert breakpoints.  */
      if (!gdbarch_has_global_breakpoints (target_gdbarch ())
	  && ptid_equal (inferior_ptid, null_ptid))
	continue;

      val = insert_bp_location (bl, tmp_error_stream, &disabled_breaks,
				    &hw_breakpoint_error, &hw_bp_details_reported);
      if (val)
	error_flag = val;
    }

  if (error_flag)
    {
      target_terminal_ours_for_output ();
      error_stream (tmp_error_stream);
    }

  do_cleanups (cleanups);
}

/* Used when starting or continuing the program.  */

static void
insert_breakpoint_locations (void)
{
  struct breakpoint *bpt;
  struct bp_location *bl, **blp_tmp;
  int error_flag = 0;
  int val = 0;
  int disabled_breaks = 0;
  int hw_breakpoint_error = 0;
  int hw_bp_error_explained_already = 0;

  struct ui_file *tmp_error_stream = mem_fileopen ();
  struct cleanup *cleanups = make_cleanup_ui_file_delete (tmp_error_stream);
  
  /* Explicitly mark the warning -- this will only be printed if
     there was an error.  */
  fprintf_unfiltered (tmp_error_stream, "Warning:\n");

  save_current_space_and_thread ();

  ALL_BP_LOCATIONS (bl, blp_tmp)
    {
      if (!should_be_inserted (bl) || (bl->inserted && !bl->needs_update))
	continue;

      /* There is no point inserting thread-specific breakpoints if
	 the thread no longer exists.  ALL_BP_LOCATIONS bp_location
	 has BL->OWNER always non-NULL.  */
      if (bl->owner->thread != -1
	  && !valid_thread_id (bl->owner->thread))
	continue;

      switch_to_program_space_and_thread (bl->pspace);

      /* For targets that support global breakpoints, there's no need
	 to select an inferior to insert breakpoint to.  In fact, even
	 if we aren't attached to any process yet, we should still
	 insert breakpoints.  */
      if (!gdbarch_has_global_breakpoints (target_gdbarch ())
	  && ptid_equal (inferior_ptid, null_ptid))
	continue;

      val = insert_bp_location (bl, tmp_error_stream, &disabled_breaks,
				    &hw_breakpoint_error, &hw_bp_error_explained_already);
      if (val)
	error_flag = val;
    }

  /* If we failed to insert all locations of a watchpoint, remove
     them, as half-inserted watchpoint is of limited use.  */
  ALL_BREAKPOINTS (bpt)  
    {
      int some_failed = 0;
      struct bp_location *loc;

      if (!is_hardware_watchpoint (bpt))
	continue;

      if (!breakpoint_enabled (bpt))
	continue;

      if (bpt->disposition == disp_del_at_next_stop)
	continue;
      
      for (loc = bpt->loc; loc; loc = loc->next)
	if (!loc->inserted && should_be_inserted (loc))
	  {
	    some_failed = 1;
	    break;
	  }
      if (some_failed)
	{
	  for (loc = bpt->loc; loc; loc = loc->next)
	    if (loc->inserted)
	      remove_breakpoint (loc, mark_uninserted);

	  hw_breakpoint_error = 1;
	  fprintf_unfiltered (tmp_error_stream,
			      "Could not insert hardware watchpoint %d.\n", 
			      bpt->number);
	  error_flag = -1;
	}
    }

  if (error_flag)
    {
      /* If a hardware breakpoint or watchpoint was inserted, add a
         message about possibly exhausted resources.  */
      if (hw_breakpoint_error && !hw_bp_error_explained_already)
	{
	  fprintf_unfiltered (tmp_error_stream, 
			      "Could not insert hardware breakpoints:\n\
You may have requested too many hardware breakpoints/watchpoints.\n");
	}
      target_terminal_ours_for_output ();
      error_stream (tmp_error_stream);
    }

  do_cleanups (cleanups);
}

/* Used when the program stops.
   Returns zero if successful, or non-zero if there was a problem
   removing a breakpoint location.  */

int
remove_breakpoints (void)
{
  struct bp_location *bl, **blp_tmp;
  int val = 0;

  ALL_BP_LOCATIONS (bl, blp_tmp)
  {
    if (bl->inserted && !is_tracepoint (bl->owner))
      val |= remove_breakpoint (bl, mark_uninserted);
  }
  return val;
}

/* Remove breakpoints of process PID.  */

int
remove_breakpoints_pid (int pid)
{
  struct bp_location *bl, **blp_tmp;
  int val;
  struct inferior *inf = find_inferior_pid (pid);

  ALL_BP_LOCATIONS (bl, blp_tmp)
  {
    if (bl->pspace != inf->pspace)
      continue;

    if (bl->owner->type == bp_dprintf)
      continue;

    if (bl->inserted)
      {
	val = remove_breakpoint (bl, mark_uninserted);
	if (val != 0)
	  return val;
      }
  }
  return 0;
}

int
reattach_breakpoints (int pid)
{
  struct cleanup *old_chain;
  struct bp_location *bl, **blp_tmp;
  int val;
  struct ui_file *tmp_error_stream;
  int dummy1 = 0, dummy2 = 0, dummy3 = 0;
  struct inferior *inf;
  struct thread_info *tp;

  tp = any_live_thread_of_process (pid);
  if (tp == NULL)
    return 1;

  inf = find_inferior_pid (pid);
  old_chain = save_inferior_ptid ();

  inferior_ptid = tp->ptid;

  tmp_error_stream = mem_fileopen ();
  make_cleanup_ui_file_delete (tmp_error_stream);

  ALL_BP_LOCATIONS (bl, blp_tmp)
  {
    if (bl->pspace != inf->pspace)
      continue;

    if (bl->inserted)
      {
	bl->inserted = 0;
	val = insert_bp_location (bl, tmp_error_stream, &dummy1, &dummy2, &dummy3);
	if (val != 0)
	  {
	    do_cleanups (old_chain);
	    return val;
	  }
      }
  }
  do_cleanups (old_chain);
  return 0;
}

static int internal_breakpoint_number = -1;

/* Set the breakpoint number of B, depending on the value of INTERNAL.
   If INTERNAL is non-zero, the breakpoint number will be populated
   from internal_breakpoint_number and that variable decremented.
   Otherwise the breakpoint number will be populated from
   breakpoint_count and that value incremented.  Internal breakpoints
   do not set the internal var bpnum.  */
static void
set_breakpoint_number (int internal, struct breakpoint *b)
{
  if (internal)
    b->number = internal_breakpoint_number--;
  else
    {
      set_breakpoint_count (breakpoint_count + 1);
      b->number = breakpoint_count;
    }
}

static struct breakpoint *
create_internal_breakpoint (struct gdbarch *gdbarch,
			    CORE_ADDR address, enum bptype type,
			    const struct breakpoint_ops *ops)
{
  struct symtab_and_line sal;
  struct breakpoint *b;

  init_sal (&sal);		/* Initialize to zeroes.  */

  sal.pc = address;
  sal.section = find_pc_overlay (sal.pc);
  sal.pspace = current_program_space;

  b = set_raw_breakpoint (gdbarch, sal, type, ops);
  b->number = internal_breakpoint_number--;
  b->disposition = disp_donttouch;

  return b;
}

static const char *const longjmp_names[] =
  {
    "longjmp", "_longjmp", "siglongjmp", "_siglongjmp"
  };
#define NUM_LONGJMP_NAMES ARRAY_SIZE(longjmp_names)

/* Per-objfile data private to breakpoint.c.  */
struct breakpoint_objfile_data
{
  /* Minimal symbol for "_ovly_debug_event" (if any).  */
  struct minimal_symbol *overlay_msym;

  /* Minimal symbol(s) for "longjmp", "siglongjmp", etc. (if any).  */
  struct minimal_symbol *longjmp_msym[NUM_LONGJMP_NAMES];

  /* True if we have looked for longjmp probes.  */
  int longjmp_searched;

  /* SystemTap probe points for longjmp (if any).  */
  VEC (probe_p) *longjmp_probes;

  /* Minimal symbol for "std::terminate()" (if any).  */
  struct minimal_symbol *terminate_msym;

  /* Minimal symbol for "_Unwind_DebugHook" (if any).  */
  struct minimal_symbol *exception_msym;

  /* True if we have looked for exception probes.  */
  int exception_searched;

  /* SystemTap probe points for unwinding (if any).  */
  VEC (probe_p) *exception_probes;
};

static const struct objfile_data *breakpoint_objfile_key;

/* Minimal symbol not found sentinel.  */
static struct minimal_symbol msym_not_found;

/* Returns TRUE if MSYM point to the "not found" sentinel.  */

static int
msym_not_found_p (const struct minimal_symbol *msym)
{
  return msym == &msym_not_found;
}

/* Return per-objfile data needed by breakpoint.c.
   Allocate the data if necessary.  */

static struct breakpoint_objfile_data *
get_breakpoint_objfile_data (struct objfile *objfile)
{
  struct breakpoint_objfile_data *bp_objfile_data;

  bp_objfile_data = objfile_data (objfile, breakpoint_objfile_key);
  if (bp_objfile_data == NULL)
    {
      bp_objfile_data = obstack_alloc (&objfile->objfile_obstack,
				       sizeof (*bp_objfile_data));

      memset (bp_objfile_data, 0, sizeof (*bp_objfile_data));
      set_objfile_data (objfile, breakpoint_objfile_key, bp_objfile_data);
    }
  return bp_objfile_data;
}

static void
free_breakpoint_probes (struct objfile *obj, void *data)
{
  struct breakpoint_objfile_data *bp_objfile_data = data;

  VEC_free (probe_p, bp_objfile_data->longjmp_probes);
  VEC_free (probe_p, bp_objfile_data->exception_probes);
}

static void
create_overlay_event_breakpoint (void)
{
  struct objfile *objfile;
  const char *const func_name = "_ovly_debug_event";

  ALL_OBJFILES (objfile)
    {
      struct breakpoint *b;
      struct breakpoint_objfile_data *bp_objfile_data;
      CORE_ADDR addr;

      bp_objfile_data = get_breakpoint_objfile_data (objfile);

      if (msym_not_found_p (bp_objfile_data->overlay_msym))
	continue;

      if (bp_objfile_data->overlay_msym == NULL)
	{
	  struct minimal_symbol *m;

	  m = lookup_minimal_symbol_text (func_name, objfile);
	  if (m == NULL)
	    {
	      /* Avoid future lookups in this objfile.  */
	      bp_objfile_data->overlay_msym = &msym_not_found;
	      continue;
	    }
	  bp_objfile_data->overlay_msym = m;
	}

      addr = SYMBOL_VALUE_ADDRESS (bp_objfile_data->overlay_msym);
      b = create_internal_breakpoint (get_objfile_arch (objfile), addr,
                                      bp_overlay_event,
				      &internal_breakpoint_ops);
      b->addr_string = xstrdup (func_name);

      if (overlay_debugging == ovly_auto)
        {
          b->enable_state = bp_enabled;
          overlay_events_enabled = 1;
        }
      else
       {
         b->enable_state = bp_disabled;
         overlay_events_enabled = 0;
       }
    }
  update_global_location_list (1);
}

static void
create_longjmp_master_breakpoint (void)
{
  struct program_space *pspace;
  struct cleanup *old_chain;

  old_chain = save_current_program_space ();

  ALL_PSPACES (pspace)
  {
    struct objfile *objfile;

    set_current_program_space (pspace);

    ALL_OBJFILES (objfile)
    {
      int i;
      struct gdbarch *gdbarch;
      struct breakpoint_objfile_data *bp_objfile_data;

      gdbarch = get_objfile_arch (objfile);
      if (!gdbarch_get_longjmp_target_p (gdbarch))
	continue;

      bp_objfile_data = get_breakpoint_objfile_data (objfile);

      if (!bp_objfile_data->longjmp_searched)
	{
	  bp_objfile_data->longjmp_probes
	    = find_probes_in_objfile (objfile, "libc", "longjmp");
	  bp_objfile_data->longjmp_searched = 1;
	}

      if (bp_objfile_data->longjmp_probes != NULL)
	{
	  int i;
	  struct probe *probe;
	  struct gdbarch *gdbarch = get_objfile_arch (objfile);

	  for (i = 0;
	       VEC_iterate (probe_p,
			    bp_objfile_data->longjmp_probes,
			    i, probe);
	       ++i)
	    {
	      struct breakpoint *b;

	      b = create_internal_breakpoint (gdbarch, probe->address,
					      bp_longjmp_master,
					      &internal_breakpoint_ops);
	      b->addr_string = xstrdup ("-probe-stap libc:longjmp");
	      b->enable_state = bp_disabled;
	    }

	  continue;
	}

      for (i = 0; i < NUM_LONGJMP_NAMES; i++)
	{
	  struct breakpoint *b;
	  const char *func_name;
	  CORE_ADDR addr;

	  if (msym_not_found_p (bp_objfile_data->longjmp_msym[i]))
	    continue;

	  func_name = longjmp_names[i];
	  if (bp_objfile_data->longjmp_msym[i] == NULL)
	    {
	      struct minimal_symbol *m;

	      m = lookup_minimal_symbol_text (func_name, objfile);
	      if (m == NULL)
		{
		  /* Prevent future lookups in this objfile.  */
		  bp_objfile_data->longjmp_msym[i] = &msym_not_found;
		  continue;
		}
	      bp_objfile_data->longjmp_msym[i] = m;
	    }

	  addr = SYMBOL_VALUE_ADDRESS (bp_objfile_data->longjmp_msym[i]);
	  b = create_internal_breakpoint (gdbarch, addr, bp_longjmp_master,
					  &internal_breakpoint_ops);
	  b->addr_string = xstrdup (func_name);
	  b->enable_state = bp_disabled;
	}
    }
  }
  update_global_location_list (1);

  do_cleanups (old_chain);
}

/* Create a master std::terminate breakpoint.  */
static void
create_std_terminate_master_breakpoint (void)
{
  struct program_space *pspace;
  struct cleanup *old_chain;
  const char *const func_name = "std::terminate()";

  old_chain = save_current_program_space ();

  ALL_PSPACES (pspace)
  {
    struct objfile *objfile;
    CORE_ADDR addr;

    set_current_program_space (pspace);

    ALL_OBJFILES (objfile)
    {
      struct breakpoint *b;
      struct breakpoint_objfile_data *bp_objfile_data;

      bp_objfile_data = get_breakpoint_objfile_data (objfile);

      if (msym_not_found_p (bp_objfile_data->terminate_msym))
	continue;

      if (bp_objfile_data->terminate_msym == NULL)
	{
	  struct minimal_symbol *m;

	  m = lookup_minimal_symbol (func_name, NULL, objfile);
	  if (m == NULL || (MSYMBOL_TYPE (m) != mst_text
			    && MSYMBOL_TYPE (m) != mst_file_text))
	    {
	      /* Prevent future lookups in this objfile.  */
	      bp_objfile_data->terminate_msym = &msym_not_found;
	      continue;
	    }
	  bp_objfile_data->terminate_msym = m;
	}

      addr = SYMBOL_VALUE_ADDRESS (bp_objfile_data->terminate_msym);
      b = create_internal_breakpoint (get_objfile_arch (objfile), addr,
                                      bp_std_terminate_master,
				      &internal_breakpoint_ops);
      b->addr_string = xstrdup (func_name);
      b->enable_state = bp_disabled;
    }
  }

  update_global_location_list (1);

  do_cleanups (old_chain);
}

/* Install a master breakpoint on the unwinder's debug hook.  */

static void
create_exception_master_breakpoint (void)
{
  struct objfile *objfile;
  const char *const func_name = "_Unwind_DebugHook";

  ALL_OBJFILES (objfile)
    {
      struct breakpoint *b;
      struct gdbarch *gdbarch;
      struct breakpoint_objfile_data *bp_objfile_data;
      CORE_ADDR addr;

      bp_objfile_data = get_breakpoint_objfile_data (objfile);

      /* We prefer the SystemTap probe point if it exists.  */
      if (!bp_objfile_data->exception_searched)
	{
	  bp_objfile_data->exception_probes
	    = find_probes_in_objfile (objfile, "libgcc", "unwind");
	  bp_objfile_data->exception_searched = 1;
	}

      if (bp_objfile_data->exception_probes != NULL)
	{
	  struct gdbarch *gdbarch = get_objfile_arch (objfile);
	  int i;
	  struct probe *probe;

	  for (i = 0;
	       VEC_iterate (probe_p,
			    bp_objfile_data->exception_probes,
			    i, probe);
	       ++i)
	    {
	      struct breakpoint *b;

	      b = create_internal_breakpoint (gdbarch, probe->address,
					      bp_exception_master,
					      &internal_breakpoint_ops);
	      b->addr_string = xstrdup ("-probe-stap libgcc:unwind");
	      b->enable_state = bp_disabled;
	    }

	  continue;
	}

      /* Otherwise, try the hook function.  */

      if (msym_not_found_p (bp_objfile_data->exception_msym))
	continue;

      gdbarch = get_objfile_arch (objfile);

      if (bp_objfile_data->exception_msym == NULL)
	{
	  struct minimal_symbol *debug_hook;

	  debug_hook = lookup_minimal_symbol (func_name, NULL, objfile);
	  if (debug_hook == NULL)
	    {
	      bp_objfile_data->exception_msym = &msym_not_found;
	      continue;
	    }

	  bp_objfile_data->exception_msym = debug_hook;
	}

      addr = SYMBOL_VALUE_ADDRESS (bp_objfile_data->exception_msym);
      addr = gdbarch_convert_from_func_ptr_addr (gdbarch, addr,
						 &current_target);
      b = create_internal_breakpoint (gdbarch, addr, bp_exception_master,
				      &internal_breakpoint_ops);
      b->addr_string = xstrdup (func_name);
      b->enable_state = bp_disabled;
    }

  update_global_location_list (1);
}

void
update_breakpoints_after_exec (void)
{
  struct breakpoint *b, *b_tmp;
  struct bp_location *bploc, **bplocp_tmp;

  /* We're about to delete breakpoints from GDB's lists.  If the
     INSERTED flag is true, GDB will try to lift the breakpoints by
     writing the breakpoints' "shadow contents" back into memory.  The
     "shadow contents" are NOT valid after an exec, so GDB should not
     do that.  Instead, the target is responsible from marking
     breakpoints out as soon as it detects an exec.  We don't do that
     here instead, because there may be other attempts to delete
     breakpoints after detecting an exec and before reaching here.  */
  ALL_BP_LOCATIONS (bploc, bplocp_tmp)
    if (bploc->pspace == current_program_space)
      gdb_assert (!bploc->inserted);

  ALL_BREAKPOINTS_SAFE (b, b_tmp)
  {
    if (b->pspace != current_program_space)
      continue;

    /* Solib breakpoints must be explicitly reset after an exec().  */
    if (b->type == bp_shlib_event)
      {
	delete_breakpoint (b);
	continue;
      }

    /* JIT breakpoints must be explicitly reset after an exec().  */
    if (b->type == bp_jit_event)
      {
	delete_breakpoint (b);
	continue;
      }

    /* Thread event breakpoints must be set anew after an exec(),
       as must overlay event and longjmp master breakpoints.  */
    if (b->type == bp_thread_event || b->type == bp_overlay_event
	|| b->type == bp_longjmp_master || b->type == bp_std_terminate_master
	|| b->type == bp_exception_master)
      {
	delete_breakpoint (b);
	continue;
      }

    /* Step-resume breakpoints are meaningless after an exec().  */
    if (b->type == bp_step_resume || b->type == bp_hp_step_resume)
      {
	delete_breakpoint (b);
	continue;
      }

    /* Longjmp and longjmp-resume breakpoints are also meaningless
       after an exec.  */
    if (b->type == bp_longjmp || b->type == bp_longjmp_resume
	|| b->type == bp_longjmp_call_dummy
	|| b->type == bp_exception || b->type == bp_exception_resume)
      {
	delete_breakpoint (b);
	continue;
      }

    if (b->type == bp_catchpoint)
      {
        /* For now, none of the bp_catchpoint breakpoints need to
           do anything at this point.  In the future, if some of
           the catchpoints need to something, we will need to add
           a new method, and call this method from here.  */
        continue;
      }

    /* bp_finish is a special case.  The only way we ought to be able
       to see one of these when an exec() has happened, is if the user
       caught a vfork, and then said "finish".  Ordinarily a finish just
       carries them to the call-site of the current callee, by setting
       a temporary bp there and resuming.  But in this case, the finish
       will carry them entirely through the vfork & exec.

       We don't want to allow a bp_finish to remain inserted now.  But
       we can't safely delete it, 'cause finish_command has a handle to
       the bp on a bpstat, and will later want to delete it.  There's a
       chance (and I've seen it happen) that if we delete the bp_finish
       here, that its storage will get reused by the time finish_command
       gets 'round to deleting the "use to be a bp_finish" breakpoint.
       We really must allow finish_command to delete a bp_finish.

       In the absence of a general solution for the "how do we know
       it's safe to delete something others may have handles to?"
       problem, what we'll do here is just uninsert the bp_finish, and
       let finish_command delete it.

       (We know the bp_finish is "doomed" in the sense that it's
       momentary, and will be deleted as soon as finish_command sees
       the inferior stopped.  So it doesn't matter that the bp's
       address is probably bogus in the new a.out, unlike e.g., the
       solib breakpoints.)  */

    if (b->type == bp_finish)
      {
	continue;
      }

    /* Without a symbolic address, we have little hope of the
       pre-exec() address meaning the same thing in the post-exec()
       a.out.  */
    if (b->addr_string == NULL)
      {
	delete_breakpoint (b);
	continue;
      }
  }
  /* FIXME what about longjmp breakpoints?  Re-create them here?  */
  create_overlay_event_breakpoint ();
  create_longjmp_master_breakpoint ();
  create_std_terminate_master_breakpoint ();
  create_exception_master_breakpoint ();
}

int
detach_breakpoints (ptid_t ptid)
{
  struct bp_location *bl, **blp_tmp;
  int val = 0;
  struct cleanup *old_chain = save_inferior_ptid ();
  struct inferior *inf = current_inferior ();

  if (PIDGET (ptid) == PIDGET (inferior_ptid))
    error (_("Cannot detach breakpoints of inferior_ptid"));

  /* Set inferior_ptid; remove_breakpoint_1 uses this global.  */
  inferior_ptid = ptid;
  ALL_BP_LOCATIONS (bl, blp_tmp)
  {
    if (bl->pspace != inf->pspace)
      continue;

    if (bl->inserted)
      val |= remove_breakpoint_1 (bl, mark_inserted);
  }

  /* Detach single-step breakpoints as well.  */
  detach_single_step_breakpoints ();

  do_cleanups (old_chain);
  return val;
}

/* Remove the breakpoint location BL from the current address space.
   Note that this is used to detach breakpoints from a child fork.
   When we get here, the child isn't in the inferior list, and neither
   do we have objects to represent its address space --- we should
   *not* look at bl->pspace->aspace here.  */

static int
remove_breakpoint_1 (struct bp_location *bl, insertion_state_t is)
{
  int val;

  /* BL is never in moribund_locations by our callers.  */
  gdb_assert (bl->owner != NULL);

  if (bl->owner->enable_state == bp_permanent)
    /* Permanent breakpoints cannot be inserted or removed.  */
    return 0;

  /* The type of none suggests that owner is actually deleted.
     This should not ever happen.  */
  gdb_assert (bl->owner->type != bp_none);

  if (bl->loc_type == bp_loc_software_breakpoint
      || bl->loc_type == bp_loc_hardware_breakpoint)
    {
      /* "Normal" instruction breakpoint: either the standard
	 trap-instruction bp (bp_breakpoint), or a
	 bp_hardware_breakpoint.  */

      /* First check to see if we have to handle an overlay.  */
      if (overlay_debugging == ovly_off
	  || bl->section == NULL
	  || !(section_is_overlay (bl->section)))
	{
	  /* No overlay handling: just remove the breakpoint.  */
	  val = bl->owner->ops->remove_location (bl);
	}
      else
	{
	  /* This breakpoint is in an overlay section.
	     Did we set a breakpoint at the LMA?  */
	  if (!overlay_events_enabled)
	      {
		/* Yes -- overlay event support is not active, so we
		   should have set a breakpoint at the LMA.  Remove it.  
		*/
		/* Ignore any failures: if the LMA is in ROM, we will
		   have already warned when we failed to insert it.  */
		if (bl->loc_type == bp_loc_hardware_breakpoint)
		  target_remove_hw_breakpoint (bl->gdbarch,
					       &bl->overlay_target_info);
		else
		  target_remove_breakpoint (bl->gdbarch,
					    &bl->overlay_target_info);
	      }
	  /* Did we set a breakpoint at the VMA? 
	     If so, we will have marked the breakpoint 'inserted'.  */
	  if (bl->inserted)
	    {
	      /* Yes -- remove it.  Previously we did not bother to
		 remove the breakpoint if the section had been
		 unmapped, but let's not rely on that being safe.  We
		 don't know what the overlay manager might do.  */

	      /* However, we should remove *software* breakpoints only
		 if the section is still mapped, or else we overwrite
		 wrong code with the saved shadow contents.  */
	      if (bl->loc_type == bp_loc_hardware_breakpoint
		  || section_is_mapped (bl->section))
		val = bl->owner->ops->remove_location (bl);
	      else
		val = 0;
	    }
	  else
	    {
	      /* No -- not inserted, so no need to remove.  No error.  */
	      val = 0;
	    }
	}

      /* In some cases, we might not be able to remove a breakpoint
	 in a shared library that has already been removed, but we
	 have not yet processed the shlib unload event.  */
      if (val && solib_name_from_address (bl->pspace, bl->address))
	val = 0;

      if (val)
	return val;
      bl->inserted = (is == mark_inserted);
    }
  else if (bl->loc_type == bp_loc_hardware_watchpoint)
    {
      gdb_assert (bl->owner->ops != NULL
		  && bl->owner->ops->remove_location != NULL);

      bl->inserted = (is == mark_inserted);
      bl->owner->ops->remove_location (bl);

      /* Failure to remove any of the hardware watchpoints comes here.  */
      if ((is == mark_uninserted) && (bl->inserted))
	warning (_("Could not remove hardware watchpoint %d."),
		 bl->owner->number);
    }
  else if (bl->owner->type == bp_catchpoint
           && breakpoint_enabled (bl->owner)
           && !bl->duplicate)
    {
      gdb_assert (bl->owner->ops != NULL
		  && bl->owner->ops->remove_location != NULL);

      val = bl->owner->ops->remove_location (bl);
      if (val)
	return val;

      bl->inserted = (is == mark_inserted);
    }

  return 0;
}

static int
remove_breakpoint (struct bp_location *bl, insertion_state_t is)
{
  int ret;
  struct cleanup *old_chain;

  /* BL is never in moribund_locations by our callers.  */
  gdb_assert (bl->owner != NULL);

  if (bl->owner->enable_state == bp_permanent)
    /* Permanent breakpoints cannot be inserted or removed.  */
    return 0;

  /* The type of none suggests that owner is actually deleted.
     This should not ever happen.  */
  gdb_assert (bl->owner->type != bp_none);

  old_chain = save_current_space_and_thread ();

  switch_to_program_space_and_thread (bl->pspace);

  ret = remove_breakpoint_1 (bl, is);

  do_cleanups (old_chain);
  return ret;
}

/* Clear the "inserted" flag in all breakpoints.  */

void
mark_breakpoints_out (void)
{
  struct bp_location *bl, **blp_tmp;

  ALL_BP_LOCATIONS (bl, blp_tmp)
    if (bl->pspace == current_program_space)
      bl->inserted = 0;
}

/* Clear the "inserted" flag in all breakpoints and delete any
   breakpoints which should go away between runs of the program.

   Plus other such housekeeping that has to be done for breakpoints
   between runs.

   Note: this function gets called at the end of a run (by
   generic_mourn_inferior) and when a run begins (by
   init_wait_for_inferior).  */



void
breakpoint_init_inferior (enum inf_context context)
{
  struct breakpoint *b, *b_tmp;
  struct bp_location *bl, **blp_tmp;
  int ix;
  struct program_space *pspace = current_program_space;

  /* If breakpoint locations are shared across processes, then there's
     nothing to do.  */
  if (gdbarch_has_global_breakpoints (target_gdbarch ()))
    return;

  ALL_BP_LOCATIONS (bl, blp_tmp)
  {
    /* ALL_BP_LOCATIONS bp_location has BL->OWNER always non-NULL.  */
    if (bl->pspace == pspace
	&& bl->owner->enable_state != bp_permanent)
      bl->inserted = 0;
  }

  ALL_BREAKPOINTS_SAFE (b, b_tmp)
  {
    if (b->loc && b->loc->pspace != pspace)
      continue;

    switch (b->type)
      {
      case bp_call_dummy:
      case bp_longjmp_call_dummy:

	/* If the call dummy breakpoint is at the entry point it will
	   cause problems when the inferior is rerun, so we better get
	   rid of it.  */

      case bp_watchpoint_scope:

	/* Also get rid of scope breakpoints.  */

      case bp_shlib_event:

	/* Also remove solib event breakpoints.  Their addresses may
	   have changed since the last time we ran the program.
	   Actually we may now be debugging against different target;
	   and so the solib backend that installed this breakpoint may
	   not be used in by the target.  E.g.,

	   (gdb) file prog-linux
	   (gdb) run               # native linux target
	   ...
	   (gdb) kill
	   (gdb) file prog-win.exe
	   (gdb) tar rem :9999     # remote Windows gdbserver.
	*/

      case bp_step_resume:

	/* Also remove step-resume breakpoints.  */

	delete_breakpoint (b);
	break;

      case bp_watchpoint:
      case bp_hardware_watchpoint:
      case bp_read_watchpoint:
      case bp_access_watchpoint:
	{
	  struct watchpoint *w = (struct watchpoint *) b;

	  /* Likewise for watchpoints on local expressions.  */
	  if (w->exp_valid_block != NULL)
	    delete_breakpoint (b);
	  else if (context == inf_starting)
	    {
	      /* Reset val field to force reread of starting value in
		 insert_breakpoints.  */
	      if (w->val)
		value_free (w->val);
	      w->val = NULL;
	      w->val_valid = 0;
	  }
	}
	break;
      default:
	break;
      }
  }

  /* Get rid of the moribund locations.  */
  for (ix = 0; VEC_iterate (bp_location_p, moribund_locations, ix, bl); ++ix)
    decref_bp_location (&bl);
  VEC_free (bp_location_p, moribund_locations);
}

/* These functions concern about actual breakpoints inserted in the
   target --- to e.g. check if we need to do decr_pc adjustment or if
   we need to hop over the bkpt --- so we check for address space
   match, not program space.  */

/* breakpoint_here_p (PC) returns non-zero if an enabled breakpoint
   exists at PC.  It returns ordinary_breakpoint_here if it's an
   ordinary breakpoint, or permanent_breakpoint_here if it's a
   permanent breakpoint.
   - When continuing from a location with an ordinary breakpoint, we
     actually single step once before calling insert_breakpoints.
   - When continuing from a location with a permanent breakpoint, we
     need to use the `SKIP_PERMANENT_BREAKPOINT' macro, provided by
     the target, to advance the PC past the breakpoint.  */

enum breakpoint_here
breakpoint_here_p (struct address_space *aspace, CORE_ADDR pc)
{
  struct bp_location *bl, **blp_tmp;
  int any_breakpoint_here = 0;

  ALL_BP_LOCATIONS (bl, blp_tmp)
    {
      if (bl->loc_type != bp_loc_software_breakpoint
	  && bl->loc_type != bp_loc_hardware_breakpoint)
	continue;

      /* ALL_BP_LOCATIONS bp_location has BL->OWNER always non-NULL.  */
      if ((breakpoint_enabled (bl->owner)
	   || bl->owner->enable_state == bp_permanent)
	  && breakpoint_location_address_match (bl, aspace, pc))
	{
	  if (overlay_debugging 
	      && section_is_overlay (bl->section)
	      && !section_is_mapped (bl->section))
	    continue;		/* unmapped overlay -- can't be a match */
	  else if (bl->owner->enable_state == bp_permanent)
	    return permanent_breakpoint_here;
	  else
	    any_breakpoint_here = 1;
	}
    }

  return any_breakpoint_here ? ordinary_breakpoint_here : 0;
}

/* Return true if there's a moribund breakpoint at PC.  */

int
moribund_breakpoint_here_p (struct address_space *aspace, CORE_ADDR pc)
{
  struct bp_location *loc;
  int ix;

  for (ix = 0; VEC_iterate (bp_location_p, moribund_locations, ix, loc); ++ix)
    if (breakpoint_location_address_match (loc, aspace, pc))
      return 1;

  return 0;
}

/* Returns non-zero if there's a breakpoint inserted at PC, which is
   inserted using regular breakpoint_chain / bp_location array
   mechanism.  This does not check for single-step breakpoints, which
   are inserted and removed using direct target manipulation.  */

int
regular_breakpoint_inserted_here_p (struct address_space *aspace, 
				    CORE_ADDR pc)
{
  struct bp_location *bl, **blp_tmp;

  ALL_BP_LOCATIONS (bl, blp_tmp)
    {
      if (bl->loc_type != bp_loc_software_breakpoint
	  && bl->loc_type != bp_loc_hardware_breakpoint)
	continue;

      if (bl->inserted
	  && breakpoint_location_address_match (bl, aspace, pc))
	{
	  if (overlay_debugging 
	      && section_is_overlay (bl->section)
	      && !section_is_mapped (bl->section))
	    continue;		/* unmapped overlay -- can't be a match */
	  else
	    return 1;
	}
    }
  return 0;
}

/* Returns non-zero iff there's either regular breakpoint
   or a single step breakpoint inserted at PC.  */

int
breakpoint_inserted_here_p (struct address_space *aspace, CORE_ADDR pc)
{
  if (regular_breakpoint_inserted_here_p (aspace, pc))
    return 1;

  if (single_step_breakpoint_inserted_here_p (aspace, pc))
    return 1;

  return 0;
}

/* This function returns non-zero iff there is a software breakpoint
   inserted at PC.  */

int
software_breakpoint_inserted_here_p (struct address_space *aspace,
				     CORE_ADDR pc)
{
  struct bp_location *bl, **blp_tmp;

  ALL_BP_LOCATIONS (bl, blp_tmp)
    {
      if (bl->loc_type != bp_loc_software_breakpoint)
	continue;

      if (bl->inserted
	  && breakpoint_address_match (bl->pspace->aspace, bl->address,
				       aspace, pc))
	{
	  if (overlay_debugging 
	      && section_is_overlay (bl->section)
	      && !section_is_mapped (bl->section))
	    continue;		/* unmapped overlay -- can't be a match */
	  else
	    return 1;
	}
    }

  /* Also check for software single-step breakpoints.  */
  if (single_step_breakpoint_inserted_here_p (aspace, pc))
    return 1;

  return 0;
}

int
hardware_watchpoint_inserted_in_range (struct address_space *aspace,
				       CORE_ADDR addr, ULONGEST len)
{
  struct breakpoint *bpt;

  ALL_BREAKPOINTS (bpt)
    {
      struct bp_location *loc;

      if (bpt->type != bp_hardware_watchpoint
	  && bpt->type != bp_access_watchpoint)
	continue;

      if (!breakpoint_enabled (bpt))
	continue;

      for (loc = bpt->loc; loc; loc = loc->next)
	if (loc->pspace->aspace == aspace && loc->inserted)
	  {
	    CORE_ADDR l, h;

	    /* Check for intersection.  */
	    l = max (loc->address, addr);
	    h = min (loc->address + loc->length, addr + len);
	    if (l < h)
	      return 1;
	  }
    }
  return 0;
}

/* breakpoint_thread_match (PC, PTID) returns true if the breakpoint at
   PC is valid for process/thread PTID.  */

int
breakpoint_thread_match (struct address_space *aspace, CORE_ADDR pc,
			 ptid_t ptid)
{
  struct bp_location *bl, **blp_tmp;
  /* The thread and task IDs associated to PTID, computed lazily.  */
  int thread = -1;
  int task = 0;
  
  ALL_BP_LOCATIONS (bl, blp_tmp)
    {
      if (bl->loc_type != bp_loc_software_breakpoint
	  && bl->loc_type != bp_loc_hardware_breakpoint)
	continue;

      /* ALL_BP_LOCATIONS bp_location has bl->OWNER always non-NULL.  */
      if (!breakpoint_enabled (bl->owner)
	  && bl->owner->enable_state != bp_permanent)
	continue;

      if (!breakpoint_location_address_match (bl, aspace, pc))
	continue;

      if (bl->owner->thread != -1)
	{
	  /* This is a thread-specific breakpoint.  Check that ptid
	     matches that thread.  If thread hasn't been computed yet,
	     it is now time to do so.  */
	  if (thread == -1)
	    thread = pid_to_thread_id (ptid);
	  if (bl->owner->thread != thread)
	    continue;
	}

      if (bl->owner->task != 0)
        {
	  /* This is a task-specific breakpoint.  Check that ptid
	     matches that task.  If task hasn't been computed yet,
	     it is now time to do so.  */
	  if (task == 0)
	    task = ada_get_task_number (ptid);
	  if (bl->owner->task != task)
	    continue;
        }

      if (overlay_debugging 
	  && section_is_overlay (bl->section)
	  && !section_is_mapped (bl->section))
	continue;	    /* unmapped overlay -- can't be a match */

      return 1;
    }

  return 0;
}


/* bpstat stuff.  External routines' interfaces are documented
   in breakpoint.h.  */

int
is_catchpoint (struct breakpoint *ep)
{
  return (ep->type == bp_catchpoint);
}

/* Frees any storage that is part of a bpstat.  Does not walk the
   'next' chain.  */

static void
bpstat_free (bpstat bs)
{
  if (bs->old_val != NULL)
    value_free (bs->old_val);
  decref_counted_command_line (&bs->commands);
  decref_bp_location (&bs->bp_location_at);
  xfree (bs);
}

/* Clear a bpstat so that it says we are not at any breakpoint.
   Also free any storage that is part of a bpstat.  */

void
bpstat_clear (bpstat *bsp)
{
  bpstat p;
  bpstat q;

  if (bsp == 0)
    return;
  p = *bsp;
  while (p != NULL)
    {
      q = p->next;
      bpstat_free (p);
      p = q;
    }
  *bsp = NULL;
}

/* Return a copy of a bpstat.  Like "bs1 = bs2" but all storage that
   is part of the bpstat is copied as well.  */

bpstat
bpstat_copy (bpstat bs)
{
  bpstat p = NULL;
  bpstat tmp;
  bpstat retval = NULL;

  if (bs == NULL)
    return bs;

  for (; bs != NULL; bs = bs->next)
    {
      tmp = (bpstat) xmalloc (sizeof (*tmp));
      memcpy (tmp, bs, sizeof (*tmp));
      incref_counted_command_line (tmp->commands);
      incref_bp_location (tmp->bp_location_at);
      if (bs->old_val != NULL)
	{
	  tmp->old_val = value_copy (bs->old_val);
	  release_value (tmp->old_val);
	}

      if (p == NULL)
	/* This is the first thing in the chain.  */
	retval = tmp;
      else
	p->next = tmp;
      p = tmp;
    }
  p->next = NULL;
  return retval;
}

/* Find the bpstat associated with this breakpoint.  */

bpstat
bpstat_find_breakpoint (bpstat bsp, struct breakpoint *breakpoint)
{
  if (bsp == NULL)
    return NULL;

  for (; bsp != NULL; bsp = bsp->next)
    {
      if (bsp->breakpoint_at == breakpoint)
	return bsp;
    }
  return NULL;
}

/* Put in *NUM the breakpoint number of the first breakpoint we are
   stopped at.  *BSP upon return is a bpstat which points to the
   remaining breakpoints stopped at (but which is not guaranteed to be
   good for anything but further calls to bpstat_num).

   Return 0 if passed a bpstat which does not indicate any breakpoints.
   Return -1 if stopped at a breakpoint that has been deleted since
   we set it.
   Return 1 otherwise.  */

int
bpstat_num (bpstat *bsp, int *num)
{
  struct breakpoint *b;

  if ((*bsp) == NULL)
    return 0;			/* No more breakpoint values */

  /* We assume we'll never have several bpstats that correspond to a
     single breakpoint -- otherwise, this function might return the
     same number more than once and this will look ugly.  */
  b = (*bsp)->breakpoint_at;
  *bsp = (*bsp)->next;
  if (b == NULL)
    return -1;			/* breakpoint that's been deleted since */

  *num = b->number;		/* We have its number */
  return 1;
}

/* See breakpoint.h.  */

void
bpstat_clear_actions (void)
{
  struct thread_info *tp;
  bpstat bs;

  if (ptid_equal (inferior_ptid, null_ptid))
    return;

  tp = find_thread_ptid (inferior_ptid);
  if (tp == NULL)
    return;

  for (bs = tp->control.stop_bpstat; bs != NULL; bs = bs->next)
    {
      decref_counted_command_line (&bs->commands);

      if (bs->old_val != NULL)
	{
	  value_free (bs->old_val);
	  bs->old_val = NULL;
	}
    }
}

/* Called when a command is about to proceed the inferior.  */

static void
breakpoint_about_to_proceed (void)
{
  if (!ptid_equal (inferior_ptid, null_ptid))
    {
      struct thread_info *tp = inferior_thread ();

      /* Allow inferior function calls in breakpoint commands to not
	 interrupt the command list.  When the call finishes
	 successfully, the inferior will be standing at the same
	 breakpoint as if nothing happened.  */
      if (tp->control.in_infcall)
	return;
    }

  breakpoint_proceeded = 1;
}

/* Stub for cleaning up our state if we error-out of a breakpoint
   command.  */
static void
cleanup_executing_breakpoints (void *ignore)
{
  executing_breakpoint_commands = 0;
}

/* Return non-zero iff CMD as the first line of a command sequence is `silent'
   or its equivalent.  */

static int
command_line_is_silent (struct command_line *cmd)
{
  return cmd && (strcmp ("silent", cmd->line) == 0
		 || (xdb_commands && strcmp ("Q", cmd->line) == 0));
}

/* Execute all the commands associated with all the breakpoints at
   this location.  Any of these commands could cause the process to
   proceed beyond this point, etc.  We look out for such changes by
   checking the global "breakpoint_proceeded" after each command.

   Returns true if a breakpoint command resumed the inferior.  In that
   case, it is the caller's responsibility to recall it again with the
   bpstat of the current thread.  */

static int
bpstat_do_actions_1 (bpstat *bsp)
{
  bpstat bs;
  struct cleanup *old_chain;
  int again = 0;

  /* Avoid endless recursion if a `source' command is contained
     in bs->commands.  */
  if (executing_breakpoint_commands)
    return 0;

  executing_breakpoint_commands = 1;
  old_chain = make_cleanup (cleanup_executing_breakpoints, 0);

  prevent_dont_repeat ();

  /* This pointer will iterate over the list of bpstat's.  */
  bs = *bsp;

  breakpoint_proceeded = 0;
  for (; bs != NULL; bs = bs->next)
    {
      struct counted_command_line *ccmd;
      struct command_line *cmd;
      struct cleanup *this_cmd_tree_chain;

      /* Take ownership of the BSP's command tree, if it has one.

         The command tree could legitimately contain commands like
         'step' and 'next', which call clear_proceed_status, which
         frees stop_bpstat's command tree.  To make sure this doesn't
         free the tree we're executing out from under us, we need to
         take ownership of the tree ourselves.  Since a given bpstat's
         commands are only executed once, we don't need to copy it; we
         can clear the pointer in the bpstat, and make sure we free
         the tree when we're done.  */
      ccmd = bs->commands;
      bs->commands = NULL;
      this_cmd_tree_chain = make_cleanup_decref_counted_command_line (&ccmd);
      cmd = ccmd ? ccmd->commands : NULL;
      if (command_line_is_silent (cmd))
	{
	  /* The action has been already done by bpstat_stop_status.  */
	  cmd = cmd->next;
	}

      while (cmd != NULL)
	{
	  execute_control_command (cmd);

	  if (breakpoint_proceeded)
	    break;
	  else
	    cmd = cmd->next;
	}

      /* We can free this command tree now.  */
      do_cleanups (this_cmd_tree_chain);

      if (breakpoint_proceeded)
	{
	  if (target_can_async_p ())
	    /* If we are in async mode, then the target might be still
	       running, not stopped at any breakpoint, so nothing for
	       us to do here -- just return to the event loop.  */
	    ;
	  else
	    /* In sync mode, when execute_control_command returns
	       we're already standing on the next breakpoint.
	       Breakpoint commands for that stop were not run, since
	       execute_command does not run breakpoint commands --
	       only command_line_handler does, but that one is not
	       involved in execution of breakpoint commands.  So, we
	       can now execute breakpoint commands.  It should be
	       noted that making execute_command do bpstat actions is
	       not an option -- in this case we'll have recursive
	       invocation of bpstat for each breakpoint with a
	       command, and can easily blow up GDB stack.  Instead, we
	       return true, which will trigger the caller to recall us
	       with the new stop_bpstat.  */
	    again = 1;
	  break;
	}
    }
  do_cleanups (old_chain);
  return again;
}

void
bpstat_do_actions (void)
{
  struct cleanup *cleanup_if_error = make_bpstat_clear_actions_cleanup ();

  /* Do any commands attached to breakpoint we are stopped at.  */
  while (!ptid_equal (inferior_ptid, null_ptid)
	 && target_has_execution
	 && !is_exited (inferior_ptid)
	 && !is_executing (inferior_ptid))
    /* Since in sync mode, bpstat_do_actions may resume the inferior,
       and only return when it is stopped at the next breakpoint, we
       keep doing breakpoint actions until it returns false to
       indicate the inferior was not resumed.  */
    if (!bpstat_do_actions_1 (&inferior_thread ()->control.stop_bpstat))
      break;

  discard_cleanups (cleanup_if_error);
}

/* Print out the (old or new) value associated with a watchpoint.  */

static void
watchpoint_value_print (struct value *val, struct ui_file *stream)
{
  if (val == NULL)
    fprintf_unfiltered (stream, _("<unreadable>"));
  else
    {
      struct value_print_options opts;
      get_user_print_options (&opts);
      value_print (val, stream, &opts);
    }
}

/* Generic routine for printing messages indicating why we
   stopped.  The behavior of this function depends on the value
   'print_it' in the bpstat structure.  Under some circumstances we
   may decide not to print anything here and delegate the task to
   normal_stop().  */

static enum print_stop_action
print_bp_stop_message (bpstat bs)
{
  switch (bs->print_it)
    {
    case print_it_noop:
      /* Nothing should be printed for this bpstat entry.  */
      return PRINT_UNKNOWN;
      break;

    case print_it_done:
      /* We still want to print the frame, but we already printed the
         relevant messages.  */
      return PRINT_SRC_AND_LOC;
      break;

    case print_it_normal:
      {
	struct breakpoint *b = bs->breakpoint_at;

	/* bs->breakpoint_at can be NULL if it was a momentary breakpoint
	   which has since been deleted.  */
	if (b == NULL)
	  return PRINT_UNKNOWN;

	/* Normal case.  Call the breakpoint's print_it method.  */
	return b->ops->print_it (bs);
      }
      break;

    default:
      internal_error (__FILE__, __LINE__,
		      _("print_bp_stop_message: unrecognized enum value"));
      break;
    }
}

/* A helper function that prints a shared library stopped event.  */

static void
print_solib_event (int is_catchpoint)
{
  int any_deleted
    = !VEC_empty (char_ptr, current_program_space->deleted_solibs);
  int any_added
    = !VEC_empty (so_list_ptr, current_program_space->added_solibs);

  if (!is_catchpoint)
    {
      if (any_added || any_deleted)
	ui_out_text (current_uiout,
		     _("Stopped due to shared library event:\n"));
      else
	ui_out_text (current_uiout,
		     _("Stopped due to shared library event (no "
		       "libraries added or removed)\n"));
    }

  if (ui_out_is_mi_like_p (current_uiout))
    ui_out_field_string (current_uiout, "reason",
			 async_reason_lookup (EXEC_ASYNC_SOLIB_EVENT));

  if (any_deleted)
    {
      struct cleanup *cleanup;
      char *name;
      int ix;

      ui_out_text (current_uiout, _("  Inferior unloaded "));
      cleanup = make_cleanup_ui_out_list_begin_end (current_uiout,
						    "removed");
      for (ix = 0;
	   VEC_iterate (char_ptr, current_program_space->deleted_solibs,
			ix, name);
	   ++ix)
	{
	  if (ix > 0)
	    ui_out_text (current_uiout, "    ");
	  ui_out_field_string (current_uiout, "library", name);
	  ui_out_text (current_uiout, "\n");
	}

      do_cleanups (cleanup);
    }

  if (any_added)
    {
      struct so_list *iter;
      int ix;
      struct cleanup *cleanup;

      ui_out_text (current_uiout, _("  Inferior loaded "));
      cleanup = make_cleanup_ui_out_list_begin_end (current_uiout,
						    "added");
      for (ix = 0;
	   VEC_iterate (so_list_ptr, current_program_space->added_solibs,
			ix, iter);
	   ++ix)
	{
	  if (ix > 0)
	    ui_out_text (current_uiout, "    ");
	  ui_out_field_string (current_uiout, "library", iter->so_name);
	  ui_out_text (current_uiout, "\n");
	}

      do_cleanups (cleanup);
    }
}

/* Print a message indicating what happened.  This is called from
   normal_stop().  The input to this routine is the head of the bpstat
   list - a list of the eventpoints that caused this stop.  KIND is
   the target_waitkind for the stopping event.  This
   routine calls the generic print routine for printing a message
   about reasons for stopping.  This will print (for example) the
   "Breakpoint n," part of the output.  The return value of this
   routine is one of:

   PRINT_UNKNOWN: Means we printed nothing.
   PRINT_SRC_AND_LOC: Means we printed something, and expect subsequent
   code to print the location.  An example is 
   "Breakpoint 1, " which should be followed by
   the location.
   PRINT_SRC_ONLY: Means we printed something, but there is no need
   to also print the location part of the message.
   An example is the catch/throw messages, which
   don't require a location appended to the end.
   PRINT_NOTHING: We have done some printing and we don't need any 
   further info to be printed.  */

enum print_stop_action
bpstat_print (bpstat bs, int kind)
{
  int val;

  /* Maybe another breakpoint in the chain caused us to stop.
     (Currently all watchpoints go on the bpstat whether hit or not.
     That probably could (should) be changed, provided care is taken
     with respect to bpstat_explains_signal).  */
  for (; bs; bs = bs->next)
    {
      val = print_bp_stop_message (bs);
      if (val == PRINT_SRC_ONLY 
	  || val == PRINT_SRC_AND_LOC 
	  || val == PRINT_NOTHING)
	return val;
    }

  /* If we had hit a shared library event breakpoint,
     print_bp_stop_message would print out this message.  If we hit an
     OS-level shared library event, do the same thing.  */
  if (kind == TARGET_WAITKIND_LOADED)
    {
      print_solib_event (0);
      return PRINT_NOTHING;
    }

  /* We reached the end of the chain, or we got a null BS to start
     with and nothing was printed.  */
  return PRINT_UNKNOWN;
}

/* Evaluate the expression EXP and return 1 if value is zero.  This is
   used inside a catch_errors to evaluate the breakpoint condition.
   The argument is a "struct expression *" that has been cast to a
   "char *" to make it pass through catch_errors.  */

static int
breakpoint_cond_eval (void *exp)
{
  struct value *mark = value_mark ();
  int i = !value_true (evaluate_expression ((struct expression *) exp));

  value_free_to_mark (mark);
  return i;
}

/* Allocate a new bpstat.  Link it to the FIFO list by BS_LINK_POINTER.  */

static bpstat
bpstat_alloc (struct bp_location *bl, bpstat **bs_link_pointer)
{
  bpstat bs;

  bs = (bpstat) xmalloc (sizeof (*bs));
  bs->next = NULL;
  **bs_link_pointer = bs;
  *bs_link_pointer = &bs->next;
  bs->breakpoint_at = bl->owner;
  bs->bp_location_at = bl;
  incref_bp_location (bl);
  /* If the condition is false, etc., don't do the commands.  */
  bs->commands = NULL;
  bs->old_val = NULL;
  bs->print_it = print_it_normal;
  return bs;
}

/* The target has stopped with waitstatus WS.  Check if any hardware
   watchpoints have triggered, according to the target.  */

int
watchpoints_triggered (struct target_waitstatus *ws)
{
  int stopped_by_watchpoint = target_stopped_by_watchpoint ();
  CORE_ADDR addr;
  struct breakpoint *b;

  if (!stopped_by_watchpoint)
    {
      /* We were not stopped by a watchpoint.  Mark all watchpoints
	 as not triggered.  */
      ALL_BREAKPOINTS (b)
	if (is_hardware_watchpoint (b))
	  {
	    struct watchpoint *w = (struct watchpoint *) b;

	    w->watchpoint_triggered = watch_triggered_no;
	  }

      return 0;
    }

  if (!target_stopped_data_address (&current_target, &addr))
    {
      /* We were stopped by a watchpoint, but we don't know where.
	 Mark all watchpoints as unknown.  */
      ALL_BREAKPOINTS (b)
	if (is_hardware_watchpoint (b))
	  {
	    struct watchpoint *w = (struct watchpoint *) b;

	    w->watchpoint_triggered = watch_triggered_unknown;
	  }

      return stopped_by_watchpoint;
    }

  /* The target could report the data address.  Mark watchpoints
     affected by this data address as triggered, and all others as not
     triggered.  */

  ALL_BREAKPOINTS (b)
    if (is_hardware_watchpoint (b))
      {
	struct watchpoint *w = (struct watchpoint *) b;
	struct bp_location *loc;

	w->watchpoint_triggered = watch_triggered_no;
	for (loc = b->loc; loc; loc = loc->next)
	  {
	    if (is_masked_watchpoint (b))
	      {
		CORE_ADDR newaddr = addr & w->hw_wp_mask;
		CORE_ADDR start = loc->address & w->hw_wp_mask;

		if (newaddr == start)
		  {
		    w->watchpoint_triggered = watch_triggered_yes;
		    break;
		  }
	      }
	    /* Exact match not required.  Within range is sufficient.  */
	    else if (target_watchpoint_addr_within_range (&current_target,
							 addr, loc->address,
							 loc->length))
	      {
		w->watchpoint_triggered = watch_triggered_yes;
		break;
	      }
	  }
      }

  return 1;
}

/* Possible return values for watchpoint_check (this can't be an enum
   because of check_errors).  */
/* The watchpoint has been deleted.  */
#define WP_DELETED 1
/* The value has changed.  */
#define WP_VALUE_CHANGED 2
/* The value has not changed.  */
#define WP_VALUE_NOT_CHANGED 3
/* Ignore this watchpoint, no matter if the value changed or not.  */
#define WP_IGNORE 4

#define BP_TEMPFLAG 1
#define BP_HARDWAREFLAG 2

/* Evaluate watchpoint condition expression and check if its value
   changed.

   P should be a pointer to struct bpstat, but is defined as a void *
   in order for this function to be usable with catch_errors.  */

static int
watchpoint_check (void *p)
{
  bpstat bs = (bpstat) p;
  struct watchpoint *b;
  struct frame_info *fr;
  int within_current_scope;

  /* BS is built from an existing struct breakpoint.  */
  gdb_assert (bs->breakpoint_at != NULL);
  b = (struct watchpoint *) bs->breakpoint_at;

  /* If this is a local watchpoint, we only want to check if the
     watchpoint frame is in scope if the current thread is the thread
     that was used to create the watchpoint.  */
  if (!watchpoint_in_thread_scope (b))
    return WP_IGNORE;

  if (b->exp_valid_block == NULL)
    within_current_scope = 1;
  else
    {
      struct frame_info *frame = get_current_frame ();
      struct gdbarch *frame_arch = get_frame_arch (frame);
      CORE_ADDR frame_pc = get_frame_pc (frame);

      /* in_function_epilogue_p() returns a non-zero value if we're
	 still in the function but the stack frame has already been
	 invalidated.  Since we can't rely on the values of local
	 variables after the stack has been destroyed, we are treating
	 the watchpoint in that state as `not changed' without further
	 checking.  Don't mark watchpoints as changed if the current
	 frame is in an epilogue - even if they are in some other
	 frame, our view of the stack is likely to be wrong and
	 frame_find_by_id could error out.  */
      if (gdbarch_in_function_epilogue_p (frame_arch, frame_pc))
	return WP_IGNORE;

      fr = frame_find_by_id (b->watchpoint_frame);
      within_current_scope = (fr != NULL);

      /* If we've gotten confused in the unwinder, we might have
	 returned a frame that can't describe this variable.  */
      if (within_current_scope)
	{
	  struct symbol *function;

	  function = get_frame_function (fr);
	  if (function == NULL
	      || !contained_in (b->exp_valid_block,
				SYMBOL_BLOCK_VALUE (function)))
	    within_current_scope = 0;
	}

      if (within_current_scope)
	/* If we end up stopping, the current frame will get selected
	   in normal_stop.  So this call to select_frame won't affect
	   the user.  */
	select_frame (fr);
    }

  if (within_current_scope)
    {
      /* We use value_{,free_to_}mark because it could be a *long*
         time before we return to the command level and call
         free_all_values.  We can't call free_all_values because we
         might be in the middle of evaluating a function call.  */

      int pc = 0;
      struct value *mark;
      struct value *new_val;

      if (is_masked_watchpoint (&b->base))
	/* Since we don't know the exact trigger address (from
	   stopped_data_address), just tell the user we've triggered
	   a mask watchpoint.  */
	return WP_VALUE_CHANGED;

      mark = value_mark ();
      fetch_subexp_value (b->exp, &pc, &new_val, NULL, NULL);

      /* We use value_equal_contents instead of value_equal because
	 the latter coerces an array to a pointer, thus comparing just
	 the address of the array instead of its contents.  This is
	 not what we want.  */
      if ((b->val != NULL) != (new_val != NULL)
	  || (b->val != NULL && !value_equal_contents (b->val, new_val)))
	{
	  if (new_val != NULL)
	    {
	      release_value (new_val);
	      value_free_to_mark (mark);
	    }
	  bs->old_val = b->val;
	  b->val = new_val;
	  b->val_valid = 1;
	  return WP_VALUE_CHANGED;
	}
      else
	{
	  /* Nothing changed.  */
	  value_free_to_mark (mark);
	  return WP_VALUE_NOT_CHANGED;
	}
    }
  else
    {
      struct ui_out *uiout = current_uiout;

      /* This seems like the only logical thing to do because
         if we temporarily ignored the watchpoint, then when
         we reenter the block in which it is valid it contains
         garbage (in the case of a function, it may have two
         garbage values, one before and one after the prologue).
         So we can't even detect the first assignment to it and
         watch after that (since the garbage may or may not equal
         the first value assigned).  */
      /* We print all the stop information in
	 breakpoint_ops->print_it, but in this case, by the time we
	 call breakpoint_ops->print_it this bp will be deleted
	 already.  So we have no choice but print the information
	 here.  */
      if (ui_out_is_mi_like_p (uiout))
	ui_out_field_string
	  (uiout, "reason", async_reason_lookup (EXEC_ASYNC_WATCHPOINT_SCOPE));
      ui_out_text (uiout, "\nWatchpoint ");
      ui_out_field_int (uiout, "wpnum", b->base.number);
      ui_out_text (uiout,
		   " deleted because the program has left the block in\n\
which its expression is valid.\n");     

      /* Make sure the watchpoint's commands aren't executed.  */
      decref_counted_command_line (&b->base.commands);
      watchpoint_del_at_next_stop (b);

      return WP_DELETED;
    }
}

/* Return true if it looks like target has stopped due to hitting
   breakpoint location BL.  This function does not check if we should
   stop, only if BL explains the stop.  */

static int
bpstat_check_location (const struct bp_location *bl,
		       struct address_space *aspace, CORE_ADDR bp_addr,
		       const struct target_waitstatus *ws)
{
  struct breakpoint *b = bl->owner;

  /* BL is from an existing breakpoint.  */
  gdb_assert (b != NULL);

  return b->ops->breakpoint_hit (bl, aspace, bp_addr, ws);
}

/* Determine if the watched values have actually changed, and we
   should stop.  If not, set BS->stop to 0.  */

static void
bpstat_check_watchpoint (bpstat bs)
{
  const struct bp_location *bl;
  struct watchpoint *b;

  /* BS is built for existing struct breakpoint.  */
  bl = bs->bp_location_at;
  gdb_assert (bl != NULL);
  b = (struct watchpoint *) bs->breakpoint_at;
  gdb_assert (b != NULL);

    {
      int must_check_value = 0;
      
      if (b->base.type == bp_watchpoint)
	/* For a software watchpoint, we must always check the
	   watched value.  */
	must_check_value = 1;
      else if (b->watchpoint_triggered == watch_triggered_yes)
	/* We have a hardware watchpoint (read, write, or access)
	   and the target earlier reported an address watched by
	   this watchpoint.  */
	must_check_value = 1;
      else if (b->watchpoint_triggered == watch_triggered_unknown
	       && b->base.type == bp_hardware_watchpoint)
	/* We were stopped by a hardware watchpoint, but the target could
	   not report the data address.  We must check the watchpoint's
	   value.  Access and read watchpoints are out of luck; without
	   a data address, we can't figure it out.  */
	must_check_value = 1;

      if (must_check_value)
	{
	  char *message
	    = xstrprintf ("Error evaluating expression for watchpoint %d\n",
			  b->base.number);
	  struct cleanup *cleanups = make_cleanup (xfree, message);
	  int e = catch_errors (watchpoint_check, bs, message,
				RETURN_MASK_ALL);
	  do_cleanups (cleanups);
	  switch (e)
	    {
	    case WP_DELETED:
	      /* We've already printed what needs to be printed.  */
	      bs->print_it = print_it_done;
	      /* Stop.  */
	      break;
	    case WP_IGNORE:
	      bs->print_it = print_it_noop;
	      bs->stop = 0;
	      break;
	    case WP_VALUE_CHANGED:
	      if (b->base.type == bp_read_watchpoint)
		{
		  /* There are two cases to consider here:

		     1. We're watching the triggered memory for reads.
		     In that case, trust the target, and always report
		     the watchpoint hit to the user.  Even though
		     reads don't cause value changes, the value may
		     have changed since the last time it was read, and
		     since we're not trapping writes, we will not see
		     those, and as such we should ignore our notion of
		     old value.

		     2. We're watching the triggered memory for both
		     reads and writes.  There are two ways this may
		     happen:

		     2.1. This is a target that can't break on data
		     reads only, but can break on accesses (reads or
		     writes), such as e.g., x86.  We detect this case
		     at the time we try to insert read watchpoints.

		     2.2. Otherwise, the target supports read
		     watchpoints, but, the user set an access or write
		     watchpoint watching the same memory as this read
		     watchpoint.

		     If we're watching memory writes as well as reads,
		     ignore watchpoint hits when we find that the
		     value hasn't changed, as reads don't cause
		     changes.  This still gives false positives when
		     the program writes the same value to memory as
		     what there was already in memory (we will confuse
		     it for a read), but it's much better than
		     nothing.  */

		  int other_write_watchpoint = 0;

		  if (bl->watchpoint_type == hw_read)
		    {
		      struct breakpoint *other_b;

		      ALL_BREAKPOINTS (other_b)
			if (other_b->type == bp_hardware_watchpoint
			    || other_b->type == bp_access_watchpoint)
			  {
			    struct watchpoint *other_w =
			      (struct watchpoint *) other_b;

			    if (other_w->watchpoint_triggered
				== watch_triggered_yes)
			      {
				other_write_watchpoint = 1;
				break;
			      }
			  }
		    }

		  if (other_write_watchpoint
		      || bl->watchpoint_type == hw_access)
		    {
		      /* We're watching the same memory for writes,
			 and the value changed since the last time we
			 updated it, so this trap must be for a write.
			 Ignore it.  */
		      bs->print_it = print_it_noop;
		      bs->stop = 0;
		    }
		}
	      break;
	    case WP_VALUE_NOT_CHANGED:
	      if (b->base.type == bp_hardware_watchpoint
		  || b->base.type == bp_watchpoint)
		{
		  /* Don't stop: write watchpoints shouldn't fire if
		     the value hasn't changed.  */
		  bs->print_it = print_it_noop;
		  bs->stop = 0;
		}
	      /* Stop.  */
	      break;
	    default:
	      /* Can't happen.  */
	    case 0:
	      /* Error from catch_errors.  */
	      printf_filtered (_("Watchpoint %d deleted.\n"), b->base.number);
	      watchpoint_del_at_next_stop (b);
	      /* We've already printed what needs to be printed.  */
	      bs->print_it = print_it_done;
	      break;
	    }
	}
      else	/* must_check_value == 0 */
	{
	  /* This is a case where some watchpoint(s) triggered, but
	     not at the address of this watchpoint, or else no
	     watchpoint triggered after all.  So don't print
	     anything for this watchpoint.  */
	  bs->print_it = print_it_noop;
	  bs->stop = 0;
	}
    }
}


/* Check conditions (condition proper, frame, thread and ignore count)
   of breakpoint referred to by BS.  If we should not stop for this
   breakpoint, set BS->stop to 0.  */

static void
bpstat_check_breakpoint_conditions (bpstat bs, ptid_t ptid)
{
  int thread_id = pid_to_thread_id (ptid);
  const struct bp_location *bl;
  struct breakpoint *b;

  /* BS is built for existing struct breakpoint.  */
  bl = bs->bp_location_at;
  gdb_assert (bl != NULL);
  b = bs->breakpoint_at;
  gdb_assert (b != NULL);

  /* Even if the target evaluated the condition on its end and notified GDB, we
     need to do so again since GDB does not know if we stopped due to a
     breakpoint or a single step breakpoint.  */

  if (frame_id_p (b->frame_id)
      && !frame_id_eq (b->frame_id, get_stack_frame_id (get_current_frame ())))
    bs->stop = 0;
  else if (bs->stop)
    {
      int value_is_zero = 0;
      struct expression *cond;

      /* Evaluate Python breakpoints that have a "stop"
	 method implemented.  */
      if (b->py_bp_object)
	bs->stop = gdbpy_should_stop (b->py_bp_object);

      if (is_watchpoint (b))
	{
	  struct watchpoint *w = (struct watchpoint *) b;

	  cond = w->cond_exp;
	}
      else
	cond = bl->cond;

      if (cond && b->disposition != disp_del_at_next_stop)
	{
	  int within_current_scope = 1;
	  struct watchpoint * w;

	  /* We use value_mark and value_free_to_mark because it could
	     be a long time before we return to the command level and
	     call free_all_values.  We can't call free_all_values
	     because we might be in the middle of evaluating a
	     function call.  */
	  struct value *mark = value_mark ();

	  if (is_watchpoint (b))
	    w = (struct watchpoint *) b;
	  else
	    w = NULL;

	  /* Need to select the frame, with all that implies so that
	     the conditions will have the right context.  Because we
	     use the frame, we will not see an inlined function's
	     variables when we arrive at a breakpoint at the start
	     of the inlined function; the current frame will be the
	     call site.  */
	  if (w == NULL || w->cond_exp_valid_block == NULL)
	    select_frame (get_current_frame ());
	  else
	    {
	      struct frame_info *frame;

	      /* For local watchpoint expressions, which particular
		 instance of a local is being watched matters, so we
		 keep track of the frame to evaluate the expression
		 in.  To evaluate the condition however, it doesn't
		 really matter which instantiation of the function
		 where the condition makes sense triggers the
		 watchpoint.  This allows an expression like "watch
		 global if q > 10" set in `func', catch writes to
		 global on all threads that call `func', or catch
		 writes on all recursive calls of `func' by a single
		 thread.  We simply always evaluate the condition in
		 the innermost frame that's executing where it makes
		 sense to evaluate the condition.  It seems
		 intuitive.  */
	      frame = block_innermost_frame (w->cond_exp_valid_block);
	      if (frame != NULL)
		select_frame (frame);
	      else
		within_current_scope = 0;
	    }
	  if (within_current_scope)
	    value_is_zero
	      = catch_errors (breakpoint_cond_eval, cond,
			      "Error in testing breakpoint condition:\n",
			      RETURN_MASK_ALL);
	  else
	    {
	      warning (_("Watchpoint condition cannot be tested "
			 "in the current scope"));
	      /* If we failed to set the right context for this
		 watchpoint, unconditionally report it.  */
	      value_is_zero = 0;
	    }
	  /* FIXME-someday, should give breakpoint #.  */
	  value_free_to_mark (mark);
	}

      if (cond && value_is_zero)
	{
	  bs->stop = 0;
	}
      else if (b->thread != -1 && b->thread != thread_id)
	{
	  bs->stop = 0;
	}
      else if (b->ignore_count > 0)
	{
	  b->ignore_count--;
	  annotate_ignore_count_change ();
	  bs->stop = 0;
	  /* Increase the hit count even though we don't stop.  */
	  ++(b->hit_count);
	  observer_notify_breakpoint_modified (b);
	}	
    }
}


/* Get a bpstat associated with having just stopped at address
   BP_ADDR in thread PTID.

   Determine whether we stopped at a breakpoint, etc, or whether we
   don't understand this stop.  Result is a chain of bpstat's such
   that:

   if we don't understand the stop, the result is a null pointer.

   if we understand why we stopped, the result is not null.

   Each element of the chain refers to a particular breakpoint or
   watchpoint at which we have stopped.  (We may have stopped for
   several reasons concurrently.)

   Each element of the chain has valid next, breakpoint_at,
   commands, FIXME??? fields.  */

bpstat
bpstat_stop_status (struct address_space *aspace,
		    CORE_ADDR bp_addr, ptid_t ptid,
		    const struct target_waitstatus *ws)
{
  struct breakpoint *b = NULL;
  struct bp_location *bl;
  struct bp_location *loc;
  /* First item of allocated bpstat's.  */
  bpstat bs_head = NULL, *bs_link = &bs_head;
  /* Pointer to the last thing in the chain currently.  */
  bpstat bs;
  int ix;
  int need_remove_insert;
  int removed_any;

  /* First, build the bpstat chain with locations that explain a
     target stop, while being careful to not set the target running,
     as that may invalidate locations (in particular watchpoint
     locations are recreated).  Resuming will happen here with
     breakpoint conditions or watchpoint expressions that include
     inferior function calls.  */

  ALL_BREAKPOINTS (b)
    {
      if (!breakpoint_enabled (b) && b->enable_state != bp_permanent)
	continue;

      for (bl = b->loc; bl != NULL; bl = bl->next)
	{
	  /* For hardware watchpoints, we look only at the first
	     location.  The watchpoint_check function will work on the
	     entire expression, not the individual locations.  For
	     read watchpoints, the watchpoints_triggered function has
	     checked all locations already.  */
	  if (b->type == bp_hardware_watchpoint && bl != b->loc)
	    break;

	  if (!bl->enabled || bl->shlib_disabled)
	    continue;

	  if (!bpstat_check_location (bl, aspace, bp_addr, ws))
	    continue;

	  /* Come here if it's a watchpoint, or if the break address
	     matches.  */

	  bs = bpstat_alloc (bl, &bs_link);	/* Alloc a bpstat to
						   explain stop.  */

	  /* Assume we stop.  Should we find a watchpoint that is not
	     actually triggered, or if the condition of the breakpoint
	     evaluates as false, we'll reset 'stop' to 0.  */
	  bs->stop = 1;
	  bs->print = 1;

	  /* If this is a scope breakpoint, mark the associated
	     watchpoint as triggered so that we will handle the
	     out-of-scope event.  We'll get to the watchpoint next
	     iteration.  */
	  if (b->type == bp_watchpoint_scope && b->related_breakpoint != b)
	    {
	      struct watchpoint *w = (struct watchpoint *) b->related_breakpoint;

	      w->watchpoint_triggered = watch_triggered_yes;
	    }
	}
    }

  for (ix = 0; VEC_iterate (bp_location_p, moribund_locations, ix, loc); ++ix)
    {
      if (breakpoint_location_address_match (loc, aspace, bp_addr))
	{
	  bs = bpstat_alloc (loc, &bs_link);
	  /* For hits of moribund locations, we should just proceed.  */
	  bs->stop = 0;
	  bs->print = 0;
	  bs->print_it = print_it_noop;
	}
    }

  /* A bit of special processing for shlib breakpoints.  We need to
     process solib loading here, so that the lists of loaded and
     unloaded libraries are correct before we handle "catch load" and
     "catch unload".  */
  for (bs = bs_head; bs != NULL; bs = bs->next)
    {
      if (bs->breakpoint_at && bs->breakpoint_at->type == bp_shlib_event)
	{
	  handle_solib_event ();
	  break;
	}
    }

  /* Now go through the locations that caused the target to stop, and
     check whether we're interested in reporting this stop to higher
     layers, or whether we should resume the target transparently.  */

  removed_any = 0;

  for (bs = bs_head; bs != NULL; bs = bs->next)
    {
      if (!bs->stop)
	continue;

      b = bs->breakpoint_at;
      b->ops->check_status (bs);
      if (bs->stop)
	{
	  bpstat_check_breakpoint_conditions (bs, ptid);

	  if (bs->stop)
	    {
	      ++(b->hit_count);
	      observer_notify_breakpoint_modified (b);

	      /* We will stop here.  */
	      if (b->disposition == disp_disable)
		{
		  --(b->enable_count);
		  if (b->enable_count <= 0
		      && b->enable_state != bp_permanent)
		    b->enable_state = bp_disabled;
		  removed_any = 1;
		}
	      if (b->silent)
		bs->print = 0;
	      bs->commands = b->commands;
	      incref_counted_command_line (bs->commands);
	      if (command_line_is_silent (bs->commands
					  ? bs->commands->commands : NULL))
		bs->print = 0;
	    }

	}

      /* Print nothing for this entry if we don't stop or don't
	 print.  */
      if (!bs->stop || !bs->print)
	bs->print_it = print_it_noop;
    }

  /* If we aren't stopping, the value of some hardware watchpoint may
     not have changed, but the intermediate memory locations we are
     watching may have.  Don't bother if we're stopping; this will get
     done later.  */
  need_remove_insert = 0;
  if (! bpstat_causes_stop (bs_head))
    for (bs = bs_head; bs != NULL; bs = bs->next)
      if (!bs->stop
	  && bs->breakpoint_at
	  && is_hardware_watchpoint (bs->breakpoint_at))
	{
	  struct watchpoint *w = (struct watchpoint *) bs->breakpoint_at;

	  update_watchpoint (w, 0 /* don't reparse.  */);
	  need_remove_insert = 1;
	}

  if (need_remove_insert)
    update_global_location_list (1);
  else if (removed_any)
    update_global_location_list (0);

  return bs_head;
}

static void
handle_jit_event (void)
{
  struct frame_info *frame;
  struct gdbarch *gdbarch;

  /* Switch terminal for any messages produced by
     breakpoint_re_set.  */
  target_terminal_ours_for_output ();

  frame = get_current_frame ();
  gdbarch = get_frame_arch (frame);

  jit_event_handler (gdbarch);

  target_terminal_inferior ();
}

/* Handle an solib event by calling solib_add.  */

void
handle_solib_event (void)
{
  clear_program_space_solib_cache (current_inferior ()->pspace);

  /* Check for any newly added shared libraries if we're supposed to
     be adding them automatically.  Switch terminal for any messages
     produced by breakpoint_re_set.  */
  target_terminal_ours_for_output ();
#ifdef SOLIB_ADD
  SOLIB_ADD (NULL, 0, &current_target, auto_solib_add);
#else
  solib_add (NULL, 0, &current_target, auto_solib_add);
#endif
  target_terminal_inferior ();
}

/* Prepare WHAT final decision for infrun.  */

/* Decide what infrun needs to do with this bpstat.  */

struct bpstat_what
bpstat_what (bpstat bs_head)
{
  struct bpstat_what retval;
  int jit_event = 0;
  bpstat bs;

  retval.main_action = BPSTAT_WHAT_KEEP_CHECKING;
  retval.call_dummy = STOP_NONE;
  retval.is_longjmp = 0;

  for (bs = bs_head; bs != NULL; bs = bs->next)
    {
      /* Extract this BS's action.  After processing each BS, we check
	 if its action overrides all we've seem so far.  */
      enum bpstat_what_main_action this_action = BPSTAT_WHAT_KEEP_CHECKING;
      enum bptype bptype;

      if (bs->breakpoint_at == NULL)
	{
	  /* I suspect this can happen if it was a momentary
	     breakpoint which has since been deleted.  */
	  bptype = bp_none;
	}
      else
	bptype = bs->breakpoint_at->type;

      switch (bptype)
	{
	case bp_none:
	  break;
	case bp_breakpoint:
	case bp_hardware_breakpoint:
	case bp_until:
	case bp_finish:
	case bp_shlib_event:
	  if (bs->stop)
	    {
	      if (bs->print)
		this_action = BPSTAT_WHAT_STOP_NOISY;
	      else
		this_action = BPSTAT_WHAT_STOP_SILENT;
	    }
	  else
	    this_action = BPSTAT_WHAT_SINGLE;
	  break;
	case bp_watchpoint:
	case bp_hardware_watchpoint:
	case bp_read_watchpoint:
	case bp_access_watchpoint:
	  if (bs->stop)
	    {
	      if (bs->print)
		this_action = BPSTAT_WHAT_STOP_NOISY;
	      else
		this_action = BPSTAT_WHAT_STOP_SILENT;
	    }
	  else
	    {
	      /* There was a watchpoint, but we're not stopping.
		 This requires no further action.  */
	    }
	  break;
	case bp_longjmp:
	case bp_longjmp_call_dummy:
	case bp_exception:
	  this_action = BPSTAT_WHAT_SET_LONGJMP_RESUME;
	  retval.is_longjmp = bptype != bp_exception;
	  break;
	case bp_longjmp_resume:
	case bp_exception_resume:
	  this_action = BPSTAT_WHAT_CLEAR_LONGJMP_RESUME;
	  retval.is_longjmp = bptype == bp_longjmp_resume;
	  break;
	case bp_step_resume:
	  if (bs->stop)
	    this_action = BPSTAT_WHAT_STEP_RESUME;
	  else
	    {
	      /* It is for the wrong frame.  */
	      this_action = BPSTAT_WHAT_SINGLE;
	    }
	  break;
	case bp_hp_step_resume:
	  if (bs->stop)
	    this_action = BPSTAT_WHAT_HP_STEP_RESUME;
	  else
	    {
	      /* It is for the wrong frame.  */
	      this_action = BPSTAT_WHAT_SINGLE;
	    }
	  break;
	case bp_watchpoint_scope:
	case bp_thread_event:
	case bp_overlay_event:
	case bp_longjmp_master:
	case bp_std_terminate_master:
	case bp_exception_master:
	  this_action = BPSTAT_WHAT_SINGLE;
	  break;
	case bp_catchpoint:
	  if (bs->stop)
	    {
	      if (bs->print)
		this_action = BPSTAT_WHAT_STOP_NOISY;
	      else
		this_action = BPSTAT_WHAT_STOP_SILENT;
	    }
	  else
	    {
	      /* There was a catchpoint, but we're not stopping.
		 This requires no further action.  */
	    }
	  break;
	case bp_jit_event:
	  jit_event = 1;
	  this_action = BPSTAT_WHAT_SINGLE;
	  break;
	case bp_call_dummy:
	  /* Make sure the action is stop (silent or noisy),
	     so infrun.c pops the dummy frame.  */
	  retval.call_dummy = STOP_STACK_DUMMY;
	  this_action = BPSTAT_WHAT_STOP_SILENT;
	  break;
	case bp_std_terminate:
	  /* Make sure the action is stop (silent or noisy),
	     so infrun.c pops the dummy frame.  */
	  retval.call_dummy = STOP_STD_TERMINATE;
	  this_action = BPSTAT_WHAT_STOP_SILENT;
	  break;
	case bp_tracepoint:
	case bp_fast_tracepoint:
	case bp_static_tracepoint:
	  /* Tracepoint hits should not be reported back to GDB, and
	     if one got through somehow, it should have been filtered
	     out already.  */
	  internal_error (__FILE__, __LINE__,
			  _("bpstat_what: tracepoint encountered"));
	  break;
	case bp_gnu_ifunc_resolver:
	  /* Step over it (and insert bp_gnu_ifunc_resolver_return).  */
	  this_action = BPSTAT_WHAT_SINGLE;
	  break;
	case bp_gnu_ifunc_resolver_return:
	  /* The breakpoint will be removed, execution will restart from the
	     PC of the former breakpoint.  */
	  this_action = BPSTAT_WHAT_KEEP_CHECKING;
	  break;

	case bp_dprintf:
	  this_action = BPSTAT_WHAT_STOP_SILENT;
	  break;

	default:
	  internal_error (__FILE__, __LINE__,
			  _("bpstat_what: unhandled bptype %d"), (int) bptype);
	}

      retval.main_action = max (retval.main_action, this_action);
    }

  /* These operations may affect the bs->breakpoint_at state so they are
     delayed after MAIN_ACTION is decided above.  */

  if (jit_event)
    {
      if (debug_infrun)
	fprintf_unfiltered (gdb_stdlog, "bpstat_what: bp_jit_event\n");

      handle_jit_event ();
    }

  for (bs = bs_head; bs != NULL; bs = bs->next)
    {
      struct breakpoint *b = bs->breakpoint_at;

      if (b == NULL)
	continue;
      switch (b->type)
	{
	case bp_gnu_ifunc_resolver:
	  gnu_ifunc_resolver_stop (b);
	  break;
	case bp_gnu_ifunc_resolver_return:
	  gnu_ifunc_resolver_return_stop (b);
	  break;
	}
    }

  return retval;
}

/* Nonzero if we should step constantly (e.g. watchpoints on machines
   without hardware support).  This isn't related to a specific bpstat,
   just to things like whether watchpoints are set.  */

int
bpstat_should_step (void)
{
  struct breakpoint *b;

  ALL_BREAKPOINTS (b)
    if (breakpoint_enabled (b) && b->type == bp_watchpoint && b->loc != NULL)
      return 1;
  return 0;
}

int
bpstat_causes_stop (bpstat bs)
{
  for (; bs != NULL; bs = bs->next)
    if (bs->stop)
      return 1;

  return 0;
}



/* Compute a string of spaces suitable to indent the next line
   so it starts at the position corresponding to the table column
   named COL_NAME in the currently active table of UIOUT.  */

static char *
wrap_indent_at_field (struct ui_out *uiout, const char *col_name)
{
  static char wrap_indent[80];
  int i, total_width, width, align;
  char *text;

  total_width = 0;
  for (i = 1; ui_out_query_field (uiout, i, &width, &align, &text); i++)
    {
      if (strcmp (text, col_name) == 0)
	{
	  gdb_assert (total_width < sizeof wrap_indent);
	  memset (wrap_indent, ' ', total_width);
	  wrap_indent[total_width] = 0;

	  return wrap_indent;
	}

      total_width += width + 1;
    }

  return NULL;
}

/* Determine if the locations of this breakpoint will have their conditions
   evaluated by the target, host or a mix of both.  Returns the following:

    "host": Host evals condition.
    "host or target": Host or Target evals condition.
    "target": Target evals condition.
*/

static const char *
bp_condition_evaluator (struct breakpoint *b)
{
  struct bp_location *bl;
  char host_evals = 0;
  char target_evals = 0;

  if (!b)
    return NULL;

  if (!is_breakpoint (b))
    return NULL;

  if (gdb_evaluates_breakpoint_condition_p ()
      || !target_supports_evaluation_of_breakpoint_conditions ())
    return condition_evaluation_host;

  for (bl = b->loc; bl; bl = bl->next)
    {
      if (bl->cond_bytecode)
	target_evals++;
      else
	host_evals++;
    }

  if (host_evals && target_evals)
    return condition_evaluation_both;
  else if (target_evals)
    return condition_evaluation_target;
  else
    return condition_evaluation_host;
}

/* Determine the breakpoint location's condition evaluator.  This is
   similar to bp_condition_evaluator, but for locations.  */

static const char *
bp_location_condition_evaluator (struct bp_location *bl)
{
  if (bl && !is_breakpoint (bl->owner))
    return NULL;

  if (gdb_evaluates_breakpoint_condition_p ()
      || !target_supports_evaluation_of_breakpoint_conditions ())
    return condition_evaluation_host;

  if (bl && bl->cond_bytecode)
    return condition_evaluation_target;
  else
    return condition_evaluation_host;
}

/* Print the LOC location out of the list of B->LOC locations.  */

static void
print_breakpoint_location (struct breakpoint *b,
			   struct bp_location *loc)
{
  struct ui_out *uiout = current_uiout;
  struct cleanup *old_chain = save_current_program_space ();

  if (loc != NULL && loc->shlib_disabled)
    loc = NULL;

  if (loc != NULL)
    set_current_program_space (loc->pspace);

  if (b->display_canonical)
    ui_out_field_string (uiout, "what", b->addr_string);
  else if (loc && loc->symtab)
    {
      struct symbol *sym 
	= find_pc_sect_function (loc->address, loc->section);
      if (sym)
	{
	  ui_out_text (uiout, "in ");
	  ui_out_field_string (uiout, "func",
			       SYMBOL_PRINT_NAME (sym));
	  ui_out_text (uiout, " ");
	  ui_out_wrap_hint (uiout, wrap_indent_at_field (uiout, "what"));
	  ui_out_text (uiout, "at ");
	}
      ui_out_field_string (uiout, "file", symtab_to_filename (loc->symtab));
      ui_out_text (uiout, ":");

      if (ui_out_is_mi_like_p (uiout))
	ui_out_field_string (uiout, "fullname",
			     symtab_to_fullname (loc->symtab));
      
      ui_out_field_int (uiout, "line", loc->line_number);
    }
  else if (loc)
    {
      struct ui_file *stb = mem_fileopen ();
      struct cleanup *stb_chain = make_cleanup_ui_file_delete (stb);

      print_address_symbolic (loc->gdbarch, loc->address, stb,
			      demangle, "");
      ui_out_field_stream (uiout, "at", stb);

      do_cleanups (stb_chain);
    }
  else
    ui_out_field_string (uiout, "pending", b->addr_string);

  if (loc && is_breakpoint (b)
      && breakpoint_condition_evaluation_mode () == condition_evaluation_target
      && bp_condition_evaluator (b) == condition_evaluation_both)
    {
      ui_out_text (uiout, " (");
      ui_out_field_string (uiout, "evaluated-by",
			   bp_location_condition_evaluator (loc));
      ui_out_text (uiout, ")");
    }

  do_cleanups (old_chain);
}

static const char *
bptype_string (enum bptype type)
{
  struct ep_type_description
    {
      enum bptype type;
      char *description;
    };
  static struct ep_type_description bptypes[] =
  {
    {bp_none, "?deleted?"},
    {bp_breakpoint, "breakpoint"},
    {bp_hardware_breakpoint, "hw breakpoint"},
    {bp_until, "until"},
    {bp_finish, "finish"},
    {bp_watchpoint, "watchpoint"},
    {bp_hardware_watchpoint, "hw watchpoint"},
    {bp_read_watchpoint, "read watchpoint"},
    {bp_access_watchpoint, "acc watchpoint"},
    {bp_longjmp, "longjmp"},
    {bp_longjmp_resume, "longjmp resume"},
    {bp_longjmp_call_dummy, "longjmp for call dummy"},
    {bp_exception, "exception"},
    {bp_exception_resume, "exception resume"},
    {bp_step_resume, "step resume"},
    {bp_hp_step_resume, "high-priority step resume"},
    {bp_watchpoint_scope, "watchpoint scope"},
    {bp_call_dummy, "call dummy"},
    {bp_std_terminate, "std::terminate"},
    {bp_shlib_event, "shlib events"},
    {bp_thread_event, "thread events"},
    {bp_overlay_event, "overlay events"},
    {bp_longjmp_master, "longjmp master"},
    {bp_std_terminate_master, "std::terminate master"},
    {bp_exception_master, "exception master"},
    {bp_catchpoint, "catchpoint"},
    {bp_tracepoint, "tracepoint"},
    {bp_fast_tracepoint, "fast tracepoint"},
    {bp_static_tracepoint, "static tracepoint"},
    {bp_dprintf, "dprintf"},
    {bp_jit_event, "jit events"},
    {bp_gnu_ifunc_resolver, "STT_GNU_IFUNC resolver"},
    {bp_gnu_ifunc_resolver_return, "STT_GNU_IFUNC resolver return"},
  };

  if (((int) type >= (sizeof (bptypes) / sizeof (bptypes[0])))
      || ((int) type != bptypes[(int) type].type))
    internal_error (__FILE__, __LINE__,
		    _("bptypes table does not describe type #%d."),
		    (int) type);

  return bptypes[(int) type].description;
}

/* Print B to gdb_stdout.  */

static void
print_one_breakpoint_location (struct breakpoint *b,
			       struct bp_location *loc,
			       int loc_number,
			       struct bp_location **last_loc,
			       int allflag)
{
  struct command_line *l;
  static char bpenables[] = "nynny";

  struct ui_out *uiout = current_uiout;
  int header_of_multiple = 0;
  int part_of_multiple = (loc != NULL);
  struct value_print_options opts;

  get_user_print_options (&opts);

  gdb_assert (!loc || loc_number != 0);
  /* See comment in print_one_breakpoint concerning treatment of
     breakpoints with single disabled location.  */
  if (loc == NULL 
      && (b->loc != NULL 
	  && (b->loc->next != NULL || !b->loc->enabled)))
    header_of_multiple = 1;
  if (loc == NULL)
    loc = b->loc;

  annotate_record ();

  /* 1 */
  annotate_field (0);
  if (part_of_multiple)
    {
      char *formatted;
      formatted = xstrprintf ("%d.%d", b->number, loc_number);
      ui_out_field_string (uiout, "number", formatted);
      xfree (formatted);
    }
  else
    {
      ui_out_field_int (uiout, "number", b->number);
    }

  /* 2 */
  annotate_field (1);
  if (part_of_multiple)
    ui_out_field_skip (uiout, "type");
  else
    ui_out_field_string (uiout, "type", bptype_string (b->type));

  /* 3 */
  annotate_field (2);
  if (part_of_multiple)
    ui_out_field_skip (uiout, "disp");
  else
    ui_out_field_string (uiout, "disp", bpdisp_text (b->disposition));


  /* 4 */
  annotate_field (3);
  if (part_of_multiple)
    ui_out_field_string (uiout, "enabled", loc->enabled ? "y" : "n");
  else
    ui_out_field_fmt (uiout, "enabled", "%c", 
		      bpenables[(int) b->enable_state]);
  ui_out_spaces (uiout, 2);

  
  /* 5 and 6 */
  if (b->ops != NULL && b->ops->print_one != NULL)
    {
      /* Although the print_one can possibly print all locations,
	 calling it here is not likely to get any nice result.  So,
	 make sure there's just one location.  */
      gdb_assert (b->loc == NULL || b->loc->next == NULL);
      b->ops->print_one (b, last_loc);
    }
  else
    switch (b->type)
      {
      case bp_none:
	internal_error (__FILE__, __LINE__,
			_("print_one_breakpoint: bp_none encountered\n"));
	break;

      case bp_watchpoint:
      case bp_hardware_watchpoint:
      case bp_read_watchpoint:
      case bp_access_watchpoint:
	{
	  struct watchpoint *w = (struct watchpoint *) b;

	  /* Field 4, the address, is omitted (which makes the columns
	     not line up too nicely with the headers, but the effect
	     is relatively readable).  */
	  if (opts.addressprint)
	    ui_out_field_skip (uiout, "addr");
	  annotate_field (5);
	  ui_out_field_string (uiout, "what", w->exp_string);
	}
	break;

      case bp_breakpoint:
      case bp_hardware_breakpoint:
      case bp_until:
      case bp_finish:
      case bp_longjmp:
      case bp_longjmp_resume:
      case bp_longjmp_call_dummy:
      case bp_exception:
      case bp_exception_resume:
      case bp_step_resume:
      case bp_hp_step_resume:
      case bp_watchpoint_scope:
      case bp_call_dummy:
      case bp_std_terminate:
      case bp_shlib_event:
      case bp_thread_event:
      case bp_overlay_event:
      case bp_longjmp_master:
      case bp_std_terminate_master:
      case bp_exception_master:
      case bp_tracepoint:
      case bp_fast_tracepoint:
      case bp_static_tracepoint:
      case bp_dprintf:
      case bp_jit_event:
      case bp_gnu_ifunc_resolver:
      case bp_gnu_ifunc_resolver_return:
	if (opts.addressprint)
	  {
	    annotate_field (4);
	    if (header_of_multiple)
	      ui_out_field_string (uiout, "addr", "<MULTIPLE>");
	    else if (b->loc == NULL || loc->shlib_disabled)
	      ui_out_field_string (uiout, "addr", "<PENDING>");
	    else
	      ui_out_field_core_addr (uiout, "addr",
				      loc->gdbarch, loc->address);
	  }
	annotate_field (5);
	if (!header_of_multiple)
	  print_breakpoint_location (b, loc);
	if (b->loc)
	  *last_loc = b->loc;
	break;
      }


  /* For backward compatibility, don't display inferiors unless there
     are several.  */
  if (loc != NULL
      && !header_of_multiple
      && (allflag
	  || (!gdbarch_has_global_breakpoints (target_gdbarch ())
	      && (number_of_program_spaces () > 1
		  || number_of_inferiors () > 1)
	      /* LOC is for existing B, it cannot be in
		 moribund_locations and thus having NULL OWNER.  */
	      && loc->owner->type != bp_catchpoint)))
    {
      struct inferior *inf;
      int first = 1;

      for (inf = inferior_list; inf != NULL; inf = inf->next)
	{
	  if (inf->pspace == loc->pspace)
	    {
	      if (first)
		{
		  first = 0;
		  ui_out_text (uiout, " inf ");
		}
	      else
		ui_out_text (uiout, ", ");
	      ui_out_text (uiout, plongest (inf->num));
	    }
	}
    }

  if (!part_of_multiple)
    {
      if (b->thread != -1)
	{
	  /* FIXME: This seems to be redundant and lost here; see the
	     "stop only in" line a little further down.  */
	  ui_out_text (uiout, " thread ");
	  ui_out_field_int (uiout, "thread", b->thread);
	}
      else if (b->task != 0)
	{
	  ui_out_text (uiout, " task ");
	  ui_out_field_int (uiout, "task", b->task);
	}
    }

  ui_out_text (uiout, "\n");

  if (!part_of_multiple)
    b->ops->print_one_detail (b, uiout);

  if (part_of_multiple && frame_id_p (b->frame_id))
    {
      annotate_field (6);
      ui_out_text (uiout, "\tstop only in stack frame at ");
      /* FIXME: cagney/2002-12-01: Shouldn't be poking around inside
         the frame ID.  */
      ui_out_field_core_addr (uiout, "frame",
			      b->gdbarch, b->frame_id.stack_addr);
      ui_out_text (uiout, "\n");
    }
  
  if (!part_of_multiple && b->cond_string)
    {
      annotate_field (7);
      if (is_tracepoint (b))
	ui_out_text (uiout, "\ttrace only if ");
      else
	ui_out_text (uiout, "\tstop only if ");
      ui_out_field_string (uiout, "cond", b->cond_string);

      /* Print whether the target is doing the breakpoint's condition
	 evaluation.  If GDB is doing the evaluation, don't print anything.  */
      if (is_breakpoint (b)
	  && breakpoint_condition_evaluation_mode ()
	  == condition_evaluation_target)
	{
	  ui_out_text (uiout, " (");
	  ui_out_field_string (uiout, "evaluated-by",
			       bp_condition_evaluator (b));
	  ui_out_text (uiout, " evals)");
	}
      ui_out_text (uiout, "\n");
    }

  if (!part_of_multiple && b->thread != -1)
    {
      /* FIXME should make an annotation for this.  */
      ui_out_text (uiout, "\tstop only in thread ");
      ui_out_field_int (uiout, "thread", b->thread);
      ui_out_text (uiout, "\n");
    }
  
  if (!part_of_multiple)
    {
      if (b->hit_count)
	{
	  /* FIXME should make an annotation for this.  */
	  if (is_catchpoint (b))
	    ui_out_text (uiout, "\tcatchpoint");
	  else if (is_tracepoint (b))
	    ui_out_text (uiout, "\ttracepoint");
	  else
	    ui_out_text (uiout, "\tbreakpoint");
	  ui_out_text (uiout, " already hit ");
	  ui_out_field_int (uiout, "times", b->hit_count);
	  if (b->hit_count == 1)
	    ui_out_text (uiout, " time\n");
	  else
	    ui_out_text (uiout, " times\n");
	}
      else
	{
	  /* Output the count also if it is zero, but only if this is mi.  */
	  if (ui_out_is_mi_like_p (uiout))
	    ui_out_field_int (uiout, "times", b->hit_count);
	}
    }

  if (!part_of_multiple && b->ignore_count)
    {
      annotate_field (8);
      ui_out_text (uiout, "\tignore next ");
      ui_out_field_int (uiout, "ignore", b->ignore_count);
      ui_out_text (uiout, " hits\n");
    }

  /* Note that an enable count of 1 corresponds to "enable once"
     behavior, which is reported by the combination of enablement and
     disposition, so we don't need to mention it here.  */
  if (!part_of_multiple && b->enable_count > 1)
    {
      annotate_field (8);
      ui_out_text (uiout, "\tdisable after ");
      /* Tweak the wording to clarify that ignore and enable counts
	 are distinct, and have additive effect.  */
      if (b->ignore_count)
	ui_out_text (uiout, "additional ");
      else
	ui_out_text (uiout, "next ");
      ui_out_field_int (uiout, "enable", b->enable_count);
      ui_out_text (uiout, " hits\n");
    }

  if (!part_of_multiple && is_tracepoint (b))
    {
      struct tracepoint *tp = (struct tracepoint *) b;

      if (tp->traceframe_usage)
	{
	  ui_out_text (uiout, "\ttrace buffer usage ");
	  ui_out_field_int (uiout, "traceframe-usage", tp->traceframe_usage);
	  ui_out_text (uiout, " bytes\n");
	}
    }

  l = b->commands ? b->commands->commands : NULL;
  if (!part_of_multiple && l)
    {
      struct cleanup *script_chain;

      annotate_field (9);
      script_chain = make_cleanup_ui_out_tuple_begin_end (uiout, "script");
      print_command_lines (uiout, l, 4);
      do_cleanups (script_chain);
    }

  if (is_tracepoint (b))
    {
      struct tracepoint *t = (struct tracepoint *) b;

      if (!part_of_multiple && t->pass_count)
	{
	  annotate_field (10);
	  ui_out_text (uiout, "\tpass count ");
	  ui_out_field_int (uiout, "pass", t->pass_count);
	  ui_out_text (uiout, " \n");
	}

      /* Don't display it when tracepoint or tracepoint location is
	 pending.   */
      if (!header_of_multiple && loc != NULL && !loc->shlib_disabled)
	{
	  annotate_field (11);

	  if (ui_out_is_mi_like_p (uiout))
	    ui_out_field_string (uiout, "installed",
				 loc->inserted ? "y" : "n");
	  else
	    {
	      if (loc->inserted)
		ui_out_text (uiout, "\t");
	      else
		ui_out_text (uiout, "\tnot ");
	      ui_out_text (uiout, "installed on target\n");
	    }
	}
    }

  if (ui_out_is_mi_like_p (uiout) && !part_of_multiple)
    {
      if (is_watchpoint (b))
	{
	  struct watchpoint *w = (struct watchpoint *) b;

	  ui_out_field_string (uiout, "original-location", w->exp_string);
	}
      else if (b->addr_string)
	ui_out_field_string (uiout, "original-location", b->addr_string);
    }
}

static void
print_one_breakpoint (struct breakpoint *b,
		      struct bp_location **last_loc, 
		      int allflag)
{
  struct cleanup *bkpt_chain;
  struct ui_out *uiout = current_uiout;

  bkpt_chain = make_cleanup_ui_out_tuple_begin_end (uiout, "bkpt");

  print_one_breakpoint_location (b, NULL, 0, last_loc, allflag);
  do_cleanups (bkpt_chain);

  /* If this breakpoint has custom print function,
     it's already printed.  Otherwise, print individual
     locations, if any.  */
  if (b->ops == NULL || b->ops->print_one == NULL)
    {
      /* If breakpoint has a single location that is disabled, we
	 print it as if it had several locations, since otherwise it's
	 hard to represent "breakpoint enabled, location disabled"
	 situation.

	 Note that while hardware watchpoints have several locations
	 internally, that's not a property exposed to user.  */
      if (b->loc 
	  && !is_hardware_watchpoint (b)
	  && (b->loc->next || !b->loc->enabled))
	{
	  struct bp_location *loc;
	  int n = 1;

	  for (loc = b->loc; loc; loc = loc->next, ++n)
	    {
	      struct cleanup *inner2 =
		make_cleanup_ui_out_tuple_begin_end (uiout, NULL);
	      print_one_breakpoint_location (b, loc, n, last_loc, allflag);
	      do_cleanups (inner2);
	    }
	}
    }
}

static int
breakpoint_address_bits (struct breakpoint *b)
{
  int print_address_bits = 0;
  struct bp_location *loc;

  for (loc = b->loc; loc; loc = loc->next)
    {
      int addr_bit;

      /* Software watchpoints that aren't watching memory don't have
	 an address to print.  */
      if (b->type == bp_watchpoint && loc->watchpoint_type == -1)
	continue;

      addr_bit = gdbarch_addr_bit (loc->gdbarch);
      if (addr_bit > print_address_bits)
	print_address_bits = addr_bit;
    }

  return print_address_bits;
}

struct captured_breakpoint_query_args
  {
    int bnum;
  };

static int
do_captured_breakpoint_query (struct ui_out *uiout, void *data)
{
  struct captured_breakpoint_query_args *args = data;
  struct breakpoint *b;
  struct bp_location *dummy_loc = NULL;

  ALL_BREAKPOINTS (b)
    {
      if (args->bnum == b->number)
	{
	  print_one_breakpoint (b, &dummy_loc, 0);
	  return GDB_RC_OK;
	}
    }
  return GDB_RC_NONE;
}

enum gdb_rc
gdb_breakpoint_query (struct ui_out *uiout, int bnum, 
		      char **error_message)
{
  struct captured_breakpoint_query_args args;

  args.bnum = bnum;
  /* For the moment we don't trust print_one_breakpoint() to not throw
     an error.  */
  if (catch_exceptions_with_msg (uiout, do_captured_breakpoint_query, &args,
				 error_message, RETURN_MASK_ALL) < 0)
    return GDB_RC_FAIL;
  else
    return GDB_RC_OK;
}

/* Return true if this breakpoint was set by the user, false if it is
   internal or momentary.  */

int
user_breakpoint_p (struct breakpoint *b)
{
  return b->number > 0;
}

/* Print information on user settable breakpoint (watchpoint, etc)
   number BNUM.  If BNUM is -1 print all user-settable breakpoints.
   If ALLFLAG is non-zero, include non-user-settable breakpoints.  If
   FILTER is non-NULL, call it on each breakpoint and only include the
   ones for which it returns non-zero.  Return the total number of
   breakpoints listed.  */

static int
breakpoint_1 (char *args, int allflag, 
	      int (*filter) (const struct breakpoint *))
{
  struct breakpoint *b;
  struct bp_location *last_loc = NULL;
  int nr_printable_breakpoints;
  struct cleanup *bkpttbl_chain;
  struct value_print_options opts;
  int print_address_bits = 0;
  int print_type_col_width = 14;
  struct ui_out *uiout = current_uiout;

  get_user_print_options (&opts);

  /* Compute the number of rows in the table, as well as the size
     required for address fields.  */
  nr_printable_breakpoints = 0;
  ALL_BREAKPOINTS (b)
    {
      /* If we have a filter, only list the breakpoints it accepts.  */
      if (filter && !filter (b))
	continue;

      /* If we have an "args" string, it is a list of breakpoints to 
	 accept.  Skip the others.  */
      if (args != NULL && *args != '\0')
	{
	  if (allflag && parse_and_eval_long (args) != b->number)
	    continue;
	  if (!allflag && !number_is_in_list (args, b->number))
	    continue;
	}

      if (allflag || user_breakpoint_p (b))
	{
	  int addr_bit, type_len;

	  addr_bit = breakpoint_address_bits (b);
	  if (addr_bit > print_address_bits)
	    print_address_bits = addr_bit;

	  type_len = strlen (bptype_string (b->type));
	  if (type_len > print_type_col_width)
	    print_type_col_width = type_len;

	  nr_printable_breakpoints++;
	}
    }

  if (opts.addressprint)
    bkpttbl_chain 
      = make_cleanup_ui_out_table_begin_end (uiout, 6,
					     nr_printable_breakpoints,
                                             "BreakpointTable");
  else
    bkpttbl_chain 
      = make_cleanup_ui_out_table_begin_end (uiout, 5,
					     nr_printable_breakpoints,
                                             "BreakpointTable");

  if (nr_printable_breakpoints > 0)
    annotate_breakpoints_headers ();
  if (nr_printable_breakpoints > 0)
    annotate_field (0);
  ui_out_table_header (uiout, 7, ui_left, "number", "Num");	/* 1 */
  if (nr_printable_breakpoints > 0)
    annotate_field (1);
  ui_out_table_header (uiout, print_type_col_width, ui_left,
		       "type", "Type");				/* 2 */
  if (nr_printable_breakpoints > 0)
    annotate_field (2);
  ui_out_table_header (uiout, 4, ui_left, "disp", "Disp");	/* 3 */
  if (nr_printable_breakpoints > 0)
    annotate_field (3);
  ui_out_table_header (uiout, 3, ui_left, "enabled", "Enb");	/* 4 */
  if (opts.addressprint)
    {
      if (nr_printable_breakpoints > 0)
	annotate_field (4);
      if (print_address_bits <= 32)
	ui_out_table_header (uiout, 10, ui_left, 
			     "addr", "Address");		/* 5 */
      else
	ui_out_table_header (uiout, 18, ui_left, 
			     "addr", "Address");		/* 5 */
    }
  if (nr_printable_breakpoints > 0)
    annotate_field (5);
  ui_out_table_header (uiout, 40, ui_noalign, "what", "What");	/* 6 */
  ui_out_table_body (uiout);
  if (nr_printable_breakpoints > 0)
    annotate_breakpoints_table ();

  ALL_BREAKPOINTS (b)
    {
      QUIT;
      /* If we have a filter, only list the breakpoints it accepts.  */
      if (filter && !filter (b))
	continue;

      /* If we have an "args" string, it is a list of breakpoints to 
	 accept.  Skip the others.  */

      if (args != NULL && *args != '\0')
	{
	  if (allflag)	/* maintenance info breakpoint */
	    {
	      if (parse_and_eval_long (args) != b->number)
		continue;
	    }
	  else		/* all others */
	    {
	      if (!number_is_in_list (args, b->number))
		continue;
	    }
	}
      /* We only print out user settable breakpoints unless the
	 allflag is set.  */
      if (allflag || user_breakpoint_p (b))
	print_one_breakpoint (b, &last_loc, allflag);
    }

  do_cleanups (bkpttbl_chain);

  if (nr_printable_breakpoints == 0)
    {
      /* If there's a filter, let the caller decide how to report
	 empty list.  */
      if (!filter)
	{
	  if (args == NULL || *args == '\0')
	    ui_out_message (uiout, 0, "No breakpoints or watchpoints.\n");
	  else
	    ui_out_message (uiout, 0, 
			    "No breakpoint or watchpoint matching '%s'.\n",
			    args);
	}
    }
  else
    {
      if (last_loc && !server_command)
	set_next_address (last_loc->gdbarch, last_loc->address);
    }

  /* FIXME?  Should this be moved up so that it is only called when
     there have been breakpoints? */
  annotate_breakpoints_table_end ();

  return nr_printable_breakpoints;
}

/* Display the value of default-collect in a way that is generally
   compatible with the breakpoint list.  */

static void
default_collect_info (void)
{
  struct ui_out *uiout = current_uiout;

  /* If it has no value (which is frequently the case), say nothing; a
     message like "No default-collect." gets in user's face when it's
     not wanted.  */
  if (!*default_collect)
    return;

  /* The following phrase lines up nicely with per-tracepoint collect
     actions.  */
  ui_out_text (uiout, "default collect ");
  ui_out_field_string (uiout, "default-collect", default_collect);
  ui_out_text (uiout, " \n");
}
  
static void
breakpoints_info (char *args, int from_tty)
{
  breakpoint_1 (args, 0, NULL);

  default_collect_info ();
}

static void
watchpoints_info (char *args, int from_tty)
{
  int num_printed = breakpoint_1 (args, 0, is_watchpoint);
  struct ui_out *uiout = current_uiout;

  if (num_printed == 0)
    {
      if (args == NULL || *args == '\0')
	ui_out_message (uiout, 0, "No watchpoints.\n");
      else
	ui_out_message (uiout, 0, "No watchpoint matching '%s'.\n", args);
    }
}

static void
maintenance_info_breakpoints (char *args, int from_tty)
{
  breakpoint_1 (args, 1, NULL);

  default_collect_info ();
}

static int
breakpoint_has_pc (struct breakpoint *b,
		   struct program_space *pspace,
		   CORE_ADDR pc, struct obj_section *section)
{
  struct bp_location *bl = b->loc;

  for (; bl; bl = bl->next)
    {
      if (bl->pspace == pspace
	  && bl->address == pc
	  && (!overlay_debugging || bl->section == section))
	return 1;	  
    }
  return 0;
}

/* Print a message describing any user-breakpoints set at PC.  This
   concerns with logical breakpoints, so we match program spaces, not
   address spaces.  */

static void
describe_other_breakpoints (struct gdbarch *gdbarch,
			    struct program_space *pspace, CORE_ADDR pc,
			    struct obj_section *section, int thread)
{
  int others = 0;
  struct breakpoint *b;

  ALL_BREAKPOINTS (b)
    others += (user_breakpoint_p (b)
               && breakpoint_has_pc (b, pspace, pc, section));
  if (others > 0)
    {
      if (others == 1)
	printf_filtered (_("Note: breakpoint "));
      else /* if (others == ???) */
	printf_filtered (_("Note: breakpoints "));
      ALL_BREAKPOINTS (b)
	if (user_breakpoint_p (b) && breakpoint_has_pc (b, pspace, pc, section))
	  {
	    others--;
	    printf_filtered ("%d", b->number);
	    if (b->thread == -1 && thread != -1)
	      printf_filtered (" (all threads)");
	    else if (b->thread != -1)
	      printf_filtered (" (thread %d)", b->thread);
	    printf_filtered ("%s%s ",
			     ((b->enable_state == bp_disabled
			       || b->enable_state == bp_call_disabled)
			      ? " (disabled)"
			      : b->enable_state == bp_permanent 
			      ? " (permanent)"
			      : ""),
			     (others > 1) ? "," 
			     : ((others == 1) ? " and" : ""));
	  }
      printf_filtered (_("also set at pc "));
      fputs_filtered (paddress (gdbarch, pc), gdb_stdout);
      printf_filtered (".\n");
    }
}


/* Return true iff it is meaningful to use the address member of
   BPT.  For some breakpoint types, the address member is irrelevant
   and it makes no sense to attempt to compare it to other addresses
   (or use it for any other purpose either).

   More specifically, each of the following breakpoint types will
   always have a zero valued address and we don't want to mark
   breakpoints of any of these types to be a duplicate of an actual
   breakpoint at address zero:

      bp_watchpoint
      bp_catchpoint

*/

static int
breakpoint_address_is_meaningful (struct breakpoint *bpt)
{
  enum bptype type = bpt->type;

  return (type != bp_watchpoint && type != bp_catchpoint);
}

/* Assuming LOC1 and LOC2's owners are hardware watchpoints, returns
   true if LOC1 and LOC2 represent the same watchpoint location.  */

static int
watchpoint_locations_match (struct bp_location *loc1, 
			    struct bp_location *loc2)
{
  struct watchpoint *w1 = (struct watchpoint *) loc1->owner;
  struct watchpoint *w2 = (struct watchpoint *) loc2->owner;

  /* Both of them must exist.  */
  gdb_assert (w1 != NULL);
  gdb_assert (w2 != NULL);

  /* If the target can evaluate the condition expression in hardware,
     then we we need to insert both watchpoints even if they are at
     the same place.  Otherwise the watchpoint will only trigger when
     the condition of whichever watchpoint was inserted evaluates to
     true, not giving a chance for GDB to check the condition of the
     other watchpoint.  */
  if ((w1->cond_exp
       && target_can_accel_watchpoint_condition (loc1->address, 
						 loc1->length,
						 loc1->watchpoint_type,
						 w1->cond_exp))
      || (w2->cond_exp
	  && target_can_accel_watchpoint_condition (loc2->address, 
						    loc2->length,
						    loc2->watchpoint_type,
						    w2->cond_exp)))
    return 0;

  /* Note that this checks the owner's type, not the location's.  In
     case the target does not support read watchpoints, but does
     support access watchpoints, we'll have bp_read_watchpoint
     watchpoints with hw_access locations.  Those should be considered
     duplicates of hw_read locations.  The hw_read locations will
     become hw_access locations later.  */
  return (loc1->owner->type == loc2->owner->type
	  && loc1->pspace->aspace == loc2->pspace->aspace
	  && loc1->address == loc2->address
	  && loc1->length == loc2->length);
}

/* Returns true if {ASPACE1,ADDR1} and {ASPACE2,ADDR2} represent the
   same breakpoint location.  In most targets, this can only be true
   if ASPACE1 matches ASPACE2.  On targets that have global
   breakpoints, the address space doesn't really matter.  */

static int
breakpoint_address_match (struct address_space *aspace1, CORE_ADDR addr1,
			  struct address_space *aspace2, CORE_ADDR addr2)
{
  return ((gdbarch_has_global_breakpoints (target_gdbarch ())
	   || aspace1 == aspace2)
	  && addr1 == addr2);
}

/* Returns true if {ASPACE2,ADDR2} falls within the range determined by
   {ASPACE1,ADDR1,LEN1}.  In most targets, this can only be true if ASPACE1
   matches ASPACE2.  On targets that have global breakpoints, the address
   space doesn't really matter.  */

static int
breakpoint_address_match_range (struct address_space *aspace1, CORE_ADDR addr1,
				int len1, struct address_space *aspace2,
				CORE_ADDR addr2)
{
  return ((gdbarch_has_global_breakpoints (target_gdbarch ())
	   || aspace1 == aspace2)
	  && addr2 >= addr1 && addr2 < addr1 + len1);
}

/* Returns true if {ASPACE,ADDR} matches the breakpoint BL.  BL may be
   a ranged breakpoint.  In most targets, a match happens only if ASPACE
   matches the breakpoint's address space.  On targets that have global
   breakpoints, the address space doesn't really matter.  */

static int
breakpoint_location_address_match (struct bp_location *bl,
				   struct address_space *aspace,
				   CORE_ADDR addr)
{
  return (breakpoint_address_match (bl->pspace->aspace, bl->address,
				    aspace, addr)
	  || (bl->length
	      && breakpoint_address_match_range (bl->pspace->aspace,
						 bl->address, bl->length,
						 aspace, addr)));
}

/* If LOC1 and LOC2's owners are not tracepoints, returns false directly.
   Then, if LOC1 and LOC2 represent the same tracepoint location, returns
   true, otherwise returns false.  */

static int
tracepoint_locations_match (struct bp_location *loc1,
			    struct bp_location *loc2)
{
  if (is_tracepoint (loc1->owner) && is_tracepoint (loc2->owner))
    /* Since tracepoint locations are never duplicated with others', tracepoint
       locations at the same address of different tracepoints are regarded as
       different locations.  */
    return (loc1->address == loc2->address && loc1->owner == loc2->owner);
  else
    return 0;
}

/* Assuming LOC1 and LOC2's types' have meaningful target addresses
   (breakpoint_address_is_meaningful), returns true if LOC1 and LOC2
   represent the same location.  */

static int
breakpoint_locations_match (struct bp_location *loc1, 
			    struct bp_location *loc2)
{
  int hw_point1, hw_point2;

  /* Both of them must not be in moribund_locations.  */
  gdb_assert (loc1->owner != NULL);
  gdb_assert (loc2->owner != NULL);

  hw_point1 = is_hardware_watchpoint (loc1->owner);
  hw_point2 = is_hardware_watchpoint (loc2->owner);

  if (hw_point1 != hw_point2)
    return 0;
  else if (hw_point1)
    return watchpoint_locations_match (loc1, loc2);
  else if (is_tracepoint (loc1->owner) || is_tracepoint (loc2->owner))
    return tracepoint_locations_match (loc1, loc2);
  else
    /* We compare bp_location.length in order to cover ranged breakpoints.  */
    return (breakpoint_address_match (loc1->pspace->aspace, loc1->address,
				     loc2->pspace->aspace, loc2->address)
	    && loc1->length == loc2->length);
}

static void
breakpoint_adjustment_warning (CORE_ADDR from_addr, CORE_ADDR to_addr,
                               int bnum, int have_bnum)
{
  /* The longest string possibly returned by hex_string_custom
     is 50 chars.  These must be at least that big for safety.  */
  char astr1[64];
  char astr2[64];

  strcpy (astr1, hex_string_custom ((unsigned long) from_addr, 8));
  strcpy (astr2, hex_string_custom ((unsigned long) to_addr, 8));
  if (have_bnum)
    warning (_("Breakpoint %d address previously adjusted from %s to %s."),
             bnum, astr1, astr2);
  else
    warning (_("Breakpoint address adjusted from %s to %s."), astr1, astr2);
}

/* Adjust a breakpoint's address to account for architectural
   constraints on breakpoint placement.  Return the adjusted address.
   Note: Very few targets require this kind of adjustment.  For most
   targets, this function is simply the identity function.  */

static CORE_ADDR
adjust_breakpoint_address (struct gdbarch *gdbarch,
			   CORE_ADDR bpaddr, enum bptype bptype)
{
  if (!gdbarch_adjust_breakpoint_address_p (gdbarch))
    {
      /* Very few targets need any kind of breakpoint adjustment.  */
      return bpaddr;
    }
  else if (bptype == bp_watchpoint
           || bptype == bp_hardware_watchpoint
           || bptype == bp_read_watchpoint
           || bptype == bp_access_watchpoint
           || bptype == bp_catchpoint)
    {
      /* Watchpoints and the various bp_catch_* eventpoints should not
         have their addresses modified.  */
      return bpaddr;
    }
  else
    {
      CORE_ADDR adjusted_bpaddr;

      /* Some targets have architectural constraints on the placement
         of breakpoint instructions.  Obtain the adjusted address.  */
      adjusted_bpaddr = gdbarch_adjust_breakpoint_address (gdbarch, bpaddr);

      /* An adjusted breakpoint address can significantly alter
         a user's expectations.  Print a warning if an adjustment
	 is required.  */
      if (adjusted_bpaddr != bpaddr)
	breakpoint_adjustment_warning (bpaddr, adjusted_bpaddr, 0, 0);

      return adjusted_bpaddr;
    }
}

void
init_bp_location (struct bp_location *loc, const struct bp_location_ops *ops,
		  struct breakpoint *owner)
{
  memset (loc, 0, sizeof (*loc));

  gdb_assert (ops != NULL);

  loc->ops = ops;
  loc->owner = owner;
  loc->cond = NULL;
  loc->cond_bytecode = NULL;
  loc->shlib_disabled = 0;
  loc->enabled = 1;

  switch (owner->type)
    {
    case bp_breakpoint:
    case bp_until:
    case bp_finish:
    case bp_longjmp:
    case bp_longjmp_resume:
    case bp_longjmp_call_dummy:
    case bp_exception:
    case bp_exception_resume:
    case bp_step_resume:
    case bp_hp_step_resume:
    case bp_watchpoint_scope:
    case bp_call_dummy:
    case bp_std_terminate:
    case bp_shlib_event:
    case bp_thread_event:
    case bp_overlay_event:
    case bp_jit_event:
    case bp_longjmp_master:
    case bp_std_terminate_master:
    case bp_exception_master:
    case bp_gnu_ifunc_resolver:
    case bp_gnu_ifunc_resolver_return:
    case bp_dprintf:
      loc->loc_type = bp_loc_software_breakpoint;
      mark_breakpoint_location_modified (loc);
      break;
    case bp_hardware_breakpoint:
      loc->loc_type = bp_loc_hardware_breakpoint;
      mark_breakpoint_location_modified (loc);
      break;
    case bp_hardware_watchpoint:
    case bp_read_watchpoint:
    case bp_access_watchpoint:
      loc->loc_type = bp_loc_hardware_watchpoint;
      break;
    case bp_watchpoint:
    case bp_catchpoint:
    case bp_tracepoint:
    case bp_fast_tracepoint:
    case bp_static_tracepoint:
      loc->loc_type = bp_loc_other;
      break;
    default:
      internal_error (__FILE__, __LINE__, _("unknown breakpoint type"));
    }

  loc->refc = 1;
}

/* Allocate a struct bp_location.  */

static struct bp_location *
allocate_bp_location (struct breakpoint *bpt)
{
  return bpt->ops->allocate_location (bpt);
}

static void
free_bp_location (struct bp_location *loc)
{
  loc->ops->dtor (loc);
  xfree (loc);
}

/* Increment reference count.  */

static void
incref_bp_location (struct bp_location *bl)
{
  ++bl->refc;
}

/* Decrement reference count.  If the reference count reaches 0,
   destroy the bp_location.  Sets *BLP to NULL.  */

static void
decref_bp_location (struct bp_location **blp)
{
  gdb_assert ((*blp)->refc > 0);

  if (--(*blp)->refc == 0)
    free_bp_location (*blp);
  *blp = NULL;
}

/* Add breakpoint B at the end of the global breakpoint chain.  */

static void
add_to_breakpoint_chain (struct breakpoint *b)
{
  struct breakpoint *b1;

  /* Add this breakpoint to the end of the chain so that a list of
     breakpoints will come out in order of increasing numbers.  */

  b1 = breakpoint_chain;
  if (b1 == 0)
    breakpoint_chain = b;
  else
    {
      while (b1->next)
	b1 = b1->next;
      b1->next = b;
    }
}

/* Initializes breakpoint B with type BPTYPE and no locations yet.  */

static void
init_raw_breakpoint_without_location (struct breakpoint *b,
				      struct gdbarch *gdbarch,
				      enum bptype bptype,
				      const struct breakpoint_ops *ops)
{
  memset (b, 0, sizeof (*b));

  gdb_assert (ops != NULL);

  b->ops = ops;
  b->type = bptype;
  b->gdbarch = gdbarch;
  b->language = current_language->la_language;
  b->input_radix = input_radix;
  b->thread = -1;
  b->enable_state = bp_enabled;
  b->next = 0;
  b->silent = 0;
  b->ignore_count = 0;
  b->commands = NULL;
  b->frame_id = null_frame_id;
  b->condition_not_parsed = 0;
  b->py_bp_object = NULL;
  b->related_breakpoint = b;
}

/* Helper to set_raw_breakpoint below.  Creates a breakpoint
   that has type BPTYPE and has no locations as yet.  */

static struct breakpoint *
set_raw_breakpoint_without_location (struct gdbarch *gdbarch,
				     enum bptype bptype,
				     const struct breakpoint_ops *ops)
{
  struct breakpoint *b = XNEW (struct breakpoint);

  init_raw_breakpoint_without_location (b, gdbarch, bptype, ops);
  add_to_breakpoint_chain (b);
  return b;
}

/* Initialize loc->function_name.  EXPLICIT_LOC says no indirect function
   resolutions should be made as the user specified the location explicitly
   enough.  */

static void
set_breakpoint_location_function (struct bp_location *loc, int explicit_loc)
{
  gdb_assert (loc->owner != NULL);

  if (loc->owner->type == bp_breakpoint
      || loc->owner->type == bp_hardware_breakpoint
      || is_tracepoint (loc->owner))
    {
      int is_gnu_ifunc;
      const char *function_name;
      CORE_ADDR func_addr;

      find_pc_partial_function_gnu_ifunc (loc->address, &function_name,
					  &func_addr, NULL, &is_gnu_ifunc);

      if (is_gnu_ifunc && !explicit_loc)
	{
	  struct breakpoint *b = loc->owner;

	  gdb_assert (loc->pspace == current_program_space);
	  if (gnu_ifunc_resolve_name (function_name,
				      &loc->requested_address))
	    {
	      /* Recalculate ADDRESS based on new REQUESTED_ADDRESS.  */
	      loc->address = adjust_breakpoint_address (loc->gdbarch,
							loc->requested_address,
							b->type);
	    }
	  else if (b->type == bp_breakpoint && b->loc == loc
	           && loc->next == NULL && b->related_breakpoint == b)
	    {
	      /* Create only the whole new breakpoint of this type but do not
		 mess more complicated breakpoints with multiple locations.  */
	      b->type = bp_gnu_ifunc_resolver;
	      /* Remember the resolver's address for use by the return
	         breakpoint.  */
	      loc->related_address = func_addr;
	    }
	}

      if (function_name)
	loc->function_name = xstrdup (function_name);
    }
}

/* Attempt to determine architecture of location identified by SAL.  */
struct gdbarch *
get_sal_arch (struct symtab_and_line sal)
{
  if (sal.section)
    return get_objfile_arch (sal.section->objfile);
  if (sal.symtab)
    return get_objfile_arch (sal.symtab->objfile);

  return NULL;
}

/* Low level routine for partially initializing a breakpoint of type
   BPTYPE.  The newly created breakpoint's address, section, source
   file name, and line number are provided by SAL.

   It is expected that the caller will complete the initialization of
   the newly created breakpoint struct as well as output any status
   information regarding the creation of a new breakpoint.  */

static void
init_raw_breakpoint (struct breakpoint *b, struct gdbarch *gdbarch,
		     struct symtab_and_line sal, enum bptype bptype,
		     const struct breakpoint_ops *ops)
{
  init_raw_breakpoint_without_location (b, gdbarch, bptype, ops);

  add_location_to_breakpoint (b, &sal);

  if (bptype != bp_catchpoint)
    gdb_assert (sal.pspace != NULL);

  /* Store the program space that was used to set the breakpoint,
     except for ordinary breakpoints, which are independent of the
     program space.  */
  if (bptype != bp_breakpoint && bptype != bp_hardware_breakpoint)
    b->pspace = sal.pspace;

  annotate_breakpoints_changed ();
}

/* set_raw_breakpoint is a low level routine for allocating and
   partially initializing a breakpoint of type BPTYPE.  The newly
   created breakpoint's address, section, source file name, and line
   number are provided by SAL.  The newly created and partially
   initialized breakpoint is added to the breakpoint chain and
   is also returned as the value of this function.

   It is expected that the caller will complete the initialization of
   the newly created breakpoint struct as well as output any status
   information regarding the creation of a new breakpoint.  In
   particular, set_raw_breakpoint does NOT set the breakpoint
   number!  Care should be taken to not allow an error to occur
   prior to completing the initialization of the breakpoint.  If this
   should happen, a bogus breakpoint will be left on the chain.  */

struct breakpoint *
set_raw_breakpoint (struct gdbarch *gdbarch,
		    struct symtab_and_line sal, enum bptype bptype,
		    const struct breakpoint_ops *ops)
{
  struct breakpoint *b = XNEW (struct breakpoint);

  init_raw_breakpoint (b, gdbarch, sal, bptype, ops);
  add_to_breakpoint_chain (b);
  return b;
}


/* Note that the breakpoint object B describes a permanent breakpoint
   instruction, hard-wired into the inferior's code.  */
void
make_breakpoint_permanent (struct breakpoint *b)
{
  struct bp_location *bl;

  b->enable_state = bp_permanent;

  /* By definition, permanent breakpoints are already present in the
     code.  Mark all locations as inserted.  For now,
     make_breakpoint_permanent is called in just one place, so it's
     hard to say if it's reasonable to have permanent breakpoint with
     multiple locations or not, but it's easy to implement.  */
  for (bl = b->loc; bl; bl = bl->next)
    bl->inserted = 1;
}

/* Call this routine when stepping and nexting to enable a breakpoint
   if we do a longjmp() or 'throw' in TP.  FRAME is the frame which
   initiated the operation.  */

void
set_longjmp_breakpoint (struct thread_info *tp, struct frame_id frame)
{
  struct breakpoint *b, *b_tmp;
  int thread = tp->num;

  /* To avoid having to rescan all objfile symbols at every step,
     we maintain a list of continually-inserted but always disabled
     longjmp "master" breakpoints.  Here, we simply create momentary
     clones of those and enable them for the requested thread.  */
  ALL_BREAKPOINTS_SAFE (b, b_tmp)
    if (b->pspace == current_program_space
	&& (b->type == bp_longjmp_master
	    || b->type == bp_exception_master))
      {
	enum bptype type = b->type == bp_longjmp_master ? bp_longjmp : bp_exception;
	struct breakpoint *clone;

	/* longjmp_breakpoint_ops ensures INITIATING_FRAME is cleared again
	   after their removal.  */
	clone = momentary_breakpoint_from_master (b, type,
						  &longjmp_breakpoint_ops);
	clone->thread = thread;
      }

  tp->initiating_frame = frame;
}

/* Delete all longjmp breakpoints from THREAD.  */
void
delete_longjmp_breakpoint (int thread)
{
  struct breakpoint *b, *b_tmp;

  ALL_BREAKPOINTS_SAFE (b, b_tmp)
    if (b->type == bp_longjmp || b->type == bp_exception)
      {
	if (b->thread == thread)
	  delete_breakpoint (b);
      }
}

void
delete_longjmp_breakpoint_at_next_stop (int thread)
{
  struct breakpoint *b, *b_tmp;

  ALL_BREAKPOINTS_SAFE (b, b_tmp)
    if (b->type == bp_longjmp || b->type == bp_exception)
      {
	if (b->thread == thread)
	  b->disposition = disp_del_at_next_stop;
      }
}

/* Place breakpoints of type bp_longjmp_call_dummy to catch longjmp for
   INFERIOR_PTID thread.  Chain them all by RELATED_BREAKPOINT and return
   pointer to any of them.  Return NULL if this system cannot place longjmp
   breakpoints.  */

struct breakpoint *
set_longjmp_breakpoint_for_call_dummy (void)
{
  struct breakpoint *b, *retval = NULL;

  ALL_BREAKPOINTS (b)
    if (b->pspace == current_program_space && b->type == bp_longjmp_master)
      {
	struct breakpoint *new_b;

	new_b = momentary_breakpoint_from_master (b, bp_longjmp_call_dummy,
						  &momentary_breakpoint_ops);
	new_b->thread = pid_to_thread_id (inferior_ptid);

	/* Link NEW_B into the chain of RETVAL breakpoints.  */

	gdb_assert (new_b->related_breakpoint == new_b);
	if (retval == NULL)
	  retval = new_b;
	new_b->related_breakpoint = retval;
	while (retval->related_breakpoint != new_b->related_breakpoint)
	  retval = retval->related_breakpoint;
	retval->related_breakpoint = new_b;
      }

  return retval;
}

/* Verify all existing dummy frames and their associated breakpoints for
   THREAD.  Remove those which can no longer be found in the current frame
   stack.

   You should call this function only at places where it is safe to currently
   unwind the whole stack.  Failed stack unwind would discard live dummy
   frames.  */

void
check_longjmp_breakpoint_for_call_dummy (int thread)
{
  struct breakpoint *b, *b_tmp;

  ALL_BREAKPOINTS_SAFE (b, b_tmp)
    if (b->type == bp_longjmp_call_dummy && b->thread == thread)
      {
	struct breakpoint *dummy_b = b->related_breakpoint;

	while (dummy_b != b && dummy_b->type != bp_call_dummy)
	  dummy_b = dummy_b->related_breakpoint;
	if (dummy_b->type != bp_call_dummy
	    || frame_find_by_id (dummy_b->frame_id) != NULL)
	  continue;
	
	dummy_frame_discard (dummy_b->frame_id);

	while (b->related_breakpoint != b)
	  {
	    if (b_tmp == b->related_breakpoint)
	      b_tmp = b->related_breakpoint->next;
	    delete_breakpoint (b->related_breakpoint);
	  }
	delete_breakpoint (b);
      }
}

void
enable_overlay_breakpoints (void)
{
  struct breakpoint *b;

  ALL_BREAKPOINTS (b)
    if (b->type == bp_overlay_event)
    {
      b->enable_state = bp_enabled;
      update_global_location_list (1);
      overlay_events_enabled = 1;
    }
}

void
disable_overlay_breakpoints (void)
{
  struct breakpoint *b;

  ALL_BREAKPOINTS (b)
    if (b->type == bp_overlay_event)
    {
      b->enable_state = bp_disabled;
      update_global_location_list (0);
      overlay_events_enabled = 0;
    }
}

/* Set an active std::terminate breakpoint for each std::terminate
   master breakpoint.  */
void
set_std_terminate_breakpoint (void)
{
  struct breakpoint *b, *b_tmp;

  ALL_BREAKPOINTS_SAFE (b, b_tmp)
    if (b->pspace == current_program_space
	&& b->type == bp_std_terminate_master)
      {
	momentary_breakpoint_from_master (b, bp_std_terminate,
					  &momentary_breakpoint_ops);
      }
}

/* Delete all the std::terminate breakpoints.  */
void
delete_std_terminate_breakpoint (void)
{
  struct breakpoint *b, *b_tmp;

  ALL_BREAKPOINTS_SAFE (b, b_tmp)
    if (b->type == bp_std_terminate)
      delete_breakpoint (b);
}

struct breakpoint *
create_thread_event_breakpoint (struct gdbarch *gdbarch, CORE_ADDR address)
{
  struct breakpoint *b;

  b = create_internal_breakpoint (gdbarch, address, bp_thread_event,
				  &internal_breakpoint_ops);

  b->enable_state = bp_enabled;
  /* addr_string has to be used or breakpoint_re_set will delete me.  */
  b->addr_string
    = xstrprintf ("*%s", paddress (b->loc->gdbarch, b->loc->address));

  update_global_location_list_nothrow (1);

  return b;
}

void
remove_thread_event_breakpoints (void)
{
  struct breakpoint *b, *b_tmp;

  ALL_BREAKPOINTS_SAFE (b, b_tmp)
    if (b->type == bp_thread_event
	&& b->loc->pspace == current_program_space)
      delete_breakpoint (b);
}

struct lang_and_radix
  {
    enum language lang;
    int radix;
  };

/* Create a breakpoint for JIT code registration and unregistration.  */

struct breakpoint *
create_jit_event_breakpoint (struct gdbarch *gdbarch, CORE_ADDR address)
{
  struct breakpoint *b;

  b = create_internal_breakpoint (gdbarch, address, bp_jit_event,
				  &internal_breakpoint_ops);
  update_global_location_list_nothrow (1);
  return b;
}

/* Remove JIT code registration and unregistration breakpoint(s).  */

void
remove_jit_event_breakpoints (void)
{
  struct breakpoint *b, *b_tmp;

  ALL_BREAKPOINTS_SAFE (b, b_tmp)
    if (b->type == bp_jit_event
	&& b->loc->pspace == current_program_space)
      delete_breakpoint (b);
}

void
remove_solib_event_breakpoints (void)
{
  struct breakpoint *b, *b_tmp;

  ALL_BREAKPOINTS_SAFE (b, b_tmp)
    if (b->type == bp_shlib_event
	&& b->loc->pspace == current_program_space)
      delete_breakpoint (b);
}

struct breakpoint *
create_solib_event_breakpoint (struct gdbarch *gdbarch, CORE_ADDR address)
{
  struct breakpoint *b;

  b = create_internal_breakpoint (gdbarch, address, bp_shlib_event,
				  &internal_breakpoint_ops);
  update_global_location_list_nothrow (1);
  return b;
}

/* Disable any breakpoints that are on code in shared libraries.  Only
   apply to enabled breakpoints, disabled ones can just stay disabled.  */

void
disable_breakpoints_in_shlibs (void)
{
  struct bp_location *loc, **locp_tmp;

  ALL_BP_LOCATIONS (loc, locp_tmp)
  {
    /* ALL_BP_LOCATIONS bp_location has LOC->OWNER always non-NULL.  */
    struct breakpoint *b = loc->owner;

    /* We apply the check to all breakpoints, including disabled for
       those with loc->duplicate set.  This is so that when breakpoint
       becomes enabled, or the duplicate is removed, gdb will try to
       insert all breakpoints.  If we don't set shlib_disabled here,
       we'll try to insert those breakpoints and fail.  */
    if (((b->type == bp_breakpoint)
	 || (b->type == bp_jit_event)
	 || (b->type == bp_hardware_breakpoint)
	 || (is_tracepoint (b)))
	&& loc->pspace == current_program_space
	&& !loc->shlib_disabled
#ifdef PC_SOLIB
	&& PC_SOLIB (loc->address)
#else
	&& solib_name_from_address (loc->pspace, loc->address)
#endif
	)
      {
	loc->shlib_disabled = 1;
      }
  }
}

/* Disable any breakpoints and tracepoints that are in an unloaded shared
   library.  Only apply to enabled breakpoints, disabled ones can just stay
   disabled.  */

static void
disable_breakpoints_in_unloaded_shlib (struct so_list *solib)
{
  struct bp_location *loc, **locp_tmp;
  int disabled_shlib_breaks = 0;

  /* SunOS a.out shared libraries are always mapped, so do not
     disable breakpoints; they will only be reported as unloaded
     through clear_solib when GDB discards its shared library
     list.  See clear_solib for more information.  */
  if (exec_bfd != NULL
      && bfd_get_flavour (exec_bfd) == bfd_target_aout_flavour)
    return;

  ALL_BP_LOCATIONS (loc, locp_tmp)
  {
    /* ALL_BP_LOCATIONS bp_location has LOC->OWNER always non-NULL.  */
    struct breakpoint *b = loc->owner;

    if (solib->pspace == loc->pspace
	&& !loc->shlib_disabled
	&& (((b->type == bp_breakpoint
	      || b->type == bp_jit_event
	      || b->type == bp_hardware_breakpoint)
	     && (loc->loc_type == bp_loc_hardware_breakpoint
		 || loc->loc_type == bp_loc_software_breakpoint))
	    || is_tracepoint (b))
	&& solib_contains_address_p (solib, loc->address))
      {
	loc->shlib_disabled = 1;
	/* At this point, we cannot rely on remove_breakpoint
	   succeeding so we must mark the breakpoint as not inserted
	   to prevent future errors occurring in remove_breakpoints.  */
	loc->inserted = 0;

	/* This may cause duplicate notifications for the same breakpoint.  */
	observer_notify_breakpoint_modified (b);

	if (!disabled_shlib_breaks)
	  {
	    target_terminal_ours_for_output ();
	    warning (_("Temporarily disabling breakpoints "
		       "for unloaded shared library \"%s\""),
		     solib->so_name);
	  }
	disabled_shlib_breaks = 1;
      }
  }
}

/* FORK & VFORK catchpoints.  */

/* An instance of this type is used to represent a fork or vfork
   catchpoint.  It includes a "struct breakpoint" as a kind of base
   class; users downcast to "struct breakpoint *" when needed.  A
   breakpoint is really of this type iff its ops pointer points to
   CATCH_FORK_BREAKPOINT_OPS.  */

struct fork_catchpoint
{
  /* The base class.  */
  struct breakpoint base;

  /* Process id of a child process whose forking triggered this
     catchpoint.  This field is only valid immediately after this
     catchpoint has triggered.  */
  ptid_t forked_inferior_pid;
};

/* Implement the "insert" breakpoint_ops method for fork
   catchpoints.  */

static int
insert_catch_fork (struct bp_location *bl)
{
  return target_insert_fork_catchpoint (PIDGET (inferior_ptid));
}

/* Implement the "remove" breakpoint_ops method for fork
   catchpoints.  */

static int
remove_catch_fork (struct bp_location *bl)
{
  return target_remove_fork_catchpoint (PIDGET (inferior_ptid));
}

/* Implement the "breakpoint_hit" breakpoint_ops method for fork
   catchpoints.  */

static int
breakpoint_hit_catch_fork (const struct bp_location *bl,
			   struct address_space *aspace, CORE_ADDR bp_addr,
			   const struct target_waitstatus *ws)
{
  struct fork_catchpoint *c = (struct fork_catchpoint *) bl->owner;

  if (ws->kind != TARGET_WAITKIND_FORKED)
    return 0;

  c->forked_inferior_pid = ws->value.related_pid;
  return 1;
}

/* Implement the "print_it" breakpoint_ops method for fork
   catchpoints.  */

static enum print_stop_action
print_it_catch_fork (bpstat bs)
{
  struct ui_out *uiout = current_uiout;
  struct breakpoint *b = bs->breakpoint_at;
  struct fork_catchpoint *c = (struct fork_catchpoint *) bs->breakpoint_at;

  annotate_catchpoint (b->number);
  if (b->disposition == disp_del)
    ui_out_text (uiout, "\nTemporary catchpoint ");
  else
    ui_out_text (uiout, "\nCatchpoint ");
  if (ui_out_is_mi_like_p (uiout))
    {
      ui_out_field_string (uiout, "reason",
			   async_reason_lookup (EXEC_ASYNC_FORK));
      ui_out_field_string (uiout, "disp", bpdisp_text (b->disposition));
    }
  ui_out_field_int (uiout, "bkptno", b->number);
  ui_out_text (uiout, " (forked process ");
  ui_out_field_int (uiout, "newpid", ptid_get_pid (c->forked_inferior_pid));
  ui_out_text (uiout, "), ");
  return PRINT_SRC_AND_LOC;
}

/* Implement the "print_one" breakpoint_ops method for fork
   catchpoints.  */

static void
print_one_catch_fork (struct breakpoint *b, struct bp_location **last_loc)
{
  struct fork_catchpoint *c = (struct fork_catchpoint *) b;
  struct value_print_options opts;
  struct ui_out *uiout = current_uiout;

  get_user_print_options (&opts);

  /* Field 4, the address, is omitted (which makes the columns not
     line up too nicely with the headers, but the effect is relatively
     readable).  */
  if (opts.addressprint)
    ui_out_field_skip (uiout, "addr");
  annotate_field (5);
  ui_out_text (uiout, "fork");
  if (!ptid_equal (c->forked_inferior_pid, null_ptid))
    {
      ui_out_text (uiout, ", process ");
      ui_out_field_int (uiout, "what",
                        ptid_get_pid (c->forked_inferior_pid));
      ui_out_spaces (uiout, 1);
    }
}

/* Implement the "print_mention" breakpoint_ops method for fork
   catchpoints.  */

static void
print_mention_catch_fork (struct breakpoint *b)
{
  printf_filtered (_("Catchpoint %d (fork)"), b->number);
}

/* Implement the "print_recreate" breakpoint_ops method for fork
   catchpoints.  */

static void
print_recreate_catch_fork (struct breakpoint *b, struct ui_file *fp)
{
  fprintf_unfiltered (fp, "catch fork");
  print_recreate_thread (b, fp);
}

/* The breakpoint_ops structure to be used in fork catchpoints.  */

static struct breakpoint_ops catch_fork_breakpoint_ops;

/* Implement the "insert" breakpoint_ops method for vfork
   catchpoints.  */

static int
insert_catch_vfork (struct bp_location *bl)
{
  return target_insert_vfork_catchpoint (PIDGET (inferior_ptid));
}

/* Implement the "remove" breakpoint_ops method for vfork
   catchpoints.  */

static int
remove_catch_vfork (struct bp_location *bl)
{
  return target_remove_vfork_catchpoint (PIDGET (inferior_ptid));
}

/* Implement the "breakpoint_hit" breakpoint_ops method for vfork
   catchpoints.  */

static int
breakpoint_hit_catch_vfork (const struct bp_location *bl,
			    struct address_space *aspace, CORE_ADDR bp_addr,
			    const struct target_waitstatus *ws)
{
  struct fork_catchpoint *c = (struct fork_catchpoint *) bl->owner;

  if (ws->kind != TARGET_WAITKIND_VFORKED)
    return 0;

  c->forked_inferior_pid = ws->value.related_pid;
  return 1;
}

/* Implement the "print_it" breakpoint_ops method for vfork
   catchpoints.  */

static enum print_stop_action
print_it_catch_vfork (bpstat bs)
{
  struct ui_out *uiout = current_uiout;
  struct breakpoint *b = bs->breakpoint_at;
  struct fork_catchpoint *c = (struct fork_catchpoint *) b;

  annotate_catchpoint (b->number);
  if (b->disposition == disp_del)
    ui_out_text (uiout, "\nTemporary catchpoint ");
  else
    ui_out_text (uiout, "\nCatchpoint ");
  if (ui_out_is_mi_like_p (uiout))
    {
      ui_out_field_string (uiout, "reason",
			   async_reason_lookup (EXEC_ASYNC_VFORK));
      ui_out_field_string (uiout, "disp", bpdisp_text (b->disposition));
    }
  ui_out_field_int (uiout, "bkptno", b->number);
  ui_out_text (uiout, " (vforked process ");
  ui_out_field_int (uiout, "newpid", ptid_get_pid (c->forked_inferior_pid));
  ui_out_text (uiout, "), ");
  return PRINT_SRC_AND_LOC;
}

/* Implement the "print_one" breakpoint_ops method for vfork
   catchpoints.  */

static void
print_one_catch_vfork (struct breakpoint *b, struct bp_location **last_loc)
{
  struct fork_catchpoint *c = (struct fork_catchpoint *) b;
  struct value_print_options opts;
  struct ui_out *uiout = current_uiout;

  get_user_print_options (&opts);
  /* Field 4, the address, is omitted (which makes the columns not
     line up too nicely with the headers, but the effect is relatively
     readable).  */
  if (opts.addressprint)
    ui_out_field_skip (uiout, "addr");
  annotate_field (5);
  ui_out_text (uiout, "vfork");
  if (!ptid_equal (c->forked_inferior_pid, null_ptid))
    {
      ui_out_text (uiout, ", process ");
      ui_out_field_int (uiout, "what",
                        ptid_get_pid (c->forked_inferior_pid));
      ui_out_spaces (uiout, 1);
    }
}

/* Implement the "print_mention" breakpoint_ops method for vfork
   catchpoints.  */

static void
print_mention_catch_vfork (struct breakpoint *b)
{
  printf_filtered (_("Catchpoint %d (vfork)"), b->number);
}

/* Implement the "print_recreate" breakpoint_ops method for vfork
   catchpoints.  */

static void
print_recreate_catch_vfork (struct breakpoint *b, struct ui_file *fp)
{
  fprintf_unfiltered (fp, "catch vfork");
  print_recreate_thread (b, fp);
}

/* The breakpoint_ops structure to be used in vfork catchpoints.  */

static struct breakpoint_ops catch_vfork_breakpoint_ops;

/* An instance of this type is used to represent an solib catchpoint.
   It includes a "struct breakpoint" as a kind of base class; users
   downcast to "struct breakpoint *" when needed.  A breakpoint is
   really of this type iff its ops pointer points to
   CATCH_SOLIB_BREAKPOINT_OPS.  */

struct solib_catchpoint
{
  /* The base class.  */
  struct breakpoint base;

  /* True for "catch load", false for "catch unload".  */
  unsigned char is_load;

  /* Regular expression to match, if any.  COMPILED is only valid when
     REGEX is non-NULL.  */
  char *regex;
  regex_t compiled;
};

static void
dtor_catch_solib (struct breakpoint *b)
{
  struct solib_catchpoint *self = (struct solib_catchpoint *) b;

  if (self->regex)
    regfree (&self->compiled);
  xfree (self->regex);

  base_breakpoint_ops.dtor (b);
}

static int
insert_catch_solib (struct bp_location *ignore)
{
  return 0;
}

static int
remove_catch_solib (struct bp_location *ignore)
{
  return 0;
}

static int
breakpoint_hit_catch_solib (const struct bp_location *bl,
			    struct address_space *aspace,
			    CORE_ADDR bp_addr,
			    const struct target_waitstatus *ws)
{
  struct solib_catchpoint *self = (struct solib_catchpoint *) bl->owner;
  struct breakpoint *other;

  if (ws->kind == TARGET_WAITKIND_LOADED)
    return 1;

  ALL_BREAKPOINTS (other)
  {
    struct bp_location *other_bl;

    if (other == bl->owner)
      continue;

    if (other->type != bp_shlib_event)
      continue;

    if (self->base.pspace != NULL && other->pspace != self->base.pspace)
      continue;

    for (other_bl = other->loc; other_bl != NULL; other_bl = other_bl->next)
      {
	if (other->ops->breakpoint_hit (other_bl, aspace, bp_addr, ws))
	  return 1;
      }
  }

  return 0;
}

static void
check_status_catch_solib (struct bpstats *bs)
{
  struct solib_catchpoint *self
    = (struct solib_catchpoint *) bs->breakpoint_at;
  int ix;

  if (self->is_load)
    {
      struct so_list *iter;

      for (ix = 0;
	   VEC_iterate (so_list_ptr, current_program_space->added_solibs,
			ix, iter);
	   ++ix)
	{
	  if (!self->regex
	      || regexec (&self->compiled, iter->so_name, 0, NULL, 0) == 0)
	    return;
	}
    }
  else
    {
      char *iter;

      for (ix = 0;
	   VEC_iterate (char_ptr, current_program_space->deleted_solibs,
			ix, iter);
	   ++ix)
	{
	  if (!self->regex
	      || regexec (&self->compiled, iter, 0, NULL, 0) == 0)
	    return;
	}
    }

  bs->stop = 0;
  bs->print_it = print_it_noop;
}

static enum print_stop_action
print_it_catch_solib (bpstat bs)
{
  struct breakpoint *b = bs->breakpoint_at;
  struct ui_out *uiout = current_uiout;

  annotate_catchpoint (b->number);
  if (b->disposition == disp_del)
    ui_out_text (uiout, "\nTemporary catchpoint ");
  else
    ui_out_text (uiout, "\nCatchpoint ");
  ui_out_field_int (uiout, "bkptno", b->number);
  ui_out_text (uiout, "\n");
  if (ui_out_is_mi_like_p (uiout))
    ui_out_field_string (uiout, "disp", bpdisp_text (b->disposition));
  print_solib_event (1);
  return PRINT_SRC_AND_LOC;
}

static void
print_one_catch_solib (struct breakpoint *b, struct bp_location **locs)
{
  struct solib_catchpoint *self = (struct solib_catchpoint *) b;
  struct value_print_options opts;
  struct ui_out *uiout = current_uiout;
  char *msg;

  get_user_print_options (&opts);
  /* Field 4, the address, is omitted (which makes the columns not
     line up too nicely with the headers, but the effect is relatively
     readable).  */
  if (opts.addressprint)
    {
      annotate_field (4);
      ui_out_field_skip (uiout, "addr");
    }

  annotate_field (5);
  if (self->is_load)
    {
      if (self->regex)
	msg = xstrprintf (_("load of library matching %s"), self->regex);
      else
	msg = xstrdup (_("load of library"));
    }
  else
    {
      if (self->regex)
	msg = xstrprintf (_("unload of library matching %s"), self->regex);
      else
	msg = xstrdup (_("unload of library"));
    }
  ui_out_field_string (uiout, "what", msg);
  xfree (msg);
}

static void
print_mention_catch_solib (struct breakpoint *b)
{
  struct solib_catchpoint *self = (struct solib_catchpoint *) b;

  printf_filtered (_("Catchpoint %d (%s)"), b->number,
		   self->is_load ? "load" : "unload");
}

static void
print_recreate_catch_solib (struct breakpoint *b, struct ui_file *fp)
{
  struct solib_catchpoint *self = (struct solib_catchpoint *) b;

  fprintf_unfiltered (fp, "%s %s",
		      b->disposition == disp_del ? "tcatch" : "catch",
		      self->is_load ? "load" : "unload");
  if (self->regex)
    fprintf_unfiltered (fp, " %s", self->regex);
  fprintf_unfiltered (fp, "\n");
}

static struct breakpoint_ops catch_solib_breakpoint_ops;

/* Shared helper function (MI and CLI) for creating and installing
   a shared object event catchpoint.  If IS_LOAD is non-zero then
   the events to be caught are load events, otherwise they are
   unload events.  If IS_TEMP is non-zero the catchpoint is a
   temporary one.  If ENABLED is non-zero the catchpoint is
   created in an enabled state.  */

void
add_solib_catchpoint (char *arg, int is_load, int is_temp, int enabled)
{
  struct solib_catchpoint *c;
  struct gdbarch *gdbarch = get_current_arch ();
  struct cleanup *cleanup;

  if (!arg)
    arg = "";
  arg = skip_spaces (arg);

  c = XCNEW (struct solib_catchpoint);
  cleanup = make_cleanup (xfree, c);

  if (*arg != '\0')
    {
      int errcode;

      errcode = regcomp (&c->compiled, arg, REG_NOSUB);
      if (errcode != 0)
	{
	  char *err = get_regcomp_error (errcode, &c->compiled);

	  make_cleanup (xfree, err);
	  error (_("Invalid regexp (%s): %s"), err, arg);
	}
      c->regex = xstrdup (arg);
    }

  c->is_load = is_load;
  init_catchpoint (&c->base, gdbarch, is_temp, NULL,
		   &catch_solib_breakpoint_ops);

  c->base.enable_state = enabled ? bp_enabled : bp_disabled;

  discard_cleanups (cleanup);
  install_breakpoint (0, &c->base, 1);
}

/* A helper function that does all the work for "catch load" and
   "catch unload".  */

static void
catch_load_or_unload (char *arg, int from_tty, int is_load,
		      struct cmd_list_element *command)
{
  int tempflag;
  const int enabled = 1;

  tempflag = get_cmd_context (command) == CATCH_TEMPORARY;

  add_solib_catchpoint (arg, is_load, tempflag, enabled);
}

static void
catch_load_command_1 (char *arg, int from_tty,
		      struct cmd_list_element *command)
{
  catch_load_or_unload (arg, from_tty, 1, command);
}

static void
catch_unload_command_1 (char *arg, int from_tty,
			struct cmd_list_element *command)
{
  catch_load_or_unload (arg, from_tty, 0, command);
}

DEF_VEC_I(int);

/* An instance of this type is used to represent a syscall catchpoint.
   It includes a "struct breakpoint" as a kind of base class; users
   downcast to "struct breakpoint *" when needed.  A breakpoint is
   really of this type iff its ops pointer points to
   CATCH_SYSCALL_BREAKPOINT_OPS.  */

struct syscall_catchpoint
{
  /* The base class.  */
  struct breakpoint base;

  /* Syscall numbers used for the 'catch syscall' feature.  If no
     syscall has been specified for filtering, its value is NULL.
     Otherwise, it holds a list of all syscalls to be caught.  The
     list elements are allocated with xmalloc.  */
  VEC(int) *syscalls_to_be_caught;
};

/* Implement the "dtor" breakpoint_ops method for syscall
   catchpoints.  */

static void
dtor_catch_syscall (struct breakpoint *b)
{
  struct syscall_catchpoint *c = (struct syscall_catchpoint *) b;

  VEC_free (int, c->syscalls_to_be_caught);

  base_breakpoint_ops.dtor (b);
}

static const struct inferior_data *catch_syscall_inferior_data = NULL;

struct catch_syscall_inferior_data
{
  /* We keep a count of the number of times the user has requested a
     particular syscall to be tracked, and pass this information to the
     target.  This lets capable targets implement filtering directly.  */

  /* Number of times that "any" syscall is requested.  */
  int any_syscall_count;

  /* Count of each system call.  */
  VEC(int) *syscalls_counts;

  /* This counts all syscall catch requests, so we can readily determine
     if any catching is necessary.  */
  int total_syscalls_count;
};

static struct catch_syscall_inferior_data*
get_catch_syscall_inferior_data (struct inferior *inf)
{
  struct catch_syscall_inferior_data *inf_data;

  inf_data = inferior_data (inf, catch_syscall_inferior_data);
  if (inf_data == NULL)
    {
      inf_data = XZALLOC (struct catch_syscall_inferior_data);
      set_inferior_data (inf, catch_syscall_inferior_data, inf_data);
    }

  return inf_data;
}

static void
catch_syscall_inferior_data_cleanup (struct inferior *inf, void *arg)
{
  xfree (arg);
}


/* Implement the "insert" breakpoint_ops method for syscall
   catchpoints.  */

static int
insert_catch_syscall (struct bp_location *bl)
{
  struct syscall_catchpoint *c = (struct syscall_catchpoint *) bl->owner;
  struct inferior *inf = current_inferior ();
  struct catch_syscall_inferior_data *inf_data
    = get_catch_syscall_inferior_data (inf);

  ++inf_data->total_syscalls_count;
  if (!c->syscalls_to_be_caught)
    ++inf_data->any_syscall_count;
  else
    {
      int i, iter;

      for (i = 0;
           VEC_iterate (int, c->syscalls_to_be_caught, i, iter);
           i++)
	{
          int elem;

	  if (iter >= VEC_length (int, inf_data->syscalls_counts))
	    {
              int old_size = VEC_length (int, inf_data->syscalls_counts);
              uintptr_t vec_addr_offset
		= old_size * ((uintptr_t) sizeof (int));
              uintptr_t vec_addr;
              VEC_safe_grow (int, inf_data->syscalls_counts, iter + 1);
              vec_addr = ((uintptr_t) VEC_address (int,
						  inf_data->syscalls_counts)
			  + vec_addr_offset);
              memset ((void *) vec_addr, 0,
                      (iter + 1 - old_size) * sizeof (int));
	    }
          elem = VEC_index (int, inf_data->syscalls_counts, iter);
          VEC_replace (int, inf_data->syscalls_counts, iter, ++elem);
	}
    }

  return target_set_syscall_catchpoint (PIDGET (inferior_ptid),
					inf_data->total_syscalls_count != 0,
					inf_data->any_syscall_count,
					VEC_length (int,
						    inf_data->syscalls_counts),
					VEC_address (int,
						     inf_data->syscalls_counts));
}

/* Implement the "remove" breakpoint_ops method for syscall
   catchpoints.  */

static int
remove_catch_syscall (struct bp_location *bl)
{
  struct syscall_catchpoint *c = (struct syscall_catchpoint *) bl->owner;
  struct inferior *inf = current_inferior ();
  struct catch_syscall_inferior_data *inf_data
    = get_catch_syscall_inferior_data (inf);

  --inf_data->total_syscalls_count;
  if (!c->syscalls_to_be_caught)
    --inf_data->any_syscall_count;
  else
    {
      int i, iter;

      for (i = 0;
           VEC_iterate (int, c->syscalls_to_be_caught, i, iter);
           i++)
	{
          int elem;
	  if (iter >= VEC_length (int, inf_data->syscalls_counts))
	    /* Shouldn't happen.  */
	    continue;
          elem = VEC_index (int, inf_data->syscalls_counts, iter);
          VEC_replace (int, inf_data->syscalls_counts, iter, --elem);
        }
    }

  return target_set_syscall_catchpoint (PIDGET (inferior_ptid),
					inf_data->total_syscalls_count != 0,
					inf_data->any_syscall_count,
					VEC_length (int,
						    inf_data->syscalls_counts),
					VEC_address (int,
						     inf_data->syscalls_counts));
}

/* Implement the "breakpoint_hit" breakpoint_ops method for syscall
   catchpoints.  */

static int
breakpoint_hit_catch_syscall (const struct bp_location *bl,
			      struct address_space *aspace, CORE_ADDR bp_addr,
			      const struct target_waitstatus *ws)
{
  /* We must check if we are catching specific syscalls in this
     breakpoint.  If we are, then we must guarantee that the called
     syscall is the same syscall we are catching.  */
  int syscall_number = 0;
  const struct syscall_catchpoint *c
    = (const struct syscall_catchpoint *) bl->owner;

  if (ws->kind != TARGET_WAITKIND_SYSCALL_ENTRY
      && ws->kind != TARGET_WAITKIND_SYSCALL_RETURN)
    return 0;

  syscall_number = ws->value.syscall_number;

  /* Now, checking if the syscall is the same.  */
  if (c->syscalls_to_be_caught)
    {
      int i, iter;

      for (i = 0;
           VEC_iterate (int, c->syscalls_to_be_caught, i, iter);
           i++)
	if (syscall_number == iter)
	  break;
      /* Not the same.  */
      if (!iter)
	return 0;
    }

  return 1;
}

/* Implement the "print_it" breakpoint_ops method for syscall
   catchpoints.  */

static enum print_stop_action
print_it_catch_syscall (bpstat bs)
{
  struct ui_out *uiout = current_uiout;
  struct breakpoint *b = bs->breakpoint_at;
  /* These are needed because we want to know in which state a
     syscall is.  It can be in the TARGET_WAITKIND_SYSCALL_ENTRY
     or TARGET_WAITKIND_SYSCALL_RETURN, and depending on it we
     must print "called syscall" or "returned from syscall".  */
  ptid_t ptid;
  struct target_waitstatus last;
  struct syscall s;

  get_last_target_status (&ptid, &last);

  get_syscall_by_number (last.value.syscall_number, &s);

  annotate_catchpoint (b->number);

  if (b->disposition == disp_del)
    ui_out_text (uiout, "\nTemporary catchpoint ");
  else
    ui_out_text (uiout, "\nCatchpoint ");
  if (ui_out_is_mi_like_p (uiout))
    {
      ui_out_field_string (uiout, "reason",
			   async_reason_lookup (last.kind == TARGET_WAITKIND_SYSCALL_ENTRY
						? EXEC_ASYNC_SYSCALL_ENTRY
						: EXEC_ASYNC_SYSCALL_RETURN));
      ui_out_field_string (uiout, "disp", bpdisp_text (b->disposition));
    }
  ui_out_field_int (uiout, "bkptno", b->number);

  if (last.kind == TARGET_WAITKIND_SYSCALL_ENTRY)
    ui_out_text (uiout, " (call to syscall ");
  else
    ui_out_text (uiout, " (returned from syscall ");

  if (s.name == NULL || ui_out_is_mi_like_p (uiout))
    ui_out_field_int (uiout, "syscall-number", last.value.syscall_number);
  if (s.name != NULL)
    ui_out_field_string (uiout, "syscall-name", s.name);

  ui_out_text (uiout, "), ");

  return PRINT_SRC_AND_LOC;
}

/* Implement the "print_one" breakpoint_ops method for syscall
   catchpoints.  */

static void
print_one_catch_syscall (struct breakpoint *b,
			 struct bp_location **last_loc)
{
  struct syscall_catchpoint *c = (struct syscall_catchpoint *) b;
  struct value_print_options opts;
  struct ui_out *uiout = current_uiout;

  get_user_print_options (&opts);
  /* Field 4, the address, is omitted (which makes the columns not
     line up too nicely with the headers, but the effect is relatively
     readable).  */
  if (opts.addressprint)
    ui_out_field_skip (uiout, "addr");
  annotate_field (5);

  if (c->syscalls_to_be_caught
      && VEC_length (int, c->syscalls_to_be_caught) > 1)
    ui_out_text (uiout, "syscalls \"");
  else
    ui_out_text (uiout, "syscall \"");

  if (c->syscalls_to_be_caught)
    {
      int i, iter;
      char *text = xstrprintf ("%s", "");

      for (i = 0;
           VEC_iterate (int, c->syscalls_to_be_caught, i, iter);
           i++)
        {
          char *x = text;
          struct syscall s;
          get_syscall_by_number (iter, &s);

          if (s.name != NULL)
            text = xstrprintf ("%s%s, ", text, s.name);
          else
            text = xstrprintf ("%s%d, ", text, iter);

          /* We have to xfree the last 'text' (now stored at 'x')
             because xstrprintf dynamically allocates new space for it
             on every call.  */
	  xfree (x);
        }
      /* Remove the last comma.  */
      text[strlen (text) - 2] = '\0';
      ui_out_field_string (uiout, "what", text);
    }
  else
    ui_out_field_string (uiout, "what", "<any syscall>");
  ui_out_text (uiout, "\" ");
}

/* Implement the "print_mention" breakpoint_ops method for syscall
   catchpoints.  */

static void
print_mention_catch_syscall (struct breakpoint *b)
{
  struct syscall_catchpoint *c = (struct syscall_catchpoint *) b;

  if (c->syscalls_to_be_caught)
    {
      int i, iter;

      if (VEC_length (int, c->syscalls_to_be_caught) > 1)
        printf_filtered (_("Catchpoint %d (syscalls"), b->number);
      else
        printf_filtered (_("Catchpoint %d (syscall"), b->number);

      for (i = 0;
           VEC_iterate (int, c->syscalls_to_be_caught, i, iter);
           i++)
        {
          struct syscall s;
          get_syscall_by_number (iter, &s);

          if (s.name)
            printf_filtered (" '%s' [%d]", s.name, s.number);
          else
            printf_filtered (" %d", s.number);
        }
      printf_filtered (")");
    }
  else
    printf_filtered (_("Catchpoint %d (any syscall)"),
                     b->number);
}

/* Implement the "print_recreate" breakpoint_ops method for syscall
   catchpoints.  */

static void
print_recreate_catch_syscall (struct breakpoint *b, struct ui_file *fp)
{
  struct syscall_catchpoint *c = (struct syscall_catchpoint *) b;

  fprintf_unfiltered (fp, "catch syscall");

  if (c->syscalls_to_be_caught)
    {
      int i, iter;

      for (i = 0;
           VEC_iterate (int, c->syscalls_to_be_caught, i, iter);
           i++)
        {
          struct syscall s;

          get_syscall_by_number (iter, &s);
          if (s.name)
            fprintf_unfiltered (fp, " %s", s.name);
          else
            fprintf_unfiltered (fp, " %d", s.number);
        }
    }
  print_recreate_thread (b, fp);
}

/* The breakpoint_ops structure to be used in syscall catchpoints.  */

static struct breakpoint_ops catch_syscall_breakpoint_ops;

/* Returns non-zero if 'b' is a syscall catchpoint.  */

static int
syscall_catchpoint_p (struct breakpoint *b)
{
  return (b->ops == &catch_syscall_breakpoint_ops);
}

/* Initialize a new breakpoint of the bp_catchpoint kind.  If TEMPFLAG
   is non-zero, then make the breakpoint temporary.  If COND_STRING is
   not NULL, then store it in the breakpoint.  OPS, if not NULL, is
   the breakpoint_ops structure associated to the catchpoint.  */

static void
init_catchpoint (struct breakpoint *b,
		 struct gdbarch *gdbarch, int tempflag,
		 char *cond_string,
		 const struct breakpoint_ops *ops)
{
  struct symtab_and_line sal;

  init_sal (&sal);
  sal.pspace = current_program_space;

  init_raw_breakpoint (b, gdbarch, sal, bp_catchpoint, ops);

  b->cond_string = (cond_string == NULL) ? NULL : xstrdup (cond_string);
  b->disposition = tempflag ? disp_del : disp_donttouch;
}

void
install_breakpoint (int internal, struct breakpoint *b, int update_gll)
{
  add_to_breakpoint_chain (b);
  set_breakpoint_number (internal, b);
  if (is_tracepoint (b))
    set_tracepoint_count (breakpoint_count);
  if (!internal)
    mention (b);
  observer_notify_breakpoint_created (b);

  if (update_gll)
    update_global_location_list (1);
}

static void
create_fork_vfork_event_catchpoint (struct gdbarch *gdbarch,
				    int tempflag, char *cond_string,
                                    const struct breakpoint_ops *ops)
{
  struct fork_catchpoint *c = XNEW (struct fork_catchpoint);

  init_catchpoint (&c->base, gdbarch, tempflag, cond_string, ops);

  c->forked_inferior_pid = null_ptid;

  install_breakpoint (0, &c->base, 1);
}

/* Exec catchpoints.  */

/* An instance of this type is used to represent an exec catchpoint.
   It includes a "struct breakpoint" as a kind of base class; users
   downcast to "struct breakpoint *" when needed.  A breakpoint is
   really of this type iff its ops pointer points to
   CATCH_EXEC_BREAKPOINT_OPS.  */

struct exec_catchpoint
{
  /* The base class.  */
  struct breakpoint base;

  /* Filename of a program whose exec triggered this catchpoint.
     This field is only valid immediately after this catchpoint has
     triggered.  */
  char *exec_pathname;
};

/* Implement the "dtor" breakpoint_ops method for exec
   catchpoints.  */

static void
dtor_catch_exec (struct breakpoint *b)
{
  struct exec_catchpoint *c = (struct exec_catchpoint *) b;

  xfree (c->exec_pathname);

  base_breakpoint_ops.dtor (b);
}

static int
insert_catch_exec (struct bp_location *bl)
{
  return target_insert_exec_catchpoint (PIDGET (inferior_ptid));
}

static int
remove_catch_exec (struct bp_location *bl)
{
  return target_remove_exec_catchpoint (PIDGET (inferior_ptid));
}

static int
breakpoint_hit_catch_exec (const struct bp_location *bl,
			   struct address_space *aspace, CORE_ADDR bp_addr,
			   const struct target_waitstatus *ws)
{
  struct exec_catchpoint *c = (struct exec_catchpoint *) bl->owner;

  if (ws->kind != TARGET_WAITKIND_EXECD)
    return 0;

  c->exec_pathname = xstrdup (ws->value.execd_pathname);
  return 1;
}

static enum print_stop_action
print_it_catch_exec (bpstat bs)
{
  struct ui_out *uiout = current_uiout;
  struct breakpoint *b = bs->breakpoint_at;
  struct exec_catchpoint *c = (struct exec_catchpoint *) b;

  annotate_catchpoint (b->number);
  if (b->disposition == disp_del)
    ui_out_text (uiout, "\nTemporary catchpoint ");
  else
    ui_out_text (uiout, "\nCatchpoint ");
  if (ui_out_is_mi_like_p (uiout))
    {
      ui_out_field_string (uiout, "reason",
			   async_reason_lookup (EXEC_ASYNC_EXEC));
      ui_out_field_string (uiout, "disp", bpdisp_text (b->disposition));
    }
  ui_out_field_int (uiout, "bkptno", b->number);
  ui_out_text (uiout, " (exec'd ");
  ui_out_field_string (uiout, "new-exec", c->exec_pathname);
  ui_out_text (uiout, "), ");

  return PRINT_SRC_AND_LOC;
}

static void
print_one_catch_exec (struct breakpoint *b, struct bp_location **last_loc)
{
  struct exec_catchpoint *c = (struct exec_catchpoint *) b;
  struct value_print_options opts;
  struct ui_out *uiout = current_uiout;

  get_user_print_options (&opts);

  /* Field 4, the address, is omitted (which makes the columns
     not line up too nicely with the headers, but the effect
     is relatively readable).  */
  if (opts.addressprint)
    ui_out_field_skip (uiout, "addr");
  annotate_field (5);
  ui_out_text (uiout, "exec");
  if (c->exec_pathname != NULL)
    {
      ui_out_text (uiout, ", program \"");
      ui_out_field_string (uiout, "what", c->exec_pathname);
      ui_out_text (uiout, "\" ");
    }
}

static void
print_mention_catch_exec (struct breakpoint *b)
{
  printf_filtered (_("Catchpoint %d (exec)"), b->number);
}

/* Implement the "print_recreate" breakpoint_ops method for exec
   catchpoints.  */

static void
print_recreate_catch_exec (struct breakpoint *b, struct ui_file *fp)
{
  fprintf_unfiltered (fp, "catch exec");
  print_recreate_thread (b, fp);
}

static struct breakpoint_ops catch_exec_breakpoint_ops;

static void
create_syscall_event_catchpoint (int tempflag, VEC(int) *filter,
                                 const struct breakpoint_ops *ops)
{
  struct syscall_catchpoint *c;
  struct gdbarch *gdbarch = get_current_arch ();

  c = XNEW (struct syscall_catchpoint);
  init_catchpoint (&c->base, gdbarch, tempflag, NULL, ops);
  c->syscalls_to_be_caught = filter;

  install_breakpoint (0, &c->base, 1);
}

static int
hw_breakpoint_used_count (void)
{
  int i = 0;
  struct breakpoint *b;
  struct bp_location *bl;

  ALL_BREAKPOINTS (b)
  {
    if (b->type == bp_hardware_breakpoint && breakpoint_enabled (b))
      for (bl = b->loc; bl; bl = bl->next)
	{
	  /* Special types of hardware breakpoints may use more than
	     one register.  */
	  i += b->ops->resources_needed (bl);
	}
  }

  return i;
}

/* Returns the resources B would use if it were a hardware
   watchpoint.  */

static int
hw_watchpoint_use_count (struct breakpoint *b)
{
  int i = 0;
  struct bp_location *bl;

  if (!breakpoint_enabled (b))
    return 0;

  for (bl = b->loc; bl; bl = bl->next)
    {
      /* Special types of hardware watchpoints may use more than
	 one register.  */
      i += b->ops->resources_needed (bl);
    }

  return i;
}

/* Returns the sum the used resources of all hardware watchpoints of
   type TYPE in the breakpoints list.  Also returns in OTHER_TYPE_USED
   the sum of the used resources of all hardware watchpoints of other
   types _not_ TYPE.  */

static int
hw_watchpoint_used_count_others (struct breakpoint *except,
				 enum bptype type, int *other_type_used)
{
  int i = 0;
  struct breakpoint *b;

  *other_type_used = 0;
  ALL_BREAKPOINTS (b)
    {
      if (b == except)
	continue;
      if (!breakpoint_enabled (b))
	continue;

      if (b->type == type)
	i += hw_watchpoint_use_count (b);
      else if (is_hardware_watchpoint (b))
	*other_type_used = 1;
    }

  return i;
}

void
disable_watchpoints_before_interactive_call_start (void)
{
  struct breakpoint *b;

  ALL_BREAKPOINTS (b)
  {
    if (is_watchpoint (b) && breakpoint_enabled (b))
      {
	b->enable_state = bp_call_disabled;
	update_global_location_list (0);
      }
  }
}

void
enable_watchpoints_after_interactive_call_stop (void)
{
  struct breakpoint *b;

  ALL_BREAKPOINTS (b)
  {
    if (is_watchpoint (b) && b->enable_state == bp_call_disabled)
      {
	b->enable_state = bp_enabled;
	update_global_location_list (1);
      }
  }
}

void
disable_breakpoints_before_startup (void)
{
  current_program_space->executing_startup = 1;
  update_global_location_list (0);
}

void
enable_breakpoints_after_startup (void)
{
  current_program_space->executing_startup = 0;
  breakpoint_re_set ();
}


/* Set a breakpoint that will evaporate an end of command
   at address specified by SAL.
   Restrict it to frame FRAME if FRAME is nonzero.  */

struct breakpoint *
set_momentary_breakpoint (struct gdbarch *gdbarch, struct symtab_and_line sal,
			  struct frame_id frame_id, enum bptype type)
{
  struct breakpoint *b;

  /* If FRAME_ID is valid, it should be a real frame, not an inlined or
     tail-called one.  */
  gdb_assert (!frame_id_artificial_p (frame_id));

  b = set_raw_breakpoint (gdbarch, sal, type, &momentary_breakpoint_ops);
  b->enable_state = bp_enabled;
  b->disposition = disp_donttouch;
  b->frame_id = frame_id;

  /* If we're debugging a multi-threaded program, then we want
     momentary breakpoints to be active in only a single thread of
     control.  */
  if (in_thread_list (inferior_ptid))
    b->thread = pid_to_thread_id (inferior_ptid);

  update_global_location_list_nothrow (1);

  return b;
}

/* Make a momentary breakpoint based on the master breakpoint ORIG.
   The new breakpoint will have type TYPE, and use OPS as it
   breakpoint_ops.  */

static struct breakpoint *
momentary_breakpoint_from_master (struct breakpoint *orig,
				  enum bptype type,
				  const struct breakpoint_ops *ops)
{
  struct breakpoint *copy;

  copy = set_raw_breakpoint_without_location (orig->gdbarch, type, ops);
  copy->loc = allocate_bp_location (copy);
  set_breakpoint_location_function (copy->loc, 1);

  copy->loc->gdbarch = orig->loc->gdbarch;
  copy->loc->requested_address = orig->loc->requested_address;
  copy->loc->address = orig->loc->address;
  copy->loc->section = orig->loc->section;
  copy->loc->pspace = orig->loc->pspace;
  copy->loc->probe = orig->loc->probe;
  copy->loc->line_number = orig->loc->line_number;
  copy->loc->symtab = orig->loc->symtab;
  copy->frame_id = orig->frame_id;
  copy->thread = orig->thread;
  copy->pspace = orig->pspace;

  copy->enable_state = bp_enabled;
  copy->disposition = disp_donttouch;
  copy->number = internal_breakpoint_number--;

  update_global_location_list_nothrow (0);
  return copy;
}

/* Make a deep copy of momentary breakpoint ORIG.  Returns NULL if
   ORIG is NULL.  */

struct breakpoint *
clone_momentary_breakpoint (struct breakpoint *orig)
{
  /* If there's nothing to clone, then return nothing.  */
  if (orig == NULL)
    return NULL;

  return momentary_breakpoint_from_master (orig, orig->type, orig->ops);
}

struct breakpoint *
set_momentary_breakpoint_at_pc (struct gdbarch *gdbarch, CORE_ADDR pc,
				enum bptype type)
{
  struct symtab_and_line sal;

  sal = find_pc_line (pc, 0);
  sal.pc = pc;
  sal.section = find_pc_overlay (pc);
  sal.explicit_pc = 1;

  return set_momentary_breakpoint (gdbarch, sal, null_frame_id, type);
}


/* Tell the user we have just set a breakpoint B.  */

static void
mention (struct breakpoint *b)
{
  b->ops->print_mention (b);
  if (ui_out_is_mi_like_p (current_uiout))
    return;
  printf_filtered ("\n");
}


static struct bp_location *
add_location_to_breakpoint (struct breakpoint *b,
			    const struct symtab_and_line *sal)
{
  struct bp_location *loc, **tmp;
  CORE_ADDR adjusted_address;
  struct gdbarch *loc_gdbarch = get_sal_arch (*sal);

  if (loc_gdbarch == NULL)
    loc_gdbarch = b->gdbarch;

  /* Adjust the breakpoint's address prior to allocating a location.
     Once we call allocate_bp_location(), that mostly uninitialized
     location will be placed on the location chain.  Adjustment of the
     breakpoint may cause target_read_memory() to be called and we do
     not want its scan of the location chain to find a breakpoint and
     location that's only been partially initialized.  */
  adjusted_address = adjust_breakpoint_address (loc_gdbarch,
						sal->pc, b->type);

  loc = allocate_bp_location (b);
  for (tmp = &(b->loc); *tmp != NULL; tmp = &((*tmp)->next))
    ;
  *tmp = loc;

  loc->requested_address = sal->pc;
  loc->address = adjusted_address;
  loc->pspace = sal->pspace;
  loc->probe = sal->probe;
  gdb_assert (loc->pspace != NULL);
  loc->section = sal->section;
  loc->gdbarch = loc_gdbarch;
  loc->line_number = sal->line;
  loc->symtab = sal->symtab;

  set_breakpoint_location_function (loc,
				    sal->explicit_pc || sal->explicit_line);
  return loc;
}


/* Return 1 if LOC is pointing to a permanent breakpoint, 
   return 0 otherwise.  */

static int
bp_loc_is_permanent (struct bp_location *loc)
{
  int len;
  CORE_ADDR addr;
  const gdb_byte *bpoint;
  gdb_byte *target_mem;
  struct cleanup *cleanup;
  int retval = 0;

  gdb_assert (loc != NULL);

  addr = loc->address;
  bpoint = gdbarch_breakpoint_from_pc (loc->gdbarch, &addr, &len);

  /* Software breakpoints unsupported?  */
  if (bpoint == NULL)
    return 0;

  target_mem = alloca (len);

  /* Enable the automatic memory restoration from breakpoints while
     we read the memory.  Otherwise we could say about our temporary
     breakpoints they are permanent.  */
  cleanup = save_current_space_and_thread ();

  switch_to_program_space_and_thread (loc->pspace);
  make_show_memory_breakpoints_cleanup (0);

  if (target_read_memory (loc->address, target_mem, len) == 0
      && memcmp (target_mem, bpoint, len) == 0)
    retval = 1;

  do_cleanups (cleanup);

  return retval;
}

/* Build a command list for the dprintf corresponding to the current
   settings of the dprintf style options.  */

static void
update_dprintf_command_list (struct breakpoint *b)
{
  char *dprintf_args = b->extra_string;
  char *printf_line = NULL;

  if (!dprintf_args)
    return;

  dprintf_args = skip_spaces (dprintf_args);

  /* Allow a comma, as it may have terminated a location, but don't
     insist on it.  */
  if (*dprintf_args == ',')
    ++dprintf_args;
  dprintf_args = skip_spaces (dprintf_args);

  if (*dprintf_args != '"')
    error (_("Bad format string, missing '\"'."));

  if (strcmp (dprintf_style, dprintf_style_gdb) == 0)
    printf_line = xstrprintf ("printf %s", dprintf_args);
  else if (strcmp (dprintf_style, dprintf_style_call) == 0)
    {
      if (!dprintf_function)
	error (_("No function supplied for dprintf call"));

      if (dprintf_channel && strlen (dprintf_channel) > 0)
	printf_line = xstrprintf ("call (void) %s (%s,%s)",
				  dprintf_function,
				  dprintf_channel,
				  dprintf_args);
      else
	printf_line = xstrprintf ("call (void) %s (%s)",
				  dprintf_function,
				  dprintf_args);
    }
  else if (strcmp (dprintf_style, dprintf_style_agent) == 0)
    {
      if (target_can_run_breakpoint_commands ())
	printf_line = xstrprintf ("agent-printf %s", dprintf_args);
      else
	{
	  warning (_("Target cannot run dprintf commands, falling back to GDB printf"));
	  printf_line = xstrprintf ("printf %s", dprintf_args);
	}
    }
  else
    internal_error (__FILE__, __LINE__,
		    _("Invalid dprintf style."));

  gdb_assert (printf_line != NULL);
  /* Manufacture a printf/continue sequence.  */
  {
    struct command_line *printf_cmd_line, *cont_cmd_line = NULL;

    if (strcmp (dprintf_style, dprintf_style_agent) != 0)
      {
	cont_cmd_line = xmalloc (sizeof (struct command_line));
	cont_cmd_line->control_type = simple_control;
	cont_cmd_line->body_count = 0;
	cont_cmd_line->body_list = NULL;
	cont_cmd_line->next = NULL;
	cont_cmd_line->line = xstrdup ("continue");
      }

    printf_cmd_line = xmalloc (sizeof (struct command_line));
    printf_cmd_line->control_type = simple_control;
    printf_cmd_line->body_count = 0;
    printf_cmd_line->body_list = NULL;
    printf_cmd_line->next = cont_cmd_line;
    printf_cmd_line->line = printf_line;

    breakpoint_set_commands (b, printf_cmd_line);
  }
}

/* Update all dprintf commands, making their command lists reflect
   current style settings.  */

static void
update_dprintf_commands (char *args, int from_tty,
			 struct cmd_list_element *c)
{
  struct breakpoint *b;

  ALL_BREAKPOINTS (b)
    {
      if (b->type == bp_dprintf)
	update_dprintf_command_list (b);
    }
}

/* Create a breakpoint with SAL as location.  Use ADDR_STRING
   as textual description of the location, and COND_STRING
   as condition expression.  */

static void
init_breakpoint_sal (struct breakpoint *b, struct gdbarch *gdbarch,
		     struct symtabs_and_lines sals, char *addr_string,
		     char *filter, char *cond_string,
		     char *extra_string,
		     enum bptype type, enum bpdisp disposition,
		     int thread, int task, int ignore_count,
		     const struct breakpoint_ops *ops, int from_tty,
		     int enabled, int internal, unsigned flags,
		     int display_canonical)
{
  int i;

  if (type == bp_hardware_breakpoint)
    {
      int target_resources_ok;

      i = hw_breakpoint_used_count ();
      target_resources_ok =
	target_can_use_hardware_watchpoint (bp_hardware_breakpoint,
					    i + 1, 0);
      if (target_resources_ok == 0)
	error (_("No hardware breakpoint support in the target."));
      else if (target_resources_ok < 0)
	error (_("Hardware breakpoints used exceeds limit."));
    }

  gdb_assert (sals.nelts > 0);

  for (i = 0; i < sals.nelts; ++i)
    {
      struct symtab_and_line sal = sals.sals[i];
      struct bp_location *loc;

      if (from_tty)
	{
	  struct gdbarch *loc_gdbarch = get_sal_arch (sal);
	  if (!loc_gdbarch)
	    loc_gdbarch = gdbarch;

	  describe_other_breakpoints (loc_gdbarch,
				      sal.pspace, sal.pc, sal.section, thread);
	}

      if (i == 0)
	{
	  init_raw_breakpoint (b, gdbarch, sal, type, ops);
	  b->thread = thread;
	  b->task = task;

	  b->cond_string = cond_string;
	  b->extra_string = extra_string;
	  b->ignore_count = ignore_count;
	  b->enable_state = enabled ? bp_enabled : bp_disabled;
	  b->disposition = disposition;

	  if ((flags & CREATE_BREAKPOINT_FLAGS_INSERTED) != 0)
	    b->loc->inserted = 1;

	  if (type == bp_static_tracepoint)
	    {
	      struct tracepoint *t = (struct tracepoint *) b;
	      struct static_tracepoint_marker marker;

	      if (strace_marker_p (b))
		{
		  /* We already know the marker exists, otherwise, we
		     wouldn't see a sal for it.  */
		  char *p = &addr_string[3];
		  char *endp;
		  char *marker_str;

		  p = skip_spaces (p);

		  endp = skip_to_space (p);

		  marker_str = savestring (p, endp - p);
		  t->static_trace_marker_id = marker_str;

		  printf_filtered (_("Probed static tracepoint "
				     "marker \"%s\"\n"),
				   t->static_trace_marker_id);
		}
	      else if (target_static_tracepoint_marker_at (sal.pc, &marker))
		{
		  t->static_trace_marker_id = xstrdup (marker.str_id);
		  release_static_tracepoint_marker (&marker);

		  printf_filtered (_("Probed static tracepoint "
				     "marker \"%s\"\n"),
				   t->static_trace_marker_id);
		}
	      else
		warning (_("Couldn't determine the static "
			   "tracepoint marker to probe"));
	    }

	  loc = b->loc;
	}
      else
	{
	  loc = add_location_to_breakpoint (b, &sal);
	  if ((flags & CREATE_BREAKPOINT_FLAGS_INSERTED) != 0)
	    loc->inserted = 1;
	}

      if (bp_loc_is_permanent (loc))
	make_breakpoint_permanent (b);

      if (b->cond_string)
	{
	  char *arg = b->cond_string;
	  loc->cond = parse_exp_1 (&arg, loc->address,
				   block_for_pc (loc->address), 0);
	  if (*arg)
              error (_("Garbage '%s' follows condition"), arg);
	}

      /* Dynamic printf requires and uses additional arguments on the
	 command line, otherwise it's an error.  */
      if (type == bp_dprintf)
	{
	  if (b->extra_string)
	    update_dprintf_command_list (b);
	  else
	    error (_("Format string required"));
	}
      else if (b->extra_string)
	error (_("Garbage '%s' at end of command"), b->extra_string);
    }

  b->display_canonical = display_canonical;
  if (addr_string)
    b->addr_string = addr_string;
  else
    /* addr_string has to be used or breakpoint_re_set will delete
       me.  */
    b->addr_string
      = xstrprintf ("*%s", paddress (b->loc->gdbarch, b->loc->address));
  b->filter = filter;
}

static void
create_breakpoint_sal (struct gdbarch *gdbarch,
		       struct symtabs_and_lines sals, char *addr_string,
		       char *filter, char *cond_string,
		       char *extra_string,
		       enum bptype type, enum bpdisp disposition,
		       int thread, int task, int ignore_count,
		       const struct breakpoint_ops *ops, int from_tty,
		       int enabled, int internal, unsigned flags,
		       int display_canonical)
{
  struct breakpoint *b;
  struct cleanup *old_chain;

  if (is_tracepoint_type (type))
    {
      struct tracepoint *t;

      t = XCNEW (struct tracepoint);
      b = &t->base;
    }
  else
    b = XNEW (struct breakpoint);

  old_chain = make_cleanup (xfree, b);

  init_breakpoint_sal (b, gdbarch,
		       sals, addr_string,
		       filter, cond_string, extra_string,
		       type, disposition,
		       thread, task, ignore_count,
		       ops, from_tty,
		       enabled, internal, flags,
		       display_canonical);
  discard_cleanups (old_chain);

  install_breakpoint (internal, b, 0);
}

/* Add SALS.nelts breakpoints to the breakpoint table.  For each
   SALS.sal[i] breakpoint, include the corresponding ADDR_STRING[i]
   value.  COND_STRING, if not NULL, specified the condition to be
   used for all breakpoints.  Essentially the only case where
   SALS.nelts is not 1 is when we set a breakpoint on an overloaded
   function.  In that case, it's still not possible to specify
   separate conditions for different overloaded functions, so
   we take just a single condition string.
   
   NOTE: If the function succeeds, the caller is expected to cleanup
   the arrays ADDR_STRING, COND_STRING, and SALS (but not the
   array contents).  If the function fails (error() is called), the
   caller is expected to cleanups both the ADDR_STRING, COND_STRING,
   COND and SALS arrays and each of those arrays contents.  */

static void
create_breakpoints_sal (struct gdbarch *gdbarch,
			struct linespec_result *canonical,
			char *cond_string, char *extra_string,
			enum bptype type, enum bpdisp disposition,
			int thread, int task, int ignore_count,
			const struct breakpoint_ops *ops, int from_tty,
			int enabled, int internal, unsigned flags)
{
  int i;
  struct linespec_sals *lsal;

  if (canonical->pre_expanded)
    gdb_assert (VEC_length (linespec_sals, canonical->sals) == 1);

  for (i = 0; VEC_iterate (linespec_sals, canonical->sals, i, lsal); ++i)
    {
      /* Note that 'addr_string' can be NULL in the case of a plain
	 'break', without arguments.  */
      char *addr_string = (canonical->addr_string
			   ? xstrdup (canonical->addr_string)
			   : NULL);
      char *filter_string = lsal->canonical ? xstrdup (lsal->canonical) : NULL;
      struct cleanup *inner = make_cleanup (xfree, addr_string);

      make_cleanup (xfree, filter_string);
      create_breakpoint_sal (gdbarch, lsal->sals,
			     addr_string,
			     filter_string,
			     cond_string, extra_string,
			     type, disposition,
			     thread, task, ignore_count, ops,
			     from_tty, enabled, internal, flags,
			     canonical->special_display);
      discard_cleanups (inner);
    }
}

/* Parse ADDRESS which is assumed to be a SAL specification possibly
   followed by conditionals.  On return, SALS contains an array of SAL
   addresses found.  ADDR_STRING contains a vector of (canonical)
   address strings.  ADDRESS points to the end of the SAL.

   The array and the line spec strings are allocated on the heap, it is
   the caller's responsibility to free them.  */

static void
parse_breakpoint_sals (char **address,
		       struct linespec_result *canonical)
{
  /* If no arg given, or if first arg is 'if ', use the default
     breakpoint.  */
  if ((*address) == NULL
      || (strncmp ((*address), "if", 2) == 0 && isspace ((*address)[2])))
    {
      /* The last displayed codepoint, if it's valid, is our default breakpoint
         address.  */
      if (last_displayed_sal_is_valid ())
	{
	  struct linespec_sals lsal;
	  struct symtab_and_line sal;
	  CORE_ADDR pc;

	  init_sal (&sal);		/* Initialize to zeroes.  */
	  lsal.sals.sals = (struct symtab_and_line *)
	    xmalloc (sizeof (struct symtab_and_line));

	  /* Set sal's pspace, pc, symtab, and line to the values
	     corresponding to the last call to print_frame_info.
	     Be sure to reinitialize LINE with NOTCURRENT == 0
	     as the breakpoint line number is inappropriate otherwise.
	     find_pc_line would adjust PC, re-set it back.  */
	  get_last_displayed_sal (&sal);
	  pc = sal.pc;
	  sal = find_pc_line (pc, 0);

	  /* "break" without arguments is equivalent to "break *PC"
	     where PC is the last displayed codepoint's address.  So
	     make sure to set sal.explicit_pc to prevent GDB from
	     trying to expand the list of sals to include all other
	     instances with the same symtab and line.  */
	  sal.pc = pc;
	  sal.explicit_pc = 1;

	  lsal.sals.sals[0] = sal;
	  lsal.sals.nelts = 1;
	  lsal.canonical = NULL;

	  VEC_safe_push (linespec_sals, canonical->sals, &lsal);
	}
      else
	error (_("No default breakpoint address now."));
    }
  else
    {
      struct symtab_and_line cursal = get_current_source_symtab_and_line ();

      /* Force almost all breakpoints to be in terms of the
         current_source_symtab (which is decode_line_1's default).
         This should produce the results we want almost all of the
         time while leaving default_breakpoint_* alone.

	 ObjC: However, don't match an Objective-C method name which
	 may have a '+' or '-' succeeded by a '['.  */
      if (last_displayed_sal_is_valid ()
	  && (!cursal.symtab
	      || ((strchr ("+-", (*address)[0]) != NULL)
		  && ((*address)[1] != '['))))
	decode_line_full (address, DECODE_LINE_FUNFIRSTLINE,
			  get_last_displayed_symtab (),
			  get_last_displayed_line (),
			  canonical, NULL, NULL);
      else
	decode_line_full (address, DECODE_LINE_FUNFIRSTLINE,
			  cursal.symtab, cursal.line, canonical, NULL, NULL);
    }
}


/* Convert each SAL into a real PC.  Verify that the PC can be
   inserted as a breakpoint.  If it can't throw an error.  */

static void
breakpoint_sals_to_pc (struct symtabs_and_lines *sals)
{    
  int i;

  for (i = 0; i < sals->nelts; i++)
    resolve_sal_pc (&sals->sals[i]);
}

/* Fast tracepoints may have restrictions on valid locations.  For
   instance, a fast tracepoint using a jump instead of a trap will
   likely have to overwrite more bytes than a trap would, and so can
   only be placed where the instruction is longer than the jump, or a
   multi-instruction sequence does not have a jump into the middle of
   it, etc.  */

static void
check_fast_tracepoint_sals (struct gdbarch *gdbarch,
			    struct symtabs_and_lines *sals)
{
  int i, rslt;
  struct symtab_and_line *sal;
  char *msg;
  struct cleanup *old_chain;

  for (i = 0; i < sals->nelts; i++)
    {
      struct gdbarch *sarch;

      sal = &sals->sals[i];

      sarch = get_sal_arch (*sal);
      /* We fall back to GDBARCH if there is no architecture
	 associated with SAL.  */
      if (sarch == NULL)
	sarch = gdbarch;
      rslt = gdbarch_fast_tracepoint_valid_at (sarch, sal->pc,
					       NULL, &msg);
      old_chain = make_cleanup (xfree, msg);

      if (!rslt)
	error (_("May not have a fast tracepoint at 0x%s%s"),
	       paddress (sarch, sal->pc), (msg ? msg : ""));

      do_cleanups (old_chain);
    }
}

/* Issue an invalid thread ID error.  */

static void ATTRIBUTE_NORETURN
invalid_thread_id_error (int id)
{
  error (_("Unknown thread %d."), id);
}

/* Given TOK, a string specification of condition and thread, as
   accepted by the 'break' command, extract the condition
   string and thread number and set *COND_STRING and *THREAD.
   PC identifies the context at which the condition should be parsed.
   If no condition is found, *COND_STRING is set to NULL.
   If no thread is found, *THREAD is set to -1.  */

static void
find_condition_and_thread (char *tok, CORE_ADDR pc,
			   char **cond_string, int *thread, int *task,
			   char **rest)
{
  *cond_string = NULL;
  *thread = -1;
  *task = 0;
  *rest = NULL;

  while (tok && *tok)
    {
      char *end_tok;
      int toklen;
      char *cond_start = NULL;
      char *cond_end = NULL;

      tok = skip_spaces (tok);

      if ((*tok == '"' || *tok == ',') && rest)
	{
	  *rest = savestring (tok, strlen (tok));
	  return;
	}

      end_tok = skip_to_space (tok);

      toklen = end_tok - tok;

      if (toklen >= 1 && strncmp (tok, "if", toklen) == 0)
	{
	  struct expression *expr;

	  tok = cond_start = end_tok + 1;
	  expr = parse_exp_1 (&tok, pc, block_for_pc (pc), 0);
	  xfree (expr);
	  cond_end = tok;
	  *cond_string = savestring (cond_start, cond_end - cond_start);
	}
      else if (toklen >= 1 && strncmp (tok, "thread", toklen) == 0)
	{
	  char *tmptok;

	  tok = end_tok + 1;
	  tmptok = tok;
	  *thread = strtol (tok, &tok, 0);
	  if (tok == tmptok)
	    error (_("Junk after thread keyword."));
	  if (!valid_thread_id (*thread))
	    invalid_thread_id_error (*thread);
	}
      else if (toklen >= 1 && strncmp (tok, "task", toklen) == 0)
	{
	  char *tmptok;

	  tok = end_tok + 1;
	  tmptok = tok;
	  *task = strtol (tok, &tok, 0);
	  if (tok == tmptok)
	    error (_("Junk after task keyword."));
	  if (!valid_task_id (*task))
	    error (_("Unknown task %d."), *task);
	}
      else if (rest)
	{
	  *rest = savestring (tok, strlen (tok));
	  return;
	}
      else
	error (_("Junk at end of arguments."));
    }
}

/* Decode a static tracepoint marker spec.  */

static struct symtabs_and_lines
decode_static_tracepoint_spec (char **arg_p)
{
  VEC(static_tracepoint_marker_p) *markers = NULL;
  struct symtabs_and_lines sals;
  struct cleanup *old_chain;
  char *p = &(*arg_p)[3];
  char *endp;
  char *marker_str;
  int i;

  p = skip_spaces (p);

  endp = skip_to_space (p);

  marker_str = savestring (p, endp - p);
  old_chain = make_cleanup (xfree, marker_str);

  markers = target_static_tracepoint_markers_by_strid (marker_str);
  if (VEC_empty(static_tracepoint_marker_p, markers))
    error (_("No known static tracepoint marker named %s"), marker_str);

  sals.nelts = VEC_length(static_tracepoint_marker_p, markers);
  sals.sals = xmalloc (sizeof *sals.sals * sals.nelts);

  for (i = 0; i < sals.nelts; i++)
    {
      struct static_tracepoint_marker *marker;

      marker = VEC_index (static_tracepoint_marker_p, markers, i);

      init_sal (&sals.sals[i]);

      sals.sals[i] = find_pc_line (marker->address, 0);
      sals.sals[i].pc = marker->address;

      release_static_tracepoint_marker (marker);
    }

  do_cleanups (old_chain);

  *arg_p = endp;
  return sals;
}

/* Set a breakpoint.  This function is shared between CLI and MI
   functions for setting a breakpoint.  This function has two major
   modes of operations, selected by the PARSE_CONDITION_AND_THREAD
   parameter.  If non-zero, the function will parse arg, extracting
   breakpoint location, address and thread.  Otherwise, ARG is just
   the location of breakpoint, with condition and thread specified by
   the COND_STRING and THREAD parameters.  If INTERNAL is non-zero,
   the breakpoint number will be allocated from the internal
   breakpoint count.  Returns true if any breakpoint was created;
   false otherwise.  */

int
create_breakpoint (struct gdbarch *gdbarch,
		   char *arg, char *cond_string,
		   int thread, char *extra_string,
		   int parse_condition_and_thread,
		   int tempflag, enum bptype type_wanted,
		   int ignore_count,
		   enum auto_boolean pending_break_support,
		   const struct breakpoint_ops *ops,
		   int from_tty, int enabled, int internal,
		   unsigned flags)
{
  volatile struct gdb_exception e;
  char *copy_arg = NULL;
  char *addr_start = arg;
  struct linespec_result canonical;
  struct cleanup *old_chain;
  struct cleanup *bkpt_chain = NULL;
  int pending = 0;
  int task = 0;
  int prev_bkpt_count = breakpoint_count;

  gdb_assert (ops != NULL);

  init_linespec_result (&canonical);

  TRY_CATCH (e, RETURN_MASK_ALL)
    {
      ops->create_sals_from_address (&arg, &canonical, type_wanted,
				     addr_start, &copy_arg);
    }

  /* If caller is interested in rc value from parse, set value.  */
  switch (e.reason)
    {
    case GDB_NO_ERROR:
      if (VEC_empty (linespec_sals, canonical.sals))
	return 0;
      break;
    case RETURN_ERROR:
      switch (e.error)
	{
	case NOT_FOUND_ERROR:

	  /* If pending breakpoint support is turned off, throw
	     error.  */

	  if (pending_break_support == AUTO_BOOLEAN_FALSE)
	    throw_exception (e);

	  exception_print (gdb_stderr, e);

          /* If pending breakpoint support is auto query and the user
	     selects no, then simply return the error code.  */
	  if (pending_break_support == AUTO_BOOLEAN_AUTO
	      && !nquery (_("Make %s pending on future shared library load? "),
			  bptype_string (type_wanted)))
	    return 0;

	  /* At this point, either the user was queried about setting
	     a pending breakpoint and selected yes, or pending
	     breakpoint behavior is on and thus a pending breakpoint
	     is defaulted on behalf of the user.  */
	  {
	    struct linespec_sals lsal;

	    copy_arg = xstrdup (addr_start);
	    lsal.canonical = xstrdup (copy_arg);
	    lsal.sals.nelts = 1;
	    lsal.sals.sals = XNEW (struct symtab_and_line);
	    init_sal (&lsal.sals.sals[0]);
	    pending = 1;
	    VEC_safe_push (linespec_sals, canonical.sals, &lsal);
	  }
	  break;
	default:
	  throw_exception (e);
	}
      break;
    default:
      throw_exception (e);
    }

  /* Create a chain of things that always need to be cleaned up.  */
  old_chain = make_cleanup_destroy_linespec_result (&canonical);

  /* ----------------------------- SNIP -----------------------------
     Anything added to the cleanup chain beyond this point is assumed
     to be part of a breakpoint.  If the breakpoint create succeeds
     then the memory is not reclaimed.  */
  bkpt_chain = make_cleanup (null_cleanup, 0);

  /* Resolve all line numbers to PC's and verify that the addresses
     are ok for the target.  */
  if (!pending)
    {
      int ix;
      struct linespec_sals *iter;

      for (ix = 0; VEC_iterate (linespec_sals, canonical.sals, ix, iter); ++ix)
	breakpoint_sals_to_pc (&iter->sals);
    }

  /* Fast tracepoints may have additional restrictions on location.  */
  if (!pending && type_wanted == bp_fast_tracepoint)
    {
      int ix;
      struct linespec_sals *iter;

      for (ix = 0; VEC_iterate (linespec_sals, canonical.sals, ix, iter); ++ix)
	check_fast_tracepoint_sals (gdbarch, &iter->sals);
    }

  /* Verify that condition can be parsed, before setting any
     breakpoints.  Allocate a separate condition expression for each
     breakpoint.  */
  if (!pending)
    {
      struct linespec_sals *lsal;

      lsal = VEC_index (linespec_sals, canonical.sals, 0);

      if (parse_condition_and_thread)
        {
	    char *rest;
            /* Here we only parse 'arg' to separate condition
               from thread number, so parsing in context of first
               sal is OK.  When setting the breakpoint we'll 
               re-parse it in context of each sal.  */

            find_condition_and_thread (arg, lsal->sals.sals[0].pc, &cond_string,
                                       &thread, &task, &rest);
            if (cond_string)
                make_cleanup (xfree, cond_string);
	    if (rest)
	      make_cleanup (xfree, rest);
	    if (rest)
	      extra_string = rest;
        }
      else
        {
            /* Create a private copy of condition string.  */
            if (cond_string)
            {
                cond_string = xstrdup (cond_string);
                make_cleanup (xfree, cond_string);
            }
            /* Create a private copy of any extra string.  */
            if (extra_string)
	      {
                extra_string = xstrdup (extra_string);
                make_cleanup (xfree, extra_string);
	      }
        }

      ops->create_breakpoints_sal (gdbarch, &canonical, lsal,
				   cond_string, extra_string, type_wanted,
				   tempflag ? disp_del : disp_donttouch,
				   thread, task, ignore_count, ops,
				   from_tty, enabled, internal, flags);
    }
  else
    {
      struct breakpoint *b;

      make_cleanup (xfree, copy_arg);

      if (is_tracepoint_type (type_wanted))
	{
	  struct tracepoint *t;

	  t = XCNEW (struct tracepoint);
	  b = &t->base;
	}
      else
	b = XNEW (struct breakpoint);

      init_raw_breakpoint_without_location (b, gdbarch, type_wanted, ops);

      b->addr_string = copy_arg;
      if (parse_condition_and_thread)
	b->cond_string = NULL;
      else
	{
	  /* Create a private copy of condition string.  */
	  if (cond_string)
	    {
	      cond_string = xstrdup (cond_string);
	      make_cleanup (xfree, cond_string);
	    }
	  b->cond_string = cond_string;
	}
      b->extra_string = NULL;
      b->ignore_count = ignore_count;
      b->disposition = tempflag ? disp_del : disp_donttouch;
      b->condition_not_parsed = 1;
      b->enable_state = enabled ? bp_enabled : bp_disabled;
      if ((type_wanted != bp_breakpoint
           && type_wanted != bp_hardware_breakpoint) || thread != -1)
	b->pspace = current_program_space;

      install_breakpoint (internal, b, 0);
    }
  
  if (VEC_length (linespec_sals, canonical.sals) > 1)
    {
      warning (_("Multiple breakpoints were set.\nUse the "
		 "\"delete\" command to delete unwanted breakpoints."));
      prev_breakpoint_count = prev_bkpt_count;
    }

  /* That's it.  Discard the cleanups for data inserted into the
     breakpoint.  */
  discard_cleanups (bkpt_chain);
  /* But cleanup everything else.  */
  do_cleanups (old_chain);

  /* error call may happen here - have BKPT_CHAIN already discarded.  */
  update_global_location_list (1);

  return 1;
}

/* Set a breakpoint.
   ARG is a string describing breakpoint address,
   condition, and thread.
   FLAG specifies if a breakpoint is hardware on,
   and if breakpoint is temporary, using BP_HARDWARE_FLAG
   and BP_TEMPFLAG.  */

static void
break_command_1 (char *arg, int flag, int from_tty)
{
  int tempflag = flag & BP_TEMPFLAG;
  enum bptype type_wanted = (flag & BP_HARDWAREFLAG
			     ? bp_hardware_breakpoint
			     : bp_breakpoint);
  struct breakpoint_ops *ops;
  const char *arg_cp = arg;

  /* Matching breakpoints on probes.  */
  if (arg && probe_linespec_to_ops (&arg_cp) != NULL)
    ops = &bkpt_probe_breakpoint_ops;
  else
    ops = &bkpt_breakpoint_ops;

  create_breakpoint (get_current_arch (),
		     arg,
		     NULL, 0, NULL, 1 /* parse arg */,
		     tempflag, type_wanted,
		     0 /* Ignore count */,
		     pending_break_support,
		     ops,
		     from_tty,
		     1 /* enabled */,
		     0 /* internal */,
		     0);
}

/* Helper function for break_command_1 and disassemble_command.  */

void
resolve_sal_pc (struct symtab_and_line *sal)
{
  CORE_ADDR pc;

  if (sal->pc == 0 && sal->symtab != NULL)
    {
      if (!find_line_pc (sal->symtab, sal->line, &pc))
	error (_("No line %d in file \"%s\"."),
	       sal->line, symtab_to_filename (sal->symtab));
      sal->pc = pc;

      /* If this SAL corresponds to a breakpoint inserted using a line
         number, then skip the function prologue if necessary.  */
      if (sal->explicit_line)
	skip_prologue_sal (sal);
    }

  if (sal->section == 0 && sal->symtab != NULL)
    {
      struct blockvector *bv;
      struct block *b;
      struct symbol *sym;

      bv = blockvector_for_pc_sect (sal->pc, 0, &b, sal->symtab);
      if (bv != NULL)
	{
	  sym = block_linkage_function (b);
	  if (sym != NULL)
	    {
	      fixup_symbol_section (sym, sal->symtab->objfile);
	      sal->section = SYMBOL_OBJ_SECTION (sym);
	    }
	  else
	    {
	      /* It really is worthwhile to have the section, so we'll
	         just have to look harder. This case can be executed
	         if we have line numbers but no functions (as can
	         happen in assembly source).  */

	      struct minimal_symbol *msym;
	      struct cleanup *old_chain = save_current_space_and_thread ();

	      switch_to_program_space_and_thread (sal->pspace);

	      msym = lookup_minimal_symbol_by_pc (sal->pc);
	      if (msym)
		sal->section = SYMBOL_OBJ_SECTION (msym);

	      do_cleanups (old_chain);
	    }
	}
    }
}

void
break_command (char *arg, int from_tty)
{
  break_command_1 (arg, 0, from_tty);
}

void
tbreak_command (char *arg, int from_tty)
{
  break_command_1 (arg, BP_TEMPFLAG, from_tty);
}

static void
hbreak_command (char *arg, int from_tty)
{
  break_command_1 (arg, BP_HARDWAREFLAG, from_tty);
}

static void
thbreak_command (char *arg, int from_tty)
{
  break_command_1 (arg, (BP_TEMPFLAG | BP_HARDWAREFLAG), from_tty);
}

static void
stop_command (char *arg, int from_tty)
{
  printf_filtered (_("Specify the type of breakpoint to set.\n\
Usage: stop in <function | address>\n\
       stop at <line>\n"));
}

static void
stopin_command (char *arg, int from_tty)
{
  int badInput = 0;

  if (arg == (char *) NULL)
    badInput = 1;
  else if (*arg != '*')
    {
      char *argptr = arg;
      int hasColon = 0;

      /* Look for a ':'.  If this is a line number specification, then
         say it is bad, otherwise, it should be an address or
         function/method name.  */
      while (*argptr && !hasColon)
	{
	  hasColon = (*argptr == ':');
	  argptr++;
	}

      if (hasColon)
	badInput = (*argptr != ':');	/* Not a class::method */
      else
	badInput = isdigit (*arg);	/* a simple line number */
    }

  if (badInput)
    printf_filtered (_("Usage: stop in <function | address>\n"));
  else
    break_command_1 (arg, 0, from_tty);
}

static void
stopat_command (char *arg, int from_tty)
{
  int badInput = 0;

  if (arg == (char *) NULL || *arg == '*')	/* no line number */
    badInput = 1;
  else
    {
      char *argptr = arg;
      int hasColon = 0;

      /* Look for a ':'.  If there is a '::' then get out, otherwise
         it is probably a line number.  */
      while (*argptr && !hasColon)
	{
	  hasColon = (*argptr == ':');
	  argptr++;
	}

      if (hasColon)
	badInput = (*argptr == ':');	/* we have class::method */
      else
	badInput = !isdigit (*arg);	/* not a line number */
    }

  if (badInput)
    printf_filtered (_("Usage: stop at <line>\n"));
  else
    break_command_1 (arg, 0, from_tty);
}

/* The dynamic printf command is mostly like a regular breakpoint, but
   with a prewired command list consisting of a single output command,
   built from extra arguments supplied on the dprintf command
   line.  */

static void
dprintf_command (char *arg, int from_tty)
{
  create_breakpoint (get_current_arch (),
		     arg,
		     NULL, 0, NULL, 1 /* parse arg */,
		     0, bp_dprintf,
		     0 /* Ignore count */,
		     pending_break_support,
		     &dprintf_breakpoint_ops,
		     from_tty,
		     1 /* enabled */,
		     0 /* internal */,
		     0);
}

static void
agent_printf_command (char *arg, int from_tty)
{
  error (_("May only run agent-printf on the target"));
}

/* Implement the "breakpoint_hit" breakpoint_ops method for
   ranged breakpoints.  */

static int
breakpoint_hit_ranged_breakpoint (const struct bp_location *bl,
				  struct address_space *aspace,
				  CORE_ADDR bp_addr,
				  const struct target_waitstatus *ws)
{
  if (ws->kind != TARGET_WAITKIND_STOPPED
      || ws->value.sig != GDB_SIGNAL_TRAP)
    return 0;

  return breakpoint_address_match_range (bl->pspace->aspace, bl->address,
					 bl->length, aspace, bp_addr);
}

/* Implement the "resources_needed" breakpoint_ops method for
   ranged breakpoints.  */

static int
resources_needed_ranged_breakpoint (const struct bp_location *bl)
{
  return target_ranged_break_num_registers ();
}

/* Implement the "print_it" breakpoint_ops method for
   ranged breakpoints.  */

static enum print_stop_action
print_it_ranged_breakpoint (bpstat bs)
{
  struct breakpoint *b = bs->breakpoint_at;
  struct bp_location *bl = b->loc;
  struct ui_out *uiout = current_uiout;

  gdb_assert (b->type == bp_hardware_breakpoint);

  /* Ranged breakpoints have only one location.  */
  gdb_assert (bl && bl->next == NULL);

  annotate_breakpoint (b->number);
  if (b->disposition == disp_del)
    ui_out_text (uiout, "\nTemporary ranged breakpoint ");
  else
    ui_out_text (uiout, "\nRanged breakpoint ");
  if (ui_out_is_mi_like_p (uiout))
    {
      ui_out_field_string (uiout, "reason",
		      async_reason_lookup (EXEC_ASYNC_BREAKPOINT_HIT));
      ui_out_field_string (uiout, "disp", bpdisp_text (b->disposition));
    }
  ui_out_field_int (uiout, "bkptno", b->number);
  ui_out_text (uiout, ", ");

  return PRINT_SRC_AND_LOC;
}

/* Implement the "print_one" breakpoint_ops method for
   ranged breakpoints.  */

static void
print_one_ranged_breakpoint (struct breakpoint *b,
			     struct bp_location **last_loc)
{
  struct bp_location *bl = b->loc;
  struct value_print_options opts;
  struct ui_out *uiout = current_uiout;

  /* Ranged breakpoints have only one location.  */
  gdb_assert (bl && bl->next == NULL);

  get_user_print_options (&opts);

  if (opts.addressprint)
    /* We don't print the address range here, it will be printed later
       by print_one_detail_ranged_breakpoint.  */
    ui_out_field_skip (uiout, "addr");
  annotate_field (5);
  print_breakpoint_location (b, bl);
  *last_loc = bl;
}

/* Implement the "print_one_detail" breakpoint_ops method for
   ranged breakpoints.  */

static void
print_one_detail_ranged_breakpoint (const struct breakpoint *b,
				    struct ui_out *uiout)
{
  CORE_ADDR address_start, address_end;
  struct bp_location *bl = b->loc;
  struct ui_file *stb = mem_fileopen ();
  struct cleanup *cleanup = make_cleanup_ui_file_delete (stb);

  gdb_assert (bl);

  address_start = bl->address;
  address_end = address_start + bl->length - 1;

  ui_out_text (uiout, "\taddress range: ");
  fprintf_unfiltered (stb, "[%s, %s]",
		      print_core_address (bl->gdbarch, address_start),
		      print_core_address (bl->gdbarch, address_end));
  ui_out_field_stream (uiout, "addr", stb);
  ui_out_text (uiout, "\n");

  do_cleanups (cleanup);
}

/* Implement the "print_mention" breakpoint_ops method for
   ranged breakpoints.  */

static void
print_mention_ranged_breakpoint (struct breakpoint *b)
{
  struct bp_location *bl = b->loc;
  struct ui_out *uiout = current_uiout;

  gdb_assert (bl);
  gdb_assert (b->type == bp_hardware_breakpoint);

  if (ui_out_is_mi_like_p (uiout))
    return;

  printf_filtered (_("Hardware assisted ranged breakpoint %d from %s to %s."),
		   b->number, paddress (bl->gdbarch, bl->address),
		   paddress (bl->gdbarch, bl->address + bl->length - 1));
}

/* Implement the "print_recreate" breakpoint_ops method for
   ranged breakpoints.  */

static void
print_recreate_ranged_breakpoint (struct breakpoint *b, struct ui_file *fp)
{
  fprintf_unfiltered (fp, "break-range %s, %s", b->addr_string,
		      b->addr_string_range_end);
  print_recreate_thread (b, fp);
}

/* The breakpoint_ops structure to be used in ranged breakpoints.  */

static struct breakpoint_ops ranged_breakpoint_ops;

/* Find the address where the end of the breakpoint range should be
   placed, given the SAL of the end of the range.  This is so that if
   the user provides a line number, the end of the range is set to the
   last instruction of the given line.  */

static CORE_ADDR
find_breakpoint_range_end (struct symtab_and_line sal)
{
  CORE_ADDR end;

  /* If the user provided a PC value, use it.  Otherwise,
     find the address of the end of the given location.  */
  if (sal.explicit_pc)
    end = sal.pc;
  else
    {
      int ret;
      CORE_ADDR start;

      ret = find_line_pc_range (sal, &start, &end);
      if (!ret)
	error (_("Could not find location of the end of the range."));

      /* find_line_pc_range returns the start of the next line.  */
      end--;
    }

  return end;
}

/* Implement the "break-range" CLI command.  */

static void
break_range_command (char *arg, int from_tty)
{
  char *arg_start, *addr_string_start, *addr_string_end;
  struct linespec_result canonical_start, canonical_end;
  int bp_count, can_use_bp, length;
  CORE_ADDR end;
  struct breakpoint *b;
  struct symtab_and_line sal_start, sal_end;
  struct cleanup *cleanup_bkpt;
  struct linespec_sals *lsal_start, *lsal_end;

  /* We don't support software ranged breakpoints.  */
  if (target_ranged_break_num_registers () < 0)
    error (_("This target does not support hardware ranged breakpoints."));

  bp_count = hw_breakpoint_used_count ();
  bp_count += target_ranged_break_num_registers ();
  can_use_bp = target_can_use_hardware_watchpoint (bp_hardware_breakpoint,
						   bp_count, 0);
  if (can_use_bp < 0)
    error (_("Hardware breakpoints used exceeds limit."));

  arg = skip_spaces (arg);
  if (arg == NULL || arg[0] == '\0')
    error(_("No address range specified."));

  init_linespec_result (&canonical_start);

  arg_start = arg;
  parse_breakpoint_sals (&arg, &canonical_start);

  cleanup_bkpt = make_cleanup_destroy_linespec_result (&canonical_start);

  if (arg[0] != ',')
    error (_("Too few arguments."));
  else if (VEC_empty (linespec_sals, canonical_start.sals))
    error (_("Could not find location of the beginning of the range."));

  lsal_start = VEC_index (linespec_sals, canonical_start.sals, 0);

  if (VEC_length (linespec_sals, canonical_start.sals) > 1
      || lsal_start->sals.nelts != 1)
    error (_("Cannot create a ranged breakpoint with multiple locations."));

  sal_start = lsal_start->sals.sals[0];
  addr_string_start = savestring (arg_start, arg - arg_start);
  make_cleanup (xfree, addr_string_start);

  arg++;	/* Skip the comma.  */
  arg = skip_spaces (arg);

  /* Parse the end location.  */

  init_linespec_result (&canonical_end);
  arg_start = arg;

  /* We call decode_line_full directly here instead of using
     parse_breakpoint_sals because we need to specify the start location's
     symtab and line as the default symtab and line for the end of the
     range.  This makes it possible to have ranges like "foo.c:27, +14",
     where +14 means 14 lines from the start location.  */
  decode_line_full (&arg, DECODE_LINE_FUNFIRSTLINE,
		    sal_start.symtab, sal_start.line,
		    &canonical_end, NULL, NULL);

  make_cleanup_destroy_linespec_result (&canonical_end);

  if (VEC_empty (linespec_sals, canonical_end.sals))
    error (_("Could not find location of the end of the range."));

  lsal_end = VEC_index (linespec_sals, canonical_end.sals, 0);
  if (VEC_length (linespec_sals, canonical_end.sals) > 1
      || lsal_end->sals.nelts != 1)
    error (_("Cannot create a ranged breakpoint with multiple locations."));

  sal_end = lsal_end->sals.sals[0];
  addr_string_end = savestring (arg_start, arg - arg_start);
  make_cleanup (xfree, addr_string_end);

  end = find_breakpoint_range_end (sal_end);
  if (sal_start.pc > end)
    error (_("Invalid address range, end precedes start."));

  length = end - sal_start.pc + 1;
  if (length < 0)
    /* Length overflowed.  */
    error (_("Address range too large."));
  else if (length == 1)
    {
      /* This range is simple enough to be handled by
	 the `hbreak' command.  */
      hbreak_command (addr_string_start, 1);

      do_cleanups (cleanup_bkpt);

      return;
    }

  /* Now set up the breakpoint.  */
  b = set_raw_breakpoint (get_current_arch (), sal_start,
			  bp_hardware_breakpoint, &ranged_breakpoint_ops);
  set_breakpoint_count (breakpoint_count + 1);
  b->number = breakpoint_count;
  b->disposition = disp_donttouch;
  b->addr_string = xstrdup (addr_string_start);
  b->addr_string_range_end = xstrdup (addr_string_end);
  b->loc->length = length;

  do_cleanups (cleanup_bkpt);

  mention (b);
  observer_notify_breakpoint_created (b);
  update_global_location_list (1);
}

/*  Return non-zero if EXP is verified as constant.  Returned zero
    means EXP is variable.  Also the constant detection may fail for
    some constant expressions and in such case still falsely return
    zero.  */

static int
watchpoint_exp_is_const (const struct expression *exp)
{
  int i = exp->nelts;

  while (i > 0)
    {
      int oplenp, argsp;

      /* We are only interested in the descriptor of each element.  */
      operator_length (exp, i, &oplenp, &argsp);
      i -= oplenp;

      switch (exp->elts[i].opcode)
	{
	case BINOP_ADD:
	case BINOP_SUB:
	case BINOP_MUL:
	case BINOP_DIV:
	case BINOP_REM:
	case BINOP_MOD:
	case BINOP_LSH:
	case BINOP_RSH:
	case BINOP_LOGICAL_AND:
	case BINOP_LOGICAL_OR:
	case BINOP_BITWISE_AND:
	case BINOP_BITWISE_IOR:
	case BINOP_BITWISE_XOR:
	case BINOP_EQUAL:
	case BINOP_NOTEQUAL:
	case BINOP_LESS:
	case BINOP_GTR:
	case BINOP_LEQ:
	case BINOP_GEQ:
	case BINOP_REPEAT:
	case BINOP_COMMA:
	case BINOP_EXP:
	case BINOP_MIN:
	case BINOP_MAX:
	case BINOP_INTDIV:
	case BINOP_CONCAT:
	case BINOP_IN:
	case BINOP_RANGE:
	case TERNOP_COND:
	case TERNOP_SLICE:

	case OP_LONG:
	case OP_DOUBLE:
	case OP_DECFLOAT:
	case OP_LAST:
	case OP_COMPLEX:
	case OP_STRING:
	case OP_ARRAY:
	case OP_TYPE:
	case OP_TYPEOF:
	case OP_DECLTYPE:
	case OP_NAME:
	case OP_OBJC_NSSTRING:

	case UNOP_NEG:
	case UNOP_LOGICAL_NOT:
	case UNOP_COMPLEMENT:
	case UNOP_ADDR:
	case UNOP_HIGH:
	case UNOP_CAST:

	case UNOP_CAST_TYPE:
	case UNOP_REINTERPRET_CAST:
	case UNOP_DYNAMIC_CAST:
	  /* Unary, binary and ternary operators: We have to check
	     their operands.  If they are constant, then so is the
	     result of that operation.  For instance, if A and B are
	     determined to be constants, then so is "A + B".

	     UNOP_IND is one exception to the rule above, because the
	     value of *ADDR is not necessarily a constant, even when
	     ADDR is.  */
	  break;

	case OP_VAR_VALUE:
	  /* Check whether the associated symbol is a constant.

	     We use SYMBOL_CLASS rather than TYPE_CONST because it's
	     possible that a buggy compiler could mark a variable as
	     constant even when it is not, and TYPE_CONST would return
	     true in this case, while SYMBOL_CLASS wouldn't.

	     We also have to check for function symbols because they
	     are always constant.  */
	  {
	    struct symbol *s = exp->elts[i + 2].symbol;

	    if (SYMBOL_CLASS (s) != LOC_BLOCK
		&& SYMBOL_CLASS (s) != LOC_CONST
		&& SYMBOL_CLASS (s) != LOC_CONST_BYTES)
	      return 0;
	    break;
	  }

	/* The default action is to return 0 because we are using
	   the optimistic approach here: If we don't know something,
	   then it is not a constant.  */
	default:
	  return 0;
	}
    }

  return 1;
}

/* Implement the "dtor" breakpoint_ops method for watchpoints.  */

static void
dtor_watchpoint (struct breakpoint *self)
{
  struct watchpoint *w = (struct watchpoint *) self;

  xfree (w->cond_exp);
  xfree (w->exp);
  xfree (w->exp_string);
  xfree (w->exp_string_reparse);
  value_free (w->val);

  base_breakpoint_ops.dtor (self);
}

/* Implement the "re_set" breakpoint_ops method for watchpoints.  */

static void
re_set_watchpoint (struct breakpoint *b)
{
  struct watchpoint *w = (struct watchpoint *) b;

  /* Watchpoint can be either on expression using entirely global
     variables, or it can be on local variables.

     Watchpoints of the first kind are never auto-deleted, and even
     persist across program restarts.  Since they can use variables
     from shared libraries, we need to reparse expression as libraries
     are loaded and unloaded.

     Watchpoints on local variables can also change meaning as result
     of solib event.  For example, if a watchpoint uses both a local
     and a global variables in expression, it's a local watchpoint,
     but unloading of a shared library will make the expression
     invalid.  This is not a very common use case, but we still
     re-evaluate expression, to avoid surprises to the user.

     Note that for local watchpoints, we re-evaluate it only if
     watchpoints frame id is still valid.  If it's not, it means the
     watchpoint is out of scope and will be deleted soon.  In fact,
     I'm not sure we'll ever be called in this case.

     If a local watchpoint's frame id is still valid, then
     w->exp_valid_block is likewise valid, and we can safely use it.

     Don't do anything about disabled watchpoints, since they will be
     reevaluated again when enabled.  */
  update_watchpoint (w, 1 /* reparse */);
}

/* Implement the "insert" breakpoint_ops method for hardware watchpoints.  */

static int
insert_watchpoint (struct bp_location *bl)
{
  struct watchpoint *w = (struct watchpoint *) bl->owner;
  int length = w->exact ? 1 : bl->length;

  return target_insert_watchpoint (bl->address, length, bl->watchpoint_type,
				   w->cond_exp);
}

/* Implement the "remove" breakpoint_ops method for hardware watchpoints.  */

static int
remove_watchpoint (struct bp_location *bl)
{
  struct watchpoint *w = (struct watchpoint *) bl->owner;
  int length = w->exact ? 1 : bl->length;

  return target_remove_watchpoint (bl->address, length, bl->watchpoint_type,
				   w->cond_exp);
}

static int
breakpoint_hit_watchpoint (const struct bp_location *bl,
			   struct address_space *aspace, CORE_ADDR bp_addr,
			   const struct target_waitstatus *ws)
{
  struct breakpoint *b = bl->owner;
  struct watchpoint *w = (struct watchpoint *) b;

  /* Continuable hardware watchpoints are treated as non-existent if the
     reason we stopped wasn't a hardware watchpoint (we didn't stop on
     some data address).  Otherwise gdb won't stop on a break instruction
     in the code (not from a breakpoint) when a hardware watchpoint has
     been defined.  Also skip watchpoints which we know did not trigger
     (did not match the data address).  */
  if (is_hardware_watchpoint (b)
      && w->watchpoint_triggered == watch_triggered_no)
    return 0;

  return 1;
}

static void
check_status_watchpoint (bpstat bs)
{
  gdb_assert (is_watchpoint (bs->breakpoint_at));

  bpstat_check_watchpoint (bs);
}

/* Implement the "resources_needed" breakpoint_ops method for
   hardware watchpoints.  */

static int
resources_needed_watchpoint (const struct bp_location *bl)
{
  struct watchpoint *w = (struct watchpoint *) bl->owner;
  int length = w->exact? 1 : bl->length;

  return target_region_ok_for_hw_watchpoint (bl->address, length);
}

/* Implement the "works_in_software_mode" breakpoint_ops method for
   hardware watchpoints.  */

static int
works_in_software_mode_watchpoint (const struct breakpoint *b)
{
  /* Read and access watchpoints only work with hardware support.  */
  return b->type == bp_watchpoint || b->type == bp_hardware_watchpoint;
}

static enum print_stop_action
print_it_watchpoint (bpstat bs)
{
  struct cleanup *old_chain;
  struct breakpoint *b;
  const struct bp_location *bl;
  struct ui_file *stb;
  enum print_stop_action result;
  struct watchpoint *w;
  struct ui_out *uiout = current_uiout;

  gdb_assert (bs->bp_location_at != NULL);

  bl = bs->bp_location_at;
  b = bs->breakpoint_at;
  w = (struct watchpoint *) b;

  stb = mem_fileopen ();
  old_chain = make_cleanup_ui_file_delete (stb);

  switch (b->type)
    {
    case bp_watchpoint:
    case bp_hardware_watchpoint:
      annotate_watchpoint (b->number);
      if (ui_out_is_mi_like_p (uiout))
	ui_out_field_string
	  (uiout, "reason",
	   async_reason_lookup (EXEC_ASYNC_WATCHPOINT_TRIGGER));
      mention (b);
      make_cleanup_ui_out_tuple_begin_end (uiout, "value");
      ui_out_text (uiout, "\nOld value = ");
      watchpoint_value_print (bs->old_val, stb);
      ui_out_field_stream (uiout, "old", stb);
      ui_out_text (uiout, "\nNew value = ");
      watchpoint_value_print (w->val, stb);
      ui_out_field_stream (uiout, "new", stb);
      ui_out_text (uiout, "\n");
      /* More than one watchpoint may have been triggered.  */
      result = PRINT_UNKNOWN;
      break;

    case bp_read_watchpoint:
      if (ui_out_is_mi_like_p (uiout))
	ui_out_field_string
	  (uiout, "reason",
	   async_reason_lookup (EXEC_ASYNC_READ_WATCHPOINT_TRIGGER));
      mention (b);
      make_cleanup_ui_out_tuple_begin_end (uiout, "value");
      ui_out_text (uiout, "\nValue = ");
      watchpoint_value_print (w->val, stb);
      ui_out_field_stream (uiout, "value", stb);
      ui_out_text (uiout, "\n");
      result = PRINT_UNKNOWN;
      break;

    case bp_access_watchpoint:
      if (bs->old_val != NULL)
	{
	  annotate_watchpoint (b->number);
	  if (ui_out_is_mi_like_p (uiout))
	    ui_out_field_string
	      (uiout, "reason",
	       async_reason_lookup (EXEC_ASYNC_ACCESS_WATCHPOINT_TRIGGER));
	  mention (b);
	  make_cleanup_ui_out_tuple_begin_end (uiout, "value");
	  ui_out_text (uiout, "\nOld value = ");
	  watchpoint_value_print (bs->old_val, stb);
	  ui_out_field_stream (uiout, "old", stb);
	  ui_out_text (uiout, "\nNew value = ");
	}
      else
	{
	  mention (b);
	  if (ui_out_is_mi_like_p (uiout))
	    ui_out_field_string
	      (uiout, "reason",
	       async_reason_lookup (EXEC_ASYNC_ACCESS_WATCHPOINT_TRIGGER));
	  make_cleanup_ui_out_tuple_begin_end (uiout, "value");
	  ui_out_text (uiout, "\nValue = ");
	}
      watchpoint_value_print (w->val, stb);
      ui_out_field_stream (uiout, "new", stb);
      ui_out_text (uiout, "\n");
      result = PRINT_UNKNOWN;
      break;
    default:
      result = PRINT_UNKNOWN;
    }

  do_cleanups (old_chain);
  return result;
}

/* Implement the "print_mention" breakpoint_ops method for hardware
   watchpoints.  */

static void
print_mention_watchpoint (struct breakpoint *b)
{
  struct cleanup *ui_out_chain;
  struct watchpoint *w = (struct watchpoint *) b;
  struct ui_out *uiout = current_uiout;

  switch (b->type)
    {
    case bp_watchpoint:
      ui_out_text (uiout, "Watchpoint ");
      ui_out_chain = make_cleanup_ui_out_tuple_begin_end (uiout, "wpt");
      break;
    case bp_hardware_watchpoint:
      ui_out_text (uiout, "Hardware watchpoint ");
      ui_out_chain = make_cleanup_ui_out_tuple_begin_end (uiout, "wpt");
      break;
    case bp_read_watchpoint:
      ui_out_text (uiout, "Hardware read watchpoint ");
      ui_out_chain = make_cleanup_ui_out_tuple_begin_end (uiout, "hw-rwpt");
      break;
    case bp_access_watchpoint:
      ui_out_text (uiout, "Hardware access (read/write) watchpoint ");
      ui_out_chain = make_cleanup_ui_out_tuple_begin_end (uiout, "hw-awpt");
      break;
    default:
      internal_error (__FILE__, __LINE__,
		      _("Invalid hardware watchpoint type."));
    }

  ui_out_field_int (uiout, "number", b->number);
  ui_out_text (uiout, ": ");
  ui_out_field_string (uiout, "exp", w->exp_string);
  do_cleanups (ui_out_chain);
}

/* Implement the "print_recreate" breakpoint_ops method for
   watchpoints.  */

static void
print_recreate_watchpoint (struct breakpoint *b, struct ui_file *fp)
{
  struct watchpoint *w = (struct watchpoint *) b;

  switch (b->type)
    {
    case bp_watchpoint:
    case bp_hardware_watchpoint:
      fprintf_unfiltered (fp, "watch");
      break;
    case bp_read_watchpoint:
      fprintf_unfiltered (fp, "rwatch");
      break;
    case bp_access_watchpoint:
      fprintf_unfiltered (fp, "awatch");
      break;
    default:
      internal_error (__FILE__, __LINE__,
		      _("Invalid watchpoint type."));
    }

  fprintf_unfiltered (fp, " %s", w->exp_string);
  print_recreate_thread (b, fp);
}

/* The breakpoint_ops structure to be used in hardware watchpoints.  */

static struct breakpoint_ops watchpoint_breakpoint_ops;

/* Implement the "insert" breakpoint_ops method for
   masked hardware watchpoints.  */

static int
insert_masked_watchpoint (struct bp_location *bl)
{
  struct watchpoint *w = (struct watchpoint *) bl->owner;

  return target_insert_mask_watchpoint (bl->address, w->hw_wp_mask,
					bl->watchpoint_type);
}

/* Implement the "remove" breakpoint_ops method for
   masked hardware watchpoints.  */

static int
remove_masked_watchpoint (struct bp_location *bl)
{
  struct watchpoint *w = (struct watchpoint *) bl->owner;

  return target_remove_mask_watchpoint (bl->address, w->hw_wp_mask,
				        bl->watchpoint_type);
}

/* Implement the "resources_needed" breakpoint_ops method for
   masked hardware watchpoints.  */

static int
resources_needed_masked_watchpoint (const struct bp_location *bl)
{
  struct watchpoint *w = (struct watchpoint *) bl->owner;

  return target_masked_watch_num_registers (bl->address, w->hw_wp_mask);
}

/* Implement the "works_in_software_mode" breakpoint_ops method for
   masked hardware watchpoints.  */

static int
works_in_software_mode_masked_watchpoint (const struct breakpoint *b)
{
  return 0;
}

/* Implement the "print_it" breakpoint_ops method for
   masked hardware watchpoints.  */

static enum print_stop_action
print_it_masked_watchpoint (bpstat bs)
{
  struct breakpoint *b = bs->breakpoint_at;
  struct ui_out *uiout = current_uiout;

  /* Masked watchpoints have only one location.  */
  gdb_assert (b->loc && b->loc->next == NULL);

  switch (b->type)
    {
    case bp_hardware_watchpoint:
      annotate_watchpoint (b->number);
      if (ui_out_is_mi_like_p (uiout))
	ui_out_field_string
	  (uiout, "reason",
	   async_reason_lookup (EXEC_ASYNC_WATCHPOINT_TRIGGER));
      break;

    case bp_read_watchpoint:
      if (ui_out_is_mi_like_p (uiout))
	ui_out_field_string
	  (uiout, "reason",
	   async_reason_lookup (EXEC_ASYNC_READ_WATCHPOINT_TRIGGER));
      break;

    case bp_access_watchpoint:
      if (ui_out_is_mi_like_p (uiout))
	ui_out_field_string
	  (uiout, "reason",
	   async_reason_lookup (EXEC_ASYNC_ACCESS_WATCHPOINT_TRIGGER));
      break;
    default:
      internal_error (__FILE__, __LINE__,
		      _("Invalid hardware watchpoint type."));
    }

  mention (b);
  ui_out_text (uiout, _("\n\
Check the underlying instruction at PC for the memory\n\
address and value which triggered this watchpoint.\n"));
  ui_out_text (uiout, "\n");

  /* More than one watchpoint may have been triggered.  */
  return PRINT_UNKNOWN;
}

/* Implement the "print_one_detail" breakpoint_ops method for
   masked hardware watchpoints.  */

static void
print_one_detail_masked_watchpoint (const struct breakpoint *b,
				    struct ui_out *uiout)
{
  struct watchpoint *w = (struct watchpoint *) b;

  /* Masked watchpoints have only one location.  */
  gdb_assert (b->loc && b->loc->next == NULL);

  ui_out_text (uiout, "\tmask ");
  ui_out_field_core_addr (uiout, "mask", b->loc->gdbarch, w->hw_wp_mask);
  ui_out_text (uiout, "\n");
}

/* Implement the "print_mention" breakpoint_ops method for
   masked hardware watchpoints.  */

static void
print_mention_masked_watchpoint (struct breakpoint *b)
{
  struct watchpoint *w = (struct watchpoint *) b;
  struct ui_out *uiout = current_uiout;
  struct cleanup *ui_out_chain;

  switch (b->type)
    {
    case bp_hardware_watchpoint:
      ui_out_text (uiout, "Masked hardware watchpoint ");
      ui_out_chain = make_cleanup_ui_out_tuple_begin_end (uiout, "wpt");
      break;
    case bp_read_watchpoint:
      ui_out_text (uiout, "Masked hardware read watchpoint ");
      ui_out_chain = make_cleanup_ui_out_tuple_begin_end (uiout, "hw-rwpt");
      break;
    case bp_access_watchpoint:
      ui_out_text (uiout, "Masked hardware access (read/write) watchpoint ");
      ui_out_chain = make_cleanup_ui_out_tuple_begin_end (uiout, "hw-awpt");
      break;
    default:
      internal_error (__FILE__, __LINE__,
		      _("Invalid hardware watchpoint type."));
    }

  ui_out_field_int (uiout, "number", b->number);
  ui_out_text (uiout, ": ");
  ui_out_field_string (uiout, "exp", w->exp_string);
  do_cleanups (ui_out_chain);
}

/* Implement the "print_recreate" breakpoint_ops method for
   masked hardware watchpoints.  */

static void
print_recreate_masked_watchpoint (struct breakpoint *b, struct ui_file *fp)
{
  struct watchpoint *w = (struct watchpoint *) b;
  char tmp[40];

  switch (b->type)
    {
    case bp_hardware_watchpoint:
      fprintf_unfiltered (fp, "watch");
      break;
    case bp_read_watchpoint:
      fprintf_unfiltered (fp, "rwatch");
      break;
    case bp_access_watchpoint:
      fprintf_unfiltered (fp, "awatch");
      break;
    default:
      internal_error (__FILE__, __LINE__,
		      _("Invalid hardware watchpoint type."));
    }

  sprintf_vma (tmp, w->hw_wp_mask);
  fprintf_unfiltered (fp, " %s mask 0x%s", w->exp_string, tmp);
  print_recreate_thread (b, fp);
}

/* The breakpoint_ops structure to be used in masked hardware watchpoints.  */

static struct breakpoint_ops masked_watchpoint_breakpoint_ops;

/* Tell whether the given watchpoint is a masked hardware watchpoint.  */

static int
is_masked_watchpoint (const struct breakpoint *b)
{
  return b->ops == &masked_watchpoint_breakpoint_ops;
}

/* accessflag:  hw_write:  watch write, 
                hw_read:   watch read, 
		hw_access: watch access (read or write) */
static void
watch_command_1 (char *arg, int accessflag, int from_tty,
		 int just_location, int internal)
{
  volatile struct gdb_exception e;
  struct breakpoint *b, *scope_breakpoint = NULL;
  struct expression *exp;
  const struct block *exp_valid_block = NULL, *cond_exp_valid_block = NULL;
  struct value *val, *mark, *result;
  struct frame_info *frame;
  char *exp_start = NULL;
  char *exp_end = NULL;
  char *tok, *end_tok;
  int toklen = -1;
  char *cond_start = NULL;
  char *cond_end = NULL;
  enum bptype bp_type;
  int thread = -1;
  int pc = 0;
  /* Flag to indicate whether we are going to use masks for
     the hardware watchpoint.  */
  int use_mask = 0;
  CORE_ADDR mask = 0;
  struct watchpoint *w;

  /* Make sure that we actually have parameters to parse.  */
  if (arg != NULL && arg[0] != '\0')
    {
      char *value_start;

      /* Look for "parameter value" pairs at the end
	 of the arguments string.  */
      for (tok = arg + strlen (arg) - 1; tok > arg; tok--)
	{
	  /* Skip whitespace at the end of the argument list.  */
	  while (tok > arg && (*tok == ' ' || *tok == '\t'))
	    tok--;

	  /* Find the beginning of the last token.
	     This is the value of the parameter.  */
	  while (tok > arg && (*tok != ' ' && *tok != '\t'))
	    tok--;
	  value_start = tok + 1;

	  /* Skip whitespace.  */
	  while (tok > arg && (*tok == ' ' || *tok == '\t'))
	    tok--;

	  end_tok = tok;

	  /* Find the beginning of the second to last token.
	     This is the parameter itself.  */
	  while (tok > arg && (*tok != ' ' && *tok != '\t'))
	    tok--;
	  tok++;
	  toklen = end_tok - tok + 1;

	  if (toklen == 6 && !strncmp (tok, "thread", 6))
	    {
	      /* At this point we've found a "thread" token, which means
		 the user is trying to set a watchpoint that triggers
		 only in a specific thread.  */
	      char *endp;

	      if (thread != -1)
		error(_("You can specify only one thread."));

	      /* Extract the thread ID from the next token.  */
	      thread = strtol (value_start, &endp, 0);

	      /* Check if the user provided a valid numeric value for the
		 thread ID.  */
	      if (*endp != ' ' && *endp != '\t' && *endp != '\0')
		error (_("Invalid thread ID specification %s."), value_start);

	      /* Check if the thread actually exists.  */
	      if (!valid_thread_id (thread))
		invalid_thread_id_error (thread);
	    }
	  else if (toklen == 4 && !strncmp (tok, "mask", 4))
	    {
	      /* We've found a "mask" token, which means the user wants to
		 create a hardware watchpoint that is going to have the mask
		 facility.  */
	      struct value *mask_value, *mark;

	      if (use_mask)
		error(_("You can specify only one mask."));

	      use_mask = just_location = 1;

	      mark = value_mark ();
	      mask_value = parse_to_comma_and_eval (&value_start);
	      mask = value_as_address (mask_value);
	      value_free_to_mark (mark);
	    }
	  else
	    /* We didn't recognize what we found.  We should stop here.  */
	    break;

	  /* Truncate the string and get rid of the "parameter value" pair before
	     the arguments string is parsed by the parse_exp_1 function.  */
	  *tok = '\0';
	}
    }

  /* Parse the rest of the arguments.  */
  innermost_block = NULL;
  exp_start = arg;
  exp = parse_exp_1 (&arg, 0, 0, 0);
  exp_end = arg;
  /* Remove trailing whitespace from the expression before saving it.
     This makes the eventual display of the expression string a bit
     prettier.  */
  while (exp_end > exp_start && (exp_end[-1] == ' ' || exp_end[-1] == '\t'))
    --exp_end;

  /* Checking if the expression is not constant.  */
  if (watchpoint_exp_is_const (exp))
    {
      int len;

      len = exp_end - exp_start;
      while (len > 0 && isspace (exp_start[len - 1]))
	len--;
      error (_("Cannot watch constant value `%.*s'."), len, exp_start);
    }

  exp_valid_block = innermost_block;
  mark = value_mark ();
  fetch_subexp_value (exp, &pc, &val, &result, NULL);

  if (just_location)
    {
      int ret;

      exp_valid_block = NULL;
      val = value_addr (result);
      release_value (val);
      value_free_to_mark (mark);

      if (use_mask)
	{
	  ret = target_masked_watch_num_registers (value_as_address (val),
						   mask);
	  if (ret == -1)
	    error (_("This target does not support masked watchpoints."));
	  else if (ret == -2)
	    error (_("Invalid mask or memory region."));
	}
    }
  else if (val != NULL)
    release_value (val);

  tok = skip_spaces (arg);
  end_tok = skip_to_space (tok);

  toklen = end_tok - tok;
  if (toklen >= 1 && strncmp (tok, "if", toklen) == 0)
    {
      struct expression *cond;

      innermost_block = NULL;
      tok = cond_start = end_tok + 1;
      cond = parse_exp_1 (&tok, 0, 0, 0);

      /* The watchpoint expression may not be local, but the condition
	 may still be.  E.g.: `watch global if local > 0'.  */
      cond_exp_valid_block = innermost_block;

      xfree (cond);
      cond_end = tok;
    }
  if (*tok)
    error (_("Junk at end of command."));

  if (accessflag == hw_read)
    bp_type = bp_read_watchpoint;
  else if (accessflag == hw_access)
    bp_type = bp_access_watchpoint;
  else
    bp_type = bp_hardware_watchpoint;

  frame = block_innermost_frame (exp_valid_block);

  /* If the expression is "local", then set up a "watchpoint scope"
     breakpoint at the point where we've left the scope of the watchpoint
     expression.  Create the scope breakpoint before the watchpoint, so
     that we will encounter it first in bpstat_stop_status.  */
  if (exp_valid_block && frame)
    {
      if (frame_id_p (frame_unwind_caller_id (frame)))
	{
 	  scope_breakpoint
	    = create_internal_breakpoint (frame_unwind_caller_arch (frame),
					  frame_unwind_caller_pc (frame),
					  bp_watchpoint_scope,
					  &momentary_breakpoint_ops);

	  scope_breakpoint->enable_state = bp_enabled;

	  /* Automatically delete the breakpoint when it hits.  */
	  scope_breakpoint->disposition = disp_del;

	  /* Only break in the proper frame (help with recursion).  */
	  scope_breakpoint->frame_id = frame_unwind_caller_id (frame);

	  /* Set the address at which we will stop.  */
	  scope_breakpoint->loc->gdbarch
	    = frame_unwind_caller_arch (frame);
	  scope_breakpoint->loc->requested_address
	    = frame_unwind_caller_pc (frame);
	  scope_breakpoint->loc->address
	    = adjust_breakpoint_address (scope_breakpoint->loc->gdbarch,
					 scope_breakpoint->loc->requested_address,
					 scope_breakpoint->type);
	}
    }

  /* Now set up the breakpoint.  */

  w = XCNEW (struct watchpoint);
  b = &w->base;
  if (use_mask)
    init_raw_breakpoint_without_location (b, NULL, bp_type,
					  &masked_watchpoint_breakpoint_ops);
  else
    init_raw_breakpoint_without_location (b, NULL, bp_type,
					  &watchpoint_breakpoint_ops);
  b->thread = thread;
  b->disposition = disp_donttouch;
  b->pspace = current_program_space;
  w->exp = exp;
  w->exp_valid_block = exp_valid_block;
  w->cond_exp_valid_block = cond_exp_valid_block;
  if (just_location)
    {
      struct type *t = value_type (val);
      CORE_ADDR addr = value_as_address (val);
      char *name;

      t = check_typedef (TYPE_TARGET_TYPE (check_typedef (t)));
      name = type_to_string (t);

      w->exp_string_reparse = xstrprintf ("* (%s *) %s", name,
					  core_addr_to_string (addr));
      xfree (name);

      w->exp_string = xstrprintf ("-location %.*s",
				  (int) (exp_end - exp_start), exp_start);

      /* The above expression is in C.  */
      b->language = language_c;
    }
  else
    w->exp_string = savestring (exp_start, exp_end - exp_start);

  if (use_mask)
    {
      w->hw_wp_mask = mask;
    }
  else
    {
      w->val = val;
      w->val_valid = 1;
    }

  if (cond_start)
    b->cond_string = savestring (cond_start, cond_end - cond_start);
  else
    b->cond_string = 0;

  if (frame)
    {
      w->watchpoint_frame = get_frame_id (frame);
      w->watchpoint_thread = inferior_ptid;
    }
  else
    {
      w->watchpoint_frame = null_frame_id;
      w->watchpoint_thread = null_ptid;
    }

  if (scope_breakpoint != NULL)
    {
      /* The scope breakpoint is related to the watchpoint.  We will
	 need to act on them together.  */
      b->related_breakpoint = scope_breakpoint;
      scope_breakpoint->related_breakpoint = b;
    }

  if (!just_location)
    value_free_to_mark (mark);

  TRY_CATCH (e, RETURN_MASK_ALL)
    {
      /* Finally update the new watchpoint.  This creates the locations
	 that should be inserted.  */
      update_watchpoint (w, 1);
    }
  if (e.reason < 0)
    {
      delete_breakpoint (b);
      throw_exception (e);
    }

  install_breakpoint (internal, b, 1);
}

/* Return count of debug registers needed to watch the given expression.
   If the watchpoint cannot be handled in hardware return zero.  */

static int
can_use_hardware_watchpoint (struct value *v)
{
  int found_memory_cnt = 0;
  struct value *head = v;

  /* Did the user specifically forbid us to use hardware watchpoints? */
  if (!can_use_hw_watchpoints)
    return 0;

  /* Make sure that the value of the expression depends only upon
     memory contents, and values computed from them within GDB.  If we
     find any register references or function calls, we can't use a
     hardware watchpoint.

     The idea here is that evaluating an expression generates a series
     of values, one holding the value of every subexpression.  (The
     expression a*b+c has five subexpressions: a, b, a*b, c, and
     a*b+c.)  GDB's values hold almost enough information to establish
     the criteria given above --- they identify memory lvalues,
     register lvalues, computed values, etcetera.  So we can evaluate
     the expression, and then scan the chain of values that leaves
     behind to decide whether we can detect any possible change to the
     expression's final value using only hardware watchpoints.

     However, I don't think that the values returned by inferior
     function calls are special in any way.  So this function may not
     notice that an expression involving an inferior function call
     can't be watched with hardware watchpoints.  FIXME.  */
  for (; v; v = value_next (v))
    {
      if (VALUE_LVAL (v) == lval_memory)
	{
	  if (v != head && value_lazy (v))
	    /* A lazy memory lvalue in the chain is one that GDB never
	       needed to fetch; we either just used its address (e.g.,
	       `a' in `a.b') or we never needed it at all (e.g., `a'
	       in `a,b').  This doesn't apply to HEAD; if that is
	       lazy then it was not readable, but watch it anyway.  */
	    ;
	  else
	    {
	      /* Ahh, memory we actually used!  Check if we can cover
                 it with hardware watchpoints.  */
	      struct type *vtype = check_typedef (value_type (v));

	      /* We only watch structs and arrays if user asked for it
		 explicitly, never if they just happen to appear in a
		 middle of some value chain.  */
	      if (v == head
		  || (TYPE_CODE (vtype) != TYPE_CODE_STRUCT
		      && TYPE_CODE (vtype) != TYPE_CODE_ARRAY))
		{
		  CORE_ADDR vaddr = value_address (v);
		  int len;
		  int num_regs;

		  len = (target_exact_watchpoints
			 && is_scalar_type_recursive (vtype))?
		    1 : TYPE_LENGTH (value_type (v));

		  num_regs = target_region_ok_for_hw_watchpoint (vaddr, len);
		  if (!num_regs)
		    return 0;
		  else
		    found_memory_cnt += num_regs;
		}
	    }
	}
      else if (VALUE_LVAL (v) != not_lval
	       && deprecated_value_modifiable (v) == 0)
	return 0;	/* These are values from the history (e.g., $1).  */
      else if (VALUE_LVAL (v) == lval_register)
	return 0;	/* Cannot watch a register with a HW watchpoint.  */
    }

  /* The expression itself looks suitable for using a hardware
     watchpoint, but give the target machine a chance to reject it.  */
  return found_memory_cnt;
}

void
watch_command_wrapper (char *arg, int from_tty, int internal)
{
  watch_command_1 (arg, hw_write, from_tty, 0, internal);
}

/* A helper function that looks for the "-location" argument and then
   calls watch_command_1.  */

static void
watch_maybe_just_location (char *arg, int accessflag, int from_tty)
{
  int just_location = 0;

  if (arg
      && (check_for_argument (&arg, "-location", sizeof ("-location") - 1)
	  || check_for_argument (&arg, "-l", sizeof ("-l") - 1)))
    {
      arg = skip_spaces (arg);
      just_location = 1;
    }

  watch_command_1 (arg, accessflag, from_tty, just_location, 0);
}

static void
watch_command (char *arg, int from_tty)
{
  watch_maybe_just_location (arg, hw_write, from_tty);
}

void
rwatch_command_wrapper (char *arg, int from_tty, int internal)
{
  watch_command_1 (arg, hw_read, from_tty, 0, internal);
}

static void
rwatch_command (char *arg, int from_tty)
{
  watch_maybe_just_location (arg, hw_read, from_tty);
}

void
awatch_command_wrapper (char *arg, int from_tty, int internal)
{
  watch_command_1 (arg, hw_access, from_tty, 0, internal);
}

static void
awatch_command (char *arg, int from_tty)
{
  watch_maybe_just_location (arg, hw_access, from_tty);
}


/* Helper routines for the until_command routine in infcmd.c.  Here
   because it uses the mechanisms of breakpoints.  */

struct until_break_command_continuation_args
{
  struct breakpoint *breakpoint;
  struct breakpoint *breakpoint2;
  int thread_num;
};

/* This function is called by fetch_inferior_event via the
   cmd_continuation pointer, to complete the until command.  It takes
   care of cleaning up the temporary breakpoints set up by the until
   command.  */
static void
until_break_command_continuation (void *arg, int err)
{
  struct until_break_command_continuation_args *a = arg;

  delete_breakpoint (a->breakpoint);
  if (a->breakpoint2)
    delete_breakpoint (a->breakpoint2);
  delete_longjmp_breakpoint (a->thread_num);
}

void
until_break_command (char *arg, int from_tty, int anywhere)
{
  struct symtabs_and_lines sals;
  struct symtab_and_line sal;
  struct frame_info *frame;
  struct gdbarch *frame_gdbarch;
  struct frame_id stack_frame_id;
  struct frame_id caller_frame_id;
  struct breakpoint *breakpoint;
  struct breakpoint *breakpoint2 = NULL;
  struct cleanup *old_chain;
  int thread;
  struct thread_info *tp;

  clear_proceed_status ();

  /* Set a breakpoint where the user wants it and at return from
     this function.  */

  if (last_displayed_sal_is_valid ())
    sals = decode_line_1 (&arg, DECODE_LINE_FUNFIRSTLINE,
			  get_last_displayed_symtab (),
			  get_last_displayed_line ());
  else
    sals = decode_line_1 (&arg, DECODE_LINE_FUNFIRSTLINE,
			  (struct symtab *) NULL, 0);

  if (sals.nelts != 1)
    error (_("Couldn't get information on specified line."));

  sal = sals.sals[0];
  xfree (sals.sals);	/* malloc'd, so freed.  */

  if (*arg)
    error (_("Junk at end of arguments."));

  resolve_sal_pc (&sal);

  tp = inferior_thread ();
  thread = tp->num;

  old_chain = make_cleanup (null_cleanup, NULL);

  /* Note linespec handling above invalidates the frame chain.
     Installing a breakpoint also invalidates the frame chain (as it
     may need to switch threads), so do any frame handling before
     that.  */

  frame = get_selected_frame (NULL);
  frame_gdbarch = get_frame_arch (frame);
  stack_frame_id = get_stack_frame_id (frame);
  caller_frame_id = frame_unwind_caller_id (frame);

  /* Keep within the current frame, or in frames called by the current
     one.  */

  if (frame_id_p (caller_frame_id))
    {
      struct symtab_and_line sal2;

      sal2 = find_pc_line (frame_unwind_caller_pc (frame), 0);
      sal2.pc = frame_unwind_caller_pc (frame);
      breakpoint2 = set_momentary_breakpoint (frame_unwind_caller_arch (frame),
					      sal2,
					      caller_frame_id,
					      bp_until);
      make_cleanup_delete_breakpoint (breakpoint2);

      set_longjmp_breakpoint (tp, caller_frame_id);
      make_cleanup (delete_longjmp_breakpoint_cleanup, &thread);
    }

  /* set_momentary_breakpoint could invalidate FRAME.  */
  frame = NULL;

  if (anywhere)
    /* If the user told us to continue until a specified location,
       we don't specify a frame at which we need to stop.  */
    breakpoint = set_momentary_breakpoint (frame_gdbarch, sal,
					   null_frame_id, bp_until);
  else
    /* Otherwise, specify the selected frame, because we want to stop
       only at the very same frame.  */
    breakpoint = set_momentary_breakpoint (frame_gdbarch, sal,
					   stack_frame_id, bp_until);
  make_cleanup_delete_breakpoint (breakpoint);

  proceed (-1, GDB_SIGNAL_DEFAULT, 0);

  /* If we are running asynchronously, and proceed call above has
     actually managed to start the target, arrange for breakpoints to
     be deleted when the target stops.  Otherwise, we're already
     stopped and delete breakpoints via cleanup chain.  */

  if (target_can_async_p () && is_running (inferior_ptid))
    {
      struct until_break_command_continuation_args *args;
      args = xmalloc (sizeof (*args));

      args->breakpoint = breakpoint;
      args->breakpoint2 = breakpoint2;
      args->thread_num = thread;

      discard_cleanups (old_chain);
      add_continuation (inferior_thread (),
			until_break_command_continuation, args,
			xfree);
    }
  else
    do_cleanups (old_chain);
}

/* This function attempts to parse an optional "if <cond>" clause
   from the arg string.  If one is not found, it returns NULL.

   Else, it returns a pointer to the condition string.  (It does not
   attempt to evaluate the string against a particular block.)  And,
   it updates arg to point to the first character following the parsed
   if clause in the arg string.  */

static char *
ep_parse_optional_if_clause (char **arg)
{
  char *cond_string;

  if (((*arg)[0] != 'i') || ((*arg)[1] != 'f') || !isspace ((*arg)[2]))
    return NULL;

  /* Skip the "if" keyword.  */
  (*arg) += 2;

  /* Skip any extra leading whitespace, and record the start of the
     condition string.  */
  *arg = skip_spaces (*arg);
  cond_string = *arg;

  /* Assume that the condition occupies the remainder of the arg
     string.  */
  (*arg) += strlen (cond_string);

  return cond_string;
}

/* Commands to deal with catching events, such as signals, exceptions,
   process start/exit, etc.  */

typedef enum
{
  catch_fork_temporary, catch_vfork_temporary,
  catch_fork_permanent, catch_vfork_permanent
}
catch_fork_kind;

static void
catch_fork_command_1 (char *arg, int from_tty, 
		      struct cmd_list_element *command)
{
  struct gdbarch *gdbarch = get_current_arch ();
  char *cond_string = NULL;
  catch_fork_kind fork_kind;
  int tempflag;

  fork_kind = (catch_fork_kind) (uintptr_t) get_cmd_context (command);
  tempflag = (fork_kind == catch_fork_temporary
	      || fork_kind == catch_vfork_temporary);

  if (!arg)
    arg = "";
  arg = skip_spaces (arg);

  /* The allowed syntax is:
     catch [v]fork
     catch [v]fork if <cond>

     First, check if there's an if clause.  */
  cond_string = ep_parse_optional_if_clause (&arg);

  if ((*arg != '\0') && !isspace (*arg))
    error (_("Junk at end of arguments."));

  /* If this target supports it, create a fork or vfork catchpoint
     and enable reporting of such events.  */
  switch (fork_kind)
    {
    case catch_fork_temporary:
    case catch_fork_permanent:
      create_fork_vfork_event_catchpoint (gdbarch, tempflag, cond_string,
                                          &catch_fork_breakpoint_ops);
      break;
    case catch_vfork_temporary:
    case catch_vfork_permanent:
      create_fork_vfork_event_catchpoint (gdbarch, tempflag, cond_string,
                                          &catch_vfork_breakpoint_ops);
      break;
    default:
      error (_("unsupported or unknown fork kind; cannot catch it"));
      break;
    }
}

static void
catch_exec_command_1 (char *arg, int from_tty, 
		      struct cmd_list_element *command)
{
  struct exec_catchpoint *c;
  struct gdbarch *gdbarch = get_current_arch ();
  int tempflag;
  char *cond_string = NULL;

  tempflag = get_cmd_context (command) == CATCH_TEMPORARY;

  if (!arg)
    arg = "";
  arg = skip_spaces (arg);

  /* The allowed syntax is:
     catch exec
     catch exec if <cond>

     First, check if there's an if clause.  */
  cond_string = ep_parse_optional_if_clause (&arg);

  if ((*arg != '\0') && !isspace (*arg))
    error (_("Junk at end of arguments."));

  c = XNEW (struct exec_catchpoint);
  init_catchpoint (&c->base, gdbarch, tempflag, cond_string,
		   &catch_exec_breakpoint_ops);
  c->exec_pathname = NULL;

  install_breakpoint (0, &c->base, 1);
}

static enum print_stop_action
print_it_exception_catchpoint (bpstat bs)
{
  struct ui_out *uiout = current_uiout;
  struct breakpoint *b = bs->breakpoint_at;
  int bp_temp, bp_throw;

  annotate_catchpoint (b->number);

  bp_throw = strstr (b->addr_string, "throw") != NULL;
  if (b->loc->address != b->loc->requested_address)
    breakpoint_adjustment_warning (b->loc->requested_address,
	                           b->loc->address,
				   b->number, 1);
  bp_temp = b->disposition == disp_del;
  ui_out_text (uiout, 
	       bp_temp ? "Temporary catchpoint "
		       : "Catchpoint ");
  if (!ui_out_is_mi_like_p (uiout))
    ui_out_field_int (uiout, "bkptno", b->number);
  ui_out_text (uiout,
	       bp_throw ? " (exception thrown), "
		        : " (exception caught), ");
  if (ui_out_is_mi_like_p (uiout))
    {
      ui_out_field_string (uiout, "reason", 
			   async_reason_lookup (EXEC_ASYNC_BREAKPOINT_HIT));
      ui_out_field_string (uiout, "disp", bpdisp_text (b->disposition));
      ui_out_field_int (uiout, "bkptno", b->number);
    }
  return PRINT_SRC_AND_LOC;
}

static void
print_one_exception_catchpoint (struct breakpoint *b, 
				struct bp_location **last_loc)
{
  struct value_print_options opts;
  struct ui_out *uiout = current_uiout;

  get_user_print_options (&opts);
  if (opts.addressprint)
    {
      annotate_field (4);
      if (b->loc == NULL || b->loc->shlib_disabled)
	ui_out_field_string (uiout, "addr", "<PENDING>");
      else
	ui_out_field_core_addr (uiout, "addr",
				b->loc->gdbarch, b->loc->address);
    }
  annotate_field (5);
  if (b->loc)
    *last_loc = b->loc;
  if (strstr (b->addr_string, "throw") != NULL)
    ui_out_field_string (uiout, "what", "exception throw");
  else
    ui_out_field_string (uiout, "what", "exception catch");
}

static void
print_mention_exception_catchpoint (struct breakpoint *b)
{
  struct ui_out *uiout = current_uiout;
  int bp_temp;
  int bp_throw;

  bp_temp = b->disposition == disp_del;
  bp_throw = strstr (b->addr_string, "throw") != NULL;
  ui_out_text (uiout, bp_temp ? _("Temporary catchpoint ")
			      : _("Catchpoint "));
  ui_out_field_int (uiout, "bkptno", b->number);
  ui_out_text (uiout, bp_throw ? _(" (throw)")
			       : _(" (catch)"));
}

/* Implement the "print_recreate" breakpoint_ops method for throw and
   catch catchpoints.  */

static void
print_recreate_exception_catchpoint (struct breakpoint *b, 
				     struct ui_file *fp)
{
  int bp_temp;
  int bp_throw;

  bp_temp = b->disposition == disp_del;
  bp_throw = strstr (b->addr_string, "throw") != NULL;
  fprintf_unfiltered (fp, bp_temp ? "tcatch " : "catch ");
  fprintf_unfiltered (fp, bp_throw ? "throw" : "catch");
  print_recreate_thread (b, fp);
}

static struct breakpoint_ops gnu_v3_exception_catchpoint_ops;

static int
handle_gnu_v3_exceptions (int tempflag, char *cond_string,
			  enum exception_event_kind ex_event, int from_tty)
{
  char *trigger_func_name;
 
  if (ex_event == EX_EVENT_CATCH)
    trigger_func_name = "__cxa_begin_catch";
  else
    trigger_func_name = "__cxa_throw";

  create_breakpoint (get_current_arch (),
		     trigger_func_name, cond_string, -1, NULL,
		     0 /* condition and thread are valid.  */,
		     tempflag, bp_breakpoint,
		     0,
		     AUTO_BOOLEAN_TRUE /* pending */,
		     &gnu_v3_exception_catchpoint_ops, from_tty,
		     1 /* enabled */,
		     0 /* internal */,
		     0);

  return 1;
}

/* Deal with "catch catch" and "catch throw" commands.  */

static void
catch_exception_command_1 (enum exception_event_kind ex_event, char *arg,
			   int tempflag, int from_tty)
{
  char *cond_string = NULL;

  if (!arg)
    arg = "";
  arg = skip_spaces (arg);

  cond_string = ep_parse_optional_if_clause (&arg);

  if ((*arg != '\0') && !isspace (*arg))
    error (_("Junk at end of arguments."));

  if (ex_event != EX_EVENT_THROW
      && ex_event != EX_EVENT_CATCH)
    error (_("Unsupported or unknown exception event; cannot catch it"));

  if (handle_gnu_v3_exceptions (tempflag, cond_string, ex_event, from_tty))
    return;

  warning (_("Unsupported with this platform/compiler combination."));
}

/* Implementation of "catch catch" command.  */

static void
catch_catch_command (char *arg, int from_tty, struct cmd_list_element *command)
{
  int tempflag = get_cmd_context (command) == CATCH_TEMPORARY;

  catch_exception_command_1 (EX_EVENT_CATCH, arg, tempflag, from_tty);
}

/* Implementation of "catch throw" command.  */

static void
catch_throw_command (char *arg, int from_tty, struct cmd_list_element *command)
{
  int tempflag = get_cmd_context (command) == CATCH_TEMPORARY;

  catch_exception_command_1 (EX_EVENT_THROW, arg, tempflag, from_tty);
}

void
init_ada_exception_breakpoint (struct breakpoint *b,
			       struct gdbarch *gdbarch,
			       struct symtab_and_line sal,
			       char *addr_string,
			       const struct breakpoint_ops *ops,
			       int tempflag,
			       int from_tty)
{
  if (from_tty)
    {
      struct gdbarch *loc_gdbarch = get_sal_arch (sal);
      if (!loc_gdbarch)
	loc_gdbarch = gdbarch;

      describe_other_breakpoints (loc_gdbarch,
				  sal.pspace, sal.pc, sal.section, -1);
      /* FIXME: brobecker/2006-12-28: Actually, re-implement a special
         version for exception catchpoints, because two catchpoints
         used for different exception names will use the same address.
         In this case, a "breakpoint ... also set at..." warning is
         unproductive.  Besides, the warning phrasing is also a bit
         inappropriate, we should use the word catchpoint, and tell
         the user what type of catchpoint it is.  The above is good
         enough for now, though.  */
    }

  init_raw_breakpoint (b, gdbarch, sal, bp_breakpoint, ops);

  b->enable_state = bp_enabled;
  b->disposition = tempflag ? disp_del : disp_donttouch;
  b->addr_string = addr_string;
  b->language = language_ada;
}

/* Splits the argument using space as delimiter.  Returns an xmalloc'd
   filter list, or NULL if no filtering is required.  */
static VEC(int) *
catch_syscall_split_args (char *arg)
{
  VEC(int) *result = NULL;
  struct cleanup *cleanup = make_cleanup (VEC_cleanup (int), &result);

  while (*arg != '\0')
    {
      int i, syscall_number;
      char *endptr;
      char cur_name[128];
      struct syscall s;

      /* Skip whitespace.  */
      while (isspace (*arg))
	arg++;

      for (i = 0; i < 127 && arg[i] && !isspace (arg[i]); ++i)
	cur_name[i] = arg[i];
      cur_name[i] = '\0';
      arg += i;

      /* Check if the user provided a syscall name or a number.  */
      syscall_number = (int) strtol (cur_name, &endptr, 0);
      if (*endptr == '\0')
	get_syscall_by_number (syscall_number, &s);
      else
	{
	  /* We have a name.  Let's check if it's valid and convert it
	     to a number.  */
	  get_syscall_by_name (cur_name, &s);

	  if (s.number == UNKNOWN_SYSCALL)
	    /* Here we have to issue an error instead of a warning,
	       because GDB cannot do anything useful if there's no
	       syscall number to be caught.  */
	    error (_("Unknown syscall name '%s'."), cur_name);
	}

      /* Ok, it's valid.  */
      VEC_safe_push (int, result, s.number);
    }

  discard_cleanups (cleanup);
  return result;
}

/* Implement the "catch syscall" command.  */

static void
catch_syscall_command_1 (char *arg, int from_tty, 
			 struct cmd_list_element *command)
{
  int tempflag;
  VEC(int) *filter;
  struct syscall s;
  struct gdbarch *gdbarch = get_current_arch ();

  /* Checking if the feature if supported.  */
  if (gdbarch_get_syscall_number_p (gdbarch) == 0)
    error (_("The feature 'catch syscall' is not supported on \
this architecture yet."));

  tempflag = get_cmd_context (command) == CATCH_TEMPORARY;

  arg = skip_spaces (arg);

  /* We need to do this first "dummy" translation in order
     to get the syscall XML file loaded or, most important,
     to display a warning to the user if there's no XML file
     for his/her architecture.  */
  get_syscall_by_number (0, &s);

  /* The allowed syntax is:
     catch syscall
     catch syscall <name | number> [<name | number> ... <name | number>]

     Let's check if there's a syscall name.  */

  if (arg != NULL)
    filter = catch_syscall_split_args (arg);
  else
    filter = NULL;

  create_syscall_event_catchpoint (tempflag, filter,
				   &catch_syscall_breakpoint_ops);
}

static void
catch_command (char *arg, int from_tty)
{
  error (_("Catch requires an event name."));
}


static void
tcatch_command (char *arg, int from_tty)
{
  error (_("Catch requires an event name."));
}

/* A qsort comparison function that sorts breakpoints in order.  */

static int
compare_breakpoints (const void *a, const void *b)
{
  const breakpoint_p *ba = a;
  uintptr_t ua = (uintptr_t) *ba;
  const breakpoint_p *bb = b;
  uintptr_t ub = (uintptr_t) *bb;

  if ((*ba)->number < (*bb)->number)
    return -1;
  else if ((*ba)->number > (*bb)->number)
    return 1;

  /* Now sort by address, in case we see, e..g, two breakpoints with
     the number 0.  */
  if (ua < ub)
    return -1;
  return ua > ub ? 1 : 0;
}

/* Delete breakpoints by address or line.  */

static void
clear_command (char *arg, int from_tty)
{
  struct breakpoint *b, *prev;
  VEC(breakpoint_p) *found = 0;
  int ix;
  int default_match;
  struct symtabs_and_lines sals;
  struct symtab_and_line sal;
  int i;
  struct cleanup *cleanups = make_cleanup (null_cleanup, NULL);

  if (arg)
    {
      sals = decode_line_with_current_source (arg,
					      (DECODE_LINE_FUNFIRSTLINE
					       | DECODE_LINE_LIST_MODE));
      make_cleanup (xfree, sals.sals);
      default_match = 0;
    }
  else
    {
      sals.sals = (struct symtab_and_line *)
	xmalloc (sizeof (struct symtab_and_line));
      make_cleanup (xfree, sals.sals);
      init_sal (&sal);		/* Initialize to zeroes.  */

      /* Set sal's line, symtab, pc, and pspace to the values
	 corresponding to the last call to print_frame_info.  If the
	 codepoint is not valid, this will set all the fields to 0.  */
      get_last_displayed_sal (&sal);
      if (sal.symtab == 0)
	error (_("No source file specified."));

      sals.sals[0] = sal;
      sals.nelts = 1;

      default_match = 1;
    }

  /* We don't call resolve_sal_pc here.  That's not as bad as it
     seems, because all existing breakpoints typically have both
     file/line and pc set.  So, if clear is given file/line, we can
     match this to existing breakpoint without obtaining pc at all.

     We only support clearing given the address explicitly 
     present in breakpoint table.  Say, we've set breakpoint 
     at file:line.  There were several PC values for that file:line,
     due to optimization, all in one block.

     We've picked one PC value.  If "clear" is issued with another
     PC corresponding to the same file:line, the breakpoint won't
     be cleared.  We probably can still clear the breakpoint, but 
     since the other PC value is never presented to user, user
     can only find it by guessing, and it does not seem important
     to support that.  */

  /* For each line spec given, delete bps which correspond to it.  Do
     it in two passes, solely to preserve the current behavior that
     from_tty is forced true if we delete more than one
     breakpoint.  */

  found = NULL;
  make_cleanup (VEC_cleanup (breakpoint_p), &found);
  for (i = 0; i < sals.nelts; i++)
    {
      const char *sal_fullname;

      /* If exact pc given, clear bpts at that pc.
         If line given (pc == 0), clear all bpts on specified line.
         If defaulting, clear all bpts on default line
         or at default pc.

         defaulting    sal.pc != 0    tests to do

         0              1             pc
         1              1             pc _and_ line
         0              0             line
         1              0             <can't happen> */

      sal = sals.sals[i];
      sal_fullname = (sal.symtab == NULL
		      ? NULL : symtab_to_fullname (sal.symtab));

      /* Find all matching breakpoints and add them to 'found'.  */
      ALL_BREAKPOINTS (b)
	{
	  int match = 0;
	  /* Are we going to delete b?  */
	  if (b->type != bp_none && !is_watchpoint (b))
	    {
	      struct bp_location *loc = b->loc;
	      for (; loc; loc = loc->next)
		{
		  /* If the user specified file:line, don't allow a PC
		     match.  This matches historical gdb behavior.  */
		  int pc_match = (!sal.explicit_line
				  && sal.pc
				  && (loc->pspace == sal.pspace)
				  && (loc->address == sal.pc)
				  && (!section_is_overlay (loc->section)
				      || loc->section == sal.section));
		  int line_match = 0;

		  if ((default_match || sal.explicit_line)
		      && loc->symtab != NULL
		      && sal_fullname != NULL
		      && sal.pspace == loc->pspace
		      && loc->line_number == sal.line
		      && filename_cmp (symtab_to_fullname (loc->symtab),
				       sal_fullname) == 0)
		    line_match = 1;

		  if (pc_match || line_match)
		    {
		      match = 1;
		      break;
		    }
		}
	    }

	  if (match)
	    VEC_safe_push(breakpoint_p, found, b);
	}
    }

  /* Now go thru the 'found' chain and delete them.  */
  if (VEC_empty(breakpoint_p, found))
    {
      if (arg)
	error (_("No breakpoint at %s."), arg);
      else
	error (_("No breakpoint at this line."));
    }

  /* Remove duplicates from the vec.  */
  qsort (VEC_address (breakpoint_p, found),
	 VEC_length (breakpoint_p, found),
	 sizeof (breakpoint_p),
	 compare_breakpoints);
  prev = VEC_index (breakpoint_p, found, 0);
  for (ix = 1; VEC_iterate (breakpoint_p, found, ix, b); ++ix)
    {
      if (b == prev)
	{
	  VEC_ordered_remove (breakpoint_p, found, ix);
	  --ix;
	}
    }

  if (VEC_length(breakpoint_p, found) > 1)
    from_tty = 1;	/* Always report if deleted more than one.  */
  if (from_tty)
    {
      if (VEC_length(breakpoint_p, found) == 1)
	printf_unfiltered (_("Deleted breakpoint "));
      else
	printf_unfiltered (_("Deleted breakpoints "));
    }
  annotate_breakpoints_changed ();

  for (ix = 0; VEC_iterate(breakpoint_p, found, ix, b); ix++)
    {
      if (from_tty)
	printf_unfiltered ("%d ", b->number);
      delete_breakpoint (b);
    }
  if (from_tty)
    putchar_unfiltered ('\n');

  do_cleanups (cleanups);
}

/* Delete breakpoint in BS if they are `delete' breakpoints and
   all breakpoints that are marked for deletion, whether hit or not.
   This is called after any breakpoint is hit, or after errors.  */

void
breakpoint_auto_delete (bpstat bs)
{
  struct breakpoint *b, *b_tmp;

  for (; bs; bs = bs->next)
    if (bs->breakpoint_at
	&& bs->breakpoint_at->disposition == disp_del
	&& bs->stop)
      delete_breakpoint (bs->breakpoint_at);

  ALL_BREAKPOINTS_SAFE (b, b_tmp)
  {
    if (b->disposition == disp_del_at_next_stop)
      delete_breakpoint (b);
  }
}

/* A comparison function for bp_location AP and BP being interfaced to
   qsort.  Sort elements primarily by their ADDRESS (no matter what
   does breakpoint_address_is_meaningful say for its OWNER),
   secondarily by ordering first bp_permanent OWNERed elements and
   terciarily just ensuring the array is sorted stable way despite
   qsort being an unstable algorithm.  */

static int
bp_location_compare (const void *ap, const void *bp)
{
  struct bp_location *a = *(void **) ap;
  struct bp_location *b = *(void **) bp;
  /* A and B come from existing breakpoints having non-NULL OWNER.  */
  int a_perm = a->owner->enable_state == bp_permanent;
  int b_perm = b->owner->enable_state == bp_permanent;

  if (a->address != b->address)
    return (a->address > b->address) - (a->address < b->address);

  /* Sort locations at the same address by their pspace number, keeping
     locations of the same inferior (in a multi-inferior environment)
     grouped.  */

  if (a->pspace->num != b->pspace->num)
    return ((a->pspace->num > b->pspace->num)
	    - (a->pspace->num < b->pspace->num));

  /* Sort permanent breakpoints first.  */
  if (a_perm != b_perm)
    return (a_perm < b_perm) - (a_perm > b_perm);

  /* Make the internal GDB representation stable across GDB runs
     where A and B memory inside GDB can differ.  Breakpoint locations of
     the same type at the same address can be sorted in arbitrary order.  */

  if (a->owner->number != b->owner->number)
    return ((a->owner->number > b->owner->number)
	    - (a->owner->number < b->owner->number));

  return (a > b) - (a < b);
}

/* Set bp_location_placed_address_before_address_max and
   bp_location_shadow_len_after_address_max according to the current
   content of the bp_location array.  */

static void
bp_location_target_extensions_update (void)
{
  struct bp_location *bl, **blp_tmp;

  bp_location_placed_address_before_address_max = 0;
  bp_location_shadow_len_after_address_max = 0;

  ALL_BP_LOCATIONS (bl, blp_tmp)
    {
      CORE_ADDR start, end, addr;

      if (!bp_location_has_shadow (bl))
	continue;

      start = bl->target_info.placed_address;
      end = start + bl->target_info.shadow_len;

      gdb_assert (bl->address >= start);
      addr = bl->address - start;
      if (addr > bp_location_placed_address_before_address_max)
	bp_location_placed_address_before_address_max = addr;

      /* Zero SHADOW_LEN would not pass bp_location_has_shadow.  */

      gdb_assert (bl->address < end);
      addr = end - bl->address;
      if (addr > bp_location_shadow_len_after_address_max)
	bp_location_shadow_len_after_address_max = addr;
    }
}

/* Download tracepoint locations if they haven't been.  */

static void
download_tracepoint_locations (void)
{
  struct breakpoint *b;
  struct cleanup *old_chain;

  if (!target_can_download_tracepoint ())
    return;

  old_chain = save_current_space_and_thread ();

  ALL_TRACEPOINTS (b)
    {
      struct bp_location *bl;
      struct tracepoint *t;
      int bp_location_downloaded = 0;

      if ((b->type == bp_fast_tracepoint
	   ? !may_insert_fast_tracepoints
	   : !may_insert_tracepoints))
	continue;

      for (bl = b->loc; bl; bl = bl->next)
	{
	  /* In tracepoint, locations are _never_ duplicated, so
	     should_be_inserted is equivalent to
	     unduplicated_should_be_inserted.  */
	  if (!should_be_inserted (bl) || bl->inserted)
	    continue;

	  switch_to_program_space_and_thread (bl->pspace);

	  target_download_tracepoint (bl);

	  bl->inserted = 1;
	  bp_location_downloaded = 1;
	}
      t = (struct tracepoint *) b;
      t->number_on_target = b->number;
      if (bp_location_downloaded)
	observer_notify_breakpoint_modified (b);
    }

  do_cleanups (old_chain);
}

/* Swap the insertion/duplication state between two locations.  */

static void
swap_insertion (struct bp_location *left, struct bp_location *right)
{
  const int left_inserted = left->inserted;
  const int left_duplicate = left->duplicate;
  const int left_needs_update = left->needs_update;
  const struct bp_target_info left_target_info = left->target_info;

  /* Locations of tracepoints can never be duplicated.  */
  if (is_tracepoint (left->owner))
    gdb_assert (!left->duplicate);
  if (is_tracepoint (right->owner))
    gdb_assert (!right->duplicate);

  left->inserted = right->inserted;
  left->duplicate = right->duplicate;
  left->needs_update = right->needs_update;
  left->target_info = right->target_info;
  right->inserted = left_inserted;
  right->duplicate = left_duplicate;
  right->needs_update = left_needs_update;
  right->target_info = left_target_info;
}

/* Force the re-insertion of the locations at ADDRESS.  This is called
   once a new/deleted/modified duplicate location is found and we are evaluating
   conditions on the target's side.  Such conditions need to be updated on
   the target.  */

static void
force_breakpoint_reinsertion (struct bp_location *bl)
{
  struct bp_location **locp = NULL, **loc2p;
  struct bp_location *loc;
  CORE_ADDR address = 0;
  int pspace_num;

  address = bl->address;
  pspace_num = bl->pspace->num;

  /* This is only meaningful if the target is
     evaluating conditions and if the user has
     opted for condition evaluation on the target's
     side.  */
  if (gdb_evaluates_breakpoint_condition_p ()
      || !target_supports_evaluation_of_breakpoint_conditions ())
    return;

  /* Flag all breakpoint locations with this address and
     the same program space as the location
     as "its condition has changed".  We need to
     update the conditions on the target's side.  */
  ALL_BP_LOCATIONS_AT_ADDR (loc2p, locp, address)
    {
      loc = *loc2p;

      if (!is_breakpoint (loc->owner)
	  || pspace_num != loc->pspace->num)
	continue;

      /* Flag the location appropriately.  We use a different state to
	 let everyone know that we already updated the set of locations
	 with addr bl->address and program space bl->pspace.  This is so
	 we don't have to keep calling these functions just to mark locations
	 that have already been marked.  */
      loc->condition_changed = condition_updated;

      /* Free the agent expression bytecode as well.  We will compute
	 it later on.  */
      if (loc->cond_bytecode)
	{
	  free_agent_expr (loc->cond_bytecode);
	  loc->cond_bytecode = NULL;
	}
    }
}

/* If SHOULD_INSERT is false, do not insert any breakpoint locations
   into the inferior, only remove already-inserted locations that no
   longer should be inserted.  Functions that delete a breakpoint or
   breakpoints should pass false, so that deleting a breakpoint
   doesn't have the side effect of inserting the locations of other
   breakpoints that are marked not-inserted, but should_be_inserted
   returns true on them.

   This behaviour is useful is situations close to tear-down -- e.g.,
   after an exec, while the target still has execution, but breakpoint
   shadows of the previous executable image should *NOT* be restored
   to the new image; or before detaching, where the target still has
   execution and wants to delete breakpoints from GDB's lists, and all
   breakpoints had already been removed from the inferior.  */

static void
update_global_location_list (int should_insert)
{
  struct breakpoint *b;
  struct bp_location **locp, *loc;
  struct cleanup *cleanups;
  /* Last breakpoint location address that was marked for update.  */
  CORE_ADDR last_addr = 0;
  /* Last breakpoint location program space that was marked for update.  */
  int last_pspace_num = -1;

  /* Used in the duplicates detection below.  When iterating over all
     bp_locations, points to the first bp_location of a given address.
     Breakpoints and watchpoints of different types are never
     duplicates of each other.  Keep one pointer for each type of
     breakpoint/watchpoint, so we only need to loop over all locations
     once.  */
  struct bp_location *bp_loc_first;  /* breakpoint */
  struct bp_location *wp_loc_first;  /* hardware watchpoint */
  struct bp_location *awp_loc_first; /* access watchpoint */
  struct bp_location *rwp_loc_first; /* read watchpoint */

  /* Saved former bp_location array which we compare against the newly
     built bp_location from the current state of ALL_BREAKPOINTS.  */
  struct bp_location **old_location, **old_locp;
  unsigned old_location_count;

  old_location = bp_location;
  old_location_count = bp_location_count;
  bp_location = NULL;
  bp_location_count = 0;
  cleanups = make_cleanup (xfree, old_location);

  ALL_BREAKPOINTS (b)
    for (loc = b->loc; loc; loc = loc->next)
      bp_location_count++;

  bp_location = xmalloc (sizeof (*bp_location) * bp_location_count);
  locp = bp_location;
  ALL_BREAKPOINTS (b)
    for (loc = b->loc; loc; loc = loc->next)
      *locp++ = loc;
  qsort (bp_location, bp_location_count, sizeof (*bp_location),
	 bp_location_compare);

  bp_location_target_extensions_update ();

  /* Identify bp_location instances that are no longer present in the
     new list, and therefore should be freed.  Note that it's not
     necessary that those locations should be removed from inferior --
     if there's another location at the same address (previously
     marked as duplicate), we don't need to remove/insert the
     location.
     
     LOCP is kept in sync with OLD_LOCP, each pointing to the current
     and former bp_location array state respectively.  */

  locp = bp_location;
  for (old_locp = old_location; old_locp < old_location + old_location_count;
       old_locp++)
    {
      struct bp_location *old_loc = *old_locp;
      struct bp_location **loc2p;

      /* Tells if 'old_loc' is found among the new locations.  If
	 not, we have to free it.  */
      int found_object = 0;
      /* Tells if the location should remain inserted in the target.  */
      int keep_in_target = 0;
      int removed = 0;

      /* Skip LOCP entries which will definitely never be needed.
	 Stop either at or being the one matching OLD_LOC.  */
      while (locp < bp_location + bp_location_count
	     && (*locp)->address < old_loc->address)
	locp++;

      for (loc2p = locp;
	   (loc2p < bp_location + bp_location_count
	    && (*loc2p)->address == old_loc->address);
	   loc2p++)
	{
	  /* Check if this is a new/duplicated location or a duplicated
	     location that had its condition modified.  If so, we want to send
	     its condition to the target if evaluation of conditions is taking
	     place there.  */
	  if ((*loc2p)->condition_changed == condition_modified
	      && (last_addr != old_loc->address
		  || last_pspace_num != old_loc->pspace->num))
	    {
	      force_breakpoint_reinsertion (*loc2p);
	      last_pspace_num = old_loc->pspace->num;
	    }

	  if (*loc2p == old_loc)
	    found_object = 1;
	}

      /* We have already handled this address, update it so that we don't
	 have to go through updates again.  */
      last_addr = old_loc->address;

      /* Target-side condition evaluation: Handle deleted locations.  */
      if (!found_object)
	force_breakpoint_reinsertion (old_loc);

      /* If this location is no longer present, and inserted, look if
	 there's maybe a new location at the same address.  If so,
	 mark that one inserted, and don't remove this one.  This is
	 needed so that we don't have a time window where a breakpoint
	 at certain location is not inserted.  */

      if (old_loc->inserted)
	{
	  /* If the location is inserted now, we might have to remove
	     it.  */

	  if (found_object && should_be_inserted (old_loc))
	    {
	      /* The location is still present in the location list,
		 and still should be inserted.  Don't do anything.  */
	      keep_in_target = 1;
	    }
	  else
	    {
	      /* This location still exists, but it won't be kept in the
		 target since it may have been disabled.  We proceed to
		 remove its target-side condition.  */

	      /* The location is either no longer present, or got
		 disabled.  See if there's another location at the
		 same address, in which case we don't need to remove
		 this one from the target.  */

	      /* OLD_LOC comes from existing struct breakpoint.  */
	      if (breakpoint_address_is_meaningful (old_loc->owner))
		{
		  for (loc2p = locp;
		       (loc2p < bp_location + bp_location_count
			&& (*loc2p)->address == old_loc->address);
		       loc2p++)
		    {
		      struct bp_location *loc2 = *loc2p;

		      if (breakpoint_locations_match (loc2, old_loc))
			{
			  /* Read watchpoint locations are switched to
			     access watchpoints, if the former are not
			     supported, but the latter are.  */
			  if (is_hardware_watchpoint (old_loc->owner))
			    {
			      gdb_assert (is_hardware_watchpoint (loc2->owner));
			      loc2->watchpoint_type = old_loc->watchpoint_type;
			    }

			  /* loc2 is a duplicated location. We need to check
			     if it should be inserted in case it will be
			     unduplicated.  */
			  if (loc2 != old_loc
			      && unduplicated_should_be_inserted (loc2))
			    {
			      swap_insertion (old_loc, loc2);
			      keep_in_target = 1;
			      break;
			    }
			}
		    }
		}
	    }

	  if (!keep_in_target)
	    {
	      if (remove_breakpoint (old_loc, mark_uninserted))
		{
		  /* This is just about all we can do.  We could keep
		     this location on the global list, and try to
		     remove it next time, but there's no particular
		     reason why we will succeed next time.
		     
		     Note that at this point, old_loc->owner is still
		     valid, as delete_breakpoint frees the breakpoint
		     only after calling us.  */
		  printf_filtered (_("warning: Error removing "
				     "breakpoint %d\n"), 
				   old_loc->owner->number);
		}
	      removed = 1;
	    }
	}

      if (!found_object)
	{
	  if (removed && non_stop
	      && breakpoint_address_is_meaningful (old_loc->owner)
	      && !is_hardware_watchpoint (old_loc->owner))
	    {
	      /* This location was removed from the target.  In
		 non-stop mode, a race condition is possible where
		 we've removed a breakpoint, but stop events for that
		 breakpoint are already queued and will arrive later.
		 We apply an heuristic to be able to distinguish such
		 SIGTRAPs from other random SIGTRAPs: we keep this
		 breakpoint location for a bit, and will retire it
		 after we see some number of events.  The theory here
		 is that reporting of events should, "on the average",
		 be fair, so after a while we'll see events from all
		 threads that have anything of interest, and no longer
		 need to keep this breakpoint location around.  We
		 don't hold locations forever so to reduce chances of
		 mistaking a non-breakpoint SIGTRAP for a breakpoint
		 SIGTRAP.

		 The heuristic failing can be disastrous on
		 decr_pc_after_break targets.

		 On decr_pc_after_break targets, like e.g., x86-linux,
		 if we fail to recognize a late breakpoint SIGTRAP,
		 because events_till_retirement has reached 0 too
		 soon, we'll fail to do the PC adjustment, and report
		 a random SIGTRAP to the user.  When the user resumes
		 the inferior, it will most likely immediately crash
		 with SIGILL/SIGBUS/SIGSEGV, or worse, get silently
		 corrupted, because of being resumed e.g., in the
		 middle of a multi-byte instruction, or skipped a
		 one-byte instruction.  This was actually seen happen
		 on native x86-linux, and should be less rare on
		 targets that do not support new thread events, like
		 remote, due to the heuristic depending on
		 thread_count.

		 Mistaking a random SIGTRAP for a breakpoint trap
		 causes similar symptoms (PC adjustment applied when
		 it shouldn't), but then again, playing with SIGTRAPs
		 behind the debugger's back is asking for trouble.

		 Since hardware watchpoint traps are always
		 distinguishable from other traps, so we don't need to
		 apply keep hardware watchpoint moribund locations
		 around.  We simply always ignore hardware watchpoint
		 traps we can no longer explain.  */

	      old_loc->events_till_retirement = 3 * (thread_count () + 1);
	      old_loc->owner = NULL;

	      VEC_safe_push (bp_location_p, moribund_locations, old_loc);
	    }
	  else
	    {
	      old_loc->owner = NULL;
	      decref_bp_location (&old_loc);
	    }
	}
    }

  /* Rescan breakpoints at the same address and section, marking the
     first one as "first" and any others as "duplicates".  This is so
     that the bpt instruction is only inserted once.  If we have a
     permanent breakpoint at the same place as BPT, make that one the
     official one, and the rest as duplicates.  Permanent breakpoints
     are sorted first for the same address.

     Do the same for hardware watchpoints, but also considering the
     watchpoint's type (regular/access/read) and length.  */

  bp_loc_first = NULL;
  wp_loc_first = NULL;
  awp_loc_first = NULL;
  rwp_loc_first = NULL;
  ALL_BP_LOCATIONS (loc, locp)
    {
      /* ALL_BP_LOCATIONS bp_location has LOC->OWNER always
	 non-NULL.  */
      struct bp_location **loc_first_p;
      b = loc->owner;

      if (!unduplicated_should_be_inserted (loc)
	  || !breakpoint_address_is_meaningful (b)
	  /* Don't detect duplicate for tracepoint locations because they are
	   never duplicated.  See the comments in field `duplicate' of
	   `struct bp_location'.  */
	  || is_tracepoint (b))
	{
	  /* Clear the condition modification flag.  */
	  loc->condition_changed = condition_unchanged;
	  continue;
	}

      /* Permanent breakpoint should always be inserted.  */
      if (b->enable_state == bp_permanent && ! loc->inserted)
	internal_error (__FILE__, __LINE__,
			_("allegedly permanent breakpoint is not "
			"actually inserted"));

      if (b->type == bp_hardware_watchpoint)
	loc_first_p = &wp_loc_first;
      else if (b->type == bp_read_watchpoint)
	loc_first_p = &rwp_loc_first;
      else if (b->type == bp_access_watchpoint)
	loc_first_p = &awp_loc_first;
      else
	loc_first_p = &bp_loc_first;

      if (*loc_first_p == NULL
	  || (overlay_debugging && loc->section != (*loc_first_p)->section)
	  || !breakpoint_locations_match (loc, *loc_first_p))
	{
	  *loc_first_p = loc;
	  loc->duplicate = 0;

	  if (is_breakpoint (loc->owner) && loc->condition_changed)
	    {
	      loc->needs_update = 1;
	      /* Clear the condition modification flag.  */
	      loc->condition_changed = condition_unchanged;
	    }
	  continue;
	}


      /* This and the above ensure the invariant that the first location
	 is not duplicated, and is the inserted one.
	 All following are marked as duplicated, and are not inserted.  */
      if (loc->inserted)
	swap_insertion (loc, *loc_first_p);
      loc->duplicate = 1;

      /* Clear the condition modification flag.  */
      loc->condition_changed = condition_unchanged;

      if ((*loc_first_p)->owner->enable_state == bp_permanent && loc->inserted
	  && b->enable_state != bp_permanent)
	internal_error (__FILE__, __LINE__,
			_("another breakpoint was inserted on top of "
			"a permanent breakpoint"));
    }

  if (breakpoints_always_inserted_mode ()
      && (have_live_inferiors ()
	  || (gdbarch_has_global_breakpoints (target_gdbarch ()))))
    {
      if (should_insert)
	insert_breakpoint_locations ();
      else
	{
	  /* Though should_insert is false, we may need to update conditions
	     on the target's side if it is evaluating such conditions.  We
	     only update conditions for locations that are marked
	     "needs_update".  */
	  update_inserted_breakpoint_locations ();
	}
    }

  if (should_insert)
    download_tracepoint_locations ();

  do_cleanups (cleanups);
}

void
breakpoint_retire_moribund (void)
{
  struct bp_location *loc;
  int ix;

  for (ix = 0; VEC_iterate (bp_location_p, moribund_locations, ix, loc); ++ix)
    if (--(loc->events_till_retirement) == 0)
      {
	decref_bp_location (&loc);
	VEC_unordered_remove (bp_location_p, moribund_locations, ix);
	--ix;
      }
}

static void
update_global_location_list_nothrow (int inserting)
{
  volatile struct gdb_exception e;

  TRY_CATCH (e, RETURN_MASK_ERROR)
    update_global_location_list (inserting);
}

/* Clear BKP from a BPS.  */

static void
bpstat_remove_bp_location (bpstat bps, struct breakpoint *bpt)
{
  bpstat bs;

  for (bs = bps; bs; bs = bs->next)
    if (bs->breakpoint_at == bpt)
      {
	bs->breakpoint_at = NULL;
	bs->old_val = NULL;
	/* bs->commands will be freed later.  */
      }
}

/* Callback for iterate_over_threads.  */
static int
bpstat_remove_breakpoint_callback (struct thread_info *th, void *data)
{
  struct breakpoint *bpt = data;

  bpstat_remove_bp_location (th->control.stop_bpstat, bpt);
  return 0;
}

/* Helper for breakpoint and tracepoint breakpoint_ops->mention
   callbacks.  */

static void
say_where (struct breakpoint *b)
{
  struct ui_out *uiout = current_uiout;
  struct value_print_options opts;

  get_user_print_options (&opts);

  /* i18n: cagney/2005-02-11: Below needs to be merged into a
     single string.  */
  if (b->loc == NULL)
    {
      printf_filtered (_(" (%s) pending."), b->addr_string);
    }
  else
    {
      if (opts.addressprint || b->loc->symtab == NULL)
	{
	  printf_filtered (" at ");
	  fputs_filtered (paddress (b->loc->gdbarch, b->loc->address),
			  gdb_stdout);
	}
      if (b->loc->symtab != NULL)
	{
	  /* If there is a single location, we can print the location
	     more nicely.  */
	  if (b->loc->next == NULL)
	    printf_filtered (": file %s, line %d.",
			     symtab_to_filename (b->loc->symtab),
			     b->loc->line_number);
	  else
	    /* This is not ideal, but each location may have a
	       different file name, and this at least reflects the
	       real situation somewhat.  */
	    printf_filtered (": %s.", b->addr_string);
	}

      if (b->loc->next)
	{
	  struct bp_location *loc = b->loc;
	  int n = 0;
	  for (; loc; loc = loc->next)
	    ++n;
	  printf_filtered (" (%d locations)", n);
	}
    }
}

/* Default bp_location_ops methods.  */

static void
bp_location_dtor (struct bp_location *self)
{
  xfree (self->cond);
  if (self->cond_bytecode)
    free_agent_expr (self->cond_bytecode);
  xfree (self->function_name);
}

static const struct bp_location_ops bp_location_ops =
{
  bp_location_dtor
};

/* Default breakpoint_ops methods all breakpoint_ops ultimately
   inherit from.  */

static void
base_breakpoint_dtor (struct breakpoint *self)
{
  decref_counted_command_line (&self->commands);
  xfree (self->cond_string);
  xfree (self->addr_string);
  xfree (self->filter);
  xfree (self->addr_string_range_end);
}

static struct bp_location *
base_breakpoint_allocate_location (struct breakpoint *self)
{
  struct bp_location *loc;

  loc = XNEW (struct bp_location);
  init_bp_location (loc, &bp_location_ops, self);
  return loc;
}

static void
base_breakpoint_re_set (struct breakpoint *b)
{
  /* Nothing to re-set. */
}

#define internal_error_pure_virtual_called() \
  gdb_assert_not_reached ("pure virtual function called")

static int
base_breakpoint_insert_location (struct bp_location *bl)
{
  internal_error_pure_virtual_called ();
}

static int
base_breakpoint_remove_location (struct bp_location *bl)
{
  internal_error_pure_virtual_called ();
}

static int
base_breakpoint_breakpoint_hit (const struct bp_location *bl,
				struct address_space *aspace,
				CORE_ADDR bp_addr,
				const struct target_waitstatus *ws)
{
  internal_error_pure_virtual_called ();
}

static void
base_breakpoint_check_status (bpstat bs)
{
  /* Always stop.   */
}

/* A "works_in_software_mode" breakpoint_ops method that just internal
   errors.  */

static int
base_breakpoint_works_in_software_mode (const struct breakpoint *b)
{
  internal_error_pure_virtual_called ();
}

/* A "resources_needed" breakpoint_ops method that just internal
   errors.  */

static int
base_breakpoint_resources_needed (const struct bp_location *bl)
{
  internal_error_pure_virtual_called ();
}

static enum print_stop_action
base_breakpoint_print_it (bpstat bs)
{
  internal_error_pure_virtual_called ();
}

static void
base_breakpoint_print_one_detail (const struct breakpoint *self,
				  struct ui_out *uiout)
{
  /* nothing */
}

static void
base_breakpoint_print_mention (struct breakpoint *b)
{
  internal_error_pure_virtual_called ();
}

static void
base_breakpoint_print_recreate (struct breakpoint *b, struct ui_file *fp)
{
  internal_error_pure_virtual_called ();
}

static void
base_breakpoint_create_sals_from_address (char **arg,
					  struct linespec_result *canonical,
					  enum bptype type_wanted,
					  char *addr_start,
					  char **copy_arg)
{
  internal_error_pure_virtual_called ();
}

static void
base_breakpoint_create_breakpoints_sal (struct gdbarch *gdbarch,
					struct linespec_result *c,
					struct linespec_sals *lsal,
					char *cond_string,
					char *extra_string,
					enum bptype type_wanted,
					enum bpdisp disposition,
					int thread,
					int task, int ignore_count,
					const struct breakpoint_ops *o,
					int from_tty, int enabled,
					int internal, unsigned flags)
{
  internal_error_pure_virtual_called ();
}

static void
base_breakpoint_decode_linespec (struct breakpoint *b, char **s,
				 struct symtabs_and_lines *sals)
{
  internal_error_pure_virtual_called ();
}

static struct breakpoint_ops base_breakpoint_ops =
{
  base_breakpoint_dtor,
  base_breakpoint_allocate_location,
  base_breakpoint_re_set,
  base_breakpoint_insert_location,
  base_breakpoint_remove_location,
  base_breakpoint_breakpoint_hit,
  base_breakpoint_check_status,
  base_breakpoint_resources_needed,
  base_breakpoint_works_in_software_mode,
  base_breakpoint_print_it,
  NULL,
  base_breakpoint_print_one_detail,
  base_breakpoint_print_mention,
  base_breakpoint_print_recreate,
  base_breakpoint_create_sals_from_address,
  base_breakpoint_create_breakpoints_sal,
  base_breakpoint_decode_linespec,
};

/* Default breakpoint_ops methods.  */

static void
bkpt_re_set (struct breakpoint *b)
{
  /* FIXME: is this still reachable?  */
  if (b->addr_string == NULL)
    {
      /* Anything without a string can't be re-set.  */
      delete_breakpoint (b);
      return;
    }

  breakpoint_re_set_default (b);
}

static int
bkpt_insert_location (struct bp_location *bl)
{
  if (bl->loc_type == bp_loc_hardware_breakpoint)
    return target_insert_hw_breakpoint (bl->gdbarch,
					&bl->target_info);
  else
    return target_insert_breakpoint (bl->gdbarch,
				     &bl->target_info);
}

static int
bkpt_remove_location (struct bp_location *bl)
{
  if (bl->loc_type == bp_loc_hardware_breakpoint)
    return target_remove_hw_breakpoint (bl->gdbarch, &bl->target_info);
  else
    return target_remove_breakpoint (bl->gdbarch, &bl->target_info);
}

static int
bkpt_breakpoint_hit (const struct bp_location *bl,
		     struct address_space *aspace, CORE_ADDR bp_addr,
		     const struct target_waitstatus *ws)
{
  struct breakpoint *b = bl->owner;

  if (ws->kind != TARGET_WAITKIND_STOPPED
      || ws->value.sig != GDB_SIGNAL_TRAP)
    return 0;

  if (!breakpoint_address_match (bl->pspace->aspace, bl->address,
				 aspace, bp_addr))
    return 0;

  if (overlay_debugging		/* unmapped overlay section */
      && section_is_overlay (bl->section)
      && !section_is_mapped (bl->section))
    return 0;

  return 1;
}

static int
bkpt_resources_needed (const struct bp_location *bl)
{
  gdb_assert (bl->owner->type == bp_hardware_breakpoint);

  return 1;
}

static enum print_stop_action
bkpt_print_it (bpstat bs)
{
  struct breakpoint *b;
  const struct bp_location *bl;
  int bp_temp;
  struct ui_out *uiout = current_uiout;

  gdb_assert (bs->bp_location_at != NULL);

  bl = bs->bp_location_at;
  b = bs->breakpoint_at;

  bp_temp = b->disposition == disp_del;
  if (bl->address != bl->requested_address)
    breakpoint_adjustment_warning (bl->requested_address,
				   bl->address,
				   b->number, 1);
  annotate_breakpoint (b->number);
  if (bp_temp)
    ui_out_text (uiout, "\nTemporary breakpoint ");
  else
    ui_out_text (uiout, "\nBreakpoint ");
  if (ui_out_is_mi_like_p (uiout))
    {
      ui_out_field_string (uiout, "reason",
			   async_reason_lookup (EXEC_ASYNC_BREAKPOINT_HIT));
      ui_out_field_string (uiout, "disp", bpdisp_text (b->disposition));
    }
  ui_out_field_int (uiout, "bkptno", b->number);
  ui_out_text (uiout, ", ");

  return PRINT_SRC_AND_LOC;
}

static void
bkpt_print_mention (struct breakpoint *b)
{
  if (ui_out_is_mi_like_p (current_uiout))
    return;

  switch (b->type)
    {
    case bp_breakpoint:
    case bp_gnu_ifunc_resolver:
      if (b->disposition == disp_del)
	printf_filtered (_("Temporary breakpoint"));
      else
	printf_filtered (_("Breakpoint"));
      printf_filtered (_(" %d"), b->number);
      if (b->type == bp_gnu_ifunc_resolver)
	printf_filtered (_(" at gnu-indirect-function resolver"));
      break;
    case bp_hardware_breakpoint:
      printf_filtered (_("Hardware assisted breakpoint %d"), b->number);
      break;
    case bp_dprintf:
      printf_filtered (_("Dprintf %d"), b->number);
      break;
    }

  say_where (b);
}

static void
bkpt_print_recreate (struct breakpoint *tp, struct ui_file *fp)
{
  if (tp->type == bp_breakpoint && tp->disposition == disp_del)
    fprintf_unfiltered (fp, "tbreak");
  else if (tp->type == bp_breakpoint)
    fprintf_unfiltered (fp, "break");
  else if (tp->type == bp_hardware_breakpoint
	   && tp->disposition == disp_del)
    fprintf_unfiltered (fp, "thbreak");
  else if (tp->type == bp_hardware_breakpoint)
    fprintf_unfiltered (fp, "hbreak");
  else
    internal_error (__FILE__, __LINE__,
		    _("unhandled breakpoint type %d"), (int) tp->type);

  fprintf_unfiltered (fp, " %s", tp->addr_string);
  print_recreate_thread (tp, fp);
}

static void
bkpt_create_sals_from_address (char **arg,
			       struct linespec_result *canonical,
			       enum bptype type_wanted,
			       char *addr_start, char **copy_arg)
{
  create_sals_from_address_default (arg, canonical, type_wanted,
				    addr_start, copy_arg);
}

static void
bkpt_create_breakpoints_sal (struct gdbarch *gdbarch,
			     struct linespec_result *canonical,
			     struct linespec_sals *lsal,
			     char *cond_string,
			     char *extra_string,
			     enum bptype type_wanted,
			     enum bpdisp disposition,
			     int thread,
			     int task, int ignore_count,
			     const struct breakpoint_ops *ops,
			     int from_tty, int enabled,
			     int internal, unsigned flags)
{
  create_breakpoints_sal_default (gdbarch, canonical, lsal,
				  cond_string, extra_string,
				  type_wanted,
				  disposition, thread, task,
				  ignore_count, ops, from_tty,
				  enabled, internal, flags);
}

static void
bkpt_decode_linespec (struct breakpoint *b, char **s,
		      struct symtabs_and_lines *sals)
{
  decode_linespec_default (b, s, sals);
}

/* Virtual table for internal breakpoints.  */

static void
internal_bkpt_re_set (struct breakpoint *b)
{
  switch (b->type)
    {
      /* Delete overlay event and longjmp master breakpoints; they
	 will be reset later by breakpoint_re_set.  */
    case bp_overlay_event:
    case bp_longjmp_master:
    case bp_std_terminate_master:
    case bp_exception_master:
      delete_breakpoint (b);
      break;

      /* This breakpoint is special, it's set up when the inferior
         starts and we really don't want to touch it.  */
    case bp_shlib_event:

      /* Like bp_shlib_event, this breakpoint type is special.  Once
	 it is set up, we do not want to touch it.  */
    case bp_thread_event:
      break;
    }
}

static void
internal_bkpt_check_status (bpstat bs)
{
  if (bs->breakpoint_at->type == bp_shlib_event)
    {
      /* If requested, stop when the dynamic linker notifies GDB of
	 events.  This allows the user to get control and place
	 breakpoints in initializer routines for dynamically loaded
	 objects (among other things).  */
      bs->stop = stop_on_solib_events;
      bs->print = stop_on_solib_events;
    }
  else
    bs->stop = 0;
}

static enum print_stop_action
internal_bkpt_print_it (bpstat bs)
{
  struct ui_out *uiout = current_uiout;
  struct breakpoint *b;

  b = bs->breakpoint_at;

  switch (b->type)
    {
    case bp_shlib_event:
      /* Did we stop because the user set the stop_on_solib_events
	 variable?  (If so, we report this as a generic, "Stopped due
	 to shlib event" message.) */
      print_solib_event (0);
      break;

    case bp_thread_event:
      /* Not sure how we will get here.
	 GDB should not stop for these breakpoints.  */
      printf_filtered (_("Thread Event Breakpoint: gdb should not stop!\n"));
      break;

    case bp_overlay_event:
      /* By analogy with the thread event, GDB should not stop for these.  */
      printf_filtered (_("Overlay Event Breakpoint: gdb should not stop!\n"));
      break;

    case bp_longjmp_master:
      /* These should never be enabled.  */
      printf_filtered (_("Longjmp Master Breakpoint: gdb should not stop!\n"));
      break;

    case bp_std_terminate_master:
      /* These should never be enabled.  */
      printf_filtered (_("std::terminate Master Breakpoint: "
			 "gdb should not stop!\n"));
      break;

    case bp_exception_master:
      /* These should never be enabled.  */
      printf_filtered (_("Exception Master Breakpoint: "
			 "gdb should not stop!\n"));
      break;
    }

  return PRINT_NOTHING;
}

static void
internal_bkpt_print_mention (struct breakpoint *b)
{
  /* Nothing to mention.  These breakpoints are internal.  */
}

/* Virtual table for momentary breakpoints  */

static void
momentary_bkpt_re_set (struct breakpoint *b)
{
  /* Keep temporary breakpoints, which can be encountered when we step
     over a dlopen call and SOLIB_ADD is resetting the breakpoints.
     Otherwise these should have been blown away via the cleanup chain
     or by breakpoint_init_inferior when we rerun the executable.  */
}

static void
momentary_bkpt_check_status (bpstat bs)
{
  /* Nothing.  The point of these breakpoints is causing a stop.  */
}

static enum print_stop_action
momentary_bkpt_print_it (bpstat bs)
{
  struct ui_out *uiout = current_uiout;

  if (ui_out_is_mi_like_p (uiout))
    {
      struct breakpoint *b = bs->breakpoint_at;

      switch (b->type)
	{
	case bp_finish:
	  ui_out_field_string
	    (uiout, "reason",
	     async_reason_lookup (EXEC_ASYNC_FUNCTION_FINISHED));
	  break;

	case bp_until:
	  ui_out_field_string
	    (uiout, "reason",
	     async_reason_lookup (EXEC_ASYNC_LOCATION_REACHED));
	  break;
	}
    }

  return PRINT_UNKNOWN;
}

static void
momentary_bkpt_print_mention (struct breakpoint *b)
{
  /* Nothing to mention.  These breakpoints are internal.  */
}

/* Ensure INITIATING_FRAME is cleared when no such breakpoint exists.

   It gets cleared already on the removal of the first one of such placed
   breakpoints.  This is OK as they get all removed altogether.  */

static void
longjmp_bkpt_dtor (struct breakpoint *self)
{
  struct thread_info *tp = find_thread_id (self->thread);

  if (tp)
    tp->initiating_frame = null_frame_id;

  momentary_breakpoint_ops.dtor (self);
}

/* Specific methods for probe breakpoints.  */

static int
bkpt_probe_insert_location (struct bp_location *bl)
{
  int v = bkpt_insert_location (bl);

  if (v == 0)
    {
      /* The insertion was successful, now let's set the probe's semaphore
	 if needed.  */
      bl->probe->pops->set_semaphore (bl->probe, bl->gdbarch);
    }

  return v;
}

static int
bkpt_probe_remove_location (struct bp_location *bl)
{
  /* Let's clear the semaphore before removing the location.  */
  bl->probe->pops->clear_semaphore (bl->probe, bl->gdbarch);

  return bkpt_remove_location (bl);
}

static void
bkpt_probe_create_sals_from_address (char **arg,
				     struct linespec_result *canonical,
				     enum bptype type_wanted,
				     char *addr_start, char **copy_arg)
{
  struct linespec_sals lsal;

  lsal.sals = parse_probes (arg, canonical);

  *copy_arg = xstrdup (canonical->addr_string);
  lsal.canonical = xstrdup (*copy_arg);

  VEC_safe_push (linespec_sals, canonical->sals, &lsal);
}

static void
bkpt_probe_decode_linespec (struct breakpoint *b, char **s,
			    struct symtabs_and_lines *sals)
{
  *sals = parse_probes (s, NULL);
  if (!sals->sals)
    error (_("probe not found"));
}

/* The breakpoint_ops structure to be used in tracepoints.  */

static void
tracepoint_re_set (struct breakpoint *b)
{
  breakpoint_re_set_default (b);
}

static int
tracepoint_breakpoint_hit (const struct bp_location *bl,
			   struct address_space *aspace, CORE_ADDR bp_addr,
			   const struct target_waitstatus *ws)
{
  /* By definition, the inferior does not report stops at
     tracepoints.  */
  return 0;
}

static void
tracepoint_print_one_detail (const struct breakpoint *self,
			     struct ui_out *uiout)
{
  struct tracepoint *tp = (struct tracepoint *) self;
  if (tp->static_trace_marker_id)
    {
      gdb_assert (self->type == bp_static_tracepoint);

      ui_out_text (uiout, "\tmarker id is ");
      ui_out_field_string (uiout, "static-tracepoint-marker-string-id",
			   tp->static_trace_marker_id);
      ui_out_text (uiout, "\n");
    }
}

static void
tracepoint_print_mention (struct breakpoint *b)
{
  if (ui_out_is_mi_like_p (current_uiout))
    return;

  switch (b->type)
    {
    case bp_tracepoint:
      printf_filtered (_("Tracepoint"));
      printf_filtered (_(" %d"), b->number);
      break;
    case bp_fast_tracepoint:
      printf_filtered (_("Fast tracepoint"));
      printf_filtered (_(" %d"), b->number);
      break;
    case bp_static_tracepoint:
      printf_filtered (_("Static tracepoint"));
      printf_filtered (_(" %d"), b->number);
      break;
    default:
      internal_error (__FILE__, __LINE__,
		      _("unhandled tracepoint type %d"), (int) b->type);
    }

  say_where (b);
}

static void
tracepoint_print_recreate (struct breakpoint *self, struct ui_file *fp)
{
  struct tracepoint *tp = (struct tracepoint *) self;

  if (self->type == bp_fast_tracepoint)
    fprintf_unfiltered (fp, "ftrace");
  if (self->type == bp_static_tracepoint)
    fprintf_unfiltered (fp, "strace");
  else if (self->type == bp_tracepoint)
    fprintf_unfiltered (fp, "trace");
  else
    internal_error (__FILE__, __LINE__,
		    _("unhandled tracepoint type %d"), (int) self->type);

  fprintf_unfiltered (fp, " %s", self->addr_string);
  print_recreate_thread (self, fp);

  if (tp->pass_count)
    fprintf_unfiltered (fp, "  passcount %d\n", tp->pass_count);
}

static void
tracepoint_create_sals_from_address (char **arg,
				     struct linespec_result *canonical,
				     enum bptype type_wanted,
				     char *addr_start, char **copy_arg)
{
  create_sals_from_address_default (arg, canonical, type_wanted,
				    addr_start, copy_arg);
}

static void
tracepoint_create_breakpoints_sal (struct gdbarch *gdbarch,
				   struct linespec_result *canonical,
				   struct linespec_sals *lsal,
				   char *cond_string,
				   char *extra_string,
				   enum bptype type_wanted,
				   enum bpdisp disposition,
				   int thread,
				   int task, int ignore_count,
				   const struct breakpoint_ops *ops,
				   int from_tty, int enabled,
				   int internal, unsigned flags)
{
  create_breakpoints_sal_default (gdbarch, canonical, lsal,
				  cond_string, extra_string,
				  type_wanted,
				  disposition, thread, task,
				  ignore_count, ops, from_tty,
				  enabled, internal, flags);
}

static void
tracepoint_decode_linespec (struct breakpoint *b, char **s,
			    struct symtabs_and_lines *sals)
{
  decode_linespec_default (b, s, sals);
}

struct breakpoint_ops tracepoint_breakpoint_ops;

/* The breakpoint_ops structure to be use on tracepoints placed in a
   static probe.  */

static void
tracepoint_probe_create_sals_from_address (char **arg,
					   struct linespec_result *canonical,
					   enum bptype type_wanted,
					   char *addr_start, char **copy_arg)
{
  /* We use the same method for breakpoint on probes.  */
  bkpt_probe_create_sals_from_address (arg, canonical, type_wanted,
				       addr_start, copy_arg);
}

static void
tracepoint_probe_decode_linespec (struct breakpoint *b, char **s,
				  struct symtabs_and_lines *sals)
{
  /* We use the same method for breakpoint on probes.  */
  bkpt_probe_decode_linespec (b, s, sals);
}

static struct breakpoint_ops tracepoint_probe_breakpoint_ops;

/* The breakpoint_ops structure to be used on static tracepoints with
   markers (`-m').  */

static void
strace_marker_create_sals_from_address (char **arg,
					struct linespec_result *canonical,
					enum bptype type_wanted,
					char *addr_start, char **copy_arg)
{
  struct linespec_sals lsal;

  lsal.sals = decode_static_tracepoint_spec (arg);

  *copy_arg = savestring (addr_start, *arg - addr_start);

  canonical->addr_string = xstrdup (*copy_arg);
  lsal.canonical = xstrdup (*copy_arg);
  VEC_safe_push (linespec_sals, canonical->sals, &lsal);
}

static void
strace_marker_create_breakpoints_sal (struct gdbarch *gdbarch,
				      struct linespec_result *canonical,
				      struct linespec_sals *lsal,
				      char *cond_string,
				      char *extra_string,
				      enum bptype type_wanted,
				      enum bpdisp disposition,
				      int thread,
				      int task, int ignore_count,
				      const struct breakpoint_ops *ops,
				      int from_tty, int enabled,
				      int internal, unsigned flags)
{
  int i;

  /* If the user is creating a static tracepoint by marker id
     (strace -m MARKER_ID), then store the sals index, so that
     breakpoint_re_set can try to match up which of the newly
     found markers corresponds to this one, and, don't try to
     expand multiple locations for each sal, given than SALS
     already should contain all sals for MARKER_ID.  */

  for (i = 0; i < lsal->sals.nelts; ++i)
    {
      struct symtabs_and_lines expanded;
      struct tracepoint *tp;
      struct cleanup *old_chain;
      char *addr_string;

      expanded.nelts = 1;
      expanded.sals = &lsal->sals.sals[i];

      addr_string = xstrdup (canonical->addr_string);
      old_chain = make_cleanup (xfree, addr_string);

      tp = XCNEW (struct tracepoint);
      init_breakpoint_sal (&tp->base, gdbarch, expanded,
			   addr_string, NULL,
			   cond_string, extra_string,
			   type_wanted, disposition,
			   thread, task, ignore_count, ops,
			   from_tty, enabled, internal, flags,
			   canonical->special_display);
      /* Given that its possible to have multiple markers with
	 the same string id, if the user is creating a static
	 tracepoint by marker id ("strace -m MARKER_ID"), then
	 store the sals index, so that breakpoint_re_set can
	 try to match up which of the newly found markers
	 corresponds to this one  */
      tp->static_trace_marker_id_idx = i;

      install_breakpoint (internal, &tp->base, 0);

      discard_cleanups (old_chain);
    }
}

static void
strace_marker_decode_linespec (struct breakpoint *b, char **s,
			       struct symtabs_and_lines *sals)
{
  struct tracepoint *tp = (struct tracepoint *) b;

  *sals = decode_static_tracepoint_spec (s);
  if (sals->nelts > tp->static_trace_marker_id_idx)
    {
      sals->sals[0] = sals->sals[tp->static_trace_marker_id_idx];
      sals->nelts = 1;
    }
  else
    error (_("marker %s not found"), tp->static_trace_marker_id);
}

static struct breakpoint_ops strace_marker_breakpoint_ops;

static int
strace_marker_p (struct breakpoint *b)
{
  return b->ops == &strace_marker_breakpoint_ops;
}

/* Delete a breakpoint and clean up all traces of it in the data
   structures.  */

void
delete_breakpoint (struct breakpoint *bpt)
{
  struct breakpoint *b;

  gdb_assert (bpt != NULL);

  /* Has this bp already been deleted?  This can happen because
     multiple lists can hold pointers to bp's.  bpstat lists are
     especial culprits.

     One example of this happening is a watchpoint's scope bp.  When
     the scope bp triggers, we notice that the watchpoint is out of
     scope, and delete it.  We also delete its scope bp.  But the
     scope bp is marked "auto-deleting", and is already on a bpstat.
     That bpstat is then checked for auto-deleting bp's, which are
     deleted.

     A real solution to this problem might involve reference counts in
     bp's, and/or giving them pointers back to their referencing
     bpstat's, and teaching delete_breakpoint to only free a bp's
     storage when no more references were extent.  A cheaper bandaid
     was chosen.  */
  if (bpt->type == bp_none)
    return;

  /* At least avoid this stale reference until the reference counting
     of breakpoints gets resolved.  */
  if (bpt->related_breakpoint != bpt)
    {
      struct breakpoint *related;
      struct watchpoint *w;

      if (bpt->type == bp_watchpoint_scope)
	w = (struct watchpoint *) bpt->related_breakpoint;
      else if (bpt->related_breakpoint->type == bp_watchpoint_scope)
	w = (struct watchpoint *) bpt;
      else
	w = NULL;
      if (w != NULL)
	watchpoint_del_at_next_stop (w);

      /* Unlink bpt from the bpt->related_breakpoint ring.  */
      for (related = bpt; related->related_breakpoint != bpt;
	   related = related->related_breakpoint);
      related->related_breakpoint = bpt->related_breakpoint;
      bpt->related_breakpoint = bpt;
    }

  /* watch_command_1 creates a watchpoint but only sets its number if
     update_watchpoint succeeds in creating its bp_locations.  If there's
     a problem in that process, we'll be asked to delete the half-created
     watchpoint.  In that case, don't announce the deletion.  */
  if (bpt->number)
    observer_notify_breakpoint_deleted (bpt);

  if (breakpoint_chain == bpt)
    breakpoint_chain = bpt->next;

  ALL_BREAKPOINTS (b)
    if (b->next == bpt)
    {
      b->next = bpt->next;
      break;
    }

  /* Be sure no bpstat's are pointing at the breakpoint after it's
     been freed.  */
  /* FIXME, how can we find all bpstat's?  We just check stop_bpstat
     in all threads for now.  Note that we cannot just remove bpstats
     pointing at bpt from the stop_bpstat list entirely, as breakpoint
     commands are associated with the bpstat; if we remove it here,
     then the later call to bpstat_do_actions (&stop_bpstat); in
     event-top.c won't do anything, and temporary breakpoints with
     commands won't work.  */

  iterate_over_threads (bpstat_remove_breakpoint_callback, bpt);

  /* Now that breakpoint is removed from breakpoint list, update the
     global location list.  This will remove locations that used to
     belong to this breakpoint.  Do this before freeing the breakpoint
     itself, since remove_breakpoint looks at location's owner.  It
     might be better design to have location completely
     self-contained, but it's not the case now.  */
  update_global_location_list (0);

  bpt->ops->dtor (bpt);
  /* On the chance that someone will soon try again to delete this
     same bp, we mark it as deleted before freeing its storage.  */
  bpt->type = bp_none;
  xfree (bpt);
}

static void
do_delete_breakpoint_cleanup (void *b)
{
  delete_breakpoint (b);
}

struct cleanup *
make_cleanup_delete_breakpoint (struct breakpoint *b)
{
  return make_cleanup (do_delete_breakpoint_cleanup, b);
}

/* Iterator function to call a user-provided callback function once
   for each of B and its related breakpoints.  */

static void
iterate_over_related_breakpoints (struct breakpoint *b,
				  void (*function) (struct breakpoint *,
						    void *),
				  void *data)
{
  struct breakpoint *related;

  related = b;
  do
    {
      struct breakpoint *next;

      /* FUNCTION may delete RELATED.  */
      next = related->related_breakpoint;

      if (next == related)
	{
	  /* RELATED is the last ring entry.  */
	  function (related, data);

	  /* FUNCTION may have deleted it, so we'd never reach back to
	     B.  There's nothing left to do anyway, so just break
	     out.  */
	  break;
	}
      else
	function (related, data);

      related = next;
    }
  while (related != b);
}

static void
do_delete_breakpoint (struct breakpoint *b, void *ignore)
{
  delete_breakpoint (b);
}

/* A callback for map_breakpoint_numbers that calls
   delete_breakpoint.  */

static void
do_map_delete_breakpoint (struct breakpoint *b, void *ignore)
{
  iterate_over_related_breakpoints (b, do_delete_breakpoint, NULL);
}

void
delete_command (char *arg, int from_tty)
{
  struct breakpoint *b, *b_tmp;

  dont_repeat ();

  if (arg == 0)
    {
      int breaks_to_delete = 0;

      /* Delete all breakpoints if no argument.  Do not delete
         internal breakpoints, these have to be deleted with an
         explicit breakpoint number argument.  */
      ALL_BREAKPOINTS (b)
	if (user_breakpoint_p (b))
	  {
	    breaks_to_delete = 1;
	    break;
	  }

      /* Ask user only if there are some breakpoints to delete.  */
      if (!from_tty
	  || (breaks_to_delete && query (_("Delete all breakpoints? "))))
	{
	  ALL_BREAKPOINTS_SAFE (b, b_tmp)
	    if (user_breakpoint_p (b))
	      delete_breakpoint (b);
	}
    }
  else
    map_breakpoint_numbers (arg, do_map_delete_breakpoint, NULL);
}

static int
all_locations_are_pending (struct bp_location *loc)
{
  for (; loc; loc = loc->next)
    if (!loc->shlib_disabled
	&& !loc->pspace->executing_startup)
      return 0;
  return 1;
}

/* Subroutine of update_breakpoint_locations to simplify it.
   Return non-zero if multiple fns in list LOC have the same name.
   Null names are ignored.  */

static int
ambiguous_names_p (struct bp_location *loc)
{
  struct bp_location *l;
  htab_t htab = htab_create_alloc (13, htab_hash_string,
				   (int (*) (const void *, 
					     const void *)) streq,
				   NULL, xcalloc, xfree);

  for (l = loc; l != NULL; l = l->next)
    {
      const char **slot;
      const char *name = l->function_name;

      /* Allow for some names to be NULL, ignore them.  */
      if (name == NULL)
	continue;

      slot = (const char **) htab_find_slot (htab, (const void *) name,
					     INSERT);
      /* NOTE: We can assume slot != NULL here because xcalloc never
	 returns NULL.  */
      if (*slot != NULL)
	{
	  htab_delete (htab);
	  return 1;
	}
      *slot = name;
    }

  htab_delete (htab);
  return 0;
}

/* When symbols change, it probably means the sources changed as well,
   and it might mean the static tracepoint markers are no longer at
   the same address or line numbers they used to be at last we
   checked.  Losing your static tracepoints whenever you rebuild is
   undesirable.  This function tries to resync/rematch gdb static
   tracepoints with the markers on the target, for static tracepoints
   that have not been set by marker id.  Static tracepoint that have
   been set by marker id are reset by marker id in breakpoint_re_set.
   The heuristic is:

   1) For a tracepoint set at a specific address, look for a marker at
   the old PC.  If one is found there, assume to be the same marker.
   If the name / string id of the marker found is different from the
   previous known name, assume that means the user renamed the marker
   in the sources, and output a warning.

   2) For a tracepoint set at a given line number, look for a marker
   at the new address of the old line number.  If one is found there,
   assume to be the same marker.  If the name / string id of the
   marker found is different from the previous known name, assume that
   means the user renamed the marker in the sources, and output a
   warning.

   3) If a marker is no longer found at the same address or line, it
   may mean the marker no longer exists.  But it may also just mean
   the code changed a bit.  Maybe the user added a few lines of code
   that made the marker move up or down (in line number terms).  Ask
   the target for info about the marker with the string id as we knew
   it.  If found, update line number and address in the matching
   static tracepoint.  This will get confused if there's more than one
   marker with the same ID (possible in UST, although unadvised
   precisely because it confuses tools).  */

static struct symtab_and_line
update_static_tracepoint (struct breakpoint *b, struct symtab_and_line sal)
{
  struct tracepoint *tp = (struct tracepoint *) b;
  struct static_tracepoint_marker marker;
  CORE_ADDR pc;

  pc = sal.pc;
  if (sal.line)
    find_line_pc (sal.symtab, sal.line, &pc);

  if (target_static_tracepoint_marker_at (pc, &marker))
    {
      if (strcmp (tp->static_trace_marker_id, marker.str_id) != 0)
	warning (_("static tracepoint %d changed probed marker from %s to %s"),
		 b->number,
		 tp->static_trace_marker_id, marker.str_id);

      xfree (tp->static_trace_marker_id);
      tp->static_trace_marker_id = xstrdup (marker.str_id);
      release_static_tracepoint_marker (&marker);

      return sal;
    }

  /* Old marker wasn't found on target at lineno.  Try looking it up
     by string ID.  */
  if (!sal.explicit_pc
      && sal.line != 0
      && sal.symtab != NULL
      && tp->static_trace_marker_id != NULL)
    {
      VEC(static_tracepoint_marker_p) *markers;

      markers
	= target_static_tracepoint_markers_by_strid (tp->static_trace_marker_id);

      if (!VEC_empty(static_tracepoint_marker_p, markers))
	{
	  struct symtab_and_line sal2;
	  struct symbol *sym;
	  struct static_tracepoint_marker *tpmarker;
	  struct ui_out *uiout = current_uiout;

	  tpmarker = VEC_index (static_tracepoint_marker_p, markers, 0);

	  xfree (tp->static_trace_marker_id);
	  tp->static_trace_marker_id = xstrdup (tpmarker->str_id);

	  warning (_("marker for static tracepoint %d (%s) not "
		     "found at previous line number"),
		   b->number, tp->static_trace_marker_id);

	  init_sal (&sal2);

	  sal2.pc = tpmarker->address;

	  sal2 = find_pc_line (tpmarker->address, 0);
	  sym = find_pc_sect_function (tpmarker->address, NULL);
	  ui_out_text (uiout, "Now in ");
	  if (sym)
	    {
	      ui_out_field_string (uiout, "func",
				   SYMBOL_PRINT_NAME (sym));
	      ui_out_text (uiout, " at ");
	    }
	  ui_out_field_string (uiout, "file", symtab_to_filename (sal2.symtab));
	  ui_out_text (uiout, ":");

	  if (ui_out_is_mi_like_p (uiout))
	    {
	      const char *fullname = symtab_to_fullname (sal2.symtab);

	      ui_out_field_string (uiout, "fullname", fullname);
	    }

	  ui_out_field_int (uiout, "line", sal2.line);
	  ui_out_text (uiout, "\n");

	  b->loc->line_number = sal2.line;
	  b->loc->symtab = sym != NULL ? sal2.symtab : NULL;

	  xfree (b->addr_string);
	  b->addr_string = xstrprintf ("%s:%d",
<<<<<<< HEAD
				       symtab_to_filename (b->loc->symtab),
=======
				       sal2.symtab->filename,
>>>>>>> a0782338
				       b->loc->line_number);

	  /* Might be nice to check if function changed, and warn if
	     so.  */

	  release_static_tracepoint_marker (tpmarker);
	}
    }
  return sal;
}

/* Returns 1 iff locations A and B are sufficiently same that
   we don't need to report breakpoint as changed.  */

static int
locations_are_equal (struct bp_location *a, struct bp_location *b)
{
  while (a && b)
    {
      if (a->address != b->address)
	return 0;

      if (a->shlib_disabled != b->shlib_disabled)
	return 0;

      if (a->enabled != b->enabled)
	return 0;

      a = a->next;
      b = b->next;
    }

  if ((a == NULL) != (b == NULL))
    return 0;

  return 1;
}

/* Create new breakpoint locations for B (a hardware or software breakpoint)
   based on SALS and SALS_END.  If SALS_END.NELTS is not zero, then B is
   a ranged breakpoint.  */

void
update_breakpoint_locations (struct breakpoint *b,
			     struct symtabs_and_lines sals,
			     struct symtabs_and_lines sals_end)
{
  int i;
  struct bp_location *existing_locations = b->loc;

  if (sals_end.nelts != 0 && (sals.nelts != 1 || sals_end.nelts != 1))
    {
      /* Ranged breakpoints have only one start location and one end
	 location.  */
      b->enable_state = bp_disabled;
      update_global_location_list (1);
      printf_unfiltered (_("Could not reset ranged breakpoint %d: "
			   "multiple locations found\n"),
			 b->number);
      return;
    }

  /* If there's no new locations, and all existing locations are
     pending, don't do anything.  This optimizes the common case where
     all locations are in the same shared library, that was unloaded.
     We'd like to retain the location, so that when the library is
     loaded again, we don't loose the enabled/disabled status of the
     individual locations.  */
  if (all_locations_are_pending (existing_locations) && sals.nelts == 0)
    return;

  b->loc = NULL;

  for (i = 0; i < sals.nelts; ++i)
    {
      struct bp_location *new_loc;

      switch_to_program_space_and_thread (sals.sals[i].pspace);

      new_loc = add_location_to_breakpoint (b, &(sals.sals[i]));

      /* Reparse conditions, they might contain references to the
	 old symtab.  */
      if (b->cond_string != NULL)
	{
	  char *s;
	  volatile struct gdb_exception e;

	  s = b->cond_string;
	  TRY_CATCH (e, RETURN_MASK_ERROR)
	    {
	      new_loc->cond = parse_exp_1 (&s, sals.sals[i].pc,
					   block_for_pc (sals.sals[i].pc), 
					   0);
	    }
	  if (e.reason < 0)
	    {
	      warning (_("failed to reevaluate condition "
			 "for breakpoint %d: %s"), 
		       b->number, e.message);
	      new_loc->enabled = 0;
	    }
	}

      if (sals_end.nelts)
	{
	  CORE_ADDR end = find_breakpoint_range_end (sals_end.sals[0]);

	  new_loc->length = end - sals.sals[0].pc + 1;
	}
    }

  /* Update locations of permanent breakpoints.  */
  if (b->enable_state == bp_permanent)
    make_breakpoint_permanent (b);

  /* If possible, carry over 'disable' status from existing
     breakpoints.  */
  {
    struct bp_location *e = existing_locations;
    /* If there are multiple breakpoints with the same function name,
       e.g. for inline functions, comparing function names won't work.
       Instead compare pc addresses; this is just a heuristic as things
       may have moved, but in practice it gives the correct answer
       often enough until a better solution is found.  */
    int have_ambiguous_names = ambiguous_names_p (b->loc);

    for (; e; e = e->next)
      {
	if (!e->enabled && e->function_name)
	  {
	    struct bp_location *l = b->loc;
	    if (have_ambiguous_names)
	      {
		for (; l; l = l->next)
		  if (breakpoint_locations_match (e, l))
		    {
		      l->enabled = 0;
		      break;
		    }
	      }
	    else
	      {
		for (; l; l = l->next)
		  if (l->function_name
		      && strcmp (e->function_name, l->function_name) == 0)
		    {
		      l->enabled = 0;
		      break;
		    }
	      }
	  }
      }
  }

  if (!locations_are_equal (existing_locations, b->loc))
    observer_notify_breakpoint_modified (b);

  update_global_location_list (1);
}

/* Find the SaL locations corresponding to the given ADDR_STRING.
   On return, FOUND will be 1 if any SaL was found, zero otherwise.  */

static struct symtabs_and_lines
addr_string_to_sals (struct breakpoint *b, char *addr_string, int *found)
{
  char *s;
  struct symtabs_and_lines sals = {0};
  volatile struct gdb_exception e;

  gdb_assert (b->ops != NULL);
  s = addr_string;

  TRY_CATCH (e, RETURN_MASK_ERROR)
    {
      b->ops->decode_linespec (b, &s, &sals);
    }
  if (e.reason < 0)
    {
      int not_found_and_ok = 0;
      /* For pending breakpoints, it's expected that parsing will
	 fail until the right shared library is loaded.  User has
	 already told to create pending breakpoints and don't need
	 extra messages.  If breakpoint is in bp_shlib_disabled
	 state, then user already saw the message about that
	 breakpoint being disabled, and don't want to see more
	 errors.  */
      if (e.error == NOT_FOUND_ERROR
	  && (b->condition_not_parsed 
	      || (b->loc && b->loc->shlib_disabled)
	      || (b->loc && b->loc->pspace->executing_startup)
	      || b->enable_state == bp_disabled))
	not_found_and_ok = 1;

      if (!not_found_and_ok)
	{
	  /* We surely don't want to warn about the same breakpoint
	     10 times.  One solution, implemented here, is disable
	     the breakpoint on error.  Another solution would be to
	     have separate 'warning emitted' flag.  Since this
	     happens only when a binary has changed, I don't know
	     which approach is better.  */
	  b->enable_state = bp_disabled;
	  throw_exception (e);
	}
    }

  if (e.reason == 0 || e.error != NOT_FOUND_ERROR)
    {
      int i;

      for (i = 0; i < sals.nelts; ++i)
	resolve_sal_pc (&sals.sals[i]);
      if (b->condition_not_parsed && s && s[0])
	{
	  char *cond_string, *extra_string;
	  int thread, task;

	  find_condition_and_thread (s, sals.sals[0].pc,
				     &cond_string, &thread, &task,
				     &extra_string);
	  if (cond_string)
	    b->cond_string = cond_string;
	  b->thread = thread;
	  b->task = task;
	  if (extra_string)
	    b->extra_string = extra_string;
	  b->condition_not_parsed = 0;
	}

      if (b->type == bp_static_tracepoint && !strace_marker_p (b))
	sals.sals[0] = update_static_tracepoint (b, sals.sals[0]);

      *found = 1;
    }
  else
    *found = 0;

  return sals;
}

/* The default re_set method, for typical hardware or software
   breakpoints.  Reevaluate the breakpoint and recreate its
   locations.  */

static void
breakpoint_re_set_default (struct breakpoint *b)
{
  int found;
  struct symtabs_and_lines sals, sals_end;
  struct symtabs_and_lines expanded = {0};
  struct symtabs_and_lines expanded_end = {0};

  sals = addr_string_to_sals (b, b->addr_string, &found);
  if (found)
    {
      make_cleanup (xfree, sals.sals);
      expanded = sals;
    }

  if (b->addr_string_range_end)
    {
      sals_end = addr_string_to_sals (b, b->addr_string_range_end, &found);
      if (found)
	{
	  make_cleanup (xfree, sals_end.sals);
	  expanded_end = sals_end;
	}
    }

  update_breakpoint_locations (b, expanded, expanded_end);
}

/* Default method for creating SALs from an address string.  It basically
   calls parse_breakpoint_sals.  Return 1 for success, zero for failure.  */

static void
create_sals_from_address_default (char **arg,
				  struct linespec_result *canonical,
				  enum bptype type_wanted,
				  char *addr_start, char **copy_arg)
{
  parse_breakpoint_sals (arg, canonical);
}

/* Call create_breakpoints_sal for the given arguments.  This is the default
   function for the `create_breakpoints_sal' method of
   breakpoint_ops.  */

static void
create_breakpoints_sal_default (struct gdbarch *gdbarch,
				struct linespec_result *canonical,
				struct linespec_sals *lsal,
				char *cond_string,
				char *extra_string,
				enum bptype type_wanted,
				enum bpdisp disposition,
				int thread,
				int task, int ignore_count,
				const struct breakpoint_ops *ops,
				int from_tty, int enabled,
				int internal, unsigned flags)
{
  create_breakpoints_sal (gdbarch, canonical, cond_string,
			  extra_string,
			  type_wanted, disposition,
			  thread, task, ignore_count, ops, from_tty,
			  enabled, internal, flags);
}

/* Decode the line represented by S by calling decode_line_full.  This is the
   default function for the `decode_linespec' method of breakpoint_ops.  */

static void
decode_linespec_default (struct breakpoint *b, char **s,
			 struct symtabs_and_lines *sals)
{
  struct linespec_result canonical;

  init_linespec_result (&canonical);
  decode_line_full (s, DECODE_LINE_FUNFIRSTLINE,
		    (struct symtab *) NULL, 0,
		    &canonical, multiple_symbols_all,
		    b->filter);

  /* We should get 0 or 1 resulting SALs.  */
  gdb_assert (VEC_length (linespec_sals, canonical.sals) < 2);

  if (VEC_length (linespec_sals, canonical.sals) > 0)
    {
      struct linespec_sals *lsal;

      lsal = VEC_index (linespec_sals, canonical.sals, 0);
      *sals = lsal->sals;
      /* Arrange it so the destructor does not free the
	 contents.  */
      lsal->sals.sals = NULL;
    }

  destroy_linespec_result (&canonical);
}

/* Prepare the global context for a re-set of breakpoint B.  */

static struct cleanup *
prepare_re_set_context (struct breakpoint *b)
{
  struct cleanup *cleanups;

  input_radix = b->input_radix;
  cleanups = save_current_space_and_thread ();
  if (b->pspace != NULL)
    switch_to_program_space_and_thread (b->pspace);
  set_language (b->language);

  return cleanups;
}

/* Reset a breakpoint given it's struct breakpoint * BINT.
   The value we return ends up being the return value from catch_errors.
   Unused in this case.  */

static int
breakpoint_re_set_one (void *bint)
{
  /* Get past catch_errs.  */
  struct breakpoint *b = (struct breakpoint *) bint;
  struct cleanup *cleanups;

  cleanups = prepare_re_set_context (b);
  b->ops->re_set (b);
  do_cleanups (cleanups);
  return 0;
}

/* Re-set all breakpoints after symbols have been re-loaded.  */
void
breakpoint_re_set (void)
{
  struct breakpoint *b, *b_tmp;
  enum language save_language;
  int save_input_radix;
  struct cleanup *old_chain;

  save_language = current_language->la_language;
  save_input_radix = input_radix;
  old_chain = save_current_program_space ();

  ALL_BREAKPOINTS_SAFE (b, b_tmp)
  {
    /* Format possible error msg.  */
    char *message = xstrprintf ("Error in re-setting breakpoint %d: ",
				b->number);
    struct cleanup *cleanups = make_cleanup (xfree, message);
    catch_errors (breakpoint_re_set_one, b, message, RETURN_MASK_ALL);
    do_cleanups (cleanups);
  }
  set_language (save_language);
  input_radix = save_input_radix;

  jit_breakpoint_re_set ();

  do_cleanups (old_chain);

  create_overlay_event_breakpoint ();
  create_longjmp_master_breakpoint ();
  create_std_terminate_master_breakpoint ();
  create_exception_master_breakpoint ();
}

/* Reset the thread number of this breakpoint:

   - If the breakpoint is for all threads, leave it as-is.
   - Else, reset it to the current thread for inferior_ptid.  */
void
breakpoint_re_set_thread (struct breakpoint *b)
{
  if (b->thread != -1)
    {
      if (in_thread_list (inferior_ptid))
	b->thread = pid_to_thread_id (inferior_ptid);

      /* We're being called after following a fork.  The new fork is
	 selected as current, and unless this was a vfork will have a
	 different program space from the original thread.  Reset that
	 as well.  */
      b->loc->pspace = current_program_space;
    }
}

/* Set ignore-count of breakpoint number BPTNUM to COUNT.
   If from_tty is nonzero, it prints a message to that effect,
   which ends with a period (no newline).  */

void
set_ignore_count (int bptnum, int count, int from_tty)
{
  struct breakpoint *b;

  if (count < 0)
    count = 0;

  ALL_BREAKPOINTS (b)
    if (b->number == bptnum)
    {
      if (is_tracepoint (b))
	{
	  if (from_tty && count != 0)
	    printf_filtered (_("Ignore count ignored for tracepoint %d."),
			     bptnum);
	  return;
	}
      
      b->ignore_count = count;
      if (from_tty)
	{
	  if (count == 0)
	    printf_filtered (_("Will stop next time "
			       "breakpoint %d is reached."),
			     bptnum);
	  else if (count == 1)
	    printf_filtered (_("Will ignore next crossing of breakpoint %d."),
			     bptnum);
	  else
	    printf_filtered (_("Will ignore next %d "
			       "crossings of breakpoint %d."),
			     count, bptnum);
	}
      annotate_breakpoints_changed ();
      observer_notify_breakpoint_modified (b);
      return;
    }

  error (_("No breakpoint number %d."), bptnum);
}

/* Command to set ignore-count of breakpoint N to COUNT.  */

static void
ignore_command (char *args, int from_tty)
{
  char *p = args;
  int num;

  if (p == 0)
    error_no_arg (_("a breakpoint number"));

  num = get_number (&p);
  if (num == 0)
    error (_("bad breakpoint number: '%s'"), args);
  if (*p == 0)
    error (_("Second argument (specified ignore-count) is missing."));

  set_ignore_count (num,
		    longest_to_int (value_as_long (parse_and_eval (p))),
		    from_tty);
  if (from_tty)
    printf_filtered ("\n");
}

/* Call FUNCTION on each of the breakpoints
   whose numbers are given in ARGS.  */

static void
map_breakpoint_numbers (char *args, void (*function) (struct breakpoint *,
						      void *),
			void *data)
{
  int num;
  struct breakpoint *b, *tmp;
  int match;
  struct get_number_or_range_state state;

  if (args == 0)
    error_no_arg (_("one or more breakpoint numbers"));

  init_number_or_range (&state, args);

  while (!state.finished)
    {
      char *p = state.string;

      match = 0;

      num = get_number_or_range (&state);
      if (num == 0)
	{
	  warning (_("bad breakpoint number at or near '%s'"), p);
	}
      else
	{
	  ALL_BREAKPOINTS_SAFE (b, tmp)
	    if (b->number == num)
	      {
		match = 1;
		function (b, data);
		break;
	      }
	  if (match == 0)
	    printf_unfiltered (_("No breakpoint number %d.\n"), num);
	}
    }
}

static struct bp_location *
find_location_by_number (char *number)
{
  char *dot = strchr (number, '.');
  char *p1;
  int bp_num;
  int loc_num;
  struct breakpoint *b;
  struct bp_location *loc;  

  *dot = '\0';

  p1 = number;
  bp_num = get_number (&p1);
  if (bp_num == 0)
    error (_("Bad breakpoint number '%s'"), number);

  ALL_BREAKPOINTS (b)
    if (b->number == bp_num)
      {
	break;
      }

  if (!b || b->number != bp_num)
    error (_("Bad breakpoint number '%s'"), number);
  
  p1 = dot+1;
  loc_num = get_number (&p1);
  if (loc_num == 0)
    error (_("Bad breakpoint location number '%s'"), number);

  --loc_num;
  loc = b->loc;
  for (;loc_num && loc; --loc_num, loc = loc->next)
    ;
  if (!loc)
    error (_("Bad breakpoint location number '%s'"), dot+1);
    
  return loc;  
}


/* Set ignore-count of breakpoint number BPTNUM to COUNT.
   If from_tty is nonzero, it prints a message to that effect,
   which ends with a period (no newline).  */

void
disable_breakpoint (struct breakpoint *bpt)
{
  /* Never disable a watchpoint scope breakpoint; we want to
     hit them when we leave scope so we can delete both the
     watchpoint and its scope breakpoint at that time.  */
  if (bpt->type == bp_watchpoint_scope)
    return;

  /* You can't disable permanent breakpoints.  */
  if (bpt->enable_state == bp_permanent)
    return;

  bpt->enable_state = bp_disabled;

  /* Mark breakpoint locations modified.  */
  mark_breakpoint_modified (bpt);

  if (target_supports_enable_disable_tracepoint ()
      && current_trace_status ()->running && is_tracepoint (bpt))
    {
      struct bp_location *location;
     
      for (location = bpt->loc; location; location = location->next)
	target_disable_tracepoint (location);
    }

  update_global_location_list (0);

  observer_notify_breakpoint_modified (bpt);
}

/* A callback for iterate_over_related_breakpoints.  */

static void
do_disable_breakpoint (struct breakpoint *b, void *ignore)
{
  disable_breakpoint (b);
}

/* A callback for map_breakpoint_numbers that calls
   disable_breakpoint.  */

static void
do_map_disable_breakpoint (struct breakpoint *b, void *ignore)
{
  iterate_over_related_breakpoints (b, do_disable_breakpoint, NULL);
}

static void
disable_command (char *args, int from_tty)
{
  if (args == 0)
    {
      struct breakpoint *bpt;

      ALL_BREAKPOINTS (bpt)
	if (user_breakpoint_p (bpt))
	  disable_breakpoint (bpt);
    }
  else if (strchr (args, '.'))
    {
      struct bp_location *loc = find_location_by_number (args);
      if (loc)
	{
	  if (loc->enabled)
	    {
	      loc->enabled = 0;
	      mark_breakpoint_location_modified (loc);
	    }
	  if (target_supports_enable_disable_tracepoint ()
	      && current_trace_status ()->running && loc->owner
	      && is_tracepoint (loc->owner))
	    target_disable_tracepoint (loc);
	}
      update_global_location_list (0);
    }
  else
    map_breakpoint_numbers (args, do_map_disable_breakpoint, NULL);
}

static void
enable_breakpoint_disp (struct breakpoint *bpt, enum bpdisp disposition,
			int count)
{
  int target_resources_ok;

  if (bpt->type == bp_hardware_breakpoint)
    {
      int i;
      i = hw_breakpoint_used_count ();
      target_resources_ok = 
	target_can_use_hardware_watchpoint (bp_hardware_breakpoint, 
					    i + 1, 0);
      if (target_resources_ok == 0)
	error (_("No hardware breakpoint support in the target."));
      else if (target_resources_ok < 0)
	error (_("Hardware breakpoints used exceeds limit."));
    }

  if (is_watchpoint (bpt))
    {
      /* Initialize it just to avoid a GCC false warning.  */
      enum enable_state orig_enable_state = 0;
      volatile struct gdb_exception e;

      TRY_CATCH (e, RETURN_MASK_ALL)
	{
	  struct watchpoint *w = (struct watchpoint *) bpt;

	  orig_enable_state = bpt->enable_state;
	  bpt->enable_state = bp_enabled;
	  update_watchpoint (w, 1 /* reparse */);
	}
      if (e.reason < 0)
	{
	  bpt->enable_state = orig_enable_state;
	  exception_fprintf (gdb_stderr, e, _("Cannot enable watchpoint %d: "),
			     bpt->number);
	  return;
	}
    }

  if (bpt->enable_state != bp_permanent)
    bpt->enable_state = bp_enabled;

  bpt->enable_state = bp_enabled;

  /* Mark breakpoint locations modified.  */
  mark_breakpoint_modified (bpt);

  if (target_supports_enable_disable_tracepoint ()
      && current_trace_status ()->running && is_tracepoint (bpt))
    {
      struct bp_location *location;

      for (location = bpt->loc; location; location = location->next)
	target_enable_tracepoint (location);
    }

  bpt->disposition = disposition;
  bpt->enable_count = count;
  update_global_location_list (1);
  annotate_breakpoints_changed ();
  
  observer_notify_breakpoint_modified (bpt);
}


void
enable_breakpoint (struct breakpoint *bpt)
{
  enable_breakpoint_disp (bpt, bpt->disposition, 0);
}

static void
do_enable_breakpoint (struct breakpoint *bpt, void *arg)
{
  enable_breakpoint (bpt);
}

/* A callback for map_breakpoint_numbers that calls
   enable_breakpoint.  */

static void
do_map_enable_breakpoint (struct breakpoint *b, void *ignore)
{
  iterate_over_related_breakpoints (b, do_enable_breakpoint, NULL);
}

/* The enable command enables the specified breakpoints (or all defined
   breakpoints) so they once again become (or continue to be) effective
   in stopping the inferior.  */

static void
enable_command (char *args, int from_tty)
{
  if (args == 0)
    {
      struct breakpoint *bpt;

      ALL_BREAKPOINTS (bpt)
	if (user_breakpoint_p (bpt))
	  enable_breakpoint (bpt);
    }
  else if (strchr (args, '.'))
    {
      struct bp_location *loc = find_location_by_number (args);
      if (loc)
	{
	  if (!loc->enabled)
	    {
	      loc->enabled = 1;
	      mark_breakpoint_location_modified (loc);
	    }
	  if (target_supports_enable_disable_tracepoint ()
	      && current_trace_status ()->running && loc->owner
	      && is_tracepoint (loc->owner))
	    target_enable_tracepoint (loc);
	}
      update_global_location_list (1);
    }
  else
    map_breakpoint_numbers (args, do_map_enable_breakpoint, NULL);
}

/* This struct packages up disposition data for application to multiple
   breakpoints.  */

struct disp_data
{
  enum bpdisp disp;
  int count;
};

static void
do_enable_breakpoint_disp (struct breakpoint *bpt, void *arg)
{
  struct disp_data disp_data = *(struct disp_data *) arg;

  enable_breakpoint_disp (bpt, disp_data.disp, disp_data.count);
}

static void
do_map_enable_once_breakpoint (struct breakpoint *bpt, void *ignore)
{
  struct disp_data disp = { disp_disable, 1 };

  iterate_over_related_breakpoints (bpt, do_enable_breakpoint_disp, &disp);
}

static void
enable_once_command (char *args, int from_tty)
{
  map_breakpoint_numbers (args, do_map_enable_once_breakpoint, NULL);
}

static void
do_map_enable_count_breakpoint (struct breakpoint *bpt, void *countptr)
{
  struct disp_data disp = { disp_disable, *(int *) countptr };

  iterate_over_related_breakpoints (bpt, do_enable_breakpoint_disp, &disp);
}

static void
enable_count_command (char *args, int from_tty)
{
  int count = get_number (&args);

  map_breakpoint_numbers (args, do_map_enable_count_breakpoint, &count);
}

static void
do_map_enable_delete_breakpoint (struct breakpoint *bpt, void *ignore)
{
  struct disp_data disp = { disp_del, 1 };

  iterate_over_related_breakpoints (bpt, do_enable_breakpoint_disp, &disp);
}

static void
enable_delete_command (char *args, int from_tty)
{
  map_breakpoint_numbers (args, do_map_enable_delete_breakpoint, NULL);
}

static void
set_breakpoint_cmd (char *args, int from_tty)
{
}

static void
show_breakpoint_cmd (char *args, int from_tty)
{
}

/* Invalidate last known value of any hardware watchpoint if
   the memory which that value represents has been written to by
   GDB itself.  */

static void
invalidate_bp_value_on_memory_change (struct inferior *inferior,
				      CORE_ADDR addr, ssize_t len,
				      const bfd_byte *data)
{
  struct breakpoint *bp;

  ALL_BREAKPOINTS (bp)
    if (bp->enable_state == bp_enabled
	&& bp->type == bp_hardware_watchpoint)
      {
	struct watchpoint *wp = (struct watchpoint *) bp;

	if (wp->val_valid && wp->val)
	  {
	    struct bp_location *loc;

	    for (loc = bp->loc; loc != NULL; loc = loc->next)
	      if (loc->loc_type == bp_loc_hardware_watchpoint
		  && loc->address + loc->length > addr
		  && addr + len > loc->address)
		{
		  value_free (wp->val);
		  wp->val = NULL;
		  wp->val_valid = 0;
		}
	  }
      }
}

/* Create and insert a raw software breakpoint at PC.  Return an
   identifier, which should be used to remove the breakpoint later.
   In general, places which call this should be using something on the
   breakpoint chain instead; this function should be eliminated
   someday.  */

void *
deprecated_insert_raw_breakpoint (struct gdbarch *gdbarch,
				  struct address_space *aspace, CORE_ADDR pc)
{
  struct bp_target_info *bp_tgt;

  bp_tgt = XZALLOC (struct bp_target_info);

  bp_tgt->placed_address_space = aspace;
  bp_tgt->placed_address = pc;

  if (target_insert_breakpoint (gdbarch, bp_tgt) != 0)
    {
      /* Could not insert the breakpoint.  */
      xfree (bp_tgt);
      return NULL;
    }

  return bp_tgt;
}

/* Remove a breakpoint BP inserted by
   deprecated_insert_raw_breakpoint.  */

int
deprecated_remove_raw_breakpoint (struct gdbarch *gdbarch, void *bp)
{
  struct bp_target_info *bp_tgt = bp;
  int ret;

  ret = target_remove_breakpoint (gdbarch, bp_tgt);
  xfree (bp_tgt);

  return ret;
}

/* One (or perhaps two) breakpoints used for software single
   stepping.  */

static void *single_step_breakpoints[2];
static struct gdbarch *single_step_gdbarch[2];

/* Create and insert a breakpoint for software single step.  */

void
insert_single_step_breakpoint (struct gdbarch *gdbarch,
			       struct address_space *aspace, 
			       CORE_ADDR next_pc)
{
  void **bpt_p;

  if (single_step_breakpoints[0] == NULL)
    {
      bpt_p = &single_step_breakpoints[0];
      single_step_gdbarch[0] = gdbarch;
    }
  else
    {
      gdb_assert (single_step_breakpoints[1] == NULL);
      bpt_p = &single_step_breakpoints[1];
      single_step_gdbarch[1] = gdbarch;
    }

  /* NOTE drow/2006-04-11: A future improvement to this function would
     be to only create the breakpoints once, and actually put them on
     the breakpoint chain.  That would let us use set_raw_breakpoint.
     We could adjust the addresses each time they were needed.  Doing
     this requires corresponding changes elsewhere where single step
     breakpoints are handled, however.  So, for now, we use this.  */

  *bpt_p = deprecated_insert_raw_breakpoint (gdbarch, aspace, next_pc);
  if (*bpt_p == NULL)
    error (_("Could not insert single-step breakpoint at %s"),
	     paddress (gdbarch, next_pc));
}

/* Check if the breakpoints used for software single stepping
   were inserted or not.  */

int
single_step_breakpoints_inserted (void)
{
  return (single_step_breakpoints[0] != NULL
          || single_step_breakpoints[1] != NULL);
}

/* Remove and delete any breakpoints used for software single step.  */

void
remove_single_step_breakpoints (void)
{
  gdb_assert (single_step_breakpoints[0] != NULL);

  /* See insert_single_step_breakpoint for more about this deprecated
     call.  */
  deprecated_remove_raw_breakpoint (single_step_gdbarch[0],
				    single_step_breakpoints[0]);
  single_step_gdbarch[0] = NULL;
  single_step_breakpoints[0] = NULL;

  if (single_step_breakpoints[1] != NULL)
    {
      deprecated_remove_raw_breakpoint (single_step_gdbarch[1],
					single_step_breakpoints[1]);
      single_step_gdbarch[1] = NULL;
      single_step_breakpoints[1] = NULL;
    }
}

/* Delete software single step breakpoints without removing them from
   the inferior.  This is intended to be used if the inferior's address
   space where they were inserted is already gone, e.g. after exit or
   exec.  */

void
cancel_single_step_breakpoints (void)
{
  int i;

  for (i = 0; i < 2; i++)
    if (single_step_breakpoints[i])
      {
	xfree (single_step_breakpoints[i]);
	single_step_breakpoints[i] = NULL;
	single_step_gdbarch[i] = NULL;
      }
}

/* Detach software single-step breakpoints from INFERIOR_PTID without
   removing them.  */

static void
detach_single_step_breakpoints (void)
{
  int i;

  for (i = 0; i < 2; i++)
    if (single_step_breakpoints[i])
      target_remove_breakpoint (single_step_gdbarch[i],
				single_step_breakpoints[i]);
}

/* Check whether a software single-step breakpoint is inserted at
   PC.  */

static int
single_step_breakpoint_inserted_here_p (struct address_space *aspace, 
					CORE_ADDR pc)
{
  int i;

  for (i = 0; i < 2; i++)
    {
      struct bp_target_info *bp_tgt = single_step_breakpoints[i];
      if (bp_tgt
	  && breakpoint_address_match (bp_tgt->placed_address_space,
				       bp_tgt->placed_address,
				       aspace, pc))
	return 1;
    }

  return 0;
}

/* Returns 0 if 'bp' is NOT a syscall catchpoint,
   non-zero otherwise.  */
static int
is_syscall_catchpoint_enabled (struct breakpoint *bp)
{
  if (syscall_catchpoint_p (bp)
      && bp->enable_state != bp_disabled
      && bp->enable_state != bp_call_disabled)
    return 1;
  else
    return 0;
}

int
catch_syscall_enabled (void)
{
  struct catch_syscall_inferior_data *inf_data
    = get_catch_syscall_inferior_data (current_inferior ());

  return inf_data->total_syscalls_count != 0;
}

int
catching_syscall_number (int syscall_number)
{
  struct breakpoint *bp;

  ALL_BREAKPOINTS (bp)
    if (is_syscall_catchpoint_enabled (bp))
      {
	struct syscall_catchpoint *c = (struct syscall_catchpoint *) bp;

	if (c->syscalls_to_be_caught)
	  {
            int i, iter;
            for (i = 0;
                 VEC_iterate (int, c->syscalls_to_be_caught, i, iter);
                 i++)
	      if (syscall_number == iter)
		return 1;
	  }
	else
	  return 1;
      }

  return 0;
}

/* Complete syscall names.  Used by "catch syscall".  */
static VEC (char_ptr) *
catch_syscall_completer (struct cmd_list_element *cmd,
                         char *text, char *word)
{
  const char **list = get_syscall_names ();
  VEC (char_ptr) *retlist
    = (list == NULL) ? NULL : complete_on_enum (list, word, word);

  xfree (list);
  return retlist;
}

/* Tracepoint-specific operations.  */

/* Set tracepoint count to NUM.  */
static void
set_tracepoint_count (int num)
{
  tracepoint_count = num;
  set_internalvar_integer (lookup_internalvar ("tpnum"), num);
}

static void
trace_command (char *arg, int from_tty)
{
  struct breakpoint_ops *ops;
  const char *arg_cp = arg;

  if (arg && probe_linespec_to_ops (&arg_cp))
    ops = &tracepoint_probe_breakpoint_ops;
  else
    ops = &tracepoint_breakpoint_ops;

  create_breakpoint (get_current_arch (),
		     arg,
		     NULL, 0, NULL, 1 /* parse arg */,
		     0 /* tempflag */,
		     bp_tracepoint /* type_wanted */,
		     0 /* Ignore count */,
		     pending_break_support,
		     ops,
		     from_tty,
		     1 /* enabled */,
		     0 /* internal */, 0);
}

static void
ftrace_command (char *arg, int from_tty)
{
  create_breakpoint (get_current_arch (),
		     arg,
		     NULL, 0, NULL, 1 /* parse arg */,
		     0 /* tempflag */,
		     bp_fast_tracepoint /* type_wanted */,
		     0 /* Ignore count */,
		     pending_break_support,
		     &tracepoint_breakpoint_ops,
		     from_tty,
		     1 /* enabled */,
		     0 /* internal */, 0);
}

/* strace command implementation.  Creates a static tracepoint.  */

static void
strace_command (char *arg, int from_tty)
{
  struct breakpoint_ops *ops;

  /* Decide if we are dealing with a static tracepoint marker (`-m'),
     or with a normal static tracepoint.  */
  if (arg && strncmp (arg, "-m", 2) == 0 && isspace (arg[2]))
    ops = &strace_marker_breakpoint_ops;
  else
    ops = &tracepoint_breakpoint_ops;

  create_breakpoint (get_current_arch (),
		     arg,
		     NULL, 0, NULL, 1 /* parse arg */,
		     0 /* tempflag */,
		     bp_static_tracepoint /* type_wanted */,
		     0 /* Ignore count */,
		     pending_break_support,
		     ops,
		     from_tty,
		     1 /* enabled */,
		     0 /* internal */, 0);
}

/* Set up a fake reader function that gets command lines from a linked
   list that was acquired during tracepoint uploading.  */

static struct uploaded_tp *this_utp;
static int next_cmd;

static char *
read_uploaded_action (void)
{
  char *rslt;

  VEC_iterate (char_ptr, this_utp->cmd_strings, next_cmd, rslt);

  next_cmd++;

  return rslt;
}

/* Given information about a tracepoint as recorded on a target (which
   can be either a live system or a trace file), attempt to create an
   equivalent GDB tracepoint.  This is not a reliable process, since
   the target does not necessarily have all the information used when
   the tracepoint was originally defined.  */
  
struct tracepoint *
create_tracepoint_from_upload (struct uploaded_tp *utp)
{
  char *addr_str, small_buf[100];
  struct tracepoint *tp;

  if (utp->at_string)
    addr_str = utp->at_string;
  else
    {
      /* In the absence of a source location, fall back to raw
	 address.  Since there is no way to confirm that the address
	 means the same thing as when the trace was started, warn the
	 user.  */
      warning (_("Uploaded tracepoint %d has no "
		 "source location, using raw address"),
	       utp->number);
      xsnprintf (small_buf, sizeof (small_buf), "*%s", hex_string (utp->addr));
      addr_str = small_buf;
    }

  /* There's not much we can do with a sequence of bytecodes.  */
  if (utp->cond && !utp->cond_string)
    warning (_("Uploaded tracepoint %d condition "
	       "has no source form, ignoring it"),
	     utp->number);

  if (!create_breakpoint (get_current_arch (),
			  addr_str,
			  utp->cond_string, -1, NULL,
			  0 /* parse cond/thread */,
			  0 /* tempflag */,
			  utp->type /* type_wanted */,
			  0 /* Ignore count */,
			  pending_break_support,
			  &tracepoint_breakpoint_ops,
			  0 /* from_tty */,
			  utp->enabled /* enabled */,
			  0 /* internal */,
			  CREATE_BREAKPOINT_FLAGS_INSERTED))
    return NULL;

  /* Get the tracepoint we just created.  */
  tp = get_tracepoint (tracepoint_count);
  gdb_assert (tp != NULL);

  if (utp->pass > 0)
    {
      xsnprintf (small_buf, sizeof (small_buf), "%d %d", utp->pass,
		 tp->base.number);

      trace_pass_command (small_buf, 0);
    }

  /* If we have uploaded versions of the original commands, set up a
     special-purpose "reader" function and call the usual command line
     reader, then pass the result to the breakpoint command-setting
     function.  */
  if (!VEC_empty (char_ptr, utp->cmd_strings))
    {
      struct command_line *cmd_list;

      this_utp = utp;
      next_cmd = 0;

      cmd_list = read_command_lines_1 (read_uploaded_action, 1, NULL, NULL);

      breakpoint_set_commands (&tp->base, cmd_list);
    }
  else if (!VEC_empty (char_ptr, utp->actions)
	   || !VEC_empty (char_ptr, utp->step_actions))
    warning (_("Uploaded tracepoint %d actions "
	       "have no source form, ignoring them"),
	     utp->number);

  /* Copy any status information that might be available.  */
  tp->base.hit_count = utp->hit_count;
  tp->traceframe_usage = utp->traceframe_usage;

  return tp;
}
  
/* Print information on tracepoint number TPNUM_EXP, or all if
   omitted.  */

static void
tracepoints_info (char *args, int from_tty)
{
  struct ui_out *uiout = current_uiout;
  int num_printed;

  num_printed = breakpoint_1 (args, 0, is_tracepoint);

  if (num_printed == 0)
    {
      if (args == NULL || *args == '\0')
	ui_out_message (uiout, 0, "No tracepoints.\n");
      else
	ui_out_message (uiout, 0, "No tracepoint matching '%s'.\n", args);
    }

  default_collect_info ();
}

/* The 'enable trace' command enables tracepoints.
   Not supported by all targets.  */
static void
enable_trace_command (char *args, int from_tty)
{
  enable_command (args, from_tty);
}

/* The 'disable trace' command disables tracepoints.
   Not supported by all targets.  */
static void
disable_trace_command (char *args, int from_tty)
{
  disable_command (args, from_tty);
}

/* Remove a tracepoint (or all if no argument).  */
static void
delete_trace_command (char *arg, int from_tty)
{
  struct breakpoint *b, *b_tmp;

  dont_repeat ();

  if (arg == 0)
    {
      int breaks_to_delete = 0;

      /* Delete all breakpoints if no argument.
         Do not delete internal or call-dummy breakpoints, these
         have to be deleted with an explicit breakpoint number 
	 argument.  */
      ALL_TRACEPOINTS (b)
	if (is_tracepoint (b) && user_breakpoint_p (b))
	  {
	    breaks_to_delete = 1;
	    break;
	  }

      /* Ask user only if there are some breakpoints to delete.  */
      if (!from_tty
	  || (breaks_to_delete && query (_("Delete all tracepoints? "))))
	{
	  ALL_BREAKPOINTS_SAFE (b, b_tmp)
	    if (is_tracepoint (b) && user_breakpoint_p (b))
	      delete_breakpoint (b);
	}
    }
  else
    map_breakpoint_numbers (arg, do_map_delete_breakpoint, NULL);
}

/* Helper function for trace_pass_command.  */

static void
trace_pass_set_count (struct tracepoint *tp, int count, int from_tty)
{
  tp->pass_count = count;
  observer_notify_breakpoint_modified (&tp->base);
  if (from_tty)
    printf_filtered (_("Setting tracepoint %d's passcount to %d\n"),
		     tp->base.number, count);
}

/* Set passcount for tracepoint.

   First command argument is passcount, second is tracepoint number.
   If tracepoint number omitted, apply to most recently defined.
   Also accepts special argument "all".  */

static void
trace_pass_command (char *args, int from_tty)
{
  struct tracepoint *t1;
  unsigned int count;

  if (args == 0 || *args == 0)
    error (_("passcount command requires an "
	     "argument (count + optional TP num)"));

  count = strtoul (args, &args, 10);	/* Count comes first, then TP num.  */

  while (*args && isspace ((int) *args))
    args++;

  if (*args && strncasecmp (args, "all", 3) == 0)
    {
      struct breakpoint *b;

      args += 3;			/* Skip special argument "all".  */
      if (*args)
	error (_("Junk at end of arguments."));

      ALL_TRACEPOINTS (b)
      {
	t1 = (struct tracepoint *) b;
	trace_pass_set_count (t1, count, from_tty);
      }
    }
  else if (*args == '\0')
    {
      t1 = get_tracepoint_by_number (&args, NULL, 1);
      if (t1)
	trace_pass_set_count (t1, count, from_tty);
    }
  else
    {
      struct get_number_or_range_state state;

      init_number_or_range (&state, args);
      while (!state.finished)
	{
	  t1 = get_tracepoint_by_number (&args, &state, 1);
	  if (t1)
	    trace_pass_set_count (t1, count, from_tty);
	}
    }
}

struct tracepoint *
get_tracepoint (int num)
{
  struct breakpoint *t;

  ALL_TRACEPOINTS (t)
    if (t->number == num)
      return (struct tracepoint *) t;

  return NULL;
}

/* Find the tracepoint with the given target-side number (which may be
   different from the tracepoint number after disconnecting and
   reconnecting).  */

struct tracepoint *
get_tracepoint_by_number_on_target (int num)
{
  struct breakpoint *b;

  ALL_TRACEPOINTS (b)
    {
      struct tracepoint *t = (struct tracepoint *) b;

      if (t->number_on_target == num)
	return t;
    }

  return NULL;
}

/* Utility: parse a tracepoint number and look it up in the list.
   If STATE is not NULL, use, get_number_or_range_state and ignore ARG.
   If OPTIONAL_P is true, then if the argument is missing, the most
   recent tracepoint (tracepoint_count) is returned.  */
struct tracepoint *
get_tracepoint_by_number (char **arg,
			  struct get_number_or_range_state *state,
			  int optional_p)
{
  struct breakpoint *t;
  int tpnum;
  char *instring = arg == NULL ? NULL : *arg;

  if (state)
    {
      gdb_assert (!state->finished);
      tpnum = get_number_or_range (state);
    }
  else if (arg == NULL || *arg == NULL || ! **arg)
    {
      if (optional_p)
	tpnum = tracepoint_count;
      else
	error_no_arg (_("tracepoint number"));
    }
  else
    tpnum = get_number (arg);

  if (tpnum <= 0)
    {
      if (instring && *instring)
	printf_filtered (_("bad tracepoint number at or near '%s'\n"), 
			 instring);
      else
	printf_filtered (_("Tracepoint argument missing "
			   "and no previous tracepoint\n"));
      return NULL;
    }

  ALL_TRACEPOINTS (t)
    if (t->number == tpnum)
    {
      return (struct tracepoint *) t;
    }

  printf_unfiltered ("No tracepoint number %d.\n", tpnum);
  return NULL;
}

void
print_recreate_thread (struct breakpoint *b, struct ui_file *fp)
{
  if (b->thread != -1)
    fprintf_unfiltered (fp, " thread %d", b->thread);

  if (b->task != 0)
    fprintf_unfiltered (fp, " task %d", b->task);

  fprintf_unfiltered (fp, "\n");
}

/* Save information on user settable breakpoints (watchpoints, etc) to
   a new script file named FILENAME.  If FILTER is non-NULL, call it
   on each breakpoint and only include the ones for which it returns
   non-zero.  */

static void
save_breakpoints (char *filename, int from_tty,
		  int (*filter) (const struct breakpoint *))
{
  struct breakpoint *tp;
  int any = 0;
  char *pathname;
  struct cleanup *cleanup;
  struct ui_file *fp;
  int extra_trace_bits = 0;

  if (filename == 0 || *filename == 0)
    error (_("Argument required (file name in which to save)"));

  /* See if we have anything to save.  */
  ALL_BREAKPOINTS (tp)
  {
    /* Skip internal and momentary breakpoints.  */
    if (!user_breakpoint_p (tp))
      continue;

    /* If we have a filter, only save the breakpoints it accepts.  */
    if (filter && !filter (tp))
      continue;

    any = 1;

    if (is_tracepoint (tp))
      {
	extra_trace_bits = 1;

	/* We can stop searching.  */
	break;
      }
  }

  if (!any)
    {
      warning (_("Nothing to save."));
      return;
    }

  pathname = tilde_expand (filename);
  cleanup = make_cleanup (xfree, pathname);
  fp = gdb_fopen (pathname, "w");
  if (!fp)
    error (_("Unable to open file '%s' for saving (%s)"),
	   filename, safe_strerror (errno));
  make_cleanup_ui_file_delete (fp);

  if (extra_trace_bits)
    save_trace_state_variables (fp);

  ALL_BREAKPOINTS (tp)
  {
    /* Skip internal and momentary breakpoints.  */
    if (!user_breakpoint_p (tp))
      continue;

    /* If we have a filter, only save the breakpoints it accepts.  */
    if (filter && !filter (tp))
      continue;

    tp->ops->print_recreate (tp, fp);

    /* Note, we can't rely on tp->number for anything, as we can't
       assume the recreated breakpoint numbers will match.  Use $bpnum
       instead.  */

    if (tp->cond_string)
      fprintf_unfiltered (fp, "  condition $bpnum %s\n", tp->cond_string);

    if (tp->ignore_count)
      fprintf_unfiltered (fp, "  ignore $bpnum %d\n", tp->ignore_count);

    if (tp->commands)
      {
	volatile struct gdb_exception ex;	

	fprintf_unfiltered (fp, "  commands\n");
	
	ui_out_redirect (current_uiout, fp);
	TRY_CATCH (ex, RETURN_MASK_ALL)
	  {
	    print_command_lines (current_uiout, tp->commands->commands, 2);
	  }
	ui_out_redirect (current_uiout, NULL);

	if (ex.reason < 0)
	  throw_exception (ex);

	fprintf_unfiltered (fp, "  end\n");
      }

    if (tp->enable_state == bp_disabled)
      fprintf_unfiltered (fp, "disable\n");

    /* If this is a multi-location breakpoint, check if the locations
       should be individually disabled.  Watchpoint locations are
       special, and not user visible.  */
    if (!is_watchpoint (tp) && tp->loc && tp->loc->next)
      {
	struct bp_location *loc;
	int n = 1;

	for (loc = tp->loc; loc != NULL; loc = loc->next, n++)
	  if (!loc->enabled)
	    fprintf_unfiltered (fp, "disable $bpnum.%d\n", n);
      }
  }

  if (extra_trace_bits && *default_collect)
    fprintf_unfiltered (fp, "set default-collect %s\n", default_collect);

  do_cleanups (cleanup);
  if (from_tty)
    printf_filtered (_("Saved to file '%s'.\n"), filename);
}

/* The `save breakpoints' command.  */

static void
save_breakpoints_command (char *args, int from_tty)
{
  save_breakpoints (args, from_tty, NULL);
}

/* The `save tracepoints' command.  */

static void
save_tracepoints_command (char *args, int from_tty)
{
  save_breakpoints (args, from_tty, is_tracepoint);
}

/* Create a vector of all tracepoints.  */

VEC(breakpoint_p) *
all_tracepoints (void)
{
  VEC(breakpoint_p) *tp_vec = 0;
  struct breakpoint *tp;

  ALL_TRACEPOINTS (tp)
  {
    VEC_safe_push (breakpoint_p, tp_vec, tp);
  }

  return tp_vec;
}


/* This help string is used for the break, hbreak, tbreak and thbreak
   commands.  It is defined as a macro to prevent duplication.
   COMMAND should be a string constant containing the name of the
   command.  */
#define BREAK_ARGS_HELP(command) \
command" [PROBE_MODIFIER] [LOCATION] [thread THREADNUM] [if CONDITION]\n\
PROBE_MODIFIER shall be present if the command is to be placed in a\n\
probe point.  Accepted values are `-probe' (for a generic, automatically\n\
guessed probe type) or `-probe-stap' (for a SystemTap probe).\n\
LOCATION may be a line number, function name, or \"*\" and an address.\n\
If a line number is specified, break at start of code for that line.\n\
If a function is specified, break at start of code for that function.\n\
If an address is specified, break at that exact address.\n\
With no LOCATION, uses current execution address of the selected\n\
stack frame.  This is useful for breaking on return to a stack frame.\n\
\n\
THREADNUM is the number from \"info threads\".\n\
CONDITION is a boolean expression.\n\
\n\
Multiple breakpoints at one place are permitted, and useful if their\n\
conditions are different.\n\
\n\
Do \"help breakpoints\" for info on other commands dealing with breakpoints."

/* List of subcommands for "catch".  */
static struct cmd_list_element *catch_cmdlist;

/* List of subcommands for "tcatch".  */
static struct cmd_list_element *tcatch_cmdlist;

void
add_catch_command (char *name, char *docstring,
		   void (*sfunc) (char *args, int from_tty,
				  struct cmd_list_element *command),
		   completer_ftype *completer,
		   void *user_data_catch,
		   void *user_data_tcatch)
{
  struct cmd_list_element *command;

  command = add_cmd (name, class_breakpoint, NULL, docstring,
		     &catch_cmdlist);
  set_cmd_sfunc (command, sfunc);
  set_cmd_context (command, user_data_catch);
  set_cmd_completer (command, completer);

  command = add_cmd (name, class_breakpoint, NULL, docstring,
		     &tcatch_cmdlist);
  set_cmd_sfunc (command, sfunc);
  set_cmd_context (command, user_data_tcatch);
  set_cmd_completer (command, completer);
}

static void
clear_syscall_counts (struct inferior *inf)
{
  struct catch_syscall_inferior_data *inf_data
    = get_catch_syscall_inferior_data (inf);

  inf_data->total_syscalls_count = 0;
  inf_data->any_syscall_count = 0;
  VEC_free (int, inf_data->syscalls_counts);
}

static void
save_command (char *arg, int from_tty)
{
  printf_unfiltered (_("\"save\" must be followed by "
		       "the name of a save subcommand.\n"));
  help_list (save_cmdlist, "save ", -1, gdb_stdout);
}

struct breakpoint *
iterate_over_breakpoints (int (*callback) (struct breakpoint *, void *),
			  void *data)
{
  struct breakpoint *b, *b_tmp;

  ALL_BREAKPOINTS_SAFE (b, b_tmp)
    {
      if ((*callback) (b, data))
	return b;
    }

  return NULL;
}

/* Zero if any of the breakpoint's locations could be a location where
   functions have been inlined, nonzero otherwise.  */

static int
is_non_inline_function (struct breakpoint *b)
{
  /* The shared library event breakpoint is set on the address of a
     non-inline function.  */
  if (b->type == bp_shlib_event)
    return 1;

  return 0;
}

/* Nonzero if the specified PC cannot be a location where functions
   have been inlined.  */

int
pc_at_non_inline_function (struct address_space *aspace, CORE_ADDR pc,
			   const struct target_waitstatus *ws)
{
  struct breakpoint *b;
  struct bp_location *bl;

  ALL_BREAKPOINTS (b)
    {
      if (!is_non_inline_function (b))
	continue;

      for (bl = b->loc; bl != NULL; bl = bl->next)
	{
	  if (!bl->shlib_disabled
	      && bpstat_check_location (bl, aspace, pc, ws))
	    return 1;
	}
    }

  return 0;
}

/* Remove any references to OBJFILE which is going to be freed.  */

void
breakpoint_free_objfile (struct objfile *objfile)
{
  struct bp_location **locp, *loc;

  ALL_BP_LOCATIONS (loc, locp)
    if (loc->symtab != NULL && loc->symtab->objfile == objfile)
      loc->symtab = NULL;
}

void
initialize_breakpoint_ops (void)
{
  static int initialized = 0;

  struct breakpoint_ops *ops;

  if (initialized)
    return;
  initialized = 1;

  /* The breakpoint_ops structure to be inherit by all kinds of
     breakpoints (real breakpoints, i.e., user "break" breakpoints,
     internal and momentary breakpoints, etc.).  */
  ops = &bkpt_base_breakpoint_ops;
  *ops = base_breakpoint_ops;
  ops->re_set = bkpt_re_set;
  ops->insert_location = bkpt_insert_location;
  ops->remove_location = bkpt_remove_location;
  ops->breakpoint_hit = bkpt_breakpoint_hit;
  ops->create_sals_from_address = bkpt_create_sals_from_address;
  ops->create_breakpoints_sal = bkpt_create_breakpoints_sal;
  ops->decode_linespec = bkpt_decode_linespec;

  /* The breakpoint_ops structure to be used in regular breakpoints.  */
  ops = &bkpt_breakpoint_ops;
  *ops = bkpt_base_breakpoint_ops;
  ops->re_set = bkpt_re_set;
  ops->resources_needed = bkpt_resources_needed;
  ops->print_it = bkpt_print_it;
  ops->print_mention = bkpt_print_mention;
  ops->print_recreate = bkpt_print_recreate;

  /* Ranged breakpoints.  */
  ops = &ranged_breakpoint_ops;
  *ops = bkpt_breakpoint_ops;
  ops->breakpoint_hit = breakpoint_hit_ranged_breakpoint;
  ops->resources_needed = resources_needed_ranged_breakpoint;
  ops->print_it = print_it_ranged_breakpoint;
  ops->print_one = print_one_ranged_breakpoint;
  ops->print_one_detail = print_one_detail_ranged_breakpoint;
  ops->print_mention = print_mention_ranged_breakpoint;
  ops->print_recreate = print_recreate_ranged_breakpoint;

  /* Internal breakpoints.  */
  ops = &internal_breakpoint_ops;
  *ops = bkpt_base_breakpoint_ops;
  ops->re_set = internal_bkpt_re_set;
  ops->check_status = internal_bkpt_check_status;
  ops->print_it = internal_bkpt_print_it;
  ops->print_mention = internal_bkpt_print_mention;

  /* Momentary breakpoints.  */
  ops = &momentary_breakpoint_ops;
  *ops = bkpt_base_breakpoint_ops;
  ops->re_set = momentary_bkpt_re_set;
  ops->check_status = momentary_bkpt_check_status;
  ops->print_it = momentary_bkpt_print_it;
  ops->print_mention = momentary_bkpt_print_mention;

  /* Momentary breakpoints for bp_longjmp and bp_exception.  */
  ops = &longjmp_breakpoint_ops;
  *ops = momentary_breakpoint_ops;
  ops->dtor = longjmp_bkpt_dtor;

  /* Probe breakpoints.  */
  ops = &bkpt_probe_breakpoint_ops;
  *ops = bkpt_breakpoint_ops;
  ops->insert_location = bkpt_probe_insert_location;
  ops->remove_location = bkpt_probe_remove_location;
  ops->create_sals_from_address = bkpt_probe_create_sals_from_address;
  ops->decode_linespec = bkpt_probe_decode_linespec;

  /* GNU v3 exception catchpoints.  */
  ops = &gnu_v3_exception_catchpoint_ops;
  *ops = bkpt_breakpoint_ops;
  ops->print_it = print_it_exception_catchpoint;
  ops->print_one = print_one_exception_catchpoint;
  ops->print_mention = print_mention_exception_catchpoint;
  ops->print_recreate = print_recreate_exception_catchpoint;

  /* Watchpoints.  */
  ops = &watchpoint_breakpoint_ops;
  *ops = base_breakpoint_ops;
  ops->dtor = dtor_watchpoint;
  ops->re_set = re_set_watchpoint;
  ops->insert_location = insert_watchpoint;
  ops->remove_location = remove_watchpoint;
  ops->breakpoint_hit = breakpoint_hit_watchpoint;
  ops->check_status = check_status_watchpoint;
  ops->resources_needed = resources_needed_watchpoint;
  ops->works_in_software_mode = works_in_software_mode_watchpoint;
  ops->print_it = print_it_watchpoint;
  ops->print_mention = print_mention_watchpoint;
  ops->print_recreate = print_recreate_watchpoint;

  /* Masked watchpoints.  */
  ops = &masked_watchpoint_breakpoint_ops;
  *ops = watchpoint_breakpoint_ops;
  ops->insert_location = insert_masked_watchpoint;
  ops->remove_location = remove_masked_watchpoint;
  ops->resources_needed = resources_needed_masked_watchpoint;
  ops->works_in_software_mode = works_in_software_mode_masked_watchpoint;
  ops->print_it = print_it_masked_watchpoint;
  ops->print_one_detail = print_one_detail_masked_watchpoint;
  ops->print_mention = print_mention_masked_watchpoint;
  ops->print_recreate = print_recreate_masked_watchpoint;

  /* Tracepoints.  */
  ops = &tracepoint_breakpoint_ops;
  *ops = base_breakpoint_ops;
  ops->re_set = tracepoint_re_set;
  ops->breakpoint_hit = tracepoint_breakpoint_hit;
  ops->print_one_detail = tracepoint_print_one_detail;
  ops->print_mention = tracepoint_print_mention;
  ops->print_recreate = tracepoint_print_recreate;
  ops->create_sals_from_address = tracepoint_create_sals_from_address;
  ops->create_breakpoints_sal = tracepoint_create_breakpoints_sal;
  ops->decode_linespec = tracepoint_decode_linespec;

  /* Probe tracepoints.  */
  ops = &tracepoint_probe_breakpoint_ops;
  *ops = tracepoint_breakpoint_ops;
  ops->create_sals_from_address = tracepoint_probe_create_sals_from_address;
  ops->decode_linespec = tracepoint_probe_decode_linespec;

  /* Static tracepoints with marker (`-m').  */
  ops = &strace_marker_breakpoint_ops;
  *ops = tracepoint_breakpoint_ops;
  ops->create_sals_from_address = strace_marker_create_sals_from_address;
  ops->create_breakpoints_sal = strace_marker_create_breakpoints_sal;
  ops->decode_linespec = strace_marker_decode_linespec;

  /* Fork catchpoints.  */
  ops = &catch_fork_breakpoint_ops;
  *ops = base_breakpoint_ops;
  ops->insert_location = insert_catch_fork;
  ops->remove_location = remove_catch_fork;
  ops->breakpoint_hit = breakpoint_hit_catch_fork;
  ops->print_it = print_it_catch_fork;
  ops->print_one = print_one_catch_fork;
  ops->print_mention = print_mention_catch_fork;
  ops->print_recreate = print_recreate_catch_fork;

  /* Vfork catchpoints.  */
  ops = &catch_vfork_breakpoint_ops;
  *ops = base_breakpoint_ops;
  ops->insert_location = insert_catch_vfork;
  ops->remove_location = remove_catch_vfork;
  ops->breakpoint_hit = breakpoint_hit_catch_vfork;
  ops->print_it = print_it_catch_vfork;
  ops->print_one = print_one_catch_vfork;
  ops->print_mention = print_mention_catch_vfork;
  ops->print_recreate = print_recreate_catch_vfork;

  /* Exec catchpoints.  */
  ops = &catch_exec_breakpoint_ops;
  *ops = base_breakpoint_ops;
  ops->dtor = dtor_catch_exec;
  ops->insert_location = insert_catch_exec;
  ops->remove_location = remove_catch_exec;
  ops->breakpoint_hit = breakpoint_hit_catch_exec;
  ops->print_it = print_it_catch_exec;
  ops->print_one = print_one_catch_exec;
  ops->print_mention = print_mention_catch_exec;
  ops->print_recreate = print_recreate_catch_exec;

  /* Syscall catchpoints.  */
  ops = &catch_syscall_breakpoint_ops;
  *ops = base_breakpoint_ops;
  ops->dtor = dtor_catch_syscall;
  ops->insert_location = insert_catch_syscall;
  ops->remove_location = remove_catch_syscall;
  ops->breakpoint_hit = breakpoint_hit_catch_syscall;
  ops->print_it = print_it_catch_syscall;
  ops->print_one = print_one_catch_syscall;
  ops->print_mention = print_mention_catch_syscall;
  ops->print_recreate = print_recreate_catch_syscall;

  /* Solib-related catchpoints.  */
  ops = &catch_solib_breakpoint_ops;
  *ops = base_breakpoint_ops;
  ops->dtor = dtor_catch_solib;
  ops->insert_location = insert_catch_solib;
  ops->remove_location = remove_catch_solib;
  ops->breakpoint_hit = breakpoint_hit_catch_solib;
  ops->check_status = check_status_catch_solib;
  ops->print_it = print_it_catch_solib;
  ops->print_one = print_one_catch_solib;
  ops->print_mention = print_mention_catch_solib;
  ops->print_recreate = print_recreate_catch_solib;

  ops = &dprintf_breakpoint_ops;
  *ops = bkpt_base_breakpoint_ops;
  ops->re_set = bkpt_re_set;
  ops->resources_needed = bkpt_resources_needed;
  ops->print_it = bkpt_print_it;
  ops->print_mention = bkpt_print_mention;
  ops->print_recreate = bkpt_print_recreate;
}

/* Chain containing all defined "enable breakpoint" subcommands.  */

static struct cmd_list_element *enablebreaklist = NULL;

void
_initialize_breakpoint (void)
{
  struct cmd_list_element *c;

  initialize_breakpoint_ops ();

  observer_attach_solib_unloaded (disable_breakpoints_in_unloaded_shlib);
  observer_attach_inferior_exit (clear_syscall_counts);
  observer_attach_memory_changed (invalidate_bp_value_on_memory_change);

  breakpoint_objfile_key
    = register_objfile_data_with_cleanup (NULL, free_breakpoint_probes);

  catch_syscall_inferior_data
    = register_inferior_data_with_cleanup (NULL,
					   catch_syscall_inferior_data_cleanup);

  breakpoint_chain = 0;
  /* Don't bother to call set_breakpoint_count.  $bpnum isn't useful
     before a breakpoint is set.  */
  breakpoint_count = 0;

  tracepoint_count = 0;

  add_com ("ignore", class_breakpoint, ignore_command, _("\
Set ignore-count of breakpoint number N to COUNT.\n\
Usage is `ignore N COUNT'."));
  if (xdb_commands)
    add_com_alias ("bc", "ignore", class_breakpoint, 1);

  add_com ("commands", class_breakpoint, commands_command, _("\
Set commands to be executed when a breakpoint is hit.\n\
Give breakpoint number as argument after \"commands\".\n\
With no argument, the targeted breakpoint is the last one set.\n\
The commands themselves follow starting on the next line.\n\
Type a line containing \"end\" to indicate the end of them.\n\
Give \"silent\" as the first line to make the breakpoint silent;\n\
then no output is printed when it is hit, except what the commands print."));

  c = add_com ("condition", class_breakpoint, condition_command, _("\
Specify breakpoint number N to break only if COND is true.\n\
Usage is `condition N COND', where N is an integer and COND is an\n\
expression to be evaluated whenever breakpoint N is reached."));
  set_cmd_completer (c, condition_completer);

  c = add_com ("tbreak", class_breakpoint, tbreak_command, _("\
Set a temporary breakpoint.\n\
Like \"break\" except the breakpoint is only temporary,\n\
so it will be deleted when hit.  Equivalent to \"break\" followed\n\
by using \"enable delete\" on the breakpoint number.\n\
\n"
BREAK_ARGS_HELP ("tbreak")));
  set_cmd_completer (c, location_completer);

  c = add_com ("hbreak", class_breakpoint, hbreak_command, _("\
Set a hardware assisted breakpoint.\n\
Like \"break\" except the breakpoint requires hardware support,\n\
some target hardware may not have this support.\n\
\n"
BREAK_ARGS_HELP ("hbreak")));
  set_cmd_completer (c, location_completer);

  c = add_com ("thbreak", class_breakpoint, thbreak_command, _("\
Set a temporary hardware assisted breakpoint.\n\
Like \"hbreak\" except the breakpoint is only temporary,\n\
so it will be deleted when hit.\n\
\n"
BREAK_ARGS_HELP ("thbreak")));
  set_cmd_completer (c, location_completer);

  add_prefix_cmd ("enable", class_breakpoint, enable_command, _("\
Enable some breakpoints.\n\
Give breakpoint numbers (separated by spaces) as arguments.\n\
With no subcommand, breakpoints are enabled until you command otherwise.\n\
This is used to cancel the effect of the \"disable\" command.\n\
With a subcommand you can enable temporarily."),
		  &enablelist, "enable ", 1, &cmdlist);
  if (xdb_commands)
    add_com ("ab", class_breakpoint, enable_command, _("\
Enable some breakpoints.\n\
Give breakpoint numbers (separated by spaces) as arguments.\n\
With no subcommand, breakpoints are enabled until you command otherwise.\n\
This is used to cancel the effect of the \"disable\" command.\n\
With a subcommand you can enable temporarily."));

  add_com_alias ("en", "enable", class_breakpoint, 1);

  add_prefix_cmd ("breakpoints", class_breakpoint, enable_command, _("\
Enable some breakpoints.\n\
Give breakpoint numbers (separated by spaces) as arguments.\n\
This is used to cancel the effect of the \"disable\" command.\n\
May be abbreviated to simply \"enable\".\n"),
		   &enablebreaklist, "enable breakpoints ", 1, &enablelist);

  add_cmd ("once", no_class, enable_once_command, _("\
Enable breakpoints for one hit.  Give breakpoint numbers.\n\
If a breakpoint is hit while enabled in this fashion, it becomes disabled."),
	   &enablebreaklist);

  add_cmd ("delete", no_class, enable_delete_command, _("\
Enable breakpoints and delete when hit.  Give breakpoint numbers.\n\
If a breakpoint is hit while enabled in this fashion, it is deleted."),
	   &enablebreaklist);

  add_cmd ("count", no_class, enable_count_command, _("\
Enable breakpoints for COUNT hits.  Give count and then breakpoint numbers.\n\
If a breakpoint is hit while enabled in this fashion,\n\
the count is decremented; when it reaches zero, the breakpoint is disabled."),
	   &enablebreaklist);

  add_cmd ("delete", no_class, enable_delete_command, _("\
Enable breakpoints and delete when hit.  Give breakpoint numbers.\n\
If a breakpoint is hit while enabled in this fashion, it is deleted."),
	   &enablelist);

  add_cmd ("once", no_class, enable_once_command, _("\
Enable breakpoints for one hit.  Give breakpoint numbers.\n\
If a breakpoint is hit while enabled in this fashion, it becomes disabled."),
	   &enablelist);

  add_cmd ("count", no_class, enable_count_command, _("\
Enable breakpoints for COUNT hits.  Give count and then breakpoint numbers.\n\
If a breakpoint is hit while enabled in this fashion,\n\
the count is decremented; when it reaches zero, the breakpoint is disabled."),
	   &enablelist);

  add_prefix_cmd ("disable", class_breakpoint, disable_command, _("\
Disable some breakpoints.\n\
Arguments are breakpoint numbers with spaces in between.\n\
To disable all breakpoints, give no argument.\n\
A disabled breakpoint is not forgotten, but has no effect until re-enabled."),
		  &disablelist, "disable ", 1, &cmdlist);
  add_com_alias ("dis", "disable", class_breakpoint, 1);
  add_com_alias ("disa", "disable", class_breakpoint, 1);
  if (xdb_commands)
    add_com ("sb", class_breakpoint, disable_command, _("\
Disable some breakpoints.\n\
Arguments are breakpoint numbers with spaces in between.\n\
To disable all breakpoints, give no argument.\n\
A disabled breakpoint is not forgotten, but has no effect until re-enabled."));

  add_cmd ("breakpoints", class_alias, disable_command, _("\
Disable some breakpoints.\n\
Arguments are breakpoint numbers with spaces in between.\n\
To disable all breakpoints, give no argument.\n\
A disabled breakpoint is not forgotten, but has no effect until re-enabled.\n\
This command may be abbreviated \"disable\"."),
	   &disablelist);

  add_prefix_cmd ("delete", class_breakpoint, delete_command, _("\
Delete some breakpoints or auto-display expressions.\n\
Arguments are breakpoint numbers with spaces in between.\n\
To delete all breakpoints, give no argument.\n\
\n\
Also a prefix command for deletion of other GDB objects.\n\
The \"unset\" command is also an alias for \"delete\"."),
		  &deletelist, "delete ", 1, &cmdlist);
  add_com_alias ("d", "delete", class_breakpoint, 1);
  add_com_alias ("del", "delete", class_breakpoint, 1);
  if (xdb_commands)
    add_com ("db", class_breakpoint, delete_command, _("\
Delete some breakpoints.\n\
Arguments are breakpoint numbers with spaces in between.\n\
To delete all breakpoints, give no argument.\n"));

  add_cmd ("breakpoints", class_alias, delete_command, _("\
Delete some breakpoints or auto-display expressions.\n\
Arguments are breakpoint numbers with spaces in between.\n\
To delete all breakpoints, give no argument.\n\
This command may be abbreviated \"delete\"."),
	   &deletelist);

  add_com ("clear", class_breakpoint, clear_command, _("\
Clear breakpoint at specified line or function.\n\
Argument may be line number, function name, or \"*\" and an address.\n\
If line number is specified, all breakpoints in that line are cleared.\n\
If function is specified, breakpoints at beginning of function are cleared.\n\
If an address is specified, breakpoints at that address are cleared.\n\
\n\
With no argument, clears all breakpoints in the line that the selected frame\n\
is executing in.\n\
\n\
See also the \"delete\" command which clears breakpoints by number."));
  add_com_alias ("cl", "clear", class_breakpoint, 1);

  c = add_com ("break", class_breakpoint, break_command, _("\
Set breakpoint at specified line or function.\n"
BREAK_ARGS_HELP ("break")));
  set_cmd_completer (c, location_completer);

  add_com_alias ("b", "break", class_run, 1);
  add_com_alias ("br", "break", class_run, 1);
  add_com_alias ("bre", "break", class_run, 1);
  add_com_alias ("brea", "break", class_run, 1);

  if (xdb_commands)
   add_com_alias ("ba", "break", class_breakpoint, 1);

  if (dbx_commands)
    {
      add_abbrev_prefix_cmd ("stop", class_breakpoint, stop_command, _("\
Break in function/address or break at a line in the current file."),
			     &stoplist, "stop ", 1, &cmdlist);
      add_cmd ("in", class_breakpoint, stopin_command,
	       _("Break in function or address."), &stoplist);
      add_cmd ("at", class_breakpoint, stopat_command,
	       _("Break at a line in the current file."), &stoplist);
      add_com ("status", class_info, breakpoints_info, _("\
Status of user-settable breakpoints, or breakpoint number NUMBER.\n\
The \"Type\" column indicates one of:\n\
\tbreakpoint     - normal breakpoint\n\
\twatchpoint     - watchpoint\n\
The \"Disp\" column contains one of \"keep\", \"del\", or \"dis\" to indicate\n\
the disposition of the breakpoint after it gets hit.  \"dis\" means that the\n\
breakpoint will be disabled.  The \"Address\" and \"What\" columns indicate the\n\
address and file/line number respectively.\n\
\n\
Convenience variable \"$_\" and default examine address for \"x\"\n\
are set to the address of the last breakpoint listed unless the command\n\
is prefixed with \"server \".\n\n\
Convenience variable \"$bpnum\" contains the number of the last\n\
breakpoint set."));
    }

  add_info ("breakpoints", breakpoints_info, _("\
Status of specified breakpoints (all user-settable breakpoints if no argument).\n\
The \"Type\" column indicates one of:\n\
\tbreakpoint     - normal breakpoint\n\
\twatchpoint     - watchpoint\n\
The \"Disp\" column contains one of \"keep\", \"del\", or \"dis\" to indicate\n\
the disposition of the breakpoint after it gets hit.  \"dis\" means that the\n\
breakpoint will be disabled.  The \"Address\" and \"What\" columns indicate the\n\
address and file/line number respectively.\n\
\n\
Convenience variable \"$_\" and default examine address for \"x\"\n\
are set to the address of the last breakpoint listed unless the command\n\
is prefixed with \"server \".\n\n\
Convenience variable \"$bpnum\" contains the number of the last\n\
breakpoint set."));

  add_info_alias ("b", "breakpoints", 1);

  if (xdb_commands)
    add_com ("lb", class_breakpoint, breakpoints_info, _("\
Status of user-settable breakpoints, or breakpoint number NUMBER.\n\
The \"Type\" column indicates one of:\n\
\tbreakpoint     - normal breakpoint\n\
\twatchpoint     - watchpoint\n\
The \"Disp\" column contains one of \"keep\", \"del\", or \"dis\" to indicate\n\
the disposition of the breakpoint after it gets hit.  \"dis\" means that the\n\
breakpoint will be disabled.  The \"Address\" and \"What\" columns indicate the\n\
address and file/line number respectively.\n\
\n\
Convenience variable \"$_\" and default examine address for \"x\"\n\
are set to the address of the last breakpoint listed unless the command\n\
is prefixed with \"server \".\n\n\
Convenience variable \"$bpnum\" contains the number of the last\n\
breakpoint set."));

  add_cmd ("breakpoints", class_maintenance, maintenance_info_breakpoints, _("\
Status of all breakpoints, or breakpoint number NUMBER.\n\
The \"Type\" column indicates one of:\n\
\tbreakpoint     - normal breakpoint\n\
\twatchpoint     - watchpoint\n\
\tlongjmp        - internal breakpoint used to step through longjmp()\n\
\tlongjmp resume - internal breakpoint at the target of longjmp()\n\
\tuntil          - internal breakpoint used by the \"until\" command\n\
\tfinish         - internal breakpoint used by the \"finish\" command\n\
The \"Disp\" column contains one of \"keep\", \"del\", or \"dis\" to indicate\n\
the disposition of the breakpoint after it gets hit.  \"dis\" means that the\n\
breakpoint will be disabled.  The \"Address\" and \"What\" columns indicate the\n\
address and file/line number respectively.\n\
\n\
Convenience variable \"$_\" and default examine address for \"x\"\n\
are set to the address of the last breakpoint listed unless the command\n\
is prefixed with \"server \".\n\n\
Convenience variable \"$bpnum\" contains the number of the last\n\
breakpoint set."),
	   &maintenanceinfolist);

  add_prefix_cmd ("catch", class_breakpoint, catch_command, _("\
Set catchpoints to catch events."),
		  &catch_cmdlist, "catch ",
		  0/*allow-unknown*/, &cmdlist);

  add_prefix_cmd ("tcatch", class_breakpoint, tcatch_command, _("\
Set temporary catchpoints to catch events."),
		  &tcatch_cmdlist, "tcatch ",
		  0/*allow-unknown*/, &cmdlist);

  /* Add catch and tcatch sub-commands.  */
  add_catch_command ("catch", _("\
Catch an exception, when caught."),
		     catch_catch_command,
                     NULL,
		     CATCH_PERMANENT,
		     CATCH_TEMPORARY);
  add_catch_command ("throw", _("\
Catch an exception, when thrown."),
		     catch_throw_command,
                     NULL,
		     CATCH_PERMANENT,
		     CATCH_TEMPORARY);
  add_catch_command ("fork", _("Catch calls to fork."),
		     catch_fork_command_1,
                     NULL,
		     (void *) (uintptr_t) catch_fork_permanent,
		     (void *) (uintptr_t) catch_fork_temporary);
  add_catch_command ("vfork", _("Catch calls to vfork."),
		     catch_fork_command_1,
                     NULL,
		     (void *) (uintptr_t) catch_vfork_permanent,
		     (void *) (uintptr_t) catch_vfork_temporary);
  add_catch_command ("exec", _("Catch calls to exec."),
		     catch_exec_command_1,
                     NULL,
		     CATCH_PERMANENT,
		     CATCH_TEMPORARY);
  add_catch_command ("load", _("Catch loads of shared libraries.\n\
Usage: catch load [REGEX]\n\
If REGEX is given, only stop for libraries matching the regular expression."),
		     catch_load_command_1,
		     NULL,
		     CATCH_PERMANENT,
		     CATCH_TEMPORARY);
  add_catch_command ("unload", _("Catch unloads of shared libraries.\n\
Usage: catch unload [REGEX]\n\
If REGEX is given, only stop for libraries matching the regular expression."),
		     catch_unload_command_1,
		     NULL,
		     CATCH_PERMANENT,
		     CATCH_TEMPORARY);
  add_catch_command ("syscall", _("\
Catch system calls by their names and/or numbers.\n\
Arguments say which system calls to catch.  If no arguments\n\
are given, every system call will be caught.\n\
Arguments, if given, should be one or more system call names\n\
(if your system supports that), or system call numbers."),
		     catch_syscall_command_1,
		     catch_syscall_completer,
		     CATCH_PERMANENT,
		     CATCH_TEMPORARY);

  c = add_com ("watch", class_breakpoint, watch_command, _("\
Set a watchpoint for an expression.\n\
Usage: watch [-l|-location] EXPRESSION\n\
A watchpoint stops execution of your program whenever the value of\n\
an expression changes.\n\
If -l or -location is given, this evaluates EXPRESSION and watches\n\
the memory to which it refers."));
  set_cmd_completer (c, expression_completer);

  c = add_com ("rwatch", class_breakpoint, rwatch_command, _("\
Set a read watchpoint for an expression.\n\
Usage: rwatch [-l|-location] EXPRESSION\n\
A watchpoint stops execution of your program whenever the value of\n\
an expression is read.\n\
If -l or -location is given, this evaluates EXPRESSION and watches\n\
the memory to which it refers."));
  set_cmd_completer (c, expression_completer);

  c = add_com ("awatch", class_breakpoint, awatch_command, _("\
Set a watchpoint for an expression.\n\
Usage: awatch [-l|-location] EXPRESSION\n\
A watchpoint stops execution of your program whenever the value of\n\
an expression is either read or written.\n\
If -l or -location is given, this evaluates EXPRESSION and watches\n\
the memory to which it refers."));
  set_cmd_completer (c, expression_completer);

  add_info ("watchpoints", watchpoints_info, _("\
Status of specified watchpoints (all watchpoints if no argument)."));

  /* XXX: cagney/2005-02-23: This should be a boolean, and should
     respond to changes - contrary to the description.  */
  add_setshow_zinteger_cmd ("can-use-hw-watchpoints", class_support,
			    &can_use_hw_watchpoints, _("\
Set debugger's willingness to use watchpoint hardware."), _("\
Show debugger's willingness to use watchpoint hardware."), _("\
If zero, gdb will not use hardware for new watchpoints, even if\n\
such is available.  (However, any hardware watchpoints that were\n\
created before setting this to nonzero, will continue to use watchpoint\n\
hardware.)"),
			    NULL,
			    show_can_use_hw_watchpoints,
			    &setlist, &showlist);

  can_use_hw_watchpoints = 1;

  /* Tracepoint manipulation commands.  */

  c = add_com ("trace", class_breakpoint, trace_command, _("\
Set a tracepoint at specified line or function.\n\
\n"
BREAK_ARGS_HELP ("trace") "\n\
Do \"help tracepoints\" for info on other tracepoint commands."));
  set_cmd_completer (c, location_completer);

  add_com_alias ("tp", "trace", class_alias, 0);
  add_com_alias ("tr", "trace", class_alias, 1);
  add_com_alias ("tra", "trace", class_alias, 1);
  add_com_alias ("trac", "trace", class_alias, 1);

  c = add_com ("ftrace", class_breakpoint, ftrace_command, _("\
Set a fast tracepoint at specified line or function.\n\
\n"
BREAK_ARGS_HELP ("ftrace") "\n\
Do \"help tracepoints\" for info on other tracepoint commands."));
  set_cmd_completer (c, location_completer);

  c = add_com ("strace", class_breakpoint, strace_command, _("\
Set a static tracepoint at specified line, function or marker.\n\
\n\
strace [LOCATION] [if CONDITION]\n\
LOCATION may be a line number, function name, \"*\" and an address,\n\
or -m MARKER_ID.\n\
If a line number is specified, probe the marker at start of code\n\
for that line.  If a function is specified, probe the marker at start\n\
of code for that function.  If an address is specified, probe the marker\n\
at that exact address.  If a marker id is specified, probe the marker\n\
with that name.  With no LOCATION, uses current execution address of\n\
the selected stack frame.\n\
Static tracepoints accept an extra collect action -- ``collect $_sdata''.\n\
This collects arbitrary user data passed in the probe point call to the\n\
tracing library.  You can inspect it when analyzing the trace buffer,\n\
by printing the $_sdata variable like any other convenience variable.\n\
\n\
CONDITION is a boolean expression.\n\
\n\
Multiple tracepoints at one place are permitted, and useful if their\n\
conditions are different.\n\
\n\
Do \"help breakpoints\" for info on other commands dealing with breakpoints.\n\
Do \"help tracepoints\" for info on other tracepoint commands."));
  set_cmd_completer (c, location_completer);

  add_info ("tracepoints", tracepoints_info, _("\
Status of specified tracepoints (all tracepoints if no argument).\n\
Convenience variable \"$tpnum\" contains the number of the\n\
last tracepoint set."));

  add_info_alias ("tp", "tracepoints", 1);

  add_cmd ("tracepoints", class_trace, delete_trace_command, _("\
Delete specified tracepoints.\n\
Arguments are tracepoint numbers, separated by spaces.\n\
No argument means delete all tracepoints."),
	   &deletelist);
  add_alias_cmd ("tr", "tracepoints", class_trace, 1, &deletelist);

  c = add_cmd ("tracepoints", class_trace, disable_trace_command, _("\
Disable specified tracepoints.\n\
Arguments are tracepoint numbers, separated by spaces.\n\
No argument means disable all tracepoints."),
	   &disablelist);
  deprecate_cmd (c, "disable");

  c = add_cmd ("tracepoints", class_trace, enable_trace_command, _("\
Enable specified tracepoints.\n\
Arguments are tracepoint numbers, separated by spaces.\n\
No argument means enable all tracepoints."),
	   &enablelist);
  deprecate_cmd (c, "enable");

  add_com ("passcount", class_trace, trace_pass_command, _("\
Set the passcount for a tracepoint.\n\
The trace will end when the tracepoint has been passed 'count' times.\n\
Usage: passcount COUNT TPNUM, where TPNUM may also be \"all\";\n\
if TPNUM is omitted, passcount refers to the last tracepoint defined."));

  add_prefix_cmd ("save", class_breakpoint, save_command,
		  _("Save breakpoint definitions as a script."),
		  &save_cmdlist, "save ",
		  0/*allow-unknown*/, &cmdlist);

  c = add_cmd ("breakpoints", class_breakpoint, save_breakpoints_command, _("\
Save current breakpoint definitions as a script.\n\
This includes all types of breakpoints (breakpoints, watchpoints,\n\
catchpoints, tracepoints).  Use the 'source' command in another debug\n\
session to restore them."),
	       &save_cmdlist);
  set_cmd_completer (c, filename_completer);

  c = add_cmd ("tracepoints", class_trace, save_tracepoints_command, _("\
Save current tracepoint definitions as a script.\n\
Use the 'source' command in another debug session to restore them."),
	       &save_cmdlist);
  set_cmd_completer (c, filename_completer);

  c = add_com_alias ("save-tracepoints", "save tracepoints", class_trace, 0);
  deprecate_cmd (c, "save tracepoints");

  add_prefix_cmd ("breakpoint", class_maintenance, set_breakpoint_cmd, _("\
Breakpoint specific settings\n\
Configure various breakpoint-specific variables such as\n\
pending breakpoint behavior"),
		  &breakpoint_set_cmdlist, "set breakpoint ",
		  0/*allow-unknown*/, &setlist);
  add_prefix_cmd ("breakpoint", class_maintenance, show_breakpoint_cmd, _("\
Breakpoint specific settings\n\
Configure various breakpoint-specific variables such as\n\
pending breakpoint behavior"),
		  &breakpoint_show_cmdlist, "show breakpoint ",
		  0/*allow-unknown*/, &showlist);

  add_setshow_auto_boolean_cmd ("pending", no_class,
				&pending_break_support, _("\
Set debugger's behavior regarding pending breakpoints."), _("\
Show debugger's behavior regarding pending breakpoints."), _("\
If on, an unrecognized breakpoint location will cause gdb to create a\n\
pending breakpoint.  If off, an unrecognized breakpoint location results in\n\
an error.  If auto, an unrecognized breakpoint location results in a\n\
user-query to see if a pending breakpoint should be created."),
				NULL,
				show_pending_break_support,
				&breakpoint_set_cmdlist,
				&breakpoint_show_cmdlist);

  pending_break_support = AUTO_BOOLEAN_AUTO;

  add_setshow_boolean_cmd ("auto-hw", no_class,
			   &automatic_hardware_breakpoints, _("\
Set automatic usage of hardware breakpoints."), _("\
Show automatic usage of hardware breakpoints."), _("\
If set, the debugger will automatically use hardware breakpoints for\n\
breakpoints set with \"break\" but falling in read-only memory.  If not set,\n\
a warning will be emitted for such breakpoints."),
			   NULL,
			   show_automatic_hardware_breakpoints,
			   &breakpoint_set_cmdlist,
			   &breakpoint_show_cmdlist);

  add_setshow_auto_boolean_cmd ("always-inserted", class_support,
				&always_inserted_mode, _("\
Set mode for inserting breakpoints."), _("\
Show mode for inserting breakpoints."), _("\
When this mode is off, breakpoints are inserted in inferior when it is\n\
resumed, and removed when execution stops.  When this mode is on,\n\
breakpoints are inserted immediately and removed only when the user\n\
deletes the breakpoint.  When this mode is auto (which is the default),\n\
the behaviour depends on the non-stop setting (see help set non-stop).\n\
In this case, if gdb is controlling the inferior in non-stop mode, gdb\n\
behaves as if always-inserted mode is on; if gdb is controlling the\n\
inferior in all-stop mode, gdb behaves as if always-inserted mode is off."),
				NULL,
				&show_always_inserted_mode,
				&breakpoint_set_cmdlist,
				&breakpoint_show_cmdlist);

  add_setshow_enum_cmd ("condition-evaluation", class_breakpoint,
			condition_evaluation_enums,
			&condition_evaluation_mode_1, _("\
Set mode of breakpoint condition evaluation."), _("\
Show mode of breakpoint condition evaluation."), _("\
When this is set to \"host\", breakpoint conditions will be\n\
evaluated on the host's side by GDB.  When it is set to \"target\",\n\
breakpoint conditions will be downloaded to the target (if the target\n\
supports such feature) and conditions will be evaluated on the target's side.\n\
If this is set to \"auto\" (default), this will be automatically set to\n\
\"target\" if it supports condition evaluation, otherwise it will\n\
be set to \"gdb\""),
			   &set_condition_evaluation_mode,
			   &show_condition_evaluation_mode,
			   &breakpoint_set_cmdlist,
			   &breakpoint_show_cmdlist);

  add_com ("break-range", class_breakpoint, break_range_command, _("\
Set a breakpoint for an address range.\n\
break-range START-LOCATION, END-LOCATION\n\
where START-LOCATION and END-LOCATION can be one of the following:\n\
  LINENUM, for that line in the current file,\n\
  FILE:LINENUM, for that line in that file,\n\
  +OFFSET, for that number of lines after the current line\n\
           or the start of the range\n\
  FUNCTION, for the first line in that function,\n\
  FILE:FUNCTION, to distinguish among like-named static functions.\n\
  *ADDRESS, for the instruction at that address.\n\
\n\
The breakpoint will stop execution of the inferior whenever it executes\n\
an instruction at any address within the [START-LOCATION, END-LOCATION]\n\
range (including START-LOCATION and END-LOCATION)."));

  c = add_com ("dprintf", class_breakpoint, dprintf_command, _("\
Set a dynamic printf at specified line or function.\n\
dprintf location,format string,arg1,arg2,...\n\
location may be a line number, function name, or \"*\" and an address.\n\
If a line number is specified, break at start of code for that line.\n\
If a function is specified, break at start of code for that function.\n\
"));
  set_cmd_completer (c, location_completer);

  add_setshow_enum_cmd ("dprintf-style", class_support,
			dprintf_style_enums, &dprintf_style, _("\
Set the style of usage for dynamic printf."), _("\
Show the style of usage for dynamic printf."), _("\
This setting chooses how GDB will do a dynamic printf.\n\
If the value is \"gdb\", then the printing is done by GDB to its own\n\
console, as with the \"printf\" command.\n\
If the value is \"call\", the print is done by calling a function in your\n\
program; by default printf(), but you can choose a different function or\n\
output stream by setting dprintf-function and dprintf-channel."),
			update_dprintf_commands, NULL,
			&setlist, &showlist);

  dprintf_function = xstrdup ("printf");
  add_setshow_string_cmd ("dprintf-function", class_support,
			  &dprintf_function, _("\
Set the function to use for dynamic printf"), _("\
Show the function to use for dynamic printf"), NULL,
			  update_dprintf_commands, NULL,
			  &setlist, &showlist);

  dprintf_channel = xstrdup ("");
  add_setshow_string_cmd ("dprintf-channel", class_support,
			  &dprintf_channel, _("\
Set the channel to use for dynamic printf"), _("\
Show the channel to use for dynamic printf"), NULL,
			  update_dprintf_commands, NULL,
			  &setlist, &showlist);

  add_setshow_boolean_cmd ("disconnected-dprintf", no_class,
			   &disconnected_dprintf, _("\
Set whether dprintf continues after GDB disconnects."), _("\
Show whether dprintf continues after GDB disconnects."), _("\
Use this to let dprintf commands continue to hit and produce output\n\
even if GDB disconnects or detaches from the target."),
			   NULL,
			   NULL,
			   &setlist, &showlist);

  add_com ("agent-printf", class_vars, agent_printf_command, _("\
agent-printf \"printf format string\", arg1, arg2, arg3, ..., argn\n\
(target agent only) This is useful for formatted output in user-defined commands."));

  automatic_hardware_breakpoints = 1;

  observer_attach_about_to_proceed (breakpoint_about_to_proceed);
}<|MERGE_RESOLUTION|>--- conflicted
+++ resolved
@@ -13877,11 +13877,7 @@
 
 	  xfree (b->addr_string);
 	  b->addr_string = xstrprintf ("%s:%d",
-<<<<<<< HEAD
-				       symtab_to_filename (b->loc->symtab),
-=======
-				       sal2.symtab->filename,
->>>>>>> a0782338
+				       symtab_to_filename (sal2.symtab),
 				       b->loc->line_number);
 
 	  /* Might be nice to check if function changed, and warn if
