/* Everything about breakpoints, for GDB.

   Copyright (C) 1986-2013 Free Software Foundation, Inc.

   This file is part of GDB.

   This program is free software; you can redistribute it and/or modify
   it under the terms of the GNU General Public License as published by
   the Free Software Foundation; either version 3 of the License, or
   (at your option) any later version.

   This program is distributed in the hope that it will be useful,
   but WITHOUT ANY WARRANTY; without even the implied warranty of
   MERCHANTABILITY or FITNESS FOR A PARTICULAR PURPOSE.  See the
   GNU General Public License for more details.

   You should have received a copy of the GNU General Public License
   along with this program.  If not, see <http://www.gnu.org/licenses/>.  */

#include "defs.h"
#include "arch-utils.h"
#include <ctype.h>
#include "hashtab.h"
#include "symtab.h"
#include "frame.h"
#include "breakpoint.h"
#include "tracepoint.h"
#include "gdbtypes.h"
#include "expression.h"
#include "gdbcore.h"
#include "gdbcmd.h"
#include "value.h"
#include "command.h"
#include "inferior.h"
#include "gdbthread.h"
#include "target.h"
#include "language.h"
#include "gdb_string.h"
#include "gdb-demangle.h"
#include "filenames.h"
#include "annotate.h"
#include "symfile.h"
#include "objfiles.h"
#include "source.h"
#include "linespec.h"
#include "completer.h"
#include "gdb.h"
#include "ui-out.h"
#include "cli/cli-script.h"
#include "gdb_assert.h"
#include "block.h"
#include "solib.h"
#include "solist.h"
#include "observer.h"
#include "exceptions.h"
#include "memattr.h"
#include "ada-lang.h"
#include "top.h"
#include "valprint.h"
#include "jit.h"
#include "xml-syscall.h"
#include "parser-defs.h"
#include "gdb_regex.h"
#include "probe.h"
#include "cli/cli-utils.h"
#include "continuations.h"
#include "stack.h"
#include "skip.h"
#include "gdb_regex.h"
#include "ax-gdb.h"
#include "dummy-frame.h"

#include "format.h"

/* readline include files */
#include "readline/readline.h"
#include "readline/history.h"

/* readline defines this.  */
#undef savestring

#include "mi/mi-common.h"
#include "python/python.h"

/* Enums for exception-handling support.  */
enum exception_event_kind
{
  EX_EVENT_THROW,
  EX_EVENT_RETHROW,
  EX_EVENT_CATCH
};

/* Prototypes for local functions.  */

static void enable_delete_command (char *, int);

static void enable_once_command (char *, int);

static void enable_count_command (char *, int);

static void disable_command (char *, int);

static void enable_command (char *, int);

static void map_breakpoint_numbers (char *, void (*) (struct breakpoint *,
						      void *),
				    void *);

static void ignore_command (char *, int);

static int breakpoint_re_set_one (void *);

static void breakpoint_re_set_default (struct breakpoint *);

static void create_sals_from_address_default (char **,
					      struct linespec_result *,
					      enum bptype, char *,
					      char **);

static void create_breakpoints_sal_default (struct gdbarch *,
					    struct linespec_result *,
					    struct linespec_sals *,
					    char *, char *, enum bptype,
					    enum bpdisp, int, int,
					    int,
					    const struct breakpoint_ops *,
					    int, int, int, unsigned);

static void decode_linespec_default (struct breakpoint *, char **,
				     struct symtabs_and_lines *);

static void clear_command (char *, int);

static void catch_command (char *, int);

static int can_use_hardware_watchpoint (struct value *);

static void break_command_1 (char *, int, int);

static void mention (struct breakpoint *);

static struct breakpoint *set_raw_breakpoint_without_location (struct gdbarch *,
							       enum bptype,
							       const struct breakpoint_ops *);
static struct bp_location *add_location_to_breakpoint (struct breakpoint *,
						       const struct symtab_and_line *);

/* This function is used in gdbtk sources and thus can not be made
   static.  */
struct breakpoint *set_raw_breakpoint (struct gdbarch *gdbarch,
				       struct symtab_and_line,
				       enum bptype,
				       const struct breakpoint_ops *);

static struct breakpoint *
  momentary_breakpoint_from_master (struct breakpoint *orig,
				    enum bptype type,
				    const struct breakpoint_ops *ops);

static void breakpoint_adjustment_warning (CORE_ADDR, CORE_ADDR, int, int);

static CORE_ADDR adjust_breakpoint_address (struct gdbarch *gdbarch,
					    CORE_ADDR bpaddr,
                                            enum bptype bptype);

static void describe_other_breakpoints (struct gdbarch *,
					struct program_space *, CORE_ADDR,
					struct obj_section *, int);

static int breakpoint_address_match (struct address_space *aspace1,
				     CORE_ADDR addr1,
				     struct address_space *aspace2,
				     CORE_ADDR addr2);

static int watchpoint_locations_match (struct bp_location *loc1,
				       struct bp_location *loc2);

static int breakpoint_location_address_match (struct bp_location *bl,
					      struct address_space *aspace,
					      CORE_ADDR addr);

static void breakpoints_info (char *, int);

static void watchpoints_info (char *, int);

static int breakpoint_1 (char *, int, 
			 int (*) (const struct breakpoint *));

static int breakpoint_cond_eval (void *);

static void cleanup_executing_breakpoints (void *);

static void commands_command (char *, int);

static void condition_command (char *, int);

typedef enum
  {
    mark_inserted,
    mark_uninserted
  }
insertion_state_t;

static int remove_breakpoint (struct bp_location *, insertion_state_t);
static int remove_breakpoint_1 (struct bp_location *, insertion_state_t);

static enum print_stop_action print_bp_stop_message (bpstat bs);

static int watchpoint_check (void *);

static void maintenance_info_breakpoints (char *, int);

static int hw_breakpoint_used_count (void);

static int hw_watchpoint_use_count (struct breakpoint *);

static int hw_watchpoint_used_count_others (struct breakpoint *except,
					    enum bptype type,
					    int *other_type_used);

static void hbreak_command (char *, int);

static void thbreak_command (char *, int);

static void enable_breakpoint_disp (struct breakpoint *, enum bpdisp,
				    int count);

static void stop_command (char *arg, int from_tty);

static void stopin_command (char *arg, int from_tty);

static void stopat_command (char *arg, int from_tty);

static void tcatch_command (char *arg, int from_tty);

static void detach_single_step_breakpoints (void);

static int single_step_breakpoint_inserted_here_p (struct address_space *,
						   CORE_ADDR pc);

static void free_bp_location (struct bp_location *loc);
static void incref_bp_location (struct bp_location *loc);
static void decref_bp_location (struct bp_location **loc);

static struct bp_location *allocate_bp_location (struct breakpoint *bpt);

static void update_global_location_list (int);

static void update_global_location_list_nothrow (int);

static int is_hardware_watchpoint (const struct breakpoint *bpt);

static void insert_breakpoint_locations (void);

static int syscall_catchpoint_p (struct breakpoint *b);

static void tracepoints_info (char *, int);

static void delete_trace_command (char *, int);

static void enable_trace_command (char *, int);

static void disable_trace_command (char *, int);

static void trace_pass_command (char *, int);

static void set_tracepoint_count (int num);

static int is_masked_watchpoint (const struct breakpoint *b);

static struct bp_location **get_first_locp_gte_addr (CORE_ADDR address);

/* Return 1 if B refers to a static tracepoint set by marker ("-m"), zero
   otherwise.  */

static int strace_marker_p (struct breakpoint *b);

/* The abstract base class all breakpoint_ops structures inherit
   from.  */
struct breakpoint_ops base_breakpoint_ops;

/* The breakpoint_ops structure to be inherited by all breakpoint_ops
   that are implemented on top of software or hardware breakpoints
   (user breakpoints, internal and momentary breakpoints, etc.).  */
static struct breakpoint_ops bkpt_base_breakpoint_ops;

/* Internal breakpoints class type.  */
static struct breakpoint_ops internal_breakpoint_ops;

/* Momentary breakpoints class type.  */
static struct breakpoint_ops momentary_breakpoint_ops;

/* Momentary breakpoints for bp_longjmp and bp_exception class type.  */
static struct breakpoint_ops longjmp_breakpoint_ops;

/* The breakpoint_ops structure to be used in regular user created
   breakpoints.  */
struct breakpoint_ops bkpt_breakpoint_ops;

/* Breakpoints set on probes.  */
static struct breakpoint_ops bkpt_probe_breakpoint_ops;

/* Dynamic printf class type.  */
static struct breakpoint_ops dprintf_breakpoint_ops;

/* The style in which to perform a dynamic printf.  This is a user
   option because different output options have different tradeoffs;
   if GDB does the printing, there is better error handling if there
   is a problem with any of the arguments, but using an inferior
   function lets you have special-purpose printers and sending of
   output to the same place as compiled-in print functions.  */

static const char dprintf_style_gdb[] = "gdb";
static const char dprintf_style_call[] = "call";
static const char dprintf_style_agent[] = "agent";
static const char *const dprintf_style_enums[] = {
  dprintf_style_gdb,
  dprintf_style_call,
  dprintf_style_agent,
  NULL
};
static const char *dprintf_style = dprintf_style_gdb;

/* The function to use for dynamic printf if the preferred style is to
   call into the inferior.  The value is simply a string that is
   copied into the command, so it can be anything that GDB can
   evaluate to a callable address, not necessarily a function name.  */

static char *dprintf_function = "";

/* The channel to use for dynamic printf if the preferred style is to
   call into the inferior; if a nonempty string, it will be passed to
   the call as the first argument, with the format string as the
   second.  As with the dprintf function, this can be anything that
   GDB knows how to evaluate, so in addition to common choices like
   "stderr", this could be an app-specific expression like
   "mystreams[curlogger]".  */

static char *dprintf_channel = "";

/* True if dprintf commands should continue to operate even if GDB
   has disconnected.  */
static int disconnected_dprintf = 1;

/* A reference-counted struct command_line.  This lets multiple
   breakpoints share a single command list.  */
struct counted_command_line
{
  /* The reference count.  */
  int refc;

  /* The command list.  */
  struct command_line *commands;
};

struct command_line *
breakpoint_commands (struct breakpoint *b)
{
  return b->commands ? b->commands->commands : NULL;
}

/* Flag indicating that a command has proceeded the inferior past the
   current breakpoint.  */

static int breakpoint_proceeded;

const char *
bpdisp_text (enum bpdisp disp)
{
  /* NOTE: the following values are a part of MI protocol and
     represent values of 'disp' field returned when inferior stops at
     a breakpoint.  */
  static const char * const bpdisps[] = {"del", "dstp", "dis", "keep"};

  return bpdisps[(int) disp];
}

/* Prototypes for exported functions.  */
/* If FALSE, gdb will not use hardware support for watchpoints, even
   if such is available.  */
static int can_use_hw_watchpoints;

static void
show_can_use_hw_watchpoints (struct ui_file *file, int from_tty,
			     struct cmd_list_element *c,
			     const char *value)
{
  fprintf_filtered (file,
		    _("Debugger's willingness to use "
		      "watchpoint hardware is %s.\n"),
		    value);
}

/* If AUTO_BOOLEAN_FALSE, gdb will not attempt to create pending breakpoints.
   If AUTO_BOOLEAN_TRUE, gdb will automatically create pending breakpoints
   for unrecognized breakpoint locations.
   If AUTO_BOOLEAN_AUTO, gdb will query when breakpoints are unrecognized.  */
static enum auto_boolean pending_break_support;
static void
show_pending_break_support (struct ui_file *file, int from_tty,
			    struct cmd_list_element *c,
			    const char *value)
{
  fprintf_filtered (file,
		    _("Debugger's behavior regarding "
		      "pending breakpoints is %s.\n"),
		    value);
}

/* If 1, gdb will automatically use hardware breakpoints for breakpoints
   set with "break" but falling in read-only memory.
   If 0, gdb will warn about such breakpoints, but won't automatically
   use hardware breakpoints.  */
static int automatic_hardware_breakpoints;
static void
show_automatic_hardware_breakpoints (struct ui_file *file, int from_tty,
				     struct cmd_list_element *c,
				     const char *value)
{
  fprintf_filtered (file,
		    _("Automatic usage of hardware breakpoints is %s.\n"),
		    value);
}

/* If on, gdb will keep breakpoints inserted even as inferior is
   stopped, and immediately insert any new breakpoints.  If off, gdb
   will insert breakpoints into inferior only when resuming it, and
   will remove breakpoints upon stop.  If auto, GDB will behave as ON
   if in non-stop mode, and as OFF if all-stop mode.*/

static enum auto_boolean always_inserted_mode = AUTO_BOOLEAN_AUTO;

static void
show_always_inserted_mode (struct ui_file *file, int from_tty,
		     struct cmd_list_element *c, const char *value)
{
  if (always_inserted_mode == AUTO_BOOLEAN_AUTO)
    fprintf_filtered (file,
		      _("Always inserted breakpoint "
			"mode is %s (currently %s).\n"),
		      value,
		      breakpoints_always_inserted_mode () ? "on" : "off");
  else
    fprintf_filtered (file, _("Always inserted breakpoint mode is %s.\n"),
		      value);
}

int
breakpoints_always_inserted_mode (void)
{
  return (always_inserted_mode == AUTO_BOOLEAN_TRUE
	  || (always_inserted_mode == AUTO_BOOLEAN_AUTO && non_stop));
}

static const char condition_evaluation_both[] = "host or target";

/* Modes for breakpoint condition evaluation.  */
static const char condition_evaluation_auto[] = "auto";
static const char condition_evaluation_host[] = "host";
static const char condition_evaluation_target[] = "target";
static const char *const condition_evaluation_enums[] = {
  condition_evaluation_auto,
  condition_evaluation_host,
  condition_evaluation_target,
  NULL
};

/* Global that holds the current mode for breakpoint condition evaluation.  */
static const char *condition_evaluation_mode_1 = condition_evaluation_auto;

/* Global that we use to display information to the user (gets its value from
   condition_evaluation_mode_1.  */
static const char *condition_evaluation_mode = condition_evaluation_auto;

/* Translate a condition evaluation mode MODE into either "host"
   or "target".  This is used mostly to translate from "auto" to the
   real setting that is being used.  It returns the translated
   evaluation mode.  */

static const char *
translate_condition_evaluation_mode (const char *mode)
{
  if (mode == condition_evaluation_auto)
    {
      if (target_supports_evaluation_of_breakpoint_conditions ())
	return condition_evaluation_target;
      else
	return condition_evaluation_host;
    }
  else
    return mode;
}

/* Discovers what condition_evaluation_auto translates to.  */

static const char *
breakpoint_condition_evaluation_mode (void)
{
  return translate_condition_evaluation_mode (condition_evaluation_mode);
}

/* Return true if GDB should evaluate breakpoint conditions or false
   otherwise.  */

static int
gdb_evaluates_breakpoint_condition_p (void)
{
  const char *mode = breakpoint_condition_evaluation_mode ();

  return (mode == condition_evaluation_host);
}

void _initialize_breakpoint (void);

/* Are we executing breakpoint commands?  */
static int executing_breakpoint_commands;

/* Are overlay event breakpoints enabled? */
static int overlay_events_enabled;

/* See description in breakpoint.h. */
int target_exact_watchpoints = 0;

/* Walk the following statement or block through all breakpoints.
   ALL_BREAKPOINTS_SAFE does so even if the statement deletes the
   current breakpoint.  */

#define ALL_BREAKPOINTS(B)  for (B = breakpoint_chain; B; B = B->next)

#define ALL_BREAKPOINTS_SAFE(B,TMP)	\
	for (B = breakpoint_chain;	\
	     B ? (TMP=B->next, 1): 0;	\
	     B = TMP)

/* Similar iterator for the low-level breakpoints.  SAFE variant is
   not provided so update_global_location_list must not be called
   while executing the block of ALL_BP_LOCATIONS.  */

#define ALL_BP_LOCATIONS(B,BP_TMP)					\
	for (BP_TMP = bp_location;					\
	     BP_TMP < bp_location + bp_location_count && (B = *BP_TMP);	\
	     BP_TMP++)

/* Iterates through locations with address ADDRESS for the currently selected
   program space.  BP_LOCP_TMP points to each object.  BP_LOCP_START points
   to where the loop should start from.
   If BP_LOCP_START is a NULL pointer, the macro automatically seeks the
   appropriate location to start with.  */

#define ALL_BP_LOCATIONS_AT_ADDR(BP_LOCP_TMP, BP_LOCP_START, ADDRESS)	\
	for (BP_LOCP_START = BP_LOCP_START == NULL ? get_first_locp_gte_addr (ADDRESS) : BP_LOCP_START, \
	     BP_LOCP_TMP = BP_LOCP_START;				\
	     BP_LOCP_START						\
	     && (BP_LOCP_TMP < bp_location + bp_location_count		\
	     && (*BP_LOCP_TMP)->address == ADDRESS);			\
	     BP_LOCP_TMP++)

/* Iterator for tracepoints only.  */

#define ALL_TRACEPOINTS(B)  \
  for (B = breakpoint_chain; B; B = B->next)  \
    if (is_tracepoint (B))

/* Chains of all breakpoints defined.  */

struct breakpoint *breakpoint_chain;

/* Array is sorted by bp_location_compare - primarily by the ADDRESS.  */

static struct bp_location **bp_location;

/* Number of elements of BP_LOCATION.  */

static unsigned bp_location_count;

/* Maximum alignment offset between bp_target_info.PLACED_ADDRESS and
   ADDRESS for the current elements of BP_LOCATION which get a valid
   result from bp_location_has_shadow.  You can use it for roughly
   limiting the subrange of BP_LOCATION to scan for shadow bytes for
   an address you need to read.  */

static CORE_ADDR bp_location_placed_address_before_address_max;

/* Maximum offset plus alignment between bp_target_info.PLACED_ADDRESS
   + bp_target_info.SHADOW_LEN and ADDRESS for the current elements of
   BP_LOCATION which get a valid result from bp_location_has_shadow.
   You can use it for roughly limiting the subrange of BP_LOCATION to
   scan for shadow bytes for an address you need to read.  */

static CORE_ADDR bp_location_shadow_len_after_address_max;

/* The locations that no longer correspond to any breakpoint, unlinked
   from bp_location array, but for which a hit may still be reported
   by a target.  */
VEC(bp_location_p) *moribund_locations = NULL;

/* Number of last breakpoint made.  */

static int breakpoint_count;

/* The value of `breakpoint_count' before the last command that
   created breakpoints.  If the last (break-like) command created more
   than one breakpoint, then the difference between BREAKPOINT_COUNT
   and PREV_BREAKPOINT_COUNT is more than one.  */
static int prev_breakpoint_count;

/* Number of last tracepoint made.  */

static int tracepoint_count;

static struct cmd_list_element *breakpoint_set_cmdlist;
static struct cmd_list_element *breakpoint_show_cmdlist;
struct cmd_list_element *save_cmdlist;

/* Return whether a breakpoint is an active enabled breakpoint.  */
static int
breakpoint_enabled (struct breakpoint *b)
{
  return (b->enable_state == bp_enabled);
}

/* Set breakpoint count to NUM.  */

static void
set_breakpoint_count (int num)
{
  prev_breakpoint_count = breakpoint_count;
  breakpoint_count = num;
  set_internalvar_integer (lookup_internalvar ("bpnum"), num);
}

/* Used by `start_rbreak_breakpoints' below, to record the current
   breakpoint count before "rbreak" creates any breakpoint.  */
static int rbreak_start_breakpoint_count;

/* Called at the start an "rbreak" command to record the first
   breakpoint made.  */

void
start_rbreak_breakpoints (void)
{
  rbreak_start_breakpoint_count = breakpoint_count;
}

/* Called at the end of an "rbreak" command to record the last
   breakpoint made.  */

void
end_rbreak_breakpoints (void)
{
  prev_breakpoint_count = rbreak_start_breakpoint_count;
}

/* Used in run_command to zero the hit count when a new run starts.  */

void
clear_breakpoint_hit_counts (void)
{
  struct breakpoint *b;

  ALL_BREAKPOINTS (b)
    b->hit_count = 0;
}

/* Allocate a new counted_command_line with reference count of 1.
   The new structure owns COMMANDS.  */

static struct counted_command_line *
alloc_counted_command_line (struct command_line *commands)
{
  struct counted_command_line *result
    = xmalloc (sizeof (struct counted_command_line));

  result->refc = 1;
  result->commands = commands;
  return result;
}

/* Increment reference count.  This does nothing if CMD is NULL.  */

static void
incref_counted_command_line (struct counted_command_line *cmd)
{
  if (cmd)
    ++cmd->refc;
}

/* Decrement reference count.  If the reference count reaches 0,
   destroy the counted_command_line.  Sets *CMDP to NULL.  This does
   nothing if *CMDP is NULL.  */

static void
decref_counted_command_line (struct counted_command_line **cmdp)
{
  if (*cmdp)
    {
      if (--(*cmdp)->refc == 0)
	{
	  free_command_lines (&(*cmdp)->commands);
	  xfree (*cmdp);
	}
      *cmdp = NULL;
    }
}

/* A cleanup function that calls decref_counted_command_line.  */

static void
do_cleanup_counted_command_line (void *arg)
{
  decref_counted_command_line (arg);
}

/* Create a cleanup that calls decref_counted_command_line on the
   argument.  */

static struct cleanup *
make_cleanup_decref_counted_command_line (struct counted_command_line **cmdp)
{
  return make_cleanup (do_cleanup_counted_command_line, cmdp);
}


/* Return the breakpoint with the specified number, or NULL
   if the number does not refer to an existing breakpoint.  */

struct breakpoint *
get_breakpoint (int num)
{
  struct breakpoint *b;

  ALL_BREAKPOINTS (b)
    if (b->number == num)
      return b;
  
  return NULL;
}



/* Mark locations as "conditions have changed" in case the target supports
   evaluating conditions on its side.  */

static void
mark_breakpoint_modified (struct breakpoint *b)
{
  struct bp_location *loc;

  /* This is only meaningful if the target is
     evaluating conditions and if the user has
     opted for condition evaluation on the target's
     side.  */
  if (gdb_evaluates_breakpoint_condition_p ()
      || !target_supports_evaluation_of_breakpoint_conditions ())
    return;

  if (!is_breakpoint (b))
    return;

  for (loc = b->loc; loc; loc = loc->next)
    loc->condition_changed = condition_modified;
}

/* Mark location as "conditions have changed" in case the target supports
   evaluating conditions on its side.  */

static void
mark_breakpoint_location_modified (struct bp_location *loc)
{
  /* This is only meaningful if the target is
     evaluating conditions and if the user has
     opted for condition evaluation on the target's
     side.  */
  if (gdb_evaluates_breakpoint_condition_p ()
      || !target_supports_evaluation_of_breakpoint_conditions ())

    return;

  if (!is_breakpoint (loc->owner))
    return;

  loc->condition_changed = condition_modified;
}

/* Sets the condition-evaluation mode using the static global
   condition_evaluation_mode.  */

static void
set_condition_evaluation_mode (char *args, int from_tty,
			       struct cmd_list_element *c)
{
  const char *old_mode, *new_mode;

  if ((condition_evaluation_mode_1 == condition_evaluation_target)
      && !target_supports_evaluation_of_breakpoint_conditions ())
    {
      condition_evaluation_mode_1 = condition_evaluation_mode;
      warning (_("Target does not support breakpoint condition evaluation.\n"
		 "Using host evaluation mode instead."));
      return;
    }

  new_mode = translate_condition_evaluation_mode (condition_evaluation_mode_1);
  old_mode = translate_condition_evaluation_mode (condition_evaluation_mode);

  /* Flip the switch.  Flip it even if OLD_MODE == NEW_MODE as one of the
     settings was "auto".  */
  condition_evaluation_mode = condition_evaluation_mode_1;

  /* Only update the mode if the user picked a different one.  */
  if (new_mode != old_mode)
    {
      struct bp_location *loc, **loc_tmp;
      /* If the user switched to a different evaluation mode, we
	 need to synch the changes with the target as follows:

	 "host" -> "target": Send all (valid) conditions to the target.
	 "target" -> "host": Remove all the conditions from the target.
      */

      if (new_mode == condition_evaluation_target)
	{
	  /* Mark everything modified and synch conditions with the
	     target.  */
	  ALL_BP_LOCATIONS (loc, loc_tmp)
	    mark_breakpoint_location_modified (loc);
  	}
      else
	{
	  /* Manually mark non-duplicate locations to synch conditions
	     with the target.  We do this to remove all the conditions the
	     target knows about.  */
	  ALL_BP_LOCATIONS (loc, loc_tmp)
	    if (is_breakpoint (loc->owner) && loc->inserted)
	      loc->needs_update = 1;
	}

      /* Do the update.  */
      update_global_location_list (1);
    }

  return;
}

/* Shows the current mode of breakpoint condition evaluation.  Explicitly shows
   what "auto" is translating to.  */

static void
show_condition_evaluation_mode (struct ui_file *file, int from_tty,
				struct cmd_list_element *c, const char *value)
{
  if (condition_evaluation_mode == condition_evaluation_auto)
    fprintf_filtered (file,
		      _("Breakpoint condition evaluation "
			"mode is %s (currently %s).\n"),
		      value,
		      breakpoint_condition_evaluation_mode ());
  else
    fprintf_filtered (file, _("Breakpoint condition evaluation mode is %s.\n"),
		      value);
}

/* A comparison function for bp_location AP and BP that is used by
   bsearch.  This comparison function only cares about addresses, unlike
   the more general bp_location_compare function.  */

static int
bp_location_compare_addrs (const void *ap, const void *bp)
{
  struct bp_location *a = *(void **) ap;
  struct bp_location *b = *(void **) bp;

  if (a->address == b->address)
    return 0;
  else
    return ((a->address > b->address) - (a->address < b->address));
}

/* Helper function to skip all bp_locations with addresses
   less than ADDRESS.  It returns the first bp_location that
   is greater than or equal to ADDRESS.  If none is found, just
   return NULL.  */

static struct bp_location **
get_first_locp_gte_addr (CORE_ADDR address)
{
  struct bp_location dummy_loc;
  struct bp_location *dummy_locp = &dummy_loc;
  struct bp_location **locp_found = NULL;

  /* Initialize the dummy location's address field.  */
  memset (&dummy_loc, 0, sizeof (struct bp_location));
  dummy_loc.address = address;

  /* Find a close match to the first location at ADDRESS.  */
  locp_found = bsearch (&dummy_locp, bp_location, bp_location_count,
			sizeof (struct bp_location **),
			bp_location_compare_addrs);

  /* Nothing was found, nothing left to do.  */
  if (locp_found == NULL)
    return NULL;

  /* We may have found a location that is at ADDRESS but is not the first in the
     location's list.  Go backwards (if possible) and locate the first one.  */
  while ((locp_found - 1) >= bp_location
	 && (*(locp_found - 1))->address == address)
    locp_found--;

  return locp_found;
}

void
set_breakpoint_condition (struct breakpoint *b, char *exp,
			  int from_tty)
{
  xfree (b->cond_string);
  b->cond_string = NULL;

  if (is_watchpoint (b))
    {
      struct watchpoint *w = (struct watchpoint *) b;

      xfree (w->cond_exp);
      w->cond_exp = NULL;
    }
  else
    {
      struct bp_location *loc;

      for (loc = b->loc; loc; loc = loc->next)
	{
	  xfree (loc->cond);
	  loc->cond = NULL;

	  /* No need to free the condition agent expression
	     bytecode (if we have one).  We will handle this
	     when we go through update_global_location_list.  */
	}
    }

  if (*exp == 0)
    {
      if (from_tty)
	printf_filtered (_("Breakpoint %d now unconditional.\n"), b->number);
    }
  else
    {
      const char *arg = exp;

      /* I don't know if it matters whether this is the string the user
	 typed in or the decompiled expression.  */
      b->cond_string = xstrdup (arg);
      b->condition_not_parsed = 0;

      if (is_watchpoint (b))
	{
	  struct watchpoint *w = (struct watchpoint *) b;

	  innermost_block = NULL;
	  arg = exp;
	  w->cond_exp = parse_exp_1 (&arg, 0, 0, 0);
	  if (*arg)
	    error (_("Junk at end of expression"));
	  w->cond_exp_valid_block = innermost_block;
	}
      else
	{
	  struct bp_location *loc;

	  for (loc = b->loc; loc; loc = loc->next)
	    {
	      arg = exp;
	      loc->cond =
		parse_exp_1 (&arg, loc->address,
			     block_for_pc (loc->address), 0);
	      if (*arg)
		error (_("Junk at end of expression"));
	    }
	}
    }
  mark_breakpoint_modified (b);

  observer_notify_breakpoint_modified (b);
}

/* Completion for the "condition" command.  */

static VEC (char_ptr) *
condition_completer (struct cmd_list_element *cmd,
		     const char *text, const char *word)
{
  const char *space;

  text = skip_spaces_const (text);
  space = skip_to_space_const (text);
  if (*space == '\0')
    {
      int len;
      struct breakpoint *b;
      VEC (char_ptr) *result = NULL;

      if (text[0] == '$')
	{
	  /* We don't support completion of history indices.  */
	  if (isdigit (text[1]))
	    return NULL;
	  return complete_internalvar (&text[1]);
	}

      /* We're completing the breakpoint number.  */
      len = strlen (text);

      ALL_BREAKPOINTS (b)
	{
	  char number[50];

	  xsnprintf (number, sizeof (number), "%d", b->number);

	  if (strncmp (number, text, len) == 0)
	    VEC_safe_push (char_ptr, result, xstrdup (number));
	}

      return result;
    }

  /* We're completing the expression part.  */
  text = skip_spaces_const (space);
  return expression_completer (cmd, text, word);
}

/* condition N EXP -- set break condition of breakpoint N to EXP.  */

static void
condition_command (char *arg, int from_tty)
{
  struct breakpoint *b;
  char *p;
  int bnum;

  if (arg == 0)
    error_no_arg (_("breakpoint number"));

  p = arg;
  bnum = get_number (&p);
  if (bnum == 0)
    error (_("Bad breakpoint argument: '%s'"), arg);

  ALL_BREAKPOINTS (b)
    if (b->number == bnum)
      {
	/* Check if this breakpoint has a Python object assigned to
	   it, and if it has a definition of the "stop"
	   method.  This method and conditions entered into GDB from
	   the CLI are mutually exclusive.  */
	if (b->py_bp_object
	    && gdbpy_breakpoint_has_py_cond (b->py_bp_object))
	  error (_("Cannot set a condition where a Python 'stop' "
		   "method has been defined in the breakpoint."));
	set_breakpoint_condition (b, p, from_tty);

	if (is_breakpoint (b))
	  update_global_location_list (1);

	return;
      }

  error (_("No breakpoint number %d."), bnum);
}

/* Check that COMMAND do not contain commands that are suitable
   only for tracepoints and not suitable for ordinary breakpoints.
   Throw if any such commands is found.  */

static void
check_no_tracepoint_commands (struct command_line *commands)
{
  struct command_line *c;

  for (c = commands; c; c = c->next)
    {
      int i;

      if (c->control_type == while_stepping_control)
	error (_("The 'while-stepping' command can "
		 "only be used for tracepoints"));

      for (i = 0; i < c->body_count; ++i)
	check_no_tracepoint_commands ((c->body_list)[i]);

      /* Not that command parsing removes leading whitespace and comment
	 lines and also empty lines.  So, we only need to check for
	 command directly.  */
      if (strstr (c->line, "collect ") == c->line)
	error (_("The 'collect' command can only be used for tracepoints"));

      if (strstr (c->line, "teval ") == c->line)
	error (_("The 'teval' command can only be used for tracepoints"));
    }
}

/* Encapsulate tests for different types of tracepoints.  */

static int
is_tracepoint_type (enum bptype type)
{
  return (type == bp_tracepoint
	  || type == bp_fast_tracepoint
	  || type == bp_static_tracepoint);
}

int
is_tracepoint (const struct breakpoint *b)
{
  return is_tracepoint_type (b->type);
}

/* A helper function that validates that COMMANDS are valid for a
   breakpoint.  This function will throw an exception if a problem is
   found.  */

static void
validate_commands_for_breakpoint (struct breakpoint *b,
				  struct command_line *commands)
{
  if (is_tracepoint (b))
    {
      struct tracepoint *t = (struct tracepoint *) b;
      struct command_line *c;
      struct command_line *while_stepping = 0;

      /* Reset the while-stepping step count.  The previous commands
         might have included a while-stepping action, while the new
         ones might not.  */
      t->step_count = 0;

      /* We need to verify that each top-level element of commands is
	 valid for tracepoints, that there's at most one
	 while-stepping element, and that the while-stepping's body
	 has valid tracing commands excluding nested while-stepping.
	 We also need to validate the tracepoint action line in the
	 context of the tracepoint --- validate_actionline actually
	 has side effects, like setting the tracepoint's
	 while-stepping STEP_COUNT, in addition to checking if the
	 collect/teval actions parse and make sense in the
	 tracepoint's context.  */
      for (c = commands; c; c = c->next)
	{
	  if (c->control_type == while_stepping_control)
	    {
	      if (b->type == bp_fast_tracepoint)
		error (_("The 'while-stepping' command "
			 "cannot be used for fast tracepoint"));
	      else if (b->type == bp_static_tracepoint)
		error (_("The 'while-stepping' command "
			 "cannot be used for static tracepoint"));

	      if (while_stepping)
		error (_("The 'while-stepping' command "
			 "can be used only once"));
	      else
		while_stepping = c;
	    }

	  validate_actionline (c->line, b);
	}
      if (while_stepping)
	{
	  struct command_line *c2;

	  gdb_assert (while_stepping->body_count == 1);
	  c2 = while_stepping->body_list[0];
	  for (; c2; c2 = c2->next)
	    {
	      if (c2->control_type == while_stepping_control)
		error (_("The 'while-stepping' command cannot be nested"));
	    }
	}
    }
  else
    {
      check_no_tracepoint_commands (commands);
    }
}

/* Return a vector of all the static tracepoints set at ADDR.  The
   caller is responsible for releasing the vector.  */

VEC(breakpoint_p) *
static_tracepoints_here (CORE_ADDR addr)
{
  struct breakpoint *b;
  VEC(breakpoint_p) *found = 0;
  struct bp_location *loc;

  ALL_BREAKPOINTS (b)
    if (b->type == bp_static_tracepoint)
      {
	for (loc = b->loc; loc; loc = loc->next)
	  if (loc->address == addr)
	    VEC_safe_push(breakpoint_p, found, b);
      }

  return found;
}

/* Set the command list of B to COMMANDS.  If breakpoint is tracepoint,
   validate that only allowed commands are included.  */

void
breakpoint_set_commands (struct breakpoint *b, 
			 struct command_line *commands)
{
  validate_commands_for_breakpoint (b, commands);

  decref_counted_command_line (&b->commands);
  b->commands = alloc_counted_command_line (commands);
  observer_notify_breakpoint_modified (b);
}

/* Set the internal `silent' flag on the breakpoint.  Note that this
   is not the same as the "silent" that may appear in the breakpoint's
   commands.  */

void
breakpoint_set_silent (struct breakpoint *b, int silent)
{
  int old_silent = b->silent;

  b->silent = silent;
  if (old_silent != silent)
    observer_notify_breakpoint_modified (b);
}

/* Set the thread for this breakpoint.  If THREAD is -1, make the
   breakpoint work for any thread.  */

void
breakpoint_set_thread (struct breakpoint *b, int thread)
{
  int old_thread = b->thread;

  b->thread = thread;
  if (old_thread != thread)
    observer_notify_breakpoint_modified (b);
}

/* Set the task for this breakpoint.  If TASK is 0, make the
   breakpoint work for any task.  */

void
breakpoint_set_task (struct breakpoint *b, int task)
{
  int old_task = b->task;

  b->task = task;
  if (old_task != task)
    observer_notify_breakpoint_modified (b);
}

void
check_tracepoint_command (char *line, void *closure)
{
  struct breakpoint *b = closure;

  validate_actionline (line, b);
}

/* A structure used to pass information through
   map_breakpoint_numbers.  */

struct commands_info
{
  /* True if the command was typed at a tty.  */
  int from_tty;

  /* The breakpoint range spec.  */
  char *arg;

  /* Non-NULL if the body of the commands are being read from this
     already-parsed command.  */
  struct command_line *control;

  /* The command lines read from the user, or NULL if they have not
     yet been read.  */
  struct counted_command_line *cmd;
};

/* A callback for map_breakpoint_numbers that sets the commands for
   commands_command.  */

static void
do_map_commands_command (struct breakpoint *b, void *data)
{
  struct commands_info *info = data;

  if (info->cmd == NULL)
    {
      struct command_line *l;

      if (info->control != NULL)
	l = copy_command_lines (info->control->body_list[0]);
      else
	{
	  struct cleanup *old_chain;
	  char *str;

	  str = xstrprintf (_("Type commands for breakpoint(s) "
			      "%s, one per line."),
			    info->arg);

	  old_chain = make_cleanup (xfree, str);

	  l = read_command_lines (str,
				  info->from_tty, 1,
				  (is_tracepoint (b)
				   ? check_tracepoint_command : 0),
				  b);

	  do_cleanups (old_chain);
	}

      info->cmd = alloc_counted_command_line (l);
    }

  /* If a breakpoint was on the list more than once, we don't need to
     do anything.  */
  if (b->commands != info->cmd)
    {
      validate_commands_for_breakpoint (b, info->cmd->commands);
      incref_counted_command_line (info->cmd);
      decref_counted_command_line (&b->commands);
      b->commands = info->cmd;
      observer_notify_breakpoint_modified (b);
    }
}

static void
commands_command_1 (char *arg, int from_tty, 
		    struct command_line *control)
{
  struct cleanup *cleanups;
  struct commands_info info;

  info.from_tty = from_tty;
  info.control = control;
  info.cmd = NULL;
  /* If we read command lines from the user, then `info' will hold an
     extra reference to the commands that we must clean up.  */
  cleanups = make_cleanup_decref_counted_command_line (&info.cmd);

  if (arg == NULL || !*arg)
    {
      if (breakpoint_count - prev_breakpoint_count > 1)
	arg = xstrprintf ("%d-%d", prev_breakpoint_count + 1, 
			  breakpoint_count);
      else if (breakpoint_count > 0)
	arg = xstrprintf ("%d", breakpoint_count);
      else
	{
	  /* So that we don't try to free the incoming non-NULL
	     argument in the cleanup below.  Mapping breakpoint
	     numbers will fail in this case.  */
	  arg = NULL;
	}
    }
  else
    /* The command loop has some static state, so we need to preserve
       our argument.  */
    arg = xstrdup (arg);

  if (arg != NULL)
    make_cleanup (xfree, arg);

  info.arg = arg;

  map_breakpoint_numbers (arg, do_map_commands_command, &info);

  if (info.cmd == NULL)
    error (_("No breakpoints specified."));

  do_cleanups (cleanups);
}

static void
commands_command (char *arg, int from_tty)
{
  commands_command_1 (arg, from_tty, NULL);
}

/* Like commands_command, but instead of reading the commands from
   input stream, takes them from an already parsed command structure.

   This is used by cli-script.c to DTRT with breakpoint commands
   that are part of if and while bodies.  */
enum command_control_type
commands_from_control_command (char *arg, struct command_line *cmd)
{
  commands_command_1 (arg, 0, cmd);
  return simple_control;
}

/* Return non-zero if BL->TARGET_INFO contains valid information.  */

static int
bp_location_has_shadow (struct bp_location *bl)
{
  if (bl->loc_type != bp_loc_software_breakpoint)
    return 0;
  if (!bl->inserted)
    return 0;
  if (bl->target_info.shadow_len == 0)
    /* BL isn't valid, or doesn't shadow memory.  */
    return 0;
  return 1;
}

/* Update BUF, which is LEN bytes read from the target address MEMADDR,
   by replacing any memory breakpoints with their shadowed contents.

   If READBUF is not NULL, this buffer must not overlap with any of
   the breakpoint location's shadow_contents buffers.  Otherwise,
   a failed assertion internal error will be raised.

   The range of shadowed area by each bp_location is:
     bl->address - bp_location_placed_address_before_address_max
     up to bl->address + bp_location_shadow_len_after_address_max
   The range we were requested to resolve shadows for is:
     memaddr ... memaddr + len
   Thus the safe cutoff boundaries for performance optimization are
     memaddr + len <= (bl->address
		       - bp_location_placed_address_before_address_max)
   and:
     bl->address + bp_location_shadow_len_after_address_max <= memaddr  */

void
breakpoint_xfer_memory (gdb_byte *readbuf, gdb_byte *writebuf,
			const gdb_byte *writebuf_org,
			ULONGEST memaddr, LONGEST len)
{
  /* Left boundary, right boundary and median element of our binary
     search.  */
  unsigned bc_l, bc_r, bc;

  /* Find BC_L which is a leftmost element which may affect BUF
     content.  It is safe to report lower value but a failure to
     report higher one.  */

  bc_l = 0;
  bc_r = bp_location_count;
  while (bc_l + 1 < bc_r)
    {
      struct bp_location *bl;

      bc = (bc_l + bc_r) / 2;
      bl = bp_location[bc];

      /* Check first BL->ADDRESS will not overflow due to the added
	 constant.  Then advance the left boundary only if we are sure
	 the BC element can in no way affect the BUF content (MEMADDR
	 to MEMADDR + LEN range).

	 Use the BP_LOCATION_SHADOW_LEN_AFTER_ADDRESS_MAX safety
	 offset so that we cannot miss a breakpoint with its shadow
	 range tail still reaching MEMADDR.  */

      if ((bl->address + bp_location_shadow_len_after_address_max
	   >= bl->address)
	  && (bl->address + bp_location_shadow_len_after_address_max
	      <= memaddr))
	bc_l = bc;
      else
	bc_r = bc;
    }

  /* Due to the binary search above, we need to make sure we pick the
     first location that's at BC_L's address.  E.g., if there are
     multiple locations at the same address, BC_L may end up pointing
     at a duplicate location, and miss the "master"/"inserted"
     location.  Say, given locations L1, L2 and L3 at addresses A and
     B:

      L1@A, L2@A, L3@B, ...

     BC_L could end up pointing at location L2, while the "master"
     location could be L1.  Since the `loc->inserted' flag is only set
     on "master" locations, we'd forget to restore the shadow of L1
     and L2.  */
  while (bc_l > 0
	 && bp_location[bc_l]->address == bp_location[bc_l - 1]->address)
    bc_l--;

  /* Now do full processing of the found relevant range of elements.  */

  for (bc = bc_l; bc < bp_location_count; bc++)
  {
    struct bp_location *bl = bp_location[bc];
    CORE_ADDR bp_addr = 0;
    int bp_size = 0;
    int bptoffset = 0;

    /* bp_location array has BL->OWNER always non-NULL.  */
    if (bl->owner->type == bp_none)
      warning (_("reading through apparently deleted breakpoint #%d?"),
	       bl->owner->number);

    /* Performance optimization: any further element can no longer affect BUF
       content.  */

    if (bl->address >= bp_location_placed_address_before_address_max
        && memaddr + len <= (bl->address
			     - bp_location_placed_address_before_address_max))
      break;

    if (!bp_location_has_shadow (bl))
      continue;
    if (!breakpoint_address_match (bl->target_info.placed_address_space, 0,
				   current_program_space->aspace, 0))
      continue;

    /* Addresses and length of the part of the breakpoint that
       we need to copy.  */
    bp_addr = bl->target_info.placed_address;
    bp_size = bl->target_info.shadow_len;

    if (bp_addr + bp_size <= memaddr)
      /* The breakpoint is entirely before the chunk of memory we
         are reading.  */
      continue;

    if (bp_addr >= memaddr + len)
      /* The breakpoint is entirely after the chunk of memory we are
         reading.  */
      continue;

    /* Offset within shadow_contents.  */
    if (bp_addr < memaddr)
      {
	/* Only copy the second part of the breakpoint.  */
	bp_size -= memaddr - bp_addr;
	bptoffset = memaddr - bp_addr;
	bp_addr = memaddr;
      }

    if (bp_addr + bp_size > memaddr + len)
      {
	/* Only copy the first part of the breakpoint.  */
	bp_size -= (bp_addr + bp_size) - (memaddr + len);
      }

    if (readbuf != NULL)
      {
	/* Verify that the readbuf buffer does not overlap with
	   the shadow_contents buffer.  */
	gdb_assert (bl->target_info.shadow_contents >= readbuf + len
		    || readbuf >= (bl->target_info.shadow_contents
				   + bl->target_info.shadow_len));

	/* Update the read buffer with this inserted breakpoint's
	   shadow.  */
	memcpy (readbuf + bp_addr - memaddr,
		bl->target_info.shadow_contents + bptoffset, bp_size);
      }
    else
      {
	struct gdbarch *gdbarch = bl->gdbarch;
	const unsigned char *bp;
	CORE_ADDR placed_address = bl->target_info.placed_address;
	int placed_size = bl->target_info.placed_size;

	/* Update the shadow with what we want to write to memory.  */
	memcpy (bl->target_info.shadow_contents + bptoffset,
		writebuf_org + bp_addr - memaddr, bp_size);

	/* Determine appropriate breakpoint contents and size for this
	   address.  */
	bp = gdbarch_breakpoint_from_pc (gdbarch, &placed_address, &placed_size);

	/* Update the final write buffer with this inserted
	   breakpoint's INSN.  */
	memcpy (writebuf + bp_addr - memaddr, bp + bptoffset, bp_size);
      }
  }
}


/* Return true if BPT is either a software breakpoint or a hardware
   breakpoint.  */

int
is_breakpoint (const struct breakpoint *bpt)
{
  return (bpt->type == bp_breakpoint
	  || bpt->type == bp_hardware_breakpoint
	  || bpt->type == bp_dprintf);
}

/* Return true if BPT is of any hardware watchpoint kind.  */

static int
is_hardware_watchpoint (const struct breakpoint *bpt)
{
  return (bpt->type == bp_hardware_watchpoint
	  || bpt->type == bp_read_watchpoint
	  || bpt->type == bp_access_watchpoint);
}

/* Return true if BPT is of any watchpoint kind, hardware or
   software.  */

int
is_watchpoint (const struct breakpoint *bpt)
{
  return (is_hardware_watchpoint (bpt)
	  || bpt->type == bp_watchpoint);
}

/* Returns true if the current thread and its running state are safe
   to evaluate or update watchpoint B.  Watchpoints on local
   expressions need to be evaluated in the context of the thread that
   was current when the watchpoint was created, and, that thread needs
   to be stopped to be able to select the correct frame context.
   Watchpoints on global expressions can be evaluated on any thread,
   and in any state.  It is presently left to the target allowing
   memory accesses when threads are running.  */

static int
watchpoint_in_thread_scope (struct watchpoint *b)
{
  return (b->base.pspace == current_program_space
	  && (ptid_equal (b->watchpoint_thread, null_ptid)
	      || (ptid_equal (inferior_ptid, b->watchpoint_thread)
		  && !is_executing (inferior_ptid))));
}

/* Set watchpoint B to disp_del_at_next_stop, even including its possible
   associated bp_watchpoint_scope breakpoint.  */

static void
watchpoint_del_at_next_stop (struct watchpoint *w)
{
  struct breakpoint *b = &w->base;

  if (b->related_breakpoint != b)
    {
      gdb_assert (b->related_breakpoint->type == bp_watchpoint_scope);
      gdb_assert (b->related_breakpoint->related_breakpoint == b);
      b->related_breakpoint->disposition = disp_del_at_next_stop;
      b->related_breakpoint->related_breakpoint = b->related_breakpoint;
      b->related_breakpoint = b;
    }
  b->disposition = disp_del_at_next_stop;
}

/* Assuming that B is a watchpoint:
   - Reparse watchpoint expression, if REPARSE is non-zero
   - Evaluate expression and store the result in B->val
   - Evaluate the condition if there is one, and store the result
     in b->loc->cond.
   - Update the list of values that must be watched in B->loc.

   If the watchpoint disposition is disp_del_at_next_stop, then do
   nothing.  If this is local watchpoint that is out of scope, delete
   it.

   Even with `set breakpoint always-inserted on' the watchpoints are
   removed + inserted on each stop here.  Normal breakpoints must
   never be removed because they might be missed by a running thread
   when debugging in non-stop mode.  On the other hand, hardware
   watchpoints (is_hardware_watchpoint; processed here) are specific
   to each LWP since they are stored in each LWP's hardware debug
   registers.  Therefore, such LWP must be stopped first in order to
   be able to modify its hardware watchpoints.

   Hardware watchpoints must be reset exactly once after being
   presented to the user.  It cannot be done sooner, because it would
   reset the data used to present the watchpoint hit to the user.  And
   it must not be done later because it could display the same single
   watchpoint hit during multiple GDB stops.  Note that the latter is
   relevant only to the hardware watchpoint types bp_read_watchpoint
   and bp_access_watchpoint.  False hit by bp_hardware_watchpoint is
   not user-visible - its hit is suppressed if the memory content has
   not changed.

   The following constraints influence the location where we can reset
   hardware watchpoints:

   * target_stopped_by_watchpoint and target_stopped_data_address are
     called several times when GDB stops.

   [linux] 
   * Multiple hardware watchpoints can be hit at the same time,
     causing GDB to stop.  GDB only presents one hardware watchpoint
     hit at a time as the reason for stopping, and all the other hits
     are presented later, one after the other, each time the user
     requests the execution to be resumed.  Execution is not resumed
     for the threads still having pending hit event stored in
     LWP_INFO->STATUS.  While the watchpoint is already removed from
     the inferior on the first stop the thread hit event is kept being
     reported from its cached value by linux_nat_stopped_data_address
     until the real thread resume happens after the watchpoint gets
     presented and thus its LWP_INFO->STATUS gets reset.

   Therefore the hardware watchpoint hit can get safely reset on the
   watchpoint removal from inferior.  */

static void
update_watchpoint (struct watchpoint *b, int reparse)
{
  int within_current_scope;
  struct frame_id saved_frame_id;
  int frame_saved;

  /* If this is a local watchpoint, we only want to check if the
     watchpoint frame is in scope if the current thread is the thread
     that was used to create the watchpoint.  */
  if (!watchpoint_in_thread_scope (b))
    return;

  if (b->base.disposition == disp_del_at_next_stop)
    return;
 
  frame_saved = 0;

  /* Determine if the watchpoint is within scope.  */
  if (b->exp_valid_block == NULL)
    within_current_scope = 1;
  else
    {
      struct frame_info *fi = get_current_frame ();
      struct gdbarch *frame_arch = get_frame_arch (fi);
      CORE_ADDR frame_pc = get_frame_pc (fi);

      /* If we're in a function epilogue, unwinding may not work
	 properly, so do not attempt to recreate locations at this
	 point.  See similar comments in watchpoint_check.  */
      if (gdbarch_in_function_epilogue_p (frame_arch, frame_pc))
	return;

      /* Save the current frame's ID so we can restore it after
         evaluating the watchpoint expression on its own frame.  */
      /* FIXME drow/2003-09-09: It would be nice if evaluate_expression
         took a frame parameter, so that we didn't have to change the
         selected frame.  */
      frame_saved = 1;
      saved_frame_id = get_frame_id (get_selected_frame (NULL));

      fi = frame_find_by_id (b->watchpoint_frame);
      within_current_scope = (fi != NULL);
      if (within_current_scope)
	select_frame (fi);
    }

  /* We don't free locations.  They are stored in the bp_location array
     and update_global_location_list will eventually delete them and
     remove breakpoints if needed.  */
  b->base.loc = NULL;

  if (within_current_scope && reparse)
    {
      const char *s;

      if (b->exp)
	{
	  xfree (b->exp);
	  b->exp = NULL;
	}
      s = b->exp_string_reparse ? b->exp_string_reparse : b->exp_string;
      b->exp = parse_exp_1 (&s, 0, b->exp_valid_block, 0);
      /* If the meaning of expression itself changed, the old value is
	 no longer relevant.  We don't want to report a watchpoint hit
	 to the user when the old value and the new value may actually
	 be completely different objects.  */
      value_free (b->val);
      b->val = NULL;
      b->val_valid = 0;

      /* Note that unlike with breakpoints, the watchpoint's condition
	 expression is stored in the breakpoint object, not in the
	 locations (re)created below.  */
      if (b->base.cond_string != NULL)
	{
	  if (b->cond_exp != NULL)
	    {
	      xfree (b->cond_exp);
	      b->cond_exp = NULL;
	    }

	  s = b->base.cond_string;
	  b->cond_exp = parse_exp_1 (&s, 0, b->cond_exp_valid_block, 0);
	}
    }

  /* If we failed to parse the expression, for example because
     it refers to a global variable in a not-yet-loaded shared library,
     don't try to insert watchpoint.  We don't automatically delete
     such watchpoint, though, since failure to parse expression
     is different from out-of-scope watchpoint.  */
  if ( !target_has_execution)
    {
      /* Without execution, memory can't change.  No use to try and
	 set watchpoint locations.  The watchpoint will be reset when
	 the target gains execution, through breakpoint_re_set.  */
    }
  else if (within_current_scope && b->exp)
    {
      int pc = 0;
      struct value *val_chain, *v, *result, *next;
      struct program_space *frame_pspace;

      fetch_subexp_value (b->exp, &pc, &v, &result, &val_chain);

      /* Avoid setting b->val if it's already set.  The meaning of
	 b->val is 'the last value' user saw, and we should update
	 it only if we reported that last value to user.  As it
	 happens, the code that reports it updates b->val directly.
	 We don't keep track of the memory value for masked
	 watchpoints.  */
      if (!b->val_valid && !is_masked_watchpoint (&b->base))
	{
	  b->val = v;
	  b->val_valid = 1;
	}

      frame_pspace = get_frame_program_space (get_selected_frame (NULL));

      /* Look at each value on the value chain.  */
      for (v = val_chain; v; v = value_next (v))
	{
	  /* If it's a memory location, and GDB actually needed
	     its contents to evaluate the expression, then we
	     must watch it.  If the first value returned is
	     still lazy, that means an error occurred reading it;
	     watch it anyway in case it becomes readable.  */
	  if (VALUE_LVAL (v) == lval_memory
	      && (v == val_chain || ! value_lazy (v)))
	    {
	      struct type *vtype = check_typedef (value_type (v));

	      /* We only watch structs and arrays if user asked
		 for it explicitly, never if they just happen to
		 appear in the middle of some value chain.  */
	      if (v == result
		  || (TYPE_CODE (vtype) != TYPE_CODE_STRUCT
		      && TYPE_CODE (vtype) != TYPE_CODE_ARRAY))
		{
		  CORE_ADDR addr;
		  int type;
		  struct bp_location *loc, **tmp;

		  addr = value_address (v);
		  type = hw_write;
		  if (b->base.type == bp_read_watchpoint)
		    type = hw_read;
		  else if (b->base.type == bp_access_watchpoint)
		    type = hw_access;

		  loc = allocate_bp_location (&b->base);
		  for (tmp = &(b->base.loc); *tmp != NULL; tmp = &((*tmp)->next))
		    ;
		  *tmp = loc;
		  loc->gdbarch = get_type_arch (value_type (v));

		  loc->pspace = frame_pspace;
		  loc->address = addr;
		  loc->length = TYPE_LENGTH (value_type (v));
		  loc->watchpoint_type = type;
		}
	    }
	}

      /* Change the type of breakpoint between hardware assisted or
	 an ordinary watchpoint depending on the hardware support
	 and free hardware slots.  REPARSE is set when the inferior
	 is started.  */
      if (reparse)
	{
	  int reg_cnt;
	  enum bp_loc_type loc_type;
	  struct bp_location *bl;

	  reg_cnt = can_use_hardware_watchpoint (val_chain);

	  if (reg_cnt)
	    {
	      int i, target_resources_ok, other_type_used;
	      enum bptype type;

	      /* Use an exact watchpoint when there's only one memory region to be
		 watched, and only one debug register is needed to watch it.  */
	      b->exact = target_exact_watchpoints && reg_cnt == 1;

	      /* We need to determine how many resources are already
		 used for all other hardware watchpoints plus this one
		 to see if we still have enough resources to also fit
		 this watchpoint in as well.  */

	      /* If this is a software watchpoint, we try to turn it
		 to a hardware one -- count resources as if B was of
		 hardware watchpoint type.  */
	      type = b->base.type;
	      if (type == bp_watchpoint)
		type = bp_hardware_watchpoint;

	      /* This watchpoint may or may not have been placed on
		 the list yet at this point (it won't be in the list
		 if we're trying to create it for the first time,
		 through watch_command), so always account for it
		 manually.  */

	      /* Count resources used by all watchpoints except B.  */
	      i = hw_watchpoint_used_count_others (&b->base, type, &other_type_used);

	      /* Add in the resources needed for B.  */
	      i += hw_watchpoint_use_count (&b->base);

	      target_resources_ok
		= target_can_use_hardware_watchpoint (type, i, other_type_used);
	      if (target_resources_ok <= 0)
		{
		  int sw_mode = b->base.ops->works_in_software_mode (&b->base);

		  if (target_resources_ok == 0 && !sw_mode)
		    error (_("Target does not support this type of "
			     "hardware watchpoint."));
		  else if (target_resources_ok < 0 && !sw_mode)
		    error (_("There are not enough available hardware "
			     "resources for this watchpoint."));

		  /* Downgrade to software watchpoint.  */
		  b->base.type = bp_watchpoint;
		}
	      else
		{
		  /* If this was a software watchpoint, we've just
		     found we have enough resources to turn it to a
		     hardware watchpoint.  Otherwise, this is a
		     nop.  */
		  b->base.type = type;
		}
	    }
	  else if (!b->base.ops->works_in_software_mode (&b->base))
	    error (_("Expression cannot be implemented with "
		     "read/access watchpoint."));
	  else
	    b->base.type = bp_watchpoint;

	  loc_type = (b->base.type == bp_watchpoint? bp_loc_other
		      : bp_loc_hardware_watchpoint);
	  for (bl = b->base.loc; bl; bl = bl->next)
	    bl->loc_type = loc_type;
	}

      for (v = val_chain; v; v = next)
	{
	  next = value_next (v);
	  if (v != b->val)
	    value_free (v);
	}

      /* If a software watchpoint is not watching any memory, then the
	 above left it without any location set up.  But,
	 bpstat_stop_status requires a location to be able to report
	 stops, so make sure there's at least a dummy one.  */
      if (b->base.type == bp_watchpoint && b->base.loc == NULL)
	{
	  struct breakpoint *base = &b->base;
	  base->loc = allocate_bp_location (base);
	  base->loc->pspace = frame_pspace;
	  base->loc->address = -1;
	  base->loc->length = -1;
	  base->loc->watchpoint_type = -1;
	}
    }
  else if (!within_current_scope)
    {
      printf_filtered (_("\
Watchpoint %d deleted because the program has left the block\n\
in which its expression is valid.\n"),
		       b->base.number);
      watchpoint_del_at_next_stop (b);
    }

  /* Restore the selected frame.  */
  if (frame_saved)
    select_frame (frame_find_by_id (saved_frame_id));
}


/* Returns 1 iff breakpoint location should be
   inserted in the inferior.  We don't differentiate the type of BL's owner
   (breakpoint vs. tracepoint), although insert_location in tracepoint's
   breakpoint_ops is not defined, because in insert_bp_location,
   tracepoint's insert_location will not be called.  */
static int
should_be_inserted (struct bp_location *bl)
{
  if (bl->owner == NULL || !breakpoint_enabled (bl->owner))
    return 0;

  if (bl->owner->disposition == disp_del_at_next_stop)
    return 0;

  if (!bl->enabled || bl->shlib_disabled || bl->duplicate)
    return 0;

  if (user_breakpoint_p (bl->owner) && bl->pspace->executing_startup)
    return 0;

  /* This is set for example, when we're attached to the parent of a
     vfork, and have detached from the child.  The child is running
     free, and we expect it to do an exec or exit, at which point the
     OS makes the parent schedulable again (and the target reports
     that the vfork is done).  Until the child is done with the shared
     memory region, do not insert breakpoints in the parent, otherwise
     the child could still trip on the parent's breakpoints.  Since
     the parent is blocked anyway, it won't miss any breakpoint.  */
  if (bl->pspace->breakpoints_not_allowed)
    return 0;

  return 1;
}

/* Same as should_be_inserted but does the check assuming
   that the location is not duplicated.  */

static int
unduplicated_should_be_inserted (struct bp_location *bl)
{
  int result;
  const int save_duplicate = bl->duplicate;

  bl->duplicate = 0;
  result = should_be_inserted (bl);
  bl->duplicate = save_duplicate;
  return result;
}

/* Parses a conditional described by an expression COND into an
   agent expression bytecode suitable for evaluation
   by the bytecode interpreter.  Return NULL if there was
   any error during parsing.  */

static struct agent_expr *
parse_cond_to_aexpr (CORE_ADDR scope, struct expression *cond)
{
  struct agent_expr *aexpr = NULL;
  volatile struct gdb_exception ex;

  if (!cond)
    return NULL;

  /* We don't want to stop processing, so catch any errors
     that may show up.  */
  TRY_CATCH (ex, RETURN_MASK_ERROR)
    {
      aexpr = gen_eval_for_expr (scope, cond);
    }

  if (ex.reason < 0)
    {
      /* If we got here, it means the condition could not be parsed to a valid
	 bytecode expression and thus can't be evaluated on the target's side.
	 It's no use iterating through the conditions.  */
      return NULL;
    }

  /* We have a valid agent expression.  */
  return aexpr;
}

/* Based on location BL, create a list of breakpoint conditions to be
   passed on to the target.  If we have duplicated locations with different
   conditions, we will add such conditions to the list.  The idea is that the
   target will evaluate the list of conditions and will only notify GDB when
   one of them is true.  */

static void
build_target_condition_list (struct bp_location *bl)
{
  struct bp_location **locp = NULL, **loc2p;
  int null_condition_or_parse_error = 0;
  int modified = bl->needs_update;
  struct bp_location *loc;

  /* This is only meaningful if the target is
     evaluating conditions and if the user has
     opted for condition evaluation on the target's
     side.  */
  if (gdb_evaluates_breakpoint_condition_p ()
      || !target_supports_evaluation_of_breakpoint_conditions ())
    return;

  /* Do a first pass to check for locations with no assigned
     conditions or conditions that fail to parse to a valid agent expression
     bytecode.  If any of these happen, then it's no use to send conditions
     to the target since this location will always trigger and generate a
     response back to GDB.  */
  ALL_BP_LOCATIONS_AT_ADDR (loc2p, locp, bl->address)
    {
      loc = (*loc2p);
      if (is_breakpoint (loc->owner) && loc->pspace->num == bl->pspace->num)
	{
	  if (modified)
	    {
	      struct agent_expr *aexpr;

	      /* Re-parse the conditions since something changed.  In that
		 case we already freed the condition bytecodes (see
		 force_breakpoint_reinsertion).  We just
		 need to parse the condition to bytecodes again.  */
	      aexpr = parse_cond_to_aexpr (bl->address, loc->cond);
	      loc->cond_bytecode = aexpr;

	      /* Check if we managed to parse the conditional expression
		 correctly.  If not, we will not send this condition
		 to the target.  */
	      if (aexpr)
		continue;
	    }

	  /* If we have a NULL bytecode expression, it means something
	     went wrong or we have a null condition expression.  */
	  if (!loc->cond_bytecode)
	    {
	      null_condition_or_parse_error = 1;
	      break;
	    }
	}
    }

  /* If any of these happened, it means we will have to evaluate the conditions
     for the location's address on gdb's side.  It is no use keeping bytecodes
     for all the other duplicate locations, thus we free all of them here.

     This is so we have a finer control over which locations' conditions are
     being evaluated by GDB or the remote stub.  */
  if (null_condition_or_parse_error)
    {
      ALL_BP_LOCATIONS_AT_ADDR (loc2p, locp, bl->address)
	{
	  loc = (*loc2p);
	  if (is_breakpoint (loc->owner) && loc->pspace->num == bl->pspace->num)
	    {
	      /* Only go as far as the first NULL bytecode is
		 located.  */
	      if (!loc->cond_bytecode)
		return;

	      free_agent_expr (loc->cond_bytecode);
	      loc->cond_bytecode = NULL;
	    }
	}
    }

  /* No NULL conditions or failed bytecode generation.  Build a condition list
     for this location's address.  */
  ALL_BP_LOCATIONS_AT_ADDR (loc2p, locp, bl->address)
    {
      loc = (*loc2p);
      if (loc->cond
	  && is_breakpoint (loc->owner)
	  && loc->pspace->num == bl->pspace->num
	  && loc->owner->enable_state == bp_enabled
	  && loc->enabled)
	/* Add the condition to the vector.  This will be used later to send the
	   conditions to the target.  */
	VEC_safe_push (agent_expr_p, bl->target_info.conditions,
		       loc->cond_bytecode);
    }

  return;
}

/* Parses a command described by string CMD into an agent expression
   bytecode suitable for evaluation by the bytecode interpreter.
   Return NULL if there was any error during parsing.  */

static struct agent_expr *
parse_cmd_to_aexpr (CORE_ADDR scope, char *cmd)
{
  struct cleanup *old_cleanups = 0;
  struct expression *expr, **argvec;
  struct agent_expr *aexpr = NULL;
  volatile struct gdb_exception ex;
  const char *cmdrest;
  const char *format_start, *format_end;
  struct format_piece *fpieces;
  int nargs;
  struct gdbarch *gdbarch = get_current_arch ();

  if (!cmd)
    return NULL;

  cmdrest = cmd;

  if (*cmdrest == ',')
    ++cmdrest;
  cmdrest = skip_spaces_const (cmdrest);

  if (*cmdrest++ != '"')
    error (_("No format string following the location"));

  format_start = cmdrest;

  fpieces = parse_format_string (&cmdrest);

  old_cleanups = make_cleanup (free_format_pieces_cleanup, &fpieces);

  format_end = cmdrest;

  if (*cmdrest++ != '"')
    error (_("Bad format string, non-terminated '\"'."));
  
  cmdrest = skip_spaces_const (cmdrest);

  if (!(*cmdrest == ',' || *cmdrest == '\0'))
    error (_("Invalid argument syntax"));

  if (*cmdrest == ',')
    cmdrest++;
  cmdrest = skip_spaces_const (cmdrest);

  /* For each argument, make an expression.  */

  argvec = (struct expression **) alloca (strlen (cmd)
					 * sizeof (struct expression *));

  nargs = 0;
  while (*cmdrest != '\0')
    {
      const char *cmd1;

      cmd1 = cmdrest;
      expr = parse_exp_1 (&cmd1, scope, block_for_pc (scope), 1);
      argvec[nargs++] = expr;
      cmdrest = cmd1;
      if (*cmdrest == ',')
	++cmdrest;
    }

  /* We don't want to stop processing, so catch any errors
     that may show up.  */
  TRY_CATCH (ex, RETURN_MASK_ERROR)
    {
      aexpr = gen_printf (scope, gdbarch, 0, 0,
			  format_start, format_end - format_start,
			  fpieces, nargs, argvec);
    }

  if (ex.reason < 0)
    {
      /* If we got here, it means the command could not be parsed to a valid
	 bytecode expression and thus can't be evaluated on the target's side.
	 It's no use iterating through the other commands.  */
      return NULL;
    }

  do_cleanups (old_cleanups);

  /* We have a valid agent expression, return it.  */
  return aexpr;
}

/* Based on location BL, create a list of breakpoint commands to be
   passed on to the target.  If we have duplicated locations with
   different commands, we will add any such to the list.  */

static void
build_target_command_list (struct bp_location *bl)
{
  struct bp_location **locp = NULL, **loc2p;
  int null_command_or_parse_error = 0;
  int modified = bl->needs_update;
  struct bp_location *loc;

  /* For now, limit to agent-style dprintf breakpoints.  */
  if (bl->owner->type != bp_dprintf
      || strcmp (dprintf_style, dprintf_style_agent) != 0)
    return;

  if (!target_can_run_breakpoint_commands ())
    return;

  /* Do a first pass to check for locations with no assigned
     conditions or conditions that fail to parse to a valid agent expression
     bytecode.  If any of these happen, then it's no use to send conditions
     to the target since this location will always trigger and generate a
     response back to GDB.  */
  ALL_BP_LOCATIONS_AT_ADDR (loc2p, locp, bl->address)
    {
      loc = (*loc2p);
      if (is_breakpoint (loc->owner) && loc->pspace->num == bl->pspace->num)
	{
	  if (modified)
	    {
	      struct agent_expr *aexpr;

	      /* Re-parse the commands since something changed.  In that
		 case we already freed the command bytecodes (see
		 force_breakpoint_reinsertion).  We just
		 need to parse the command to bytecodes again.  */
	      aexpr = parse_cmd_to_aexpr (bl->address,
					  loc->owner->extra_string);
	      loc->cmd_bytecode = aexpr;

	      if (!aexpr)
		continue;
	    }

	  /* If we have a NULL bytecode expression, it means something
	     went wrong or we have a null command expression.  */
	  if (!loc->cmd_bytecode)
	    {
	      null_command_or_parse_error = 1;
	      break;
	    }
	}
    }

  /* If anything failed, then we're not doing target-side commands,
     and so clean up.  */
  if (null_command_or_parse_error)
    {
      ALL_BP_LOCATIONS_AT_ADDR (loc2p, locp, bl->address)
	{
	  loc = (*loc2p);
	  if (is_breakpoint (loc->owner)
	      && loc->pspace->num == bl->pspace->num)
	    {
	      /* Only go as far as the first NULL bytecode is
		 located.  */
	      if (loc->cmd_bytecode == NULL)
		return;

	      free_agent_expr (loc->cmd_bytecode);
	      loc->cmd_bytecode = NULL;
	    }
	}
    }

  /* No NULL commands or failed bytecode generation.  Build a command list
     for this location's address.  */
  ALL_BP_LOCATIONS_AT_ADDR (loc2p, locp, bl->address)
    {
      loc = (*loc2p);
      if (loc->owner->extra_string
	  && is_breakpoint (loc->owner)
	  && loc->pspace->num == bl->pspace->num
	  && loc->owner->enable_state == bp_enabled
	  && loc->enabled)
	/* Add the command to the vector.  This will be used later
	   to send the commands to the target.  */
	VEC_safe_push (agent_expr_p, bl->target_info.tcommands,
		       loc->cmd_bytecode);
    }

  bl->target_info.persist = 0;
  /* Maybe flag this location as persistent.  */
  if (bl->owner->type == bp_dprintf && disconnected_dprintf)
    bl->target_info.persist = 1;
}

/* Insert a low-level "breakpoint" of some type.  BL is the breakpoint
   location.  Any error messages are printed to TMP_ERROR_STREAM; and
   DISABLED_BREAKS, and HW_BREAKPOINT_ERROR are used to report problems.
   Returns 0 for success, 1 if the bp_location type is not supported or
   -1 for failure.

   NOTE drow/2003-09-09: This routine could be broken down to an
   object-style method for each breakpoint or catchpoint type.  */
static int
insert_bp_location (struct bp_location *bl,
		    struct ui_file *tmp_error_stream,
		    int *disabled_breaks,
		    int *hw_breakpoint_error,
		    int *hw_bp_error_explained_already)
{
  int val = 0;
  char *hw_bp_err_string = NULL;
  struct gdb_exception e;

  if (!should_be_inserted (bl) || (bl->inserted && !bl->needs_update))
    return 0;

  /* Note we don't initialize bl->target_info, as that wipes out
     the breakpoint location's shadow_contents if the breakpoint
     is still inserted at that location.  This in turn breaks
     target_read_memory which depends on these buffers when
     a memory read is requested at the breakpoint location:
     Once the target_info has been wiped, we fail to see that
     we have a breakpoint inserted at that address and thus
     read the breakpoint instead of returning the data saved in
     the breakpoint location's shadow contents.  */
  bl->target_info.placed_address = bl->address;
  bl->target_info.placed_address_space = bl->pspace->aspace;
  bl->target_info.length = bl->length;

  /* When working with target-side conditions, we must pass all the conditions
     for the same breakpoint address down to the target since GDB will not
     insert those locations.  With a list of breakpoint conditions, the target
     can decide when to stop and notify GDB.  */

  if (is_breakpoint (bl->owner))
    {
      build_target_condition_list (bl);
      build_target_command_list (bl);
      /* Reset the modification marker.  */
      bl->needs_update = 0;
    }

  if (bl->loc_type == bp_loc_software_breakpoint
      || bl->loc_type == bp_loc_hardware_breakpoint)
    {
      if (bl->owner->type != bp_hardware_breakpoint)
	{
	  /* If the explicitly specified breakpoint type
	     is not hardware breakpoint, check the memory map to see
	     if the breakpoint address is in read only memory or not.

	     Two important cases are:
	     - location type is not hardware breakpoint, memory
	     is readonly.  We change the type of the location to
	     hardware breakpoint.
	     - location type is hardware breakpoint, memory is
	     read-write.  This means we've previously made the
	     location hardware one, but then the memory map changed,
	     so we undo.
	     
	     When breakpoints are removed, remove_breakpoints will use
	     location types we've just set here, the only possible
	     problem is that memory map has changed during running
	     program, but it's not going to work anyway with current
	     gdb.  */
	  struct mem_region *mr 
	    = lookup_mem_region (bl->target_info.placed_address);
	  
	  if (mr)
	    {
	      if (automatic_hardware_breakpoints)
		{
		  enum bp_loc_type new_type;
		  
		  if (mr->attrib.mode != MEM_RW)
		    new_type = bp_loc_hardware_breakpoint;
		  else 
		    new_type = bp_loc_software_breakpoint;
		  
		  if (new_type != bl->loc_type)
		    {
		      static int said = 0;

		      bl->loc_type = new_type;
		      if (!said)
			{
			  fprintf_filtered (gdb_stdout,
					    _("Note: automatically using "
					      "hardware breakpoints for "
					      "read-only addresses.\n"));
			  said = 1;
			}
		    }
		}
	      else if (bl->loc_type == bp_loc_software_breakpoint
		       && mr->attrib.mode != MEM_RW)	    
		warning (_("cannot set software breakpoint "
			   "at readonly address %s"),
			 paddress (bl->gdbarch, bl->address));
	    }
	}
        
      /* First check to see if we have to handle an overlay.  */
      if (overlay_debugging == ovly_off
	  || bl->section == NULL
	  || !(section_is_overlay (bl->section)))
	{
	  /* No overlay handling: just set the breakpoint.  */
	  TRY_CATCH (e, RETURN_MASK_ALL)
	    {
	      val = bl->owner->ops->insert_location (bl);
	    }
	  if (e.reason < 0)
	    {
	      val = 1;
	      hw_bp_err_string = (char *) e.message;
	    }
	}
      else
	{
	  /* This breakpoint is in an overlay section.
	     Shall we set a breakpoint at the LMA?  */
	  if (!overlay_events_enabled)
	    {
	      /* Yes -- overlay event support is not active, 
		 so we must try to set a breakpoint at the LMA.
		 This will not work for a hardware breakpoint.  */
	      if (bl->loc_type == bp_loc_hardware_breakpoint)
		warning (_("hardware breakpoint %d not supported in overlay!"),
			 bl->owner->number);
	      else
		{
		  CORE_ADDR addr = overlay_unmapped_address (bl->address,
							     bl->section);
		  /* Set a software (trap) breakpoint at the LMA.  */
		  bl->overlay_target_info = bl->target_info;
		  bl->overlay_target_info.placed_address = addr;
		  val = target_insert_breakpoint (bl->gdbarch,
						  &bl->overlay_target_info);
		  if (val != 0)
		    fprintf_unfiltered (tmp_error_stream,
					"Overlay breakpoint %d "
					"failed: in ROM?\n",
					bl->owner->number);
		}
	    }
	  /* Shall we set a breakpoint at the VMA? */
	  if (section_is_mapped (bl->section))
	    {
	      /* Yes.  This overlay section is mapped into memory.  */
	      TRY_CATCH (e, RETURN_MASK_ALL)
	        {
	          val = bl->owner->ops->insert_location (bl);
	        }
	      if (e.reason < 0)
	        {
	          val = 1;
	          hw_bp_err_string = (char *) e.message;
	        }
	    }
	  else
	    {
	      /* No.  This breakpoint will not be inserted.  
		 No error, but do not mark the bp as 'inserted'.  */
	      return 0;
	    }
	}

      if (val)
	{
	  /* Can't set the breakpoint.  */
	  if (solib_name_from_address (bl->pspace, bl->address))
	    {
	      /* See also: disable_breakpoints_in_shlibs.  */
	      val = 0;
	      bl->shlib_disabled = 1;
	      observer_notify_breakpoint_modified (bl->owner);
	      if (!*disabled_breaks)
		{
		  fprintf_unfiltered (tmp_error_stream, 
				      "Cannot insert breakpoint %d.\n", 
				      bl->owner->number);
		  fprintf_unfiltered (tmp_error_stream, 
				      "Temporarily disabling shared "
				      "library breakpoints:\n");
		}
	      *disabled_breaks = 1;
	      fprintf_unfiltered (tmp_error_stream,
				  "breakpoint #%d\n", bl->owner->number);
	    }
	  else
	    {
	      if (bl->loc_type == bp_loc_hardware_breakpoint)
		{
                  *hw_breakpoint_error = 1;
                  *hw_bp_error_explained_already = hw_bp_err_string != NULL;
                  fprintf_unfiltered (tmp_error_stream,
                                      "Cannot insert hardware breakpoint %d%s",
                                      bl->owner->number, hw_bp_err_string ? ":" : ".\n");
                  if (hw_bp_err_string)
                    fprintf_unfiltered (tmp_error_stream, "%s.\n", hw_bp_err_string);
		}
	      else
		{
		  fprintf_unfiltered (tmp_error_stream, 
				      "Cannot insert breakpoint %d.\n", 
				      bl->owner->number);
		  fprintf_filtered (tmp_error_stream, 
				    "Error accessing memory address ");
		  fputs_filtered (paddress (bl->gdbarch, bl->address),
				  tmp_error_stream);
		  fprintf_filtered (tmp_error_stream, ": %s.\n",
				    safe_strerror (val));
		}

	    }
	}
      else
	bl->inserted = 1;

      return val;
    }

  else if (bl->loc_type == bp_loc_hardware_watchpoint
	   /* NOTE drow/2003-09-08: This state only exists for removing
	      watchpoints.  It's not clear that it's necessary...  */
	   && bl->owner->disposition != disp_del_at_next_stop)
    {
      gdb_assert (bl->owner->ops != NULL
		  && bl->owner->ops->insert_location != NULL);

      val = bl->owner->ops->insert_location (bl);

      /* If trying to set a read-watchpoint, and it turns out it's not
	 supported, try emulating one with an access watchpoint.  */
      if (val == 1 && bl->watchpoint_type == hw_read)
	{
	  struct bp_location *loc, **loc_temp;

	  /* But don't try to insert it, if there's already another
	     hw_access location that would be considered a duplicate
	     of this one.  */
	  ALL_BP_LOCATIONS (loc, loc_temp)
	    if (loc != bl
		&& loc->watchpoint_type == hw_access
		&& watchpoint_locations_match (bl, loc))
	      {
		bl->duplicate = 1;
		bl->inserted = 1;
		bl->target_info = loc->target_info;
		bl->watchpoint_type = hw_access;
		val = 0;
		break;
	      }

	  if (val == 1)
	    {
	      bl->watchpoint_type = hw_access;
	      val = bl->owner->ops->insert_location (bl);

	      if (val)
		/* Back to the original value.  */
		bl->watchpoint_type = hw_read;
	    }
	}

      bl->inserted = (val == 0);
    }

  else if (bl->owner->type == bp_catchpoint)
    {
      gdb_assert (bl->owner->ops != NULL
		  && bl->owner->ops->insert_location != NULL);

      val = bl->owner->ops->insert_location (bl);
      if (val)
	{
	  bl->owner->enable_state = bp_disabled;

	  if (val == 1)
	    warning (_("\
Error inserting catchpoint %d: Your system does not support this type\n\
of catchpoint."), bl->owner->number);
	  else
	    warning (_("Error inserting catchpoint %d."), bl->owner->number);
	}

      bl->inserted = (val == 0);

      /* We've already printed an error message if there was a problem
	 inserting this catchpoint, and we've disabled the catchpoint,
	 so just return success.  */
      return 0;
    }

  return 0;
}

/* This function is called when program space PSPACE is about to be
   deleted.  It takes care of updating breakpoints to not reference
   PSPACE anymore.  */

void
breakpoint_program_space_exit (struct program_space *pspace)
{
  struct breakpoint *b, *b_temp;
  struct bp_location *loc, **loc_temp;

  /* Remove any breakpoint that was set through this program space.  */
  ALL_BREAKPOINTS_SAFE (b, b_temp)
    {
      if (b->pspace == pspace)
	delete_breakpoint (b);
    }

  /* Breakpoints set through other program spaces could have locations
     bound to PSPACE as well.  Remove those.  */
  ALL_BP_LOCATIONS (loc, loc_temp)
    {
      struct bp_location *tmp;

      if (loc->pspace == pspace)
	{
	  /* ALL_BP_LOCATIONS bp_location has LOC->OWNER always non-NULL.  */
	  if (loc->owner->loc == loc)
	    loc->owner->loc = loc->next;
	  else
	    for (tmp = loc->owner->loc; tmp->next != NULL; tmp = tmp->next)
	      if (tmp->next == loc)
		{
		  tmp->next = loc->next;
		  break;
		}
	}
    }

  /* Now update the global location list to permanently delete the
     removed locations above.  */
  update_global_location_list (0);
}

/* Make sure all breakpoints are inserted in inferior.
   Throws exception on any error.
   A breakpoint that is already inserted won't be inserted
   again, so calling this function twice is safe.  */
void
insert_breakpoints (void)
{
  struct breakpoint *bpt;

  ALL_BREAKPOINTS (bpt)
    if (is_hardware_watchpoint (bpt))
      {
	struct watchpoint *w = (struct watchpoint *) bpt;

	update_watchpoint (w, 0 /* don't reparse.  */);
      }

  update_global_location_list (1);

  /* update_global_location_list does not insert breakpoints when
     always_inserted_mode is not enabled.  Explicitly insert them
     now.  */
  if (!breakpoints_always_inserted_mode ())
    insert_breakpoint_locations ();
}

/* Invoke CALLBACK for each of bp_location.  */

void
iterate_over_bp_locations (walk_bp_location_callback callback)
{
  struct bp_location *loc, **loc_tmp;

  ALL_BP_LOCATIONS (loc, loc_tmp)
    {
      callback (loc, NULL);
    }
}

/* This is used when we need to synch breakpoint conditions between GDB and the
   target.  It is the case with deleting and disabling of breakpoints when using
   always-inserted mode.  */

static void
update_inserted_breakpoint_locations (void)
{
  struct bp_location *bl, **blp_tmp;
  int error_flag = 0;
  int val = 0;
  int disabled_breaks = 0;
  int hw_breakpoint_error = 0;
  int hw_bp_details_reported = 0;

  struct ui_file *tmp_error_stream = mem_fileopen ();
  struct cleanup *cleanups = make_cleanup_ui_file_delete (tmp_error_stream);

  /* Explicitly mark the warning -- this will only be printed if
     there was an error.  */
  fprintf_unfiltered (tmp_error_stream, "Warning:\n");

  save_current_space_and_thread ();

  ALL_BP_LOCATIONS (bl, blp_tmp)
    {
      /* We only want to update software breakpoints and hardware
	 breakpoints.  */
      if (!is_breakpoint (bl->owner))
	continue;

      /* We only want to update locations that are already inserted
	 and need updating.  This is to avoid unwanted insertion during
	 deletion of breakpoints.  */
      if (!bl->inserted || (bl->inserted && !bl->needs_update))
	continue;

      switch_to_program_space_and_thread (bl->pspace);

      /* For targets that support global breakpoints, there's no need
	 to select an inferior to insert breakpoint to.  In fact, even
	 if we aren't attached to any process yet, we should still
	 insert breakpoints.  */
      if (!gdbarch_has_global_breakpoints (target_gdbarch ())
	  && ptid_equal (inferior_ptid, null_ptid))
	continue;

      val = insert_bp_location (bl, tmp_error_stream, &disabled_breaks,
				    &hw_breakpoint_error, &hw_bp_details_reported);
      if (val)
	error_flag = val;
    }

  if (error_flag)
    {
      target_terminal_ours_for_output ();
      error_stream (tmp_error_stream);
    }

  do_cleanups (cleanups);
}

/* Used when starting or continuing the program.  */

static void
insert_breakpoint_locations (void)
{
  struct breakpoint *bpt;
  struct bp_location *bl, **blp_tmp;
  int error_flag = 0;
  int val = 0;
  int disabled_breaks = 0;
  int hw_breakpoint_error = 0;
  int hw_bp_error_explained_already = 0;

  struct ui_file *tmp_error_stream = mem_fileopen ();
  struct cleanup *cleanups = make_cleanup_ui_file_delete (tmp_error_stream);
  
  /* Explicitly mark the warning -- this will only be printed if
     there was an error.  */
  fprintf_unfiltered (tmp_error_stream, "Warning:\n");

  save_current_space_and_thread ();

  ALL_BP_LOCATIONS (bl, blp_tmp)
    {
      if (!should_be_inserted (bl) || (bl->inserted && !bl->needs_update))
	continue;

      /* There is no point inserting thread-specific breakpoints if
	 the thread no longer exists.  ALL_BP_LOCATIONS bp_location
	 has BL->OWNER always non-NULL.  */
      if (bl->owner->thread != -1
	  && !valid_thread_id (bl->owner->thread))
	continue;

      switch_to_program_space_and_thread (bl->pspace);

      /* For targets that support global breakpoints, there's no need
	 to select an inferior to insert breakpoint to.  In fact, even
	 if we aren't attached to any process yet, we should still
	 insert breakpoints.  */
      if (!gdbarch_has_global_breakpoints (target_gdbarch ())
	  && ptid_equal (inferior_ptid, null_ptid))
	continue;

      val = insert_bp_location (bl, tmp_error_stream, &disabled_breaks,
				    &hw_breakpoint_error, &hw_bp_error_explained_already);
      if (val)
	error_flag = val;
    }

  /* If we failed to insert all locations of a watchpoint, remove
     them, as half-inserted watchpoint is of limited use.  */
  ALL_BREAKPOINTS (bpt)  
    {
      int some_failed = 0;
      struct bp_location *loc;

      if (!is_hardware_watchpoint (bpt))
	continue;

      if (!breakpoint_enabled (bpt))
	continue;

      if (bpt->disposition == disp_del_at_next_stop)
	continue;
      
      for (loc = bpt->loc; loc; loc = loc->next)
	if (!loc->inserted && should_be_inserted (loc))
	  {
	    some_failed = 1;
	    break;
	  }
      if (some_failed)
	{
	  for (loc = bpt->loc; loc; loc = loc->next)
	    if (loc->inserted)
	      remove_breakpoint (loc, mark_uninserted);

	  hw_breakpoint_error = 1;
	  fprintf_unfiltered (tmp_error_stream,
			      "Could not insert hardware watchpoint %d.\n", 
			      bpt->number);
	  error_flag = -1;
	}
    }

  if (error_flag)
    {
      /* If a hardware breakpoint or watchpoint was inserted, add a
         message about possibly exhausted resources.  */
      if (hw_breakpoint_error && !hw_bp_error_explained_already)
	{
	  fprintf_unfiltered (tmp_error_stream, 
			      "Could not insert hardware breakpoints:\n\
You may have requested too many hardware breakpoints/watchpoints.\n");
	}
      target_terminal_ours_for_output ();
      error_stream (tmp_error_stream);
    }

  do_cleanups (cleanups);
}

/* Used when the program stops.
   Returns zero if successful, or non-zero if there was a problem
   removing a breakpoint location.  */

int
remove_breakpoints (void)
{
  struct bp_location *bl, **blp_tmp;
  int val = 0;

  ALL_BP_LOCATIONS (bl, blp_tmp)
  {
    if (bl->inserted && !is_tracepoint (bl->owner))
      val |= remove_breakpoint (bl, mark_uninserted);
  }
  return val;
}

/* Remove breakpoints of process PID.  */

int
remove_breakpoints_pid (int pid)
{
  struct bp_location *bl, **blp_tmp;
  int val;
  struct inferior *inf = find_inferior_pid (pid);

  ALL_BP_LOCATIONS (bl, blp_tmp)
  {
    if (bl->pspace != inf->pspace)
      continue;

    if (bl->owner->type == bp_dprintf)
      continue;

    if (bl->inserted)
      {
	val = remove_breakpoint (bl, mark_uninserted);
	if (val != 0)
	  return val;
      }
  }
  return 0;
}

int
reattach_breakpoints (int pid)
{
  struct cleanup *old_chain;
  struct bp_location *bl, **blp_tmp;
  int val;
  struct ui_file *tmp_error_stream;
  int dummy1 = 0, dummy2 = 0, dummy3 = 0;
  struct inferior *inf;
  struct thread_info *tp;

  tp = any_live_thread_of_process (pid);
  if (tp == NULL)
    return 1;

  inf = find_inferior_pid (pid);
  old_chain = save_inferior_ptid ();

  inferior_ptid = tp->ptid;

  tmp_error_stream = mem_fileopen ();
  make_cleanup_ui_file_delete (tmp_error_stream);

  ALL_BP_LOCATIONS (bl, blp_tmp)
  {
    if (bl->pspace != inf->pspace)
      continue;

    if (bl->inserted)
      {
	bl->inserted = 0;
	val = insert_bp_location (bl, tmp_error_stream, &dummy1, &dummy2, &dummy3);
	if (val != 0)
	  {
	    do_cleanups (old_chain);
	    return val;
	  }
      }
  }
  do_cleanups (old_chain);
  return 0;
}

static int internal_breakpoint_number = -1;

/* Set the breakpoint number of B, depending on the value of INTERNAL.
   If INTERNAL is non-zero, the breakpoint number will be populated
   from internal_breakpoint_number and that variable decremented.
   Otherwise the breakpoint number will be populated from
   breakpoint_count and that value incremented.  Internal breakpoints
   do not set the internal var bpnum.  */
static void
set_breakpoint_number (int internal, struct breakpoint *b)
{
  if (internal)
    b->number = internal_breakpoint_number--;
  else
    {
      set_breakpoint_count (breakpoint_count + 1);
      b->number = breakpoint_count;
    }
}

static struct breakpoint *
create_internal_breakpoint (struct gdbarch *gdbarch,
			    CORE_ADDR address, enum bptype type,
			    const struct breakpoint_ops *ops)
{
  struct symtab_and_line sal;
  struct breakpoint *b;

  init_sal (&sal);		/* Initialize to zeroes.  */

  sal.pc = address;
  sal.section = find_pc_overlay (sal.pc);
  sal.pspace = current_program_space;

  b = set_raw_breakpoint (gdbarch, sal, type, ops);
  b->number = internal_breakpoint_number--;
  b->disposition = disp_donttouch;

  return b;
}

static const char *const longjmp_names[] =
  {
    "longjmp", "_longjmp", "siglongjmp", "_siglongjmp"
  };
#define NUM_LONGJMP_NAMES ARRAY_SIZE(longjmp_names)

/* Per-objfile data private to breakpoint.c.  */
struct breakpoint_objfile_data
{
  /* Minimal symbol for "_ovly_debug_event" (if any).  */
  struct minimal_symbol *overlay_msym;

  /* Minimal symbol(s) for "longjmp", "siglongjmp", etc. (if any).  */
  struct minimal_symbol *longjmp_msym[NUM_LONGJMP_NAMES];

  /* True if we have looked for longjmp probes.  */
  int longjmp_searched;

  /* SystemTap probe points for longjmp (if any).  */
  VEC (probe_p) *longjmp_probes;

  /* Minimal symbol for "std::terminate()" (if any).  */
  struct minimal_symbol *terminate_msym;

  /* Minimal symbol for "_Unwind_DebugHook" (if any).  */
  struct minimal_symbol *exception_msym;

  /* True if we have looked for exception probes.  */
  int exception_searched;

  /* SystemTap probe points for unwinding (if any).  */
  VEC (probe_p) *exception_probes;
};

static const struct objfile_data *breakpoint_objfile_key;

/* Minimal symbol not found sentinel.  */
static struct minimal_symbol msym_not_found;

/* Returns TRUE if MSYM point to the "not found" sentinel.  */

static int
msym_not_found_p (const struct minimal_symbol *msym)
{
  return msym == &msym_not_found;
}

/* Return per-objfile data needed by breakpoint.c.
   Allocate the data if necessary.  */

static struct breakpoint_objfile_data *
get_breakpoint_objfile_data (struct objfile *objfile)
{
  struct breakpoint_objfile_data *bp_objfile_data;

  bp_objfile_data = objfile_data (objfile, breakpoint_objfile_key);
  if (bp_objfile_data == NULL)
    {
      bp_objfile_data = obstack_alloc (&objfile->objfile_obstack,
				       sizeof (*bp_objfile_data));

      memset (bp_objfile_data, 0, sizeof (*bp_objfile_data));
      set_objfile_data (objfile, breakpoint_objfile_key, bp_objfile_data);
    }
  return bp_objfile_data;
}

static void
free_breakpoint_probes (struct objfile *obj, void *data)
{
  struct breakpoint_objfile_data *bp_objfile_data = data;

  VEC_free (probe_p, bp_objfile_data->longjmp_probes);
  VEC_free (probe_p, bp_objfile_data->exception_probes);
}

static void
create_overlay_event_breakpoint (void)
{
  struct objfile *objfile;
  const char *const func_name = "_ovly_debug_event";

  ALL_OBJFILES (objfile)
    {
      struct breakpoint *b;
      struct breakpoint_objfile_data *bp_objfile_data;
      CORE_ADDR addr;

      bp_objfile_data = get_breakpoint_objfile_data (objfile);

      if (msym_not_found_p (bp_objfile_data->overlay_msym))
	continue;

      if (bp_objfile_data->overlay_msym == NULL)
	{
	  struct minimal_symbol *m;

	  m = lookup_minimal_symbol_text (func_name, objfile);
	  if (m == NULL)
	    {
	      /* Avoid future lookups in this objfile.  */
	      bp_objfile_data->overlay_msym = &msym_not_found;
	      continue;
	    }
	  bp_objfile_data->overlay_msym = m;
	}

      addr = SYMBOL_VALUE_ADDRESS (bp_objfile_data->overlay_msym);
      b = create_internal_breakpoint (get_objfile_arch (objfile), addr,
                                      bp_overlay_event,
				      &internal_breakpoint_ops);
      b->addr_string = xstrdup (func_name);

      if (overlay_debugging == ovly_auto)
        {
          b->enable_state = bp_enabled;
          overlay_events_enabled = 1;
        }
      else
       {
         b->enable_state = bp_disabled;
         overlay_events_enabled = 0;
       }
    }
  update_global_location_list (1);
}

static void
create_longjmp_master_breakpoint (void)
{
  struct program_space *pspace;
  struct cleanup *old_chain;

  old_chain = save_current_program_space ();

  ALL_PSPACES (pspace)
  {
    struct objfile *objfile;

    set_current_program_space (pspace);

    ALL_OBJFILES (objfile)
    {
      int i;
      struct gdbarch *gdbarch;
      struct breakpoint_objfile_data *bp_objfile_data;

      gdbarch = get_objfile_arch (objfile);
      if (!gdbarch_get_longjmp_target_p (gdbarch))
	continue;

      bp_objfile_data = get_breakpoint_objfile_data (objfile);

      if (!bp_objfile_data->longjmp_searched)
	{
	  bp_objfile_data->longjmp_probes
	    = find_probes_in_objfile (objfile, "libc", "longjmp");
	  bp_objfile_data->longjmp_searched = 1;
	}

      if (bp_objfile_data->longjmp_probes != NULL)
	{
	  int i;
	  struct probe *probe;
	  struct gdbarch *gdbarch = get_objfile_arch (objfile);

	  for (i = 0;
	       VEC_iterate (probe_p,
			    bp_objfile_data->longjmp_probes,
			    i, probe);
	       ++i)
	    {
	      struct breakpoint *b;

	      b = create_internal_breakpoint (gdbarch, probe->address,
					      bp_longjmp_master,
					      &internal_breakpoint_ops);
	      b->addr_string = xstrdup ("-probe-stap libc:longjmp");
	      b->enable_state = bp_disabled;
	    }

	  continue;
	}

      for (i = 0; i < NUM_LONGJMP_NAMES; i++)
	{
	  struct breakpoint *b;
	  const char *func_name;
	  CORE_ADDR addr;

	  if (msym_not_found_p (bp_objfile_data->longjmp_msym[i]))
	    continue;

	  func_name = longjmp_names[i];
	  if (bp_objfile_data->longjmp_msym[i] == NULL)
	    {
	      struct minimal_symbol *m;

	      m = lookup_minimal_symbol_text (func_name, objfile);
	      if (m == NULL)
		{
		  /* Prevent future lookups in this objfile.  */
		  bp_objfile_data->longjmp_msym[i] = &msym_not_found;
		  continue;
		}
	      bp_objfile_data->longjmp_msym[i] = m;
	    }

	  addr = SYMBOL_VALUE_ADDRESS (bp_objfile_data->longjmp_msym[i]);
	  b = create_internal_breakpoint (gdbarch, addr, bp_longjmp_master,
					  &internal_breakpoint_ops);
	  b->addr_string = xstrdup (func_name);
	  b->enable_state = bp_disabled;
	}
    }
  }
  update_global_location_list (1);

  do_cleanups (old_chain);
}

/* Create a master std::terminate breakpoint.  */
static void
create_std_terminate_master_breakpoint (void)
{
  struct program_space *pspace;
  struct cleanup *old_chain;
  const char *const func_name = "std::terminate()";

  old_chain = save_current_program_space ();

  ALL_PSPACES (pspace)
  {
    struct objfile *objfile;
    CORE_ADDR addr;

    set_current_program_space (pspace);

    ALL_OBJFILES (objfile)
    {
      struct breakpoint *b;
      struct breakpoint_objfile_data *bp_objfile_data;

      bp_objfile_data = get_breakpoint_objfile_data (objfile);

      if (msym_not_found_p (bp_objfile_data->terminate_msym))
	continue;

      if (bp_objfile_data->terminate_msym == NULL)
	{
	  struct minimal_symbol *m;

	  m = lookup_minimal_symbol (func_name, NULL, objfile);
	  if (m == NULL || (MSYMBOL_TYPE (m) != mst_text
			    && MSYMBOL_TYPE (m) != mst_file_text))
	    {
	      /* Prevent future lookups in this objfile.  */
	      bp_objfile_data->terminate_msym = &msym_not_found;
	      continue;
	    }
	  bp_objfile_data->terminate_msym = m;
	}

      addr = SYMBOL_VALUE_ADDRESS (bp_objfile_data->terminate_msym);
      b = create_internal_breakpoint (get_objfile_arch (objfile), addr,
                                      bp_std_terminate_master,
				      &internal_breakpoint_ops);
      b->addr_string = xstrdup (func_name);
      b->enable_state = bp_disabled;
    }
  }

  update_global_location_list (1);

  do_cleanups (old_chain);
}

/* Install a master breakpoint on the unwinder's debug hook.  */

static void
create_exception_master_breakpoint (void)
{
  struct objfile *objfile;
  const char *const func_name = "_Unwind_DebugHook";

  ALL_OBJFILES (objfile)
    {
      struct breakpoint *b;
      struct gdbarch *gdbarch;
      struct breakpoint_objfile_data *bp_objfile_data;
      CORE_ADDR addr;

      bp_objfile_data = get_breakpoint_objfile_data (objfile);

      /* We prefer the SystemTap probe point if it exists.  */
      if (!bp_objfile_data->exception_searched)
	{
	  bp_objfile_data->exception_probes
	    = find_probes_in_objfile (objfile, "libgcc", "unwind");
	  bp_objfile_data->exception_searched = 1;
	}

      if (bp_objfile_data->exception_probes != NULL)
	{
	  struct gdbarch *gdbarch = get_objfile_arch (objfile);
	  int i;
	  struct probe *probe;

	  for (i = 0;
	       VEC_iterate (probe_p,
			    bp_objfile_data->exception_probes,
			    i, probe);
	       ++i)
	    {
	      struct breakpoint *b;

	      b = create_internal_breakpoint (gdbarch, probe->address,
					      bp_exception_master,
					      &internal_breakpoint_ops);
	      b->addr_string = xstrdup ("-probe-stap libgcc:unwind");
	      b->enable_state = bp_disabled;
	    }

	  continue;
	}

      /* Otherwise, try the hook function.  */

      if (msym_not_found_p (bp_objfile_data->exception_msym))
	continue;

      gdbarch = get_objfile_arch (objfile);

      if (bp_objfile_data->exception_msym == NULL)
	{
	  struct minimal_symbol *debug_hook;

	  debug_hook = lookup_minimal_symbol (func_name, NULL, objfile);
	  if (debug_hook == NULL)
	    {
	      bp_objfile_data->exception_msym = &msym_not_found;
	      continue;
	    }

	  bp_objfile_data->exception_msym = debug_hook;
	}

      addr = SYMBOL_VALUE_ADDRESS (bp_objfile_data->exception_msym);
      addr = gdbarch_convert_from_func_ptr_addr (gdbarch, addr,
						 &current_target);
      b = create_internal_breakpoint (gdbarch, addr, bp_exception_master,
				      &internal_breakpoint_ops);
      b->addr_string = xstrdup (func_name);
      b->enable_state = bp_disabled;
    }

  update_global_location_list (1);
}

void
update_breakpoints_after_exec (void)
{
  struct breakpoint *b, *b_tmp;
  struct bp_location *bploc, **bplocp_tmp;

  /* We're about to delete breakpoints from GDB's lists.  If the
     INSERTED flag is true, GDB will try to lift the breakpoints by
     writing the breakpoints' "shadow contents" back into memory.  The
     "shadow contents" are NOT valid after an exec, so GDB should not
     do that.  Instead, the target is responsible from marking
     breakpoints out as soon as it detects an exec.  We don't do that
     here instead, because there may be other attempts to delete
     breakpoints after detecting an exec and before reaching here.  */
  ALL_BP_LOCATIONS (bploc, bplocp_tmp)
    if (bploc->pspace == current_program_space)
      gdb_assert (!bploc->inserted);

  ALL_BREAKPOINTS_SAFE (b, b_tmp)
  {
    if (b->pspace != current_program_space)
      continue;

    /* Solib breakpoints must be explicitly reset after an exec().  */
    if (b->type == bp_shlib_event)
      {
	delete_breakpoint (b);
	continue;
      }

    /* JIT breakpoints must be explicitly reset after an exec().  */
    if (b->type == bp_jit_event)
      {
	delete_breakpoint (b);
	continue;
      }

    /* Thread event breakpoints must be set anew after an exec(),
       as must overlay event and longjmp master breakpoints.  */
    if (b->type == bp_thread_event || b->type == bp_overlay_event
	|| b->type == bp_longjmp_master || b->type == bp_std_terminate_master
	|| b->type == bp_exception_master)
      {
	delete_breakpoint (b);
	continue;
      }

    /* Step-resume breakpoints are meaningless after an exec().  */
    if (b->type == bp_step_resume || b->type == bp_hp_step_resume)
      {
	delete_breakpoint (b);
	continue;
      }

    /* Longjmp and longjmp-resume breakpoints are also meaningless
       after an exec.  */
    if (b->type == bp_longjmp || b->type == bp_longjmp_resume
	|| b->type == bp_longjmp_call_dummy
	|| b->type == bp_exception || b->type == bp_exception_resume)
      {
	delete_breakpoint (b);
	continue;
      }

    if (b->type == bp_catchpoint)
      {
        /* For now, none of the bp_catchpoint breakpoints need to
           do anything at this point.  In the future, if some of
           the catchpoints need to something, we will need to add
           a new method, and call this method from here.  */
        continue;
      }

    /* bp_finish is a special case.  The only way we ought to be able
       to see one of these when an exec() has happened, is if the user
       caught a vfork, and then said "finish".  Ordinarily a finish just
       carries them to the call-site of the current callee, by setting
       a temporary bp there and resuming.  But in this case, the finish
       will carry them entirely through the vfork & exec.

       We don't want to allow a bp_finish to remain inserted now.  But
       we can't safely delete it, 'cause finish_command has a handle to
       the bp on a bpstat, and will later want to delete it.  There's a
       chance (and I've seen it happen) that if we delete the bp_finish
       here, that its storage will get reused by the time finish_command
       gets 'round to deleting the "use to be a bp_finish" breakpoint.
       We really must allow finish_command to delete a bp_finish.

       In the absence of a general solution for the "how do we know
       it's safe to delete something others may have handles to?"
       problem, what we'll do here is just uninsert the bp_finish, and
       let finish_command delete it.

       (We know the bp_finish is "doomed" in the sense that it's
       momentary, and will be deleted as soon as finish_command sees
       the inferior stopped.  So it doesn't matter that the bp's
       address is probably bogus in the new a.out, unlike e.g., the
       solib breakpoints.)  */

    if (b->type == bp_finish)
      {
	continue;
      }

    /* Without a symbolic address, we have little hope of the
       pre-exec() address meaning the same thing in the post-exec()
       a.out.  */
    if (b->addr_string == NULL)
      {
	delete_breakpoint (b);
	continue;
      }
  }
  /* FIXME what about longjmp breakpoints?  Re-create them here?  */
  create_overlay_event_breakpoint ();
  create_longjmp_master_breakpoint ();
  create_std_terminate_master_breakpoint ();
  create_exception_master_breakpoint ();
}

int
detach_breakpoints (ptid_t ptid)
{
  struct bp_location *bl, **blp_tmp;
  int val = 0;
  struct cleanup *old_chain = save_inferior_ptid ();
  struct inferior *inf = current_inferior ();

  if (PIDGET (ptid) == PIDGET (inferior_ptid))
    error (_("Cannot detach breakpoints of inferior_ptid"));

  /* Set inferior_ptid; remove_breakpoint_1 uses this global.  */
  inferior_ptid = ptid;
  ALL_BP_LOCATIONS (bl, blp_tmp)
  {
    if (bl->pspace != inf->pspace)
      continue;

    if (bl->inserted)
      val |= remove_breakpoint_1 (bl, mark_inserted);
  }

  /* Detach single-step breakpoints as well.  */
  detach_single_step_breakpoints ();

  do_cleanups (old_chain);
  return val;
}

/* Remove the breakpoint location BL from the current address space.
   Note that this is used to detach breakpoints from a child fork.
   When we get here, the child isn't in the inferior list, and neither
   do we have objects to represent its address space --- we should
   *not* look at bl->pspace->aspace here.  */

static int
remove_breakpoint_1 (struct bp_location *bl, insertion_state_t is)
{
  int val;

  /* BL is never in moribund_locations by our callers.  */
  gdb_assert (bl->owner != NULL);

  if (bl->owner->enable_state == bp_permanent)
    /* Permanent breakpoints cannot be inserted or removed.  */
    return 0;

  /* The type of none suggests that owner is actually deleted.
     This should not ever happen.  */
  gdb_assert (bl->owner->type != bp_none);

  if (bl->loc_type == bp_loc_software_breakpoint
      || bl->loc_type == bp_loc_hardware_breakpoint)
    {
      /* "Normal" instruction breakpoint: either the standard
	 trap-instruction bp (bp_breakpoint), or a
	 bp_hardware_breakpoint.  */

      /* First check to see if we have to handle an overlay.  */
      if (overlay_debugging == ovly_off
	  || bl->section == NULL
	  || !(section_is_overlay (bl->section)))
	{
	  /* No overlay handling: just remove the breakpoint.  */
	  val = bl->owner->ops->remove_location (bl);
	}
      else
	{
	  /* This breakpoint is in an overlay section.
	     Did we set a breakpoint at the LMA?  */
	  if (!overlay_events_enabled)
	      {
		/* Yes -- overlay event support is not active, so we
		   should have set a breakpoint at the LMA.  Remove it.  
		*/
		/* Ignore any failures: if the LMA is in ROM, we will
		   have already warned when we failed to insert it.  */
		if (bl->loc_type == bp_loc_hardware_breakpoint)
		  target_remove_hw_breakpoint (bl->gdbarch,
					       &bl->overlay_target_info);
		else
		  target_remove_breakpoint (bl->gdbarch,
					    &bl->overlay_target_info);
	      }
	  /* Did we set a breakpoint at the VMA? 
	     If so, we will have marked the breakpoint 'inserted'.  */
	  if (bl->inserted)
	    {
	      /* Yes -- remove it.  Previously we did not bother to
		 remove the breakpoint if the section had been
		 unmapped, but let's not rely on that being safe.  We
		 don't know what the overlay manager might do.  */

	      /* However, we should remove *software* breakpoints only
		 if the section is still mapped, or else we overwrite
		 wrong code with the saved shadow contents.  */
	      if (bl->loc_type == bp_loc_hardware_breakpoint
		  || section_is_mapped (bl->section))
		val = bl->owner->ops->remove_location (bl);
	      else
		val = 0;
	    }
	  else
	    {
	      /* No -- not inserted, so no need to remove.  No error.  */
	      val = 0;
	    }
	}

      /* In some cases, we might not be able to remove a breakpoint
	 in a shared library that has already been removed, but we
	 have not yet processed the shlib unload event.  */
      if (val && solib_name_from_address (bl->pspace, bl->address))
	val = 0;

      if (val)
	return val;
      bl->inserted = (is == mark_inserted);
    }
  else if (bl->loc_type == bp_loc_hardware_watchpoint)
    {
      gdb_assert (bl->owner->ops != NULL
		  && bl->owner->ops->remove_location != NULL);

      bl->inserted = (is == mark_inserted);
      bl->owner->ops->remove_location (bl);

      /* Failure to remove any of the hardware watchpoints comes here.  */
      if ((is == mark_uninserted) && (bl->inserted))
	warning (_("Could not remove hardware watchpoint %d."),
		 bl->owner->number);
    }
  else if (bl->owner->type == bp_catchpoint
           && breakpoint_enabled (bl->owner)
           && !bl->duplicate)
    {
      gdb_assert (bl->owner->ops != NULL
		  && bl->owner->ops->remove_location != NULL);

      val = bl->owner->ops->remove_location (bl);
      if (val)
	return val;

      bl->inserted = (is == mark_inserted);
    }

  return 0;
}

static int
remove_breakpoint (struct bp_location *bl, insertion_state_t is)
{
  int ret;
  struct cleanup *old_chain;

  /* BL is never in moribund_locations by our callers.  */
  gdb_assert (bl->owner != NULL);

  if (bl->owner->enable_state == bp_permanent)
    /* Permanent breakpoints cannot be inserted or removed.  */
    return 0;

  /* The type of none suggests that owner is actually deleted.
     This should not ever happen.  */
  gdb_assert (bl->owner->type != bp_none);

  old_chain = save_current_space_and_thread ();

  switch_to_program_space_and_thread (bl->pspace);

  ret = remove_breakpoint_1 (bl, is);

  do_cleanups (old_chain);
  return ret;
}

/* Clear the "inserted" flag in all breakpoints.  */

void
mark_breakpoints_out (void)
{
  struct bp_location *bl, **blp_tmp;

  ALL_BP_LOCATIONS (bl, blp_tmp)
    if (bl->pspace == current_program_space)
      bl->inserted = 0;
}

/* Clear the "inserted" flag in all breakpoints and delete any
   breakpoints which should go away between runs of the program.

   Plus other such housekeeping that has to be done for breakpoints
   between runs.

   Note: this function gets called at the end of a run (by
   generic_mourn_inferior) and when a run begins (by
   init_wait_for_inferior).  */



void
breakpoint_init_inferior (enum inf_context context)
{
  struct breakpoint *b, *b_tmp;
  struct bp_location *bl, **blp_tmp;
  int ix;
  struct program_space *pspace = current_program_space;

  /* If breakpoint locations are shared across processes, then there's
     nothing to do.  */
  if (gdbarch_has_global_breakpoints (target_gdbarch ()))
    return;

  ALL_BP_LOCATIONS (bl, blp_tmp)
  {
    /* ALL_BP_LOCATIONS bp_location has BL->OWNER always non-NULL.  */
    if (bl->pspace == pspace
	&& bl->owner->enable_state != bp_permanent)
      bl->inserted = 0;
  }

  ALL_BREAKPOINTS_SAFE (b, b_tmp)
  {
    if (b->loc && b->loc->pspace != pspace)
      continue;

    switch (b->type)
      {
      case bp_call_dummy:
      case bp_longjmp_call_dummy:

	/* If the call dummy breakpoint is at the entry point it will
	   cause problems when the inferior is rerun, so we better get
	   rid of it.  */

      case bp_watchpoint_scope:

	/* Also get rid of scope breakpoints.  */

      case bp_shlib_event:

	/* Also remove solib event breakpoints.  Their addresses may
	   have changed since the last time we ran the program.
	   Actually we may now be debugging against different target;
	   and so the solib backend that installed this breakpoint may
	   not be used in by the target.  E.g.,

	   (gdb) file prog-linux
	   (gdb) run               # native linux target
	   ...
	   (gdb) kill
	   (gdb) file prog-win.exe
	   (gdb) tar rem :9999     # remote Windows gdbserver.
	*/

      case bp_step_resume:

	/* Also remove step-resume breakpoints.  */

	delete_breakpoint (b);
	break;

      case bp_watchpoint:
      case bp_hardware_watchpoint:
      case bp_read_watchpoint:
      case bp_access_watchpoint:
	{
	  struct watchpoint *w = (struct watchpoint *) b;

	  /* Likewise for watchpoints on local expressions.  */
	  if (w->exp_valid_block != NULL)
	    delete_breakpoint (b);
	  else if (context == inf_starting)
	    {
	      /* Reset val field to force reread of starting value in
		 insert_breakpoints.  */
	      if (w->val)
		value_free (w->val);
	      w->val = NULL;
	      w->val_valid = 0;
	  }
	}
	break;
      default:
	break;
      }
  }

  /* Get rid of the moribund locations.  */
  for (ix = 0; VEC_iterate (bp_location_p, moribund_locations, ix, bl); ++ix)
    decref_bp_location (&bl);
  VEC_free (bp_location_p, moribund_locations);
}

/* These functions concern about actual breakpoints inserted in the
   target --- to e.g. check if we need to do decr_pc adjustment or if
   we need to hop over the bkpt --- so we check for address space
   match, not program space.  */

/* breakpoint_here_p (PC) returns non-zero if an enabled breakpoint
   exists at PC.  It returns ordinary_breakpoint_here if it's an
   ordinary breakpoint, or permanent_breakpoint_here if it's a
   permanent breakpoint.
   - When continuing from a location with an ordinary breakpoint, we
     actually single step once before calling insert_breakpoints.
   - When continuing from a location with a permanent breakpoint, we
     need to use the `SKIP_PERMANENT_BREAKPOINT' macro, provided by
     the target, to advance the PC past the breakpoint.  */

enum breakpoint_here
breakpoint_here_p (struct address_space *aspace, CORE_ADDR pc)
{
  struct bp_location *bl, **blp_tmp;
  int any_breakpoint_here = 0;

  ALL_BP_LOCATIONS (bl, blp_tmp)
    {
      if (bl->loc_type != bp_loc_software_breakpoint
	  && bl->loc_type != bp_loc_hardware_breakpoint)
	continue;

      /* ALL_BP_LOCATIONS bp_location has BL->OWNER always non-NULL.  */
      if ((breakpoint_enabled (bl->owner)
	   || bl->owner->enable_state == bp_permanent)
	  && breakpoint_location_address_match (bl, aspace, pc))
	{
	  if (overlay_debugging 
	      && section_is_overlay (bl->section)
	      && !section_is_mapped (bl->section))
	    continue;		/* unmapped overlay -- can't be a match */
	  else if (bl->owner->enable_state == bp_permanent)
	    return permanent_breakpoint_here;
	  else
	    any_breakpoint_here = 1;
	}
    }

  return any_breakpoint_here ? ordinary_breakpoint_here : 0;
}

/* Return true if there's a moribund breakpoint at PC.  */

int
moribund_breakpoint_here_p (struct address_space *aspace, CORE_ADDR pc)
{
  struct bp_location *loc;
  int ix;

  for (ix = 0; VEC_iterate (bp_location_p, moribund_locations, ix, loc); ++ix)
    if (breakpoint_location_address_match (loc, aspace, pc))
      return 1;

  return 0;
}

/* Returns non-zero if there's a breakpoint inserted at PC, which is
   inserted using regular breakpoint_chain / bp_location array
   mechanism.  This does not check for single-step breakpoints, which
   are inserted and removed using direct target manipulation.  */

int
regular_breakpoint_inserted_here_p (struct address_space *aspace, 
				    CORE_ADDR pc)
{
  struct bp_location *bl, **blp_tmp;

  ALL_BP_LOCATIONS (bl, blp_tmp)
    {
      if (bl->loc_type != bp_loc_software_breakpoint
	  && bl->loc_type != bp_loc_hardware_breakpoint)
	continue;

      if (bl->inserted
	  && breakpoint_location_address_match (bl, aspace, pc))
	{
	  if (overlay_debugging 
	      && section_is_overlay (bl->section)
	      && !section_is_mapped (bl->section))
	    continue;		/* unmapped overlay -- can't be a match */
	  else
	    return 1;
	}
    }
  return 0;
}

/* Returns non-zero iff there's either regular breakpoint
   or a single step breakpoint inserted at PC.  */

int
breakpoint_inserted_here_p (struct address_space *aspace, CORE_ADDR pc)
{
  if (regular_breakpoint_inserted_here_p (aspace, pc))
    return 1;

  if (single_step_breakpoint_inserted_here_p (aspace, pc))
    return 1;

  return 0;
}

/* This function returns non-zero iff there is a software breakpoint
   inserted at PC.  */

int
software_breakpoint_inserted_here_p (struct address_space *aspace,
				     CORE_ADDR pc)
{
  struct bp_location *bl, **blp_tmp;

  ALL_BP_LOCATIONS (bl, blp_tmp)
    {
      if (bl->loc_type != bp_loc_software_breakpoint)
	continue;

      if (bl->inserted
	  && breakpoint_address_match (bl->pspace->aspace, bl->address,
				       aspace, pc))
	{
	  if (overlay_debugging 
	      && section_is_overlay (bl->section)
	      && !section_is_mapped (bl->section))
	    continue;		/* unmapped overlay -- can't be a match */
	  else
	    return 1;
	}
    }

  /* Also check for software single-step breakpoints.  */
  if (single_step_breakpoint_inserted_here_p (aspace, pc))
    return 1;

  return 0;
}

int
hardware_watchpoint_inserted_in_range (struct address_space *aspace,
				       CORE_ADDR addr, ULONGEST len)
{
  struct breakpoint *bpt;

  ALL_BREAKPOINTS (bpt)
    {
      struct bp_location *loc;

      if (bpt->type != bp_hardware_watchpoint
	  && bpt->type != bp_access_watchpoint)
	continue;

      if (!breakpoint_enabled (bpt))
	continue;

      for (loc = bpt->loc; loc; loc = loc->next)
	if (loc->pspace->aspace == aspace && loc->inserted)
	  {
	    CORE_ADDR l, h;

	    /* Check for intersection.  */
	    l = max (loc->address, addr);
	    h = min (loc->address + loc->length, addr + len);
	    if (l < h)
	      return 1;
	  }
    }
  return 0;
}

/* breakpoint_thread_match (PC, PTID) returns true if the breakpoint at
   PC is valid for process/thread PTID.  */

int
breakpoint_thread_match (struct address_space *aspace, CORE_ADDR pc,
			 ptid_t ptid)
{
  struct bp_location *bl, **blp_tmp;
  /* The thread and task IDs associated to PTID, computed lazily.  */
  int thread = -1;
  int task = 0;
  
  ALL_BP_LOCATIONS (bl, blp_tmp)
    {
      if (bl->loc_type != bp_loc_software_breakpoint
	  && bl->loc_type != bp_loc_hardware_breakpoint)
	continue;

      /* ALL_BP_LOCATIONS bp_location has bl->OWNER always non-NULL.  */
      if (!breakpoint_enabled (bl->owner)
	  && bl->owner->enable_state != bp_permanent)
	continue;

      if (!breakpoint_location_address_match (bl, aspace, pc))
	continue;

      if (bl->owner->thread != -1)
	{
	  /* This is a thread-specific breakpoint.  Check that ptid
	     matches that thread.  If thread hasn't been computed yet,
	     it is now time to do so.  */
	  if (thread == -1)
	    thread = pid_to_thread_id (ptid);
	  if (bl->owner->thread != thread)
	    continue;
	}

      if (bl->owner->task != 0)
        {
	  /* This is a task-specific breakpoint.  Check that ptid
	     matches that task.  If task hasn't been computed yet,
	     it is now time to do so.  */
	  if (task == 0)
	    task = ada_get_task_number (ptid);
	  if (bl->owner->task != task)
	    continue;
        }

      if (overlay_debugging 
	  && section_is_overlay (bl->section)
	  && !section_is_mapped (bl->section))
	continue;	    /* unmapped overlay -- can't be a match */

      return 1;
    }

  return 0;
}


/* bpstat stuff.  External routines' interfaces are documented
   in breakpoint.h.  */

int
is_catchpoint (struct breakpoint *ep)
{
  return (ep->type == bp_catchpoint);
}

/* Frees any storage that is part of a bpstat.  Does not walk the
   'next' chain.  */

static void
bpstat_free (bpstat bs)
{
  if (bs->old_val != NULL)
    value_free (bs->old_val);
  decref_counted_command_line (&bs->commands);
  decref_bp_location (&bs->bp_location_at);
  xfree (bs);
}

/* Clear a bpstat so that it says we are not at any breakpoint.
   Also free any storage that is part of a bpstat.  */

void
bpstat_clear (bpstat *bsp)
{
  bpstat p;
  bpstat q;

  if (bsp == 0)
    return;
  p = *bsp;
  while (p != NULL)
    {
      q = p->next;
      bpstat_free (p);
      p = q;
    }
  *bsp = NULL;
}

/* Return a copy of a bpstat.  Like "bs1 = bs2" but all storage that
   is part of the bpstat is copied as well.  */

bpstat
bpstat_copy (bpstat bs)
{
  bpstat p = NULL;
  bpstat tmp;
  bpstat retval = NULL;

  if (bs == NULL)
    return bs;

  for (; bs != NULL; bs = bs->next)
    {
      tmp = (bpstat) xmalloc (sizeof (*tmp));
      memcpy (tmp, bs, sizeof (*tmp));
      incref_counted_command_line (tmp->commands);
      incref_bp_location (tmp->bp_location_at);
      if (bs->old_val != NULL)
	{
	  tmp->old_val = value_copy (bs->old_val);
	  release_value (tmp->old_val);
	}

      if (p == NULL)
	/* This is the first thing in the chain.  */
	retval = tmp;
      else
	p->next = tmp;
      p = tmp;
    }
  p->next = NULL;
  return retval;
}

/* Find the bpstat associated with this breakpoint.  */

bpstat
bpstat_find_breakpoint (bpstat bsp, struct breakpoint *breakpoint)
{
  if (bsp == NULL)
    return NULL;

  for (; bsp != NULL; bsp = bsp->next)
    {
      if (bsp->breakpoint_at == breakpoint)
	return bsp;
    }
  return NULL;
}

/* See breakpoint.h.  */

enum bpstat_signal_value
bpstat_explains_signal (bpstat bsp)
{
  enum bpstat_signal_value result = BPSTAT_SIGNAL_NO;

  for (; bsp != NULL; bsp = bsp->next)
    {
      /* Ensure that, if we ever entered this loop, then we at least
	 return BPSTAT_SIGNAL_HIDE.  */
      enum bpstat_signal_value newval = BPSTAT_SIGNAL_HIDE;

      if (bsp->breakpoint_at != NULL)
	newval = bsp->breakpoint_at->ops->explains_signal (bsp->breakpoint_at);

      if (newval > result)
	result = newval;
    }

  return result;
}

/* Put in *NUM the breakpoint number of the first breakpoint we are
   stopped at.  *BSP upon return is a bpstat which points to the
   remaining breakpoints stopped at (but which is not guaranteed to be
   good for anything but further calls to bpstat_num).

   Return 0 if passed a bpstat which does not indicate any breakpoints.
   Return -1 if stopped at a breakpoint that has been deleted since
   we set it.
   Return 1 otherwise.  */

int
bpstat_num (bpstat *bsp, int *num)
{
  struct breakpoint *b;

  if ((*bsp) == NULL)
    return 0;			/* No more breakpoint values */

  /* We assume we'll never have several bpstats that correspond to a
     single breakpoint -- otherwise, this function might return the
     same number more than once and this will look ugly.  */
  b = (*bsp)->breakpoint_at;
  *bsp = (*bsp)->next;
  if (b == NULL)
    return -1;			/* breakpoint that's been deleted since */

  *num = b->number;		/* We have its number */
  return 1;
}

/* See breakpoint.h.  */

void
bpstat_clear_actions (void)
{
  struct thread_info *tp;
  bpstat bs;

  if (ptid_equal (inferior_ptid, null_ptid))
    return;

  tp = find_thread_ptid (inferior_ptid);
  if (tp == NULL)
    return;

  for (bs = tp->control.stop_bpstat; bs != NULL; bs = bs->next)
    {
      decref_counted_command_line (&bs->commands);

      if (bs->old_val != NULL)
	{
	  value_free (bs->old_val);
	  bs->old_val = NULL;
	}
    }
}

/* Called when a command is about to proceed the inferior.  */

static void
breakpoint_about_to_proceed (void)
{
  if (!ptid_equal (inferior_ptid, null_ptid))
    {
      struct thread_info *tp = inferior_thread ();

      /* Allow inferior function calls in breakpoint commands to not
	 interrupt the command list.  When the call finishes
	 successfully, the inferior will be standing at the same
	 breakpoint as if nothing happened.  */
      if (tp->control.in_infcall)
	return;
    }

  breakpoint_proceeded = 1;
}

/* Stub for cleaning up our state if we error-out of a breakpoint
   command.  */
static void
cleanup_executing_breakpoints (void *ignore)
{
  executing_breakpoint_commands = 0;
}

/* Return non-zero iff CMD as the first line of a command sequence is `silent'
   or its equivalent.  */

static int
command_line_is_silent (struct command_line *cmd)
{
  return cmd && (strcmp ("silent", cmd->line) == 0
		 || (xdb_commands && strcmp ("Q", cmd->line) == 0));
}

/* Execute all the commands associated with all the breakpoints at
   this location.  Any of these commands could cause the process to
   proceed beyond this point, etc.  We look out for such changes by
   checking the global "breakpoint_proceeded" after each command.

   Returns true if a breakpoint command resumed the inferior.  In that
   case, it is the caller's responsibility to recall it again with the
   bpstat of the current thread.  */

static int
bpstat_do_actions_1 (bpstat *bsp)
{
  bpstat bs;
  struct cleanup *old_chain;
  int again = 0;

  /* Avoid endless recursion if a `source' command is contained
     in bs->commands.  */
  if (executing_breakpoint_commands)
    return 0;

  executing_breakpoint_commands = 1;
  old_chain = make_cleanup (cleanup_executing_breakpoints, 0);

  prevent_dont_repeat ();

  /* This pointer will iterate over the list of bpstat's.  */
  bs = *bsp;

  breakpoint_proceeded = 0;
  for (; bs != NULL; bs = bs->next)
    {
      struct counted_command_line *ccmd;
      struct command_line *cmd;
      struct cleanup *this_cmd_tree_chain;

      /* Take ownership of the BSP's command tree, if it has one.

         The command tree could legitimately contain commands like
         'step' and 'next', which call clear_proceed_status, which
         frees stop_bpstat's command tree.  To make sure this doesn't
         free the tree we're executing out from under us, we need to
         take ownership of the tree ourselves.  Since a given bpstat's
         commands are only executed once, we don't need to copy it; we
         can clear the pointer in the bpstat, and make sure we free
         the tree when we're done.  */
      ccmd = bs->commands;
      bs->commands = NULL;
      this_cmd_tree_chain = make_cleanup_decref_counted_command_line (&ccmd);
      cmd = ccmd ? ccmd->commands : NULL;
      if (command_line_is_silent (cmd))
	{
	  /* The action has been already done by bpstat_stop_status.  */
	  cmd = cmd->next;
	}

      while (cmd != NULL)
	{
	  execute_control_command (cmd);

	  if (breakpoint_proceeded)
	    break;
	  else
	    cmd = cmd->next;
	}

      /* We can free this command tree now.  */
      do_cleanups (this_cmd_tree_chain);

      if (breakpoint_proceeded)
	{
	  if (target_can_async_p ())
	    /* If we are in async mode, then the target might be still
	       running, not stopped at any breakpoint, so nothing for
	       us to do here -- just return to the event loop.  */
	    ;
	  else
	    /* In sync mode, when execute_control_command returns
	       we're already standing on the next breakpoint.
	       Breakpoint commands for that stop were not run, since
	       execute_command does not run breakpoint commands --
	       only command_line_handler does, but that one is not
	       involved in execution of breakpoint commands.  So, we
	       can now execute breakpoint commands.  It should be
	       noted that making execute_command do bpstat actions is
	       not an option -- in this case we'll have recursive
	       invocation of bpstat for each breakpoint with a
	       command, and can easily blow up GDB stack.  Instead, we
	       return true, which will trigger the caller to recall us
	       with the new stop_bpstat.  */
	    again = 1;
	  break;
	}
    }
  do_cleanups (old_chain);
  return again;
}

void
bpstat_do_actions (void)
{
  struct cleanup *cleanup_if_error = make_bpstat_clear_actions_cleanup ();

  /* Do any commands attached to breakpoint we are stopped at.  */
  while (!ptid_equal (inferior_ptid, null_ptid)
	 && target_has_execution
	 && !is_exited (inferior_ptid)
	 && !is_executing (inferior_ptid))
    /* Since in sync mode, bpstat_do_actions may resume the inferior,
       and only return when it is stopped at the next breakpoint, we
       keep doing breakpoint actions until it returns false to
       indicate the inferior was not resumed.  */
    if (!bpstat_do_actions_1 (&inferior_thread ()->control.stop_bpstat))
      break;

  discard_cleanups (cleanup_if_error);
}

/* Print out the (old or new) value associated with a watchpoint.  */

static void
watchpoint_value_print (struct value *val, struct ui_file *stream)
{
  if (val == NULL)
    fprintf_unfiltered (stream, _("<unreadable>"));
  else
    {
      struct value_print_options opts;
      get_user_print_options (&opts);
      value_print (val, stream, &opts);
    }
}

/* Generic routine for printing messages indicating why we
   stopped.  The behavior of this function depends on the value
   'print_it' in the bpstat structure.  Under some circumstances we
   may decide not to print anything here and delegate the task to
   normal_stop().  */

static enum print_stop_action
print_bp_stop_message (bpstat bs)
{
  switch (bs->print_it)
    {
    case print_it_noop:
      /* Nothing should be printed for this bpstat entry.  */
      return PRINT_UNKNOWN;
      break;

    case print_it_done:
      /* We still want to print the frame, but we already printed the
         relevant messages.  */
      return PRINT_SRC_AND_LOC;
      break;

    case print_it_normal:
      {
	struct breakpoint *b = bs->breakpoint_at;

	/* bs->breakpoint_at can be NULL if it was a momentary breakpoint
	   which has since been deleted.  */
	if (b == NULL)
	  return PRINT_UNKNOWN;

	/* Normal case.  Call the breakpoint's print_it method.  */
	return b->ops->print_it (bs);
      }
      break;

    default:
      internal_error (__FILE__, __LINE__,
		      _("print_bp_stop_message: unrecognized enum value"));
      break;
    }
}

/* A helper function that prints a shared library stopped event.  */

static void
print_solib_event (int is_catchpoint)
{
  int any_deleted
    = !VEC_empty (char_ptr, current_program_space->deleted_solibs);
  int any_added
    = !VEC_empty (so_list_ptr, current_program_space->added_solibs);

  if (!is_catchpoint)
    {
      if (any_added || any_deleted)
	ui_out_text (current_uiout,
		     _("Stopped due to shared library event:\n"));
      else
	ui_out_text (current_uiout,
		     _("Stopped due to shared library event (no "
		       "libraries added or removed)\n"));
    }

  if (ui_out_is_mi_like_p (current_uiout))
    ui_out_field_string (current_uiout, "reason",
			 async_reason_lookup (EXEC_ASYNC_SOLIB_EVENT));

  if (any_deleted)
    {
      struct cleanup *cleanup;
      char *name;
      int ix;

      ui_out_text (current_uiout, _("  Inferior unloaded "));
      cleanup = make_cleanup_ui_out_list_begin_end (current_uiout,
						    "removed");
      for (ix = 0;
	   VEC_iterate (char_ptr, current_program_space->deleted_solibs,
			ix, name);
	   ++ix)
	{
	  if (ix > 0)
	    ui_out_text (current_uiout, "    ");
	  ui_out_field_string (current_uiout, "library", name);
	  ui_out_text (current_uiout, "\n");
	}

      do_cleanups (cleanup);
    }

  if (any_added)
    {
      struct so_list *iter;
      int ix;
      struct cleanup *cleanup;

      ui_out_text (current_uiout, _("  Inferior loaded "));
      cleanup = make_cleanup_ui_out_list_begin_end (current_uiout,
						    "added");
      for (ix = 0;
	   VEC_iterate (so_list_ptr, current_program_space->added_solibs,
			ix, iter);
	   ++ix)
	{
	  if (ix > 0)
	    ui_out_text (current_uiout, "    ");
	  ui_out_field_string (current_uiout, "library", iter->so_name);
	  ui_out_text (current_uiout, "\n");
	}

      do_cleanups (cleanup);
    }
}

/* Print a message indicating what happened.  This is called from
   normal_stop().  The input to this routine is the head of the bpstat
   list - a list of the eventpoints that caused this stop.  KIND is
   the target_waitkind for the stopping event.  This
   routine calls the generic print routine for printing a message
   about reasons for stopping.  This will print (for example) the
   "Breakpoint n," part of the output.  The return value of this
   routine is one of:

   PRINT_UNKNOWN: Means we printed nothing.
   PRINT_SRC_AND_LOC: Means we printed something, and expect subsequent
   code to print the location.  An example is 
   "Breakpoint 1, " which should be followed by
   the location.
   PRINT_SRC_ONLY: Means we printed something, but there is no need
   to also print the location part of the message.
   An example is the catch/throw messages, which
   don't require a location appended to the end.
   PRINT_NOTHING: We have done some printing and we don't need any 
   further info to be printed.  */

enum print_stop_action
bpstat_print (bpstat bs, int kind)
{
  int val;

  /* Maybe another breakpoint in the chain caused us to stop.
     (Currently all watchpoints go on the bpstat whether hit or not.
     That probably could (should) be changed, provided care is taken
     with respect to bpstat_explains_signal).  */
  for (; bs; bs = bs->next)
    {
      val = print_bp_stop_message (bs);
      if (val == PRINT_SRC_ONLY 
	  || val == PRINT_SRC_AND_LOC 
	  || val == PRINT_NOTHING)
	return val;
    }

  /* If we had hit a shared library event breakpoint,
     print_bp_stop_message would print out this message.  If we hit an
     OS-level shared library event, do the same thing.  */
  if (kind == TARGET_WAITKIND_LOADED)
    {
      print_solib_event (0);
      return PRINT_NOTHING;
    }

  /* We reached the end of the chain, or we got a null BS to start
     with and nothing was printed.  */
  return PRINT_UNKNOWN;
}

/* Evaluate the expression EXP and return 1 if value is zero.  This is
   used inside a catch_errors to evaluate the breakpoint condition.
   The argument is a "struct expression *" that has been cast to a
   "char *" to make it pass through catch_errors.  */

static int
breakpoint_cond_eval (void *exp)
{
  struct value *mark = value_mark ();
  int i = !value_true (evaluate_expression ((struct expression *) exp));

  value_free_to_mark (mark);
  return i;
}

/* Allocate a new bpstat.  Link it to the FIFO list by BS_LINK_POINTER.  */

static bpstat
bpstat_alloc (struct bp_location *bl, bpstat **bs_link_pointer)
{
  bpstat bs;

  bs = (bpstat) xmalloc (sizeof (*bs));
  bs->next = NULL;
  **bs_link_pointer = bs;
  *bs_link_pointer = &bs->next;
  bs->breakpoint_at = bl->owner;
  bs->bp_location_at = bl;
  incref_bp_location (bl);
  /* If the condition is false, etc., don't do the commands.  */
  bs->commands = NULL;
  bs->old_val = NULL;
  bs->print_it = print_it_normal;
  return bs;
}

/* The target has stopped with waitstatus WS.  Check if any hardware
   watchpoints have triggered, according to the target.  */

int
watchpoints_triggered (struct target_waitstatus *ws)
{
  int stopped_by_watchpoint = target_stopped_by_watchpoint ();
  CORE_ADDR addr;
  struct breakpoint *b;

  if (!stopped_by_watchpoint)
    {
      /* We were not stopped by a watchpoint.  Mark all watchpoints
	 as not triggered.  */
      ALL_BREAKPOINTS (b)
	if (is_hardware_watchpoint (b))
	  {
	    struct watchpoint *w = (struct watchpoint *) b;

	    w->watchpoint_triggered = watch_triggered_no;
	  }

      return 0;
    }

  if (!target_stopped_data_address (&current_target, &addr))
    {
      /* We were stopped by a watchpoint, but we don't know where.
	 Mark all watchpoints as unknown.  */
      ALL_BREAKPOINTS (b)
	if (is_hardware_watchpoint (b))
	  {
	    struct watchpoint *w = (struct watchpoint *) b;

	    w->watchpoint_triggered = watch_triggered_unknown;
	  }

      return stopped_by_watchpoint;
    }

  /* The target could report the data address.  Mark watchpoints
     affected by this data address as triggered, and all others as not
     triggered.  */

  ALL_BREAKPOINTS (b)
    if (is_hardware_watchpoint (b))
      {
	struct watchpoint *w = (struct watchpoint *) b;
	struct bp_location *loc;

	w->watchpoint_triggered = watch_triggered_no;
	for (loc = b->loc; loc; loc = loc->next)
	  {
	    if (is_masked_watchpoint (b))
	      {
		CORE_ADDR newaddr = addr & w->hw_wp_mask;
		CORE_ADDR start = loc->address & w->hw_wp_mask;

		if (newaddr == start)
		  {
		    w->watchpoint_triggered = watch_triggered_yes;
		    break;
		  }
	      }
	    /* Exact match not required.  Within range is sufficient.  */
	    else if (target_watchpoint_addr_within_range (&current_target,
							 addr, loc->address,
							 loc->length))
	      {
		w->watchpoint_triggered = watch_triggered_yes;
		break;
	      }
	  }
      }

  return 1;
}

/* Possible return values for watchpoint_check (this can't be an enum
   because of check_errors).  */
/* The watchpoint has been deleted.  */
#define WP_DELETED 1
/* The value has changed.  */
#define WP_VALUE_CHANGED 2
/* The value has not changed.  */
#define WP_VALUE_NOT_CHANGED 3
/* Ignore this watchpoint, no matter if the value changed or not.  */
#define WP_IGNORE 4

#define BP_TEMPFLAG 1
#define BP_HARDWAREFLAG 2

/* Evaluate watchpoint condition expression and check if its value
   changed.

   P should be a pointer to struct bpstat, but is defined as a void *
   in order for this function to be usable with catch_errors.  */

static int
watchpoint_check (void *p)
{
  bpstat bs = (bpstat) p;
  struct watchpoint *b;
  struct frame_info *fr;
  int within_current_scope;

  /* BS is built from an existing struct breakpoint.  */
  gdb_assert (bs->breakpoint_at != NULL);
  b = (struct watchpoint *) bs->breakpoint_at;

  /* If this is a local watchpoint, we only want to check if the
     watchpoint frame is in scope if the current thread is the thread
     that was used to create the watchpoint.  */
  if (!watchpoint_in_thread_scope (b))
    return WP_IGNORE;

  if (b->exp_valid_block == NULL)
    within_current_scope = 1;
  else
    {
      struct frame_info *frame = get_current_frame ();
      struct gdbarch *frame_arch = get_frame_arch (frame);
      CORE_ADDR frame_pc = get_frame_pc (frame);

      /* in_function_epilogue_p() returns a non-zero value if we're
	 still in the function but the stack frame has already been
	 invalidated.  Since we can't rely on the values of local
	 variables after the stack has been destroyed, we are treating
	 the watchpoint in that state as `not changed' without further
	 checking.  Don't mark watchpoints as changed if the current
	 frame is in an epilogue - even if they are in some other
	 frame, our view of the stack is likely to be wrong and
	 frame_find_by_id could error out.  */
      if (gdbarch_in_function_epilogue_p (frame_arch, frame_pc))
	return WP_IGNORE;

      fr = frame_find_by_id (b->watchpoint_frame);
      within_current_scope = (fr != NULL);

      /* If we've gotten confused in the unwinder, we might have
	 returned a frame that can't describe this variable.  */
      if (within_current_scope)
	{
	  struct symbol *function;

	  function = get_frame_function (fr);
	  if (function == NULL
	      || !contained_in (b->exp_valid_block,
				SYMBOL_BLOCK_VALUE (function)))
	    within_current_scope = 0;
	}

      if (within_current_scope)
	/* If we end up stopping, the current frame will get selected
	   in normal_stop.  So this call to select_frame won't affect
	   the user.  */
	select_frame (fr);
    }

  if (within_current_scope)
    {
      /* We use value_{,free_to_}mark because it could be a *long*
         time before we return to the command level and call
         free_all_values.  We can't call free_all_values because we
         might be in the middle of evaluating a function call.  */

      int pc = 0;
      struct value *mark;
      struct value *new_val;

      if (is_masked_watchpoint (&b->base))
	/* Since we don't know the exact trigger address (from
	   stopped_data_address), just tell the user we've triggered
	   a mask watchpoint.  */
	return WP_VALUE_CHANGED;

      mark = value_mark ();
      fetch_subexp_value (b->exp, &pc, &new_val, NULL, NULL);

      /* We use value_equal_contents instead of value_equal because
	 the latter coerces an array to a pointer, thus comparing just
	 the address of the array instead of its contents.  This is
	 not what we want.  */
      if ((b->val != NULL) != (new_val != NULL)
	  || (b->val != NULL && !value_equal_contents (b->val, new_val)))
	{
	  if (new_val != NULL)
	    {
	      release_value (new_val);
	      value_free_to_mark (mark);
	    }
	  bs->old_val = b->val;
	  b->val = new_val;
	  b->val_valid = 1;
	  return WP_VALUE_CHANGED;
	}
      else
	{
	  /* Nothing changed.  */
	  value_free_to_mark (mark);
	  return WP_VALUE_NOT_CHANGED;
	}
    }
  else
    {
      struct ui_out *uiout = current_uiout;

      /* This seems like the only logical thing to do because
         if we temporarily ignored the watchpoint, then when
         we reenter the block in which it is valid it contains
         garbage (in the case of a function, it may have two
         garbage values, one before and one after the prologue).
         So we can't even detect the first assignment to it and
         watch after that (since the garbage may or may not equal
         the first value assigned).  */
      /* We print all the stop information in
	 breakpoint_ops->print_it, but in this case, by the time we
	 call breakpoint_ops->print_it this bp will be deleted
	 already.  So we have no choice but print the information
	 here.  */
      if (ui_out_is_mi_like_p (uiout))
	ui_out_field_string
	  (uiout, "reason", async_reason_lookup (EXEC_ASYNC_WATCHPOINT_SCOPE));
      ui_out_text (uiout, "\nWatchpoint ");
      ui_out_field_int (uiout, "wpnum", b->base.number);
      ui_out_text (uiout,
		   " deleted because the program has left the block in\n\
which its expression is valid.\n");     

      /* Make sure the watchpoint's commands aren't executed.  */
      decref_counted_command_line (&b->base.commands);
      watchpoint_del_at_next_stop (b);

      return WP_DELETED;
    }
}

/* Return true if it looks like target has stopped due to hitting
   breakpoint location BL.  This function does not check if we should
   stop, only if BL explains the stop.  */

static int
bpstat_check_location (const struct bp_location *bl,
		       struct address_space *aspace, CORE_ADDR bp_addr,
		       const struct target_waitstatus *ws)
{
  struct breakpoint *b = bl->owner;

  /* BL is from an existing breakpoint.  */
  gdb_assert (b != NULL);

  return b->ops->breakpoint_hit (bl, aspace, bp_addr, ws);
}

/* Determine if the watched values have actually changed, and we
   should stop.  If not, set BS->stop to 0.  */

static void
bpstat_check_watchpoint (bpstat bs)
{
  const struct bp_location *bl;
  struct watchpoint *b;

  /* BS is built for existing struct breakpoint.  */
  bl = bs->bp_location_at;
  gdb_assert (bl != NULL);
  b = (struct watchpoint *) bs->breakpoint_at;
  gdb_assert (b != NULL);

    {
      int must_check_value = 0;
      
      if (b->base.type == bp_watchpoint)
	/* For a software watchpoint, we must always check the
	   watched value.  */
	must_check_value = 1;
      else if (b->watchpoint_triggered == watch_triggered_yes)
	/* We have a hardware watchpoint (read, write, or access)
	   and the target earlier reported an address watched by
	   this watchpoint.  */
	must_check_value = 1;
      else if (b->watchpoint_triggered == watch_triggered_unknown
	       && b->base.type == bp_hardware_watchpoint)
	/* We were stopped by a hardware watchpoint, but the target could
	   not report the data address.  We must check the watchpoint's
	   value.  Access and read watchpoints are out of luck; without
	   a data address, we can't figure it out.  */
	must_check_value = 1;

      if (must_check_value)
	{
	  char *message
	    = xstrprintf ("Error evaluating expression for watchpoint %d\n",
			  b->base.number);
	  struct cleanup *cleanups = make_cleanup (xfree, message);
	  int e = catch_errors (watchpoint_check, bs, message,
				RETURN_MASK_ALL);
	  do_cleanups (cleanups);
	  switch (e)
	    {
	    case WP_DELETED:
	      /* We've already printed what needs to be printed.  */
	      bs->print_it = print_it_done;
	      /* Stop.  */
	      break;
	    case WP_IGNORE:
	      bs->print_it = print_it_noop;
	      bs->stop = 0;
	      break;
	    case WP_VALUE_CHANGED:
	      if (b->base.type == bp_read_watchpoint)
		{
		  /* There are two cases to consider here:

		     1. We're watching the triggered memory for reads.
		     In that case, trust the target, and always report
		     the watchpoint hit to the user.  Even though
		     reads don't cause value changes, the value may
		     have changed since the last time it was read, and
		     since we're not trapping writes, we will not see
		     those, and as such we should ignore our notion of
		     old value.

		     2. We're watching the triggered memory for both
		     reads and writes.  There are two ways this may
		     happen:

		     2.1. This is a target that can't break on data
		     reads only, but can break on accesses (reads or
		     writes), such as e.g., x86.  We detect this case
		     at the time we try to insert read watchpoints.

		     2.2. Otherwise, the target supports read
		     watchpoints, but, the user set an access or write
		     watchpoint watching the same memory as this read
		     watchpoint.

		     If we're watching memory writes as well as reads,
		     ignore watchpoint hits when we find that the
		     value hasn't changed, as reads don't cause
		     changes.  This still gives false positives when
		     the program writes the same value to memory as
		     what there was already in memory (we will confuse
		     it for a read), but it's much better than
		     nothing.  */

		  int other_write_watchpoint = 0;

		  if (bl->watchpoint_type == hw_read)
		    {
		      struct breakpoint *other_b;

		      ALL_BREAKPOINTS (other_b)
			if (other_b->type == bp_hardware_watchpoint
			    || other_b->type == bp_access_watchpoint)
			  {
			    struct watchpoint *other_w =
			      (struct watchpoint *) other_b;

			    if (other_w->watchpoint_triggered
				== watch_triggered_yes)
			      {
				other_write_watchpoint = 1;
				break;
			      }
			  }
		    }

		  if (other_write_watchpoint
		      || bl->watchpoint_type == hw_access)
		    {
		      /* We're watching the same memory for writes,
			 and the value changed since the last time we
			 updated it, so this trap must be for a write.
			 Ignore it.  */
		      bs->print_it = print_it_noop;
		      bs->stop = 0;
		    }
		}
	      break;
	    case WP_VALUE_NOT_CHANGED:
	      if (b->base.type == bp_hardware_watchpoint
		  || b->base.type == bp_watchpoint)
		{
		  /* Don't stop: write watchpoints shouldn't fire if
		     the value hasn't changed.  */
		  bs->print_it = print_it_noop;
		  bs->stop = 0;
		}
	      /* Stop.  */
	      break;
	    default:
	      /* Can't happen.  */
	    case 0:
	      /* Error from catch_errors.  */
	      printf_filtered (_("Watchpoint %d deleted.\n"), b->base.number);
	      watchpoint_del_at_next_stop (b);
	      /* We've already printed what needs to be printed.  */
	      bs->print_it = print_it_done;
	      break;
	    }
	}
      else	/* must_check_value == 0 */
	{
	  /* This is a case where some watchpoint(s) triggered, but
	     not at the address of this watchpoint, or else no
	     watchpoint triggered after all.  So don't print
	     anything for this watchpoint.  */
	  bs->print_it = print_it_noop;
	  bs->stop = 0;
	}
    }
}


/* Check conditions (condition proper, frame, thread and ignore count)
   of breakpoint referred to by BS.  If we should not stop for this
   breakpoint, set BS->stop to 0.  */

static void
bpstat_check_breakpoint_conditions (bpstat bs, ptid_t ptid)
{
  int thread_id = pid_to_thread_id (ptid);
  const struct bp_location *bl;
  struct breakpoint *b;

  /* BS is built for existing struct breakpoint.  */
  bl = bs->bp_location_at;
  gdb_assert (bl != NULL);
  b = bs->breakpoint_at;
  gdb_assert (b != NULL);

  /* Even if the target evaluated the condition on its end and notified GDB, we
     need to do so again since GDB does not know if we stopped due to a
     breakpoint or a single step breakpoint.  */

  if (frame_id_p (b->frame_id)
      && !frame_id_eq (b->frame_id, get_stack_frame_id (get_current_frame ())))
    bs->stop = 0;
  else if (bs->stop)
    {
      int value_is_zero = 0;
      struct expression *cond;

      /* Evaluate Python breakpoints that have a "stop"
	 method implemented.  */
      if (b->py_bp_object)
	bs->stop = gdbpy_should_stop (b->py_bp_object);

      if (is_watchpoint (b))
	{
	  struct watchpoint *w = (struct watchpoint *) b;

	  cond = w->cond_exp;
	}
      else
	cond = bl->cond;

      if (cond && b->disposition != disp_del_at_next_stop)
	{
	  int within_current_scope = 1;
	  struct watchpoint * w;

	  /* We use value_mark and value_free_to_mark because it could
	     be a long time before we return to the command level and
	     call free_all_values.  We can't call free_all_values
	     because we might be in the middle of evaluating a
	     function call.  */
	  struct value *mark = value_mark ();

	  if (is_watchpoint (b))
	    w = (struct watchpoint *) b;
	  else
	    w = NULL;

	  /* Need to select the frame, with all that implies so that
	     the conditions will have the right context.  Because we
	     use the frame, we will not see an inlined function's
	     variables when we arrive at a breakpoint at the start
	     of the inlined function; the current frame will be the
	     call site.  */
	  if (w == NULL || w->cond_exp_valid_block == NULL)
	    select_frame (get_current_frame ());
	  else
	    {
	      struct frame_info *frame;

	      /* For local watchpoint expressions, which particular
		 instance of a local is being watched matters, so we
		 keep track of the frame to evaluate the expression
		 in.  To evaluate the condition however, it doesn't
		 really matter which instantiation of the function
		 where the condition makes sense triggers the
		 watchpoint.  This allows an expression like "watch
		 global if q > 10" set in `func', catch writes to
		 global on all threads that call `func', or catch
		 writes on all recursive calls of `func' by a single
		 thread.  We simply always evaluate the condition in
		 the innermost frame that's executing where it makes
		 sense to evaluate the condition.  It seems
		 intuitive.  */
	      frame = block_innermost_frame (w->cond_exp_valid_block);
	      if (frame != NULL)
		select_frame (frame);
	      else
		within_current_scope = 0;
	    }
	  if (within_current_scope)
	    value_is_zero
	      = catch_errors (breakpoint_cond_eval, cond,
			      "Error in testing breakpoint condition:\n",
			      RETURN_MASK_ALL);
	  else
	    {
	      warning (_("Watchpoint condition cannot be tested "
			 "in the current scope"));
	      /* If we failed to set the right context for this
		 watchpoint, unconditionally report it.  */
	      value_is_zero = 0;
	    }
	  /* FIXME-someday, should give breakpoint #.  */
	  value_free_to_mark (mark);
	}

      if (cond && value_is_zero)
	{
	  bs->stop = 0;
	}
      else if (b->thread != -1 && b->thread != thread_id)
	{
	  bs->stop = 0;
	}
      else if (b->ignore_count > 0)
	{
	  b->ignore_count--;
	  bs->stop = 0;
	  /* Increase the hit count even though we don't stop.  */
	  ++(b->hit_count);
	  observer_notify_breakpoint_modified (b);
	}	
    }
}


/* Get a bpstat associated with having just stopped at address
   BP_ADDR in thread PTID.

   Determine whether we stopped at a breakpoint, etc, or whether we
   don't understand this stop.  Result is a chain of bpstat's such
   that:

   if we don't understand the stop, the result is a null pointer.

   if we understand why we stopped, the result is not null.

   Each element of the chain refers to a particular breakpoint or
   watchpoint at which we have stopped.  (We may have stopped for
   several reasons concurrently.)

   Each element of the chain has valid next, breakpoint_at,
   commands, FIXME??? fields.  */

bpstat
bpstat_stop_status (struct address_space *aspace,
		    CORE_ADDR bp_addr, ptid_t ptid,
		    const struct target_waitstatus *ws)
{
  struct breakpoint *b = NULL;
  struct bp_location *bl;
  struct bp_location *loc;
  /* First item of allocated bpstat's.  */
  bpstat bs_head = NULL, *bs_link = &bs_head;
  /* Pointer to the last thing in the chain currently.  */
  bpstat bs;
  int ix;
  int need_remove_insert;
  int removed_any;

  /* First, build the bpstat chain with locations that explain a
     target stop, while being careful to not set the target running,
     as that may invalidate locations (in particular watchpoint
     locations are recreated).  Resuming will happen here with
     breakpoint conditions or watchpoint expressions that include
     inferior function calls.  */

  ALL_BREAKPOINTS (b)
    {
      if (!breakpoint_enabled (b) && b->enable_state != bp_permanent)
	continue;

      for (bl = b->loc; bl != NULL; bl = bl->next)
	{
	  /* For hardware watchpoints, we look only at the first
	     location.  The watchpoint_check function will work on the
	     entire expression, not the individual locations.  For
	     read watchpoints, the watchpoints_triggered function has
	     checked all locations already.  */
	  if (b->type == bp_hardware_watchpoint && bl != b->loc)
	    break;

	  if (!bl->enabled || bl->shlib_disabled)
	    continue;

	  if (!bpstat_check_location (bl, aspace, bp_addr, ws))
	    continue;

	  /* Come here if it's a watchpoint, or if the break address
	     matches.  */

	  bs = bpstat_alloc (bl, &bs_link);	/* Alloc a bpstat to
						   explain stop.  */

	  /* Assume we stop.  Should we find a watchpoint that is not
	     actually triggered, or if the condition of the breakpoint
	     evaluates as false, we'll reset 'stop' to 0.  */
	  bs->stop = 1;
	  bs->print = 1;

	  /* If this is a scope breakpoint, mark the associated
	     watchpoint as triggered so that we will handle the
	     out-of-scope event.  We'll get to the watchpoint next
	     iteration.  */
	  if (b->type == bp_watchpoint_scope && b->related_breakpoint != b)
	    {
	      struct watchpoint *w = (struct watchpoint *) b->related_breakpoint;

	      w->watchpoint_triggered = watch_triggered_yes;
	    }
	}
    }

  for (ix = 0; VEC_iterate (bp_location_p, moribund_locations, ix, loc); ++ix)
    {
      if (breakpoint_location_address_match (loc, aspace, bp_addr))
	{
	  bs = bpstat_alloc (loc, &bs_link);
	  /* For hits of moribund locations, we should just proceed.  */
	  bs->stop = 0;
	  bs->print = 0;
	  bs->print_it = print_it_noop;
	}
    }

  /* A bit of special processing for shlib breakpoints.  We need to
     process solib loading here, so that the lists of loaded and
     unloaded libraries are correct before we handle "catch load" and
     "catch unload".  */
  for (bs = bs_head; bs != NULL; bs = bs->next)
    {
      if (bs->breakpoint_at && bs->breakpoint_at->type == bp_shlib_event)
	{
	  handle_solib_event ();
	  break;
	}
    }

  /* Now go through the locations that caused the target to stop, and
     check whether we're interested in reporting this stop to higher
     layers, or whether we should resume the target transparently.  */

  removed_any = 0;

  for (bs = bs_head; bs != NULL; bs = bs->next)
    {
      if (!bs->stop)
	continue;

      b = bs->breakpoint_at;
      b->ops->check_status (bs);
      if (bs->stop)
	{
	  bpstat_check_breakpoint_conditions (bs, ptid);

	  if (bs->stop)
	    {
	      ++(b->hit_count);
	      observer_notify_breakpoint_modified (b);

	      /* We will stop here.  */
	      if (b->disposition == disp_disable)
		{
		  --(b->enable_count);
		  if (b->enable_count <= 0
		      && b->enable_state != bp_permanent)
		    b->enable_state = bp_disabled;
		  removed_any = 1;
		}
	      if (b->silent)
		bs->print = 0;
	      bs->commands = b->commands;
	      incref_counted_command_line (bs->commands);
	      if (command_line_is_silent (bs->commands
					  ? bs->commands->commands : NULL))
		bs->print = 0;
	    }

	}

      /* Print nothing for this entry if we don't stop or don't
	 print.  */
      if (!bs->stop || !bs->print)
	bs->print_it = print_it_noop;
    }

  /* If we aren't stopping, the value of some hardware watchpoint may
     not have changed, but the intermediate memory locations we are
     watching may have.  Don't bother if we're stopping; this will get
     done later.  */
  need_remove_insert = 0;
  if (! bpstat_causes_stop (bs_head))
    for (bs = bs_head; bs != NULL; bs = bs->next)
      if (!bs->stop
	  && bs->breakpoint_at
	  && is_hardware_watchpoint (bs->breakpoint_at))
	{
	  struct watchpoint *w = (struct watchpoint *) bs->breakpoint_at;

	  update_watchpoint (w, 0 /* don't reparse.  */);
	  need_remove_insert = 1;
	}

  if (need_remove_insert)
    update_global_location_list (1);
  else if (removed_any)
    update_global_location_list (0);

  return bs_head;
}

static void
handle_jit_event (void)
{
  struct frame_info *frame;
  struct gdbarch *gdbarch;

  /* Switch terminal for any messages produced by
     breakpoint_re_set.  */
  target_terminal_ours_for_output ();

  frame = get_current_frame ();
  gdbarch = get_frame_arch (frame);

  jit_event_handler (gdbarch);

  target_terminal_inferior ();
}

<<<<<<< HEAD
=======
/* Handle an solib event by calling solib_add.  */

void
handle_solib_event (void)
{
  clear_program_space_solib_cache (current_inferior ()->pspace);

  /* Check for any newly added shared libraries if we're supposed to
     be adding them automatically.  Switch terminal for any messages
     produced by breakpoint_re_set.  */
  target_terminal_ours_for_output ();
  solib_add (NULL, 0, &current_target, auto_solib_add);
  target_terminal_inferior ();
}

>>>>>>> f039214f
/* Prepare WHAT final decision for infrun.  */

/* Decide what infrun needs to do with this bpstat.  */

struct bpstat_what
bpstat_what (bpstat bs_head)
{
  struct bpstat_what retval;
  int jit_event = 0;
  bpstat bs;

  retval.main_action = BPSTAT_WHAT_KEEP_CHECKING;
  retval.call_dummy = STOP_NONE;
  retval.is_longjmp = 0;

  for (bs = bs_head; bs != NULL; bs = bs->next)
    {
      /* Extract this BS's action.  After processing each BS, we check
	 if its action overrides all we've seem so far.  */
      enum bpstat_what_main_action this_action = BPSTAT_WHAT_KEEP_CHECKING;
      enum bptype bptype;

      if (bs->breakpoint_at == NULL)
	{
	  /* I suspect this can happen if it was a momentary
	     breakpoint which has since been deleted.  */
	  bptype = bp_none;
	}
      else
	bptype = bs->breakpoint_at->type;

      switch (bptype)
	{
	case bp_none:
	  break;
	case bp_breakpoint:
	case bp_hardware_breakpoint:
	case bp_until:
	case bp_finish:
	case bp_shlib_event:
	  if (bs->stop)
	    {
	      if (bs->print)
		this_action = BPSTAT_WHAT_STOP_NOISY;
	      else
		this_action = BPSTAT_WHAT_STOP_SILENT;
	    }
	  else
	    this_action = BPSTAT_WHAT_SINGLE;
	  break;
	case bp_watchpoint:
	case bp_hardware_watchpoint:
	case bp_read_watchpoint:
	case bp_access_watchpoint:
	  if (bs->stop)
	    {
	      if (bs->print)
		this_action = BPSTAT_WHAT_STOP_NOISY;
	      else
		this_action = BPSTAT_WHAT_STOP_SILENT;
	    }
	  else
	    {
	      /* There was a watchpoint, but we're not stopping.
		 This requires no further action.  */
	    }
	  break;
	case bp_longjmp:
	case bp_longjmp_call_dummy:
	case bp_exception:
	  this_action = BPSTAT_WHAT_SET_LONGJMP_RESUME;
	  retval.is_longjmp = bptype != bp_exception;
	  break;
	case bp_longjmp_resume:
	case bp_exception_resume:
	  this_action = BPSTAT_WHAT_CLEAR_LONGJMP_RESUME;
	  retval.is_longjmp = bptype == bp_longjmp_resume;
	  break;
	case bp_step_resume:
	  if (bs->stop)
	    this_action = BPSTAT_WHAT_STEP_RESUME;
	  else
	    {
	      /* It is for the wrong frame.  */
	      this_action = BPSTAT_WHAT_SINGLE;
	    }
	  break;
	case bp_hp_step_resume:
	  if (bs->stop)
	    this_action = BPSTAT_WHAT_HP_STEP_RESUME;
	  else
	    {
	      /* It is for the wrong frame.  */
	      this_action = BPSTAT_WHAT_SINGLE;
	    }
	  break;
	case bp_watchpoint_scope:
	case bp_thread_event:
	case bp_overlay_event:
	case bp_longjmp_master:
	case bp_std_terminate_master:
	case bp_exception_master:
	  this_action = BPSTAT_WHAT_SINGLE;
	  break;
	case bp_catchpoint:
	  if (bs->stop)
	    {
	      if (bs->print)
		this_action = BPSTAT_WHAT_STOP_NOISY;
	      else
		this_action = BPSTAT_WHAT_STOP_SILENT;
	    }
	  else
	    {
	      /* There was a catchpoint, but we're not stopping.
		 This requires no further action.  */
	    }
	  break;
	case bp_jit_event:
	  jit_event = 1;
	  this_action = BPSTAT_WHAT_SINGLE;
	  break;
	case bp_call_dummy:
	  /* Make sure the action is stop (silent or noisy),
	     so infrun.c pops the dummy frame.  */
	  retval.call_dummy = STOP_STACK_DUMMY;
	  this_action = BPSTAT_WHAT_STOP_SILENT;
	  break;
	case bp_std_terminate:
	  /* Make sure the action is stop (silent or noisy),
	     so infrun.c pops the dummy frame.  */
	  retval.call_dummy = STOP_STD_TERMINATE;
	  this_action = BPSTAT_WHAT_STOP_SILENT;
	  break;
	case bp_tracepoint:
	case bp_fast_tracepoint:
	case bp_static_tracepoint:
	  /* Tracepoint hits should not be reported back to GDB, and
	     if one got through somehow, it should have been filtered
	     out already.  */
	  internal_error (__FILE__, __LINE__,
			  _("bpstat_what: tracepoint encountered"));
	  break;
	case bp_gnu_ifunc_resolver:
	  /* Step over it (and insert bp_gnu_ifunc_resolver_return).  */
	  this_action = BPSTAT_WHAT_SINGLE;
	  break;
	case bp_gnu_ifunc_resolver_return:
	  /* The breakpoint will be removed, execution will restart from the
	     PC of the former breakpoint.  */
	  this_action = BPSTAT_WHAT_KEEP_CHECKING;
	  break;

	case bp_dprintf:
	  if (bs->stop)
	    this_action = BPSTAT_WHAT_STOP_SILENT;
	  else
	    this_action = BPSTAT_WHAT_SINGLE;
	  break;

	default:
	  internal_error (__FILE__, __LINE__,
			  _("bpstat_what: unhandled bptype %d"), (int) bptype);
	}

      retval.main_action = max (retval.main_action, this_action);
    }

  /* These operations may affect the bs->breakpoint_at state so they are
     delayed after MAIN_ACTION is decided above.  */

  if (jit_event)
    {
      if (debug_infrun)
	fprintf_unfiltered (gdb_stdlog, "bpstat_what: bp_jit_event\n");

      handle_jit_event ();
    }

  for (bs = bs_head; bs != NULL; bs = bs->next)
    {
      struct breakpoint *b = bs->breakpoint_at;

      if (b == NULL)
	continue;
      switch (b->type)
	{
	case bp_gnu_ifunc_resolver:
	  gnu_ifunc_resolver_stop (b);
	  break;
	case bp_gnu_ifunc_resolver_return:
	  gnu_ifunc_resolver_return_stop (b);
	  break;
	}
    }

  return retval;
}

/* Nonzero if we should step constantly (e.g. watchpoints on machines
   without hardware support).  This isn't related to a specific bpstat,
   just to things like whether watchpoints are set.  */

int
bpstat_should_step (void)
{
  struct breakpoint *b;

  ALL_BREAKPOINTS (b)
    if (breakpoint_enabled (b) && b->type == bp_watchpoint && b->loc != NULL)
      return 1;
  return 0;
}

int
bpstat_causes_stop (bpstat bs)
{
  for (; bs != NULL; bs = bs->next)
    if (bs->stop)
      return 1;

  return 0;
}



/* Compute a string of spaces suitable to indent the next line
   so it starts at the position corresponding to the table column
   named COL_NAME in the currently active table of UIOUT.  */

static char *
wrap_indent_at_field (struct ui_out *uiout, const char *col_name)
{
  static char wrap_indent[80];
  int i, total_width, width, align;
  char *text;

  total_width = 0;
  for (i = 1; ui_out_query_field (uiout, i, &width, &align, &text); i++)
    {
      if (strcmp (text, col_name) == 0)
	{
	  gdb_assert (total_width < sizeof wrap_indent);
	  memset (wrap_indent, ' ', total_width);
	  wrap_indent[total_width] = 0;

	  return wrap_indent;
	}

      total_width += width + 1;
    }

  return NULL;
}

/* Determine if the locations of this breakpoint will have their conditions
   evaluated by the target, host or a mix of both.  Returns the following:

    "host": Host evals condition.
    "host or target": Host or Target evals condition.
    "target": Target evals condition.
*/

static const char *
bp_condition_evaluator (struct breakpoint *b)
{
  struct bp_location *bl;
  char host_evals = 0;
  char target_evals = 0;

  if (!b)
    return NULL;

  if (!is_breakpoint (b))
    return NULL;

  if (gdb_evaluates_breakpoint_condition_p ()
      || !target_supports_evaluation_of_breakpoint_conditions ())
    return condition_evaluation_host;

  for (bl = b->loc; bl; bl = bl->next)
    {
      if (bl->cond_bytecode)
	target_evals++;
      else
	host_evals++;
    }

  if (host_evals && target_evals)
    return condition_evaluation_both;
  else if (target_evals)
    return condition_evaluation_target;
  else
    return condition_evaluation_host;
}

/* Determine the breakpoint location's condition evaluator.  This is
   similar to bp_condition_evaluator, but for locations.  */

static const char *
bp_location_condition_evaluator (struct bp_location *bl)
{
  if (bl && !is_breakpoint (bl->owner))
    return NULL;

  if (gdb_evaluates_breakpoint_condition_p ()
      || !target_supports_evaluation_of_breakpoint_conditions ())
    return condition_evaluation_host;

  if (bl && bl->cond_bytecode)
    return condition_evaluation_target;
  else
    return condition_evaluation_host;
}

/* Print the LOC location out of the list of B->LOC locations.  */

static void
print_breakpoint_location (struct breakpoint *b,
			   struct bp_location *loc)
{
  struct ui_out *uiout = current_uiout;
  struct cleanup *old_chain = save_current_program_space ();

  if (loc != NULL && loc->shlib_disabled)
    loc = NULL;

  if (loc != NULL)
    set_current_program_space (loc->pspace);

  if (b->display_canonical)
    ui_out_field_string (uiout, "what", b->addr_string);
  else if (loc && loc->symtab)
    {
      struct symbol *sym 
	= find_pc_sect_function (loc->address, loc->section);
      if (sym)
	{
	  ui_out_text (uiout, "in ");
	  ui_out_field_string (uiout, "func",
			       SYMBOL_PRINT_NAME (sym));
	  ui_out_text (uiout, " ");
	  ui_out_wrap_hint (uiout, wrap_indent_at_field (uiout, "what"));
	  ui_out_text (uiout, "at ");
	}
      ui_out_field_string (uiout, "file",
			   symtab_to_filename_for_display (loc->symtab));
      ui_out_text (uiout, ":");

      if (ui_out_is_mi_like_p (uiout))
	ui_out_field_string (uiout, "fullname",
			     symtab_to_fullname (loc->symtab));
      
      ui_out_field_int (uiout, "line", loc->line_number);
    }
  else if (loc)
    {
      struct ui_file *stb = mem_fileopen ();
      struct cleanup *stb_chain = make_cleanup_ui_file_delete (stb);

      print_address_symbolic (loc->gdbarch, loc->address, stb,
			      demangle, "");
      ui_out_field_stream (uiout, "at", stb);

      do_cleanups (stb_chain);
    }
  else
    ui_out_field_string (uiout, "pending", b->addr_string);

  if (loc && is_breakpoint (b)
      && breakpoint_condition_evaluation_mode () == condition_evaluation_target
      && bp_condition_evaluator (b) == condition_evaluation_both)
    {
      ui_out_text (uiout, " (");
      ui_out_field_string (uiout, "evaluated-by",
			   bp_location_condition_evaluator (loc));
      ui_out_text (uiout, ")");
    }

  do_cleanups (old_chain);
}

static const char *
bptype_string (enum bptype type)
{
  struct ep_type_description
    {
      enum bptype type;
      char *description;
    };
  static struct ep_type_description bptypes[] =
  {
    {bp_none, "?deleted?"},
    {bp_breakpoint, "breakpoint"},
    {bp_hardware_breakpoint, "hw breakpoint"},
    {bp_until, "until"},
    {bp_finish, "finish"},
    {bp_watchpoint, "watchpoint"},
    {bp_hardware_watchpoint, "hw watchpoint"},
    {bp_read_watchpoint, "read watchpoint"},
    {bp_access_watchpoint, "acc watchpoint"},
    {bp_longjmp, "longjmp"},
    {bp_longjmp_resume, "longjmp resume"},
    {bp_longjmp_call_dummy, "longjmp for call dummy"},
    {bp_exception, "exception"},
    {bp_exception_resume, "exception resume"},
    {bp_step_resume, "step resume"},
    {bp_hp_step_resume, "high-priority step resume"},
    {bp_watchpoint_scope, "watchpoint scope"},
    {bp_call_dummy, "call dummy"},
    {bp_std_terminate, "std::terminate"},
    {bp_shlib_event, "shlib events"},
    {bp_thread_event, "thread events"},
    {bp_overlay_event, "overlay events"},
    {bp_longjmp_master, "longjmp master"},
    {bp_std_terminate_master, "std::terminate master"},
    {bp_exception_master, "exception master"},
    {bp_catchpoint, "catchpoint"},
    {bp_tracepoint, "tracepoint"},
    {bp_fast_tracepoint, "fast tracepoint"},
    {bp_static_tracepoint, "static tracepoint"},
    {bp_dprintf, "dprintf"},
    {bp_jit_event, "jit events"},
    {bp_gnu_ifunc_resolver, "STT_GNU_IFUNC resolver"},
    {bp_gnu_ifunc_resolver_return, "STT_GNU_IFUNC resolver return"},
  };

  if (((int) type >= (sizeof (bptypes) / sizeof (bptypes[0])))
      || ((int) type != bptypes[(int) type].type))
    internal_error (__FILE__, __LINE__,
		    _("bptypes table does not describe type #%d."),
		    (int) type);

  return bptypes[(int) type].description;
}

DEF_VEC_I(int);

/* For MI, output a field named 'thread-groups' with a list as the value.
   For CLI, prefix the list with the string 'inf'. */

static void
output_thread_groups (struct ui_out *uiout,
		      const char *field_name,
		      VEC(int) *inf_num,
		      int mi_only)
{
  struct cleanup *back_to = make_cleanup_ui_out_list_begin_end (uiout,
								field_name);
  int is_mi = ui_out_is_mi_like_p (uiout);
  int inf;
  int i;

  /* For backward compatibility, don't display inferiors in CLI unless
     there are several.  Always display them for MI. */
  if (!is_mi && mi_only)
    return;

  for (i = 0; VEC_iterate (int, inf_num, i, inf); ++i)
    {
      if (is_mi)
	{
	  char mi_group[10];

	  xsnprintf (mi_group, sizeof (mi_group), "i%d", inf);
	  ui_out_field_string (uiout, NULL, mi_group);
	}
      else
	{
	  if (i == 0)
	    ui_out_text (uiout, " inf ");
	  else
	    ui_out_text (uiout, ", ");
	
	  ui_out_text (uiout, plongest (inf));
	}
    }

  do_cleanups (back_to);
}

/* Print B to gdb_stdout.  */

static void
print_one_breakpoint_location (struct breakpoint *b,
			       struct bp_location *loc,
			       int loc_number,
			       struct bp_location **last_loc,
			       int allflag)
{
  struct command_line *l;
  static char bpenables[] = "nynny";

  struct ui_out *uiout = current_uiout;
  int header_of_multiple = 0;
  int part_of_multiple = (loc != NULL);
  struct value_print_options opts;

  get_user_print_options (&opts);

  gdb_assert (!loc || loc_number != 0);
  /* See comment in print_one_breakpoint concerning treatment of
     breakpoints with single disabled location.  */
  if (loc == NULL 
      && (b->loc != NULL 
	  && (b->loc->next != NULL || !b->loc->enabled)))
    header_of_multiple = 1;
  if (loc == NULL)
    loc = b->loc;

  annotate_record ();

  /* 1 */
  annotate_field (0);
  if (part_of_multiple)
    {
      char *formatted;
      formatted = xstrprintf ("%d.%d", b->number, loc_number);
      ui_out_field_string (uiout, "number", formatted);
      xfree (formatted);
    }
  else
    {
      ui_out_field_int (uiout, "number", b->number);
    }

  /* 2 */
  annotate_field (1);
  if (part_of_multiple)
    ui_out_field_skip (uiout, "type");
  else
    ui_out_field_string (uiout, "type", bptype_string (b->type));

  /* 3 */
  annotate_field (2);
  if (part_of_multiple)
    ui_out_field_skip (uiout, "disp");
  else
    ui_out_field_string (uiout, "disp", bpdisp_text (b->disposition));


  /* 4 */
  annotate_field (3);
  if (part_of_multiple)
    ui_out_field_string (uiout, "enabled", loc->enabled ? "y" : "n");
  else
    ui_out_field_fmt (uiout, "enabled", "%c", 
		      bpenables[(int) b->enable_state]);
  ui_out_spaces (uiout, 2);

  
  /* 5 and 6 */
  if (b->ops != NULL && b->ops->print_one != NULL)
    {
      /* Although the print_one can possibly print all locations,
	 calling it here is not likely to get any nice result.  So,
	 make sure there's just one location.  */
      gdb_assert (b->loc == NULL || b->loc->next == NULL);
      b->ops->print_one (b, last_loc);
    }
  else
    switch (b->type)
      {
      case bp_none:
	internal_error (__FILE__, __LINE__,
			_("print_one_breakpoint: bp_none encountered\n"));
	break;

      case bp_watchpoint:
      case bp_hardware_watchpoint:
      case bp_read_watchpoint:
      case bp_access_watchpoint:
	{
	  struct watchpoint *w = (struct watchpoint *) b;

	  /* Field 4, the address, is omitted (which makes the columns
	     not line up too nicely with the headers, but the effect
	     is relatively readable).  */
	  if (opts.addressprint)
	    ui_out_field_skip (uiout, "addr");
	  annotate_field (5);
	  ui_out_field_string (uiout, "what", w->exp_string);
	}
	break;

      case bp_breakpoint:
      case bp_hardware_breakpoint:
      case bp_until:
      case bp_finish:
      case bp_longjmp:
      case bp_longjmp_resume:
      case bp_longjmp_call_dummy:
      case bp_exception:
      case bp_exception_resume:
      case bp_step_resume:
      case bp_hp_step_resume:
      case bp_watchpoint_scope:
      case bp_call_dummy:
      case bp_std_terminate:
      case bp_shlib_event:
      case bp_thread_event:
      case bp_overlay_event:
      case bp_longjmp_master:
      case bp_std_terminate_master:
      case bp_exception_master:
      case bp_tracepoint:
      case bp_fast_tracepoint:
      case bp_static_tracepoint:
      case bp_dprintf:
      case bp_jit_event:
      case bp_gnu_ifunc_resolver:
      case bp_gnu_ifunc_resolver_return:
	if (opts.addressprint)
	  {
	    annotate_field (4);
	    if (header_of_multiple)
	      ui_out_field_string (uiout, "addr", "<MULTIPLE>");
	    else if (b->loc == NULL || loc->shlib_disabled)
	      ui_out_field_string (uiout, "addr", "<PENDING>");
	    else
	      ui_out_field_core_addr (uiout, "addr",
				      loc->gdbarch, loc->address);
	  }
	annotate_field (5);
	if (!header_of_multiple)
	  print_breakpoint_location (b, loc);
	if (b->loc)
	  *last_loc = b->loc;
	break;
      }


  if (loc != NULL && !header_of_multiple)
    {
      struct inferior *inf;
      VEC(int) *inf_num = NULL;
      int mi_only = 1;

      ALL_INFERIORS (inf)
	{
	  if (inf->pspace == loc->pspace)
	    VEC_safe_push (int, inf_num, inf->num);
	}

        /* For backward compatibility, don't display inferiors in CLI unless
	   there are several.  Always display for MI. */
	if (allflag
	    || (!gdbarch_has_global_breakpoints (target_gdbarch ())
		&& (number_of_program_spaces () > 1
		    || number_of_inferiors () > 1)
		/* LOC is for existing B, it cannot be in
		   moribund_locations and thus having NULL OWNER.  */
		&& loc->owner->type != bp_catchpoint))
	mi_only = 0;
      output_thread_groups (uiout, "thread-groups", inf_num, mi_only);
      VEC_free (int, inf_num);
    }

  if (!part_of_multiple)
    {
      if (b->thread != -1)
	{
	  /* FIXME: This seems to be redundant and lost here; see the
	     "stop only in" line a little further down.  */
	  ui_out_text (uiout, " thread ");
	  ui_out_field_int (uiout, "thread", b->thread);
	}
      else if (b->task != 0)
	{
	  ui_out_text (uiout, " task ");
	  ui_out_field_int (uiout, "task", b->task);
	}
    }

  ui_out_text (uiout, "\n");

  if (!part_of_multiple)
    b->ops->print_one_detail (b, uiout);

  if (part_of_multiple && frame_id_p (b->frame_id))
    {
      annotate_field (6);
      ui_out_text (uiout, "\tstop only in stack frame at ");
      /* FIXME: cagney/2002-12-01: Shouldn't be poking around inside
         the frame ID.  */
      ui_out_field_core_addr (uiout, "frame",
			      b->gdbarch, b->frame_id.stack_addr);
      ui_out_text (uiout, "\n");
    }
  
  if (!part_of_multiple && b->cond_string)
    {
      annotate_field (7);
      if (is_tracepoint (b))
	ui_out_text (uiout, "\ttrace only if ");
      else
	ui_out_text (uiout, "\tstop only if ");
      ui_out_field_string (uiout, "cond", b->cond_string);

      /* Print whether the target is doing the breakpoint's condition
	 evaluation.  If GDB is doing the evaluation, don't print anything.  */
      if (is_breakpoint (b)
	  && breakpoint_condition_evaluation_mode ()
	  == condition_evaluation_target)
	{
	  ui_out_text (uiout, " (");
	  ui_out_field_string (uiout, "evaluated-by",
			       bp_condition_evaluator (b));
	  ui_out_text (uiout, " evals)");
	}
      ui_out_text (uiout, "\n");
    }

  if (!part_of_multiple && b->thread != -1)
    {
      /* FIXME should make an annotation for this.  */
      ui_out_text (uiout, "\tstop only in thread ");
      ui_out_field_int (uiout, "thread", b->thread);
      ui_out_text (uiout, "\n");
    }
  
  if (!part_of_multiple)
    {
      if (b->hit_count)
	{
	  /* FIXME should make an annotation for this.  */
	  if (is_catchpoint (b))
	    ui_out_text (uiout, "\tcatchpoint");
	  else if (is_tracepoint (b))
	    ui_out_text (uiout, "\ttracepoint");
	  else
	    ui_out_text (uiout, "\tbreakpoint");
	  ui_out_text (uiout, " already hit ");
	  ui_out_field_int (uiout, "times", b->hit_count);
	  if (b->hit_count == 1)
	    ui_out_text (uiout, " time\n");
	  else
	    ui_out_text (uiout, " times\n");
	}
      else
	{
	  /* Output the count also if it is zero, but only if this is mi.  */
	  if (ui_out_is_mi_like_p (uiout))
	    ui_out_field_int (uiout, "times", b->hit_count);
	}
    }

  if (!part_of_multiple && b->ignore_count)
    {
      annotate_field (8);
      ui_out_text (uiout, "\tignore next ");
      ui_out_field_int (uiout, "ignore", b->ignore_count);
      ui_out_text (uiout, " hits\n");
    }

  /* Note that an enable count of 1 corresponds to "enable once"
     behavior, which is reported by the combination of enablement and
     disposition, so we don't need to mention it here.  */
  if (!part_of_multiple && b->enable_count > 1)
    {
      annotate_field (8);
      ui_out_text (uiout, "\tdisable after ");
      /* Tweak the wording to clarify that ignore and enable counts
	 are distinct, and have additive effect.  */
      if (b->ignore_count)
	ui_out_text (uiout, "additional ");
      else
	ui_out_text (uiout, "next ");
      ui_out_field_int (uiout, "enable", b->enable_count);
      ui_out_text (uiout, " hits\n");
    }

  if (!part_of_multiple && is_tracepoint (b))
    {
      struct tracepoint *tp = (struct tracepoint *) b;

      if (tp->traceframe_usage)
	{
	  ui_out_text (uiout, "\ttrace buffer usage ");
	  ui_out_field_int (uiout, "traceframe-usage", tp->traceframe_usage);
	  ui_out_text (uiout, " bytes\n");
	}
    }

  l = b->commands ? b->commands->commands : NULL;
  if (!part_of_multiple && l)
    {
      struct cleanup *script_chain;

      annotate_field (9);
      script_chain = make_cleanup_ui_out_tuple_begin_end (uiout, "script");
      print_command_lines (uiout, l, 4);
      do_cleanups (script_chain);
    }

  if (is_tracepoint (b))
    {
      struct tracepoint *t = (struct tracepoint *) b;

      if (!part_of_multiple && t->pass_count)
	{
	  annotate_field (10);
	  ui_out_text (uiout, "\tpass count ");
	  ui_out_field_int (uiout, "pass", t->pass_count);
	  ui_out_text (uiout, " \n");
	}

      /* Don't display it when tracepoint or tracepoint location is
	 pending.   */
      if (!header_of_multiple && loc != NULL && !loc->shlib_disabled)
	{
	  annotate_field (11);

	  if (ui_out_is_mi_like_p (uiout))
	    ui_out_field_string (uiout, "installed",
				 loc->inserted ? "y" : "n");
	  else
	    {
	      if (loc->inserted)
		ui_out_text (uiout, "\t");
	      else
		ui_out_text (uiout, "\tnot ");
	      ui_out_text (uiout, "installed on target\n");
	    }
	}
    }

  if (ui_out_is_mi_like_p (uiout) && !part_of_multiple)
    {
      if (is_watchpoint (b))
	{
	  struct watchpoint *w = (struct watchpoint *) b;

	  ui_out_field_string (uiout, "original-location", w->exp_string);
	}
      else if (b->addr_string)
	ui_out_field_string (uiout, "original-location", b->addr_string);
    }
}

static void
print_one_breakpoint (struct breakpoint *b,
		      struct bp_location **last_loc, 
		      int allflag)
{
  struct cleanup *bkpt_chain;
  struct ui_out *uiout = current_uiout;

  bkpt_chain = make_cleanup_ui_out_tuple_begin_end (uiout, "bkpt");

  print_one_breakpoint_location (b, NULL, 0, last_loc, allflag);
  do_cleanups (bkpt_chain);

  /* If this breakpoint has custom print function,
     it's already printed.  Otherwise, print individual
     locations, if any.  */
  if (b->ops == NULL || b->ops->print_one == NULL)
    {
      /* If breakpoint has a single location that is disabled, we
	 print it as if it had several locations, since otherwise it's
	 hard to represent "breakpoint enabled, location disabled"
	 situation.

	 Note that while hardware watchpoints have several locations
	 internally, that's not a property exposed to user.  */
      if (b->loc 
	  && !is_hardware_watchpoint (b)
	  && (b->loc->next || !b->loc->enabled))
	{
	  struct bp_location *loc;
	  int n = 1;

	  for (loc = b->loc; loc; loc = loc->next, ++n)
	    {
	      struct cleanup *inner2 =
		make_cleanup_ui_out_tuple_begin_end (uiout, NULL);
	      print_one_breakpoint_location (b, loc, n, last_loc, allflag);
	      do_cleanups (inner2);
	    }
	}
    }
}

static int
breakpoint_address_bits (struct breakpoint *b)
{
  int print_address_bits = 0;
  struct bp_location *loc;

  for (loc = b->loc; loc; loc = loc->next)
    {
      int addr_bit;

      /* Software watchpoints that aren't watching memory don't have
	 an address to print.  */
      if (b->type == bp_watchpoint && loc->watchpoint_type == -1)
	continue;

      addr_bit = gdbarch_addr_bit (loc->gdbarch);
      if (addr_bit > print_address_bits)
	print_address_bits = addr_bit;
    }

  return print_address_bits;
}

struct captured_breakpoint_query_args
  {
    int bnum;
  };

static int
do_captured_breakpoint_query (struct ui_out *uiout, void *data)
{
  struct captured_breakpoint_query_args *args = data;
  struct breakpoint *b;
  struct bp_location *dummy_loc = NULL;

  ALL_BREAKPOINTS (b)
    {
      if (args->bnum == b->number)
	{
	  print_one_breakpoint (b, &dummy_loc, 0);
	  return GDB_RC_OK;
	}
    }
  return GDB_RC_NONE;
}

enum gdb_rc
gdb_breakpoint_query (struct ui_out *uiout, int bnum, 
		      char **error_message)
{
  struct captured_breakpoint_query_args args;

  args.bnum = bnum;
  /* For the moment we don't trust print_one_breakpoint() to not throw
     an error.  */
  if (catch_exceptions_with_msg (uiout, do_captured_breakpoint_query, &args,
				 error_message, RETURN_MASK_ALL) < 0)
    return GDB_RC_FAIL;
  else
    return GDB_RC_OK;
}

/* Return true if this breakpoint was set by the user, false if it is
   internal or momentary.  */

int
user_breakpoint_p (struct breakpoint *b)
{
  return b->number > 0;
}

/* Print information on user settable breakpoint (watchpoint, etc)
   number BNUM.  If BNUM is -1 print all user-settable breakpoints.
   If ALLFLAG is non-zero, include non-user-settable breakpoints.  If
   FILTER is non-NULL, call it on each breakpoint and only include the
   ones for which it returns non-zero.  Return the total number of
   breakpoints listed.  */

static int
breakpoint_1 (char *args, int allflag, 
	      int (*filter) (const struct breakpoint *))
{
  struct breakpoint *b;
  struct bp_location *last_loc = NULL;
  int nr_printable_breakpoints;
  struct cleanup *bkpttbl_chain;
  struct value_print_options opts;
  int print_address_bits = 0;
  int print_type_col_width = 14;
  struct ui_out *uiout = current_uiout;

  get_user_print_options (&opts);

  /* Compute the number of rows in the table, as well as the size
     required for address fields.  */
  nr_printable_breakpoints = 0;
  ALL_BREAKPOINTS (b)
    {
      /* If we have a filter, only list the breakpoints it accepts.  */
      if (filter && !filter (b))
	continue;

      /* If we have an "args" string, it is a list of breakpoints to 
	 accept.  Skip the others.  */
      if (args != NULL && *args != '\0')
	{
	  if (allflag && parse_and_eval_long (args) != b->number)
	    continue;
	  if (!allflag && !number_is_in_list (args, b->number))
	    continue;
	}

      if (allflag || user_breakpoint_p (b))
	{
	  int addr_bit, type_len;

	  addr_bit = breakpoint_address_bits (b);
	  if (addr_bit > print_address_bits)
	    print_address_bits = addr_bit;

	  type_len = strlen (bptype_string (b->type));
	  if (type_len > print_type_col_width)
	    print_type_col_width = type_len;

	  nr_printable_breakpoints++;
	}
    }

  if (opts.addressprint)
    bkpttbl_chain 
      = make_cleanup_ui_out_table_begin_end (uiout, 6,
					     nr_printable_breakpoints,
                                             "BreakpointTable");
  else
    bkpttbl_chain 
      = make_cleanup_ui_out_table_begin_end (uiout, 5,
					     nr_printable_breakpoints,
                                             "BreakpointTable");

  if (nr_printable_breakpoints > 0)
    annotate_breakpoints_headers ();
  if (nr_printable_breakpoints > 0)
    annotate_field (0);
  ui_out_table_header (uiout, 7, ui_left, "number", "Num");	/* 1 */
  if (nr_printable_breakpoints > 0)
    annotate_field (1);
  ui_out_table_header (uiout, print_type_col_width, ui_left,
		       "type", "Type");				/* 2 */
  if (nr_printable_breakpoints > 0)
    annotate_field (2);
  ui_out_table_header (uiout, 4, ui_left, "disp", "Disp");	/* 3 */
  if (nr_printable_breakpoints > 0)
    annotate_field (3);
  ui_out_table_header (uiout, 3, ui_left, "enabled", "Enb");	/* 4 */
  if (opts.addressprint)
    {
      if (nr_printable_breakpoints > 0)
	annotate_field (4);
      if (print_address_bits <= 32)
	ui_out_table_header (uiout, 10, ui_left, 
			     "addr", "Address");		/* 5 */
      else
	ui_out_table_header (uiout, 18, ui_left, 
			     "addr", "Address");		/* 5 */
    }
  if (nr_printable_breakpoints > 0)
    annotate_field (5);
  ui_out_table_header (uiout, 40, ui_noalign, "what", "What");	/* 6 */
  ui_out_table_body (uiout);
  if (nr_printable_breakpoints > 0)
    annotate_breakpoints_table ();

  ALL_BREAKPOINTS (b)
    {
      QUIT;
      /* If we have a filter, only list the breakpoints it accepts.  */
      if (filter && !filter (b))
	continue;

      /* If we have an "args" string, it is a list of breakpoints to 
	 accept.  Skip the others.  */

      if (args != NULL && *args != '\0')
	{
	  if (allflag)	/* maintenance info breakpoint */
	    {
	      if (parse_and_eval_long (args) != b->number)
		continue;
	    }
	  else		/* all others */
	    {
	      if (!number_is_in_list (args, b->number))
		continue;
	    }
	}
      /* We only print out user settable breakpoints unless the
	 allflag is set.  */
      if (allflag || user_breakpoint_p (b))
	print_one_breakpoint (b, &last_loc, allflag);
    }

  do_cleanups (bkpttbl_chain);

  if (nr_printable_breakpoints == 0)
    {
      /* If there's a filter, let the caller decide how to report
	 empty list.  */
      if (!filter)
	{
	  if (args == NULL || *args == '\0')
	    ui_out_message (uiout, 0, "No breakpoints or watchpoints.\n");
	  else
	    ui_out_message (uiout, 0, 
			    "No breakpoint or watchpoint matching '%s'.\n",
			    args);
	}
    }
  else
    {
      if (last_loc && !server_command)
	set_next_address (last_loc->gdbarch, last_loc->address);
    }

  /* FIXME?  Should this be moved up so that it is only called when
     there have been breakpoints? */
  annotate_breakpoints_table_end ();

  return nr_printable_breakpoints;
}

/* Display the value of default-collect in a way that is generally
   compatible with the breakpoint list.  */

static void
default_collect_info (void)
{
  struct ui_out *uiout = current_uiout;

  /* If it has no value (which is frequently the case), say nothing; a
     message like "No default-collect." gets in user's face when it's
     not wanted.  */
  if (!*default_collect)
    return;

  /* The following phrase lines up nicely with per-tracepoint collect
     actions.  */
  ui_out_text (uiout, "default collect ");
  ui_out_field_string (uiout, "default-collect", default_collect);
  ui_out_text (uiout, " \n");
}
  
static void
breakpoints_info (char *args, int from_tty)
{
  breakpoint_1 (args, 0, NULL);

  default_collect_info ();
}

static void
watchpoints_info (char *args, int from_tty)
{
  int num_printed = breakpoint_1 (args, 0, is_watchpoint);
  struct ui_out *uiout = current_uiout;

  if (num_printed == 0)
    {
      if (args == NULL || *args == '\0')
	ui_out_message (uiout, 0, "No watchpoints.\n");
      else
	ui_out_message (uiout, 0, "No watchpoint matching '%s'.\n", args);
    }
}

static void
maintenance_info_breakpoints (char *args, int from_tty)
{
  breakpoint_1 (args, 1, NULL);

  default_collect_info ();
}

static int
breakpoint_has_pc (struct breakpoint *b,
		   struct program_space *pspace,
		   CORE_ADDR pc, struct obj_section *section)
{
  struct bp_location *bl = b->loc;

  for (; bl; bl = bl->next)
    {
      if (bl->pspace == pspace
	  && bl->address == pc
	  && (!overlay_debugging || bl->section == section))
	return 1;	  
    }
  return 0;
}

/* Print a message describing any user-breakpoints set at PC.  This
   concerns with logical breakpoints, so we match program spaces, not
   address spaces.  */

static void
describe_other_breakpoints (struct gdbarch *gdbarch,
			    struct program_space *pspace, CORE_ADDR pc,
			    struct obj_section *section, int thread)
{
  int others = 0;
  struct breakpoint *b;

  ALL_BREAKPOINTS (b)
    others += (user_breakpoint_p (b)
               && breakpoint_has_pc (b, pspace, pc, section));
  if (others > 0)
    {
      if (others == 1)
	printf_filtered (_("Note: breakpoint "));
      else /* if (others == ???) */
	printf_filtered (_("Note: breakpoints "));
      ALL_BREAKPOINTS (b)
	if (user_breakpoint_p (b) && breakpoint_has_pc (b, pspace, pc, section))
	  {
	    others--;
	    printf_filtered ("%d", b->number);
	    if (b->thread == -1 && thread != -1)
	      printf_filtered (" (all threads)");
	    else if (b->thread != -1)
	      printf_filtered (" (thread %d)", b->thread);
	    printf_filtered ("%s%s ",
			     ((b->enable_state == bp_disabled
			       || b->enable_state == bp_call_disabled)
			      ? " (disabled)"
			      : b->enable_state == bp_permanent 
			      ? " (permanent)"
			      : ""),
			     (others > 1) ? "," 
			     : ((others == 1) ? " and" : ""));
	  }
      printf_filtered (_("also set at pc "));
      fputs_filtered (paddress (gdbarch, pc), gdb_stdout);
      printf_filtered (".\n");
    }
}


/* Return true iff it is meaningful to use the address member of
   BPT.  For some breakpoint types, the address member is irrelevant
   and it makes no sense to attempt to compare it to other addresses
   (or use it for any other purpose either).

   More specifically, each of the following breakpoint types will
   always have a zero valued address and we don't want to mark
   breakpoints of any of these types to be a duplicate of an actual
   breakpoint at address zero:

      bp_watchpoint
      bp_catchpoint

*/

static int
breakpoint_address_is_meaningful (struct breakpoint *bpt)
{
  enum bptype type = bpt->type;

  return (type != bp_watchpoint && type != bp_catchpoint);
}

/* Assuming LOC1 and LOC2's owners are hardware watchpoints, returns
   true if LOC1 and LOC2 represent the same watchpoint location.  */

static int
watchpoint_locations_match (struct bp_location *loc1, 
			    struct bp_location *loc2)
{
  struct watchpoint *w1 = (struct watchpoint *) loc1->owner;
  struct watchpoint *w2 = (struct watchpoint *) loc2->owner;

  /* Both of them must exist.  */
  gdb_assert (w1 != NULL);
  gdb_assert (w2 != NULL);

  /* If the target can evaluate the condition expression in hardware,
     then we we need to insert both watchpoints even if they are at
     the same place.  Otherwise the watchpoint will only trigger when
     the condition of whichever watchpoint was inserted evaluates to
     true, not giving a chance for GDB to check the condition of the
     other watchpoint.  */
  if ((w1->cond_exp
       && target_can_accel_watchpoint_condition (loc1->address, 
						 loc1->length,
						 loc1->watchpoint_type,
						 w1->cond_exp))
      || (w2->cond_exp
	  && target_can_accel_watchpoint_condition (loc2->address, 
						    loc2->length,
						    loc2->watchpoint_type,
						    w2->cond_exp)))
    return 0;

  /* Note that this checks the owner's type, not the location's.  In
     case the target does not support read watchpoints, but does
     support access watchpoints, we'll have bp_read_watchpoint
     watchpoints with hw_access locations.  Those should be considered
     duplicates of hw_read locations.  The hw_read locations will
     become hw_access locations later.  */
  return (loc1->owner->type == loc2->owner->type
	  && loc1->pspace->aspace == loc2->pspace->aspace
	  && loc1->address == loc2->address
	  && loc1->length == loc2->length);
}

/* Returns true if {ASPACE1,ADDR1} and {ASPACE2,ADDR2} represent the
   same breakpoint location.  In most targets, this can only be true
   if ASPACE1 matches ASPACE2.  On targets that have global
   breakpoints, the address space doesn't really matter.  */

static int
breakpoint_address_match (struct address_space *aspace1, CORE_ADDR addr1,
			  struct address_space *aspace2, CORE_ADDR addr2)
{
  return ((gdbarch_has_global_breakpoints (target_gdbarch ())
	   || aspace1 == aspace2)
	  && addr1 == addr2);
}

/* Returns true if {ASPACE2,ADDR2} falls within the range determined by
   {ASPACE1,ADDR1,LEN1}.  In most targets, this can only be true if ASPACE1
   matches ASPACE2.  On targets that have global breakpoints, the address
   space doesn't really matter.  */

static int
breakpoint_address_match_range (struct address_space *aspace1, CORE_ADDR addr1,
				int len1, struct address_space *aspace2,
				CORE_ADDR addr2)
{
  return ((gdbarch_has_global_breakpoints (target_gdbarch ())
	   || aspace1 == aspace2)
	  && addr2 >= addr1 && addr2 < addr1 + len1);
}

/* Returns true if {ASPACE,ADDR} matches the breakpoint BL.  BL may be
   a ranged breakpoint.  In most targets, a match happens only if ASPACE
   matches the breakpoint's address space.  On targets that have global
   breakpoints, the address space doesn't really matter.  */

static int
breakpoint_location_address_match (struct bp_location *bl,
				   struct address_space *aspace,
				   CORE_ADDR addr)
{
  return (breakpoint_address_match (bl->pspace->aspace, bl->address,
				    aspace, addr)
	  || (bl->length
	      && breakpoint_address_match_range (bl->pspace->aspace,
						 bl->address, bl->length,
						 aspace, addr)));
}

/* If LOC1 and LOC2's owners are not tracepoints, returns false directly.
   Then, if LOC1 and LOC2 represent the same tracepoint location, returns
   true, otherwise returns false.  */

static int
tracepoint_locations_match (struct bp_location *loc1,
			    struct bp_location *loc2)
{
  if (is_tracepoint (loc1->owner) && is_tracepoint (loc2->owner))
    /* Since tracepoint locations are never duplicated with others', tracepoint
       locations at the same address of different tracepoints are regarded as
       different locations.  */
    return (loc1->address == loc2->address && loc1->owner == loc2->owner);
  else
    return 0;
}

/* Assuming LOC1 and LOC2's types' have meaningful target addresses
   (breakpoint_address_is_meaningful), returns true if LOC1 and LOC2
   represent the same location.  */

static int
breakpoint_locations_match (struct bp_location *loc1, 
			    struct bp_location *loc2)
{
  int hw_point1, hw_point2;

  /* Both of them must not be in moribund_locations.  */
  gdb_assert (loc1->owner != NULL);
  gdb_assert (loc2->owner != NULL);

  hw_point1 = is_hardware_watchpoint (loc1->owner);
  hw_point2 = is_hardware_watchpoint (loc2->owner);

  if (hw_point1 != hw_point2)
    return 0;
  else if (hw_point1)
    return watchpoint_locations_match (loc1, loc2);
  else if (is_tracepoint (loc1->owner) || is_tracepoint (loc2->owner))
    return tracepoint_locations_match (loc1, loc2);
  else
    /* We compare bp_location.length in order to cover ranged breakpoints.  */
    return (breakpoint_address_match (loc1->pspace->aspace, loc1->address,
				     loc2->pspace->aspace, loc2->address)
	    && loc1->length == loc2->length);
}

static void
breakpoint_adjustment_warning (CORE_ADDR from_addr, CORE_ADDR to_addr,
                               int bnum, int have_bnum)
{
  /* The longest string possibly returned by hex_string_custom
     is 50 chars.  These must be at least that big for safety.  */
  char astr1[64];
  char astr2[64];

  strcpy (astr1, hex_string_custom ((unsigned long) from_addr, 8));
  strcpy (astr2, hex_string_custom ((unsigned long) to_addr, 8));
  if (have_bnum)
    warning (_("Breakpoint %d address previously adjusted from %s to %s."),
             bnum, astr1, astr2);
  else
    warning (_("Breakpoint address adjusted from %s to %s."), astr1, astr2);
}

/* Adjust a breakpoint's address to account for architectural
   constraints on breakpoint placement.  Return the adjusted address.
   Note: Very few targets require this kind of adjustment.  For most
   targets, this function is simply the identity function.  */

static CORE_ADDR
adjust_breakpoint_address (struct gdbarch *gdbarch,
			   CORE_ADDR bpaddr, enum bptype bptype)
{
  if (!gdbarch_adjust_breakpoint_address_p (gdbarch))
    {
      /* Very few targets need any kind of breakpoint adjustment.  */
      return bpaddr;
    }
  else if (bptype == bp_watchpoint
           || bptype == bp_hardware_watchpoint
           || bptype == bp_read_watchpoint
           || bptype == bp_access_watchpoint
           || bptype == bp_catchpoint)
    {
      /* Watchpoints and the various bp_catch_* eventpoints should not
         have their addresses modified.  */
      return bpaddr;
    }
  else
    {
      CORE_ADDR adjusted_bpaddr;

      /* Some targets have architectural constraints on the placement
         of breakpoint instructions.  Obtain the adjusted address.  */
      adjusted_bpaddr = gdbarch_adjust_breakpoint_address (gdbarch, bpaddr);

      /* An adjusted breakpoint address can significantly alter
         a user's expectations.  Print a warning if an adjustment
	 is required.  */
      if (adjusted_bpaddr != bpaddr)
	breakpoint_adjustment_warning (bpaddr, adjusted_bpaddr, 0, 0);

      return adjusted_bpaddr;
    }
}

void
init_bp_location (struct bp_location *loc, const struct bp_location_ops *ops,
		  struct breakpoint *owner)
{
  memset (loc, 0, sizeof (*loc));

  gdb_assert (ops != NULL);

  loc->ops = ops;
  loc->owner = owner;
  loc->cond = NULL;
  loc->cond_bytecode = NULL;
  loc->shlib_disabled = 0;
  loc->enabled = 1;

  switch (owner->type)
    {
    case bp_breakpoint:
    case bp_until:
    case bp_finish:
    case bp_longjmp:
    case bp_longjmp_resume:
    case bp_longjmp_call_dummy:
    case bp_exception:
    case bp_exception_resume:
    case bp_step_resume:
    case bp_hp_step_resume:
    case bp_watchpoint_scope:
    case bp_call_dummy:
    case bp_std_terminate:
    case bp_shlib_event:
    case bp_thread_event:
    case bp_overlay_event:
    case bp_jit_event:
    case bp_longjmp_master:
    case bp_std_terminate_master:
    case bp_exception_master:
    case bp_gnu_ifunc_resolver:
    case bp_gnu_ifunc_resolver_return:
    case bp_dprintf:
      loc->loc_type = bp_loc_software_breakpoint;
      mark_breakpoint_location_modified (loc);
      break;
    case bp_hardware_breakpoint:
      loc->loc_type = bp_loc_hardware_breakpoint;
      mark_breakpoint_location_modified (loc);
      break;
    case bp_hardware_watchpoint:
    case bp_read_watchpoint:
    case bp_access_watchpoint:
      loc->loc_type = bp_loc_hardware_watchpoint;
      break;
    case bp_watchpoint:
    case bp_catchpoint:
    case bp_tracepoint:
    case bp_fast_tracepoint:
    case bp_static_tracepoint:
      loc->loc_type = bp_loc_other;
      break;
    default:
      internal_error (__FILE__, __LINE__, _("unknown breakpoint type"));
    }

  loc->refc = 1;
}

/* Allocate a struct bp_location.  */

static struct bp_location *
allocate_bp_location (struct breakpoint *bpt)
{
  return bpt->ops->allocate_location (bpt);
}

static void
free_bp_location (struct bp_location *loc)
{
  loc->ops->dtor (loc);
  xfree (loc);
}

/* Increment reference count.  */

static void
incref_bp_location (struct bp_location *bl)
{
  ++bl->refc;
}

/* Decrement reference count.  If the reference count reaches 0,
   destroy the bp_location.  Sets *BLP to NULL.  */

static void
decref_bp_location (struct bp_location **blp)
{
  gdb_assert ((*blp)->refc > 0);

  if (--(*blp)->refc == 0)
    free_bp_location (*blp);
  *blp = NULL;
}

/* Add breakpoint B at the end of the global breakpoint chain.  */

static void
add_to_breakpoint_chain (struct breakpoint *b)
{
  struct breakpoint *b1;

  /* Add this breakpoint to the end of the chain so that a list of
     breakpoints will come out in order of increasing numbers.  */

  b1 = breakpoint_chain;
  if (b1 == 0)
    breakpoint_chain = b;
  else
    {
      while (b1->next)
	b1 = b1->next;
      b1->next = b;
    }
}

/* Initializes breakpoint B with type BPTYPE and no locations yet.  */

static void
init_raw_breakpoint_without_location (struct breakpoint *b,
				      struct gdbarch *gdbarch,
				      enum bptype bptype,
				      const struct breakpoint_ops *ops)
{
  memset (b, 0, sizeof (*b));

  gdb_assert (ops != NULL);

  b->ops = ops;
  b->type = bptype;
  b->gdbarch = gdbarch;
  b->language = current_language->la_language;
  b->input_radix = input_radix;
  b->thread = -1;
  b->enable_state = bp_enabled;
  b->next = 0;
  b->silent = 0;
  b->ignore_count = 0;
  b->commands = NULL;
  b->frame_id = null_frame_id;
  b->condition_not_parsed = 0;
  b->py_bp_object = NULL;
  b->related_breakpoint = b;
}

/* Helper to set_raw_breakpoint below.  Creates a breakpoint
   that has type BPTYPE and has no locations as yet.  */

static struct breakpoint *
set_raw_breakpoint_without_location (struct gdbarch *gdbarch,
				     enum bptype bptype,
				     const struct breakpoint_ops *ops)
{
  struct breakpoint *b = XNEW (struct breakpoint);

  init_raw_breakpoint_without_location (b, gdbarch, bptype, ops);
  add_to_breakpoint_chain (b);
  return b;
}

/* Initialize loc->function_name.  EXPLICIT_LOC says no indirect function
   resolutions should be made as the user specified the location explicitly
   enough.  */

static void
set_breakpoint_location_function (struct bp_location *loc, int explicit_loc)
{
  gdb_assert (loc->owner != NULL);

  if (loc->owner->type == bp_breakpoint
      || loc->owner->type == bp_hardware_breakpoint
      || is_tracepoint (loc->owner))
    {
      int is_gnu_ifunc;
      const char *function_name;
      CORE_ADDR func_addr;

      find_pc_partial_function_gnu_ifunc (loc->address, &function_name,
					  &func_addr, NULL, &is_gnu_ifunc);

      if (is_gnu_ifunc && !explicit_loc)
	{
	  struct breakpoint *b = loc->owner;

	  gdb_assert (loc->pspace == current_program_space);
	  if (gnu_ifunc_resolve_name (function_name,
				      &loc->requested_address))
	    {
	      /* Recalculate ADDRESS based on new REQUESTED_ADDRESS.  */
	      loc->address = adjust_breakpoint_address (loc->gdbarch,
							loc->requested_address,
							b->type);
	    }
	  else if (b->type == bp_breakpoint && b->loc == loc
	           && loc->next == NULL && b->related_breakpoint == b)
	    {
	      /* Create only the whole new breakpoint of this type but do not
		 mess more complicated breakpoints with multiple locations.  */
	      b->type = bp_gnu_ifunc_resolver;
	      /* Remember the resolver's address for use by the return
	         breakpoint.  */
	      loc->related_address = func_addr;
	    }
	}

      if (function_name)
	loc->function_name = xstrdup (function_name);
    }
}

/* Attempt to determine architecture of location identified by SAL.  */
struct gdbarch *
get_sal_arch (struct symtab_and_line sal)
{
  if (sal.section)
    return get_objfile_arch (sal.section->objfile);
  if (sal.symtab)
    return get_objfile_arch (sal.symtab->objfile);

  return NULL;
}

/* Low level routine for partially initializing a breakpoint of type
   BPTYPE.  The newly created breakpoint's address, section, source
   file name, and line number are provided by SAL.

   It is expected that the caller will complete the initialization of
   the newly created breakpoint struct as well as output any status
   information regarding the creation of a new breakpoint.  */

static void
init_raw_breakpoint (struct breakpoint *b, struct gdbarch *gdbarch,
		     struct symtab_and_line sal, enum bptype bptype,
		     const struct breakpoint_ops *ops)
{
  init_raw_breakpoint_without_location (b, gdbarch, bptype, ops);

  add_location_to_breakpoint (b, &sal);

  if (bptype != bp_catchpoint)
    gdb_assert (sal.pspace != NULL);

  /* Store the program space that was used to set the breakpoint,
     except for ordinary breakpoints, which are independent of the
     program space.  */
  if (bptype != bp_breakpoint && bptype != bp_hardware_breakpoint)
    b->pspace = sal.pspace;
}

/* set_raw_breakpoint is a low level routine for allocating and
   partially initializing a breakpoint of type BPTYPE.  The newly
   created breakpoint's address, section, source file name, and line
   number are provided by SAL.  The newly created and partially
   initialized breakpoint is added to the breakpoint chain and
   is also returned as the value of this function.

   It is expected that the caller will complete the initialization of
   the newly created breakpoint struct as well as output any status
   information regarding the creation of a new breakpoint.  In
   particular, set_raw_breakpoint does NOT set the breakpoint
   number!  Care should be taken to not allow an error to occur
   prior to completing the initialization of the breakpoint.  If this
   should happen, a bogus breakpoint will be left on the chain.  */

struct breakpoint *
set_raw_breakpoint (struct gdbarch *gdbarch,
		    struct symtab_and_line sal, enum bptype bptype,
		    const struct breakpoint_ops *ops)
{
  struct breakpoint *b = XNEW (struct breakpoint);

  init_raw_breakpoint (b, gdbarch, sal, bptype, ops);
  add_to_breakpoint_chain (b);
  return b;
}


/* Note that the breakpoint object B describes a permanent breakpoint
   instruction, hard-wired into the inferior's code.  */
void
make_breakpoint_permanent (struct breakpoint *b)
{
  struct bp_location *bl;

  b->enable_state = bp_permanent;

  /* By definition, permanent breakpoints are already present in the
     code.  Mark all locations as inserted.  For now,
     make_breakpoint_permanent is called in just one place, so it's
     hard to say if it's reasonable to have permanent breakpoint with
     multiple locations or not, but it's easy to implement.  */
  for (bl = b->loc; bl; bl = bl->next)
    bl->inserted = 1;
}

/* Call this routine when stepping and nexting to enable a breakpoint
   if we do a longjmp() or 'throw' in TP.  FRAME is the frame which
   initiated the operation.  */

void
set_longjmp_breakpoint (struct thread_info *tp, struct frame_id frame)
{
  struct breakpoint *b, *b_tmp;
  int thread = tp->num;

  /* To avoid having to rescan all objfile symbols at every step,
     we maintain a list of continually-inserted but always disabled
     longjmp "master" breakpoints.  Here, we simply create momentary
     clones of those and enable them for the requested thread.  */
  ALL_BREAKPOINTS_SAFE (b, b_tmp)
    if (b->pspace == current_program_space
	&& (b->type == bp_longjmp_master
	    || b->type == bp_exception_master))
      {
	enum bptype type = b->type == bp_longjmp_master ? bp_longjmp : bp_exception;
	struct breakpoint *clone;

	/* longjmp_breakpoint_ops ensures INITIATING_FRAME is cleared again
	   after their removal.  */
	clone = momentary_breakpoint_from_master (b, type,
						  &longjmp_breakpoint_ops);
	clone->thread = thread;
      }

  tp->initiating_frame = frame;
}

/* Delete all longjmp breakpoints from THREAD.  */
void
delete_longjmp_breakpoint (int thread)
{
  struct breakpoint *b, *b_tmp;

  ALL_BREAKPOINTS_SAFE (b, b_tmp)
    if (b->type == bp_longjmp || b->type == bp_exception)
      {
	if (b->thread == thread)
	  delete_breakpoint (b);
      }
}

void
delete_longjmp_breakpoint_at_next_stop (int thread)
{
  struct breakpoint *b, *b_tmp;

  ALL_BREAKPOINTS_SAFE (b, b_tmp)
    if (b->type == bp_longjmp || b->type == bp_exception)
      {
	if (b->thread == thread)
	  b->disposition = disp_del_at_next_stop;
      }
}

/* Place breakpoints of type bp_longjmp_call_dummy to catch longjmp for
   INFERIOR_PTID thread.  Chain them all by RELATED_BREAKPOINT and return
   pointer to any of them.  Return NULL if this system cannot place longjmp
   breakpoints.  */

struct breakpoint *
set_longjmp_breakpoint_for_call_dummy (void)
{
  struct breakpoint *b, *retval = NULL;

  ALL_BREAKPOINTS (b)
    if (b->pspace == current_program_space && b->type == bp_longjmp_master)
      {
	struct breakpoint *new_b;

	new_b = momentary_breakpoint_from_master (b, bp_longjmp_call_dummy,
						  &momentary_breakpoint_ops);
	new_b->thread = pid_to_thread_id (inferior_ptid);

	/* Link NEW_B into the chain of RETVAL breakpoints.  */

	gdb_assert (new_b->related_breakpoint == new_b);
	if (retval == NULL)
	  retval = new_b;
	new_b->related_breakpoint = retval;
	while (retval->related_breakpoint != new_b->related_breakpoint)
	  retval = retval->related_breakpoint;
	retval->related_breakpoint = new_b;
      }

  return retval;
}

/* Verify all existing dummy frames and their associated breakpoints for
   THREAD.  Remove those which can no longer be found in the current frame
   stack.

   You should call this function only at places where it is safe to currently
   unwind the whole stack.  Failed stack unwind would discard live dummy
   frames.  */

void
check_longjmp_breakpoint_for_call_dummy (int thread)
{
  struct breakpoint *b, *b_tmp;

  ALL_BREAKPOINTS_SAFE (b, b_tmp)
    if (b->type == bp_longjmp_call_dummy && b->thread == thread)
      {
	struct breakpoint *dummy_b = b->related_breakpoint;

	while (dummy_b != b && dummy_b->type != bp_call_dummy)
	  dummy_b = dummy_b->related_breakpoint;
	if (dummy_b->type != bp_call_dummy
	    || frame_find_by_id (dummy_b->frame_id) != NULL)
	  continue;
	
	dummy_frame_discard (dummy_b->frame_id);

	while (b->related_breakpoint != b)
	  {
	    if (b_tmp == b->related_breakpoint)
	      b_tmp = b->related_breakpoint->next;
	    delete_breakpoint (b->related_breakpoint);
	  }
	delete_breakpoint (b);
      }
}

void
enable_overlay_breakpoints (void)
{
  struct breakpoint *b;

  ALL_BREAKPOINTS (b)
    if (b->type == bp_overlay_event)
    {
      b->enable_state = bp_enabled;
      update_global_location_list (1);
      overlay_events_enabled = 1;
    }
}

void
disable_overlay_breakpoints (void)
{
  struct breakpoint *b;

  ALL_BREAKPOINTS (b)
    if (b->type == bp_overlay_event)
    {
      b->enable_state = bp_disabled;
      update_global_location_list (0);
      overlay_events_enabled = 0;
    }
}

/* Set an active std::terminate breakpoint for each std::terminate
   master breakpoint.  */
void
set_std_terminate_breakpoint (void)
{
  struct breakpoint *b, *b_tmp;

  ALL_BREAKPOINTS_SAFE (b, b_tmp)
    if (b->pspace == current_program_space
	&& b->type == bp_std_terminate_master)
      {
	momentary_breakpoint_from_master (b, bp_std_terminate,
					  &momentary_breakpoint_ops);
      }
}

/* Delete all the std::terminate breakpoints.  */
void
delete_std_terminate_breakpoint (void)
{
  struct breakpoint *b, *b_tmp;

  ALL_BREAKPOINTS_SAFE (b, b_tmp)
    if (b->type == bp_std_terminate)
      delete_breakpoint (b);
}

struct breakpoint *
create_thread_event_breakpoint (struct gdbarch *gdbarch, CORE_ADDR address)
{
  struct breakpoint *b;

  b = create_internal_breakpoint (gdbarch, address, bp_thread_event,
				  &internal_breakpoint_ops);

  b->enable_state = bp_enabled;
  /* addr_string has to be used or breakpoint_re_set will delete me.  */
  b->addr_string
    = xstrprintf ("*%s", paddress (b->loc->gdbarch, b->loc->address));

  update_global_location_list_nothrow (1);

  return b;
}

void
remove_thread_event_breakpoints (void)
{
  struct breakpoint *b, *b_tmp;

  ALL_BREAKPOINTS_SAFE (b, b_tmp)
    if (b->type == bp_thread_event
	&& b->loc->pspace == current_program_space)
      delete_breakpoint (b);
}

struct lang_and_radix
  {
    enum language lang;
    int radix;
  };

/* Create a breakpoint for JIT code registration and unregistration.  */

struct breakpoint *
create_jit_event_breakpoint (struct gdbarch *gdbarch, CORE_ADDR address)
{
  struct breakpoint *b;

  b = create_internal_breakpoint (gdbarch, address, bp_jit_event,
				  &internal_breakpoint_ops);
  update_global_location_list_nothrow (1);
  return b;
}

/* Remove JIT code registration and unregistration breakpoint(s).  */

void
remove_jit_event_breakpoints (void)
{
  struct breakpoint *b, *b_tmp;

  ALL_BREAKPOINTS_SAFE (b, b_tmp)
    if (b->type == bp_jit_event
	&& b->loc->pspace == current_program_space)
      delete_breakpoint (b);
}

void
remove_solib_event_breakpoints (void)
{
  struct breakpoint *b, *b_tmp;

  ALL_BREAKPOINTS_SAFE (b, b_tmp)
    if (b->type == bp_shlib_event
	&& b->loc->pspace == current_program_space)
      delete_breakpoint (b);
}

struct breakpoint *
create_solib_event_breakpoint (struct gdbarch *gdbarch, CORE_ADDR address)
{
  struct breakpoint *b;

  b = create_internal_breakpoint (gdbarch, address, bp_shlib_event,
				  &internal_breakpoint_ops);
  update_global_location_list_nothrow (1);
  return b;
}

/* Disable any breakpoints that are on code in shared libraries.  Only
   apply to enabled breakpoints, disabled ones can just stay disabled.  */

void
disable_breakpoints_in_shlibs (void)
{
  struct bp_location *loc, **locp_tmp;

  ALL_BP_LOCATIONS (loc, locp_tmp)
  {
    /* ALL_BP_LOCATIONS bp_location has LOC->OWNER always non-NULL.  */
    struct breakpoint *b = loc->owner;

    /* We apply the check to all breakpoints, including disabled for
       those with loc->duplicate set.  This is so that when breakpoint
       becomes enabled, or the duplicate is removed, gdb will try to
       insert all breakpoints.  If we don't set shlib_disabled here,
       we'll try to insert those breakpoints and fail.  */
    if (((b->type == bp_breakpoint)
	 || (b->type == bp_jit_event)
	 || (b->type == bp_hardware_breakpoint)
	 || (is_tracepoint (b)))
	&& loc->pspace == current_program_space
	&& !loc->shlib_disabled
	&& solib_name_from_address (loc->pspace, loc->address)
	)
      {
	loc->shlib_disabled = 1;
      }
  }
}

/* Disable any breakpoints and tracepoints that are in an unloaded shared
   library.  Only apply to enabled breakpoints, disabled ones can just stay
   disabled.  */

static void
disable_breakpoints_in_unloaded_shlib (struct so_list *solib)
{
  struct bp_location *loc, **locp_tmp;
  int disabled_shlib_breaks = 0;

  /* SunOS a.out shared libraries are always mapped, so do not
     disable breakpoints; they will only be reported as unloaded
     through clear_solib when GDB discards its shared library
     list.  See clear_solib for more information.  */
  if (exec_bfd != NULL
      && bfd_get_flavour (exec_bfd) == bfd_target_aout_flavour)
    return;

  ALL_BP_LOCATIONS (loc, locp_tmp)
  {
    /* ALL_BP_LOCATIONS bp_location has LOC->OWNER always non-NULL.  */
    struct breakpoint *b = loc->owner;

    if (solib->pspace == loc->pspace
	&& !loc->shlib_disabled
	&& (((b->type == bp_breakpoint
	      || b->type == bp_jit_event
	      || b->type == bp_hardware_breakpoint)
	     && (loc->loc_type == bp_loc_hardware_breakpoint
		 || loc->loc_type == bp_loc_software_breakpoint))
	    || is_tracepoint (b))
	&& solib_contains_address_p (solib, loc->address))
      {
	loc->shlib_disabled = 1;
	/* At this point, we cannot rely on remove_breakpoint
	   succeeding so we must mark the breakpoint as not inserted
	   to prevent future errors occurring in remove_breakpoints.  */
	loc->inserted = 0;

	/* This may cause duplicate notifications for the same breakpoint.  */
	observer_notify_breakpoint_modified (b);

	if (!disabled_shlib_breaks)
	  {
	    target_terminal_ours_for_output ();
	    warning (_("Temporarily disabling breakpoints "
		       "for unloaded shared library \"%s\""),
		     solib->so_name);
	  }
	disabled_shlib_breaks = 1;
      }
  }
}

/* FORK & VFORK catchpoints.  */

/* An instance of this type is used to represent a fork or vfork
   catchpoint.  It includes a "struct breakpoint" as a kind of base
   class; users downcast to "struct breakpoint *" when needed.  A
   breakpoint is really of this type iff its ops pointer points to
   CATCH_FORK_BREAKPOINT_OPS.  */

struct fork_catchpoint
{
  /* The base class.  */
  struct breakpoint base;

  /* Process id of a child process whose forking triggered this
     catchpoint.  This field is only valid immediately after this
     catchpoint has triggered.  */
  ptid_t forked_inferior_pid;
};

/* Implement the "insert" breakpoint_ops method for fork
   catchpoints.  */

static int
insert_catch_fork (struct bp_location *bl)
{
  return target_insert_fork_catchpoint (PIDGET (inferior_ptid));
}

/* Implement the "remove" breakpoint_ops method for fork
   catchpoints.  */

static int
remove_catch_fork (struct bp_location *bl)
{
  return target_remove_fork_catchpoint (PIDGET (inferior_ptid));
}

/* Implement the "breakpoint_hit" breakpoint_ops method for fork
   catchpoints.  */

static int
breakpoint_hit_catch_fork (const struct bp_location *bl,
			   struct address_space *aspace, CORE_ADDR bp_addr,
			   const struct target_waitstatus *ws)
{
  struct fork_catchpoint *c = (struct fork_catchpoint *) bl->owner;

  if (ws->kind != TARGET_WAITKIND_FORKED)
    return 0;

  c->forked_inferior_pid = ws->value.related_pid;
  return 1;
}

/* Implement the "print_it" breakpoint_ops method for fork
   catchpoints.  */

static enum print_stop_action
print_it_catch_fork (bpstat bs)
{
  struct ui_out *uiout = current_uiout;
  struct breakpoint *b = bs->breakpoint_at;
  struct fork_catchpoint *c = (struct fork_catchpoint *) bs->breakpoint_at;

  annotate_catchpoint (b->number);
  if (b->disposition == disp_del)
    ui_out_text (uiout, "\nTemporary catchpoint ");
  else
    ui_out_text (uiout, "\nCatchpoint ");
  if (ui_out_is_mi_like_p (uiout))
    {
      ui_out_field_string (uiout, "reason",
			   async_reason_lookup (EXEC_ASYNC_FORK));
      ui_out_field_string (uiout, "disp", bpdisp_text (b->disposition));
    }
  ui_out_field_int (uiout, "bkptno", b->number);
  ui_out_text (uiout, " (forked process ");
  ui_out_field_int (uiout, "newpid", ptid_get_pid (c->forked_inferior_pid));
  ui_out_text (uiout, "), ");
  return PRINT_SRC_AND_LOC;
}

/* Implement the "print_one" breakpoint_ops method for fork
   catchpoints.  */

static void
print_one_catch_fork (struct breakpoint *b, struct bp_location **last_loc)
{
  struct fork_catchpoint *c = (struct fork_catchpoint *) b;
  struct value_print_options opts;
  struct ui_out *uiout = current_uiout;

  get_user_print_options (&opts);

  /* Field 4, the address, is omitted (which makes the columns not
     line up too nicely with the headers, but the effect is relatively
     readable).  */
  if (opts.addressprint)
    ui_out_field_skip (uiout, "addr");
  annotate_field (5);
  ui_out_text (uiout, "fork");
  if (!ptid_equal (c->forked_inferior_pid, null_ptid))
    {
      ui_out_text (uiout, ", process ");
      ui_out_field_int (uiout, "what",
                        ptid_get_pid (c->forked_inferior_pid));
      ui_out_spaces (uiout, 1);
    }

  if (ui_out_is_mi_like_p (uiout))
    ui_out_field_string (uiout, "catch-type", "fork");
}

/* Implement the "print_mention" breakpoint_ops method for fork
   catchpoints.  */

static void
print_mention_catch_fork (struct breakpoint *b)
{
  printf_filtered (_("Catchpoint %d (fork)"), b->number);
}

/* Implement the "print_recreate" breakpoint_ops method for fork
   catchpoints.  */

static void
print_recreate_catch_fork (struct breakpoint *b, struct ui_file *fp)
{
  fprintf_unfiltered (fp, "catch fork");
  print_recreate_thread (b, fp);
}

/* The breakpoint_ops structure to be used in fork catchpoints.  */

static struct breakpoint_ops catch_fork_breakpoint_ops;

/* Implement the "insert" breakpoint_ops method for vfork
   catchpoints.  */

static int
insert_catch_vfork (struct bp_location *bl)
{
  return target_insert_vfork_catchpoint (PIDGET (inferior_ptid));
}

/* Implement the "remove" breakpoint_ops method for vfork
   catchpoints.  */

static int
remove_catch_vfork (struct bp_location *bl)
{
  return target_remove_vfork_catchpoint (PIDGET (inferior_ptid));
}

/* Implement the "breakpoint_hit" breakpoint_ops method for vfork
   catchpoints.  */

static int
breakpoint_hit_catch_vfork (const struct bp_location *bl,
			    struct address_space *aspace, CORE_ADDR bp_addr,
			    const struct target_waitstatus *ws)
{
  struct fork_catchpoint *c = (struct fork_catchpoint *) bl->owner;

  if (ws->kind != TARGET_WAITKIND_VFORKED)
    return 0;

  c->forked_inferior_pid = ws->value.related_pid;
  return 1;
}

/* Implement the "print_it" breakpoint_ops method for vfork
   catchpoints.  */

static enum print_stop_action
print_it_catch_vfork (bpstat bs)
{
  struct ui_out *uiout = current_uiout;
  struct breakpoint *b = bs->breakpoint_at;
  struct fork_catchpoint *c = (struct fork_catchpoint *) b;

  annotate_catchpoint (b->number);
  if (b->disposition == disp_del)
    ui_out_text (uiout, "\nTemporary catchpoint ");
  else
    ui_out_text (uiout, "\nCatchpoint ");
  if (ui_out_is_mi_like_p (uiout))
    {
      ui_out_field_string (uiout, "reason",
			   async_reason_lookup (EXEC_ASYNC_VFORK));
      ui_out_field_string (uiout, "disp", bpdisp_text (b->disposition));
    }
  ui_out_field_int (uiout, "bkptno", b->number);
  ui_out_text (uiout, " (vforked process ");
  ui_out_field_int (uiout, "newpid", ptid_get_pid (c->forked_inferior_pid));
  ui_out_text (uiout, "), ");
  return PRINT_SRC_AND_LOC;
}

/* Implement the "print_one" breakpoint_ops method for vfork
   catchpoints.  */

static void
print_one_catch_vfork (struct breakpoint *b, struct bp_location **last_loc)
{
  struct fork_catchpoint *c = (struct fork_catchpoint *) b;
  struct value_print_options opts;
  struct ui_out *uiout = current_uiout;

  get_user_print_options (&opts);
  /* Field 4, the address, is omitted (which makes the columns not
     line up too nicely with the headers, but the effect is relatively
     readable).  */
  if (opts.addressprint)
    ui_out_field_skip (uiout, "addr");
  annotate_field (5);
  ui_out_text (uiout, "vfork");
  if (!ptid_equal (c->forked_inferior_pid, null_ptid))
    {
      ui_out_text (uiout, ", process ");
      ui_out_field_int (uiout, "what",
                        ptid_get_pid (c->forked_inferior_pid));
      ui_out_spaces (uiout, 1);
    }

  if (ui_out_is_mi_like_p (uiout))
    ui_out_field_string (uiout, "catch-type", "vfork");
}

/* Implement the "print_mention" breakpoint_ops method for vfork
   catchpoints.  */

static void
print_mention_catch_vfork (struct breakpoint *b)
{
  printf_filtered (_("Catchpoint %d (vfork)"), b->number);
}

/* Implement the "print_recreate" breakpoint_ops method for vfork
   catchpoints.  */

static void
print_recreate_catch_vfork (struct breakpoint *b, struct ui_file *fp)
{
  fprintf_unfiltered (fp, "catch vfork");
  print_recreate_thread (b, fp);
}

/* The breakpoint_ops structure to be used in vfork catchpoints.  */

static struct breakpoint_ops catch_vfork_breakpoint_ops;

/* An instance of this type is used to represent an solib catchpoint.
   It includes a "struct breakpoint" as a kind of base class; users
   downcast to "struct breakpoint *" when needed.  A breakpoint is
   really of this type iff its ops pointer points to
   CATCH_SOLIB_BREAKPOINT_OPS.  */

struct solib_catchpoint
{
  /* The base class.  */
  struct breakpoint base;

  /* True for "catch load", false for "catch unload".  */
  unsigned char is_load;

  /* Regular expression to match, if any.  COMPILED is only valid when
     REGEX is non-NULL.  */
  char *regex;
  regex_t compiled;
};

static void
dtor_catch_solib (struct breakpoint *b)
{
  struct solib_catchpoint *self = (struct solib_catchpoint *) b;

  if (self->regex)
    regfree (&self->compiled);
  xfree (self->regex);

  base_breakpoint_ops.dtor (b);
}

static int
insert_catch_solib (struct bp_location *ignore)
{
  return 0;
}

static int
remove_catch_solib (struct bp_location *ignore)
{
  return 0;
}

static int
breakpoint_hit_catch_solib (const struct bp_location *bl,
			    struct address_space *aspace,
			    CORE_ADDR bp_addr,
			    const struct target_waitstatus *ws)
{
  struct solib_catchpoint *self = (struct solib_catchpoint *) bl->owner;
  struct breakpoint *other;

  if (ws->kind == TARGET_WAITKIND_LOADED)
    return 1;

  ALL_BREAKPOINTS (other)
  {
    struct bp_location *other_bl;

    if (other == bl->owner)
      continue;

    if (other->type != bp_shlib_event)
      continue;

    if (self->base.pspace != NULL && other->pspace != self->base.pspace)
      continue;

    for (other_bl = other->loc; other_bl != NULL; other_bl = other_bl->next)
      {
	if (other->ops->breakpoint_hit (other_bl, aspace, bp_addr, ws))
	  return 1;
      }
  }

  return 0;
}

static void
check_status_catch_solib (struct bpstats *bs)
{
  struct solib_catchpoint *self
    = (struct solib_catchpoint *) bs->breakpoint_at;
  int ix;

  if (self->is_load)
    {
      struct so_list *iter;

      for (ix = 0;
	   VEC_iterate (so_list_ptr, current_program_space->added_solibs,
			ix, iter);
	   ++ix)
	{
	  if (!self->regex
	      || regexec (&self->compiled, iter->so_name, 0, NULL, 0) == 0)
	    return;
	}
    }
  else
    {
      char *iter;

      for (ix = 0;
	   VEC_iterate (char_ptr, current_program_space->deleted_solibs,
			ix, iter);
	   ++ix)
	{
	  if (!self->regex
	      || regexec (&self->compiled, iter, 0, NULL, 0) == 0)
	    return;
	}
    }

  bs->stop = 0;
  bs->print_it = print_it_noop;
}

static enum print_stop_action
print_it_catch_solib (bpstat bs)
{
  struct breakpoint *b = bs->breakpoint_at;
  struct ui_out *uiout = current_uiout;

  annotate_catchpoint (b->number);
  if (b->disposition == disp_del)
    ui_out_text (uiout, "\nTemporary catchpoint ");
  else
    ui_out_text (uiout, "\nCatchpoint ");
  ui_out_field_int (uiout, "bkptno", b->number);
  ui_out_text (uiout, "\n");
  if (ui_out_is_mi_like_p (uiout))
    ui_out_field_string (uiout, "disp", bpdisp_text (b->disposition));
  print_solib_event (1);
  return PRINT_SRC_AND_LOC;
}

static void
print_one_catch_solib (struct breakpoint *b, struct bp_location **locs)
{
  struct solib_catchpoint *self = (struct solib_catchpoint *) b;
  struct value_print_options opts;
  struct ui_out *uiout = current_uiout;
  char *msg;

  get_user_print_options (&opts);
  /* Field 4, the address, is omitted (which makes the columns not
     line up too nicely with the headers, but the effect is relatively
     readable).  */
  if (opts.addressprint)
    {
      annotate_field (4);
      ui_out_field_skip (uiout, "addr");
    }

  annotate_field (5);
  if (self->is_load)
    {
      if (self->regex)
	msg = xstrprintf (_("load of library matching %s"), self->regex);
      else
	msg = xstrdup (_("load of library"));
    }
  else
    {
      if (self->regex)
	msg = xstrprintf (_("unload of library matching %s"), self->regex);
      else
	msg = xstrdup (_("unload of library"));
    }
  ui_out_field_string (uiout, "what", msg);
  xfree (msg);

  if (ui_out_is_mi_like_p (uiout))
    ui_out_field_string (uiout, "catch-type",
			 self->is_load ? "load" : "unload");
}

static void
print_mention_catch_solib (struct breakpoint *b)
{
  struct solib_catchpoint *self = (struct solib_catchpoint *) b;

  printf_filtered (_("Catchpoint %d (%s)"), b->number,
		   self->is_load ? "load" : "unload");
}

static void
print_recreate_catch_solib (struct breakpoint *b, struct ui_file *fp)
{
  struct solib_catchpoint *self = (struct solib_catchpoint *) b;

  fprintf_unfiltered (fp, "%s %s",
		      b->disposition == disp_del ? "tcatch" : "catch",
		      self->is_load ? "load" : "unload");
  if (self->regex)
    fprintf_unfiltered (fp, " %s", self->regex);
  fprintf_unfiltered (fp, "\n");
}

static struct breakpoint_ops catch_solib_breakpoint_ops;

/* Shared helper function (MI and CLI) for creating and installing
   a shared object event catchpoint.  If IS_LOAD is non-zero then
   the events to be caught are load events, otherwise they are
   unload events.  If IS_TEMP is non-zero the catchpoint is a
   temporary one.  If ENABLED is non-zero the catchpoint is
   created in an enabled state.  */

void
add_solib_catchpoint (char *arg, int is_load, int is_temp, int enabled)
{
  struct solib_catchpoint *c;
  struct gdbarch *gdbarch = get_current_arch ();
  struct cleanup *cleanup;

  if (!arg)
    arg = "";
  arg = skip_spaces (arg);

  c = XCNEW (struct solib_catchpoint);
  cleanup = make_cleanup (xfree, c);

  if (*arg != '\0')
    {
      int errcode;

      errcode = regcomp (&c->compiled, arg, REG_NOSUB);
      if (errcode != 0)
	{
	  char *err = get_regcomp_error (errcode, &c->compiled);

	  make_cleanup (xfree, err);
	  error (_("Invalid regexp (%s): %s"), err, arg);
	}
      c->regex = xstrdup (arg);
    }

  c->is_load = is_load;
  init_catchpoint (&c->base, gdbarch, is_temp, NULL,
		   &catch_solib_breakpoint_ops);

  c->base.enable_state = enabled ? bp_enabled : bp_disabled;

  discard_cleanups (cleanup);
  install_breakpoint (0, &c->base, 1);
}

/* A helper function that does all the work for "catch load" and
   "catch unload".  */

static void
catch_load_or_unload (char *arg, int from_tty, int is_load,
		      struct cmd_list_element *command)
{
  int tempflag;
  const int enabled = 1;

  tempflag = get_cmd_context (command) == CATCH_TEMPORARY;

  add_solib_catchpoint (arg, is_load, tempflag, enabled);
}

static void
catch_load_command_1 (char *arg, int from_tty,
		      struct cmd_list_element *command)
{
  catch_load_or_unload (arg, from_tty, 1, command);
}

static void
catch_unload_command_1 (char *arg, int from_tty,
			struct cmd_list_element *command)
{
  catch_load_or_unload (arg, from_tty, 0, command);
}

/* An instance of this type is used to represent a syscall catchpoint.
   It includes a "struct breakpoint" as a kind of base class; users
   downcast to "struct breakpoint *" when needed.  A breakpoint is
   really of this type iff its ops pointer points to
   CATCH_SYSCALL_BREAKPOINT_OPS.  */

struct syscall_catchpoint
{
  /* The base class.  */
  struct breakpoint base;

  /* Syscall numbers used for the 'catch syscall' feature.  If no
     syscall has been specified for filtering, its value is NULL.
     Otherwise, it holds a list of all syscalls to be caught.  The
     list elements are allocated with xmalloc.  */
  VEC(int) *syscalls_to_be_caught;
};

/* Implement the "dtor" breakpoint_ops method for syscall
   catchpoints.  */

static void
dtor_catch_syscall (struct breakpoint *b)
{
  struct syscall_catchpoint *c = (struct syscall_catchpoint *) b;

  VEC_free (int, c->syscalls_to_be_caught);

  base_breakpoint_ops.dtor (b);
}

static const struct inferior_data *catch_syscall_inferior_data = NULL;

struct catch_syscall_inferior_data
{
  /* We keep a count of the number of times the user has requested a
     particular syscall to be tracked, and pass this information to the
     target.  This lets capable targets implement filtering directly.  */

  /* Number of times that "any" syscall is requested.  */
  int any_syscall_count;

  /* Count of each system call.  */
  VEC(int) *syscalls_counts;

  /* This counts all syscall catch requests, so we can readily determine
     if any catching is necessary.  */
  int total_syscalls_count;
};

static struct catch_syscall_inferior_data*
get_catch_syscall_inferior_data (struct inferior *inf)
{
  struct catch_syscall_inferior_data *inf_data;

  inf_data = inferior_data (inf, catch_syscall_inferior_data);
  if (inf_data == NULL)
    {
      inf_data = XZALLOC (struct catch_syscall_inferior_data);
      set_inferior_data (inf, catch_syscall_inferior_data, inf_data);
    }

  return inf_data;
}

static void
catch_syscall_inferior_data_cleanup (struct inferior *inf, void *arg)
{
  xfree (arg);
}


/* Implement the "insert" breakpoint_ops method for syscall
   catchpoints.  */

static int
insert_catch_syscall (struct bp_location *bl)
{
  struct syscall_catchpoint *c = (struct syscall_catchpoint *) bl->owner;
  struct inferior *inf = current_inferior ();
  struct catch_syscall_inferior_data *inf_data
    = get_catch_syscall_inferior_data (inf);

  ++inf_data->total_syscalls_count;
  if (!c->syscalls_to_be_caught)
    ++inf_data->any_syscall_count;
  else
    {
      int i, iter;

      for (i = 0;
           VEC_iterate (int, c->syscalls_to_be_caught, i, iter);
           i++)
	{
          int elem;

	  if (iter >= VEC_length (int, inf_data->syscalls_counts))
	    {
              int old_size = VEC_length (int, inf_data->syscalls_counts);
              uintptr_t vec_addr_offset
		= old_size * ((uintptr_t) sizeof (int));
              uintptr_t vec_addr;
              VEC_safe_grow (int, inf_data->syscalls_counts, iter + 1);
              vec_addr = ((uintptr_t) VEC_address (int,
						  inf_data->syscalls_counts)
			  + vec_addr_offset);
              memset ((void *) vec_addr, 0,
                      (iter + 1 - old_size) * sizeof (int));
	    }
          elem = VEC_index (int, inf_data->syscalls_counts, iter);
          VEC_replace (int, inf_data->syscalls_counts, iter, ++elem);
	}
    }

  return target_set_syscall_catchpoint (PIDGET (inferior_ptid),
					inf_data->total_syscalls_count != 0,
					inf_data->any_syscall_count,
					VEC_length (int,
						    inf_data->syscalls_counts),
					VEC_address (int,
						     inf_data->syscalls_counts));
}

/* Implement the "remove" breakpoint_ops method for syscall
   catchpoints.  */

static int
remove_catch_syscall (struct bp_location *bl)
{
  struct syscall_catchpoint *c = (struct syscall_catchpoint *) bl->owner;
  struct inferior *inf = current_inferior ();
  struct catch_syscall_inferior_data *inf_data
    = get_catch_syscall_inferior_data (inf);

  --inf_data->total_syscalls_count;
  if (!c->syscalls_to_be_caught)
    --inf_data->any_syscall_count;
  else
    {
      int i, iter;

      for (i = 0;
           VEC_iterate (int, c->syscalls_to_be_caught, i, iter);
           i++)
	{
          int elem;
	  if (iter >= VEC_length (int, inf_data->syscalls_counts))
	    /* Shouldn't happen.  */
	    continue;
          elem = VEC_index (int, inf_data->syscalls_counts, iter);
          VEC_replace (int, inf_data->syscalls_counts, iter, --elem);
        }
    }

  return target_set_syscall_catchpoint (PIDGET (inferior_ptid),
					inf_data->total_syscalls_count != 0,
					inf_data->any_syscall_count,
					VEC_length (int,
						    inf_data->syscalls_counts),
					VEC_address (int,
						     inf_data->syscalls_counts));
}

/* Implement the "breakpoint_hit" breakpoint_ops method for syscall
   catchpoints.  */

static int
breakpoint_hit_catch_syscall (const struct bp_location *bl,
			      struct address_space *aspace, CORE_ADDR bp_addr,
			      const struct target_waitstatus *ws)
{
  /* We must check if we are catching specific syscalls in this
     breakpoint.  If we are, then we must guarantee that the called
     syscall is the same syscall we are catching.  */
  int syscall_number = 0;
  const struct syscall_catchpoint *c
    = (const struct syscall_catchpoint *) bl->owner;

  if (ws->kind != TARGET_WAITKIND_SYSCALL_ENTRY
      && ws->kind != TARGET_WAITKIND_SYSCALL_RETURN)
    return 0;

  syscall_number = ws->value.syscall_number;

  /* Now, checking if the syscall is the same.  */
  if (c->syscalls_to_be_caught)
    {
      int i, iter;

      for (i = 0;
           VEC_iterate (int, c->syscalls_to_be_caught, i, iter);
           i++)
	if (syscall_number == iter)
	  break;
      /* Not the same.  */
      if (!iter)
	return 0;
    }

  return 1;
}

/* Implement the "print_it" breakpoint_ops method for syscall
   catchpoints.  */

static enum print_stop_action
print_it_catch_syscall (bpstat bs)
{
  struct ui_out *uiout = current_uiout;
  struct breakpoint *b = bs->breakpoint_at;
  /* These are needed because we want to know in which state a
     syscall is.  It can be in the TARGET_WAITKIND_SYSCALL_ENTRY
     or TARGET_WAITKIND_SYSCALL_RETURN, and depending on it we
     must print "called syscall" or "returned from syscall".  */
  ptid_t ptid;
  struct target_waitstatus last;
  struct syscall s;

  get_last_target_status (&ptid, &last);

  get_syscall_by_number (last.value.syscall_number, &s);

  annotate_catchpoint (b->number);

  if (b->disposition == disp_del)
    ui_out_text (uiout, "\nTemporary catchpoint ");
  else
    ui_out_text (uiout, "\nCatchpoint ");
  if (ui_out_is_mi_like_p (uiout))
    {
      ui_out_field_string (uiout, "reason",
			   async_reason_lookup (last.kind == TARGET_WAITKIND_SYSCALL_ENTRY
						? EXEC_ASYNC_SYSCALL_ENTRY
						: EXEC_ASYNC_SYSCALL_RETURN));
      ui_out_field_string (uiout, "disp", bpdisp_text (b->disposition));
    }
  ui_out_field_int (uiout, "bkptno", b->number);

  if (last.kind == TARGET_WAITKIND_SYSCALL_ENTRY)
    ui_out_text (uiout, " (call to syscall ");
  else
    ui_out_text (uiout, " (returned from syscall ");

  if (s.name == NULL || ui_out_is_mi_like_p (uiout))
    ui_out_field_int (uiout, "syscall-number", last.value.syscall_number);
  if (s.name != NULL)
    ui_out_field_string (uiout, "syscall-name", s.name);

  ui_out_text (uiout, "), ");

  return PRINT_SRC_AND_LOC;
}

/* Implement the "print_one" breakpoint_ops method for syscall
   catchpoints.  */

static void
print_one_catch_syscall (struct breakpoint *b,
			 struct bp_location **last_loc)
{
  struct syscall_catchpoint *c = (struct syscall_catchpoint *) b;
  struct value_print_options opts;
  struct ui_out *uiout = current_uiout;

  get_user_print_options (&opts);
  /* Field 4, the address, is omitted (which makes the columns not
     line up too nicely with the headers, but the effect is relatively
     readable).  */
  if (opts.addressprint)
    ui_out_field_skip (uiout, "addr");
  annotate_field (5);

  if (c->syscalls_to_be_caught
      && VEC_length (int, c->syscalls_to_be_caught) > 1)
    ui_out_text (uiout, "syscalls \"");
  else
    ui_out_text (uiout, "syscall \"");

  if (c->syscalls_to_be_caught)
    {
      int i, iter;
      char *text = xstrprintf ("%s", "");

      for (i = 0;
           VEC_iterate (int, c->syscalls_to_be_caught, i, iter);
           i++)
        {
          char *x = text;
          struct syscall s;
          get_syscall_by_number (iter, &s);

          if (s.name != NULL)
            text = xstrprintf ("%s%s, ", text, s.name);
          else
            text = xstrprintf ("%s%d, ", text, iter);

          /* We have to xfree the last 'text' (now stored at 'x')
             because xstrprintf dynamically allocates new space for it
             on every call.  */
	  xfree (x);
        }
      /* Remove the last comma.  */
      text[strlen (text) - 2] = '\0';
      ui_out_field_string (uiout, "what", text);
    }
  else
    ui_out_field_string (uiout, "what", "<any syscall>");
  ui_out_text (uiout, "\" ");

  if (ui_out_is_mi_like_p (uiout))
    ui_out_field_string (uiout, "catch-type", "syscall");
}

/* Implement the "print_mention" breakpoint_ops method for syscall
   catchpoints.  */

static void
print_mention_catch_syscall (struct breakpoint *b)
{
  struct syscall_catchpoint *c = (struct syscall_catchpoint *) b;

  if (c->syscalls_to_be_caught)
    {
      int i, iter;

      if (VEC_length (int, c->syscalls_to_be_caught) > 1)
        printf_filtered (_("Catchpoint %d (syscalls"), b->number);
      else
        printf_filtered (_("Catchpoint %d (syscall"), b->number);

      for (i = 0;
           VEC_iterate (int, c->syscalls_to_be_caught, i, iter);
           i++)
        {
          struct syscall s;
          get_syscall_by_number (iter, &s);

          if (s.name)
            printf_filtered (" '%s' [%d]", s.name, s.number);
          else
            printf_filtered (" %d", s.number);
        }
      printf_filtered (")");
    }
  else
    printf_filtered (_("Catchpoint %d (any syscall)"),
                     b->number);
}

/* Implement the "print_recreate" breakpoint_ops method for syscall
   catchpoints.  */

static void
print_recreate_catch_syscall (struct breakpoint *b, struct ui_file *fp)
{
  struct syscall_catchpoint *c = (struct syscall_catchpoint *) b;

  fprintf_unfiltered (fp, "catch syscall");

  if (c->syscalls_to_be_caught)
    {
      int i, iter;

      for (i = 0;
           VEC_iterate (int, c->syscalls_to_be_caught, i, iter);
           i++)
        {
          struct syscall s;

          get_syscall_by_number (iter, &s);
          if (s.name)
            fprintf_unfiltered (fp, " %s", s.name);
          else
            fprintf_unfiltered (fp, " %d", s.number);
        }
    }
  print_recreate_thread (b, fp);
}

/* The breakpoint_ops structure to be used in syscall catchpoints.  */

static struct breakpoint_ops catch_syscall_breakpoint_ops;

/* Returns non-zero if 'b' is a syscall catchpoint.  */

static int
syscall_catchpoint_p (struct breakpoint *b)
{
  return (b->ops == &catch_syscall_breakpoint_ops);
}

/* Initialize a new breakpoint of the bp_catchpoint kind.  If TEMPFLAG
   is non-zero, then make the breakpoint temporary.  If COND_STRING is
   not NULL, then store it in the breakpoint.  OPS, if not NULL, is
   the breakpoint_ops structure associated to the catchpoint.  */

void
init_catchpoint (struct breakpoint *b,
		 struct gdbarch *gdbarch, int tempflag,
		 char *cond_string,
		 const struct breakpoint_ops *ops)
{
  struct symtab_and_line sal;

  init_sal (&sal);
  sal.pspace = current_program_space;

  init_raw_breakpoint (b, gdbarch, sal, bp_catchpoint, ops);

  b->cond_string = (cond_string == NULL) ? NULL : xstrdup (cond_string);
  b->disposition = tempflag ? disp_del : disp_donttouch;
}

void
install_breakpoint (int internal, struct breakpoint *b, int update_gll)
{
  add_to_breakpoint_chain (b);
  set_breakpoint_number (internal, b);
  if (is_tracepoint (b))
    set_tracepoint_count (breakpoint_count);
  if (!internal)
    mention (b);
  observer_notify_breakpoint_created (b);

  if (update_gll)
    update_global_location_list (1);
}

static void
create_fork_vfork_event_catchpoint (struct gdbarch *gdbarch,
				    int tempflag, char *cond_string,
                                    const struct breakpoint_ops *ops)
{
  struct fork_catchpoint *c = XNEW (struct fork_catchpoint);

  init_catchpoint (&c->base, gdbarch, tempflag, cond_string, ops);

  c->forked_inferior_pid = null_ptid;

  install_breakpoint (0, &c->base, 1);
}

/* Exec catchpoints.  */

/* An instance of this type is used to represent an exec catchpoint.
   It includes a "struct breakpoint" as a kind of base class; users
   downcast to "struct breakpoint *" when needed.  A breakpoint is
   really of this type iff its ops pointer points to
   CATCH_EXEC_BREAKPOINT_OPS.  */

struct exec_catchpoint
{
  /* The base class.  */
  struct breakpoint base;

  /* Filename of a program whose exec triggered this catchpoint.
     This field is only valid immediately after this catchpoint has
     triggered.  */
  char *exec_pathname;
};

/* Implement the "dtor" breakpoint_ops method for exec
   catchpoints.  */

static void
dtor_catch_exec (struct breakpoint *b)
{
  struct exec_catchpoint *c = (struct exec_catchpoint *) b;

  xfree (c->exec_pathname);

  base_breakpoint_ops.dtor (b);
}

static int
insert_catch_exec (struct bp_location *bl)
{
  return target_insert_exec_catchpoint (PIDGET (inferior_ptid));
}

static int
remove_catch_exec (struct bp_location *bl)
{
  return target_remove_exec_catchpoint (PIDGET (inferior_ptid));
}

static int
breakpoint_hit_catch_exec (const struct bp_location *bl,
			   struct address_space *aspace, CORE_ADDR bp_addr,
			   const struct target_waitstatus *ws)
{
  struct exec_catchpoint *c = (struct exec_catchpoint *) bl->owner;

  if (ws->kind != TARGET_WAITKIND_EXECD)
    return 0;

  c->exec_pathname = xstrdup (ws->value.execd_pathname);
  return 1;
}

static enum print_stop_action
print_it_catch_exec (bpstat bs)
{
  struct ui_out *uiout = current_uiout;
  struct breakpoint *b = bs->breakpoint_at;
  struct exec_catchpoint *c = (struct exec_catchpoint *) b;

  annotate_catchpoint (b->number);
  if (b->disposition == disp_del)
    ui_out_text (uiout, "\nTemporary catchpoint ");
  else
    ui_out_text (uiout, "\nCatchpoint ");
  if (ui_out_is_mi_like_p (uiout))
    {
      ui_out_field_string (uiout, "reason",
			   async_reason_lookup (EXEC_ASYNC_EXEC));
      ui_out_field_string (uiout, "disp", bpdisp_text (b->disposition));
    }
  ui_out_field_int (uiout, "bkptno", b->number);
  ui_out_text (uiout, " (exec'd ");
  ui_out_field_string (uiout, "new-exec", c->exec_pathname);
  ui_out_text (uiout, "), ");

  return PRINT_SRC_AND_LOC;
}

static void
print_one_catch_exec (struct breakpoint *b, struct bp_location **last_loc)
{
  struct exec_catchpoint *c = (struct exec_catchpoint *) b;
  struct value_print_options opts;
  struct ui_out *uiout = current_uiout;

  get_user_print_options (&opts);

  /* Field 4, the address, is omitted (which makes the columns
     not line up too nicely with the headers, but the effect
     is relatively readable).  */
  if (opts.addressprint)
    ui_out_field_skip (uiout, "addr");
  annotate_field (5);
  ui_out_text (uiout, "exec");
  if (c->exec_pathname != NULL)
    {
      ui_out_text (uiout, ", program \"");
      ui_out_field_string (uiout, "what", c->exec_pathname);
      ui_out_text (uiout, "\" ");
    }

  if (ui_out_is_mi_like_p (uiout))
    ui_out_field_string (uiout, "catch-type", "exec");
}

static void
print_mention_catch_exec (struct breakpoint *b)
{
  printf_filtered (_("Catchpoint %d (exec)"), b->number);
}

/* Implement the "print_recreate" breakpoint_ops method for exec
   catchpoints.  */

static void
print_recreate_catch_exec (struct breakpoint *b, struct ui_file *fp)
{
  fprintf_unfiltered (fp, "catch exec");
  print_recreate_thread (b, fp);
}

static struct breakpoint_ops catch_exec_breakpoint_ops;

static void
create_syscall_event_catchpoint (int tempflag, VEC(int) *filter,
                                 const struct breakpoint_ops *ops)
{
  struct syscall_catchpoint *c;
  struct gdbarch *gdbarch = get_current_arch ();

  c = XNEW (struct syscall_catchpoint);
  init_catchpoint (&c->base, gdbarch, tempflag, NULL, ops);
  c->syscalls_to_be_caught = filter;

  install_breakpoint (0, &c->base, 1);
}

static int
hw_breakpoint_used_count (void)
{
  int i = 0;
  struct breakpoint *b;
  struct bp_location *bl;

  ALL_BREAKPOINTS (b)
  {
    if (b->type == bp_hardware_breakpoint && breakpoint_enabled (b))
      for (bl = b->loc; bl; bl = bl->next)
	{
	  /* Special types of hardware breakpoints may use more than
	     one register.  */
	  i += b->ops->resources_needed (bl);
	}
  }

  return i;
}

/* Returns the resources B would use if it were a hardware
   watchpoint.  */

static int
hw_watchpoint_use_count (struct breakpoint *b)
{
  int i = 0;
  struct bp_location *bl;

  if (!breakpoint_enabled (b))
    return 0;

  for (bl = b->loc; bl; bl = bl->next)
    {
      /* Special types of hardware watchpoints may use more than
	 one register.  */
      i += b->ops->resources_needed (bl);
    }

  return i;
}

/* Returns the sum the used resources of all hardware watchpoints of
   type TYPE in the breakpoints list.  Also returns in OTHER_TYPE_USED
   the sum of the used resources of all hardware watchpoints of other
   types _not_ TYPE.  */

static int
hw_watchpoint_used_count_others (struct breakpoint *except,
				 enum bptype type, int *other_type_used)
{
  int i = 0;
  struct breakpoint *b;

  *other_type_used = 0;
  ALL_BREAKPOINTS (b)
    {
      if (b == except)
	continue;
      if (!breakpoint_enabled (b))
	continue;

      if (b->type == type)
	i += hw_watchpoint_use_count (b);
      else if (is_hardware_watchpoint (b))
	*other_type_used = 1;
    }

  return i;
}

void
disable_watchpoints_before_interactive_call_start (void)
{
  struct breakpoint *b;

  ALL_BREAKPOINTS (b)
  {
    if (is_watchpoint (b) && breakpoint_enabled (b))
      {
	b->enable_state = bp_call_disabled;
	update_global_location_list (0);
      }
  }
}

void
enable_watchpoints_after_interactive_call_stop (void)
{
  struct breakpoint *b;

  ALL_BREAKPOINTS (b)
  {
    if (is_watchpoint (b) && b->enable_state == bp_call_disabled)
      {
	b->enable_state = bp_enabled;
	update_global_location_list (1);
      }
  }
}

void
disable_breakpoints_before_startup (void)
{
  current_program_space->executing_startup = 1;
  update_global_location_list (0);
}

void
enable_breakpoints_after_startup (void)
{
  current_program_space->executing_startup = 0;
  breakpoint_re_set ();
}


/* Set a breakpoint that will evaporate an end of command
   at address specified by SAL.
   Restrict it to frame FRAME if FRAME is nonzero.  */

struct breakpoint *
set_momentary_breakpoint (struct gdbarch *gdbarch, struct symtab_and_line sal,
			  struct frame_id frame_id, enum bptype type)
{
  struct breakpoint *b;

  /* If FRAME_ID is valid, it should be a real frame, not an inlined or
     tail-called one.  */
  gdb_assert (!frame_id_artificial_p (frame_id));

  b = set_raw_breakpoint (gdbarch, sal, type, &momentary_breakpoint_ops);
  b->enable_state = bp_enabled;
  b->disposition = disp_donttouch;
  b->frame_id = frame_id;

  /* If we're debugging a multi-threaded program, then we want
     momentary breakpoints to be active in only a single thread of
     control.  */
  if (in_thread_list (inferior_ptid))
    b->thread = pid_to_thread_id (inferior_ptid);

  update_global_location_list_nothrow (1);

  return b;
}

/* Make a momentary breakpoint based on the master breakpoint ORIG.
   The new breakpoint will have type TYPE, and use OPS as it
   breakpoint_ops.  */

static struct breakpoint *
momentary_breakpoint_from_master (struct breakpoint *orig,
				  enum bptype type,
				  const struct breakpoint_ops *ops)
{
  struct breakpoint *copy;

  copy = set_raw_breakpoint_without_location (orig->gdbarch, type, ops);
  copy->loc = allocate_bp_location (copy);
  set_breakpoint_location_function (copy->loc, 1);

  copy->loc->gdbarch = orig->loc->gdbarch;
  copy->loc->requested_address = orig->loc->requested_address;
  copy->loc->address = orig->loc->address;
  copy->loc->section = orig->loc->section;
  copy->loc->pspace = orig->loc->pspace;
  copy->loc->probe = orig->loc->probe;
  copy->loc->line_number = orig->loc->line_number;
  copy->loc->symtab = orig->loc->symtab;
  copy->frame_id = orig->frame_id;
  copy->thread = orig->thread;
  copy->pspace = orig->pspace;

  copy->enable_state = bp_enabled;
  copy->disposition = disp_donttouch;
  copy->number = internal_breakpoint_number--;

  update_global_location_list_nothrow (0);
  return copy;
}

/* Make a deep copy of momentary breakpoint ORIG.  Returns NULL if
   ORIG is NULL.  */

struct breakpoint *
clone_momentary_breakpoint (struct breakpoint *orig)
{
  /* If there's nothing to clone, then return nothing.  */
  if (orig == NULL)
    return NULL;

  return momentary_breakpoint_from_master (orig, orig->type, orig->ops);
}

struct breakpoint *
set_momentary_breakpoint_at_pc (struct gdbarch *gdbarch, CORE_ADDR pc,
				enum bptype type)
{
  struct symtab_and_line sal;

  sal = find_pc_line (pc, 0);
  sal.pc = pc;
  sal.section = find_pc_overlay (pc);
  sal.explicit_pc = 1;

  return set_momentary_breakpoint (gdbarch, sal, null_frame_id, type);
}


/* Tell the user we have just set a breakpoint B.  */

static void
mention (struct breakpoint *b)
{
  b->ops->print_mention (b);
  if (ui_out_is_mi_like_p (current_uiout))
    return;
  printf_filtered ("\n");
}


static struct bp_location *
add_location_to_breakpoint (struct breakpoint *b,
			    const struct symtab_and_line *sal)
{
  struct bp_location *loc, **tmp;
  CORE_ADDR adjusted_address;
  struct gdbarch *loc_gdbarch = get_sal_arch (*sal);

  if (loc_gdbarch == NULL)
    loc_gdbarch = b->gdbarch;

  /* Adjust the breakpoint's address prior to allocating a location.
     Once we call allocate_bp_location(), that mostly uninitialized
     location will be placed on the location chain.  Adjustment of the
     breakpoint may cause target_read_memory() to be called and we do
     not want its scan of the location chain to find a breakpoint and
     location that's only been partially initialized.  */
  adjusted_address = adjust_breakpoint_address (loc_gdbarch,
						sal->pc, b->type);

  /* Sort the locations by their ADDRESS.  */
  loc = allocate_bp_location (b);
  for (tmp = &(b->loc); *tmp != NULL && (*tmp)->address <= adjusted_address;
       tmp = &((*tmp)->next))
    ;
  loc->next = *tmp;
  *tmp = loc;

  loc->requested_address = sal->pc;
  loc->address = adjusted_address;
  loc->pspace = sal->pspace;
  loc->probe = sal->probe;
  gdb_assert (loc->pspace != NULL);
  loc->section = sal->section;
  loc->gdbarch = loc_gdbarch;
  loc->line_number = sal->line;
  loc->symtab = sal->symtab;

  set_breakpoint_location_function (loc,
				    sal->explicit_pc || sal->explicit_line);
  return loc;
}


/* Return 1 if LOC is pointing to a permanent breakpoint, 
   return 0 otherwise.  */

static int
bp_loc_is_permanent (struct bp_location *loc)
{
  int len;
  CORE_ADDR addr;
  const gdb_byte *bpoint;
  gdb_byte *target_mem;
  struct cleanup *cleanup;
  int retval = 0;

  gdb_assert (loc != NULL);

  addr = loc->address;
  bpoint = gdbarch_breakpoint_from_pc (loc->gdbarch, &addr, &len);

  /* Software breakpoints unsupported?  */
  if (bpoint == NULL)
    return 0;

  target_mem = alloca (len);

  /* Enable the automatic memory restoration from breakpoints while
     we read the memory.  Otherwise we could say about our temporary
     breakpoints they are permanent.  */
  cleanup = save_current_space_and_thread ();

  switch_to_program_space_and_thread (loc->pspace);
  make_show_memory_breakpoints_cleanup (0);

  if (target_read_memory (loc->address, target_mem, len) == 0
      && memcmp (target_mem, bpoint, len) == 0)
    retval = 1;

  do_cleanups (cleanup);

  return retval;
}

/* Build a command list for the dprintf corresponding to the current
   settings of the dprintf style options.  */

static void
update_dprintf_command_list (struct breakpoint *b)
{
  char *dprintf_args = b->extra_string;
  char *printf_line = NULL;

  if (!dprintf_args)
    return;

  dprintf_args = skip_spaces (dprintf_args);

  /* Allow a comma, as it may have terminated a location, but don't
     insist on it.  */
  if (*dprintf_args == ',')
    ++dprintf_args;
  dprintf_args = skip_spaces (dprintf_args);

  if (*dprintf_args != '"')
    error (_("Bad format string, missing '\"'."));

  if (strcmp (dprintf_style, dprintf_style_gdb) == 0)
    printf_line = xstrprintf ("printf %s", dprintf_args);
  else if (strcmp (dprintf_style, dprintf_style_call) == 0)
    {
      if (!dprintf_function)
	error (_("No function supplied for dprintf call"));

      if (dprintf_channel && strlen (dprintf_channel) > 0)
	printf_line = xstrprintf ("call (void) %s (%s,%s)",
				  dprintf_function,
				  dprintf_channel,
				  dprintf_args);
      else
	printf_line = xstrprintf ("call (void) %s (%s)",
				  dprintf_function,
				  dprintf_args);
    }
  else if (strcmp (dprintf_style, dprintf_style_agent) == 0)
    {
      if (target_can_run_breakpoint_commands ())
	printf_line = xstrprintf ("agent-printf %s", dprintf_args);
      else
	{
	  warning (_("Target cannot run dprintf commands, falling back to GDB printf"));
	  printf_line = xstrprintf ("printf %s", dprintf_args);
	}
    }
  else
    internal_error (__FILE__, __LINE__,
		    _("Invalid dprintf style."));

  gdb_assert (printf_line != NULL);
  /* Manufacture a printf/continue sequence.  */
  {
    struct command_line *printf_cmd_line, *cont_cmd_line = NULL;

    if (strcmp (dprintf_style, dprintf_style_agent) != 0)
      {
	cont_cmd_line = xmalloc (sizeof (struct command_line));
	cont_cmd_line->control_type = simple_control;
	cont_cmd_line->body_count = 0;
	cont_cmd_line->body_list = NULL;
	cont_cmd_line->next = NULL;
	cont_cmd_line->line = xstrdup ("continue");
      }

    printf_cmd_line = xmalloc (sizeof (struct command_line));
    printf_cmd_line->control_type = simple_control;
    printf_cmd_line->body_count = 0;
    printf_cmd_line->body_list = NULL;
    printf_cmd_line->next = cont_cmd_line;
    printf_cmd_line->line = printf_line;

    breakpoint_set_commands (b, printf_cmd_line);
  }
}

/* Update all dprintf commands, making their command lists reflect
   current style settings.  */

static void
update_dprintf_commands (char *args, int from_tty,
			 struct cmd_list_element *c)
{
  struct breakpoint *b;

  ALL_BREAKPOINTS (b)
    {
      if (b->type == bp_dprintf)
	update_dprintf_command_list (b);
    }
}

/* Create a breakpoint with SAL as location.  Use ADDR_STRING
   as textual description of the location, and COND_STRING
   as condition expression.  */

static void
init_breakpoint_sal (struct breakpoint *b, struct gdbarch *gdbarch,
		     struct symtabs_and_lines sals, char *addr_string,
		     char *filter, char *cond_string,
		     char *extra_string,
		     enum bptype type, enum bpdisp disposition,
		     int thread, int task, int ignore_count,
		     const struct breakpoint_ops *ops, int from_tty,
		     int enabled, int internal, unsigned flags,
		     int display_canonical)
{
  int i;

  if (type == bp_hardware_breakpoint)
    {
      int target_resources_ok;

      i = hw_breakpoint_used_count ();
      target_resources_ok =
	target_can_use_hardware_watchpoint (bp_hardware_breakpoint,
					    i + 1, 0);
      if (target_resources_ok == 0)
	error (_("No hardware breakpoint support in the target."));
      else if (target_resources_ok < 0)
	error (_("Hardware breakpoints used exceeds limit."));
    }

  gdb_assert (sals.nelts > 0);

  for (i = 0; i < sals.nelts; ++i)
    {
      struct symtab_and_line sal = sals.sals[i];
      struct bp_location *loc;

      if (from_tty)
	{
	  struct gdbarch *loc_gdbarch = get_sal_arch (sal);
	  if (!loc_gdbarch)
	    loc_gdbarch = gdbarch;

	  describe_other_breakpoints (loc_gdbarch,
				      sal.pspace, sal.pc, sal.section, thread);
	}

      if (i == 0)
	{
	  init_raw_breakpoint (b, gdbarch, sal, type, ops);
	  b->thread = thread;
	  b->task = task;

	  b->cond_string = cond_string;
	  b->extra_string = extra_string;
	  b->ignore_count = ignore_count;
	  b->enable_state = enabled ? bp_enabled : bp_disabled;
	  b->disposition = disposition;

	  if ((flags & CREATE_BREAKPOINT_FLAGS_INSERTED) != 0)
	    b->loc->inserted = 1;

	  if (type == bp_static_tracepoint)
	    {
	      struct tracepoint *t = (struct tracepoint *) b;
	      struct static_tracepoint_marker marker;

	      if (strace_marker_p (b))
		{
		  /* We already know the marker exists, otherwise, we
		     wouldn't see a sal for it.  */
		  char *p = &addr_string[3];
		  char *endp;
		  char *marker_str;

		  p = skip_spaces (p);

		  endp = skip_to_space (p);

		  marker_str = savestring (p, endp - p);
		  t->static_trace_marker_id = marker_str;

		  printf_filtered (_("Probed static tracepoint "
				     "marker \"%s\"\n"),
				   t->static_trace_marker_id);
		}
	      else if (target_static_tracepoint_marker_at (sal.pc, &marker))
		{
		  t->static_trace_marker_id = xstrdup (marker.str_id);
		  release_static_tracepoint_marker (&marker);

		  printf_filtered (_("Probed static tracepoint "
				     "marker \"%s\"\n"),
				   t->static_trace_marker_id);
		}
	      else
		warning (_("Couldn't determine the static "
			   "tracepoint marker to probe"));
	    }

	  loc = b->loc;
	}
      else
	{
	  loc = add_location_to_breakpoint (b, &sal);
	  if ((flags & CREATE_BREAKPOINT_FLAGS_INSERTED) != 0)
	    loc->inserted = 1;
	}

      if (bp_loc_is_permanent (loc))
	make_breakpoint_permanent (b);

      if (b->cond_string)
	{
	  const char *arg = b->cond_string;

	  loc->cond = parse_exp_1 (&arg, loc->address,
				   block_for_pc (loc->address), 0);
	  if (*arg)
              error (_("Garbage '%s' follows condition"), arg);
	}

      /* Dynamic printf requires and uses additional arguments on the
	 command line, otherwise it's an error.  */
      if (type == bp_dprintf)
	{
	  if (b->extra_string)
	    update_dprintf_command_list (b);
	  else
	    error (_("Format string required"));
	}
      else if (b->extra_string)
	error (_("Garbage '%s' at end of command"), b->extra_string);
    }

  b->display_canonical = display_canonical;
  if (addr_string)
    b->addr_string = addr_string;
  else
    /* addr_string has to be used or breakpoint_re_set will delete
       me.  */
    b->addr_string
      = xstrprintf ("*%s", paddress (b->loc->gdbarch, b->loc->address));
  b->filter = filter;
}

static void
create_breakpoint_sal (struct gdbarch *gdbarch,
		       struct symtabs_and_lines sals, char *addr_string,
		       char *filter, char *cond_string,
		       char *extra_string,
		       enum bptype type, enum bpdisp disposition,
		       int thread, int task, int ignore_count,
		       const struct breakpoint_ops *ops, int from_tty,
		       int enabled, int internal, unsigned flags,
		       int display_canonical)
{
  struct breakpoint *b;
  struct cleanup *old_chain;

  if (is_tracepoint_type (type))
    {
      struct tracepoint *t;

      t = XCNEW (struct tracepoint);
      b = &t->base;
    }
  else
    b = XNEW (struct breakpoint);

  old_chain = make_cleanup (xfree, b);

  init_breakpoint_sal (b, gdbarch,
		       sals, addr_string,
		       filter, cond_string, extra_string,
		       type, disposition,
		       thread, task, ignore_count,
		       ops, from_tty,
		       enabled, internal, flags,
		       display_canonical);
  discard_cleanups (old_chain);

  install_breakpoint (internal, b, 0);
}

/* Add SALS.nelts breakpoints to the breakpoint table.  For each
   SALS.sal[i] breakpoint, include the corresponding ADDR_STRING[i]
   value.  COND_STRING, if not NULL, specified the condition to be
   used for all breakpoints.  Essentially the only case where
   SALS.nelts is not 1 is when we set a breakpoint on an overloaded
   function.  In that case, it's still not possible to specify
   separate conditions for different overloaded functions, so
   we take just a single condition string.
   
   NOTE: If the function succeeds, the caller is expected to cleanup
   the arrays ADDR_STRING, COND_STRING, and SALS (but not the
   array contents).  If the function fails (error() is called), the
   caller is expected to cleanups both the ADDR_STRING, COND_STRING,
   COND and SALS arrays and each of those arrays contents.  */

static void
create_breakpoints_sal (struct gdbarch *gdbarch,
			struct linespec_result *canonical,
			char *cond_string, char *extra_string,
			enum bptype type, enum bpdisp disposition,
			int thread, int task, int ignore_count,
			const struct breakpoint_ops *ops, int from_tty,
			int enabled, int internal, unsigned flags)
{
  int i;
  struct linespec_sals *lsal;

  if (canonical->pre_expanded)
    gdb_assert (VEC_length (linespec_sals, canonical->sals) == 1);

  for (i = 0; VEC_iterate (linespec_sals, canonical->sals, i, lsal); ++i)
    {
      /* Note that 'addr_string' can be NULL in the case of a plain
	 'break', without arguments.  */
      char *addr_string = (canonical->addr_string
			   ? xstrdup (canonical->addr_string)
			   : NULL);
      char *filter_string = lsal->canonical ? xstrdup (lsal->canonical) : NULL;
      struct cleanup *inner = make_cleanup (xfree, addr_string);

      make_cleanup (xfree, filter_string);
      create_breakpoint_sal (gdbarch, lsal->sals,
			     addr_string,
			     filter_string,
			     cond_string, extra_string,
			     type, disposition,
			     thread, task, ignore_count, ops,
			     from_tty, enabled, internal, flags,
			     canonical->special_display);
      discard_cleanups (inner);
    }
}

/* Parse ADDRESS which is assumed to be a SAL specification possibly
   followed by conditionals.  On return, SALS contains an array of SAL
   addresses found.  ADDR_STRING contains a vector of (canonical)
   address strings.  ADDRESS points to the end of the SAL.

   The array and the line spec strings are allocated on the heap, it is
   the caller's responsibility to free them.  */

static void
parse_breakpoint_sals (char **address,
		       struct linespec_result *canonical)
{
  /* If no arg given, or if first arg is 'if ', use the default
     breakpoint.  */
  if ((*address) == NULL
      || (strncmp ((*address), "if", 2) == 0 && isspace ((*address)[2])))
    {
      /* The last displayed codepoint, if it's valid, is our default breakpoint
         address.  */
      if (last_displayed_sal_is_valid ())
	{
	  struct linespec_sals lsal;
	  struct symtab_and_line sal;
	  CORE_ADDR pc;

	  init_sal (&sal);		/* Initialize to zeroes.  */
	  lsal.sals.sals = (struct symtab_and_line *)
	    xmalloc (sizeof (struct symtab_and_line));

	  /* Set sal's pspace, pc, symtab, and line to the values
	     corresponding to the last call to print_frame_info.
	     Be sure to reinitialize LINE with NOTCURRENT == 0
	     as the breakpoint line number is inappropriate otherwise.
	     find_pc_line would adjust PC, re-set it back.  */
	  get_last_displayed_sal (&sal);
	  pc = sal.pc;
	  sal = find_pc_line (pc, 0);

	  /* "break" without arguments is equivalent to "break *PC"
	     where PC is the last displayed codepoint's address.  So
	     make sure to set sal.explicit_pc to prevent GDB from
	     trying to expand the list of sals to include all other
	     instances with the same symtab and line.  */
	  sal.pc = pc;
	  sal.explicit_pc = 1;

	  lsal.sals.sals[0] = sal;
	  lsal.sals.nelts = 1;
	  lsal.canonical = NULL;

	  VEC_safe_push (linespec_sals, canonical->sals, &lsal);
	}
      else
	error (_("No default breakpoint address now."));
    }
  else
    {
      struct symtab_and_line cursal = get_current_source_symtab_and_line ();

      /* Force almost all breakpoints to be in terms of the
         current_source_symtab (which is decode_line_1's default).
         This should produce the results we want almost all of the
         time while leaving default_breakpoint_* alone.

	 ObjC: However, don't match an Objective-C method name which
	 may have a '+' or '-' succeeded by a '['.  */
      if (last_displayed_sal_is_valid ()
	  && (!cursal.symtab
	      || ((strchr ("+-", (*address)[0]) != NULL)
		  && ((*address)[1] != '['))))
	decode_line_full (address, DECODE_LINE_FUNFIRSTLINE,
			  get_last_displayed_symtab (),
			  get_last_displayed_line (),
			  canonical, NULL, NULL);
      else
	decode_line_full (address, DECODE_LINE_FUNFIRSTLINE,
			  cursal.symtab, cursal.line, canonical, NULL, NULL);
    }
}


/* Convert each SAL into a real PC.  Verify that the PC can be
   inserted as a breakpoint.  If it can't throw an error.  */

static void
breakpoint_sals_to_pc (struct symtabs_and_lines *sals)
{    
  int i;

  for (i = 0; i < sals->nelts; i++)
    resolve_sal_pc (&sals->sals[i]);
}

/* Fast tracepoints may have restrictions on valid locations.  For
   instance, a fast tracepoint using a jump instead of a trap will
   likely have to overwrite more bytes than a trap would, and so can
   only be placed where the instruction is longer than the jump, or a
   multi-instruction sequence does not have a jump into the middle of
   it, etc.  */

static void
check_fast_tracepoint_sals (struct gdbarch *gdbarch,
			    struct symtabs_and_lines *sals)
{
  int i, rslt;
  struct symtab_and_line *sal;
  char *msg;
  struct cleanup *old_chain;

  for (i = 0; i < sals->nelts; i++)
    {
      struct gdbarch *sarch;

      sal = &sals->sals[i];

      sarch = get_sal_arch (*sal);
      /* We fall back to GDBARCH if there is no architecture
	 associated with SAL.  */
      if (sarch == NULL)
	sarch = gdbarch;
      rslt = gdbarch_fast_tracepoint_valid_at (sarch, sal->pc,
					       NULL, &msg);
      old_chain = make_cleanup (xfree, msg);

      if (!rslt)
	error (_("May not have a fast tracepoint at 0x%s%s"),
	       paddress (sarch, sal->pc), (msg ? msg : ""));

      do_cleanups (old_chain);
    }
}

/* Issue an invalid thread ID error.  */

static void ATTRIBUTE_NORETURN
invalid_thread_id_error (int id)
{
  error (_("Unknown thread %d."), id);
}

/* Given TOK, a string specification of condition and thread, as
   accepted by the 'break' command, extract the condition
   string and thread number and set *COND_STRING and *THREAD.
   PC identifies the context at which the condition should be parsed.
   If no condition is found, *COND_STRING is set to NULL.
   If no thread is found, *THREAD is set to -1.  */

static void
find_condition_and_thread (const char *tok, CORE_ADDR pc,
			   char **cond_string, int *thread, int *task,
			   char **rest)
{
  *cond_string = NULL;
  *thread = -1;
  *task = 0;
  *rest = NULL;

  while (tok && *tok)
    {
      const char *end_tok;
      int toklen;
      const char *cond_start = NULL;
      const char *cond_end = NULL;

      tok = skip_spaces_const (tok);

      if ((*tok == '"' || *tok == ',') && rest)
	{
	  *rest = savestring (tok, strlen (tok));
	  return;
	}

      end_tok = skip_to_space_const (tok);

      toklen = end_tok - tok;

      if (toklen >= 1 && strncmp (tok, "if", toklen) == 0)
	{
	  struct expression *expr;

	  tok = cond_start = end_tok + 1;
	  expr = parse_exp_1 (&tok, pc, block_for_pc (pc), 0);
	  xfree (expr);
	  cond_end = tok;
	  *cond_string = savestring (cond_start, cond_end - cond_start);
	}
      else if (toklen >= 1 && strncmp (tok, "thread", toklen) == 0)
	{
	  char *tmptok;

	  tok = end_tok + 1;
	  *thread = strtol (tok, &tmptok, 0);
	  if (tok == tmptok)
	    error (_("Junk after thread keyword."));
	  if (!valid_thread_id (*thread))
	    invalid_thread_id_error (*thread);
	  tok = tmptok;
	}
      else if (toklen >= 1 && strncmp (tok, "task", toklen) == 0)
	{
	  char *tmptok;

	  tok = end_tok + 1;
	  *task = strtol (tok, &tmptok, 0);
	  if (tok == tmptok)
	    error (_("Junk after task keyword."));
	  if (!valid_task_id (*task))
	    error (_("Unknown task %d."), *task);
	  tok = tmptok;
	}
      else if (rest)
	{
	  *rest = savestring (tok, strlen (tok));
	  return;
	}
      else
	error (_("Junk at end of arguments."));
    }
}

/* Decode a static tracepoint marker spec.  */

static struct symtabs_and_lines
decode_static_tracepoint_spec (char **arg_p)
{
  VEC(static_tracepoint_marker_p) *markers = NULL;
  struct symtabs_and_lines sals;
  struct cleanup *old_chain;
  char *p = &(*arg_p)[3];
  char *endp;
  char *marker_str;
  int i;

  p = skip_spaces (p);

  endp = skip_to_space (p);

  marker_str = savestring (p, endp - p);
  old_chain = make_cleanup (xfree, marker_str);

  markers = target_static_tracepoint_markers_by_strid (marker_str);
  if (VEC_empty(static_tracepoint_marker_p, markers))
    error (_("No known static tracepoint marker named %s"), marker_str);

  sals.nelts = VEC_length(static_tracepoint_marker_p, markers);
  sals.sals = xmalloc (sizeof *sals.sals * sals.nelts);

  for (i = 0; i < sals.nelts; i++)
    {
      struct static_tracepoint_marker *marker;

      marker = VEC_index (static_tracepoint_marker_p, markers, i);

      init_sal (&sals.sals[i]);

      sals.sals[i] = find_pc_line (marker->address, 0);
      sals.sals[i].pc = marker->address;

      release_static_tracepoint_marker (marker);
    }

  do_cleanups (old_chain);

  *arg_p = endp;
  return sals;
}

/* Set a breakpoint.  This function is shared between CLI and MI
   functions for setting a breakpoint.  This function has two major
   modes of operations, selected by the PARSE_ARG parameter.  If
   non-zero, the function will parse ARG, extracting location,
   condition, thread and extra string.  Otherwise, ARG is just the
   breakpoint's location, with condition, thread, and extra string
   specified by the COND_STRING, THREAD and EXTRA_STRING parameters.
   If INTERNAL is non-zero, the breakpoint number will be allocated
   from the internal breakpoint count.  Returns true if any breakpoint
   was created; false otherwise.  */

int
create_breakpoint (struct gdbarch *gdbarch,
		   char *arg, char *cond_string,
		   int thread, char *extra_string,
		   int parse_arg,
		   int tempflag, enum bptype type_wanted,
		   int ignore_count,
		   enum auto_boolean pending_break_support,
		   const struct breakpoint_ops *ops,
		   int from_tty, int enabled, int internal,
		   unsigned flags)
{
  volatile struct gdb_exception e;
  char *copy_arg = NULL;
  char *addr_start = arg;
  struct linespec_result canonical;
  struct cleanup *old_chain;
  struct cleanup *bkpt_chain = NULL;
  int pending = 0;
  int task = 0;
  int prev_bkpt_count = breakpoint_count;

  gdb_assert (ops != NULL);

  init_linespec_result (&canonical);

  TRY_CATCH (e, RETURN_MASK_ALL)
    {
      ops->create_sals_from_address (&arg, &canonical, type_wanted,
				     addr_start, &copy_arg);
    }

  /* If caller is interested in rc value from parse, set value.  */
  switch (e.reason)
    {
    case GDB_NO_ERROR:
      if (VEC_empty (linespec_sals, canonical.sals))
	return 0;
      break;
    case RETURN_ERROR:
      switch (e.error)
	{
	case NOT_FOUND_ERROR:

	  /* If pending breakpoint support is turned off, throw
	     error.  */

	  if (pending_break_support == AUTO_BOOLEAN_FALSE)
	    throw_exception (e);

	  exception_print (gdb_stderr, e);

          /* If pending breakpoint support is auto query and the user
	     selects no, then simply return the error code.  */
	  if (pending_break_support == AUTO_BOOLEAN_AUTO
	      && !nquery (_("Make %s pending on future shared library load? "),
			  bptype_string (type_wanted)))
	    return 0;

	  /* At this point, either the user was queried about setting
	     a pending breakpoint and selected yes, or pending
	     breakpoint behavior is on and thus a pending breakpoint
	     is defaulted on behalf of the user.  */
	  {
	    struct linespec_sals lsal;

	    copy_arg = xstrdup (addr_start);
	    lsal.canonical = xstrdup (copy_arg);
	    lsal.sals.nelts = 1;
	    lsal.sals.sals = XNEW (struct symtab_and_line);
	    init_sal (&lsal.sals.sals[0]);
	    pending = 1;
	    VEC_safe_push (linespec_sals, canonical.sals, &lsal);
	  }
	  break;
	default:
	  throw_exception (e);
	}
      break;
    default:
      throw_exception (e);
    }

  /* Create a chain of things that always need to be cleaned up.  */
  old_chain = make_cleanup_destroy_linespec_result (&canonical);

  /* ----------------------------- SNIP -----------------------------
     Anything added to the cleanup chain beyond this point is assumed
     to be part of a breakpoint.  If the breakpoint create succeeds
     then the memory is not reclaimed.  */
  bkpt_chain = make_cleanup (null_cleanup, 0);

  /* Resolve all line numbers to PC's and verify that the addresses
     are ok for the target.  */
  if (!pending)
    {
      int ix;
      struct linespec_sals *iter;

      for (ix = 0; VEC_iterate (linespec_sals, canonical.sals, ix, iter); ++ix)
	breakpoint_sals_to_pc (&iter->sals);
    }

  /* Fast tracepoints may have additional restrictions on location.  */
  if (!pending && type_wanted == bp_fast_tracepoint)
    {
      int ix;
      struct linespec_sals *iter;

      for (ix = 0; VEC_iterate (linespec_sals, canonical.sals, ix, iter); ++ix)
	check_fast_tracepoint_sals (gdbarch, &iter->sals);
    }

  /* Verify that condition can be parsed, before setting any
     breakpoints.  Allocate a separate condition expression for each
     breakpoint.  */
  if (!pending)
    {
      struct linespec_sals *lsal;

      lsal = VEC_index (linespec_sals, canonical.sals, 0);

      if (parse_arg)
        {
	    char *rest;
            /* Here we only parse 'arg' to separate condition
               from thread number, so parsing in context of first
               sal is OK.  When setting the breakpoint we'll 
               re-parse it in context of each sal.  */

            find_condition_and_thread (arg, lsal->sals.sals[0].pc, &cond_string,
                                       &thread, &task, &rest);
            if (cond_string)
                make_cleanup (xfree, cond_string);
	    if (rest)
	      make_cleanup (xfree, rest);
	    if (rest)
	      extra_string = rest;
        }
      else
        {
	    if (*arg != '\0')
	      error (_("Garbage '%s' at end of location"), arg);

            /* Create a private copy of condition string.  */
            if (cond_string)
            {
                cond_string = xstrdup (cond_string);
                make_cleanup (xfree, cond_string);
            }
            /* Create a private copy of any extra string.  */
            if (extra_string)
	      {
                extra_string = xstrdup (extra_string);
                make_cleanup (xfree, extra_string);
	      }
        }

      ops->create_breakpoints_sal (gdbarch, &canonical, lsal,
				   cond_string, extra_string, type_wanted,
				   tempflag ? disp_del : disp_donttouch,
				   thread, task, ignore_count, ops,
				   from_tty, enabled, internal, flags);
    }
  else
    {
      struct breakpoint *b;

      make_cleanup (xfree, copy_arg);

      if (is_tracepoint_type (type_wanted))
	{
	  struct tracepoint *t;

	  t = XCNEW (struct tracepoint);
	  b = &t->base;
	}
      else
	b = XNEW (struct breakpoint);

      init_raw_breakpoint_without_location (b, gdbarch, type_wanted, ops);

      b->addr_string = copy_arg;
      if (parse_arg)
	b->cond_string = NULL;
      else
	{
	  /* Create a private copy of condition string.  */
	  if (cond_string)
	    {
	      cond_string = xstrdup (cond_string);
	      make_cleanup (xfree, cond_string);
	    }
	  b->cond_string = cond_string;
	}
      b->extra_string = NULL;
      b->ignore_count = ignore_count;
      b->disposition = tempflag ? disp_del : disp_donttouch;
      b->condition_not_parsed = 1;
      b->enable_state = enabled ? bp_enabled : bp_disabled;
      if ((type_wanted != bp_breakpoint
           && type_wanted != bp_hardware_breakpoint) || thread != -1)
	b->pspace = current_program_space;

      install_breakpoint (internal, b, 0);
    }
  
  if (VEC_length (linespec_sals, canonical.sals) > 1)
    {
      warning (_("Multiple breakpoints were set.\nUse the "
		 "\"delete\" command to delete unwanted breakpoints."));
      prev_breakpoint_count = prev_bkpt_count;
    }

  /* That's it.  Discard the cleanups for data inserted into the
     breakpoint.  */
  discard_cleanups (bkpt_chain);
  /* But cleanup everything else.  */
  do_cleanups (old_chain);

  /* error call may happen here - have BKPT_CHAIN already discarded.  */
  update_global_location_list (1);

  return 1;
}

/* Set a breakpoint.
   ARG is a string describing breakpoint address,
   condition, and thread.
   FLAG specifies if a breakpoint is hardware on,
   and if breakpoint is temporary, using BP_HARDWARE_FLAG
   and BP_TEMPFLAG.  */

static void
break_command_1 (char *arg, int flag, int from_tty)
{
  int tempflag = flag & BP_TEMPFLAG;
  enum bptype type_wanted = (flag & BP_HARDWAREFLAG
			     ? bp_hardware_breakpoint
			     : bp_breakpoint);
  struct breakpoint_ops *ops;
  const char *arg_cp = arg;

  /* Matching breakpoints on probes.  */
  if (arg && probe_linespec_to_ops (&arg_cp) != NULL)
    ops = &bkpt_probe_breakpoint_ops;
  else
    ops = &bkpt_breakpoint_ops;

  create_breakpoint (get_current_arch (),
		     arg,
		     NULL, 0, NULL, 1 /* parse arg */,
		     tempflag, type_wanted,
		     0 /* Ignore count */,
		     pending_break_support,
		     ops,
		     from_tty,
		     1 /* enabled */,
		     0 /* internal */,
		     0);
}

/* Helper function for break_command_1 and disassemble_command.  */

void
resolve_sal_pc (struct symtab_and_line *sal)
{
  CORE_ADDR pc;

  if (sal->pc == 0 && sal->symtab != NULL)
    {
      if (!find_line_pc (sal->symtab, sal->line, &pc))
	error (_("No line %d in file \"%s\"."),
	       sal->line, symtab_to_filename_for_display (sal->symtab));
      sal->pc = pc;

      /* If this SAL corresponds to a breakpoint inserted using a line
         number, then skip the function prologue if necessary.  */
      if (sal->explicit_line)
	skip_prologue_sal (sal);
    }

  if (sal->section == 0 && sal->symtab != NULL)
    {
      struct blockvector *bv;
      struct block *b;
      struct symbol *sym;

      bv = blockvector_for_pc_sect (sal->pc, 0, &b, sal->symtab);
      if (bv != NULL)
	{
	  sym = block_linkage_function (b);
	  if (sym != NULL)
	    {
	      fixup_symbol_section (sym, sal->symtab->objfile);
	      sal->section = SYMBOL_OBJ_SECTION (sal->symtab->objfile, sym);
	    }
	  else
	    {
	      /* It really is worthwhile to have the section, so we'll
	         just have to look harder. This case can be executed
	         if we have line numbers but no functions (as can
	         happen in assembly source).  */

	      struct bound_minimal_symbol msym;
	      struct cleanup *old_chain = save_current_space_and_thread ();

	      switch_to_program_space_and_thread (sal->pspace);

	      msym = lookup_minimal_symbol_by_pc (sal->pc);
	      if (msym.minsym)
		sal->section = SYMBOL_OBJ_SECTION (msym.objfile, msym.minsym);

	      do_cleanups (old_chain);
	    }
	}
    }
}

void
break_command (char *arg, int from_tty)
{
  break_command_1 (arg, 0, from_tty);
}

void
tbreak_command (char *arg, int from_tty)
{
  break_command_1 (arg, BP_TEMPFLAG, from_tty);
}

static void
hbreak_command (char *arg, int from_tty)
{
  break_command_1 (arg, BP_HARDWAREFLAG, from_tty);
}

static void
thbreak_command (char *arg, int from_tty)
{
  break_command_1 (arg, (BP_TEMPFLAG | BP_HARDWAREFLAG), from_tty);
}

static void
stop_command (char *arg, int from_tty)
{
  printf_filtered (_("Specify the type of breakpoint to set.\n\
Usage: stop in <function | address>\n\
       stop at <line>\n"));
}

static void
stopin_command (char *arg, int from_tty)
{
  int badInput = 0;

  if (arg == (char *) NULL)
    badInput = 1;
  else if (*arg != '*')
    {
      char *argptr = arg;
      int hasColon = 0;

      /* Look for a ':'.  If this is a line number specification, then
         say it is bad, otherwise, it should be an address or
         function/method name.  */
      while (*argptr && !hasColon)
	{
	  hasColon = (*argptr == ':');
	  argptr++;
	}

      if (hasColon)
	badInput = (*argptr != ':');	/* Not a class::method */
      else
	badInput = isdigit (*arg);	/* a simple line number */
    }

  if (badInput)
    printf_filtered (_("Usage: stop in <function | address>\n"));
  else
    break_command_1 (arg, 0, from_tty);
}

static void
stopat_command (char *arg, int from_tty)
{
  int badInput = 0;

  if (arg == (char *) NULL || *arg == '*')	/* no line number */
    badInput = 1;
  else
    {
      char *argptr = arg;
      int hasColon = 0;

      /* Look for a ':'.  If there is a '::' then get out, otherwise
         it is probably a line number.  */
      while (*argptr && !hasColon)
	{
	  hasColon = (*argptr == ':');
	  argptr++;
	}

      if (hasColon)
	badInput = (*argptr == ':');	/* we have class::method */
      else
	badInput = !isdigit (*arg);	/* not a line number */
    }

  if (badInput)
    printf_filtered (_("Usage: stop at <line>\n"));
  else
    break_command_1 (arg, 0, from_tty);
}

/* The dynamic printf command is mostly like a regular breakpoint, but
   with a prewired command list consisting of a single output command,
   built from extra arguments supplied on the dprintf command
   line.  */

static void
dprintf_command (char *arg, int from_tty)
{
  create_breakpoint (get_current_arch (),
		     arg,
		     NULL, 0, NULL, 1 /* parse arg */,
		     0, bp_dprintf,
		     0 /* Ignore count */,
		     pending_break_support,
		     &dprintf_breakpoint_ops,
		     from_tty,
		     1 /* enabled */,
		     0 /* internal */,
		     0);
}

static void
agent_printf_command (char *arg, int from_tty)
{
  error (_("May only run agent-printf on the target"));
}

/* Implement the "breakpoint_hit" breakpoint_ops method for
   ranged breakpoints.  */

static int
breakpoint_hit_ranged_breakpoint (const struct bp_location *bl,
				  struct address_space *aspace,
				  CORE_ADDR bp_addr,
				  const struct target_waitstatus *ws)
{
  if (ws->kind != TARGET_WAITKIND_STOPPED
      || ws->value.sig != GDB_SIGNAL_TRAP)
    return 0;

  return breakpoint_address_match_range (bl->pspace->aspace, bl->address,
					 bl->length, aspace, bp_addr);
}

/* Implement the "resources_needed" breakpoint_ops method for
   ranged breakpoints.  */

static int
resources_needed_ranged_breakpoint (const struct bp_location *bl)
{
  return target_ranged_break_num_registers ();
}

/* Implement the "print_it" breakpoint_ops method for
   ranged breakpoints.  */

static enum print_stop_action
print_it_ranged_breakpoint (bpstat bs)
{
  struct breakpoint *b = bs->breakpoint_at;
  struct bp_location *bl = b->loc;
  struct ui_out *uiout = current_uiout;

  gdb_assert (b->type == bp_hardware_breakpoint);

  /* Ranged breakpoints have only one location.  */
  gdb_assert (bl && bl->next == NULL);

  annotate_breakpoint (b->number);
  if (b->disposition == disp_del)
    ui_out_text (uiout, "\nTemporary ranged breakpoint ");
  else
    ui_out_text (uiout, "\nRanged breakpoint ");
  if (ui_out_is_mi_like_p (uiout))
    {
      ui_out_field_string (uiout, "reason",
		      async_reason_lookup (EXEC_ASYNC_BREAKPOINT_HIT));
      ui_out_field_string (uiout, "disp", bpdisp_text (b->disposition));
    }
  ui_out_field_int (uiout, "bkptno", b->number);
  ui_out_text (uiout, ", ");

  return PRINT_SRC_AND_LOC;
}

/* Implement the "print_one" breakpoint_ops method for
   ranged breakpoints.  */

static void
print_one_ranged_breakpoint (struct breakpoint *b,
			     struct bp_location **last_loc)
{
  struct bp_location *bl = b->loc;
  struct value_print_options opts;
  struct ui_out *uiout = current_uiout;

  /* Ranged breakpoints have only one location.  */
  gdb_assert (bl && bl->next == NULL);

  get_user_print_options (&opts);

  if (opts.addressprint)
    /* We don't print the address range here, it will be printed later
       by print_one_detail_ranged_breakpoint.  */
    ui_out_field_skip (uiout, "addr");
  annotate_field (5);
  print_breakpoint_location (b, bl);
  *last_loc = bl;
}

/* Implement the "print_one_detail" breakpoint_ops method for
   ranged breakpoints.  */

static void
print_one_detail_ranged_breakpoint (const struct breakpoint *b,
				    struct ui_out *uiout)
{
  CORE_ADDR address_start, address_end;
  struct bp_location *bl = b->loc;
  struct ui_file *stb = mem_fileopen ();
  struct cleanup *cleanup = make_cleanup_ui_file_delete (stb);

  gdb_assert (bl);

  address_start = bl->address;
  address_end = address_start + bl->length - 1;

  ui_out_text (uiout, "\taddress range: ");
  fprintf_unfiltered (stb, "[%s, %s]",
		      print_core_address (bl->gdbarch, address_start),
		      print_core_address (bl->gdbarch, address_end));
  ui_out_field_stream (uiout, "addr", stb);
  ui_out_text (uiout, "\n");

  do_cleanups (cleanup);
}

/* Implement the "print_mention" breakpoint_ops method for
   ranged breakpoints.  */

static void
print_mention_ranged_breakpoint (struct breakpoint *b)
{
  struct bp_location *bl = b->loc;
  struct ui_out *uiout = current_uiout;

  gdb_assert (bl);
  gdb_assert (b->type == bp_hardware_breakpoint);

  if (ui_out_is_mi_like_p (uiout))
    return;

  printf_filtered (_("Hardware assisted ranged breakpoint %d from %s to %s."),
		   b->number, paddress (bl->gdbarch, bl->address),
		   paddress (bl->gdbarch, bl->address + bl->length - 1));
}

/* Implement the "print_recreate" breakpoint_ops method for
   ranged breakpoints.  */

static void
print_recreate_ranged_breakpoint (struct breakpoint *b, struct ui_file *fp)
{
  fprintf_unfiltered (fp, "break-range %s, %s", b->addr_string,
		      b->addr_string_range_end);
  print_recreate_thread (b, fp);
}

/* The breakpoint_ops structure to be used in ranged breakpoints.  */

static struct breakpoint_ops ranged_breakpoint_ops;

/* Find the address where the end of the breakpoint range should be
   placed, given the SAL of the end of the range.  This is so that if
   the user provides a line number, the end of the range is set to the
   last instruction of the given line.  */

static CORE_ADDR
find_breakpoint_range_end (struct symtab_and_line sal)
{
  CORE_ADDR end;

  /* If the user provided a PC value, use it.  Otherwise,
     find the address of the end of the given location.  */
  if (sal.explicit_pc)
    end = sal.pc;
  else
    {
      int ret;
      CORE_ADDR start;

      ret = find_line_pc_range (sal, &start, &end);
      if (!ret)
	error (_("Could not find location of the end of the range."));

      /* find_line_pc_range returns the start of the next line.  */
      end--;
    }

  return end;
}

/* Implement the "break-range" CLI command.  */

static void
break_range_command (char *arg, int from_tty)
{
  char *arg_start, *addr_string_start, *addr_string_end;
  struct linespec_result canonical_start, canonical_end;
  int bp_count, can_use_bp, length;
  CORE_ADDR end;
  struct breakpoint *b;
  struct symtab_and_line sal_start, sal_end;
  struct cleanup *cleanup_bkpt;
  struct linespec_sals *lsal_start, *lsal_end;

  /* We don't support software ranged breakpoints.  */
  if (target_ranged_break_num_registers () < 0)
    error (_("This target does not support hardware ranged breakpoints."));

  bp_count = hw_breakpoint_used_count ();
  bp_count += target_ranged_break_num_registers ();
  can_use_bp = target_can_use_hardware_watchpoint (bp_hardware_breakpoint,
						   bp_count, 0);
  if (can_use_bp < 0)
    error (_("Hardware breakpoints used exceeds limit."));

  arg = skip_spaces (arg);
  if (arg == NULL || arg[0] == '\0')
    error(_("No address range specified."));

  init_linespec_result (&canonical_start);

  arg_start = arg;
  parse_breakpoint_sals (&arg, &canonical_start);

  cleanup_bkpt = make_cleanup_destroy_linespec_result (&canonical_start);

  if (arg[0] != ',')
    error (_("Too few arguments."));
  else if (VEC_empty (linespec_sals, canonical_start.sals))
    error (_("Could not find location of the beginning of the range."));

  lsal_start = VEC_index (linespec_sals, canonical_start.sals, 0);

  if (VEC_length (linespec_sals, canonical_start.sals) > 1
      || lsal_start->sals.nelts != 1)
    error (_("Cannot create a ranged breakpoint with multiple locations."));

  sal_start = lsal_start->sals.sals[0];
  addr_string_start = savestring (arg_start, arg - arg_start);
  make_cleanup (xfree, addr_string_start);

  arg++;	/* Skip the comma.  */
  arg = skip_spaces (arg);

  /* Parse the end location.  */

  init_linespec_result (&canonical_end);
  arg_start = arg;

  /* We call decode_line_full directly here instead of using
     parse_breakpoint_sals because we need to specify the start location's
     symtab and line as the default symtab and line for the end of the
     range.  This makes it possible to have ranges like "foo.c:27, +14",
     where +14 means 14 lines from the start location.  */
  decode_line_full (&arg, DECODE_LINE_FUNFIRSTLINE,
		    sal_start.symtab, sal_start.line,
		    &canonical_end, NULL, NULL);

  make_cleanup_destroy_linespec_result (&canonical_end);

  if (VEC_empty (linespec_sals, canonical_end.sals))
    error (_("Could not find location of the end of the range."));

  lsal_end = VEC_index (linespec_sals, canonical_end.sals, 0);
  if (VEC_length (linespec_sals, canonical_end.sals) > 1
      || lsal_end->sals.nelts != 1)
    error (_("Cannot create a ranged breakpoint with multiple locations."));

  sal_end = lsal_end->sals.sals[0];
  addr_string_end = savestring (arg_start, arg - arg_start);
  make_cleanup (xfree, addr_string_end);

  end = find_breakpoint_range_end (sal_end);
  if (sal_start.pc > end)
    error (_("Invalid address range, end precedes start."));

  length = end - sal_start.pc + 1;
  if (length < 0)
    /* Length overflowed.  */
    error (_("Address range too large."));
  else if (length == 1)
    {
      /* This range is simple enough to be handled by
	 the `hbreak' command.  */
      hbreak_command (addr_string_start, 1);

      do_cleanups (cleanup_bkpt);

      return;
    }

  /* Now set up the breakpoint.  */
  b = set_raw_breakpoint (get_current_arch (), sal_start,
			  bp_hardware_breakpoint, &ranged_breakpoint_ops);
  set_breakpoint_count (breakpoint_count + 1);
  b->number = breakpoint_count;
  b->disposition = disp_donttouch;
  b->addr_string = xstrdup (addr_string_start);
  b->addr_string_range_end = xstrdup (addr_string_end);
  b->loc->length = length;

  do_cleanups (cleanup_bkpt);

  mention (b);
  observer_notify_breakpoint_created (b);
  update_global_location_list (1);
}

/*  Return non-zero if EXP is verified as constant.  Returned zero
    means EXP is variable.  Also the constant detection may fail for
    some constant expressions and in such case still falsely return
    zero.  */

static int
watchpoint_exp_is_const (const struct expression *exp)
{
  int i = exp->nelts;

  while (i > 0)
    {
      int oplenp, argsp;

      /* We are only interested in the descriptor of each element.  */
      operator_length (exp, i, &oplenp, &argsp);
      i -= oplenp;

      switch (exp->elts[i].opcode)
	{
	case BINOP_ADD:
	case BINOP_SUB:
	case BINOP_MUL:
	case BINOP_DIV:
	case BINOP_REM:
	case BINOP_MOD:
	case BINOP_LSH:
	case BINOP_RSH:
	case BINOP_LOGICAL_AND:
	case BINOP_LOGICAL_OR:
	case BINOP_BITWISE_AND:
	case BINOP_BITWISE_IOR:
	case BINOP_BITWISE_XOR:
	case BINOP_EQUAL:
	case BINOP_NOTEQUAL:
	case BINOP_LESS:
	case BINOP_GTR:
	case BINOP_LEQ:
	case BINOP_GEQ:
	case BINOP_REPEAT:
	case BINOP_COMMA:
	case BINOP_EXP:
	case BINOP_MIN:
	case BINOP_MAX:
	case BINOP_INTDIV:
	case BINOP_CONCAT:
	case BINOP_IN:
	case BINOP_RANGE:
	case TERNOP_COND:
	case TERNOP_SLICE:

	case OP_LONG:
	case OP_DOUBLE:
	case OP_DECFLOAT:
	case OP_LAST:
	case OP_COMPLEX:
	case OP_STRING:
	case OP_ARRAY:
	case OP_TYPE:
	case OP_TYPEOF:
	case OP_DECLTYPE:
	case OP_TYPEID:
	case OP_NAME:
	case OP_OBJC_NSSTRING:

	case UNOP_NEG:
	case UNOP_LOGICAL_NOT:
	case UNOP_COMPLEMENT:
	case UNOP_ADDR:
	case UNOP_HIGH:
	case UNOP_CAST:

	case UNOP_CAST_TYPE:
	case UNOP_REINTERPRET_CAST:
	case UNOP_DYNAMIC_CAST:
	  /* Unary, binary and ternary operators: We have to check
	     their operands.  If they are constant, then so is the
	     result of that operation.  For instance, if A and B are
	     determined to be constants, then so is "A + B".

	     UNOP_IND is one exception to the rule above, because the
	     value of *ADDR is not necessarily a constant, even when
	     ADDR is.  */
	  break;

	case OP_VAR_VALUE:
	  /* Check whether the associated symbol is a constant.

	     We use SYMBOL_CLASS rather than TYPE_CONST because it's
	     possible that a buggy compiler could mark a variable as
	     constant even when it is not, and TYPE_CONST would return
	     true in this case, while SYMBOL_CLASS wouldn't.

	     We also have to check for function symbols because they
	     are always constant.  */
	  {
	    struct symbol *s = exp->elts[i + 2].symbol;

	    if (SYMBOL_CLASS (s) != LOC_BLOCK
		&& SYMBOL_CLASS (s) != LOC_CONST
		&& SYMBOL_CLASS (s) != LOC_CONST_BYTES)
	      return 0;
	    break;
	  }

	/* The default action is to return 0 because we are using
	   the optimistic approach here: If we don't know something,
	   then it is not a constant.  */
	default:
	  return 0;
	}
    }

  return 1;
}

/* Implement the "dtor" breakpoint_ops method for watchpoints.  */

static void
dtor_watchpoint (struct breakpoint *self)
{
  struct watchpoint *w = (struct watchpoint *) self;

  xfree (w->cond_exp);
  xfree (w->exp);
  xfree (w->exp_string);
  xfree (w->exp_string_reparse);
  value_free (w->val);

  base_breakpoint_ops.dtor (self);
}

/* Implement the "re_set" breakpoint_ops method for watchpoints.  */

static void
re_set_watchpoint (struct breakpoint *b)
{
  struct watchpoint *w = (struct watchpoint *) b;

  /* Watchpoint can be either on expression using entirely global
     variables, or it can be on local variables.

     Watchpoints of the first kind are never auto-deleted, and even
     persist across program restarts.  Since they can use variables
     from shared libraries, we need to reparse expression as libraries
     are loaded and unloaded.

     Watchpoints on local variables can also change meaning as result
     of solib event.  For example, if a watchpoint uses both a local
     and a global variables in expression, it's a local watchpoint,
     but unloading of a shared library will make the expression
     invalid.  This is not a very common use case, but we still
     re-evaluate expression, to avoid surprises to the user.

     Note that for local watchpoints, we re-evaluate it only if
     watchpoints frame id is still valid.  If it's not, it means the
     watchpoint is out of scope and will be deleted soon.  In fact,
     I'm not sure we'll ever be called in this case.

     If a local watchpoint's frame id is still valid, then
     w->exp_valid_block is likewise valid, and we can safely use it.

     Don't do anything about disabled watchpoints, since they will be
     reevaluated again when enabled.  */
  update_watchpoint (w, 1 /* reparse */);
}

/* Implement the "insert" breakpoint_ops method for hardware watchpoints.  */

static int
insert_watchpoint (struct bp_location *bl)
{
  struct watchpoint *w = (struct watchpoint *) bl->owner;
  int length = w->exact ? 1 : bl->length;

  return target_insert_watchpoint (bl->address, length, bl->watchpoint_type,
				   w->cond_exp);
}

/* Implement the "remove" breakpoint_ops method for hardware watchpoints.  */

static int
remove_watchpoint (struct bp_location *bl)
{
  struct watchpoint *w = (struct watchpoint *) bl->owner;
  int length = w->exact ? 1 : bl->length;

  return target_remove_watchpoint (bl->address, length, bl->watchpoint_type,
				   w->cond_exp);
}

static int
breakpoint_hit_watchpoint (const struct bp_location *bl,
			   struct address_space *aspace, CORE_ADDR bp_addr,
			   const struct target_waitstatus *ws)
{
  struct breakpoint *b = bl->owner;
  struct watchpoint *w = (struct watchpoint *) b;

  /* Continuable hardware watchpoints are treated as non-existent if the
     reason we stopped wasn't a hardware watchpoint (we didn't stop on
     some data address).  Otherwise gdb won't stop on a break instruction
     in the code (not from a breakpoint) when a hardware watchpoint has
     been defined.  Also skip watchpoints which we know did not trigger
     (did not match the data address).  */
  if (is_hardware_watchpoint (b)
      && w->watchpoint_triggered == watch_triggered_no)
    return 0;

  return 1;
}

static void
check_status_watchpoint (bpstat bs)
{
  gdb_assert (is_watchpoint (bs->breakpoint_at));

  bpstat_check_watchpoint (bs);
}

/* Implement the "resources_needed" breakpoint_ops method for
   hardware watchpoints.  */

static int
resources_needed_watchpoint (const struct bp_location *bl)
{
  struct watchpoint *w = (struct watchpoint *) bl->owner;
  int length = w->exact? 1 : bl->length;

  return target_region_ok_for_hw_watchpoint (bl->address, length);
}

/* Implement the "works_in_software_mode" breakpoint_ops method for
   hardware watchpoints.  */

static int
works_in_software_mode_watchpoint (const struct breakpoint *b)
{
  /* Read and access watchpoints only work with hardware support.  */
  return b->type == bp_watchpoint || b->type == bp_hardware_watchpoint;
}

static enum print_stop_action
print_it_watchpoint (bpstat bs)
{
  struct cleanup *old_chain;
  struct breakpoint *b;
  struct ui_file *stb;
  enum print_stop_action result;
  struct watchpoint *w;
  struct ui_out *uiout = current_uiout;

  gdb_assert (bs->bp_location_at != NULL);

  b = bs->breakpoint_at;
  w = (struct watchpoint *) b;

  stb = mem_fileopen ();
  old_chain = make_cleanup_ui_file_delete (stb);

  switch (b->type)
    {
    case bp_watchpoint:
    case bp_hardware_watchpoint:
      annotate_watchpoint (b->number);
      if (ui_out_is_mi_like_p (uiout))
	ui_out_field_string
	  (uiout, "reason",
	   async_reason_lookup (EXEC_ASYNC_WATCHPOINT_TRIGGER));
      mention (b);
      make_cleanup_ui_out_tuple_begin_end (uiout, "value");
      ui_out_text (uiout, "\nOld value = ");
      watchpoint_value_print (bs->old_val, stb);
      ui_out_field_stream (uiout, "old", stb);
      ui_out_text (uiout, "\nNew value = ");
      watchpoint_value_print (w->val, stb);
      ui_out_field_stream (uiout, "new", stb);
      ui_out_text (uiout, "\n");
      /* More than one watchpoint may have been triggered.  */
      result = PRINT_UNKNOWN;
      break;

    case bp_read_watchpoint:
      if (ui_out_is_mi_like_p (uiout))
	ui_out_field_string
	  (uiout, "reason",
	   async_reason_lookup (EXEC_ASYNC_READ_WATCHPOINT_TRIGGER));
      mention (b);
      make_cleanup_ui_out_tuple_begin_end (uiout, "value");
      ui_out_text (uiout, "\nValue = ");
      watchpoint_value_print (w->val, stb);
      ui_out_field_stream (uiout, "value", stb);
      ui_out_text (uiout, "\n");
      result = PRINT_UNKNOWN;
      break;

    case bp_access_watchpoint:
      if (bs->old_val != NULL)
	{
	  annotate_watchpoint (b->number);
	  if (ui_out_is_mi_like_p (uiout))
	    ui_out_field_string
	      (uiout, "reason",
	       async_reason_lookup (EXEC_ASYNC_ACCESS_WATCHPOINT_TRIGGER));
	  mention (b);
	  make_cleanup_ui_out_tuple_begin_end (uiout, "value");
	  ui_out_text (uiout, "\nOld value = ");
	  watchpoint_value_print (bs->old_val, stb);
	  ui_out_field_stream (uiout, "old", stb);
	  ui_out_text (uiout, "\nNew value = ");
	}
      else
	{
	  mention (b);
	  if (ui_out_is_mi_like_p (uiout))
	    ui_out_field_string
	      (uiout, "reason",
	       async_reason_lookup (EXEC_ASYNC_ACCESS_WATCHPOINT_TRIGGER));
	  make_cleanup_ui_out_tuple_begin_end (uiout, "value");
	  ui_out_text (uiout, "\nValue = ");
	}
      watchpoint_value_print (w->val, stb);
      ui_out_field_stream (uiout, "new", stb);
      ui_out_text (uiout, "\n");
      result = PRINT_UNKNOWN;
      break;
    default:
      result = PRINT_UNKNOWN;
    }

  do_cleanups (old_chain);
  return result;
}

/* Implement the "print_mention" breakpoint_ops method for hardware
   watchpoints.  */

static void
print_mention_watchpoint (struct breakpoint *b)
{
  struct cleanup *ui_out_chain;
  struct watchpoint *w = (struct watchpoint *) b;
  struct ui_out *uiout = current_uiout;

  switch (b->type)
    {
    case bp_watchpoint:
      ui_out_text (uiout, "Watchpoint ");
      ui_out_chain = make_cleanup_ui_out_tuple_begin_end (uiout, "wpt");
      break;
    case bp_hardware_watchpoint:
      ui_out_text (uiout, "Hardware watchpoint ");
      ui_out_chain = make_cleanup_ui_out_tuple_begin_end (uiout, "wpt");
      break;
    case bp_read_watchpoint:
      ui_out_text (uiout, "Hardware read watchpoint ");
      ui_out_chain = make_cleanup_ui_out_tuple_begin_end (uiout, "hw-rwpt");
      break;
    case bp_access_watchpoint:
      ui_out_text (uiout, "Hardware access (read/write) watchpoint ");
      ui_out_chain = make_cleanup_ui_out_tuple_begin_end (uiout, "hw-awpt");
      break;
    default:
      internal_error (__FILE__, __LINE__,
		      _("Invalid hardware watchpoint type."));
    }

  ui_out_field_int (uiout, "number", b->number);
  ui_out_text (uiout, ": ");
  ui_out_field_string (uiout, "exp", w->exp_string);
  do_cleanups (ui_out_chain);
}

/* Implement the "print_recreate" breakpoint_ops method for
   watchpoints.  */

static void
print_recreate_watchpoint (struct breakpoint *b, struct ui_file *fp)
{
  struct watchpoint *w = (struct watchpoint *) b;

  switch (b->type)
    {
    case bp_watchpoint:
    case bp_hardware_watchpoint:
      fprintf_unfiltered (fp, "watch");
      break;
    case bp_read_watchpoint:
      fprintf_unfiltered (fp, "rwatch");
      break;
    case bp_access_watchpoint:
      fprintf_unfiltered (fp, "awatch");
      break;
    default:
      internal_error (__FILE__, __LINE__,
		      _("Invalid watchpoint type."));
    }

  fprintf_unfiltered (fp, " %s", w->exp_string);
  print_recreate_thread (b, fp);
}

/* The breakpoint_ops structure to be used in hardware watchpoints.  */

static struct breakpoint_ops watchpoint_breakpoint_ops;

/* Implement the "insert" breakpoint_ops method for
   masked hardware watchpoints.  */

static int
insert_masked_watchpoint (struct bp_location *bl)
{
  struct watchpoint *w = (struct watchpoint *) bl->owner;

  return target_insert_mask_watchpoint (bl->address, w->hw_wp_mask,
					bl->watchpoint_type);
}

/* Implement the "remove" breakpoint_ops method for
   masked hardware watchpoints.  */

static int
remove_masked_watchpoint (struct bp_location *bl)
{
  struct watchpoint *w = (struct watchpoint *) bl->owner;

  return target_remove_mask_watchpoint (bl->address, w->hw_wp_mask,
				        bl->watchpoint_type);
}

/* Implement the "resources_needed" breakpoint_ops method for
   masked hardware watchpoints.  */

static int
resources_needed_masked_watchpoint (const struct bp_location *bl)
{
  struct watchpoint *w = (struct watchpoint *) bl->owner;

  return target_masked_watch_num_registers (bl->address, w->hw_wp_mask);
}

/* Implement the "works_in_software_mode" breakpoint_ops method for
   masked hardware watchpoints.  */

static int
works_in_software_mode_masked_watchpoint (const struct breakpoint *b)
{
  return 0;
}

/* Implement the "print_it" breakpoint_ops method for
   masked hardware watchpoints.  */

static enum print_stop_action
print_it_masked_watchpoint (bpstat bs)
{
  struct breakpoint *b = bs->breakpoint_at;
  struct ui_out *uiout = current_uiout;

  /* Masked watchpoints have only one location.  */
  gdb_assert (b->loc && b->loc->next == NULL);

  switch (b->type)
    {
    case bp_hardware_watchpoint:
      annotate_watchpoint (b->number);
      if (ui_out_is_mi_like_p (uiout))
	ui_out_field_string
	  (uiout, "reason",
	   async_reason_lookup (EXEC_ASYNC_WATCHPOINT_TRIGGER));
      break;

    case bp_read_watchpoint:
      if (ui_out_is_mi_like_p (uiout))
	ui_out_field_string
	  (uiout, "reason",
	   async_reason_lookup (EXEC_ASYNC_READ_WATCHPOINT_TRIGGER));
      break;

    case bp_access_watchpoint:
      if (ui_out_is_mi_like_p (uiout))
	ui_out_field_string
	  (uiout, "reason",
	   async_reason_lookup (EXEC_ASYNC_ACCESS_WATCHPOINT_TRIGGER));
      break;
    default:
      internal_error (__FILE__, __LINE__,
		      _("Invalid hardware watchpoint type."));
    }

  mention (b);
  ui_out_text (uiout, _("\n\
Check the underlying instruction at PC for the memory\n\
address and value which triggered this watchpoint.\n"));
  ui_out_text (uiout, "\n");

  /* More than one watchpoint may have been triggered.  */
  return PRINT_UNKNOWN;
}

/* Implement the "print_one_detail" breakpoint_ops method for
   masked hardware watchpoints.  */

static void
print_one_detail_masked_watchpoint (const struct breakpoint *b,
				    struct ui_out *uiout)
{
  struct watchpoint *w = (struct watchpoint *) b;

  /* Masked watchpoints have only one location.  */
  gdb_assert (b->loc && b->loc->next == NULL);

  ui_out_text (uiout, "\tmask ");
  ui_out_field_core_addr (uiout, "mask", b->loc->gdbarch, w->hw_wp_mask);
  ui_out_text (uiout, "\n");
}

/* Implement the "print_mention" breakpoint_ops method for
   masked hardware watchpoints.  */

static void
print_mention_masked_watchpoint (struct breakpoint *b)
{
  struct watchpoint *w = (struct watchpoint *) b;
  struct ui_out *uiout = current_uiout;
  struct cleanup *ui_out_chain;

  switch (b->type)
    {
    case bp_hardware_watchpoint:
      ui_out_text (uiout, "Masked hardware watchpoint ");
      ui_out_chain = make_cleanup_ui_out_tuple_begin_end (uiout, "wpt");
      break;
    case bp_read_watchpoint:
      ui_out_text (uiout, "Masked hardware read watchpoint ");
      ui_out_chain = make_cleanup_ui_out_tuple_begin_end (uiout, "hw-rwpt");
      break;
    case bp_access_watchpoint:
      ui_out_text (uiout, "Masked hardware access (read/write) watchpoint ");
      ui_out_chain = make_cleanup_ui_out_tuple_begin_end (uiout, "hw-awpt");
      break;
    default:
      internal_error (__FILE__, __LINE__,
		      _("Invalid hardware watchpoint type."));
    }

  ui_out_field_int (uiout, "number", b->number);
  ui_out_text (uiout, ": ");
  ui_out_field_string (uiout, "exp", w->exp_string);
  do_cleanups (ui_out_chain);
}

/* Implement the "print_recreate" breakpoint_ops method for
   masked hardware watchpoints.  */

static void
print_recreate_masked_watchpoint (struct breakpoint *b, struct ui_file *fp)
{
  struct watchpoint *w = (struct watchpoint *) b;
  char tmp[40];

  switch (b->type)
    {
    case bp_hardware_watchpoint:
      fprintf_unfiltered (fp, "watch");
      break;
    case bp_read_watchpoint:
      fprintf_unfiltered (fp, "rwatch");
      break;
    case bp_access_watchpoint:
      fprintf_unfiltered (fp, "awatch");
      break;
    default:
      internal_error (__FILE__, __LINE__,
		      _("Invalid hardware watchpoint type."));
    }

  sprintf_vma (tmp, w->hw_wp_mask);
  fprintf_unfiltered (fp, " %s mask 0x%s", w->exp_string, tmp);
  print_recreate_thread (b, fp);
}

/* The breakpoint_ops structure to be used in masked hardware watchpoints.  */

static struct breakpoint_ops masked_watchpoint_breakpoint_ops;

/* Tell whether the given watchpoint is a masked hardware watchpoint.  */

static int
is_masked_watchpoint (const struct breakpoint *b)
{
  return b->ops == &masked_watchpoint_breakpoint_ops;
}

/* accessflag:  hw_write:  watch write, 
                hw_read:   watch read, 
		hw_access: watch access (read or write) */
static void
watch_command_1 (const char *arg, int accessflag, int from_tty,
		 int just_location, int internal)
{
  volatile struct gdb_exception e;
  struct breakpoint *b, *scope_breakpoint = NULL;
  struct expression *exp;
  const struct block *exp_valid_block = NULL, *cond_exp_valid_block = NULL;
  struct value *val, *mark, *result;
  struct frame_info *frame;
  const char *exp_start = NULL;
  const char *exp_end = NULL;
  const char *tok, *end_tok;
  int toklen = -1;
  const char *cond_start = NULL;
  const char *cond_end = NULL;
  enum bptype bp_type;
  int thread = -1;
  int pc = 0;
  /* Flag to indicate whether we are going to use masks for
     the hardware watchpoint.  */
  int use_mask = 0;
  CORE_ADDR mask = 0;
  struct watchpoint *w;
  char *expression;
  struct cleanup *back_to;

  /* Make sure that we actually have parameters to parse.  */
  if (arg != NULL && arg[0] != '\0')
    {
      const char *value_start;

      exp_end = arg + strlen (arg);

      /* Look for "parameter value" pairs at the end
	 of the arguments string.  */
      for (tok = exp_end - 1; tok > arg; tok--)
	{
	  /* Skip whitespace at the end of the argument list.  */
	  while (tok > arg && (*tok == ' ' || *tok == '\t'))
	    tok--;

	  /* Find the beginning of the last token.
	     This is the value of the parameter.  */
	  while (tok > arg && (*tok != ' ' && *tok != '\t'))
	    tok--;
	  value_start = tok + 1;

	  /* Skip whitespace.  */
	  while (tok > arg && (*tok == ' ' || *tok == '\t'))
	    tok--;

	  end_tok = tok;

	  /* Find the beginning of the second to last token.
	     This is the parameter itself.  */
	  while (tok > arg && (*tok != ' ' && *tok != '\t'))
	    tok--;
	  tok++;
	  toklen = end_tok - tok + 1;

	  if (toklen == 6 && !strncmp (tok, "thread", 6))
	    {
	      /* At this point we've found a "thread" token, which means
		 the user is trying to set a watchpoint that triggers
		 only in a specific thread.  */
	      char *endp;

	      if (thread != -1)
		error(_("You can specify only one thread."));

	      /* Extract the thread ID from the next token.  */
	      thread = strtol (value_start, &endp, 0);

	      /* Check if the user provided a valid numeric value for the
		 thread ID.  */
	      if (*endp != ' ' && *endp != '\t' && *endp != '\0')
		error (_("Invalid thread ID specification %s."), value_start);

	      /* Check if the thread actually exists.  */
	      if (!valid_thread_id (thread))
		invalid_thread_id_error (thread);
	    }
	  else if (toklen == 4 && !strncmp (tok, "mask", 4))
	    {
	      /* We've found a "mask" token, which means the user wants to
		 create a hardware watchpoint that is going to have the mask
		 facility.  */
	      struct value *mask_value, *mark;

	      if (use_mask)
		error(_("You can specify only one mask."));

	      use_mask = just_location = 1;

	      mark = value_mark ();
	      mask_value = parse_to_comma_and_eval (&value_start);
	      mask = value_as_address (mask_value);
	      value_free_to_mark (mark);
	    }
	  else
	    /* We didn't recognize what we found.  We should stop here.  */
	    break;

	  /* Truncate the string and get rid of the "parameter value" pair before
	     the arguments string is parsed by the parse_exp_1 function.  */
	  exp_end = tok;
	}
    }
  else
    exp_end = arg;

  /* Parse the rest of the arguments.  From here on out, everything
     is in terms of a newly allocated string instead of the original
     ARG.  */
  innermost_block = NULL;
  expression = savestring (arg, exp_end - arg);
  back_to = make_cleanup (xfree, expression);
  exp_start = arg = expression;
  exp = parse_exp_1 (&arg, 0, 0, 0);
  exp_end = arg;
  /* Remove trailing whitespace from the expression before saving it.
     This makes the eventual display of the expression string a bit
     prettier.  */
  while (exp_end > exp_start && (exp_end[-1] == ' ' || exp_end[-1] == '\t'))
    --exp_end;

  /* Checking if the expression is not constant.  */
  if (watchpoint_exp_is_const (exp))
    {
      int len;

      len = exp_end - exp_start;
      while (len > 0 && isspace (exp_start[len - 1]))
	len--;
      error (_("Cannot watch constant value `%.*s'."), len, exp_start);
    }

  exp_valid_block = innermost_block;
  mark = value_mark ();
  fetch_subexp_value (exp, &pc, &val, &result, NULL);

  if (just_location)
    {
      int ret;

      exp_valid_block = NULL;
      val = value_addr (result);
      release_value (val);
      value_free_to_mark (mark);

      if (use_mask)
	{
	  ret = target_masked_watch_num_registers (value_as_address (val),
						   mask);
	  if (ret == -1)
	    error (_("This target does not support masked watchpoints."));
	  else if (ret == -2)
	    error (_("Invalid mask or memory region."));
	}
    }
  else if (val != NULL)
    release_value (val);

  tok = skip_spaces_const (arg);
  end_tok = skip_to_space_const (tok);

  toklen = end_tok - tok;
  if (toklen >= 1 && strncmp (tok, "if", toklen) == 0)
    {
      struct expression *cond;

      innermost_block = NULL;
      tok = cond_start = end_tok + 1;
      cond = parse_exp_1 (&tok, 0, 0, 0);

      /* The watchpoint expression may not be local, but the condition
	 may still be.  E.g.: `watch global if local > 0'.  */
      cond_exp_valid_block = innermost_block;

      xfree (cond);
      cond_end = tok;
    }
  if (*tok)
    error (_("Junk at end of command."));

  if (accessflag == hw_read)
    bp_type = bp_read_watchpoint;
  else if (accessflag == hw_access)
    bp_type = bp_access_watchpoint;
  else
    bp_type = bp_hardware_watchpoint;

  frame = block_innermost_frame (exp_valid_block);

  /* If the expression is "local", then set up a "watchpoint scope"
     breakpoint at the point where we've left the scope of the watchpoint
     expression.  Create the scope breakpoint before the watchpoint, so
     that we will encounter it first in bpstat_stop_status.  */
  if (exp_valid_block && frame)
    {
      if (frame_id_p (frame_unwind_caller_id (frame)))
	{
 	  scope_breakpoint
	    = create_internal_breakpoint (frame_unwind_caller_arch (frame),
					  frame_unwind_caller_pc (frame),
					  bp_watchpoint_scope,
					  &momentary_breakpoint_ops);

	  scope_breakpoint->enable_state = bp_enabled;

	  /* Automatically delete the breakpoint when it hits.  */
	  scope_breakpoint->disposition = disp_del;

	  /* Only break in the proper frame (help with recursion).  */
	  scope_breakpoint->frame_id = frame_unwind_caller_id (frame);

	  /* Set the address at which we will stop.  */
	  scope_breakpoint->loc->gdbarch
	    = frame_unwind_caller_arch (frame);
	  scope_breakpoint->loc->requested_address
	    = frame_unwind_caller_pc (frame);
	  scope_breakpoint->loc->address
	    = adjust_breakpoint_address (scope_breakpoint->loc->gdbarch,
					 scope_breakpoint->loc->requested_address,
					 scope_breakpoint->type);
	}
    }

  /* Now set up the breakpoint.  */

  w = XCNEW (struct watchpoint);
  b = &w->base;
  if (use_mask)
    init_raw_breakpoint_without_location (b, NULL, bp_type,
					  &masked_watchpoint_breakpoint_ops);
  else
    init_raw_breakpoint_without_location (b, NULL, bp_type,
					  &watchpoint_breakpoint_ops);
  b->thread = thread;
  b->disposition = disp_donttouch;
  b->pspace = current_program_space;
  w->exp = exp;
  w->exp_valid_block = exp_valid_block;
  w->cond_exp_valid_block = cond_exp_valid_block;
  if (just_location)
    {
      struct type *t = value_type (val);
      CORE_ADDR addr = value_as_address (val);
      char *name;

      t = check_typedef (TYPE_TARGET_TYPE (check_typedef (t)));
      name = type_to_string (t);

      w->exp_string_reparse = xstrprintf ("* (%s *) %s", name,
					  core_addr_to_string (addr));
      xfree (name);

      w->exp_string = xstrprintf ("-location %.*s",
				  (int) (exp_end - exp_start), exp_start);

      /* The above expression is in C.  */
      b->language = language_c;
    }
  else
    w->exp_string = savestring (exp_start, exp_end - exp_start);

  if (use_mask)
    {
      w->hw_wp_mask = mask;
    }
  else
    {
      w->val = val;
      w->val_valid = 1;
    }

  if (cond_start)
    b->cond_string = savestring (cond_start, cond_end - cond_start);
  else
    b->cond_string = 0;

  if (frame)
    {
      w->watchpoint_frame = get_frame_id (frame);
      w->watchpoint_thread = inferior_ptid;
    }
  else
    {
      w->watchpoint_frame = null_frame_id;
      w->watchpoint_thread = null_ptid;
    }

  if (scope_breakpoint != NULL)
    {
      /* The scope breakpoint is related to the watchpoint.  We will
	 need to act on them together.  */
      b->related_breakpoint = scope_breakpoint;
      scope_breakpoint->related_breakpoint = b;
    }

  if (!just_location)
    value_free_to_mark (mark);

  TRY_CATCH (e, RETURN_MASK_ALL)
    {
      /* Finally update the new watchpoint.  This creates the locations
	 that should be inserted.  */
      update_watchpoint (w, 1);
    }
  if (e.reason < 0)
    {
      delete_breakpoint (b);
      throw_exception (e);
    }

  install_breakpoint (internal, b, 1);
  do_cleanups (back_to);
}

/* Return count of debug registers needed to watch the given expression.
   If the watchpoint cannot be handled in hardware return zero.  */

static int
can_use_hardware_watchpoint (struct value *v)
{
  int found_memory_cnt = 0;
  struct value *head = v;

  /* Did the user specifically forbid us to use hardware watchpoints? */
  if (!can_use_hw_watchpoints)
    return 0;

  /* Make sure that the value of the expression depends only upon
     memory contents, and values computed from them within GDB.  If we
     find any register references or function calls, we can't use a
     hardware watchpoint.

     The idea here is that evaluating an expression generates a series
     of values, one holding the value of every subexpression.  (The
     expression a*b+c has five subexpressions: a, b, a*b, c, and
     a*b+c.)  GDB's values hold almost enough information to establish
     the criteria given above --- they identify memory lvalues,
     register lvalues, computed values, etcetera.  So we can evaluate
     the expression, and then scan the chain of values that leaves
     behind to decide whether we can detect any possible change to the
     expression's final value using only hardware watchpoints.

     However, I don't think that the values returned by inferior
     function calls are special in any way.  So this function may not
     notice that an expression involving an inferior function call
     can't be watched with hardware watchpoints.  FIXME.  */
  for (; v; v = value_next (v))
    {
      if (VALUE_LVAL (v) == lval_memory)
	{
	  if (v != head && value_lazy (v))
	    /* A lazy memory lvalue in the chain is one that GDB never
	       needed to fetch; we either just used its address (e.g.,
	       `a' in `a.b') or we never needed it at all (e.g., `a'
	       in `a,b').  This doesn't apply to HEAD; if that is
	       lazy then it was not readable, but watch it anyway.  */
	    ;
	  else
	    {
	      /* Ahh, memory we actually used!  Check if we can cover
                 it with hardware watchpoints.  */
	      struct type *vtype = check_typedef (value_type (v));

	      /* We only watch structs and arrays if user asked for it
		 explicitly, never if they just happen to appear in a
		 middle of some value chain.  */
	      if (v == head
		  || (TYPE_CODE (vtype) != TYPE_CODE_STRUCT
		      && TYPE_CODE (vtype) != TYPE_CODE_ARRAY))
		{
		  CORE_ADDR vaddr = value_address (v);
		  int len;
		  int num_regs;

		  len = (target_exact_watchpoints
			 && is_scalar_type_recursive (vtype))?
		    1 : TYPE_LENGTH (value_type (v));

		  num_regs = target_region_ok_for_hw_watchpoint (vaddr, len);
		  if (!num_regs)
		    return 0;
		  else
		    found_memory_cnt += num_regs;
		}
	    }
	}
      else if (VALUE_LVAL (v) != not_lval
	       && deprecated_value_modifiable (v) == 0)
	return 0;	/* These are values from the history (e.g., $1).  */
      else if (VALUE_LVAL (v) == lval_register)
	return 0;	/* Cannot watch a register with a HW watchpoint.  */
    }

  /* The expression itself looks suitable for using a hardware
     watchpoint, but give the target machine a chance to reject it.  */
  return found_memory_cnt;
}

void
watch_command_wrapper (char *arg, int from_tty, int internal)
{
  watch_command_1 (arg, hw_write, from_tty, 0, internal);
}

/* A helper function that looks for the "-location" argument and then
   calls watch_command_1.  */

static void
watch_maybe_just_location (char *arg, int accessflag, int from_tty)
{
  int just_location = 0;

  if (arg
      && (check_for_argument (&arg, "-location", sizeof ("-location") - 1)
	  || check_for_argument (&arg, "-l", sizeof ("-l") - 1)))
    {
      arg = skip_spaces (arg);
      just_location = 1;
    }

  watch_command_1 (arg, accessflag, from_tty, just_location, 0);
}

static void
watch_command (char *arg, int from_tty)
{
  watch_maybe_just_location (arg, hw_write, from_tty);
}

void
rwatch_command_wrapper (char *arg, int from_tty, int internal)
{
  watch_command_1 (arg, hw_read, from_tty, 0, internal);
}

static void
rwatch_command (char *arg, int from_tty)
{
  watch_maybe_just_location (arg, hw_read, from_tty);
}

void
awatch_command_wrapper (char *arg, int from_tty, int internal)
{
  watch_command_1 (arg, hw_access, from_tty, 0, internal);
}

static void
awatch_command (char *arg, int from_tty)
{
  watch_maybe_just_location (arg, hw_access, from_tty);
}


/* Helper routines for the until_command routine in infcmd.c.  Here
   because it uses the mechanisms of breakpoints.  */

struct until_break_command_continuation_args
{
  struct breakpoint *breakpoint;
  struct breakpoint *breakpoint2;
  int thread_num;
};

/* This function is called by fetch_inferior_event via the
   cmd_continuation pointer, to complete the until command.  It takes
   care of cleaning up the temporary breakpoints set up by the until
   command.  */
static void
until_break_command_continuation (void *arg, int err)
{
  struct until_break_command_continuation_args *a = arg;

  delete_breakpoint (a->breakpoint);
  if (a->breakpoint2)
    delete_breakpoint (a->breakpoint2);
  delete_longjmp_breakpoint (a->thread_num);
}

void
until_break_command (char *arg, int from_tty, int anywhere)
{
  struct symtabs_and_lines sals;
  struct symtab_and_line sal;
  struct frame_info *frame;
  struct gdbarch *frame_gdbarch;
  struct frame_id stack_frame_id;
  struct frame_id caller_frame_id;
  struct breakpoint *breakpoint;
  struct breakpoint *breakpoint2 = NULL;
  struct cleanup *old_chain;
  int thread;
  struct thread_info *tp;

  clear_proceed_status ();

  /* Set a breakpoint where the user wants it and at return from
     this function.  */

  if (last_displayed_sal_is_valid ())
    sals = decode_line_1 (&arg, DECODE_LINE_FUNFIRSTLINE,
			  get_last_displayed_symtab (),
			  get_last_displayed_line ());
  else
    sals = decode_line_1 (&arg, DECODE_LINE_FUNFIRSTLINE,
			  (struct symtab *) NULL, 0);

  if (sals.nelts != 1)
    error (_("Couldn't get information on specified line."));

  sal = sals.sals[0];
  xfree (sals.sals);	/* malloc'd, so freed.  */

  if (*arg)
    error (_("Junk at end of arguments."));

  resolve_sal_pc (&sal);

  tp = inferior_thread ();
  thread = tp->num;

  old_chain = make_cleanup (null_cleanup, NULL);

  /* Note linespec handling above invalidates the frame chain.
     Installing a breakpoint also invalidates the frame chain (as it
     may need to switch threads), so do any frame handling before
     that.  */

  frame = get_selected_frame (NULL);
  frame_gdbarch = get_frame_arch (frame);
  stack_frame_id = get_stack_frame_id (frame);
  caller_frame_id = frame_unwind_caller_id (frame);

  /* Keep within the current frame, or in frames called by the current
     one.  */

  if (frame_id_p (caller_frame_id))
    {
      struct symtab_and_line sal2;

      sal2 = find_pc_line (frame_unwind_caller_pc (frame), 0);
      sal2.pc = frame_unwind_caller_pc (frame);
      breakpoint2 = set_momentary_breakpoint (frame_unwind_caller_arch (frame),
					      sal2,
					      caller_frame_id,
					      bp_until);
      make_cleanup_delete_breakpoint (breakpoint2);

      set_longjmp_breakpoint (tp, caller_frame_id);
      make_cleanup (delete_longjmp_breakpoint_cleanup, &thread);
    }

  /* set_momentary_breakpoint could invalidate FRAME.  */
  frame = NULL;

  if (anywhere)
    /* If the user told us to continue until a specified location,
       we don't specify a frame at which we need to stop.  */
    breakpoint = set_momentary_breakpoint (frame_gdbarch, sal,
					   null_frame_id, bp_until);
  else
    /* Otherwise, specify the selected frame, because we want to stop
       only at the very same frame.  */
    breakpoint = set_momentary_breakpoint (frame_gdbarch, sal,
					   stack_frame_id, bp_until);
  make_cleanup_delete_breakpoint (breakpoint);

  proceed (-1, GDB_SIGNAL_DEFAULT, 0);

  /* If we are running asynchronously, and proceed call above has
     actually managed to start the target, arrange for breakpoints to
     be deleted when the target stops.  Otherwise, we're already
     stopped and delete breakpoints via cleanup chain.  */

  if (target_can_async_p () && is_running (inferior_ptid))
    {
      struct until_break_command_continuation_args *args;
      args = xmalloc (sizeof (*args));

      args->breakpoint = breakpoint;
      args->breakpoint2 = breakpoint2;
      args->thread_num = thread;

      discard_cleanups (old_chain);
      add_continuation (inferior_thread (),
			until_break_command_continuation, args,
			xfree);
    }
  else
    do_cleanups (old_chain);
}

/* This function attempts to parse an optional "if <cond>" clause
   from the arg string.  If one is not found, it returns NULL.

   Else, it returns a pointer to the condition string.  (It does not
   attempt to evaluate the string against a particular block.)  And,
   it updates arg to point to the first character following the parsed
   if clause in the arg string.  */

char *
ep_parse_optional_if_clause (char **arg)
{
  char *cond_string;

  if (((*arg)[0] != 'i') || ((*arg)[1] != 'f') || !isspace ((*arg)[2]))
    return NULL;

  /* Skip the "if" keyword.  */
  (*arg) += 2;

  /* Skip any extra leading whitespace, and record the start of the
     condition string.  */
  *arg = skip_spaces (*arg);
  cond_string = *arg;

  /* Assume that the condition occupies the remainder of the arg
     string.  */
  (*arg) += strlen (cond_string);

  return cond_string;
}

/* Commands to deal with catching events, such as signals, exceptions,
   process start/exit, etc.  */

typedef enum
{
  catch_fork_temporary, catch_vfork_temporary,
  catch_fork_permanent, catch_vfork_permanent
}
catch_fork_kind;

static void
catch_fork_command_1 (char *arg, int from_tty, 
		      struct cmd_list_element *command)
{
  struct gdbarch *gdbarch = get_current_arch ();
  char *cond_string = NULL;
  catch_fork_kind fork_kind;
  int tempflag;

  fork_kind = (catch_fork_kind) (uintptr_t) get_cmd_context (command);
  tempflag = (fork_kind == catch_fork_temporary
	      || fork_kind == catch_vfork_temporary);

  if (!arg)
    arg = "";
  arg = skip_spaces (arg);

  /* The allowed syntax is:
     catch [v]fork
     catch [v]fork if <cond>

     First, check if there's an if clause.  */
  cond_string = ep_parse_optional_if_clause (&arg);

  if ((*arg != '\0') && !isspace (*arg))
    error (_("Junk at end of arguments."));

  /* If this target supports it, create a fork or vfork catchpoint
     and enable reporting of such events.  */
  switch (fork_kind)
    {
    case catch_fork_temporary:
    case catch_fork_permanent:
      create_fork_vfork_event_catchpoint (gdbarch, tempflag, cond_string,
                                          &catch_fork_breakpoint_ops);
      break;
    case catch_vfork_temporary:
    case catch_vfork_permanent:
      create_fork_vfork_event_catchpoint (gdbarch, tempflag, cond_string,
                                          &catch_vfork_breakpoint_ops);
      break;
    default:
      error (_("unsupported or unknown fork kind; cannot catch it"));
      break;
    }
}

static void
catch_exec_command_1 (char *arg, int from_tty, 
		      struct cmd_list_element *command)
{
  struct exec_catchpoint *c;
  struct gdbarch *gdbarch = get_current_arch ();
  int tempflag;
  char *cond_string = NULL;

  tempflag = get_cmd_context (command) == CATCH_TEMPORARY;

  if (!arg)
    arg = "";
  arg = skip_spaces (arg);

  /* The allowed syntax is:
     catch exec
     catch exec if <cond>

     First, check if there's an if clause.  */
  cond_string = ep_parse_optional_if_clause (&arg);

  if ((*arg != '\0') && !isspace (*arg))
    error (_("Junk at end of arguments."));

  c = XNEW (struct exec_catchpoint);
  init_catchpoint (&c->base, gdbarch, tempflag, cond_string,
		   &catch_exec_breakpoint_ops);
  c->exec_pathname = NULL;

  install_breakpoint (0, &c->base, 1);
}

void
init_ada_exception_breakpoint (struct breakpoint *b,
			       struct gdbarch *gdbarch,
			       struct symtab_and_line sal,
			       char *addr_string,
			       const struct breakpoint_ops *ops,
			       int tempflag,
			       int from_tty)
{
  if (from_tty)
    {
      struct gdbarch *loc_gdbarch = get_sal_arch (sal);
      if (!loc_gdbarch)
	loc_gdbarch = gdbarch;

      describe_other_breakpoints (loc_gdbarch,
				  sal.pspace, sal.pc, sal.section, -1);
      /* FIXME: brobecker/2006-12-28: Actually, re-implement a special
         version for exception catchpoints, because two catchpoints
         used for different exception names will use the same address.
         In this case, a "breakpoint ... also set at..." warning is
         unproductive.  Besides, the warning phrasing is also a bit
         inappropriate, we should use the word catchpoint, and tell
         the user what type of catchpoint it is.  The above is good
         enough for now, though.  */
    }

  init_raw_breakpoint (b, gdbarch, sal, bp_breakpoint, ops);

  b->enable_state = bp_enabled;
  b->disposition = tempflag ? disp_del : disp_donttouch;
  b->addr_string = addr_string;
  b->language = language_ada;
}

/* Splits the argument using space as delimiter.  Returns an xmalloc'd
   filter list, or NULL if no filtering is required.  */
static VEC(int) *
catch_syscall_split_args (char *arg)
{
  VEC(int) *result = NULL;
  struct cleanup *cleanup = make_cleanup (VEC_cleanup (int), &result);

  while (*arg != '\0')
    {
      int i, syscall_number;
      char *endptr;
      char cur_name[128];
      struct syscall s;

      /* Skip whitespace.  */
      arg = skip_spaces (arg);

      for (i = 0; i < 127 && arg[i] && !isspace (arg[i]); ++i)
	cur_name[i] = arg[i];
      cur_name[i] = '\0';
      arg += i;

      /* Check if the user provided a syscall name or a number.  */
      syscall_number = (int) strtol (cur_name, &endptr, 0);
      if (*endptr == '\0')
	get_syscall_by_number (syscall_number, &s);
      else
	{
	  /* We have a name.  Let's check if it's valid and convert it
	     to a number.  */
	  get_syscall_by_name (cur_name, &s);

	  if (s.number == UNKNOWN_SYSCALL)
	    /* Here we have to issue an error instead of a warning,
	       because GDB cannot do anything useful if there's no
	       syscall number to be caught.  */
	    error (_("Unknown syscall name '%s'."), cur_name);
	}

      /* Ok, it's valid.  */
      VEC_safe_push (int, result, s.number);
    }

  discard_cleanups (cleanup);
  return result;
}

/* Implement the "catch syscall" command.  */

static void
catch_syscall_command_1 (char *arg, int from_tty, 
			 struct cmd_list_element *command)
{
  int tempflag;
  VEC(int) *filter;
  struct syscall s;
  struct gdbarch *gdbarch = get_current_arch ();

  /* Checking if the feature if supported.  */
  if (gdbarch_get_syscall_number_p (gdbarch) == 0)
    error (_("The feature 'catch syscall' is not supported on \
this architecture yet."));

  tempflag = get_cmd_context (command) == CATCH_TEMPORARY;

  arg = skip_spaces (arg);

  /* We need to do this first "dummy" translation in order
     to get the syscall XML file loaded or, most important,
     to display a warning to the user if there's no XML file
     for his/her architecture.  */
  get_syscall_by_number (0, &s);

  /* The allowed syntax is:
     catch syscall
     catch syscall <name | number> [<name | number> ... <name | number>]

     Let's check if there's a syscall name.  */

  if (arg != NULL)
    filter = catch_syscall_split_args (arg);
  else
    filter = NULL;

  create_syscall_event_catchpoint (tempflag, filter,
				   &catch_syscall_breakpoint_ops);
}

static void
catch_command (char *arg, int from_tty)
{
  error (_("Catch requires an event name."));
}


static void
tcatch_command (char *arg, int from_tty)
{
  error (_("Catch requires an event name."));
}

/* A qsort comparison function that sorts breakpoints in order.  */

static int
compare_breakpoints (const void *a, const void *b)
{
  const breakpoint_p *ba = a;
  uintptr_t ua = (uintptr_t) *ba;
  const breakpoint_p *bb = b;
  uintptr_t ub = (uintptr_t) *bb;

  if ((*ba)->number < (*bb)->number)
    return -1;
  else if ((*ba)->number > (*bb)->number)
    return 1;

  /* Now sort by address, in case we see, e..g, two breakpoints with
     the number 0.  */
  if (ua < ub)
    return -1;
  return ua > ub ? 1 : 0;
}

/* Delete breakpoints by address or line.  */

static void
clear_command (char *arg, int from_tty)
{
  struct breakpoint *b, *prev;
  VEC(breakpoint_p) *found = 0;
  int ix;
  int default_match;
  struct symtabs_and_lines sals;
  struct symtab_and_line sal;
  int i;
  struct cleanup *cleanups = make_cleanup (null_cleanup, NULL);

  if (arg)
    {
      sals = decode_line_with_current_source (arg,
					      (DECODE_LINE_FUNFIRSTLINE
					       | DECODE_LINE_LIST_MODE));
      make_cleanup (xfree, sals.sals);
      default_match = 0;
    }
  else
    {
      sals.sals = (struct symtab_and_line *)
	xmalloc (sizeof (struct symtab_and_line));
      make_cleanup (xfree, sals.sals);
      init_sal (&sal);		/* Initialize to zeroes.  */

      /* Set sal's line, symtab, pc, and pspace to the values
	 corresponding to the last call to print_frame_info.  If the
	 codepoint is not valid, this will set all the fields to 0.  */
      get_last_displayed_sal (&sal);
      if (sal.symtab == 0)
	error (_("No source file specified."));

      sals.sals[0] = sal;
      sals.nelts = 1;

      default_match = 1;
    }

  /* We don't call resolve_sal_pc here.  That's not as bad as it
     seems, because all existing breakpoints typically have both
     file/line and pc set.  So, if clear is given file/line, we can
     match this to existing breakpoint without obtaining pc at all.

     We only support clearing given the address explicitly 
     present in breakpoint table.  Say, we've set breakpoint 
     at file:line.  There were several PC values for that file:line,
     due to optimization, all in one block.

     We've picked one PC value.  If "clear" is issued with another
     PC corresponding to the same file:line, the breakpoint won't
     be cleared.  We probably can still clear the breakpoint, but 
     since the other PC value is never presented to user, user
     can only find it by guessing, and it does not seem important
     to support that.  */

  /* For each line spec given, delete bps which correspond to it.  Do
     it in two passes, solely to preserve the current behavior that
     from_tty is forced true if we delete more than one
     breakpoint.  */

  found = NULL;
  make_cleanup (VEC_cleanup (breakpoint_p), &found);
  for (i = 0; i < sals.nelts; i++)
    {
      const char *sal_fullname;

      /* If exact pc given, clear bpts at that pc.
         If line given (pc == 0), clear all bpts on specified line.
         If defaulting, clear all bpts on default line
         or at default pc.

         defaulting    sal.pc != 0    tests to do

         0              1             pc
         1              1             pc _and_ line
         0              0             line
         1              0             <can't happen> */

      sal = sals.sals[i];
      sal_fullname = (sal.symtab == NULL
		      ? NULL : symtab_to_fullname (sal.symtab));

      /* Find all matching breakpoints and add them to 'found'.  */
      ALL_BREAKPOINTS (b)
	{
	  int match = 0;
	  /* Are we going to delete b?  */
	  if (b->type != bp_none && !is_watchpoint (b))
	    {
	      struct bp_location *loc = b->loc;
	      for (; loc; loc = loc->next)
		{
		  /* If the user specified file:line, don't allow a PC
		     match.  This matches historical gdb behavior.  */
		  int pc_match = (!sal.explicit_line
				  && sal.pc
				  && (loc->pspace == sal.pspace)
				  && (loc->address == sal.pc)
				  && (!section_is_overlay (loc->section)
				      || loc->section == sal.section));
		  int line_match = 0;

		  if ((default_match || sal.explicit_line)
		      && loc->symtab != NULL
		      && sal_fullname != NULL
		      && sal.pspace == loc->pspace
		      && loc->line_number == sal.line
		      && filename_cmp (symtab_to_fullname (loc->symtab),
				       sal_fullname) == 0)
		    line_match = 1;

		  if (pc_match || line_match)
		    {
		      match = 1;
		      break;
		    }
		}
	    }

	  if (match)
	    VEC_safe_push(breakpoint_p, found, b);
	}
    }

  /* Now go thru the 'found' chain and delete them.  */
  if (VEC_empty(breakpoint_p, found))
    {
      if (arg)
	error (_("No breakpoint at %s."), arg);
      else
	error (_("No breakpoint at this line."));
    }

  /* Remove duplicates from the vec.  */
  qsort (VEC_address (breakpoint_p, found),
	 VEC_length (breakpoint_p, found),
	 sizeof (breakpoint_p),
	 compare_breakpoints);
  prev = VEC_index (breakpoint_p, found, 0);
  for (ix = 1; VEC_iterate (breakpoint_p, found, ix, b); ++ix)
    {
      if (b == prev)
	{
	  VEC_ordered_remove (breakpoint_p, found, ix);
	  --ix;
	}
    }

  if (VEC_length(breakpoint_p, found) > 1)
    from_tty = 1;	/* Always report if deleted more than one.  */
  if (from_tty)
    {
      if (VEC_length(breakpoint_p, found) == 1)
	printf_unfiltered (_("Deleted breakpoint "));
      else
	printf_unfiltered (_("Deleted breakpoints "));
    }

  for (ix = 0; VEC_iterate(breakpoint_p, found, ix, b); ix++)
    {
      if (from_tty)
	printf_unfiltered ("%d ", b->number);
      delete_breakpoint (b);
    }
  if (from_tty)
    putchar_unfiltered ('\n');

  do_cleanups (cleanups);
}

/* Delete breakpoint in BS if they are `delete' breakpoints and
   all breakpoints that are marked for deletion, whether hit or not.
   This is called after any breakpoint is hit, or after errors.  */

void
breakpoint_auto_delete (bpstat bs)
{
  struct breakpoint *b, *b_tmp;

  for (; bs; bs = bs->next)
    if (bs->breakpoint_at
	&& bs->breakpoint_at->disposition == disp_del
	&& bs->stop)
      delete_breakpoint (bs->breakpoint_at);

  ALL_BREAKPOINTS_SAFE (b, b_tmp)
  {
    if (b->disposition == disp_del_at_next_stop)
      delete_breakpoint (b);
  }
}

/* A comparison function for bp_location AP and BP being interfaced to
   qsort.  Sort elements primarily by their ADDRESS (no matter what
   does breakpoint_address_is_meaningful say for its OWNER),
   secondarily by ordering first bp_permanent OWNERed elements and
   terciarily just ensuring the array is sorted stable way despite
   qsort being an unstable algorithm.  */

static int
bp_location_compare (const void *ap, const void *bp)
{
  struct bp_location *a = *(void **) ap;
  struct bp_location *b = *(void **) bp;
  /* A and B come from existing breakpoints having non-NULL OWNER.  */
  int a_perm = a->owner->enable_state == bp_permanent;
  int b_perm = b->owner->enable_state == bp_permanent;

  if (a->address != b->address)
    return (a->address > b->address) - (a->address < b->address);

  /* Sort locations at the same address by their pspace number, keeping
     locations of the same inferior (in a multi-inferior environment)
     grouped.  */

  if (a->pspace->num != b->pspace->num)
    return ((a->pspace->num > b->pspace->num)
	    - (a->pspace->num < b->pspace->num));

  /* Sort permanent breakpoints first.  */
  if (a_perm != b_perm)
    return (a_perm < b_perm) - (a_perm > b_perm);

  /* Make the internal GDB representation stable across GDB runs
     where A and B memory inside GDB can differ.  Breakpoint locations of
     the same type at the same address can be sorted in arbitrary order.  */

  if (a->owner->number != b->owner->number)
    return ((a->owner->number > b->owner->number)
	    - (a->owner->number < b->owner->number));

  return (a > b) - (a < b);
}

/* Set bp_location_placed_address_before_address_max and
   bp_location_shadow_len_after_address_max according to the current
   content of the bp_location array.  */

static void
bp_location_target_extensions_update (void)
{
  struct bp_location *bl, **blp_tmp;

  bp_location_placed_address_before_address_max = 0;
  bp_location_shadow_len_after_address_max = 0;

  ALL_BP_LOCATIONS (bl, blp_tmp)
    {
      CORE_ADDR start, end, addr;

      if (!bp_location_has_shadow (bl))
	continue;

      start = bl->target_info.placed_address;
      end = start + bl->target_info.shadow_len;

      gdb_assert (bl->address >= start);
      addr = bl->address - start;
      if (addr > bp_location_placed_address_before_address_max)
	bp_location_placed_address_before_address_max = addr;

      /* Zero SHADOW_LEN would not pass bp_location_has_shadow.  */

      gdb_assert (bl->address < end);
      addr = end - bl->address;
      if (addr > bp_location_shadow_len_after_address_max)
	bp_location_shadow_len_after_address_max = addr;
    }
}

/* Download tracepoint locations if they haven't been.  */

static void
download_tracepoint_locations (void)
{
  struct breakpoint *b;
  struct cleanup *old_chain;

  if (!target_can_download_tracepoint ())
    return;

  old_chain = save_current_space_and_thread ();

  ALL_TRACEPOINTS (b)
    {
      struct bp_location *bl;
      struct tracepoint *t;
      int bp_location_downloaded = 0;

      if ((b->type == bp_fast_tracepoint
	   ? !may_insert_fast_tracepoints
	   : !may_insert_tracepoints))
	continue;

      for (bl = b->loc; bl; bl = bl->next)
	{
	  /* In tracepoint, locations are _never_ duplicated, so
	     should_be_inserted is equivalent to
	     unduplicated_should_be_inserted.  */
	  if (!should_be_inserted (bl) || bl->inserted)
	    continue;

	  switch_to_program_space_and_thread (bl->pspace);

	  target_download_tracepoint (bl);

	  bl->inserted = 1;
	  bp_location_downloaded = 1;
	}
      t = (struct tracepoint *) b;
      t->number_on_target = b->number;
      if (bp_location_downloaded)
	observer_notify_breakpoint_modified (b);
    }

  do_cleanups (old_chain);
}

/* Swap the insertion/duplication state between two locations.  */

static void
swap_insertion (struct bp_location *left, struct bp_location *right)
{
  const int left_inserted = left->inserted;
  const int left_duplicate = left->duplicate;
  const int left_needs_update = left->needs_update;
  const struct bp_target_info left_target_info = left->target_info;

  /* Locations of tracepoints can never be duplicated.  */
  if (is_tracepoint (left->owner))
    gdb_assert (!left->duplicate);
  if (is_tracepoint (right->owner))
    gdb_assert (!right->duplicate);

  left->inserted = right->inserted;
  left->duplicate = right->duplicate;
  left->needs_update = right->needs_update;
  left->target_info = right->target_info;
  right->inserted = left_inserted;
  right->duplicate = left_duplicate;
  right->needs_update = left_needs_update;
  right->target_info = left_target_info;
}

/* Force the re-insertion of the locations at ADDRESS.  This is called
   once a new/deleted/modified duplicate location is found and we are evaluating
   conditions on the target's side.  Such conditions need to be updated on
   the target.  */

static void
force_breakpoint_reinsertion (struct bp_location *bl)
{
  struct bp_location **locp = NULL, **loc2p;
  struct bp_location *loc;
  CORE_ADDR address = 0;
  int pspace_num;

  address = bl->address;
  pspace_num = bl->pspace->num;

  /* This is only meaningful if the target is
     evaluating conditions and if the user has
     opted for condition evaluation on the target's
     side.  */
  if (gdb_evaluates_breakpoint_condition_p ()
      || !target_supports_evaluation_of_breakpoint_conditions ())
    return;

  /* Flag all breakpoint locations with this address and
     the same program space as the location
     as "its condition has changed".  We need to
     update the conditions on the target's side.  */
  ALL_BP_LOCATIONS_AT_ADDR (loc2p, locp, address)
    {
      loc = *loc2p;

      if (!is_breakpoint (loc->owner)
	  || pspace_num != loc->pspace->num)
	continue;

      /* Flag the location appropriately.  We use a different state to
	 let everyone know that we already updated the set of locations
	 with addr bl->address and program space bl->pspace.  This is so
	 we don't have to keep calling these functions just to mark locations
	 that have already been marked.  */
      loc->condition_changed = condition_updated;

      /* Free the agent expression bytecode as well.  We will compute
	 it later on.  */
      if (loc->cond_bytecode)
	{
	  free_agent_expr (loc->cond_bytecode);
	  loc->cond_bytecode = NULL;
	}
    }
}

/* If SHOULD_INSERT is false, do not insert any breakpoint locations
   into the inferior, only remove already-inserted locations that no
   longer should be inserted.  Functions that delete a breakpoint or
   breakpoints should pass false, so that deleting a breakpoint
   doesn't have the side effect of inserting the locations of other
   breakpoints that are marked not-inserted, but should_be_inserted
   returns true on them.

   This behaviour is useful is situations close to tear-down -- e.g.,
   after an exec, while the target still has execution, but breakpoint
   shadows of the previous executable image should *NOT* be restored
   to the new image; or before detaching, where the target still has
   execution and wants to delete breakpoints from GDB's lists, and all
   breakpoints had already been removed from the inferior.  */

static void
update_global_location_list (int should_insert)
{
  struct breakpoint *b;
  struct bp_location **locp, *loc;
  struct cleanup *cleanups;
  /* Last breakpoint location address that was marked for update.  */
  CORE_ADDR last_addr = 0;
  /* Last breakpoint location program space that was marked for update.  */
  int last_pspace_num = -1;

  /* Used in the duplicates detection below.  When iterating over all
     bp_locations, points to the first bp_location of a given address.
     Breakpoints and watchpoints of different types are never
     duplicates of each other.  Keep one pointer for each type of
     breakpoint/watchpoint, so we only need to loop over all locations
     once.  */
  struct bp_location *bp_loc_first;  /* breakpoint */
  struct bp_location *wp_loc_first;  /* hardware watchpoint */
  struct bp_location *awp_loc_first; /* access watchpoint */
  struct bp_location *rwp_loc_first; /* read watchpoint */

  /* Saved former bp_location array which we compare against the newly
     built bp_location from the current state of ALL_BREAKPOINTS.  */
  struct bp_location **old_location, **old_locp;
  unsigned old_location_count;

  old_location = bp_location;
  old_location_count = bp_location_count;
  bp_location = NULL;
  bp_location_count = 0;
  cleanups = make_cleanup (xfree, old_location);

  ALL_BREAKPOINTS (b)
    for (loc = b->loc; loc; loc = loc->next)
      bp_location_count++;

  bp_location = xmalloc (sizeof (*bp_location) * bp_location_count);
  locp = bp_location;
  ALL_BREAKPOINTS (b)
    for (loc = b->loc; loc; loc = loc->next)
      *locp++ = loc;
  qsort (bp_location, bp_location_count, sizeof (*bp_location),
	 bp_location_compare);

  bp_location_target_extensions_update ();

  /* Identify bp_location instances that are no longer present in the
     new list, and therefore should be freed.  Note that it's not
     necessary that those locations should be removed from inferior --
     if there's another location at the same address (previously
     marked as duplicate), we don't need to remove/insert the
     location.
     
     LOCP is kept in sync with OLD_LOCP, each pointing to the current
     and former bp_location array state respectively.  */

  locp = bp_location;
  for (old_locp = old_location; old_locp < old_location + old_location_count;
       old_locp++)
    {
      struct bp_location *old_loc = *old_locp;
      struct bp_location **loc2p;

      /* Tells if 'old_loc' is found among the new locations.  If
	 not, we have to free it.  */
      int found_object = 0;
      /* Tells if the location should remain inserted in the target.  */
      int keep_in_target = 0;
      int removed = 0;

      /* Skip LOCP entries which will definitely never be needed.
	 Stop either at or being the one matching OLD_LOC.  */
      while (locp < bp_location + bp_location_count
	     && (*locp)->address < old_loc->address)
	locp++;

      for (loc2p = locp;
	   (loc2p < bp_location + bp_location_count
	    && (*loc2p)->address == old_loc->address);
	   loc2p++)
	{
	  /* Check if this is a new/duplicated location or a duplicated
	     location that had its condition modified.  If so, we want to send
	     its condition to the target if evaluation of conditions is taking
	     place there.  */
	  if ((*loc2p)->condition_changed == condition_modified
	      && (last_addr != old_loc->address
		  || last_pspace_num != old_loc->pspace->num))
	    {
	      force_breakpoint_reinsertion (*loc2p);
	      last_pspace_num = old_loc->pspace->num;
	    }

	  if (*loc2p == old_loc)
	    found_object = 1;
	}

      /* We have already handled this address, update it so that we don't
	 have to go through updates again.  */
      last_addr = old_loc->address;

      /* Target-side condition evaluation: Handle deleted locations.  */
      if (!found_object)
	force_breakpoint_reinsertion (old_loc);

      /* If this location is no longer present, and inserted, look if
	 there's maybe a new location at the same address.  If so,
	 mark that one inserted, and don't remove this one.  This is
	 needed so that we don't have a time window where a breakpoint
	 at certain location is not inserted.  */

      if (old_loc->inserted)
	{
	  /* If the location is inserted now, we might have to remove
	     it.  */

	  if (found_object && should_be_inserted (old_loc))
	    {
	      /* The location is still present in the location list,
		 and still should be inserted.  Don't do anything.  */
	      keep_in_target = 1;
	    }
	  else
	    {
	      /* This location still exists, but it won't be kept in the
		 target since it may have been disabled.  We proceed to
		 remove its target-side condition.  */

	      /* The location is either no longer present, or got
		 disabled.  See if there's another location at the
		 same address, in which case we don't need to remove
		 this one from the target.  */

	      /* OLD_LOC comes from existing struct breakpoint.  */
	      if (breakpoint_address_is_meaningful (old_loc->owner))
		{
		  for (loc2p = locp;
		       (loc2p < bp_location + bp_location_count
			&& (*loc2p)->address == old_loc->address);
		       loc2p++)
		    {
		      struct bp_location *loc2 = *loc2p;

		      if (breakpoint_locations_match (loc2, old_loc))
			{
			  /* Read watchpoint locations are switched to
			     access watchpoints, if the former are not
			     supported, but the latter are.  */
			  if (is_hardware_watchpoint (old_loc->owner))
			    {
			      gdb_assert (is_hardware_watchpoint (loc2->owner));
			      loc2->watchpoint_type = old_loc->watchpoint_type;
			    }

			  /* loc2 is a duplicated location. We need to check
			     if it should be inserted in case it will be
			     unduplicated.  */
			  if (loc2 != old_loc
			      && unduplicated_should_be_inserted (loc2))
			    {
			      swap_insertion (old_loc, loc2);
			      keep_in_target = 1;
			      break;
			    }
			}
		    }
		}
	    }

	  if (!keep_in_target)
	    {
	      if (remove_breakpoint (old_loc, mark_uninserted))
		{
		  /* This is just about all we can do.  We could keep
		     this location on the global list, and try to
		     remove it next time, but there's no particular
		     reason why we will succeed next time.
		     
		     Note that at this point, old_loc->owner is still
		     valid, as delete_breakpoint frees the breakpoint
		     only after calling us.  */
		  printf_filtered (_("warning: Error removing "
				     "breakpoint %d\n"), 
				   old_loc->owner->number);
		}
	      removed = 1;
	    }
	}

      if (!found_object)
	{
	  if (removed && non_stop
	      && breakpoint_address_is_meaningful (old_loc->owner)
	      && !is_hardware_watchpoint (old_loc->owner))
	    {
	      /* This location was removed from the target.  In
		 non-stop mode, a race condition is possible where
		 we've removed a breakpoint, but stop events for that
		 breakpoint are already queued and will arrive later.
		 We apply an heuristic to be able to distinguish such
		 SIGTRAPs from other random SIGTRAPs: we keep this
		 breakpoint location for a bit, and will retire it
		 after we see some number of events.  The theory here
		 is that reporting of events should, "on the average",
		 be fair, so after a while we'll see events from all
		 threads that have anything of interest, and no longer
		 need to keep this breakpoint location around.  We
		 don't hold locations forever so to reduce chances of
		 mistaking a non-breakpoint SIGTRAP for a breakpoint
		 SIGTRAP.

		 The heuristic failing can be disastrous on
		 decr_pc_after_break targets.

		 On decr_pc_after_break targets, like e.g., x86-linux,
		 if we fail to recognize a late breakpoint SIGTRAP,
		 because events_till_retirement has reached 0 too
		 soon, we'll fail to do the PC adjustment, and report
		 a random SIGTRAP to the user.  When the user resumes
		 the inferior, it will most likely immediately crash
		 with SIGILL/SIGBUS/SIGSEGV, or worse, get silently
		 corrupted, because of being resumed e.g., in the
		 middle of a multi-byte instruction, or skipped a
		 one-byte instruction.  This was actually seen happen
		 on native x86-linux, and should be less rare on
		 targets that do not support new thread events, like
		 remote, due to the heuristic depending on
		 thread_count.

		 Mistaking a random SIGTRAP for a breakpoint trap
		 causes similar symptoms (PC adjustment applied when
		 it shouldn't), but then again, playing with SIGTRAPs
		 behind the debugger's back is asking for trouble.

		 Since hardware watchpoint traps are always
		 distinguishable from other traps, so we don't need to
		 apply keep hardware watchpoint moribund locations
		 around.  We simply always ignore hardware watchpoint
		 traps we can no longer explain.  */

	      old_loc->events_till_retirement = 3 * (thread_count () + 1);
	      old_loc->owner = NULL;

	      VEC_safe_push (bp_location_p, moribund_locations, old_loc);
	    }
	  else
	    {
	      old_loc->owner = NULL;
	      decref_bp_location (&old_loc);
	    }
	}
    }

  /* Rescan breakpoints at the same address and section, marking the
     first one as "first" and any others as "duplicates".  This is so
     that the bpt instruction is only inserted once.  If we have a
     permanent breakpoint at the same place as BPT, make that one the
     official one, and the rest as duplicates.  Permanent breakpoints
     are sorted first for the same address.

     Do the same for hardware watchpoints, but also considering the
     watchpoint's type (regular/access/read) and length.  */

  bp_loc_first = NULL;
  wp_loc_first = NULL;
  awp_loc_first = NULL;
  rwp_loc_first = NULL;
  ALL_BP_LOCATIONS (loc, locp)
    {
      /* ALL_BP_LOCATIONS bp_location has LOC->OWNER always
	 non-NULL.  */
      struct bp_location **loc_first_p;
      b = loc->owner;

      if (!unduplicated_should_be_inserted (loc)
	  || !breakpoint_address_is_meaningful (b)
	  /* Don't detect duplicate for tracepoint locations because they are
	   never duplicated.  See the comments in field `duplicate' of
	   `struct bp_location'.  */
	  || is_tracepoint (b))
	{
	  /* Clear the condition modification flag.  */
	  loc->condition_changed = condition_unchanged;
	  continue;
	}

      /* Permanent breakpoint should always be inserted.  */
      if (b->enable_state == bp_permanent && ! loc->inserted)
	internal_error (__FILE__, __LINE__,
			_("allegedly permanent breakpoint is not "
			"actually inserted"));

      if (b->type == bp_hardware_watchpoint)
	loc_first_p = &wp_loc_first;
      else if (b->type == bp_read_watchpoint)
	loc_first_p = &rwp_loc_first;
      else if (b->type == bp_access_watchpoint)
	loc_first_p = &awp_loc_first;
      else
	loc_first_p = &bp_loc_first;

      if (*loc_first_p == NULL
	  || (overlay_debugging && loc->section != (*loc_first_p)->section)
	  || !breakpoint_locations_match (loc, *loc_first_p))
	{
	  *loc_first_p = loc;
	  loc->duplicate = 0;

	  if (is_breakpoint (loc->owner) && loc->condition_changed)
	    {
	      loc->needs_update = 1;
	      /* Clear the condition modification flag.  */
	      loc->condition_changed = condition_unchanged;
	    }
	  continue;
	}


      /* This and the above ensure the invariant that the first location
	 is not duplicated, and is the inserted one.
	 All following are marked as duplicated, and are not inserted.  */
      if (loc->inserted)
	swap_insertion (loc, *loc_first_p);
      loc->duplicate = 1;

      /* Clear the condition modification flag.  */
      loc->condition_changed = condition_unchanged;

      if ((*loc_first_p)->owner->enable_state == bp_permanent && loc->inserted
	  && b->enable_state != bp_permanent)
	internal_error (__FILE__, __LINE__,
			_("another breakpoint was inserted on top of "
			"a permanent breakpoint"));
    }

  if (breakpoints_always_inserted_mode ()
      && (have_live_inferiors ()
	  || (gdbarch_has_global_breakpoints (target_gdbarch ()))))
    {
      if (should_insert)
	insert_breakpoint_locations ();
      else
	{
	  /* Though should_insert is false, we may need to update conditions
	     on the target's side if it is evaluating such conditions.  We
	     only update conditions for locations that are marked
	     "needs_update".  */
	  update_inserted_breakpoint_locations ();
	}
    }

  if (should_insert)
    download_tracepoint_locations ();

  do_cleanups (cleanups);
}

void
breakpoint_retire_moribund (void)
{
  struct bp_location *loc;
  int ix;

  for (ix = 0; VEC_iterate (bp_location_p, moribund_locations, ix, loc); ++ix)
    if (--(loc->events_till_retirement) == 0)
      {
	decref_bp_location (&loc);
	VEC_unordered_remove (bp_location_p, moribund_locations, ix);
	--ix;
      }
}

static void
update_global_location_list_nothrow (int inserting)
{
  volatile struct gdb_exception e;

  TRY_CATCH (e, RETURN_MASK_ERROR)
    update_global_location_list (inserting);
}

/* Clear BKP from a BPS.  */

static void
bpstat_remove_bp_location (bpstat bps, struct breakpoint *bpt)
{
  bpstat bs;

  for (bs = bps; bs; bs = bs->next)
    if (bs->breakpoint_at == bpt)
      {
	bs->breakpoint_at = NULL;
	bs->old_val = NULL;
	/* bs->commands will be freed later.  */
      }
}

/* Callback for iterate_over_threads.  */
static int
bpstat_remove_breakpoint_callback (struct thread_info *th, void *data)
{
  struct breakpoint *bpt = data;

  bpstat_remove_bp_location (th->control.stop_bpstat, bpt);
  return 0;
}

/* Helper for breakpoint and tracepoint breakpoint_ops->mention
   callbacks.  */

static void
say_where (struct breakpoint *b)
{
  struct value_print_options opts;

  get_user_print_options (&opts);

  /* i18n: cagney/2005-02-11: Below needs to be merged into a
     single string.  */
  if (b->loc == NULL)
    {
      printf_filtered (_(" (%s) pending."), b->addr_string);
    }
  else
    {
      if (opts.addressprint || b->loc->symtab == NULL)
	{
	  printf_filtered (" at ");
	  fputs_filtered (paddress (b->loc->gdbarch, b->loc->address),
			  gdb_stdout);
	}
      if (b->loc->symtab != NULL)
	{
	  /* If there is a single location, we can print the location
	     more nicely.  */
	  if (b->loc->next == NULL)
	    printf_filtered (": file %s, line %d.",
			     symtab_to_filename_for_display (b->loc->symtab),
			     b->loc->line_number);
	  else
	    /* This is not ideal, but each location may have a
	       different file name, and this at least reflects the
	       real situation somewhat.  */
	    printf_filtered (": %s.", b->addr_string);
	}

      if (b->loc->next)
	{
	  struct bp_location *loc = b->loc;
	  int n = 0;
	  for (; loc; loc = loc->next)
	    ++n;
	  printf_filtered (" (%d locations)", n);
	}
    }
}

/* Default bp_location_ops methods.  */

static void
bp_location_dtor (struct bp_location *self)
{
  xfree (self->cond);
  if (self->cond_bytecode)
    free_agent_expr (self->cond_bytecode);
  xfree (self->function_name);
}

static const struct bp_location_ops bp_location_ops =
{
  bp_location_dtor
};

/* Default breakpoint_ops methods all breakpoint_ops ultimately
   inherit from.  */

static void
base_breakpoint_dtor (struct breakpoint *self)
{
  decref_counted_command_line (&self->commands);
  xfree (self->cond_string);
  xfree (self->extra_string);
  xfree (self->addr_string);
  xfree (self->filter);
  xfree (self->addr_string_range_end);
}

static struct bp_location *
base_breakpoint_allocate_location (struct breakpoint *self)
{
  struct bp_location *loc;

  loc = XNEW (struct bp_location);
  init_bp_location (loc, &bp_location_ops, self);
  return loc;
}

static void
base_breakpoint_re_set (struct breakpoint *b)
{
  /* Nothing to re-set. */
}

#define internal_error_pure_virtual_called() \
  gdb_assert_not_reached ("pure virtual function called")

static int
base_breakpoint_insert_location (struct bp_location *bl)
{
  internal_error_pure_virtual_called ();
}

static int
base_breakpoint_remove_location (struct bp_location *bl)
{
  internal_error_pure_virtual_called ();
}

static int
base_breakpoint_breakpoint_hit (const struct bp_location *bl,
				struct address_space *aspace,
				CORE_ADDR bp_addr,
				const struct target_waitstatus *ws)
{
  internal_error_pure_virtual_called ();
}

static void
base_breakpoint_check_status (bpstat bs)
{
  /* Always stop.   */
}

/* A "works_in_software_mode" breakpoint_ops method that just internal
   errors.  */

static int
base_breakpoint_works_in_software_mode (const struct breakpoint *b)
{
  internal_error_pure_virtual_called ();
}

/* A "resources_needed" breakpoint_ops method that just internal
   errors.  */

static int
base_breakpoint_resources_needed (const struct bp_location *bl)
{
  internal_error_pure_virtual_called ();
}

static enum print_stop_action
base_breakpoint_print_it (bpstat bs)
{
  internal_error_pure_virtual_called ();
}

static void
base_breakpoint_print_one_detail (const struct breakpoint *self,
				  struct ui_out *uiout)
{
  /* nothing */
}

static void
base_breakpoint_print_mention (struct breakpoint *b)
{
  internal_error_pure_virtual_called ();
}

static void
base_breakpoint_print_recreate (struct breakpoint *b, struct ui_file *fp)
{
  internal_error_pure_virtual_called ();
}

static void
base_breakpoint_create_sals_from_address (char **arg,
					  struct linespec_result *canonical,
					  enum bptype type_wanted,
					  char *addr_start,
					  char **copy_arg)
{
  internal_error_pure_virtual_called ();
}

static void
base_breakpoint_create_breakpoints_sal (struct gdbarch *gdbarch,
					struct linespec_result *c,
					struct linespec_sals *lsal,
					char *cond_string,
					char *extra_string,
					enum bptype type_wanted,
					enum bpdisp disposition,
					int thread,
					int task, int ignore_count,
					const struct breakpoint_ops *o,
					int from_tty, int enabled,
					int internal, unsigned flags)
{
  internal_error_pure_virtual_called ();
}

static void
base_breakpoint_decode_linespec (struct breakpoint *b, char **s,
				 struct symtabs_and_lines *sals)
{
  internal_error_pure_virtual_called ();
}

/* The default 'explains_signal' method.  */

static enum bpstat_signal_value
base_breakpoint_explains_signal (struct breakpoint *b)
{
  return BPSTAT_SIGNAL_HIDE;
}

struct breakpoint_ops base_breakpoint_ops =
{
  base_breakpoint_dtor,
  base_breakpoint_allocate_location,
  base_breakpoint_re_set,
  base_breakpoint_insert_location,
  base_breakpoint_remove_location,
  base_breakpoint_breakpoint_hit,
  base_breakpoint_check_status,
  base_breakpoint_resources_needed,
  base_breakpoint_works_in_software_mode,
  base_breakpoint_print_it,
  NULL,
  base_breakpoint_print_one_detail,
  base_breakpoint_print_mention,
  base_breakpoint_print_recreate,
  base_breakpoint_create_sals_from_address,
  base_breakpoint_create_breakpoints_sal,
  base_breakpoint_decode_linespec,
  base_breakpoint_explains_signal
};

/* Default breakpoint_ops methods.  */

static void
bkpt_re_set (struct breakpoint *b)
{
  /* FIXME: is this still reachable?  */
  if (b->addr_string == NULL)
    {
      /* Anything without a string can't be re-set.  */
      delete_breakpoint (b);
      return;
    }

  breakpoint_re_set_default (b);
}

static int
bkpt_insert_location (struct bp_location *bl)
{
  if (bl->loc_type == bp_loc_hardware_breakpoint)
    return target_insert_hw_breakpoint (bl->gdbarch,
					&bl->target_info);
  else
    return target_insert_breakpoint (bl->gdbarch,
				     &bl->target_info);
}

static int
bkpt_remove_location (struct bp_location *bl)
{
  if (bl->loc_type == bp_loc_hardware_breakpoint)
    return target_remove_hw_breakpoint (bl->gdbarch, &bl->target_info);
  else
    return target_remove_breakpoint (bl->gdbarch, &bl->target_info);
}

static int
bkpt_breakpoint_hit (const struct bp_location *bl,
		     struct address_space *aspace, CORE_ADDR bp_addr,
		     const struct target_waitstatus *ws)
{
  if (ws->kind != TARGET_WAITKIND_STOPPED
      || ws->value.sig != GDB_SIGNAL_TRAP)
    return 0;

  if (!breakpoint_address_match (bl->pspace->aspace, bl->address,
				 aspace, bp_addr))
    return 0;

  if (overlay_debugging		/* unmapped overlay section */
      && section_is_overlay (bl->section)
      && !section_is_mapped (bl->section))
    return 0;

  return 1;
}

static int
bkpt_resources_needed (const struct bp_location *bl)
{
  gdb_assert (bl->owner->type == bp_hardware_breakpoint);

  return 1;
}

static enum print_stop_action
bkpt_print_it (bpstat bs)
{
  struct breakpoint *b;
  const struct bp_location *bl;
  int bp_temp;
  struct ui_out *uiout = current_uiout;

  gdb_assert (bs->bp_location_at != NULL);

  bl = bs->bp_location_at;
  b = bs->breakpoint_at;

  bp_temp = b->disposition == disp_del;
  if (bl->address != bl->requested_address)
    breakpoint_adjustment_warning (bl->requested_address,
				   bl->address,
				   b->number, 1);
  annotate_breakpoint (b->number);
  if (bp_temp)
    ui_out_text (uiout, "\nTemporary breakpoint ");
  else
    ui_out_text (uiout, "\nBreakpoint ");
  if (ui_out_is_mi_like_p (uiout))
    {
      ui_out_field_string (uiout, "reason",
			   async_reason_lookup (EXEC_ASYNC_BREAKPOINT_HIT));
      ui_out_field_string (uiout, "disp", bpdisp_text (b->disposition));
    }
  ui_out_field_int (uiout, "bkptno", b->number);
  ui_out_text (uiout, ", ");

  return PRINT_SRC_AND_LOC;
}

static void
bkpt_print_mention (struct breakpoint *b)
{
  if (ui_out_is_mi_like_p (current_uiout))
    return;

  switch (b->type)
    {
    case bp_breakpoint:
    case bp_gnu_ifunc_resolver:
      if (b->disposition == disp_del)
	printf_filtered (_("Temporary breakpoint"));
      else
	printf_filtered (_("Breakpoint"));
      printf_filtered (_(" %d"), b->number);
      if (b->type == bp_gnu_ifunc_resolver)
	printf_filtered (_(" at gnu-indirect-function resolver"));
      break;
    case bp_hardware_breakpoint:
      printf_filtered (_("Hardware assisted breakpoint %d"), b->number);
      break;
    case bp_dprintf:
      printf_filtered (_("Dprintf %d"), b->number);
      break;
    }

  say_where (b);
}

static void
bkpt_print_recreate (struct breakpoint *tp, struct ui_file *fp)
{
  if (tp->type == bp_breakpoint && tp->disposition == disp_del)
    fprintf_unfiltered (fp, "tbreak");
  else if (tp->type == bp_breakpoint)
    fprintf_unfiltered (fp, "break");
  else if (tp->type == bp_hardware_breakpoint
	   && tp->disposition == disp_del)
    fprintf_unfiltered (fp, "thbreak");
  else if (tp->type == bp_hardware_breakpoint)
    fprintf_unfiltered (fp, "hbreak");
  else
    internal_error (__FILE__, __LINE__,
		    _("unhandled breakpoint type %d"), (int) tp->type);

  fprintf_unfiltered (fp, " %s", tp->addr_string);
  print_recreate_thread (tp, fp);
}

static void
bkpt_create_sals_from_address (char **arg,
			       struct linespec_result *canonical,
			       enum bptype type_wanted,
			       char *addr_start, char **copy_arg)
{
  create_sals_from_address_default (arg, canonical, type_wanted,
				    addr_start, copy_arg);
}

static void
bkpt_create_breakpoints_sal (struct gdbarch *gdbarch,
			     struct linespec_result *canonical,
			     struct linespec_sals *lsal,
			     char *cond_string,
			     char *extra_string,
			     enum bptype type_wanted,
			     enum bpdisp disposition,
			     int thread,
			     int task, int ignore_count,
			     const struct breakpoint_ops *ops,
			     int from_tty, int enabled,
			     int internal, unsigned flags)
{
  create_breakpoints_sal_default (gdbarch, canonical, lsal,
				  cond_string, extra_string,
				  type_wanted,
				  disposition, thread, task,
				  ignore_count, ops, from_tty,
				  enabled, internal, flags);
}

static void
bkpt_decode_linespec (struct breakpoint *b, char **s,
		      struct symtabs_and_lines *sals)
{
  decode_linespec_default (b, s, sals);
}

/* Virtual table for internal breakpoints.  */

static void
internal_bkpt_re_set (struct breakpoint *b)
{
  switch (b->type)
    {
      /* Delete overlay event and longjmp master breakpoints; they
	 will be reset later by breakpoint_re_set.  */
    case bp_overlay_event:
    case bp_longjmp_master:
    case bp_std_terminate_master:
    case bp_exception_master:
      delete_breakpoint (b);
      break;

      /* This breakpoint is special, it's set up when the inferior
         starts and we really don't want to touch it.  */
    case bp_shlib_event:

      /* Like bp_shlib_event, this breakpoint type is special.  Once
	 it is set up, we do not want to touch it.  */
    case bp_thread_event:
      break;
    }
}

static void
internal_bkpt_check_status (bpstat bs)
{
  if (bs->breakpoint_at->type == bp_shlib_event)
    {
      /* If requested, stop when the dynamic linker notifies GDB of
	 events.  This allows the user to get control and place
	 breakpoints in initializer routines for dynamically loaded
	 objects (among other things).  */
      bs->stop = stop_on_solib_events;
      bs->print = stop_on_solib_events;
    }
  else
    bs->stop = 0;
}

static enum print_stop_action
internal_bkpt_print_it (bpstat bs)
{
  struct breakpoint *b;

  b = bs->breakpoint_at;

  switch (b->type)
    {
    case bp_shlib_event:
      /* Did we stop because the user set the stop_on_solib_events
	 variable?  (If so, we report this as a generic, "Stopped due
	 to shlib event" message.) */
      print_solib_event (0);
      break;

    case bp_thread_event:
      /* Not sure how we will get here.
	 GDB should not stop for these breakpoints.  */
      printf_filtered (_("Thread Event Breakpoint: gdb should not stop!\n"));
      break;

    case bp_overlay_event:
      /* By analogy with the thread event, GDB should not stop for these.  */
      printf_filtered (_("Overlay Event Breakpoint: gdb should not stop!\n"));
      break;

    case bp_longjmp_master:
      /* These should never be enabled.  */
      printf_filtered (_("Longjmp Master Breakpoint: gdb should not stop!\n"));
      break;

    case bp_std_terminate_master:
      /* These should never be enabled.  */
      printf_filtered (_("std::terminate Master Breakpoint: "
			 "gdb should not stop!\n"));
      break;

    case bp_exception_master:
      /* These should never be enabled.  */
      printf_filtered (_("Exception Master Breakpoint: "
			 "gdb should not stop!\n"));
      break;
    }

  return PRINT_NOTHING;
}

static void
internal_bkpt_print_mention (struct breakpoint *b)
{
  /* Nothing to mention.  These breakpoints are internal.  */
}

/* Virtual table for momentary breakpoints  */

static void
momentary_bkpt_re_set (struct breakpoint *b)
{
  /* Keep temporary breakpoints, which can be encountered when we step
     over a dlopen call and solib_add is resetting the breakpoints.
     Otherwise these should have been blown away via the cleanup chain
     or by breakpoint_init_inferior when we rerun the executable.  */
}

static void
momentary_bkpt_check_status (bpstat bs)
{
  /* Nothing.  The point of these breakpoints is causing a stop.  */
}

static enum print_stop_action
momentary_bkpt_print_it (bpstat bs)
{
  struct ui_out *uiout = current_uiout;

  if (ui_out_is_mi_like_p (uiout))
    {
      struct breakpoint *b = bs->breakpoint_at;

      switch (b->type)
	{
	case bp_finish:
	  ui_out_field_string
	    (uiout, "reason",
	     async_reason_lookup (EXEC_ASYNC_FUNCTION_FINISHED));
	  break;

	case bp_until:
	  ui_out_field_string
	    (uiout, "reason",
	     async_reason_lookup (EXEC_ASYNC_LOCATION_REACHED));
	  break;
	}
    }

  return PRINT_UNKNOWN;
}

static void
momentary_bkpt_print_mention (struct breakpoint *b)
{
  /* Nothing to mention.  These breakpoints are internal.  */
}

/* Ensure INITIATING_FRAME is cleared when no such breakpoint exists.

   It gets cleared already on the removal of the first one of such placed
   breakpoints.  This is OK as they get all removed altogether.  */

static void
longjmp_bkpt_dtor (struct breakpoint *self)
{
  struct thread_info *tp = find_thread_id (self->thread);

  if (tp)
    tp->initiating_frame = null_frame_id;

  momentary_breakpoint_ops.dtor (self);
}

/* Specific methods for probe breakpoints.  */

static int
bkpt_probe_insert_location (struct bp_location *bl)
{
  int v = bkpt_insert_location (bl);

  if (v == 0)
    {
      /* The insertion was successful, now let's set the probe's semaphore
	 if needed.  */
      bl->probe->pops->set_semaphore (bl->probe, bl->gdbarch);
    }

  return v;
}

static int
bkpt_probe_remove_location (struct bp_location *bl)
{
  /* Let's clear the semaphore before removing the location.  */
  bl->probe->pops->clear_semaphore (bl->probe, bl->gdbarch);

  return bkpt_remove_location (bl);
}

static void
bkpt_probe_create_sals_from_address (char **arg,
				     struct linespec_result *canonical,
				     enum bptype type_wanted,
				     char *addr_start, char **copy_arg)
{
  struct linespec_sals lsal;

  lsal.sals = parse_probes (arg, canonical);

  *copy_arg = xstrdup (canonical->addr_string);
  lsal.canonical = xstrdup (*copy_arg);

  VEC_safe_push (linespec_sals, canonical->sals, &lsal);
}

static void
bkpt_probe_decode_linespec (struct breakpoint *b, char **s,
			    struct symtabs_and_lines *sals)
{
  *sals = parse_probes (s, NULL);
  if (!sals->sals)
    error (_("probe not found"));
}

/* The breakpoint_ops structure to be used in tracepoints.  */

static void
tracepoint_re_set (struct breakpoint *b)
{
  breakpoint_re_set_default (b);
}

static int
tracepoint_breakpoint_hit (const struct bp_location *bl,
			   struct address_space *aspace, CORE_ADDR bp_addr,
			   const struct target_waitstatus *ws)
{
  /* By definition, the inferior does not report stops at
     tracepoints.  */
  return 0;
}

static void
tracepoint_print_one_detail (const struct breakpoint *self,
			     struct ui_out *uiout)
{
  struct tracepoint *tp = (struct tracepoint *) self;
  if (tp->static_trace_marker_id)
    {
      gdb_assert (self->type == bp_static_tracepoint);

      ui_out_text (uiout, "\tmarker id is ");
      ui_out_field_string (uiout, "static-tracepoint-marker-string-id",
			   tp->static_trace_marker_id);
      ui_out_text (uiout, "\n");
    }
}

static void
tracepoint_print_mention (struct breakpoint *b)
{
  if (ui_out_is_mi_like_p (current_uiout))
    return;

  switch (b->type)
    {
    case bp_tracepoint:
      printf_filtered (_("Tracepoint"));
      printf_filtered (_(" %d"), b->number);
      break;
    case bp_fast_tracepoint:
      printf_filtered (_("Fast tracepoint"));
      printf_filtered (_(" %d"), b->number);
      break;
    case bp_static_tracepoint:
      printf_filtered (_("Static tracepoint"));
      printf_filtered (_(" %d"), b->number);
      break;
    default:
      internal_error (__FILE__, __LINE__,
		      _("unhandled tracepoint type %d"), (int) b->type);
    }

  say_where (b);
}

static void
tracepoint_print_recreate (struct breakpoint *self, struct ui_file *fp)
{
  struct tracepoint *tp = (struct tracepoint *) self;

  if (self->type == bp_fast_tracepoint)
    fprintf_unfiltered (fp, "ftrace");
  if (self->type == bp_static_tracepoint)
    fprintf_unfiltered (fp, "strace");
  else if (self->type == bp_tracepoint)
    fprintf_unfiltered (fp, "trace");
  else
    internal_error (__FILE__, __LINE__,
		    _("unhandled tracepoint type %d"), (int) self->type);

  fprintf_unfiltered (fp, " %s", self->addr_string);
  print_recreate_thread (self, fp);

  if (tp->pass_count)
    fprintf_unfiltered (fp, "  passcount %d\n", tp->pass_count);
}

static void
tracepoint_create_sals_from_address (char **arg,
				     struct linespec_result *canonical,
				     enum bptype type_wanted,
				     char *addr_start, char **copy_arg)
{
  create_sals_from_address_default (arg, canonical, type_wanted,
				    addr_start, copy_arg);
}

static void
tracepoint_create_breakpoints_sal (struct gdbarch *gdbarch,
				   struct linespec_result *canonical,
				   struct linespec_sals *lsal,
				   char *cond_string,
				   char *extra_string,
				   enum bptype type_wanted,
				   enum bpdisp disposition,
				   int thread,
				   int task, int ignore_count,
				   const struct breakpoint_ops *ops,
				   int from_tty, int enabled,
				   int internal, unsigned flags)
{
  create_breakpoints_sal_default (gdbarch, canonical, lsal,
				  cond_string, extra_string,
				  type_wanted,
				  disposition, thread, task,
				  ignore_count, ops, from_tty,
				  enabled, internal, flags);
}

static void
tracepoint_decode_linespec (struct breakpoint *b, char **s,
			    struct symtabs_and_lines *sals)
{
  decode_linespec_default (b, s, sals);
}

struct breakpoint_ops tracepoint_breakpoint_ops;

/* The breakpoint_ops structure to be use on tracepoints placed in a
   static probe.  */

static void
tracepoint_probe_create_sals_from_address (char **arg,
					   struct linespec_result *canonical,
					   enum bptype type_wanted,
					   char *addr_start, char **copy_arg)
{
  /* We use the same method for breakpoint on probes.  */
  bkpt_probe_create_sals_from_address (arg, canonical, type_wanted,
				       addr_start, copy_arg);
}

static void
tracepoint_probe_decode_linespec (struct breakpoint *b, char **s,
				  struct symtabs_and_lines *sals)
{
  /* We use the same method for breakpoint on probes.  */
  bkpt_probe_decode_linespec (b, s, sals);
}

static struct breakpoint_ops tracepoint_probe_breakpoint_ops;

/* Dprintf breakpoint_ops methods.  */

static void
dprintf_re_set (struct breakpoint *b)
{
  breakpoint_re_set_default (b);

  /* This breakpoint could have been pending, and be resolved now, and
     if so, we should now have the extra string.  If we don't, the
     dprintf was malformed when created, but we couldn't tell because
     we can't extract the extra string until the location is
     resolved.  */
  if (b->loc != NULL && b->extra_string == NULL)
    error (_("Format string required"));

  /* 1 - connect to target 1, that can run breakpoint commands.
     2 - create a dprintf, which resolves fine.
     3 - disconnect from target 1
     4 - connect to target 2, that can NOT run breakpoint commands.

     After steps #3/#4, you'll want the dprintf command list to
     be updated, because target 1 and 2 may well return different
     answers for target_can_run_breakpoint_commands().
     Given absence of finer grained resetting, we get to do
     it all the time.  */
  if (b->extra_string != NULL)
    update_dprintf_command_list (b);
}

/* Implement the "print_recreate" breakpoint_ops method for dprintf.  */

static void
dprintf_print_recreate (struct breakpoint *tp, struct ui_file *fp)
{
  fprintf_unfiltered (fp, "dprintf %s%s", tp->addr_string,
		      tp->extra_string);
  print_recreate_thread (tp, fp);
}

/* The breakpoint_ops structure to be used on static tracepoints with
   markers (`-m').  */

static void
strace_marker_create_sals_from_address (char **arg,
					struct linespec_result *canonical,
					enum bptype type_wanted,
					char *addr_start, char **copy_arg)
{
  struct linespec_sals lsal;

  lsal.sals = decode_static_tracepoint_spec (arg);

  *copy_arg = savestring (addr_start, *arg - addr_start);

  canonical->addr_string = xstrdup (*copy_arg);
  lsal.canonical = xstrdup (*copy_arg);
  VEC_safe_push (linespec_sals, canonical->sals, &lsal);
}

static void
strace_marker_create_breakpoints_sal (struct gdbarch *gdbarch,
				      struct linespec_result *canonical,
				      struct linespec_sals *lsal,
				      char *cond_string,
				      char *extra_string,
				      enum bptype type_wanted,
				      enum bpdisp disposition,
				      int thread,
				      int task, int ignore_count,
				      const struct breakpoint_ops *ops,
				      int from_tty, int enabled,
				      int internal, unsigned flags)
{
  int i;

  /* If the user is creating a static tracepoint by marker id
     (strace -m MARKER_ID), then store the sals index, so that
     breakpoint_re_set can try to match up which of the newly
     found markers corresponds to this one, and, don't try to
     expand multiple locations for each sal, given than SALS
     already should contain all sals for MARKER_ID.  */

  for (i = 0; i < lsal->sals.nelts; ++i)
    {
      struct symtabs_and_lines expanded;
      struct tracepoint *tp;
      struct cleanup *old_chain;
      char *addr_string;

      expanded.nelts = 1;
      expanded.sals = &lsal->sals.sals[i];

      addr_string = xstrdup (canonical->addr_string);
      old_chain = make_cleanup (xfree, addr_string);

      tp = XCNEW (struct tracepoint);
      init_breakpoint_sal (&tp->base, gdbarch, expanded,
			   addr_string, NULL,
			   cond_string, extra_string,
			   type_wanted, disposition,
			   thread, task, ignore_count, ops,
			   from_tty, enabled, internal, flags,
			   canonical->special_display);
      /* Given that its possible to have multiple markers with
	 the same string id, if the user is creating a static
	 tracepoint by marker id ("strace -m MARKER_ID"), then
	 store the sals index, so that breakpoint_re_set can
	 try to match up which of the newly found markers
	 corresponds to this one  */
      tp->static_trace_marker_id_idx = i;

      install_breakpoint (internal, &tp->base, 0);

      discard_cleanups (old_chain);
    }
}

static void
strace_marker_decode_linespec (struct breakpoint *b, char **s,
			       struct symtabs_and_lines *sals)
{
  struct tracepoint *tp = (struct tracepoint *) b;

  *sals = decode_static_tracepoint_spec (s);
  if (sals->nelts > tp->static_trace_marker_id_idx)
    {
      sals->sals[0] = sals->sals[tp->static_trace_marker_id_idx];
      sals->nelts = 1;
    }
  else
    error (_("marker %s not found"), tp->static_trace_marker_id);
}

static struct breakpoint_ops strace_marker_breakpoint_ops;

static int
strace_marker_p (struct breakpoint *b)
{
  return b->ops == &strace_marker_breakpoint_ops;
}

/* Delete a breakpoint and clean up all traces of it in the data
   structures.  */

void
delete_breakpoint (struct breakpoint *bpt)
{
  struct breakpoint *b;

  gdb_assert (bpt != NULL);

  /* Has this bp already been deleted?  This can happen because
     multiple lists can hold pointers to bp's.  bpstat lists are
     especial culprits.

     One example of this happening is a watchpoint's scope bp.  When
     the scope bp triggers, we notice that the watchpoint is out of
     scope, and delete it.  We also delete its scope bp.  But the
     scope bp is marked "auto-deleting", and is already on a bpstat.
     That bpstat is then checked for auto-deleting bp's, which are
     deleted.

     A real solution to this problem might involve reference counts in
     bp's, and/or giving them pointers back to their referencing
     bpstat's, and teaching delete_breakpoint to only free a bp's
     storage when no more references were extent.  A cheaper bandaid
     was chosen.  */
  if (bpt->type == bp_none)
    return;

  /* At least avoid this stale reference until the reference counting
     of breakpoints gets resolved.  */
  if (bpt->related_breakpoint != bpt)
    {
      struct breakpoint *related;
      struct watchpoint *w;

      if (bpt->type == bp_watchpoint_scope)
	w = (struct watchpoint *) bpt->related_breakpoint;
      else if (bpt->related_breakpoint->type == bp_watchpoint_scope)
	w = (struct watchpoint *) bpt;
      else
	w = NULL;
      if (w != NULL)
	watchpoint_del_at_next_stop (w);

      /* Unlink bpt from the bpt->related_breakpoint ring.  */
      for (related = bpt; related->related_breakpoint != bpt;
	   related = related->related_breakpoint);
      related->related_breakpoint = bpt->related_breakpoint;
      bpt->related_breakpoint = bpt;
    }

  /* watch_command_1 creates a watchpoint but only sets its number if
     update_watchpoint succeeds in creating its bp_locations.  If there's
     a problem in that process, we'll be asked to delete the half-created
     watchpoint.  In that case, don't announce the deletion.  */
  if (bpt->number)
    observer_notify_breakpoint_deleted (bpt);

  if (breakpoint_chain == bpt)
    breakpoint_chain = bpt->next;

  ALL_BREAKPOINTS (b)
    if (b->next == bpt)
    {
      b->next = bpt->next;
      break;
    }

  /* Be sure no bpstat's are pointing at the breakpoint after it's
     been freed.  */
  /* FIXME, how can we find all bpstat's?  We just check stop_bpstat
     in all threads for now.  Note that we cannot just remove bpstats
     pointing at bpt from the stop_bpstat list entirely, as breakpoint
     commands are associated with the bpstat; if we remove it here,
     then the later call to bpstat_do_actions (&stop_bpstat); in
     event-top.c won't do anything, and temporary breakpoints with
     commands won't work.  */

  iterate_over_threads (bpstat_remove_breakpoint_callback, bpt);

  /* Now that breakpoint is removed from breakpoint list, update the
     global location list.  This will remove locations that used to
     belong to this breakpoint.  Do this before freeing the breakpoint
     itself, since remove_breakpoint looks at location's owner.  It
     might be better design to have location completely
     self-contained, but it's not the case now.  */
  update_global_location_list (0);

  bpt->ops->dtor (bpt);
  /* On the chance that someone will soon try again to delete this
     same bp, we mark it as deleted before freeing its storage.  */
  bpt->type = bp_none;
  xfree (bpt);
}

static void
do_delete_breakpoint_cleanup (void *b)
{
  delete_breakpoint (b);
}

struct cleanup *
make_cleanup_delete_breakpoint (struct breakpoint *b)
{
  return make_cleanup (do_delete_breakpoint_cleanup, b);
}

/* Iterator function to call a user-provided callback function once
   for each of B and its related breakpoints.  */

static void
iterate_over_related_breakpoints (struct breakpoint *b,
				  void (*function) (struct breakpoint *,
						    void *),
				  void *data)
{
  struct breakpoint *related;

  related = b;
  do
    {
      struct breakpoint *next;

      /* FUNCTION may delete RELATED.  */
      next = related->related_breakpoint;

      if (next == related)
	{
	  /* RELATED is the last ring entry.  */
	  function (related, data);

	  /* FUNCTION may have deleted it, so we'd never reach back to
	     B.  There's nothing left to do anyway, so just break
	     out.  */
	  break;
	}
      else
	function (related, data);

      related = next;
    }
  while (related != b);
}

static void
do_delete_breakpoint (struct breakpoint *b, void *ignore)
{
  delete_breakpoint (b);
}

/* A callback for map_breakpoint_numbers that calls
   delete_breakpoint.  */

static void
do_map_delete_breakpoint (struct breakpoint *b, void *ignore)
{
  iterate_over_related_breakpoints (b, do_delete_breakpoint, NULL);
}

void
delete_command (char *arg, int from_tty)
{
  struct breakpoint *b, *b_tmp;

  dont_repeat ();

  if (arg == 0)
    {
      int breaks_to_delete = 0;

      /* Delete all breakpoints if no argument.  Do not delete
         internal breakpoints, these have to be deleted with an
         explicit breakpoint number argument.  */
      ALL_BREAKPOINTS (b)
	if (user_breakpoint_p (b))
	  {
	    breaks_to_delete = 1;
	    break;
	  }

      /* Ask user only if there are some breakpoints to delete.  */
      if (!from_tty
	  || (breaks_to_delete && query (_("Delete all breakpoints? "))))
	{
	  ALL_BREAKPOINTS_SAFE (b, b_tmp)
	    if (user_breakpoint_p (b))
	      delete_breakpoint (b);
	}
    }
  else
    map_breakpoint_numbers (arg, do_map_delete_breakpoint, NULL);
}

static int
all_locations_are_pending (struct bp_location *loc)
{
  for (; loc; loc = loc->next)
    if (!loc->shlib_disabled
	&& !loc->pspace->executing_startup)
      return 0;
  return 1;
}

/* Subroutine of update_breakpoint_locations to simplify it.
   Return non-zero if multiple fns in list LOC have the same name.
   Null names are ignored.  */

static int
ambiguous_names_p (struct bp_location *loc)
{
  struct bp_location *l;
  htab_t htab = htab_create_alloc (13, htab_hash_string,
				   (int (*) (const void *, 
					     const void *)) streq,
				   NULL, xcalloc, xfree);

  for (l = loc; l != NULL; l = l->next)
    {
      const char **slot;
      const char *name = l->function_name;

      /* Allow for some names to be NULL, ignore them.  */
      if (name == NULL)
	continue;

      slot = (const char **) htab_find_slot (htab, (const void *) name,
					     INSERT);
      /* NOTE: We can assume slot != NULL here because xcalloc never
	 returns NULL.  */
      if (*slot != NULL)
	{
	  htab_delete (htab);
	  return 1;
	}
      *slot = name;
    }

  htab_delete (htab);
  return 0;
}

/* When symbols change, it probably means the sources changed as well,
   and it might mean the static tracepoint markers are no longer at
   the same address or line numbers they used to be at last we
   checked.  Losing your static tracepoints whenever you rebuild is
   undesirable.  This function tries to resync/rematch gdb static
   tracepoints with the markers on the target, for static tracepoints
   that have not been set by marker id.  Static tracepoint that have
   been set by marker id are reset by marker id in breakpoint_re_set.
   The heuristic is:

   1) For a tracepoint set at a specific address, look for a marker at
   the old PC.  If one is found there, assume to be the same marker.
   If the name / string id of the marker found is different from the
   previous known name, assume that means the user renamed the marker
   in the sources, and output a warning.

   2) For a tracepoint set at a given line number, look for a marker
   at the new address of the old line number.  If one is found there,
   assume to be the same marker.  If the name / string id of the
   marker found is different from the previous known name, assume that
   means the user renamed the marker in the sources, and output a
   warning.

   3) If a marker is no longer found at the same address or line, it
   may mean the marker no longer exists.  But it may also just mean
   the code changed a bit.  Maybe the user added a few lines of code
   that made the marker move up or down (in line number terms).  Ask
   the target for info about the marker with the string id as we knew
   it.  If found, update line number and address in the matching
   static tracepoint.  This will get confused if there's more than one
   marker with the same ID (possible in UST, although unadvised
   precisely because it confuses tools).  */

static struct symtab_and_line
update_static_tracepoint (struct breakpoint *b, struct symtab_and_line sal)
{
  struct tracepoint *tp = (struct tracepoint *) b;
  struct static_tracepoint_marker marker;
  CORE_ADDR pc;

  pc = sal.pc;
  if (sal.line)
    find_line_pc (sal.symtab, sal.line, &pc);

  if (target_static_tracepoint_marker_at (pc, &marker))
    {
      if (strcmp (tp->static_trace_marker_id, marker.str_id) != 0)
	warning (_("static tracepoint %d changed probed marker from %s to %s"),
		 b->number,
		 tp->static_trace_marker_id, marker.str_id);

      xfree (tp->static_trace_marker_id);
      tp->static_trace_marker_id = xstrdup (marker.str_id);
      release_static_tracepoint_marker (&marker);

      return sal;
    }

  /* Old marker wasn't found on target at lineno.  Try looking it up
     by string ID.  */
  if (!sal.explicit_pc
      && sal.line != 0
      && sal.symtab != NULL
      && tp->static_trace_marker_id != NULL)
    {
      VEC(static_tracepoint_marker_p) *markers;

      markers
	= target_static_tracepoint_markers_by_strid (tp->static_trace_marker_id);

      if (!VEC_empty(static_tracepoint_marker_p, markers))
	{
	  struct symtab_and_line sal2;
	  struct symbol *sym;
	  struct static_tracepoint_marker *tpmarker;
	  struct ui_out *uiout = current_uiout;

	  tpmarker = VEC_index (static_tracepoint_marker_p, markers, 0);

	  xfree (tp->static_trace_marker_id);
	  tp->static_trace_marker_id = xstrdup (tpmarker->str_id);

	  warning (_("marker for static tracepoint %d (%s) not "
		     "found at previous line number"),
		   b->number, tp->static_trace_marker_id);

	  init_sal (&sal2);

	  sal2.pc = tpmarker->address;

	  sal2 = find_pc_line (tpmarker->address, 0);
	  sym = find_pc_sect_function (tpmarker->address, NULL);
	  ui_out_text (uiout, "Now in ");
	  if (sym)
	    {
	      ui_out_field_string (uiout, "func",
				   SYMBOL_PRINT_NAME (sym));
	      ui_out_text (uiout, " at ");
	    }
	  ui_out_field_string (uiout, "file",
			       symtab_to_filename_for_display (sal2.symtab));
	  ui_out_text (uiout, ":");

	  if (ui_out_is_mi_like_p (uiout))
	    {
	      const char *fullname = symtab_to_fullname (sal2.symtab);

	      ui_out_field_string (uiout, "fullname", fullname);
	    }

	  ui_out_field_int (uiout, "line", sal2.line);
	  ui_out_text (uiout, "\n");

	  b->loc->line_number = sal2.line;
	  b->loc->symtab = sym != NULL ? sal2.symtab : NULL;

	  xfree (b->addr_string);
	  b->addr_string = xstrprintf ("%s:%d",
				   symtab_to_filename_for_display (sal2.symtab),
				       b->loc->line_number);

	  /* Might be nice to check if function changed, and warn if
	     so.  */

	  release_static_tracepoint_marker (tpmarker);
	}
    }
  return sal;
}

/* Returns 1 iff locations A and B are sufficiently same that
   we don't need to report breakpoint as changed.  */

static int
locations_are_equal (struct bp_location *a, struct bp_location *b)
{
  while (a && b)
    {
      if (a->address != b->address)
	return 0;

      if (a->shlib_disabled != b->shlib_disabled)
	return 0;

      if (a->enabled != b->enabled)
	return 0;

      a = a->next;
      b = b->next;
    }

  if ((a == NULL) != (b == NULL))
    return 0;

  return 1;
}

/* Create new breakpoint locations for B (a hardware or software breakpoint)
   based on SALS and SALS_END.  If SALS_END.NELTS is not zero, then B is
   a ranged breakpoint.  */

void
update_breakpoint_locations (struct breakpoint *b,
			     struct symtabs_and_lines sals,
			     struct symtabs_and_lines sals_end)
{
  int i;
  struct bp_location *existing_locations = b->loc;

  if (sals_end.nelts != 0 && (sals.nelts != 1 || sals_end.nelts != 1))
    {
      /* Ranged breakpoints have only one start location and one end
	 location.  */
      b->enable_state = bp_disabled;
      update_global_location_list (1);
      printf_unfiltered (_("Could not reset ranged breakpoint %d: "
			   "multiple locations found\n"),
			 b->number);
      return;
    }

  /* If there's no new locations, and all existing locations are
     pending, don't do anything.  This optimizes the common case where
     all locations are in the same shared library, that was unloaded.
     We'd like to retain the location, so that when the library is
     loaded again, we don't loose the enabled/disabled status of the
     individual locations.  */
  if (all_locations_are_pending (existing_locations) && sals.nelts == 0)
    return;

  b->loc = NULL;

  for (i = 0; i < sals.nelts; ++i)
    {
      struct bp_location *new_loc;

      switch_to_program_space_and_thread (sals.sals[i].pspace);

      new_loc = add_location_to_breakpoint (b, &(sals.sals[i]));

      /* Reparse conditions, they might contain references to the
	 old symtab.  */
      if (b->cond_string != NULL)
	{
	  const char *s;
	  volatile struct gdb_exception e;

	  s = b->cond_string;
	  TRY_CATCH (e, RETURN_MASK_ERROR)
	    {
	      new_loc->cond = parse_exp_1 (&s, sals.sals[i].pc,
					   block_for_pc (sals.sals[i].pc), 
					   0);
	    }
	  if (e.reason < 0)
	    {
	      warning (_("failed to reevaluate condition "
			 "for breakpoint %d: %s"), 
		       b->number, e.message);
	      new_loc->enabled = 0;
	    }
	}

      if (sals_end.nelts)
	{
	  CORE_ADDR end = find_breakpoint_range_end (sals_end.sals[0]);

	  new_loc->length = end - sals.sals[0].pc + 1;
	}
    }

  /* Update locations of permanent breakpoints.  */
  if (b->enable_state == bp_permanent)
    make_breakpoint_permanent (b);

  /* If possible, carry over 'disable' status from existing
     breakpoints.  */
  {
    struct bp_location *e = existing_locations;
    /* If there are multiple breakpoints with the same function name,
       e.g. for inline functions, comparing function names won't work.
       Instead compare pc addresses; this is just a heuristic as things
       may have moved, but in practice it gives the correct answer
       often enough until a better solution is found.  */
    int have_ambiguous_names = ambiguous_names_p (b->loc);

    for (; e; e = e->next)
      {
	if (!e->enabled && e->function_name)
	  {
	    struct bp_location *l = b->loc;
	    if (have_ambiguous_names)
	      {
		for (; l; l = l->next)
		  if (breakpoint_locations_match (e, l))
		    {
		      l->enabled = 0;
		      break;
		    }
	      }
	    else
	      {
		for (; l; l = l->next)
		  if (l->function_name
		      && strcmp (e->function_name, l->function_name) == 0)
		    {
		      l->enabled = 0;
		      break;
		    }
	      }
	  }
      }
  }

  if (!locations_are_equal (existing_locations, b->loc))
    observer_notify_breakpoint_modified (b);

  update_global_location_list (1);
}

/* Find the SaL locations corresponding to the given ADDR_STRING.
   On return, FOUND will be 1 if any SaL was found, zero otherwise.  */

static struct symtabs_and_lines
addr_string_to_sals (struct breakpoint *b, char *addr_string, int *found)
{
  char *s;
  struct symtabs_and_lines sals = {0};
  volatile struct gdb_exception e;

  gdb_assert (b->ops != NULL);
  s = addr_string;

  TRY_CATCH (e, RETURN_MASK_ERROR)
    {
      b->ops->decode_linespec (b, &s, &sals);
    }
  if (e.reason < 0)
    {
      int not_found_and_ok = 0;
      /* For pending breakpoints, it's expected that parsing will
	 fail until the right shared library is loaded.  User has
	 already told to create pending breakpoints and don't need
	 extra messages.  If breakpoint is in bp_shlib_disabled
	 state, then user already saw the message about that
	 breakpoint being disabled, and don't want to see more
	 errors.  */
      if (e.error == NOT_FOUND_ERROR
	  && (b->condition_not_parsed 
	      || (b->loc && b->loc->shlib_disabled)
	      || (b->loc && b->loc->pspace->executing_startup)
	      || b->enable_state == bp_disabled))
	not_found_and_ok = 1;

      if (!not_found_and_ok)
	{
	  /* We surely don't want to warn about the same breakpoint
	     10 times.  One solution, implemented here, is disable
	     the breakpoint on error.  Another solution would be to
	     have separate 'warning emitted' flag.  Since this
	     happens only when a binary has changed, I don't know
	     which approach is better.  */
	  b->enable_state = bp_disabled;
	  throw_exception (e);
	}
    }

  if (e.reason == 0 || e.error != NOT_FOUND_ERROR)
    {
      int i;

      for (i = 0; i < sals.nelts; ++i)
	resolve_sal_pc (&sals.sals[i]);
      if (b->condition_not_parsed && s && s[0])
	{
	  char *cond_string, *extra_string;
	  int thread, task;

	  find_condition_and_thread (s, sals.sals[0].pc,
				     &cond_string, &thread, &task,
				     &extra_string);
	  if (cond_string)
	    b->cond_string = cond_string;
	  b->thread = thread;
	  b->task = task;
	  if (extra_string)
	    b->extra_string = extra_string;
	  b->condition_not_parsed = 0;
	}

      if (b->type == bp_static_tracepoint && !strace_marker_p (b))
	sals.sals[0] = update_static_tracepoint (b, sals.sals[0]);

      *found = 1;
    }
  else
    *found = 0;

  return sals;
}

/* The default re_set method, for typical hardware or software
   breakpoints.  Reevaluate the breakpoint and recreate its
   locations.  */

static void
breakpoint_re_set_default (struct breakpoint *b)
{
  int found;
  struct symtabs_and_lines sals, sals_end;
  struct symtabs_and_lines expanded = {0};
  struct symtabs_and_lines expanded_end = {0};

  sals = addr_string_to_sals (b, b->addr_string, &found);
  if (found)
    {
      make_cleanup (xfree, sals.sals);
      expanded = sals;
    }

  if (b->addr_string_range_end)
    {
      sals_end = addr_string_to_sals (b, b->addr_string_range_end, &found);
      if (found)
	{
	  make_cleanup (xfree, sals_end.sals);
	  expanded_end = sals_end;
	}
    }

  update_breakpoint_locations (b, expanded, expanded_end);
}

/* Default method for creating SALs from an address string.  It basically
   calls parse_breakpoint_sals.  Return 1 for success, zero for failure.  */

static void
create_sals_from_address_default (char **arg,
				  struct linespec_result *canonical,
				  enum bptype type_wanted,
				  char *addr_start, char **copy_arg)
{
  parse_breakpoint_sals (arg, canonical);
}

/* Call create_breakpoints_sal for the given arguments.  This is the default
   function for the `create_breakpoints_sal' method of
   breakpoint_ops.  */

static void
create_breakpoints_sal_default (struct gdbarch *gdbarch,
				struct linespec_result *canonical,
				struct linespec_sals *lsal,
				char *cond_string,
				char *extra_string,
				enum bptype type_wanted,
				enum bpdisp disposition,
				int thread,
				int task, int ignore_count,
				const struct breakpoint_ops *ops,
				int from_tty, int enabled,
				int internal, unsigned flags)
{
  create_breakpoints_sal (gdbarch, canonical, cond_string,
			  extra_string,
			  type_wanted, disposition,
			  thread, task, ignore_count, ops, from_tty,
			  enabled, internal, flags);
}

/* Decode the line represented by S by calling decode_line_full.  This is the
   default function for the `decode_linespec' method of breakpoint_ops.  */

static void
decode_linespec_default (struct breakpoint *b, char **s,
			 struct symtabs_and_lines *sals)
{
  struct linespec_result canonical;

  init_linespec_result (&canonical);
  decode_line_full (s, DECODE_LINE_FUNFIRSTLINE,
		    (struct symtab *) NULL, 0,
		    &canonical, multiple_symbols_all,
		    b->filter);

  /* We should get 0 or 1 resulting SALs.  */
  gdb_assert (VEC_length (linespec_sals, canonical.sals) < 2);

  if (VEC_length (linespec_sals, canonical.sals) > 0)
    {
      struct linespec_sals *lsal;

      lsal = VEC_index (linespec_sals, canonical.sals, 0);
      *sals = lsal->sals;
      /* Arrange it so the destructor does not free the
	 contents.  */
      lsal->sals.sals = NULL;
    }

  destroy_linespec_result (&canonical);
}

/* Prepare the global context for a re-set of breakpoint B.  */

static struct cleanup *
prepare_re_set_context (struct breakpoint *b)
{
  struct cleanup *cleanups;

  input_radix = b->input_radix;
  cleanups = save_current_space_and_thread ();
  if (b->pspace != NULL)
    switch_to_program_space_and_thread (b->pspace);
  set_language (b->language);

  return cleanups;
}

/* Reset a breakpoint given it's struct breakpoint * BINT.
   The value we return ends up being the return value from catch_errors.
   Unused in this case.  */

static int
breakpoint_re_set_one (void *bint)
{
  /* Get past catch_errs.  */
  struct breakpoint *b = (struct breakpoint *) bint;
  struct cleanup *cleanups;

  cleanups = prepare_re_set_context (b);
  b->ops->re_set (b);
  do_cleanups (cleanups);
  return 0;
}

/* Re-set all breakpoints after symbols have been re-loaded.  */
void
breakpoint_re_set (void)
{
  struct breakpoint *b, *b_tmp;
  enum language save_language;
  int save_input_radix;
  struct cleanup *old_chain;

  save_language = current_language->la_language;
  save_input_radix = input_radix;
  old_chain = save_current_program_space ();

  ALL_BREAKPOINTS_SAFE (b, b_tmp)
  {
    /* Format possible error msg.  */
    char *message = xstrprintf ("Error in re-setting breakpoint %d: ",
				b->number);
    struct cleanup *cleanups = make_cleanup (xfree, message);
    catch_errors (breakpoint_re_set_one, b, message, RETURN_MASK_ALL);
    do_cleanups (cleanups);
  }
  set_language (save_language);
  input_radix = save_input_radix;

  jit_breakpoint_re_set ();

  do_cleanups (old_chain);

  create_overlay_event_breakpoint ();
  create_longjmp_master_breakpoint ();
  create_std_terminate_master_breakpoint ();
  create_exception_master_breakpoint ();
}

/* Reset the thread number of this breakpoint:

   - If the breakpoint is for all threads, leave it as-is.
   - Else, reset it to the current thread for inferior_ptid.  */
void
breakpoint_re_set_thread (struct breakpoint *b)
{
  if (b->thread != -1)
    {
      if (in_thread_list (inferior_ptid))
	b->thread = pid_to_thread_id (inferior_ptid);

      /* We're being called after following a fork.  The new fork is
	 selected as current, and unless this was a vfork will have a
	 different program space from the original thread.  Reset that
	 as well.  */
      b->loc->pspace = current_program_space;
    }
}

/* Set ignore-count of breakpoint number BPTNUM to COUNT.
   If from_tty is nonzero, it prints a message to that effect,
   which ends with a period (no newline).  */

void
set_ignore_count (int bptnum, int count, int from_tty)
{
  struct breakpoint *b;

  if (count < 0)
    count = 0;

  ALL_BREAKPOINTS (b)
    if (b->number == bptnum)
    {
      if (is_tracepoint (b))
	{
	  if (from_tty && count != 0)
	    printf_filtered (_("Ignore count ignored for tracepoint %d."),
			     bptnum);
	  return;
	}
      
      b->ignore_count = count;
      if (from_tty)
	{
	  if (count == 0)
	    printf_filtered (_("Will stop next time "
			       "breakpoint %d is reached."),
			     bptnum);
	  else if (count == 1)
	    printf_filtered (_("Will ignore next crossing of breakpoint %d."),
			     bptnum);
	  else
	    printf_filtered (_("Will ignore next %d "
			       "crossings of breakpoint %d."),
			     count, bptnum);
	}
      observer_notify_breakpoint_modified (b);
      return;
    }

  error (_("No breakpoint number %d."), bptnum);
}

/* Command to set ignore-count of breakpoint N to COUNT.  */

static void
ignore_command (char *args, int from_tty)
{
  char *p = args;
  int num;

  if (p == 0)
    error_no_arg (_("a breakpoint number"));

  num = get_number (&p);
  if (num == 0)
    error (_("bad breakpoint number: '%s'"), args);
  if (*p == 0)
    error (_("Second argument (specified ignore-count) is missing."));

  set_ignore_count (num,
		    longest_to_int (value_as_long (parse_and_eval (p))),
		    from_tty);
  if (from_tty)
    printf_filtered ("\n");
}

/* Call FUNCTION on each of the breakpoints
   whose numbers are given in ARGS.  */

static void
map_breakpoint_numbers (char *args, void (*function) (struct breakpoint *,
						      void *),
			void *data)
{
  int num;
  struct breakpoint *b, *tmp;
  int match;
  struct get_number_or_range_state state;

  if (args == 0)
    error_no_arg (_("one or more breakpoint numbers"));

  init_number_or_range (&state, args);

  while (!state.finished)
    {
      char *p = state.string;

      match = 0;

      num = get_number_or_range (&state);
      if (num == 0)
	{
	  warning (_("bad breakpoint number at or near '%s'"), p);
	}
      else
	{
	  ALL_BREAKPOINTS_SAFE (b, tmp)
	    if (b->number == num)
	      {
		match = 1;
		function (b, data);
		break;
	      }
	  if (match == 0)
	    printf_unfiltered (_("No breakpoint number %d.\n"), num);
	}
    }
}

static struct bp_location *
find_location_by_number (char *number)
{
  char *dot = strchr (number, '.');
  char *p1;
  int bp_num;
  int loc_num;
  struct breakpoint *b;
  struct bp_location *loc;  

  *dot = '\0';

  p1 = number;
  bp_num = get_number (&p1);
  if (bp_num == 0)
    error (_("Bad breakpoint number '%s'"), number);

  ALL_BREAKPOINTS (b)
    if (b->number == bp_num)
      {
	break;
      }

  if (!b || b->number != bp_num)
    error (_("Bad breakpoint number '%s'"), number);
  
  p1 = dot+1;
  loc_num = get_number (&p1);
  if (loc_num == 0)
    error (_("Bad breakpoint location number '%s'"), number);

  --loc_num;
  loc = b->loc;
  for (;loc_num && loc; --loc_num, loc = loc->next)
    ;
  if (!loc)
    error (_("Bad breakpoint location number '%s'"), dot+1);
    
  return loc;  
}


/* Set ignore-count of breakpoint number BPTNUM to COUNT.
   If from_tty is nonzero, it prints a message to that effect,
   which ends with a period (no newline).  */

void
disable_breakpoint (struct breakpoint *bpt)
{
  /* Never disable a watchpoint scope breakpoint; we want to
     hit them when we leave scope so we can delete both the
     watchpoint and its scope breakpoint at that time.  */
  if (bpt->type == bp_watchpoint_scope)
    return;

  /* You can't disable permanent breakpoints.  */
  if (bpt->enable_state == bp_permanent)
    return;

  bpt->enable_state = bp_disabled;

  /* Mark breakpoint locations modified.  */
  mark_breakpoint_modified (bpt);

  if (target_supports_enable_disable_tracepoint ()
      && current_trace_status ()->running && is_tracepoint (bpt))
    {
      struct bp_location *location;
     
      for (location = bpt->loc; location; location = location->next)
	target_disable_tracepoint (location);
    }

  update_global_location_list (0);

  observer_notify_breakpoint_modified (bpt);
}

/* A callback for iterate_over_related_breakpoints.  */

static void
do_disable_breakpoint (struct breakpoint *b, void *ignore)
{
  disable_breakpoint (b);
}

/* A callback for map_breakpoint_numbers that calls
   disable_breakpoint.  */

static void
do_map_disable_breakpoint (struct breakpoint *b, void *ignore)
{
  iterate_over_related_breakpoints (b, do_disable_breakpoint, NULL);
}

static void
disable_command (char *args, int from_tty)
{
  if (args == 0)
    {
      struct breakpoint *bpt;

      ALL_BREAKPOINTS (bpt)
	if (user_breakpoint_p (bpt))
	  disable_breakpoint (bpt);
    }
  else if (strchr (args, '.'))
    {
      struct bp_location *loc = find_location_by_number (args);
      if (loc)
	{
	  if (loc->enabled)
	    {
	      loc->enabled = 0;
	      mark_breakpoint_location_modified (loc);
	    }
	  if (target_supports_enable_disable_tracepoint ()
	      && current_trace_status ()->running && loc->owner
	      && is_tracepoint (loc->owner))
	    target_disable_tracepoint (loc);
	}
      update_global_location_list (0);
    }
  else
    map_breakpoint_numbers (args, do_map_disable_breakpoint, NULL);
}

static void
enable_breakpoint_disp (struct breakpoint *bpt, enum bpdisp disposition,
			int count)
{
  int target_resources_ok;

  if (bpt->type == bp_hardware_breakpoint)
    {
      int i;
      i = hw_breakpoint_used_count ();
      target_resources_ok = 
	target_can_use_hardware_watchpoint (bp_hardware_breakpoint, 
					    i + 1, 0);
      if (target_resources_ok == 0)
	error (_("No hardware breakpoint support in the target."));
      else if (target_resources_ok < 0)
	error (_("Hardware breakpoints used exceeds limit."));
    }

  if (is_watchpoint (bpt))
    {
      /* Initialize it just to avoid a GCC false warning.  */
      enum enable_state orig_enable_state = 0;
      volatile struct gdb_exception e;

      TRY_CATCH (e, RETURN_MASK_ALL)
	{
	  struct watchpoint *w = (struct watchpoint *) bpt;

	  orig_enable_state = bpt->enable_state;
	  bpt->enable_state = bp_enabled;
	  update_watchpoint (w, 1 /* reparse */);
	}
      if (e.reason < 0)
	{
	  bpt->enable_state = orig_enable_state;
	  exception_fprintf (gdb_stderr, e, _("Cannot enable watchpoint %d: "),
			     bpt->number);
	  return;
	}
    }

  if (bpt->enable_state != bp_permanent)
    bpt->enable_state = bp_enabled;

  bpt->enable_state = bp_enabled;

  /* Mark breakpoint locations modified.  */
  mark_breakpoint_modified (bpt);

  if (target_supports_enable_disable_tracepoint ()
      && current_trace_status ()->running && is_tracepoint (bpt))
    {
      struct bp_location *location;

      for (location = bpt->loc; location; location = location->next)
	target_enable_tracepoint (location);
    }

  bpt->disposition = disposition;
  bpt->enable_count = count;
  update_global_location_list (1);

  observer_notify_breakpoint_modified (bpt);
}


void
enable_breakpoint (struct breakpoint *bpt)
{
  enable_breakpoint_disp (bpt, bpt->disposition, 0);
}

static void
do_enable_breakpoint (struct breakpoint *bpt, void *arg)
{
  enable_breakpoint (bpt);
}

/* A callback for map_breakpoint_numbers that calls
   enable_breakpoint.  */

static void
do_map_enable_breakpoint (struct breakpoint *b, void *ignore)
{
  iterate_over_related_breakpoints (b, do_enable_breakpoint, NULL);
}

/* The enable command enables the specified breakpoints (or all defined
   breakpoints) so they once again become (or continue to be) effective
   in stopping the inferior.  */

static void
enable_command (char *args, int from_tty)
{
  if (args == 0)
    {
      struct breakpoint *bpt;

      ALL_BREAKPOINTS (bpt)
	if (user_breakpoint_p (bpt))
	  enable_breakpoint (bpt);
    }
  else if (strchr (args, '.'))
    {
      struct bp_location *loc = find_location_by_number (args);
      if (loc)
	{
	  if (!loc->enabled)
	    {
	      loc->enabled = 1;
	      mark_breakpoint_location_modified (loc);
	    }
	  if (target_supports_enable_disable_tracepoint ()
	      && current_trace_status ()->running && loc->owner
	      && is_tracepoint (loc->owner))
	    target_enable_tracepoint (loc);
	}
      update_global_location_list (1);
    }
  else
    map_breakpoint_numbers (args, do_map_enable_breakpoint, NULL);
}

/* This struct packages up disposition data for application to multiple
   breakpoints.  */

struct disp_data
{
  enum bpdisp disp;
  int count;
};

static void
do_enable_breakpoint_disp (struct breakpoint *bpt, void *arg)
{
  struct disp_data disp_data = *(struct disp_data *) arg;

  enable_breakpoint_disp (bpt, disp_data.disp, disp_data.count);
}

static void
do_map_enable_once_breakpoint (struct breakpoint *bpt, void *ignore)
{
  struct disp_data disp = { disp_disable, 1 };

  iterate_over_related_breakpoints (bpt, do_enable_breakpoint_disp, &disp);
}

static void
enable_once_command (char *args, int from_tty)
{
  map_breakpoint_numbers (args, do_map_enable_once_breakpoint, NULL);
}

static void
do_map_enable_count_breakpoint (struct breakpoint *bpt, void *countptr)
{
  struct disp_data disp = { disp_disable, *(int *) countptr };

  iterate_over_related_breakpoints (bpt, do_enable_breakpoint_disp, &disp);
}

static void
enable_count_command (char *args, int from_tty)
{
  int count = get_number (&args);

  map_breakpoint_numbers (args, do_map_enable_count_breakpoint, &count);
}

static void
do_map_enable_delete_breakpoint (struct breakpoint *bpt, void *ignore)
{
  struct disp_data disp = { disp_del, 1 };

  iterate_over_related_breakpoints (bpt, do_enable_breakpoint_disp, &disp);
}

static void
enable_delete_command (char *args, int from_tty)
{
  map_breakpoint_numbers (args, do_map_enable_delete_breakpoint, NULL);
}

static void
set_breakpoint_cmd (char *args, int from_tty)
{
}

static void
show_breakpoint_cmd (char *args, int from_tty)
{
}

/* Invalidate last known value of any hardware watchpoint if
   the memory which that value represents has been written to by
   GDB itself.  */

static void
invalidate_bp_value_on_memory_change (struct inferior *inferior,
				      CORE_ADDR addr, ssize_t len,
				      const bfd_byte *data)
{
  struct breakpoint *bp;

  ALL_BREAKPOINTS (bp)
    if (bp->enable_state == bp_enabled
	&& bp->type == bp_hardware_watchpoint)
      {
	struct watchpoint *wp = (struct watchpoint *) bp;

	if (wp->val_valid && wp->val)
	  {
	    struct bp_location *loc;

	    for (loc = bp->loc; loc != NULL; loc = loc->next)
	      if (loc->loc_type == bp_loc_hardware_watchpoint
		  && loc->address + loc->length > addr
		  && addr + len > loc->address)
		{
		  value_free (wp->val);
		  wp->val = NULL;
		  wp->val_valid = 0;
		}
	  }
      }
}

/* Create and insert a raw software breakpoint at PC.  Return an
   identifier, which should be used to remove the breakpoint later.
   In general, places which call this should be using something on the
   breakpoint chain instead; this function should be eliminated
   someday.  */

void *
deprecated_insert_raw_breakpoint (struct gdbarch *gdbarch,
				  struct address_space *aspace, CORE_ADDR pc)
{
  struct bp_target_info *bp_tgt;

  bp_tgt = XZALLOC (struct bp_target_info);

  bp_tgt->placed_address_space = aspace;
  bp_tgt->placed_address = pc;

  if (target_insert_breakpoint (gdbarch, bp_tgt) != 0)
    {
      /* Could not insert the breakpoint.  */
      xfree (bp_tgt);
      return NULL;
    }

  return bp_tgt;
}

/* Remove a breakpoint BP inserted by
   deprecated_insert_raw_breakpoint.  */

int
deprecated_remove_raw_breakpoint (struct gdbarch *gdbarch, void *bp)
{
  struct bp_target_info *bp_tgt = bp;
  int ret;

  ret = target_remove_breakpoint (gdbarch, bp_tgt);
  xfree (bp_tgt);

  return ret;
}

/* One (or perhaps two) breakpoints used for software single
   stepping.  */

static void *single_step_breakpoints[2];
static struct gdbarch *single_step_gdbarch[2];

/* Create and insert a breakpoint for software single step.  */

void
insert_single_step_breakpoint (struct gdbarch *gdbarch,
			       struct address_space *aspace, 
			       CORE_ADDR next_pc)
{
  void **bpt_p;

  if (single_step_breakpoints[0] == NULL)
    {
      bpt_p = &single_step_breakpoints[0];
      single_step_gdbarch[0] = gdbarch;
    }
  else
    {
      gdb_assert (single_step_breakpoints[1] == NULL);
      bpt_p = &single_step_breakpoints[1];
      single_step_gdbarch[1] = gdbarch;
    }

  /* NOTE drow/2006-04-11: A future improvement to this function would
     be to only create the breakpoints once, and actually put them on
     the breakpoint chain.  That would let us use set_raw_breakpoint.
     We could adjust the addresses each time they were needed.  Doing
     this requires corresponding changes elsewhere where single step
     breakpoints are handled, however.  So, for now, we use this.  */

  *bpt_p = deprecated_insert_raw_breakpoint (gdbarch, aspace, next_pc);
  if (*bpt_p == NULL)
    error (_("Could not insert single-step breakpoint at %s"),
	     paddress (gdbarch, next_pc));
}

/* Check if the breakpoints used for software single stepping
   were inserted or not.  */

int
single_step_breakpoints_inserted (void)
{
  return (single_step_breakpoints[0] != NULL
          || single_step_breakpoints[1] != NULL);
}

/* Remove and delete any breakpoints used for software single step.  */

void
remove_single_step_breakpoints (void)
{
  gdb_assert (single_step_breakpoints[0] != NULL);

  /* See insert_single_step_breakpoint for more about this deprecated
     call.  */
  deprecated_remove_raw_breakpoint (single_step_gdbarch[0],
				    single_step_breakpoints[0]);
  single_step_gdbarch[0] = NULL;
  single_step_breakpoints[0] = NULL;

  if (single_step_breakpoints[1] != NULL)
    {
      deprecated_remove_raw_breakpoint (single_step_gdbarch[1],
					single_step_breakpoints[1]);
      single_step_gdbarch[1] = NULL;
      single_step_breakpoints[1] = NULL;
    }
}

/* Delete software single step breakpoints without removing them from
   the inferior.  This is intended to be used if the inferior's address
   space where they were inserted is already gone, e.g. after exit or
   exec.  */

void
cancel_single_step_breakpoints (void)
{
  int i;

  for (i = 0; i < 2; i++)
    if (single_step_breakpoints[i])
      {
	xfree (single_step_breakpoints[i]);
	single_step_breakpoints[i] = NULL;
	single_step_gdbarch[i] = NULL;
      }
}

/* Detach software single-step breakpoints from INFERIOR_PTID without
   removing them.  */

static void
detach_single_step_breakpoints (void)
{
  int i;

  for (i = 0; i < 2; i++)
    if (single_step_breakpoints[i])
      target_remove_breakpoint (single_step_gdbarch[i],
				single_step_breakpoints[i]);
}

/* Check whether a software single-step breakpoint is inserted at
   PC.  */

static int
single_step_breakpoint_inserted_here_p (struct address_space *aspace, 
					CORE_ADDR pc)
{
  int i;

  for (i = 0; i < 2; i++)
    {
      struct bp_target_info *bp_tgt = single_step_breakpoints[i];
      if (bp_tgt
	  && breakpoint_address_match (bp_tgt->placed_address_space,
				       bp_tgt->placed_address,
				       aspace, pc))
	return 1;
    }

  return 0;
}

/* Returns 0 if 'bp' is NOT a syscall catchpoint,
   non-zero otherwise.  */
static int
is_syscall_catchpoint_enabled (struct breakpoint *bp)
{
  if (syscall_catchpoint_p (bp)
      && bp->enable_state != bp_disabled
      && bp->enable_state != bp_call_disabled)
    return 1;
  else
    return 0;
}

int
catch_syscall_enabled (void)
{
  struct catch_syscall_inferior_data *inf_data
    = get_catch_syscall_inferior_data (current_inferior ());

  return inf_data->total_syscalls_count != 0;
}

int
catching_syscall_number (int syscall_number)
{
  struct breakpoint *bp;

  ALL_BREAKPOINTS (bp)
    if (is_syscall_catchpoint_enabled (bp))
      {
	struct syscall_catchpoint *c = (struct syscall_catchpoint *) bp;

	if (c->syscalls_to_be_caught)
	  {
            int i, iter;
            for (i = 0;
                 VEC_iterate (int, c->syscalls_to_be_caught, i, iter);
                 i++)
	      if (syscall_number == iter)
		return 1;
	  }
	else
	  return 1;
      }

  return 0;
}

/* Complete syscall names.  Used by "catch syscall".  */
static VEC (char_ptr) *
catch_syscall_completer (struct cmd_list_element *cmd,
                         const char *text, const char *word)
{
  const char **list = get_syscall_names ();
  VEC (char_ptr) *retlist
    = (list == NULL) ? NULL : complete_on_enum (list, word, word);

  xfree (list);
  return retlist;
}

/* Tracepoint-specific operations.  */

/* Set tracepoint count to NUM.  */
static void
set_tracepoint_count (int num)
{
  tracepoint_count = num;
  set_internalvar_integer (lookup_internalvar ("tpnum"), num);
}

static void
trace_command (char *arg, int from_tty)
{
  struct breakpoint_ops *ops;
  const char *arg_cp = arg;

  if (arg && probe_linespec_to_ops (&arg_cp))
    ops = &tracepoint_probe_breakpoint_ops;
  else
    ops = &tracepoint_breakpoint_ops;

  create_breakpoint (get_current_arch (),
		     arg,
		     NULL, 0, NULL, 1 /* parse arg */,
		     0 /* tempflag */,
		     bp_tracepoint /* type_wanted */,
		     0 /* Ignore count */,
		     pending_break_support,
		     ops,
		     from_tty,
		     1 /* enabled */,
		     0 /* internal */, 0);
}

static void
ftrace_command (char *arg, int from_tty)
{
  create_breakpoint (get_current_arch (),
		     arg,
		     NULL, 0, NULL, 1 /* parse arg */,
		     0 /* tempflag */,
		     bp_fast_tracepoint /* type_wanted */,
		     0 /* Ignore count */,
		     pending_break_support,
		     &tracepoint_breakpoint_ops,
		     from_tty,
		     1 /* enabled */,
		     0 /* internal */, 0);
}

/* strace command implementation.  Creates a static tracepoint.  */

static void
strace_command (char *arg, int from_tty)
{
  struct breakpoint_ops *ops;

  /* Decide if we are dealing with a static tracepoint marker (`-m'),
     or with a normal static tracepoint.  */
  if (arg && strncmp (arg, "-m", 2) == 0 && isspace (arg[2]))
    ops = &strace_marker_breakpoint_ops;
  else
    ops = &tracepoint_breakpoint_ops;

  create_breakpoint (get_current_arch (),
		     arg,
		     NULL, 0, NULL, 1 /* parse arg */,
		     0 /* tempflag */,
		     bp_static_tracepoint /* type_wanted */,
		     0 /* Ignore count */,
		     pending_break_support,
		     ops,
		     from_tty,
		     1 /* enabled */,
		     0 /* internal */, 0);
}

/* Set up a fake reader function that gets command lines from a linked
   list that was acquired during tracepoint uploading.  */

static struct uploaded_tp *this_utp;
static int next_cmd;

static char *
read_uploaded_action (void)
{
  char *rslt;

  VEC_iterate (char_ptr, this_utp->cmd_strings, next_cmd, rslt);

  next_cmd++;

  return rslt;
}

/* Given information about a tracepoint as recorded on a target (which
   can be either a live system or a trace file), attempt to create an
   equivalent GDB tracepoint.  This is not a reliable process, since
   the target does not necessarily have all the information used when
   the tracepoint was originally defined.  */
  
struct tracepoint *
create_tracepoint_from_upload (struct uploaded_tp *utp)
{
  char *addr_str, small_buf[100];
  struct tracepoint *tp;

  if (utp->at_string)
    addr_str = utp->at_string;
  else
    {
      /* In the absence of a source location, fall back to raw
	 address.  Since there is no way to confirm that the address
	 means the same thing as when the trace was started, warn the
	 user.  */
      warning (_("Uploaded tracepoint %d has no "
		 "source location, using raw address"),
	       utp->number);
      xsnprintf (small_buf, sizeof (small_buf), "*%s", hex_string (utp->addr));
      addr_str = small_buf;
    }

  /* There's not much we can do with a sequence of bytecodes.  */
  if (utp->cond && !utp->cond_string)
    warning (_("Uploaded tracepoint %d condition "
	       "has no source form, ignoring it"),
	     utp->number);

  if (!create_breakpoint (get_current_arch (),
			  addr_str,
			  utp->cond_string, -1, NULL,
			  0 /* parse cond/thread */,
			  0 /* tempflag */,
			  utp->type /* type_wanted */,
			  0 /* Ignore count */,
			  pending_break_support,
			  &tracepoint_breakpoint_ops,
			  0 /* from_tty */,
			  utp->enabled /* enabled */,
			  0 /* internal */,
			  CREATE_BREAKPOINT_FLAGS_INSERTED))
    return NULL;

  /* Get the tracepoint we just created.  */
  tp = get_tracepoint (tracepoint_count);
  gdb_assert (tp != NULL);

  if (utp->pass > 0)
    {
      xsnprintf (small_buf, sizeof (small_buf), "%d %d", utp->pass,
		 tp->base.number);

      trace_pass_command (small_buf, 0);
    }

  /* If we have uploaded versions of the original commands, set up a
     special-purpose "reader" function and call the usual command line
     reader, then pass the result to the breakpoint command-setting
     function.  */
  if (!VEC_empty (char_ptr, utp->cmd_strings))
    {
      struct command_line *cmd_list;

      this_utp = utp;
      next_cmd = 0;

      cmd_list = read_command_lines_1 (read_uploaded_action, 1, NULL, NULL);

      breakpoint_set_commands (&tp->base, cmd_list);
    }
  else if (!VEC_empty (char_ptr, utp->actions)
	   || !VEC_empty (char_ptr, utp->step_actions))
    warning (_("Uploaded tracepoint %d actions "
	       "have no source form, ignoring them"),
	     utp->number);

  /* Copy any status information that might be available.  */
  tp->base.hit_count = utp->hit_count;
  tp->traceframe_usage = utp->traceframe_usage;

  return tp;
}
  
/* Print information on tracepoint number TPNUM_EXP, or all if
   omitted.  */

static void
tracepoints_info (char *args, int from_tty)
{
  struct ui_out *uiout = current_uiout;
  int num_printed;

  num_printed = breakpoint_1 (args, 0, is_tracepoint);

  if (num_printed == 0)
    {
      if (args == NULL || *args == '\0')
	ui_out_message (uiout, 0, "No tracepoints.\n");
      else
	ui_out_message (uiout, 0, "No tracepoint matching '%s'.\n", args);
    }

  default_collect_info ();
}

/* The 'enable trace' command enables tracepoints.
   Not supported by all targets.  */
static void
enable_trace_command (char *args, int from_tty)
{
  enable_command (args, from_tty);
}

/* The 'disable trace' command disables tracepoints.
   Not supported by all targets.  */
static void
disable_trace_command (char *args, int from_tty)
{
  disable_command (args, from_tty);
}

/* Remove a tracepoint (or all if no argument).  */
static void
delete_trace_command (char *arg, int from_tty)
{
  struct breakpoint *b, *b_tmp;

  dont_repeat ();

  if (arg == 0)
    {
      int breaks_to_delete = 0;

      /* Delete all breakpoints if no argument.
         Do not delete internal or call-dummy breakpoints, these
         have to be deleted with an explicit breakpoint number 
	 argument.  */
      ALL_TRACEPOINTS (b)
	if (is_tracepoint (b) && user_breakpoint_p (b))
	  {
	    breaks_to_delete = 1;
	    break;
	  }

      /* Ask user only if there are some breakpoints to delete.  */
      if (!from_tty
	  || (breaks_to_delete && query (_("Delete all tracepoints? "))))
	{
	  ALL_BREAKPOINTS_SAFE (b, b_tmp)
	    if (is_tracepoint (b) && user_breakpoint_p (b))
	      delete_breakpoint (b);
	}
    }
  else
    map_breakpoint_numbers (arg, do_map_delete_breakpoint, NULL);
}

/* Helper function for trace_pass_command.  */

static void
trace_pass_set_count (struct tracepoint *tp, int count, int from_tty)
{
  tp->pass_count = count;
  observer_notify_breakpoint_modified (&tp->base);
  if (from_tty)
    printf_filtered (_("Setting tracepoint %d's passcount to %d\n"),
		     tp->base.number, count);
}

/* Set passcount for tracepoint.

   First command argument is passcount, second is tracepoint number.
   If tracepoint number omitted, apply to most recently defined.
   Also accepts special argument "all".  */

static void
trace_pass_command (char *args, int from_tty)
{
  struct tracepoint *t1;
  unsigned int count;

  if (args == 0 || *args == 0)
    error (_("passcount command requires an "
	     "argument (count + optional TP num)"));

  count = strtoul (args, &args, 10);	/* Count comes first, then TP num.  */

  args = skip_spaces (args);
  if (*args && strncasecmp (args, "all", 3) == 0)
    {
      struct breakpoint *b;

      args += 3;			/* Skip special argument "all".  */
      if (*args)
	error (_("Junk at end of arguments."));

      ALL_TRACEPOINTS (b)
      {
	t1 = (struct tracepoint *) b;
	trace_pass_set_count (t1, count, from_tty);
      }
    }
  else if (*args == '\0')
    {
      t1 = get_tracepoint_by_number (&args, NULL, 1);
      if (t1)
	trace_pass_set_count (t1, count, from_tty);
    }
  else
    {
      struct get_number_or_range_state state;

      init_number_or_range (&state, args);
      while (!state.finished)
	{
	  t1 = get_tracepoint_by_number (&args, &state, 1);
	  if (t1)
	    trace_pass_set_count (t1, count, from_tty);
	}
    }
}

struct tracepoint *
get_tracepoint (int num)
{
  struct breakpoint *t;

  ALL_TRACEPOINTS (t)
    if (t->number == num)
      return (struct tracepoint *) t;

  return NULL;
}

/* Find the tracepoint with the given target-side number (which may be
   different from the tracepoint number after disconnecting and
   reconnecting).  */

struct tracepoint *
get_tracepoint_by_number_on_target (int num)
{
  struct breakpoint *b;

  ALL_TRACEPOINTS (b)
    {
      struct tracepoint *t = (struct tracepoint *) b;

      if (t->number_on_target == num)
	return t;
    }

  return NULL;
}

/* Utility: parse a tracepoint number and look it up in the list.
   If STATE is not NULL, use, get_number_or_range_state and ignore ARG.
   If OPTIONAL_P is true, then if the argument is missing, the most
   recent tracepoint (tracepoint_count) is returned.  */
struct tracepoint *
get_tracepoint_by_number (char **arg,
			  struct get_number_or_range_state *state,
			  int optional_p)
{
  struct breakpoint *t;
  int tpnum;
  char *instring = arg == NULL ? NULL : *arg;

  if (state)
    {
      gdb_assert (!state->finished);
      tpnum = get_number_or_range (state);
    }
  else if (arg == NULL || *arg == NULL || ! **arg)
    {
      if (optional_p)
	tpnum = tracepoint_count;
      else
	error_no_arg (_("tracepoint number"));
    }
  else
    tpnum = get_number (arg);

  if (tpnum <= 0)
    {
      if (instring && *instring)
	printf_filtered (_("bad tracepoint number at or near '%s'\n"), 
			 instring);
      else
	printf_filtered (_("Tracepoint argument missing "
			   "and no previous tracepoint\n"));
      return NULL;
    }

  ALL_TRACEPOINTS (t)
    if (t->number == tpnum)
    {
      return (struct tracepoint *) t;
    }

  printf_unfiltered ("No tracepoint number %d.\n", tpnum);
  return NULL;
}

void
print_recreate_thread (struct breakpoint *b, struct ui_file *fp)
{
  if (b->thread != -1)
    fprintf_unfiltered (fp, " thread %d", b->thread);

  if (b->task != 0)
    fprintf_unfiltered (fp, " task %d", b->task);

  fprintf_unfiltered (fp, "\n");
}

/* Save information on user settable breakpoints (watchpoints, etc) to
   a new script file named FILENAME.  If FILTER is non-NULL, call it
   on each breakpoint and only include the ones for which it returns
   non-zero.  */

static void
save_breakpoints (char *filename, int from_tty,
		  int (*filter) (const struct breakpoint *))
{
  struct breakpoint *tp;
  int any = 0;
  char *pathname;
  struct cleanup *cleanup;
  struct ui_file *fp;
  int extra_trace_bits = 0;

  if (filename == 0 || *filename == 0)
    error (_("Argument required (file name in which to save)"));

  /* See if we have anything to save.  */
  ALL_BREAKPOINTS (tp)
  {
    /* Skip internal and momentary breakpoints.  */
    if (!user_breakpoint_p (tp))
      continue;

    /* If we have a filter, only save the breakpoints it accepts.  */
    if (filter && !filter (tp))
      continue;

    any = 1;

    if (is_tracepoint (tp))
      {
	extra_trace_bits = 1;

	/* We can stop searching.  */
	break;
      }
  }

  if (!any)
    {
      warning (_("Nothing to save."));
      return;
    }

  pathname = tilde_expand (filename);
  cleanup = make_cleanup (xfree, pathname);
  fp = gdb_fopen (pathname, "w");
  if (!fp)
    error (_("Unable to open file '%s' for saving (%s)"),
	   filename, safe_strerror (errno));
  make_cleanup_ui_file_delete (fp);

  if (extra_trace_bits)
    save_trace_state_variables (fp);

  ALL_BREAKPOINTS (tp)
  {
    /* Skip internal and momentary breakpoints.  */
    if (!user_breakpoint_p (tp))
      continue;

    /* If we have a filter, only save the breakpoints it accepts.  */
    if (filter && !filter (tp))
      continue;

    tp->ops->print_recreate (tp, fp);

    /* Note, we can't rely on tp->number for anything, as we can't
       assume the recreated breakpoint numbers will match.  Use $bpnum
       instead.  */

    if (tp->cond_string)
      fprintf_unfiltered (fp, "  condition $bpnum %s\n", tp->cond_string);

    if (tp->ignore_count)
      fprintf_unfiltered (fp, "  ignore $bpnum %d\n", tp->ignore_count);

    if (tp->type != bp_dprintf && tp->commands)
      {
	volatile struct gdb_exception ex;	

	fprintf_unfiltered (fp, "  commands\n");
	
	ui_out_redirect (current_uiout, fp);
	TRY_CATCH (ex, RETURN_MASK_ALL)
	  {
	    print_command_lines (current_uiout, tp->commands->commands, 2);
	  }
	ui_out_redirect (current_uiout, NULL);

	if (ex.reason < 0)
	  throw_exception (ex);

	fprintf_unfiltered (fp, "  end\n");
      }

    if (tp->enable_state == bp_disabled)
      fprintf_unfiltered (fp, "disable\n");

    /* If this is a multi-location breakpoint, check if the locations
       should be individually disabled.  Watchpoint locations are
       special, and not user visible.  */
    if (!is_watchpoint (tp) && tp->loc && tp->loc->next)
      {
	struct bp_location *loc;
	int n = 1;

	for (loc = tp->loc; loc != NULL; loc = loc->next, n++)
	  if (!loc->enabled)
	    fprintf_unfiltered (fp, "disable $bpnum.%d\n", n);
      }
  }

  if (extra_trace_bits && *default_collect)
    fprintf_unfiltered (fp, "set default-collect %s\n", default_collect);

  do_cleanups (cleanup);
  if (from_tty)
    printf_filtered (_("Saved to file '%s'.\n"), filename);
}

/* The `save breakpoints' command.  */

static void
save_breakpoints_command (char *args, int from_tty)
{
  save_breakpoints (args, from_tty, NULL);
}

/* The `save tracepoints' command.  */

static void
save_tracepoints_command (char *args, int from_tty)
{
  save_breakpoints (args, from_tty, is_tracepoint);
}

/* Create a vector of all tracepoints.  */

VEC(breakpoint_p) *
all_tracepoints (void)
{
  VEC(breakpoint_p) *tp_vec = 0;
  struct breakpoint *tp;

  ALL_TRACEPOINTS (tp)
  {
    VEC_safe_push (breakpoint_p, tp_vec, tp);
  }

  return tp_vec;
}


/* This help string is used for the break, hbreak, tbreak and thbreak
   commands.  It is defined as a macro to prevent duplication.
   COMMAND should be a string constant containing the name of the
   command.  */
#define BREAK_ARGS_HELP(command) \
command" [PROBE_MODIFIER] [LOCATION] [thread THREADNUM] [if CONDITION]\n\
PROBE_MODIFIER shall be present if the command is to be placed in a\n\
probe point.  Accepted values are `-probe' (for a generic, automatically\n\
guessed probe type) or `-probe-stap' (for a SystemTap probe).\n\
LOCATION may be a line number, function name, or \"*\" and an address.\n\
If a line number is specified, break at start of code for that line.\n\
If a function is specified, break at start of code for that function.\n\
If an address is specified, break at that exact address.\n\
With no LOCATION, uses current execution address of the selected\n\
stack frame.  This is useful for breaking on return to a stack frame.\n\
\n\
THREADNUM is the number from \"info threads\".\n\
CONDITION is a boolean expression.\n\
\n\
Multiple breakpoints at one place are permitted, and useful if their\n\
conditions are different.\n\
\n\
Do \"help breakpoints\" for info on other commands dealing with breakpoints."

/* List of subcommands for "catch".  */
static struct cmd_list_element *catch_cmdlist;

/* List of subcommands for "tcatch".  */
static struct cmd_list_element *tcatch_cmdlist;

void
add_catch_command (char *name, char *docstring,
		   void (*sfunc) (char *args, int from_tty,
				  struct cmd_list_element *command),
		   completer_ftype *completer,
		   void *user_data_catch,
		   void *user_data_tcatch)
{
  struct cmd_list_element *command;

  command = add_cmd (name, class_breakpoint, NULL, docstring,
		     &catch_cmdlist);
  set_cmd_sfunc (command, sfunc);
  set_cmd_context (command, user_data_catch);
  set_cmd_completer (command, completer);

  command = add_cmd (name, class_breakpoint, NULL, docstring,
		     &tcatch_cmdlist);
  set_cmd_sfunc (command, sfunc);
  set_cmd_context (command, user_data_tcatch);
  set_cmd_completer (command, completer);
}

static void
clear_syscall_counts (struct inferior *inf)
{
  struct catch_syscall_inferior_data *inf_data
    = get_catch_syscall_inferior_data (inf);

  inf_data->total_syscalls_count = 0;
  inf_data->any_syscall_count = 0;
  VEC_free (int, inf_data->syscalls_counts);
}

static void
save_command (char *arg, int from_tty)
{
  printf_unfiltered (_("\"save\" must be followed by "
		       "the name of a save subcommand.\n"));
  help_list (save_cmdlist, "save ", -1, gdb_stdout);
}

struct breakpoint *
iterate_over_breakpoints (int (*callback) (struct breakpoint *, void *),
			  void *data)
{
  struct breakpoint *b, *b_tmp;

  ALL_BREAKPOINTS_SAFE (b, b_tmp)
    {
      if ((*callback) (b, data))
	return b;
    }

  return NULL;
}

/* Zero if any of the breakpoint's locations could be a location where
   functions have been inlined, nonzero otherwise.  */

static int
is_non_inline_function (struct breakpoint *b)
{
  /* The shared library event breakpoint is set on the address of a
     non-inline function.  */
  if (b->type == bp_shlib_event)
    return 1;

  return 0;
}

/* Nonzero if the specified PC cannot be a location where functions
   have been inlined.  */

int
pc_at_non_inline_function (struct address_space *aspace, CORE_ADDR pc,
			   const struct target_waitstatus *ws)
{
  struct breakpoint *b;
  struct bp_location *bl;

  ALL_BREAKPOINTS (b)
    {
      if (!is_non_inline_function (b))
	continue;

      for (bl = b->loc; bl != NULL; bl = bl->next)
	{
	  if (!bl->shlib_disabled
	      && bpstat_check_location (bl, aspace, pc, ws))
	    return 1;
	}
    }

  return 0;
}

/* Remove any references to OBJFILE which is going to be freed.  */

void
breakpoint_free_objfile (struct objfile *objfile)
{
  struct bp_location **locp, *loc;

  ALL_BP_LOCATIONS (loc, locp)
    if (loc->symtab != NULL && loc->symtab->objfile == objfile)
      loc->symtab = NULL;
}

void
initialize_breakpoint_ops (void)
{
  static int initialized = 0;

  struct breakpoint_ops *ops;

  if (initialized)
    return;
  initialized = 1;

  /* The breakpoint_ops structure to be inherit by all kinds of
     breakpoints (real breakpoints, i.e., user "break" breakpoints,
     internal and momentary breakpoints, etc.).  */
  ops = &bkpt_base_breakpoint_ops;
  *ops = base_breakpoint_ops;
  ops->re_set = bkpt_re_set;
  ops->insert_location = bkpt_insert_location;
  ops->remove_location = bkpt_remove_location;
  ops->breakpoint_hit = bkpt_breakpoint_hit;
  ops->create_sals_from_address = bkpt_create_sals_from_address;
  ops->create_breakpoints_sal = bkpt_create_breakpoints_sal;
  ops->decode_linespec = bkpt_decode_linespec;

  /* The breakpoint_ops structure to be used in regular breakpoints.  */
  ops = &bkpt_breakpoint_ops;
  *ops = bkpt_base_breakpoint_ops;
  ops->re_set = bkpt_re_set;
  ops->resources_needed = bkpt_resources_needed;
  ops->print_it = bkpt_print_it;
  ops->print_mention = bkpt_print_mention;
  ops->print_recreate = bkpt_print_recreate;

  /* Ranged breakpoints.  */
  ops = &ranged_breakpoint_ops;
  *ops = bkpt_breakpoint_ops;
  ops->breakpoint_hit = breakpoint_hit_ranged_breakpoint;
  ops->resources_needed = resources_needed_ranged_breakpoint;
  ops->print_it = print_it_ranged_breakpoint;
  ops->print_one = print_one_ranged_breakpoint;
  ops->print_one_detail = print_one_detail_ranged_breakpoint;
  ops->print_mention = print_mention_ranged_breakpoint;
  ops->print_recreate = print_recreate_ranged_breakpoint;

  /* Internal breakpoints.  */
  ops = &internal_breakpoint_ops;
  *ops = bkpt_base_breakpoint_ops;
  ops->re_set = internal_bkpt_re_set;
  ops->check_status = internal_bkpt_check_status;
  ops->print_it = internal_bkpt_print_it;
  ops->print_mention = internal_bkpt_print_mention;

  /* Momentary breakpoints.  */
  ops = &momentary_breakpoint_ops;
  *ops = bkpt_base_breakpoint_ops;
  ops->re_set = momentary_bkpt_re_set;
  ops->check_status = momentary_bkpt_check_status;
  ops->print_it = momentary_bkpt_print_it;
  ops->print_mention = momentary_bkpt_print_mention;

  /* Momentary breakpoints for bp_longjmp and bp_exception.  */
  ops = &longjmp_breakpoint_ops;
  *ops = momentary_breakpoint_ops;
  ops->dtor = longjmp_bkpt_dtor;

  /* Probe breakpoints.  */
  ops = &bkpt_probe_breakpoint_ops;
  *ops = bkpt_breakpoint_ops;
  ops->insert_location = bkpt_probe_insert_location;
  ops->remove_location = bkpt_probe_remove_location;
  ops->create_sals_from_address = bkpt_probe_create_sals_from_address;
  ops->decode_linespec = bkpt_probe_decode_linespec;

  /* Watchpoints.  */
  ops = &watchpoint_breakpoint_ops;
  *ops = base_breakpoint_ops;
  ops->dtor = dtor_watchpoint;
  ops->re_set = re_set_watchpoint;
  ops->insert_location = insert_watchpoint;
  ops->remove_location = remove_watchpoint;
  ops->breakpoint_hit = breakpoint_hit_watchpoint;
  ops->check_status = check_status_watchpoint;
  ops->resources_needed = resources_needed_watchpoint;
  ops->works_in_software_mode = works_in_software_mode_watchpoint;
  ops->print_it = print_it_watchpoint;
  ops->print_mention = print_mention_watchpoint;
  ops->print_recreate = print_recreate_watchpoint;

  /* Masked watchpoints.  */
  ops = &masked_watchpoint_breakpoint_ops;
  *ops = watchpoint_breakpoint_ops;
  ops->insert_location = insert_masked_watchpoint;
  ops->remove_location = remove_masked_watchpoint;
  ops->resources_needed = resources_needed_masked_watchpoint;
  ops->works_in_software_mode = works_in_software_mode_masked_watchpoint;
  ops->print_it = print_it_masked_watchpoint;
  ops->print_one_detail = print_one_detail_masked_watchpoint;
  ops->print_mention = print_mention_masked_watchpoint;
  ops->print_recreate = print_recreate_masked_watchpoint;

  /* Tracepoints.  */
  ops = &tracepoint_breakpoint_ops;
  *ops = base_breakpoint_ops;
  ops->re_set = tracepoint_re_set;
  ops->breakpoint_hit = tracepoint_breakpoint_hit;
  ops->print_one_detail = tracepoint_print_one_detail;
  ops->print_mention = tracepoint_print_mention;
  ops->print_recreate = tracepoint_print_recreate;
  ops->create_sals_from_address = tracepoint_create_sals_from_address;
  ops->create_breakpoints_sal = tracepoint_create_breakpoints_sal;
  ops->decode_linespec = tracepoint_decode_linespec;

  /* Probe tracepoints.  */
  ops = &tracepoint_probe_breakpoint_ops;
  *ops = tracepoint_breakpoint_ops;
  ops->create_sals_from_address = tracepoint_probe_create_sals_from_address;
  ops->decode_linespec = tracepoint_probe_decode_linespec;

  /* Static tracepoints with marker (`-m').  */
  ops = &strace_marker_breakpoint_ops;
  *ops = tracepoint_breakpoint_ops;
  ops->create_sals_from_address = strace_marker_create_sals_from_address;
  ops->create_breakpoints_sal = strace_marker_create_breakpoints_sal;
  ops->decode_linespec = strace_marker_decode_linespec;

  /* Fork catchpoints.  */
  ops = &catch_fork_breakpoint_ops;
  *ops = base_breakpoint_ops;
  ops->insert_location = insert_catch_fork;
  ops->remove_location = remove_catch_fork;
  ops->breakpoint_hit = breakpoint_hit_catch_fork;
  ops->print_it = print_it_catch_fork;
  ops->print_one = print_one_catch_fork;
  ops->print_mention = print_mention_catch_fork;
  ops->print_recreate = print_recreate_catch_fork;

  /* Vfork catchpoints.  */
  ops = &catch_vfork_breakpoint_ops;
  *ops = base_breakpoint_ops;
  ops->insert_location = insert_catch_vfork;
  ops->remove_location = remove_catch_vfork;
  ops->breakpoint_hit = breakpoint_hit_catch_vfork;
  ops->print_it = print_it_catch_vfork;
  ops->print_one = print_one_catch_vfork;
  ops->print_mention = print_mention_catch_vfork;
  ops->print_recreate = print_recreate_catch_vfork;

  /* Exec catchpoints.  */
  ops = &catch_exec_breakpoint_ops;
  *ops = base_breakpoint_ops;
  ops->dtor = dtor_catch_exec;
  ops->insert_location = insert_catch_exec;
  ops->remove_location = remove_catch_exec;
  ops->breakpoint_hit = breakpoint_hit_catch_exec;
  ops->print_it = print_it_catch_exec;
  ops->print_one = print_one_catch_exec;
  ops->print_mention = print_mention_catch_exec;
  ops->print_recreate = print_recreate_catch_exec;

  /* Syscall catchpoints.  */
  ops = &catch_syscall_breakpoint_ops;
  *ops = base_breakpoint_ops;
  ops->dtor = dtor_catch_syscall;
  ops->insert_location = insert_catch_syscall;
  ops->remove_location = remove_catch_syscall;
  ops->breakpoint_hit = breakpoint_hit_catch_syscall;
  ops->print_it = print_it_catch_syscall;
  ops->print_one = print_one_catch_syscall;
  ops->print_mention = print_mention_catch_syscall;
  ops->print_recreate = print_recreate_catch_syscall;

  /* Solib-related catchpoints.  */
  ops = &catch_solib_breakpoint_ops;
  *ops = base_breakpoint_ops;
  ops->dtor = dtor_catch_solib;
  ops->insert_location = insert_catch_solib;
  ops->remove_location = remove_catch_solib;
  ops->breakpoint_hit = breakpoint_hit_catch_solib;
  ops->check_status = check_status_catch_solib;
  ops->print_it = print_it_catch_solib;
  ops->print_one = print_one_catch_solib;
  ops->print_mention = print_mention_catch_solib;
  ops->print_recreate = print_recreate_catch_solib;

  ops = &dprintf_breakpoint_ops;
  *ops = bkpt_base_breakpoint_ops;
  ops->re_set = dprintf_re_set;
  ops->resources_needed = bkpt_resources_needed;
  ops->print_it = bkpt_print_it;
  ops->print_mention = bkpt_print_mention;
  ops->print_recreate = dprintf_print_recreate;
}

/* Chain containing all defined "enable breakpoint" subcommands.  */

static struct cmd_list_element *enablebreaklist = NULL;

void
_initialize_breakpoint (void)
{
  struct cmd_list_element *c;

  initialize_breakpoint_ops ();

  observer_attach_solib_unloaded (disable_breakpoints_in_unloaded_shlib);
  observer_attach_inferior_exit (clear_syscall_counts);
  observer_attach_memory_changed (invalidate_bp_value_on_memory_change);

  breakpoint_objfile_key
    = register_objfile_data_with_cleanup (NULL, free_breakpoint_probes);

  catch_syscall_inferior_data
    = register_inferior_data_with_cleanup (NULL,
					   catch_syscall_inferior_data_cleanup);

  breakpoint_chain = 0;
  /* Don't bother to call set_breakpoint_count.  $bpnum isn't useful
     before a breakpoint is set.  */
  breakpoint_count = 0;

  tracepoint_count = 0;

  add_com ("ignore", class_breakpoint, ignore_command, _("\
Set ignore-count of breakpoint number N to COUNT.\n\
Usage is `ignore N COUNT'."));
  if (xdb_commands)
    add_com_alias ("bc", "ignore", class_breakpoint, 1);

  add_com ("commands", class_breakpoint, commands_command, _("\
Set commands to be executed when a breakpoint is hit.\n\
Give breakpoint number as argument after \"commands\".\n\
With no argument, the targeted breakpoint is the last one set.\n\
The commands themselves follow starting on the next line.\n\
Type a line containing \"end\" to indicate the end of them.\n\
Give \"silent\" as the first line to make the breakpoint silent;\n\
then no output is printed when it is hit, except what the commands print."));

  c = add_com ("condition", class_breakpoint, condition_command, _("\
Specify breakpoint number N to break only if COND is true.\n\
Usage is `condition N COND', where N is an integer and COND is an\n\
expression to be evaluated whenever breakpoint N is reached."));
  set_cmd_completer (c, condition_completer);

  c = add_com ("tbreak", class_breakpoint, tbreak_command, _("\
Set a temporary breakpoint.\n\
Like \"break\" except the breakpoint is only temporary,\n\
so it will be deleted when hit.  Equivalent to \"break\" followed\n\
by using \"enable delete\" on the breakpoint number.\n\
\n"
BREAK_ARGS_HELP ("tbreak")));
  set_cmd_completer (c, location_completer);

  c = add_com ("hbreak", class_breakpoint, hbreak_command, _("\
Set a hardware assisted breakpoint.\n\
Like \"break\" except the breakpoint requires hardware support,\n\
some target hardware may not have this support.\n\
\n"
BREAK_ARGS_HELP ("hbreak")));
  set_cmd_completer (c, location_completer);

  c = add_com ("thbreak", class_breakpoint, thbreak_command, _("\
Set a temporary hardware assisted breakpoint.\n\
Like \"hbreak\" except the breakpoint is only temporary,\n\
so it will be deleted when hit.\n\
\n"
BREAK_ARGS_HELP ("thbreak")));
  set_cmd_completer (c, location_completer);

  add_prefix_cmd ("enable", class_breakpoint, enable_command, _("\
Enable some breakpoints.\n\
Give breakpoint numbers (separated by spaces) as arguments.\n\
With no subcommand, breakpoints are enabled until you command otherwise.\n\
This is used to cancel the effect of the \"disable\" command.\n\
With a subcommand you can enable temporarily."),
		  &enablelist, "enable ", 1, &cmdlist);
  if (xdb_commands)
    add_com ("ab", class_breakpoint, enable_command, _("\
Enable some breakpoints.\n\
Give breakpoint numbers (separated by spaces) as arguments.\n\
With no subcommand, breakpoints are enabled until you command otherwise.\n\
This is used to cancel the effect of the \"disable\" command.\n\
With a subcommand you can enable temporarily."));

  add_com_alias ("en", "enable", class_breakpoint, 1);

  add_prefix_cmd ("breakpoints", class_breakpoint, enable_command, _("\
Enable some breakpoints.\n\
Give breakpoint numbers (separated by spaces) as arguments.\n\
This is used to cancel the effect of the \"disable\" command.\n\
May be abbreviated to simply \"enable\".\n"),
		   &enablebreaklist, "enable breakpoints ", 1, &enablelist);

  add_cmd ("once", no_class, enable_once_command, _("\
Enable breakpoints for one hit.  Give breakpoint numbers.\n\
If a breakpoint is hit while enabled in this fashion, it becomes disabled."),
	   &enablebreaklist);

  add_cmd ("delete", no_class, enable_delete_command, _("\
Enable breakpoints and delete when hit.  Give breakpoint numbers.\n\
If a breakpoint is hit while enabled in this fashion, it is deleted."),
	   &enablebreaklist);

  add_cmd ("count", no_class, enable_count_command, _("\
Enable breakpoints for COUNT hits.  Give count and then breakpoint numbers.\n\
If a breakpoint is hit while enabled in this fashion,\n\
the count is decremented; when it reaches zero, the breakpoint is disabled."),
	   &enablebreaklist);

  add_cmd ("delete", no_class, enable_delete_command, _("\
Enable breakpoints and delete when hit.  Give breakpoint numbers.\n\
If a breakpoint is hit while enabled in this fashion, it is deleted."),
	   &enablelist);

  add_cmd ("once", no_class, enable_once_command, _("\
Enable breakpoints for one hit.  Give breakpoint numbers.\n\
If a breakpoint is hit while enabled in this fashion, it becomes disabled."),
	   &enablelist);

  add_cmd ("count", no_class, enable_count_command, _("\
Enable breakpoints for COUNT hits.  Give count and then breakpoint numbers.\n\
If a breakpoint is hit while enabled in this fashion,\n\
the count is decremented; when it reaches zero, the breakpoint is disabled."),
	   &enablelist);

  add_prefix_cmd ("disable", class_breakpoint, disable_command, _("\
Disable some breakpoints.\n\
Arguments are breakpoint numbers with spaces in between.\n\
To disable all breakpoints, give no argument.\n\
A disabled breakpoint is not forgotten, but has no effect until re-enabled."),
		  &disablelist, "disable ", 1, &cmdlist);
  add_com_alias ("dis", "disable", class_breakpoint, 1);
  add_com_alias ("disa", "disable", class_breakpoint, 1);
  if (xdb_commands)
    add_com ("sb", class_breakpoint, disable_command, _("\
Disable some breakpoints.\n\
Arguments are breakpoint numbers with spaces in between.\n\
To disable all breakpoints, give no argument.\n\
A disabled breakpoint is not forgotten, but has no effect until re-enabled."));

  add_cmd ("breakpoints", class_alias, disable_command, _("\
Disable some breakpoints.\n\
Arguments are breakpoint numbers with spaces in between.\n\
To disable all breakpoints, give no argument.\n\
A disabled breakpoint is not forgotten, but has no effect until re-enabled.\n\
This command may be abbreviated \"disable\"."),
	   &disablelist);

  add_prefix_cmd ("delete", class_breakpoint, delete_command, _("\
Delete some breakpoints or auto-display expressions.\n\
Arguments are breakpoint numbers with spaces in between.\n\
To delete all breakpoints, give no argument.\n\
\n\
Also a prefix command for deletion of other GDB objects.\n\
The \"unset\" command is also an alias for \"delete\"."),
		  &deletelist, "delete ", 1, &cmdlist);
  add_com_alias ("d", "delete", class_breakpoint, 1);
  add_com_alias ("del", "delete", class_breakpoint, 1);
  if (xdb_commands)
    add_com ("db", class_breakpoint, delete_command, _("\
Delete some breakpoints.\n\
Arguments are breakpoint numbers with spaces in between.\n\
To delete all breakpoints, give no argument.\n"));

  add_cmd ("breakpoints", class_alias, delete_command, _("\
Delete some breakpoints or auto-display expressions.\n\
Arguments are breakpoint numbers with spaces in between.\n\
To delete all breakpoints, give no argument.\n\
This command may be abbreviated \"delete\"."),
	   &deletelist);

  add_com ("clear", class_breakpoint, clear_command, _("\
Clear breakpoint at specified line or function.\n\
Argument may be line number, function name, or \"*\" and an address.\n\
If line number is specified, all breakpoints in that line are cleared.\n\
If function is specified, breakpoints at beginning of function are cleared.\n\
If an address is specified, breakpoints at that address are cleared.\n\
\n\
With no argument, clears all breakpoints in the line that the selected frame\n\
is executing in.\n\
\n\
See also the \"delete\" command which clears breakpoints by number."));
  add_com_alias ("cl", "clear", class_breakpoint, 1);

  c = add_com ("break", class_breakpoint, break_command, _("\
Set breakpoint at specified line or function.\n"
BREAK_ARGS_HELP ("break")));
  set_cmd_completer (c, location_completer);

  add_com_alias ("b", "break", class_run, 1);
  add_com_alias ("br", "break", class_run, 1);
  add_com_alias ("bre", "break", class_run, 1);
  add_com_alias ("brea", "break", class_run, 1);

  if (xdb_commands)
   add_com_alias ("ba", "break", class_breakpoint, 1);

  if (dbx_commands)
    {
      add_abbrev_prefix_cmd ("stop", class_breakpoint, stop_command, _("\
Break in function/address or break at a line in the current file."),
			     &stoplist, "stop ", 1, &cmdlist);
      add_cmd ("in", class_breakpoint, stopin_command,
	       _("Break in function or address."), &stoplist);
      add_cmd ("at", class_breakpoint, stopat_command,
	       _("Break at a line in the current file."), &stoplist);
      add_com ("status", class_info, breakpoints_info, _("\
Status of user-settable breakpoints, or breakpoint number NUMBER.\n\
The \"Type\" column indicates one of:\n\
\tbreakpoint     - normal breakpoint\n\
\twatchpoint     - watchpoint\n\
The \"Disp\" column contains one of \"keep\", \"del\", or \"dis\" to indicate\n\
the disposition of the breakpoint after it gets hit.  \"dis\" means that the\n\
breakpoint will be disabled.  The \"Address\" and \"What\" columns indicate the\n\
address and file/line number respectively.\n\
\n\
Convenience variable \"$_\" and default examine address for \"x\"\n\
are set to the address of the last breakpoint listed unless the command\n\
is prefixed with \"server \".\n\n\
Convenience variable \"$bpnum\" contains the number of the last\n\
breakpoint set."));
    }

  add_info ("breakpoints", breakpoints_info, _("\
Status of specified breakpoints (all user-settable breakpoints if no argument).\n\
The \"Type\" column indicates one of:\n\
\tbreakpoint     - normal breakpoint\n\
\twatchpoint     - watchpoint\n\
The \"Disp\" column contains one of \"keep\", \"del\", or \"dis\" to indicate\n\
the disposition of the breakpoint after it gets hit.  \"dis\" means that the\n\
breakpoint will be disabled.  The \"Address\" and \"What\" columns indicate the\n\
address and file/line number respectively.\n\
\n\
Convenience variable \"$_\" and default examine address for \"x\"\n\
are set to the address of the last breakpoint listed unless the command\n\
is prefixed with \"server \".\n\n\
Convenience variable \"$bpnum\" contains the number of the last\n\
breakpoint set."));

  add_info_alias ("b", "breakpoints", 1);

  if (xdb_commands)
    add_com ("lb", class_breakpoint, breakpoints_info, _("\
Status of user-settable breakpoints, or breakpoint number NUMBER.\n\
The \"Type\" column indicates one of:\n\
\tbreakpoint     - normal breakpoint\n\
\twatchpoint     - watchpoint\n\
The \"Disp\" column contains one of \"keep\", \"del\", or \"dis\" to indicate\n\
the disposition of the breakpoint after it gets hit.  \"dis\" means that the\n\
breakpoint will be disabled.  The \"Address\" and \"What\" columns indicate the\n\
address and file/line number respectively.\n\
\n\
Convenience variable \"$_\" and default examine address for \"x\"\n\
are set to the address of the last breakpoint listed unless the command\n\
is prefixed with \"server \".\n\n\
Convenience variable \"$bpnum\" contains the number of the last\n\
breakpoint set."));

  add_cmd ("breakpoints", class_maintenance, maintenance_info_breakpoints, _("\
Status of all breakpoints, or breakpoint number NUMBER.\n\
The \"Type\" column indicates one of:\n\
\tbreakpoint     - normal breakpoint\n\
\twatchpoint     - watchpoint\n\
\tlongjmp        - internal breakpoint used to step through longjmp()\n\
\tlongjmp resume - internal breakpoint at the target of longjmp()\n\
\tuntil          - internal breakpoint used by the \"until\" command\n\
\tfinish         - internal breakpoint used by the \"finish\" command\n\
The \"Disp\" column contains one of \"keep\", \"del\", or \"dis\" to indicate\n\
the disposition of the breakpoint after it gets hit.  \"dis\" means that the\n\
breakpoint will be disabled.  The \"Address\" and \"What\" columns indicate the\n\
address and file/line number respectively.\n\
\n\
Convenience variable \"$_\" and default examine address for \"x\"\n\
are set to the address of the last breakpoint listed unless the command\n\
is prefixed with \"server \".\n\n\
Convenience variable \"$bpnum\" contains the number of the last\n\
breakpoint set."),
	   &maintenanceinfolist);

  add_prefix_cmd ("catch", class_breakpoint, catch_command, _("\
Set catchpoints to catch events."),
		  &catch_cmdlist, "catch ",
		  0/*allow-unknown*/, &cmdlist);

  add_prefix_cmd ("tcatch", class_breakpoint, tcatch_command, _("\
Set temporary catchpoints to catch events."),
		  &tcatch_cmdlist, "tcatch ",
		  0/*allow-unknown*/, &cmdlist);

  add_catch_command ("fork", _("Catch calls to fork."),
		     catch_fork_command_1,
                     NULL,
		     (void *) (uintptr_t) catch_fork_permanent,
		     (void *) (uintptr_t) catch_fork_temporary);
  add_catch_command ("vfork", _("Catch calls to vfork."),
		     catch_fork_command_1,
                     NULL,
		     (void *) (uintptr_t) catch_vfork_permanent,
		     (void *) (uintptr_t) catch_vfork_temporary);
  add_catch_command ("exec", _("Catch calls to exec."),
		     catch_exec_command_1,
                     NULL,
		     CATCH_PERMANENT,
		     CATCH_TEMPORARY);
  add_catch_command ("load", _("Catch loads of shared libraries.\n\
Usage: catch load [REGEX]\n\
If REGEX is given, only stop for libraries matching the regular expression."),
		     catch_load_command_1,
		     NULL,
		     CATCH_PERMANENT,
		     CATCH_TEMPORARY);
  add_catch_command ("unload", _("Catch unloads of shared libraries.\n\
Usage: catch unload [REGEX]\n\
If REGEX is given, only stop for libraries matching the regular expression."),
		     catch_unload_command_1,
		     NULL,
		     CATCH_PERMANENT,
		     CATCH_TEMPORARY);
  add_catch_command ("syscall", _("\
Catch system calls by their names and/or numbers.\n\
Arguments say which system calls to catch.  If no arguments\n\
are given, every system call will be caught.\n\
Arguments, if given, should be one or more system call names\n\
(if your system supports that), or system call numbers."),
		     catch_syscall_command_1,
		     catch_syscall_completer,
		     CATCH_PERMANENT,
		     CATCH_TEMPORARY);

  c = add_com ("watch", class_breakpoint, watch_command, _("\
Set a watchpoint for an expression.\n\
Usage: watch [-l|-location] EXPRESSION\n\
A watchpoint stops execution of your program whenever the value of\n\
an expression changes.\n\
If -l or -location is given, this evaluates EXPRESSION and watches\n\
the memory to which it refers."));
  set_cmd_completer (c, expression_completer);

  c = add_com ("rwatch", class_breakpoint, rwatch_command, _("\
Set a read watchpoint for an expression.\n\
Usage: rwatch [-l|-location] EXPRESSION\n\
A watchpoint stops execution of your program whenever the value of\n\
an expression is read.\n\
If -l or -location is given, this evaluates EXPRESSION and watches\n\
the memory to which it refers."));
  set_cmd_completer (c, expression_completer);

  c = add_com ("awatch", class_breakpoint, awatch_command, _("\
Set a watchpoint for an expression.\n\
Usage: awatch [-l|-location] EXPRESSION\n\
A watchpoint stops execution of your program whenever the value of\n\
an expression is either read or written.\n\
If -l or -location is given, this evaluates EXPRESSION and watches\n\
the memory to which it refers."));
  set_cmd_completer (c, expression_completer);

  add_info ("watchpoints", watchpoints_info, _("\
Status of specified watchpoints (all watchpoints if no argument)."));

  /* XXX: cagney/2005-02-23: This should be a boolean, and should
     respond to changes - contrary to the description.  */
  add_setshow_zinteger_cmd ("can-use-hw-watchpoints", class_support,
			    &can_use_hw_watchpoints, _("\
Set debugger's willingness to use watchpoint hardware."), _("\
Show debugger's willingness to use watchpoint hardware."), _("\
If zero, gdb will not use hardware for new watchpoints, even if\n\
such is available.  (However, any hardware watchpoints that were\n\
created before setting this to nonzero, will continue to use watchpoint\n\
hardware.)"),
			    NULL,
			    show_can_use_hw_watchpoints,
			    &setlist, &showlist);

  can_use_hw_watchpoints = 1;

  /* Tracepoint manipulation commands.  */

  c = add_com ("trace", class_breakpoint, trace_command, _("\
Set a tracepoint at specified line or function.\n\
\n"
BREAK_ARGS_HELP ("trace") "\n\
Do \"help tracepoints\" for info on other tracepoint commands."));
  set_cmd_completer (c, location_completer);

  add_com_alias ("tp", "trace", class_alias, 0);
  add_com_alias ("tr", "trace", class_alias, 1);
  add_com_alias ("tra", "trace", class_alias, 1);
  add_com_alias ("trac", "trace", class_alias, 1);

  c = add_com ("ftrace", class_breakpoint, ftrace_command, _("\
Set a fast tracepoint at specified line or function.\n\
\n"
BREAK_ARGS_HELP ("ftrace") "\n\
Do \"help tracepoints\" for info on other tracepoint commands."));
  set_cmd_completer (c, location_completer);

  c = add_com ("strace", class_breakpoint, strace_command, _("\
Set a static tracepoint at specified line, function or marker.\n\
\n\
strace [LOCATION] [if CONDITION]\n\
LOCATION may be a line number, function name, \"*\" and an address,\n\
or -m MARKER_ID.\n\
If a line number is specified, probe the marker at start of code\n\
for that line.  If a function is specified, probe the marker at start\n\
of code for that function.  If an address is specified, probe the marker\n\
at that exact address.  If a marker id is specified, probe the marker\n\
with that name.  With no LOCATION, uses current execution address of\n\
the selected stack frame.\n\
Static tracepoints accept an extra collect action -- ``collect $_sdata''.\n\
This collects arbitrary user data passed in the probe point call to the\n\
tracing library.  You can inspect it when analyzing the trace buffer,\n\
by printing the $_sdata variable like any other convenience variable.\n\
\n\
CONDITION is a boolean expression.\n\
\n\
Multiple tracepoints at one place are permitted, and useful if their\n\
conditions are different.\n\
\n\
Do \"help breakpoints\" for info on other commands dealing with breakpoints.\n\
Do \"help tracepoints\" for info on other tracepoint commands."));
  set_cmd_completer (c, location_completer);

  add_info ("tracepoints", tracepoints_info, _("\
Status of specified tracepoints (all tracepoints if no argument).\n\
Convenience variable \"$tpnum\" contains the number of the\n\
last tracepoint set."));

  add_info_alias ("tp", "tracepoints", 1);

  add_cmd ("tracepoints", class_trace, delete_trace_command, _("\
Delete specified tracepoints.\n\
Arguments are tracepoint numbers, separated by spaces.\n\
No argument means delete all tracepoints."),
	   &deletelist);
  add_alias_cmd ("tr", "tracepoints", class_trace, 1, &deletelist);

  c = add_cmd ("tracepoints", class_trace, disable_trace_command, _("\
Disable specified tracepoints.\n\
Arguments are tracepoint numbers, separated by spaces.\n\
No argument means disable all tracepoints."),
	   &disablelist);
  deprecate_cmd (c, "disable");

  c = add_cmd ("tracepoints", class_trace, enable_trace_command, _("\
Enable specified tracepoints.\n\
Arguments are tracepoint numbers, separated by spaces.\n\
No argument means enable all tracepoints."),
	   &enablelist);
  deprecate_cmd (c, "enable");

  add_com ("passcount", class_trace, trace_pass_command, _("\
Set the passcount for a tracepoint.\n\
The trace will end when the tracepoint has been passed 'count' times.\n\
Usage: passcount COUNT TPNUM, where TPNUM may also be \"all\";\n\
if TPNUM is omitted, passcount refers to the last tracepoint defined."));

  add_prefix_cmd ("save", class_breakpoint, save_command,
		  _("Save breakpoint definitions as a script."),
		  &save_cmdlist, "save ",
		  0/*allow-unknown*/, &cmdlist);

  c = add_cmd ("breakpoints", class_breakpoint, save_breakpoints_command, _("\
Save current breakpoint definitions as a script.\n\
This includes all types of breakpoints (breakpoints, watchpoints,\n\
catchpoints, tracepoints).  Use the 'source' command in another debug\n\
session to restore them."),
	       &save_cmdlist);
  set_cmd_completer (c, filename_completer);

  c = add_cmd ("tracepoints", class_trace, save_tracepoints_command, _("\
Save current tracepoint definitions as a script.\n\
Use the 'source' command in another debug session to restore them."),
	       &save_cmdlist);
  set_cmd_completer (c, filename_completer);

  c = add_com_alias ("save-tracepoints", "save tracepoints", class_trace, 0);
  deprecate_cmd (c, "save tracepoints");

  add_prefix_cmd ("breakpoint", class_maintenance, set_breakpoint_cmd, _("\
Breakpoint specific settings\n\
Configure various breakpoint-specific variables such as\n\
pending breakpoint behavior"),
		  &breakpoint_set_cmdlist, "set breakpoint ",
		  0/*allow-unknown*/, &setlist);
  add_prefix_cmd ("breakpoint", class_maintenance, show_breakpoint_cmd, _("\
Breakpoint specific settings\n\
Configure various breakpoint-specific variables such as\n\
pending breakpoint behavior"),
		  &breakpoint_show_cmdlist, "show breakpoint ",
		  0/*allow-unknown*/, &showlist);

  add_setshow_auto_boolean_cmd ("pending", no_class,
				&pending_break_support, _("\
Set debugger's behavior regarding pending breakpoints."), _("\
Show debugger's behavior regarding pending breakpoints."), _("\
If on, an unrecognized breakpoint location will cause gdb to create a\n\
pending breakpoint.  If off, an unrecognized breakpoint location results in\n\
an error.  If auto, an unrecognized breakpoint location results in a\n\
user-query to see if a pending breakpoint should be created."),
				NULL,
				show_pending_break_support,
				&breakpoint_set_cmdlist,
				&breakpoint_show_cmdlist);

  pending_break_support = AUTO_BOOLEAN_AUTO;

  add_setshow_boolean_cmd ("auto-hw", no_class,
			   &automatic_hardware_breakpoints, _("\
Set automatic usage of hardware breakpoints."), _("\
Show automatic usage of hardware breakpoints."), _("\
If set, the debugger will automatically use hardware breakpoints for\n\
breakpoints set with \"break\" but falling in read-only memory.  If not set,\n\
a warning will be emitted for such breakpoints."),
			   NULL,
			   show_automatic_hardware_breakpoints,
			   &breakpoint_set_cmdlist,
			   &breakpoint_show_cmdlist);

  add_setshow_auto_boolean_cmd ("always-inserted", class_support,
				&always_inserted_mode, _("\
Set mode for inserting breakpoints."), _("\
Show mode for inserting breakpoints."), _("\
When this mode is off, breakpoints are inserted in inferior when it is\n\
resumed, and removed when execution stops.  When this mode is on,\n\
breakpoints are inserted immediately and removed only when the user\n\
deletes the breakpoint.  When this mode is auto (which is the default),\n\
the behaviour depends on the non-stop setting (see help set non-stop).\n\
In this case, if gdb is controlling the inferior in non-stop mode, gdb\n\
behaves as if always-inserted mode is on; if gdb is controlling the\n\
inferior in all-stop mode, gdb behaves as if always-inserted mode is off."),
				NULL,
				&show_always_inserted_mode,
				&breakpoint_set_cmdlist,
				&breakpoint_show_cmdlist);

  add_setshow_enum_cmd ("condition-evaluation", class_breakpoint,
			condition_evaluation_enums,
			&condition_evaluation_mode_1, _("\
Set mode of breakpoint condition evaluation."), _("\
Show mode of breakpoint condition evaluation."), _("\
When this is set to \"host\", breakpoint conditions will be\n\
evaluated on the host's side by GDB.  When it is set to \"target\",\n\
breakpoint conditions will be downloaded to the target (if the target\n\
supports such feature) and conditions will be evaluated on the target's side.\n\
If this is set to \"auto\" (default), this will be automatically set to\n\
\"target\" if it supports condition evaluation, otherwise it will\n\
be set to \"gdb\""),
			   &set_condition_evaluation_mode,
			   &show_condition_evaluation_mode,
			   &breakpoint_set_cmdlist,
			   &breakpoint_show_cmdlist);

  add_com ("break-range", class_breakpoint, break_range_command, _("\
Set a breakpoint for an address range.\n\
break-range START-LOCATION, END-LOCATION\n\
where START-LOCATION and END-LOCATION can be one of the following:\n\
  LINENUM, for that line in the current file,\n\
  FILE:LINENUM, for that line in that file,\n\
  +OFFSET, for that number of lines after the current line\n\
           or the start of the range\n\
  FUNCTION, for the first line in that function,\n\
  FILE:FUNCTION, to distinguish among like-named static functions.\n\
  *ADDRESS, for the instruction at that address.\n\
\n\
The breakpoint will stop execution of the inferior whenever it executes\n\
an instruction at any address within the [START-LOCATION, END-LOCATION]\n\
range (including START-LOCATION and END-LOCATION)."));

  c = add_com ("dprintf", class_breakpoint, dprintf_command, _("\
Set a dynamic printf at specified line or function.\n\
dprintf location,format string,arg1,arg2,...\n\
location may be a line number, function name, or \"*\" and an address.\n\
If a line number is specified, break at start of code for that line.\n\
If a function is specified, break at start of code for that function.\n\
"));
  set_cmd_completer (c, location_completer);

  add_setshow_enum_cmd ("dprintf-style", class_support,
			dprintf_style_enums, &dprintf_style, _("\
Set the style of usage for dynamic printf."), _("\
Show the style of usage for dynamic printf."), _("\
This setting chooses how GDB will do a dynamic printf.\n\
If the value is \"gdb\", then the printing is done by GDB to its own\n\
console, as with the \"printf\" command.\n\
If the value is \"call\", the print is done by calling a function in your\n\
program; by default printf(), but you can choose a different function or\n\
output stream by setting dprintf-function and dprintf-channel."),
			update_dprintf_commands, NULL,
			&setlist, &showlist);

  dprintf_function = xstrdup ("printf");
  add_setshow_string_cmd ("dprintf-function", class_support,
			  &dprintf_function, _("\
Set the function to use for dynamic printf"), _("\
Show the function to use for dynamic printf"), NULL,
			  update_dprintf_commands, NULL,
			  &setlist, &showlist);

  dprintf_channel = xstrdup ("");
  add_setshow_string_cmd ("dprintf-channel", class_support,
			  &dprintf_channel, _("\
Set the channel to use for dynamic printf"), _("\
Show the channel to use for dynamic printf"), NULL,
			  update_dprintf_commands, NULL,
			  &setlist, &showlist);

  add_setshow_boolean_cmd ("disconnected-dprintf", no_class,
			   &disconnected_dprintf, _("\
Set whether dprintf continues after GDB disconnects."), _("\
Show whether dprintf continues after GDB disconnects."), _("\
Use this to let dprintf commands continue to hit and produce output\n\
even if GDB disconnects or detaches from the target."),
			   NULL,
			   NULL,
			   &setlist, &showlist);

  add_com ("agent-printf", class_vars, agent_printf_command, _("\
agent-printf \"printf format string\", arg1, arg2, arg3, ..., argn\n\
(target agent only) This is useful for formatted output in user-defined commands."));

  automatic_hardware_breakpoints = 1;

  observer_attach_about_to_proceed (breakpoint_about_to_proceed);
}<|MERGE_RESOLUTION|>--- conflicted
+++ resolved
@@ -5348,24 +5348,6 @@
   target_terminal_inferior ();
 }
 
-<<<<<<< HEAD
-=======
-/* Handle an solib event by calling solib_add.  */
-
-void
-handle_solib_event (void)
-{
-  clear_program_space_solib_cache (current_inferior ()->pspace);
-
-  /* Check for any newly added shared libraries if we're supposed to
-     be adding them automatically.  Switch terminal for any messages
-     produced by breakpoint_re_set.  */
-  target_terminal_ours_for_output ();
-  solib_add (NULL, 0, &current_target, auto_solib_add);
-  target_terminal_inferior ();
-}
-
->>>>>>> f039214f
 /* Prepare WHAT final decision for infrun.  */
 
 /* Decide what infrun needs to do with this bpstat.  */
