--- conflicted
+++ resolved
@@ -179,29 +179,15 @@
 
   switch ((long) objfile)
     {
-<<<<<<< HEAD
     case (long) OBJFILE_INTERNAL:
     case (long) OBJFILE_MALLOC:
-      type = xmalloc (sizeof (struct type));
-      memset (type, 0, sizeof (struct type));
-      TYPE_MAIN_TYPE (type) = xmalloc (sizeof (struct main_type));
-      break;
-    default:
-      type = obstack_alloc (&objfile->objfile_obstack,
-			    sizeof (struct type));
-      memset (type, 0, sizeof (struct type));
-      TYPE_MAIN_TYPE (type) = obstack_alloc (&objfile->objfile_obstack,
-					     sizeof (struct main_type));
-=======
       type = XZALLOC (struct type);
       TYPE_MAIN_TYPE (type) = XZALLOC (struct main_type);
-    }
-  else
-    {
+      break;
+    default:
       type = OBSTACK_ZALLOC (&objfile->objfile_obstack, struct type);
       TYPE_MAIN_TYPE (type) = OBSTACK_ZALLOC (&objfile->objfile_obstack,
 					      struct main_type);
->>>>>>> 587fa1a9
       OBJSTAT (objfile, n_types++);
       break;
     }
@@ -230,28 +216,17 @@
 
   /* Allocate the structure.  */
 
-<<<<<<< HEAD
   switch ((long) TYPE_OBJFILE (oldtype))
     {
     case (long) OBJFILE_INTERNAL:
     case (long) OBJFILE_MALLOC:
-      type = xmalloc (sizeof (struct type));
-      memset (type, 0, sizeof (struct type));
+      type = XZALLOC (struct type);
       break;
     default:
-      type = obstack_alloc (&TYPE_OBJFILE (oldtype)->objfile_obstack,
-			    sizeof (struct type));
-      memset (type, 0, sizeof (struct type));
-      break;
-    }
-=======
-  if (TYPE_OBJFILE (oldtype) == NULL)
-    type = XZALLOC (struct type);
-  else
-    type = OBSTACK_ZALLOC (&TYPE_OBJFILE (oldtype)->objfile_obstack,
-			   struct type);
-
->>>>>>> 587fa1a9
+      type = OBSTACK_ZALLOC (&TYPE_OBJFILE (oldtype)->objfile_obstack,
+			     struct type);
+      break;
+    }
   TYPE_MAIN_TYPE (type) = TYPE_MAIN_TYPE (oldtype);
 
   TYPE_CHAIN (type) = type;	/* Chain back to itself for now.  */
@@ -760,13 +735,7 @@
 		   int low_bound, int high_bound)
 {
   if (result_type == NULL)
-<<<<<<< HEAD
-    {
-      result_type = alloc_type (TYPE_OBJFILE (index_type), index_type);
-    }
-=======
-    result_type = alloc_type (TYPE_OBJFILE (index_type));
->>>>>>> 587fa1a9
+    result_type = alloc_type (TYPE_OBJFILE (index_type), index_type);
   TYPE_CODE (result_type) = TYPE_CODE_RANGE;
   TYPE_TARGET_TYPE (result_type) = index_type;
   if (TYPE_STUB (index_type))
@@ -898,13 +867,8 @@
       TYPE_LENGTH (element_type) * (high_bound - low_bound + 1);
   TYPE_NFIELDS (result_type) = 1;
   TYPE_FIELDS (result_type) =
-<<<<<<< HEAD
-    (struct field *) TYPE_ALLOC (result_type, sizeof (struct field));
-  memset (TYPE_FIELDS (result_type), 0, sizeof (struct field));
+    (struct field *) TYPE_ZALLOC (result_type, sizeof (struct field));
   /* FIXME: type alloc.  */
-=======
-    (struct field *) TYPE_ZALLOC (result_type, sizeof (struct field));
->>>>>>> 587fa1a9
   TYPE_INDEX_TYPE (result_type) = range_type;
   TYPE_VPTR_FIELDNO (result_type) = -1;
 
