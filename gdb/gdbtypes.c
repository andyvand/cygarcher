/* Support routines for manipulating internal types for GDB.

   Copyright (C) 1992, 1993, 1994, 1995, 1996, 1998, 1999, 2000, 2001, 2002,
   2003, 2004, 2005, 2006, 2007, 2008, 2009, 2010, 2011
   Free Software Foundation, Inc.

   Contributed by Cygnus Support, using pieces from other GDB modules.

   This file is part of GDB.

   This program is free software; you can redistribute it and/or modify
   it under the terms of the GNU General Public License as published by
   the Free Software Foundation; either version 3 of the License, or
   (at your option) any later version.

   This program is distributed in the hope that it will be useful,
   but WITHOUT ANY WARRANTY; without even the implied warranty of
   MERCHANTABILITY or FITNESS FOR A PARTICULAR PURPOSE.  See the
   GNU General Public License for more details.

   You should have received a copy of the GNU General Public License
   along with this program.  If not, see <http://www.gnu.org/licenses/>.  */

#include "defs.h"
#include "gdb_string.h"
#include "bfd.h"
#include "symtab.h"
#include "symfile.h"
#include "objfiles.h"
#include "gdbtypes.h"
#include "expression.h"
#include "language.h"
#include "target.h"
#include "value.h"
#include "demangle.h"
#include "complaints.h"
#include "gdbcmd.h"
#include "wrapper.h"
#include "cp-abi.h"
#include "gdb_assert.h"
#include "hashtab.h"
#include "observer.h"
#include "dwarf2expr.h"
#include "dwarf2loc.h"


/* Initialize BADNESS constants.  */

const struct rank LENGTH_MISMATCH_BADNESS = {100,0};

const struct rank TOO_FEW_PARAMS_BADNESS = {100,0};
const struct rank INCOMPATIBLE_TYPE_BADNESS = {100,0};

const struct rank EXACT_MATCH_BADNESS = {0,0};

const struct rank INTEGER_PROMOTION_BADNESS = {1,0};
const struct rank FLOAT_PROMOTION_BADNESS = {1,0};
const struct rank BASE_PTR_CONVERSION_BADNESS = {1,0};
const struct rank INTEGER_CONVERSION_BADNESS = {2,0};
const struct rank FLOAT_CONVERSION_BADNESS = {2,0};
const struct rank INT_FLOAT_CONVERSION_BADNESS = {2,0};
const struct rank VOID_PTR_CONVERSION_BADNESS = {2,0};
const struct rank BOOL_PTR_CONVERSION_BADNESS = {3,0};
const struct rank BASE_CONVERSION_BADNESS = {2,0};
const struct rank REFERENCE_CONVERSION_BADNESS = {2,0};

const struct rank NS_POINTER_CONVERSION_BADNESS = {10,0};

/* Floatformat pairs.  */
const struct floatformat *floatformats_ieee_half[BFD_ENDIAN_UNKNOWN] = {
  &floatformat_ieee_half_big,
  &floatformat_ieee_half_little
};
const struct floatformat *floatformats_ieee_single[BFD_ENDIAN_UNKNOWN] = {
  &floatformat_ieee_single_big,
  &floatformat_ieee_single_little
};
const struct floatformat *floatformats_ieee_double[BFD_ENDIAN_UNKNOWN] = {
  &floatformat_ieee_double_big,
  &floatformat_ieee_double_little
};
const struct floatformat *floatformats_ieee_double_littlebyte_bigword[BFD_ENDIAN_UNKNOWN] = {
  &floatformat_ieee_double_big,
  &floatformat_ieee_double_littlebyte_bigword
};
const struct floatformat *floatformats_i387_ext[BFD_ENDIAN_UNKNOWN] = {
  &floatformat_i387_ext,
  &floatformat_i387_ext
};
const struct floatformat *floatformats_m68881_ext[BFD_ENDIAN_UNKNOWN] = {
  &floatformat_m68881_ext,
  &floatformat_m68881_ext
};
const struct floatformat *floatformats_arm_ext[BFD_ENDIAN_UNKNOWN] = {
  &floatformat_arm_ext_big,
  &floatformat_arm_ext_littlebyte_bigword
};
const struct floatformat *floatformats_ia64_spill[BFD_ENDIAN_UNKNOWN] = {
  &floatformat_ia64_spill_big,
  &floatformat_ia64_spill_little
};
const struct floatformat *floatformats_ia64_quad[BFD_ENDIAN_UNKNOWN] = {
  &floatformat_ia64_quad_big,
  &floatformat_ia64_quad_little
};
const struct floatformat *floatformats_vax_f[BFD_ENDIAN_UNKNOWN] = {
  &floatformat_vax_f,
  &floatformat_vax_f
};
const struct floatformat *floatformats_vax_d[BFD_ENDIAN_UNKNOWN] = {
  &floatformat_vax_d,
  &floatformat_vax_d
};
const struct floatformat *floatformats_ibm_long_double[BFD_ENDIAN_UNKNOWN] = {
  &floatformat_ibm_long_double,
  &floatformat_ibm_long_double
};


int opaque_type_resolution = 1;
static void
show_opaque_type_resolution (struct ui_file *file, int from_tty,
			     struct cmd_list_element *c, 
			     const char *value)
{
  fprintf_filtered (file, _("Resolution of opaque struct/class/union types "
			    "(if set before loading symbols) is %s.\n"),
		    value);
}

int overload_debug = 0;
static void
show_overload_debug (struct ui_file *file, int from_tty,
		     struct cmd_list_element *c, const char *value)
{
  fprintf_filtered (file, _("Debugging of C++ overloading is %s.\n"), 
		    value);
}

struct extra
  {
    char str[128];
    int len;
  };				/* Maximum extension is 128!  FIXME  */

static void print_bit_vector (B_TYPE *, int);
static void print_arg_types (struct field *, int, int);
static void dump_fn_fieldlists (struct type *, int);
static void print_cplus_stuff (struct type *, int);

/* The hash table holding all discardable `struct type *' references.  */
static htab_t type_discardable_table;

/* Current type_discardable_check pass used for TYPE_DISCARDABLE_AGE.  */
static int type_discardable_age_current;

/* Allocate a new OBJFILE-associated type structure and fill it
   with some defaults.  Space for the type structure is allocated
   on the objfile's objfile_obstack.  */

struct type *
alloc_type (struct objfile *objfile)
{
  struct type *type;

  gdb_assert (objfile != NULL);

  /* Alloc the structure and start off with all fields zeroed.  */
  type = OBSTACK_ZALLOC (&objfile->objfile_obstack, struct type);
  TYPE_MAIN_TYPE (type) = OBSTACK_ZALLOC (&objfile->objfile_obstack,
					  struct main_type);
  OBJSTAT (objfile, n_types++);

  TYPE_OBJFILE_OWNED (type) = 1;
  TYPE_OWNER (type).objfile = objfile;

  /* Initialize the fields that might not be zero.  */

  TYPE_CODE (type) = TYPE_CODE_UNDEF;
  TYPE_VPTR_FIELDNO (type) = -1;
  TYPE_CHAIN (type) = type;	/* Chain back to itself.  */

  return type;
}

/* Declare TYPE as discardable on next garbage collection by free_all_types.
   You must call type_mark_used during each free_all_types to protect TYPE from
   being deallocated.  */

static void
set_type_as_discardable (struct type *type)
{
  void **slot;

  gdb_assert (!TYPE_DISCARDABLE (type));

  TYPE_DISCARDABLE (type) = 1;
  TYPE_DISCARDABLE_AGE (type) = type_discardable_age_current;

  slot = htab_find_slot (type_discardable_table, type, INSERT);
  gdb_assert (!*slot);
  *slot = type;
}

/* Allocate a new type like alloc_type but preserve for it the discardability
   state of PARENT_TYPE.  */

static struct type *
alloc_type_as_parent (struct type *parent_type)
{
  struct type *new_type = alloc_type_copy (parent_type);

  if (TYPE_DISCARDABLE (parent_type))
    set_type_as_discardable (new_type);

  return new_type;
}

/* Allocate a new GDBARCH-associated type structure and fill it
   with some defaults.  Space for the type structure is allocated
   on the heap.  */

struct type *
alloc_type_arch (struct gdbarch *gdbarch)
{
  struct type *type;

  gdb_assert (gdbarch != NULL);

  /* Alloc the structure and start off with all fields zeroed.  */

  type = XZALLOC (struct type);
  TYPE_MAIN_TYPE (type) = XZALLOC (struct main_type);

  TYPE_OBJFILE_OWNED (type) = 0;
  TYPE_OWNER (type).gdbarch = gdbarch;

  /* Initialize the fields that might not be zero.  */

  TYPE_CODE (type) = TYPE_CODE_UNDEF;
  TYPE_VPTR_FIELDNO (type) = -1;
  TYPE_CHAIN (type) = type;	/* Chain back to itself.  */

  return type;
}

/* If TYPE is objfile-associated, allocate a new type structure
   associated with the same objfile.  If TYPE is gdbarch-associated,
   allocate a new type structure associated with the same gdbarch.  */

struct type *
alloc_type_copy (const struct type *type)
{
  if (TYPE_OBJFILE_OWNED (type))
    return alloc_type (TYPE_OWNER (type).objfile);
  else
    return alloc_type_arch (TYPE_OWNER (type).gdbarch);
}

/* If TYPE is gdbarch-associated, return that architecture.
   If TYPE is objfile-associated, return that objfile's architecture.  */

struct gdbarch *
get_type_arch (const struct type *type)
{
  if (TYPE_OBJFILE_OWNED (type))
    return get_objfile_arch (TYPE_OWNER (type).objfile);
  else
    return TYPE_OWNER (type).gdbarch;
}


/* Alloc a new type instance structure, fill it with some defaults,
   and point it at OLDTYPE.  Allocate the new type instance from the
   same place as OLDTYPE.  */

static struct type *
alloc_type_instance (struct type *oldtype)
{
  struct type *type;

  /* Allocate the structure.  */

  if (! TYPE_OBJFILE_OWNED (oldtype))
    type = XZALLOC (struct type);
  else
    type = OBSTACK_ZALLOC (&TYPE_OBJFILE (oldtype)->objfile_obstack,
			   struct type);

  TYPE_MAIN_TYPE (type) = TYPE_MAIN_TYPE (oldtype);

  TYPE_CHAIN (type) = type;	/* Chain back to itself for now.  */

  return type;
}

/* Clear all remnants of the previous type at TYPE, in preparation for
   replacing it with something else.  Preserve owner information.  */
static void
smash_type (struct type *type)
{
  int objfile_owned = TYPE_OBJFILE_OWNED (type);
  union type_owner owner = TYPE_OWNER (type);

  memset (TYPE_MAIN_TYPE (type), 0, sizeof (struct main_type));

  /* Restore owner information.  */
  TYPE_OBJFILE_OWNED (type) = objfile_owned;
  TYPE_OWNER (type) = owner;

  /* For now, delete the rings.  */
  TYPE_CHAIN (type) = type;

  /* For now, leave the pointer/reference types alone.  */
}

/* Lookup a pointer to a type TYPE.  TYPEPTR, if nonzero, points
   to a pointer to memory where the pointer type should be stored.
   If *TYPEPTR is zero, update it to point to the pointer type we return.
   We allocate new memory if needed.  */

struct type *
make_pointer_type (struct type *type, struct type **typeptr)
{
  struct type *ntype;	/* New type */
  struct type *chain;

  ntype = TYPE_POINTER_TYPE (type);

  if (ntype)
    {
      if (typeptr == 0)
	return ntype;		/* Don't care about alloc, 
				   and have new type.  */
      else if (*typeptr == 0)
	{
	  *typeptr = ntype;	/* Tracking alloc, and have new type.  */
	  return ntype;
	}
    }

  if (typeptr == 0 || *typeptr == 0)	/* We'll need to allocate one.  */
    {
      ntype = alloc_type_as_parent (type);
      if (typeptr)
	*typeptr = ntype;
    }
  else			/* We have storage, but need to reset it.  */
    {
      ntype = *typeptr;
      chain = TYPE_CHAIN (ntype);
      smash_type (ntype);
      TYPE_CHAIN (ntype) = chain;
    }

  TYPE_TARGET_TYPE (ntype) = type;
  TYPE_POINTER_TYPE (type) = ntype;

  /* FIXME!  Assume the machine has only one representation for
     pointers!  */

  TYPE_LENGTH (ntype)
    = gdbarch_ptr_bit (get_type_arch (type)) / TARGET_CHAR_BIT;
  TYPE_CODE (ntype) = TYPE_CODE_PTR;

  /* Mark pointers as unsigned.  The target converts between pointers
     and addresses (CORE_ADDRs) using gdbarch_pointer_to_address and
     gdbarch_address_to_pointer.  */
  TYPE_UNSIGNED (ntype) = 1;

  if (!TYPE_POINTER_TYPE (type))	/* Remember it, if don't have one.  */
    TYPE_POINTER_TYPE (type) = ntype;

  /* Update the length of all the other variants of this type.  */
  chain = TYPE_CHAIN (ntype);
  while (chain != ntype)
    {
      TYPE_LENGTH (chain) = TYPE_LENGTH (ntype);
      chain = TYPE_CHAIN (chain);
    }

  return ntype;
}

/* Given a type TYPE, return a type of pointers to that type.
   May need to construct such a type if this is the first use.  */

struct type *
lookup_pointer_type (struct type *type)
{
  return make_pointer_type (type, (struct type **) 0);
}

/* Lookup a C++ `reference' to a type TYPE.  TYPEPTR, if nonzero,
   points to a pointer to memory where the reference type should be
   stored.  If *TYPEPTR is zero, update it to point to the reference
   type we return.  We allocate new memory if needed.  */

struct type *
make_reference_type (struct type *type, struct type **typeptr)
{
  struct type *ntype;	/* New type */
  struct type *chain;

  ntype = TYPE_REFERENCE_TYPE (type);

  if (ntype)
    {
      if (typeptr == 0)
	return ntype;		/* Don't care about alloc, 
				   and have new type.  */
      else if (*typeptr == 0)
	{
	  *typeptr = ntype;	/* Tracking alloc, and have new type.  */
	  return ntype;
	}
    }

  if (typeptr == 0 || *typeptr == 0)	/* We'll need to allocate one.  */
    {
      ntype = alloc_type_as_parent (type);
      if (typeptr)
	*typeptr = ntype;
    }
  else			/* We have storage, but need to reset it.  */
    {
      ntype = *typeptr;
      chain = TYPE_CHAIN (ntype);
      smash_type (ntype);
      TYPE_CHAIN (ntype) = chain;
    }

  TYPE_TARGET_TYPE (ntype) = type;
  TYPE_REFERENCE_TYPE (type) = ntype;

  /* FIXME!  Assume the machine has only one representation for
     references, and that it matches the (only) representation for
     pointers!  */

  TYPE_LENGTH (ntype) =
    gdbarch_ptr_bit (get_type_arch (type)) / TARGET_CHAR_BIT;
  TYPE_CODE (ntype) = TYPE_CODE_REF;

  if (!TYPE_REFERENCE_TYPE (type))	/* Remember it, if don't have one.  */
    TYPE_REFERENCE_TYPE (type) = ntype;

  /* Update the length of all the other variants of this type.  */
  chain = TYPE_CHAIN (ntype);
  while (chain != ntype)
    {
      TYPE_LENGTH (chain) = TYPE_LENGTH (ntype);
      chain = TYPE_CHAIN (chain);
    }

  return ntype;
}

/* Same as above, but caller doesn't care about memory allocation
   details.  */

struct type *
lookup_reference_type (struct type *type)
{
  return make_reference_type (type, (struct type **) 0);
}

/* Lookup a function type that returns type TYPE.  TYPEPTR, if
   nonzero, points to a pointer to memory where the function type
   should be stored.  If *TYPEPTR is zero, update it to point to the
   function type we return.  We allocate new memory if needed.  */

struct type *
make_function_type (struct type *type, struct type **typeptr)
{
  struct type *ntype;	/* New type */

  if (typeptr == 0 || *typeptr == 0)	/* We'll need to allocate one.  */
    {
      ntype = alloc_type_copy (type);
      if (typeptr)
	*typeptr = ntype;
    }
  else			/* We have storage, but need to reset it.  */
    {
      ntype = *typeptr;
      smash_type (ntype);
    }

  TYPE_TARGET_TYPE (ntype) = type;

  TYPE_LENGTH (ntype) = 1;
  TYPE_CODE (ntype) = TYPE_CODE_FUNC;

  return ntype;
}


/* Given a type TYPE, return a type of functions that return that type.
   May need to construct such a type if this is the first use.  */

struct type *
lookup_function_type (struct type *type)
{
  return make_function_type (type, (struct type **) 0);
}

/* Identify address space identifier by name --
   return the integer flag defined in gdbtypes.h.  */
extern int
address_space_name_to_int (struct gdbarch *gdbarch, char *space_identifier)
{
  int type_flags;

  /* Check for known address space delimiters.  */
  if (!strcmp (space_identifier, "code"))
    return TYPE_INSTANCE_FLAG_CODE_SPACE;
  else if (!strcmp (space_identifier, "data"))
    return TYPE_INSTANCE_FLAG_DATA_SPACE;
  else if (gdbarch_address_class_name_to_type_flags_p (gdbarch)
           && gdbarch_address_class_name_to_type_flags (gdbarch,
							space_identifier,
							&type_flags))
    return type_flags;
  else
    error (_("Unknown address space specifier: \"%s\""), space_identifier);
}

/* Identify address space identifier by integer flag as defined in 
   gdbtypes.h -- return the string version of the adress space name.  */

const char *
address_space_int_to_name (struct gdbarch *gdbarch, int space_flag)
{
  if (space_flag & TYPE_INSTANCE_FLAG_CODE_SPACE)
    return "code";
  else if (space_flag & TYPE_INSTANCE_FLAG_DATA_SPACE)
    return "data";
  else if ((space_flag & TYPE_INSTANCE_FLAG_ADDRESS_CLASS_ALL)
           && gdbarch_address_class_type_flags_to_name_p (gdbarch))
    return gdbarch_address_class_type_flags_to_name (gdbarch, space_flag);
  else
    return NULL;
}

/* Create a new type with instance flags NEW_FLAGS, based on TYPE.

   If STORAGE is non-NULL, create the new type instance there.
   STORAGE must be in the same obstack as TYPE.  */

static struct type *
make_qualified_type (struct type *type, int new_flags,
		     struct type *storage)
{
  struct type *ntype;

  ntype = type;
  do
    {
      if (TYPE_INSTANCE_FLAGS (ntype) == new_flags)
	return ntype;
      ntype = TYPE_CHAIN (ntype);
    }
  while (ntype != type);

  /* Create a new type instance.  */
  if (storage == NULL)
    ntype = alloc_type_instance (type);
  else
    {
      /* If STORAGE was provided, it had better be in the same objfile
	 as TYPE.  Otherwise, we can't link it into TYPE's cv chain:
	 if one objfile is freed and the other kept, we'd have
	 dangling pointers.  */
      gdb_assert (TYPE_OBJFILE (type) == TYPE_OBJFILE (storage));

      ntype = storage;
      TYPE_MAIN_TYPE (ntype) = TYPE_MAIN_TYPE (type);
      TYPE_CHAIN (ntype) = ntype;
    }

  /* Pointers or references to the original type are not relevant to
     the new type.  */
  TYPE_POINTER_TYPE (ntype) = (struct type *) 0;
  TYPE_REFERENCE_TYPE (ntype) = (struct type *) 0;

  /* Chain the new qualified type to the old type.  */
  TYPE_CHAIN (ntype) = TYPE_CHAIN (type);
  TYPE_CHAIN (type) = ntype;

  /* Now set the instance flags and return the new type.  */
  TYPE_INSTANCE_FLAGS (ntype) = new_flags;

  /* Set length of new type to that of the original type.  */
  TYPE_LENGTH (ntype) = TYPE_LENGTH (type);

  return ntype;
}

/* Make an address-space-delimited variant of a type -- a type that
   is identical to the one supplied except that it has an address
   space attribute attached to it (such as "code" or "data").

   The space attributes "code" and "data" are for Harvard
   architectures.  The address space attributes are for architectures
   which have alternately sized pointers or pointers with alternate
   representations.  */

struct type *
make_type_with_address_space (struct type *type, int space_flag)
{
  int new_flags = ((TYPE_INSTANCE_FLAGS (type)
		    & ~(TYPE_INSTANCE_FLAG_CODE_SPACE
			| TYPE_INSTANCE_FLAG_DATA_SPACE
		        | TYPE_INSTANCE_FLAG_ADDRESS_CLASS_ALL))
		   | space_flag);

  return make_qualified_type (type, new_flags, NULL);
}

/* Make a "c-v" variant of a type -- a type that is identical to the
   one supplied except that it may have const or volatile attributes
   CNST is a flag for setting the const attribute
   VOLTL is a flag for setting the volatile attribute
   TYPE is the base type whose variant we are creating.

   If TYPEPTR and *TYPEPTR are non-zero, then *TYPEPTR points to
   storage to hold the new qualified type; *TYPEPTR and TYPE must be
   in the same objfile.  Otherwise, allocate fresh memory for the new
   type whereever TYPE lives.  If TYPEPTR is non-zero, set it to the
   new type we construct.  */
struct type *
make_cv_type (int cnst, int voltl, 
	      struct type *type, 
	      struct type **typeptr)
{
  struct type *ntype;	/* New type */

  int new_flags = (TYPE_INSTANCE_FLAGS (type)
		   & ~(TYPE_INSTANCE_FLAG_CONST 
		       | TYPE_INSTANCE_FLAG_VOLATILE));

  if (cnst)
    new_flags |= TYPE_INSTANCE_FLAG_CONST;

  if (voltl)
    new_flags |= TYPE_INSTANCE_FLAG_VOLATILE;

  if (typeptr && *typeptr != NULL)
    {
      /* TYPE and *TYPEPTR must be in the same objfile.  We can't have
	 a C-V variant chain that threads across objfiles: if one
	 objfile gets freed, then the other has a broken C-V chain.

	 This code used to try to copy over the main type from TYPE to
	 *TYPEPTR if they were in different objfiles, but that's
	 wrong, too: TYPE may have a field list or member function
	 lists, which refer to types of their own, etc. etc.  The
	 whole shebang would need to be copied over recursively; you
	 can't have inter-objfile pointers.  The only thing to do is
	 to leave stub types as stub types, and look them up afresh by
	 name each time you encounter them.  */
      gdb_assert (TYPE_OBJFILE (*typeptr) == TYPE_OBJFILE (type));
    }
  
  ntype = make_qualified_type (type, new_flags, 
			       typeptr ? *typeptr : NULL);

  if (typeptr != NULL)
    *typeptr = ntype;

  return ntype;
}

/* Replace the contents of ntype with the type *type.  This changes the
   contents, rather than the pointer for TYPE_MAIN_TYPE (ntype); thus
   the changes are propogated to all types in the TYPE_CHAIN.

   In order to build recursive types, it's inevitable that we'll need
   to update types in place --- but this sort of indiscriminate
   smashing is ugly, and needs to be replaced with something more
   controlled.  TYPE_MAIN_TYPE is a step in this direction; it's not
   clear if more steps are needed.  */
void
replace_type (struct type *ntype, struct type *type)
{
  struct type *chain;

  /* These two types had better be in the same objfile.  Otherwise,
     the assignment of one type's main type structure to the other
     will produce a type with references to objects (names; field
     lists; etc.) allocated on an objfile other than its own.  */
  gdb_assert (TYPE_OBJFILE (ntype) == TYPE_OBJFILE (ntype));

  *TYPE_MAIN_TYPE (ntype) = *TYPE_MAIN_TYPE (type);

  /* The type length is not a part of the main type.  Update it for
     each type on the variant chain.  */
  chain = ntype;
  do
    {
      /* Assert that this element of the chain has no address-class bits
	 set in its flags.  Such type variants might have type lengths
	 which are supposed to be different from the non-address-class
	 variants.  This assertion shouldn't ever be triggered because
	 symbol readers which do construct address-class variants don't
	 call replace_type().  */
      gdb_assert (TYPE_ADDRESS_CLASS_ALL (chain) == 0);

      TYPE_LENGTH (chain) = TYPE_LENGTH (type);
      chain = TYPE_CHAIN (chain);
    }
  while (ntype != chain);

  /* Assert that the two types have equivalent instance qualifiers.
     This should be true for at least all of our debug readers.  */
  gdb_assert (TYPE_INSTANCE_FLAGS (ntype) == TYPE_INSTANCE_FLAGS (type));
}

/* Implement direct support for MEMBER_TYPE in GNU C++.
   May need to construct such a type if this is the first use.
   The TYPE is the type of the member.  The DOMAIN is the type
   of the aggregate that the member belongs to.  */

struct type *
lookup_memberptr_type (struct type *type, struct type *domain)
{
  struct type *mtype;

  mtype = alloc_type_copy (type);
  smash_to_memberptr_type (mtype, domain, type);
  return mtype;
}

/* Return a pointer-to-method type, for a method of type TO_TYPE.  */

struct type *
lookup_methodptr_type (struct type *to_type)
{
  struct type *mtype;

  mtype = alloc_type_copy (to_type);
  smash_to_methodptr_type (mtype, to_type);
  return mtype;
}

/* Allocate a stub method whose return type is TYPE.  This apparently
   happens for speed of symbol reading, since parsing out the
   arguments to the method is cpu-intensive, the way we are doing it.
   So, we will fill in arguments later.  This always returns a fresh
   type.  */

struct type *
allocate_stub_method (struct type *type)
{
  struct type *mtype;

  mtype = alloc_type_copy (type);
  TYPE_CODE (mtype) = TYPE_CODE_METHOD;
  TYPE_LENGTH (mtype) = 1;
  TYPE_STUB (mtype) = 1;
  TYPE_TARGET_TYPE (mtype) = type;
  /*  _DOMAIN_TYPE (mtype) = unknown yet */
  return mtype;
}

/* Create a range type using either a blank type supplied in
   RESULT_TYPE, or creating a new type, inheriting the objfile from
   INDEX_TYPE.

   Indices will be of type INDEX_TYPE, and will range from LOW_BOUND
   to HIGH_BOUND, inclusive.

   FIXME: Maybe we should check the TYPE_CODE of RESULT_TYPE to make
   sure it is TYPE_CODE_UNDEF before we bash it into a range type?  */

struct type *
create_range_type (struct type *result_type, struct type *index_type,
		   LONGEST low_bound, LONGEST high_bound)
{
  if (result_type == NULL)
    result_type = alloc_type_copy (index_type);
  TYPE_CODE (result_type) = TYPE_CODE_RANGE;
  TYPE_TARGET_TYPE (result_type) = index_type;
  if (TYPE_STUB (index_type))
    TYPE_TARGET_STUB (result_type) = 1;
  else
    TYPE_LENGTH (result_type) = TYPE_LENGTH (check_typedef (index_type));
  TYPE_RANGE_DATA (result_type) = (struct range_bounds *)
    TYPE_ZALLOC (result_type, sizeof (struct range_bounds));
  TYPE_LOW_BOUND (result_type) = low_bound;
  TYPE_HIGH_BOUND (result_type) = high_bound;
  TYPE_BYTE_STRIDE (result_type) = 0;

  if (low_bound >= 0)
    TYPE_UNSIGNED (result_type) = 1;

  return result_type;
}

/* Set *LOWP and *HIGHP to the lower and upper bounds of discrete type
   TYPE.  Return 1 if type is a range type, 0 if it is discrete (and
   bounds will fit in LONGEST), or -1 otherwise.  */

int
get_discrete_bounds (struct type *type, LONGEST *lowp, LONGEST *highp)
{
  CHECK_TYPEDEF (type);
  switch (TYPE_CODE (type))
    {
    case TYPE_CODE_RANGE:
      *lowp = TYPE_LOW_BOUND (type);
      *highp = TYPE_HIGH_BOUND (type);
      return 1;
    case TYPE_CODE_ENUM:
      if (TYPE_NFIELDS (type) > 0)
	{
	  /* The enums may not be sorted by value, so search all
	     entries.  */
	  int i;

	  *lowp = *highp = TYPE_FIELD_BITPOS (type, 0);
	  for (i = 0; i < TYPE_NFIELDS (type); i++)
	    {
	      if (TYPE_FIELD_BITPOS (type, i) < *lowp)
		*lowp = TYPE_FIELD_BITPOS (type, i);
	      if (TYPE_FIELD_BITPOS (type, i) > *highp)
		*highp = TYPE_FIELD_BITPOS (type, i);
	    }

	  /* Set unsigned indicator if warranted.  */
	  if (*lowp >= 0)
	    {
	      TYPE_UNSIGNED (type) = 1;
	    }
	}
      else
	{
	  *lowp = 0;
	  *highp = -1;
	}
      return 0;
    case TYPE_CODE_BOOL:
      *lowp = 0;
      *highp = 1;
      return 0;
    case TYPE_CODE_INT:
      if (TYPE_LENGTH (type) > sizeof (LONGEST))	/* Too big */
	return -1;
      if (!TYPE_UNSIGNED (type))
	{
	  *lowp = -(1 << (TYPE_LENGTH (type) * TARGET_CHAR_BIT - 1));
	  *highp = -*lowp - 1;
	  return 0;
	}
      /* ... fall through for unsigned ints ...  */
    case TYPE_CODE_CHAR:
      *lowp = 0;
      /* This round-about calculation is to avoid shifting by
         TYPE_LENGTH (type) * TARGET_CHAR_BIT, which will not work
         if TYPE_LENGTH (type) == sizeof (LONGEST).  */
      *highp = 1 << (TYPE_LENGTH (type) * TARGET_CHAR_BIT - 1);
      *highp = (*highp - 1) | *highp;
      return 0;
    default:
      return -1;
    }
}

/* Assuming TYPE is a simple, non-empty array type, compute its upper
   and lower bound.  Save the low bound into LOW_BOUND if not NULL.
   Save the high bound into HIGH_BOUND if not NULL.

   Return 1 if the operation was successful.  Return zero otherwise,
   in which case the values of LOW_BOUND and HIGH_BOUNDS are unmodified.

   We now simply use get_discrete_bounds call to get the values
   of the low and high bounds.
   get_discrete_bounds can return three values:
   1, meaning that index is a range,
   0, meaning that index is a discrete type,
   or -1 for failure.  */

int
get_array_bounds (struct type *type, LONGEST *low_bound, LONGEST *high_bound)
{
  struct type *index = TYPE_INDEX_TYPE (type);
  LONGEST low = 0;
  LONGEST high = 0;
  int res;

  if (index == NULL)
    return 0;

  res = get_discrete_bounds (index, &low, &high);
  if (res == -1)
    return 0;

  /* Check if the array bounds are undefined.  */
  if (res == 1
      && ((low_bound && TYPE_ARRAY_LOWER_BOUND_IS_UNDEFINED (type))
	  || (high_bound && TYPE_ARRAY_UPPER_BOUND_IS_UNDEFINED (type))))
    return 0;

  if (low_bound)
    *low_bound = low;

  if (high_bound)
    *high_bound = high;

  return 1;
}

/* Create an array type using either a blank type supplied in
   RESULT_TYPE, or creating a new type, inheriting the objfile from
   RANGE_TYPE.

   Elements will be of type ELEMENT_TYPE, the indices will be of type
   RANGE_TYPE.

   FIXME: Maybe we should check the TYPE_CODE of RESULT_TYPE to make
   sure it is TYPE_CODE_UNDEF before we bash it into an array
   type?  */

struct type *
create_array_type (struct type *result_type, 
		   struct type *element_type,
		   struct type *range_type)
{
  LONGEST low_bound, high_bound;

  if (result_type == NULL)
    result_type = alloc_type_copy (range_type);

  TYPE_CODE (result_type) = TYPE_CODE_ARRAY;
  TYPE_TARGET_TYPE (result_type) = element_type;
  TYPE_NFIELDS (result_type) = 1;
  TYPE_FIELDS (result_type) =
    (struct field *) TYPE_ZALLOC (result_type, sizeof (struct field));
  TYPE_INDEX_TYPE (result_type) = range_type;
  TYPE_VPTR_FIELDNO (result_type) = -1;

<<<<<<< HEAD
  /* DWARF blocks may depend on runtime information like
     DW_OP_PUSH_OBJECT_ADDRESS not being available during the
     CREATE_ARRAY_TYPE time.  */
  if (TYPE_RANGE_DATA (range_type)->low.kind != RANGE_BOUND_KIND_CONSTANT
      || TYPE_RANGE_DATA (range_type)->high.kind != RANGE_BOUND_KIND_CONSTANT
      || TYPE_LOW_BOUND_UNDEFINED (range_type) 
      || TYPE_HIGH_BOUND_UNDEFINED (range_type) 
      || get_discrete_bounds (range_type, &low_bound, &high_bound) < 0)
    {
      low_bound = 0;
      high_bound = -1;
    }

  /* Be careful when setting the array length.  Ada arrays can be
     empty arrays with the high_bound being smaller than the low_bound.
     In such cases, the array length should be zero.  TYPE_TARGET_STUB needs to
     be checked as it may have dependencies on DWARF blocks depending on
     runtime information not available during the CREATE_ARRAY_TYPE time.  */
  if (high_bound < low_bound || TYPE_TARGET_STUB (element_type))
    TYPE_LENGTH (result_type) = 0;
  else
    {
      CHECK_TYPEDEF (element_type);
      TYPE_LENGTH (result_type) =
	TYPE_LENGTH (element_type) * (high_bound - low_bound + 1);
    }

=======
  /* TYPE_FLAG_TARGET_STUB will take care of zero length arrays.  */
>>>>>>> 21bc8baa
  if (TYPE_LENGTH (result_type) == 0)
    {
      /* The real size will be computed for specific instances by
	 CHECK_TYPEDEF.  */
      TYPE_TARGET_STUB (result_type) = 1;
    }

  return result_type;
}

struct type *
lookup_array_range_type (struct type *element_type,
			 int low_bound, int high_bound)
{
  struct gdbarch *gdbarch = get_type_arch (element_type);
  struct type *index_type = builtin_type (gdbarch)->builtin_int;
  struct type *range_type
    = create_range_type (NULL, index_type, low_bound, high_bound);

  return create_array_type (NULL, element_type, range_type);
}

/* Create a string type using either a blank type supplied in
   RESULT_TYPE, or creating a new type.  String types are similar
   enough to array of char types that we can use create_array_type to
   build the basic type and then bash it into a string type.

   For fixed length strings, the range type contains 0 as the lower
   bound and the length of the string minus one as the upper bound.

   FIXME: Maybe we should check the TYPE_CODE of RESULT_TYPE to make
   sure it is TYPE_CODE_UNDEF before we bash it into a string
   type?  */

struct type *
create_string_type (struct type *result_type,
		    struct type *string_char_type,
		    struct type *range_type)
{
  result_type = create_array_type (result_type,
				   string_char_type,
				   range_type);
  TYPE_CODE (result_type) = TYPE_CODE_STRING;
  return result_type;
}

struct type *
lookup_string_range_type (struct type *string_char_type,
			  int low_bound, int high_bound)
{
  struct type *result_type;

  result_type = lookup_array_range_type (string_char_type,
					 low_bound, high_bound);
  TYPE_CODE (result_type) = TYPE_CODE_STRING;
  return result_type;
}

struct type *
create_set_type (struct type *result_type, struct type *domain_type)
{
  if (result_type == NULL)
    result_type = alloc_type_copy (domain_type);

  TYPE_CODE (result_type) = TYPE_CODE_SET;
  TYPE_NFIELDS (result_type) = 1;
  TYPE_FIELDS (result_type) = TYPE_ZALLOC (result_type, sizeof (struct field));

  if (!TYPE_STUB (domain_type))
    {
      LONGEST low_bound, high_bound, bit_length;

      if (get_discrete_bounds (domain_type, &low_bound, &high_bound) < 0)
	low_bound = high_bound = 0;
      bit_length = high_bound - low_bound + 1;
      TYPE_LENGTH (result_type)
	= (bit_length + TARGET_CHAR_BIT - 1) / TARGET_CHAR_BIT;
      if (low_bound >= 0)
	TYPE_UNSIGNED (result_type) = 1;
    }
  TYPE_FIELD_TYPE (result_type, 0) = domain_type;

  return result_type;
}

/* Convert ARRAY_TYPE to a vector type.  This may modify ARRAY_TYPE
   and any array types nested inside it.  */

void
make_vector_type (struct type *array_type)
{
  struct type *inner_array, *elt_type;
  int flags;

  /* Find the innermost array type, in case the array is
     multi-dimensional.  */
  inner_array = array_type;
  while (TYPE_CODE (TYPE_TARGET_TYPE (inner_array)) == TYPE_CODE_ARRAY)
    inner_array = TYPE_TARGET_TYPE (inner_array);

  elt_type = TYPE_TARGET_TYPE (inner_array);
  if (TYPE_CODE (elt_type) == TYPE_CODE_INT)
    {
      flags = TYPE_INSTANCE_FLAGS (elt_type) | TYPE_INSTANCE_FLAG_NOTTEXT;
      elt_type = make_qualified_type (elt_type, flags, NULL);
      TYPE_TARGET_TYPE (inner_array) = elt_type;
    }

  TYPE_VECTOR (array_type) = 1;
}

struct type *
init_vector_type (struct type *elt_type, int n)
{
  struct type *array_type;

  array_type = lookup_array_range_type (elt_type, 0, n - 1);
  make_vector_type (array_type);
  return array_type;
}

/* Smash TYPE to be a type of pointers to members of DOMAIN with type
   TO_TYPE.  A member pointer is a wierd thing -- it amounts to a
   typed offset into a struct, e.g. "an int at offset 8".  A MEMBER
   TYPE doesn't include the offset (that's the value of the MEMBER
   itself), but does include the structure type into which it points
   (for some reason).

   When "smashing" the type, we preserve the objfile that the old type
   pointed to, since we aren't changing where the type is actually
   allocated.  */

void
smash_to_memberptr_type (struct type *type, struct type *domain,
			 struct type *to_type)
{
  smash_type (type);
  TYPE_TARGET_TYPE (type) = to_type;
  TYPE_DOMAIN_TYPE (type) = domain;
  /* Assume that a data member pointer is the same size as a normal
     pointer.  */
  TYPE_LENGTH (type)
    = gdbarch_ptr_bit (get_type_arch (to_type)) / TARGET_CHAR_BIT;
  TYPE_CODE (type) = TYPE_CODE_MEMBERPTR;
}

/* Smash TYPE to be a type of pointer to methods type TO_TYPE.

   When "smashing" the type, we preserve the objfile that the old type
   pointed to, since we aren't changing where the type is actually
   allocated.  */

void
smash_to_methodptr_type (struct type *type, struct type *to_type)
{
  smash_type (type);
  TYPE_TARGET_TYPE (type) = to_type;
  TYPE_DOMAIN_TYPE (type) = TYPE_DOMAIN_TYPE (to_type);
  TYPE_LENGTH (type) = cplus_method_ptr_size (to_type);
  TYPE_CODE (type) = TYPE_CODE_METHODPTR;
}

/* Smash TYPE to be a type of method of DOMAIN with type TO_TYPE.
   METHOD just means `function that gets an extra "this" argument'.

   When "smashing" the type, we preserve the objfile that the old type
   pointed to, since we aren't changing where the type is actually
   allocated.  */

void
smash_to_method_type (struct type *type, struct type *domain,
		      struct type *to_type, struct field *args,
		      int nargs, int varargs)
{
  smash_type (type);
  TYPE_TARGET_TYPE (type) = to_type;
  TYPE_DOMAIN_TYPE (type) = domain;
  TYPE_FIELDS (type) = args;
  TYPE_NFIELDS (type) = nargs;
  if (varargs)
    TYPE_VARARGS (type) = 1;
  TYPE_LENGTH (type) = 1;	/* In practice, this is never needed.  */
  TYPE_CODE (type) = TYPE_CODE_METHOD;
}

/* Return a typename for a struct/union/enum type without "struct ",
   "union ", or "enum ".  If the type has a NULL name, return NULL.  */

char *
type_name_no_tag (const struct type *type)
{
  if (TYPE_TAG_NAME (type) != NULL)
    return TYPE_TAG_NAME (type);

  /* Is there code which expects this to return the name if there is
     no tag name?  My guess is that this is mainly used for C++ in
     cases where the two will always be the same.  */
  return TYPE_NAME (type);
}

/* Lookup a typedef or primitive type named NAME, visible in lexical
   block BLOCK.  If NOERR is nonzero, return zero if NAME is not
   suitably defined.  */

struct type *
lookup_typename (const struct language_defn *language,
		 struct gdbarch *gdbarch, char *name,
		 const struct block *block, int noerr)
{
  struct symbol *sym;
  struct type *tmp;

  sym = lookup_symbol (name, block, VAR_DOMAIN, 0);
  if (sym == NULL || SYMBOL_CLASS (sym) != LOC_TYPEDEF)
    {
      tmp = language_lookup_primitive_type_by_name (language, gdbarch, name);
      if (tmp)
	{
	  return tmp;
	}
      else if (!tmp && noerr)
	{
	  return NULL;
	}
      else
	{
	  error (_("No type named %s."), name);
	}
    }
  return (SYMBOL_TYPE (sym));
}

struct type *
lookup_unsigned_typename (const struct language_defn *language,
			  struct gdbarch *gdbarch, char *name)
{
  char *uns = alloca (strlen (name) + 10);

  strcpy (uns, "unsigned ");
  strcpy (uns + 9, name);
  return lookup_typename (language, gdbarch, uns, (struct block *) NULL, 0);
}

struct type *
lookup_signed_typename (const struct language_defn *language,
			struct gdbarch *gdbarch, char *name)
{
  struct type *t;
  char *uns = alloca (strlen (name) + 8);

  strcpy (uns, "signed ");
  strcpy (uns + 7, name);
  t = lookup_typename (language, gdbarch, uns, (struct block *) NULL, 1);
  /* If we don't find "signed FOO" just try again with plain "FOO".  */
  if (t != NULL)
    return t;
  return lookup_typename (language, gdbarch, name, (struct block *) NULL, 0);
}

/* Lookup a structure type named "struct NAME",
   visible in lexical block BLOCK.  */

struct type *
lookup_struct (char *name, struct block *block)
{
  struct symbol *sym;

  sym = lookup_symbol (name, block, STRUCT_DOMAIN, 0);

  if (sym == NULL)
    {
      error (_("No struct type named %s."), name);
    }
  if (TYPE_CODE (SYMBOL_TYPE (sym)) != TYPE_CODE_STRUCT)
    {
      error (_("This context has class, union or enum %s, not a struct."),
	     name);
    }
  return (SYMBOL_TYPE (sym));
}

/* Lookup a union type named "union NAME",
   visible in lexical block BLOCK.  */

struct type *
lookup_union (char *name, struct block *block)
{
  struct symbol *sym;
  struct type *t;

  sym = lookup_symbol (name, block, STRUCT_DOMAIN, 0);

  if (sym == NULL)
    error (_("No union type named %s."), name);

  t = SYMBOL_TYPE (sym);

  if (TYPE_CODE (t) == TYPE_CODE_UNION)
    return t;

  /* If we get here, it's not a union.  */
  error (_("This context has class, struct or enum %s, not a union."), 
	 name);
}


/* Lookup an enum type named "enum NAME",
   visible in lexical block BLOCK.  */

struct type *
lookup_enum (char *name, struct block *block)
{
  struct symbol *sym;

  sym = lookup_symbol (name, block, STRUCT_DOMAIN, 0);
  if (sym == NULL)
    {
      error (_("No enum type named %s."), name);
    }
  if (TYPE_CODE (SYMBOL_TYPE (sym)) != TYPE_CODE_ENUM)
    {
      error (_("This context has class, struct or union %s, not an enum."), 
	     name);
    }
  return (SYMBOL_TYPE (sym));
}

/* Lookup a template type named "template NAME<TYPE>",
   visible in lexical block BLOCK.  */

struct type *
lookup_template_type (char *name, struct type *type, 
		      struct block *block)
{
  struct symbol *sym;
  char *nam = (char *) 
    alloca (strlen (name) + strlen (TYPE_NAME (type)) + 4);

  strcpy (nam, name);
  strcat (nam, "<");
  strcat (nam, TYPE_NAME (type));
  strcat (nam, " >");	/* FIXME, extra space still introduced in gcc?  */

  sym = lookup_symbol (nam, block, VAR_DOMAIN, 0);

  if (sym == NULL)
    {
      error (_("No template type named %s."), name);
    }
  if (TYPE_CODE (SYMBOL_TYPE (sym)) != TYPE_CODE_STRUCT)
    {
      error (_("This context has class, union or enum %s, not a struct."),
	     name);
    }
  return (SYMBOL_TYPE (sym));
}

/* Given a type TYPE, lookup the type of the component of type named
   NAME.

   TYPE can be either a struct or union, or a pointer or reference to
   a struct or union.  If it is a pointer or reference, its target
   type is automatically used.  Thus '.' and '->' are interchangable,
   as specified for the definitions of the expression element types
   STRUCTOP_STRUCT and STRUCTOP_PTR.

   If NOERR is nonzero, return zero if NAME is not suitably defined.
   If NAME is the name of a baseclass type, return that type.  */

struct type *
lookup_struct_elt_type (struct type *type, char *name, int noerr)
{
  int i;
  char *typename;

  for (;;)
    {
      CHECK_TYPEDEF (type);
      if (TYPE_CODE (type) != TYPE_CODE_PTR
	  && TYPE_CODE (type) != TYPE_CODE_REF)
	break;
      type = TYPE_TARGET_TYPE (type);
    }

  if (TYPE_CODE (type) != TYPE_CODE_STRUCT 
      && TYPE_CODE (type) != TYPE_CODE_UNION)
    {
      typename = type_to_string (type);
      make_cleanup (xfree, typename);
      error (_("Type %s is not a structure or union type."), typename);
    }

#if 0
  /* FIXME: This change put in by Michael seems incorrect for the case
     where the structure tag name is the same as the member name.
     I.e. when doing "ptype bell->bar" for "struct foo { int bar; int
     foo; } bell;" Disabled by fnf.  */
  {
    char *typename;

    typename = type_name_no_tag (type);
    if (typename != NULL && strcmp (typename, name) == 0)
      return type;
  }
#endif

  for (i = TYPE_NFIELDS (type) - 1; i >= TYPE_N_BASECLASSES (type); i--)
    {
      char *t_field_name = TYPE_FIELD_NAME (type, i);

      if (t_field_name && (strcmp_iw (t_field_name, name) == 0))
	{
	  return TYPE_FIELD_TYPE (type, i);
	}
     else if (!t_field_name || *t_field_name == '\0')
	{
	  struct type *subtype 
	    = lookup_struct_elt_type (TYPE_FIELD_TYPE (type, i), name, 1);

	  if (subtype != NULL)
	    return subtype;
	}
    }

  /* OK, it's not in this class.  Recursively check the baseclasses.  */
  for (i = TYPE_N_BASECLASSES (type) - 1; i >= 0; i--)
    {
      struct type *t;

      t = lookup_struct_elt_type (TYPE_BASECLASS (type, i), name, 1);
      if (t != NULL)
	{
	  return t;
	}
    }

  if (noerr)
    {
      return NULL;
    }

  typename = type_to_string (type);
  make_cleanup (xfree, typename);
  error (_("Type %s has no component named %s."), typename, name);
}

/* Lookup the vptr basetype/fieldno values for TYPE.
   If found store vptr_basetype in *BASETYPEP if non-NULL, and return
   vptr_fieldno.  Also, if found and basetype is from the same objfile,
   cache the results.
   If not found, return -1 and ignore BASETYPEP.
   Callers should be aware that in some cases (for example,
   the type or one of its baseclasses is a stub type and we are
   debugging a .o file, or the compiler uses DWARF-2 and is not GCC),
   this function will not be able to find the
   virtual function table pointer, and vptr_fieldno will remain -1 and
   vptr_basetype will remain NULL or incomplete.  */

int
get_vptr_fieldno (struct type *type, struct type **basetypep)
{
  CHECK_TYPEDEF (type);

  if (TYPE_VPTR_FIELDNO (type) < 0)
    {
      int i;

      /* We must start at zero in case the first (and only) baseclass
         is virtual (and hence we cannot share the table pointer).  */
      for (i = 0; i < TYPE_N_BASECLASSES (type); i++)
	{
	  struct type *baseclass = check_typedef (TYPE_BASECLASS (type, i));
	  int fieldno;
	  struct type *basetype;

	  fieldno = get_vptr_fieldno (baseclass, &basetype);
	  if (fieldno >= 0)
	    {
	      /* If the type comes from a different objfile we can't cache
		 it, it may have a different lifetime.  PR 2384 */
	      if (TYPE_OBJFILE (type) == TYPE_OBJFILE (basetype))
		{
		  TYPE_VPTR_FIELDNO (type) = fieldno;
		  TYPE_VPTR_BASETYPE (type) = basetype;
		}
	      if (basetypep)
		*basetypep = basetype;
	      return fieldno;
	    }
	}

      /* Not found.  */
      return -1;
    }
  else
    {
      if (basetypep)
	*basetypep = TYPE_VPTR_BASETYPE (type);
      return TYPE_VPTR_FIELDNO (type);
    }
}

static void
stub_noname_complaint (void)
{
  complaint (&symfile_complaints, _("stub type has NULL name"));
}

/* Calculate the memory length of array TYPE.

   TARGET_TYPE should be set to `check_typedef (TYPE_TARGET_TYPE (type))' as
   a performance hint.  Feel free to pass NULL.  Set FULL_SPAN to return the
   size incl. the possible padding of the last element - it may differ from the
   cleared FULL_SPAN return value (the expected SIZEOF) for non-zero
   TYPE_BYTE_STRIDE values.  */

static LONGEST
type_length_get (struct type *type, struct type *target_type, int full_span)
{
  struct type *range_type;
  LONGEST byte_stride = 0;	/* `= 0' for a false GCC warning.  */
  LONGEST count, element_size, retval;

  if (TYPE_CODE (type) != TYPE_CODE_ARRAY
      && TYPE_CODE (type) != TYPE_CODE_STRING)
    return TYPE_LENGTH (type);

  /* Avoid executing TYPE_HIGH_BOUND for invalid (unallocated/unassociated)
     Fortran arrays.  The allocated data will never be used so they can be
     zero-length.  */
  if (object_address_data_not_valid (type))
    return 0;

  range_type = TYPE_INDEX_TYPE (type);
  if (TYPE_LOW_BOUND_UNDEFINED (range_type)
      || TYPE_HIGH_BOUND_UNDEFINED (range_type))
    return 0;
  count = TYPE_HIGH_BOUND (range_type) - TYPE_LOW_BOUND (range_type) + 1;
  /* It may happen for wrong DWARF annotations returning garbage data.  */
  if (count < 0)
    warning (_("Range for type %s has invalid bounds %s..%s"),
	     TYPE_NAME (type), plongest (TYPE_LOW_BOUND (range_type)),
	     plongest (TYPE_HIGH_BOUND (range_type)));
  /* The code below does not handle count == 0 right.  */
  if (count <= 0)
    return 0;
  if (full_span || count > 1)
    {
      /* We do not use TYPE_ARRAY_BYTE_STRIDE_VALUE (type) here as we want to
         force FULL_SPAN to 1.  */
      byte_stride = TYPE_BYTE_STRIDE (range_type);
      if (byte_stride == 0)
        {
	  if (target_type == NULL)
	    target_type = check_typedef (TYPE_TARGET_TYPE (type));
	  byte_stride = type_length_get (target_type, NULL, 1);
	}
    }

  /* For now, we conservatively take the array length to be 0 if its length
     exceeds UINT_MAX.  The code below assumes that for x < 0,
     (ULONGEST) x == -x + ULONGEST_MAX + 1, which is technically not guaranteed
     by C, but is usually true (because it would be true if x were unsigned
     with its high-order bit on). It uses the fact that high_bound-low_bound is
     always representable in ULONGEST and that if high_bound-low_bound+1
     overflows, it overflows to 0.  We must change these tests if we decide to
     increase the representation of TYPE_LENGTH from unsigned int to ULONGEST.
     */

  if (full_span)
    {
      retval = count * byte_stride;
      if (count == 0 || retval / count != byte_stride || retval > UINT_MAX)
	retval = 0;
      return retval;
    }
  if (target_type == NULL)
    target_type = check_typedef (TYPE_TARGET_TYPE (type));
  element_size = type_length_get (target_type, NULL, 1);
  retval = (count - 1) * byte_stride + element_size;
  if (retval < element_size
      || (byte_stride != 0
          && (retval - element_size) / byte_stride != count - 1)
      || retval > UINT_MAX)
    retval = 0;
  return retval;
}

/* Prepare TYPE after being read in by the backend.  Currently this function
   only propagates the TYPE_DYNAMIC flag.  */

void
finalize_type (struct type *type)
{
  int i;

  for (i = 0; i < TYPE_NFIELDS (type); ++i)
    if (TYPE_FIELD_TYPE (type, i) && TYPE_DYNAMIC (TYPE_FIELD_TYPE (type, i)))
      break;

  /* FIXME: cplus_stuff is ignored here.  */
  if (i < TYPE_NFIELDS (type)
      || (TYPE_VPTR_BASETYPE (type) && TYPE_DYNAMIC (TYPE_VPTR_BASETYPE (type)))
      || (TYPE_TARGET_TYPE (type) && TYPE_DYNAMIC (TYPE_TARGET_TYPE (type))))
    TYPE_DYNAMIC (type) = 1;
}

/* Find the real type of TYPE.  This function returns the real type,
   after removing all layers of typedefs, and completing opaque or stub
   types.  Completion changes the TYPE argument, but stripping of
   typedefs does not.

   Instance flags (e.g. const/volatile) are preserved as typedefs are
   stripped.  If necessary a new qualified form of the underlying type
   is created.

   NOTE: This will return a typedef if TYPE_TARGET_TYPE for the typedef has
   not been computed and we're either in the middle of reading symbols, or
   there was no name for the typedef in the debug info.

   If TYPE is a TYPE_CODE_TYPEDEF, its length is updated to the length of
   the target type.

   If this is a stubbed struct (i.e. declared as struct foo *), see if
   we can find a full definition in some other file.  If so, copy this
   definition, so we can use it in future.  There used to be a comment
   (but not any code) that if we don't find a full definition, we'd
   set a flag so we don't spend time in the future checking the same
   type.  That would be a mistake, though--we might load in more
   symbols which contain a full definition for the type.  */

struct type *
check_typedef (struct type *type)
{
  struct type *orig_type = type;
  /* While we're removing typedefs, we don't want to lose qualifiers.
     E.g., const/volatile.  */
  int instance_flags = TYPE_INSTANCE_FLAGS (type);

  gdb_assert (type);

  while (TYPE_CODE (type) == TYPE_CODE_TYPEDEF)
    {
      if (!TYPE_TARGET_TYPE (type))
	{
	  char *name;
	  struct symbol *sym;

	  /* It is dangerous to call lookup_symbol if we are currently
	     reading a symtab.  Infinite recursion is one danger.  */
	  if (currently_reading_symtab)
	    return make_qualified_type (type, instance_flags, NULL);

	  name = type_name_no_tag (type);
	  /* FIXME: shouldn't we separately check the TYPE_NAME and
	     the TYPE_TAG_NAME, and look in STRUCT_DOMAIN and/or
	     VAR_DOMAIN as appropriate?  (this code was written before
	     TYPE_NAME and TYPE_TAG_NAME were separate).  */
	  if (name == NULL)
	    {
	      stub_noname_complaint ();
	      return make_qualified_type (type, instance_flags, NULL);
	    }
	  sym = lookup_symbol (name, 0, STRUCT_DOMAIN, 0);
	  if (sym)
	    TYPE_TARGET_TYPE (type) = SYMBOL_TYPE (sym);
	  else					/* TYPE_CODE_UNDEF */
	    TYPE_TARGET_TYPE (type) = alloc_type_arch (get_type_arch (type));
	}
      type = TYPE_TARGET_TYPE (type);

      /* Preserve the instance flags as we traverse down the typedef chain.

	 Handling address spaces/classes is nasty, what do we do if there's a
	 conflict?
	 E.g., what if an outer typedef marks the type as class_1 and an inner
	 typedef marks the type as class_2?
	 This is the wrong place to do such error checking.  We leave it to
	 the code that created the typedef in the first place to flag the
	 error.  We just pick the outer address space (akin to letting the
	 outer cast in a chain of casting win), instead of assuming
	 "it can't happen".  */
      {
	const int ALL_SPACES = (TYPE_INSTANCE_FLAG_CODE_SPACE
				| TYPE_INSTANCE_FLAG_DATA_SPACE);
	const int ALL_CLASSES = TYPE_INSTANCE_FLAG_ADDRESS_CLASS_ALL;
	int new_instance_flags = TYPE_INSTANCE_FLAGS (type);

	/* Treat code vs data spaces and address classes separately.  */
	if ((instance_flags & ALL_SPACES) != 0)
	  new_instance_flags &= ~ALL_SPACES;
	if ((instance_flags & ALL_CLASSES) != 0)
	  new_instance_flags &= ~ALL_CLASSES;

	instance_flags |= new_instance_flags;
      }
    }

  /* If this is a struct/class/union with no fields, then check
     whether a full definition exists somewhere else.  This is for
     systems where a type definition with no fields is issued for such
     types, instead of identifying them as stub types in the first
     place.  */

  if (TYPE_IS_OPAQUE (type) 
      && opaque_type_resolution 
      && !currently_reading_symtab)
    {
      char *name = type_name_no_tag (type);
      struct type *newtype;

      if (name == NULL)
	{
	  stub_noname_complaint ();
	  return make_qualified_type (type, instance_flags, NULL);
	}
      newtype = lookup_transparent_type (name);

      if (newtype)
	{
	  /* If the resolved type and the stub are in the same
	     objfile, then replace the stub type with the real deal.
	     But if they're in separate objfiles, leave the stub
	     alone; we'll just look up the transparent type every time
	     we call check_typedef.  We can't create pointers between
	     types allocated to different objfiles, since they may
	     have different lifetimes.  Trying to copy NEWTYPE over to
	     TYPE's objfile is pointless, too, since you'll have to
	     move over any other types NEWTYPE refers to, which could
	     be an unbounded amount of stuff.  */
	  if (TYPE_OBJFILE (newtype) == TYPE_OBJFILE (type))
	    type = make_qualified_type (newtype,
					TYPE_INSTANCE_FLAGS (type),
					type);
	  else
	    type = newtype;
	}
    }
  /* Otherwise, rely on the stub flag being set for opaque/stubbed
     types.  */
  else if (TYPE_STUB (type) && !currently_reading_symtab)
    {
      char *name = type_name_no_tag (type);
      /* FIXME: shouldn't we separately check the TYPE_NAME and the
         TYPE_TAG_NAME, and look in STRUCT_DOMAIN and/or VAR_DOMAIN
         as appropriate?  (this code was written before TYPE_NAME and
         TYPE_TAG_NAME were separate).  */
      struct symbol *sym;

      if (name == NULL)
	{
	  stub_noname_complaint ();
	  return make_qualified_type (type, instance_flags, NULL);
	}
      sym = lookup_symbol (name, 0, STRUCT_DOMAIN, 0);
      if (sym)
        {
          /* Same as above for opaque types, we can replace the stub
             with the complete type only if they are in the same
             objfile.  */
	  if (TYPE_OBJFILE (SYMBOL_TYPE(sym)) == TYPE_OBJFILE (type))
            type = make_qualified_type (SYMBOL_TYPE (sym),
					TYPE_INSTANCE_FLAGS (type),
					type);
	  else
	    type = SYMBOL_TYPE (sym);
        }
    }

  /* copy_type_recursive automatically makes the resulting type containing only
     constant values expected by the callers of this function.  */
  if (TYPE_DYNAMIC (type))
    {
      htab_t copied_types;
      struct type *type_old = type;

      copied_types = create_copied_types_hash (NULL);
      type = copy_type_recursive (type, copied_types);
      htab_delete (copied_types);

      gdb_assert (TYPE_DYNAMIC (type) == 0);
    }

  if (TYPE_TARGET_STUB (type) || TYPE_DYNAMIC (type))
    {
      struct type *target_type = check_typedef (TYPE_TARGET_TYPE (type));

      if (TYPE_DYNAMIC (type))
	TYPE_TARGET_TYPE (type) = target_type;
      if (TYPE_STUB (target_type) || TYPE_TARGET_STUB (target_type))
	{
	  /* Nothing we can do.  */
	}
      else if (TYPE_CODE (type) == TYPE_CODE_ARRAY
	       || TYPE_CODE (type) == TYPE_CODE_STRING)
	{
	  /* Now recompute the length of the array type, based on its
<<<<<<< HEAD
	     number of elements and the target type's length.  */
	  TYPE_LENGTH (type) = type_length_get (type, target_type, 0);
=======
	     number of elements and the target type's length.
	     Watch out for Ada null Ada arrays where the high bound
	     is smaller than the low bound.  */
	  const LONGEST low_bound = TYPE_LOW_BOUND (range_type);
	  const LONGEST high_bound = TYPE_HIGH_BOUND (range_type);
	  ULONGEST len;

	  if (high_bound < low_bound)
	    len = 0;
	  else
	    {
	      /* For now, we conservatively take the array length to be 0
		 if its length exceeds UINT_MAX.  The code below assumes
		 that for x < 0, (ULONGEST) x == -x + ULONGEST_MAX + 1,
		 which is technically not guaranteed by C, but is usually true
		 (because it would be true if x were unsigned with its
		 high-order bit on).  It uses the fact that
		 high_bound-low_bound is always representable in
		 ULONGEST and that if high_bound-low_bound+1 overflows,
		 it overflows to 0.  We must change these tests if we 
		 decide to increase the representation of TYPE_LENGTH
		 from unsigned int to ULONGEST.  */
	      ULONGEST ulow = low_bound, uhigh = high_bound;
	      ULONGEST tlen = TYPE_LENGTH (target_type);

	      len = tlen * (uhigh - ulow + 1);
	      if (tlen == 0 || (len / tlen - 1 + ulow) != uhigh 
		  || len > UINT_MAX)
		len = 0;
	    }
	  TYPE_LENGTH (type) = len;
>>>>>>> 21bc8baa
	  TYPE_TARGET_STUB (type) = 0;
	}
      else if (TYPE_CODE (type) == TYPE_CODE_RANGE)
	{
	  TYPE_LENGTH (type) = TYPE_LENGTH (target_type);
	  TYPE_TARGET_STUB (type) = 0;
	}
      TYPE_DYNAMIC (type) = 0;
    }

  type = make_qualified_type (type, instance_flags, NULL);

  /* Cache TYPE_LENGTH for future use.  */
  TYPE_LENGTH (orig_type) = TYPE_LENGTH (type);

  return type;
}

/* Parse a type expression in the string [P..P+LENGTH).  If an error
   occurs, silently return a void type.  */

static struct type *
safe_parse_type (struct gdbarch *gdbarch, char *p, int length)
{
  struct ui_file *saved_gdb_stderr;
  struct type *type;

  /* Suppress error messages.  */
  saved_gdb_stderr = gdb_stderr;
  gdb_stderr = ui_file_new ();

  /* Call parse_and_eval_type() without fear of longjmp()s.  */
  if (!gdb_parse_and_eval_type (p, length, &type))
    type = builtin_type (gdbarch)->builtin_void;

  /* Stop suppressing error messages.  */
  ui_file_delete (gdb_stderr);
  gdb_stderr = saved_gdb_stderr;

  return type;
}

/* Ugly hack to convert method stubs into method types.

   He ain't kiddin'.  This demangles the name of the method into a
   string including argument types, parses out each argument type,
   generates a string casting a zero to that type, evaluates the
   string, and stuffs the resulting type into an argtype vector!!!
   Then it knows the type of the whole function (including argument
   types for overloading), which info used to be in the stab's but was
   removed to hack back the space required for them.  */

static void
check_stub_method (struct type *type, int method_id, int signature_id)
{
  struct gdbarch *gdbarch = get_type_arch (type);
  struct fn_field *f;
  char *mangled_name = gdb_mangle_name (type, method_id, signature_id);
  char *demangled_name = cplus_demangle (mangled_name,
					 DMGL_PARAMS | DMGL_ANSI);
  char *argtypetext, *p;
  int depth = 0, argcount = 1;
  struct field *argtypes;
  struct type *mtype;

  /* Make sure we got back a function string that we can use.  */
  if (demangled_name)
    p = strchr (demangled_name, '(');
  else
    p = NULL;

  if (demangled_name == NULL || p == NULL)
    error (_("Internal: Cannot demangle mangled name `%s'."), 
	   mangled_name);

  /* Now, read in the parameters that define this type.  */
  p += 1;
  argtypetext = p;
  while (*p)
    {
      if (*p == '(' || *p == '<')
	{
	  depth += 1;
	}
      else if (*p == ')' || *p == '>')
	{
	  depth -= 1;
	}
      else if (*p == ',' && depth == 0)
	{
	  argcount += 1;
	}

      p += 1;
    }

  /* If we read one argument and it was ``void'', don't count it.  */
  if (strncmp (argtypetext, "(void)", 6) == 0)
    argcount -= 1;

  /* We need one extra slot, for the THIS pointer.  */

  argtypes = (struct field *)
    TYPE_ALLOC (type, (argcount + 1) * sizeof (struct field));
  p = argtypetext;

  /* Add THIS pointer for non-static methods.  */
  f = TYPE_FN_FIELDLIST1 (type, method_id);
  if (TYPE_FN_FIELD_STATIC_P (f, signature_id))
    argcount = 0;
  else
    {
      argtypes[0].type = lookup_pointer_type (type);
      argcount = 1;
    }

  if (*p != ')')		/* () means no args, skip while.  */
    {
      depth = 0;
      while (*p)
	{
	  if (depth <= 0 && (*p == ',' || *p == ')'))
	    {
	      /* Avoid parsing of ellipsis, they will be handled below.
	         Also avoid ``void'' as above.  */
	      if (strncmp (argtypetext, "...", p - argtypetext) != 0
		  && strncmp (argtypetext, "void", p - argtypetext) != 0)
		{
		  argtypes[argcount].type =
		    safe_parse_type (gdbarch, argtypetext, p - argtypetext);
		  argcount += 1;
		}
	      argtypetext = p + 1;
	    }

	  if (*p == '(' || *p == '<')
	    {
	      depth += 1;
	    }
	  else if (*p == ')' || *p == '>')
	    {
	      depth -= 1;
	    }

	  p += 1;
	}
    }

  TYPE_FN_FIELD_PHYSNAME (f, signature_id) = mangled_name;

  /* Now update the old "stub" type into a real type.  */
  mtype = TYPE_FN_FIELD_TYPE (f, signature_id);
  TYPE_DOMAIN_TYPE (mtype) = type;
  TYPE_FIELDS (mtype) = argtypes;
  TYPE_NFIELDS (mtype) = argcount;
  TYPE_STUB (mtype) = 0;
  TYPE_FN_FIELD_STUB (f, signature_id) = 0;
  if (p[-2] == '.')
    TYPE_VARARGS (mtype) = 1;

  xfree (demangled_name);
}

/* This is the external interface to check_stub_method, above.  This
   function unstubs all of the signatures for TYPE's METHOD_ID method
   name.  After calling this function TYPE_FN_FIELD_STUB will be
   cleared for each signature and TYPE_FN_FIELDLIST_NAME will be
   correct.

   This function unfortunately can not die until stabs do.  */

void
check_stub_method_group (struct type *type, int method_id)
{
  int len = TYPE_FN_FIELDLIST_LENGTH (type, method_id);
  struct fn_field *f = TYPE_FN_FIELDLIST1 (type, method_id);
  int j, found_stub = 0;

  for (j = 0; j < len; j++)
    if (TYPE_FN_FIELD_STUB (f, j))
      {
	found_stub = 1;
	check_stub_method (type, method_id, j);
      }

  /* GNU v3 methods with incorrect names were corrected when we read
     in type information, because it was cheaper to do it then.  The
     only GNU v2 methods with incorrect method names are operators and
     destructors; destructors were also corrected when we read in type
     information.

     Therefore the only thing we need to handle here are v2 operator
     names.  */
  if (found_stub && strncmp (TYPE_FN_FIELD_PHYSNAME (f, 0), "_Z", 2) != 0)
    {
      int ret;
      char dem_opname[256];

      ret = cplus_demangle_opname (TYPE_FN_FIELDLIST_NAME (type, 
							   method_id),
				   dem_opname, DMGL_ANSI);
      if (!ret)
	ret = cplus_demangle_opname (TYPE_FN_FIELDLIST_NAME (type, 
							     method_id),
				     dem_opname, 0);
      if (ret)
	TYPE_FN_FIELDLIST_NAME (type, method_id) = xstrdup (dem_opname);
    }
}

/* Ensure it is in .rodata (if available) by workarounding GCC PR 44690.  */
const struct cplus_struct_type cplus_struct_default = { };

void
allocate_cplus_struct_type (struct type *type)
{
  if (HAVE_CPLUS_STRUCT (type))
    /* Structure was already allocated.  Nothing more to do.  */
    return;

  TYPE_SPECIFIC_FIELD (type) = TYPE_SPECIFIC_CPLUS_STUFF;
  TYPE_RAW_CPLUS_SPECIFIC (type) = (struct cplus_struct_type *)
    TYPE_ALLOC (type, sizeof (struct cplus_struct_type));
  *(TYPE_RAW_CPLUS_SPECIFIC (type)) = cplus_struct_default;
}

const struct gnat_aux_type gnat_aux_default =
  { NULL };

/* Set the TYPE's type-specific kind to TYPE_SPECIFIC_GNAT_STUFF,
   and allocate the associated gnat-specific data.  The gnat-specific
   data is also initialized to gnat_aux_default.  */
void
allocate_gnat_aux_type (struct type *type)
{
  TYPE_SPECIFIC_FIELD (type) = TYPE_SPECIFIC_GNAT_STUFF;
  TYPE_GNAT_SPECIFIC (type) = (struct gnat_aux_type *)
    TYPE_ALLOC (type, sizeof (struct gnat_aux_type));
  *(TYPE_GNAT_SPECIFIC (type)) = gnat_aux_default;
}


/* Helper function to initialize the standard scalar types.

   If NAME is non-NULL, then we make a copy of the string pointed
   to by name in the objfile_obstack for that objfile, and initialize
   the type name to that copy.  There are places (mipsread.c in particular),
   where init_type is called with a NULL value for NAME).  */

struct type *
init_type (enum type_code code, int length, int flags,
	   char *name, struct objfile *objfile)
{
  struct type *type;

  type = alloc_type (objfile);
  TYPE_CODE (type) = code;
  TYPE_LENGTH (type) = length;

  gdb_assert (!(flags & (TYPE_FLAG_MIN - 1)));
  if (flags & TYPE_FLAG_UNSIGNED)
    TYPE_UNSIGNED (type) = 1;
  if (flags & TYPE_FLAG_NOSIGN)
    TYPE_NOSIGN (type) = 1;
  if (flags & TYPE_FLAG_STUB)
    TYPE_STUB (type) = 1;
  if (flags & TYPE_FLAG_TARGET_STUB)
    TYPE_TARGET_STUB (type) = 1;
  if (flags & TYPE_FLAG_STATIC)
    TYPE_STATIC (type) = 1;
  if (flags & TYPE_FLAG_PROTOTYPED)
    TYPE_PROTOTYPED (type) = 1;
  if (flags & TYPE_FLAG_INCOMPLETE)
    TYPE_INCOMPLETE (type) = 1;
  if (flags & TYPE_FLAG_VARARGS)
    TYPE_VARARGS (type) = 1;
  if (flags & TYPE_FLAG_VECTOR)
    TYPE_VECTOR (type) = 1;
  if (flags & TYPE_FLAG_STUB_SUPPORTED)
    TYPE_STUB_SUPPORTED (type) = 1;
  if (flags & TYPE_FLAG_FIXED_INSTANCE)
    TYPE_FIXED_INSTANCE (type) = 1;

  if (name)
    TYPE_NAME (type) = obsavestring (name, strlen (name),
				     &objfile->objfile_obstack);

  /* C++ fancies.  */

  if (name && strcmp (name, "char") == 0)
    TYPE_NOSIGN (type) = 1;

  switch (code)
    {
      case TYPE_CODE_STRUCT:
      case TYPE_CODE_UNION:
      case TYPE_CODE_NAMESPACE:
        INIT_CPLUS_SPECIFIC (type);
        break;
      case TYPE_CODE_FLT:
        TYPE_SPECIFIC_FIELD (type) = TYPE_SPECIFIC_FLOATFORMAT;
        break;
      case TYPE_CODE_FUNC:
        TYPE_SPECIFIC_FIELD (type) = TYPE_SPECIFIC_CALLING_CONVENTION;
        break;
    }
  return type;
}

int
can_dereference (struct type *t)
{
  /* FIXME: Should we return true for references as well as
     pointers?  */
  CHECK_TYPEDEF (t);
  return
    (t != NULL
     && TYPE_CODE (t) == TYPE_CODE_PTR
     && TYPE_CODE (TYPE_TARGET_TYPE (t)) != TYPE_CODE_VOID);
}

int
is_integral_type (struct type *t)
{
  CHECK_TYPEDEF (t);
  return
    ((t != NULL)
     && ((TYPE_CODE (t) == TYPE_CODE_INT)
	 || (TYPE_CODE (t) == TYPE_CODE_ENUM)
	 || (TYPE_CODE (t) == TYPE_CODE_FLAGS)
	 || (TYPE_CODE (t) == TYPE_CODE_CHAR)
	 || (TYPE_CODE (t) == TYPE_CODE_RANGE)
	 || (TYPE_CODE (t) == TYPE_CODE_BOOL)));
}

/* A helper function which returns true if types A and B represent the
   "same" class type.  This is true if the types have the same main
   type, or the same name.  */

int
class_types_same_p (const struct type *a, const struct type *b)
{
  return (TYPE_MAIN_TYPE (a) == TYPE_MAIN_TYPE (b)
	  || (TYPE_NAME (a) && TYPE_NAME (b)
	      && !strcmp (TYPE_NAME (a), TYPE_NAME (b))));
}

/* If BASE is an ancestor of DCLASS return the distance between them.
   otherwise return -1;
   eg:

   class A {};
   class B: public A {};
   class C: public B {};
   class D: C {};

   distance_to_ancestor (A, A, 0) = 0
   distance_to_ancestor (A, B, 0) = 1
   distance_to_ancestor (A, C, 0) = 2
   distance_to_ancestor (A, D, 0) = 3

   If PUBLIC is 1 then only public ancestors are considered,
   and the function returns the distance only if BASE is a public ancestor
   of DCLASS.
   Eg:

   distance_to_ancestor (A, D, 1) = -1.  */

static int
distance_to_ancestor (struct type *base, struct type *dclass, int public)
{
  int i;
  int d;

  CHECK_TYPEDEF (base);
  CHECK_TYPEDEF (dclass);

  if (class_types_same_p (base, dclass))
    return 0;

  for (i = 0; i < TYPE_N_BASECLASSES (dclass); i++)
    {
      if (public && ! BASETYPE_VIA_PUBLIC (dclass, i))
	continue;

      d = distance_to_ancestor (base, TYPE_BASECLASS (dclass, i), public);
      if (d >= 0)
	return 1 + d;
    }

  return -1;
}

/* Check whether BASE is an ancestor or base class or DCLASS
   Return 1 if so, and 0 if not.
   Note: If BASE and DCLASS are of the same type, this function
   will return 1. So for some class A, is_ancestor (A, A) will
   return 1.  */

int
is_ancestor (struct type *base, struct type *dclass)
{
  return distance_to_ancestor (base, dclass, 0) >= 0;
}

/* Like is_ancestor, but only returns true when BASE is a public
   ancestor of DCLASS.  */

int
is_public_ancestor (struct type *base, struct type *dclass)
{
  return distance_to_ancestor (base, dclass, 1) >= 0;
}

/* A helper function for is_unique_ancestor.  */

static int
is_unique_ancestor_worker (struct type *base, struct type *dclass,
			   int *offset,
			   const bfd_byte *contents, CORE_ADDR address)
{
  int i, count = 0;

  CHECK_TYPEDEF (base);
  CHECK_TYPEDEF (dclass);

  for (i = 0; i < TYPE_N_BASECLASSES (dclass) && count < 2; ++i)
    {
      struct type *iter = check_typedef (TYPE_BASECLASS (dclass, i));
      int this_offset = baseclass_offset (dclass, i, contents, address);

      if (this_offset == -1)
	error (_("virtual baseclass botch"));

      if (class_types_same_p (base, iter))
	{
	  /* If this is the first subclass, set *OFFSET and set count
	     to 1.  Otherwise, if this is at the same offset as
	     previous instances, do nothing.  Otherwise, increment
	     count.  */
	  if (*offset == -1)
	    {
	      *offset = this_offset;
	      count = 1;
	    }
	  else if (this_offset == *offset)
	    {
	      /* Nothing.  */
	    }
	  else
	    ++count;
	}
      else
	count += is_unique_ancestor_worker (base, iter, offset,
					    contents + this_offset,
					    address + this_offset);
    }

  return count;
}

/* Like is_ancestor, but only returns true if BASE is a unique base
   class of the type of VAL.  */

int
is_unique_ancestor (struct type *base, struct value *val)
{
  int offset = -1;

  return is_unique_ancestor_worker (base, value_type (val), &offset,
				    value_contents (val),
				    value_address (val)) == 1;
}



/* Return the sum of the rank of A with the rank of B.  */

struct rank
sum_ranks (struct rank a, struct rank b)
{
  struct rank c;
  c.rank = a.rank + b.rank;
  c.subrank = a.subrank + b.subrank;
  return c;
}

/* Compare rank A and B and return:
   0 if a = b
   1 if a is better than b
  -1 if b is better than a.  */

int
compare_ranks (struct rank a, struct rank b)
{
  if (a.rank == b.rank)
    {
      if (a.subrank == b.subrank)
	return 0;
      if (a.subrank < b.subrank)
	return 1;
      if (a.subrank > b.subrank)
	return -1;
    }

  if (a.rank < b.rank)
    return 1;

  /* a.rank > b.rank */
  return -1;
}

/* Functions for overload resolution begin here.  */

/* Compare two badness vectors A and B and return the result.
   0 => A and B are identical
   1 => A and B are incomparable
   2 => A is better than B
   3 => A is worse than B  */

int
compare_badness (struct badness_vector *a, struct badness_vector *b)
{
  int i;
  int tmp;
  short found_pos = 0;		/* any positives in c? */
  short found_neg = 0;		/* any negatives in c? */

  /* differing lengths => incomparable */
  if (a->length != b->length)
    return 1;

  /* Subtract b from a */
  for (i = 0; i < a->length; i++)
    {
      tmp = compare_ranks (b->rank[i], a->rank[i]);
      if (tmp > 0)
	found_pos = 1;
      else if (tmp < 0)
	found_neg = 1;
    }

  if (found_pos)
    {
      if (found_neg)
	return 1;		/* incomparable */
      else
	return 3;		/* A > B */
    }
  else
    /* no positives */
    {
      if (found_neg)
	return 2;		/* A < B */
      else
	return 0;		/* A == B */
    }
}

/* Rank a function by comparing its parameter types (PARMS, length
   NPARMS), to the types of an argument list (ARGS, length NARGS).
   Return a pointer to a badness vector.  This has NARGS + 1
   entries.  */

struct badness_vector *
rank_function (struct type **parms, int nparms, 
	       struct type **args, int nargs)
{
  int i;
  struct badness_vector *bv;
  int min_len = nparms < nargs ? nparms : nargs;

  bv = xmalloc (sizeof (struct badness_vector));
  bv->length = nargs + 1;	/* add 1 for the length-match rank.  */
  bv->rank = xmalloc ((nargs + 1) * sizeof (int));

  /* First compare the lengths of the supplied lists.
     If there is a mismatch, set it to a high value.  */

  /* pai/1997-06-03 FIXME: when we have debug info about default
     arguments and ellipsis parameter lists, we should consider those
     and rank the length-match more finely.  */

  LENGTH_MATCH (bv) = (nargs != nparms)
		      ? LENGTH_MISMATCH_BADNESS
		      : EXACT_MATCH_BADNESS;

  /* Now rank all the parameters of the candidate function.  */
  for (i = 1; i <= min_len; i++)
    bv->rank[i] = rank_one_type (parms[i-1], args[i-1]);

  /* If more arguments than parameters, add dummy entries.  */
  for (i = min_len + 1; i <= nargs; i++)
    bv->rank[i] = TOO_FEW_PARAMS_BADNESS;

  return bv;
}

/* Compare the names of two integer types, assuming that any sign
   qualifiers have been checked already.  We do it this way because
   there may be an "int" in the name of one of the types.  */

static int
integer_types_same_name_p (const char *first, const char *second)
{
  int first_p, second_p;

  /* If both are shorts, return 1; if neither is a short, keep
     checking.  */
  first_p = (strstr (first, "short") != NULL);
  second_p = (strstr (second, "short") != NULL);
  if (first_p && second_p)
    return 1;
  if (first_p || second_p)
    return 0;

  /* Likewise for long.  */
  first_p = (strstr (first, "long") != NULL);
  second_p = (strstr (second, "long") != NULL);
  if (first_p && second_p)
    return 1;
  if (first_p || second_p)
    return 0;

  /* Likewise for char.  */
  first_p = (strstr (first, "char") != NULL);
  second_p = (strstr (second, "char") != NULL);
  if (first_p && second_p)
    return 1;
  if (first_p || second_p)
    return 0;

  /* They must both be ints.  */
  return 1;
}

/* Compares type A to type B returns 1 if the represent the same type
   0 otherwise.  */

static int
types_equal (struct type *a, struct type *b)
{
  /* Identical type pointers.  */
  /* However, this still doesn't catch all cases of same type for b
     and a.  The reason is that builtin types are different from
     the same ones constructed from the object.  */
  if (a == b)
    return 1;

  /* Resolve typedefs */
  if (TYPE_CODE (a) == TYPE_CODE_TYPEDEF)
    a = check_typedef (a);
  if (TYPE_CODE (b) == TYPE_CODE_TYPEDEF)
    b = check_typedef (b);

  /* If after resolving typedefs a and b are not of the same type
     code then they are not equal.  */
  if (TYPE_CODE (a) != TYPE_CODE (b))
    return 0;

  /* If a and b are both pointers types or both reference types then
     they are equal of the same type iff the objects they refer to are
     of the same type.  */
  if (TYPE_CODE (a) == TYPE_CODE_PTR
      || TYPE_CODE (a) == TYPE_CODE_REF)
    return types_equal (TYPE_TARGET_TYPE (a),
                        TYPE_TARGET_TYPE (b));

  /* Well, damnit, if the names are exactly the same, I'll say they
     are exactly the same.  This happens when we generate method
     stubs.  The types won't point to the same address, but they
     really are the same.  */

  if (TYPE_NAME (a) && TYPE_NAME (b)
      && strcmp (TYPE_NAME (a), TYPE_NAME (b)) == 0)
    return 1;

  /* Check if identical after resolving typedefs.  */
  if (a == b)
    return 1;

  return 0;
}

/* Compare one type (PARM) for compatibility with another (ARG).
 * PARM is intended to be the parameter type of a function; and
 * ARG is the supplied argument's type.  This function tests if
 * the latter can be converted to the former.
 *
 * Return 0 if they are identical types;
 * Otherwise, return an integer which corresponds to how compatible
 * PARM is to ARG.  The higher the return value, the worse the match.
 * Generally the "bad" conversions are all uniformly assigned a 100.  */

struct rank
rank_one_type (struct type *parm, struct type *arg)
{
  struct rank rank = {0,0};

  if (types_equal (parm, arg))
    return EXACT_MATCH_BADNESS;

  /* Resolve typedefs */
  if (TYPE_CODE (parm) == TYPE_CODE_TYPEDEF)
    parm = check_typedef (parm);
  if (TYPE_CODE (arg) == TYPE_CODE_TYPEDEF)
    arg = check_typedef (arg);

  /* See through references, since we can almost make non-references
     references.  */
  if (TYPE_CODE (arg) == TYPE_CODE_REF)
    return (sum_ranks (rank_one_type (parm, TYPE_TARGET_TYPE (arg)),
                       REFERENCE_CONVERSION_BADNESS));
  if (TYPE_CODE (parm) == TYPE_CODE_REF)
    return (sum_ranks (rank_one_type (TYPE_TARGET_TYPE (parm), arg),
                       REFERENCE_CONVERSION_BADNESS));
  if (overload_debug)
  /* Debugging only.  */
    fprintf_filtered (gdb_stderr, 
		      "------ Arg is %s [%d], parm is %s [%d]\n",
		      TYPE_NAME (arg), TYPE_CODE (arg), 
		      TYPE_NAME (parm), TYPE_CODE (parm));

  /* x -> y means arg of type x being supplied for parameter of type y.  */

  switch (TYPE_CODE (parm))
    {
    case TYPE_CODE_PTR:
      switch (TYPE_CODE (arg))
	{
	case TYPE_CODE_PTR:

	  /* Allowed pointer conversions are:
	     (a) pointer to void-pointer conversion.  */
	  if (TYPE_CODE (TYPE_TARGET_TYPE (parm)) == TYPE_CODE_VOID)
	    return VOID_PTR_CONVERSION_BADNESS;

	  /* (b) pointer to ancestor-pointer conversion.  */
	  rank.subrank = distance_to_ancestor (TYPE_TARGET_TYPE (parm),
	                                       TYPE_TARGET_TYPE (arg),
	                                       0);
	  if (rank.subrank >= 0)
	    return sum_ranks (BASE_PTR_CONVERSION_BADNESS, rank);

	  return INCOMPATIBLE_TYPE_BADNESS;
	case TYPE_CODE_ARRAY:
	  if (types_equal (TYPE_TARGET_TYPE (parm),
	                   TYPE_TARGET_TYPE (arg)))
	    return EXACT_MATCH_BADNESS;
	  return INCOMPATIBLE_TYPE_BADNESS;
	case TYPE_CODE_FUNC:
	  return rank_one_type (TYPE_TARGET_TYPE (parm), arg);
	case TYPE_CODE_INT:
	case TYPE_CODE_ENUM:
	case TYPE_CODE_FLAGS:
	case TYPE_CODE_CHAR:
	case TYPE_CODE_RANGE:
	case TYPE_CODE_BOOL:
	default:
	  return INCOMPATIBLE_TYPE_BADNESS;
	}
    case TYPE_CODE_ARRAY:
      switch (TYPE_CODE (arg))
	{
	case TYPE_CODE_PTR:
	case TYPE_CODE_ARRAY:
	  return rank_one_type (TYPE_TARGET_TYPE (parm), 
				TYPE_TARGET_TYPE (arg));
	default:
	  return INCOMPATIBLE_TYPE_BADNESS;
	}
    case TYPE_CODE_FUNC:
      switch (TYPE_CODE (arg))
	{
	case TYPE_CODE_PTR:	/* funcptr -> func */
	  return rank_one_type (parm, TYPE_TARGET_TYPE (arg));
	default:
	  return INCOMPATIBLE_TYPE_BADNESS;
	}
    case TYPE_CODE_INT:
      switch (TYPE_CODE (arg))
	{
	case TYPE_CODE_INT:
	  if (TYPE_LENGTH (arg) == TYPE_LENGTH (parm))
	    {
	      /* Deal with signed, unsigned, and plain chars and
	         signed and unsigned ints.  */
	      if (TYPE_NOSIGN (parm))
		{
		  /* This case only for character types.  */
		  if (TYPE_NOSIGN (arg))
		    return EXACT_MATCH_BADNESS;	/* plain char -> plain char */
		  else		/* signed/unsigned char -> plain char */
		    return INTEGER_CONVERSION_BADNESS;
		}
	      else if (TYPE_UNSIGNED (parm))
		{
		  if (TYPE_UNSIGNED (arg))
		    {
		      /* unsigned int -> unsigned int, or 
			 unsigned long -> unsigned long */
		      if (integer_types_same_name_p (TYPE_NAME (parm), 
						     TYPE_NAME (arg)))
			return EXACT_MATCH_BADNESS;
		      else if (integer_types_same_name_p (TYPE_NAME (arg), 
							  "int")
			       && integer_types_same_name_p (TYPE_NAME (parm),
							     "long"))
			/* unsigned int -> unsigned long */
			return INTEGER_PROMOTION_BADNESS;
		      else
			/* unsigned long -> unsigned int */
			return INTEGER_CONVERSION_BADNESS;
		    }
		  else
		    {
		      if (integer_types_same_name_p (TYPE_NAME (arg), 
						     "long")
			  && integer_types_same_name_p (TYPE_NAME (parm), 
							"int"))
			/* signed long -> unsigned int */
			return INTEGER_CONVERSION_BADNESS;
		      else
			/* signed int/long -> unsigned int/long */
			return INTEGER_CONVERSION_BADNESS;
		    }
		}
	      else if (!TYPE_NOSIGN (arg) && !TYPE_UNSIGNED (arg))
		{
		  if (integer_types_same_name_p (TYPE_NAME (parm), 
						 TYPE_NAME (arg)))
		    return EXACT_MATCH_BADNESS;
		  else if (integer_types_same_name_p (TYPE_NAME (arg), 
						      "int")
			   && integer_types_same_name_p (TYPE_NAME (parm), 
							 "long"))
		    return INTEGER_PROMOTION_BADNESS;
		  else
		    return INTEGER_CONVERSION_BADNESS;
		}
	      else
		return INTEGER_CONVERSION_BADNESS;
	    }
	  else if (TYPE_LENGTH (arg) < TYPE_LENGTH (parm))
	    return INTEGER_PROMOTION_BADNESS;
	  else
	    return INTEGER_CONVERSION_BADNESS;
	case TYPE_CODE_ENUM:
	case TYPE_CODE_FLAGS:
	case TYPE_CODE_CHAR:
	case TYPE_CODE_RANGE:
	case TYPE_CODE_BOOL:
	  return INTEGER_PROMOTION_BADNESS;
	case TYPE_CODE_FLT:
	  return INT_FLOAT_CONVERSION_BADNESS;
	case TYPE_CODE_PTR:
	  return NS_POINTER_CONVERSION_BADNESS;
	default:
	  return INCOMPATIBLE_TYPE_BADNESS;
	}
      break;
    case TYPE_CODE_ENUM:
      switch (TYPE_CODE (arg))
	{
	case TYPE_CODE_INT:
	case TYPE_CODE_CHAR:
	case TYPE_CODE_RANGE:
	case TYPE_CODE_BOOL:
	case TYPE_CODE_ENUM:
	  return INTEGER_CONVERSION_BADNESS;
	case TYPE_CODE_FLT:
	  return INT_FLOAT_CONVERSION_BADNESS;
	default:
	  return INCOMPATIBLE_TYPE_BADNESS;
	}
      break;
    case TYPE_CODE_CHAR:
      switch (TYPE_CODE (arg))
	{
	case TYPE_CODE_RANGE:
	case TYPE_CODE_BOOL:
	case TYPE_CODE_ENUM:
	  return INTEGER_CONVERSION_BADNESS;
	case TYPE_CODE_FLT:
	  return INT_FLOAT_CONVERSION_BADNESS;
	case TYPE_CODE_INT:
	  if (TYPE_LENGTH (arg) > TYPE_LENGTH (parm))
	    return INTEGER_CONVERSION_BADNESS;
	  else if (TYPE_LENGTH (arg) < TYPE_LENGTH (parm))
	    return INTEGER_PROMOTION_BADNESS;
	  /* >>> !! else fall through !! <<< */
	case TYPE_CODE_CHAR:
	  /* Deal with signed, unsigned, and plain chars for C++ and
	     with int cases falling through from previous case.  */
	  if (TYPE_NOSIGN (parm))
	    {
	      if (TYPE_NOSIGN (arg))
		return EXACT_MATCH_BADNESS;
	      else
		return INTEGER_CONVERSION_BADNESS;
	    }
	  else if (TYPE_UNSIGNED (parm))
	    {
	      if (TYPE_UNSIGNED (arg))
		return EXACT_MATCH_BADNESS;
	      else
		return INTEGER_PROMOTION_BADNESS;
	    }
	  else if (!TYPE_NOSIGN (arg) && !TYPE_UNSIGNED (arg))
	    return EXACT_MATCH_BADNESS;
	  else
	    return INTEGER_CONVERSION_BADNESS;
	default:
	  return INCOMPATIBLE_TYPE_BADNESS;
	}
      break;
    case TYPE_CODE_RANGE:
      switch (TYPE_CODE (arg))
	{
	case TYPE_CODE_INT:
	case TYPE_CODE_CHAR:
	case TYPE_CODE_RANGE:
	case TYPE_CODE_BOOL:
	case TYPE_CODE_ENUM:
	  return INTEGER_CONVERSION_BADNESS;
	case TYPE_CODE_FLT:
	  return INT_FLOAT_CONVERSION_BADNESS;
	default:
	  return INCOMPATIBLE_TYPE_BADNESS;
	}
      break;
    case TYPE_CODE_BOOL:
      switch (TYPE_CODE (arg))
	{
	case TYPE_CODE_INT:
	case TYPE_CODE_CHAR:
	case TYPE_CODE_RANGE:
	case TYPE_CODE_ENUM:
	case TYPE_CODE_FLT:
	  return INCOMPATIBLE_TYPE_BADNESS;
	case TYPE_CODE_PTR:
	  return BOOL_PTR_CONVERSION_BADNESS;
	case TYPE_CODE_BOOL:
	  return EXACT_MATCH_BADNESS;
	default:
	  return INCOMPATIBLE_TYPE_BADNESS;
	}
      break;
    case TYPE_CODE_FLT:
      switch (TYPE_CODE (arg))
	{
	case TYPE_CODE_FLT:
	  if (TYPE_LENGTH (arg) < TYPE_LENGTH (parm))
	    return FLOAT_PROMOTION_BADNESS;
	  else if (TYPE_LENGTH (arg) == TYPE_LENGTH (parm))
	    return EXACT_MATCH_BADNESS;
	  else
	    return FLOAT_CONVERSION_BADNESS;
	case TYPE_CODE_INT:
	case TYPE_CODE_BOOL:
	case TYPE_CODE_ENUM:
	case TYPE_CODE_RANGE:
	case TYPE_CODE_CHAR:
	  return INT_FLOAT_CONVERSION_BADNESS;
	default:
	  return INCOMPATIBLE_TYPE_BADNESS;
	}
      break;
    case TYPE_CODE_COMPLEX:
      switch (TYPE_CODE (arg))
	{		/* Strictly not needed for C++, but...  */
	case TYPE_CODE_FLT:
	  return FLOAT_PROMOTION_BADNESS;
	case TYPE_CODE_COMPLEX:
	  return EXACT_MATCH_BADNESS;
	default:
	  return INCOMPATIBLE_TYPE_BADNESS;
	}
      break;
    case TYPE_CODE_STRUCT:
      /* currently same as TYPE_CODE_CLASS.  */
      switch (TYPE_CODE (arg))
	{
	case TYPE_CODE_STRUCT:
	  /* Check for derivation */
	  rank.subrank = distance_to_ancestor (parm, arg, 0);
	  if (rank.subrank >= 0)
	    return sum_ranks (BASE_CONVERSION_BADNESS, rank);
	  /* else fall through */
	default:
	  return INCOMPATIBLE_TYPE_BADNESS;
	}
      break;
    case TYPE_CODE_UNION:
      switch (TYPE_CODE (arg))
	{
	case TYPE_CODE_UNION:
	default:
	  return INCOMPATIBLE_TYPE_BADNESS;
	}
      break;
    case TYPE_CODE_MEMBERPTR:
      switch (TYPE_CODE (arg))
	{
	default:
	  return INCOMPATIBLE_TYPE_BADNESS;
	}
      break;
    case TYPE_CODE_METHOD:
      switch (TYPE_CODE (arg))
	{

	default:
	  return INCOMPATIBLE_TYPE_BADNESS;
	}
      break;
    case TYPE_CODE_REF:
      switch (TYPE_CODE (arg))
	{

	default:
	  return INCOMPATIBLE_TYPE_BADNESS;
	}

      break;
    case TYPE_CODE_SET:
      switch (TYPE_CODE (arg))
	{
	  /* Not in C++ */
	case TYPE_CODE_SET:
	  return rank_one_type (TYPE_FIELD_TYPE (parm, 0), 
				TYPE_FIELD_TYPE (arg, 0));
	default:
	  return INCOMPATIBLE_TYPE_BADNESS;
	}
      break;
    case TYPE_CODE_VOID:
    default:
      return INCOMPATIBLE_TYPE_BADNESS;
    }				/* switch (TYPE_CODE (arg)) */
}


/* End of functions for overload resolution.  */

static void
print_bit_vector (B_TYPE *bits, int nbits)
{
  int bitno;

  for (bitno = 0; bitno < nbits; bitno++)
    {
      if ((bitno % 8) == 0)
	{
	  puts_filtered (" ");
	}
      if (B_TST (bits, bitno))
	printf_filtered (("1"));
      else
	printf_filtered (("0"));
    }
}

/* Note the first arg should be the "this" pointer, we may not want to
   include it since we may get into a infinitely recursive
   situation.  */

static void
print_arg_types (struct field *args, int nargs, int spaces)
{
  if (args != NULL)
    {
      int i;

      for (i = 0; i < nargs; i++)
	recursive_dump_type (args[i].type, spaces + 2);
    }
}

int
field_is_static (struct field *f)
{
  /* "static" fields are the fields whose location is not relative
     to the address of the enclosing struct.  It would be nice to
     have a dedicated flag that would be set for static fields when
     the type is being created.  But in practice, checking the field
     loc_kind should give us an accurate answer.  */
  return (FIELD_LOC_KIND (*f) == FIELD_LOC_KIND_PHYSNAME
	  || FIELD_LOC_KIND (*f) == FIELD_LOC_KIND_PHYSADDR);
}

static void
dump_fn_fieldlists (struct type *type, int spaces)
{
  int method_idx;
  int overload_idx;
  struct fn_field *f;

  printfi_filtered (spaces, "fn_fieldlists ");
  gdb_print_host_address (TYPE_FN_FIELDLISTS (type), gdb_stdout);
  printf_filtered ("\n");
  for (method_idx = 0; method_idx < TYPE_NFN_FIELDS (type); method_idx++)
    {
      f = TYPE_FN_FIELDLIST1 (type, method_idx);
      printfi_filtered (spaces + 2, "[%d] name '%s' (",
			method_idx,
			TYPE_FN_FIELDLIST_NAME (type, method_idx));
      gdb_print_host_address (TYPE_FN_FIELDLIST_NAME (type, method_idx),
			      gdb_stdout);
      printf_filtered (_(") length %d\n"),
		       TYPE_FN_FIELDLIST_LENGTH (type, method_idx));
      for (overload_idx = 0;
	   overload_idx < TYPE_FN_FIELDLIST_LENGTH (type, method_idx);
	   overload_idx++)
	{
	  printfi_filtered (spaces + 4, "[%d] physname '%s' (",
			    overload_idx,
			    TYPE_FN_FIELD_PHYSNAME (f, overload_idx));
	  gdb_print_host_address (TYPE_FN_FIELD_PHYSNAME (f, overload_idx),
				  gdb_stdout);
	  printf_filtered (")\n");
	  printfi_filtered (spaces + 8, "type ");
	  gdb_print_host_address (TYPE_FN_FIELD_TYPE (f, overload_idx), 
				  gdb_stdout);
	  printf_filtered ("\n");

	  recursive_dump_type (TYPE_FN_FIELD_TYPE (f, overload_idx),
			       spaces + 8 + 2);

	  printfi_filtered (spaces + 8, "args ");
	  gdb_print_host_address (TYPE_FN_FIELD_ARGS (f, overload_idx), 
				  gdb_stdout);
	  printf_filtered ("\n");

	  print_arg_types (TYPE_FN_FIELD_ARGS (f, overload_idx),
			   TYPE_NFIELDS (TYPE_FN_FIELD_TYPE (f, 
							     overload_idx)),
			   spaces);
	  printfi_filtered (spaces + 8, "fcontext ");
	  gdb_print_host_address (TYPE_FN_FIELD_FCONTEXT (f, overload_idx),
				  gdb_stdout);
	  printf_filtered ("\n");

	  printfi_filtered (spaces + 8, "is_const %d\n",
			    TYPE_FN_FIELD_CONST (f, overload_idx));
	  printfi_filtered (spaces + 8, "is_volatile %d\n",
			    TYPE_FN_FIELD_VOLATILE (f, overload_idx));
	  printfi_filtered (spaces + 8, "is_private %d\n",
			    TYPE_FN_FIELD_PRIVATE (f, overload_idx));
	  printfi_filtered (spaces + 8, "is_protected %d\n",
			    TYPE_FN_FIELD_PROTECTED (f, overload_idx));
	  printfi_filtered (spaces + 8, "is_stub %d\n",
			    TYPE_FN_FIELD_STUB (f, overload_idx));
	  printfi_filtered (spaces + 8, "voffset %u\n",
			    TYPE_FN_FIELD_VOFFSET (f, overload_idx));
	}
    }
}

static void
print_cplus_stuff (struct type *type, int spaces)
{
  printfi_filtered (spaces, "n_baseclasses %d\n",
		    TYPE_N_BASECLASSES (type));
  printfi_filtered (spaces, "nfn_fields %d\n",
		    TYPE_NFN_FIELDS (type));
  printfi_filtered (spaces, "nfn_fields_total %d\n",
		    TYPE_NFN_FIELDS_TOTAL (type));
  if (TYPE_N_BASECLASSES (type) > 0)
    {
      printfi_filtered (spaces, "virtual_field_bits (%d bits at *",
			TYPE_N_BASECLASSES (type));
      gdb_print_host_address (TYPE_FIELD_VIRTUAL_BITS (type), 
			      gdb_stdout);
      printf_filtered (")");

      print_bit_vector (TYPE_FIELD_VIRTUAL_BITS (type),
			TYPE_N_BASECLASSES (type));
      puts_filtered ("\n");
    }
  if (TYPE_NFIELDS (type) > 0)
    {
      if (TYPE_FIELD_PRIVATE_BITS (type) != NULL)
	{
	  printfi_filtered (spaces, 
			    "private_field_bits (%d bits at *",
			    TYPE_NFIELDS (type));
	  gdb_print_host_address (TYPE_FIELD_PRIVATE_BITS (type), 
				  gdb_stdout);
	  printf_filtered (")");
	  print_bit_vector (TYPE_FIELD_PRIVATE_BITS (type),
			    TYPE_NFIELDS (type));
	  puts_filtered ("\n");
	}
      if (TYPE_FIELD_PROTECTED_BITS (type) != NULL)
	{
	  printfi_filtered (spaces, 
			    "protected_field_bits (%d bits at *",
			    TYPE_NFIELDS (type));
	  gdb_print_host_address (TYPE_FIELD_PROTECTED_BITS (type), 
				  gdb_stdout);
	  printf_filtered (")");
	  print_bit_vector (TYPE_FIELD_PROTECTED_BITS (type),
			    TYPE_NFIELDS (type));
	  puts_filtered ("\n");
	}
    }
  if (TYPE_NFN_FIELDS (type) > 0)
    {
      dump_fn_fieldlists (type, spaces);
    }
}

/* Print the contents of the TYPE's type_specific union, assuming that
   its type-specific kind is TYPE_SPECIFIC_GNAT_STUFF.  */

static void
print_gnat_stuff (struct type *type, int spaces)
{
  struct type *descriptive_type = TYPE_DESCRIPTIVE_TYPE (type);

  recursive_dump_type (descriptive_type, spaces + 2);
}

static struct obstack dont_print_type_obstack;

void
recursive_dump_type (struct type *type, int spaces)
{
  int idx;

  if (spaces == 0)
    obstack_begin (&dont_print_type_obstack, 0);

  if (TYPE_NFIELDS (type) > 0
      || (HAVE_CPLUS_STRUCT (type) && TYPE_NFN_FIELDS (type) > 0))
    {
      struct type **first_dont_print
	= (struct type **) obstack_base (&dont_print_type_obstack);

      int i = (struct type **) 
	obstack_next_free (&dont_print_type_obstack) - first_dont_print;

      while (--i >= 0)
	{
	  if (type == first_dont_print[i])
	    {
	      printfi_filtered (spaces, "type node ");
	      gdb_print_host_address (type, gdb_stdout);
	      printf_filtered (_(" <same as already seen type>\n"));
	      return;
	    }
	}

      obstack_ptr_grow (&dont_print_type_obstack, type);
    }

  printfi_filtered (spaces, "type node ");
  gdb_print_host_address (type, gdb_stdout);
  printf_filtered ("\n");
  printfi_filtered (spaces, "name '%s' (",
		    TYPE_NAME (type) ? TYPE_NAME (type) : "<NULL>");
  gdb_print_host_address (TYPE_NAME (type), gdb_stdout);
  printf_filtered (")\n");
  printfi_filtered (spaces, "tagname '%s' (",
		    TYPE_TAG_NAME (type) ? TYPE_TAG_NAME (type) : "<NULL>");
  gdb_print_host_address (TYPE_TAG_NAME (type), gdb_stdout);
  printf_filtered (")\n");
  printfi_filtered (spaces, "code 0x%x ", TYPE_CODE (type));
  switch (TYPE_CODE (type))
    {
    case TYPE_CODE_UNDEF:
      printf_filtered ("(TYPE_CODE_UNDEF)");
      break;
    case TYPE_CODE_PTR:
      printf_filtered ("(TYPE_CODE_PTR)");
      break;
    case TYPE_CODE_ARRAY:
      printf_filtered ("(TYPE_CODE_ARRAY)");
      break;
    case TYPE_CODE_STRUCT:
      printf_filtered ("(TYPE_CODE_STRUCT)");
      break;
    case TYPE_CODE_UNION:
      printf_filtered ("(TYPE_CODE_UNION)");
      break;
    case TYPE_CODE_ENUM:
      printf_filtered ("(TYPE_CODE_ENUM)");
      break;
    case TYPE_CODE_FLAGS:
      printf_filtered ("(TYPE_CODE_FLAGS)");
      break;
    case TYPE_CODE_FUNC:
      printf_filtered ("(TYPE_CODE_FUNC)");
      break;
    case TYPE_CODE_INT:
      printf_filtered ("(TYPE_CODE_INT)");
      break;
    case TYPE_CODE_FLT:
      printf_filtered ("(TYPE_CODE_FLT)");
      break;
    case TYPE_CODE_VOID:
      printf_filtered ("(TYPE_CODE_VOID)");
      break;
    case TYPE_CODE_SET:
      printf_filtered ("(TYPE_CODE_SET)");
      break;
    case TYPE_CODE_RANGE:
      printf_filtered ("(TYPE_CODE_RANGE)");
      break;
    case TYPE_CODE_STRING:
      printf_filtered ("(TYPE_CODE_STRING)");
      break;
    case TYPE_CODE_BITSTRING:
      printf_filtered ("(TYPE_CODE_BITSTRING)");
      break;
    case TYPE_CODE_ERROR:
      printf_filtered ("(TYPE_CODE_ERROR)");
      break;
    case TYPE_CODE_MEMBERPTR:
      printf_filtered ("(TYPE_CODE_MEMBERPTR)");
      break;
    case TYPE_CODE_METHODPTR:
      printf_filtered ("(TYPE_CODE_METHODPTR)");
      break;
    case TYPE_CODE_METHOD:
      printf_filtered ("(TYPE_CODE_METHOD)");
      break;
    case TYPE_CODE_REF:
      printf_filtered ("(TYPE_CODE_REF)");
      break;
    case TYPE_CODE_CHAR:
      printf_filtered ("(TYPE_CODE_CHAR)");
      break;
    case TYPE_CODE_BOOL:
      printf_filtered ("(TYPE_CODE_BOOL)");
      break;
    case TYPE_CODE_COMPLEX:
      printf_filtered ("(TYPE_CODE_COMPLEX)");
      break;
    case TYPE_CODE_TYPEDEF:
      printf_filtered ("(TYPE_CODE_TYPEDEF)");
      break;
    case TYPE_CODE_NAMESPACE:
      printf_filtered ("(TYPE_CODE_NAMESPACE)");
      break;
    default:
      printf_filtered ("(UNKNOWN TYPE CODE)");
      break;
    }
  puts_filtered ("\n");
  printfi_filtered (spaces, "length %d\n", TYPE_LENGTH (type));
  if (TYPE_OBJFILE_OWNED (type))
    {
      printfi_filtered (spaces, "objfile ");
      gdb_print_host_address (TYPE_OWNER (type).objfile, gdb_stdout);
    }
  else
    {
      printfi_filtered (spaces, "gdbarch ");
      gdb_print_host_address (TYPE_OWNER (type).gdbarch, gdb_stdout);
    }
  printf_filtered ("\n");
  printfi_filtered (spaces, "target_type ");
  gdb_print_host_address (TYPE_TARGET_TYPE (type), gdb_stdout);
  printf_filtered ("\n");
  if (TYPE_TARGET_TYPE (type) != NULL)
    {
      recursive_dump_type (TYPE_TARGET_TYPE (type), spaces + 2);
    }
  printfi_filtered (spaces, "pointer_type ");
  gdb_print_host_address (TYPE_POINTER_TYPE (type), gdb_stdout);
  printf_filtered ("\n");
  printfi_filtered (spaces, "reference_type ");
  gdb_print_host_address (TYPE_REFERENCE_TYPE (type), gdb_stdout);
  printf_filtered ("\n");
  printfi_filtered (spaces, "type_chain ");
  gdb_print_host_address (TYPE_CHAIN (type), gdb_stdout);
  printf_filtered ("\n");
  printfi_filtered (spaces, "instance_flags 0x%x", 
		    TYPE_INSTANCE_FLAGS (type));
  if (TYPE_CONST (type))
    {
      puts_filtered (" TYPE_FLAG_CONST");
    }
  if (TYPE_VOLATILE (type))
    {
      puts_filtered (" TYPE_FLAG_VOLATILE");
    }
  if (TYPE_CODE_SPACE (type))
    {
      puts_filtered (" TYPE_FLAG_CODE_SPACE");
    }
  if (TYPE_DATA_SPACE (type))
    {
      puts_filtered (" TYPE_FLAG_DATA_SPACE");
    }
  if (TYPE_ADDRESS_CLASS_1 (type))
    {
      puts_filtered (" TYPE_FLAG_ADDRESS_CLASS_1");
    }
  if (TYPE_ADDRESS_CLASS_2 (type))
    {
      puts_filtered (" TYPE_FLAG_ADDRESS_CLASS_2");
    }
  puts_filtered ("\n");

  printfi_filtered (spaces, "flags");
  if (TYPE_UNSIGNED (type))
    {
      puts_filtered (" TYPE_FLAG_UNSIGNED");
    }
  if (TYPE_NOSIGN (type))
    {
      puts_filtered (" TYPE_FLAG_NOSIGN");
    }
  if (TYPE_STUB (type))
    {
      puts_filtered (" TYPE_FLAG_STUB");
    }
  if (TYPE_TARGET_STUB (type))
    {
      puts_filtered (" TYPE_FLAG_TARGET_STUB");
    }
  if (TYPE_STATIC (type))
    {
      puts_filtered (" TYPE_FLAG_STATIC");
    }
  if (TYPE_PROTOTYPED (type))
    {
      puts_filtered (" TYPE_FLAG_PROTOTYPED");
    }
  if (TYPE_INCOMPLETE (type))
    {
      puts_filtered (" TYPE_FLAG_INCOMPLETE");
    }
  if (TYPE_VARARGS (type))
    {
      puts_filtered (" TYPE_FLAG_VARARGS");
    }
  /* This is used for things like AltiVec registers on ppc.  Gcc emits
     an attribute for the array type, which tells whether or not we
     have a vector, instead of a regular array.  */
  if (TYPE_VECTOR (type))
    {
      puts_filtered (" TYPE_FLAG_VECTOR");
    }
  if (TYPE_FIXED_INSTANCE (type))
    {
      puts_filtered (" TYPE_FIXED_INSTANCE");
    }
  if (TYPE_STUB_SUPPORTED (type))
    {
      puts_filtered (" TYPE_STUB_SUPPORTED");
    }
  if (TYPE_NOTTEXT (type))
    {
      puts_filtered (" TYPE_NOTTEXT");
    }
  puts_filtered ("\n");
  printfi_filtered (spaces, "nfields %d ", TYPE_NFIELDS (type));
  gdb_print_host_address (TYPE_FIELDS (type), gdb_stdout);
  puts_filtered ("\n");
  for (idx = 0; idx < TYPE_NFIELDS (type); idx++)
    {
      printfi_filtered (spaces + 2,
			"[%d] bitpos %d bitsize %d type ",
			idx, TYPE_FIELD_BITPOS (type, idx),
			TYPE_FIELD_BITSIZE (type, idx));
      gdb_print_host_address (TYPE_FIELD_TYPE (type, idx), gdb_stdout);
      printf_filtered (" name '%s' (",
		       TYPE_FIELD_NAME (type, idx) != NULL
		       ? TYPE_FIELD_NAME (type, idx)
		       : "<NULL>");
      gdb_print_host_address (TYPE_FIELD_NAME (type, idx), gdb_stdout);
      printf_filtered (")\n");
      if (TYPE_FIELD_TYPE (type, idx) != NULL)
	{
	  recursive_dump_type (TYPE_FIELD_TYPE (type, idx), spaces + 4);
	}
    }
  if (TYPE_CODE (type) == TYPE_CODE_RANGE)
    {
      printfi_filtered (spaces, "low %s%s  high %s%s\n",
			plongest (TYPE_LOW_BOUND (type)), 
			TYPE_LOW_BOUND_UNDEFINED (type) ? " (undefined)" : "",
			plongest (TYPE_HIGH_BOUND (type)),
			TYPE_HIGH_BOUND_UNDEFINED (type) 
			? " (undefined)" : "");
    }
  printfi_filtered (spaces, "vptr_basetype ");
  gdb_print_host_address (TYPE_VPTR_BASETYPE (type), gdb_stdout);
  puts_filtered ("\n");
  if (TYPE_VPTR_BASETYPE (type) != NULL)
    {
      recursive_dump_type (TYPE_VPTR_BASETYPE (type), spaces + 2);
    }
  printfi_filtered (spaces, "vptr_fieldno %d\n", 
		    TYPE_VPTR_FIELDNO (type));

  switch (TYPE_SPECIFIC_FIELD (type))
    {
      case TYPE_SPECIFIC_CPLUS_STUFF:
	printfi_filtered (spaces, "cplus_stuff ");
	gdb_print_host_address (TYPE_CPLUS_SPECIFIC (type), 
				gdb_stdout);
	puts_filtered ("\n");
	print_cplus_stuff (type, spaces);
	break;

      case TYPE_SPECIFIC_GNAT_STUFF:
	printfi_filtered (spaces, "gnat_stuff ");
	gdb_print_host_address (TYPE_GNAT_SPECIFIC (type), gdb_stdout);
	puts_filtered ("\n");
	print_gnat_stuff (type, spaces);
	break;

      case TYPE_SPECIFIC_FLOATFORMAT:
	printfi_filtered (spaces, "floatformat ");
	if (TYPE_FLOATFORMAT (type) == NULL)
	  puts_filtered ("(null)");
	else
	  {
	    puts_filtered ("{ ");
	    if (TYPE_FLOATFORMAT (type)[0] == NULL
		|| TYPE_FLOATFORMAT (type)[0]->name == NULL)
	      puts_filtered ("(null)");
	    else
	      puts_filtered (TYPE_FLOATFORMAT (type)[0]->name);

	    puts_filtered (", ");
	    if (TYPE_FLOATFORMAT (type)[1] == NULL
		|| TYPE_FLOATFORMAT (type)[1]->name == NULL)
	      puts_filtered ("(null)");
	    else
	      puts_filtered (TYPE_FLOATFORMAT (type)[1]->name);

	    puts_filtered (" }");
	  }
	puts_filtered ("\n");
	break;

      case TYPE_SPECIFIC_CALLING_CONVENTION:
	printfi_filtered (spaces, "calling_convention %d\n",
                          TYPE_CALLING_CONVENTION (type));
	break;
    }

  if (spaces == 0)
    obstack_free (&dont_print_type_obstack, NULL);
}

/* Trivial helpers for the libiberty hash table, for mapping one
   type to another.  */

struct type_pair
{
  struct type *old, *new;
};

static hashval_t
type_pair_hash (const void *item)
{
  const struct type_pair *pair = item;

  return htab_hash_pointer (pair->old);
}

static int
type_pair_eq (const void *item_lhs, const void *item_rhs)
{
  const struct type_pair *lhs = item_lhs, *rhs = item_rhs;

  return lhs->old == rhs->old;
}

/* Allocate the hash table used by copy_type_recursive to walk
   types without duplicates.   */

htab_t
create_copied_types_hash (struct objfile *objfile)
{
  if (objfile == NULL)
    {
      /* NULL OBJFILE is for TYPE_DYNAMIC types already contained in
	 OBJFILE_MALLOC memory, such as those from VALUE_HISTORY_CHAIN.  Table
	 element entries get allocated by xmalloc - so use xfree.  */
      return htab_create (1, type_pair_hash, type_pair_eq, xfree);
    }
  else
    {
      /* Use OBJFILE's obstack, because OBJFILE is about to be deleted.  Table
	 element entries get allocated by xmalloc - so use xfree.  */
      return htab_create_alloc_ex (1, type_pair_hash, type_pair_eq,
				   xfree, &objfile->objfile_obstack,
				   hashtab_obstack_allocate,
				   dummy_obstack_deallocate);
    }
}

/* A helper for copy_type_recursive.  This does all the work.  OBJFILE is used
   only for an assertion checking.  */

static struct type *
copy_type_recursive_1 (struct objfile *objfile, 
		       struct type *type,
		       htab_t copied_types)
{
  struct type_pair *stored, pair;
  void **slot;
  struct type *new_type;

  if (! TYPE_OBJFILE_OWNED (type) && !TYPE_DYNAMIC (type))
    return type;

  /* This type shouldn't be pointing to any types in other objfiles;
     if it did, the type might disappear unexpectedly.  */
  gdb_assert (TYPE_OBJFILE (type) == objfile);

  pair.old = type;
  slot = htab_find_slot (copied_types, &pair, INSERT);
  if (*slot != NULL)
    return ((struct type_pair *) *slot)->new;

  new_type = alloc_type_arch (get_type_arch (type));

  /* We must add the new type to the hash table immediately, in case
     we encounter this type again during a recursive call below.  Memory could
     be allocated from OBJFILE in the case we will be removing OBJFILE, this
     optimization is missed and xfree is called for it from COPIED_TYPES.  */
  stored = xmalloc (sizeof (*stored));
  stored->old = type;
  stored->new = new_type;
  *slot = stored;

  /* Copy the common fields of types.  For the main type, we simply
     copy the entire thing and then update specific fields as needed.  */
  *TYPE_MAIN_TYPE (new_type) = *TYPE_MAIN_TYPE (type);
  TYPE_OBJFILE_OWNED (new_type) = 0;
  TYPE_OWNER (new_type).gdbarch = get_type_arch (type);

  /* TYPE_MAIN_TYPE memory copy above rewrote the TYPE_DISCARDABLE flag so we
     need to initialize it again.  And even if TYPE was already discardable
     NEW_TYPE so far is not registered in TYPE_DISCARDABLE_TABLE.  */
  TYPE_DISCARDABLE (new_type) = 0;
  set_type_as_discardable (new_type);

  /* Pre-clear the fields processed by delete_main_type.  If DWARF block
     evaluations below call error we would leave an unfreeable TYPE.  */
  TYPE_TARGET_TYPE (new_type) = NULL;
  TYPE_VPTR_BASETYPE (new_type) = NULL;
  TYPE_NFIELDS (new_type) = 0;
  TYPE_FIELDS (new_type) = NULL;

  if (TYPE_NAME (type))
    TYPE_NAME (new_type) = xstrdup (TYPE_NAME (type));
  if (TYPE_TAG_NAME (type))
    TYPE_TAG_NAME (new_type) = xstrdup (TYPE_TAG_NAME (type));

  TYPE_INSTANCE_FLAGS (new_type) = TYPE_INSTANCE_FLAGS (type);
  TYPE_LENGTH (new_type) = TYPE_LENGTH (type);

  if (TYPE_ALLOCATED (new_type))
    {
      gdb_assert (!TYPE_NOT_ALLOCATED (new_type));

      if (!dwarf_locexpr_baton_eval (TYPE_ALLOCATED (new_type)))
        TYPE_NOT_ALLOCATED (new_type) = 1;
      TYPE_ALLOCATED (new_type) = NULL;
    }

  if (TYPE_ASSOCIATED (new_type))
    {
      gdb_assert (!TYPE_NOT_ASSOCIATED (new_type));

      if (!dwarf_locexpr_baton_eval (TYPE_ASSOCIATED (new_type)))
        TYPE_NOT_ASSOCIATED (new_type) = 1;
      TYPE_ASSOCIATED (new_type) = NULL;
    }

  if (!TYPE_DATA_LOCATION_IS_ADDR (new_type)
      && TYPE_DATA_LOCATION_DWARF_BLOCK (new_type))
    {
      if (TYPE_NOT_ALLOCATED (new_type)
          || TYPE_NOT_ASSOCIATED (new_type))
	TYPE_DATA_LOCATION_DWARF_BLOCK (new_type) = NULL;
      else
	{
	  TYPE_DATA_LOCATION_IS_ADDR (new_type) = 1;
	  TYPE_DATA_LOCATION_ADDR (new_type) = dwarf_locexpr_baton_eval
				    (TYPE_DATA_LOCATION_DWARF_BLOCK (new_type));
	}
    }

  /* Copy the fields.  */
  if (TYPE_NFIELDS (type))
    {
      int i, nfields;

      /* TYPE_CODE_RANGE uses TYPE_RANGE_DATA of the union with TYPE_FIELDS.  */
      gdb_assert (TYPE_CODE (type) != TYPE_CODE_RANGE);

      nfields = TYPE_NFIELDS (type);
      TYPE_NFIELDS (new_type) = nfields;
      TYPE_FIELDS (new_type) = XCALLOC (nfields, struct field);
      for (i = 0; i < nfields; i++)
	{
	  TYPE_FIELD_ARTIFICIAL (new_type, i) = 
	    TYPE_FIELD_ARTIFICIAL (type, i);
	  TYPE_FIELD_BITSIZE (new_type, i) = TYPE_FIELD_BITSIZE (type, i);
	  if (TYPE_FIELD_TYPE (type, i))
	    TYPE_FIELD_TYPE (new_type, i)
	      = copy_type_recursive_1 (objfile, TYPE_FIELD_TYPE (type, i),
				       copied_types);
	  if (TYPE_FIELD_NAME (type, i))
	    TYPE_FIELD_NAME (new_type, i) = 
	      xstrdup (TYPE_FIELD_NAME (type, i));
	  switch (TYPE_FIELD_LOC_KIND (type, i))
	    {
	    case FIELD_LOC_KIND_BITPOS:
	      SET_FIELD_BITPOS (TYPE_FIELD (new_type, i),
				TYPE_FIELD_BITPOS (type, i));
	      break;
	    case FIELD_LOC_KIND_PHYSADDR:
	      SET_FIELD_PHYSADDR (TYPE_FIELD (new_type, i),
				  TYPE_FIELD_STATIC_PHYSADDR (type, i));
	      break;
	    case FIELD_LOC_KIND_PHYSNAME:
	      SET_FIELD_PHYSNAME (TYPE_FIELD (new_type, i),
				  xstrdup (TYPE_FIELD_STATIC_PHYSNAME (type,
								       i)));
	      break;
	    default:
	      internal_error (__FILE__, __LINE__,
			      _("Unexpected type field location kind: %d"),
			      TYPE_FIELD_LOC_KIND (type, i));
	    }
	}
    }

<<<<<<< HEAD
  /* Both FIELD_LOC_KIND_DWARF_BLOCK and TYPE_RANGE_HIGH_BOUND_IS_COUNT were
     possibly converted.  */
  TYPE_DYNAMIC (new_type) = 0;

  /* For range types, copy the bounds information. */
  if (TYPE_CODE (new_type) == TYPE_CODE_RANGE)
=======
  /* For range types, copy the bounds information.  */
  if (TYPE_CODE (type) == TYPE_CODE_RANGE)
>>>>>>> 21bc8baa
    {
      TYPE_RANGE_DATA (new_type) = xmalloc (sizeof (struct range_bounds));
      *TYPE_RANGE_DATA (new_type) = *TYPE_RANGE_DATA (type);

      switch (TYPE_RANGE_DATA (new_type)->low.kind)
	{
	case RANGE_BOUND_KIND_CONSTANT:
	  break;
	case RANGE_BOUND_KIND_DWARF_BLOCK:
	  /* `struct dwarf2_locexpr_baton' is too bound to its objfile so
	     it is expected to be made constant by CHECK_TYPEDEF.
	     TYPE_NOT_ALLOCATED and TYPE_NOT_ASSOCIATED are not valid for TYPE.
	     */
	  if (TYPE_NOT_ALLOCATED (new_type) || TYPE_NOT_ASSOCIATED (new_type)
	      || ! has_stack_frames ())
	    {
	      /* We should set 1 for Fortran but how to find the language?  */
	      TYPE_LOW_BOUND (new_type) = 0;
	      TYPE_LOW_BOUND_UNDEFINED (new_type) = 1;
	    }
	  else
	    TYPE_LOW_BOUND (new_type) = dwarf_locexpr_baton_eval
				(TYPE_RANGE_DATA (new_type)->low.u.dwarf_block);
	  TYPE_RANGE_DATA (new_type)->low.kind = RANGE_BOUND_KIND_CONSTANT;
	  break;
	case RANGE_BOUND_KIND_DWARF_LOCLIST:
	  {
	    CORE_ADDR addr;

	    /* `struct dwarf2_loclist_baton' is too bound to its objfile so
	       it is expected to be made constant by CHECK_TYPEDEF.
	       TYPE_NOT_ALLOCATED and TYPE_NOT_ASSOCIATED are not valid for TYPE.
	       */
	    if (! TYPE_NOT_ALLOCATED (new_type)
	        && ! TYPE_NOT_ASSOCIATED (new_type) && has_stack_frames ()
	        && dwarf_loclist_baton_eval
		  (TYPE_RANGE_DATA (new_type)->low.u.dwarf_loclist.loclist,
		   TYPE_RANGE_DATA (new_type)->low.u.dwarf_loclist.type, &addr))
	      TYPE_LOW_BOUND (new_type) = addr;
	    else
	      {
		/* We should set 1 for Fortran but how to find the language?  */
		TYPE_LOW_BOUND (new_type) = 0;
		TYPE_LOW_BOUND_UNDEFINED (new_type) = 1;
	      }
	    TYPE_RANGE_DATA (new_type)->low.kind = RANGE_BOUND_KIND_CONSTANT;
	  }
	  break;
	}

      switch (TYPE_RANGE_DATA (new_type)->high.kind)
	{
	case RANGE_BOUND_KIND_CONSTANT:
	  break;
	case RANGE_BOUND_KIND_DWARF_BLOCK:
	  /* `struct dwarf2_locexpr_baton' is too bound to its objfile so
	     it is expected to be made constant by CHECK_TYPEDEF.
	     TYPE_NOT_ALLOCATED and TYPE_NOT_ASSOCIATED are not valid for TYPE.
	     */
	  if (TYPE_NOT_ALLOCATED (new_type) || TYPE_NOT_ASSOCIATED (new_type)
	      || ! has_stack_frames ())
	    {
	      TYPE_HIGH_BOUND (new_type) = TYPE_LOW_BOUND (new_type) - 1;
	      TYPE_HIGH_BOUND_UNDEFINED (new_type) = 1;
	    }
	  else
	    TYPE_HIGH_BOUND (new_type) = dwarf_locexpr_baton_eval
			       (TYPE_RANGE_DATA (new_type)->high.u.dwarf_block);
	  TYPE_RANGE_DATA (new_type)->high.kind = RANGE_BOUND_KIND_CONSTANT;
	  break;
	case RANGE_BOUND_KIND_DWARF_LOCLIST:
	  {
	    CORE_ADDR addr;

	    /* `struct dwarf2_loclist_baton' is too bound to its objfile so
	       it is expected to be made constant by CHECK_TYPEDEF.
	       TYPE_NOT_ALLOCATED and TYPE_NOT_ASSOCIATED are not valid for TYPE.
	       */
	    if (! TYPE_NOT_ALLOCATED (new_type)
	        && ! TYPE_NOT_ASSOCIATED (new_type) && has_stack_frames ()
	        && dwarf_loclist_baton_eval
		      (TYPE_RANGE_DATA (new_type)->high.u.dwarf_loclist.loclist,
		       TYPE_RANGE_DATA (new_type)->high.u.dwarf_loclist.type,
		       &addr))
	      TYPE_HIGH_BOUND (new_type) = addr;
	    else
	      {
		TYPE_HIGH_BOUND (new_type) = TYPE_LOW_BOUND (new_type) - 1;
		TYPE_HIGH_BOUND_UNDEFINED (new_type) = 1;
	      }
	    TYPE_RANGE_DATA (new_type)->high.kind = RANGE_BOUND_KIND_CONSTANT;
	  }
	  break;
	}

      switch (TYPE_RANGE_DATA (new_type)->byte_stride.kind)
	{
	case RANGE_BOUND_KIND_CONSTANT:
	  break;
	case RANGE_BOUND_KIND_DWARF_BLOCK:
	  /* `struct dwarf2_locexpr_baton' is too bound to its objfile so
	     it is expected to be made constant by CHECK_TYPEDEF.
	     TYPE_NOT_ALLOCATED and TYPE_NOT_ASSOCIATED are not valid for TYPE.
	     */
	  if (TYPE_NOT_ALLOCATED (new_type) || TYPE_NOT_ASSOCIATED (new_type)
	      || ! has_stack_frames ())
	    TYPE_BYTE_STRIDE (new_type) = 0;
	  else
	    TYPE_BYTE_STRIDE (new_type) = dwarf_locexpr_baton_eval
			(TYPE_RANGE_DATA (new_type)->byte_stride.u.dwarf_block);
	  TYPE_RANGE_DATA (new_type)->byte_stride.kind
	    = RANGE_BOUND_KIND_CONSTANT;
	  break;
	case RANGE_BOUND_KIND_DWARF_LOCLIST:
	  {
	    CORE_ADDR addr = 0;

	    /* `struct dwarf2_loclist_baton' is too bound to its objfile so
	       it is expected to be made constant by CHECK_TYPEDEF.
	       TYPE_NOT_ALLOCATED and TYPE_NOT_ASSOCIATED are not valid for TYPE.
	       */
	    if (! TYPE_NOT_ALLOCATED (new_type)
		&& ! TYPE_NOT_ASSOCIATED (new_type) && has_stack_frames ())
	      dwarf_loclist_baton_eval
	       (TYPE_RANGE_DATA (new_type)->byte_stride.u.dwarf_loclist.loclist,
		TYPE_RANGE_DATA (new_type)->byte_stride.u.dwarf_loclist.type,
		&addr);
	    TYPE_BYTE_STRIDE (new_type) = addr;
	    TYPE_RANGE_DATA (new_type)->byte_stride.kind
	      = RANGE_BOUND_KIND_CONSTANT;
	  }
	  break;
	}

      /* Convert TYPE_RANGE_HIGH_BOUND_IS_COUNT into a regular bound.  */
      if (TYPE_RANGE_HIGH_BOUND_IS_COUNT (new_type))
	{
	  TYPE_HIGH_BOUND (new_type) = TYPE_LOW_BOUND (new_type)
				       + TYPE_HIGH_BOUND (new_type) - 1;
	  TYPE_RANGE_HIGH_BOUND_IS_COUNT (new_type) = 0;
	}
    }

  /* Copy pointers to other types.  */
  if (TYPE_TARGET_TYPE (type))
    TYPE_TARGET_TYPE (new_type) = 
      copy_type_recursive_1 (objfile, 
			     TYPE_TARGET_TYPE (type),
			     copied_types);
  if (TYPE_VPTR_BASETYPE (type))
    TYPE_VPTR_BASETYPE (new_type) = 
      copy_type_recursive_1 (objfile,
			     TYPE_VPTR_BASETYPE (type),
			     copied_types);
  /* Maybe copy the type_specific bits.

     NOTE drow/2005-12-09: We do not copy the C++-specific bits like
     base classes and methods.  There's no fundamental reason why we
     can't, but at the moment it is not needed.  */

  if (TYPE_CODE (type) == TYPE_CODE_FLT)
    TYPE_FLOATFORMAT (new_type) = TYPE_FLOATFORMAT (type);
  else if (TYPE_CODE (type) == TYPE_CODE_STRUCT
	   || TYPE_CODE (type) == TYPE_CODE_UNION
	   || TYPE_CODE (type) == TYPE_CODE_NAMESPACE)
    INIT_CPLUS_SPECIFIC (new_type);

  return new_type;
}

/* Recursively copy (deep copy) TYPE.  Return a new type allocated using
   malloc, a saved type if we have already visited TYPE (using COPIED_TYPES),
   or TYPE if it is not associated with OBJFILE.  */

struct type *
copy_type_recursive (struct type *type,
		     htab_t copied_types)
{
  return copy_type_recursive_1 (TYPE_OBJFILE (type), type, copied_types);
}

/* Make a copy of the given TYPE, except that the pointer & reference
   types are not preserved.
   
   This function assumes that the given type has an associated objfile.
   This objfile is used to allocate the new type.  */

struct type *
copy_type (const struct type *type)
{
  struct type *new_type;

  gdb_assert (TYPE_OBJFILE_OWNED (type));

  new_type = alloc_type_copy (type);
  TYPE_INSTANCE_FLAGS (new_type) = TYPE_INSTANCE_FLAGS (type);
  TYPE_LENGTH (new_type) = TYPE_LENGTH (type);
  memcpy (TYPE_MAIN_TYPE (new_type), TYPE_MAIN_TYPE (type),
	  sizeof (struct main_type));

  return new_type;
}

/* Callback type for main_type_crawl.  */
typedef int (*main_type_crawl_iter) (struct type *type, void *data);

/* Iterate all main_type structures reachable through any `struct type *' from
   TYPE.  ITER will be called only for one type of each main_type, use
   TYPE_CHAIN traversal to find all the type instances.  ITER is being called
   for each main_type found.  ITER returns non-zero if main_type_crawl should
   depth-first enter the specific type.  ITER must provide some detection for
   reentering the same main_type as this function would otherwise endlessly
   loop.  */

static void
main_type_crawl (struct type *type, main_type_crawl_iter iter, void *data)
{
  struct type *type_iter;
  int i;

  if (!type)
    return;

  gdb_assert (TYPE_OBJFILE (type) == NULL);

  /* `struct cplus_struct_type' handling is unsupported by this function.  */
  gdb_assert ((TYPE_CODE (type) != TYPE_CODE_STRUCT
	       && TYPE_CODE (type) != TYPE_CODE_UNION)
	      || !HAVE_CPLUS_STRUCT (type));

  if (!(*iter) (type, data))
    return;

  /* Iterate all the type instances of this main_type.  */
  type_iter = type;
  do
    {
      gdb_assert (TYPE_MAIN_TYPE (type_iter) == TYPE_MAIN_TYPE (type));

      main_type_crawl (TYPE_POINTER_TYPE (type), iter, data);
      main_type_crawl (TYPE_REFERENCE_TYPE (type), iter, data);

      type_iter = TYPE_CHAIN (type_iter);
    }
  while (type_iter != type);

  for (i = 0; i < TYPE_NFIELDS (type); i++)
    main_type_crawl (TYPE_FIELD_TYPE (type, i), iter, data);

  main_type_crawl (TYPE_TARGET_TYPE (type), iter, data);
  main_type_crawl (TYPE_VPTR_BASETYPE (type), iter, data);
}

/* A helper for delete_type which deletes a main_type and the things to which
   it refers.  TYPE is a type whose main_type we wish to destroy.  */

static void
delete_main_type (struct type *type)
{
  int i;

  gdb_assert (TYPE_DISCARDABLE (type));
  gdb_assert (TYPE_OBJFILE (type) == NULL);

  xfree (TYPE_NAME (type));
  xfree (TYPE_TAG_NAME (type));

  for (i = 0; i < TYPE_NFIELDS (type); ++i)
    {
      xfree (TYPE_FIELD_NAME (type, i));

      if (TYPE_FIELD_LOC_KIND (type, i) == FIELD_LOC_KIND_PHYSNAME)
	xfree (TYPE_FIELD_STATIC_PHYSNAME (type, i));
    }
  xfree (TYPE_FIELDS (type));

  gdb_assert (!HAVE_CPLUS_STRUCT (type));

  xfree (TYPE_MAIN_TYPE (type));
}

/* Delete all the instances on TYPE_CHAIN of TYPE, including their referenced
   main_type.  TYPE must be a reclaimable type - neither permanent nor objfile
   associated.  */

static void
delete_type_chain (struct type *type)
{
  struct type *type_iter, *type_iter_to_free;

  gdb_assert (TYPE_DISCARDABLE (type));
  gdb_assert (TYPE_OBJFILE (type) == NULL);

  delete_main_type (type);

  type_iter = type;
  do
    {
      type_iter_to_free = type_iter;
      type_iter = TYPE_CHAIN (type_iter);
      xfree (type_iter_to_free);
    }
  while (type_iter != type);
}

/* Hash function for type_discardable_table.  */

static hashval_t
type_discardable_hash (const void *p)
{
  const struct type *type = p;

  return htab_hash_pointer (TYPE_MAIN_TYPE (type));
}

/* Equality function for type_discardable_table.  */

static int
type_discardable_equal (const void *a, const void *b)
{
  const struct type *left = a;
  const struct type *right = b;

  return TYPE_MAIN_TYPE (left) == TYPE_MAIN_TYPE (right);
}

/* A helper for type_mark_used.  */

static int
type_mark_used_crawl (struct type *type, void *unused)
{
  if (!TYPE_DISCARDABLE (type))
    return 0;

  if (TYPE_DISCARDABLE_AGE (type) == type_discardable_age_current)
    return 0;

  TYPE_DISCARDABLE_AGE (type) = type_discardable_age_current;

  /* Continue the traversal.  */
  return 1;
}

/* Mark TYPE and its connected types as used in this free_all_types pass.  */

void
type_mark_used (struct type *type)
{
  if (type == NULL)
    return;

  if (!TYPE_DISCARDABLE (type))
    return;

  main_type_crawl (type, type_mark_used_crawl, NULL);
}

/* A traverse callback for type_discardable_table which removes any
   type_discardable whose reference count is now zero (unused link).  */

static int
type_discardable_remove (void **slot, void *unused)
{
  struct type *type = *slot;

  gdb_assert (TYPE_DISCARDABLE (type));

  if (TYPE_DISCARDABLE_AGE (type) != type_discardable_age_current)
    {
      delete_type_chain (type);

      htab_clear_slot (type_discardable_table, slot);
    }

  return 1;
}

/* Free all the reclaimable types that have been allocated and that have
   currently zero reference counter.

   This function is called after each command, successful or not.  Use this
   cleanup only in the GDB idle state as GDB only marks those types used by
   globally tracked objects (with no autovariable references tracking).  */

void
free_all_types (void)
{
  /* Mark a new pass.  As GDB checks all the entries were visited after each
     pass there cannot be any stale entries already containing the changed
     value.  */
  type_discardable_age_current ^= 1;

  observer_notify_mark_used ();

  htab_traverse (type_discardable_table, type_discardable_remove, NULL);
}

/* Helper functions to initialize architecture-specific types.  */

/* Allocate a type structure associated with GDBARCH and set its
   CODE, LENGTH, and NAME fields.  */
struct type *
arch_type (struct gdbarch *gdbarch,
	   enum type_code code, int length, char *name)
{
  struct type *type;

  type = alloc_type_arch (gdbarch);
  TYPE_CODE (type) = code;
  TYPE_LENGTH (type) = length;

  if (name)
    TYPE_NAME (type) = xstrdup (name);

  return type;
}

/* Allocate a TYPE_CODE_INT type structure associated with GDBARCH.
   BIT is the type size in bits.  If UNSIGNED_P is non-zero, set
   the type's TYPE_UNSIGNED flag.  NAME is the type name.  */
struct type *
arch_integer_type (struct gdbarch *gdbarch,
		   int bit, int unsigned_p, char *name)
{
  struct type *t;

  t = arch_type (gdbarch, TYPE_CODE_INT, bit / TARGET_CHAR_BIT, name);
  if (unsigned_p)
    TYPE_UNSIGNED (t) = 1;
  if (name && strcmp (name, "char") == 0)
    TYPE_NOSIGN (t) = 1;

  return t;
}

/* Allocate a TYPE_CODE_CHAR type structure associated with GDBARCH.
   BIT is the type size in bits.  If UNSIGNED_P is non-zero, set
   the type's TYPE_UNSIGNED flag.  NAME is the type name.  */
struct type *
arch_character_type (struct gdbarch *gdbarch,
		     int bit, int unsigned_p, char *name)
{
  struct type *t;

  t = arch_type (gdbarch, TYPE_CODE_CHAR, bit / TARGET_CHAR_BIT, name);
  if (unsigned_p)
    TYPE_UNSIGNED (t) = 1;

  return t;
}

/* Allocate a TYPE_CODE_BOOL type structure associated with GDBARCH.
   BIT is the type size in bits.  If UNSIGNED_P is non-zero, set
   the type's TYPE_UNSIGNED flag.  NAME is the type name.  */
struct type *
arch_boolean_type (struct gdbarch *gdbarch,
		   int bit, int unsigned_p, char *name)
{
  struct type *t;

  t = arch_type (gdbarch, TYPE_CODE_BOOL, bit / TARGET_CHAR_BIT, name);
  if (unsigned_p)
    TYPE_UNSIGNED (t) = 1;

  return t;
}

/* Allocate a TYPE_CODE_FLT type structure associated with GDBARCH.
   BIT is the type size in bits; if BIT equals -1, the size is
   determined by the floatformat.  NAME is the type name.  Set the
   TYPE_FLOATFORMAT from FLOATFORMATS.  */
struct type *
arch_float_type (struct gdbarch *gdbarch,
		 int bit, char *name, const struct floatformat **floatformats)
{
  struct type *t;

  if (bit == -1)
    {
      gdb_assert (floatformats != NULL);
      gdb_assert (floatformats[0] != NULL && floatformats[1] != NULL);
      bit = floatformats[0]->totalsize;
    }
  gdb_assert (bit >= 0);

  t = arch_type (gdbarch, TYPE_CODE_FLT, bit / TARGET_CHAR_BIT, name);
  TYPE_FLOATFORMAT (t) = floatformats;
  return t;
}

/* Allocate a TYPE_CODE_COMPLEX type structure associated with GDBARCH.
   NAME is the type name.  TARGET_TYPE is the component float type.  */
struct type *
arch_complex_type (struct gdbarch *gdbarch,
		   char *name, struct type *target_type)
{
  struct type *t;

  t = arch_type (gdbarch, TYPE_CODE_COMPLEX,
		 2 * TYPE_LENGTH (target_type), name);
  TYPE_TARGET_TYPE (t) = target_type;
  return t;
}

/* Allocate a TYPE_CODE_FLAGS type structure associated with GDBARCH.
   NAME is the type name.  LENGTH is the size of the flag word in bytes.  */
struct type *
arch_flags_type (struct gdbarch *gdbarch, char *name, int length)
{
  int nfields = length * TARGET_CHAR_BIT;
  struct type *type;

  type = arch_type (gdbarch, TYPE_CODE_FLAGS, length, name);
  TYPE_UNSIGNED (type) = 1;
  TYPE_NFIELDS (type) = nfields;
  TYPE_FIELDS (type) = TYPE_ZALLOC (type, nfields * sizeof (struct field));

  return type;
}

/* Add field to TYPE_CODE_FLAGS type TYPE to indicate the bit at
   position BITPOS is called NAME.  */
void
append_flags_type_flag (struct type *type, int bitpos, char *name)
{
  gdb_assert (TYPE_CODE (type) == TYPE_CODE_FLAGS);
  gdb_assert (bitpos < TYPE_NFIELDS (type));
  gdb_assert (bitpos >= 0);

  if (name)
    {
      TYPE_FIELD_NAME (type, bitpos) = xstrdup (name);
      TYPE_FIELD_BITPOS (type, bitpos) = bitpos;
    }
  else
    {
      /* Don't show this field to the user.  */
      TYPE_FIELD_BITPOS (type, bitpos) = -1;
    }
}

/* Allocate a TYPE_CODE_STRUCT or TYPE_CODE_UNION type structure (as
   specified by CODE) associated with GDBARCH.  NAME is the type name.  */
struct type *
arch_composite_type (struct gdbarch *gdbarch, char *name, enum type_code code)
{
  struct type *t;

  gdb_assert (code == TYPE_CODE_STRUCT || code == TYPE_CODE_UNION);
  t = arch_type (gdbarch, code, 0, NULL);
  TYPE_TAG_NAME (t) = name;
  INIT_CPLUS_SPECIFIC (t);
  return t;
}

/* Add new field with name NAME and type FIELD to composite type T.
   Do not set the field's position or adjust the type's length;
   the caller should do so.  Return the new field.  */
struct field *
append_composite_type_field_raw (struct type *t, char *name,
				 struct type *field)
{
  struct field *f;

  TYPE_NFIELDS (t) = TYPE_NFIELDS (t) + 1;
  TYPE_FIELDS (t) = xrealloc (TYPE_FIELDS (t),
			      sizeof (struct field) * TYPE_NFIELDS (t));
  f = &(TYPE_FIELDS (t)[TYPE_NFIELDS (t) - 1]);
  memset (f, 0, sizeof f[0]);
  FIELD_TYPE (f[0]) = field;
  FIELD_NAME (f[0]) = name;
  return f;
}

/* Add new field with name NAME and type FIELD to composite type T.
   ALIGNMENT (if non-zero) specifies the minimum field alignment.  */
void
append_composite_type_field_aligned (struct type *t, char *name,
				     struct type *field, int alignment)
{
  struct field *f = append_composite_type_field_raw (t, name, field);

  if (TYPE_CODE (t) == TYPE_CODE_UNION)
    {
      if (TYPE_LENGTH (t) < TYPE_LENGTH (field))
	TYPE_LENGTH (t) = TYPE_LENGTH (field);
    }
  else if (TYPE_CODE (t) == TYPE_CODE_STRUCT)
    {
      TYPE_LENGTH (t) = TYPE_LENGTH (t) + TYPE_LENGTH (field);
      if (TYPE_NFIELDS (t) > 1)
	{
	  FIELD_BITPOS (f[0]) = (FIELD_BITPOS (f[-1])
				 + (TYPE_LENGTH (FIELD_TYPE (f[-1]))
				    * TARGET_CHAR_BIT));

	  if (alignment)
	    {
	      int left = FIELD_BITPOS (f[0]) % (alignment * TARGET_CHAR_BIT);

	      if (left)
		{
		  FIELD_BITPOS (f[0]) += left;
		  TYPE_LENGTH (t) += left / TARGET_CHAR_BIT;
		}
	    }
	}
    }
}

/* Add new field with name NAME and type FIELD to composite type T.  */
void
append_composite_type_field (struct type *t, char *name,
			     struct type *field)
{
  append_composite_type_field_aligned (t, name, field, 0);
}


static struct gdbarch_data *gdbtypes_data;

const struct builtin_type *
builtin_type (struct gdbarch *gdbarch)
{
  return gdbarch_data (gdbarch, gdbtypes_data);
}

static void *
gdbtypes_post_init (struct gdbarch *gdbarch)
{
  struct builtin_type *builtin_type
    = GDBARCH_OBSTACK_ZALLOC (gdbarch, struct builtin_type);

  /* Basic types.  */
  builtin_type->builtin_void
    = arch_type (gdbarch, TYPE_CODE_VOID, 1, "void");
  builtin_type->builtin_char
    = arch_integer_type (gdbarch, TARGET_CHAR_BIT,
			 !gdbarch_char_signed (gdbarch), "char");
  builtin_type->builtin_signed_char
    = arch_integer_type (gdbarch, TARGET_CHAR_BIT,
			 0, "signed char");
  builtin_type->builtin_unsigned_char
    = arch_integer_type (gdbarch, TARGET_CHAR_BIT,
			 1, "unsigned char");
  builtin_type->builtin_short
    = arch_integer_type (gdbarch, gdbarch_short_bit (gdbarch),
			 0, "short");
  builtin_type->builtin_unsigned_short
    = arch_integer_type (gdbarch, gdbarch_short_bit (gdbarch),
			 1, "unsigned short");
  builtin_type->builtin_int
    = arch_integer_type (gdbarch, gdbarch_int_bit (gdbarch),
			 0, "int");
  builtin_type->builtin_unsigned_int
    = arch_integer_type (gdbarch, gdbarch_int_bit (gdbarch),
			 1, "unsigned int");
  builtin_type->builtin_long
    = arch_integer_type (gdbarch, gdbarch_long_bit (gdbarch),
			 0, "long");
  builtin_type->builtin_unsigned_long
    = arch_integer_type (gdbarch, gdbarch_long_bit (gdbarch),
			 1, "unsigned long");
  builtin_type->builtin_long_long
    = arch_integer_type (gdbarch, gdbarch_long_long_bit (gdbarch),
			 0, "long long");
  builtin_type->builtin_unsigned_long_long
    = arch_integer_type (gdbarch, gdbarch_long_long_bit (gdbarch),
			 1, "unsigned long long");
  builtin_type->builtin_float
    = arch_float_type (gdbarch, gdbarch_float_bit (gdbarch),
		       "float", gdbarch_float_format (gdbarch));
  builtin_type->builtin_double
    = arch_float_type (gdbarch, gdbarch_double_bit (gdbarch),
		       "double", gdbarch_double_format (gdbarch));
  builtin_type->builtin_long_double
    = arch_float_type (gdbarch, gdbarch_long_double_bit (gdbarch),
		       "long double", gdbarch_long_double_format (gdbarch));
  builtin_type->builtin_complex
    = arch_complex_type (gdbarch, "complex",
			 builtin_type->builtin_float);
  builtin_type->builtin_double_complex
    = arch_complex_type (gdbarch, "double complex",
			 builtin_type->builtin_double);
  builtin_type->builtin_string
    = arch_type (gdbarch, TYPE_CODE_STRING, 1, "string");
  builtin_type->builtin_bool
    = arch_type (gdbarch, TYPE_CODE_BOOL, 1, "bool");

  /* The following three are about decimal floating point types, which
     are 32-bits, 64-bits and 128-bits respectively.  */
  builtin_type->builtin_decfloat
    = arch_type (gdbarch, TYPE_CODE_DECFLOAT, 32 / 8, "_Decimal32");
  builtin_type->builtin_decdouble
    = arch_type (gdbarch, TYPE_CODE_DECFLOAT, 64 / 8, "_Decimal64");
  builtin_type->builtin_declong
    = arch_type (gdbarch, TYPE_CODE_DECFLOAT, 128 / 8, "_Decimal128");

  /* "True" character types.  */
  builtin_type->builtin_true_char
    = arch_character_type (gdbarch, TARGET_CHAR_BIT, 0, "true character");
  builtin_type->builtin_true_unsigned_char
    = arch_character_type (gdbarch, TARGET_CHAR_BIT, 1, "true character");

  /* Fixed-size integer types.  */
  builtin_type->builtin_int0
    = arch_integer_type (gdbarch, 0, 0, "int0_t");
  builtin_type->builtin_int8
    = arch_integer_type (gdbarch, 8, 0, "int8_t");
  builtin_type->builtin_uint8
    = arch_integer_type (gdbarch, 8, 1, "uint8_t");
  builtin_type->builtin_int16
    = arch_integer_type (gdbarch, 16, 0, "int16_t");
  builtin_type->builtin_uint16
    = arch_integer_type (gdbarch, 16, 1, "uint16_t");
  builtin_type->builtin_int32
    = arch_integer_type (gdbarch, 32, 0, "int32_t");
  builtin_type->builtin_uint32
    = arch_integer_type (gdbarch, 32, 1, "uint32_t");
  builtin_type->builtin_int64
    = arch_integer_type (gdbarch, 64, 0, "int64_t");
  builtin_type->builtin_uint64
    = arch_integer_type (gdbarch, 64, 1, "uint64_t");
  builtin_type->builtin_int128
    = arch_integer_type (gdbarch, 128, 0, "int128_t");
  builtin_type->builtin_uint128
    = arch_integer_type (gdbarch, 128, 1, "uint128_t");
  TYPE_INSTANCE_FLAGS (builtin_type->builtin_int8) |=
    TYPE_INSTANCE_FLAG_NOTTEXT;
  TYPE_INSTANCE_FLAGS (builtin_type->builtin_uint8) |=
    TYPE_INSTANCE_FLAG_NOTTEXT;

  /* Wide character types.  */
  builtin_type->builtin_char16
    = arch_integer_type (gdbarch, 16, 0, "char16_t");
  builtin_type->builtin_char32
    = arch_integer_type (gdbarch, 32, 0, "char32_t");
	

  /* Default data/code pointer types.  */
  builtin_type->builtin_data_ptr
    = lookup_pointer_type (builtin_type->builtin_void);
  builtin_type->builtin_func_ptr
    = lookup_pointer_type (lookup_function_type (builtin_type->builtin_void));

  /* This type represents a GDB internal function.  */
  builtin_type->internal_fn
    = arch_type (gdbarch, TYPE_CODE_INTERNAL_FUNCTION, 0,
		 "<internal function>");

  return builtin_type;
}


/* This set of objfile-based types is intended to be used by symbol
   readers as basic types.  */

static const struct objfile_data *objfile_type_data;

const struct objfile_type *
objfile_type (struct objfile *objfile)
{
  struct gdbarch *gdbarch;
  struct objfile_type *objfile_type
    = objfile_data (objfile, objfile_type_data);

  if (objfile_type)
    return objfile_type;

  objfile_type = OBSTACK_CALLOC (&objfile->objfile_obstack,
				 1, struct objfile_type);

  /* Use the objfile architecture to determine basic type properties.  */
  gdbarch = get_objfile_arch (objfile);

  /* Basic types.  */
  objfile_type->builtin_void
    = init_type (TYPE_CODE_VOID, 1,
		 0,
		 "void", objfile);

  objfile_type->builtin_char
    = init_type (TYPE_CODE_INT, TARGET_CHAR_BIT / TARGET_CHAR_BIT,
		 (TYPE_FLAG_NOSIGN
		  | (gdbarch_char_signed (gdbarch) ? 0 : TYPE_FLAG_UNSIGNED)),
		 "char", objfile);
  objfile_type->builtin_signed_char
    = init_type (TYPE_CODE_INT, TARGET_CHAR_BIT / TARGET_CHAR_BIT,
		 0,
		 "signed char", objfile);
  objfile_type->builtin_unsigned_char
    = init_type (TYPE_CODE_INT, TARGET_CHAR_BIT / TARGET_CHAR_BIT,
		 TYPE_FLAG_UNSIGNED,
		 "unsigned char", objfile);
  objfile_type->builtin_short
    = init_type (TYPE_CODE_INT,
		 gdbarch_short_bit (gdbarch) / TARGET_CHAR_BIT,
		 0, "short", objfile);
  objfile_type->builtin_unsigned_short
    = init_type (TYPE_CODE_INT,
		 gdbarch_short_bit (gdbarch) / TARGET_CHAR_BIT,
		 TYPE_FLAG_UNSIGNED, "unsigned short", objfile);
  objfile_type->builtin_int
    = init_type (TYPE_CODE_INT,
		 gdbarch_int_bit (gdbarch) / TARGET_CHAR_BIT,
		 0, "int", objfile);
  objfile_type->builtin_unsigned_int
    = init_type (TYPE_CODE_INT,
		 gdbarch_int_bit (gdbarch) / TARGET_CHAR_BIT,
		 TYPE_FLAG_UNSIGNED, "unsigned int", objfile);
  objfile_type->builtin_long
    = init_type (TYPE_CODE_INT,
		 gdbarch_long_bit (gdbarch) / TARGET_CHAR_BIT,
		 0, "long", objfile);
  objfile_type->builtin_unsigned_long
    = init_type (TYPE_CODE_INT,
		 gdbarch_long_bit (gdbarch) / TARGET_CHAR_BIT,
		 TYPE_FLAG_UNSIGNED, "unsigned long", objfile);
  objfile_type->builtin_long_long
    = init_type (TYPE_CODE_INT,
		 gdbarch_long_long_bit (gdbarch) / TARGET_CHAR_BIT,
		 0, "long long", objfile);
  objfile_type->builtin_unsigned_long_long
    = init_type (TYPE_CODE_INT,
		 gdbarch_long_long_bit (gdbarch) / TARGET_CHAR_BIT,
		 TYPE_FLAG_UNSIGNED, "unsigned long long", objfile);

  objfile_type->builtin_float
    = init_type (TYPE_CODE_FLT,
		 gdbarch_float_bit (gdbarch) / TARGET_CHAR_BIT,
		 0, "float", objfile);
  TYPE_FLOATFORMAT (objfile_type->builtin_float)
    = gdbarch_float_format (gdbarch);
  objfile_type->builtin_double
    = init_type (TYPE_CODE_FLT,
		 gdbarch_double_bit (gdbarch) / TARGET_CHAR_BIT,
		 0, "double", objfile);
  TYPE_FLOATFORMAT (objfile_type->builtin_double)
    = gdbarch_double_format (gdbarch);
  objfile_type->builtin_long_double
    = init_type (TYPE_CODE_FLT,
		 gdbarch_long_double_bit (gdbarch) / TARGET_CHAR_BIT,
		 0, "long double", objfile);
  TYPE_FLOATFORMAT (objfile_type->builtin_long_double)
    = gdbarch_long_double_format (gdbarch);

  /* This type represents a type that was unrecognized in symbol read-in.  */
  objfile_type->builtin_error
    = init_type (TYPE_CODE_ERROR, 0, 0, "<unknown type>", objfile);

  /* The following set of types is used for symbols with no
     debug information.  */
  objfile_type->nodebug_text_symbol
    = init_type (TYPE_CODE_FUNC, 1, 0,
		 "<text variable, no debug info>", objfile);
  TYPE_TARGET_TYPE (objfile_type->nodebug_text_symbol)
    = objfile_type->builtin_int;
  objfile_type->nodebug_data_symbol
    = init_type (TYPE_CODE_INT,
		 gdbarch_int_bit (gdbarch) / HOST_CHAR_BIT, 0,
		 "<data variable, no debug info>", objfile);
  objfile_type->nodebug_unknown_symbol
    = init_type (TYPE_CODE_INT, 1, 0,
		 "<variable (not text or data), no debug info>", objfile);
  objfile_type->nodebug_tls_symbol
    = init_type (TYPE_CODE_INT,
		 gdbarch_int_bit (gdbarch) / HOST_CHAR_BIT, 0,
		 "<thread local variable, no debug info>", objfile);

  /* NOTE: on some targets, addresses and pointers are not necessarily
     the same --- for example, on the D10V, pointers are 16 bits long,
     but addresses are 32 bits long.  See doc/gdbint.texinfo,
     ``Pointers Are Not Always Addresses''.

     The upshot is:
     - gdb's `struct type' always describes the target's
       representation.
     - gdb's `struct value' objects should always hold values in
       target form.
     - gdb's CORE_ADDR values are addresses in the unified virtual
       address space that the assembler and linker work with.  Thus,
       since target_read_memory takes a CORE_ADDR as an argument, it
       can access any memory on the target, even if the processor has
       separate code and data address spaces.

     So, for example:
     - If v is a value holding a D10V code pointer, its contents are
       in target form: a big-endian address left-shifted two bits.
     - If p is a D10V pointer type, TYPE_LENGTH (p) == 2, just as
       sizeof (void *) == 2 on the target.

     In this context, objfile_type->builtin_core_addr is a bit odd:
     it's a target type for a value the target will never see.  It's
     only used to hold the values of (typeless) linker symbols, which
     are indeed in the unified virtual address space.  */

  objfile_type->builtin_core_addr
    = init_type (TYPE_CODE_INT,
		 gdbarch_addr_bit (gdbarch) / 8,
		 TYPE_FLAG_UNSIGNED, "__CORE_ADDR", objfile);

  set_objfile_data (objfile, objfile_type_data, objfile_type);
  return objfile_type;
}


extern void _initialize_gdbtypes (void);
void
_initialize_gdbtypes (void)
{
  gdbtypes_data = gdbarch_data_register_post_init (gdbtypes_post_init);

  type_discardable_table = htab_create_alloc (20, type_discardable_hash,
					     type_discardable_equal, NULL,
					     xcalloc, xfree);

  objfile_type_data = register_objfile_data ();

  add_setshow_zinteger_cmd ("overload", no_class, &overload_debug,
			    _("Set debugging of C++ overloading."),
			    _("Show debugging of C++ overloading."),
			    _("When enabled, ranking of the "
			      "functions is displayed."),
			    NULL,
			    show_overload_debug,
			    &setdebuglist, &showdebuglist);

  /* Add user knob for controlling resolution of opaque types.  */
  add_setshow_boolean_cmd ("opaque-type-resolution", class_support,
			   &opaque_type_resolution,
			   _("Set resolution of opaque struct/class/union"
			     " types (if set before loading symbols)."),
			   _("Show resolution of opaque struct/class/union"
			     " types (if set before loading symbols)."),
			   NULL, NULL,
			   show_opaque_type_resolution,
			   &setlist, &showlist);
}<|MERGE_RESOLUTION|>--- conflicted
+++ resolved
@@ -939,7 +939,6 @@
   TYPE_INDEX_TYPE (result_type) = range_type;
   TYPE_VPTR_FIELDNO (result_type) = -1;
 
-<<<<<<< HEAD
   /* DWARF blocks may depend on runtime information like
      DW_OP_PUSH_OBJECT_ADDRESS not being available during the
      CREATE_ARRAY_TYPE time.  */
@@ -967,9 +966,6 @@
 	TYPE_LENGTH (element_type) * (high_bound - low_bound + 1);
     }
 
-=======
-  /* TYPE_FLAG_TARGET_STUB will take care of zero length arrays.  */
->>>>>>> 21bc8baa
   if (TYPE_LENGTH (result_type) == 0)
     {
       /* The real size will be computed for specific instances by
@@ -1767,42 +1763,8 @@
 	       || TYPE_CODE (type) == TYPE_CODE_STRING)
 	{
 	  /* Now recompute the length of the array type, based on its
-<<<<<<< HEAD
 	     number of elements and the target type's length.  */
 	  TYPE_LENGTH (type) = type_length_get (type, target_type, 0);
-=======
-	     number of elements and the target type's length.
-	     Watch out for Ada null Ada arrays where the high bound
-	     is smaller than the low bound.  */
-	  const LONGEST low_bound = TYPE_LOW_BOUND (range_type);
-	  const LONGEST high_bound = TYPE_HIGH_BOUND (range_type);
-	  ULONGEST len;
-
-	  if (high_bound < low_bound)
-	    len = 0;
-	  else
-	    {
-	      /* For now, we conservatively take the array length to be 0
-		 if its length exceeds UINT_MAX.  The code below assumes
-		 that for x < 0, (ULONGEST) x == -x + ULONGEST_MAX + 1,
-		 which is technically not guaranteed by C, but is usually true
-		 (because it would be true if x were unsigned with its
-		 high-order bit on).  It uses the fact that
-		 high_bound-low_bound is always representable in
-		 ULONGEST and that if high_bound-low_bound+1 overflows,
-		 it overflows to 0.  We must change these tests if we 
-		 decide to increase the representation of TYPE_LENGTH
-		 from unsigned int to ULONGEST.  */
-	      ULONGEST ulow = low_bound, uhigh = high_bound;
-	      ULONGEST tlen = TYPE_LENGTH (target_type);
-
-	      len = tlen * (uhigh - ulow + 1);
-	      if (tlen == 0 || (len / tlen - 1 + ulow) != uhigh 
-		  || len > UINT_MAX)
-		len = 0;
-	    }
-	  TYPE_LENGTH (type) = len;
->>>>>>> 21bc8baa
 	  TYPE_TARGET_STUB (type) = 0;
 	}
       else if (TYPE_CODE (type) == TYPE_CODE_RANGE)
@@ -3544,17 +3506,12 @@
 	}
     }
 
-<<<<<<< HEAD
   /* Both FIELD_LOC_KIND_DWARF_BLOCK and TYPE_RANGE_HIGH_BOUND_IS_COUNT were
      possibly converted.  */
   TYPE_DYNAMIC (new_type) = 0;
 
-  /* For range types, copy the bounds information. */
+  /* For range types, copy the bounds information.  */
   if (TYPE_CODE (new_type) == TYPE_CODE_RANGE)
-=======
-  /* For range types, copy the bounds information.  */
-  if (TYPE_CODE (type) == TYPE_CODE_RANGE)
->>>>>>> 21bc8baa
     {
       TYPE_RANGE_DATA (new_type) = xmalloc (sizeof (struct range_bounds));
       *TYPE_RANGE_DATA (new_type) = *TYPE_RANGE_DATA (type);
