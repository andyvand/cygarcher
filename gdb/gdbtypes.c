--- conflicted
+++ resolved
@@ -162,6 +162,9 @@
   TYPE_VPTR_FIELDNO (type) = -1;
   TYPE_CHAIN (type) = type;	/* Chain back to itself.  */
 
+  if (objfile == NULL)
+    type_init_refc (type, parent);
+
   return type;
 }
 
@@ -190,8 +193,7 @@
   TYPE_VPTR_FIELDNO (type) = -1;
   TYPE_CHAIN (type) = type;	/* Chain back to itself.  */
 
-  if (objfile == NULL)
-    type_init_refc (type, parent);
+  type_init_refc (type, NULL);
 
   return type;
 }
@@ -204,7 +206,7 @@
 alloc_type_copy (const struct type *type)
 {
   if (TYPE_OBJFILE_OWNED (type))
-    return alloc_type (TYPE_OWNER (type).objfile);
+    return alloc_type (TYPE_OWNER (type).objfile, (struct type *) type);
   else
     return alloc_type_arch (TYPE_OWNER (type).gdbarch);
 }
@@ -296,11 +298,7 @@
 
   if (typeptr == 0 || *typeptr == 0)	/* We'll need to allocate one.  */
     {
-<<<<<<< HEAD
-      ntype = alloc_type (TYPE_OBJFILE (type), type);
-=======
       ntype = alloc_type_copy (type);
->>>>>>> 5a5358d5
       if (typeptr)
 	*typeptr = ntype;
     }
@@ -310,13 +308,6 @@
       chain = TYPE_CHAIN (ntype);
       smash_type (ntype);
       TYPE_CHAIN (ntype) = chain;
-<<<<<<< HEAD
-      TYPE_OBJFILE (ntype) = objfile;
-
-      /* Callers may only supply storage if there is an objfile.  */
-      gdb_assert (objfile);
-=======
->>>>>>> 5a5358d5
     }
 
   TYPE_TARGET_TYPE (ntype) = type;
@@ -384,11 +375,7 @@
 
   if (typeptr == 0 || *typeptr == 0)	/* We'll need to allocate one.  */
     {
-<<<<<<< HEAD
-      ntype = alloc_type (TYPE_OBJFILE (type), type);
-=======
       ntype = alloc_type_copy (type);
->>>>>>> 5a5358d5
       if (typeptr)
 	*typeptr = ntype;
     }
@@ -398,13 +385,6 @@
       chain = TYPE_CHAIN (ntype);
       smash_type (ntype);
       TYPE_CHAIN (ntype) = chain;
-<<<<<<< HEAD
-      TYPE_OBJFILE (ntype) = objfile;
-
-      /* Callers may only supply storage if there is an objfile.  */
-      gdb_assert (objfile);
-=======
->>>>>>> 5a5358d5
     }
 
   TYPE_TARGET_TYPE (ntype) = type;
@@ -453,11 +433,7 @@
 
   if (typeptr == 0 || *typeptr == 0)	/* We'll need to allocate one.  */
     {
-<<<<<<< HEAD
-      ntype = alloc_type (TYPE_OBJFILE (type), type);
-=======
       ntype = alloc_type_copy (type);
->>>>>>> 5a5358d5
       if (typeptr)
 	*typeptr = ntype;
     }
@@ -465,13 +441,6 @@
     {
       ntype = *typeptr;
       smash_type (ntype);
-<<<<<<< HEAD
-      TYPE_OBJFILE (ntype) = objfile;
-
-      /* Callers may only supply storage if there is an objfile.  */
-      gdb_assert (objfile);
-=======
->>>>>>> 5a5358d5
     }
 
   TYPE_TARGET_TYPE (ntype) = type;
@@ -715,11 +684,7 @@
 {
   struct type *mtype;
 
-<<<<<<< HEAD
-  mtype = alloc_type (TYPE_OBJFILE (type), NULL);
-=======
   mtype = alloc_type_copy (type);
->>>>>>> 5a5358d5
   smash_to_memberptr_type (mtype, domain, type);
   return mtype;
 }
@@ -731,11 +696,7 @@
 {
   struct type *mtype;
 
-<<<<<<< HEAD
-  mtype = alloc_type (TYPE_OBJFILE (to_type), NULL);
-=======
   mtype = alloc_type_copy (to_type);
->>>>>>> 5a5358d5
   TYPE_TARGET_TYPE (mtype) = to_type;
   TYPE_DOMAIN_TYPE (mtype) = TYPE_DOMAIN_TYPE (to_type);
   TYPE_LENGTH (mtype) = cplus_method_ptr_size (to_type);
@@ -778,11 +739,7 @@
 		   int low_bound, int high_bound)
 {
   if (result_type == NULL)
-<<<<<<< HEAD
-    result_type = alloc_type (TYPE_OBJFILE (index_type), index_type);
-=======
     result_type = alloc_type_copy (index_type);
->>>>>>> 5a5358d5
   TYPE_CODE (result_type) = TYPE_CODE_RANGE;
   TYPE_TARGET_TYPE (result_type) = index_type;
   if (TYPE_STUB (index_type))
@@ -890,18 +847,7 @@
   LONGEST low_bound, high_bound;
 
   if (result_type == NULL)
-<<<<<<< HEAD
-    {
-      result_type = alloc_type (TYPE_OBJFILE (range_type), range_type);
-    }
-  else
-    {
-      /* Callers may only supply storage if there is an objfile.  */
-      gdb_assert (TYPE_OBJFILE (result_type));
-    }
-=======
     result_type = alloc_type_copy (range_type);
->>>>>>> 5a5358d5
 
   TYPE_CODE (result_type) = TYPE_CODE_ARRAY;
   TYPE_TARGET_TYPE (result_type) = element_type;
@@ -979,19 +925,8 @@
 create_set_type (struct type *result_type, struct type *domain_type)
 {
   if (result_type == NULL)
-<<<<<<< HEAD
-    {
-      result_type = alloc_type (TYPE_OBJFILE (domain_type), domain_type);
-    }
-  else
-    {
-      /* Callers may only supply storage if there is an objfile.  */
-      gdb_assert (TYPE_OBJFILE (result_type));
-    }
-=======
     result_type = alloc_type_copy (domain_type);
 
->>>>>>> 5a5358d5
   TYPE_CODE (result_type) = TYPE_CODE_SET;
   TYPE_NFIELDS (result_type) = 1;
   TYPE_FIELDS (result_type) = TYPE_ZALLOC (result_type, sizeof (struct field));
@@ -1473,11 +1408,7 @@
 	  if (sym)
 	    TYPE_TARGET_TYPE (type) = SYMBOL_TYPE (sym);
 	  else					/* TYPE_CODE_UNDEF */
-<<<<<<< HEAD
-	    TYPE_TARGET_TYPE (type) = alloc_type (NULL, NULL);
-=======
 	    TYPE_TARGET_TYPE (type) = alloc_type_arch (get_type_arch (type));
->>>>>>> 5a5358d5
 	}
       type = TYPE_TARGET_TYPE (type);
     }
@@ -1840,21 +1771,9 @@
   if (flags & TYPE_FLAG_FIXED_INSTANCE)
     TYPE_FIXED_INSTANCE (type) = 1;
 
-<<<<<<< HEAD
-  if ((name != NULL) && (objfile != NULL))
-    {
-      TYPE_NAME (type) = obsavestring (name, strlen (name), 
-				       &objfile->objfile_obstack);
-    }
-  else if (name)
-    {
-      TYPE_NAME (type) = xstrdup (name);
-    }
-=======
   if (name)
     TYPE_NAME (type) = obsavestring (name, strlen (name),
 				     &objfile->objfile_obstack);
->>>>>>> 5a5358d5
 
   /* C++ fancies.  */
 
@@ -2971,13 +2890,7 @@
   if (*slot != NULL)
     return ((struct type_pair *) *slot)->new;
 
-<<<<<<< HEAD
-  new_type = alloc_type (NULL, *representative);
-  if (!*representative)
-    *representative = new_type;
-=======
   new_type = alloc_type_arch (get_type_arch (type));
->>>>>>> 5a5358d5
 
   /* We must add the new type to the hash table immediately, in case
      we encounter this type again during a recursive call below.  */
@@ -3100,11 +3013,7 @@
 
   gdb_assert (TYPE_OBJFILE_OWNED (type));
 
-<<<<<<< HEAD
-  new_type = alloc_type (TYPE_OBJFILE (type), NULL);
-=======
   new_type = alloc_type_copy (type);
->>>>>>> 5a5358d5
   TYPE_INSTANCE_FLAGS (new_type) = TYPE_INSTANCE_FLAGS (type);
   TYPE_LENGTH (new_type) = TYPE_LENGTH (type);
   memcpy (TYPE_MAIN_TYPE (new_type), TYPE_MAIN_TYPE (type),
@@ -3113,7 +3022,6 @@
   return new_type;
 }
 
-<<<<<<< HEAD
 /* Allocate a hash table which is used when freeing a struct type.  */
 
 static htab_t
@@ -3328,10 +3236,6 @@
 #endif
 }
 
-static struct type *
-build_flt (int bit, char *name, const struct floatformat **floatformats)
-=======
-
 /* Helper functions to initialize architecture-specific types.  */
 
 /* Allocate a type structure associated with GDBARCH and set its
@@ -3409,7 +3313,6 @@
 struct type *
 arch_float_type (struct gdbarch *gdbarch,
 		 int bit, char *name, const struct floatformat **floatformats)
->>>>>>> 5a5358d5
 {
   struct type *t;
 
@@ -3824,90 +3727,9 @@
   gdbtypes_data = gdbarch_data_register_post_init (gdbtypes_post_init);
   objfile_type_data = register_objfile_data ();
 
-<<<<<<< HEAD
   type_refc_table = htab_create_alloc (20, type_refc_hash, type_refc_equal,
 				       NULL, xcalloc, xfree);
 
-  /* FIXME: The following types are architecture-neutral.  However,
-     they contain pointer_type and reference_type fields potentially
-     caching pointer or reference types that *are* architecture
-     dependent.  */
-
-  builtin_type_int0 =
-    init_type (TYPE_CODE_INT, 0 / 8,
-	       0,
-	       "int0_t", (struct objfile *) NULL);
-  builtin_type_int8 =
-    init_type (TYPE_CODE_INT, 8 / 8,
-	       TYPE_FLAG_NOTTEXT,
-	       "int8_t", (struct objfile *) NULL);
-  builtin_type_uint8 =
-    init_type (TYPE_CODE_INT, 8 / 8,
-	       TYPE_FLAG_UNSIGNED | TYPE_FLAG_NOTTEXT,
-	       "uint8_t", (struct objfile *) NULL);
-  builtin_type_int16 =
-    init_type (TYPE_CODE_INT, 16 / 8,
-	       0,
-	       "int16_t", (struct objfile *) NULL);
-  builtin_type_uint16 =
-    init_type (TYPE_CODE_INT, 16 / 8,
-	       TYPE_FLAG_UNSIGNED,
-	       "uint16_t", (struct objfile *) NULL);
-  builtin_type_int32 =
-    init_type (TYPE_CODE_INT, 32 / 8,
-	       0,
-	       "int32_t", (struct objfile *) NULL);
-  builtin_type_uint32 =
-    init_type (TYPE_CODE_INT, 32 / 8,
-	       TYPE_FLAG_UNSIGNED,
-	       "uint32_t", (struct objfile *) NULL);
-  builtin_type_int64 =
-    init_type (TYPE_CODE_INT, 64 / 8,
-	       0,
-	       "int64_t", (struct objfile *) NULL);
-  builtin_type_uint64 =
-    init_type (TYPE_CODE_INT, 64 / 8,
-	       TYPE_FLAG_UNSIGNED,
-	       "uint64_t", (struct objfile *) NULL);
-  builtin_type_int128 =
-    init_type (TYPE_CODE_INT, 128 / 8,
-	       0,
-	       "int128_t", (struct objfile *) NULL);
-  builtin_type_uint128 =
-    init_type (TYPE_CODE_INT, 128 / 8,
-	       TYPE_FLAG_UNSIGNED,
-	       "uint128_t", (struct objfile *) NULL);
-
-  builtin_type_ieee_single =
-    build_flt (-1, "builtin_type_ieee_single", floatformats_ieee_single);
-  builtin_type_ieee_double =
-    build_flt (-1, "builtin_type_ieee_double", floatformats_ieee_double);
-  builtin_type_i387_ext =
-    build_flt (-1, "builtin_type_i387_ext", floatformats_i387_ext);
-  builtin_type_m68881_ext =
-    build_flt (-1, "builtin_type_m68881_ext", floatformats_m68881_ext);
-  builtin_type_arm_ext =
-    build_flt (-1, "builtin_type_arm_ext", floatformats_arm_ext);
-  builtin_type_ia64_spill =
-    build_flt (-1, "builtin_type_ia64_spill", floatformats_ia64_spill);
-  builtin_type_ia64_quad =
-    build_flt (-1, "builtin_type_ia64_quad", floatformats_ia64_quad);
-
-  builtin_type_void =
-    init_type (TYPE_CODE_VOID, 1,
-	       0,
-	       "void", (struct objfile *) NULL);
-  builtin_type_true_char =
-    init_type (TYPE_CODE_CHAR, TARGET_CHAR_BIT / TARGET_CHAR_BIT,
-	       0,
-	       "true character", (struct objfile *) NULL);
-  builtin_type_true_unsigned_char =
-    init_type (TYPE_CODE_CHAR, TARGET_CHAR_BIT / TARGET_CHAR_BIT,
-	       TYPE_FLAG_UNSIGNED,
-	       "true character", (struct objfile *) NULL);
-
-=======
->>>>>>> 5a5358d5
   add_setshow_zinteger_cmd ("overload", no_class, &overload_debug, _("\
 Set debugging of C++ overloading."), _("\
 Show debugging of C++ overloading."), _("\
