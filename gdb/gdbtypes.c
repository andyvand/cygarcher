/* Support routines for manipulating internal types for GDB.

   Copyright (C) 1992, 1993, 1994, 1995, 1996, 1998, 1999, 2000, 2001, 2002,
   2003, 2004, 2005, 2006, 2007, 2008, 2009 Free Software Foundation, Inc.

   Contributed by Cygnus Support, using pieces from other GDB modules.

   This file is part of GDB.

   This program is free software; you can redistribute it and/or modify
   it under the terms of the GNU General Public License as published by
   the Free Software Foundation; either version 3 of the License, or
   (at your option) any later version.

   This program is distributed in the hope that it will be useful,
   but WITHOUT ANY WARRANTY; without even the implied warranty of
   MERCHANTABILITY or FITNESS FOR A PARTICULAR PURPOSE.  See the
   GNU General Public License for more details.

   You should have received a copy of the GNU General Public License
   along with this program.  If not, see <http://www.gnu.org/licenses/>.  */

#include "defs.h"
#include "gdb_string.h"
#include "bfd.h"
#include "symtab.h"
#include "symfile.h"
#include "objfiles.h"
#include "gdbtypes.h"
#include "expression.h"
#include "language.h"
#include "target.h"
#include "value.h"
#include "demangle.h"
#include "complaints.h"
#include "gdbcmd.h"
#include "wrapper.h"
#include "cp-abi.h"
#include "gdb_assert.h"
#include "hashtab.h"

/* These variables point to the objects
   representing the predefined C data types.  */

struct type *builtin_type_int0;
struct type *builtin_type_int8;
struct type *builtin_type_uint8;
struct type *builtin_type_int16;
struct type *builtin_type_uint16;
struct type *builtin_type_int32;
struct type *builtin_type_uint32;
struct type *builtin_type_int64;
struct type *builtin_type_uint64;
struct type *builtin_type_int128;
struct type *builtin_type_uint128;

/* Floatformat pairs.  */
const struct floatformat *floatformats_ieee_single[BFD_ENDIAN_UNKNOWN] = {
  &floatformat_ieee_single_big,
  &floatformat_ieee_single_little
};
const struct floatformat *floatformats_ieee_double[BFD_ENDIAN_UNKNOWN] = {
  &floatformat_ieee_double_big,
  &floatformat_ieee_double_little
};
const struct floatformat *floatformats_ieee_double_littlebyte_bigword[BFD_ENDIAN_UNKNOWN] = {
  &floatformat_ieee_double_big,
  &floatformat_ieee_double_littlebyte_bigword
};
const struct floatformat *floatformats_i387_ext[BFD_ENDIAN_UNKNOWN] = {
  &floatformat_i387_ext,
  &floatformat_i387_ext
};
const struct floatformat *floatformats_m68881_ext[BFD_ENDIAN_UNKNOWN] = {
  &floatformat_m68881_ext,
  &floatformat_m68881_ext
};
const struct floatformat *floatformats_arm_ext[BFD_ENDIAN_UNKNOWN] = {
  &floatformat_arm_ext_big,
  &floatformat_arm_ext_littlebyte_bigword
};
const struct floatformat *floatformats_ia64_spill[BFD_ENDIAN_UNKNOWN] = {
  &floatformat_ia64_spill_big,
  &floatformat_ia64_spill_little
};
const struct floatformat *floatformats_ia64_quad[BFD_ENDIAN_UNKNOWN] = {
  &floatformat_ia64_quad_big,
  &floatformat_ia64_quad_little
};
const struct floatformat *floatformats_vax_f[BFD_ENDIAN_UNKNOWN] = {
  &floatformat_vax_f,
  &floatformat_vax_f
};
const struct floatformat *floatformats_vax_d[BFD_ENDIAN_UNKNOWN] = {
  &floatformat_vax_d,
  &floatformat_vax_d
};
const struct floatformat *floatformats_ibm_long_double[BFD_ENDIAN_UNKNOWN] = {
  &floatformat_ibm_long_double,
  &floatformat_ibm_long_double
};

struct type *builtin_type_ieee_single;
struct type *builtin_type_ieee_double;
struct type *builtin_type_i387_ext;
struct type *builtin_type_m68881_ext;
struct type *builtin_type_arm_ext;
struct type *builtin_type_ia64_spill;
struct type *builtin_type_ia64_quad;

/* Platform-neutral void type.  */
struct type *builtin_type_void;

/* Platform-neutral character types.  */
struct type *builtin_type_true_char;
struct type *builtin_type_true_unsigned_char;


int opaque_type_resolution = 1;
static void
show_opaque_type_resolution (struct ui_file *file, int from_tty,
			     struct cmd_list_element *c, 
			     const char *value)
{
  fprintf_filtered (file, _("\
Resolution of opaque struct/class/union types (if set before loading symbols) is %s.\n"),
		    value);
}

int overload_debug = 0;
static void
show_overload_debug (struct ui_file *file, int from_tty,
		     struct cmd_list_element *c, const char *value)
{
  fprintf_filtered (file, _("Debugging of C++ overloading is %s.\n"), 
		    value);
}

struct extra
  {
    char str[128];
    int len;
  };				/* Maximum extension is 128!  FIXME  */

static void print_bit_vector (B_TYPE *, int);
static void print_arg_types (struct field *, int, int);
static void dump_fn_fieldlists (struct type *, int);
static void print_cplus_stuff (struct type *, int);
static void type_init_group (struct type *type);

/* Any type structures which are connected through their `struct type *' are
   tracked by the same type_group.  Only the discardable (neither permanent
   types nor types allocated from objfile obstack) type structures get tracked
   by type_group structures.  */

struct type_group
{
  /* Sum of all the external references to any of the type structures tracked
     by this type_group.  */
  int use_count;

  /* Number of the type_group_links structures tracked by this type_group.  It
     matches the length of list `link_list->group_next->...->group_next'.  */
  int link_count;

  /* Head of an unordered list of all type structures of this type_group.  Next
     items are linked by `type_group_link->group_next'.  */
  struct type_group_link *link_list;
};

/* Linking entry between a type structure and type_group structure.  Only
   discardable types have such link present.  This link exists only once for
   each discardable main_type, all type instances for such one main_type should
   be iterated by `TYPE_CHAIN (type_group_link->type)'.  */

struct type_group_link
{
  /* Arbitrary type for main_type being represented by this type_group_link.
     Each discardable main_type gets its separate type_group_link.  */
  struct type *type;

  /* Marker this type_group_link has been visited by the type_group_link_check
     graph traversal by this pass.  Current pass is represented by
     TYPE_GROUP_AGE.  */
  unsigned age : 1;

  struct type_group *group;

  /* Next type_group_link belonging to this type_group structure or NULL for
     the last node of the list.  */
  struct type_group_link *group_next;
};

/* The hash table holding all `struct type_group_link *' references.  */
static htab_t type_group_link_table;

/* Current type_group_link_check pass used for `type_group_link->age'.  */
static unsigned type_group_age;

/* Alloc a new type structure and fill it with some defaults.  If
   OBJFILE is non-NULL, then allocate the space for the type structure
   in that objfile's objfile_obstack.  Otherwise allocate the new type
   structure by xmalloc () (for permanent types).  */

struct type *
alloc_type (struct objfile *objfile)
{
  struct type *type;

  /* Alloc the structure and start off with all fields zeroed.  */

  if (objfile == NULL)
    {
      type = XZALLOC (struct type);
      TYPE_MAIN_TYPE (type) = XZALLOC (struct main_type);
    }
  else
    {
      type = OBSTACK_ZALLOC (&objfile->objfile_obstack, struct type);
      TYPE_MAIN_TYPE (type) = OBSTACK_ZALLOC (&objfile->objfile_obstack,
					      struct main_type);
      OBJSTAT (objfile, n_types++);
    }

  /* Initialize the fields that might not be zero.  */

  TYPE_CODE (type) = TYPE_CODE_UNDEF;
  TYPE_OBJFILE (type) = objfile;
  TYPE_VPTR_FIELDNO (type) = -1;
  TYPE_CHAIN (type) = type;	/* Chain back to itself.  */

  return type;
<<<<<<< HEAD
}

/* Allocate a new type by an alloc_type call but make the new type discardable
   on next garbage collection by free_all_types.  Use type_incref for reference
   counting of such new type.  */

static struct type *
alloc_type_discardable (void)
{
  struct type *type = alloc_type (NULL);

  type_init_group (type);

  return type;
}

/* Alloc a new type like alloc_type or alloc_type_discardable copying the
   discardability state of PARENT_TYPE (its current reference count
   notwithstanding).  */

static struct type *
alloc_type_as_parent (struct type *parent_type)
{
  struct type *type = alloc_type (TYPE_OBJFILE (parent_type));

  if (TYPE_OBJFILE (parent_type) == NULL)
    {
      struct type_group_link link, *found;

      link.type = type;
      found = htab_find (type_group_link_table, &link);
      /* Not a permanent type?  */
      if (found)
	type_init_group (type);
    }

  return type;
=======
>>>>>>> aae9c797
}

/* Alloc a new type instance structure, fill it with some defaults,
   and point it at OLDTYPE.  Allocate the new type instance from the
   same place as OLDTYPE.  */

static struct type *
alloc_type_instance (struct type *oldtype)
{
  struct type *type;

  /* Allocate the structure.  */

  if (TYPE_OBJFILE (oldtype) == NULL)
    type = XZALLOC (struct type);
  else
    type = OBSTACK_ZALLOC (&TYPE_OBJFILE (oldtype)->objfile_obstack,
			   struct type);

  TYPE_MAIN_TYPE (type) = TYPE_MAIN_TYPE (oldtype);

  TYPE_CHAIN (type) = type;	/* Chain back to itself for now.  */

  return type;
}

/* Clear all remnants of the previous type at TYPE, in preparation for
   replacing it with something else.  */
static void
smash_type (struct type *type)
{
  memset (TYPE_MAIN_TYPE (type), 0, sizeof (struct main_type));

  /* For now, delete the rings.  */
  TYPE_CHAIN (type) = type;

  /* For now, leave the pointer/reference types alone.  */
}

/* Lookup a pointer to a type TYPE.  TYPEPTR, if nonzero, points
   to a pointer to memory where the pointer type should be stored.
   If *TYPEPTR is zero, update it to point to the pointer type we return.
   We allocate new memory if needed.  */

struct type *
make_pointer_type (struct type *type, struct type **typeptr)
{
  struct type *ntype;	/* New type */
  struct objfile *objfile;
  struct type *chain;

  ntype = TYPE_POINTER_TYPE (type);

  if (ntype)
    {
      if (typeptr == 0)
	return ntype;		/* Don't care about alloc, 
				   and have new type.  */
      else if (*typeptr == 0)
	{
	  *typeptr = ntype;	/* Tracking alloc, and have new type.  */
	  return ntype;
	}
    }

  if (typeptr == 0 || *typeptr == 0)	/* We'll need to allocate one.  */
    {
      ntype = alloc_type_as_parent (type);
      if (typeptr)
	*typeptr = ntype;
    }
  else			/* We have storage, but need to reset it.  */
    {
      ntype = *typeptr;
      objfile = TYPE_OBJFILE (ntype);
      chain = TYPE_CHAIN (ntype);
      smash_type (ntype);
      TYPE_CHAIN (ntype) = chain;
      TYPE_OBJFILE (ntype) = objfile;

      /* Callers may only supply storage if there is an objfile.  */
      gdb_assert (objfile);
    }

  TYPE_TARGET_TYPE (ntype) = type;
  TYPE_POINTER_TYPE (type) = ntype;

  /* FIXME!  Assume the machine has only one representation for
     pointers!  */

  TYPE_LENGTH (ntype) = 
    gdbarch_ptr_bit (current_gdbarch) / TARGET_CHAR_BIT;
  TYPE_CODE (ntype) = TYPE_CODE_PTR;

  /* Mark pointers as unsigned.  The target converts between pointers
     and addresses (CORE_ADDRs) using gdbarch_pointer_to_address and
     gdbarch_address_to_pointer.  */
  TYPE_UNSIGNED (ntype) = 1;

  if (!TYPE_POINTER_TYPE (type))	/* Remember it, if don't have one.  */
    TYPE_POINTER_TYPE (type) = ntype;

  /* Update the length of all the other variants of this type.  */
  chain = TYPE_CHAIN (ntype);
  while (chain != ntype)
    {
      TYPE_LENGTH (chain) = TYPE_LENGTH (ntype);
      chain = TYPE_CHAIN (chain);
    }

  return ntype;
}

/* Given a type TYPE, return a type of pointers to that type.
   May need to construct such a type if this is the first use.  */

struct type *
lookup_pointer_type (struct type *type)
{
  return make_pointer_type (type, (struct type **) 0);
}

/* Lookup a C++ `reference' to a type TYPE.  TYPEPTR, if nonzero,
   points to a pointer to memory where the reference type should be
   stored.  If *TYPEPTR is zero, update it to point to the reference
   type we return.  We allocate new memory if needed.  */

struct type *
make_reference_type (struct type *type, struct type **typeptr)
{
  struct type *ntype;	/* New type */
  struct objfile *objfile;
  struct type *chain;

  ntype = TYPE_REFERENCE_TYPE (type);

  if (ntype)
    {
      if (typeptr == 0)
	return ntype;		/* Don't care about alloc, 
				   and have new type.  */
      else if (*typeptr == 0)
	{
	  *typeptr = ntype;	/* Tracking alloc, and have new type.  */
	  return ntype;
	}
    }

  if (typeptr == 0 || *typeptr == 0)	/* We'll need to allocate one.  */
    {
      ntype = alloc_type_as_parent (type);
      if (typeptr)
	*typeptr = ntype;
    }
  else			/* We have storage, but need to reset it.  */
    {
      ntype = *typeptr;
      objfile = TYPE_OBJFILE (ntype);
      chain = TYPE_CHAIN (ntype);
      smash_type (ntype);
      TYPE_CHAIN (ntype) = chain;
      TYPE_OBJFILE (ntype) = objfile;

      /* Callers may only supply storage if there is an objfile.  */
      gdb_assert (objfile);
    }

  TYPE_TARGET_TYPE (ntype) = type;
  TYPE_REFERENCE_TYPE (type) = ntype;

  /* FIXME!  Assume the machine has only one representation for
     references, and that it matches the (only) representation for
     pointers!  */

  TYPE_LENGTH (ntype) = gdbarch_ptr_bit (current_gdbarch) / TARGET_CHAR_BIT;
  TYPE_CODE (ntype) = TYPE_CODE_REF;

  if (!TYPE_REFERENCE_TYPE (type))	/* Remember it, if don't have one.  */
    TYPE_REFERENCE_TYPE (type) = ntype;

  /* Update the length of all the other variants of this type.  */
  chain = TYPE_CHAIN (ntype);
  while (chain != ntype)
    {
      TYPE_LENGTH (chain) = TYPE_LENGTH (ntype);
      chain = TYPE_CHAIN (chain);
    }

  return ntype;
}

/* Same as above, but caller doesn't care about memory allocation
   details.  */

struct type *
lookup_reference_type (struct type *type)
{
  return make_reference_type (type, (struct type **) 0);
}

/* Lookup a function type that returns type TYPE.  TYPEPTR, if
   nonzero, points to a pointer to memory where the function type
   should be stored.  If *TYPEPTR is zero, update it to point to the
   function type we return.  We allocate new memory if needed.  */

struct type *
make_function_type (struct type *type, struct type **typeptr,
		    struct objfile *objfile)
{
  struct type *ntype;	/* New type */

  if (typeptr == 0 || *typeptr == 0)	/* We'll need to allocate one.  */
    {
      ntype = alloc_type (objfile);
      if (typeptr)
	*typeptr = ntype;
    }
  else			/* We have storage, but need to reset it.  */
    {
      ntype = *typeptr;
      smash_type (ntype);
      TYPE_OBJFILE (ntype) = objfile;

      /* Callers may only supply storage if there is an objfile.  */
      gdb_assert (objfile);
    }

  TYPE_TARGET_TYPE (ntype) = type;

  TYPE_LENGTH (ntype) = 1;
  TYPE_CODE (ntype) = TYPE_CODE_FUNC;

  return ntype;
}


/* Given a type TYPE, return a type of functions that return that type.
   May need to construct such a type if this is the first use.  */

struct type *
lookup_function_type (struct type *type)
{
  return make_function_type (type, (struct type **) 0, TYPE_OBJFILE (type));
}

/* Identify address space identifier by name --
   return the integer flag defined in gdbtypes.h.  */
extern int
address_space_name_to_int (char *space_identifier)
{
  struct gdbarch *gdbarch = current_gdbarch;
  int type_flags;
  /* Check for known address space delimiters.  */
  if (!strcmp (space_identifier, "code"))
    return TYPE_INSTANCE_FLAG_CODE_SPACE;
  else if (!strcmp (space_identifier, "data"))
    return TYPE_INSTANCE_FLAG_DATA_SPACE;
  else if (gdbarch_address_class_name_to_type_flags_p (gdbarch)
           && gdbarch_address_class_name_to_type_flags (gdbarch,
							space_identifier,
							&type_flags))
    return type_flags;
  else
    error (_("Unknown address space specifier: \"%s\""), space_identifier);
}

/* Identify address space identifier by integer flag as defined in 
   gdbtypes.h -- return the string version of the adress space name.  */

const char *
address_space_int_to_name (int space_flag)
{
  struct gdbarch *gdbarch = current_gdbarch;
  if (space_flag & TYPE_INSTANCE_FLAG_CODE_SPACE)
    return "code";
  else if (space_flag & TYPE_INSTANCE_FLAG_DATA_SPACE)
    return "data";
  else if ((space_flag & TYPE_INSTANCE_FLAG_ADDRESS_CLASS_ALL)
           && gdbarch_address_class_type_flags_to_name_p (gdbarch))
    return gdbarch_address_class_type_flags_to_name (gdbarch, space_flag);
  else
    return NULL;
}

/* Create a new type with instance flags NEW_FLAGS, based on TYPE.

   If STORAGE is non-NULL, create the new type instance there.
   STORAGE must be in the same obstack as TYPE.  */

static struct type *
make_qualified_type (struct type *type, int new_flags,
		     struct type *storage)
{
  struct type *ntype;

  ntype = type;
  do
    {
      if (TYPE_INSTANCE_FLAGS (ntype) == new_flags)
	return ntype;
      ntype = TYPE_CHAIN (ntype);
    }
  while (ntype != type);

  /* Create a new type instance.  */
  if (storage == NULL)
    ntype = alloc_type_instance (type);
  else
    {
      /* If STORAGE was provided, it had better be in the same objfile
	 as TYPE.  Otherwise, we can't link it into TYPE's cv chain:
	 if one objfile is freed and the other kept, we'd have
	 dangling pointers.  */
      gdb_assert (TYPE_OBJFILE (type) == TYPE_OBJFILE (storage));

      ntype = storage;
      TYPE_MAIN_TYPE (ntype) = TYPE_MAIN_TYPE (type);
      TYPE_CHAIN (ntype) = ntype;
    }

  /* Pointers or references to the original type are not relevant to
     the new type.  */
  TYPE_POINTER_TYPE (ntype) = (struct type *) 0;
  TYPE_REFERENCE_TYPE (ntype) = (struct type *) 0;

  /* Chain the new qualified type to the old type.  */
  TYPE_CHAIN (ntype) = TYPE_CHAIN (type);
  TYPE_CHAIN (type) = ntype;

  /* Now set the instance flags and return the new type.  */
  TYPE_INSTANCE_FLAGS (ntype) = new_flags;

  /* Set length of new type to that of the original type.  */
  TYPE_LENGTH (ntype) = TYPE_LENGTH (type);

  return ntype;
}

/* Make an address-space-delimited variant of a type -- a type that
   is identical to the one supplied except that it has an address
   space attribute attached to it (such as "code" or "data").

   The space attributes "code" and "data" are for Harvard
   architectures.  The address space attributes are for architectures
   which have alternately sized pointers or pointers with alternate
   representations.  */

struct type *
make_type_with_address_space (struct type *type, int space_flag)
{
  struct type *ntype;
  int new_flags = ((TYPE_INSTANCE_FLAGS (type)
		    & ~(TYPE_INSTANCE_FLAG_CODE_SPACE
			| TYPE_INSTANCE_FLAG_DATA_SPACE
		        | TYPE_INSTANCE_FLAG_ADDRESS_CLASS_ALL))
		   | space_flag);

  return make_qualified_type (type, new_flags, NULL);
}

/* Make a "c-v" variant of a type -- a type that is identical to the
   one supplied except that it may have const or volatile attributes
   CNST is a flag for setting the const attribute
   VOLTL is a flag for setting the volatile attribute
   TYPE is the base type whose variant we are creating.

   If TYPEPTR and *TYPEPTR are non-zero, then *TYPEPTR points to
   storage to hold the new qualified type; *TYPEPTR and TYPE must be
   in the same objfile.  Otherwise, allocate fresh memory for the new
   type whereever TYPE lives.  If TYPEPTR is non-zero, set it to the
   new type we construct.  */
struct type *
make_cv_type (int cnst, int voltl, 
	      struct type *type, 
	      struct type **typeptr)
{
  struct type *ntype;	/* New type */
  struct type *tmp_type = type;	/* tmp type */
  struct objfile *objfile;

  int new_flags = (TYPE_INSTANCE_FLAGS (type)
		   & ~(TYPE_INSTANCE_FLAG_CONST | TYPE_INSTANCE_FLAG_VOLATILE));

  if (cnst)
    new_flags |= TYPE_INSTANCE_FLAG_CONST;

  if (voltl)
    new_flags |= TYPE_INSTANCE_FLAG_VOLATILE;

  if (typeptr && *typeptr != NULL)
    {
      /* TYPE and *TYPEPTR must be in the same objfile.  We can't have
	 a C-V variant chain that threads across objfiles: if one
	 objfile gets freed, then the other has a broken C-V chain.

	 This code used to try to copy over the main type from TYPE to
	 *TYPEPTR if they were in different objfiles, but that's
	 wrong, too: TYPE may have a field list or member function
	 lists, which refer to types of their own, etc. etc.  The
	 whole shebang would need to be copied over recursively; you
	 can't have inter-objfile pointers.  The only thing to do is
	 to leave stub types as stub types, and look them up afresh by
	 name each time you encounter them.  */
      gdb_assert (TYPE_OBJFILE (*typeptr) == TYPE_OBJFILE (type));
    }
  
  ntype = make_qualified_type (type, new_flags, 
			       typeptr ? *typeptr : NULL);

  if (typeptr != NULL)
    *typeptr = ntype;

  return ntype;
}

/* Replace the contents of ntype with the type *type.  This changes the
   contents, rather than the pointer for TYPE_MAIN_TYPE (ntype); thus
   the changes are propogated to all types in the TYPE_CHAIN.

   In order to build recursive types, it's inevitable that we'll need
   to update types in place --- but this sort of indiscriminate
   smashing is ugly, and needs to be replaced with something more
   controlled.  TYPE_MAIN_TYPE is a step in this direction; it's not
   clear if more steps are needed.  */
void
replace_type (struct type *ntype, struct type *type)
{
  struct type *chain;

  /* These two types had better be in the same objfile.  Otherwise,
     the assignment of one type's main type structure to the other
     will produce a type with references to objects (names; field
     lists; etc.) allocated on an objfile other than its own.  */
  gdb_assert (TYPE_OBJFILE (ntype) == TYPE_OBJFILE (ntype));

  *TYPE_MAIN_TYPE (ntype) = *TYPE_MAIN_TYPE (type);

  /* The type length is not a part of the main type.  Update it for
     each type on the variant chain.  */
  chain = ntype;
  do
    {
      /* Assert that this element of the chain has no address-class bits
	 set in its flags.  Such type variants might have type lengths
	 which are supposed to be different from the non-address-class
	 variants.  This assertion shouldn't ever be triggered because
	 symbol readers which do construct address-class variants don't
	 call replace_type().  */
      gdb_assert (TYPE_ADDRESS_CLASS_ALL (chain) == 0);

      TYPE_LENGTH (chain) = TYPE_LENGTH (type);
      chain = TYPE_CHAIN (chain);
    }
  while (ntype != chain);

  /* Assert that the two types have equivalent instance qualifiers.
     This should be true for at least all of our debug readers.  */
  gdb_assert (TYPE_INSTANCE_FLAGS (ntype) == TYPE_INSTANCE_FLAGS (type));
}

/* Implement direct support for MEMBER_TYPE in GNU C++.
   May need to construct such a type if this is the first use.
   The TYPE is the type of the member.  The DOMAIN is the type
   of the aggregate that the member belongs to.  */

struct type *
lookup_memberptr_type (struct type *type, struct type *domain)
{
  struct type *mtype;

  mtype = alloc_type (TYPE_OBJFILE (type));
  smash_to_memberptr_type (mtype, domain, type);
  return mtype;
}

/* Return a pointer-to-method type, for a method of type TO_TYPE.  */

struct type *
lookup_methodptr_type (struct type *to_type)
{
  struct type *mtype;

  mtype = alloc_type (TYPE_OBJFILE (to_type));
  TYPE_TARGET_TYPE (mtype) = to_type;
  TYPE_DOMAIN_TYPE (mtype) = TYPE_DOMAIN_TYPE (to_type);
  TYPE_LENGTH (mtype) = cplus_method_ptr_size (to_type);
  TYPE_CODE (mtype) = TYPE_CODE_METHODPTR;
  return mtype;
}

/* Allocate a stub method whose return type is TYPE.  This apparently
   happens for speed of symbol reading, since parsing out the
   arguments to the method is cpu-intensive, the way we are doing it.
   So, we will fill in arguments later.  This always returns a fresh
   type.  */

struct type *
allocate_stub_method (struct type *type)
{
  struct type *mtype;

  mtype = init_type (TYPE_CODE_METHOD, 1, TYPE_FLAG_STUB, NULL,
		     TYPE_OBJFILE (type));
  TYPE_TARGET_TYPE (mtype) = type;
  /*  _DOMAIN_TYPE (mtype) = unknown yet */
  return mtype;
}

/* Create a range type using either a blank type supplied in
   RESULT_TYPE, or creating a new type, inheriting the objfile from
   INDEX_TYPE.

   Indices will be of type INDEX_TYPE, and will range from LOW_BOUND
   to HIGH_BOUND, inclusive.

   FIXME: Maybe we should check the TYPE_CODE of RESULT_TYPE to make
   sure it is TYPE_CODE_UNDEF before we bash it into a range type?  */

struct type *
create_range_type (struct type *result_type, struct type *index_type,
		   int low_bound, int high_bound)
{
  if (result_type == NULL)
    result_type = alloc_type (TYPE_OBJFILE (index_type));
  TYPE_CODE (result_type) = TYPE_CODE_RANGE;
  TYPE_TARGET_TYPE (result_type) = index_type;
  if (TYPE_STUB (index_type))
    TYPE_TARGET_STUB (result_type) = 1;
  else
    TYPE_LENGTH (result_type) = TYPE_LENGTH (check_typedef (index_type));
  TYPE_NFIELDS (result_type) = 2;
  TYPE_FIELDS (result_type) = TYPE_ZALLOC (result_type,
					   TYPE_NFIELDS (result_type)
					   * sizeof (struct field));
  TYPE_LOW_BOUND (result_type) = low_bound;
  TYPE_HIGH_BOUND (result_type) = high_bound;

  if (low_bound >= 0)
    TYPE_UNSIGNED (result_type) = 1;

  return result_type;
}

/* Set *LOWP and *HIGHP to the lower and upper bounds of discrete type
   TYPE.  Return 1 if type is a range type, 0 if it is discrete (and
   bounds will fit in LONGEST), or -1 otherwise.  */

int
get_discrete_bounds (struct type *type, LONGEST *lowp, LONGEST *highp)
{
  CHECK_TYPEDEF (type);
  switch (TYPE_CODE (type))
    {
    case TYPE_CODE_RANGE:
      *lowp = TYPE_LOW_BOUND (type);
      *highp = TYPE_HIGH_BOUND (type);
      return 1;
    case TYPE_CODE_ENUM:
      if (TYPE_NFIELDS (type) > 0)
	{
	  /* The enums may not be sorted by value, so search all
	     entries */
	  int i;

	  *lowp = *highp = TYPE_FIELD_BITPOS (type, 0);
	  for (i = 0; i < TYPE_NFIELDS (type); i++)
	    {
	      if (TYPE_FIELD_BITPOS (type, i) < *lowp)
		*lowp = TYPE_FIELD_BITPOS (type, i);
	      if (TYPE_FIELD_BITPOS (type, i) > *highp)
		*highp = TYPE_FIELD_BITPOS (type, i);
	    }

	  /* Set unsigned indicator if warranted.  */
	  if (*lowp >= 0)
	    {
	      TYPE_UNSIGNED (type) = 1;
	    }
	}
      else
	{
	  *lowp = 0;
	  *highp = -1;
	}
      return 0;
    case TYPE_CODE_BOOL:
      *lowp = 0;
      *highp = 1;
      return 0;
    case TYPE_CODE_INT:
      if (TYPE_LENGTH (type) > sizeof (LONGEST))	/* Too big */
	return -1;
      if (!TYPE_UNSIGNED (type))
	{
	  *lowp = -(1 << (TYPE_LENGTH (type) * TARGET_CHAR_BIT - 1));
	  *highp = -*lowp - 1;
	  return 0;
	}
      /* ... fall through for unsigned ints ...  */
    case TYPE_CODE_CHAR:
      *lowp = 0;
      /* This round-about calculation is to avoid shifting by
         TYPE_LENGTH (type) * TARGET_CHAR_BIT, which will not work
         if TYPE_LENGTH (type) == sizeof (LONGEST).  */
      *highp = 1 << (TYPE_LENGTH (type) * TARGET_CHAR_BIT - 1);
      *highp = (*highp - 1) | *highp;
      return 0;
    default:
      return -1;
    }
}

/* Create an array type using either a blank type supplied in
   RESULT_TYPE, or creating a new type, inheriting the objfile from
   RANGE_TYPE.

   Elements will be of type ELEMENT_TYPE, the indices will be of type
   RANGE_TYPE.

   FIXME: Maybe we should check the TYPE_CODE of RESULT_TYPE to make
   sure it is TYPE_CODE_UNDEF before we bash it into an array
   type?  */

struct type *
create_array_type (struct type *result_type, 
		   struct type *element_type,
		   struct type *range_type)
{
  LONGEST low_bound, high_bound;

  if (result_type == NULL)
    {
      result_type = alloc_type (TYPE_OBJFILE (range_type));
    }
  else
    {
      /* Callers may only supply storage if there is an objfile.  */
      gdb_assert (TYPE_OBJFILE (result_type));
    }

  TYPE_CODE (result_type) = TYPE_CODE_ARRAY;
  TYPE_TARGET_TYPE (result_type) = element_type;
  if (get_discrete_bounds (range_type, &low_bound, &high_bound) < 0)
    low_bound = high_bound = 0;
  CHECK_TYPEDEF (element_type);
  /* Be careful when setting the array length.  Ada arrays can be
     empty arrays with the high_bound being smaller than the low_bound.
     In such cases, the array length should be zero.  */
  if (high_bound < low_bound)
    TYPE_LENGTH (result_type) = 0;
  else
    TYPE_LENGTH (result_type) =
      TYPE_LENGTH (element_type) * (high_bound - low_bound + 1);
  TYPE_NFIELDS (result_type) = 1;
  TYPE_FIELDS (result_type) =
    (struct field *) TYPE_ZALLOC (result_type, sizeof (struct field));
  TYPE_INDEX_TYPE (result_type) = range_type;
  TYPE_VPTR_FIELDNO (result_type) = -1;

  /* TYPE_FLAG_TARGET_STUB will take care of zero length arrays */
  if (TYPE_LENGTH (result_type) == 0)
    TYPE_TARGET_STUB (result_type) = 1;

  return result_type;
}

/* Create a string type using either a blank type supplied in
   RESULT_TYPE, or creating a new type.  String types are similar
   enough to array of char types that we can use create_array_type to
   build the basic type and then bash it into a string type.

   For fixed length strings, the range type contains 0 as the lower
   bound and the length of the string minus one as the upper bound.

   FIXME: Maybe we should check the TYPE_CODE of RESULT_TYPE to make
   sure it is TYPE_CODE_UNDEF before we bash it into a string
   type?  */

struct type *
create_string_type (struct type *result_type, 
		    struct type *range_type)
{
  struct type *string_char_type;
      
  string_char_type = language_string_char_type (current_language,
						current_gdbarch);
  result_type = create_array_type (result_type,
				   string_char_type,
				   range_type);
  TYPE_CODE (result_type) = TYPE_CODE_STRING;
  return result_type;
}

struct type *
create_set_type (struct type *result_type, struct type *domain_type)
{
  if (result_type == NULL)
    {
      result_type = alloc_type (TYPE_OBJFILE (domain_type));
    }
  else
    {
      /* Callers may only supply storage if there is an objfile.  */
      gdb_assert (TYPE_OBJFILE (result_type));
    }
  TYPE_CODE (result_type) = TYPE_CODE_SET;
  TYPE_NFIELDS (result_type) = 1;
  TYPE_FIELDS (result_type) = TYPE_ZALLOC (result_type, sizeof (struct field));

  if (!TYPE_STUB (domain_type))
    {
      LONGEST low_bound, high_bound, bit_length;
      if (get_discrete_bounds (domain_type, &low_bound, &high_bound) < 0)
	low_bound = high_bound = 0;
      bit_length = high_bound - low_bound + 1;
      TYPE_LENGTH (result_type)
	= (bit_length + TARGET_CHAR_BIT - 1) / TARGET_CHAR_BIT;
      if (low_bound >= 0)
	TYPE_UNSIGNED (result_type) = 1;
    }
  TYPE_FIELD_TYPE (result_type, 0) = domain_type;

  return result_type;
}

void
append_flags_type_flag (struct type *type, int bitpos, char *name)
{
  gdb_assert (TYPE_CODE (type) == TYPE_CODE_FLAGS);
  gdb_assert (bitpos < TYPE_NFIELDS (type));
  gdb_assert (bitpos >= 0);

  if (name)
    {
      TYPE_FIELD_NAME (type, bitpos) = xstrdup (name);
      TYPE_FIELD_BITPOS (type, bitpos) = bitpos;
    }
  else
    {
      /* Don't show this field to the user.  */
      TYPE_FIELD_BITPOS (type, bitpos) = -1;
    }
}

struct type *
init_flags_type (char *name, int length)
{
  int nfields = length * TARGET_CHAR_BIT;
  struct type *type;

  type = init_type (TYPE_CODE_FLAGS, length, 
		    TYPE_FLAG_UNSIGNED, name, NULL);
  TYPE_NFIELDS (type) = nfields;
  TYPE_FIELDS (type) = TYPE_ZALLOC (type, nfields * sizeof (struct field));

  return type;
}

/* Convert ARRAY_TYPE to a vector type.  This may modify ARRAY_TYPE
   and any array types nested inside it.  */

void
make_vector_type (struct type *array_type)
{
  struct type *inner_array, *elt_type;
  int flags;

  /* Find the innermost array type, in case the array is
     multi-dimensional.  */
  inner_array = array_type;
  while (TYPE_CODE (TYPE_TARGET_TYPE (inner_array)) == TYPE_CODE_ARRAY)
    inner_array = TYPE_TARGET_TYPE (inner_array);

  elt_type = TYPE_TARGET_TYPE (inner_array);
  if (TYPE_CODE (elt_type) == TYPE_CODE_INT)
    {
      flags = TYPE_INSTANCE_FLAGS (elt_type) | TYPE_FLAG_NOTTEXT;
      elt_type = make_qualified_type (elt_type, flags, NULL);
      TYPE_TARGET_TYPE (inner_array) = elt_type;
    }

  TYPE_VECTOR (array_type) = 1;
}

struct type *
init_vector_type (struct type *elt_type, int n)
{
  struct type *array_type;
 
  array_type = create_array_type (0, elt_type,
				  create_range_type (0, 
						     builtin_type_int32,
						     0, n-1));
  make_vector_type (array_type);
  return array_type;
}

/* Smash TYPE to be a type of pointers to members of DOMAIN with type
   TO_TYPE.  A member pointer is a wierd thing -- it amounts to a
   typed offset into a struct, e.g. "an int at offset 8".  A MEMBER
   TYPE doesn't include the offset (that's the value of the MEMBER
   itself), but does include the structure type into which it points
   (for some reason).

   When "smashing" the type, we preserve the objfile that the old type
   pointed to, since we aren't changing where the type is actually
   allocated.  */

void
smash_to_memberptr_type (struct type *type, struct type *domain,
			 struct type *to_type)
{
  struct objfile *objfile;

  objfile = TYPE_OBJFILE (type);

  smash_type (type);
  TYPE_OBJFILE (type) = objfile;
  TYPE_TARGET_TYPE (type) = to_type;
  TYPE_DOMAIN_TYPE (type) = domain;
  /* Assume that a data member pointer is the same size as a normal
     pointer.  */
  TYPE_LENGTH (type) = gdbarch_ptr_bit (current_gdbarch) / TARGET_CHAR_BIT;
  TYPE_CODE (type) = TYPE_CODE_MEMBERPTR;
}

/* Smash TYPE to be a type of method of DOMAIN with type TO_TYPE.
   METHOD just means `function that gets an extra "this" argument'.

   When "smashing" the type, we preserve the objfile that the old type
   pointed to, since we aren't changing where the type is actually
   allocated.  */

void
smash_to_method_type (struct type *type, struct type *domain,
		      struct type *to_type, struct field *args,
		      int nargs, int varargs)
{
  struct objfile *objfile;

  objfile = TYPE_OBJFILE (type);

  smash_type (type);
  TYPE_OBJFILE (type) = objfile;
  TYPE_TARGET_TYPE (type) = to_type;
  TYPE_DOMAIN_TYPE (type) = domain;
  TYPE_FIELDS (type) = args;
  TYPE_NFIELDS (type) = nargs;
  if (varargs)
    TYPE_VARARGS (type) = 1;
  TYPE_LENGTH (type) = 1;	/* In practice, this is never needed.  */
  TYPE_CODE (type) = TYPE_CODE_METHOD;
}

/* Return a typename for a struct/union/enum type without "struct ",
   "union ", or "enum ".  If the type has a NULL name, return NULL.  */

char *
type_name_no_tag (const struct type *type)
{
  if (TYPE_TAG_NAME (type) != NULL)
    return TYPE_TAG_NAME (type);

  /* Is there code which expects this to return the name if there is
     no tag name?  My guess is that this is mainly used for C++ in
     cases where the two will always be the same.  */
  return TYPE_NAME (type);
}

/* Lookup a typedef or primitive type named NAME, visible in lexical
   block BLOCK.  If NOERR is nonzero, return zero if NAME is not
   suitably defined.  */

struct type *
lookup_typename (char *name, struct block *block, int noerr)
{
  struct symbol *sym;
  struct type *tmp;

  sym = lookup_symbol (name, block, VAR_DOMAIN, 0);
  if (sym == NULL || SYMBOL_CLASS (sym) != LOC_TYPEDEF)
    {
      tmp = language_lookup_primitive_type_by_name (current_language,
						    current_gdbarch,
						    name);
      if (tmp)
	{
	  return tmp;
	}
      else if (!tmp && noerr)
	{
	  return NULL;
	}
      else
	{
	  error (_("No type named %s."), name);
	}
    }
  return (SYMBOL_TYPE (sym));
}

struct type *
lookup_unsigned_typename (char *name)
{
  char *uns = alloca (strlen (name) + 10);

  strcpy (uns, "unsigned ");
  strcpy (uns + 9, name);
  return (lookup_typename (uns, (struct block *) NULL, 0));
}

struct type *
lookup_signed_typename (char *name)
{
  struct type *t;
  char *uns = alloca (strlen (name) + 8);

  strcpy (uns, "signed ");
  strcpy (uns + 7, name);
  t = lookup_typename (uns, (struct block *) NULL, 1);
  /* If we don't find "signed FOO" just try again with plain "FOO".  */
  if (t != NULL)
    return t;
  return lookup_typename (name, (struct block *) NULL, 0);
}

/* Lookup a structure type named "struct NAME",
   visible in lexical block BLOCK.  */

struct type *
lookup_struct (char *name, struct block *block)
{
  struct symbol *sym;

  sym = lookup_symbol (name, block, STRUCT_DOMAIN, 0);

  if (sym == NULL)
    {
      error (_("No struct type named %s."), name);
    }
  if (TYPE_CODE (SYMBOL_TYPE (sym)) != TYPE_CODE_STRUCT)
    {
      error (_("This context has class, union or enum %s, not a struct."),
	     name);
    }
  return (SYMBOL_TYPE (sym));
}

/* Lookup a union type named "union NAME",
   visible in lexical block BLOCK.  */

struct type *
lookup_union (char *name, struct block *block)
{
  struct symbol *sym;
  struct type *t;

  sym = lookup_symbol (name, block, STRUCT_DOMAIN, 0);

  if (sym == NULL)
    error (_("No union type named %s."), name);

  t = SYMBOL_TYPE (sym);

  if (TYPE_CODE (t) == TYPE_CODE_UNION)
    return t;

  /* C++ unions may come out with TYPE_CODE_CLASS, but we look at
   * a further "declared_type" field to discover it is really a union.
   */
  if (HAVE_CPLUS_STRUCT (t))
    if (TYPE_DECLARED_TYPE (t) == DECLARED_TYPE_UNION)
      return t;

  /* If we get here, it's not a union.  */
  error (_("This context has class, struct or enum %s, not a union."), 
	 name);
}


/* Lookup an enum type named "enum NAME",
   visible in lexical block BLOCK.  */

struct type *
lookup_enum (char *name, struct block *block)
{
  struct symbol *sym;

  sym = lookup_symbol (name, block, STRUCT_DOMAIN, 0);
  if (sym == NULL)
    {
      error (_("No enum type named %s."), name);
    }
  if (TYPE_CODE (SYMBOL_TYPE (sym)) != TYPE_CODE_ENUM)
    {
      error (_("This context has class, struct or union %s, not an enum."), 
	     name);
    }
  return (SYMBOL_TYPE (sym));
}

/* Lookup a template type named "template NAME<TYPE>",
   visible in lexical block BLOCK.  */

struct type *
lookup_template_type (char *name, struct type *type, 
		      struct block *block)
{
  struct symbol *sym;
  char *nam = (char *) 
    alloca (strlen (name) + strlen (TYPE_NAME (type)) + 4);
  strcpy (nam, name);
  strcat (nam, "<");
  strcat (nam, TYPE_NAME (type));
  strcat (nam, " >");	/* FIXME, extra space still introduced in gcc? */

  sym = lookup_symbol (nam, block, VAR_DOMAIN, 0);

  if (sym == NULL)
    {
      error (_("No template type named %s."), name);
    }
  if (TYPE_CODE (SYMBOL_TYPE (sym)) != TYPE_CODE_STRUCT)
    {
      error (_("This context has class, union or enum %s, not a struct."),
	     name);
    }
  return (SYMBOL_TYPE (sym));
}

/* Given a type TYPE, lookup the type of the component of type named
   NAME.

   TYPE can be either a struct or union, or a pointer or reference to
   a struct or union.  If it is a pointer or reference, its target
   type is automatically used.  Thus '.' and '->' are interchangable,
   as specified for the definitions of the expression element types
   STRUCTOP_STRUCT and STRUCTOP_PTR.

   If NOERR is nonzero, return zero if NAME is not suitably defined.
   If NAME is the name of a baseclass type, return that type.  */

struct type *
lookup_struct_elt_type (struct type *type, char *name, int noerr)
{
  int i;

  for (;;)
    {
      CHECK_TYPEDEF (type);
      if (TYPE_CODE (type) != TYPE_CODE_PTR
	  && TYPE_CODE (type) != TYPE_CODE_REF)
	break;
      type = TYPE_TARGET_TYPE (type);
    }

  if (TYPE_CODE (type) != TYPE_CODE_STRUCT 
      && TYPE_CODE (type) != TYPE_CODE_UNION)
    {
      target_terminal_ours ();
      gdb_flush (gdb_stdout);
      fprintf_unfiltered (gdb_stderr, "Type ");
      type_print (type, "", gdb_stderr, -1);
      error (_(" is not a structure or union type."));
    }

#if 0
  /* FIXME: This change put in by Michael seems incorrect for the case
     where the structure tag name is the same as the member name.
     I.E. when doing "ptype bell->bar" for "struct foo { int bar; int
     foo; } bell;" Disabled by fnf.  */
  {
    char *typename;

    typename = type_name_no_tag (type);
    if (typename != NULL && strcmp (typename, name) == 0)
      return type;
  }
#endif

  for (i = TYPE_NFIELDS (type) - 1; i >= TYPE_N_BASECLASSES (type); i--)
    {
      char *t_field_name = TYPE_FIELD_NAME (type, i);

      if (t_field_name && (strcmp_iw (t_field_name, name) == 0))
	{
	  return TYPE_FIELD_TYPE (type, i);
	}
    }

  /* OK, it's not in this class.  Recursively check the baseclasses.  */
  for (i = TYPE_N_BASECLASSES (type) - 1; i >= 0; i--)
    {
      struct type *t;

      t = lookup_struct_elt_type (TYPE_BASECLASS (type, i), name, 1);
      if (t != NULL)
	{
	  return t;
	}
    }

  if (noerr)
    {
      return NULL;
    }

  target_terminal_ours ();
  gdb_flush (gdb_stdout);
  fprintf_unfiltered (gdb_stderr, "Type ");
  type_print (type, "", gdb_stderr, -1);
  fprintf_unfiltered (gdb_stderr, " has no component named ");
  fputs_filtered (name, gdb_stderr);
  error (("."));
  return (struct type *) -1;	/* For lint */
}

/* Lookup the vptr basetype/fieldno values for TYPE.
   If found store vptr_basetype in *BASETYPEP if non-NULL, and return
   vptr_fieldno.  Also, if found and basetype is from the same objfile,
   cache the results.
   If not found, return -1 and ignore BASETYPEP.
   Callers should be aware that in some cases (for example,
   the type or one of its baseclasses is a stub type and we are
   debugging a .o file), this function will not be able to find the
   virtual function table pointer, and vptr_fieldno will remain -1 and
   vptr_basetype will remain NULL or incomplete.  */

int
get_vptr_fieldno (struct type *type, struct type **basetypep)
{
  CHECK_TYPEDEF (type);

  if (TYPE_VPTR_FIELDNO (type) < 0)
    {
      int i;

      /* We must start at zero in case the first (and only) baseclass
         is virtual (and hence we cannot share the table pointer).  */
      for (i = 0; i < TYPE_N_BASECLASSES (type); i++)
	{
	  struct type *baseclass = check_typedef (TYPE_BASECLASS (type, i));
	  int fieldno;
	  struct type *basetype;

	  fieldno = get_vptr_fieldno (baseclass, &basetype);
	  if (fieldno >= 0)
	    {
	      /* If the type comes from a different objfile we can't cache
		 it, it may have a different lifetime. PR 2384 */
	      if (TYPE_OBJFILE (type) == TYPE_OBJFILE (basetype))
		{
		  TYPE_VPTR_FIELDNO (type) = fieldno;
		  TYPE_VPTR_BASETYPE (type) = basetype;
		}
	      if (basetypep)
		*basetypep = basetype;
	      return fieldno;
	    }
	}

      /* Not found.  */
      return -1;
    }
  else
    {
      if (basetypep)
	*basetypep = TYPE_VPTR_BASETYPE (type);
      return TYPE_VPTR_FIELDNO (type);
    }
}

/* Find the method and field indices for the destructor in class type T.
   Return 1 if the destructor was found, otherwise, return 0.  */

int
get_destructor_fn_field (struct type *t, 
			 int *method_indexp, 
			 int *field_indexp)
{
  int i;

  for (i = 0; i < TYPE_NFN_FIELDS (t); i++)
    {
      int j;
      struct fn_field *f = TYPE_FN_FIELDLIST1 (t, i);

      for (j = 0; j < TYPE_FN_FIELDLIST_LENGTH (t, i); j++)
	{
	  if (is_destructor_name (TYPE_FN_FIELD_PHYSNAME (f, j)) != 0)
	    {
	      *method_indexp = i;
	      *field_indexp = j;
	      return 1;
	    }
	}
    }
  return 0;
}

static void
stub_noname_complaint (void)
{
  complaint (&symfile_complaints, _("stub type has NULL name"));
}

/* Added by Bryan Boreham, Kewill, Sun Sep 17 18:07:17 1989.

   If this is a stubbed struct (i.e. declared as struct foo *), see if
   we can find a full definition in some other file. If so, copy this
   definition, so we can use it in future.  There used to be a comment
   (but not any code) that if we don't find a full definition, we'd
   set a flag so we don't spend time in the future checking the same
   type.  That would be a mistake, though--we might load in more
   symbols which contain a full definition for the type.

   This used to be coded as a macro, but I don't think it is called 
   often enough to merit such treatment.  */

/* Find the real type of TYPE.  This function returns the real type,
   after removing all layers of typedefs and completing opaque or stub
   types.  Completion changes the TYPE argument, but stripping of
   typedefs does not.  */

struct type *
check_typedef (struct type *type)
{
  struct type *orig_type = type;
  int is_const, is_volatile;

  gdb_assert (type);

  while (TYPE_CODE (type) == TYPE_CODE_TYPEDEF)
    {
      if (!TYPE_TARGET_TYPE (type))
	{
	  char *name;
	  struct symbol *sym;

	  /* It is dangerous to call lookup_symbol if we are currently
	     reading a symtab.  Infinite recursion is one danger.  */
	  if (currently_reading_symtab)
	    return type;

	  name = type_name_no_tag (type);
	  /* FIXME: shouldn't we separately check the TYPE_NAME and
	     the TYPE_TAG_NAME, and look in STRUCT_DOMAIN and/or
	     VAR_DOMAIN as appropriate?  (this code was written before
	     TYPE_NAME and TYPE_TAG_NAME were separate).  */
	  if (name == NULL)
	    {
	      stub_noname_complaint ();
	      return type;
	    }
	  sym = lookup_symbol (name, 0, STRUCT_DOMAIN, 0);
	  if (sym)
	    TYPE_TARGET_TYPE (type) = SYMBOL_TYPE (sym);
	  else					/* TYPE_CODE_UNDEF */
	    TYPE_TARGET_TYPE (type) = alloc_type (NULL);
	}
      type = TYPE_TARGET_TYPE (type);
    }

  is_const = TYPE_CONST (type);
  is_volatile = TYPE_VOLATILE (type);

  /* If this is a struct/class/union with no fields, then check
     whether a full definition exists somewhere else.  This is for
     systems where a type definition with no fields is issued for such
     types, instead of identifying them as stub types in the first
     place.  */

  if (TYPE_IS_OPAQUE (type) 
      && opaque_type_resolution 
      && !currently_reading_symtab)
    {
      char *name = type_name_no_tag (type);
      struct type *newtype;
      if (name == NULL)
	{
	  stub_noname_complaint ();
	  return type;
	}
      newtype = lookup_transparent_type (name);

      if (newtype)
	{
	  /* If the resolved type and the stub are in the same
	     objfile, then replace the stub type with the real deal.
	     But if they're in separate objfiles, leave the stub
	     alone; we'll just look up the transparent type every time
	     we call check_typedef.  We can't create pointers between
	     types allocated to different objfiles, since they may
	     have different lifetimes.  Trying to copy NEWTYPE over to
	     TYPE's objfile is pointless, too, since you'll have to
	     move over any other types NEWTYPE refers to, which could
	     be an unbounded amount of stuff.  */
	  if (TYPE_OBJFILE (newtype) == TYPE_OBJFILE (type))
	    make_cv_type (is_const, is_volatile, newtype, &type);
	  else
	    type = newtype;
	}
    }
  /* Otherwise, rely on the stub flag being set for opaque/stubbed
     types.  */
  else if (TYPE_STUB (type) && !currently_reading_symtab)
    {
      char *name = type_name_no_tag (type);
      /* FIXME: shouldn't we separately check the TYPE_NAME and the
         TYPE_TAG_NAME, and look in STRUCT_DOMAIN and/or VAR_DOMAIN
         as appropriate?  (this code was written before TYPE_NAME and
         TYPE_TAG_NAME were separate).  */
      struct symbol *sym;
      if (name == NULL)
	{
	  stub_noname_complaint ();
	  return type;
	}
      sym = lookup_symbol (name, 0, STRUCT_DOMAIN, 0);
      if (sym)
        {
          /* Same as above for opaque types, we can replace the stub
             with the complete type only if they are int the same
             objfile.  */
	  if (TYPE_OBJFILE (SYMBOL_TYPE(sym)) == TYPE_OBJFILE (type))
            make_cv_type (is_const, is_volatile, 
			  SYMBOL_TYPE (sym), &type);
	  else
	    type = SYMBOL_TYPE (sym);
        }
    }

  if (TYPE_TARGET_STUB (type))
    {
      struct type *range_type;
      struct type *target_type = check_typedef (TYPE_TARGET_TYPE (type));

      if (TYPE_STUB (target_type) || TYPE_TARGET_STUB (target_type))
	{
	  /* Empty.  */
	}
      else if (TYPE_CODE (type) == TYPE_CODE_ARRAY
	       && TYPE_NFIELDS (type) == 1
	       && (TYPE_CODE (range_type = TYPE_INDEX_TYPE (type))
		   == TYPE_CODE_RANGE))
	{
	  /* Now recompute the length of the array type, based on its
	     number of elements and the target type's length.
	     Watch out for Ada null Ada arrays where the high bound
	     is smaller than the low bound.  */
	  const int low_bound = TYPE_LOW_BOUND (range_type);
	  const int high_bound = TYPE_HIGH_BOUND (range_type);
	  int nb_elements;
	
	  if (high_bound < low_bound)
	    nb_elements = 0;
	  else
	    nb_elements = high_bound - low_bound + 1;
	
	  TYPE_LENGTH (type) = nb_elements * TYPE_LENGTH (target_type);
	  TYPE_TARGET_STUB (type) = 0;
	}
      else if (TYPE_CODE (type) == TYPE_CODE_RANGE)
	{
	  TYPE_LENGTH (type) = TYPE_LENGTH (target_type);
	  TYPE_TARGET_STUB (type) = 0;
	}
    }
  /* Cache TYPE_LENGTH for future use.  */
  TYPE_LENGTH (orig_type) = TYPE_LENGTH (type);
  return type;
}

/* Parse a type expression in the string [P..P+LENGTH).  If an error
   occurs, silently return builtin_type_void.  */

static struct type *
safe_parse_type (char *p, int length)
{
  struct ui_file *saved_gdb_stderr;
  struct type *type;

  /* Suppress error messages.  */
  saved_gdb_stderr = gdb_stderr;
  gdb_stderr = ui_file_new ();

  /* Call parse_and_eval_type() without fear of longjmp()s.  */
  if (!gdb_parse_and_eval_type (p, length, &type))
    type = builtin_type_void;

  /* Stop suppressing error messages.  */
  ui_file_delete (gdb_stderr);
  gdb_stderr = saved_gdb_stderr;

  return type;
}

/* Ugly hack to convert method stubs into method types.

   He ain't kiddin'.  This demangles the name of the method into a
   string including argument types, parses out each argument type,
   generates a string casting a zero to that type, evaluates the
   string, and stuffs the resulting type into an argtype vector!!!
   Then it knows the type of the whole function (including argument
   types for overloading), which info used to be in the stab's but was
   removed to hack back the space required for them.  */

static void
check_stub_method (struct type *type, int method_id, int signature_id)
{
  struct fn_field *f;
  char *mangled_name = gdb_mangle_name (type, method_id, signature_id);
  char *demangled_name = cplus_demangle (mangled_name,
					 DMGL_PARAMS | DMGL_ANSI);
  char *argtypetext, *p;
  int depth = 0, argcount = 1;
  struct field *argtypes;
  struct type *mtype;

  /* Make sure we got back a function string that we can use.  */
  if (demangled_name)
    p = strchr (demangled_name, '(');
  else
    p = NULL;

  if (demangled_name == NULL || p == NULL)
    error (_("Internal: Cannot demangle mangled name `%s'."), 
	   mangled_name);

  /* Now, read in the parameters that define this type.  */
  p += 1;
  argtypetext = p;
  while (*p)
    {
      if (*p == '(' || *p == '<')
	{
	  depth += 1;
	}
      else if (*p == ')' || *p == '>')
	{
	  depth -= 1;
	}
      else if (*p == ',' && depth == 0)
	{
	  argcount += 1;
	}

      p += 1;
    }

  /* If we read one argument and it was ``void'', don't count it.  */
  if (strncmp (argtypetext, "(void)", 6) == 0)
    argcount -= 1;

  /* We need one extra slot, for the THIS pointer.  */

  argtypes = (struct field *)
    TYPE_ALLOC (type, (argcount + 1) * sizeof (struct field));
  p = argtypetext;

  /* Add THIS pointer for non-static methods.  */
  f = TYPE_FN_FIELDLIST1 (type, method_id);
  if (TYPE_FN_FIELD_STATIC_P (f, signature_id))
    argcount = 0;
  else
    {
      argtypes[0].type = lookup_pointer_type (type);
      argcount = 1;
    }

  if (*p != ')')		/* () means no args, skip while */
    {
      depth = 0;
      while (*p)
	{
	  if (depth <= 0 && (*p == ',' || *p == ')'))
	    {
	      /* Avoid parsing of ellipsis, they will be handled below.
	         Also avoid ``void'' as above.  */
	      if (strncmp (argtypetext, "...", p - argtypetext) != 0
		  && strncmp (argtypetext, "void", p - argtypetext) != 0)
		{
		  argtypes[argcount].type =
		    safe_parse_type (argtypetext, p - argtypetext);
		  argcount += 1;
		}
	      argtypetext = p + 1;
	    }

	  if (*p == '(' || *p == '<')
	    {
	      depth += 1;
	    }
	  else if (*p == ')' || *p == '>')
	    {
	      depth -= 1;
	    }

	  p += 1;
	}
    }

  TYPE_FN_FIELD_PHYSNAME (f, signature_id) = mangled_name;

  /* Now update the old "stub" type into a real type.  */
  mtype = TYPE_FN_FIELD_TYPE (f, signature_id);
  TYPE_DOMAIN_TYPE (mtype) = type;
  TYPE_FIELDS (mtype) = argtypes;
  TYPE_NFIELDS (mtype) = argcount;
  TYPE_STUB (mtype) = 0;
  TYPE_FN_FIELD_STUB (f, signature_id) = 0;
  if (p[-2] == '.')
    TYPE_VARARGS (mtype) = 1;

  xfree (demangled_name);
}

/* This is the external interface to check_stub_method, above.  This
   function unstubs all of the signatures for TYPE's METHOD_ID method
   name.  After calling this function TYPE_FN_FIELD_STUB will be
   cleared for each signature and TYPE_FN_FIELDLIST_NAME will be
   correct.

   This function unfortunately can not die until stabs do.  */

void
check_stub_method_group (struct type *type, int method_id)
{
  int len = TYPE_FN_FIELDLIST_LENGTH (type, method_id);
  struct fn_field *f = TYPE_FN_FIELDLIST1 (type, method_id);
  int j, found_stub = 0;

  for (j = 0; j < len; j++)
    if (TYPE_FN_FIELD_STUB (f, j))
      {
	found_stub = 1;
	check_stub_method (type, method_id, j);
      }

  /* GNU v3 methods with incorrect names were corrected when we read
     in type information, because it was cheaper to do it then.  The
     only GNU v2 methods with incorrect method names are operators and
     destructors; destructors were also corrected when we read in type
     information.

     Therefore the only thing we need to handle here are v2 operator
     names.  */
  if (found_stub && strncmp (TYPE_FN_FIELD_PHYSNAME (f, 0), "_Z", 2) != 0)
    {
      int ret;
      char dem_opname[256];

      ret = cplus_demangle_opname (TYPE_FN_FIELDLIST_NAME (type, 
							   method_id),
				   dem_opname, DMGL_ANSI);
      if (!ret)
	ret = cplus_demangle_opname (TYPE_FN_FIELDLIST_NAME (type, 
							     method_id),
				     dem_opname, 0);
      if (ret)
	TYPE_FN_FIELDLIST_NAME (type, method_id) = xstrdup (dem_opname);
    }
}

const struct cplus_struct_type cplus_struct_default;

void
allocate_cplus_struct_type (struct type *type)
{
  if (!HAVE_CPLUS_STRUCT (type))
    {
      TYPE_CPLUS_SPECIFIC (type) = (struct cplus_struct_type *)
	TYPE_ALLOC (type, sizeof (struct cplus_struct_type));
      *(TYPE_CPLUS_SPECIFIC (type)) = cplus_struct_default;
    }
}

/* Helper function to initialize the standard scalar types.

   If NAME is non-NULL and OBJFILE is non-NULL, then we make a copy of
   the string pointed to by name in the objfile_obstack for that
   objfile, and initialize the type name to that copy.  There are
   places (mipsread.c in particular, where init_type is called with a
   NULL value for NAME).  */

struct type *
init_type (enum type_code code, int length, int flags,
	   char *name, struct objfile *objfile)
{
  struct type *type;

  type = alloc_type (objfile);
  TYPE_CODE (type) = code;
  TYPE_LENGTH (type) = length;

  gdb_assert (!(flags & (TYPE_FLAG_MIN - 1)));
  if (flags & TYPE_FLAG_UNSIGNED)
    TYPE_UNSIGNED (type) = 1;
  if (flags & TYPE_FLAG_NOSIGN)
    TYPE_NOSIGN (type) = 1;
  if (flags & TYPE_FLAG_STUB)
    TYPE_STUB (type) = 1;
  if (flags & TYPE_FLAG_TARGET_STUB)
    TYPE_TARGET_STUB (type) = 1;
  if (flags & TYPE_FLAG_STATIC)
    TYPE_STATIC (type) = 1;
  if (flags & TYPE_FLAG_PROTOTYPED)
    TYPE_PROTOTYPED (type) = 1;
  if (flags & TYPE_FLAG_INCOMPLETE)
    TYPE_INCOMPLETE (type) = 1;
  if (flags & TYPE_FLAG_VARARGS)
    TYPE_VARARGS (type) = 1;
  if (flags & TYPE_FLAG_VECTOR)
    TYPE_VECTOR (type) = 1;
  if (flags & TYPE_FLAG_STUB_SUPPORTED)
    TYPE_STUB_SUPPORTED (type) = 1;
  if (flags & TYPE_FLAG_NOTTEXT)
    TYPE_NOTTEXT (type) = 1;
  if (flags & TYPE_FLAG_FIXED_INSTANCE)
    TYPE_FIXED_INSTANCE (type) = 1;

  if ((name != NULL) && (objfile != NULL))
    {
      TYPE_NAME (type) = obsavestring (name, strlen (name), 
				       &objfile->objfile_obstack);
    }
  else
    {
      TYPE_NAME (type) = name;
    }

  /* C++ fancies.  */

  if (name && strcmp (name, "char") == 0)
    TYPE_NOSIGN (type) = 1;

  if (code == TYPE_CODE_STRUCT || code == TYPE_CODE_UNION
      || code == TYPE_CODE_NAMESPACE)
    {
      INIT_CPLUS_SPECIFIC (type);
    }
  return type;
}

/* Helper function.  Create an empty composite type.  */

struct type *
init_composite_type (char *name, enum type_code code)
{
  struct type *t;
  gdb_assert (code == TYPE_CODE_STRUCT
	      || code == TYPE_CODE_UNION);
  t = init_type (code, 0, 0, NULL, NULL);
  TYPE_TAG_NAME (t) = name;
  return t;
}

/* Helper function.  Append a field to a composite type.  */

void
append_composite_type_field_aligned (struct type *t, char *name,
				     struct type *field, int alignment)
{
  struct field *f;
  TYPE_NFIELDS (t) = TYPE_NFIELDS (t) + 1;
  TYPE_FIELDS (t) = xrealloc (TYPE_FIELDS (t),
			      sizeof (struct field) * TYPE_NFIELDS (t));
  f = &(TYPE_FIELDS (t)[TYPE_NFIELDS (t) - 1]);
  memset (f, 0, sizeof f[0]);
  FIELD_TYPE (f[0]) = field;
  FIELD_NAME (f[0]) = name;
  if (TYPE_CODE (t) == TYPE_CODE_UNION)
    {
      if (TYPE_LENGTH (t) < TYPE_LENGTH (field))
	TYPE_LENGTH (t) = TYPE_LENGTH (field);
    }
  else if (TYPE_CODE (t) == TYPE_CODE_STRUCT)
    {
      TYPE_LENGTH (t) = TYPE_LENGTH (t) + TYPE_LENGTH (field);
      if (TYPE_NFIELDS (t) > 1)
	{
	  FIELD_BITPOS (f[0]) = (FIELD_BITPOS (f[-1])
				 + (TYPE_LENGTH (FIELD_TYPE (f[-1]))
				    * TARGET_CHAR_BIT));

	  if (alignment)
	    {
	      int left = FIELD_BITPOS (f[0]) % (alignment * TARGET_CHAR_BIT);
	      if (left)
		{
		  FIELD_BITPOS (f[0]) += left;
		  TYPE_LENGTH (t) += left / TARGET_CHAR_BIT;
		}
	    }
	}
    }
}

void
append_composite_type_field (struct type *t, char *name,
			     struct type *field)
{
  append_composite_type_field_aligned (t, name, field, 0);
}

int
can_dereference (struct type *t)
{
  /* FIXME: Should we return true for references as well as
     pointers?  */
  CHECK_TYPEDEF (t);
  return
    (t != NULL
     && TYPE_CODE (t) == TYPE_CODE_PTR
     && TYPE_CODE (TYPE_TARGET_TYPE (t)) != TYPE_CODE_VOID);
}

int
is_integral_type (struct type *t)
{
  CHECK_TYPEDEF (t);
  return
    ((t != NULL)
     && ((TYPE_CODE (t) == TYPE_CODE_INT)
	 || (TYPE_CODE (t) == TYPE_CODE_ENUM)
	 || (TYPE_CODE (t) == TYPE_CODE_FLAGS)
	 || (TYPE_CODE (t) == TYPE_CODE_CHAR)
	 || (TYPE_CODE (t) == TYPE_CODE_RANGE)
	 || (TYPE_CODE (t) == TYPE_CODE_BOOL)));
}

/* Check whether BASE is an ancestor or base class or DCLASS 
   Return 1 if so, and 0 if not.
   Note: callers may want to check for identity of the types before
   calling this function -- identical types are considered to satisfy
   the ancestor relationship even if they're identical.  */

int
is_ancestor (struct type *base, struct type *dclass)
{
  int i;

  CHECK_TYPEDEF (base);
  CHECK_TYPEDEF (dclass);

  if (base == dclass)
    return 1;
  if (TYPE_NAME (base) && TYPE_NAME (dclass) 
      && !strcmp (TYPE_NAME (base), TYPE_NAME (dclass)))
    return 1;

  for (i = 0; i < TYPE_N_BASECLASSES (dclass); i++)
    if (is_ancestor (base, TYPE_BASECLASS (dclass, i)))
      return 1;

  return 0;
}



/* Functions for overload resolution begin here */

/* Compare two badness vectors A and B and return the result.
   0 => A and B are identical
   1 => A and B are incomparable
   2 => A is better than B
   3 => A is worse than B  */

int
compare_badness (struct badness_vector *a, struct badness_vector *b)
{
  int i;
  int tmp;
  short found_pos = 0;		/* any positives in c? */
  short found_neg = 0;		/* any negatives in c? */

  /* differing lengths => incomparable */
  if (a->length != b->length)
    return 1;

  /* Subtract b from a */
  for (i = 0; i < a->length; i++)
    {
      tmp = a->rank[i] - b->rank[i];
      if (tmp > 0)
	found_pos = 1;
      else if (tmp < 0)
	found_neg = 1;
    }

  if (found_pos)
    {
      if (found_neg)
	return 1;		/* incomparable */
      else
	return 3;		/* A > B */
    }
  else
    /* no positives */
    {
      if (found_neg)
	return 2;		/* A < B */
      else
	return 0;		/* A == B */
    }
}

/* Rank a function by comparing its parameter types (PARMS, length
   NPARMS), to the types of an argument list (ARGS, length NARGS).
   Return a pointer to a badness vector.  This has NARGS + 1
   entries.  */

struct badness_vector *
rank_function (struct type **parms, int nparms, 
	       struct type **args, int nargs)
{
  int i;
  struct badness_vector *bv;
  int min_len = nparms < nargs ? nparms : nargs;

  bv = xmalloc (sizeof (struct badness_vector));
  bv->length = nargs + 1;	/* add 1 for the length-match rank */
  bv->rank = xmalloc ((nargs + 1) * sizeof (int));

  /* First compare the lengths of the supplied lists.
     If there is a mismatch, set it to a high value.  */

  /* pai/1997-06-03 FIXME: when we have debug info about default
     arguments and ellipsis parameter lists, we should consider those
     and rank the length-match more finely.  */

  LENGTH_MATCH (bv) = (nargs != nparms) ? LENGTH_MISMATCH_BADNESS : 0;

  /* Now rank all the parameters of the candidate function */
  for (i = 1; i <= min_len; i++)
    bv->rank[i] = rank_one_type (parms[i-1], args[i-1]);

  /* If more arguments than parameters, add dummy entries */
  for (i = min_len + 1; i <= nargs; i++)
    bv->rank[i] = TOO_FEW_PARAMS_BADNESS;

  return bv;
}

/* Compare the names of two integer types, assuming that any sign
   qualifiers have been checked already.  We do it this way because
   there may be an "int" in the name of one of the types.  */

static int
integer_types_same_name_p (const char *first, const char *second)
{
  int first_p, second_p;

  /* If both are shorts, return 1; if neither is a short, keep
     checking.  */
  first_p = (strstr (first, "short") != NULL);
  second_p = (strstr (second, "short") != NULL);
  if (first_p && second_p)
    return 1;
  if (first_p || second_p)
    return 0;

  /* Likewise for long.  */
  first_p = (strstr (first, "long") != NULL);
  second_p = (strstr (second, "long") != NULL);
  if (first_p && second_p)
    return 1;
  if (first_p || second_p)
    return 0;

  /* Likewise for char.  */
  first_p = (strstr (first, "char") != NULL);
  second_p = (strstr (second, "char") != NULL);
  if (first_p && second_p)
    return 1;
  if (first_p || second_p)
    return 0;

  /* They must both be ints.  */
  return 1;
}

/* Compare one type (PARM) for compatibility with another (ARG).
 * PARM is intended to be the parameter type of a function; and
 * ARG is the supplied argument's type.  This function tests if
 * the latter can be converted to the former.
 *
 * Return 0 if they are identical types;
 * Otherwise, return an integer which corresponds to how compatible
 * PARM is to ARG.  The higher the return value, the worse the match.
 * Generally the "bad" conversions are all uniformly assigned a 100.  */

int
rank_one_type (struct type *parm, struct type *arg)
{
  /* Identical type pointers.  */
  /* However, this still doesn't catch all cases of same type for arg
     and param.  The reason is that builtin types are different from
     the same ones constructed from the object.  */
  if (parm == arg)
    return 0;

  /* Resolve typedefs */
  if (TYPE_CODE (parm) == TYPE_CODE_TYPEDEF)
    parm = check_typedef (parm);
  if (TYPE_CODE (arg) == TYPE_CODE_TYPEDEF)
    arg = check_typedef (arg);

  /*
     Well, damnit, if the names are exactly the same, I'll say they
     are exactly the same.  This happens when we generate method
     stubs.  The types won't point to the same address, but they
     really are the same.
  */

  if (TYPE_NAME (parm) && TYPE_NAME (arg) 
      && !strcmp (TYPE_NAME (parm), TYPE_NAME (arg)))
    return 0;

  /* Check if identical after resolving typedefs.  */
  if (parm == arg)
    return 0;

  /* See through references, since we can almost make non-references
     references.  */
  if (TYPE_CODE (arg) == TYPE_CODE_REF)
    return (rank_one_type (parm, TYPE_TARGET_TYPE (arg))
	    + REFERENCE_CONVERSION_BADNESS);
  if (TYPE_CODE (parm) == TYPE_CODE_REF)
    return (rank_one_type (TYPE_TARGET_TYPE (parm), arg)
	    + REFERENCE_CONVERSION_BADNESS);
  if (overload_debug)
  /* Debugging only.  */
    fprintf_filtered (gdb_stderr, 
		      "------ Arg is %s [%d], parm is %s [%d]\n",
		      TYPE_NAME (arg), TYPE_CODE (arg), 
		      TYPE_NAME (parm), TYPE_CODE (parm));

  /* x -> y means arg of type x being supplied for parameter of type y */

  switch (TYPE_CODE (parm))
    {
    case TYPE_CODE_PTR:
      switch (TYPE_CODE (arg))
	{
	case TYPE_CODE_PTR:
	  if (TYPE_CODE (TYPE_TARGET_TYPE (parm)) == TYPE_CODE_VOID)
	    return VOID_PTR_CONVERSION_BADNESS;
	  else
	    return rank_one_type (TYPE_TARGET_TYPE (parm), 
				  TYPE_TARGET_TYPE (arg));
	case TYPE_CODE_ARRAY:
	  return rank_one_type (TYPE_TARGET_TYPE (parm), 
				TYPE_TARGET_TYPE (arg));
	case TYPE_CODE_FUNC:
	  return rank_one_type (TYPE_TARGET_TYPE (parm), arg);
	case TYPE_CODE_INT:
	case TYPE_CODE_ENUM:
	case TYPE_CODE_FLAGS:
	case TYPE_CODE_CHAR:
	case TYPE_CODE_RANGE:
	case TYPE_CODE_BOOL:
	  return POINTER_CONVERSION_BADNESS;
	default:
	  return INCOMPATIBLE_TYPE_BADNESS;
	}
    case TYPE_CODE_ARRAY:
      switch (TYPE_CODE (arg))
	{
	case TYPE_CODE_PTR:
	case TYPE_CODE_ARRAY:
	  return rank_one_type (TYPE_TARGET_TYPE (parm), 
				TYPE_TARGET_TYPE (arg));
	default:
	  return INCOMPATIBLE_TYPE_BADNESS;
	}
    case TYPE_CODE_FUNC:
      switch (TYPE_CODE (arg))
	{
	case TYPE_CODE_PTR:	/* funcptr -> func */
	  return rank_one_type (parm, TYPE_TARGET_TYPE (arg));
	default:
	  return INCOMPATIBLE_TYPE_BADNESS;
	}
    case TYPE_CODE_INT:
      switch (TYPE_CODE (arg))
	{
	case TYPE_CODE_INT:
	  if (TYPE_LENGTH (arg) == TYPE_LENGTH (parm))
	    {
	      /* Deal with signed, unsigned, and plain chars and
	         signed and unsigned ints.  */
	      if (TYPE_NOSIGN (parm))
		{
		  /* This case only for character types */
		  if (TYPE_NOSIGN (arg))
		    return 0;	/* plain char -> plain char */
		  else		/* signed/unsigned char -> plain char */
		    return INTEGER_CONVERSION_BADNESS;
		}
	      else if (TYPE_UNSIGNED (parm))
		{
		  if (TYPE_UNSIGNED (arg))
		    {
		      /* unsigned int -> unsigned int, or 
			 unsigned long -> unsigned long */
		      if (integer_types_same_name_p (TYPE_NAME (parm), 
						     TYPE_NAME (arg)))
			return 0;
		      else if (integer_types_same_name_p (TYPE_NAME (arg), 
							  "int")
			       && integer_types_same_name_p (TYPE_NAME (parm),
							     "long"))
			return INTEGER_PROMOTION_BADNESS;	/* unsigned int -> unsigned long */
		      else
			return INTEGER_CONVERSION_BADNESS;	/* unsigned long -> unsigned int */
		    }
		  else
		    {
		      if (integer_types_same_name_p (TYPE_NAME (arg), 
						     "long")
			  && integer_types_same_name_p (TYPE_NAME (parm), 
							"int"))
			return INTEGER_CONVERSION_BADNESS;	/* signed long -> unsigned int */
		      else
			return INTEGER_CONVERSION_BADNESS;	/* signed int/long -> unsigned int/long */
		    }
		}
	      else if (!TYPE_NOSIGN (arg) && !TYPE_UNSIGNED (arg))
		{
		  if (integer_types_same_name_p (TYPE_NAME (parm), 
						 TYPE_NAME (arg)))
		    return 0;
		  else if (integer_types_same_name_p (TYPE_NAME (arg), 
						      "int")
			   && integer_types_same_name_p (TYPE_NAME (parm), 
							 "long"))
		    return INTEGER_PROMOTION_BADNESS;
		  else
		    return INTEGER_CONVERSION_BADNESS;
		}
	      else
		return INTEGER_CONVERSION_BADNESS;
	    }
	  else if (TYPE_LENGTH (arg) < TYPE_LENGTH (parm))
	    return INTEGER_PROMOTION_BADNESS;
	  else
	    return INTEGER_CONVERSION_BADNESS;
	case TYPE_CODE_ENUM:
	case TYPE_CODE_FLAGS:
	case TYPE_CODE_CHAR:
	case TYPE_CODE_RANGE:
	case TYPE_CODE_BOOL:
	  return INTEGER_PROMOTION_BADNESS;
	case TYPE_CODE_FLT:
	  return INT_FLOAT_CONVERSION_BADNESS;
	case TYPE_CODE_PTR:
	  return NS_POINTER_CONVERSION_BADNESS;
	default:
	  return INCOMPATIBLE_TYPE_BADNESS;
	}
      break;
    case TYPE_CODE_ENUM:
      switch (TYPE_CODE (arg))
	{
	case TYPE_CODE_INT:
	case TYPE_CODE_CHAR:
	case TYPE_CODE_RANGE:
	case TYPE_CODE_BOOL:
	case TYPE_CODE_ENUM:
	  return INTEGER_CONVERSION_BADNESS;
	case TYPE_CODE_FLT:
	  return INT_FLOAT_CONVERSION_BADNESS;
	default:
	  return INCOMPATIBLE_TYPE_BADNESS;
	}
      break;
    case TYPE_CODE_CHAR:
      switch (TYPE_CODE (arg))
	{
	case TYPE_CODE_RANGE:
	case TYPE_CODE_BOOL:
	case TYPE_CODE_ENUM:
	  return INTEGER_CONVERSION_BADNESS;
	case TYPE_CODE_FLT:
	  return INT_FLOAT_CONVERSION_BADNESS;
	case TYPE_CODE_INT:
	  if (TYPE_LENGTH (arg) > TYPE_LENGTH (parm))
	    return INTEGER_CONVERSION_BADNESS;
	  else if (TYPE_LENGTH (arg) < TYPE_LENGTH (parm))
	    return INTEGER_PROMOTION_BADNESS;
	  /* >>> !! else fall through !! <<< */
	case TYPE_CODE_CHAR:
	  /* Deal with signed, unsigned, and plain chars for C++ and
	     with int cases falling through from previous case.  */
	  if (TYPE_NOSIGN (parm))
	    {
	      if (TYPE_NOSIGN (arg))
		return 0;
	      else
		return INTEGER_CONVERSION_BADNESS;
	    }
	  else if (TYPE_UNSIGNED (parm))
	    {
	      if (TYPE_UNSIGNED (arg))
		return 0;
	      else
		return INTEGER_PROMOTION_BADNESS;
	    }
	  else if (!TYPE_NOSIGN (arg) && !TYPE_UNSIGNED (arg))
	    return 0;
	  else
	    return INTEGER_CONVERSION_BADNESS;
	default:
	  return INCOMPATIBLE_TYPE_BADNESS;
	}
      break;
    case TYPE_CODE_RANGE:
      switch (TYPE_CODE (arg))
	{
	case TYPE_CODE_INT:
	case TYPE_CODE_CHAR:
	case TYPE_CODE_RANGE:
	case TYPE_CODE_BOOL:
	case TYPE_CODE_ENUM:
	  return INTEGER_CONVERSION_BADNESS;
	case TYPE_CODE_FLT:
	  return INT_FLOAT_CONVERSION_BADNESS;
	default:
	  return INCOMPATIBLE_TYPE_BADNESS;
	}
      break;
    case TYPE_CODE_BOOL:
      switch (TYPE_CODE (arg))
	{
	case TYPE_CODE_INT:
	case TYPE_CODE_CHAR:
	case TYPE_CODE_RANGE:
	case TYPE_CODE_ENUM:
	case TYPE_CODE_FLT:
	case TYPE_CODE_PTR:
	  return BOOLEAN_CONVERSION_BADNESS;
	case TYPE_CODE_BOOL:
	  return 0;
	default:
	  return INCOMPATIBLE_TYPE_BADNESS;
	}
      break;
    case TYPE_CODE_FLT:
      switch (TYPE_CODE (arg))
	{
	case TYPE_CODE_FLT:
	  if (TYPE_LENGTH (arg) < TYPE_LENGTH (parm))
	    return FLOAT_PROMOTION_BADNESS;
	  else if (TYPE_LENGTH (arg) == TYPE_LENGTH (parm))
	    return 0;
	  else
	    return FLOAT_CONVERSION_BADNESS;
	case TYPE_CODE_INT:
	case TYPE_CODE_BOOL:
	case TYPE_CODE_ENUM:
	case TYPE_CODE_RANGE:
	case TYPE_CODE_CHAR:
	  return INT_FLOAT_CONVERSION_BADNESS;
	default:
	  return INCOMPATIBLE_TYPE_BADNESS;
	}
      break;
    case TYPE_CODE_COMPLEX:
      switch (TYPE_CODE (arg))
	{		/* Strictly not needed for C++, but...  */
	case TYPE_CODE_FLT:
	  return FLOAT_PROMOTION_BADNESS;
	case TYPE_CODE_COMPLEX:
	  return 0;
	default:
	  return INCOMPATIBLE_TYPE_BADNESS;
	}
      break;
    case TYPE_CODE_STRUCT:
      /* currently same as TYPE_CODE_CLASS */
      switch (TYPE_CODE (arg))
	{
	case TYPE_CODE_STRUCT:
	  /* Check for derivation */
	  if (is_ancestor (parm, arg))
	    return BASE_CONVERSION_BADNESS;
	  /* else fall through */
	default:
	  return INCOMPATIBLE_TYPE_BADNESS;
	}
      break;
    case TYPE_CODE_UNION:
      switch (TYPE_CODE (arg))
	{
	case TYPE_CODE_UNION:
	default:
	  return INCOMPATIBLE_TYPE_BADNESS;
	}
      break;
    case TYPE_CODE_MEMBERPTR:
      switch (TYPE_CODE (arg))
	{
	default:
	  return INCOMPATIBLE_TYPE_BADNESS;
	}
      break;
    case TYPE_CODE_METHOD:
      switch (TYPE_CODE (arg))
	{

	default:
	  return INCOMPATIBLE_TYPE_BADNESS;
	}
      break;
    case TYPE_CODE_REF:
      switch (TYPE_CODE (arg))
	{

	default:
	  return INCOMPATIBLE_TYPE_BADNESS;
	}

      break;
    case TYPE_CODE_SET:
      switch (TYPE_CODE (arg))
	{
	  /* Not in C++ */
	case TYPE_CODE_SET:
	  return rank_one_type (TYPE_FIELD_TYPE (parm, 0), 
				TYPE_FIELD_TYPE (arg, 0));
	default:
	  return INCOMPATIBLE_TYPE_BADNESS;
	}
      break;
    case TYPE_CODE_VOID:
    default:
      return INCOMPATIBLE_TYPE_BADNESS;
    }				/* switch (TYPE_CODE (arg)) */
}


/* End of functions for overload resolution */

static void
print_bit_vector (B_TYPE *bits, int nbits)
{
  int bitno;

  for (bitno = 0; bitno < nbits; bitno++)
    {
      if ((bitno % 8) == 0)
	{
	  puts_filtered (" ");
	}
      if (B_TST (bits, bitno))
	printf_filtered (("1"));
      else
	printf_filtered (("0"));
    }
}

/* Note the first arg should be the "this" pointer, we may not want to
   include it since we may get into a infinitely recursive
   situation.  */

static void
print_arg_types (struct field *args, int nargs, int spaces)
{
  if (args != NULL)
    {
      int i;

      for (i = 0; i < nargs; i++)
	recursive_dump_type (args[i].type, spaces + 2);
    }
}

int
field_is_static (struct field *f)
{
  /* "static" fields are the fields whose location is not relative
     to the address of the enclosing struct.  It would be nice to
     have a dedicated flag that would be set for static fields when
     the type is being created.  But in practice, checking the field
     loc_kind should give us an accurate answer (at least as long as
     we assume that DWARF block locations are not going to be used
     for static fields).  FIXME?  */
  return (FIELD_LOC_KIND (*f) == FIELD_LOC_KIND_PHYSNAME
	  || FIELD_LOC_KIND (*f) == FIELD_LOC_KIND_PHYSADDR);
}

static void
dump_fn_fieldlists (struct type *type, int spaces)
{
  int method_idx;
  int overload_idx;
  struct fn_field *f;

  printfi_filtered (spaces, "fn_fieldlists ");
  gdb_print_host_address (TYPE_FN_FIELDLISTS (type), gdb_stdout);
  printf_filtered ("\n");
  for (method_idx = 0; method_idx < TYPE_NFN_FIELDS (type); method_idx++)
    {
      f = TYPE_FN_FIELDLIST1 (type, method_idx);
      printfi_filtered (spaces + 2, "[%d] name '%s' (",
			method_idx,
			TYPE_FN_FIELDLIST_NAME (type, method_idx));
      gdb_print_host_address (TYPE_FN_FIELDLIST_NAME (type, method_idx),
			      gdb_stdout);
      printf_filtered (_(") length %d\n"),
		       TYPE_FN_FIELDLIST_LENGTH (type, method_idx));
      for (overload_idx = 0;
	   overload_idx < TYPE_FN_FIELDLIST_LENGTH (type, method_idx);
	   overload_idx++)
	{
	  printfi_filtered (spaces + 4, "[%d] physname '%s' (",
			    overload_idx,
			    TYPE_FN_FIELD_PHYSNAME (f, overload_idx));
	  gdb_print_host_address (TYPE_FN_FIELD_PHYSNAME (f, overload_idx),
				  gdb_stdout);
	  printf_filtered (")\n");
	  printfi_filtered (spaces + 8, "type ");
	  gdb_print_host_address (TYPE_FN_FIELD_TYPE (f, overload_idx), 
				  gdb_stdout);
	  printf_filtered ("\n");

	  recursive_dump_type (TYPE_FN_FIELD_TYPE (f, overload_idx),
			       spaces + 8 + 2);

	  printfi_filtered (spaces + 8, "args ");
	  gdb_print_host_address (TYPE_FN_FIELD_ARGS (f, overload_idx), 
				  gdb_stdout);
	  printf_filtered ("\n");

	  print_arg_types (TYPE_FN_FIELD_ARGS (f, overload_idx),
			   TYPE_NFIELDS (TYPE_FN_FIELD_TYPE (f, 
							     overload_idx)),
			   spaces);
	  printfi_filtered (spaces + 8, "fcontext ");
	  gdb_print_host_address (TYPE_FN_FIELD_FCONTEXT (f, overload_idx),
				  gdb_stdout);
	  printf_filtered ("\n");

	  printfi_filtered (spaces + 8, "is_const %d\n",
			    TYPE_FN_FIELD_CONST (f, overload_idx));
	  printfi_filtered (spaces + 8, "is_volatile %d\n",
			    TYPE_FN_FIELD_VOLATILE (f, overload_idx));
	  printfi_filtered (spaces + 8, "is_private %d\n",
			    TYPE_FN_FIELD_PRIVATE (f, overload_idx));
	  printfi_filtered (spaces + 8, "is_protected %d\n",
			    TYPE_FN_FIELD_PROTECTED (f, overload_idx));
	  printfi_filtered (spaces + 8, "is_stub %d\n",
			    TYPE_FN_FIELD_STUB (f, overload_idx));
	  printfi_filtered (spaces + 8, "voffset %u\n",
			    TYPE_FN_FIELD_VOFFSET (f, overload_idx));
	}
    }
}

static void
print_cplus_stuff (struct type *type, int spaces)
{
  printfi_filtered (spaces, "n_baseclasses %d\n",
		    TYPE_N_BASECLASSES (type));
  printfi_filtered (spaces, "nfn_fields %d\n",
		    TYPE_NFN_FIELDS (type));
  printfi_filtered (spaces, "nfn_fields_total %d\n",
		    TYPE_NFN_FIELDS_TOTAL (type));
  if (TYPE_N_BASECLASSES (type) > 0)
    {
      printfi_filtered (spaces, "virtual_field_bits (%d bits at *",
			TYPE_N_BASECLASSES (type));
      gdb_print_host_address (TYPE_FIELD_VIRTUAL_BITS (type), 
			      gdb_stdout);
      printf_filtered (")");

      print_bit_vector (TYPE_FIELD_VIRTUAL_BITS (type),
			TYPE_N_BASECLASSES (type));
      puts_filtered ("\n");
    }
  if (TYPE_NFIELDS (type) > 0)
    {
      if (TYPE_FIELD_PRIVATE_BITS (type) != NULL)
	{
	  printfi_filtered (spaces, 
			    "private_field_bits (%d bits at *",
			    TYPE_NFIELDS (type));
	  gdb_print_host_address (TYPE_FIELD_PRIVATE_BITS (type), 
				  gdb_stdout);
	  printf_filtered (")");
	  print_bit_vector (TYPE_FIELD_PRIVATE_BITS (type),
			    TYPE_NFIELDS (type));
	  puts_filtered ("\n");
	}
      if (TYPE_FIELD_PROTECTED_BITS (type) != NULL)
	{
	  printfi_filtered (spaces, 
			    "protected_field_bits (%d bits at *",
			    TYPE_NFIELDS (type));
	  gdb_print_host_address (TYPE_FIELD_PROTECTED_BITS (type), 
				  gdb_stdout);
	  printf_filtered (")");
	  print_bit_vector (TYPE_FIELD_PROTECTED_BITS (type),
			    TYPE_NFIELDS (type));
	  puts_filtered ("\n");
	}
    }
  if (TYPE_NFN_FIELDS (type) > 0)
    {
      dump_fn_fieldlists (type, spaces);
    }
}

static struct obstack dont_print_type_obstack;

void
recursive_dump_type (struct type *type, int spaces)
{
  int idx;

  if (spaces == 0)
    obstack_begin (&dont_print_type_obstack, 0);

  if (TYPE_NFIELDS (type) > 0
      || (TYPE_CPLUS_SPECIFIC (type) && TYPE_NFN_FIELDS (type) > 0))
    {
      struct type **first_dont_print
	= (struct type **) obstack_base (&dont_print_type_obstack);

      int i = (struct type **) 
	obstack_next_free (&dont_print_type_obstack) - first_dont_print;

      while (--i >= 0)
	{
	  if (type == first_dont_print[i])
	    {
	      printfi_filtered (spaces, "type node ");
	      gdb_print_host_address (type, gdb_stdout);
	      printf_filtered (_(" <same as already seen type>\n"));
	      return;
	    }
	}

      obstack_ptr_grow (&dont_print_type_obstack, type);
    }

  printfi_filtered (spaces, "type node ");
  gdb_print_host_address (type, gdb_stdout);
  printf_filtered ("\n");
  printfi_filtered (spaces, "name '%s' (",
		    TYPE_NAME (type) ? TYPE_NAME (type) : "<NULL>");
  gdb_print_host_address (TYPE_NAME (type), gdb_stdout);
  printf_filtered (")\n");
  printfi_filtered (spaces, "tagname '%s' (",
		    TYPE_TAG_NAME (type) ? TYPE_TAG_NAME (type) : "<NULL>");
  gdb_print_host_address (TYPE_TAG_NAME (type), gdb_stdout);
  printf_filtered (")\n");
  printfi_filtered (spaces, "code 0x%x ", TYPE_CODE (type));
  switch (TYPE_CODE (type))
    {
    case TYPE_CODE_UNDEF:
      printf_filtered ("(TYPE_CODE_UNDEF)");
      break;
    case TYPE_CODE_PTR:
      printf_filtered ("(TYPE_CODE_PTR)");
      break;
    case TYPE_CODE_ARRAY:
      printf_filtered ("(TYPE_CODE_ARRAY)");
      break;
    case TYPE_CODE_STRUCT:
      printf_filtered ("(TYPE_CODE_STRUCT)");
      break;
    case TYPE_CODE_UNION:
      printf_filtered ("(TYPE_CODE_UNION)");
      break;
    case TYPE_CODE_ENUM:
      printf_filtered ("(TYPE_CODE_ENUM)");
      break;
    case TYPE_CODE_FLAGS:
      printf_filtered ("(TYPE_CODE_FLAGS)");
      break;
    case TYPE_CODE_FUNC:
      printf_filtered ("(TYPE_CODE_FUNC)");
      break;
    case TYPE_CODE_INT:
      printf_filtered ("(TYPE_CODE_INT)");
      break;
    case TYPE_CODE_FLT:
      printf_filtered ("(TYPE_CODE_FLT)");
      break;
    case TYPE_CODE_VOID:
      printf_filtered ("(TYPE_CODE_VOID)");
      break;
    case TYPE_CODE_SET:
      printf_filtered ("(TYPE_CODE_SET)");
      break;
    case TYPE_CODE_RANGE:
      printf_filtered ("(TYPE_CODE_RANGE)");
      break;
    case TYPE_CODE_STRING:
      printf_filtered ("(TYPE_CODE_STRING)");
      break;
    case TYPE_CODE_BITSTRING:
      printf_filtered ("(TYPE_CODE_BITSTRING)");
      break;
    case TYPE_CODE_ERROR:
      printf_filtered ("(TYPE_CODE_ERROR)");
      break;
    case TYPE_CODE_MEMBERPTR:
      printf_filtered ("(TYPE_CODE_MEMBERPTR)");
      break;
    case TYPE_CODE_METHODPTR:
      printf_filtered ("(TYPE_CODE_METHODPTR)");
      break;
    case TYPE_CODE_METHOD:
      printf_filtered ("(TYPE_CODE_METHOD)");
      break;
    case TYPE_CODE_REF:
      printf_filtered ("(TYPE_CODE_REF)");
      break;
    case TYPE_CODE_CHAR:
      printf_filtered ("(TYPE_CODE_CHAR)");
      break;
    case TYPE_CODE_BOOL:
      printf_filtered ("(TYPE_CODE_BOOL)");
      break;
    case TYPE_CODE_COMPLEX:
      printf_filtered ("(TYPE_CODE_COMPLEX)");
      break;
    case TYPE_CODE_TYPEDEF:
      printf_filtered ("(TYPE_CODE_TYPEDEF)");
      break;
    case TYPE_CODE_TEMPLATE:
      printf_filtered ("(TYPE_CODE_TEMPLATE)");
      break;
    case TYPE_CODE_TEMPLATE_ARG:
      printf_filtered ("(TYPE_CODE_TEMPLATE_ARG)");
      break;
    case TYPE_CODE_NAMESPACE:
      printf_filtered ("(TYPE_CODE_NAMESPACE)");
      break;
    default:
      printf_filtered ("(UNKNOWN TYPE CODE)");
      break;
    }
  puts_filtered ("\n");
  printfi_filtered (spaces, "length %d\n", TYPE_LENGTH (type));
  printfi_filtered (spaces, "objfile ");
  gdb_print_host_address (TYPE_OBJFILE (type), gdb_stdout);
  printf_filtered ("\n");
  printfi_filtered (spaces, "target_type ");
  gdb_print_host_address (TYPE_TARGET_TYPE (type), gdb_stdout);
  printf_filtered ("\n");
  if (TYPE_TARGET_TYPE (type) != NULL)
    {
      recursive_dump_type (TYPE_TARGET_TYPE (type), spaces + 2);
    }
  printfi_filtered (spaces, "pointer_type ");
  gdb_print_host_address (TYPE_POINTER_TYPE (type), gdb_stdout);
  printf_filtered ("\n");
  printfi_filtered (spaces, "reference_type ");
  gdb_print_host_address (TYPE_REFERENCE_TYPE (type), gdb_stdout);
  printf_filtered ("\n");
  printfi_filtered (spaces, "type_chain ");
  gdb_print_host_address (TYPE_CHAIN (type), gdb_stdout);
  printf_filtered ("\n");
  printfi_filtered (spaces, "instance_flags 0x%x", 
		    TYPE_INSTANCE_FLAGS (type));
  if (TYPE_CONST (type))
    {
      puts_filtered (" TYPE_FLAG_CONST");
    }
  if (TYPE_VOLATILE (type))
    {
      puts_filtered (" TYPE_FLAG_VOLATILE");
    }
  if (TYPE_CODE_SPACE (type))
    {
      puts_filtered (" TYPE_FLAG_CODE_SPACE");
    }
  if (TYPE_DATA_SPACE (type))
    {
      puts_filtered (" TYPE_FLAG_DATA_SPACE");
    }
  if (TYPE_ADDRESS_CLASS_1 (type))
    {
      puts_filtered (" TYPE_FLAG_ADDRESS_CLASS_1");
    }
  if (TYPE_ADDRESS_CLASS_2 (type))
    {
      puts_filtered (" TYPE_FLAG_ADDRESS_CLASS_2");
    }
  puts_filtered ("\n");

  printfi_filtered (spaces, "flags");
  if (TYPE_UNSIGNED (type))
    {
      puts_filtered (" TYPE_FLAG_UNSIGNED");
    }
  if (TYPE_NOSIGN (type))
    {
      puts_filtered (" TYPE_FLAG_NOSIGN");
    }
  if (TYPE_STUB (type))
    {
      puts_filtered (" TYPE_FLAG_STUB");
    }
  if (TYPE_TARGET_STUB (type))
    {
      puts_filtered (" TYPE_FLAG_TARGET_STUB");
    }
  if (TYPE_STATIC (type))
    {
      puts_filtered (" TYPE_FLAG_STATIC");
    }
  if (TYPE_PROTOTYPED (type))
    {
      puts_filtered (" TYPE_FLAG_PROTOTYPED");
    }
  if (TYPE_INCOMPLETE (type))
    {
      puts_filtered (" TYPE_FLAG_INCOMPLETE");
    }
  if (TYPE_VARARGS (type))
    {
      puts_filtered (" TYPE_FLAG_VARARGS");
    }
  /* This is used for things like AltiVec registers on ppc.  Gcc emits
     an attribute for the array type, which tells whether or not we
     have a vector, instead of a regular array.  */
  if (TYPE_VECTOR (type))
    {
      puts_filtered (" TYPE_FLAG_VECTOR");
    }
  if (TYPE_FIXED_INSTANCE (type))
    {
      puts_filtered (" TYPE_FIXED_INSTANCE");
    }
  if (TYPE_STUB_SUPPORTED (type))
    {
      puts_filtered (" TYPE_STUB_SUPPORTED");
    }
  if (TYPE_NOTTEXT (type))
    {
      puts_filtered (" TYPE_NOTTEXT");
    }
  puts_filtered ("\n");
  printfi_filtered (spaces, "nfields %d ", TYPE_NFIELDS (type));
  gdb_print_host_address (TYPE_FIELDS (type), gdb_stdout);
  puts_filtered ("\n");
  for (idx = 0; idx < TYPE_NFIELDS (type); idx++)
    {
      printfi_filtered (spaces + 2,
			"[%d] bitpos %d bitsize %d type ",
			idx, TYPE_FIELD_BITPOS (type, idx),
			TYPE_FIELD_BITSIZE (type, idx));
      gdb_print_host_address (TYPE_FIELD_TYPE (type, idx), gdb_stdout);
      printf_filtered (" name '%s' (",
		       TYPE_FIELD_NAME (type, idx) != NULL
		       ? TYPE_FIELD_NAME (type, idx)
		       : "<NULL>");
      gdb_print_host_address (TYPE_FIELD_NAME (type, idx), gdb_stdout);
      printf_filtered (")\n");
      if (TYPE_FIELD_TYPE (type, idx) != NULL)
	{
	  recursive_dump_type (TYPE_FIELD_TYPE (type, idx), spaces + 4);
	}
    }
  printfi_filtered (spaces, "vptr_basetype ");
  gdb_print_host_address (TYPE_VPTR_BASETYPE (type), gdb_stdout);
  puts_filtered ("\n");
  if (TYPE_VPTR_BASETYPE (type) != NULL)
    {
      recursive_dump_type (TYPE_VPTR_BASETYPE (type), spaces + 2);
    }
  printfi_filtered (spaces, "vptr_fieldno %d\n", 
		    TYPE_VPTR_FIELDNO (type));
  switch (TYPE_CODE (type))
    {
    case TYPE_CODE_STRUCT:
      printfi_filtered (spaces, "cplus_stuff ");
      gdb_print_host_address (TYPE_CPLUS_SPECIFIC (type), 
			      gdb_stdout);
      puts_filtered ("\n");
      print_cplus_stuff (type, spaces);
      break;

    case TYPE_CODE_FLT:
      printfi_filtered (spaces, "floatformat ");
      if (TYPE_FLOATFORMAT (type) == NULL)
	puts_filtered ("(null)");
      else
	{
	  puts_filtered ("{ ");
	  if (TYPE_FLOATFORMAT (type)[0] == NULL
	      || TYPE_FLOATFORMAT (type)[0]->name == NULL)
	    puts_filtered ("(null)");
	  else
	    puts_filtered (TYPE_FLOATFORMAT (type)[0]->name);

	  puts_filtered (", ");
	  if (TYPE_FLOATFORMAT (type)[1] == NULL
	      || TYPE_FLOATFORMAT (type)[1]->name == NULL)
	    puts_filtered ("(null)");
	  else
	    puts_filtered (TYPE_FLOATFORMAT (type)[1]->name);

	  puts_filtered (" }");
	}
      puts_filtered ("\n");
      break;

    default:
      /* We have to pick one of the union types to be able print and
         test the value.  Pick cplus_struct_type, even though we know
         it isn't any particular one.  */
      printfi_filtered (spaces, "type_specific ");
      gdb_print_host_address (TYPE_CPLUS_SPECIFIC (type), gdb_stdout);
      if (TYPE_CPLUS_SPECIFIC (type) != NULL)
	{
	  printf_filtered (_(" (unknown data form)"));
	}
      printf_filtered ("\n");
      break;

    }
  if (spaces == 0)
    obstack_free (&dont_print_type_obstack, NULL);
}

/* Trivial helpers for the libiberty hash table, for mapping one
   type to another.  */

struct type_pair
{
  struct type *old, *new;
};

static hashval_t
type_pair_hash (const void *item)
{
  const struct type_pair *pair = item;
  return htab_hash_pointer (pair->old);
}

static int
type_pair_eq (const void *item_lhs, const void *item_rhs)
{
  const struct type_pair *lhs = item_lhs, *rhs = item_rhs;
  return lhs->old == rhs->old;
}

/* Allocate the hash table used by copy_type_recursive to walk
   types without duplicates.   */

htab_t
create_copied_types_hash (struct objfile *objfile)
{
  if (objfile == NULL)
    {
      /* NULL OBJFILE is for TYPE_DYNAMIC types already contained in
	 OBJFILE_MALLOC memory, such as those from VALUE_HISTORY_CHAIN.  Table
	 element entries get allocated by xmalloc - so use xfree.  */
      return htab_create (1, type_pair_hash, type_pair_eq, xfree);
    }
  else
    {
      /* Use OBJFILE's obstack, because OBJFILE is about to be deleted.  Table
	 element entries get allocated by xmalloc - so use xfree.  */
      return htab_create_alloc_ex (1, type_pair_hash, type_pair_eq,
				   xfree, &objfile->objfile_obstack,
				   hashtab_obstack_allocate,
				   dummy_obstack_deallocate);
    }
}

/* A helper for copy_type_recursive.  This does all the work.  OBJFILE is used
   only for an assertion checking.  */

static struct type *
copy_type_recursive_1 (struct objfile *objfile, 
		       struct type *type,
		       htab_t copied_types)
{
  struct type_pair *stored, pair;
  void **slot;
  struct type *new_type;

  if (TYPE_OBJFILE (type) == NULL)
    return type;

  /* This type shouldn't be pointing to any types in other objfiles;
     if it did, the type might disappear unexpectedly.  */
  gdb_assert (TYPE_OBJFILE (type) == objfile);

  pair.old = type;
  slot = htab_find_slot (copied_types, &pair, INSERT);
  if (*slot != NULL)
    return ((struct type_pair *) *slot)->new;

  new_type = alloc_type_discardable ();

  /* We must add the new type to the hash table immediately, in case
     we encounter this type again during a recursive call below.  Memory could
     be allocated from OBJFILE in the case we will be removing OBJFILE, this
     optimization is missed and xfree is called for it from COPIED_TYPES.  */
  stored = xmalloc (sizeof (*stored));
  stored->old = type;
  stored->new = new_type;
  *slot = stored;

  /* Copy the common fields of types.  For the main type, we simply
     copy the entire thing and then update specific fields as needed.  */
  *TYPE_MAIN_TYPE (new_type) = *TYPE_MAIN_TYPE (type);
  TYPE_OBJFILE (new_type) = NULL;

  /* Pre-clear the fields processed by delete_main_type.  If DWARF block
     evaluations below call error we would leave an unfreeable TYPE.  */
  TYPE_TARGET_TYPE (new_type) = NULL;
  TYPE_VPTR_BASETYPE (new_type) = NULL;
  TYPE_NFIELDS (new_type) = 0;
  TYPE_FIELDS (new_type) = NULL;

  if (TYPE_NAME (type))
    TYPE_NAME (new_type) = xstrdup (TYPE_NAME (type));
  if (TYPE_TAG_NAME (type))
    TYPE_TAG_NAME (new_type) = xstrdup (TYPE_TAG_NAME (type));

  TYPE_INSTANCE_FLAGS (new_type) = TYPE_INSTANCE_FLAGS (type);
  TYPE_LENGTH (new_type) = TYPE_LENGTH (type);

  /* Copy the fields.  */
  if (TYPE_NFIELDS (type))
    {
      int i, nfields;

      nfields = TYPE_NFIELDS (type);
      TYPE_NFIELDS (new_type) = nfields;
      TYPE_FIELDS (new_type) = XCALLOC (nfields, struct field);
      for (i = 0; i < nfields; i++)
	{
	  TYPE_FIELD_ARTIFICIAL (new_type, i) = 
	    TYPE_FIELD_ARTIFICIAL (type, i);
	  TYPE_FIELD_BITSIZE (new_type, i) = TYPE_FIELD_BITSIZE (type, i);
	  if (TYPE_FIELD_TYPE (type, i))
	    TYPE_FIELD_TYPE (new_type, i)
	      = copy_type_recursive_1 (objfile, TYPE_FIELD_TYPE (type, i),
				       copied_types);
	  if (TYPE_FIELD_NAME (type, i))
	    TYPE_FIELD_NAME (new_type, i) = 
	      xstrdup (TYPE_FIELD_NAME (type, i));
	  switch (TYPE_FIELD_LOC_KIND (type, i))
	    {
	    case FIELD_LOC_KIND_BITPOS:
	      SET_FIELD_BITPOS (TYPE_FIELD (new_type, i),
				TYPE_FIELD_BITPOS (type, i));
	      break;
	    case FIELD_LOC_KIND_PHYSADDR:
	      SET_FIELD_PHYSADDR (TYPE_FIELD (new_type, i),
				  TYPE_FIELD_STATIC_PHYSADDR (type, i));
	      break;
	    case FIELD_LOC_KIND_PHYSNAME:
	      SET_FIELD_PHYSNAME (TYPE_FIELD (new_type, i),
				  xstrdup (TYPE_FIELD_STATIC_PHYSNAME (type,
								       i)));
	      break;
	    default:
	      internal_error (__FILE__, __LINE__,
			      _("Unexpected type field location kind: %d"),
			      TYPE_FIELD_LOC_KIND (type, i));
	    }
	}
    }

  /* Copy pointers to other types.  */
  if (TYPE_TARGET_TYPE (type))
    TYPE_TARGET_TYPE (new_type) = 
      copy_type_recursive_1 (objfile, 
			     TYPE_TARGET_TYPE (type),
			     copied_types);
  if (TYPE_VPTR_BASETYPE (type))
    TYPE_VPTR_BASETYPE (new_type) = 
      copy_type_recursive_1 (objfile,
			     TYPE_VPTR_BASETYPE (type),
			     copied_types);
  /* Maybe copy the type_specific bits.

     NOTE drow/2005-12-09: We do not copy the C++-specific bits like
     base classes and methods.  There's no fundamental reason why we
     can't, but at the moment it is not needed.  */

  if (TYPE_CODE (type) == TYPE_CODE_FLT)
    TYPE_FLOATFORMAT (new_type) = TYPE_FLOATFORMAT (type);
  else if (TYPE_CODE (type) == TYPE_CODE_STRUCT
	   || TYPE_CODE (type) == TYPE_CODE_UNION
	   || TYPE_CODE (type) == TYPE_CODE_TEMPLATE
	   || TYPE_CODE (type) == TYPE_CODE_NAMESPACE)
    INIT_CPLUS_SPECIFIC (new_type);

  return new_type;
}

/* Recursively copy (deep copy) TYPE.  Return a new type allocated using
   malloc, a saved type if we have already visited TYPE (using COPIED_TYPES),
   or TYPE if it is not associated with OBJFILE.  */

struct type *
copy_type_recursive (struct type *type,
		     htab_t copied_types)
{
  return copy_type_recursive_1 (TYPE_OBJFILE (type), type, copied_types);
}

/* Make a copy of the given TYPE, except that the pointer & reference
   types are not preserved.
   
   This function assumes that the given type has an associated objfile.
   This objfile is used to allocate the new type.  */

struct type *
copy_type (const struct type *type)
{
  struct type *new_type;

  gdb_assert (TYPE_OBJFILE (type) != NULL);

  new_type = alloc_type (TYPE_OBJFILE (type));
  TYPE_INSTANCE_FLAGS (new_type) = TYPE_INSTANCE_FLAGS (type);
  TYPE_LENGTH (new_type) = TYPE_LENGTH (type);
  memcpy (TYPE_MAIN_TYPE (new_type), TYPE_MAIN_TYPE (type),
	  sizeof (struct main_type));

  return new_type;
}

/* Callback type for main_type_crawl.  */
typedef int (*main_type_crawl_iter) (struct type *type, void *data);

/* Iterate all MAIN_TYPEs reachable through any TYPE pointers from TYPE.  ITER
   will be called only for one TYPE of each MAIN_TYPE, use TYPE_CHAIN traversal
   to find all the TYPEs instances.  ITER is being called for each MAIN_TYPE
   found.  ITER returns non-zero if main_type_crawl should depth-first enter
   the TYPE.  ITER must provide some detection for reentering the same
   MAIN_TYPEs as this function will endlessly loop otherwise.  */

static void
main_type_crawl (struct type *type, main_type_crawl_iter iter, void *data)
{
  struct type_group_link link, *found;
  struct type *type_iter;
  int i;

  if (!type)
    return;

  gdb_assert (TYPE_OBJFILE (type) == NULL);
  gdb_assert ((TYPE_CODE (type) != TYPE_CODE_STRUCT
	       && TYPE_CODE (type) != TYPE_CODE_UNION)
	      || !HAVE_CPLUS_STRUCT (type) || !TYPE_CPLUS_SPECIFIC (type));

  if (!(*iter) (type, data))
    return;

  type_iter = type;
  do
    {
      gdb_assert (TYPE_MAIN_TYPE (type_iter) == TYPE_MAIN_TYPE (type));

      main_type_crawl (TYPE_POINTER_TYPE (type), iter, data);
      main_type_crawl (TYPE_REFERENCE_TYPE (type), iter, data);

      type_iter = TYPE_CHAIN (type_iter);
    }
  while (type_iter != type);

  for (i = 0; i < TYPE_NFIELDS (type); i++)
    main_type_crawl (TYPE_FIELD_TYPE (type, i), iter, data);

  main_type_crawl (TYPE_TARGET_TYPE (type), iter, data);
  main_type_crawl (TYPE_VPTR_BASETYPE (type), iter, data);
}

/* Unify all the entries associated by GROUP in FROM with TO.  The new group
   will keep the GROUP pointer TO.  */

static void
link_group_relabel (struct type_group *to, struct type_group *from)
{
  struct type_group_link *iter, *iter_next;

  gdb_assert (to != from);

  to->link_count += from->link_count;

  for (iter = from->link_list; iter; iter = iter_next)
    {
      iter_next = iter->group_next;

      /* Relink ITER to the group list of TO.  */
      iter->group_next = to->link_list;
      to->link_list = iter;

      iter->group = to;
    }

  xfree (from);
}

/* Number of valid (with actual age field) entries of type_group_link_table.  */
static unsigned type_group_link_check_grouping_markers;

/* Unify GROUP of each TYPE found crawling the type_group_link_table tree with the
   starting TYPE referenced in type_group_link_table.  */

static int
type_group_link_check_grouping_iter (struct type *type, void *data)
{
  /* The starting point TYPE referenced in type_group_link_table.  */
  struct type_group_link *link_prev = data;
  struct type_group_link link_local, *link;
  int crawl_into = 0;

  link_local.type = type;
  link = htab_find (type_group_link_table, &link_local);
  /* A permanent type?  */
  if (!link)
    return 0;

  /* Was this LINK already met during the current type_group_link_check pass?  */
  if (link->age != type_group_age)
    {
      link->age = type_group_age;
      type_group_link_check_grouping_markers++;
      crawl_into = 1;
    }

  if (link != link_prev && link->group != link_prev->group)
    {
      /* Keep the time complexity linear by relabeling always the smaller
	 group.  */
      if (link->group->link_count < link_prev->group->link_count)
	link_group_relabel (link->group, link_prev->group);
      else
	link_group_relabel (link_prev->group, link->group);
    }

  return crawl_into;
}

/* Iterator to unify GROUP of all the TYPEs connected with the one starting at
   LINK.  */

static int
type_group_link_check_grouping (void **slot, void *unused)
{
  struct type_group_link *link = *slot;

  main_type_crawl (link->type, type_group_link_check_grouping_iter, link);

  return 1;
}

/* Helper function for check_types_fail.  */

static int
check_types_fail_iter (void **slot, void *unused)
{
  struct type_group_link *link = *slot;
  struct type *type = link->type;

  fprintf_unfiltered (gdb_stderr, "type %p main_type %p \"%s\" group %p "
				  "use_count %d link_count %d\n",
		      type, TYPE_MAIN_TYPE (type),
		      TYPE_NAME (type) ? TYPE_NAME (type) : "<null>",
		      link->group, link->group->use_count,
		      link->group->link_count);

  return 1;
}

/* Called by check_types_assert to abort GDB execution printing the state of
   type_group_link_table to make te GDB debugging possible.  */

static void
check_types_fail (const char *file, int line, const char *function)
{
  target_terminal_ours ();
  gdb_flush (gdb_stdout);

  htab_traverse (type_group_link_table, check_types_fail_iter, NULL);

  internal_error (file, line, _("%s: Type groups consistensy fail"), function);
}

/* Use instead of gdb_assert for conditions being caused by wrong
   type_group_link_table state (and not due to a bug in these sanity checking
   functions themselves).  */

#define check_types_assert(expr)					 \
  ((void) ((expr) ? 0 :							 \
	   (check_types_fail (__FILE__, __LINE__, ASSERT_FUNCTION), 0)))

/* Sanity check type_group_link_table uses disjunct REFC pointers for unconnected
   interconnected TYPEs nests.  Also sanity check each interconnected TYPEs
   nest uses the same REFC.  */

static void
type_group_link_check (void)
{
  type_group_age ^= 1;

  type_group_link_check_grouping_markers = 0;
  htab_traverse (type_group_link_table, type_group_link_check_grouping, NULL);
  check_types_assert (type_group_link_check_grouping_markers
		      == htab_elements (type_group_link_table));
}

/* A helper for delete_type which deletes a main_type and the things to which
   it refers.  TYPE is a type whose main_type we wish to destroy.  */

static void
delete_main_type (struct type *type)
{
  int i;

  gdb_assert (TYPE_OBJFILE (type) == NULL);

  xfree (TYPE_NAME (type));
  xfree (TYPE_TAG_NAME (type));

  for (i = 0; i < TYPE_NFIELDS (type); ++i)
    {
      xfree (TYPE_FIELD_NAME (type, i));

      if (TYPE_FIELD_LOC_KIND (type, i) == FIELD_LOC_KIND_PHYSNAME)
	xfree (TYPE_FIELD_STATIC_PHYSNAME (type, i));
    }
  xfree (TYPE_FIELDS (type));

  gdb_assert ((TYPE_CODE (type) != TYPE_CODE_STRUCT
	       && TYPE_CODE (type) != TYPE_CODE_UNION)
	      || !HAVE_CPLUS_STRUCT (type) || !TYPE_CPLUS_SPECIFIC (type));

  xfree (TYPE_MAIN_TYPE (type));
}

/* Delete TYPE and remember MAIN_TYPE it references.  TYPE must have been
   allocated using xmalloc -- not using an objfile.  */

static void
delete_type_chain (struct type *type)
{
  void **slot;
  struct type *type_iter, *type_iter_to_free;

  gdb_assert (TYPE_OBJFILE (type) == NULL);

  delete_main_type (type);

  type_iter = type;
  do
    {
      type_iter_to_free = type_iter;
      type_iter = TYPE_CHAIN (type_iter);
      xfree (type_iter_to_free);
    }
  while (type_iter != type);
}

/* Hash function for type_group_link_table.  */

static hashval_t
type_group_link_hash (const void *p)
{
  const struct type_group_link *link = p;
  return htab_hash_pointer (TYPE_MAIN_TYPE (link->type));
}

/* Equality function for type_group_link_table.  */

static int
type_group_link_equal (const void *a, const void *b)
{
  const struct type_group_link *left = a;
  const struct type_group_link *right = b;
  return TYPE_MAIN_TYPE (left->type) == TYPE_MAIN_TYPE (right->type);
}

/* Insert the new type NEW_TYPE into the table.  Does nothing if
   NEW_TYPE has an objfile.  If PARENT_TYPE is not NULL, then NEW_TYPE
   will be inserted into the same hierarchy as PARENT_TYPE.  In this
   case, PARENT_TYPE must already exist in the reference count map.
   If PARENT_TYPE is NULL, a new reference count is allocated and set
   to one.  */

static void
type_init_group (struct type *type)
{
  void **slot;
  struct type_group *group;
  struct type_group_link *link;

  gdb_assert (TYPE_OBJFILE (type) == NULL);

  group = XNEW (struct type_group);
  link = XNEW (struct type_group_link);

  group->use_count = 0;
  group->link_count = 1;
  group->link_list = link;

  link->type = type;
  link->age = type_group_age;
  link->group = group;
  link->group_next = NULL;

  slot = htab_find_slot (type_group_link_table, link, INSERT);
  gdb_assert (!*slot);
  *slot = link;
}

/* Increment the reference count for TYPE.  */

void
type_incref (struct type *type)
{
  struct type_group_link link, *found;

  if (TYPE_OBJFILE (type))
    return;

  link.type = type;
  found = htab_find (type_group_link_table, &link);
  /* A permanent type?  */
  if (!found)
    return;
  found->group->use_count++;
}

/* A traverse callback for type_group_link_table which removes any link
   whose reference count is zero (unused link).  */

static int
type_group_link_remove (void **slot, void *unused)
{
  struct type_group_link *link = *slot;

  if (link->group->use_count == 0)
    {
      struct type_group *group = link->group;

      delete_type_chain (link->type);

      /* link_list with its GROUP_NEXT is left inconsistent as after the
	 iteration by this function finishes the whole group will be deleted
	 anyway.  */
      gdb_assert (group->link_count > 0);
      if (!--group->link_count)
	xfree (group);

      xfree (link);
      htab_clear_slot (type_group_link_table, slot);
    }

  return 1;
}

/* Decrement the reference count for TYPE.  Even if TYPE has no more
   references still do not delete it as callers may hold pointers to types
   dynamically generated by check_typedef where type_incref is never called.
   Always rely on the free_all_types garbage collector.  */

void
type_decref (struct type *type)
{
  struct type_group_link link, *found;

  if (TYPE_OBJFILE (type))
    return;

  link.type = type;
  found = htab_find (type_group_link_table, &link);
  /* A permanent type?  */
  if (!found)
    return;
  gdb_assert (found->group->use_count > 0);
  found->group->use_count--;
}

/* Free all the types that have been allocated and that are not used according
   to type_group_link->refc.  Called after each command, successful or not.
   Use this cleanup only in the GDB idle state as GDB code does not necessarily
   use type_incref / type_decref during temporary use of types.  */

void
free_all_types (void)
{
  type_group_link_check ();

  htab_traverse (type_group_link_table, type_group_link_remove, NULL);
}

static struct type *
build_flt (int bit, char *name, const struct floatformat **floatformats)
{
  struct type *t;

  if (bit == -1)
    {
      gdb_assert (floatformats != NULL);
      gdb_assert (floatformats[0] != NULL && floatformats[1] != NULL);
      bit = floatformats[0]->totalsize;
    }
  gdb_assert (bit >= 0);

  t = init_type (TYPE_CODE_FLT, bit / TARGET_CHAR_BIT, 0, name, NULL);
  TYPE_FLOATFORMAT (t) = floatformats;
  return t;
}

static struct gdbarch_data *gdbtypes_data;

const struct builtin_type *
builtin_type (struct gdbarch *gdbarch)
{
  return gdbarch_data (gdbarch, gdbtypes_data);
}


static struct type *
build_complex (int bit, char *name, struct type *target_type)
{
  struct type *t;
  if (bit <= 0 || target_type == builtin_type_error)
    {
      gdb_assert (builtin_type_error != NULL);
      return builtin_type_error;
    }
  t = init_type (TYPE_CODE_COMPLEX, 2 * bit / TARGET_CHAR_BIT,
		 0, name, (struct objfile *) NULL);
  TYPE_TARGET_TYPE (t) = target_type;
  return t;
}

static void *
gdbtypes_post_init (struct gdbarch *gdbarch)
{
  struct builtin_type *builtin_type
    = GDBARCH_OBSTACK_ZALLOC (gdbarch, struct builtin_type);

  builtin_type->builtin_void =
    init_type (TYPE_CODE_VOID, 1,
	       0,
	       "void", (struct objfile *) NULL);
  builtin_type->builtin_char =
    init_type (TYPE_CODE_INT, TARGET_CHAR_BIT / TARGET_CHAR_BIT,
	       (TYPE_FLAG_NOSIGN
                | (gdbarch_char_signed (gdbarch) ? 0 : TYPE_FLAG_UNSIGNED)),
	       "char", (struct objfile *) NULL);
  builtin_type->builtin_signed_char =
    init_type (TYPE_CODE_INT, TARGET_CHAR_BIT / TARGET_CHAR_BIT,
	       0,
	       "signed char", (struct objfile *) NULL);
  builtin_type->builtin_unsigned_char =
    init_type (TYPE_CODE_INT, TARGET_CHAR_BIT / TARGET_CHAR_BIT,
	       TYPE_FLAG_UNSIGNED,
	       "unsigned char", (struct objfile *) NULL);
  builtin_type->builtin_short =
    init_type (TYPE_CODE_INT, 
	       gdbarch_short_bit (gdbarch) / TARGET_CHAR_BIT,
	       0, "short", (struct objfile *) NULL);
  builtin_type->builtin_unsigned_short =
    init_type (TYPE_CODE_INT, 
	       gdbarch_short_bit (gdbarch) / TARGET_CHAR_BIT,
	       TYPE_FLAG_UNSIGNED, "unsigned short", 
	       (struct objfile *) NULL);
  builtin_type->builtin_int =
    init_type (TYPE_CODE_INT, 
	       gdbarch_int_bit (gdbarch) / TARGET_CHAR_BIT,
	       0, "int", (struct objfile *) NULL);
  builtin_type->builtin_unsigned_int =
    init_type (TYPE_CODE_INT, 
	       gdbarch_int_bit (gdbarch) / TARGET_CHAR_BIT,
	       TYPE_FLAG_UNSIGNED, "unsigned int", 
	       (struct objfile *) NULL);
  builtin_type->builtin_long =
    init_type (TYPE_CODE_INT, 
	       gdbarch_long_bit (gdbarch) / TARGET_CHAR_BIT,
	       0, "long", (struct objfile *) NULL);
  builtin_type->builtin_unsigned_long =
    init_type (TYPE_CODE_INT, 
	       gdbarch_long_bit (gdbarch) / TARGET_CHAR_BIT,
	       TYPE_FLAG_UNSIGNED, "unsigned long", 
	       (struct objfile *) NULL);
  builtin_type->builtin_long_long =
    init_type (TYPE_CODE_INT,
	       gdbarch_long_long_bit (gdbarch) / TARGET_CHAR_BIT,
	       0, "long long", (struct objfile *) NULL);
  builtin_type->builtin_unsigned_long_long =
    init_type (TYPE_CODE_INT,
	       gdbarch_long_long_bit (gdbarch) / TARGET_CHAR_BIT,
	       TYPE_FLAG_UNSIGNED, "unsigned long long", 
	       (struct objfile *) NULL);
  builtin_type->builtin_float
    = build_flt (gdbarch_float_bit (gdbarch), "float",
		 gdbarch_float_format (gdbarch));
  builtin_type->builtin_double
    = build_flt (gdbarch_double_bit (gdbarch), "double",
		 gdbarch_double_format (gdbarch));
  builtin_type->builtin_long_double
    = build_flt (gdbarch_long_double_bit (gdbarch), "long double",
		 gdbarch_long_double_format (gdbarch));
  builtin_type->builtin_complex
    = build_complex (gdbarch_float_bit (gdbarch), "complex",
		     builtin_type->builtin_float);
  builtin_type->builtin_double_complex
    = build_complex (gdbarch_double_bit (gdbarch), "double complex",
		     builtin_type->builtin_double);
  builtin_type->builtin_string =
    init_type (TYPE_CODE_STRING, TARGET_CHAR_BIT / TARGET_CHAR_BIT,
	       0,
	       "string", (struct objfile *) NULL);
  builtin_type->builtin_bool =
    init_type (TYPE_CODE_BOOL, TARGET_CHAR_BIT / TARGET_CHAR_BIT,
	       0,
	       "bool", (struct objfile *) NULL);

  /* The following three are about decimal floating point types, which
     are 32-bits, 64-bits and 128-bits respectively.  */
  builtin_type->builtin_decfloat
    = init_type (TYPE_CODE_DECFLOAT, 32 / 8,
	        0,
	       "_Decimal32", (struct objfile *) NULL);
  builtin_type->builtin_decdouble
    = init_type (TYPE_CODE_DECFLOAT, 64 / 8,
	       0,
	       "_Decimal64", (struct objfile *) NULL);
  builtin_type->builtin_declong
    = init_type (TYPE_CODE_DECFLOAT, 128 / 8,
	       0,
	       "_Decimal128", (struct objfile *) NULL);

  /* Pointer/Address types.  */

  /* NOTE: on some targets, addresses and pointers are not necessarily
     the same --- for example, on the D10V, pointers are 16 bits long,
     but addresses are 32 bits long.  See doc/gdbint.texinfo,
     ``Pointers Are Not Always Addresses''.

     The upshot is:
     - gdb's `struct type' always describes the target's
       representation.
     - gdb's `struct value' objects should always hold values in
       target form.
     - gdb's CORE_ADDR values are addresses in the unified virtual
       address space that the assembler and linker work with.  Thus,
       since target_read_memory takes a CORE_ADDR as an argument, it
       can access any memory on the target, even if the processor has
       separate code and data address spaces.

     So, for example:
     - If v is a value holding a D10V code pointer, its contents are
       in target form: a big-endian address left-shifted two bits.
     - If p is a D10V pointer type, TYPE_LENGTH (p) == 2, just as
       sizeof (void *) == 2 on the target.

     In this context, builtin_type->CORE_ADDR is a bit odd: it's a
     target type for a value the target will never see.  It's only
     used to hold the values of (typeless) linker symbols, which are
     indeed in the unified virtual address space.  */

  builtin_type->builtin_data_ptr =
    make_pointer_type (builtin_type->builtin_void, NULL);
  builtin_type->builtin_func_ptr =
    lookup_pointer_type (lookup_function_type (builtin_type->builtin_void));
  builtin_type->builtin_core_addr =
    init_type (TYPE_CODE_INT, 
	       gdbarch_addr_bit (gdbarch) / 8,
	       TYPE_FLAG_UNSIGNED,
	       "__CORE_ADDR", (struct objfile *) NULL);


  /* The following set of types is used for symbols with no
     debug information.  */
  builtin_type->nodebug_text_symbol =
    init_type (TYPE_CODE_FUNC, 1, 0, 
	       "<text variable, no debug info>", NULL);
  TYPE_TARGET_TYPE (builtin_type->nodebug_text_symbol) =
    builtin_type->builtin_int;
  builtin_type->nodebug_data_symbol =
    init_type (TYPE_CODE_INT, 
	       gdbarch_int_bit (gdbarch) / HOST_CHAR_BIT, 0,
	       "<data variable, no debug info>", NULL);
  builtin_type->nodebug_unknown_symbol =
    init_type (TYPE_CODE_INT, 1, 0,
	       "<variable (not text or data), no debug info>", NULL);
  builtin_type->nodebug_tls_symbol =
    init_type (TYPE_CODE_INT, 
	       gdbarch_int_bit (gdbarch) / HOST_CHAR_BIT, 0,
	       "<thread local variable, no debug info>", NULL);

  return builtin_type;
}

extern void _initialize_gdbtypes (void);
void
_initialize_gdbtypes (void)
{
  gdbtypes_data = gdbarch_data_register_post_init (gdbtypes_post_init);

  type_group_link_table = htab_create_alloc (20, type_group_link_hash,
					     type_group_link_equal, NULL,
					     xcalloc, xfree);

  /* FIXME: The following types are architecture-neutral.  However,
     they contain pointer_type and reference_type fields potentially
     caching pointer or reference types that *are* architecture
     dependent.  */

  builtin_type_int0 =
    init_type (TYPE_CODE_INT, 0 / 8,
	       0,
	       "int0_t", (struct objfile *) NULL);
  builtin_type_int8 =
    init_type (TYPE_CODE_INT, 8 / 8,
	       TYPE_FLAG_NOTTEXT,
	       "int8_t", (struct objfile *) NULL);
  builtin_type_uint8 =
    init_type (TYPE_CODE_INT, 8 / 8,
	       TYPE_FLAG_UNSIGNED | TYPE_FLAG_NOTTEXT,
	       "uint8_t", (struct objfile *) NULL);
  builtin_type_int16 =
    init_type (TYPE_CODE_INT, 16 / 8,
	       0,
	       "int16_t", (struct objfile *) NULL);
  builtin_type_uint16 =
    init_type (TYPE_CODE_INT, 16 / 8,
	       TYPE_FLAG_UNSIGNED,
	       "uint16_t", (struct objfile *) NULL);
  builtin_type_int32 =
    init_type (TYPE_CODE_INT, 32 / 8,
	       0,
	       "int32_t", (struct objfile *) NULL);
  builtin_type_uint32 =
    init_type (TYPE_CODE_INT, 32 / 8,
	       TYPE_FLAG_UNSIGNED,
	       "uint32_t", (struct objfile *) NULL);
  builtin_type_int64 =
    init_type (TYPE_CODE_INT, 64 / 8,
	       0,
	       "int64_t", (struct objfile *) NULL);
  builtin_type_uint64 =
    init_type (TYPE_CODE_INT, 64 / 8,
	       TYPE_FLAG_UNSIGNED,
	       "uint64_t", (struct objfile *) NULL);
  builtin_type_int128 =
    init_type (TYPE_CODE_INT, 128 / 8,
	       0,
	       "int128_t", (struct objfile *) NULL);
  builtin_type_uint128 =
    init_type (TYPE_CODE_INT, 128 / 8,
	       TYPE_FLAG_UNSIGNED,
	       "uint128_t", (struct objfile *) NULL);

  builtin_type_ieee_single =
    build_flt (-1, "builtin_type_ieee_single", floatformats_ieee_single);
  builtin_type_ieee_double =
    build_flt (-1, "builtin_type_ieee_double", floatformats_ieee_double);
  builtin_type_i387_ext =
    build_flt (-1, "builtin_type_i387_ext", floatformats_i387_ext);
  builtin_type_m68881_ext =
    build_flt (-1, "builtin_type_m68881_ext", floatformats_m68881_ext);
  builtin_type_arm_ext =
    build_flt (-1, "builtin_type_arm_ext", floatformats_arm_ext);
  builtin_type_ia64_spill =
    build_flt (-1, "builtin_type_ia64_spill", floatformats_ia64_spill);
  builtin_type_ia64_quad =
    build_flt (-1, "builtin_type_ia64_quad", floatformats_ia64_quad);

  builtin_type_void =
    init_type (TYPE_CODE_VOID, 1,
	       0,
	       "void", (struct objfile *) NULL);
  builtin_type_true_char =
    init_type (TYPE_CODE_CHAR, TARGET_CHAR_BIT / TARGET_CHAR_BIT,
	       0,
	       "true character", (struct objfile *) NULL);
  builtin_type_true_unsigned_char =
    init_type (TYPE_CODE_CHAR, TARGET_CHAR_BIT / TARGET_CHAR_BIT,
	       TYPE_FLAG_UNSIGNED,
	       "true character", (struct objfile *) NULL);

  add_setshow_zinteger_cmd ("overload", no_class, &overload_debug, _("\
Set debugging of C++ overloading."), _("\
Show debugging of C++ overloading."), _("\
When enabled, ranking of the functions is displayed."),
			    NULL,
			    show_overload_debug,
			    &setdebuglist, &showdebuglist);

  /* Add user knob for controlling resolution of opaque types.  */
  add_setshow_boolean_cmd ("opaque-type-resolution", class_support,
			   &opaque_type_resolution, _("\
Set resolution of opaque struct/class/union types (if set before loading symbols)."), _("\
Show resolution of opaque struct/class/union types (if set before loading symbols)."), NULL,
			   NULL,
			   show_opaque_type_resolution,
			   &setlist, &showlist);
}<|MERGE_RESOLUTION|>--- conflicted
+++ resolved
@@ -230,7 +230,6 @@
   TYPE_CHAIN (type) = type;	/* Chain back to itself.  */
 
   return type;
-<<<<<<< HEAD
 }
 
 /* Allocate a new type by an alloc_type call but make the new type discardable
@@ -268,8 +267,6 @@
     }
 
   return type;
-=======
->>>>>>> aae9c797
 }
 
 /* Alloc a new type instance structure, fill it with some defaults,
