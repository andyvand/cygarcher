/* Support routines for manipulating internal types for GDB.

   Copyright (C) 1992, 1993, 1994, 1995, 1996, 1998, 1999, 2000, 2001, 2002,
   2003, 2004, 2005, 2006, 2007, 2008, 2009 Free Software Foundation, Inc.

   Contributed by Cygnus Support, using pieces from other GDB modules.

   This file is part of GDB.

   This program is free software; you can redistribute it and/or modify
   it under the terms of the GNU General Public License as published by
   the Free Software Foundation; either version 3 of the License, or
   (at your option) any later version.

   This program is distributed in the hope that it will be useful,
   but WITHOUT ANY WARRANTY; without even the implied warranty of
   MERCHANTABILITY or FITNESS FOR A PARTICULAR PURPOSE.  See the
   GNU General Public License for more details.

   You should have received a copy of the GNU General Public License
   along with this program.  If not, see <http://www.gnu.org/licenses/>.  */

#include "defs.h"
#include "gdb_string.h"
#include "bfd.h"
#include "symtab.h"
#include "symfile.h"
#include "objfiles.h"
#include "gdbtypes.h"
#include "expression.h"
#include "language.h"
#include "target.h"
#include "value.h"
#include "demangle.h"
#include "complaints.h"
#include "gdbcmd.h"
#include "wrapper.h"
#include "cp-abi.h"
#include "gdb_assert.h"
#include "hashtab.h"
#include "observer.h"
#include "dwarf2expr.h"
#include "dwarf2loc.h"


/* Floatformat pairs.  */
const struct floatformat *floatformats_ieee_single[BFD_ENDIAN_UNKNOWN] = {
  &floatformat_ieee_single_big,
  &floatformat_ieee_single_little
};
const struct floatformat *floatformats_ieee_double[BFD_ENDIAN_UNKNOWN] = {
  &floatformat_ieee_double_big,
  &floatformat_ieee_double_little
};
const struct floatformat *floatformats_ieee_double_littlebyte_bigword[BFD_ENDIAN_UNKNOWN] = {
  &floatformat_ieee_double_big,
  &floatformat_ieee_double_littlebyte_bigword
};
const struct floatformat *floatformats_i387_ext[BFD_ENDIAN_UNKNOWN] = {
  &floatformat_i387_ext,
  &floatformat_i387_ext
};
const struct floatformat *floatformats_m68881_ext[BFD_ENDIAN_UNKNOWN] = {
  &floatformat_m68881_ext,
  &floatformat_m68881_ext
};
const struct floatformat *floatformats_arm_ext[BFD_ENDIAN_UNKNOWN] = {
  &floatformat_arm_ext_big,
  &floatformat_arm_ext_littlebyte_bigword
};
const struct floatformat *floatformats_ia64_spill[BFD_ENDIAN_UNKNOWN] = {
  &floatformat_ia64_spill_big,
  &floatformat_ia64_spill_little
};
const struct floatformat *floatformats_ia64_quad[BFD_ENDIAN_UNKNOWN] = {
  &floatformat_ia64_quad_big,
  &floatformat_ia64_quad_little
};
const struct floatformat *floatformats_vax_f[BFD_ENDIAN_UNKNOWN] = {
  &floatformat_vax_f,
  &floatformat_vax_f
};
const struct floatformat *floatformats_vax_d[BFD_ENDIAN_UNKNOWN] = {
  &floatformat_vax_d,
  &floatformat_vax_d
};
const struct floatformat *floatformats_ibm_long_double[BFD_ENDIAN_UNKNOWN] = {
  &floatformat_ibm_long_double,
  &floatformat_ibm_long_double
};


int opaque_type_resolution = 1;
static void
show_opaque_type_resolution (struct ui_file *file, int from_tty,
			     struct cmd_list_element *c, 
			     const char *value)
{
  fprintf_filtered (file, _("\
Resolution of opaque struct/class/union types (if set before loading symbols) is %s.\n"),
		    value);
}

int overload_debug = 0;
static void
show_overload_debug (struct ui_file *file, int from_tty,
		     struct cmd_list_element *c, const char *value)
{
  fprintf_filtered (file, _("Debugging of C++ overloading is %s.\n"), 
		    value);
}

struct extra
  {
    char str[128];
    int len;
  };				/* Maximum extension is 128!  FIXME  */

static void print_bit_vector (B_TYPE *, int);
static void print_arg_types (struct field *, int, int);
static void dump_fn_fieldlists (struct type *, int);
static void print_cplus_stuff (struct type *, int);

/* The hash table holding all discardable `struct type *' references.  */
static htab_t type_discardable_table;

/* Current type_discardable_check pass used for TYPE_DISCARDABLE_AGE.  */
static int type_discardable_age_current;

/* Allocate a new OBJFILE-associated type structure and fill it
   with some defaults.  Space for the type structure is allocated
   on the objfile's objfile_obstack.  */

struct type *
alloc_type (struct objfile *objfile)
{
  struct type *type;

  gdb_assert (objfile != NULL);

  /* Alloc the structure and start off with all fields zeroed.  */
  type = OBSTACK_ZALLOC (&objfile->objfile_obstack, struct type);
  TYPE_MAIN_TYPE (type) = OBSTACK_ZALLOC (&objfile->objfile_obstack,
					  struct main_type);
  OBJSTAT (objfile, n_types++);

  TYPE_OBJFILE_OWNED (type) = 1;
  TYPE_OWNER (type).objfile = objfile;

  /* Initialize the fields that might not be zero.  */

  TYPE_CODE (type) = TYPE_CODE_UNDEF;
  TYPE_VPTR_FIELDNO (type) = -1;
  TYPE_CHAIN (type) = type;	/* Chain back to itself.  */

  return type;
}

<<<<<<< HEAD
/* Declare TYPE as discardable on next garbage collection by free_all_types.
   You must call type_mark_used during each free_all_types to protect TYPE from
   being deallocated.  */

static void
set_type_as_discardable (struct type *type)
{
  void **slot;

  gdb_assert (!TYPE_DISCARDABLE (type));

  TYPE_DISCARDABLE (type) = 1;
  TYPE_DISCARDABLE_AGE (type) = type_discardable_age_current;

  slot = htab_find_slot (type_discardable_table, type, INSERT);
  gdb_assert (!*slot);
  *slot = type;
}

/* Allocate a new type like alloc_type but preserve for it the discardability
   state of PARENT_TYPE.  */

static struct type *
alloc_type_as_parent (struct type *parent_type)
{
  struct type *new_type = alloc_type (TYPE_OBJFILE (parent_type));

  if (TYPE_DISCARDABLE (parent_type))
    set_type_as_discardable (new_type);

  return new_type;
}

=======
/* Allocate a new GDBARCH-associated type structure and fill it
   with some defaults.  Space for the type structure is allocated
   on the heap.  */

struct type *
alloc_type_arch (struct gdbarch *gdbarch)
{
  struct type *type;

  gdb_assert (gdbarch != NULL);

  /* Alloc the structure and start off with all fields zeroed.  */

  type = XZALLOC (struct type);
  TYPE_MAIN_TYPE (type) = XZALLOC (struct main_type);

  TYPE_OBJFILE_OWNED (type) = 0;
  TYPE_OWNER (type).gdbarch = gdbarch;

  /* Initialize the fields that might not be zero.  */

  TYPE_CODE (type) = TYPE_CODE_UNDEF;
  TYPE_VPTR_FIELDNO (type) = -1;
  TYPE_CHAIN (type) = type;	/* Chain back to itself.  */

  return type;
}

/* If TYPE is objfile-associated, allocate a new type structure
   associated with the same objfile.  If TYPE is gdbarch-associated,
   allocate a new type structure associated with the same gdbarch.  */

struct type *
alloc_type_copy (const struct type *type)
{
  if (TYPE_OBJFILE_OWNED (type))
    return alloc_type (TYPE_OWNER (type).objfile);
  else
    return alloc_type_arch (TYPE_OWNER (type).gdbarch);
}

/* If TYPE is gdbarch-associated, return that architecture.
   If TYPE is objfile-associated, return that objfile's architecture.  */

struct gdbarch *
get_type_arch (const struct type *type)
{
  if (TYPE_OBJFILE_OWNED (type))
    return get_objfile_arch (TYPE_OWNER (type).objfile);
  else
    return TYPE_OWNER (type).gdbarch;
}


>>>>>>> 97854b98
/* Alloc a new type instance structure, fill it with some defaults,
   and point it at OLDTYPE.  Allocate the new type instance from the
   same place as OLDTYPE.  */

static struct type *
alloc_type_instance (struct type *oldtype)
{
  struct type *type;

  /* Allocate the structure.  */

  if (! TYPE_OBJFILE_OWNED (oldtype))
    type = XZALLOC (struct type);
  else
    type = OBSTACK_ZALLOC (&TYPE_OBJFILE (oldtype)->objfile_obstack,
			   struct type);

  TYPE_MAIN_TYPE (type) = TYPE_MAIN_TYPE (oldtype);

  TYPE_CHAIN (type) = type;	/* Chain back to itself for now.  */

  return type;
}

/* Clear all remnants of the previous type at TYPE, in preparation for
   replacing it with something else.  Preserve owner information.  */
static void
smash_type (struct type *type)
{
  int objfile_owned = TYPE_OBJFILE_OWNED (type);
  union type_owner owner = TYPE_OWNER (type);

  memset (TYPE_MAIN_TYPE (type), 0, sizeof (struct main_type));

  /* Restore owner information.  */
  TYPE_OBJFILE_OWNED (type) = objfile_owned;
  TYPE_OWNER (type) = owner;

  /* For now, delete the rings.  */
  TYPE_CHAIN (type) = type;

  /* For now, leave the pointer/reference types alone.  */
}

/* Lookup a pointer to a type TYPE.  TYPEPTR, if nonzero, points
   to a pointer to memory where the pointer type should be stored.
   If *TYPEPTR is zero, update it to point to the pointer type we return.
   We allocate new memory if needed.  */

struct type *
make_pointer_type (struct type *type, struct type **typeptr)
{
  struct type *ntype;	/* New type */
  struct type *chain;

  ntype = TYPE_POINTER_TYPE (type);

  if (ntype)
    {
      if (typeptr == 0)
	return ntype;		/* Don't care about alloc, 
				   and have new type.  */
      else if (*typeptr == 0)
	{
	  *typeptr = ntype;	/* Tracking alloc, and have new type.  */
	  return ntype;
	}
    }

  if (typeptr == 0 || *typeptr == 0)	/* We'll need to allocate one.  */
    {
<<<<<<< HEAD
      ntype = alloc_type_as_parent (type);
=======
      ntype = alloc_type_copy (type);
>>>>>>> 97854b98
      if (typeptr)
	*typeptr = ntype;
    }
  else			/* We have storage, but need to reset it.  */
    {
      ntype = *typeptr;
      chain = TYPE_CHAIN (ntype);
      smash_type (ntype);
      TYPE_CHAIN (ntype) = chain;
    }

  TYPE_TARGET_TYPE (ntype) = type;
  TYPE_POINTER_TYPE (type) = ntype;

  /* FIXME!  Assume the machine has only one representation for
     pointers!  */

  TYPE_LENGTH (ntype)
    = gdbarch_ptr_bit (get_type_arch (type)) / TARGET_CHAR_BIT;
  TYPE_CODE (ntype) = TYPE_CODE_PTR;

  /* Mark pointers as unsigned.  The target converts between pointers
     and addresses (CORE_ADDRs) using gdbarch_pointer_to_address and
     gdbarch_address_to_pointer.  */
  TYPE_UNSIGNED (ntype) = 1;

  if (!TYPE_POINTER_TYPE (type))	/* Remember it, if don't have one.  */
    TYPE_POINTER_TYPE (type) = ntype;

  /* Update the length of all the other variants of this type.  */
  chain = TYPE_CHAIN (ntype);
  while (chain != ntype)
    {
      TYPE_LENGTH (chain) = TYPE_LENGTH (ntype);
      chain = TYPE_CHAIN (chain);
    }

  return ntype;
}

/* Given a type TYPE, return a type of pointers to that type.
   May need to construct such a type if this is the first use.  */

struct type *
lookup_pointer_type (struct type *type)
{
  return make_pointer_type (type, (struct type **) 0);
}

/* Lookup a C++ `reference' to a type TYPE.  TYPEPTR, if nonzero,
   points to a pointer to memory where the reference type should be
   stored.  If *TYPEPTR is zero, update it to point to the reference
   type we return.  We allocate new memory if needed.  */

struct type *
make_reference_type (struct type *type, struct type **typeptr)
{
  struct type *ntype;	/* New type */
  struct type *chain;

  ntype = TYPE_REFERENCE_TYPE (type);

  if (ntype)
    {
      if (typeptr == 0)
	return ntype;		/* Don't care about alloc, 
				   and have new type.  */
      else if (*typeptr == 0)
	{
	  *typeptr = ntype;	/* Tracking alloc, and have new type.  */
	  return ntype;
	}
    }

  if (typeptr == 0 || *typeptr == 0)	/* We'll need to allocate one.  */
    {
<<<<<<< HEAD
      ntype = alloc_type_as_parent (type);
=======
      ntype = alloc_type_copy (type);
>>>>>>> 97854b98
      if (typeptr)
	*typeptr = ntype;
    }
  else			/* We have storage, but need to reset it.  */
    {
      ntype = *typeptr;
      chain = TYPE_CHAIN (ntype);
      smash_type (ntype);
      TYPE_CHAIN (ntype) = chain;
    }

  TYPE_TARGET_TYPE (ntype) = type;
  TYPE_REFERENCE_TYPE (type) = ntype;

  /* FIXME!  Assume the machine has only one representation for
     references, and that it matches the (only) representation for
     pointers!  */

  TYPE_LENGTH (ntype) =
    gdbarch_ptr_bit (get_type_arch (type)) / TARGET_CHAR_BIT;
  TYPE_CODE (ntype) = TYPE_CODE_REF;

  if (!TYPE_REFERENCE_TYPE (type))	/* Remember it, if don't have one.  */
    TYPE_REFERENCE_TYPE (type) = ntype;

  /* Update the length of all the other variants of this type.  */
  chain = TYPE_CHAIN (ntype);
  while (chain != ntype)
    {
      TYPE_LENGTH (chain) = TYPE_LENGTH (ntype);
      chain = TYPE_CHAIN (chain);
    }

  return ntype;
}

/* Same as above, but caller doesn't care about memory allocation
   details.  */

struct type *
lookup_reference_type (struct type *type)
{
  return make_reference_type (type, (struct type **) 0);
}

/* Lookup a function type that returns type TYPE.  TYPEPTR, if
   nonzero, points to a pointer to memory where the function type
   should be stored.  If *TYPEPTR is zero, update it to point to the
   function type we return.  We allocate new memory if needed.  */

struct type *
make_function_type (struct type *type, struct type **typeptr)
{
  struct type *ntype;	/* New type */

  if (typeptr == 0 || *typeptr == 0)	/* We'll need to allocate one.  */
    {
      ntype = alloc_type_copy (type);
      if (typeptr)
	*typeptr = ntype;
    }
  else			/* We have storage, but need to reset it.  */
    {
      ntype = *typeptr;
      smash_type (ntype);
    }

  TYPE_TARGET_TYPE (ntype) = type;

  TYPE_LENGTH (ntype) = 1;
  TYPE_CODE (ntype) = TYPE_CODE_FUNC;

  return ntype;
}


/* Given a type TYPE, return a type of functions that return that type.
   May need to construct such a type if this is the first use.  */

struct type *
lookup_function_type (struct type *type)
{
  return make_function_type (type, (struct type **) 0);
}

/* Identify address space identifier by name --
   return the integer flag defined in gdbtypes.h.  */
extern int
address_space_name_to_int (struct gdbarch *gdbarch, char *space_identifier)
{
  int type_flags;
  /* Check for known address space delimiters.  */
  if (!strcmp (space_identifier, "code"))
    return TYPE_INSTANCE_FLAG_CODE_SPACE;
  else if (!strcmp (space_identifier, "data"))
    return TYPE_INSTANCE_FLAG_DATA_SPACE;
  else if (gdbarch_address_class_name_to_type_flags_p (gdbarch)
           && gdbarch_address_class_name_to_type_flags (gdbarch,
							space_identifier,
							&type_flags))
    return type_flags;
  else
    error (_("Unknown address space specifier: \"%s\""), space_identifier);
}

/* Identify address space identifier by integer flag as defined in 
   gdbtypes.h -- return the string version of the adress space name.  */

const char *
address_space_int_to_name (struct gdbarch *gdbarch, int space_flag)
{
  if (space_flag & TYPE_INSTANCE_FLAG_CODE_SPACE)
    return "code";
  else if (space_flag & TYPE_INSTANCE_FLAG_DATA_SPACE)
    return "data";
  else if ((space_flag & TYPE_INSTANCE_FLAG_ADDRESS_CLASS_ALL)
           && gdbarch_address_class_type_flags_to_name_p (gdbarch))
    return gdbarch_address_class_type_flags_to_name (gdbarch, space_flag);
  else
    return NULL;
}

/* Create a new type with instance flags NEW_FLAGS, based on TYPE.

   If STORAGE is non-NULL, create the new type instance there.
   STORAGE must be in the same obstack as TYPE.  */

static struct type *
make_qualified_type (struct type *type, int new_flags,
		     struct type *storage)
{
  struct type *ntype;

  ntype = type;
  do
    {
      if (TYPE_INSTANCE_FLAGS (ntype) == new_flags)
	return ntype;
      ntype = TYPE_CHAIN (ntype);
    }
  while (ntype != type);

  /* Create a new type instance.  */
  if (storage == NULL)
    ntype = alloc_type_instance (type);
  else
    {
      /* If STORAGE was provided, it had better be in the same objfile
	 as TYPE.  Otherwise, we can't link it into TYPE's cv chain:
	 if one objfile is freed and the other kept, we'd have
	 dangling pointers.  */
      gdb_assert (TYPE_OBJFILE (type) == TYPE_OBJFILE (storage));

      ntype = storage;
      TYPE_MAIN_TYPE (ntype) = TYPE_MAIN_TYPE (type);
      TYPE_CHAIN (ntype) = ntype;
    }

  /* Pointers or references to the original type are not relevant to
     the new type.  */
  TYPE_POINTER_TYPE (ntype) = (struct type *) 0;
  TYPE_REFERENCE_TYPE (ntype) = (struct type *) 0;

  /* Chain the new qualified type to the old type.  */
  TYPE_CHAIN (ntype) = TYPE_CHAIN (type);
  TYPE_CHAIN (type) = ntype;

  /* Now set the instance flags and return the new type.  */
  TYPE_INSTANCE_FLAGS (ntype) = new_flags;

  /* Set length of new type to that of the original type.  */
  TYPE_LENGTH (ntype) = TYPE_LENGTH (type);

  return ntype;
}

/* Make an address-space-delimited variant of a type -- a type that
   is identical to the one supplied except that it has an address
   space attribute attached to it (such as "code" or "data").

   The space attributes "code" and "data" are for Harvard
   architectures.  The address space attributes are for architectures
   which have alternately sized pointers or pointers with alternate
   representations.  */

struct type *
make_type_with_address_space (struct type *type, int space_flag)
{
  struct type *ntype;
  int new_flags = ((TYPE_INSTANCE_FLAGS (type)
		    & ~(TYPE_INSTANCE_FLAG_CODE_SPACE
			| TYPE_INSTANCE_FLAG_DATA_SPACE
		        | TYPE_INSTANCE_FLAG_ADDRESS_CLASS_ALL))
		   | space_flag);

  return make_qualified_type (type, new_flags, NULL);
}

/* Make a "c-v" variant of a type -- a type that is identical to the
   one supplied except that it may have const or volatile attributes
   CNST is a flag for setting the const attribute
   VOLTL is a flag for setting the volatile attribute
   TYPE is the base type whose variant we are creating.

   If TYPEPTR and *TYPEPTR are non-zero, then *TYPEPTR points to
   storage to hold the new qualified type; *TYPEPTR and TYPE must be
   in the same objfile.  Otherwise, allocate fresh memory for the new
   type whereever TYPE lives.  If TYPEPTR is non-zero, set it to the
   new type we construct.  */
struct type *
make_cv_type (int cnst, int voltl, 
	      struct type *type, 
	      struct type **typeptr)
{
  struct type *ntype;	/* New type */
  struct type *tmp_type = type;	/* tmp type */
  struct objfile *objfile;

  int new_flags = (TYPE_INSTANCE_FLAGS (type)
		   & ~(TYPE_INSTANCE_FLAG_CONST | TYPE_INSTANCE_FLAG_VOLATILE));

  if (cnst)
    new_flags |= TYPE_INSTANCE_FLAG_CONST;

  if (voltl)
    new_flags |= TYPE_INSTANCE_FLAG_VOLATILE;

  if (typeptr && *typeptr != NULL)
    {
      /* TYPE and *TYPEPTR must be in the same objfile.  We can't have
	 a C-V variant chain that threads across objfiles: if one
	 objfile gets freed, then the other has a broken C-V chain.

	 This code used to try to copy over the main type from TYPE to
	 *TYPEPTR if they were in different objfiles, but that's
	 wrong, too: TYPE may have a field list or member function
	 lists, which refer to types of their own, etc. etc.  The
	 whole shebang would need to be copied over recursively; you
	 can't have inter-objfile pointers.  The only thing to do is
	 to leave stub types as stub types, and look them up afresh by
	 name each time you encounter them.  */
      gdb_assert (TYPE_OBJFILE (*typeptr) == TYPE_OBJFILE (type));
    }
  
  ntype = make_qualified_type (type, new_flags, 
			       typeptr ? *typeptr : NULL);

  if (typeptr != NULL)
    *typeptr = ntype;

  return ntype;
}

/* Replace the contents of ntype with the type *type.  This changes the
   contents, rather than the pointer for TYPE_MAIN_TYPE (ntype); thus
   the changes are propogated to all types in the TYPE_CHAIN.

   In order to build recursive types, it's inevitable that we'll need
   to update types in place --- but this sort of indiscriminate
   smashing is ugly, and needs to be replaced with something more
   controlled.  TYPE_MAIN_TYPE is a step in this direction; it's not
   clear if more steps are needed.  */
void
replace_type (struct type *ntype, struct type *type)
{
  struct type *chain;

  /* These two types had better be in the same objfile.  Otherwise,
     the assignment of one type's main type structure to the other
     will produce a type with references to objects (names; field
     lists; etc.) allocated on an objfile other than its own.  */
  gdb_assert (TYPE_OBJFILE (ntype) == TYPE_OBJFILE (ntype));

  *TYPE_MAIN_TYPE (ntype) = *TYPE_MAIN_TYPE (type);

  /* The type length is not a part of the main type.  Update it for
     each type on the variant chain.  */
  chain = ntype;
  do
    {
      /* Assert that this element of the chain has no address-class bits
	 set in its flags.  Such type variants might have type lengths
	 which are supposed to be different from the non-address-class
	 variants.  This assertion shouldn't ever be triggered because
	 symbol readers which do construct address-class variants don't
	 call replace_type().  */
      gdb_assert (TYPE_ADDRESS_CLASS_ALL (chain) == 0);

      TYPE_LENGTH (chain) = TYPE_LENGTH (type);
      chain = TYPE_CHAIN (chain);
    }
  while (ntype != chain);

  /* Assert that the two types have equivalent instance qualifiers.
     This should be true for at least all of our debug readers.  */
  gdb_assert (TYPE_INSTANCE_FLAGS (ntype) == TYPE_INSTANCE_FLAGS (type));
}

/* Implement direct support for MEMBER_TYPE in GNU C++.
   May need to construct such a type if this is the first use.
   The TYPE is the type of the member.  The DOMAIN is the type
   of the aggregate that the member belongs to.  */

struct type *
lookup_memberptr_type (struct type *type, struct type *domain)
{
  struct type *mtype;

  mtype = alloc_type_copy (type);
  smash_to_memberptr_type (mtype, domain, type);
  return mtype;
}

/* Return a pointer-to-method type, for a method of type TO_TYPE.  */

struct type *
lookup_methodptr_type (struct type *to_type)
{
  struct type *mtype;

  mtype = alloc_type_copy (to_type);
  TYPE_TARGET_TYPE (mtype) = to_type;
  TYPE_DOMAIN_TYPE (mtype) = TYPE_DOMAIN_TYPE (to_type);
  TYPE_LENGTH (mtype) = cplus_method_ptr_size (to_type);
  TYPE_CODE (mtype) = TYPE_CODE_METHODPTR;
  return mtype;
}

/* Allocate a stub method whose return type is TYPE.  This apparently
   happens for speed of symbol reading, since parsing out the
   arguments to the method is cpu-intensive, the way we are doing it.
   So, we will fill in arguments later.  This always returns a fresh
   type.  */

struct type *
allocate_stub_method (struct type *type)
{
  struct type *mtype;

  mtype = alloc_type_copy (type);
  TYPE_CODE (mtype) = TYPE_CODE_METHOD;
  TYPE_LENGTH (mtype) = 1;
  TYPE_STUB (mtype) = 1;
  TYPE_TARGET_TYPE (mtype) = type;
  /*  _DOMAIN_TYPE (mtype) = unknown yet */
  return mtype;
}

/* Create a range type using either a blank type supplied in
   RESULT_TYPE, or creating a new type, inheriting the objfile from
   INDEX_TYPE.

   Indices will be of type INDEX_TYPE, and will range from LOW_BOUND
   to HIGH_BOUND, inclusive.

   FIXME: Maybe we should check the TYPE_CODE of RESULT_TYPE to make
   sure it is TYPE_CODE_UNDEF before we bash it into a range type?  */

struct type *
create_range_type (struct type *result_type, struct type *index_type,
		   int low_bound, int high_bound)
{
  if (result_type == NULL)
    result_type = alloc_type_copy (index_type);
  TYPE_CODE (result_type) = TYPE_CODE_RANGE;
  TYPE_TARGET_TYPE (result_type) = index_type;
  if (TYPE_STUB (index_type))
    TYPE_TARGET_STUB (result_type) = 1;
  else
    TYPE_LENGTH (result_type) = TYPE_LENGTH (check_typedef (index_type));
  TYPE_NFIELDS (result_type) = 3;
  TYPE_FIELDS (result_type) = TYPE_ZALLOC (result_type,
					   TYPE_NFIELDS (result_type)
					   * sizeof (struct field));
  TYPE_LOW_BOUND (result_type) = low_bound;
  TYPE_HIGH_BOUND (result_type) = high_bound;
  TYPE_BYTE_STRIDE (result_type) = 0;

  if (low_bound >= 0)
    TYPE_UNSIGNED (result_type) = 1;

  return result_type;
}

/* Set *LOWP and *HIGHP to the lower and upper bounds of discrete type
   TYPE.  Return 1 if type is a range type, 0 if it is discrete (and
   bounds will fit in LONGEST), or -1 otherwise.  */

int
get_discrete_bounds (struct type *type, LONGEST *lowp, LONGEST *highp)
{
  CHECK_TYPEDEF (type);
  switch (TYPE_CODE (type))
    {
    case TYPE_CODE_RANGE:
      *lowp = TYPE_LOW_BOUND (type);
      *highp = TYPE_HIGH_BOUND (type);
      return 1;
    case TYPE_CODE_ENUM:
      if (TYPE_NFIELDS (type) > 0)
	{
	  /* The enums may not be sorted by value, so search all
	     entries */
	  int i;

	  *lowp = *highp = TYPE_FIELD_BITPOS (type, 0);
	  for (i = 0; i < TYPE_NFIELDS (type); i++)
	    {
	      if (TYPE_FIELD_BITPOS (type, i) < *lowp)
		*lowp = TYPE_FIELD_BITPOS (type, i);
	      if (TYPE_FIELD_BITPOS (type, i) > *highp)
		*highp = TYPE_FIELD_BITPOS (type, i);
	    }

	  /* Set unsigned indicator if warranted.  */
	  if (*lowp >= 0)
	    {
	      TYPE_UNSIGNED (type) = 1;
	    }
	}
      else
	{
	  *lowp = 0;
	  *highp = -1;
	}
      return 0;
    case TYPE_CODE_BOOL:
      *lowp = 0;
      *highp = 1;
      return 0;
    case TYPE_CODE_INT:
      if (TYPE_LENGTH (type) > sizeof (LONGEST))	/* Too big */
	return -1;
      if (!TYPE_UNSIGNED (type))
	{
	  *lowp = -(1 << (TYPE_LENGTH (type) * TARGET_CHAR_BIT - 1));
	  *highp = -*lowp - 1;
	  return 0;
	}
      /* ... fall through for unsigned ints ...  */
    case TYPE_CODE_CHAR:
      *lowp = 0;
      /* This round-about calculation is to avoid shifting by
         TYPE_LENGTH (type) * TARGET_CHAR_BIT, which will not work
         if TYPE_LENGTH (type) == sizeof (LONGEST).  */
      *highp = 1 << (TYPE_LENGTH (type) * TARGET_CHAR_BIT - 1);
      *highp = (*highp - 1) | *highp;
      return 0;
    default:
      return -1;
    }
}

/* Create an array type using either a blank type supplied in
   RESULT_TYPE, or creating a new type, inheriting the objfile from
   RANGE_TYPE.

   Elements will be of type ELEMENT_TYPE, the indices will be of type
   RANGE_TYPE.

   FIXME: Maybe we should check the TYPE_CODE of RESULT_TYPE to make
   sure it is TYPE_CODE_UNDEF before we bash it into an array
   type?  */

struct type *
create_array_type (struct type *result_type, 
		   struct type *element_type,
		   struct type *range_type)
{
  LONGEST low_bound, high_bound;

  if (result_type == NULL)
    result_type = alloc_type_copy (range_type);

  TYPE_CODE (result_type) = TYPE_CODE_ARRAY;
  TYPE_TARGET_TYPE (result_type) = element_type;
  TYPE_NFIELDS (result_type) = 1;
  TYPE_FIELDS (result_type) =
    (struct field *) TYPE_ZALLOC (result_type, sizeof (struct field));
  TYPE_INDEX_TYPE (result_type) = range_type;
  TYPE_VPTR_FIELDNO (result_type) = -1;

  /* DWARF blocks may depend on runtime information like
     DW_OP_PUSH_OBJECT_ADDRESS not being available during the
     CREATE_ARRAY_TYPE time.  */
  if (TYPE_RANGE_BOUND_IS_DWARF_BLOCK (range_type, 0)
      || TYPE_RANGE_BOUND_IS_DWARF_BLOCK (range_type, 1)
      || TYPE_RANGE_UPPER_BOUND_IS_UNDEFINED (range_type) 
      || TYPE_RANGE_LOWER_BOUND_IS_UNDEFINED (range_type) 
      || get_discrete_bounds (range_type, &low_bound, &high_bound) < 0)
    {
      low_bound = 0;
      high_bound = -1;
    }

  /* Be careful when setting the array length.  Ada arrays can be
     empty arrays with the high_bound being smaller than the low_bound.
     In such cases, the array length should be zero.  TYPE_TARGET_STUB needs to
     be checked as it may have dependencies on DWARF blocks depending on
     runtime information not available during the CREATE_ARRAY_TYPE time.  */
  if (high_bound < low_bound || TYPE_TARGET_STUB (element_type))
    TYPE_LENGTH (result_type) = 0;
  else
    {
      CHECK_TYPEDEF (element_type);
      TYPE_LENGTH (result_type) =
	TYPE_LENGTH (element_type) * (high_bound - low_bound + 1);
    }

  if (TYPE_LENGTH (result_type) == 0)
    {
      /* The real size will be computed for specific instances by
	 CHECK_TYPEDEF.  */
      TYPE_TARGET_STUB (result_type) = 1;
    }

  return result_type;
}

struct type *
lookup_array_range_type (struct type *element_type,
			 int low_bound, int high_bound)
{
  struct gdbarch *gdbarch = get_type_arch (element_type);
  struct type *index_type = builtin_type (gdbarch)->builtin_int;
  struct type *range_type
    = create_range_type (NULL, index_type, low_bound, high_bound);
  return create_array_type (NULL, element_type, range_type);
}

/* Create a string type using either a blank type supplied in
   RESULT_TYPE, or creating a new type.  String types are similar
   enough to array of char types that we can use create_array_type to
   build the basic type and then bash it into a string type.

   For fixed length strings, the range type contains 0 as the lower
   bound and the length of the string minus one as the upper bound.

   FIXME: Maybe we should check the TYPE_CODE of RESULT_TYPE to make
   sure it is TYPE_CODE_UNDEF before we bash it into a string
   type?  */

struct type *
create_string_type (struct type *result_type,
		    struct type *string_char_type,
		    struct type *range_type)
{
  result_type = create_array_type (result_type,
				   string_char_type,
				   range_type);
  TYPE_CODE (result_type) = TYPE_CODE_STRING;
  return result_type;
}

struct type *
lookup_string_range_type (struct type *string_char_type,
			  int low_bound, int high_bound)
{
  struct type *result_type;
  result_type = lookup_array_range_type (string_char_type,
					 low_bound, high_bound);
  TYPE_CODE (result_type) = TYPE_CODE_STRING;
  return result_type;
}

struct type *
create_set_type (struct type *result_type, struct type *domain_type)
{
  if (result_type == NULL)
    result_type = alloc_type_copy (domain_type);

  TYPE_CODE (result_type) = TYPE_CODE_SET;
  TYPE_NFIELDS (result_type) = 1;
  TYPE_FIELDS (result_type) = TYPE_ZALLOC (result_type, sizeof (struct field));

  if (!TYPE_STUB (domain_type))
    {
      LONGEST low_bound, high_bound, bit_length;
      if (get_discrete_bounds (domain_type, &low_bound, &high_bound) < 0)
	low_bound = high_bound = 0;
      bit_length = high_bound - low_bound + 1;
      TYPE_LENGTH (result_type)
	= (bit_length + TARGET_CHAR_BIT - 1) / TARGET_CHAR_BIT;
      if (low_bound >= 0)
	TYPE_UNSIGNED (result_type) = 1;
    }
  TYPE_FIELD_TYPE (result_type, 0) = domain_type;

  return result_type;
}

/* Convert ARRAY_TYPE to a vector type.  This may modify ARRAY_TYPE
   and any array types nested inside it.  */

void
make_vector_type (struct type *array_type)
{
  struct type *inner_array, *elt_type;
  int flags;

  /* Find the innermost array type, in case the array is
     multi-dimensional.  */
  inner_array = array_type;
  while (TYPE_CODE (TYPE_TARGET_TYPE (inner_array)) == TYPE_CODE_ARRAY)
    inner_array = TYPE_TARGET_TYPE (inner_array);

  elt_type = TYPE_TARGET_TYPE (inner_array);
  if (TYPE_CODE (elt_type) == TYPE_CODE_INT)
    {
      flags = TYPE_INSTANCE_FLAGS (elt_type) | TYPE_FLAG_NOTTEXT;
      elt_type = make_qualified_type (elt_type, flags, NULL);
      TYPE_TARGET_TYPE (inner_array) = elt_type;
    }

  TYPE_VECTOR (array_type) = 1;
}

struct type *
init_vector_type (struct type *elt_type, int n)
{
  struct type *array_type;
  array_type = lookup_array_range_type (elt_type, 0, n - 1);
  make_vector_type (array_type);
  return array_type;
}

/* Smash TYPE to be a type of pointers to members of DOMAIN with type
   TO_TYPE.  A member pointer is a wierd thing -- it amounts to a
   typed offset into a struct, e.g. "an int at offset 8".  A MEMBER
   TYPE doesn't include the offset (that's the value of the MEMBER
   itself), but does include the structure type into which it points
   (for some reason).

   When "smashing" the type, we preserve the objfile that the old type
   pointed to, since we aren't changing where the type is actually
   allocated.  */

void
smash_to_memberptr_type (struct type *type, struct type *domain,
			 struct type *to_type)
{
  smash_type (type);
  TYPE_TARGET_TYPE (type) = to_type;
  TYPE_DOMAIN_TYPE (type) = domain;
  /* Assume that a data member pointer is the same size as a normal
     pointer.  */
  TYPE_LENGTH (type)
    = gdbarch_ptr_bit (get_type_arch (to_type)) / TARGET_CHAR_BIT;
  TYPE_CODE (type) = TYPE_CODE_MEMBERPTR;
}

/* Smash TYPE to be a type of method of DOMAIN with type TO_TYPE.
   METHOD just means `function that gets an extra "this" argument'.

   When "smashing" the type, we preserve the objfile that the old type
   pointed to, since we aren't changing where the type is actually
   allocated.  */

void
smash_to_method_type (struct type *type, struct type *domain,
		      struct type *to_type, struct field *args,
		      int nargs, int varargs)
{
  smash_type (type);
  TYPE_TARGET_TYPE (type) = to_type;
  TYPE_DOMAIN_TYPE (type) = domain;
  TYPE_FIELDS (type) = args;
  TYPE_NFIELDS (type) = nargs;
  if (varargs)
    TYPE_VARARGS (type) = 1;
  TYPE_LENGTH (type) = 1;	/* In practice, this is never needed.  */
  TYPE_CODE (type) = TYPE_CODE_METHOD;
}

/* Return a typename for a struct/union/enum type without "struct ",
   "union ", or "enum ".  If the type has a NULL name, return NULL.  */

char *
type_name_no_tag (const struct type *type)
{
  if (TYPE_TAG_NAME (type) != NULL)
    return TYPE_TAG_NAME (type);

  /* Is there code which expects this to return the name if there is
     no tag name?  My guess is that this is mainly used for C++ in
     cases where the two will always be the same.  */
  return TYPE_NAME (type);
}

/* Lookup a typedef or primitive type named NAME, visible in lexical
   block BLOCK.  If NOERR is nonzero, return zero if NAME is not
   suitably defined.  */

struct type *
lookup_typename (const struct language_defn *language,
		 struct gdbarch *gdbarch, char *name,
		 struct block *block, int noerr)
{
  struct symbol *sym;
  struct type *tmp;

  sym = lookup_symbol (name, block, VAR_DOMAIN, 0);
  if (sym == NULL || SYMBOL_CLASS (sym) != LOC_TYPEDEF)
    {
      tmp = language_lookup_primitive_type_by_name (language, gdbarch, name);
      if (tmp)
	{
	  return tmp;
	}
      else if (!tmp && noerr)
	{
	  return NULL;
	}
      else
	{
	  error (_("No type named %s."), name);
	}
    }
  return (SYMBOL_TYPE (sym));
}

struct type *
lookup_unsigned_typename (const struct language_defn *language,
			  struct gdbarch *gdbarch, char *name)
{
  char *uns = alloca (strlen (name) + 10);

  strcpy (uns, "unsigned ");
  strcpy (uns + 9, name);
  return lookup_typename (language, gdbarch, uns, (struct block *) NULL, 0);
}

struct type *
lookup_signed_typename (const struct language_defn *language,
			struct gdbarch *gdbarch, char *name)
{
  struct type *t;
  char *uns = alloca (strlen (name) + 8);

  strcpy (uns, "signed ");
  strcpy (uns + 7, name);
  t = lookup_typename (language, gdbarch, uns, (struct block *) NULL, 1);
  /* If we don't find "signed FOO" just try again with plain "FOO".  */
  if (t != NULL)
    return t;
  return lookup_typename (language, gdbarch, name, (struct block *) NULL, 0);
}

/* Lookup a structure type named "struct NAME",
   visible in lexical block BLOCK.  */

struct type *
lookup_struct (char *name, struct block *block)
{
  struct symbol *sym;

  sym = lookup_symbol (name, block, STRUCT_DOMAIN, 0);

  if (sym == NULL)
    {
      error (_("No struct type named %s."), name);
    }
  if (TYPE_CODE (SYMBOL_TYPE (sym)) != TYPE_CODE_STRUCT)
    {
      error (_("This context has class, union or enum %s, not a struct."),
	     name);
    }
  return (SYMBOL_TYPE (sym));
}

/* Lookup a union type named "union NAME",
   visible in lexical block BLOCK.  */

struct type *
lookup_union (char *name, struct block *block)
{
  struct symbol *sym;
  struct type *t;

  sym = lookup_symbol (name, block, STRUCT_DOMAIN, 0);

  if (sym == NULL)
    error (_("No union type named %s."), name);

  t = SYMBOL_TYPE (sym);

  if (TYPE_CODE (t) == TYPE_CODE_UNION)
    return t;

  /* C++ unions may come out with TYPE_CODE_CLASS, but we look at
   * a further "declared_type" field to discover it is really a union.
   */
  if (HAVE_CPLUS_STRUCT (t))
    if (TYPE_DECLARED_TYPE (t) == DECLARED_TYPE_UNION)
      return t;

  /* If we get here, it's not a union.  */
  error (_("This context has class, struct or enum %s, not a union."), 
	 name);
}


/* Lookup an enum type named "enum NAME",
   visible in lexical block BLOCK.  */

struct type *
lookup_enum (char *name, struct block *block)
{
  struct symbol *sym;

  sym = lookup_symbol (name, block, STRUCT_DOMAIN, 0);
  if (sym == NULL)
    {
      error (_("No enum type named %s."), name);
    }
  if (TYPE_CODE (SYMBOL_TYPE (sym)) != TYPE_CODE_ENUM)
    {
      error (_("This context has class, struct or union %s, not an enum."), 
	     name);
    }
  return (SYMBOL_TYPE (sym));
}

/* Lookup a template type named "template NAME<TYPE>",
   visible in lexical block BLOCK.  */

struct type *
lookup_template_type (char *name, struct type *type, 
		      struct block *block)
{
  struct symbol *sym;
  char *nam = (char *) 
    alloca (strlen (name) + strlen (TYPE_NAME (type)) + 4);
  strcpy (nam, name);
  strcat (nam, "<");
  strcat (nam, TYPE_NAME (type));
  strcat (nam, " >");	/* FIXME, extra space still introduced in gcc? */

  sym = lookup_symbol (nam, block, VAR_DOMAIN, 0);

  if (sym == NULL)
    {
      error (_("No template type named %s."), name);
    }
  if (TYPE_CODE (SYMBOL_TYPE (sym)) != TYPE_CODE_STRUCT)
    {
      error (_("This context has class, union or enum %s, not a struct."),
	     name);
    }
  return (SYMBOL_TYPE (sym));
}

/* Given a type TYPE, lookup the type of the component of type named
   NAME.

   TYPE can be either a struct or union, or a pointer or reference to
   a struct or union.  If it is a pointer or reference, its target
   type is automatically used.  Thus '.' and '->' are interchangable,
   as specified for the definitions of the expression element types
   STRUCTOP_STRUCT and STRUCTOP_PTR.

   If NOERR is nonzero, return zero if NAME is not suitably defined.
   If NAME is the name of a baseclass type, return that type.  */

struct type *
lookup_struct_elt_type (struct type *type, char *name, int noerr)
{
  int i;

  for (;;)
    {
      CHECK_TYPEDEF (type);
      if (TYPE_CODE (type) != TYPE_CODE_PTR
	  && TYPE_CODE (type) != TYPE_CODE_REF)
	break;
      type = TYPE_TARGET_TYPE (type);
    }

  if (TYPE_CODE (type) != TYPE_CODE_STRUCT 
      && TYPE_CODE (type) != TYPE_CODE_UNION)
    {
      target_terminal_ours ();
      gdb_flush (gdb_stdout);
      fprintf_unfiltered (gdb_stderr, "Type ");
      type_print (type, "", gdb_stderr, -1);
      error (_(" is not a structure or union type."));
    }

#if 0
  /* FIXME: This change put in by Michael seems incorrect for the case
     where the structure tag name is the same as the member name.
     I.E. when doing "ptype bell->bar" for "struct foo { int bar; int
     foo; } bell;" Disabled by fnf.  */
  {
    char *typename;

    typename = type_name_no_tag (type);
    if (typename != NULL && strcmp (typename, name) == 0)
      return type;
  }
#endif

  for (i = TYPE_NFIELDS (type) - 1; i >= TYPE_N_BASECLASSES (type); i--)
    {
      char *t_field_name = TYPE_FIELD_NAME (type, i);

      if (t_field_name && (strcmp_iw (t_field_name, name) == 0))
	{
	  return TYPE_FIELD_TYPE (type, i);
	}
    }

  /* OK, it's not in this class.  Recursively check the baseclasses.  */
  for (i = TYPE_N_BASECLASSES (type) - 1; i >= 0; i--)
    {
      struct type *t;

      t = lookup_struct_elt_type (TYPE_BASECLASS (type, i), name, 1);
      if (t != NULL)
	{
	  return t;
	}
    }

  if (noerr)
    {
      return NULL;
    }

  target_terminal_ours ();
  gdb_flush (gdb_stdout);
  fprintf_unfiltered (gdb_stderr, "Type ");
  type_print (type, "", gdb_stderr, -1);
  fprintf_unfiltered (gdb_stderr, " has no component named ");
  fputs_filtered (name, gdb_stderr);
  error (("."));
  return (struct type *) -1;	/* For lint */
}

/* Lookup the vptr basetype/fieldno values for TYPE.
   If found store vptr_basetype in *BASETYPEP if non-NULL, and return
   vptr_fieldno.  Also, if found and basetype is from the same objfile,
   cache the results.
   If not found, return -1 and ignore BASETYPEP.
   Callers should be aware that in some cases (for example,
   the type or one of its baseclasses is a stub type and we are
   debugging a .o file), this function will not be able to find the
   virtual function table pointer, and vptr_fieldno will remain -1 and
   vptr_basetype will remain NULL or incomplete.  */

int
get_vptr_fieldno (struct type *type, struct type **basetypep)
{
  CHECK_TYPEDEF (type);

  if (TYPE_VPTR_FIELDNO (type) < 0)
    {
      int i;

      /* We must start at zero in case the first (and only) baseclass
         is virtual (and hence we cannot share the table pointer).  */
      for (i = 0; i < TYPE_N_BASECLASSES (type); i++)
	{
	  struct type *baseclass = check_typedef (TYPE_BASECLASS (type, i));
	  int fieldno;
	  struct type *basetype;

	  fieldno = get_vptr_fieldno (baseclass, &basetype);
	  if (fieldno >= 0)
	    {
	      /* If the type comes from a different objfile we can't cache
		 it, it may have a different lifetime. PR 2384 */
	      if (TYPE_OBJFILE (type) == TYPE_OBJFILE (basetype))
		{
		  TYPE_VPTR_FIELDNO (type) = fieldno;
		  TYPE_VPTR_BASETYPE (type) = basetype;
		}
	      if (basetypep)
		*basetypep = basetype;
	      return fieldno;
	    }
	}

      /* Not found.  */
      return -1;
    }
  else
    {
      if (basetypep)
	*basetypep = TYPE_VPTR_BASETYPE (type);
      return TYPE_VPTR_FIELDNO (type);
    }
}

static void
stub_noname_complaint (void)
{
  complaint (&symfile_complaints, _("stub type has NULL name"));
}

/* Calculate the memory length of array TYPE.

   TARGET_TYPE should be set to `check_typedef (TYPE_TARGET_TYPE (type))' as
   a performance hint.  Feel free to pass NULL.  Set FULL_SPAN to return the
   size incl. the possible padding of the last element - it may differ from the
   cleared FULL_SPAN return value (the expected SIZEOF) for non-zero
   TYPE_BYTE_STRIDE values.  */

static CORE_ADDR
type_length_get (struct type *type, struct type *target_type, int full_span)
{
  struct type *range_type;
  int count;
  CORE_ADDR byte_stride = 0;	/* `= 0' for a false GCC warning.  */
  CORE_ADDR element_size;

  if (TYPE_CODE (type) != TYPE_CODE_ARRAY
      && TYPE_CODE (type) != TYPE_CODE_STRING)
    return TYPE_LENGTH (type);

  /* Avoid executing TYPE_HIGH_BOUND for invalid (unallocated/unassociated)
     Fortran arrays.  The allocated data will never be used so they can be
     zero-length.  */
  if (object_address_data_not_valid (type))
    return 0;

  range_type = TYPE_INDEX_TYPE (type);
  if (TYPE_RANGE_LOWER_BOUND_IS_UNDEFINED (range_type)
      || TYPE_RANGE_UPPER_BOUND_IS_UNDEFINED (range_type))
    return 0;
  count = TYPE_HIGH_BOUND (range_type) - TYPE_LOW_BOUND (range_type) + 1;
  /* It may happen for wrong DWARF annotations returning garbage data.  */
  if (count < 0)
    warning (_("Range for type %s has invalid bounds %d..%d"),
	     TYPE_NAME (type), TYPE_LOW_BOUND (range_type),
	     TYPE_HIGH_BOUND (range_type));
  /* The code below does not handle count == 0 right.  */
  if (count <= 0)
    return 0;
  if (full_span || count > 1)
    {
      /* We do not use TYPE_ARRAY_BYTE_STRIDE_VALUE (type) here as we want to
         force FULL_SPAN to 1.  */
      byte_stride = TYPE_BYTE_STRIDE (range_type);
      if (byte_stride == 0)
        {
	  if (target_type == NULL)
	    target_type = check_typedef (TYPE_TARGET_TYPE (type));
	  byte_stride = type_length_get (target_type, NULL, 1);
	}
    }
  if (full_span)
    return count * byte_stride;
  if (target_type == NULL)
    target_type = check_typedef (TYPE_TARGET_TYPE (type));
  element_size = type_length_get (target_type, NULL, 1);
  return (count - 1) * byte_stride + element_size;
}

/* Prepare TYPE after being read in by the backend.  Currently this function
   only propagates the TYPE_DYNAMIC flag.  */

void
finalize_type (struct type *type)
{
  int i;

  for (i = 0; i < TYPE_NFIELDS (type); ++i)
    if (TYPE_FIELD_TYPE (type, i) && TYPE_DYNAMIC (TYPE_FIELD_TYPE (type, i)))
      break;

  /* FIXME: cplus_stuff is ignored here.  */
  if (i < TYPE_NFIELDS (type)
      || (TYPE_VPTR_BASETYPE (type) && TYPE_DYNAMIC (TYPE_VPTR_BASETYPE (type)))
      || (TYPE_TARGET_TYPE (type) && TYPE_DYNAMIC (TYPE_TARGET_TYPE (type))))
    TYPE_DYNAMIC (type) = 1;
}

/* Added by Bryan Boreham, Kewill, Sun Sep 17 18:07:17 1989.

   If this is a stubbed struct (i.e. declared as struct foo *), see if
   we can find a full definition in some other file. If so, copy this
   definition, so we can use it in future.  There used to be a comment
   (but not any code) that if we don't find a full definition, we'd
   set a flag so we don't spend time in the future checking the same
   type.  That would be a mistake, though--we might load in more
   symbols which contain a full definition for the type.

   This used to be coded as a macro, but I don't think it is called 
   often enough to merit such treatment.  */

/* Find the real type of TYPE.  This function returns the real type,
   after removing all layers of typedefs and completing opaque or stub
   types.  Completion changes the TYPE argument, but stripping of
   typedefs does not.  Still original passed TYPE will have TYPE_LENGTH
   updated.  FIXME: Remove this dependency (only ada_to_fixed_type?).  */

struct type *
check_typedef (struct type *type)
{
  struct type *orig_type = type;
  int is_const, is_volatile;

  gdb_assert (type);

  while (TYPE_CODE (type) == TYPE_CODE_TYPEDEF)
    {
      if (!TYPE_TARGET_TYPE (type))
	{
	  char *name;
	  struct symbol *sym;

	  /* It is dangerous to call lookup_symbol if we are currently
	     reading a symtab.  Infinite recursion is one danger.  */
	  if (currently_reading_symtab)
	    return type;

	  name = type_name_no_tag (type);
	  /* FIXME: shouldn't we separately check the TYPE_NAME and
	     the TYPE_TAG_NAME, and look in STRUCT_DOMAIN and/or
	     VAR_DOMAIN as appropriate?  (this code was written before
	     TYPE_NAME and TYPE_TAG_NAME were separate).  */
	  if (name == NULL)
	    {
	      stub_noname_complaint ();
	      return type;
	    }
	  sym = lookup_symbol (name, 0, STRUCT_DOMAIN, 0);
	  if (sym)
	    TYPE_TARGET_TYPE (type) = SYMBOL_TYPE (sym);
	  else					/* TYPE_CODE_UNDEF */
	    TYPE_TARGET_TYPE (type) = alloc_type_arch (get_type_arch (type));
	}
      type = TYPE_TARGET_TYPE (type);
    }

  is_const = TYPE_CONST (type);
  is_volatile = TYPE_VOLATILE (type);

  /* If this is a struct/class/union with no fields, then check
     whether a full definition exists somewhere else.  This is for
     systems where a type definition with no fields is issued for such
     types, instead of identifying them as stub types in the first
     place.  */

  if (TYPE_IS_OPAQUE (type) 
      && opaque_type_resolution 
      && !currently_reading_symtab)
    {
      char *name = type_name_no_tag (type);
      struct type *newtype;
      if (name == NULL)
	{
	  stub_noname_complaint ();
	  return type;
	}
      newtype = lookup_transparent_type (name);

      if (newtype)
	{
	  /* If the resolved type and the stub are in the same
	     objfile, then replace the stub type with the real deal.
	     But if they're in separate objfiles, leave the stub
	     alone; we'll just look up the transparent type every time
	     we call check_typedef.  We can't create pointers between
	     types allocated to different objfiles, since they may
	     have different lifetimes.  Trying to copy NEWTYPE over to
	     TYPE's objfile is pointless, too, since you'll have to
	     move over any other types NEWTYPE refers to, which could
	     be an unbounded amount of stuff.  */
	  if (TYPE_OBJFILE (newtype) == TYPE_OBJFILE (type))
	    make_cv_type (is_const, is_volatile, newtype, &type);
	  else
	    type = newtype;
	}
    }
  /* Otherwise, rely on the stub flag being set for opaque/stubbed
     types.  */
  else if (TYPE_STUB (type) && !currently_reading_symtab)
    {
      char *name = type_name_no_tag (type);
      /* FIXME: shouldn't we separately check the TYPE_NAME and the
         TYPE_TAG_NAME, and look in STRUCT_DOMAIN and/or VAR_DOMAIN
         as appropriate?  (this code was written before TYPE_NAME and
         TYPE_TAG_NAME were separate).  */
      struct symbol *sym;
      if (name == NULL)
	{
	  stub_noname_complaint ();
	  return type;
	}
      sym = lookup_symbol (name, 0, STRUCT_DOMAIN, 0);
      if (sym)
        {
          /* Same as above for opaque types, we can replace the stub
             with the complete type only if they are int the same
             objfile.  */
	  if (TYPE_OBJFILE (SYMBOL_TYPE(sym)) == TYPE_OBJFILE (type))
            make_cv_type (is_const, is_volatile, 
			  SYMBOL_TYPE (sym), &type);
	  else
	    type = SYMBOL_TYPE (sym);
        }
    }

  /* copy_type_recursive automatically makes the resulting type containing only
     constant values expected by the callers of this function.  */
  if (TYPE_DYNAMIC (type))
    {
      htab_t copied_types;
      struct type *type_old = type;

      copied_types = create_copied_types_hash (NULL);
      type = copy_type_recursive (type, copied_types);
      htab_delete (copied_types);

      gdb_assert (TYPE_DYNAMIC (type) == 0);
    }

  if (!currently_reading_symtab
      && (TYPE_TARGET_STUB (type) || TYPE_DYNAMIC (type)))
    {
      struct type *target_type = check_typedef (TYPE_TARGET_TYPE (type));

      if (TYPE_DYNAMIC (type))
	TYPE_TARGET_TYPE (type) = target_type;
      if (TYPE_STUB (target_type) || TYPE_TARGET_STUB (target_type))
	{
	  /* Empty.  */
	}
      else if (TYPE_CODE (type) == TYPE_CODE_ARRAY
	       || TYPE_CODE (type) == TYPE_CODE_STRING)
	{
	  /* Now recompute the length of the array type, based on its
	     number of elements and the target type's length.  */
	  TYPE_LENGTH (type) = type_length_get (type, target_type, 0);
	  TYPE_TARGET_STUB (type) = 0;
	}
      else if (TYPE_CODE (type) == TYPE_CODE_RANGE)
	{
	  TYPE_LENGTH (type) = TYPE_LENGTH (target_type);
	  TYPE_TARGET_STUB (type) = 0;
	}
      TYPE_DYNAMIC (type) = 0;
    }

  /* Cache TYPE_LENGTH for future use.  */
  TYPE_LENGTH (orig_type) = TYPE_LENGTH (type);

  return type;
}

/* Parse a type expression in the string [P..P+LENGTH).  If an error
   occurs, silently return a void type.  */

static struct type *
safe_parse_type (struct gdbarch *gdbarch, char *p, int length)
{
  struct ui_file *saved_gdb_stderr;
  struct type *type;

  /* Suppress error messages.  */
  saved_gdb_stderr = gdb_stderr;
  gdb_stderr = ui_file_new ();

  /* Call parse_and_eval_type() without fear of longjmp()s.  */
  if (!gdb_parse_and_eval_type (p, length, &type))
    type = builtin_type (gdbarch)->builtin_void;

  /* Stop suppressing error messages.  */
  ui_file_delete (gdb_stderr);
  gdb_stderr = saved_gdb_stderr;

  return type;
}

/* Ugly hack to convert method stubs into method types.

   He ain't kiddin'.  This demangles the name of the method into a
   string including argument types, parses out each argument type,
   generates a string casting a zero to that type, evaluates the
   string, and stuffs the resulting type into an argtype vector!!!
   Then it knows the type of the whole function (including argument
   types for overloading), which info used to be in the stab's but was
   removed to hack back the space required for them.  */

static void
check_stub_method (struct type *type, int method_id, int signature_id)
{
  struct gdbarch *gdbarch = get_type_arch (type);
  struct fn_field *f;
  char *mangled_name = gdb_mangle_name (type, method_id, signature_id);
  char *demangled_name = cplus_demangle (mangled_name,
					 DMGL_PARAMS | DMGL_ANSI);
  char *argtypetext, *p;
  int depth = 0, argcount = 1;
  struct field *argtypes;
  struct type *mtype;

  /* Make sure we got back a function string that we can use.  */
  if (demangled_name)
    p = strchr (demangled_name, '(');
  else
    p = NULL;

  if (demangled_name == NULL || p == NULL)
    error (_("Internal: Cannot demangle mangled name `%s'."), 
	   mangled_name);

  /* Now, read in the parameters that define this type.  */
  p += 1;
  argtypetext = p;
  while (*p)
    {
      if (*p == '(' || *p == '<')
	{
	  depth += 1;
	}
      else if (*p == ')' || *p == '>')
	{
	  depth -= 1;
	}
      else if (*p == ',' && depth == 0)
	{
	  argcount += 1;
	}

      p += 1;
    }

  /* If we read one argument and it was ``void'', don't count it.  */
  if (strncmp (argtypetext, "(void)", 6) == 0)
    argcount -= 1;

  /* We need one extra slot, for the THIS pointer.  */

  argtypes = (struct field *)
    TYPE_ALLOC (type, (argcount + 1) * sizeof (struct field));
  p = argtypetext;

  /* Add THIS pointer for non-static methods.  */
  f = TYPE_FN_FIELDLIST1 (type, method_id);
  if (TYPE_FN_FIELD_STATIC_P (f, signature_id))
    argcount = 0;
  else
    {
      argtypes[0].type = lookup_pointer_type (type);
      argcount = 1;
    }

  if (*p != ')')		/* () means no args, skip while */
    {
      depth = 0;
      while (*p)
	{
	  if (depth <= 0 && (*p == ',' || *p == ')'))
	    {
	      /* Avoid parsing of ellipsis, they will be handled below.
	         Also avoid ``void'' as above.  */
	      if (strncmp (argtypetext, "...", p - argtypetext) != 0
		  && strncmp (argtypetext, "void", p - argtypetext) != 0)
		{
		  argtypes[argcount].type =
		    safe_parse_type (gdbarch, argtypetext, p - argtypetext);
		  argcount += 1;
		}
	      argtypetext = p + 1;
	    }

	  if (*p == '(' || *p == '<')
	    {
	      depth += 1;
	    }
	  else if (*p == ')' || *p == '>')
	    {
	      depth -= 1;
	    }

	  p += 1;
	}
    }

  TYPE_FN_FIELD_PHYSNAME (f, signature_id) = mangled_name;

  /* Now update the old "stub" type into a real type.  */
  mtype = TYPE_FN_FIELD_TYPE (f, signature_id);
  TYPE_DOMAIN_TYPE (mtype) = type;
  TYPE_FIELDS (mtype) = argtypes;
  TYPE_NFIELDS (mtype) = argcount;
  TYPE_STUB (mtype) = 0;
  TYPE_FN_FIELD_STUB (f, signature_id) = 0;
  if (p[-2] == '.')
    TYPE_VARARGS (mtype) = 1;

  xfree (demangled_name);
}

/* This is the external interface to check_stub_method, above.  This
   function unstubs all of the signatures for TYPE's METHOD_ID method
   name.  After calling this function TYPE_FN_FIELD_STUB will be
   cleared for each signature and TYPE_FN_FIELDLIST_NAME will be
   correct.

   This function unfortunately can not die until stabs do.  */

void
check_stub_method_group (struct type *type, int method_id)
{
  int len = TYPE_FN_FIELDLIST_LENGTH (type, method_id);
  struct fn_field *f = TYPE_FN_FIELDLIST1 (type, method_id);
  int j, found_stub = 0;

  for (j = 0; j < len; j++)
    if (TYPE_FN_FIELD_STUB (f, j))
      {
	found_stub = 1;
	check_stub_method (type, method_id, j);
      }

  /* GNU v3 methods with incorrect names were corrected when we read
     in type information, because it was cheaper to do it then.  The
     only GNU v2 methods with incorrect method names are operators and
     destructors; destructors were also corrected when we read in type
     information.

     Therefore the only thing we need to handle here are v2 operator
     names.  */
  if (found_stub && strncmp (TYPE_FN_FIELD_PHYSNAME (f, 0), "_Z", 2) != 0)
    {
      int ret;
      char dem_opname[256];

      ret = cplus_demangle_opname (TYPE_FN_FIELDLIST_NAME (type, 
							   method_id),
				   dem_opname, DMGL_ANSI);
      if (!ret)
	ret = cplus_demangle_opname (TYPE_FN_FIELDLIST_NAME (type, 
							     method_id),
				     dem_opname, 0);
      if (ret)
	TYPE_FN_FIELDLIST_NAME (type, method_id) = xstrdup (dem_opname);
    }
}

const struct cplus_struct_type cplus_struct_default;

void
allocate_cplus_struct_type (struct type *type)
{
  if (!HAVE_CPLUS_STRUCT (type))
    {
      TYPE_CPLUS_SPECIFIC (type) = (struct cplus_struct_type *)
	TYPE_ALLOC (type, sizeof (struct cplus_struct_type));
      *(TYPE_CPLUS_SPECIFIC (type)) = cplus_struct_default;
    }
}

/* Helper function to initialize the standard scalar types.

   If NAME is non-NULL, then we make a copy of the string pointed
   to by name in the objfile_obstack for that objfile, and initialize
   the type name to that copy.  There are places (mipsread.c in particular),
   where init_type is called with a NULL value for NAME).  */

struct type *
init_type (enum type_code code, int length, int flags,
	   char *name, struct objfile *objfile)
{
  struct type *type;

  type = alloc_type (objfile);
  TYPE_CODE (type) = code;
  TYPE_LENGTH (type) = length;

  gdb_assert (!(flags & (TYPE_FLAG_MIN - 1)));
  if (flags & TYPE_FLAG_UNSIGNED)
    TYPE_UNSIGNED (type) = 1;
  if (flags & TYPE_FLAG_NOSIGN)
    TYPE_NOSIGN (type) = 1;
  if (flags & TYPE_FLAG_STUB)
    TYPE_STUB (type) = 1;
  if (flags & TYPE_FLAG_TARGET_STUB)
    TYPE_TARGET_STUB (type) = 1;
  if (flags & TYPE_FLAG_STATIC)
    TYPE_STATIC (type) = 1;
  if (flags & TYPE_FLAG_PROTOTYPED)
    TYPE_PROTOTYPED (type) = 1;
  if (flags & TYPE_FLAG_INCOMPLETE)
    TYPE_INCOMPLETE (type) = 1;
  if (flags & TYPE_FLAG_VARARGS)
    TYPE_VARARGS (type) = 1;
  if (flags & TYPE_FLAG_VECTOR)
    TYPE_VECTOR (type) = 1;
  if (flags & TYPE_FLAG_STUB_SUPPORTED)
    TYPE_STUB_SUPPORTED (type) = 1;
  if (flags & TYPE_FLAG_NOTTEXT)
    TYPE_NOTTEXT (type) = 1;
  if (flags & TYPE_FLAG_FIXED_INSTANCE)
    TYPE_FIXED_INSTANCE (type) = 1;

  if (name)
    TYPE_NAME (type) = obsavestring (name, strlen (name),
				     &objfile->objfile_obstack);

  /* C++ fancies.  */

  if (name && strcmp (name, "char") == 0)
    TYPE_NOSIGN (type) = 1;

  if (code == TYPE_CODE_STRUCT || code == TYPE_CODE_UNION
      || code == TYPE_CODE_NAMESPACE)
    {
      INIT_CPLUS_SPECIFIC (type);
    }
  return type;
}

int
can_dereference (struct type *t)
{
  /* FIXME: Should we return true for references as well as
     pointers?  */
  CHECK_TYPEDEF (t);
  return
    (t != NULL
     && TYPE_CODE (t) == TYPE_CODE_PTR
     && TYPE_CODE (TYPE_TARGET_TYPE (t)) != TYPE_CODE_VOID);
}

int
is_integral_type (struct type *t)
{
  CHECK_TYPEDEF (t);
  return
    ((t != NULL)
     && ((TYPE_CODE (t) == TYPE_CODE_INT)
	 || (TYPE_CODE (t) == TYPE_CODE_ENUM)
	 || (TYPE_CODE (t) == TYPE_CODE_FLAGS)
	 || (TYPE_CODE (t) == TYPE_CODE_CHAR)
	 || (TYPE_CODE (t) == TYPE_CODE_RANGE)
	 || (TYPE_CODE (t) == TYPE_CODE_BOOL)));
}

/* Check whether BASE is an ancestor or base class or DCLASS 
   Return 1 if so, and 0 if not.
   Note: callers may want to check for identity of the types before
   calling this function -- identical types are considered to satisfy
   the ancestor relationship even if they're identical.  */

int
is_ancestor (struct type *base, struct type *dclass)
{
  int i;

  CHECK_TYPEDEF (base);
  CHECK_TYPEDEF (dclass);

  if (base == dclass)
    return 1;
  if (TYPE_NAME (base) && TYPE_NAME (dclass) 
      && !strcmp (TYPE_NAME (base), TYPE_NAME (dclass)))
    return 1;

  for (i = 0; i < TYPE_N_BASECLASSES (dclass); i++)
    if (is_ancestor (base, TYPE_BASECLASS (dclass, i)))
      return 1;

  return 0;
}



/* Functions for overload resolution begin here */

/* Compare two badness vectors A and B and return the result.
   0 => A and B are identical
   1 => A and B are incomparable
   2 => A is better than B
   3 => A is worse than B  */

int
compare_badness (struct badness_vector *a, struct badness_vector *b)
{
  int i;
  int tmp;
  short found_pos = 0;		/* any positives in c? */
  short found_neg = 0;		/* any negatives in c? */

  /* differing lengths => incomparable */
  if (a->length != b->length)
    return 1;

  /* Subtract b from a */
  for (i = 0; i < a->length; i++)
    {
      tmp = a->rank[i] - b->rank[i];
      if (tmp > 0)
	found_pos = 1;
      else if (tmp < 0)
	found_neg = 1;
    }

  if (found_pos)
    {
      if (found_neg)
	return 1;		/* incomparable */
      else
	return 3;		/* A > B */
    }
  else
    /* no positives */
    {
      if (found_neg)
	return 2;		/* A < B */
      else
	return 0;		/* A == B */
    }
}

/* Rank a function by comparing its parameter types (PARMS, length
   NPARMS), to the types of an argument list (ARGS, length NARGS).
   Return a pointer to a badness vector.  This has NARGS + 1
   entries.  */

struct badness_vector *
rank_function (struct type **parms, int nparms, 
	       struct type **args, int nargs)
{
  int i;
  struct badness_vector *bv;
  int min_len = nparms < nargs ? nparms : nargs;

  bv = xmalloc (sizeof (struct badness_vector));
  bv->length = nargs + 1;	/* add 1 for the length-match rank */
  bv->rank = xmalloc ((nargs + 1) * sizeof (int));

  /* First compare the lengths of the supplied lists.
     If there is a mismatch, set it to a high value.  */

  /* pai/1997-06-03 FIXME: when we have debug info about default
     arguments and ellipsis parameter lists, we should consider those
     and rank the length-match more finely.  */

  LENGTH_MATCH (bv) = (nargs != nparms) ? LENGTH_MISMATCH_BADNESS : 0;

  /* Now rank all the parameters of the candidate function */
  for (i = 1; i <= min_len; i++)
    bv->rank[i] = rank_one_type (parms[i-1], args[i-1]);

  /* If more arguments than parameters, add dummy entries */
  for (i = min_len + 1; i <= nargs; i++)
    bv->rank[i] = TOO_FEW_PARAMS_BADNESS;

  return bv;
}

/* Compare the names of two integer types, assuming that any sign
   qualifiers have been checked already.  We do it this way because
   there may be an "int" in the name of one of the types.  */

static int
integer_types_same_name_p (const char *first, const char *second)
{
  int first_p, second_p;

  /* If both are shorts, return 1; if neither is a short, keep
     checking.  */
  first_p = (strstr (first, "short") != NULL);
  second_p = (strstr (second, "short") != NULL);
  if (first_p && second_p)
    return 1;
  if (first_p || second_p)
    return 0;

  /* Likewise for long.  */
  first_p = (strstr (first, "long") != NULL);
  second_p = (strstr (second, "long") != NULL);
  if (first_p && second_p)
    return 1;
  if (first_p || second_p)
    return 0;

  /* Likewise for char.  */
  first_p = (strstr (first, "char") != NULL);
  second_p = (strstr (second, "char") != NULL);
  if (first_p && second_p)
    return 1;
  if (first_p || second_p)
    return 0;

  /* They must both be ints.  */
  return 1;
}

/* Compare one type (PARM) for compatibility with another (ARG).
 * PARM is intended to be the parameter type of a function; and
 * ARG is the supplied argument's type.  This function tests if
 * the latter can be converted to the former.
 *
 * Return 0 if they are identical types;
 * Otherwise, return an integer which corresponds to how compatible
 * PARM is to ARG.  The higher the return value, the worse the match.
 * Generally the "bad" conversions are all uniformly assigned a 100.  */

int
rank_one_type (struct type *parm, struct type *arg)
{
  /* Identical type pointers.  */
  /* However, this still doesn't catch all cases of same type for arg
     and param.  The reason is that builtin types are different from
     the same ones constructed from the object.  */
  if (parm == arg)
    return 0;

  /* Resolve typedefs */
  if (TYPE_CODE (parm) == TYPE_CODE_TYPEDEF)
    parm = check_typedef (parm);
  if (TYPE_CODE (arg) == TYPE_CODE_TYPEDEF)
    arg = check_typedef (arg);

  /*
     Well, damnit, if the names are exactly the same, I'll say they
     are exactly the same.  This happens when we generate method
     stubs.  The types won't point to the same address, but they
     really are the same.
  */

  if (TYPE_NAME (parm) && TYPE_NAME (arg) 
      && !strcmp (TYPE_NAME (parm), TYPE_NAME (arg)))
    return 0;

  /* Check if identical after resolving typedefs.  */
  if (parm == arg)
    return 0;

  /* See through references, since we can almost make non-references
     references.  */
  if (TYPE_CODE (arg) == TYPE_CODE_REF)
    return (rank_one_type (parm, TYPE_TARGET_TYPE (arg))
	    + REFERENCE_CONVERSION_BADNESS);
  if (TYPE_CODE (parm) == TYPE_CODE_REF)
    return (rank_one_type (TYPE_TARGET_TYPE (parm), arg)
	    + REFERENCE_CONVERSION_BADNESS);
  if (overload_debug)
  /* Debugging only.  */
    fprintf_filtered (gdb_stderr, 
		      "------ Arg is %s [%d], parm is %s [%d]\n",
		      TYPE_NAME (arg), TYPE_CODE (arg), 
		      TYPE_NAME (parm), TYPE_CODE (parm));

  /* x -> y means arg of type x being supplied for parameter of type y */

  switch (TYPE_CODE (parm))
    {
    case TYPE_CODE_PTR:
      switch (TYPE_CODE (arg))
	{
	case TYPE_CODE_PTR:
	  if (TYPE_CODE (TYPE_TARGET_TYPE (parm)) == TYPE_CODE_VOID)
	    return VOID_PTR_CONVERSION_BADNESS;
	  else
	    return rank_one_type (TYPE_TARGET_TYPE (parm), 
				  TYPE_TARGET_TYPE (arg));
	case TYPE_CODE_ARRAY:
	  return rank_one_type (TYPE_TARGET_TYPE (parm), 
				TYPE_TARGET_TYPE (arg));
	case TYPE_CODE_FUNC:
	  return rank_one_type (TYPE_TARGET_TYPE (parm), arg);
	case TYPE_CODE_INT:
	case TYPE_CODE_ENUM:
	case TYPE_CODE_FLAGS:
	case TYPE_CODE_CHAR:
	case TYPE_CODE_RANGE:
	case TYPE_CODE_BOOL:
	  return POINTER_CONVERSION_BADNESS;
	default:
	  return INCOMPATIBLE_TYPE_BADNESS;
	}
    case TYPE_CODE_ARRAY:
      switch (TYPE_CODE (arg))
	{
	case TYPE_CODE_PTR:
	case TYPE_CODE_ARRAY:
	  return rank_one_type (TYPE_TARGET_TYPE (parm), 
				TYPE_TARGET_TYPE (arg));
	default:
	  return INCOMPATIBLE_TYPE_BADNESS;
	}
    case TYPE_CODE_FUNC:
      switch (TYPE_CODE (arg))
	{
	case TYPE_CODE_PTR:	/* funcptr -> func */
	  return rank_one_type (parm, TYPE_TARGET_TYPE (arg));
	default:
	  return INCOMPATIBLE_TYPE_BADNESS;
	}
    case TYPE_CODE_INT:
      switch (TYPE_CODE (arg))
	{
	case TYPE_CODE_INT:
	  if (TYPE_LENGTH (arg) == TYPE_LENGTH (parm))
	    {
	      /* Deal with signed, unsigned, and plain chars and
	         signed and unsigned ints.  */
	      if (TYPE_NOSIGN (parm))
		{
		  /* This case only for character types */
		  if (TYPE_NOSIGN (arg))
		    return 0;	/* plain char -> plain char */
		  else		/* signed/unsigned char -> plain char */
		    return INTEGER_CONVERSION_BADNESS;
		}
	      else if (TYPE_UNSIGNED (parm))
		{
		  if (TYPE_UNSIGNED (arg))
		    {
		      /* unsigned int -> unsigned int, or 
			 unsigned long -> unsigned long */
		      if (integer_types_same_name_p (TYPE_NAME (parm), 
						     TYPE_NAME (arg)))
			return 0;
		      else if (integer_types_same_name_p (TYPE_NAME (arg), 
							  "int")
			       && integer_types_same_name_p (TYPE_NAME (parm),
							     "long"))
			return INTEGER_PROMOTION_BADNESS;	/* unsigned int -> unsigned long */
		      else
			return INTEGER_CONVERSION_BADNESS;	/* unsigned long -> unsigned int */
		    }
		  else
		    {
		      if (integer_types_same_name_p (TYPE_NAME (arg), 
						     "long")
			  && integer_types_same_name_p (TYPE_NAME (parm), 
							"int"))
			return INTEGER_CONVERSION_BADNESS;	/* signed long -> unsigned int */
		      else
			return INTEGER_CONVERSION_BADNESS;	/* signed int/long -> unsigned int/long */
		    }
		}
	      else if (!TYPE_NOSIGN (arg) && !TYPE_UNSIGNED (arg))
		{
		  if (integer_types_same_name_p (TYPE_NAME (parm), 
						 TYPE_NAME (arg)))
		    return 0;
		  else if (integer_types_same_name_p (TYPE_NAME (arg), 
						      "int")
			   && integer_types_same_name_p (TYPE_NAME (parm), 
							 "long"))
		    return INTEGER_PROMOTION_BADNESS;
		  else
		    return INTEGER_CONVERSION_BADNESS;
		}
	      else
		return INTEGER_CONVERSION_BADNESS;
	    }
	  else if (TYPE_LENGTH (arg) < TYPE_LENGTH (parm))
	    return INTEGER_PROMOTION_BADNESS;
	  else
	    return INTEGER_CONVERSION_BADNESS;
	case TYPE_CODE_ENUM:
	case TYPE_CODE_FLAGS:
	case TYPE_CODE_CHAR:
	case TYPE_CODE_RANGE:
	case TYPE_CODE_BOOL:
	  return INTEGER_PROMOTION_BADNESS;
	case TYPE_CODE_FLT:
	  return INT_FLOAT_CONVERSION_BADNESS;
	case TYPE_CODE_PTR:
	  return NS_POINTER_CONVERSION_BADNESS;
	default:
	  return INCOMPATIBLE_TYPE_BADNESS;
	}
      break;
    case TYPE_CODE_ENUM:
      switch (TYPE_CODE (arg))
	{
	case TYPE_CODE_INT:
	case TYPE_CODE_CHAR:
	case TYPE_CODE_RANGE:
	case TYPE_CODE_BOOL:
	case TYPE_CODE_ENUM:
	  return INTEGER_CONVERSION_BADNESS;
	case TYPE_CODE_FLT:
	  return INT_FLOAT_CONVERSION_BADNESS;
	default:
	  return INCOMPATIBLE_TYPE_BADNESS;
	}
      break;
    case TYPE_CODE_CHAR:
      switch (TYPE_CODE (arg))
	{
	case TYPE_CODE_RANGE:
	case TYPE_CODE_BOOL:
	case TYPE_CODE_ENUM:
	  return INTEGER_CONVERSION_BADNESS;
	case TYPE_CODE_FLT:
	  return INT_FLOAT_CONVERSION_BADNESS;
	case TYPE_CODE_INT:
	  if (TYPE_LENGTH (arg) > TYPE_LENGTH (parm))
	    return INTEGER_CONVERSION_BADNESS;
	  else if (TYPE_LENGTH (arg) < TYPE_LENGTH (parm))
	    return INTEGER_PROMOTION_BADNESS;
	  /* >>> !! else fall through !! <<< */
	case TYPE_CODE_CHAR:
	  /* Deal with signed, unsigned, and plain chars for C++ and
	     with int cases falling through from previous case.  */
	  if (TYPE_NOSIGN (parm))
	    {
	      if (TYPE_NOSIGN (arg))
		return 0;
	      else
		return INTEGER_CONVERSION_BADNESS;
	    }
	  else if (TYPE_UNSIGNED (parm))
	    {
	      if (TYPE_UNSIGNED (arg))
		return 0;
	      else
		return INTEGER_PROMOTION_BADNESS;
	    }
	  else if (!TYPE_NOSIGN (arg) && !TYPE_UNSIGNED (arg))
	    return 0;
	  else
	    return INTEGER_CONVERSION_BADNESS;
	default:
	  return INCOMPATIBLE_TYPE_BADNESS;
	}
      break;
    case TYPE_CODE_RANGE:
      switch (TYPE_CODE (arg))
	{
	case TYPE_CODE_INT:
	case TYPE_CODE_CHAR:
	case TYPE_CODE_RANGE:
	case TYPE_CODE_BOOL:
	case TYPE_CODE_ENUM:
	  return INTEGER_CONVERSION_BADNESS;
	case TYPE_CODE_FLT:
	  return INT_FLOAT_CONVERSION_BADNESS;
	default:
	  return INCOMPATIBLE_TYPE_BADNESS;
	}
      break;
    case TYPE_CODE_BOOL:
      switch (TYPE_CODE (arg))
	{
	case TYPE_CODE_INT:
	case TYPE_CODE_CHAR:
	case TYPE_CODE_RANGE:
	case TYPE_CODE_ENUM:
	case TYPE_CODE_FLT:
	case TYPE_CODE_PTR:
	  return BOOLEAN_CONVERSION_BADNESS;
	case TYPE_CODE_BOOL:
	  return 0;
	default:
	  return INCOMPATIBLE_TYPE_BADNESS;
	}
      break;
    case TYPE_CODE_FLT:
      switch (TYPE_CODE (arg))
	{
	case TYPE_CODE_FLT:
	  if (TYPE_LENGTH (arg) < TYPE_LENGTH (parm))
	    return FLOAT_PROMOTION_BADNESS;
	  else if (TYPE_LENGTH (arg) == TYPE_LENGTH (parm))
	    return 0;
	  else
	    return FLOAT_CONVERSION_BADNESS;
	case TYPE_CODE_INT:
	case TYPE_CODE_BOOL:
	case TYPE_CODE_ENUM:
	case TYPE_CODE_RANGE:
	case TYPE_CODE_CHAR:
	  return INT_FLOAT_CONVERSION_BADNESS;
	default:
	  return INCOMPATIBLE_TYPE_BADNESS;
	}
      break;
    case TYPE_CODE_COMPLEX:
      switch (TYPE_CODE (arg))
	{		/* Strictly not needed for C++, but...  */
	case TYPE_CODE_FLT:
	  return FLOAT_PROMOTION_BADNESS;
	case TYPE_CODE_COMPLEX:
	  return 0;
	default:
	  return INCOMPATIBLE_TYPE_BADNESS;
	}
      break;
    case TYPE_CODE_STRUCT:
      /* currently same as TYPE_CODE_CLASS */
      switch (TYPE_CODE (arg))
	{
	case TYPE_CODE_STRUCT:
	  /* Check for derivation */
	  if (is_ancestor (parm, arg))
	    return BASE_CONVERSION_BADNESS;
	  /* else fall through */
	default:
	  return INCOMPATIBLE_TYPE_BADNESS;
	}
      break;
    case TYPE_CODE_UNION:
      switch (TYPE_CODE (arg))
	{
	case TYPE_CODE_UNION:
	default:
	  return INCOMPATIBLE_TYPE_BADNESS;
	}
      break;
    case TYPE_CODE_MEMBERPTR:
      switch (TYPE_CODE (arg))
	{
	default:
	  return INCOMPATIBLE_TYPE_BADNESS;
	}
      break;
    case TYPE_CODE_METHOD:
      switch (TYPE_CODE (arg))
	{

	default:
	  return INCOMPATIBLE_TYPE_BADNESS;
	}
      break;
    case TYPE_CODE_REF:
      switch (TYPE_CODE (arg))
	{

	default:
	  return INCOMPATIBLE_TYPE_BADNESS;
	}

      break;
    case TYPE_CODE_SET:
      switch (TYPE_CODE (arg))
	{
	  /* Not in C++ */
	case TYPE_CODE_SET:
	  return rank_one_type (TYPE_FIELD_TYPE (parm, 0), 
				TYPE_FIELD_TYPE (arg, 0));
	default:
	  return INCOMPATIBLE_TYPE_BADNESS;
	}
      break;
    case TYPE_CODE_VOID:
    default:
      return INCOMPATIBLE_TYPE_BADNESS;
    }				/* switch (TYPE_CODE (arg)) */
}


/* End of functions for overload resolution */

static void
print_bit_vector (B_TYPE *bits, int nbits)
{
  int bitno;

  for (bitno = 0; bitno < nbits; bitno++)
    {
      if ((bitno % 8) == 0)
	{
	  puts_filtered (" ");
	}
      if (B_TST (bits, bitno))
	printf_filtered (("1"));
      else
	printf_filtered (("0"));
    }
}

/* Note the first arg should be the "this" pointer, we may not want to
   include it since we may get into a infinitely recursive
   situation.  */

static void
print_arg_types (struct field *args, int nargs, int spaces)
{
  if (args != NULL)
    {
      int i;

      for (i = 0; i < nargs; i++)
	recursive_dump_type (args[i].type, spaces + 2);
    }
}

int
field_is_static (struct field *f)
{
  /* "static" fields are the fields whose location is not relative
     to the address of the enclosing struct.  It would be nice to
     have a dedicated flag that would be set for static fields when
     the type is being created.  But in practice, checking the field
     loc_kind should give us an accurate answer (at least as long as
     we assume that DWARF block locations are not going to be used
     for static fields).  FIXME?  */
  return (FIELD_LOC_KIND (*f) == FIELD_LOC_KIND_PHYSNAME
	  || FIELD_LOC_KIND (*f) == FIELD_LOC_KIND_PHYSADDR);
}

static void
dump_fn_fieldlists (struct type *type, int spaces)
{
  int method_idx;
  int overload_idx;
  struct fn_field *f;

  printfi_filtered (spaces, "fn_fieldlists ");
  gdb_print_host_address (TYPE_FN_FIELDLISTS (type), gdb_stdout);
  printf_filtered ("\n");
  for (method_idx = 0; method_idx < TYPE_NFN_FIELDS (type); method_idx++)
    {
      f = TYPE_FN_FIELDLIST1 (type, method_idx);
      printfi_filtered (spaces + 2, "[%d] name '%s' (",
			method_idx,
			TYPE_FN_FIELDLIST_NAME (type, method_idx));
      gdb_print_host_address (TYPE_FN_FIELDLIST_NAME (type, method_idx),
			      gdb_stdout);
      printf_filtered (_(") length %d\n"),
		       TYPE_FN_FIELDLIST_LENGTH (type, method_idx));
      for (overload_idx = 0;
	   overload_idx < TYPE_FN_FIELDLIST_LENGTH (type, method_idx);
	   overload_idx++)
	{
	  printfi_filtered (spaces + 4, "[%d] physname '%s' (",
			    overload_idx,
			    TYPE_FN_FIELD_PHYSNAME (f, overload_idx));
	  gdb_print_host_address (TYPE_FN_FIELD_PHYSNAME (f, overload_idx),
				  gdb_stdout);
	  printf_filtered (")\n");
	  printfi_filtered (spaces + 8, "type ");
	  gdb_print_host_address (TYPE_FN_FIELD_TYPE (f, overload_idx), 
				  gdb_stdout);
	  printf_filtered ("\n");

	  recursive_dump_type (TYPE_FN_FIELD_TYPE (f, overload_idx),
			       spaces + 8 + 2);

	  printfi_filtered (spaces + 8, "args ");
	  gdb_print_host_address (TYPE_FN_FIELD_ARGS (f, overload_idx), 
				  gdb_stdout);
	  printf_filtered ("\n");

	  print_arg_types (TYPE_FN_FIELD_ARGS (f, overload_idx),
			   TYPE_NFIELDS (TYPE_FN_FIELD_TYPE (f, 
							     overload_idx)),
			   spaces);
	  printfi_filtered (spaces + 8, "fcontext ");
	  gdb_print_host_address (TYPE_FN_FIELD_FCONTEXT (f, overload_idx),
				  gdb_stdout);
	  printf_filtered ("\n");

	  printfi_filtered (spaces + 8, "is_const %d\n",
			    TYPE_FN_FIELD_CONST (f, overload_idx));
	  printfi_filtered (spaces + 8, "is_volatile %d\n",
			    TYPE_FN_FIELD_VOLATILE (f, overload_idx));
	  printfi_filtered (spaces + 8, "is_private %d\n",
			    TYPE_FN_FIELD_PRIVATE (f, overload_idx));
	  printfi_filtered (spaces + 8, "is_protected %d\n",
			    TYPE_FN_FIELD_PROTECTED (f, overload_idx));
	  printfi_filtered (spaces + 8, "is_stub %d\n",
			    TYPE_FN_FIELD_STUB (f, overload_idx));
	  printfi_filtered (spaces + 8, "voffset %u\n",
			    TYPE_FN_FIELD_VOFFSET (f, overload_idx));
	}
    }
}

static void
print_cplus_stuff (struct type *type, int spaces)
{
  printfi_filtered (spaces, "n_baseclasses %d\n",
		    TYPE_N_BASECLASSES (type));
  printfi_filtered (spaces, "nfn_fields %d\n",
		    TYPE_NFN_FIELDS (type));
  printfi_filtered (spaces, "nfn_fields_total %d\n",
		    TYPE_NFN_FIELDS_TOTAL (type));
  if (TYPE_N_BASECLASSES (type) > 0)
    {
      printfi_filtered (spaces, "virtual_field_bits (%d bits at *",
			TYPE_N_BASECLASSES (type));
      gdb_print_host_address (TYPE_FIELD_VIRTUAL_BITS (type), 
			      gdb_stdout);
      printf_filtered (")");

      print_bit_vector (TYPE_FIELD_VIRTUAL_BITS (type),
			TYPE_N_BASECLASSES (type));
      puts_filtered ("\n");
    }
  if (TYPE_NFIELDS (type) > 0)
    {
      if (TYPE_FIELD_PRIVATE_BITS (type) != NULL)
	{
	  printfi_filtered (spaces, 
			    "private_field_bits (%d bits at *",
			    TYPE_NFIELDS (type));
	  gdb_print_host_address (TYPE_FIELD_PRIVATE_BITS (type), 
				  gdb_stdout);
	  printf_filtered (")");
	  print_bit_vector (TYPE_FIELD_PRIVATE_BITS (type),
			    TYPE_NFIELDS (type));
	  puts_filtered ("\n");
	}
      if (TYPE_FIELD_PROTECTED_BITS (type) != NULL)
	{
	  printfi_filtered (spaces, 
			    "protected_field_bits (%d bits at *",
			    TYPE_NFIELDS (type));
	  gdb_print_host_address (TYPE_FIELD_PROTECTED_BITS (type), 
				  gdb_stdout);
	  printf_filtered (")");
	  print_bit_vector (TYPE_FIELD_PROTECTED_BITS (type),
			    TYPE_NFIELDS (type));
	  puts_filtered ("\n");
	}
    }
  if (TYPE_NFN_FIELDS (type) > 0)
    {
      dump_fn_fieldlists (type, spaces);
    }
}

static struct obstack dont_print_type_obstack;

void
recursive_dump_type (struct type *type, int spaces)
{
  int idx;

  if (spaces == 0)
    obstack_begin (&dont_print_type_obstack, 0);

  if (TYPE_NFIELDS (type) > 0
      || (TYPE_CPLUS_SPECIFIC (type) && TYPE_NFN_FIELDS (type) > 0))
    {
      struct type **first_dont_print
	= (struct type **) obstack_base (&dont_print_type_obstack);

      int i = (struct type **) 
	obstack_next_free (&dont_print_type_obstack) - first_dont_print;

      while (--i >= 0)
	{
	  if (type == first_dont_print[i])
	    {
	      printfi_filtered (spaces, "type node ");
	      gdb_print_host_address (type, gdb_stdout);
	      printf_filtered (_(" <same as already seen type>\n"));
	      return;
	    }
	}

      obstack_ptr_grow (&dont_print_type_obstack, type);
    }

  printfi_filtered (spaces, "type node ");
  gdb_print_host_address (type, gdb_stdout);
  printf_filtered ("\n");
  printfi_filtered (spaces, "name '%s' (",
		    TYPE_NAME (type) ? TYPE_NAME (type) : "<NULL>");
  gdb_print_host_address (TYPE_NAME (type), gdb_stdout);
  printf_filtered (")\n");
  printfi_filtered (spaces, "tagname '%s' (",
		    TYPE_TAG_NAME (type) ? TYPE_TAG_NAME (type) : "<NULL>");
  gdb_print_host_address (TYPE_TAG_NAME (type), gdb_stdout);
  printf_filtered (")\n");
  printfi_filtered (spaces, "code 0x%x ", TYPE_CODE (type));
  switch (TYPE_CODE (type))
    {
    case TYPE_CODE_UNDEF:
      printf_filtered ("(TYPE_CODE_UNDEF)");
      break;
    case TYPE_CODE_PTR:
      printf_filtered ("(TYPE_CODE_PTR)");
      break;
    case TYPE_CODE_ARRAY:
      printf_filtered ("(TYPE_CODE_ARRAY)");
      break;
    case TYPE_CODE_STRUCT:
      printf_filtered ("(TYPE_CODE_STRUCT)");
      break;
    case TYPE_CODE_UNION:
      printf_filtered ("(TYPE_CODE_UNION)");
      break;
    case TYPE_CODE_ENUM:
      printf_filtered ("(TYPE_CODE_ENUM)");
      break;
    case TYPE_CODE_FLAGS:
      printf_filtered ("(TYPE_CODE_FLAGS)");
      break;
    case TYPE_CODE_FUNC:
      printf_filtered ("(TYPE_CODE_FUNC)");
      break;
    case TYPE_CODE_INT:
      printf_filtered ("(TYPE_CODE_INT)");
      break;
    case TYPE_CODE_FLT:
      printf_filtered ("(TYPE_CODE_FLT)");
      break;
    case TYPE_CODE_VOID:
      printf_filtered ("(TYPE_CODE_VOID)");
      break;
    case TYPE_CODE_SET:
      printf_filtered ("(TYPE_CODE_SET)");
      break;
    case TYPE_CODE_RANGE:
      printf_filtered ("(TYPE_CODE_RANGE)");
      break;
    case TYPE_CODE_STRING:
      printf_filtered ("(TYPE_CODE_STRING)");
      break;
    case TYPE_CODE_BITSTRING:
      printf_filtered ("(TYPE_CODE_BITSTRING)");
      break;
    case TYPE_CODE_ERROR:
      printf_filtered ("(TYPE_CODE_ERROR)");
      break;
    case TYPE_CODE_MEMBERPTR:
      printf_filtered ("(TYPE_CODE_MEMBERPTR)");
      break;
    case TYPE_CODE_METHODPTR:
      printf_filtered ("(TYPE_CODE_METHODPTR)");
      break;
    case TYPE_CODE_METHOD:
      printf_filtered ("(TYPE_CODE_METHOD)");
      break;
    case TYPE_CODE_REF:
      printf_filtered ("(TYPE_CODE_REF)");
      break;
    case TYPE_CODE_CHAR:
      printf_filtered ("(TYPE_CODE_CHAR)");
      break;
    case TYPE_CODE_BOOL:
      printf_filtered ("(TYPE_CODE_BOOL)");
      break;
    case TYPE_CODE_COMPLEX:
      printf_filtered ("(TYPE_CODE_COMPLEX)");
      break;
    case TYPE_CODE_TYPEDEF:
      printf_filtered ("(TYPE_CODE_TYPEDEF)");
      break;
    case TYPE_CODE_TEMPLATE:
      printf_filtered ("(TYPE_CODE_TEMPLATE)");
      break;
    case TYPE_CODE_TEMPLATE_ARG:
      printf_filtered ("(TYPE_CODE_TEMPLATE_ARG)");
      break;
    case TYPE_CODE_NAMESPACE:
      printf_filtered ("(TYPE_CODE_NAMESPACE)");
      break;
    default:
      printf_filtered ("(UNKNOWN TYPE CODE)");
      break;
    }
  puts_filtered ("\n");
  printfi_filtered (spaces, "length %d\n", TYPE_LENGTH (type));
  if (TYPE_OBJFILE_OWNED (type))
    {
      printfi_filtered (spaces, "objfile ");
      gdb_print_host_address (TYPE_OWNER (type).objfile, gdb_stdout);
    }
  else
    {
      printfi_filtered (spaces, "gdbarch ");
      gdb_print_host_address (TYPE_OWNER (type).gdbarch, gdb_stdout);
    }
  printf_filtered ("\n");
  printfi_filtered (spaces, "target_type ");
  gdb_print_host_address (TYPE_TARGET_TYPE (type), gdb_stdout);
  printf_filtered ("\n");
  if (TYPE_TARGET_TYPE (type) != NULL)
    {
      recursive_dump_type (TYPE_TARGET_TYPE (type), spaces + 2);
    }
  printfi_filtered (spaces, "pointer_type ");
  gdb_print_host_address (TYPE_POINTER_TYPE (type), gdb_stdout);
  printf_filtered ("\n");
  printfi_filtered (spaces, "reference_type ");
  gdb_print_host_address (TYPE_REFERENCE_TYPE (type), gdb_stdout);
  printf_filtered ("\n");
  printfi_filtered (spaces, "type_chain ");
  gdb_print_host_address (TYPE_CHAIN (type), gdb_stdout);
  printf_filtered ("\n");
  printfi_filtered (spaces, "instance_flags 0x%x", 
		    TYPE_INSTANCE_FLAGS (type));
  if (TYPE_CONST (type))
    {
      puts_filtered (" TYPE_FLAG_CONST");
    }
  if (TYPE_VOLATILE (type))
    {
      puts_filtered (" TYPE_FLAG_VOLATILE");
    }
  if (TYPE_CODE_SPACE (type))
    {
      puts_filtered (" TYPE_FLAG_CODE_SPACE");
    }
  if (TYPE_DATA_SPACE (type))
    {
      puts_filtered (" TYPE_FLAG_DATA_SPACE");
    }
  if (TYPE_ADDRESS_CLASS_1 (type))
    {
      puts_filtered (" TYPE_FLAG_ADDRESS_CLASS_1");
    }
  if (TYPE_ADDRESS_CLASS_2 (type))
    {
      puts_filtered (" TYPE_FLAG_ADDRESS_CLASS_2");
    }
  puts_filtered ("\n");

  printfi_filtered (spaces, "flags");
  if (TYPE_UNSIGNED (type))
    {
      puts_filtered (" TYPE_FLAG_UNSIGNED");
    }
  if (TYPE_NOSIGN (type))
    {
      puts_filtered (" TYPE_FLAG_NOSIGN");
    }
  if (TYPE_STUB (type))
    {
      puts_filtered (" TYPE_FLAG_STUB");
    }
  if (TYPE_TARGET_STUB (type))
    {
      puts_filtered (" TYPE_FLAG_TARGET_STUB");
    }
  if (TYPE_STATIC (type))
    {
      puts_filtered (" TYPE_FLAG_STATIC");
    }
  if (TYPE_PROTOTYPED (type))
    {
      puts_filtered (" TYPE_FLAG_PROTOTYPED");
    }
  if (TYPE_INCOMPLETE (type))
    {
      puts_filtered (" TYPE_FLAG_INCOMPLETE");
    }
  if (TYPE_VARARGS (type))
    {
      puts_filtered (" TYPE_FLAG_VARARGS");
    }
  /* This is used for things like AltiVec registers on ppc.  Gcc emits
     an attribute for the array type, which tells whether or not we
     have a vector, instead of a regular array.  */
  if (TYPE_VECTOR (type))
    {
      puts_filtered (" TYPE_FLAG_VECTOR");
    }
  if (TYPE_FIXED_INSTANCE (type))
    {
      puts_filtered (" TYPE_FIXED_INSTANCE");
    }
  if (TYPE_STUB_SUPPORTED (type))
    {
      puts_filtered (" TYPE_STUB_SUPPORTED");
    }
  if (TYPE_NOTTEXT (type))
    {
      puts_filtered (" TYPE_NOTTEXT");
    }
  puts_filtered ("\n");
  printfi_filtered (spaces, "nfields %d ", TYPE_NFIELDS (type));
  gdb_print_host_address (TYPE_FIELDS (type), gdb_stdout);
  puts_filtered ("\n");
  for (idx = 0; idx < TYPE_NFIELDS (type); idx++)
    {
      printfi_filtered (spaces + 2,
			"[%d] bitpos %d bitsize %d type ",
			idx, TYPE_FIELD_BITPOS (type, idx),
			TYPE_FIELD_BITSIZE (type, idx));
      gdb_print_host_address (TYPE_FIELD_TYPE (type, idx), gdb_stdout);
      printf_filtered (" name '%s' (",
		       TYPE_FIELD_NAME (type, idx) != NULL
		       ? TYPE_FIELD_NAME (type, idx)
		       : "<NULL>");
      gdb_print_host_address (TYPE_FIELD_NAME (type, idx), gdb_stdout);
      printf_filtered (")\n");
      if (TYPE_FIELD_TYPE (type, idx) != NULL)
	{
	  recursive_dump_type (TYPE_FIELD_TYPE (type, idx), spaces + 4);
	}
    }
  printfi_filtered (spaces, "vptr_basetype ");
  gdb_print_host_address (TYPE_VPTR_BASETYPE (type), gdb_stdout);
  puts_filtered ("\n");
  if (TYPE_VPTR_BASETYPE (type) != NULL)
    {
      recursive_dump_type (TYPE_VPTR_BASETYPE (type), spaces + 2);
    }
  printfi_filtered (spaces, "vptr_fieldno %d\n", 
		    TYPE_VPTR_FIELDNO (type));
  switch (TYPE_CODE (type))
    {
    case TYPE_CODE_STRUCT:
      printfi_filtered (spaces, "cplus_stuff ");
      gdb_print_host_address (TYPE_CPLUS_SPECIFIC (type), 
			      gdb_stdout);
      puts_filtered ("\n");
      print_cplus_stuff (type, spaces);
      break;

    case TYPE_CODE_FLT:
      printfi_filtered (spaces, "floatformat ");
      if (TYPE_FLOATFORMAT (type) == NULL)
	puts_filtered ("(null)");
      else
	{
	  puts_filtered ("{ ");
	  if (TYPE_FLOATFORMAT (type)[0] == NULL
	      || TYPE_FLOATFORMAT (type)[0]->name == NULL)
	    puts_filtered ("(null)");
	  else
	    puts_filtered (TYPE_FLOATFORMAT (type)[0]->name);

	  puts_filtered (", ");
	  if (TYPE_FLOATFORMAT (type)[1] == NULL
	      || TYPE_FLOATFORMAT (type)[1]->name == NULL)
	    puts_filtered ("(null)");
	  else
	    puts_filtered (TYPE_FLOATFORMAT (type)[1]->name);

	  puts_filtered (" }");
	}
      puts_filtered ("\n");
      break;

    default:
      /* We have to pick one of the union types to be able print and
         test the value.  Pick cplus_struct_type, even though we know
         it isn't any particular one.  */
      printfi_filtered (spaces, "type_specific ");
      gdb_print_host_address (TYPE_CPLUS_SPECIFIC (type), gdb_stdout);
      if (TYPE_CPLUS_SPECIFIC (type) != NULL)
	{
	  printf_filtered (_(" (unknown data form)"));
	}
      printf_filtered ("\n");
      break;

    }
  if (spaces == 0)
    obstack_free (&dont_print_type_obstack, NULL);
}

/* Trivial helpers for the libiberty hash table, for mapping one
   type to another.  */

struct type_pair
{
  struct type *old, *new;
};

static hashval_t
type_pair_hash (const void *item)
{
  const struct type_pair *pair = item;
  return htab_hash_pointer (pair->old);
}

static int
type_pair_eq (const void *item_lhs, const void *item_rhs)
{
  const struct type_pair *lhs = item_lhs, *rhs = item_rhs;
  return lhs->old == rhs->old;
}

/* Allocate the hash table used by copy_type_recursive to walk
   types without duplicates.   */

htab_t
create_copied_types_hash (struct objfile *objfile)
{
  if (objfile == NULL)
    {
      /* NULL OBJFILE is for TYPE_DYNAMIC types already contained in
	 OBJFILE_MALLOC memory, such as those from VALUE_HISTORY_CHAIN.  Table
	 element entries get allocated by xmalloc - so use xfree.  */
      return htab_create (1, type_pair_hash, type_pair_eq, xfree);
    }
  else
    {
      /* Use OBJFILE's obstack, because OBJFILE is about to be deleted.  Table
	 element entries get allocated by xmalloc - so use xfree.  */
      return htab_create_alloc_ex (1, type_pair_hash, type_pair_eq,
				   xfree, &objfile->objfile_obstack,
				   hashtab_obstack_allocate,
				   dummy_obstack_deallocate);
    }
}

/* A helper for copy_type_recursive.  This does all the work.  OBJFILE is used
   only for an assertion checking.  */

static struct type *
copy_type_recursive_1 (struct objfile *objfile, 
		       struct type *type,
		       htab_t copied_types)
{
  struct type_pair *stored, pair;
  void **slot;
  struct type *new_type;

<<<<<<< HEAD
  if (TYPE_OBJFILE (type) == NULL && !TYPE_DYNAMIC (type))
=======
  if (! TYPE_OBJFILE_OWNED (type))
>>>>>>> 97854b98
    return type;

  /* This type shouldn't be pointing to any types in other objfiles;
     if it did, the type might disappear unexpectedly.  */
  gdb_assert (TYPE_OBJFILE (type) == objfile);

  pair.old = type;
  slot = htab_find_slot (copied_types, &pair, INSERT);
  if (*slot != NULL)
    return ((struct type_pair *) *slot)->new;

  new_type = alloc_type_arch (get_type_arch (type));

  /* We must add the new type to the hash table immediately, in case
     we encounter this type again during a recursive call below.  Memory could
     be allocated from OBJFILE in the case we will be removing OBJFILE, this
     optimization is missed and xfree is called for it from COPIED_TYPES.  */
  stored = xmalloc (sizeof (*stored));
  stored->old = type;
  stored->new = new_type;
  *slot = stored;

  /* Copy the common fields of types.  For the main type, we simply
     copy the entire thing and then update specific fields as needed.  */
  *TYPE_MAIN_TYPE (new_type) = *TYPE_MAIN_TYPE (type);
  TYPE_OBJFILE_OWNED (new_type) = 0;
  TYPE_OWNER (new_type).gdbarch = get_type_arch (type);

  /* TYPE_MAIN_TYPE memory copy above rewrote the TYPE_DISCARDABLE flag so we
     need to initialize it again.  And even if TYPE was already discardable
     NEW_TYPE so far is not registered in TYPE_DISCARDABLE_TABLE.  */
  TYPE_DISCARDABLE (new_type) = 0;
  set_type_as_discardable (new_type);

  /* Pre-clear the fields processed by delete_main_type.  If DWARF block
     evaluations below call error we would leave an unfreeable TYPE.  */
  TYPE_TARGET_TYPE (new_type) = NULL;
  TYPE_VPTR_BASETYPE (new_type) = NULL;
  TYPE_NFIELDS (new_type) = 0;
  TYPE_FIELDS (new_type) = NULL;

  if (TYPE_NAME (type))
    TYPE_NAME (new_type) = xstrdup (TYPE_NAME (type));
  if (TYPE_TAG_NAME (type))
    TYPE_TAG_NAME (new_type) = xstrdup (TYPE_TAG_NAME (type));

  TYPE_INSTANCE_FLAGS (new_type) = TYPE_INSTANCE_FLAGS (type);
  TYPE_LENGTH (new_type) = TYPE_LENGTH (type);

  if (TYPE_ALLOCATED (new_type))
    {
      gdb_assert (!TYPE_NOT_ALLOCATED (new_type));

      if (!dwarf_locexpr_baton_eval (TYPE_ALLOCATED (new_type)))
        TYPE_NOT_ALLOCATED (new_type) = 1;
      TYPE_ALLOCATED (new_type) = NULL;
    }

  if (TYPE_ASSOCIATED (new_type))
    {
      gdb_assert (!TYPE_NOT_ASSOCIATED (new_type));

      if (!dwarf_locexpr_baton_eval (TYPE_ASSOCIATED (new_type)))
        TYPE_NOT_ASSOCIATED (new_type) = 1;
      TYPE_ASSOCIATED (new_type) = NULL;
    }

  if (!TYPE_DATA_LOCATION_IS_ADDR (new_type)
      && TYPE_DATA_LOCATION_DWARF_BLOCK (new_type))
    {
      if (TYPE_NOT_ALLOCATED (new_type)
          || TYPE_NOT_ASSOCIATED (new_type))
	TYPE_DATA_LOCATION_DWARF_BLOCK (new_type) = NULL;
      else
	{
	  TYPE_DATA_LOCATION_IS_ADDR (new_type) = 1;
	  TYPE_DATA_LOCATION_ADDR (new_type) = dwarf_locexpr_baton_eval
				    (TYPE_DATA_LOCATION_DWARF_BLOCK (new_type));
	}
    }

  /* Copy the fields.  */
  if (TYPE_NFIELDS (type))
    {
      int i, nfields;

      nfields = TYPE_NFIELDS (type);
      TYPE_NFIELDS (new_type) = nfields;
      TYPE_FIELDS (new_type) = XCALLOC (nfields, struct field);
      for (i = 0; i < nfields; i++)
	{
	  TYPE_FIELD_ARTIFICIAL (new_type, i) = 
	    TYPE_FIELD_ARTIFICIAL (type, i);
	  TYPE_FIELD_BITSIZE (new_type, i) = TYPE_FIELD_BITSIZE (type, i);
	  if (TYPE_FIELD_TYPE (type, i))
	    TYPE_FIELD_TYPE (new_type, i)
	      = copy_type_recursive_1 (objfile, TYPE_FIELD_TYPE (type, i),
				       copied_types);
	  if (TYPE_FIELD_NAME (type, i))
	    TYPE_FIELD_NAME (new_type, i) = 
	      xstrdup (TYPE_FIELD_NAME (type, i));
	  switch (TYPE_FIELD_LOC_KIND (type, i))
	    {
	    case FIELD_LOC_KIND_BITPOS:
	      SET_FIELD_BITPOS (TYPE_FIELD (new_type, i),
				TYPE_FIELD_BITPOS (type, i));
	      break;
	    case FIELD_LOC_KIND_PHYSADDR:
	      SET_FIELD_PHYSADDR (TYPE_FIELD (new_type, i),
				  TYPE_FIELD_STATIC_PHYSADDR (type, i));
	      break;
	    case FIELD_LOC_KIND_PHYSNAME:
	      SET_FIELD_PHYSNAME (TYPE_FIELD (new_type, i),
				  xstrdup (TYPE_FIELD_STATIC_PHYSNAME (type,
								       i)));
	      break;
	    case FIELD_LOC_KIND_DWARF_BLOCK:
	      /* `struct dwarf2_locexpr_baton' is too bound to its objfile so
		 it is expected to be made constant by CHECK_TYPEDEF.  */
	      if (TYPE_NOT_ALLOCATED (new_type)
		  || TYPE_NOT_ASSOCIATED (new_type))
		SET_FIELD_DWARF_BLOCK (TYPE_FIELD (new_type, i), NULL);
	      else
		SET_FIELD_BITPOS (TYPE_FIELD (new_type, i),
		   dwarf_locexpr_baton_eval (TYPE_FIELD_DWARF_BLOCK (type, i)));
	      break;
	    default:
	      internal_error (__FILE__, __LINE__,
			      _("Unexpected type field location kind: %d"),
			      TYPE_FIELD_LOC_KIND (type, i));
	    }
	}
    }

  /* Convert TYPE_RANGE_HIGH_BOUND_IS_COUNT into a regular bound.  */
  if (TYPE_CODE (type) == TYPE_CODE_RANGE
      && TYPE_RANGE_HIGH_BOUND_IS_COUNT (type))
    {
      TYPE_RANGE_HIGH_BOUND_IS_COUNT (new_type) = 0;
      TYPE_HIGH_BOUND (new_type) = TYPE_LOW_BOUND (type)
				   + TYPE_HIGH_BOUND (type) - 1;
    }

  /* Both FIELD_LOC_KIND_DWARF_BLOCK and TYPE_RANGE_HIGH_BOUND_IS_COUNT were
     possibly converted.  */
  TYPE_DYNAMIC (new_type) = 0;

  /* Copy pointers to other types.  */
  if (TYPE_TARGET_TYPE (type))
    TYPE_TARGET_TYPE (new_type) = 
      copy_type_recursive_1 (objfile, 
			     TYPE_TARGET_TYPE (type),
			     copied_types);
  if (TYPE_VPTR_BASETYPE (type))
    TYPE_VPTR_BASETYPE (new_type) = 
      copy_type_recursive_1 (objfile,
			     TYPE_VPTR_BASETYPE (type),
			     copied_types);
  /* Maybe copy the type_specific bits.

     NOTE drow/2005-12-09: We do not copy the C++-specific bits like
     base classes and methods.  There's no fundamental reason why we
     can't, but at the moment it is not needed.  */

  if (TYPE_CODE (type) == TYPE_CODE_FLT)
    TYPE_FLOATFORMAT (new_type) = TYPE_FLOATFORMAT (type);
  else if (TYPE_CODE (type) == TYPE_CODE_STRUCT
	   || TYPE_CODE (type) == TYPE_CODE_UNION
	   || TYPE_CODE (type) == TYPE_CODE_TEMPLATE
	   || TYPE_CODE (type) == TYPE_CODE_NAMESPACE)
    INIT_CPLUS_SPECIFIC (new_type);

  return new_type;
}

/* Recursively copy (deep copy) TYPE.  Return a new type allocated using
   malloc, a saved type if we have already visited TYPE (using COPIED_TYPES),
   or TYPE if it is not associated with OBJFILE.  */

struct type *
copy_type_recursive (struct type *type,
		     htab_t copied_types)
{
  return copy_type_recursive_1 (TYPE_OBJFILE (type), type, copied_types);
}

/* Make a copy of the given TYPE, except that the pointer & reference
   types are not preserved.
   
   This function assumes that the given type has an associated objfile.
   This objfile is used to allocate the new type.  */

struct type *
copy_type (const struct type *type)
{
  struct type *new_type;

  gdb_assert (TYPE_OBJFILE_OWNED (type));

  new_type = alloc_type_copy (type);
  TYPE_INSTANCE_FLAGS (new_type) = TYPE_INSTANCE_FLAGS (type);
  TYPE_LENGTH (new_type) = TYPE_LENGTH (type);
  memcpy (TYPE_MAIN_TYPE (new_type), TYPE_MAIN_TYPE (type),
	  sizeof (struct main_type));

  return new_type;
}

<<<<<<< HEAD
/* Callback type for main_type_crawl.  */
typedef int (*main_type_crawl_iter) (struct type *type, void *data);

/* Iterate all main_type structures reachable through any `struct type *' from
   TYPE.  ITER will be called only for one type of each main_type, use
   TYPE_CHAIN traversal to find all the type instances.  ITER is being called
   for each main_type found.  ITER returns non-zero if main_type_crawl should
   depth-first enter the specific type.  ITER must provide some detection for
   reentering the same main_type as this function would otherwise endlessly
   loop.  */

static void
main_type_crawl (struct type *type, main_type_crawl_iter iter, void *data)
{
  struct type *type_iter;
  int i;

  if (!type)
    return;

  gdb_assert (TYPE_OBJFILE (type) == NULL);

  /* `struct cplus_struct_type' handling is unsupported by this function.  */
  gdb_assert ((TYPE_CODE (type) != TYPE_CODE_STRUCT
	       && TYPE_CODE (type) != TYPE_CODE_UNION)
	      || !HAVE_CPLUS_STRUCT (type) || !TYPE_CPLUS_SPECIFIC (type));

  if (!(*iter) (type, data))
    return;

  /* Iterate all the type instances of this main_type.  */
  type_iter = type;
  do
    {
      gdb_assert (TYPE_MAIN_TYPE (type_iter) == TYPE_MAIN_TYPE (type));

      main_type_crawl (TYPE_POINTER_TYPE (type), iter, data);
      main_type_crawl (TYPE_REFERENCE_TYPE (type), iter, data);

      type_iter = TYPE_CHAIN (type_iter);
    }
  while (type_iter != type);

  for (i = 0; i < TYPE_NFIELDS (type); i++)
    main_type_crawl (TYPE_FIELD_TYPE (type, i), iter, data);

  main_type_crawl (TYPE_TARGET_TYPE (type), iter, data);
  main_type_crawl (TYPE_VPTR_BASETYPE (type), iter, data);
}

/* A helper for delete_type which deletes a main_type and the things to which
   it refers.  TYPE is a type whose main_type we wish to destroy.  */

static void
delete_main_type (struct type *type)
{
  int i;

  gdb_assert (TYPE_DISCARDABLE (type));
  gdb_assert (TYPE_OBJFILE (type) == NULL);

  xfree (TYPE_NAME (type));
  xfree (TYPE_TAG_NAME (type));

  for (i = 0; i < TYPE_NFIELDS (type); ++i)
    {
      xfree (TYPE_FIELD_NAME (type, i));

      if (TYPE_FIELD_LOC_KIND (type, i) == FIELD_LOC_KIND_PHYSNAME)
	xfree (TYPE_FIELD_STATIC_PHYSNAME (type, i));
    }
  xfree (TYPE_FIELDS (type));

  /* `struct cplus_struct_type' handling is unsupported by this function.  */
  gdb_assert ((TYPE_CODE (type) != TYPE_CODE_STRUCT
	       && TYPE_CODE (type) != TYPE_CODE_UNION)
	      || !HAVE_CPLUS_STRUCT (type) || !TYPE_CPLUS_SPECIFIC (type));

  xfree (TYPE_MAIN_TYPE (type));
}

/* Delete all the instances on TYPE_CHAIN of TYPE, including their referenced
   main_type.  TYPE must be a reclaimable type - neither permanent nor objfile
   associated.  */

static void
delete_type_chain (struct type *type)
{
  struct type *type_iter, *type_iter_to_free;

  gdb_assert (TYPE_DISCARDABLE (type));
  gdb_assert (TYPE_OBJFILE (type) == NULL);

  delete_main_type (type);

  type_iter = type;
  do
    {
      type_iter_to_free = type_iter;
      type_iter = TYPE_CHAIN (type_iter);
      xfree (type_iter_to_free);
    }
  while (type_iter != type);
}

/* Hash function for type_discardable_table.  */

static hashval_t
type_discardable_hash (const void *p)
{
  const struct type *type = p;

  return htab_hash_pointer (TYPE_MAIN_TYPE (type));
}

/* Equality function for type_discardable_table.  */

static int
type_discardable_equal (const void *a, const void *b)
{
  const struct type *left = a;
  const struct type *right = b;

  return TYPE_MAIN_TYPE (left) == TYPE_MAIN_TYPE (right);
}

/* A helper for type_mark_used.  */

static int
type_mark_used_crawl (struct type *type, void *unused)
{
  if (!TYPE_DISCARDABLE (type))
    return 0;

  if (TYPE_DISCARDABLE_AGE (type) == type_discardable_age_current)
    return 0;

  TYPE_DISCARDABLE_AGE (type) = type_discardable_age_current;

  /* Continue the traversal.  */
  return 1;
}

/* Mark TYPE and its connected types as used in this free_all_types pass.  */

void
type_mark_used (struct type *type)
{
  if (type == NULL)
    return;

  if (!TYPE_DISCARDABLE (type))
    return;

  main_type_crawl (type, type_mark_used_crawl, NULL);
}

/* A traverse callback for type_discardable_table which removes any
   type_discardable whose reference count is now zero (unused link).  */

static int
type_discardable_remove (void **slot, void *unused)
{
  struct type *type = *slot;

  gdb_assert (TYPE_DISCARDABLE (type));

  if (TYPE_DISCARDABLE_AGE (type) != type_discardable_age_current)
    {
      delete_type_chain (type);

      htab_clear_slot (type_discardable_table, slot);
    }

  return 1;
}

/* Free all the reclaimable types that have been allocated and that have
   currently zero reference counter.

   This function is called after each command, successful or not.  Use this
   cleanup only in the GDB idle state as GDB only marks those types used by
   globally tracked objects (with no autovariable references tracking).  */

void
free_all_types (void)
{
  /* Mark a new pass.  As GDB checks all the entries were visited after each
     pass there cannot be any stale entries already containing the changed
     value.  */
  type_discardable_age_current ^= 1;

  observer_notify_mark_used ();

  htab_traverse (type_discardable_table, type_discardable_remove, NULL);
}

static struct type *
build_flt (int bit, char *name, const struct floatformat **floatformats)
=======

/* Helper functions to initialize architecture-specific types.  */

/* Allocate a type structure associated with GDBARCH and set its
   CODE, LENGTH, and NAME fields.  */
struct type *
arch_type (struct gdbarch *gdbarch,
	   enum type_code code, int length, char *name)
{
  struct type *type;

  type = alloc_type_arch (gdbarch);
  TYPE_CODE (type) = code;
  TYPE_LENGTH (type) = length;

  if (name)
    TYPE_NAME (type) = xstrdup (name);

  return type;
}

/* Allocate a TYPE_CODE_INT type structure associated with GDBARCH.
   BIT is the type size in bits.  If UNSIGNED_P is non-zero, set
   the type's TYPE_UNSIGNED flag.  NAME is the type name.  */
struct type *
arch_integer_type (struct gdbarch *gdbarch,
		   int bit, int unsigned_p, char *name)
{
  struct type *t;

  t = arch_type (gdbarch, TYPE_CODE_INT, bit / TARGET_CHAR_BIT, name);
  if (unsigned_p)
    TYPE_UNSIGNED (t) = 1;
  if (name && strcmp (name, "char") == 0)
    TYPE_NOSIGN (t) = 1;

  return t;
}

/* Allocate a TYPE_CODE_CHAR type structure associated with GDBARCH.
   BIT is the type size in bits.  If UNSIGNED_P is non-zero, set
   the type's TYPE_UNSIGNED flag.  NAME is the type name.  */
struct type *
arch_character_type (struct gdbarch *gdbarch,
		     int bit, int unsigned_p, char *name)
{
  struct type *t;

  t = arch_type (gdbarch, TYPE_CODE_CHAR, bit / TARGET_CHAR_BIT, name);
  if (unsigned_p)
    TYPE_UNSIGNED (t) = 1;

  return t;
}

/* Allocate a TYPE_CODE_BOOL type structure associated with GDBARCH.
   BIT is the type size in bits.  If UNSIGNED_P is non-zero, set
   the type's TYPE_UNSIGNED flag.  NAME is the type name.  */
struct type *
arch_boolean_type (struct gdbarch *gdbarch,
		   int bit, int unsigned_p, char *name)
{
  struct type *t;

  t = arch_type (gdbarch, TYPE_CODE_BOOL, bit / TARGET_CHAR_BIT, name);
  if (unsigned_p)
    TYPE_UNSIGNED (t) = 1;

  return t;
}

/* Allocate a TYPE_CODE_FLT type structure associated with GDBARCH.
   BIT is the type size in bits; if BIT equals -1, the size is
   determined by the floatformat.  NAME is the type name.  Set the
   TYPE_FLOATFORMAT from FLOATFORMATS.  */
struct type *
arch_float_type (struct gdbarch *gdbarch,
		 int bit, char *name, const struct floatformat **floatformats)
>>>>>>> 97854b98
{
  struct type *t;

  if (bit == -1)
    {
      gdb_assert (floatformats != NULL);
      gdb_assert (floatformats[0] != NULL && floatformats[1] != NULL);
      bit = floatformats[0]->totalsize;
    }
  gdb_assert (bit >= 0);

  t = arch_type (gdbarch, TYPE_CODE_FLT, bit / TARGET_CHAR_BIT, name);
  TYPE_FLOATFORMAT (t) = floatformats;
  return t;
}

/* Allocate a TYPE_CODE_COMPLEX type structure associated with GDBARCH.
   NAME is the type name.  TARGET_TYPE is the component float type.  */
struct type *
arch_complex_type (struct gdbarch *gdbarch,
		   char *name, struct type *target_type)
{
  struct type *t;
  t = arch_type (gdbarch, TYPE_CODE_COMPLEX,
		 2 * TYPE_LENGTH (target_type), name);
  TYPE_TARGET_TYPE (t) = target_type;
  return t;
}

/* Allocate a TYPE_CODE_FLAGS type structure associated with GDBARCH.
   NAME is the type name.  LENGTH is the number of flag bits.  */
struct type *
arch_flags_type (struct gdbarch *gdbarch, char *name, int length)
{
  int nfields = length * TARGET_CHAR_BIT;
  struct type *type;

  type = arch_type (gdbarch, TYPE_CODE_FLAGS, length, name);
  TYPE_UNSIGNED (type) = 1;
  TYPE_NFIELDS (type) = nfields;
  TYPE_FIELDS (type) = TYPE_ZALLOC (type, nfields * sizeof (struct field));

  return type;
}

/* Add field to TYPE_CODE_FLAGS type TYPE to indicate the bit at
   position BITPOS is called NAME.  */
void
append_flags_type_flag (struct type *type, int bitpos, char *name)
{
  gdb_assert (TYPE_CODE (type) == TYPE_CODE_FLAGS);
  gdb_assert (bitpos < TYPE_NFIELDS (type));
  gdb_assert (bitpos >= 0);

  if (name)
    {
      TYPE_FIELD_NAME (type, bitpos) = xstrdup (name);
      TYPE_FIELD_BITPOS (type, bitpos) = bitpos;
    }
  else
    {
      /* Don't show this field to the user.  */
      TYPE_FIELD_BITPOS (type, bitpos) = -1;
    }
}

/* Allocate a TYPE_CODE_STRUCT or TYPE_CODE_UNION type structure (as
   specified by CODE) associated with GDBARCH.  NAME is the type name.  */
struct type *
arch_composite_type (struct gdbarch *gdbarch, char *name, enum type_code code)
{
  struct type *t;
  gdb_assert (code == TYPE_CODE_STRUCT || code == TYPE_CODE_UNION);
  t = arch_type (gdbarch, code, 0, NULL);
  TYPE_TAG_NAME (t) = name;
  INIT_CPLUS_SPECIFIC (t);
  return t;
}

/* Add new field with name NAME and type FIELD to composite type T.
   ALIGNMENT (if non-zero) specifies the minimum field alignment.  */
void
append_composite_type_field_aligned (struct type *t, char *name,
				     struct type *field, int alignment)
{
  struct field *f;
  TYPE_NFIELDS (t) = TYPE_NFIELDS (t) + 1;
  TYPE_FIELDS (t) = xrealloc (TYPE_FIELDS (t),
			      sizeof (struct field) * TYPE_NFIELDS (t));
  f = &(TYPE_FIELDS (t)[TYPE_NFIELDS (t) - 1]);
  memset (f, 0, sizeof f[0]);
  FIELD_TYPE (f[0]) = field;
  FIELD_NAME (f[0]) = name;
  if (TYPE_CODE (t) == TYPE_CODE_UNION)
    {
      if (TYPE_LENGTH (t) < TYPE_LENGTH (field))
	TYPE_LENGTH (t) = TYPE_LENGTH (field);
    }
  else if (TYPE_CODE (t) == TYPE_CODE_STRUCT)
    {
      TYPE_LENGTH (t) = TYPE_LENGTH (t) + TYPE_LENGTH (field);
      if (TYPE_NFIELDS (t) > 1)
	{
	  FIELD_BITPOS (f[0]) = (FIELD_BITPOS (f[-1])
				 + (TYPE_LENGTH (FIELD_TYPE (f[-1]))
				    * TARGET_CHAR_BIT));

	  if (alignment)
	    {
	      int left = FIELD_BITPOS (f[0]) % (alignment * TARGET_CHAR_BIT);
	      if (left)
		{
		  FIELD_BITPOS (f[0]) += left;
		  TYPE_LENGTH (t) += left / TARGET_CHAR_BIT;
		}
	    }
	}
    }
}

/* Add new field with name NAME and type FIELD to composite type T.  */
void
append_composite_type_field (struct type *t, char *name,
			     struct type *field)
{
  append_composite_type_field_aligned (t, name, field, 0);
}


static struct gdbarch_data *gdbtypes_data;

const struct builtin_type *
builtin_type (struct gdbarch *gdbarch)
{
  return gdbarch_data (gdbarch, gdbtypes_data);
}

static void *
gdbtypes_post_init (struct gdbarch *gdbarch)
{
  struct builtin_type *builtin_type
    = GDBARCH_OBSTACK_ZALLOC (gdbarch, struct builtin_type);

  /* Basic types.  */
  builtin_type->builtin_void
    = arch_type (gdbarch, TYPE_CODE_VOID, 1, "void");
  builtin_type->builtin_char
    = arch_integer_type (gdbarch, TARGET_CHAR_BIT,
			 !gdbarch_char_signed (gdbarch), "char");
  builtin_type->builtin_signed_char
    = arch_integer_type (gdbarch, TARGET_CHAR_BIT,
			 0, "signed char");
  builtin_type->builtin_unsigned_char
    = arch_integer_type (gdbarch, TARGET_CHAR_BIT,
			 1, "unsigned char");
  builtin_type->builtin_short
    = arch_integer_type (gdbarch, gdbarch_short_bit (gdbarch),
			 0, "short");
  builtin_type->builtin_unsigned_short
    = arch_integer_type (gdbarch, gdbarch_short_bit (gdbarch),
			 1, "unsigned short");
  builtin_type->builtin_int
    = arch_integer_type (gdbarch, gdbarch_int_bit (gdbarch),
			 0, "int");
  builtin_type->builtin_unsigned_int
    = arch_integer_type (gdbarch, gdbarch_int_bit (gdbarch),
			 1, "unsigned int");
  builtin_type->builtin_long
    = arch_integer_type (gdbarch, gdbarch_long_bit (gdbarch),
			 0, "long");
  builtin_type->builtin_unsigned_long
    = arch_integer_type (gdbarch, gdbarch_long_bit (gdbarch),
			 1, "unsigned long");
  builtin_type->builtin_long_long
    = arch_integer_type (gdbarch, gdbarch_long_long_bit (gdbarch),
			 0, "long long");
  builtin_type->builtin_unsigned_long_long
    = arch_integer_type (gdbarch, gdbarch_long_long_bit (gdbarch),
			 1, "unsigned long long");
  builtin_type->builtin_float
    = arch_float_type (gdbarch, gdbarch_float_bit (gdbarch),
		       "float", gdbarch_float_format (gdbarch));
  builtin_type->builtin_double
    = arch_float_type (gdbarch, gdbarch_double_bit (gdbarch),
		       "double", gdbarch_double_format (gdbarch));
  builtin_type->builtin_long_double
    = arch_float_type (gdbarch, gdbarch_long_double_bit (gdbarch),
		       "long double", gdbarch_long_double_format (gdbarch));
  builtin_type->builtin_complex
    = arch_complex_type (gdbarch, "complex",
			 builtin_type->builtin_float);
  builtin_type->builtin_double_complex
    = arch_complex_type (gdbarch, "double complex",
			 builtin_type->builtin_double);
  builtin_type->builtin_string
    = arch_type (gdbarch, TYPE_CODE_STRING, 1, "string");
  builtin_type->builtin_bool
    = arch_type (gdbarch, TYPE_CODE_BOOL, 1, "bool");

  /* The following three are about decimal floating point types, which
     are 32-bits, 64-bits and 128-bits respectively.  */
  builtin_type->builtin_decfloat
    = arch_type (gdbarch, TYPE_CODE_DECFLOAT, 32 / 8, "_Decimal32");
  builtin_type->builtin_decdouble
    = arch_type (gdbarch, TYPE_CODE_DECFLOAT, 64 / 8, "_Decimal64");
  builtin_type->builtin_declong
    = arch_type (gdbarch, TYPE_CODE_DECFLOAT, 128 / 8, "_Decimal128");

  /* "True" character types.  */
  builtin_type->builtin_true_char
    = arch_character_type (gdbarch, TARGET_CHAR_BIT, 0, "true character");
  builtin_type->builtin_true_unsigned_char
    = arch_character_type (gdbarch, TARGET_CHAR_BIT, 1, "true character");

  /* Fixed-size integer types.  */
  builtin_type->builtin_int0
    = arch_integer_type (gdbarch, 0, 0, "int0_t");
  builtin_type->builtin_int8
    = arch_integer_type (gdbarch, 8, 0, "int8_t");
  builtin_type->builtin_uint8
    = arch_integer_type (gdbarch, 8, 1, "uint8_t");
  builtin_type->builtin_int16
    = arch_integer_type (gdbarch, 16, 0, "int16_t");
  builtin_type->builtin_uint16
    = arch_integer_type (gdbarch, 16, 1, "uint16_t");
  builtin_type->builtin_int32
    = arch_integer_type (gdbarch, 32, 0, "int32_t");
  builtin_type->builtin_uint32
    = arch_integer_type (gdbarch, 32, 1, "uint32_t");
  builtin_type->builtin_int64
    = arch_integer_type (gdbarch, 64, 0, "int64_t");
  builtin_type->builtin_uint64
    = arch_integer_type (gdbarch, 64, 1, "uint64_t");
  builtin_type->builtin_int128
    = arch_integer_type (gdbarch, 128, 0, "int128_t");
  builtin_type->builtin_uint128
    = arch_integer_type (gdbarch, 128, 1, "uint128_t");
  TYPE_NOTTEXT (builtin_type->builtin_int8) = 1;
  TYPE_NOTTEXT (builtin_type->builtin_uint8) = 1;

  /* Default data/code pointer types.  */
  builtin_type->builtin_data_ptr
    = lookup_pointer_type (builtin_type->builtin_void);
  builtin_type->builtin_func_ptr
    = lookup_pointer_type (lookup_function_type (builtin_type->builtin_void));

  /* This type represents a GDB internal function.  */
  builtin_type->internal_fn
    = arch_type (gdbarch, TYPE_CODE_INTERNAL_FUNCTION, 0,
		 "<internal function>");

  return builtin_type;
}


/* This set of objfile-based types is intended to be used by symbol
   readers as basic types.  */

static const struct objfile_data *objfile_type_data;

const struct objfile_type *
objfile_type (struct objfile *objfile)
{
  struct gdbarch *gdbarch;
  struct objfile_type *objfile_type
    = objfile_data (objfile, objfile_type_data);

  if (objfile_type)
    return objfile_type;

  objfile_type = OBSTACK_CALLOC (&objfile->objfile_obstack,
				 1, struct objfile_type);

  /* Use the objfile architecture to determine basic type properties.  */
  gdbarch = get_objfile_arch (objfile);

  /* Basic types.  */
  objfile_type->builtin_void
    = init_type (TYPE_CODE_VOID, 1,
		 0,
		 "void", objfile);

  objfile_type->builtin_char
    = init_type (TYPE_CODE_INT, TARGET_CHAR_BIT / TARGET_CHAR_BIT,
		 (TYPE_FLAG_NOSIGN
		  | (gdbarch_char_signed (gdbarch) ? 0 : TYPE_FLAG_UNSIGNED)),
		 "char", objfile);
  objfile_type->builtin_signed_char
    = init_type (TYPE_CODE_INT, TARGET_CHAR_BIT / TARGET_CHAR_BIT,
		 0,
		 "signed char", objfile);
  objfile_type->builtin_unsigned_char
    = init_type (TYPE_CODE_INT, TARGET_CHAR_BIT / TARGET_CHAR_BIT,
		 TYPE_FLAG_UNSIGNED,
		 "unsigned char", objfile);
  objfile_type->builtin_short
    = init_type (TYPE_CODE_INT,
		 gdbarch_short_bit (gdbarch) / TARGET_CHAR_BIT,
		 0, "short", objfile);
  objfile_type->builtin_unsigned_short
    = init_type (TYPE_CODE_INT,
		 gdbarch_short_bit (gdbarch) / TARGET_CHAR_BIT,
		 TYPE_FLAG_UNSIGNED, "unsigned short", objfile);
  objfile_type->builtin_int
    = init_type (TYPE_CODE_INT,
		 gdbarch_int_bit (gdbarch) / TARGET_CHAR_BIT,
		 0, "int", objfile);
  objfile_type->builtin_unsigned_int
    = init_type (TYPE_CODE_INT,
		 gdbarch_int_bit (gdbarch) / TARGET_CHAR_BIT,
		 TYPE_FLAG_UNSIGNED, "unsigned int", objfile);
  objfile_type->builtin_long
    = init_type (TYPE_CODE_INT,
		 gdbarch_long_bit (gdbarch) / TARGET_CHAR_BIT,
		 0, "long", objfile);
  objfile_type->builtin_unsigned_long
    = init_type (TYPE_CODE_INT,
		 gdbarch_long_bit (gdbarch) / TARGET_CHAR_BIT,
		 TYPE_FLAG_UNSIGNED, "unsigned long", objfile);
  objfile_type->builtin_long_long
    = init_type (TYPE_CODE_INT,
		 gdbarch_long_long_bit (gdbarch) / TARGET_CHAR_BIT,
		 0, "long long", objfile);
  objfile_type->builtin_unsigned_long_long
    = init_type (TYPE_CODE_INT,
		 gdbarch_long_long_bit (gdbarch) / TARGET_CHAR_BIT,
		 TYPE_FLAG_UNSIGNED, "unsigned long long", objfile);

  objfile_type->builtin_float
    = init_type (TYPE_CODE_FLT,
		 gdbarch_float_bit (gdbarch) / TARGET_CHAR_BIT,
		 0, "float", objfile);
  TYPE_FLOATFORMAT (objfile_type->builtin_float)
    = gdbarch_float_format (gdbarch);
  objfile_type->builtin_double
    = init_type (TYPE_CODE_FLT,
		 gdbarch_double_bit (gdbarch) / TARGET_CHAR_BIT,
		 0, "double", objfile);
  TYPE_FLOATFORMAT (objfile_type->builtin_double)
    = gdbarch_double_format (gdbarch);
  objfile_type->builtin_long_double
    = init_type (TYPE_CODE_FLT,
		 gdbarch_long_double_bit (gdbarch) / TARGET_CHAR_BIT,
		 0, "long double", objfile);
  TYPE_FLOATFORMAT (objfile_type->builtin_long_double)
    = gdbarch_long_double_format (gdbarch);

  /* This type represents a type that was unrecognized in symbol read-in.  */
  objfile_type->builtin_error
    = init_type (TYPE_CODE_ERROR, 0, 0, "<unknown type>", objfile);

  /* The following set of types is used for symbols with no
     debug information.  */
  objfile_type->nodebug_text_symbol
    = init_type (TYPE_CODE_FUNC, 1, 0,
		 "<text variable, no debug info>", objfile);
  TYPE_TARGET_TYPE (objfile_type->nodebug_text_symbol)
    = objfile_type->builtin_int;
  objfile_type->nodebug_data_symbol
    = init_type (TYPE_CODE_INT,
		 gdbarch_int_bit (gdbarch) / HOST_CHAR_BIT, 0,
		 "<data variable, no debug info>", objfile);
  objfile_type->nodebug_unknown_symbol
    = init_type (TYPE_CODE_INT, 1, 0,
		 "<variable (not text or data), no debug info>", objfile);
  objfile_type->nodebug_tls_symbol
    = init_type (TYPE_CODE_INT,
		 gdbarch_int_bit (gdbarch) / HOST_CHAR_BIT, 0,
		 "<thread local variable, no debug info>", objfile);

  /* NOTE: on some targets, addresses and pointers are not necessarily
     the same --- for example, on the D10V, pointers are 16 bits long,
     but addresses are 32 bits long.  See doc/gdbint.texinfo,
     ``Pointers Are Not Always Addresses''.

     The upshot is:
     - gdb's `struct type' always describes the target's
       representation.
     - gdb's `struct value' objects should always hold values in
       target form.
     - gdb's CORE_ADDR values are addresses in the unified virtual
       address space that the assembler and linker work with.  Thus,
       since target_read_memory takes a CORE_ADDR as an argument, it
       can access any memory on the target, even if the processor has
       separate code and data address spaces.

     So, for example:
     - If v is a value holding a D10V code pointer, its contents are
       in target form: a big-endian address left-shifted two bits.
     - If p is a D10V pointer type, TYPE_LENGTH (p) == 2, just as
       sizeof (void *) == 2 on the target.

     In this context, objfile_type->builtin_core_addr is a bit odd:
     it's a target type for a value the target will never see.  It's
     only used to hold the values of (typeless) linker symbols, which
     are indeed in the unified virtual address space.  */

  objfile_type->builtin_core_addr
    = init_type (TYPE_CODE_INT,
		 gdbarch_addr_bit (gdbarch) / 8,
		 TYPE_FLAG_UNSIGNED, "__CORE_ADDR", objfile);

  set_objfile_data (objfile, objfile_type_data, objfile_type);
  return objfile_type;
}


extern void _initialize_gdbtypes (void);
void
_initialize_gdbtypes (void)
{
  gdbtypes_data = gdbarch_data_register_post_init (gdbtypes_post_init);
<<<<<<< HEAD

  type_discardable_table = htab_create_alloc (20, type_discardable_hash,
					     type_discardable_equal, NULL,
					     xcalloc, xfree);

  /* FIXME: The following types are architecture-neutral.  However,
     they contain pointer_type and reference_type fields potentially
     caching pointer or reference types that *are* architecture
     dependent.  */

  builtin_type_int0 =
    init_type (TYPE_CODE_INT, 0 / 8,
	       0,
	       "int0_t", (struct objfile *) NULL);
  builtin_type_int8 =
    init_type (TYPE_CODE_INT, 8 / 8,
	       TYPE_FLAG_NOTTEXT,
	       "int8_t", (struct objfile *) NULL);
  builtin_type_uint8 =
    init_type (TYPE_CODE_INT, 8 / 8,
	       TYPE_FLAG_UNSIGNED | TYPE_FLAG_NOTTEXT,
	       "uint8_t", (struct objfile *) NULL);
  builtin_type_int16 =
    init_type (TYPE_CODE_INT, 16 / 8,
	       0,
	       "int16_t", (struct objfile *) NULL);
  builtin_type_uint16 =
    init_type (TYPE_CODE_INT, 16 / 8,
	       TYPE_FLAG_UNSIGNED,
	       "uint16_t", (struct objfile *) NULL);
  builtin_type_int32 =
    init_type (TYPE_CODE_INT, 32 / 8,
	       0,
	       "int32_t", (struct objfile *) NULL);
  builtin_type_uint32 =
    init_type (TYPE_CODE_INT, 32 / 8,
	       TYPE_FLAG_UNSIGNED,
	       "uint32_t", (struct objfile *) NULL);
  builtin_type_int64 =
    init_type (TYPE_CODE_INT, 64 / 8,
	       0,
	       "int64_t", (struct objfile *) NULL);
  builtin_type_uint64 =
    init_type (TYPE_CODE_INT, 64 / 8,
	       TYPE_FLAG_UNSIGNED,
	       "uint64_t", (struct objfile *) NULL);
  builtin_type_int128 =
    init_type (TYPE_CODE_INT, 128 / 8,
	       0,
	       "int128_t", (struct objfile *) NULL);
  builtin_type_uint128 =
    init_type (TYPE_CODE_INT, 128 / 8,
	       TYPE_FLAG_UNSIGNED,
	       "uint128_t", (struct objfile *) NULL);

  builtin_type_ieee_single =
    build_flt (-1, "builtin_type_ieee_single", floatformats_ieee_single);
  builtin_type_ieee_double =
    build_flt (-1, "builtin_type_ieee_double", floatformats_ieee_double);
  builtin_type_i387_ext =
    build_flt (-1, "builtin_type_i387_ext", floatformats_i387_ext);
  builtin_type_m68881_ext =
    build_flt (-1, "builtin_type_m68881_ext", floatformats_m68881_ext);
  builtin_type_arm_ext =
    build_flt (-1, "builtin_type_arm_ext", floatformats_arm_ext);
  builtin_type_ia64_spill =
    build_flt (-1, "builtin_type_ia64_spill", floatformats_ia64_spill);
  builtin_type_ia64_quad =
    build_flt (-1, "builtin_type_ia64_quad", floatformats_ia64_quad);

  builtin_type_void =
    init_type (TYPE_CODE_VOID, 1,
	       0,
	       "void", (struct objfile *) NULL);
  builtin_type_true_char =
    init_type (TYPE_CODE_CHAR, TARGET_CHAR_BIT / TARGET_CHAR_BIT,
	       0,
	       "true character", (struct objfile *) NULL);
  builtin_type_true_unsigned_char =
    init_type (TYPE_CODE_CHAR, TARGET_CHAR_BIT / TARGET_CHAR_BIT,
	       TYPE_FLAG_UNSIGNED,
	       "true character", (struct objfile *) NULL);
=======
  objfile_type_data = register_objfile_data ();
>>>>>>> 97854b98

  add_setshow_zinteger_cmd ("overload", no_class, &overload_debug, _("\
Set debugging of C++ overloading."), _("\
Show debugging of C++ overloading."), _("\
When enabled, ranking of the functions is displayed."),
			    NULL,
			    show_overload_debug,
			    &setdebuglist, &showdebuglist);

  /* Add user knob for controlling resolution of opaque types.  */
  add_setshow_boolean_cmd ("opaque-type-resolution", class_support,
			   &opaque_type_resolution, _("\
Set resolution of opaque struct/class/union types (if set before loading symbols)."), _("\
Show resolution of opaque struct/class/union types (if set before loading symbols)."), NULL,
			   NULL,
			   show_opaque_type_resolution,
			   &setlist, &showlist);
}<|MERGE_RESOLUTION|>--- conflicted
+++ resolved
@@ -156,7 +156,6 @@
   return type;
 }
 
-<<<<<<< HEAD
 /* Declare TYPE as discardable on next garbage collection by free_all_types.
    You must call type_mark_used during each free_all_types to protect TYPE from
    being deallocated.  */
@@ -182,7 +181,7 @@
 static struct type *
 alloc_type_as_parent (struct type *parent_type)
 {
-  struct type *new_type = alloc_type (TYPE_OBJFILE (parent_type));
+  struct type *new_type = alloc_type_copy (parent_type);
 
   if (TYPE_DISCARDABLE (parent_type))
     set_type_as_discardable (new_type);
@@ -190,7 +189,6 @@
   return new_type;
 }
 
-=======
 /* Allocate a new GDBARCH-associated type structure and fill it
    with some defaults.  Space for the type structure is allocated
    on the heap.  */
@@ -245,7 +243,6 @@
 }
 
 
->>>>>>> 97854b98
 /* Alloc a new type instance structure, fill it with some defaults,
    and point it at OLDTYPE.  Allocate the new type instance from the
    same place as OLDTYPE.  */
@@ -317,11 +314,7 @@
 
   if (typeptr == 0 || *typeptr == 0)	/* We'll need to allocate one.  */
     {
-<<<<<<< HEAD
       ntype = alloc_type_as_parent (type);
-=======
-      ntype = alloc_type_copy (type);
->>>>>>> 97854b98
       if (typeptr)
 	*typeptr = ntype;
     }
@@ -398,11 +391,7 @@
 
   if (typeptr == 0 || *typeptr == 0)	/* We'll need to allocate one.  */
     {
-<<<<<<< HEAD
       ntype = alloc_type_as_parent (type);
-=======
-      ntype = alloc_type_copy (type);
->>>>>>> 97854b98
       if (typeptr)
 	*typeptr = ntype;
     }
@@ -3013,11 +3002,7 @@
   void **slot;
   struct type *new_type;
 
-<<<<<<< HEAD
-  if (TYPE_OBJFILE (type) == NULL && !TYPE_DYNAMIC (type))
-=======
-  if (! TYPE_OBJFILE_OWNED (type))
->>>>>>> 97854b98
+  if (! TYPE_OBJFILE_OWNED (type) && !TYPE_DYNAMIC (type))
     return type;
 
   /* This type shouldn't be pointing to any types in other objfiles;
@@ -3226,7 +3211,6 @@
   return new_type;
 }
 
-<<<<<<< HEAD
 /* Callback type for main_type_crawl.  */
 typedef int (*main_type_crawl_iter) (struct type *type, void *data);
 
@@ -3424,10 +3408,6 @@
   htab_traverse (type_discardable_table, type_discardable_remove, NULL);
 }
 
-static struct type *
-build_flt (int bit, char *name, const struct floatformat **floatformats)
-=======
-
 /* Helper functions to initialize architecture-specific types.  */
 
 /* Allocate a type structure associated with GDBARCH and set its
@@ -3505,7 +3485,6 @@
 struct type *
 arch_float_type (struct gdbarch *gdbarch,
 		 int bit, char *name, const struct floatformat **floatformats)
->>>>>>> 97854b98
 {
   struct type *t;
 
@@ -3918,92 +3897,12 @@
 _initialize_gdbtypes (void)
 {
   gdbtypes_data = gdbarch_data_register_post_init (gdbtypes_post_init);
-<<<<<<< HEAD
 
   type_discardable_table = htab_create_alloc (20, type_discardable_hash,
 					     type_discardable_equal, NULL,
 					     xcalloc, xfree);
 
-  /* FIXME: The following types are architecture-neutral.  However,
-     they contain pointer_type and reference_type fields potentially
-     caching pointer or reference types that *are* architecture
-     dependent.  */
-
-  builtin_type_int0 =
-    init_type (TYPE_CODE_INT, 0 / 8,
-	       0,
-	       "int0_t", (struct objfile *) NULL);
-  builtin_type_int8 =
-    init_type (TYPE_CODE_INT, 8 / 8,
-	       TYPE_FLAG_NOTTEXT,
-	       "int8_t", (struct objfile *) NULL);
-  builtin_type_uint8 =
-    init_type (TYPE_CODE_INT, 8 / 8,
-	       TYPE_FLAG_UNSIGNED | TYPE_FLAG_NOTTEXT,
-	       "uint8_t", (struct objfile *) NULL);
-  builtin_type_int16 =
-    init_type (TYPE_CODE_INT, 16 / 8,
-	       0,
-	       "int16_t", (struct objfile *) NULL);
-  builtin_type_uint16 =
-    init_type (TYPE_CODE_INT, 16 / 8,
-	       TYPE_FLAG_UNSIGNED,
-	       "uint16_t", (struct objfile *) NULL);
-  builtin_type_int32 =
-    init_type (TYPE_CODE_INT, 32 / 8,
-	       0,
-	       "int32_t", (struct objfile *) NULL);
-  builtin_type_uint32 =
-    init_type (TYPE_CODE_INT, 32 / 8,
-	       TYPE_FLAG_UNSIGNED,
-	       "uint32_t", (struct objfile *) NULL);
-  builtin_type_int64 =
-    init_type (TYPE_CODE_INT, 64 / 8,
-	       0,
-	       "int64_t", (struct objfile *) NULL);
-  builtin_type_uint64 =
-    init_type (TYPE_CODE_INT, 64 / 8,
-	       TYPE_FLAG_UNSIGNED,
-	       "uint64_t", (struct objfile *) NULL);
-  builtin_type_int128 =
-    init_type (TYPE_CODE_INT, 128 / 8,
-	       0,
-	       "int128_t", (struct objfile *) NULL);
-  builtin_type_uint128 =
-    init_type (TYPE_CODE_INT, 128 / 8,
-	       TYPE_FLAG_UNSIGNED,
-	       "uint128_t", (struct objfile *) NULL);
-
-  builtin_type_ieee_single =
-    build_flt (-1, "builtin_type_ieee_single", floatformats_ieee_single);
-  builtin_type_ieee_double =
-    build_flt (-1, "builtin_type_ieee_double", floatformats_ieee_double);
-  builtin_type_i387_ext =
-    build_flt (-1, "builtin_type_i387_ext", floatformats_i387_ext);
-  builtin_type_m68881_ext =
-    build_flt (-1, "builtin_type_m68881_ext", floatformats_m68881_ext);
-  builtin_type_arm_ext =
-    build_flt (-1, "builtin_type_arm_ext", floatformats_arm_ext);
-  builtin_type_ia64_spill =
-    build_flt (-1, "builtin_type_ia64_spill", floatformats_ia64_spill);
-  builtin_type_ia64_quad =
-    build_flt (-1, "builtin_type_ia64_quad", floatformats_ia64_quad);
-
-  builtin_type_void =
-    init_type (TYPE_CODE_VOID, 1,
-	       0,
-	       "void", (struct objfile *) NULL);
-  builtin_type_true_char =
-    init_type (TYPE_CODE_CHAR, TARGET_CHAR_BIT / TARGET_CHAR_BIT,
-	       0,
-	       "true character", (struct objfile *) NULL);
-  builtin_type_true_unsigned_char =
-    init_type (TYPE_CODE_CHAR, TARGET_CHAR_BIT / TARGET_CHAR_BIT,
-	       TYPE_FLAG_UNSIGNED,
-	       "true character", (struct objfile *) NULL);
-=======
   objfile_type_data = register_objfile_data ();
->>>>>>> 97854b98
 
   add_setshow_zinteger_cmd ("overload", no_class, &overload_debug, _("\
 Set debugging of C++ overloading."), _("\
