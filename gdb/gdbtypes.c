--- conflicted
+++ resolved
@@ -149,28 +149,6 @@
 		    value);
 }
 
-<<<<<<< HEAD
-struct extra
-  {
-    char str[128];
-    int len;
-  };				/* Maximum extension is 128!  FIXME  */
-
-static void print_bit_vector (B_TYPE *, int);
-static void print_arg_types (struct field *, int, int);
-static void dump_fn_fieldlists (struct type *, int);
-static void print_cplus_stuff (struct type *, int);
-static LONGEST type_length_get (struct type *type, struct type *target_type,
-				int full_span);
-
-#if 0
-/* The hash table holding all discardable `struct type *' references.  */
-static htab_t type_discardable_table;
-
-/* Current type_discardable_check pass used for TYPE_DISCARDABLE_AGE.  */
-static int type_discardable_age_current;
-#endif
-=======
 /* A function to show the status of strict type checking.  */
 
 static void
@@ -179,7 +157,6 @@
 {
   fprintf_filtered (file, _("Strict type checking is %s.\n"), value);
 }
->>>>>>> 5cfecc6f
 
  
@@ -990,6 +967,10 @@
 
   return 1;
 }
+
+static LONGEST type_length_get (struct type *type, struct type *target_type,
+				int full_span);
+
 
 /* Create an array type using either a blank type supplied in
    RESULT_TYPE, or creating a new type, inheriting the objfile from
@@ -3941,208 +3922,8 @@
 
   return new_type;
 }
-<<<<<<< HEAD
-
-#if 0
-/* Callback type for main_type_crawl.  */
-typedef int (*main_type_crawl_iter) (struct type *type, void *data);
-
-/* Iterate all main_type structures reachable through any `struct type *' from
-   TYPE.  ITER will be called only for one type of each main_type, use
-   TYPE_CHAIN traversal to find all the type instances.  ITER is being called
-   for each main_type found.  ITER returns non-zero if main_type_crawl should
-   depth-first enter the specific type.  ITER must provide some detection for
-   reentering the same main_type as this function would otherwise endlessly
-   loop.  */
-
-static void
-main_type_crawl (struct type *type, main_type_crawl_iter iter, void *data)
-{
-  struct type *type_iter;
-  int i;
-
-  if (!type)
-    return;
-
-  gdb_assert (TYPE_OBJFILE (type) == NULL);
-
-  /* `struct cplus_struct_type' handling is unsupported by this function.  */
-  gdb_assert ((TYPE_CODE (type) != TYPE_CODE_STRUCT
-	       && TYPE_CODE (type) != TYPE_CODE_UNION)
-	      || !HAVE_CPLUS_STRUCT (type));
-
-  if (!(*iter) (type, data))
-    return;
-
-  /* Iterate all the type instances of this main_type.  */
-  type_iter = type;
-  do
-    {
-      gdb_assert (TYPE_MAIN_TYPE (type_iter) == TYPE_MAIN_TYPE (type));
-
-      main_type_crawl (TYPE_POINTER_TYPE (type), iter, data);
-      main_type_crawl (TYPE_REFERENCE_TYPE (type), iter, data);
-
-      type_iter = TYPE_CHAIN (type_iter);
-    }
-  while (type_iter != type);
-
-  for (i = 0; i < TYPE_NFIELDS (type); i++)
-    main_type_crawl (TYPE_FIELD_TYPE (type, i), iter, data);
-
-  main_type_crawl (TYPE_TARGET_TYPE (type), iter, data);
-  main_type_crawl (TYPE_VPTR_BASETYPE (type), iter, data);
-}
-
-/* A helper for delete_type which deletes a main_type and the things to which
-   it refers.  TYPE is a type whose main_type we wish to destroy.  */
-
-static void
-delete_main_type (struct type *type)
-{
-  int i;
-
-  gdb_assert (TYPE_DISCARDABLE (type));
-  gdb_assert (TYPE_OBJFILE (type) == NULL);
-
-  xfree (TYPE_NAME (type));
-  xfree (TYPE_TAG_NAME (type));
-
-  for (i = 0; i < TYPE_NFIELDS (type); ++i)
-    {
-      xfree (TYPE_FIELD_NAME (type, i));
-
-      if (TYPE_FIELD_LOC_KIND (type, i) == FIELD_LOC_KIND_PHYSNAME)
-	xfree (TYPE_FIELD_STATIC_PHYSNAME (type, i));
-    }
-  xfree (TYPE_FIELDS (type));
-
-  gdb_assert (!HAVE_CPLUS_STRUCT (type));
-
-  xfree (TYPE_MAIN_TYPE (type));
-}
-
-/* Delete all the instances on TYPE_CHAIN of TYPE, including their referenced
-   main_type.  TYPE must be a reclaimable type - neither permanent nor objfile
-   associated.  */
-
-static void
-delete_type_chain (struct type *type)
-{
-  struct type *type_iter, *type_iter_to_free;
-
-  gdb_assert (TYPE_DISCARDABLE (type));
-  gdb_assert (TYPE_OBJFILE (type) == NULL);
-
-  delete_main_type (type);
-
-  type_iter = type;
-  do
-    {
-      type_iter_to_free = type_iter;
-      type_iter = TYPE_CHAIN (type_iter);
-      xfree (type_iter_to_free);
-    }
-  while (type_iter != type);
-}
-
-/* Hash function for type_discardable_table.  */
-
-static hashval_t
-type_discardable_hash (const void *p)
-{
-  const struct type *type = p;
-
-  return htab_hash_pointer (TYPE_MAIN_TYPE (type));
-}
-
-/* Equality function for type_discardable_table.  */
-
-static int
-type_discardable_equal (const void *a, const void *b)
-{
-  const struct type *left = a;
-  const struct type *right = b;
-
-  return TYPE_MAIN_TYPE (left) == TYPE_MAIN_TYPE (right);
-}
-
-/* A helper for type_mark_used.  */
-
-static int
-type_mark_used_crawl (struct type *type, void *unused)
-{
-  if (!TYPE_DISCARDABLE (type))
-    return 0;
-
-  if (TYPE_DISCARDABLE_AGE (type) == type_discardable_age_current)
-    return 0;
-
-  TYPE_DISCARDABLE_AGE (type) = type_discardable_age_current;
-
-  /* Continue the traversal.  */
-  return 1;
-}
-
-/* Mark TYPE and its connected types as used in this free_all_types pass.  */
-
-void
-type_mark_used (struct type *type)
-{
-  if (type == NULL)
-    return;
-
-  if (!TYPE_DISCARDABLE (type))
-    return;
-
-  main_type_crawl (type, type_mark_used_crawl, NULL);
-}
-
-/* A traverse callback for type_discardable_table which removes any
-   type_discardable whose reference count is now zero (unused link).  */
-
-static int
-type_discardable_remove (void **slot, void *unused)
-{
-  struct type *type = *slot;
-
-  gdb_assert (TYPE_DISCARDABLE (type));
-
-  if (TYPE_DISCARDABLE_AGE (type) != type_discardable_age_current)
-    {
-      delete_type_chain (type);
-
-      htab_clear_slot (type_discardable_table, slot);
-    }
-
-  return 1;
-}
-
-/* Free all the reclaimable types that have been allocated and that have
-   currently zero reference counter.
-
-   This function is called after each command, successful or not.  Use this
-   cleanup only in the GDB idle state as GDB only marks those types used by
-   globally tracked objects (with no autovariable references tracking).  */
-
-void
-free_all_types (void)
-{
-  /* Mark a new pass.  As GDB checks all the entries were visited after each
-     pass there cannot be any stale entries already containing the changed
-     value.  */
-  type_discardable_age_current ^= 1;
-
-  observer_notify_mark_used ();
-
-  htab_traverse (type_discardable_table, type_discardable_remove, NULL);
-}
-#endif
-
-=======
  
->>>>>>> 5cfecc6f
 /* Helper functions to initialize architecture-specific types.  */
 
 /* Allocate a type structure associated with GDBARCH and set its
