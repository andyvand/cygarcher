--- conflicted
+++ resolved
@@ -763,15 +763,8 @@
     TYPE_TARGET_STUB (result_type) = 1;
   else
     TYPE_LENGTH (result_type) = TYPE_LENGTH (check_typedef (index_type));
-<<<<<<< HEAD
-  TYPE_NFIELDS (result_type) = 3;
-  TYPE_FIELDS (result_type) = TYPE_ZALLOC (result_type,
-					   TYPE_NFIELDS (result_type)
-					   * sizeof (struct field));
-=======
   TYPE_RANGE_DATA (result_type) = (struct range_bounds *)
     TYPE_ZALLOC (result_type, sizeof (struct range_bounds));
->>>>>>> 5f6ec78c
   TYPE_LOW_BOUND (result_type) = low_bound;
   TYPE_HIGH_BOUND (result_type) = high_bound;
   TYPE_BYTE_STRIDE (result_type) = 0;
@@ -883,10 +876,10 @@
   /* DWARF blocks may depend on runtime information like
      DW_OP_PUSH_OBJECT_ADDRESS not being available during the
      CREATE_ARRAY_TYPE time.  */
-  if (TYPE_RANGE_BOUND_IS_DWARF_BLOCK (range_type, 0)
-      || TYPE_RANGE_BOUND_IS_DWARF_BLOCK (range_type, 1)
-      || TYPE_RANGE_UPPER_BOUND_IS_UNDEFINED (range_type) 
-      || TYPE_RANGE_LOWER_BOUND_IS_UNDEFINED (range_type) 
+  if (TYPE_LOW_BOUND_IS_DWARF_BLOCK (range_type)
+      || TYPE_HIGH_BOUND_IS_DWARF_BLOCK (range_type)
+      || TYPE_LOW_BOUND_UNDEFINED (range_type) 
+      || TYPE_HIGH_BOUND_UNDEFINED (range_type) 
       || get_discrete_bounds (range_type, &low_bound, &high_bound) < 0)
     {
       low_bound = 0;
@@ -1407,13 +1400,12 @@
    cleared FULL_SPAN return value (the expected SIZEOF) for non-zero
    TYPE_BYTE_STRIDE values.  */
 
-static CORE_ADDR
+static LONGEST
 type_length_get (struct type *type, struct type *target_type, int full_span)
 {
   struct type *range_type;
-  int count;
-  CORE_ADDR byte_stride = 0;	/* `= 0' for a false GCC warning.  */
-  CORE_ADDR element_size;
+  LONGEST byte_stride = 0;	/* `= 0' for a false GCC warning.  */
+  LONGEST count, element_size, retval;
 
   if (TYPE_CODE (type) != TYPE_CODE_ARRAY
       && TYPE_CODE (type) != TYPE_CODE_STRING)
@@ -1426,15 +1418,15 @@
     return 0;
 
   range_type = TYPE_INDEX_TYPE (type);
-  if (TYPE_RANGE_LOWER_BOUND_IS_UNDEFINED (range_type)
-      || TYPE_RANGE_UPPER_BOUND_IS_UNDEFINED (range_type))
+  if (TYPE_LOW_BOUND_UNDEFINED (range_type)
+      || TYPE_HIGH_BOUND_UNDEFINED (range_type))
     return 0;
   count = TYPE_HIGH_BOUND (range_type) - TYPE_LOW_BOUND (range_type) + 1;
   /* It may happen for wrong DWARF annotations returning garbage data.  */
   if (count < 0)
-    warning (_("Range for type %s has invalid bounds %d..%d"),
-	     TYPE_NAME (type), TYPE_LOW_BOUND (range_type),
-	     TYPE_HIGH_BOUND (range_type));
+    warning (_("Range for type %s has invalid bounds %s..%s"),
+	     TYPE_NAME (type), plongest (TYPE_LOW_BOUND (range_type)),
+	     plongest (TYPE_HIGH_BOUND (range_type)));
   /* The code below does not handle count == 0 right.  */
   if (count <= 0)
     return 0;
@@ -1450,12 +1442,32 @@
 	  byte_stride = type_length_get (target_type, NULL, 1);
 	}
     }
+
+  /* For now, we conservatively take the array length to be 0 if its length
+     exceeds UINT_MAX.  The code below assumes that for x < 0,
+     (ULONGEST) x == -x + ULONGEST_MAX + 1, which is technically not guaranteed
+     by C, but is usually true (because it would be true if x were unsigned
+     with its high-order bit on). It uses the fact that high_bound-low_bound is
+     always representable in ULONGEST and that if high_bound-low_bound+1
+     overflows, it overflows to 0.  We must change these tests if we decide to
+     increase the representation of TYPE_LENGTH from unsigned int to ULONGEST.
+     */
+
   if (full_span)
-    return count * byte_stride;
+    {
+      retval = count * byte_stride;
+      if (count == 0 || retval / count != byte_stride || retval > UINT_MAX)
+	retval = 0;
+      return retval;
+    }
   if (target_type == NULL)
     target_type = check_typedef (TYPE_TARGET_TYPE (type));
   element_size = type_length_get (target_type, NULL, 1);
-  return (count - 1) * byte_stride + element_size;
+  retval = (count - 1) * byte_stride + element_size;
+  if (byte_stride == 0 || retval < element_size
+      || (retval - element_size) / byte_stride != count - 1)
+    retval = 0;
+  return retval;
 }
 
 /* Prepare TYPE after being read in by the backend.  Currently this function
@@ -1493,17 +1505,12 @@
    Find the real type of TYPE.  This function returns the real type,
    after removing all layers of typedefs and completing opaque or stub
    types.  Completion changes the TYPE argument, but stripping of
-<<<<<<< HEAD
-   typedefs does not.  Still original passed TYPE will have TYPE_LENGTH
-   updated.  FIXME: Remove this dependency (only ada_to_fixed_type?).  */
-=======
    typedefs does not.
 
    If TYPE is a TYPE_CODE_TYPEDEF, its length is (also) set to the length of
    the target type instead of zero.  However, in the case of TYPE_CODE_TYPEDEF
    check_typedef can still return different type than the original TYPE
    pointer.  */
->>>>>>> 5f6ec78c
 
 struct type *
 check_typedef (struct type *type)
@@ -1642,41 +1649,8 @@
 	       || TYPE_CODE (type) == TYPE_CODE_STRING)
 	{
 	  /* Now recompute the length of the array type, based on its
-<<<<<<< HEAD
 	     number of elements and the target type's length.  */
 	  TYPE_LENGTH (type) = type_length_get (type, target_type, 0);
-=======
-	     number of elements and the target type's length.
-	     Watch out for Ada null Ada arrays where the high bound
-	     is smaller than the low bound. */
-	  const LONGEST low_bound = TYPE_LOW_BOUND (range_type);
-	  const LONGEST high_bound = TYPE_HIGH_BOUND (range_type);
-	  ULONGEST len;
-
-	  if (high_bound < low_bound)
-	    len = 0;
-	  else {
-	    /* For now, we conservatively take the array length to be 0
-	       if its length exceeds UINT_MAX.  The code below assumes
-	       that for x < 0, (ULONGEST) x == -x + ULONGEST_MAX + 1,
-	       which is technically not guaranteed by C, but is usually true
-	       (because it would be true if x were unsigned with its
-	       high-order bit on). It uses the fact that
-	       high_bound-low_bound is always representable in
-	       ULONGEST and that if high_bound-low_bound+1 overflows,
-	       it overflows to 0.  We must change these tests if we 
-	       decide to increase the representation of TYPE_LENGTH
-	       from unsigned int to ULONGEST. */
-	    ULONGEST ulow = low_bound, uhigh = high_bound;
-	    ULONGEST tlen = TYPE_LENGTH (target_type);
-
-	    len = tlen * (uhigh - ulow + 1);
-	    if (tlen == 0 || (len / tlen - 1 + ulow) != uhigh 
-		|| len > UINT_MAX)
-	      len = 0;
-	  }
-	  TYPE_LENGTH (type) = len;
->>>>>>> 5f6ec78c
 	  TYPE_TARGET_STUB (type) = 0;
 	}
       else if (TYPE_CODE (type) == TYPE_CODE_RANGE)
@@ -3177,16 +3151,6 @@
 				  xstrdup (TYPE_FIELD_STATIC_PHYSNAME (type,
 								       i)));
 	      break;
-	    case FIELD_LOC_KIND_DWARF_BLOCK:
-	      /* `struct dwarf2_locexpr_baton' is too bound to its objfile so
-		 it is expected to be made constant by CHECK_TYPEDEF.  */
-	      if (TYPE_NOT_ALLOCATED (new_type)
-		  || TYPE_NOT_ASSOCIATED (new_type))
-		SET_FIELD_DWARF_BLOCK (TYPE_FIELD (new_type, i), NULL);
-	      else
-		SET_FIELD_BITPOS (TYPE_FIELD (new_type, i),
-		   dwarf_locexpr_baton_eval (TYPE_FIELD_DWARF_BLOCK (type, i)));
-	      break;
 	    default:
 	      internal_error (__FILE__, __LINE__,
 			      _("Unexpected type field location kind: %d"),
@@ -3195,29 +3159,64 @@
 	}
     }
 
-<<<<<<< HEAD
-  /* Convert TYPE_RANGE_HIGH_BOUND_IS_COUNT into a regular bound.  */
-  if (TYPE_CODE (type) == TYPE_CODE_RANGE
-      && TYPE_RANGE_HIGH_BOUND_IS_COUNT (type))
-    {
-      TYPE_RANGE_HIGH_BOUND_IS_COUNT (new_type) = 0;
-      TYPE_HIGH_BOUND (new_type) = TYPE_LOW_BOUND (type)
-				   + TYPE_HIGH_BOUND (type) - 1;
-    }
-
   /* Both FIELD_LOC_KIND_DWARF_BLOCK and TYPE_RANGE_HIGH_BOUND_IS_COUNT were
      possibly converted.  */
   TYPE_DYNAMIC (new_type) = 0;
 
-=======
   /* For range types, copy the bounds information. */
   if (TYPE_CODE (type) == TYPE_CODE_RANGE)
     {
       TYPE_RANGE_DATA (new_type) = xmalloc (sizeof (struct range_bounds));
       *TYPE_RANGE_DATA (new_type) = *TYPE_RANGE_DATA (type);
-    }
-
->>>>>>> 5f6ec78c
+
+      if (TYPE_LOW_BOUND_IS_DWARF_BLOCK (type))
+	{
+	  /* `struct dwarf2_locexpr_baton' is too bound to its objfile so
+	     it is expected to be made constant by CHECK_TYPEDEF.  */
+	  if (TYPE_NOT_ALLOCATED (type)
+	      || TYPE_NOT_ASSOCIATED (type))
+	    TYPE_RANGE_DATA (new_type)->low.u.dwarf_block = NULL;
+	  else
+	    TYPE_LOW_BOUND (new_type) = dwarf_locexpr_baton_eval
+				(TYPE_RANGE_DATA (new_type)->low.u.dwarf_block);
+	  TYPE_LOW_BOUND_IS_DWARF_BLOCK (new_type) = 0;
+	}
+
+      if (TYPE_HIGH_BOUND_IS_DWARF_BLOCK (type))
+	{
+	  /* `struct dwarf2_locexpr_baton' is too bound to its objfile so
+	     it is expected to be made constant by CHECK_TYPEDEF.  */
+	  if (TYPE_NOT_ALLOCATED (type)
+	      || TYPE_NOT_ASSOCIATED (type))
+	    TYPE_RANGE_DATA (new_type)->high.u.dwarf_block = NULL;
+	  else
+	    TYPE_HIGH_BOUND (new_type) = dwarf_locexpr_baton_eval
+			       (TYPE_RANGE_DATA (new_type)->high.u.dwarf_block);
+	  TYPE_HIGH_BOUND_IS_DWARF_BLOCK (new_type) = 0;
+	}
+
+      if (TYPE_BYTE_STRIDE_IS_DWARF_BLOCK (type))
+	{
+	  /* `struct dwarf2_locexpr_baton' is too bound to its objfile so
+	     it is expected to be made constant by CHECK_TYPEDEF.  */
+	  if (TYPE_NOT_ALLOCATED (type)
+	      || TYPE_NOT_ASSOCIATED (type))
+	    TYPE_RANGE_DATA (new_type)->byte_stride.u.dwarf_block = NULL;
+	  else
+	    TYPE_BYTE_STRIDE (new_type) = dwarf_locexpr_baton_eval
+			(TYPE_RANGE_DATA (new_type)->byte_stride.u.dwarf_block);
+	  TYPE_BYTE_STRIDE_IS_DWARF_BLOCK (new_type) = 0;
+	}
+
+      /* Convert TYPE_RANGE_HIGH_BOUND_IS_COUNT into a regular bound.  */
+      if (TYPE_RANGE_HIGH_BOUND_IS_COUNT (type))
+	{
+	  TYPE_HIGH_BOUND (new_type) = TYPE_LOW_BOUND (type)
+				       + TYPE_HIGH_BOUND (type) - 1;
+	  TYPE_RANGE_HIGH_BOUND_IS_COUNT (new_type) = 0;
+	}
+    }
+
   /* Copy pointers to other types.  */
   if (TYPE_TARGET_TYPE (type))
     TYPE_TARGET_TYPE (new_type) = 
