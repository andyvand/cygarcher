--- conflicted
+++ resolved
@@ -3395,16 +3395,10 @@
   new_type = alloc_type_arch (get_type_arch (type));
 
   /* We must add the new type to the hash table immediately, in case
-<<<<<<< HEAD
      we encounter this type again during a recursive call below.  Memory could
      be allocated from OBJFILE in the case we will be removing OBJFILE, this
      optimization is missed and xfree is called for it from COPIED_TYPES.  */
   stored = xmalloc (sizeof (*stored));
-=======
-     we encounter this type again during a recursive call below.  */
-  stored
-    = obstack_alloc (&objfile->objfile_obstack, sizeof (struct type_pair));
->>>>>>> ff3abfdd
   stored->old = type;
   stored->new = new_type;
   *slot = stored;
