--- conflicted
+++ resolved
@@ -38,13 +38,10 @@
 #include "hashtab.h"
 #include "exceptions.h"
 #include "cp-support.h"
-<<<<<<< HEAD
+#include "bcache.h"
+#include "dwarf2loc.h"
 #include "observer.h"
 #include "dwarf2expr.h"
-=======
-#include "bcache.h"
->>>>>>> 79301218
-#include "dwarf2loc.h"
 
 /* Initialize BADNESS constants.  */
 
