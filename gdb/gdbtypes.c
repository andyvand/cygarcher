/* Support routines for manipulating internal types for GDB.

   Copyright (C) 1992-2013 Free Software Foundation, Inc.

   Contributed by Cygnus Support, using pieces from other GDB modules.

   This file is part of GDB.

   This program is free software; you can redistribute it and/or modify
   it under the terms of the GNU General Public License as published by
   the Free Software Foundation; either version 3 of the License, or
   (at your option) any later version.

   This program is distributed in the hope that it will be useful,
   but WITHOUT ANY WARRANTY; without even the implied warranty of
   MERCHANTABILITY or FITNESS FOR A PARTICULAR PURPOSE.  See the
   GNU General Public License for more details.

   You should have received a copy of the GNU General Public License
   along with this program.  If not, see <http://www.gnu.org/licenses/>.  */

#include "defs.h"
#include "gdb_string.h"
#include "bfd.h"
#include "symtab.h"
#include "symfile.h"
#include "objfiles.h"
#include "gdbtypes.h"
#include "expression.h"
#include "language.h"
#include "target.h"
#include "value.h"
#include "demangle.h"
#include "complaints.h"
#include "gdbcmd.h"
#include "cp-abi.h"
#include "gdb_assert.h"
#include "hashtab.h"
#include "exceptions.h"
<<<<<<< HEAD
#include "observer.h"
#include "dwarf2expr.h"
#include "dwarf2loc.h"
=======
#include "cp-support.h"
>>>>>>> 6e5c95e6

/* Initialize BADNESS constants.  */

const struct rank LENGTH_MISMATCH_BADNESS = {100,0};

const struct rank TOO_FEW_PARAMS_BADNESS = {100,0};
const struct rank INCOMPATIBLE_TYPE_BADNESS = {100,0};

const struct rank EXACT_MATCH_BADNESS = {0,0};

const struct rank INTEGER_PROMOTION_BADNESS = {1,0};
const struct rank FLOAT_PROMOTION_BADNESS = {1,0};
const struct rank BASE_PTR_CONVERSION_BADNESS = {1,0};
const struct rank INTEGER_CONVERSION_BADNESS = {2,0};
const struct rank FLOAT_CONVERSION_BADNESS = {2,0};
const struct rank INT_FLOAT_CONVERSION_BADNESS = {2,0};
const struct rank VOID_PTR_CONVERSION_BADNESS = {2,0};
const struct rank BOOL_CONVERSION_BADNESS = {3,0};
const struct rank BASE_CONVERSION_BADNESS = {2,0};
const struct rank REFERENCE_CONVERSION_BADNESS = {2,0};
const struct rank NULL_POINTER_CONVERSION_BADNESS = {2,0};
const struct rank NS_POINTER_CONVERSION_BADNESS = {10,0};
const struct rank NS_INTEGER_POINTER_CONVERSION_BADNESS = {3,0};

/* Floatformat pairs.  */
const struct floatformat *floatformats_ieee_half[BFD_ENDIAN_UNKNOWN] = {
  &floatformat_ieee_half_big,
  &floatformat_ieee_half_little
};
const struct floatformat *floatformats_ieee_single[BFD_ENDIAN_UNKNOWN] = {
  &floatformat_ieee_single_big,
  &floatformat_ieee_single_little
};
const struct floatformat *floatformats_ieee_double[BFD_ENDIAN_UNKNOWN] = {
  &floatformat_ieee_double_big,
  &floatformat_ieee_double_little
};
const struct floatformat *floatformats_ieee_double_littlebyte_bigword[BFD_ENDIAN_UNKNOWN] = {
  &floatformat_ieee_double_big,
  &floatformat_ieee_double_littlebyte_bigword
};
const struct floatformat *floatformats_i387_ext[BFD_ENDIAN_UNKNOWN] = {
  &floatformat_i387_ext,
  &floatformat_i387_ext
};
const struct floatformat *floatformats_m68881_ext[BFD_ENDIAN_UNKNOWN] = {
  &floatformat_m68881_ext,
  &floatformat_m68881_ext
};
const struct floatformat *floatformats_arm_ext[BFD_ENDIAN_UNKNOWN] = {
  &floatformat_arm_ext_big,
  &floatformat_arm_ext_littlebyte_bigword
};
const struct floatformat *floatformats_ia64_spill[BFD_ENDIAN_UNKNOWN] = {
  &floatformat_ia64_spill_big,
  &floatformat_ia64_spill_little
};
const struct floatformat *floatformats_ia64_quad[BFD_ENDIAN_UNKNOWN] = {
  &floatformat_ia64_quad_big,
  &floatformat_ia64_quad_little
};
const struct floatformat *floatformats_vax_f[BFD_ENDIAN_UNKNOWN] = {
  &floatformat_vax_f,
  &floatformat_vax_f
};
const struct floatformat *floatformats_vax_d[BFD_ENDIAN_UNKNOWN] = {
  &floatformat_vax_d,
  &floatformat_vax_d
};
const struct floatformat *floatformats_ibm_long_double[BFD_ENDIAN_UNKNOWN] = {
  &floatformat_ibm_long_double,
  &floatformat_ibm_long_double
};

/* Should opaque types be resolved?  */

static int opaque_type_resolution = 1;

/* A flag to enable printing of debugging information of C++
   overloading.  */

unsigned int overload_debug = 0;

/* A flag to enable strict type checking.  */

static int strict_type_checking = 1;

/* A function to show whether opaque types are resolved.  */

static void
show_opaque_type_resolution (struct ui_file *file, int from_tty,
			     struct cmd_list_element *c, 
			     const char *value)
{
  fprintf_filtered (file, _("Resolution of opaque struct/class/union types "
			    "(if set before loading symbols) is %s.\n"),
		    value);
}

/* A function to show whether C++ overload debugging is enabled.  */

static void
show_overload_debug (struct ui_file *file, int from_tty,
		     struct cmd_list_element *c, const char *value)
{
  fprintf_filtered (file, _("Debugging of C++ overloading is %s.\n"), 
		    value);
}

/* A function to show the status of strict type checking.  */

static void
show_strict_type_checking (struct ui_file *file, int from_tty,
			   struct cmd_list_element *c, const char *value)
{
  fprintf_filtered (file, _("Strict type checking is %s.\n"), value);
}


/* Allocate a new OBJFILE-associated type structure and fill it
   with some defaults.  Space for the type structure is allocated
   on the objfile's objfile_obstack.  */

struct type *
alloc_type (struct objfile *objfile)
{
  struct type *type;

  gdb_assert (objfile != NULL);

  /* Alloc the structure and start off with all fields zeroed.  */
  type = OBSTACK_ZALLOC (&objfile->objfile_obstack, struct type);
  TYPE_MAIN_TYPE (type) = OBSTACK_ZALLOC (&objfile->objfile_obstack,
					  struct main_type);
  OBJSTAT (objfile, n_types++);

  TYPE_OBJFILE_OWNED (type) = 1;
  TYPE_OWNER (type).objfile = objfile;

  /* Initialize the fields that might not be zero.  */

  TYPE_CODE (type) = TYPE_CODE_UNDEF;
  TYPE_VPTR_FIELDNO (type) = -1;
  TYPE_CHAIN (type) = type;	/* Chain back to itself.  */

  return type;
}

#if 0
/* Declare TYPE as discardable on next garbage collection by free_all_types.
   You must call type_mark_used during each free_all_types to protect TYPE from
   being deallocated.  */

static void
set_type_as_discardable (struct type *type)
{
  void **slot;

  gdb_assert (!TYPE_DISCARDABLE (type));

  TYPE_DISCARDABLE (type) = 1;
  TYPE_DISCARDABLE_AGE (type) = type_discardable_age_current;

  slot = htab_find_slot (type_discardable_table, type, INSERT);
  gdb_assert (!*slot);
  *slot = type;
}
#endif

/* Allocate a new type like alloc_type but preserve for it the discardability
   state of PARENT_TYPE.  */

static struct type *
alloc_type_as_parent (struct type *parent_type)
{
  struct type *new_type = alloc_type_copy (parent_type);

#if 0
  if (TYPE_DISCARDABLE (parent_type))
    set_type_as_discardable (new_type);
#endif

  return new_type;
}

/* Allocate a new GDBARCH-associated type structure and fill it
   with some defaults.  Space for the type structure is allocated
   on the heap.  */

struct type *
alloc_type_arch (struct gdbarch *gdbarch)
{
  struct type *type;

  gdb_assert (gdbarch != NULL);

  /* Alloc the structure and start off with all fields zeroed.  */

  type = XZALLOC (struct type);
  TYPE_MAIN_TYPE (type) = XZALLOC (struct main_type);

  TYPE_OBJFILE_OWNED (type) = 0;
  TYPE_OWNER (type).gdbarch = gdbarch;

  /* Initialize the fields that might not be zero.  */

  TYPE_CODE (type) = TYPE_CODE_UNDEF;
  TYPE_VPTR_FIELDNO (type) = -1;
  TYPE_CHAIN (type) = type;	/* Chain back to itself.  */

  return type;
}

/* If TYPE is objfile-associated, allocate a new type structure
   associated with the same objfile.  If TYPE is gdbarch-associated,
   allocate a new type structure associated with the same gdbarch.  */

struct type *
alloc_type_copy (const struct type *type)
{
  if (TYPE_OBJFILE_OWNED (type))
    return alloc_type (TYPE_OWNER (type).objfile);
  else
    return alloc_type_arch (TYPE_OWNER (type).gdbarch);
}

/* If TYPE is gdbarch-associated, return that architecture.
   If TYPE is objfile-associated, return that objfile's architecture.  */

struct gdbarch *
get_type_arch (const struct type *type)
{
  if (TYPE_OBJFILE_OWNED (type))
    return get_objfile_arch (TYPE_OWNER (type).objfile);
  else
    return TYPE_OWNER (type).gdbarch;
}

/* Alloc a new type instance structure, fill it with some defaults,
   and point it at OLDTYPE.  Allocate the new type instance from the
   same place as OLDTYPE.  */

static struct type *
alloc_type_instance (struct type *oldtype)
{
  struct type *type;

  /* Allocate the structure.  */

  if (! TYPE_OBJFILE_OWNED (oldtype))
    type = XZALLOC (struct type);
  else
    type = OBSTACK_ZALLOC (&TYPE_OBJFILE (oldtype)->objfile_obstack,
			   struct type);

  TYPE_MAIN_TYPE (type) = TYPE_MAIN_TYPE (oldtype);

  TYPE_CHAIN (type) = type;	/* Chain back to itself for now.  */

  return type;
}

/* Clear all remnants of the previous type at TYPE, in preparation for
   replacing it with something else.  Preserve owner information.  */

static void
smash_type (struct type *type)
{
  int objfile_owned = TYPE_OBJFILE_OWNED (type);
  union type_owner owner = TYPE_OWNER (type);

  memset (TYPE_MAIN_TYPE (type), 0, sizeof (struct main_type));

  /* Restore owner information.  */
  TYPE_OBJFILE_OWNED (type) = objfile_owned;
  TYPE_OWNER (type) = owner;

  /* For now, delete the rings.  */
  TYPE_CHAIN (type) = type;

  /* For now, leave the pointer/reference types alone.  */
}

/* Lookup a pointer to a type TYPE.  TYPEPTR, if nonzero, points
   to a pointer to memory where the pointer type should be stored.
   If *TYPEPTR is zero, update it to point to the pointer type we return.
   We allocate new memory if needed.  */

struct type *
make_pointer_type (struct type *type, struct type **typeptr)
{
  struct type *ntype;	/* New type */
  struct type *chain;

  ntype = TYPE_POINTER_TYPE (type);

  if (ntype)
    {
      if (typeptr == 0)
	return ntype;		/* Don't care about alloc, 
				   and have new type.  */
      else if (*typeptr == 0)
	{
	  *typeptr = ntype;	/* Tracking alloc, and have new type.  */
	  return ntype;
	}
    }

  if (typeptr == 0 || *typeptr == 0)	/* We'll need to allocate one.  */
    {
      ntype = alloc_type_as_parent (type);
      if (typeptr)
	*typeptr = ntype;
    }
  else			/* We have storage, but need to reset it.  */
    {
      ntype = *typeptr;
      chain = TYPE_CHAIN (ntype);
      smash_type (ntype);
      TYPE_CHAIN (ntype) = chain;
    }

  TYPE_TARGET_TYPE (ntype) = type;
  TYPE_POINTER_TYPE (type) = ntype;

  /* FIXME!  Assumes the machine has only one representation for pointers!  */

  TYPE_LENGTH (ntype)
    = gdbarch_ptr_bit (get_type_arch (type)) / TARGET_CHAR_BIT;
  TYPE_CODE (ntype) = TYPE_CODE_PTR;

  /* Mark pointers as unsigned.  The target converts between pointers
     and addresses (CORE_ADDRs) using gdbarch_pointer_to_address and
     gdbarch_address_to_pointer.  */
  TYPE_UNSIGNED (ntype) = 1;

  /* Update the length of all the other variants of this type.  */
  chain = TYPE_CHAIN (ntype);
  while (chain != ntype)
    {
      TYPE_LENGTH (chain) = TYPE_LENGTH (ntype);
      chain = TYPE_CHAIN (chain);
    }

  return ntype;
}

/* Given a type TYPE, return a type of pointers to that type.
   May need to construct such a type if this is the first use.  */

struct type *
lookup_pointer_type (struct type *type)
{
  return make_pointer_type (type, (struct type **) 0);
}

/* Lookup a C++ `reference' to a type TYPE.  TYPEPTR, if nonzero,
   points to a pointer to memory where the reference type should be
   stored.  If *TYPEPTR is zero, update it to point to the reference
   type we return.  We allocate new memory if needed.  */

struct type *
make_reference_type (struct type *type, struct type **typeptr)
{
  struct type *ntype;	/* New type */
  struct type *chain;

  ntype = TYPE_REFERENCE_TYPE (type);

  if (ntype)
    {
      if (typeptr == 0)
	return ntype;		/* Don't care about alloc, 
				   and have new type.  */
      else if (*typeptr == 0)
	{
	  *typeptr = ntype;	/* Tracking alloc, and have new type.  */
	  return ntype;
	}
    }

  if (typeptr == 0 || *typeptr == 0)	/* We'll need to allocate one.  */
    {
      ntype = alloc_type_as_parent (type);
      if (typeptr)
	*typeptr = ntype;
    }
  else			/* We have storage, but need to reset it.  */
    {
      ntype = *typeptr;
      chain = TYPE_CHAIN (ntype);
      smash_type (ntype);
      TYPE_CHAIN (ntype) = chain;
    }

  TYPE_TARGET_TYPE (ntype) = type;
  TYPE_REFERENCE_TYPE (type) = ntype;

  /* FIXME!  Assume the machine has only one representation for
     references, and that it matches the (only) representation for
     pointers!  */

  TYPE_LENGTH (ntype) =
    gdbarch_ptr_bit (get_type_arch (type)) / TARGET_CHAR_BIT;
  TYPE_CODE (ntype) = TYPE_CODE_REF;

  if (!TYPE_REFERENCE_TYPE (type))	/* Remember it, if don't have one.  */
    TYPE_REFERENCE_TYPE (type) = ntype;

  /* Update the length of all the other variants of this type.  */
  chain = TYPE_CHAIN (ntype);
  while (chain != ntype)
    {
      TYPE_LENGTH (chain) = TYPE_LENGTH (ntype);
      chain = TYPE_CHAIN (chain);
    }

  return ntype;
}

/* Same as above, but caller doesn't care about memory allocation
   details.  */

struct type *
lookup_reference_type (struct type *type)
{
  return make_reference_type (type, (struct type **) 0);
}

/* Lookup a function type that returns type TYPE.  TYPEPTR, if
   nonzero, points to a pointer to memory where the function type
   should be stored.  If *TYPEPTR is zero, update it to point to the
   function type we return.  We allocate new memory if needed.  */

struct type *
make_function_type (struct type *type, struct type **typeptr)
{
  struct type *ntype;	/* New type */

  if (typeptr == 0 || *typeptr == 0)	/* We'll need to allocate one.  */
    {
      ntype = alloc_type_copy (type);
      if (typeptr)
	*typeptr = ntype;
    }
  else			/* We have storage, but need to reset it.  */
    {
      ntype = *typeptr;
      smash_type (ntype);
    }

  TYPE_TARGET_TYPE (ntype) = type;

  TYPE_LENGTH (ntype) = 1;
  TYPE_CODE (ntype) = TYPE_CODE_FUNC;

  INIT_FUNC_SPECIFIC (ntype);

  return ntype;
}

/* Given a type TYPE, return a type of functions that return that type.
   May need to construct such a type if this is the first use.  */

struct type *
lookup_function_type (struct type *type)
{
  return make_function_type (type, (struct type **) 0);
}

/* Given a type TYPE and argument types, return the appropriate
   function type.  If the final type in PARAM_TYPES is NULL, make a
   varargs function.  */

struct type *
lookup_function_type_with_arguments (struct type *type,
				     int nparams,
				     struct type **param_types)
{
  struct type *fn = make_function_type (type, (struct type **) 0);
  int i;

  if (nparams > 0)
    {
      if (param_types[nparams - 1] == NULL)
	{
	  --nparams;
	  TYPE_VARARGS (fn) = 1;
	}
      else if (TYPE_CODE (check_typedef (param_types[nparams - 1]))
	       == TYPE_CODE_VOID)
	{
	  --nparams;
	  /* Caller should have ensured this.  */
	  gdb_assert (nparams == 0);
	  TYPE_PROTOTYPED (fn) = 1;
	}
    }

  TYPE_NFIELDS (fn) = nparams;
  TYPE_FIELDS (fn) = TYPE_ZALLOC (fn, nparams * sizeof (struct field));
  for (i = 0; i < nparams; ++i)
    TYPE_FIELD_TYPE (fn, i) = param_types[i];

  return fn;
}

/* Identify address space identifier by name --
   return the integer flag defined in gdbtypes.h.  */

int
address_space_name_to_int (struct gdbarch *gdbarch, char *space_identifier)
{
  int type_flags;

  /* Check for known address space delimiters.  */
  if (!strcmp (space_identifier, "code"))
    return TYPE_INSTANCE_FLAG_CODE_SPACE;
  else if (!strcmp (space_identifier, "data"))
    return TYPE_INSTANCE_FLAG_DATA_SPACE;
  else if (gdbarch_address_class_name_to_type_flags_p (gdbarch)
           && gdbarch_address_class_name_to_type_flags (gdbarch,
							space_identifier,
							&type_flags))
    return type_flags;
  else
    error (_("Unknown address space specifier: \"%s\""), space_identifier);
}

/* Identify address space identifier by integer flag as defined in 
   gdbtypes.h -- return the string version of the adress space name.  */

const char *
address_space_int_to_name (struct gdbarch *gdbarch, int space_flag)
{
  if (space_flag & TYPE_INSTANCE_FLAG_CODE_SPACE)
    return "code";
  else if (space_flag & TYPE_INSTANCE_FLAG_DATA_SPACE)
    return "data";
  else if ((space_flag & TYPE_INSTANCE_FLAG_ADDRESS_CLASS_ALL)
           && gdbarch_address_class_type_flags_to_name_p (gdbarch))
    return gdbarch_address_class_type_flags_to_name (gdbarch, space_flag);
  else
    return NULL;
}

/* Create a new type with instance flags NEW_FLAGS, based on TYPE.

   If STORAGE is non-NULL, create the new type instance there.
   STORAGE must be in the same obstack as TYPE.  */

static struct type *
make_qualified_type (struct type *type, int new_flags,
		     struct type *storage)
{
  struct type *ntype;

  ntype = type;
  do
    {
      if (TYPE_INSTANCE_FLAGS (ntype) == new_flags)
	return ntype;
      ntype = TYPE_CHAIN (ntype);
    }
  while (ntype != type);

  /* Create a new type instance.  */
  if (storage == NULL)
    ntype = alloc_type_instance (type);
  else
    {
      /* If STORAGE was provided, it had better be in the same objfile
	 as TYPE.  Otherwise, we can't link it into TYPE's cv chain:
	 if one objfile is freed and the other kept, we'd have
	 dangling pointers.  */
      gdb_assert (TYPE_OBJFILE (type) == TYPE_OBJFILE (storage));

      ntype = storage;
      TYPE_MAIN_TYPE (ntype) = TYPE_MAIN_TYPE (type);
      TYPE_CHAIN (ntype) = ntype;
    }

  /* Pointers or references to the original type are not relevant to
     the new type.  */
  TYPE_POINTER_TYPE (ntype) = (struct type *) 0;
  TYPE_REFERENCE_TYPE (ntype) = (struct type *) 0;

  /* Chain the new qualified type to the old type.  */
  TYPE_CHAIN (ntype) = TYPE_CHAIN (type);
  TYPE_CHAIN (type) = ntype;

  /* Now set the instance flags and return the new type.  */
  TYPE_INSTANCE_FLAGS (ntype) = new_flags;

  /* Set length of new type to that of the original type.  */
  TYPE_LENGTH (ntype) = TYPE_LENGTH (type);

  return ntype;
}

/* Make an address-space-delimited variant of a type -- a type that
   is identical to the one supplied except that it has an address
   space attribute attached to it (such as "code" or "data").

   The space attributes "code" and "data" are for Harvard
   architectures.  The address space attributes are for architectures
   which have alternately sized pointers or pointers with alternate
   representations.  */

struct type *
make_type_with_address_space (struct type *type, int space_flag)
{
  int new_flags = ((TYPE_INSTANCE_FLAGS (type)
		    & ~(TYPE_INSTANCE_FLAG_CODE_SPACE
			| TYPE_INSTANCE_FLAG_DATA_SPACE
		        | TYPE_INSTANCE_FLAG_ADDRESS_CLASS_ALL))
		   | space_flag);

  return make_qualified_type (type, new_flags, NULL);
}

/* Make a "c-v" variant of a type -- a type that is identical to the
   one supplied except that it may have const or volatile attributes
   CNST is a flag for setting the const attribute
   VOLTL is a flag for setting the volatile attribute
   TYPE is the base type whose variant we are creating.

   If TYPEPTR and *TYPEPTR are non-zero, then *TYPEPTR points to
   storage to hold the new qualified type; *TYPEPTR and TYPE must be
   in the same objfile.  Otherwise, allocate fresh memory for the new
   type whereever TYPE lives.  If TYPEPTR is non-zero, set it to the
   new type we construct.  */

struct type *
make_cv_type (int cnst, int voltl, 
	      struct type *type, 
	      struct type **typeptr)
{
  struct type *ntype;	/* New type */

  int new_flags = (TYPE_INSTANCE_FLAGS (type)
		   & ~(TYPE_INSTANCE_FLAG_CONST 
		       | TYPE_INSTANCE_FLAG_VOLATILE));

  if (cnst)
    new_flags |= TYPE_INSTANCE_FLAG_CONST;

  if (voltl)
    new_flags |= TYPE_INSTANCE_FLAG_VOLATILE;

  if (typeptr && *typeptr != NULL)
    {
      /* TYPE and *TYPEPTR must be in the same objfile.  We can't have
	 a C-V variant chain that threads across objfiles: if one
	 objfile gets freed, then the other has a broken C-V chain.

	 This code used to try to copy over the main type from TYPE to
	 *TYPEPTR if they were in different objfiles, but that's
	 wrong, too: TYPE may have a field list or member function
	 lists, which refer to types of their own, etc. etc.  The
	 whole shebang would need to be copied over recursively; you
	 can't have inter-objfile pointers.  The only thing to do is
	 to leave stub types as stub types, and look them up afresh by
	 name each time you encounter them.  */
      gdb_assert (TYPE_OBJFILE (*typeptr) == TYPE_OBJFILE (type));
    }
  
  ntype = make_qualified_type (type, new_flags, 
			       typeptr ? *typeptr : NULL);

  if (typeptr != NULL)
    *typeptr = ntype;

  return ntype;
}

/* Make a 'restrict'-qualified version of TYPE.  */

struct type *
make_restrict_type (struct type *type)
{
  return make_qualified_type (type,
			      (TYPE_INSTANCE_FLAGS (type)
			       | TYPE_INSTANCE_FLAG_RESTRICT),
			      NULL);
}

/* Replace the contents of ntype with the type *type.  This changes the
   contents, rather than the pointer for TYPE_MAIN_TYPE (ntype); thus
   the changes are propogated to all types in the TYPE_CHAIN.

   In order to build recursive types, it's inevitable that we'll need
   to update types in place --- but this sort of indiscriminate
   smashing is ugly, and needs to be replaced with something more
   controlled.  TYPE_MAIN_TYPE is a step in this direction; it's not
   clear if more steps are needed.  */

void
replace_type (struct type *ntype, struct type *type)
{
  struct type *chain;

  /* These two types had better be in the same objfile.  Otherwise,
     the assignment of one type's main type structure to the other
     will produce a type with references to objects (names; field
     lists; etc.) allocated on an objfile other than its own.  */
  gdb_assert (TYPE_OBJFILE (ntype) == TYPE_OBJFILE (ntype));

  *TYPE_MAIN_TYPE (ntype) = *TYPE_MAIN_TYPE (type);

  /* The type length is not a part of the main type.  Update it for
     each type on the variant chain.  */
  chain = ntype;
  do
    {
      /* Assert that this element of the chain has no address-class bits
	 set in its flags.  Such type variants might have type lengths
	 which are supposed to be different from the non-address-class
	 variants.  This assertion shouldn't ever be triggered because
	 symbol readers which do construct address-class variants don't
	 call replace_type().  */
      gdb_assert (TYPE_ADDRESS_CLASS_ALL (chain) == 0);

      TYPE_LENGTH (chain) = TYPE_LENGTH (type);
      chain = TYPE_CHAIN (chain);
    }
  while (ntype != chain);

  /* Assert that the two types have equivalent instance qualifiers.
     This should be true for at least all of our debug readers.  */
  gdb_assert (TYPE_INSTANCE_FLAGS (ntype) == TYPE_INSTANCE_FLAGS (type));
}

/* Implement direct support for MEMBER_TYPE in GNU C++.
   May need to construct such a type if this is the first use.
   The TYPE is the type of the member.  The DOMAIN is the type
   of the aggregate that the member belongs to.  */

struct type *
lookup_memberptr_type (struct type *type, struct type *domain)
{
  struct type *mtype;

  mtype = alloc_type_copy (type);
  smash_to_memberptr_type (mtype, domain, type);
  return mtype;
}

/* Return a pointer-to-method type, for a method of type TO_TYPE.  */

struct type *
lookup_methodptr_type (struct type *to_type)
{
  struct type *mtype;

  mtype = alloc_type_copy (to_type);
  smash_to_methodptr_type (mtype, to_type);
  return mtype;
}

/* Allocate a stub method whose return type is TYPE.  This apparently
   happens for speed of symbol reading, since parsing out the
   arguments to the method is cpu-intensive, the way we are doing it.
   So, we will fill in arguments later.  This always returns a fresh
   type.  */

struct type *
allocate_stub_method (struct type *type)
{
  struct type *mtype;

  mtype = alloc_type_copy (type);
  TYPE_CODE (mtype) = TYPE_CODE_METHOD;
  TYPE_LENGTH (mtype) = 1;
  TYPE_STUB (mtype) = 1;
  TYPE_TARGET_TYPE (mtype) = type;
  /*  _DOMAIN_TYPE (mtype) = unknown yet */
  return mtype;
}

/* Create a range type using either a blank type supplied in
   RESULT_TYPE, or creating a new type, inheriting the objfile from
   INDEX_TYPE.

   Indices will be of type INDEX_TYPE, and will range from LOW_BOUND
   to HIGH_BOUND, inclusive.

   FIXME: Maybe we should check the TYPE_CODE of RESULT_TYPE to make
   sure it is TYPE_CODE_UNDEF before we bash it into a range type?  */

struct type *
create_range_type (struct type *result_type, struct type *index_type,
		   LONGEST low_bound, LONGEST high_bound)
{
  if (result_type == NULL)
    result_type = alloc_type_copy (index_type);
  TYPE_CODE (result_type) = TYPE_CODE_RANGE;
  TYPE_TARGET_TYPE (result_type) = index_type;
  if (TYPE_STUB (index_type))
    TYPE_TARGET_STUB (result_type) = 1;
  else
    TYPE_LENGTH (result_type) = TYPE_LENGTH (check_typedef (index_type));
  TYPE_RANGE_DATA (result_type) = (struct range_bounds *)
    TYPE_ZALLOC (result_type, sizeof (struct range_bounds));
  TYPE_LOW_BOUND (result_type) = low_bound;
  TYPE_HIGH_BOUND (result_type) = high_bound;
  TYPE_BYTE_STRIDE (result_type) = 0;

  if (low_bound >= 0)
    TYPE_UNSIGNED (result_type) = 1;

  return result_type;
}

/* Set *LOWP and *HIGHP to the lower and upper bounds of discrete type
   TYPE.  Return 1 if type is a range type, 0 if it is discrete (and
   bounds will fit in LONGEST), or -1 otherwise.  */

int
get_discrete_bounds (struct type *type, LONGEST *lowp, LONGEST *highp)
{
  CHECK_TYPEDEF (type);
  switch (TYPE_CODE (type))
    {
    case TYPE_CODE_RANGE:
      *lowp = TYPE_LOW_BOUND (type);
      *highp = TYPE_HIGH_BOUND (type);
      return 1;
    case TYPE_CODE_ENUM:
      if (TYPE_NFIELDS (type) > 0)
	{
	  /* The enums may not be sorted by value, so search all
	     entries.  */
	  int i;

	  *lowp = *highp = TYPE_FIELD_ENUMVAL (type, 0);
	  for (i = 0; i < TYPE_NFIELDS (type); i++)
	    {
	      if (TYPE_FIELD_ENUMVAL (type, i) < *lowp)
		*lowp = TYPE_FIELD_ENUMVAL (type, i);
	      if (TYPE_FIELD_ENUMVAL (type, i) > *highp)
		*highp = TYPE_FIELD_ENUMVAL (type, i);
	    }

	  /* Set unsigned indicator if warranted.  */
	  if (*lowp >= 0)
	    {
	      TYPE_UNSIGNED (type) = 1;
	    }
	}
      else
	{
	  *lowp = 0;
	  *highp = -1;
	}
      return 0;
    case TYPE_CODE_BOOL:
      *lowp = 0;
      *highp = 1;
      return 0;
    case TYPE_CODE_INT:
      if (TYPE_LENGTH (type) > sizeof (LONGEST))	/* Too big */
	return -1;
      if (!TYPE_UNSIGNED (type))
	{
	  *lowp = -(1 << (TYPE_LENGTH (type) * TARGET_CHAR_BIT - 1));
	  *highp = -*lowp - 1;
	  return 0;
	}
      /* ... fall through for unsigned ints ...  */
    case TYPE_CODE_CHAR:
      *lowp = 0;
      /* This round-about calculation is to avoid shifting by
         TYPE_LENGTH (type) * TARGET_CHAR_BIT, which will not work
         if TYPE_LENGTH (type) == sizeof (LONGEST).  */
      *highp = 1 << (TYPE_LENGTH (type) * TARGET_CHAR_BIT - 1);
      *highp = (*highp - 1) | *highp;
      return 0;
    default:
      return -1;
    }
}

/* Assuming TYPE is a simple, non-empty array type, compute its upper
   and lower bound.  Save the low bound into LOW_BOUND if not NULL.
   Save the high bound into HIGH_BOUND if not NULL.

   Return 1 if the operation was successful.  Return zero otherwise,
   in which case the values of LOW_BOUND and HIGH_BOUNDS are unmodified.

   We now simply use get_discrete_bounds call to get the values
   of the low and high bounds.
   get_discrete_bounds can return three values:
   1, meaning that index is a range,
   0, meaning that index is a discrete type,
   or -1 for failure.  */

int
get_array_bounds (struct type *type, LONGEST *low_bound, LONGEST *high_bound)
{
  struct type *index = TYPE_INDEX_TYPE (type);
  LONGEST low = 0;
  LONGEST high = 0;
  int res;

  if (index == NULL)
    return 0;

  res = get_discrete_bounds (index, &low, &high);
  if (res == -1)
    return 0;

  /* Check if the array bounds are undefined.  */
  if (res == 1
      && ((low_bound && TYPE_ARRAY_LOWER_BOUND_IS_UNDEFINED (type))
	  || (high_bound && TYPE_ARRAY_UPPER_BOUND_IS_UNDEFINED (type))))
    return 0;

  if (low_bound)
    *low_bound = low;

  if (high_bound)
    *high_bound = high;

  return 1;
}

static LONGEST type_length_get (struct type *type, struct type *target_type,
				int full_span);


/* Create an array type using either a blank type supplied in
   RESULT_TYPE, or creating a new type, inheriting the objfile from
   RANGE_TYPE.

   Elements will be of type ELEMENT_TYPE, the indices will be of type
   RANGE_TYPE.

   FIXME: Maybe we should check the TYPE_CODE of RESULT_TYPE to make
   sure it is TYPE_CODE_UNDEF before we bash it into an array
   type?  */

struct type *
create_array_type (struct type *result_type, 
		   struct type *element_type,
		   struct type *range_type)
{
  LONGEST low_bound, high_bound;

  if (result_type == NULL)
    result_type = alloc_type_copy (range_type);

  TYPE_CODE (result_type) = TYPE_CODE_ARRAY;
  TYPE_TARGET_TYPE (result_type) = element_type;
  TYPE_NFIELDS (result_type) = 1;
  TYPE_FIELDS (result_type) =
    (struct field *) TYPE_ZALLOC (result_type, sizeof (struct field));
  TYPE_INDEX_TYPE (result_type) = range_type;
  TYPE_VPTR_FIELDNO (result_type) = -1;

  /* DWARF blocks may depend on runtime information like
     DW_OP_PUSH_OBJECT_ADDRESS not being available during the
     CREATE_ARRAY_TYPE time.  */
  if (TYPE_RANGE_DATA (range_type)->low.kind != RANGE_BOUND_KIND_CONSTANT
      || TYPE_RANGE_DATA (range_type)->high.kind != RANGE_BOUND_KIND_CONSTANT
      || TYPE_DYNAMIC (element_type))
    TYPE_LENGTH (result_type) = 0;
  else
    {
      CHECK_TYPEDEF (element_type);
      TYPE_LENGTH (result_type) = type_length_get (result_type, element_type,
						   0);
    }
  if (TYPE_LENGTH (result_type) == 0)
    {
      /* The real size will be computed for specific instances by
	 CHECK_TYPEDEF.  */
      TYPE_TARGET_STUB (result_type) = 1;
    }

  return result_type;
}

struct type *
lookup_array_range_type (struct type *element_type,
			 LONGEST low_bound, LONGEST high_bound)
{
  struct gdbarch *gdbarch = get_type_arch (element_type);
  struct type *index_type = builtin_type (gdbarch)->builtin_int;
  struct type *range_type
    = create_range_type (NULL, index_type, low_bound, high_bound);

  return create_array_type (NULL, element_type, range_type);
}

/* Create a string type using either a blank type supplied in
   RESULT_TYPE, or creating a new type.  String types are similar
   enough to array of char types that we can use create_array_type to
   build the basic type and then bash it into a string type.

   For fixed length strings, the range type contains 0 as the lower
   bound and the length of the string minus one as the upper bound.

   FIXME: Maybe we should check the TYPE_CODE of RESULT_TYPE to make
   sure it is TYPE_CODE_UNDEF before we bash it into a string
   type?  */

struct type *
create_string_type (struct type *result_type,
		    struct type *string_char_type,
		    struct type *range_type)
{
  result_type = create_array_type (result_type,
				   string_char_type,
				   range_type);
  TYPE_CODE (result_type) = TYPE_CODE_STRING;
  return result_type;
}

struct type *
lookup_string_range_type (struct type *string_char_type,
			  LONGEST low_bound, LONGEST high_bound)
{
  struct type *result_type;

  result_type = lookup_array_range_type (string_char_type,
					 low_bound, high_bound);
  TYPE_CODE (result_type) = TYPE_CODE_STRING;
  return result_type;
}

struct type *
create_set_type (struct type *result_type, struct type *domain_type)
{
  if (result_type == NULL)
    result_type = alloc_type_copy (domain_type);

  TYPE_CODE (result_type) = TYPE_CODE_SET;
  TYPE_NFIELDS (result_type) = 1;
  TYPE_FIELDS (result_type) = TYPE_ZALLOC (result_type, sizeof (struct field));

  if (!TYPE_STUB (domain_type))
    {
      LONGEST low_bound, high_bound, bit_length;

      if (get_discrete_bounds (domain_type, &low_bound, &high_bound) < 0)
	low_bound = high_bound = 0;
      bit_length = high_bound - low_bound + 1;
      TYPE_LENGTH (result_type)
	= (bit_length + TARGET_CHAR_BIT - 1) / TARGET_CHAR_BIT;
      if (low_bound >= 0)
	TYPE_UNSIGNED (result_type) = 1;
    }
  TYPE_FIELD_TYPE (result_type, 0) = domain_type;

  return result_type;
}

/* Convert ARRAY_TYPE to a vector type.  This may modify ARRAY_TYPE
   and any array types nested inside it.  */

void
make_vector_type (struct type *array_type)
{
  struct type *inner_array, *elt_type;
  int flags;

  /* Find the innermost array type, in case the array is
     multi-dimensional.  */
  inner_array = array_type;
  while (TYPE_CODE (TYPE_TARGET_TYPE (inner_array)) == TYPE_CODE_ARRAY)
    inner_array = TYPE_TARGET_TYPE (inner_array);

  elt_type = TYPE_TARGET_TYPE (inner_array);
  if (TYPE_CODE (elt_type) == TYPE_CODE_INT)
    {
      flags = TYPE_INSTANCE_FLAGS (elt_type) | TYPE_INSTANCE_FLAG_NOTTEXT;
      elt_type = make_qualified_type (elt_type, flags, NULL);
      TYPE_TARGET_TYPE (inner_array) = elt_type;
    }

  TYPE_VECTOR (array_type) = 1;
}

struct type *
init_vector_type (struct type *elt_type, int n)
{
  struct type *array_type;

  array_type = lookup_array_range_type (elt_type, 0, n - 1);
  make_vector_type (array_type);
  return array_type;
}

/* Smash TYPE to be a type of pointers to members of DOMAIN with type
   TO_TYPE.  A member pointer is a wierd thing -- it amounts to a
   typed offset into a struct, e.g. "an int at offset 8".  A MEMBER
   TYPE doesn't include the offset (that's the value of the MEMBER
   itself), but does include the structure type into which it points
   (for some reason).

   When "smashing" the type, we preserve the objfile that the old type
   pointed to, since we aren't changing where the type is actually
   allocated.  */

void
smash_to_memberptr_type (struct type *type, struct type *domain,
			 struct type *to_type)
{
  smash_type (type);
  TYPE_TARGET_TYPE (type) = to_type;
  TYPE_DOMAIN_TYPE (type) = domain;
  /* Assume that a data member pointer is the same size as a normal
     pointer.  */
  TYPE_LENGTH (type)
    = gdbarch_ptr_bit (get_type_arch (to_type)) / TARGET_CHAR_BIT;
  TYPE_CODE (type) = TYPE_CODE_MEMBERPTR;
}

/* Smash TYPE to be a type of pointer to methods type TO_TYPE.

   When "smashing" the type, we preserve the objfile that the old type
   pointed to, since we aren't changing where the type is actually
   allocated.  */

void
smash_to_methodptr_type (struct type *type, struct type *to_type)
{
  smash_type (type);
  TYPE_TARGET_TYPE (type) = to_type;
  TYPE_DOMAIN_TYPE (type) = TYPE_DOMAIN_TYPE (to_type);
  TYPE_LENGTH (type) = cplus_method_ptr_size (to_type);
  TYPE_CODE (type) = TYPE_CODE_METHODPTR;
}

/* Smash TYPE to be a type of method of DOMAIN with type TO_TYPE.
   METHOD just means `function that gets an extra "this" argument'.

   When "smashing" the type, we preserve the objfile that the old type
   pointed to, since we aren't changing where the type is actually
   allocated.  */

void
smash_to_method_type (struct type *type, struct type *domain,
		      struct type *to_type, struct field *args,
		      int nargs, int varargs)
{
  smash_type (type);
  TYPE_TARGET_TYPE (type) = to_type;
  TYPE_DOMAIN_TYPE (type) = domain;
  TYPE_FIELDS (type) = args;
  TYPE_NFIELDS (type) = nargs;
  if (varargs)
    TYPE_VARARGS (type) = 1;
  TYPE_LENGTH (type) = 1;	/* In practice, this is never needed.  */
  TYPE_CODE (type) = TYPE_CODE_METHOD;
}

/* Return a typename for a struct/union/enum type without "struct ",
   "union ", or "enum ".  If the type has a NULL name, return NULL.  */

const char *
type_name_no_tag (const struct type *type)
{
  if (TYPE_TAG_NAME (type) != NULL)
    return TYPE_TAG_NAME (type);

  /* Is there code which expects this to return the name if there is
     no tag name?  My guess is that this is mainly used for C++ in
     cases where the two will always be the same.  */
  return TYPE_NAME (type);
}

/* A wrapper of type_name_no_tag which calls error if the type is anonymous.
   Since GCC PR debug/47510 DWARF provides associated information to detect the
   anonymous class linkage name from its typedef.

   Parameter TYPE should not yet have CHECK_TYPEDEF applied, this function will
   apply it itself.  */

const char *
type_name_no_tag_or_error (struct type *type)
{
  struct type *saved_type = type;
  const char *name;
  struct objfile *objfile;

  CHECK_TYPEDEF (type);

  name = type_name_no_tag (type);
  if (name != NULL)
    return name;

  name = type_name_no_tag (saved_type);
  objfile = TYPE_OBJFILE (saved_type);
  error (_("Invalid anonymous type %s [in module %s], GCC PR debug/47510 bug?"),
	 name ? name : "<anonymous>", objfile ? objfile->name : "<arch>");
}

/* Lookup a typedef or primitive type named NAME, visible in lexical
   block BLOCK.  If NOERR is nonzero, return zero if NAME is not
   suitably defined.  */

struct type *
lookup_typename (const struct language_defn *language,
		 struct gdbarch *gdbarch, const char *name,
		 const struct block *block, int noerr)
{
  struct symbol *sym;
  struct type *type;

  sym = lookup_symbol (name, block, VAR_DOMAIN, 0);
  if (sym != NULL && SYMBOL_CLASS (sym) == LOC_TYPEDEF)
    return SYMBOL_TYPE (sym);

  type = language_lookup_primitive_type_by_name (language, gdbarch, name);
  if (type)
    return type;

  if (noerr)
    return NULL;
  error (_("No type named %s."), name);
}

struct type *
lookup_unsigned_typename (const struct language_defn *language,
			  struct gdbarch *gdbarch, const char *name)
{
  char *uns = alloca (strlen (name) + 10);

  strcpy (uns, "unsigned ");
  strcpy (uns + 9, name);
  return lookup_typename (language, gdbarch, uns, (struct block *) NULL, 0);
}

struct type *
lookup_signed_typename (const struct language_defn *language,
			struct gdbarch *gdbarch, const char *name)
{
  struct type *t;
  char *uns = alloca (strlen (name) + 8);

  strcpy (uns, "signed ");
  strcpy (uns + 7, name);
  t = lookup_typename (language, gdbarch, uns, (struct block *) NULL, 1);
  /* If we don't find "signed FOO" just try again with plain "FOO".  */
  if (t != NULL)
    return t;
  return lookup_typename (language, gdbarch, name, (struct block *) NULL, 0);
}

/* Lookup a structure type named "struct NAME",
   visible in lexical block BLOCK.  */

struct type *
lookup_struct (const char *name, const struct block *block)
{
  struct symbol *sym;

  sym = lookup_symbol (name, block, STRUCT_DOMAIN, 0);

  if (sym == NULL)
    {
      error (_("No struct type named %s."), name);
    }
  if (TYPE_CODE (SYMBOL_TYPE (sym)) != TYPE_CODE_STRUCT)
    {
      error (_("This context has class, union or enum %s, not a struct."),
	     name);
    }
  return (SYMBOL_TYPE (sym));
}

/* Lookup a union type named "union NAME",
   visible in lexical block BLOCK.  */

struct type *
lookup_union (const char *name, const struct block *block)
{
  struct symbol *sym;
  struct type *t;

  sym = lookup_symbol (name, block, STRUCT_DOMAIN, 0);

  if (sym == NULL)
    error (_("No union type named %s."), name);

  t = SYMBOL_TYPE (sym);

  if (TYPE_CODE (t) == TYPE_CODE_UNION)
    return t;

  /* If we get here, it's not a union.  */
  error (_("This context has class, struct or enum %s, not a union."), 
	 name);
}

/* Lookup an enum type named "enum NAME",
   visible in lexical block BLOCK.  */

struct type *
lookup_enum (const char *name, const struct block *block)
{
  struct symbol *sym;

  sym = lookup_symbol (name, block, STRUCT_DOMAIN, 0);
  if (sym == NULL)
    {
      error (_("No enum type named %s."), name);
    }
  if (TYPE_CODE (SYMBOL_TYPE (sym)) != TYPE_CODE_ENUM)
    {
      error (_("This context has class, struct or union %s, not an enum."), 
	     name);
    }
  return (SYMBOL_TYPE (sym));
}

/* Lookup a template type named "template NAME<TYPE>",
   visible in lexical block BLOCK.  */

struct type *
lookup_template_type (char *name, struct type *type, 
		      const struct block *block)
{
  struct symbol *sym;
  char *nam = (char *) 
    alloca (strlen (name) + strlen (TYPE_NAME (type)) + 4);

  strcpy (nam, name);
  strcat (nam, "<");
  strcat (nam, TYPE_NAME (type));
  strcat (nam, " >");	/* FIXME, extra space still introduced in gcc?  */

  sym = lookup_symbol (nam, block, VAR_DOMAIN, 0);

  if (sym == NULL)
    {
      error (_("No template type named %s."), name);
    }
  if (TYPE_CODE (SYMBOL_TYPE (sym)) != TYPE_CODE_STRUCT)
    {
      error (_("This context has class, union or enum %s, not a struct."),
	     name);
    }
  return (SYMBOL_TYPE (sym));
}

/* Given a type TYPE, lookup the type of the component of type named
   NAME.

   TYPE can be either a struct or union, or a pointer or reference to
   a struct or union.  If it is a pointer or reference, its target
   type is automatically used.  Thus '.' and '->' are interchangable,
   as specified for the definitions of the expression element types
   STRUCTOP_STRUCT and STRUCTOP_PTR.

   If NOERR is nonzero, return zero if NAME is not suitably defined.
   If NAME is the name of a baseclass type, return that type.  */

struct type *
lookup_struct_elt_type (struct type *type, char *name, int noerr)
{
  int i;
  char *typename;

  for (;;)
    {
      CHECK_TYPEDEF (type);
      if (TYPE_CODE (type) != TYPE_CODE_PTR
	  && TYPE_CODE (type) != TYPE_CODE_REF)
	break;
      type = TYPE_TARGET_TYPE (type);
    }

  if (TYPE_CODE (type) != TYPE_CODE_STRUCT 
      && TYPE_CODE (type) != TYPE_CODE_UNION)
    {
      typename = type_to_string (type);
      make_cleanup (xfree, typename);
      error (_("Type %s is not a structure or union type."), typename);
    }

#if 0
  /* FIXME: This change put in by Michael seems incorrect for the case
     where the structure tag name is the same as the member name.
     I.e. when doing "ptype bell->bar" for "struct foo { int bar; int
     foo; } bell;" Disabled by fnf.  */
  {
    char *typename;

    typename = type_name_no_tag (type);
    if (typename != NULL && strcmp (typename, name) == 0)
      return type;
  }
#endif

  for (i = TYPE_NFIELDS (type) - 1; i >= TYPE_N_BASECLASSES (type); i--)
    {
      const char *t_field_name = TYPE_FIELD_NAME (type, i);

      if (t_field_name && (strcmp_iw (t_field_name, name) == 0))
	{
	  return TYPE_FIELD_TYPE (type, i);
	}
     else if (!t_field_name || *t_field_name == '\0')
	{
	  struct type *subtype 
	    = lookup_struct_elt_type (TYPE_FIELD_TYPE (type, i), name, 1);

	  if (subtype != NULL)
	    return subtype;
	}
    }

  /* OK, it's not in this class.  Recursively check the baseclasses.  */
  for (i = TYPE_N_BASECLASSES (type) - 1; i >= 0; i--)
    {
      struct type *t;

      t = lookup_struct_elt_type (TYPE_BASECLASS (type, i), name, 1);
      if (t != NULL)
	{
	  return t;
	}
    }

  if (noerr)
    {
      return NULL;
    }

  typename = type_to_string (type);
  make_cleanup (xfree, typename);
  error (_("Type %s has no component named %s."), typename, name);
}

/* Lookup the vptr basetype/fieldno values for TYPE.
   If found store vptr_basetype in *BASETYPEP if non-NULL, and return
   vptr_fieldno.  Also, if found and basetype is from the same objfile,
   cache the results.
   If not found, return -1 and ignore BASETYPEP.
   Callers should be aware that in some cases (for example,
   the type or one of its baseclasses is a stub type and we are
   debugging a .o file, or the compiler uses DWARF-2 and is not GCC),
   this function will not be able to find the
   virtual function table pointer, and vptr_fieldno will remain -1 and
   vptr_basetype will remain NULL or incomplete.  */

int
get_vptr_fieldno (struct type *type, struct type **basetypep)
{
  CHECK_TYPEDEF (type);

  if (TYPE_VPTR_FIELDNO (type) < 0)
    {
      int i;

      /* We must start at zero in case the first (and only) baseclass
         is virtual (and hence we cannot share the table pointer).  */
      for (i = 0; i < TYPE_N_BASECLASSES (type); i++)
	{
	  struct type *baseclass = check_typedef (TYPE_BASECLASS (type, i));
	  int fieldno;
	  struct type *basetype;

	  fieldno = get_vptr_fieldno (baseclass, &basetype);
	  if (fieldno >= 0)
	    {
	      /* If the type comes from a different objfile we can't cache
		 it, it may have a different lifetime.  PR 2384 */
	      if (TYPE_OBJFILE (type) == TYPE_OBJFILE (basetype))
		{
		  TYPE_VPTR_FIELDNO (type) = fieldno;
		  TYPE_VPTR_BASETYPE (type) = basetype;
		}
	      if (basetypep)
		*basetypep = basetype;
	      return fieldno;
	    }
	}

      /* Not found.  */
      return -1;
    }
  else
    {
      if (basetypep)
	*basetypep = TYPE_VPTR_BASETYPE (type);
      return TYPE_VPTR_FIELDNO (type);
    }
}

static void
stub_noname_complaint (void)
{
  complaint (&symfile_complaints, _("stub type has NULL name"));
}

/* Calculate the memory length of array TYPE.

   TARGET_TYPE should be set to `check_typedef (TYPE_TARGET_TYPE (type))' as
   a performance hint.  Feel free to pass NULL.  Set FULL_SPAN to return the
   size incl. the possible padding of the last element - it may differ from the
   cleared FULL_SPAN return value (the expected SIZEOF) for non-zero
   TYPE_BYTE_STRIDE values.  */

static LONGEST
type_length_get (struct type *type, struct type *target_type, int full_span)
{
  struct type *range_type;
  LONGEST byte_stride = 0;	/* `= 0' for a false GCC warning.  */
  LONGEST count, element_size, retval;

  if (TYPE_CODE (type) != TYPE_CODE_ARRAY
      && TYPE_CODE (type) != TYPE_CODE_STRING)
    return TYPE_LENGTH (type);

  /* Avoid executing TYPE_HIGH_BOUND for invalid (unallocated/unassociated)
     Fortran arrays.  The allocated data will never be used so they can be
     zero-length.  */
  if (object_address_data_not_valid (type))
    return 0;

  range_type = TYPE_INDEX_TYPE (type);
  if (TYPE_LOW_BOUND_UNDEFINED (range_type)
      || TYPE_HIGH_BOUND_UNDEFINED (range_type))
    return 0;
  count = TYPE_HIGH_BOUND (range_type) - TYPE_LOW_BOUND (range_type) + 1;
  /* It may happen for wrong DWARF annotations returning garbage data.  */
  if (count < 0)
    warning (_("Range for type %s has invalid bounds %s..%s"),
	     TYPE_ERROR_NAME (type), plongest (TYPE_LOW_BOUND (range_type)),
	     plongest (TYPE_HIGH_BOUND (range_type)));
  /* The code below does not handle count == 0 right.  */
  if (count <= 0)
    return 0;
  if (full_span || count > 1)
    {
      /* We do not use TYPE_ARRAY_BYTE_STRIDE_VALUE (type) here as we want to
         force FULL_SPAN to 1.  */
      byte_stride = TYPE_BYTE_STRIDE (range_type);
      if (byte_stride == 0)
        {
	  if (target_type == NULL)
	    target_type = check_typedef (TYPE_TARGET_TYPE (type));
	  byte_stride = type_length_get (target_type, NULL, 1);
	}
    }

  /* For now, we conservatively take the array length to be 0 if its length
     exceeds UINT_MAX.  The code below assumes that for x < 0,
     (ULONGEST) x == -x + ULONGEST_MAX + 1, which is technically not guaranteed
     by C, but is usually true (because it would be true if x were unsigned
     with its high-order bit on). It uses the fact that high_bound-low_bound is
     always representable in ULONGEST and that if high_bound-low_bound+1
     overflows, it overflows to 0.  We must change these tests if we decide to
     increase the representation of TYPE_LENGTH from unsigned int to ULONGEST.
     */

  if (full_span)
    {
      retval = count * byte_stride;
      if (count == 0 || retval / count != byte_stride || retval > UINT_MAX)
	retval = 0;
      return retval;
    }
  if (target_type == NULL)
    target_type = check_typedef (TYPE_TARGET_TYPE (type));
  element_size = type_length_get (target_type, NULL, 1);
  retval = (count - 1) * byte_stride + element_size;
  if (retval < element_size
      || (byte_stride != 0
          && (retval - element_size) / byte_stride != count - 1)
      || retval > UINT_MAX)
    retval = 0;
  return retval;
}

/* Prepare TYPE after being read in by the backend.  Currently this function
   only propagates the TYPE_DYNAMIC flag.  */

void
finalize_type (struct type *type)
{
  int i;

  for (i = 0; i < TYPE_NFIELDS (type); ++i)
    if (TYPE_FIELD_TYPE (type, i) && TYPE_DYNAMIC (TYPE_FIELD_TYPE (type, i)))
      break;

  /* FIXME: cplus_stuff is ignored here.  */
  if (i < TYPE_NFIELDS (type)
      || (TYPE_VPTR_BASETYPE (type) && TYPE_DYNAMIC (TYPE_VPTR_BASETYPE (type)))
      || (TYPE_TARGET_TYPE (type) && TYPE_DYNAMIC (TYPE_TARGET_TYPE (type))))
    TYPE_DYNAMIC (type) = 1;
}

/* Find the real type of TYPE.  This function returns the real type,
   after removing all layers of typedefs, and completing opaque or stub
   types.  Completion changes the TYPE argument, but stripping of
   typedefs does not.

   Instance flags (e.g. const/volatile) are preserved as typedefs are
   stripped.  If necessary a new qualified form of the underlying type
   is created.

   NOTE: This will return a typedef if TYPE_TARGET_TYPE for the typedef has
   not been computed and we're either in the middle of reading symbols, or
   there was no name for the typedef in the debug info.

   NOTE: Lookup of opaque types can throw errors for invalid symbol files.
   QUITs in the symbol reading code can also throw.
   Thus this function can throw an exception.

   If TYPE is a TYPE_CODE_TYPEDEF, its length is updated to the length of
   the target type.

   If this is a stubbed struct (i.e. declared as struct foo *), see if
   we can find a full definition in some other file.  If so, copy this
   definition, so we can use it in future.  There used to be a comment
   (but not any code) that if we don't find a full definition, we'd
   set a flag so we don't spend time in the future checking the same
   type.  That would be a mistake, though--we might load in more
   symbols which contain a full definition for the type.  */

struct type *
check_typedef (struct type *type)
{
  struct type *orig_type = type;
  /* While we're removing typedefs, we don't want to lose qualifiers.
     E.g., const/volatile.  */
  int instance_flags = TYPE_INSTANCE_FLAGS (type);

  gdb_assert (type);

  while (TYPE_CODE (type) == TYPE_CODE_TYPEDEF)
    {
      if (!TYPE_TARGET_TYPE (type))
	{
	  const char *name;
	  struct symbol *sym;

	  /* It is dangerous to call lookup_symbol if we are currently
	     reading a symtab.  Infinite recursion is one danger.  */
	  if (currently_reading_symtab)
	    return make_qualified_type (type, instance_flags, NULL);

	  name = type_name_no_tag (type);
	  /* FIXME: shouldn't we separately check the TYPE_NAME and
	     the TYPE_TAG_NAME, and look in STRUCT_DOMAIN and/or
	     VAR_DOMAIN as appropriate?  (this code was written before
	     TYPE_NAME and TYPE_TAG_NAME were separate).  */
	  if (name == NULL)
	    {
	      stub_noname_complaint ();
	      return make_qualified_type (type, instance_flags, NULL);
	    }
	  sym = lookup_symbol (name, 0, STRUCT_DOMAIN, 0);
	  if (sym)
	    TYPE_TARGET_TYPE (type) = SYMBOL_TYPE (sym);
	  else					/* TYPE_CODE_UNDEF */
	    TYPE_TARGET_TYPE (type) = alloc_type_arch (get_type_arch (type));
	}
      type = TYPE_TARGET_TYPE (type);

      /* Preserve the instance flags as we traverse down the typedef chain.

	 Handling address spaces/classes is nasty, what do we do if there's a
	 conflict?
	 E.g., what if an outer typedef marks the type as class_1 and an inner
	 typedef marks the type as class_2?
	 This is the wrong place to do such error checking.  We leave it to
	 the code that created the typedef in the first place to flag the
	 error.  We just pick the outer address space (akin to letting the
	 outer cast in a chain of casting win), instead of assuming
	 "it can't happen".  */
      {
	const int ALL_SPACES = (TYPE_INSTANCE_FLAG_CODE_SPACE
				| TYPE_INSTANCE_FLAG_DATA_SPACE);
	const int ALL_CLASSES = TYPE_INSTANCE_FLAG_ADDRESS_CLASS_ALL;
	int new_instance_flags = TYPE_INSTANCE_FLAGS (type);

	/* Treat code vs data spaces and address classes separately.  */
	if ((instance_flags & ALL_SPACES) != 0)
	  new_instance_flags &= ~ALL_SPACES;
	if ((instance_flags & ALL_CLASSES) != 0)
	  new_instance_flags &= ~ALL_CLASSES;

	instance_flags |= new_instance_flags;
      }
    }

  /* If this is a struct/class/union with no fields, then check
     whether a full definition exists somewhere else.  This is for
     systems where a type definition with no fields is issued for such
     types, instead of identifying them as stub types in the first
     place.  */

  if (TYPE_IS_OPAQUE (type) 
      && opaque_type_resolution 
      && !currently_reading_symtab)
    {
      const char *name = type_name_no_tag (type);
      struct type *newtype;

      if (name == NULL)
	{
	  stub_noname_complaint ();
	  return make_qualified_type (type, instance_flags, NULL);
	}
      newtype = lookup_transparent_type (name);

      if (newtype)
	{
	  /* If the resolved type and the stub are in the same
	     objfile, then replace the stub type with the real deal.
	     But if they're in separate objfiles, leave the stub
	     alone; we'll just look up the transparent type every time
	     we call check_typedef.  We can't create pointers between
	     types allocated to different objfiles, since they may
	     have different lifetimes.  Trying to copy NEWTYPE over to
	     TYPE's objfile is pointless, too, since you'll have to
	     move over any other types NEWTYPE refers to, which could
	     be an unbounded amount of stuff.  */
	  if (TYPE_OBJFILE (newtype) == TYPE_OBJFILE (type))
	    type = make_qualified_type (newtype,
					TYPE_INSTANCE_FLAGS (type),
					type);
	  else
	    type = newtype;
	}
    }
  /* Otherwise, rely on the stub flag being set for opaque/stubbed
     types.  */
  else if (TYPE_STUB (type) && !currently_reading_symtab)
    {
      const char *name = type_name_no_tag (type);
      /* FIXME: shouldn't we separately check the TYPE_NAME and the
         TYPE_TAG_NAME, and look in STRUCT_DOMAIN and/or VAR_DOMAIN
         as appropriate?  (this code was written before TYPE_NAME and
         TYPE_TAG_NAME were separate).  */
      struct symbol *sym;

      if (name == NULL)
	{
	  stub_noname_complaint ();
	  return make_qualified_type (type, instance_flags, NULL);
	}
      sym = lookup_symbol (name, 0, STRUCT_DOMAIN, 0);
      if (sym)
        {
          /* Same as above for opaque types, we can replace the stub
             with the complete type only if they are in the same
             objfile.  */
	  if (TYPE_OBJFILE (SYMBOL_TYPE(sym)) == TYPE_OBJFILE (type))
            type = make_qualified_type (SYMBOL_TYPE (sym),
					TYPE_INSTANCE_FLAGS (type),
					type);
	  else
	    type = SYMBOL_TYPE (sym);
        }
    }

  /* copy_type_recursive automatically makes the resulting type containing only
     constant values expected by the callers of this function.  */
  if (TYPE_DYNAMIC (type))
    {
      htab_t copied_types;

      copied_types = create_copied_types_hash (NULL);
      type = copy_type_recursive (type, copied_types);
      htab_delete (copied_types);

      gdb_assert (TYPE_DYNAMIC (type) == 0);
      /* Force TYPE_LENGTH (type) recalculation.  */
      TYPE_DYNAMIC (type) = 1;
    }

  if (TYPE_TARGET_STUB (type) || TYPE_DYNAMIC (type))
    {
      struct type *target_type = check_typedef (TYPE_TARGET_TYPE (type));

      if (TYPE_DYNAMIC (type))
	TYPE_TARGET_TYPE (type) = target_type;
      if (TYPE_STUB (target_type) || TYPE_TARGET_STUB (target_type))
	{
	  /* Nothing we can do.  */
	}
      else if (TYPE_CODE (type) == TYPE_CODE_ARRAY
	       || TYPE_CODE (type) == TYPE_CODE_STRING)
	{
	  /* Now recompute the length of the array type, based on its
	     number of elements and the target type's length.  */
	  TYPE_LENGTH (type) = type_length_get (type, target_type, 0);
	  TYPE_TARGET_STUB (type) = 0;
	}
      else if (TYPE_CODE (type) == TYPE_CODE_RANGE)
	{
	  TYPE_LENGTH (type) = TYPE_LENGTH (target_type);
	  TYPE_TARGET_STUB (type) = 0;
	}
      TYPE_DYNAMIC (type) = 0;
    }

  type = make_qualified_type (type, instance_flags, NULL);

  /* Cache TYPE_LENGTH for future use.  */
  TYPE_LENGTH (orig_type) = TYPE_LENGTH (type);

  return type;
}

/* Parse a type expression in the string [P..P+LENGTH).  If an error
   occurs, silently return a void type.  */

static struct type *
safe_parse_type (struct gdbarch *gdbarch, char *p, int length)
{
  struct ui_file *saved_gdb_stderr;
  struct type *type = NULL; /* Initialize to keep gcc happy.  */
  volatile struct gdb_exception except;

  /* Suppress error messages.  */
  saved_gdb_stderr = gdb_stderr;
  gdb_stderr = ui_file_new ();

  /* Call parse_and_eval_type() without fear of longjmp()s.  */
  TRY_CATCH (except, RETURN_MASK_ERROR)
    {
      type = parse_and_eval_type (p, length);
    }

  if (except.reason < 0)
    type = builtin_type (gdbarch)->builtin_void;

  /* Stop suppressing error messages.  */
  ui_file_delete (gdb_stderr);
  gdb_stderr = saved_gdb_stderr;

  return type;
}

/* Ugly hack to convert method stubs into method types.

   He ain't kiddin'.  This demangles the name of the method into a
   string including argument types, parses out each argument type,
   generates a string casting a zero to that type, evaluates the
   string, and stuffs the resulting type into an argtype vector!!!
   Then it knows the type of the whole function (including argument
   types for overloading), which info used to be in the stab's but was
   removed to hack back the space required for them.  */

static void
check_stub_method (struct type *type, int method_id, int signature_id)
{
  struct gdbarch *gdbarch = get_type_arch (type);
  struct fn_field *f;
  char *mangled_name = gdb_mangle_name (type, method_id, signature_id);
  char *demangled_name = gdb_demangle (mangled_name,
				       DMGL_PARAMS | DMGL_ANSI);
  char *argtypetext, *p;
  int depth = 0, argcount = 1;
  struct field *argtypes;
  struct type *mtype;

  /* Make sure we got back a function string that we can use.  */
  if (demangled_name)
    p = strchr (demangled_name, '(');
  else
    p = NULL;

  if (demangled_name == NULL || p == NULL)
    error (_("Internal: Cannot demangle mangled name `%s'."), 
	   mangled_name);

  /* Now, read in the parameters that define this type.  */
  p += 1;
  argtypetext = p;
  while (*p)
    {
      if (*p == '(' || *p == '<')
	{
	  depth += 1;
	}
      else if (*p == ')' || *p == '>')
	{
	  depth -= 1;
	}
      else if (*p == ',' && depth == 0)
	{
	  argcount += 1;
	}

      p += 1;
    }

  /* If we read one argument and it was ``void'', don't count it.  */
  if (strncmp (argtypetext, "(void)", 6) == 0)
    argcount -= 1;

  /* We need one extra slot, for the THIS pointer.  */

  argtypes = (struct field *)
    TYPE_ALLOC (type, (argcount + 1) * sizeof (struct field));
  p = argtypetext;

  /* Add THIS pointer for non-static methods.  */
  f = TYPE_FN_FIELDLIST1 (type, method_id);
  if (TYPE_FN_FIELD_STATIC_P (f, signature_id))
    argcount = 0;
  else
    {
      argtypes[0].type = lookup_pointer_type (type);
      argcount = 1;
    }

  if (*p != ')')		/* () means no args, skip while.  */
    {
      depth = 0;
      while (*p)
	{
	  if (depth <= 0 && (*p == ',' || *p == ')'))
	    {
	      /* Avoid parsing of ellipsis, they will be handled below.
	         Also avoid ``void'' as above.  */
	      if (strncmp (argtypetext, "...", p - argtypetext) != 0
		  && strncmp (argtypetext, "void", p - argtypetext) != 0)
		{
		  argtypes[argcount].type =
		    safe_parse_type (gdbarch, argtypetext, p - argtypetext);
		  argcount += 1;
		}
	      argtypetext = p + 1;
	    }

	  if (*p == '(' || *p == '<')
	    {
	      depth += 1;
	    }
	  else if (*p == ')' || *p == '>')
	    {
	      depth -= 1;
	    }

	  p += 1;
	}
    }

  TYPE_FN_FIELD_PHYSNAME (f, signature_id) = mangled_name;

  /* Now update the old "stub" type into a real type.  */
  mtype = TYPE_FN_FIELD_TYPE (f, signature_id);
  TYPE_DOMAIN_TYPE (mtype) = type;
  TYPE_FIELDS (mtype) = argtypes;
  TYPE_NFIELDS (mtype) = argcount;
  TYPE_STUB (mtype) = 0;
  TYPE_FN_FIELD_STUB (f, signature_id) = 0;
  if (p[-2] == '.')
    TYPE_VARARGS (mtype) = 1;

  xfree (demangled_name);
}

/* This is the external interface to check_stub_method, above.  This
   function unstubs all of the signatures for TYPE's METHOD_ID method
   name.  After calling this function TYPE_FN_FIELD_STUB will be
   cleared for each signature and TYPE_FN_FIELDLIST_NAME will be
   correct.

   This function unfortunately can not die until stabs do.  */

void
check_stub_method_group (struct type *type, int method_id)
{
  int len = TYPE_FN_FIELDLIST_LENGTH (type, method_id);
  struct fn_field *f = TYPE_FN_FIELDLIST1 (type, method_id);
  int j, found_stub = 0;

  for (j = 0; j < len; j++)
    if (TYPE_FN_FIELD_STUB (f, j))
      {
	found_stub = 1;
	check_stub_method (type, method_id, j);
      }

  /* GNU v3 methods with incorrect names were corrected when we read
     in type information, because it was cheaper to do it then.  The
     only GNU v2 methods with incorrect method names are operators and
     destructors; destructors were also corrected when we read in type
     information.

     Therefore the only thing we need to handle here are v2 operator
     names.  */
  if (found_stub && strncmp (TYPE_FN_FIELD_PHYSNAME (f, 0), "_Z", 2) != 0)
    {
      int ret;
      char dem_opname[256];

      ret = cplus_demangle_opname (TYPE_FN_FIELDLIST_NAME (type, 
							   method_id),
				   dem_opname, DMGL_ANSI);
      if (!ret)
	ret = cplus_demangle_opname (TYPE_FN_FIELDLIST_NAME (type, 
							     method_id),
				     dem_opname, 0);
      if (ret)
	TYPE_FN_FIELDLIST_NAME (type, method_id) = xstrdup (dem_opname);
    }
}

/* Ensure it is in .rodata (if available) by workarounding GCC PR 44690.  */
const struct cplus_struct_type cplus_struct_default = { };

void
allocate_cplus_struct_type (struct type *type)
{
  if (HAVE_CPLUS_STRUCT (type))
    /* Structure was already allocated.  Nothing more to do.  */
    return;

  TYPE_SPECIFIC_FIELD (type) = TYPE_SPECIFIC_CPLUS_STUFF;
  TYPE_RAW_CPLUS_SPECIFIC (type) = (struct cplus_struct_type *)
    TYPE_ALLOC (type, sizeof (struct cplus_struct_type));
  *(TYPE_RAW_CPLUS_SPECIFIC (type)) = cplus_struct_default;
}

const struct gnat_aux_type gnat_aux_default =
  { NULL };

/* Set the TYPE's type-specific kind to TYPE_SPECIFIC_GNAT_STUFF,
   and allocate the associated gnat-specific data.  The gnat-specific
   data is also initialized to gnat_aux_default.  */

void
allocate_gnat_aux_type (struct type *type)
{
  TYPE_SPECIFIC_FIELD (type) = TYPE_SPECIFIC_GNAT_STUFF;
  TYPE_GNAT_SPECIFIC (type) = (struct gnat_aux_type *)
    TYPE_ALLOC (type, sizeof (struct gnat_aux_type));
  *(TYPE_GNAT_SPECIFIC (type)) = gnat_aux_default;
}

/* Helper function to initialize the standard scalar types.

   If NAME is non-NULL, then it is used to initialize the type name.
   Note that NAME is not copied; it is required to have a lifetime at
   least as long as OBJFILE.  */

struct type *
init_type (enum type_code code, int length, int flags,
	   const char *name, struct objfile *objfile)
{
  struct type *type;

  type = alloc_type (objfile);
  TYPE_CODE (type) = code;
  TYPE_LENGTH (type) = length;

  gdb_assert (!(flags & (TYPE_FLAG_MIN - 1)));
  if (flags & TYPE_FLAG_UNSIGNED)
    TYPE_UNSIGNED (type) = 1;
  if (flags & TYPE_FLAG_NOSIGN)
    TYPE_NOSIGN (type) = 1;
  if (flags & TYPE_FLAG_STUB)
    TYPE_STUB (type) = 1;
  if (flags & TYPE_FLAG_TARGET_STUB)
    TYPE_TARGET_STUB (type) = 1;
  if (flags & TYPE_FLAG_STATIC)
    TYPE_STATIC (type) = 1;
  if (flags & TYPE_FLAG_PROTOTYPED)
    TYPE_PROTOTYPED (type) = 1;
  if (flags & TYPE_FLAG_INCOMPLETE)
    TYPE_INCOMPLETE (type) = 1;
  if (flags & TYPE_FLAG_VARARGS)
    TYPE_VARARGS (type) = 1;
  if (flags & TYPE_FLAG_VECTOR)
    TYPE_VECTOR (type) = 1;
  if (flags & TYPE_FLAG_STUB_SUPPORTED)
    TYPE_STUB_SUPPORTED (type) = 1;
  if (flags & TYPE_FLAG_FIXED_INSTANCE)
    TYPE_FIXED_INSTANCE (type) = 1;
  if (flags & TYPE_FLAG_GNU_IFUNC)
    TYPE_GNU_IFUNC (type) = 1;

  TYPE_NAME (type) = name;

  /* C++ fancies.  */

  if (name && strcmp (name, "char") == 0)
    TYPE_NOSIGN (type) = 1;

  switch (code)
    {
      case TYPE_CODE_STRUCT:
      case TYPE_CODE_UNION:
      case TYPE_CODE_NAMESPACE:
        INIT_CPLUS_SPECIFIC (type);
        break;
      case TYPE_CODE_FLT:
        TYPE_SPECIFIC_FIELD (type) = TYPE_SPECIFIC_FLOATFORMAT;
        break;
      case TYPE_CODE_FUNC:
	INIT_FUNC_SPECIFIC (type);
        break;
    }
  return type;
}

/* Queries on types.  */

int
can_dereference (struct type *t)
{
  /* FIXME: Should we return true for references as well as
     pointers?  */
  CHECK_TYPEDEF (t);
  return
    (t != NULL
     && TYPE_CODE (t) == TYPE_CODE_PTR
     && TYPE_CODE (TYPE_TARGET_TYPE (t)) != TYPE_CODE_VOID);
}

int
is_integral_type (struct type *t)
{
  CHECK_TYPEDEF (t);
  return
    ((t != NULL)
     && ((TYPE_CODE (t) == TYPE_CODE_INT)
	 || (TYPE_CODE (t) == TYPE_CODE_ENUM)
	 || (TYPE_CODE (t) == TYPE_CODE_FLAGS)
	 || (TYPE_CODE (t) == TYPE_CODE_CHAR)
	 || (TYPE_CODE (t) == TYPE_CODE_RANGE)
	 || (TYPE_CODE (t) == TYPE_CODE_BOOL)));
}

/* Return true if TYPE is scalar.  */

static int
is_scalar_type (struct type *type)
{
  CHECK_TYPEDEF (type);

  switch (TYPE_CODE (type))
    {
    case TYPE_CODE_ARRAY:
    case TYPE_CODE_STRUCT:
    case TYPE_CODE_UNION:
    case TYPE_CODE_SET:
    case TYPE_CODE_STRING:
      return 0;
    default:
      return 1;
    }
}

/* Return true if T is scalar, or a composite type which in practice has
   the memory layout of a scalar type.  E.g., an array or struct with only
   one scalar element inside it, or a union with only scalar elements.  */

int
is_scalar_type_recursive (struct type *t)
{
  CHECK_TYPEDEF (t);

  if (is_scalar_type (t))
    return 1;
  /* Are we dealing with an array or string of known dimensions?  */
  else if ((TYPE_CODE (t) == TYPE_CODE_ARRAY
	    || TYPE_CODE (t) == TYPE_CODE_STRING) && TYPE_NFIELDS (t) == 1
	   && TYPE_CODE (TYPE_INDEX_TYPE (t)) == TYPE_CODE_RANGE)
    {
      LONGEST low_bound, high_bound;
      struct type *elt_type = check_typedef (TYPE_TARGET_TYPE (t));

      get_discrete_bounds (TYPE_INDEX_TYPE (t), &low_bound, &high_bound);

      return high_bound == low_bound && is_scalar_type_recursive (elt_type);
    }
  /* Are we dealing with a struct with one element?  */
  else if (TYPE_CODE (t) == TYPE_CODE_STRUCT && TYPE_NFIELDS (t) == 1)
    return is_scalar_type_recursive (TYPE_FIELD_TYPE (t, 0));
  else if (TYPE_CODE (t) == TYPE_CODE_UNION)
    {
      int i, n = TYPE_NFIELDS (t);

      /* If all elements of the union are scalar, then the union is scalar.  */
      for (i = 0; i < n; i++)
	if (!is_scalar_type_recursive (TYPE_FIELD_TYPE (t, i)))
	  return 0;

      return 1;
    }

  return 0;
}

/* A helper function which returns true if types A and B represent the
   "same" class type.  This is true if the types have the same main
   type, or the same name.  */

int
class_types_same_p (const struct type *a, const struct type *b)
{
  return (TYPE_MAIN_TYPE (a) == TYPE_MAIN_TYPE (b)
	  || (TYPE_NAME (a) && TYPE_NAME (b)
	      && !strcmp (TYPE_NAME (a), TYPE_NAME (b))));
}

/* If BASE is an ancestor of DCLASS return the distance between them.
   otherwise return -1;
   eg:

   class A {};
   class B: public A {};
   class C: public B {};
   class D: C {};

   distance_to_ancestor (A, A, 0) = 0
   distance_to_ancestor (A, B, 0) = 1
   distance_to_ancestor (A, C, 0) = 2
   distance_to_ancestor (A, D, 0) = 3

   If PUBLIC is 1 then only public ancestors are considered,
   and the function returns the distance only if BASE is a public ancestor
   of DCLASS.
   Eg:

   distance_to_ancestor (A, D, 1) = -1.  */

static int
distance_to_ancestor (struct type *base, struct type *dclass, int public)
{
  int i;
  int d;

  CHECK_TYPEDEF (base);
  CHECK_TYPEDEF (dclass);

  if (class_types_same_p (base, dclass))
    return 0;

  for (i = 0; i < TYPE_N_BASECLASSES (dclass); i++)
    {
      if (public && ! BASETYPE_VIA_PUBLIC (dclass, i))
	continue;

      d = distance_to_ancestor (base, TYPE_BASECLASS (dclass, i), public);
      if (d >= 0)
	return 1 + d;
    }

  return -1;
}

/* Check whether BASE is an ancestor or base class or DCLASS
   Return 1 if so, and 0 if not.
   Note: If BASE and DCLASS are of the same type, this function
   will return 1. So for some class A, is_ancestor (A, A) will
   return 1.  */

int
is_ancestor (struct type *base, struct type *dclass)
{
  return distance_to_ancestor (base, dclass, 0) >= 0;
}

/* Like is_ancestor, but only returns true when BASE is a public
   ancestor of DCLASS.  */

int
is_public_ancestor (struct type *base, struct type *dclass)
{
  return distance_to_ancestor (base, dclass, 1) >= 0;
}

/* A helper function for is_unique_ancestor.  */

static int
is_unique_ancestor_worker (struct type *base, struct type *dclass,
			   int *offset,
			   const gdb_byte *valaddr, int embedded_offset,
			   CORE_ADDR address, struct value *val)
{
  int i, count = 0;

  CHECK_TYPEDEF (base);
  CHECK_TYPEDEF (dclass);

  for (i = 0; i < TYPE_N_BASECLASSES (dclass) && count < 2; ++i)
    {
      struct type *iter;
      int this_offset;

      iter = check_typedef (TYPE_BASECLASS (dclass, i));

      this_offset = baseclass_offset (dclass, i, valaddr, embedded_offset,
				      address, val);

      if (class_types_same_p (base, iter))
	{
	  /* If this is the first subclass, set *OFFSET and set count
	     to 1.  Otherwise, if this is at the same offset as
	     previous instances, do nothing.  Otherwise, increment
	     count.  */
	  if (*offset == -1)
	    {
	      *offset = this_offset;
	      count = 1;
	    }
	  else if (this_offset == *offset)
	    {
	      /* Nothing.  */
	    }
	  else
	    ++count;
	}
      else
	count += is_unique_ancestor_worker (base, iter, offset,
					    valaddr,
					    embedded_offset + this_offset,
					    address, val);
    }

  return count;
}

/* Like is_ancestor, but only returns true if BASE is a unique base
   class of the type of VAL.  */

int
is_unique_ancestor (struct type *base, struct value *val)
{
  int offset = -1;

  return is_unique_ancestor_worker (base, value_type (val), &offset,
				    value_contents_for_printing (val),
				    value_embedded_offset (val),
				    value_address (val), val) == 1;
}


/* Overload resolution.  */

/* Return the sum of the rank of A with the rank of B.  */

struct rank
sum_ranks (struct rank a, struct rank b)
{
  struct rank c;
  c.rank = a.rank + b.rank;
  c.subrank = a.subrank + b.subrank;
  return c;
}

/* Compare rank A and B and return:
   0 if a = b
   1 if a is better than b
  -1 if b is better than a.  */

int
compare_ranks (struct rank a, struct rank b)
{
  if (a.rank == b.rank)
    {
      if (a.subrank == b.subrank)
	return 0;
      if (a.subrank < b.subrank)
	return 1;
      if (a.subrank > b.subrank)
	return -1;
    }

  if (a.rank < b.rank)
    return 1;

  /* a.rank > b.rank */
  return -1;
}

/* Functions for overload resolution begin here.  */

/* Compare two badness vectors A and B and return the result.
   0 => A and B are identical
   1 => A and B are incomparable
   2 => A is better than B
   3 => A is worse than B  */

int
compare_badness (struct badness_vector *a, struct badness_vector *b)
{
  int i;
  int tmp;
  short found_pos = 0;		/* any positives in c? */
  short found_neg = 0;		/* any negatives in c? */

  /* differing lengths => incomparable */
  if (a->length != b->length)
    return 1;

  /* Subtract b from a */
  for (i = 0; i < a->length; i++)
    {
      tmp = compare_ranks (b->rank[i], a->rank[i]);
      if (tmp > 0)
	found_pos = 1;
      else if (tmp < 0)
	found_neg = 1;
    }

  if (found_pos)
    {
      if (found_neg)
	return 1;		/* incomparable */
      else
	return 3;		/* A > B */
    }
  else
    /* no positives */
    {
      if (found_neg)
	return 2;		/* A < B */
      else
	return 0;		/* A == B */
    }
}

/* Rank a function by comparing its parameter types (PARMS, length
   NPARMS), to the types of an argument list (ARGS, length NARGS).
   Return a pointer to a badness vector.  This has NARGS + 1
   entries.  */

struct badness_vector *
rank_function (struct type **parms, int nparms, 
	       struct value **args, int nargs)
{
  int i;
  struct badness_vector *bv;
  int min_len = nparms < nargs ? nparms : nargs;

  bv = xmalloc (sizeof (struct badness_vector));
  bv->length = nargs + 1;	/* add 1 for the length-match rank.  */
  bv->rank = xmalloc ((nargs + 1) * sizeof (int));

  /* First compare the lengths of the supplied lists.
     If there is a mismatch, set it to a high value.  */

  /* pai/1997-06-03 FIXME: when we have debug info about default
     arguments and ellipsis parameter lists, we should consider those
     and rank the length-match more finely.  */

  LENGTH_MATCH (bv) = (nargs != nparms)
		      ? LENGTH_MISMATCH_BADNESS
		      : EXACT_MATCH_BADNESS;

  /* Now rank all the parameters of the candidate function.  */
  for (i = 1; i <= min_len; i++)
    bv->rank[i] = rank_one_type (parms[i - 1], value_type (args[i - 1]),
				 args[i - 1]);

  /* If more arguments than parameters, add dummy entries.  */
  for (i = min_len + 1; i <= nargs; i++)
    bv->rank[i] = TOO_FEW_PARAMS_BADNESS;

  return bv;
}

/* Compare the names of two integer types, assuming that any sign
   qualifiers have been checked already.  We do it this way because
   there may be an "int" in the name of one of the types.  */

static int
integer_types_same_name_p (const char *first, const char *second)
{
  int first_p, second_p;

  /* If both are shorts, return 1; if neither is a short, keep
     checking.  */
  first_p = (strstr (first, "short") != NULL);
  second_p = (strstr (second, "short") != NULL);
  if (first_p && second_p)
    return 1;
  if (first_p || second_p)
    return 0;

  /* Likewise for long.  */
  first_p = (strstr (first, "long") != NULL);
  second_p = (strstr (second, "long") != NULL);
  if (first_p && second_p)
    return 1;
  if (first_p || second_p)
    return 0;

  /* Likewise for char.  */
  first_p = (strstr (first, "char") != NULL);
  second_p = (strstr (second, "char") != NULL);
  if (first_p && second_p)
    return 1;
  if (first_p || second_p)
    return 0;

  /* They must both be ints.  */
  return 1;
}

/* Compares type A to type B returns 1 if the represent the same type
   0 otherwise.  */

int
types_equal (struct type *a, struct type *b)
{
  /* Identical type pointers.  */
  /* However, this still doesn't catch all cases of same type for b
     and a.  The reason is that builtin types are different from
     the same ones constructed from the object.  */
  if (a == b)
    return 1;

  /* Resolve typedefs */
  if (TYPE_CODE (a) == TYPE_CODE_TYPEDEF)
    a = check_typedef (a);
  if (TYPE_CODE (b) == TYPE_CODE_TYPEDEF)
    b = check_typedef (b);

  /* If after resolving typedefs a and b are not of the same type
     code then they are not equal.  */
  if (TYPE_CODE (a) != TYPE_CODE (b))
    return 0;

  /* If a and b are both pointers types or both reference types then
     they are equal of the same type iff the objects they refer to are
     of the same type.  */
  if (TYPE_CODE (a) == TYPE_CODE_PTR
      || TYPE_CODE (a) == TYPE_CODE_REF)
    return types_equal (TYPE_TARGET_TYPE (a),
                        TYPE_TARGET_TYPE (b));

  /* Well, damnit, if the names are exactly the same, I'll say they
     are exactly the same.  This happens when we generate method
     stubs.  The types won't point to the same address, but they
     really are the same.  */

  if (TYPE_NAME (a) && TYPE_NAME (b)
      && strcmp (TYPE_NAME (a), TYPE_NAME (b)) == 0)
    return 1;

  /* Check if identical after resolving typedefs.  */
  if (a == b)
    return 1;

  /* Two function types are equal if their argument and return types
     are equal.  */
  if (TYPE_CODE (a) == TYPE_CODE_FUNC)
    {
      int i;

      if (TYPE_NFIELDS (a) != TYPE_NFIELDS (b))
	return 0;
      
      if (!types_equal (TYPE_TARGET_TYPE (a), TYPE_TARGET_TYPE (b)))
	return 0;

      for (i = 0; i < TYPE_NFIELDS (a); ++i)
	if (!types_equal (TYPE_FIELD_TYPE (a, i), TYPE_FIELD_TYPE (b, i)))
	  return 0;

      return 1;
    }

  return 0;
}

/* Compare one type (PARM) for compatibility with another (ARG).
 * PARM is intended to be the parameter type of a function; and
 * ARG is the supplied argument's type.  This function tests if
 * the latter can be converted to the former.
 * VALUE is the argument's value or NULL if none (or called recursively)
 *
 * Return 0 if they are identical types;
 * Otherwise, return an integer which corresponds to how compatible
 * PARM is to ARG.  The higher the return value, the worse the match.
 * Generally the "bad" conversions are all uniformly assigned a 100.  */

struct rank
rank_one_type (struct type *parm, struct type *arg, struct value *value)
{
  struct rank rank = {0,0};

  if (types_equal (parm, arg))
    return EXACT_MATCH_BADNESS;

  /* Resolve typedefs */
  if (TYPE_CODE (parm) == TYPE_CODE_TYPEDEF)
    parm = check_typedef (parm);
  if (TYPE_CODE (arg) == TYPE_CODE_TYPEDEF)
    arg = check_typedef (arg);

  /* See through references, since we can almost make non-references
     references.  */
  if (TYPE_CODE (arg) == TYPE_CODE_REF)
    return (sum_ranks (rank_one_type (parm, TYPE_TARGET_TYPE (arg), NULL),
                       REFERENCE_CONVERSION_BADNESS));
  if (TYPE_CODE (parm) == TYPE_CODE_REF)
    return (sum_ranks (rank_one_type (TYPE_TARGET_TYPE (parm), arg, NULL),
                       REFERENCE_CONVERSION_BADNESS));
  if (overload_debug)
  /* Debugging only.  */
    fprintf_filtered (gdb_stderr, 
		      "------ Arg is %s [%d], parm is %s [%d]\n",
		      TYPE_NAME (arg), TYPE_CODE (arg), 
		      TYPE_NAME (parm), TYPE_CODE (parm));

  /* x -> y means arg of type x being supplied for parameter of type y.  */

  switch (TYPE_CODE (parm))
    {
    case TYPE_CODE_PTR:
      switch (TYPE_CODE (arg))
	{
	case TYPE_CODE_PTR:

	  /* Allowed pointer conversions are:
	     (a) pointer to void-pointer conversion.  */
	  if (TYPE_CODE (TYPE_TARGET_TYPE (parm)) == TYPE_CODE_VOID)
	    return VOID_PTR_CONVERSION_BADNESS;

	  /* (b) pointer to ancestor-pointer conversion.  */
	  rank.subrank = distance_to_ancestor (TYPE_TARGET_TYPE (parm),
	                                       TYPE_TARGET_TYPE (arg),
	                                       0);
	  if (rank.subrank >= 0)
	    return sum_ranks (BASE_PTR_CONVERSION_BADNESS, rank);

	  return INCOMPATIBLE_TYPE_BADNESS;
	case TYPE_CODE_ARRAY:
	  if (types_equal (TYPE_TARGET_TYPE (parm),
	                   TYPE_TARGET_TYPE (arg)))
	    return EXACT_MATCH_BADNESS;
	  return INCOMPATIBLE_TYPE_BADNESS;
	case TYPE_CODE_FUNC:
	  return rank_one_type (TYPE_TARGET_TYPE (parm), arg, NULL);
	case TYPE_CODE_INT:
	  if (value != NULL && TYPE_CODE (value_type (value)) == TYPE_CODE_INT)
	    {
	      if (value_as_long (value) == 0)
		{
		  /* Null pointer conversion: allow it to be cast to a pointer.
		     [4.10.1 of C++ standard draft n3290]  */
		  return NULL_POINTER_CONVERSION_BADNESS;
		}
	      else
		{
		  /* If type checking is disabled, allow the conversion.  */
		  if (!strict_type_checking)
		    return NS_INTEGER_POINTER_CONVERSION_BADNESS;
		}
	    }
	  /* fall through  */
	case TYPE_CODE_ENUM:
	case TYPE_CODE_FLAGS:
	case TYPE_CODE_CHAR:
	case TYPE_CODE_RANGE:
	case TYPE_CODE_BOOL:
	default:
	  return INCOMPATIBLE_TYPE_BADNESS;
	}
    case TYPE_CODE_ARRAY:
      switch (TYPE_CODE (arg))
	{
	case TYPE_CODE_PTR:
	case TYPE_CODE_ARRAY:
	  return rank_one_type (TYPE_TARGET_TYPE (parm), 
				TYPE_TARGET_TYPE (arg), NULL);
	default:
	  return INCOMPATIBLE_TYPE_BADNESS;
	}
    case TYPE_CODE_FUNC:
      switch (TYPE_CODE (arg))
	{
	case TYPE_CODE_PTR:	/* funcptr -> func */
	  return rank_one_type (parm, TYPE_TARGET_TYPE (arg), NULL);
	default:
	  return INCOMPATIBLE_TYPE_BADNESS;
	}
    case TYPE_CODE_INT:
      switch (TYPE_CODE (arg))
	{
	case TYPE_CODE_INT:
	  if (TYPE_LENGTH (arg) == TYPE_LENGTH (parm))
	    {
	      /* Deal with signed, unsigned, and plain chars and
	         signed and unsigned ints.  */
	      if (TYPE_NOSIGN (parm))
		{
		  /* This case only for character types.  */
		  if (TYPE_NOSIGN (arg))
		    return EXACT_MATCH_BADNESS;	/* plain char -> plain char */
		  else		/* signed/unsigned char -> plain char */
		    return INTEGER_CONVERSION_BADNESS;
		}
	      else if (TYPE_UNSIGNED (parm))
		{
		  if (TYPE_UNSIGNED (arg))
		    {
		      /* unsigned int -> unsigned int, or 
			 unsigned long -> unsigned long */
		      if (integer_types_same_name_p (TYPE_NAME (parm), 
						     TYPE_NAME (arg)))
			return EXACT_MATCH_BADNESS;
		      else if (integer_types_same_name_p (TYPE_NAME (arg), 
							  "int")
			       && integer_types_same_name_p (TYPE_NAME (parm),
							     "long"))
			/* unsigned int -> unsigned long */
			return INTEGER_PROMOTION_BADNESS;
		      else
			/* unsigned long -> unsigned int */
			return INTEGER_CONVERSION_BADNESS;
		    }
		  else
		    {
		      if (integer_types_same_name_p (TYPE_NAME (arg), 
						     "long")
			  && integer_types_same_name_p (TYPE_NAME (parm), 
							"int"))
			/* signed long -> unsigned int */
			return INTEGER_CONVERSION_BADNESS;
		      else
			/* signed int/long -> unsigned int/long */
			return INTEGER_CONVERSION_BADNESS;
		    }
		}
	      else if (!TYPE_NOSIGN (arg) && !TYPE_UNSIGNED (arg))
		{
		  if (integer_types_same_name_p (TYPE_NAME (parm), 
						 TYPE_NAME (arg)))
		    return EXACT_MATCH_BADNESS;
		  else if (integer_types_same_name_p (TYPE_NAME (arg), 
						      "int")
			   && integer_types_same_name_p (TYPE_NAME (parm), 
							 "long"))
		    return INTEGER_PROMOTION_BADNESS;
		  else
		    return INTEGER_CONVERSION_BADNESS;
		}
	      else
		return INTEGER_CONVERSION_BADNESS;
	    }
	  else if (TYPE_LENGTH (arg) < TYPE_LENGTH (parm))
	    return INTEGER_PROMOTION_BADNESS;
	  else
	    return INTEGER_CONVERSION_BADNESS;
	case TYPE_CODE_ENUM:
	case TYPE_CODE_FLAGS:
	case TYPE_CODE_CHAR:
	case TYPE_CODE_RANGE:
	case TYPE_CODE_BOOL:
	  return INTEGER_PROMOTION_BADNESS;
	case TYPE_CODE_FLT:
	  return INT_FLOAT_CONVERSION_BADNESS;
	case TYPE_CODE_PTR:
	  return NS_POINTER_CONVERSION_BADNESS;
	default:
	  return INCOMPATIBLE_TYPE_BADNESS;
	}
      break;
    case TYPE_CODE_ENUM:
      switch (TYPE_CODE (arg))
	{
	case TYPE_CODE_INT:
	case TYPE_CODE_CHAR:
	case TYPE_CODE_RANGE:
	case TYPE_CODE_BOOL:
	case TYPE_CODE_ENUM:
	  return INTEGER_CONVERSION_BADNESS;
	case TYPE_CODE_FLT:
	  return INT_FLOAT_CONVERSION_BADNESS;
	default:
	  return INCOMPATIBLE_TYPE_BADNESS;
	}
      break;
    case TYPE_CODE_CHAR:
      switch (TYPE_CODE (arg))
	{
	case TYPE_CODE_RANGE:
	case TYPE_CODE_BOOL:
	case TYPE_CODE_ENUM:
	  return INTEGER_CONVERSION_BADNESS;
	case TYPE_CODE_FLT:
	  return INT_FLOAT_CONVERSION_BADNESS;
	case TYPE_CODE_INT:
	  if (TYPE_LENGTH (arg) > TYPE_LENGTH (parm))
	    return INTEGER_CONVERSION_BADNESS;
	  else if (TYPE_LENGTH (arg) < TYPE_LENGTH (parm))
	    return INTEGER_PROMOTION_BADNESS;
	  /* >>> !! else fall through !! <<< */
	case TYPE_CODE_CHAR:
	  /* Deal with signed, unsigned, and plain chars for C++ and
	     with int cases falling through from previous case.  */
	  if (TYPE_NOSIGN (parm))
	    {
	      if (TYPE_NOSIGN (arg))
		return EXACT_MATCH_BADNESS;
	      else
		return INTEGER_CONVERSION_BADNESS;
	    }
	  else if (TYPE_UNSIGNED (parm))
	    {
	      if (TYPE_UNSIGNED (arg))
		return EXACT_MATCH_BADNESS;
	      else
		return INTEGER_PROMOTION_BADNESS;
	    }
	  else if (!TYPE_NOSIGN (arg) && !TYPE_UNSIGNED (arg))
	    return EXACT_MATCH_BADNESS;
	  else
	    return INTEGER_CONVERSION_BADNESS;
	default:
	  return INCOMPATIBLE_TYPE_BADNESS;
	}
      break;
    case TYPE_CODE_RANGE:
      switch (TYPE_CODE (arg))
	{
	case TYPE_CODE_INT:
	case TYPE_CODE_CHAR:
	case TYPE_CODE_RANGE:
	case TYPE_CODE_BOOL:
	case TYPE_CODE_ENUM:
	  return INTEGER_CONVERSION_BADNESS;
	case TYPE_CODE_FLT:
	  return INT_FLOAT_CONVERSION_BADNESS;
	default:
	  return INCOMPATIBLE_TYPE_BADNESS;
	}
      break;
    case TYPE_CODE_BOOL:
      switch (TYPE_CODE (arg))
	{
	  /* n3290 draft, section 4.12.1 (conv.bool):

	     "A prvalue of arithmetic, unscoped enumeration, pointer, or
	     pointer to member type can be converted to a prvalue of type
	     bool.  A zero value, null pointer value, or null member pointer
	     value is converted to false; any other value is converted to
	     true.  A prvalue of type std::nullptr_t can be converted to a
	     prvalue of type bool; the resulting value is false."  */
	case TYPE_CODE_INT:
	case TYPE_CODE_CHAR:
	case TYPE_CODE_ENUM:
	case TYPE_CODE_FLT:
	case TYPE_CODE_MEMBERPTR:
	case TYPE_CODE_PTR:
	  return BOOL_CONVERSION_BADNESS;
	case TYPE_CODE_RANGE:
	  return INCOMPATIBLE_TYPE_BADNESS;
	case TYPE_CODE_BOOL:
	  return EXACT_MATCH_BADNESS;
	default:
	  return INCOMPATIBLE_TYPE_BADNESS;
	}
      break;
    case TYPE_CODE_FLT:
      switch (TYPE_CODE (arg))
	{
	case TYPE_CODE_FLT:
	  if (TYPE_LENGTH (arg) < TYPE_LENGTH (parm))
	    return FLOAT_PROMOTION_BADNESS;
	  else if (TYPE_LENGTH (arg) == TYPE_LENGTH (parm))
	    return EXACT_MATCH_BADNESS;
	  else
	    return FLOAT_CONVERSION_BADNESS;
	case TYPE_CODE_INT:
	case TYPE_CODE_BOOL:
	case TYPE_CODE_ENUM:
	case TYPE_CODE_RANGE:
	case TYPE_CODE_CHAR:
	  return INT_FLOAT_CONVERSION_BADNESS;
	default:
	  return INCOMPATIBLE_TYPE_BADNESS;
	}
      break;
    case TYPE_CODE_COMPLEX:
      switch (TYPE_CODE (arg))
	{		/* Strictly not needed for C++, but...  */
	case TYPE_CODE_FLT:
	  return FLOAT_PROMOTION_BADNESS;
	case TYPE_CODE_COMPLEX:
	  return EXACT_MATCH_BADNESS;
	default:
	  return INCOMPATIBLE_TYPE_BADNESS;
	}
      break;
    case TYPE_CODE_STRUCT:
      /* currently same as TYPE_CODE_CLASS.  */
      switch (TYPE_CODE (arg))
	{
	case TYPE_CODE_STRUCT:
	  /* Check for derivation */
	  rank.subrank = distance_to_ancestor (parm, arg, 0);
	  if (rank.subrank >= 0)
	    return sum_ranks (BASE_CONVERSION_BADNESS, rank);
	  /* else fall through */
	default:
	  return INCOMPATIBLE_TYPE_BADNESS;
	}
      break;
    case TYPE_CODE_UNION:
      switch (TYPE_CODE (arg))
	{
	case TYPE_CODE_UNION:
	default:
	  return INCOMPATIBLE_TYPE_BADNESS;
	}
      break;
    case TYPE_CODE_MEMBERPTR:
      switch (TYPE_CODE (arg))
	{
	default:
	  return INCOMPATIBLE_TYPE_BADNESS;
	}
      break;
    case TYPE_CODE_METHOD:
      switch (TYPE_CODE (arg))
	{

	default:
	  return INCOMPATIBLE_TYPE_BADNESS;
	}
      break;
    case TYPE_CODE_REF:
      switch (TYPE_CODE (arg))
	{

	default:
	  return INCOMPATIBLE_TYPE_BADNESS;
	}

      break;
    case TYPE_CODE_SET:
      switch (TYPE_CODE (arg))
	{
	  /* Not in C++ */
	case TYPE_CODE_SET:
	  return rank_one_type (TYPE_FIELD_TYPE (parm, 0), 
				TYPE_FIELD_TYPE (arg, 0), NULL);
	default:
	  return INCOMPATIBLE_TYPE_BADNESS;
	}
      break;
    case TYPE_CODE_VOID:
    default:
      return INCOMPATIBLE_TYPE_BADNESS;
    }				/* switch (TYPE_CODE (arg)) */
}

/* End of functions for overload resolution.  */

/* Routines to pretty-print types.  */

static void
print_bit_vector (B_TYPE *bits, int nbits)
{
  int bitno;

  for (bitno = 0; bitno < nbits; bitno++)
    {
      if ((bitno % 8) == 0)
	{
	  puts_filtered (" ");
	}
      if (B_TST (bits, bitno))
	printf_filtered (("1"));
      else
	printf_filtered (("0"));
    }
}

/* Note the first arg should be the "this" pointer, we may not want to
   include it since we may get into a infinitely recursive
   situation.  */

static void
print_arg_types (struct field *args, int nargs, int spaces)
{
  if (args != NULL)
    {
      int i;

      for (i = 0; i < nargs; i++)
	recursive_dump_type (args[i].type, spaces + 2);
    }
}

int
field_is_static (struct field *f)
{
  /* "static" fields are the fields whose location is not relative
     to the address of the enclosing struct.  It would be nice to
     have a dedicated flag that would be set for static fields when
     the type is being created.  But in practice, checking the field
     loc_kind should give us an accurate answer.  */
  return (FIELD_LOC_KIND (*f) == FIELD_LOC_KIND_PHYSNAME
	  || FIELD_LOC_KIND (*f) == FIELD_LOC_KIND_PHYSADDR);
}

static void
dump_fn_fieldlists (struct type *type, int spaces)
{
  int method_idx;
  int overload_idx;
  struct fn_field *f;

  printfi_filtered (spaces, "fn_fieldlists ");
  gdb_print_host_address (TYPE_FN_FIELDLISTS (type), gdb_stdout);
  printf_filtered ("\n");
  for (method_idx = 0; method_idx < TYPE_NFN_FIELDS (type); method_idx++)
    {
      f = TYPE_FN_FIELDLIST1 (type, method_idx);
      printfi_filtered (spaces + 2, "[%d] name '%s' (",
			method_idx,
			TYPE_FN_FIELDLIST_NAME (type, method_idx));
      gdb_print_host_address (TYPE_FN_FIELDLIST_NAME (type, method_idx),
			      gdb_stdout);
      printf_filtered (_(") length %d\n"),
		       TYPE_FN_FIELDLIST_LENGTH (type, method_idx));
      for (overload_idx = 0;
	   overload_idx < TYPE_FN_FIELDLIST_LENGTH (type, method_idx);
	   overload_idx++)
	{
	  printfi_filtered (spaces + 4, "[%d] physname '%s' (",
			    overload_idx,
			    TYPE_FN_FIELD_PHYSNAME (f, overload_idx));
	  gdb_print_host_address (TYPE_FN_FIELD_PHYSNAME (f, overload_idx),
				  gdb_stdout);
	  printf_filtered (")\n");
	  printfi_filtered (spaces + 8, "type ");
	  gdb_print_host_address (TYPE_FN_FIELD_TYPE (f, overload_idx), 
				  gdb_stdout);
	  printf_filtered ("\n");

	  recursive_dump_type (TYPE_FN_FIELD_TYPE (f, overload_idx),
			       spaces + 8 + 2);

	  printfi_filtered (spaces + 8, "args ");
	  gdb_print_host_address (TYPE_FN_FIELD_ARGS (f, overload_idx), 
				  gdb_stdout);
	  printf_filtered ("\n");

	  print_arg_types (TYPE_FN_FIELD_ARGS (f, overload_idx),
			   TYPE_NFIELDS (TYPE_FN_FIELD_TYPE (f, 
							     overload_idx)),
			   spaces);
	  printfi_filtered (spaces + 8, "fcontext ");
	  gdb_print_host_address (TYPE_FN_FIELD_FCONTEXT (f, overload_idx),
				  gdb_stdout);
	  printf_filtered ("\n");

	  printfi_filtered (spaces + 8, "is_const %d\n",
			    TYPE_FN_FIELD_CONST (f, overload_idx));
	  printfi_filtered (spaces + 8, "is_volatile %d\n",
			    TYPE_FN_FIELD_VOLATILE (f, overload_idx));
	  printfi_filtered (spaces + 8, "is_private %d\n",
			    TYPE_FN_FIELD_PRIVATE (f, overload_idx));
	  printfi_filtered (spaces + 8, "is_protected %d\n",
			    TYPE_FN_FIELD_PROTECTED (f, overload_idx));
	  printfi_filtered (spaces + 8, "is_stub %d\n",
			    TYPE_FN_FIELD_STUB (f, overload_idx));
	  printfi_filtered (spaces + 8, "voffset %u\n",
			    TYPE_FN_FIELD_VOFFSET (f, overload_idx));
	}
    }
}

static void
print_cplus_stuff (struct type *type, int spaces)
{
  printfi_filtered (spaces, "n_baseclasses %d\n",
		    TYPE_N_BASECLASSES (type));
  printfi_filtered (spaces, "nfn_fields %d\n",
		    TYPE_NFN_FIELDS (type));
  if (TYPE_N_BASECLASSES (type) > 0)
    {
      printfi_filtered (spaces, "virtual_field_bits (%d bits at *",
			TYPE_N_BASECLASSES (type));
      gdb_print_host_address (TYPE_FIELD_VIRTUAL_BITS (type), 
			      gdb_stdout);
      printf_filtered (")");

      print_bit_vector (TYPE_FIELD_VIRTUAL_BITS (type),
			TYPE_N_BASECLASSES (type));
      puts_filtered ("\n");
    }
  if (TYPE_NFIELDS (type) > 0)
    {
      if (TYPE_FIELD_PRIVATE_BITS (type) != NULL)
	{
	  printfi_filtered (spaces, 
			    "private_field_bits (%d bits at *",
			    TYPE_NFIELDS (type));
	  gdb_print_host_address (TYPE_FIELD_PRIVATE_BITS (type), 
				  gdb_stdout);
	  printf_filtered (")");
	  print_bit_vector (TYPE_FIELD_PRIVATE_BITS (type),
			    TYPE_NFIELDS (type));
	  puts_filtered ("\n");
	}
      if (TYPE_FIELD_PROTECTED_BITS (type) != NULL)
	{
	  printfi_filtered (spaces, 
			    "protected_field_bits (%d bits at *",
			    TYPE_NFIELDS (type));
	  gdb_print_host_address (TYPE_FIELD_PROTECTED_BITS (type), 
				  gdb_stdout);
	  printf_filtered (")");
	  print_bit_vector (TYPE_FIELD_PROTECTED_BITS (type),
			    TYPE_NFIELDS (type));
	  puts_filtered ("\n");
	}
    }
  if (TYPE_NFN_FIELDS (type) > 0)
    {
      dump_fn_fieldlists (type, spaces);
    }
}

/* Print the contents of the TYPE's type_specific union, assuming that
   its type-specific kind is TYPE_SPECIFIC_GNAT_STUFF.  */

static void
print_gnat_stuff (struct type *type, int spaces)
{
  struct type *descriptive_type = TYPE_DESCRIPTIVE_TYPE (type);

  recursive_dump_type (descriptive_type, spaces + 2);
}

static struct obstack dont_print_type_obstack;

void
recursive_dump_type (struct type *type, int spaces)
{
  int idx;

  if (spaces == 0)
    obstack_begin (&dont_print_type_obstack, 0);

  if (TYPE_NFIELDS (type) > 0
      || (HAVE_CPLUS_STRUCT (type) && TYPE_NFN_FIELDS (type) > 0))
    {
      struct type **first_dont_print
	= (struct type **) obstack_base (&dont_print_type_obstack);

      int i = (struct type **) 
	obstack_next_free (&dont_print_type_obstack) - first_dont_print;

      while (--i >= 0)
	{
	  if (type == first_dont_print[i])
	    {
	      printfi_filtered (spaces, "type node ");
	      gdb_print_host_address (type, gdb_stdout);
	      printf_filtered (_(" <same as already seen type>\n"));
	      return;
	    }
	}

      obstack_ptr_grow (&dont_print_type_obstack, type);
    }

  printfi_filtered (spaces, "type node ");
  gdb_print_host_address (type, gdb_stdout);
  printf_filtered ("\n");
  printfi_filtered (spaces, "name '%s' (",
		    TYPE_NAME (type) ? TYPE_NAME (type) : "<NULL>");
  gdb_print_host_address (TYPE_NAME (type), gdb_stdout);
  printf_filtered (")\n");
  printfi_filtered (spaces, "tagname '%s' (",
		    TYPE_TAG_NAME (type) ? TYPE_TAG_NAME (type) : "<NULL>");
  gdb_print_host_address (TYPE_TAG_NAME (type), gdb_stdout);
  printf_filtered (")\n");
  printfi_filtered (spaces, "code 0x%x ", TYPE_CODE (type));
  switch (TYPE_CODE (type))
    {
    case TYPE_CODE_UNDEF:
      printf_filtered ("(TYPE_CODE_UNDEF)");
      break;
    case TYPE_CODE_PTR:
      printf_filtered ("(TYPE_CODE_PTR)");
      break;
    case TYPE_CODE_ARRAY:
      printf_filtered ("(TYPE_CODE_ARRAY)");
      break;
    case TYPE_CODE_STRUCT:
      printf_filtered ("(TYPE_CODE_STRUCT)");
      break;
    case TYPE_CODE_UNION:
      printf_filtered ("(TYPE_CODE_UNION)");
      break;
    case TYPE_CODE_ENUM:
      printf_filtered ("(TYPE_CODE_ENUM)");
      break;
    case TYPE_CODE_FLAGS:
      printf_filtered ("(TYPE_CODE_FLAGS)");
      break;
    case TYPE_CODE_FUNC:
      printf_filtered ("(TYPE_CODE_FUNC)");
      break;
    case TYPE_CODE_INT:
      printf_filtered ("(TYPE_CODE_INT)");
      break;
    case TYPE_CODE_FLT:
      printf_filtered ("(TYPE_CODE_FLT)");
      break;
    case TYPE_CODE_VOID:
      printf_filtered ("(TYPE_CODE_VOID)");
      break;
    case TYPE_CODE_SET:
      printf_filtered ("(TYPE_CODE_SET)");
      break;
    case TYPE_CODE_RANGE:
      printf_filtered ("(TYPE_CODE_RANGE)");
      break;
    case TYPE_CODE_STRING:
      printf_filtered ("(TYPE_CODE_STRING)");
      break;
    case TYPE_CODE_ERROR:
      printf_filtered ("(TYPE_CODE_ERROR)");
      break;
    case TYPE_CODE_MEMBERPTR:
      printf_filtered ("(TYPE_CODE_MEMBERPTR)");
      break;
    case TYPE_CODE_METHODPTR:
      printf_filtered ("(TYPE_CODE_METHODPTR)");
      break;
    case TYPE_CODE_METHOD:
      printf_filtered ("(TYPE_CODE_METHOD)");
      break;
    case TYPE_CODE_REF:
      printf_filtered ("(TYPE_CODE_REF)");
      break;
    case TYPE_CODE_CHAR:
      printf_filtered ("(TYPE_CODE_CHAR)");
      break;
    case TYPE_CODE_BOOL:
      printf_filtered ("(TYPE_CODE_BOOL)");
      break;
    case TYPE_CODE_COMPLEX:
      printf_filtered ("(TYPE_CODE_COMPLEX)");
      break;
    case TYPE_CODE_TYPEDEF:
      printf_filtered ("(TYPE_CODE_TYPEDEF)");
      break;
    case TYPE_CODE_NAMESPACE:
      printf_filtered ("(TYPE_CODE_NAMESPACE)");
      break;
    default:
      printf_filtered ("(UNKNOWN TYPE CODE)");
      break;
    }
  puts_filtered ("\n");
  printfi_filtered (spaces, "length %d\n", TYPE_LENGTH (type));
  if (TYPE_OBJFILE_OWNED (type))
    {
      printfi_filtered (spaces, "objfile ");
      gdb_print_host_address (TYPE_OWNER (type).objfile, gdb_stdout);
    }
  else
    {
      printfi_filtered (spaces, "gdbarch ");
      gdb_print_host_address (TYPE_OWNER (type).gdbarch, gdb_stdout);
    }
  printf_filtered ("\n");
  printfi_filtered (spaces, "target_type ");
  gdb_print_host_address (TYPE_TARGET_TYPE (type), gdb_stdout);
  printf_filtered ("\n");
  if (TYPE_TARGET_TYPE (type) != NULL)
    {
      recursive_dump_type (TYPE_TARGET_TYPE (type), spaces + 2);
    }
  printfi_filtered (spaces, "pointer_type ");
  gdb_print_host_address (TYPE_POINTER_TYPE (type), gdb_stdout);
  printf_filtered ("\n");
  printfi_filtered (spaces, "reference_type ");
  gdb_print_host_address (TYPE_REFERENCE_TYPE (type), gdb_stdout);
  printf_filtered ("\n");
  printfi_filtered (spaces, "type_chain ");
  gdb_print_host_address (TYPE_CHAIN (type), gdb_stdout);
  printf_filtered ("\n");
  printfi_filtered (spaces, "instance_flags 0x%x", 
		    TYPE_INSTANCE_FLAGS (type));
  if (TYPE_CONST (type))
    {
      puts_filtered (" TYPE_FLAG_CONST");
    }
  if (TYPE_VOLATILE (type))
    {
      puts_filtered (" TYPE_FLAG_VOLATILE");
    }
  if (TYPE_CODE_SPACE (type))
    {
      puts_filtered (" TYPE_FLAG_CODE_SPACE");
    }
  if (TYPE_DATA_SPACE (type))
    {
      puts_filtered (" TYPE_FLAG_DATA_SPACE");
    }
  if (TYPE_ADDRESS_CLASS_1 (type))
    {
      puts_filtered (" TYPE_FLAG_ADDRESS_CLASS_1");
    }
  if (TYPE_ADDRESS_CLASS_2 (type))
    {
      puts_filtered (" TYPE_FLAG_ADDRESS_CLASS_2");
    }
  if (TYPE_RESTRICT (type))
    {
      puts_filtered (" TYPE_FLAG_RESTRICT");
    }
  puts_filtered ("\n");

  printfi_filtered (spaces, "flags");
  if (TYPE_UNSIGNED (type))
    {
      puts_filtered (" TYPE_FLAG_UNSIGNED");
    }
  if (TYPE_NOSIGN (type))
    {
      puts_filtered (" TYPE_FLAG_NOSIGN");
    }
  if (TYPE_STUB (type))
    {
      puts_filtered (" TYPE_FLAG_STUB");
    }
  if (TYPE_TARGET_STUB (type))
    {
      puts_filtered (" TYPE_FLAG_TARGET_STUB");
    }
  if (TYPE_STATIC (type))
    {
      puts_filtered (" TYPE_FLAG_STATIC");
    }
  if (TYPE_PROTOTYPED (type))
    {
      puts_filtered (" TYPE_FLAG_PROTOTYPED");
    }
  if (TYPE_INCOMPLETE (type))
    {
      puts_filtered (" TYPE_FLAG_INCOMPLETE");
    }
  if (TYPE_VARARGS (type))
    {
      puts_filtered (" TYPE_FLAG_VARARGS");
    }
  /* This is used for things like AltiVec registers on ppc.  Gcc emits
     an attribute for the array type, which tells whether or not we
     have a vector, instead of a regular array.  */
  if (TYPE_VECTOR (type))
    {
      puts_filtered (" TYPE_FLAG_VECTOR");
    }
  if (TYPE_FIXED_INSTANCE (type))
    {
      puts_filtered (" TYPE_FIXED_INSTANCE");
    }
  if (TYPE_STUB_SUPPORTED (type))
    {
      puts_filtered (" TYPE_STUB_SUPPORTED");
    }
  if (TYPE_NOTTEXT (type))
    {
      puts_filtered (" TYPE_NOTTEXT");
    }
  puts_filtered ("\n");
  printfi_filtered (spaces, "nfields %d ", TYPE_NFIELDS (type));
  gdb_print_host_address (TYPE_FIELDS (type), gdb_stdout);
  puts_filtered ("\n");
  for (idx = 0; idx < TYPE_NFIELDS (type); idx++)
    {
      if (TYPE_CODE (type) == TYPE_CODE_ENUM)
	printfi_filtered (spaces + 2,
			  "[%d] enumval %s type ",
			  idx, plongest (TYPE_FIELD_ENUMVAL (type, idx)));
      else
	printfi_filtered (spaces + 2,
			  "[%d] bitpos %d bitsize %d type ",
			  idx, TYPE_FIELD_BITPOS (type, idx),
			  TYPE_FIELD_BITSIZE (type, idx));
      gdb_print_host_address (TYPE_FIELD_TYPE (type, idx), gdb_stdout);
      printf_filtered (" name '%s' (",
		       TYPE_FIELD_NAME (type, idx) != NULL
		       ? TYPE_FIELD_NAME (type, idx)
		       : "<NULL>");
      gdb_print_host_address (TYPE_FIELD_NAME (type, idx), gdb_stdout);
      printf_filtered (")\n");
      if (TYPE_FIELD_TYPE (type, idx) != NULL)
	{
	  recursive_dump_type (TYPE_FIELD_TYPE (type, idx), spaces + 4);
	}
    }
  if (TYPE_CODE (type) == TYPE_CODE_RANGE)
    {
      printfi_filtered (spaces, "low %s%s  high %s%s\n",
			plongest (TYPE_LOW_BOUND (type)), 
			TYPE_LOW_BOUND_UNDEFINED (type) ? " (undefined)" : "",
			plongest (TYPE_HIGH_BOUND (type)),
			TYPE_HIGH_BOUND_UNDEFINED (type) 
			? " (undefined)" : "");
    }
  printfi_filtered (spaces, "vptr_basetype ");
  gdb_print_host_address (TYPE_VPTR_BASETYPE (type), gdb_stdout);
  puts_filtered ("\n");
  if (TYPE_VPTR_BASETYPE (type) != NULL)
    {
      recursive_dump_type (TYPE_VPTR_BASETYPE (type), spaces + 2);
    }
  printfi_filtered (spaces, "vptr_fieldno %d\n", 
		    TYPE_VPTR_FIELDNO (type));

  switch (TYPE_SPECIFIC_FIELD (type))
    {
      case TYPE_SPECIFIC_CPLUS_STUFF:
	printfi_filtered (spaces, "cplus_stuff ");
	gdb_print_host_address (TYPE_CPLUS_SPECIFIC (type), 
				gdb_stdout);
	puts_filtered ("\n");
	print_cplus_stuff (type, spaces);
	break;

      case TYPE_SPECIFIC_GNAT_STUFF:
	printfi_filtered (spaces, "gnat_stuff ");
	gdb_print_host_address (TYPE_GNAT_SPECIFIC (type), gdb_stdout);
	puts_filtered ("\n");
	print_gnat_stuff (type, spaces);
	break;

      case TYPE_SPECIFIC_FLOATFORMAT:
	printfi_filtered (spaces, "floatformat ");
	if (TYPE_FLOATFORMAT (type) == NULL)
	  puts_filtered ("(null)");
	else
	  {
	    puts_filtered ("{ ");
	    if (TYPE_FLOATFORMAT (type)[0] == NULL
		|| TYPE_FLOATFORMAT (type)[0]->name == NULL)
	      puts_filtered ("(null)");
	    else
	      puts_filtered (TYPE_FLOATFORMAT (type)[0]->name);

	    puts_filtered (", ");
	    if (TYPE_FLOATFORMAT (type)[1] == NULL
		|| TYPE_FLOATFORMAT (type)[1]->name == NULL)
	      puts_filtered ("(null)");
	    else
	      puts_filtered (TYPE_FLOATFORMAT (type)[1]->name);

	    puts_filtered (" }");
	  }
	puts_filtered ("\n");
	break;

      case TYPE_SPECIFIC_FUNC:
	printfi_filtered (spaces, "calling_convention %d\n",
                          TYPE_CALLING_CONVENTION (type));
	/* tail_call_list is not printed.  */
	break;
    }

  if (spaces == 0)
    obstack_free (&dont_print_type_obstack, NULL);
}

/* Trivial helpers for the libiberty hash table, for mapping one
   type to another.  */

struct type_pair
{
  struct type *old, *new;
};

static hashval_t
type_pair_hash (const void *item)
{
  const struct type_pair *pair = item;

  return htab_hash_pointer (pair->old);
}

static int
type_pair_eq (const void *item_lhs, const void *item_rhs)
{
  const struct type_pair *lhs = item_lhs, *rhs = item_rhs;

  return lhs->old == rhs->old;
}

/* Allocate the hash table used by copy_type_recursive to walk
   types without duplicates.   */

htab_t
create_copied_types_hash (struct objfile *objfile)
{
  if (objfile == NULL)
    {
      /* NULL OBJFILE is for TYPE_DYNAMIC types already contained in
	 OBJFILE_MALLOC memory, such as those from VALUE_HISTORY_CHAIN.  Table
	 element entries get allocated by xmalloc - so use xfree.  */
      return htab_create (1, type_pair_hash, type_pair_eq, xfree);
    }
  else
    {
      /* Use OBJFILE's obstack, because OBJFILE is about to be deleted.  Table
	 element entries get allocated by xmalloc - so use xfree.  */
      return htab_create_alloc_ex (1, type_pair_hash, type_pair_eq,
				   xfree, &objfile->objfile_obstack,
				   hashtab_obstack_allocate,
				   dummy_obstack_deallocate);
    }
}

/* A helper for copy_type_recursive.  This does all the work.  OBJFILE is used
   only for an assertion checking.  */

static struct type *
copy_type_recursive_1 (struct objfile *objfile, 
		       struct type *type,
		       htab_t copied_types)
{
  struct type_pair *stored, pair;
  void **slot;
  struct type *new_type;

  if (! TYPE_OBJFILE_OWNED (type) && !TYPE_DYNAMIC (type))
    return type;

  /* This type shouldn't be pointing to any types in other objfiles;
     if it did, the type might disappear unexpectedly.  */
  gdb_assert (TYPE_OBJFILE (type) == objfile);

  pair.old = type;
  slot = htab_find_slot (copied_types, &pair, INSERT);
  if (*slot != NULL)
    return ((struct type_pair *) *slot)->new;

  new_type = alloc_type_arch (get_type_arch (type));

  /* We must add the new type to the hash table immediately, in case
     we encounter this type again during a recursive call below.  Memory could
     be allocated from OBJFILE in the case we will be removing OBJFILE, this
     optimization is missed and xfree is called for it from COPIED_TYPES.  */
  stored = xmalloc (sizeof (*stored));
  stored->old = type;
  stored->new = new_type;
  *slot = stored;

  /* Copy the common fields of types.  For the main type, we simply
     copy the entire thing and then update specific fields as needed.  */
  *TYPE_MAIN_TYPE (new_type) = *TYPE_MAIN_TYPE (type);
  TYPE_OBJFILE_OWNED (new_type) = 0;
  TYPE_OWNER (new_type).gdbarch = get_type_arch (type);

#if 0
  /* TYPE_MAIN_TYPE memory copy above rewrote the TYPE_DISCARDABLE flag so we
     need to initialize it again.  And even if TYPE was already discardable
     NEW_TYPE so far is not registered in TYPE_DISCARDABLE_TABLE.  */
  TYPE_DISCARDABLE (new_type) = 0;
  set_type_as_discardable (new_type);
#endif

  /* Pre-clear the fields processed by delete_main_type.  If DWARF block
     evaluations below call error we would leave an unfreeable TYPE.  */
  TYPE_TARGET_TYPE (new_type) = NULL;
  TYPE_VPTR_BASETYPE (new_type) = NULL;
  TYPE_NFIELDS (new_type) = 0;
  TYPE_FIELDS (new_type) = NULL;

  if (TYPE_NAME (type))
    TYPE_NAME (new_type) = xstrdup (TYPE_NAME (type));
  if (TYPE_TAG_NAME (type))
    TYPE_TAG_NAME (new_type) = xstrdup (TYPE_TAG_NAME (type));

  TYPE_INSTANCE_FLAGS (new_type) = TYPE_INSTANCE_FLAGS (type);
  TYPE_LENGTH (new_type) = TYPE_LENGTH (type);

  if (TYPE_ALLOCATED (new_type))
    {
      gdb_assert (!TYPE_NOT_ALLOCATED (new_type));

      if (!dwarf_locexpr_baton_eval (TYPE_ALLOCATED (new_type)))
        TYPE_NOT_ALLOCATED (new_type) = 1;
      TYPE_ALLOCATED (new_type) = NULL;
    }

  if (TYPE_ASSOCIATED (new_type))
    {
      gdb_assert (!TYPE_NOT_ASSOCIATED (new_type));

      if (!dwarf_locexpr_baton_eval (TYPE_ASSOCIATED (new_type)))
        TYPE_NOT_ASSOCIATED (new_type) = 1;
      TYPE_ASSOCIATED (new_type) = NULL;
    }

  if (!TYPE_DATA_LOCATION_IS_ADDR (new_type)
      && TYPE_DATA_LOCATION_DWARF_BLOCK (new_type))
    {
      if (TYPE_NOT_ALLOCATED (new_type)
          || TYPE_NOT_ASSOCIATED (new_type))
	TYPE_DATA_LOCATION_DWARF_BLOCK (new_type) = NULL;
      else
	{
	  TYPE_DATA_LOCATION_IS_ADDR (new_type) = 1;
	  TYPE_DATA_LOCATION_ADDR (new_type) = dwarf_locexpr_baton_eval
				    (TYPE_DATA_LOCATION_DWARF_BLOCK (new_type));
	}
    }

  /* Copy the fields.  */
  if (TYPE_NFIELDS (type))
    {
      int i, nfields;

      /* TYPE_CODE_RANGE uses TYPE_RANGE_DATA of the union with TYPE_FIELDS.  */
      gdb_assert (TYPE_CODE (type) != TYPE_CODE_RANGE);

      nfields = TYPE_NFIELDS (type);
      TYPE_NFIELDS (new_type) = nfields;
      TYPE_FIELDS (new_type) = XCALLOC (nfields, struct field);
      for (i = 0; i < nfields; i++)
	{
	  TYPE_FIELD_ARTIFICIAL (new_type, i) = 
	    TYPE_FIELD_ARTIFICIAL (type, i);
	  TYPE_FIELD_BITSIZE (new_type, i) = TYPE_FIELD_BITSIZE (type, i);
	  if (TYPE_FIELD_TYPE (type, i))
	    TYPE_FIELD_TYPE (new_type, i)
	      = copy_type_recursive_1 (objfile, TYPE_FIELD_TYPE (type, i),
				       copied_types);
	  if (TYPE_FIELD_NAME (type, i))
	    TYPE_FIELD_NAME (new_type, i) = 
	      xstrdup (TYPE_FIELD_NAME (type, i));
	  switch (TYPE_FIELD_LOC_KIND (type, i))
	    {
	    case FIELD_LOC_KIND_BITPOS:
	      SET_FIELD_BITPOS (TYPE_FIELD (new_type, i),
				TYPE_FIELD_BITPOS (type, i));
	      break;
	    case FIELD_LOC_KIND_ENUMVAL:
	      SET_FIELD_ENUMVAL (TYPE_FIELD (new_type, i),
				 TYPE_FIELD_ENUMVAL (type, i));
	      break;
	    case FIELD_LOC_KIND_PHYSADDR:
	      SET_FIELD_PHYSADDR (TYPE_FIELD (new_type, i),
				  TYPE_FIELD_STATIC_PHYSADDR (type, i));
	      break;
	    case FIELD_LOC_KIND_PHYSNAME:
	      SET_FIELD_PHYSNAME (TYPE_FIELD (new_type, i),
				  xstrdup (TYPE_FIELD_STATIC_PHYSNAME (type,
								       i)));
	      break;
	    default:
	      internal_error (__FILE__, __LINE__,
			      _("Unexpected type field location kind: %d"),
			      TYPE_FIELD_LOC_KIND (type, i));
	    }
	}
    }

  /* Both FIELD_LOC_KIND_DWARF_BLOCK and TYPE_RANGE_HIGH_BOUND_IS_COUNT were
     possibly converted.  */
  TYPE_DYNAMIC (new_type) = 0;

  /* For range types, copy the bounds information.  */
  if (TYPE_CODE (new_type) == TYPE_CODE_RANGE)
    {
      TYPE_RANGE_DATA (new_type) = xmalloc (sizeof (struct range_bounds));
      *TYPE_RANGE_DATA (new_type) = *TYPE_RANGE_DATA (type);

      switch (TYPE_RANGE_DATA (new_type)->low.kind)
	{
	case RANGE_BOUND_KIND_CONSTANT:
	  break;
	case RANGE_BOUND_KIND_DWARF_BLOCK:
	  /* `struct dwarf2_locexpr_baton' is too bound to its objfile so
	     it is expected to be made constant by CHECK_TYPEDEF.
	     TYPE_NOT_ALLOCATED and TYPE_NOT_ASSOCIATED are not valid for TYPE.
	     */
	  if (TYPE_NOT_ALLOCATED (new_type) || TYPE_NOT_ASSOCIATED (new_type)
	      || ! has_stack_frames ())
	    {
	      /* We should set 1 for Fortran but how to find the language?  */
	      TYPE_LOW_BOUND (new_type) = 0;
	      TYPE_LOW_BOUND_UNDEFINED (new_type) = 1;
	    }
	  else
	    {
	      TYPE_LOW_BOUND (new_type) = dwarf_locexpr_baton_eval
				(TYPE_RANGE_DATA (new_type)->low.u.dwarf_block);
	      if (TYPE_LOW_BOUND (new_type) >= 0)
		TYPE_UNSIGNED (new_type) = 1;
	    }
	  TYPE_RANGE_DATA (new_type)->low.kind = RANGE_BOUND_KIND_CONSTANT;
	  break;
	case RANGE_BOUND_KIND_DWARF_LOCLIST:
	  {
	    CORE_ADDR addr;

	    /* `struct dwarf2_loclist_baton' is too bound to its objfile so
	       it is expected to be made constant by CHECK_TYPEDEF.
	       TYPE_NOT_ALLOCATED and TYPE_NOT_ASSOCIATED are not valid for TYPE.
	       */
	    if (! TYPE_NOT_ALLOCATED (new_type)
	        && ! TYPE_NOT_ASSOCIATED (new_type) && has_stack_frames ()
	        && dwarf_loclist_baton_eval
		  (TYPE_RANGE_DATA (new_type)->low.u.dwarf_loclist.loclist,
		   TYPE_RANGE_DATA (new_type)->low.u.dwarf_loclist.type, &addr))
	      {
		TYPE_LOW_BOUND (new_type) = addr;
		if (TYPE_LOW_BOUND (new_type) >= 0)
		  TYPE_UNSIGNED (new_type) = 1;
	      }
	    else
	      {
		/* We should set 1 for Fortran but how to find the language?  */
		TYPE_LOW_BOUND (new_type) = 0;
		TYPE_LOW_BOUND_UNDEFINED (new_type) = 1;
	      }
	    TYPE_RANGE_DATA (new_type)->low.kind = RANGE_BOUND_KIND_CONSTANT;
	  }
	  break;
	}

      switch (TYPE_RANGE_DATA (new_type)->high.kind)
	{
	case RANGE_BOUND_KIND_CONSTANT:
	  break;
	case RANGE_BOUND_KIND_DWARF_BLOCK:
	  /* `struct dwarf2_locexpr_baton' is too bound to its objfile so
	     it is expected to be made constant by CHECK_TYPEDEF.
	     TYPE_NOT_ALLOCATED and TYPE_NOT_ASSOCIATED are not valid for TYPE.
	     */
	  if (TYPE_NOT_ALLOCATED (new_type) || TYPE_NOT_ASSOCIATED (new_type)
	      || ! has_stack_frames ())
	    {
	      TYPE_HIGH_BOUND (new_type) = TYPE_LOW_BOUND (new_type) - 1;
	      TYPE_HIGH_BOUND_UNDEFINED (new_type) = 1;
	    }
	  else
	    TYPE_HIGH_BOUND (new_type) = dwarf_locexpr_baton_eval
			       (TYPE_RANGE_DATA (new_type)->high.u.dwarf_block);
	  TYPE_RANGE_DATA (new_type)->high.kind = RANGE_BOUND_KIND_CONSTANT;
	  break;
	case RANGE_BOUND_KIND_DWARF_LOCLIST:
	  {
	    CORE_ADDR addr;

	    /* `struct dwarf2_loclist_baton' is too bound to its objfile so
	       it is expected to be made constant by CHECK_TYPEDEF.
	       TYPE_NOT_ALLOCATED and TYPE_NOT_ASSOCIATED are not valid for TYPE.
	       */
	    if (! TYPE_NOT_ALLOCATED (new_type)
	        && ! TYPE_NOT_ASSOCIATED (new_type) && has_stack_frames ()
	        && dwarf_loclist_baton_eval
		      (TYPE_RANGE_DATA (new_type)->high.u.dwarf_loclist.loclist,
		       TYPE_RANGE_DATA (new_type)->high.u.dwarf_loclist.type,
		       &addr))
	      TYPE_HIGH_BOUND (new_type) = addr;
	    else
	      {
		TYPE_HIGH_BOUND (new_type) = TYPE_LOW_BOUND (new_type) - 1;
		TYPE_HIGH_BOUND_UNDEFINED (new_type) = 1;
	      }
	    TYPE_RANGE_DATA (new_type)->high.kind = RANGE_BOUND_KIND_CONSTANT;
	  }
	  break;
	}

      switch (TYPE_RANGE_DATA (new_type)->byte_stride.kind)
	{
	case RANGE_BOUND_KIND_CONSTANT:
	  break;
	case RANGE_BOUND_KIND_DWARF_BLOCK:
	  /* `struct dwarf2_locexpr_baton' is too bound to its objfile so
	     it is expected to be made constant by CHECK_TYPEDEF.
	     TYPE_NOT_ALLOCATED and TYPE_NOT_ASSOCIATED are not valid for TYPE.
	     */
	  if (TYPE_NOT_ALLOCATED (new_type) || TYPE_NOT_ASSOCIATED (new_type)
	      || ! has_stack_frames ())
	    TYPE_BYTE_STRIDE (new_type) = 0;
	  else
	    TYPE_BYTE_STRIDE (new_type) = dwarf_locexpr_baton_eval
			(TYPE_RANGE_DATA (new_type)->byte_stride.u.dwarf_block);
	  TYPE_RANGE_DATA (new_type)->byte_stride.kind
	    = RANGE_BOUND_KIND_CONSTANT;
	  break;
	case RANGE_BOUND_KIND_DWARF_LOCLIST:
	  {
	    CORE_ADDR addr = 0;

	    /* `struct dwarf2_loclist_baton' is too bound to its objfile so
	       it is expected to be made constant by CHECK_TYPEDEF.
	       TYPE_NOT_ALLOCATED and TYPE_NOT_ASSOCIATED are not valid for TYPE.
	       */
	    if (! TYPE_NOT_ALLOCATED (new_type)
		&& ! TYPE_NOT_ASSOCIATED (new_type) && has_stack_frames ())
	      dwarf_loclist_baton_eval
	       (TYPE_RANGE_DATA (new_type)->byte_stride.u.dwarf_loclist.loclist,
		TYPE_RANGE_DATA (new_type)->byte_stride.u.dwarf_loclist.type,
		&addr);
	    TYPE_BYTE_STRIDE (new_type) = addr;
	    TYPE_RANGE_DATA (new_type)->byte_stride.kind
	      = RANGE_BOUND_KIND_CONSTANT;
	  }
	  break;
	}

      /* Convert TYPE_RANGE_HIGH_BOUND_IS_COUNT into a regular bound.  */
      if (TYPE_RANGE_HIGH_BOUND_IS_COUNT (new_type))
	{
	  TYPE_HIGH_BOUND (new_type) = TYPE_LOW_BOUND (new_type)
				       + TYPE_HIGH_BOUND (new_type) - 1;
	  TYPE_RANGE_HIGH_BOUND_IS_COUNT (new_type) = 0;
	}
    }

  /* Copy pointers to other types.  */
  if (TYPE_TARGET_TYPE (type))
    TYPE_TARGET_TYPE (new_type) = 
      copy_type_recursive_1 (objfile, 
			     TYPE_TARGET_TYPE (type),
			     copied_types);
  if (TYPE_VPTR_BASETYPE (type))
    TYPE_VPTR_BASETYPE (new_type) = 
      copy_type_recursive_1 (objfile,
			     TYPE_VPTR_BASETYPE (type),
			     copied_types);

  if (TYPE_CODE (new_type) == TYPE_CODE_ARRAY)
    {
      struct type *new_index_type = TYPE_INDEX_TYPE (new_type);

      if (TYPE_BYTE_STRIDE (new_index_type) == 0)
	TYPE_BYTE_STRIDE (new_index_type)
	  = TYPE_LENGTH (TYPE_TARGET_TYPE (new_type));
    }

  /* Maybe copy the type_specific bits.

     NOTE drow/2005-12-09: We do not copy the C++-specific bits like
     base classes and methods.  There's no fundamental reason why we
     can't, but at the moment it is not needed.  */

  if (TYPE_CODE (type) == TYPE_CODE_FLT)
    TYPE_FLOATFORMAT (new_type) = TYPE_FLOATFORMAT (type);
  else if (TYPE_CODE (type) == TYPE_CODE_STRUCT
	   || TYPE_CODE (type) == TYPE_CODE_UNION
	   || TYPE_CODE (type) == TYPE_CODE_NAMESPACE)
    INIT_CPLUS_SPECIFIC (new_type);

  return new_type;
}

/* Recursively copy (deep copy) TYPE.  Return a new type allocated using
   malloc, a saved type if we have already visited TYPE (using COPIED_TYPES),
   or TYPE if it is not associated with OBJFILE.  */

struct type *
copy_type_recursive (struct type *type,
		     htab_t copied_types)
{
  return copy_type_recursive_1 (TYPE_OBJFILE (type), type, copied_types);
}

/* Make a copy of the given TYPE, except that the pointer & reference
   types are not preserved.
   
   This function assumes that the given type has an associated objfile.
   This objfile is used to allocate the new type.  */

struct type *
copy_type (const struct type *type)
{
  struct type *new_type;

  gdb_assert (TYPE_OBJFILE_OWNED (type));

  new_type = alloc_type_copy (type);
  TYPE_INSTANCE_FLAGS (new_type) = TYPE_INSTANCE_FLAGS (type);
  TYPE_LENGTH (new_type) = TYPE_LENGTH (type);
  memcpy (TYPE_MAIN_TYPE (new_type), TYPE_MAIN_TYPE (type),
	  sizeof (struct main_type));

  return new_type;
}

/* Helper functions to initialize architecture-specific types.  */

/* Allocate a type structure associated with GDBARCH and set its
   CODE, LENGTH, and NAME fields.  */

struct type *
arch_type (struct gdbarch *gdbarch,
	   enum type_code code, int length, char *name)
{
  struct type *type;

  type = alloc_type_arch (gdbarch);
  TYPE_CODE (type) = code;
  TYPE_LENGTH (type) = length;

  if (name)
    TYPE_NAME (type) = xstrdup (name);

  return type;
}

/* Allocate a TYPE_CODE_INT type structure associated with GDBARCH.
   BIT is the type size in bits.  If UNSIGNED_P is non-zero, set
   the type's TYPE_UNSIGNED flag.  NAME is the type name.  */

struct type *
arch_integer_type (struct gdbarch *gdbarch,
		   int bit, int unsigned_p, char *name)
{
  struct type *t;

  t = arch_type (gdbarch, TYPE_CODE_INT, bit / TARGET_CHAR_BIT, name);
  if (unsigned_p)
    TYPE_UNSIGNED (t) = 1;
  if (name && strcmp (name, "char") == 0)
    TYPE_NOSIGN (t) = 1;

  return t;
}

/* Allocate a TYPE_CODE_CHAR type structure associated with GDBARCH.
   BIT is the type size in bits.  If UNSIGNED_P is non-zero, set
   the type's TYPE_UNSIGNED flag.  NAME is the type name.  */

struct type *
arch_character_type (struct gdbarch *gdbarch,
		     int bit, int unsigned_p, char *name)
{
  struct type *t;

  t = arch_type (gdbarch, TYPE_CODE_CHAR, bit / TARGET_CHAR_BIT, name);
  if (unsigned_p)
    TYPE_UNSIGNED (t) = 1;

  return t;
}

/* Allocate a TYPE_CODE_BOOL type structure associated with GDBARCH.
   BIT is the type size in bits.  If UNSIGNED_P is non-zero, set
   the type's TYPE_UNSIGNED flag.  NAME is the type name.  */

struct type *
arch_boolean_type (struct gdbarch *gdbarch,
		   int bit, int unsigned_p, char *name)
{
  struct type *t;

  t = arch_type (gdbarch, TYPE_CODE_BOOL, bit / TARGET_CHAR_BIT, name);
  if (unsigned_p)
    TYPE_UNSIGNED (t) = 1;

  return t;
}

/* Allocate a TYPE_CODE_FLT type structure associated with GDBARCH.
   BIT is the type size in bits; if BIT equals -1, the size is
   determined by the floatformat.  NAME is the type name.  Set the
   TYPE_FLOATFORMAT from FLOATFORMATS.  */

struct type *
arch_float_type (struct gdbarch *gdbarch,
		 int bit, char *name, const struct floatformat **floatformats)
{
  struct type *t;

  if (bit == -1)
    {
      gdb_assert (floatformats != NULL);
      gdb_assert (floatformats[0] != NULL && floatformats[1] != NULL);
      bit = floatformats[0]->totalsize;
    }
  gdb_assert (bit >= 0);

  t = arch_type (gdbarch, TYPE_CODE_FLT, bit / TARGET_CHAR_BIT, name);
  TYPE_FLOATFORMAT (t) = floatformats;
  return t;
}

/* Allocate a TYPE_CODE_COMPLEX type structure associated with GDBARCH.
   NAME is the type name.  TARGET_TYPE is the component float type.  */

struct type *
arch_complex_type (struct gdbarch *gdbarch,
		   char *name, struct type *target_type)
{
  struct type *t;

  t = arch_type (gdbarch, TYPE_CODE_COMPLEX,
		 2 * TYPE_LENGTH (target_type), name);
  TYPE_TARGET_TYPE (t) = target_type;
  return t;
}

/* Allocate a TYPE_CODE_FLAGS type structure associated with GDBARCH.
   NAME is the type name.  LENGTH is the size of the flag word in bytes.  */

struct type *
arch_flags_type (struct gdbarch *gdbarch, char *name, int length)
{
  int nfields = length * TARGET_CHAR_BIT;
  struct type *type;

  type = arch_type (gdbarch, TYPE_CODE_FLAGS, length, name);
  TYPE_UNSIGNED (type) = 1;
  TYPE_NFIELDS (type) = nfields;
  TYPE_FIELDS (type) = TYPE_ZALLOC (type, nfields * sizeof (struct field));

  return type;
}

/* Add field to TYPE_CODE_FLAGS type TYPE to indicate the bit at
   position BITPOS is called NAME.  */

void
append_flags_type_flag (struct type *type, int bitpos, char *name)
{
  gdb_assert (TYPE_CODE (type) == TYPE_CODE_FLAGS);
  gdb_assert (bitpos < TYPE_NFIELDS (type));
  gdb_assert (bitpos >= 0);

  if (name)
    {
      TYPE_FIELD_NAME (type, bitpos) = xstrdup (name);
      SET_FIELD_BITPOS (TYPE_FIELD (type, bitpos), bitpos);
    }
  else
    {
      /* Don't show this field to the user.  */
      SET_FIELD_BITPOS (TYPE_FIELD (type, bitpos), -1);
    }
}

/* Allocate a TYPE_CODE_STRUCT or TYPE_CODE_UNION type structure (as
   specified by CODE) associated with GDBARCH.  NAME is the type name.  */

struct type *
arch_composite_type (struct gdbarch *gdbarch, char *name, enum type_code code)
{
  struct type *t;

  gdb_assert (code == TYPE_CODE_STRUCT || code == TYPE_CODE_UNION);
  t = arch_type (gdbarch, code, 0, NULL);
  TYPE_TAG_NAME (t) = name;
  INIT_CPLUS_SPECIFIC (t);
  return t;
}

/* Add new field with name NAME and type FIELD to composite type T.
   Do not set the field's position or adjust the type's length;
   the caller should do so.  Return the new field.  */

struct field *
append_composite_type_field_raw (struct type *t, char *name,
				 struct type *field)
{
  struct field *f;

  TYPE_NFIELDS (t) = TYPE_NFIELDS (t) + 1;
  TYPE_FIELDS (t) = xrealloc (TYPE_FIELDS (t),
			      sizeof (struct field) * TYPE_NFIELDS (t));
  f = &(TYPE_FIELDS (t)[TYPE_NFIELDS (t) - 1]);
  memset (f, 0, sizeof f[0]);
  FIELD_TYPE (f[0]) = field;
  FIELD_NAME (f[0]) = name;
  return f;
}

/* Add new field with name NAME and type FIELD to composite type T.
   ALIGNMENT (if non-zero) specifies the minimum field alignment.  */

void
append_composite_type_field_aligned (struct type *t, char *name,
				     struct type *field, int alignment)
{
  struct field *f = append_composite_type_field_raw (t, name, field);

  if (TYPE_CODE (t) == TYPE_CODE_UNION)
    {
      if (TYPE_LENGTH (t) < TYPE_LENGTH (field))
	TYPE_LENGTH (t) = TYPE_LENGTH (field);
    }
  else if (TYPE_CODE (t) == TYPE_CODE_STRUCT)
    {
      TYPE_LENGTH (t) = TYPE_LENGTH (t) + TYPE_LENGTH (field);
      if (TYPE_NFIELDS (t) > 1)
	{
	  SET_FIELD_BITPOS (f[0],
			    (FIELD_BITPOS (f[-1])
			     + (TYPE_LENGTH (FIELD_TYPE (f[-1]))
				* TARGET_CHAR_BIT)));

	  if (alignment)
	    {
	      int left;

	      alignment *= TARGET_CHAR_BIT;
	      left = FIELD_BITPOS (f[0]) % alignment;

	      if (left)
		{
		  SET_FIELD_BITPOS (f[0], FIELD_BITPOS (f[0]) + (alignment - left));
		  TYPE_LENGTH (t) += (alignment - left) / TARGET_CHAR_BIT;
		}
	    }
	}
    }
}

/* Add new field with name NAME and type FIELD to composite type T.  */

void
append_composite_type_field (struct type *t, char *name,
			     struct type *field)
{
  append_composite_type_field_aligned (t, name, field, 0);
}

static struct gdbarch_data *gdbtypes_data;

const struct builtin_type *
builtin_type (struct gdbarch *gdbarch)
{
  return gdbarch_data (gdbarch, gdbtypes_data);
}

static void *
gdbtypes_post_init (struct gdbarch *gdbarch)
{
  struct builtin_type *builtin_type
    = GDBARCH_OBSTACK_ZALLOC (gdbarch, struct builtin_type);

  /* Basic types.  */
  builtin_type->builtin_void
    = arch_type (gdbarch, TYPE_CODE_VOID, 1, "void");
  builtin_type->builtin_char
    = arch_integer_type (gdbarch, TARGET_CHAR_BIT,
			 !gdbarch_char_signed (gdbarch), "char");
  builtin_type->builtin_signed_char
    = arch_integer_type (gdbarch, TARGET_CHAR_BIT,
			 0, "signed char");
  builtin_type->builtin_unsigned_char
    = arch_integer_type (gdbarch, TARGET_CHAR_BIT,
			 1, "unsigned char");
  builtin_type->builtin_short
    = arch_integer_type (gdbarch, gdbarch_short_bit (gdbarch),
			 0, "short");
  builtin_type->builtin_unsigned_short
    = arch_integer_type (gdbarch, gdbarch_short_bit (gdbarch),
			 1, "unsigned short");
  builtin_type->builtin_int
    = arch_integer_type (gdbarch, gdbarch_int_bit (gdbarch),
			 0, "int");
  builtin_type->builtin_unsigned_int
    = arch_integer_type (gdbarch, gdbarch_int_bit (gdbarch),
			 1, "unsigned int");
  builtin_type->builtin_long
    = arch_integer_type (gdbarch, gdbarch_long_bit (gdbarch),
			 0, "long");
  builtin_type->builtin_unsigned_long
    = arch_integer_type (gdbarch, gdbarch_long_bit (gdbarch),
			 1, "unsigned long");
  builtin_type->builtin_long_long
    = arch_integer_type (gdbarch, gdbarch_long_long_bit (gdbarch),
			 0, "long long");
  builtin_type->builtin_unsigned_long_long
    = arch_integer_type (gdbarch, gdbarch_long_long_bit (gdbarch),
			 1, "unsigned long long");
  builtin_type->builtin_float
    = arch_float_type (gdbarch, gdbarch_float_bit (gdbarch),
		       "float", gdbarch_float_format (gdbarch));
  builtin_type->builtin_double
    = arch_float_type (gdbarch, gdbarch_double_bit (gdbarch),
		       "double", gdbarch_double_format (gdbarch));
  builtin_type->builtin_long_double
    = arch_float_type (gdbarch, gdbarch_long_double_bit (gdbarch),
		       "long double", gdbarch_long_double_format (gdbarch));
  builtin_type->builtin_complex
    = arch_complex_type (gdbarch, "complex",
			 builtin_type->builtin_float);
  builtin_type->builtin_double_complex
    = arch_complex_type (gdbarch, "double complex",
			 builtin_type->builtin_double);
  builtin_type->builtin_string
    = arch_type (gdbarch, TYPE_CODE_STRING, 1, "string");
  builtin_type->builtin_bool
    = arch_type (gdbarch, TYPE_CODE_BOOL, 1, "bool");

  /* The following three are about decimal floating point types, which
     are 32-bits, 64-bits and 128-bits respectively.  */
  builtin_type->builtin_decfloat
    = arch_type (gdbarch, TYPE_CODE_DECFLOAT, 32 / 8, "_Decimal32");
  builtin_type->builtin_decdouble
    = arch_type (gdbarch, TYPE_CODE_DECFLOAT, 64 / 8, "_Decimal64");
  builtin_type->builtin_declong
    = arch_type (gdbarch, TYPE_CODE_DECFLOAT, 128 / 8, "_Decimal128");

  /* "True" character types.  */
  builtin_type->builtin_true_char
    = arch_character_type (gdbarch, TARGET_CHAR_BIT, 0, "true character");
  builtin_type->builtin_true_unsigned_char
    = arch_character_type (gdbarch, TARGET_CHAR_BIT, 1, "true character");

  /* Fixed-size integer types.  */
  builtin_type->builtin_int0
    = arch_integer_type (gdbarch, 0, 0, "int0_t");
  builtin_type->builtin_int8
    = arch_integer_type (gdbarch, 8, 0, "int8_t");
  builtin_type->builtin_uint8
    = arch_integer_type (gdbarch, 8, 1, "uint8_t");
  builtin_type->builtin_int16
    = arch_integer_type (gdbarch, 16, 0, "int16_t");
  builtin_type->builtin_uint16
    = arch_integer_type (gdbarch, 16, 1, "uint16_t");
  builtin_type->builtin_int32
    = arch_integer_type (gdbarch, 32, 0, "int32_t");
  builtin_type->builtin_uint32
    = arch_integer_type (gdbarch, 32, 1, "uint32_t");
  builtin_type->builtin_int64
    = arch_integer_type (gdbarch, 64, 0, "int64_t");
  builtin_type->builtin_uint64
    = arch_integer_type (gdbarch, 64, 1, "uint64_t");
  builtin_type->builtin_int128
    = arch_integer_type (gdbarch, 128, 0, "int128_t");
  builtin_type->builtin_uint128
    = arch_integer_type (gdbarch, 128, 1, "uint128_t");
  TYPE_INSTANCE_FLAGS (builtin_type->builtin_int8) |=
    TYPE_INSTANCE_FLAG_NOTTEXT;
  TYPE_INSTANCE_FLAGS (builtin_type->builtin_uint8) |=
    TYPE_INSTANCE_FLAG_NOTTEXT;

  /* Wide character types.  */
  builtin_type->builtin_char16
    = arch_integer_type (gdbarch, 16, 0, "char16_t");
  builtin_type->builtin_char32
    = arch_integer_type (gdbarch, 32, 0, "char32_t");
	

  /* Default data/code pointer types.  */
  builtin_type->builtin_data_ptr
    = lookup_pointer_type (builtin_type->builtin_void);
  builtin_type->builtin_func_ptr
    = lookup_pointer_type (lookup_function_type (builtin_type->builtin_void));
  builtin_type->builtin_func_func
    = lookup_function_type (builtin_type->builtin_func_ptr);

  /* This type represents a GDB internal function.  */
  builtin_type->internal_fn
    = arch_type (gdbarch, TYPE_CODE_INTERNAL_FUNCTION, 0,
		 "<internal function>");

  return builtin_type;
}

/* This set of objfile-based types is intended to be used by symbol
   readers as basic types.  */

static const struct objfile_data *objfile_type_data;

const struct objfile_type *
objfile_type (struct objfile *objfile)
{
  struct gdbarch *gdbarch;
  struct objfile_type *objfile_type
    = objfile_data (objfile, objfile_type_data);

  if (objfile_type)
    return objfile_type;

  objfile_type = OBSTACK_CALLOC (&objfile->objfile_obstack,
				 1, struct objfile_type);

  /* Use the objfile architecture to determine basic type properties.  */
  gdbarch = get_objfile_arch (objfile);

  /* Basic types.  */
  objfile_type->builtin_void
    = init_type (TYPE_CODE_VOID, 1,
		 0,
		 "void", objfile);

  objfile_type->builtin_char
    = init_type (TYPE_CODE_INT, TARGET_CHAR_BIT / TARGET_CHAR_BIT,
		 (TYPE_FLAG_NOSIGN
		  | (gdbarch_char_signed (gdbarch) ? 0 : TYPE_FLAG_UNSIGNED)),
		 "char", objfile);
  objfile_type->builtin_signed_char
    = init_type (TYPE_CODE_INT, TARGET_CHAR_BIT / TARGET_CHAR_BIT,
		 0,
		 "signed char", objfile);
  objfile_type->builtin_unsigned_char
    = init_type (TYPE_CODE_INT, TARGET_CHAR_BIT / TARGET_CHAR_BIT,
		 TYPE_FLAG_UNSIGNED,
		 "unsigned char", objfile);
  objfile_type->builtin_short
    = init_type (TYPE_CODE_INT,
		 gdbarch_short_bit (gdbarch) / TARGET_CHAR_BIT,
		 0, "short", objfile);
  objfile_type->builtin_unsigned_short
    = init_type (TYPE_CODE_INT,
		 gdbarch_short_bit (gdbarch) / TARGET_CHAR_BIT,
		 TYPE_FLAG_UNSIGNED, "unsigned short", objfile);
  objfile_type->builtin_int
    = init_type (TYPE_CODE_INT,
		 gdbarch_int_bit (gdbarch) / TARGET_CHAR_BIT,
		 0, "int", objfile);
  objfile_type->builtin_unsigned_int
    = init_type (TYPE_CODE_INT,
		 gdbarch_int_bit (gdbarch) / TARGET_CHAR_BIT,
		 TYPE_FLAG_UNSIGNED, "unsigned int", objfile);
  objfile_type->builtin_long
    = init_type (TYPE_CODE_INT,
		 gdbarch_long_bit (gdbarch) / TARGET_CHAR_BIT,
		 0, "long", objfile);
  objfile_type->builtin_unsigned_long
    = init_type (TYPE_CODE_INT,
		 gdbarch_long_bit (gdbarch) / TARGET_CHAR_BIT,
		 TYPE_FLAG_UNSIGNED, "unsigned long", objfile);
  objfile_type->builtin_long_long
    = init_type (TYPE_CODE_INT,
		 gdbarch_long_long_bit (gdbarch) / TARGET_CHAR_BIT,
		 0, "long long", objfile);
  objfile_type->builtin_unsigned_long_long
    = init_type (TYPE_CODE_INT,
		 gdbarch_long_long_bit (gdbarch) / TARGET_CHAR_BIT,
		 TYPE_FLAG_UNSIGNED, "unsigned long long", objfile);

  objfile_type->builtin_float
    = init_type (TYPE_CODE_FLT,
		 gdbarch_float_bit (gdbarch) / TARGET_CHAR_BIT,
		 0, "float", objfile);
  TYPE_FLOATFORMAT (objfile_type->builtin_float)
    = gdbarch_float_format (gdbarch);
  objfile_type->builtin_double
    = init_type (TYPE_CODE_FLT,
		 gdbarch_double_bit (gdbarch) / TARGET_CHAR_BIT,
		 0, "double", objfile);
  TYPE_FLOATFORMAT (objfile_type->builtin_double)
    = gdbarch_double_format (gdbarch);
  objfile_type->builtin_long_double
    = init_type (TYPE_CODE_FLT,
		 gdbarch_long_double_bit (gdbarch) / TARGET_CHAR_BIT,
		 0, "long double", objfile);
  TYPE_FLOATFORMAT (objfile_type->builtin_long_double)
    = gdbarch_long_double_format (gdbarch);

  /* This type represents a type that was unrecognized in symbol read-in.  */
  objfile_type->builtin_error
    = init_type (TYPE_CODE_ERROR, 0, 0, "<unknown type>", objfile);

  /* The following set of types is used for symbols with no
     debug information.  */
  objfile_type->nodebug_text_symbol
    = init_type (TYPE_CODE_FUNC, 1, 0,
		 "<text variable, no debug info>", objfile);
  TYPE_TARGET_TYPE (objfile_type->nodebug_text_symbol)
    = objfile_type->builtin_int;
  objfile_type->nodebug_text_gnu_ifunc_symbol
    = init_type (TYPE_CODE_FUNC, 1, TYPE_FLAG_GNU_IFUNC,
		 "<text gnu-indirect-function variable, no debug info>",
		 objfile);
  TYPE_TARGET_TYPE (objfile_type->nodebug_text_gnu_ifunc_symbol)
    = objfile_type->nodebug_text_symbol;
  objfile_type->nodebug_got_plt_symbol
    = init_type (TYPE_CODE_PTR, gdbarch_addr_bit (gdbarch) / 8, 0,
		 "<text from jump slot in .got.plt, no debug info>",
		 objfile);
  TYPE_TARGET_TYPE (objfile_type->nodebug_got_plt_symbol)
    = objfile_type->nodebug_text_symbol;
  objfile_type->nodebug_data_symbol
    = init_type (TYPE_CODE_INT,
		 gdbarch_int_bit (gdbarch) / HOST_CHAR_BIT, 0,
		 "<data variable, no debug info>", objfile);
  objfile_type->nodebug_unknown_symbol
    = init_type (TYPE_CODE_INT, 1, 0,
		 "<variable (not text or data), no debug info>", objfile);
  objfile_type->nodebug_tls_symbol
    = init_type (TYPE_CODE_INT,
		 gdbarch_int_bit (gdbarch) / HOST_CHAR_BIT, 0,
		 "<thread local variable, no debug info>", objfile);

  /* NOTE: on some targets, addresses and pointers are not necessarily
     the same --- for example, on the D10V, pointers are 16 bits long,
     but addresses are 32 bits long.  See doc/gdbint.texinfo,
     ``Pointers Are Not Always Addresses''.

     The upshot is:
     - gdb's `struct type' always describes the target's
       representation.
     - gdb's `struct value' objects should always hold values in
       target form.
     - gdb's CORE_ADDR values are addresses in the unified virtual
       address space that the assembler and linker work with.  Thus,
       since target_read_memory takes a CORE_ADDR as an argument, it
       can access any memory on the target, even if the processor has
       separate code and data address spaces.

     So, for example:
     - If v is a value holding a D10V code pointer, its contents are
       in target form: a big-endian address left-shifted two bits.
     - If p is a D10V pointer type, TYPE_LENGTH (p) == 2, just as
       sizeof (void *) == 2 on the target.

     In this context, objfile_type->builtin_core_addr is a bit odd:
     it's a target type for a value the target will never see.  It's
     only used to hold the values of (typeless) linker symbols, which
     are indeed in the unified virtual address space.  */

  objfile_type->builtin_core_addr
    = init_type (TYPE_CODE_INT,
		 gdbarch_addr_bit (gdbarch) / 8,
		 TYPE_FLAG_UNSIGNED, "__CORE_ADDR", objfile);

  set_objfile_data (objfile, objfile_type_data, objfile_type);
  return objfile_type;
}

extern initialize_file_ftype _initialize_gdbtypes;

void
_initialize_gdbtypes (void)
{
  gdbtypes_data = gdbarch_data_register_post_init (gdbtypes_post_init);

#if 0
  type_discardable_table = htab_create_alloc (20, type_discardable_hash,
					     type_discardable_equal, NULL,
					     xcalloc, xfree);
#endif

  objfile_type_data = register_objfile_data ();

  add_setshow_zuinteger_cmd ("overload", no_class, &overload_debug,
			     _("Set debugging of C++ overloading."),
			     _("Show debugging of C++ overloading."),
			     _("When enabled, ranking of the "
			       "functions is displayed."),
			     NULL,
			     show_overload_debug,
			     &setdebuglist, &showdebuglist);

  /* Add user knob for controlling resolution of opaque types.  */
  add_setshow_boolean_cmd ("opaque-type-resolution", class_support,
			   &opaque_type_resolution,
			   _("Set resolution of opaque struct/class/union"
			     " types (if set before loading symbols)."),
			   _("Show resolution of opaque struct/class/union"
			     " types (if set before loading symbols)."),
			   NULL, NULL,
			   show_opaque_type_resolution,
			   &setlist, &showlist);

  /* Add an option to permit non-strict type checking.  */
  add_setshow_boolean_cmd ("type", class_support,
			   &strict_type_checking,
			   _("Set strict type checking."),
			   _("Show strict type checking."),
			   NULL, NULL,
			   show_strict_type_checking,
			   &setchecklist, &showchecklist);
}<|MERGE_RESOLUTION|>--- conflicted
+++ resolved
@@ -37,13 +37,10 @@
 #include "gdb_assert.h"
 #include "hashtab.h"
 #include "exceptions.h"
-<<<<<<< HEAD
+#include "cp-support.h"
 #include "observer.h"
 #include "dwarf2expr.h"
 #include "dwarf2loc.h"
-=======
-#include "cp-support.h"
->>>>>>> 6e5c95e6
 
 /* Initialize BADNESS constants.  */
 
