/* Support routines for manipulating internal types for GDB.

   Copyright (C) 1992, 1993, 1994, 1995, 1996, 1998, 1999, 2000, 2001, 2002,
   2003, 2004, 2005, 2006, 2007, 2008 Free Software Foundation, Inc.

   Contributed by Cygnus Support, using pieces from other GDB modules.

   This file is part of GDB.

   This program is free software; you can redistribute it and/or modify
   it under the terms of the GNU General Public License as published by
   the Free Software Foundation; either version 3 of the License, or
   (at your option) any later version.

   This program is distributed in the hope that it will be useful,
   but WITHOUT ANY WARRANTY; without even the implied warranty of
   MERCHANTABILITY or FITNESS FOR A PARTICULAR PURPOSE.  See the
   GNU General Public License for more details.

   You should have received a copy of the GNU General Public License
   along with this program.  If not, see <http://www.gnu.org/licenses/>.  */

#include "defs.h"
#include "gdb_string.h"
#include "bfd.h"
#include "symtab.h"
#include "symfile.h"
#include "objfiles.h"
#include "gdbtypes.h"
#include "expression.h"
#include "language.h"
#include "target.h"
#include "value.h"
#include "demangle.h"
#include "complaints.h"
#include "gdbcmd.h"
#include "wrapper.h"
#include "cp-abi.h"
#include "gdb_assert.h"
#include "hashtab.h"

/* These variables point to the objects
   representing the predefined C data types.  */

struct type *builtin_type_int0;
struct type *builtin_type_int8;
struct type *builtin_type_uint8;
struct type *builtin_type_int16;
struct type *builtin_type_uint16;
struct type *builtin_type_int32;
struct type *builtin_type_uint32;
struct type *builtin_type_int64;
struct type *builtin_type_uint64;
struct type *builtin_type_int128;
struct type *builtin_type_uint128;

/* Floatformat pairs.  */
const struct floatformat *floatformats_ieee_single[BFD_ENDIAN_UNKNOWN] = {
  &floatformat_ieee_single_big,
  &floatformat_ieee_single_little
};
const struct floatformat *floatformats_ieee_double[BFD_ENDIAN_UNKNOWN] = {
  &floatformat_ieee_double_big,
  &floatformat_ieee_double_little
};
const struct floatformat *floatformats_ieee_double_littlebyte_bigword[BFD_ENDIAN_UNKNOWN] = {
  &floatformat_ieee_double_big,
  &floatformat_ieee_double_littlebyte_bigword
};
const struct floatformat *floatformats_i387_ext[BFD_ENDIAN_UNKNOWN] = {
  &floatformat_i387_ext,
  &floatformat_i387_ext
};
const struct floatformat *floatformats_m68881_ext[BFD_ENDIAN_UNKNOWN] = {
  &floatformat_m68881_ext,
  &floatformat_m68881_ext
};
const struct floatformat *floatformats_arm_ext[BFD_ENDIAN_UNKNOWN] = {
  &floatformat_arm_ext_big,
  &floatformat_arm_ext_littlebyte_bigword
};
const struct floatformat *floatformats_ia64_spill[BFD_ENDIAN_UNKNOWN] = {
  &floatformat_ia64_spill_big,
  &floatformat_ia64_spill_little
};
const struct floatformat *floatformats_ia64_quad[BFD_ENDIAN_UNKNOWN] = {
  &floatformat_ia64_quad_big,
  &floatformat_ia64_quad_little
};
const struct floatformat *floatformats_vax_f[BFD_ENDIAN_UNKNOWN] = {
  &floatformat_vax_f,
  &floatformat_vax_f
};
const struct floatformat *floatformats_vax_d[BFD_ENDIAN_UNKNOWN] = {
  &floatformat_vax_d,
  &floatformat_vax_d
};
const struct floatformat *floatformats_ibm_long_double[BFD_ENDIAN_UNKNOWN] = {
  &floatformat_ibm_long_double,
  &floatformat_ibm_long_double
};

struct type *builtin_type_ieee_single;
struct type *builtin_type_ieee_double;
struct type *builtin_type_i387_ext;
struct type *builtin_type_m68881_ext;
struct type *builtin_type_arm_ext;
struct type *builtin_type_ia64_spill;
struct type *builtin_type_ia64_quad;

/* Platform-neutral void type.  */
struct type *builtin_type_void;

/* Platform-neutral character types.  */
struct type *builtin_type_true_char;
struct type *builtin_type_true_unsigned_char;


int opaque_type_resolution = 1;
static void
show_opaque_type_resolution (struct ui_file *file, int from_tty,
			     struct cmd_list_element *c, 
			     const char *value)
{
  fprintf_filtered (file, _("\
Resolution of opaque struct/class/union types (if set before loading symbols) is %s.\n"),
		    value);
}

int overload_debug = 0;
static void
show_overload_debug (struct ui_file *file, int from_tty,
		     struct cmd_list_element *c, const char *value)
{
  fprintf_filtered (file, _("Debugging of C++ overloading is %s.\n"), 
		    value);
}

struct extra
  {
    char str[128];
    int len;
  };				/* Maximum extension is 128!  FIXME  */

static void print_bit_vector (B_TYPE *, int);
static void print_arg_types (struct field *, int, int);
static void dump_fn_fieldlists (struct type *, int);
static void print_cplus_stuff (struct type *, int);
static void type_init_refc (struct type *new_type, struct type *parent_type);

/* A reference count structure for the type reference count map.  Each
   type in a hierarchy of types is mapped to the same reference
   count.  */
struct type_refc_entry
{
  /* One type in the hierarchy.  Each type in the hierarchy gets its
     own slot.  */
  struct type *type;

  /* A pointer to the shared reference count.  */
  int *refc;
};

/* The hash table holding all reference counts.  */
static htab_t type_refc_table;


/* Alloc a new type structure and fill it with some defaults.  If
   OBJFILE is non-NULL, then allocate the space for the type structure
   in that objfile's objfile_obstack.  Otherwise allocate the new type
   structure by xmalloc () (for permanent types).  */

struct type *
alloc_type (struct objfile *objfile, struct type *parent)
{
  struct type *type;

  /* Alloc the structure and start off with all fields zeroed.  */

  if (objfile == NULL)
    {
      type = xmalloc (sizeof (struct type));
      memset (type, 0, sizeof (struct type));
      TYPE_MAIN_TYPE (type) = xmalloc (sizeof (struct main_type));
    }
  else
    {
      type = obstack_alloc (&objfile->objfile_obstack,
			    sizeof (struct type));
      memset (type, 0, sizeof (struct type));
      TYPE_MAIN_TYPE (type) = obstack_alloc (&objfile->objfile_obstack,
					     sizeof (struct main_type));
      OBJSTAT (objfile, n_types++);
    }
  memset (TYPE_MAIN_TYPE (type), 0, sizeof (struct main_type));

  /* Initialize the fields that might not be zero.  */

  TYPE_CODE (type) = TYPE_CODE_UNDEF;
  TYPE_OBJFILE (type) = objfile;
  TYPE_VPTR_FIELDNO (type) = -1;
  TYPE_CHAIN (type) = type;	/* Chain back to itself.  */

  if (objfile == NULL)
    type_init_refc (type, parent);

  return (type);
}

/* Alloc a new type instance structure, fill it with some defaults,
   and point it at OLDTYPE.  Allocate the new type instance from the
   same place as OLDTYPE.  */

static struct type *
alloc_type_instance (struct type *oldtype)
{
  struct type *type;

  /* Allocate the structure.  */

  if (TYPE_OBJFILE (oldtype) == NULL)
    {
      type = xmalloc (sizeof (struct type));
      memset (type, 0, sizeof (struct type));
    }
  else
    {
      type = obstack_alloc (&TYPE_OBJFILE (oldtype)->objfile_obstack,
			    sizeof (struct type));
      memset (type, 0, sizeof (struct type));
    }
  TYPE_MAIN_TYPE (type) = TYPE_MAIN_TYPE (oldtype);

  TYPE_CHAIN (type) = type;	/* Chain back to itself for now.  */

  if (TYPE_OBJFILE (oldtype) == NULL)
    type_init_refc (type, oldtype);

  return (type);
}

/* Clear all remnants of the previous type at TYPE, in preparation for
   replacing it with something else.  */
static void
smash_type (struct type *type)
{
  memset (TYPE_MAIN_TYPE (type), 0, sizeof (struct main_type));

  /* For now, delete the rings.  */
  TYPE_CHAIN (type) = type;

  /* For now, leave the pointer/reference types alone.  */
}

/* Lookup a pointer to a type TYPE.  TYPEPTR, if nonzero, points
   to a pointer to memory where the pointer type should be stored.
   If *TYPEPTR is zero, update it to point to the pointer type we return.
   We allocate new memory if needed.  */

struct type *
make_pointer_type (struct type *type, struct type **typeptr)
{
  struct type *ntype;	/* New type */
  struct objfile *objfile;
  struct type *chain;

  ntype = TYPE_POINTER_TYPE (type);

  if (ntype)
    {
      if (typeptr == 0)
	return ntype;		/* Don't care about alloc, 
				   and have new type.  */
      else if (*typeptr == 0)
	{
	  *typeptr = ntype;	/* Tracking alloc, and have new type.  */
	  return ntype;
	}
    }

  if (typeptr == 0 || *typeptr == 0)	/* We'll need to allocate one.  */
    {
      ntype = alloc_type (TYPE_OBJFILE (type), type);
      if (typeptr)
	*typeptr = ntype;
    }
  else			/* We have storage, but need to reset it.  */
    {
      ntype = *typeptr;
      objfile = TYPE_OBJFILE (ntype);
      chain = TYPE_CHAIN (ntype);
      smash_type (ntype);
      TYPE_CHAIN (ntype) = chain;
      TYPE_OBJFILE (ntype) = objfile;

      /* Callers may only supply storage if there is an objfile.  */
      gdb_assert (objfile);
    }

  TYPE_TARGET_TYPE (ntype) = type;
  TYPE_POINTER_TYPE (type) = ntype;

  /* FIXME!  Assume the machine has only one representation for
     pointers!  */

  TYPE_LENGTH (ntype) = 
    gdbarch_ptr_bit (current_gdbarch) / TARGET_CHAR_BIT;
  TYPE_CODE (ntype) = TYPE_CODE_PTR;

  /* Mark pointers as unsigned.  The target converts between pointers
     and addresses (CORE_ADDRs) using gdbarch_pointer_to_address and
     gdbarch_address_to_pointer.  */
  TYPE_UNSIGNED (ntype) = 1;

  if (!TYPE_POINTER_TYPE (type))	/* Remember it, if don't have one.  */
    TYPE_POINTER_TYPE (type) = ntype;

  /* Update the length of all the other variants of this type.  */
  chain = TYPE_CHAIN (ntype);
  while (chain != ntype)
    {
      TYPE_LENGTH (chain) = TYPE_LENGTH (ntype);
      chain = TYPE_CHAIN (chain);
    }

  return ntype;
}

/* Given a type TYPE, return a type of pointers to that type.
   May need to construct such a type if this is the first use.  */

struct type *
lookup_pointer_type (struct type *type)
{
  return make_pointer_type (type, (struct type **) 0);
}

/* Lookup a C++ `reference' to a type TYPE.  TYPEPTR, if nonzero,
   points to a pointer to memory where the reference type should be
   stored.  If *TYPEPTR is zero, update it to point to the reference
   type we return.  We allocate new memory if needed.  */

struct type *
make_reference_type (struct type *type, struct type **typeptr)
{
  struct type *ntype;	/* New type */
  struct objfile *objfile;
  struct type *chain;

  ntype = TYPE_REFERENCE_TYPE (type);

  if (ntype)
    {
      if (typeptr == 0)
	return ntype;		/* Don't care about alloc, 
				   and have new type.  */
      else if (*typeptr == 0)
	{
	  *typeptr = ntype;	/* Tracking alloc, and have new type.  */
	  return ntype;
	}
    }

  if (typeptr == 0 || *typeptr == 0)	/* We'll need to allocate one.  */
    {
      ntype = alloc_type (TYPE_OBJFILE (type), type);
      if (typeptr)
	*typeptr = ntype;
    }
  else			/* We have storage, but need to reset it.  */
    {
      ntype = *typeptr;
      objfile = TYPE_OBJFILE (ntype);
      chain = TYPE_CHAIN (ntype);
      smash_type (ntype);
      TYPE_CHAIN (ntype) = chain;
      TYPE_OBJFILE (ntype) = objfile;

      /* Callers may only supply storage if there is an objfile.  */
      gdb_assert (objfile);
    }

  TYPE_TARGET_TYPE (ntype) = type;
  TYPE_REFERENCE_TYPE (type) = ntype;

  /* FIXME!  Assume the machine has only one representation for
     references, and that it matches the (only) representation for
     pointers!  */

  TYPE_LENGTH (ntype) = gdbarch_ptr_bit (current_gdbarch) / TARGET_CHAR_BIT;
  TYPE_CODE (ntype) = TYPE_CODE_REF;

  if (!TYPE_REFERENCE_TYPE (type))	/* Remember it, if don't have one.  */
    TYPE_REFERENCE_TYPE (type) = ntype;

  /* Update the length of all the other variants of this type.  */
  chain = TYPE_CHAIN (ntype);
  while (chain != ntype)
    {
      TYPE_LENGTH (chain) = TYPE_LENGTH (ntype);
      chain = TYPE_CHAIN (chain);
    }

  return ntype;
}

/* Same as above, but caller doesn't care about memory allocation
   details.  */

struct type *
lookup_reference_type (struct type *type)
{
  return make_reference_type (type, (struct type **) 0);
}

/* Lookup a function type that returns type TYPE.  TYPEPTR, if
   nonzero, points to a pointer to memory where the function type
   should be stored.  If *TYPEPTR is zero, update it to point to the
   function type we return.  We allocate new memory if needed.  */

struct type *
make_function_type (struct type *type, struct type **typeptr)
{
  struct type *ntype;	/* New type */
  struct objfile *objfile;

  if (typeptr == 0 || *typeptr == 0)	/* We'll need to allocate one.  */
    {
      ntype = alloc_type (TYPE_OBJFILE (type), type);
      if (typeptr)
	*typeptr = ntype;
    }
  else			/* We have storage, but need to reset it.  */
    {
      ntype = *typeptr;
      objfile = TYPE_OBJFILE (ntype);
      smash_type (ntype);
      TYPE_OBJFILE (ntype) = objfile;

      /* Callers may only supply storage if there is an objfile.  */
      gdb_assert (objfile);
    }

  TYPE_TARGET_TYPE (ntype) = type;

  TYPE_LENGTH (ntype) = 1;
  TYPE_CODE (ntype) = TYPE_CODE_FUNC;

  return ntype;
}


/* Given a type TYPE, return a type of functions that return that type.
   May need to construct such a type if this is the first use.  */

struct type *
lookup_function_type (struct type *type)
{
  return make_function_type (type, (struct type **) 0);
}

/* Identify address space identifier by name --
   return the integer flag defined in gdbtypes.h.  */
extern int
address_space_name_to_int (char *space_identifier)
{
  struct gdbarch *gdbarch = current_gdbarch;
  int type_flags;
  /* Check for known address space delimiters.  */
  if (!strcmp (space_identifier, "code"))
    return TYPE_INSTANCE_FLAG_CODE_SPACE;
  else if (!strcmp (space_identifier, "data"))
    return TYPE_INSTANCE_FLAG_DATA_SPACE;
  else if (gdbarch_address_class_name_to_type_flags_p (gdbarch)
           && gdbarch_address_class_name_to_type_flags (gdbarch,
							space_identifier,
							&type_flags))
    return type_flags;
  else
    error (_("Unknown address space specifier: \"%s\""), space_identifier);
}

/* Identify address space identifier by integer flag as defined in 
   gdbtypes.h -- return the string version of the adress space name.  */

const char *
address_space_int_to_name (int space_flag)
{
  struct gdbarch *gdbarch = current_gdbarch;
  if (space_flag & TYPE_INSTANCE_FLAG_CODE_SPACE)
    return "code";
  else if (space_flag & TYPE_INSTANCE_FLAG_DATA_SPACE)
    return "data";
  else if ((space_flag & TYPE_INSTANCE_FLAG_ADDRESS_CLASS_ALL)
           && gdbarch_address_class_type_flags_to_name_p (gdbarch))
    return gdbarch_address_class_type_flags_to_name (gdbarch, space_flag);
  else
    return NULL;
}

/* Create a new type with instance flags NEW_FLAGS, based on TYPE.

   If STORAGE is non-NULL, create the new type instance there.
   STORAGE must be in the same obstack as TYPE.  */

static struct type *
make_qualified_type (struct type *type, int new_flags,
		     struct type *storage)
{
  struct type *ntype;

  ntype = type;
  do {
    if (TYPE_INSTANCE_FLAGS (ntype) == new_flags)
      return ntype;
    ntype = TYPE_CHAIN (ntype);
  } while (ntype != type);

  /* Create a new type instance.  */
  if (storage == NULL)
    ntype = alloc_type_instance (type);
  else
    {
      /* If STORAGE was provided, it had better be in the same objfile
	 as TYPE.  Otherwise, we can't link it into TYPE's cv chain:
	 if one objfile is freed and the other kept, we'd have
	 dangling pointers.  */
      gdb_assert (TYPE_OBJFILE (type) == TYPE_OBJFILE (storage));

      ntype = storage;
      TYPE_MAIN_TYPE (ntype) = TYPE_MAIN_TYPE (type);
      TYPE_CHAIN (ntype) = ntype;
    }

  /* Pointers or references to the original type are not relevant to
     the new type.  */
  TYPE_POINTER_TYPE (ntype) = (struct type *) 0;
  TYPE_REFERENCE_TYPE (ntype) = (struct type *) 0;

  /* Chain the new qualified type to the old type.  */
  TYPE_CHAIN (ntype) = TYPE_CHAIN (type);
  TYPE_CHAIN (type) = ntype;

  /* Now set the instance flags and return the new type.  */
  TYPE_INSTANCE_FLAGS (ntype) = new_flags;

  /* Set length of new type to that of the original type.  */
  TYPE_LENGTH (ntype) = TYPE_LENGTH (type);

  return ntype;
}

/* Make an address-space-delimited variant of a type -- a type that
   is identical to the one supplied except that it has an address
   space attribute attached to it (such as "code" or "data").

   The space attributes "code" and "data" are for Harvard
   architectures.  The address space attributes are for architectures
   which have alternately sized pointers or pointers with alternate
   representations.  */

struct type *
make_type_with_address_space (struct type *type, int space_flag)
{
  struct type *ntype;
  int new_flags = ((TYPE_INSTANCE_FLAGS (type)
		    & ~(TYPE_INSTANCE_FLAG_CODE_SPACE
			| TYPE_INSTANCE_FLAG_DATA_SPACE
		        | TYPE_INSTANCE_FLAG_ADDRESS_CLASS_ALL))
		   | space_flag);

  return make_qualified_type (type, new_flags, NULL);
}

/* Make a "c-v" variant of a type -- a type that is identical to the
   one supplied except that it may have const or volatile attributes
   CNST is a flag for setting the const attribute
   VOLTL is a flag for setting the volatile attribute
   TYPE is the base type whose variant we are creating.

   If TYPEPTR and *TYPEPTR are non-zero, then *TYPEPTR points to
   storage to hold the new qualified type; *TYPEPTR and TYPE must be
   in the same objfile.  Otherwise, allocate fresh memory for the new
   type whereever TYPE lives.  If TYPEPTR is non-zero, set it to the
   new type we construct.  */
struct type *
make_cv_type (int cnst, int voltl, 
	      struct type *type, 
	      struct type **typeptr)
{
  struct type *ntype;	/* New type */
  struct type *tmp_type = type;	/* tmp type */
  struct objfile *objfile;

  int new_flags = (TYPE_INSTANCE_FLAGS (type)
		   & ~(TYPE_INSTANCE_FLAG_CONST | TYPE_INSTANCE_FLAG_VOLATILE));

  if (cnst)
    new_flags |= TYPE_INSTANCE_FLAG_CONST;

  if (voltl)
    new_flags |= TYPE_INSTANCE_FLAG_VOLATILE;

  if (typeptr && *typeptr != NULL)
    {
      /* TYPE and *TYPEPTR must be in the same objfile.  We can't have
	 a C-V variant chain that threads across objfiles: if one
	 objfile gets freed, then the other has a broken C-V chain.

	 This code used to try to copy over the main type from TYPE to
	 *TYPEPTR if they were in different objfiles, but that's
	 wrong, too: TYPE may have a field list or member function
	 lists, which refer to types of their own, etc. etc.  The
	 whole shebang would need to be copied over recursively; you
	 can't have inter-objfile pointers.  The only thing to do is
	 to leave stub types as stub types, and look them up afresh by
	 name each time you encounter them.  */
      gdb_assert (TYPE_OBJFILE (*typeptr) == TYPE_OBJFILE (type));
    }
  
  ntype = make_qualified_type (type, new_flags, 
			       typeptr ? *typeptr : NULL);

  if (typeptr != NULL)
    *typeptr = ntype;

  return ntype;
}

/* Replace the contents of ntype with the type *type.  This changes the
   contents, rather than the pointer for TYPE_MAIN_TYPE (ntype); thus
   the changes are propogated to all types in the TYPE_CHAIN.

   In order to build recursive types, it's inevitable that we'll need
   to update types in place --- but this sort of indiscriminate
   smashing is ugly, and needs to be replaced with something more
   controlled.  TYPE_MAIN_TYPE is a step in this direction; it's not
   clear if more steps are needed.  */
void
replace_type (struct type *ntype, struct type *type)
{
  struct type *chain;

  /* These two types had better be in the same objfile.  Otherwise,
     the assignment of one type's main type structure to the other
     will produce a type with references to objects (names; field
     lists; etc.) allocated on an objfile other than its own.  */
  gdb_assert (TYPE_OBJFILE (ntype) == TYPE_OBJFILE (ntype));

  *TYPE_MAIN_TYPE (ntype) = *TYPE_MAIN_TYPE (type);

  /* The type length is not a part of the main type.  Update it for
     each type on the variant chain.  */
  chain = ntype;
  do {
    /* Assert that this element of the chain has no address-class bits
       set in its flags.  Such type variants might have type lengths
       which are supposed to be different from the non-address-class
       variants.  This assertion shouldn't ever be triggered because
       symbol readers which do construct address-class variants don't
       call replace_type().  */
    gdb_assert (TYPE_ADDRESS_CLASS_ALL (chain) == 0);

    TYPE_LENGTH (chain) = TYPE_LENGTH (type);
    chain = TYPE_CHAIN (chain);
  } while (ntype != chain);

  /* Assert that the two types have equivalent instance qualifiers.
     This should be true for at least all of our debug readers.  */
  gdb_assert (TYPE_INSTANCE_FLAGS (ntype) == TYPE_INSTANCE_FLAGS (type));
}

/* Implement direct support for MEMBER_TYPE in GNU C++.
   May need to construct such a type if this is the first use.
   The TYPE is the type of the member.  The DOMAIN is the type
   of the aggregate that the member belongs to.  */

struct type *
lookup_memberptr_type (struct type *type, struct type *domain)
{
  struct type *mtype;

  mtype = alloc_type (TYPE_OBJFILE (type), NULL);
  smash_to_memberptr_type (mtype, domain, type);
  return (mtype);
}

/* Return a pointer-to-method type, for a method of type TO_TYPE.  */

struct type *
lookup_methodptr_type (struct type *to_type)
{
  struct type *mtype;

  mtype = alloc_type (TYPE_OBJFILE (to_type), NULL);
  TYPE_TARGET_TYPE (mtype) = to_type;
  TYPE_DOMAIN_TYPE (mtype) = TYPE_DOMAIN_TYPE (to_type);
  TYPE_LENGTH (mtype) = cplus_method_ptr_size (to_type);
  TYPE_CODE (mtype) = TYPE_CODE_METHODPTR;
  return mtype;
}

/* Allocate a stub method whose return type is TYPE.  This apparently
   happens for speed of symbol reading, since parsing out the
   arguments to the method is cpu-intensive, the way we are doing it.
   So, we will fill in arguments later.  This always returns a fresh
   type.  */

struct type *
allocate_stub_method (struct type *type)
{
  struct type *mtype;

  mtype = init_type (TYPE_CODE_METHOD, 1, TYPE_FLAG_STUB, NULL,
		     TYPE_OBJFILE (type));
  TYPE_TARGET_TYPE (mtype) = type;
  /*  _DOMAIN_TYPE (mtype) = unknown yet */
  return (mtype);
}

/* Create a range type using either a blank type supplied in
   RESULT_TYPE, or creating a new type, inheriting the objfile from
   INDEX_TYPE.

   Indices will be of type INDEX_TYPE, and will range from LOW_BOUND
   to HIGH_BOUND, inclusive.

   FIXME: Maybe we should check the TYPE_CODE of RESULT_TYPE to make
   sure it is TYPE_CODE_UNDEF before we bash it into a range type?  */

struct type *
create_range_type (struct type *result_type, struct type *index_type,
		   int low_bound, int high_bound)
{
  if (result_type == NULL)
    {
      result_type = alloc_type (TYPE_OBJFILE (index_type), index_type);
    }
  TYPE_CODE (result_type) = TYPE_CODE_RANGE;
  TYPE_TARGET_TYPE (result_type) = index_type;
  if (TYPE_STUB (index_type))
    TYPE_TARGET_STUB (result_type) = 1;
  else
    TYPE_LENGTH (result_type) = TYPE_LENGTH (check_typedef (index_type));
  TYPE_NFIELDS (result_type) = 2;
  TYPE_FIELDS (result_type) = TYPE_ALLOC (result_type,
					  TYPE_NFIELDS (result_type)
					  * sizeof (struct field));
  memset (TYPE_FIELDS (result_type), 0,
	  TYPE_NFIELDS (result_type) * sizeof (struct field));
  TYPE_LOW_BOUND (result_type) = low_bound;
  TYPE_HIGH_BOUND (result_type) = high_bound;

  if (low_bound >= 0)
    TYPE_UNSIGNED (result_type) = 1;

  return result_type;
}

/* Set *LOWP and *HIGHP to the lower and upper bounds of discrete type
   TYPE.  Return 1 if type is a range type, 0 if it is discrete (and
   bounds will fit in LONGEST), or -1 otherwise.  */

int
get_discrete_bounds (struct type *type, LONGEST *lowp, LONGEST *highp)
{
  CHECK_TYPEDEF (type);
  switch (TYPE_CODE (type))
    {
    case TYPE_CODE_RANGE:
      *lowp = TYPE_LOW_BOUND (type);
      *highp = TYPE_HIGH_BOUND (type);
      return 1;
    case TYPE_CODE_ENUM:
      if (TYPE_NFIELDS (type) > 0)
	{
	  /* The enums may not be sorted by value, so search all
	     entries */
	  int i;

	  *lowp = *highp = TYPE_FIELD_BITPOS (type, 0);
	  for (i = 0; i < TYPE_NFIELDS (type); i++)
	    {
	      if (TYPE_FIELD_BITPOS (type, i) < *lowp)
		*lowp = TYPE_FIELD_BITPOS (type, i);
	      if (TYPE_FIELD_BITPOS (type, i) > *highp)
		*highp = TYPE_FIELD_BITPOS (type, i);
	    }

	  /* Set unsigned indicator if warranted.  */
	  if (*lowp >= 0)
	    {
	      TYPE_UNSIGNED (type) = 1;
	    }
	}
      else
	{
	  *lowp = 0;
	  *highp = -1;
	}
      return 0;
    case TYPE_CODE_BOOL:
      *lowp = 0;
      *highp = 1;
      return 0;
    case TYPE_CODE_INT:
      if (TYPE_LENGTH (type) > sizeof (LONGEST))	/* Too big */
	return -1;
      if (!TYPE_UNSIGNED (type))
	{
	  *lowp = -(1 << (TYPE_LENGTH (type) * TARGET_CHAR_BIT - 1));
	  *highp = -*lowp - 1;
	  return 0;
	}
      /* ... fall through for unsigned ints ...  */
    case TYPE_CODE_CHAR:
      *lowp = 0;
      /* This round-about calculation is to avoid shifting by
         TYPE_LENGTH (type) * TARGET_CHAR_BIT, which will not work
         if TYPE_LENGTH (type) == sizeof (LONGEST).  */
      *highp = 1 << (TYPE_LENGTH (type) * TARGET_CHAR_BIT - 1);
      *highp = (*highp - 1) | *highp;
      return 0;
    default:
      return -1;
    }
}

/* Create an array type using either a blank type supplied in
   RESULT_TYPE, or creating a new type, inheriting the objfile from
   RANGE_TYPE.

   Elements will be of type ELEMENT_TYPE, the indices will be of type
   RANGE_TYPE.

   FIXME: Maybe we should check the TYPE_CODE of RESULT_TYPE to make
   sure it is TYPE_CODE_UNDEF before we bash it into an array
   type?  */

struct type *
create_array_type (struct type *result_type, 
		   struct type *element_type,
		   struct type *range_type)
{
  LONGEST low_bound, high_bound;

  if (result_type == NULL)
    {
      result_type = alloc_type (TYPE_OBJFILE (range_type), range_type);
    }
  else
    {
      /* Callers may only supply storage if there is an objfile.  */
      gdb_assert (TYPE_OBJFILE (result_type));
    }

  TYPE_CODE (result_type) = TYPE_CODE_ARRAY;
  TYPE_TARGET_TYPE (result_type) = element_type;
  if (get_discrete_bounds (range_type, &low_bound, &high_bound) < 0)
    low_bound = high_bound = 0;
  CHECK_TYPEDEF (element_type);
  /* Be careful when setting the array length.  Ada arrays can be
     empty arrays with the high_bound being smaller than the low_bound.
     In such cases, the array length should be zero.  */
  if (high_bound < low_bound)
    TYPE_LENGTH (result_type) = 0;
  else
    TYPE_LENGTH (result_type) =
      TYPE_LENGTH (element_type) * (high_bound - low_bound + 1);
  TYPE_NFIELDS (result_type) = 1;
  TYPE_FIELDS (result_type) =
    (struct field *) TYPE_ALLOC (result_type, sizeof (struct field));
  memset (TYPE_FIELDS (result_type), 0, sizeof (struct field));
<<<<<<< HEAD
  /* FIXME: type alloc.  */
  TYPE_FIELD_TYPE (result_type, 0) = range_type;
=======
  TYPE_INDEX_TYPE (result_type) = range_type;
>>>>>>> 43f17405
  TYPE_VPTR_FIELDNO (result_type) = -1;

  /* TYPE_FLAG_TARGET_STUB will take care of zero length arrays */
  if (TYPE_LENGTH (result_type) == 0)
    TYPE_TARGET_STUB (result_type) = 1;

  return (result_type);
}

/* Create a string type using either a blank type supplied in
   RESULT_TYPE, or creating a new type.  String types are similar
   enough to array of char types that we can use create_array_type to
   build the basic type and then bash it into a string type.

   For fixed length strings, the range type contains 0 as the lower
   bound and the length of the string minus one as the upper bound.

   FIXME: Maybe we should check the TYPE_CODE of RESULT_TYPE to make
   sure it is TYPE_CODE_UNDEF before we bash it into a string
   type?  */

struct type *
create_string_type (struct type *result_type, 
		    struct type *range_type)
{
  struct type *string_char_type;
      
  string_char_type = language_string_char_type (current_language,
						current_gdbarch);
  result_type = create_array_type (result_type,
				   string_char_type,
				   range_type);
  TYPE_CODE (result_type) = TYPE_CODE_STRING;
  return (result_type);
}

struct type *
create_set_type (struct type *result_type, struct type *domain_type)
{
  if (result_type == NULL)
    {
      result_type = alloc_type (TYPE_OBJFILE (domain_type), domain_type);
    }
  else
    {
      /* Callers may only supply storage if there is an objfile.  */
      gdb_assert (TYPE_OBJFILE (result_type));
    }
  TYPE_CODE (result_type) = TYPE_CODE_SET;
  TYPE_NFIELDS (result_type) = 1;
  TYPE_FIELDS (result_type) = (struct field *)
    TYPE_ALLOC (result_type, 1 * sizeof (struct field));
  memset (TYPE_FIELDS (result_type), 0, sizeof (struct field));

  if (!TYPE_STUB (domain_type))
    {
      LONGEST low_bound, high_bound, bit_length;
      if (get_discrete_bounds (domain_type, &low_bound, &high_bound) < 0)
	low_bound = high_bound = 0;
      bit_length = high_bound - low_bound + 1;
      TYPE_LENGTH (result_type)
	= (bit_length + TARGET_CHAR_BIT - 1) / TARGET_CHAR_BIT;
      if (low_bound >= 0)
	TYPE_UNSIGNED (result_type) = 1;
    }
  TYPE_FIELD_TYPE (result_type, 0) = domain_type;

  return (result_type);
}

void
append_flags_type_flag (struct type *type, int bitpos, char *name)
{
  gdb_assert (TYPE_CODE (type) == TYPE_CODE_FLAGS);
  gdb_assert (bitpos < TYPE_NFIELDS (type));
  gdb_assert (bitpos >= 0);

  if (name)
    {
      TYPE_FIELD_NAME (type, bitpos) = xstrdup (name);
      TYPE_FIELD_BITPOS (type, bitpos) = bitpos;
    }
  else
    {
      /* Don't show this field to the user.  */
      TYPE_FIELD_BITPOS (type, bitpos) = -1;
    }
}

struct type *
init_flags_type (char *name, int length)
{
  int nfields = length * TARGET_CHAR_BIT;
  struct type *type;

  type = init_type (TYPE_CODE_FLAGS, length, 
		    TYPE_FLAG_UNSIGNED, name, NULL);
  TYPE_NFIELDS (type) = nfields;
  TYPE_FIELDS (type) = TYPE_ALLOC (type, 
				   nfields * sizeof (struct field));
  memset (TYPE_FIELDS (type), 0, nfields * sizeof (struct field));

  return type;
}

/* Convert ARRAY_TYPE to a vector type.  This may modify ARRAY_TYPE
   and any array types nested inside it.  */

void
make_vector_type (struct type *array_type)
{
  struct type *inner_array, *elt_type;
  int flags;

  /* Find the innermost array type, in case the array is
     multi-dimensional.  */
  inner_array = array_type;
  while (TYPE_CODE (TYPE_TARGET_TYPE (inner_array)) == TYPE_CODE_ARRAY)
    inner_array = TYPE_TARGET_TYPE (inner_array);

  elt_type = TYPE_TARGET_TYPE (inner_array);
  if (TYPE_CODE (elt_type) == TYPE_CODE_INT)
    {
      flags = TYPE_INSTANCE_FLAGS (elt_type) | TYPE_FLAG_NOTTEXT;
      elt_type = make_qualified_type (elt_type, flags, NULL);
      TYPE_TARGET_TYPE (inner_array) = elt_type;
    }

  TYPE_VECTOR (array_type) = 1;
}

struct type *
init_vector_type (struct type *elt_type, int n)
{
  struct type *array_type;
 
  array_type = create_array_type (0, elt_type,
				  create_range_type (0, 
						     builtin_type_int32,
						     0, n-1));
  make_vector_type (array_type);
  return array_type;
}

/* Smash TYPE to be a type of pointers to members of DOMAIN with type
   TO_TYPE.  A member pointer is a wierd thing -- it amounts to a
   typed offset into a struct, e.g. "an int at offset 8".  A MEMBER
   TYPE doesn't include the offset (that's the value of the MEMBER
   itself), but does include the structure type into which it points
   (for some reason).

   When "smashing" the type, we preserve the objfile that the old type
   pointed to, since we aren't changing where the type is actually
   allocated.  */

void
smash_to_memberptr_type (struct type *type, struct type *domain,
			 struct type *to_type)
{
  struct objfile *objfile;

  objfile = TYPE_OBJFILE (type);

  smash_type (type);
  TYPE_OBJFILE (type) = objfile;
  TYPE_TARGET_TYPE (type) = to_type;
  TYPE_DOMAIN_TYPE (type) = domain;
  /* Assume that a data member pointer is the same size as a normal
     pointer.  */
  TYPE_LENGTH (type) = gdbarch_ptr_bit (current_gdbarch) / TARGET_CHAR_BIT;
  TYPE_CODE (type) = TYPE_CODE_MEMBERPTR;
}

/* Smash TYPE to be a type of method of DOMAIN with type TO_TYPE.
   METHOD just means `function that gets an extra "this" argument'.

   When "smashing" the type, we preserve the objfile that the old type
   pointed to, since we aren't changing where the type is actually
   allocated.  */

void
smash_to_method_type (struct type *type, struct type *domain,
		      struct type *to_type, struct field *args,
		      int nargs, int varargs)
{
  struct objfile *objfile;

  objfile = TYPE_OBJFILE (type);

  smash_type (type);
  TYPE_OBJFILE (type) = objfile;
  TYPE_TARGET_TYPE (type) = to_type;
  TYPE_DOMAIN_TYPE (type) = domain;
  TYPE_FIELDS (type) = args;
  TYPE_NFIELDS (type) = nargs;
  if (varargs)
    TYPE_VARARGS (type) = 1;
  TYPE_LENGTH (type) = 1;	/* In practice, this is never needed.  */
  TYPE_CODE (type) = TYPE_CODE_METHOD;
}

/* Return a typename for a struct/union/enum type without "struct ",
   "union ", or "enum ".  If the type has a NULL name, return NULL.  */

char *
type_name_no_tag (const struct type *type)
{
  if (TYPE_TAG_NAME (type) != NULL)
    return TYPE_TAG_NAME (type);

  /* Is there code which expects this to return the name if there is
     no tag name?  My guess is that this is mainly used for C++ in
     cases where the two will always be the same.  */
  return TYPE_NAME (type);
}

/* Lookup a typedef or primitive type named NAME, visible in lexical
   block BLOCK.  If NOERR is nonzero, return zero if NAME is not
   suitably defined.  */

struct type *
lookup_typename (char *name, struct block *block, int noerr)
{
  struct symbol *sym;
  struct type *tmp;

  sym = lookup_symbol (name, block, VAR_DOMAIN, 0);
  if (sym == NULL || SYMBOL_CLASS (sym) != LOC_TYPEDEF)
    {
      tmp = language_lookup_primitive_type_by_name (current_language,
						    current_gdbarch,
						    name);
      if (tmp)
	{
	  return (tmp);
	}
      else if (!tmp && noerr)
	{
	  return (NULL);
	}
      else
	{
	  error (_("No type named %s."), name);
	}
    }
  return (SYMBOL_TYPE (sym));
}

struct type *
lookup_unsigned_typename (char *name)
{
  char *uns = alloca (strlen (name) + 10);

  strcpy (uns, "unsigned ");
  strcpy (uns + 9, name);
  return (lookup_typename (uns, (struct block *) NULL, 0));
}

struct type *
lookup_signed_typename (char *name)
{
  struct type *t;
  char *uns = alloca (strlen (name) + 8);

  strcpy (uns, "signed ");
  strcpy (uns + 7, name);
  t = lookup_typename (uns, (struct block *) NULL, 1);
  /* If we don't find "signed FOO" just try again with plain "FOO".  */
  if (t != NULL)
    return t;
  return lookup_typename (name, (struct block *) NULL, 0);
}

/* Lookup a structure type named "struct NAME",
   visible in lexical block BLOCK.  */

struct type *
lookup_struct (char *name, struct block *block)
{
  struct symbol *sym;

  sym = lookup_symbol (name, block, STRUCT_DOMAIN, 0);

  if (sym == NULL)
    {
      error (_("No struct type named %s."), name);
    }
  if (TYPE_CODE (SYMBOL_TYPE (sym)) != TYPE_CODE_STRUCT)
    {
      error (_("This context has class, union or enum %s, not a struct."),
	     name);
    }
  return (SYMBOL_TYPE (sym));
}

/* Lookup a union type named "union NAME",
   visible in lexical block BLOCK.  */

struct type *
lookup_union (char *name, struct block *block)
{
  struct symbol *sym;
  struct type *t;

  sym = lookup_symbol (name, block, STRUCT_DOMAIN, 0);

  if (sym == NULL)
    error (_("No union type named %s."), name);

  t = SYMBOL_TYPE (sym);

  if (TYPE_CODE (t) == TYPE_CODE_UNION)
    return (t);

  /* C++ unions may come out with TYPE_CODE_CLASS, but we look at
   * a further "declared_type" field to discover it is really a union.
   */
  if (HAVE_CPLUS_STRUCT (t))
    if (TYPE_DECLARED_TYPE (t) == DECLARED_TYPE_UNION)
      return (t);

  /* If we get here, it's not a union.  */
  error (_("This context has class, struct or enum %s, not a union."), 
	 name);
}


/* Lookup an enum type named "enum NAME",
   visible in lexical block BLOCK.  */

struct type *
lookup_enum (char *name, struct block *block)
{
  struct symbol *sym;

  sym = lookup_symbol (name, block, STRUCT_DOMAIN, 0);
  if (sym == NULL)
    {
      error (_("No enum type named %s."), name);
    }
  if (TYPE_CODE (SYMBOL_TYPE (sym)) != TYPE_CODE_ENUM)
    {
      error (_("This context has class, struct or union %s, not an enum."), 
	     name);
    }
  return (SYMBOL_TYPE (sym));
}

/* Lookup a template type named "template NAME<TYPE>",
   visible in lexical block BLOCK.  */

struct type *
lookup_template_type (char *name, struct type *type, 
		      struct block *block)
{
  struct symbol *sym;
  char *nam = (char *) 
    alloca (strlen (name) + strlen (TYPE_NAME (type)) + 4);
  strcpy (nam, name);
  strcat (nam, "<");
  strcat (nam, TYPE_NAME (type));
  strcat (nam, " >");	/* FIXME, extra space still introduced in gcc? */

  sym = lookup_symbol (nam, block, VAR_DOMAIN, 0);

  if (sym == NULL)
    {
      error (_("No template type named %s."), name);
    }
  if (TYPE_CODE (SYMBOL_TYPE (sym)) != TYPE_CODE_STRUCT)
    {
      error (_("This context has class, union or enum %s, not a struct."),
	     name);
    }
  return (SYMBOL_TYPE (sym));
}

/* Given a type TYPE, lookup the type of the component of type named
   NAME.

   TYPE can be either a struct or union, or a pointer or reference to
   a struct or union.  If it is a pointer or reference, its target
   type is automatically used.  Thus '.' and '->' are interchangable,
   as specified for the definitions of the expression element types
   STRUCTOP_STRUCT and STRUCTOP_PTR.

   If NOERR is nonzero, return zero if NAME is not suitably defined.
   If NAME is the name of a baseclass type, return that type.  */

struct type *
lookup_struct_elt_type (struct type *type, char *name, int noerr)
{
  int i;

  for (;;)
    {
      CHECK_TYPEDEF (type);
      if (TYPE_CODE (type) != TYPE_CODE_PTR
	  && TYPE_CODE (type) != TYPE_CODE_REF)
	break;
      type = TYPE_TARGET_TYPE (type);
    }

  if (TYPE_CODE (type) != TYPE_CODE_STRUCT 
      && TYPE_CODE (type) != TYPE_CODE_UNION)
    {
      target_terminal_ours ();
      gdb_flush (gdb_stdout);
      fprintf_unfiltered (gdb_stderr, "Type ");
      type_print (type, "", gdb_stderr, -1);
      error (_(" is not a structure or union type."));
    }

#if 0
  /* FIXME: This change put in by Michael seems incorrect for the case
     where the structure tag name is the same as the member name.
     I.E. when doing "ptype bell->bar" for "struct foo { int bar; int
     foo; } bell;" Disabled by fnf.  */
  {
    char *typename;

    typename = type_name_no_tag (type);
    if (typename != NULL && strcmp (typename, name) == 0)
      return type;
  }
#endif

  for (i = TYPE_NFIELDS (type) - 1; i >= TYPE_N_BASECLASSES (type); i--)
    {
      char *t_field_name = TYPE_FIELD_NAME (type, i);

      if (t_field_name && (strcmp_iw (t_field_name, name) == 0))
	{
	  return TYPE_FIELD_TYPE (type, i);
	}
    }

  /* OK, it's not in this class.  Recursively check the baseclasses.  */
  for (i = TYPE_N_BASECLASSES (type) - 1; i >= 0; i--)
    {
      struct type *t;

      t = lookup_struct_elt_type (TYPE_BASECLASS (type, i), name, 1);
      if (t != NULL)
	{
	  return t;
	}
    }

  if (noerr)
    {
      return NULL;
    }

  target_terminal_ours ();
  gdb_flush (gdb_stdout);
  fprintf_unfiltered (gdb_stderr, "Type ");
  type_print (type, "", gdb_stderr, -1);
  fprintf_unfiltered (gdb_stderr, " has no component named ");
  fputs_filtered (name, gdb_stderr);
  error (("."));
  return (struct type *) -1;	/* For lint */
}

/* Lookup the vptr basetype/fieldno values for TYPE.
   If found store vptr_basetype in *BASETYPEP if non-NULL, and return
   vptr_fieldno.  Also, if found and basetype is from the same objfile,
   cache the results.
   If not found, return -1 and ignore BASETYPEP.
   Callers should be aware that in some cases (for example,
   the type or one of its baseclasses is a stub type and we are
   debugging a .o file), this function will not be able to find the
   virtual function table pointer, and vptr_fieldno will remain -1 and
   vptr_basetype will remain NULL or incomplete.  */

int
get_vptr_fieldno (struct type *type, struct type **basetypep)
{
  CHECK_TYPEDEF (type);

  if (TYPE_VPTR_FIELDNO (type) < 0)
    {
      int i;

      /* We must start at zero in case the first (and only) baseclass
         is virtual (and hence we cannot share the table pointer).  */
      for (i = 0; i < TYPE_N_BASECLASSES (type); i++)
	{
	  struct type *baseclass = check_typedef (TYPE_BASECLASS (type, i));
	  int fieldno;
	  struct type *basetype;

	  fieldno = get_vptr_fieldno (baseclass, &basetype);
	  if (fieldno >= 0)
	    {
	      /* If the type comes from a different objfile we can't cache
		 it, it may have a different lifetime. PR 2384 */
	      if (TYPE_OBJFILE (type) == TYPE_OBJFILE (basetype))
		{
		  TYPE_VPTR_FIELDNO (type) = fieldno;
		  TYPE_VPTR_BASETYPE (type) = basetype;
		}
	      if (basetypep)
		*basetypep = basetype;
	      return fieldno;
	    }
	}

      /* Not found.  */
      return -1;
    }
  else
    {
      if (basetypep)
	*basetypep = TYPE_VPTR_BASETYPE (type);
      return TYPE_VPTR_FIELDNO (type);
    }
}

/* Find the method and field indices for the destructor in class type T.
   Return 1 if the destructor was found, otherwise, return 0.  */

int
get_destructor_fn_field (struct type *t, 
			 int *method_indexp, 
			 int *field_indexp)
{
  int i;

  for (i = 0; i < TYPE_NFN_FIELDS (t); i++)
    {
      int j;
      struct fn_field *f = TYPE_FN_FIELDLIST1 (t, i);

      for (j = 0; j < TYPE_FN_FIELDLIST_LENGTH (t, i); j++)
	{
	  if (is_destructor_name (TYPE_FN_FIELD_PHYSNAME (f, j)) != 0)
	    {
	      *method_indexp = i;
	      *field_indexp = j;
	      return 1;
	    }
	}
    }
  return 0;
}

static void
stub_noname_complaint (void)
{
  complaint (&symfile_complaints, _("stub type has NULL name"));
}

/* Added by Bryan Boreham, Kewill, Sun Sep 17 18:07:17 1989.

   If this is a stubbed struct (i.e. declared as struct foo *), see if
   we can find a full definition in some other file. If so, copy this
   definition, so we can use it in future.  There used to be a comment
   (but not any code) that if we don't find a full definition, we'd
   set a flag so we don't spend time in the future checking the same
   type.  That would be a mistake, though--we might load in more
   symbols which contain a full definition for the type.

   This used to be coded as a macro, but I don't think it is called 
   often enough to merit such treatment.  */

/* Find the real type of TYPE.  This function returns the real type,
   after removing all layers of typedefs and completing opaque or stub
   types.  Completion changes the TYPE argument, but stripping of
   typedefs does not.  */

struct type *
check_typedef (struct type *type)
{
  struct type *orig_type = type;
  int is_const, is_volatile;

  gdb_assert (type);

  while (TYPE_CODE (type) == TYPE_CODE_TYPEDEF)
    {
      if (!TYPE_TARGET_TYPE (type))
	{
	  char *name;
	  struct symbol *sym;

	  /* It is dangerous to call lookup_symbol if we are currently
	     reading a symtab.  Infinite recursion is one danger.  */
	  if (currently_reading_symtab)
	    return type;

	  name = type_name_no_tag (type);
	  /* FIXME: shouldn't we separately check the TYPE_NAME and
	     the TYPE_TAG_NAME, and look in STRUCT_DOMAIN and/or
	     VAR_DOMAIN as appropriate?  (this code was written before
	     TYPE_NAME and TYPE_TAG_NAME were separate).  */
	  if (name == NULL)
	    {
	      stub_noname_complaint ();
	      return type;
	    }
	  sym = lookup_symbol (name, 0, STRUCT_DOMAIN, 0);
	  if (sym)
	    TYPE_TARGET_TYPE (type) = SYMBOL_TYPE (sym);
	  else					/* TYPE_CODE_UNDEF */
	    TYPE_TARGET_TYPE (type) = alloc_type (NULL, NULL);
	}
      type = TYPE_TARGET_TYPE (type);
    }

  is_const = TYPE_CONST (type);
  is_volatile = TYPE_VOLATILE (type);

  /* If this is a struct/class/union with no fields, then check
     whether a full definition exists somewhere else.  This is for
     systems where a type definition with no fields is issued for such
     types, instead of identifying them as stub types in the first
     place.  */

  if (TYPE_IS_OPAQUE (type) 
      && opaque_type_resolution 
      && !currently_reading_symtab)
    {
      char *name = type_name_no_tag (type);
      struct type *newtype;
      if (name == NULL)
	{
	  stub_noname_complaint ();
	  return type;
	}
      newtype = lookup_transparent_type (name);

      if (newtype)
	{
	  /* If the resolved type and the stub are in the same
	     objfile, then replace the stub type with the real deal.
	     But if they're in separate objfiles, leave the stub
	     alone; we'll just look up the transparent type every time
	     we call check_typedef.  We can't create pointers between
	     types allocated to different objfiles, since they may
	     have different lifetimes.  Trying to copy NEWTYPE over to
	     TYPE's objfile is pointless, too, since you'll have to
	     move over any other types NEWTYPE refers to, which could
	     be an unbounded amount of stuff.  */
	  if (TYPE_OBJFILE (newtype) == TYPE_OBJFILE (type))
	    make_cv_type (is_const, is_volatile, newtype, &type);
	  else
	    type = newtype;
	}
    }
  /* Otherwise, rely on the stub flag being set for opaque/stubbed
     types.  */
  else if (TYPE_STUB (type) && !currently_reading_symtab)
    {
      char *name = type_name_no_tag (type);
      /* FIXME: shouldn't we separately check the TYPE_NAME and the
         TYPE_TAG_NAME, and look in STRUCT_DOMAIN and/or VAR_DOMAIN
         as appropriate?  (this code was written before TYPE_NAME and
         TYPE_TAG_NAME were separate).  */
      struct symbol *sym;
      if (name == NULL)
	{
	  stub_noname_complaint ();
	  return type;
	}
      sym = lookup_symbol (name, 0, STRUCT_DOMAIN, 0);
      if (sym)
        {
          /* Same as above for opaque types, we can replace the stub
             with the complete type only if they are int the same
             objfile.  */
	  if (TYPE_OBJFILE (SYMBOL_TYPE(sym)) == TYPE_OBJFILE (type))
            make_cv_type (is_const, is_volatile, 
			  SYMBOL_TYPE (sym), &type);
	  else
	    type = SYMBOL_TYPE (sym);
        }
    }

  if (TYPE_TARGET_STUB (type))
    {
      struct type *range_type;
      struct type *target_type = check_typedef (TYPE_TARGET_TYPE (type));

      if (TYPE_STUB (target_type) || TYPE_TARGET_STUB (target_type))
	{
	  /* Empty.  */
	}
      else if (TYPE_CODE (type) == TYPE_CODE_ARRAY
	       && TYPE_NFIELDS (type) == 1
	       && (TYPE_CODE (range_type = TYPE_INDEX_TYPE (type))
		   == TYPE_CODE_RANGE))
	{
	  /* Now recompute the length of the array type, based on its
	     number of elements and the target type's length.
	     Watch out for Ada null Ada arrays where the high bound
	     is smaller than the low bound.  */
	  const int low_bound = TYPE_LOW_BOUND (range_type);
	  const int high_bound = TYPE_HIGH_BOUND (range_type);
	  int nb_elements;
	
	  if (high_bound < low_bound)
	    nb_elements = 0;
	  else
	    nb_elements = high_bound - low_bound + 1;
	
	  TYPE_LENGTH (type) = nb_elements * TYPE_LENGTH (target_type);
	  TYPE_TARGET_STUB (type) = 0;
	}
      else if (TYPE_CODE (type) == TYPE_CODE_RANGE)
	{
	  TYPE_LENGTH (type) = TYPE_LENGTH (target_type);
	  TYPE_TARGET_STUB (type) = 0;
	}
    }
  /* Cache TYPE_LENGTH for future use.  */
  TYPE_LENGTH (orig_type) = TYPE_LENGTH (type);
  return type;
}

/* Parse a type expression in the string [P..P+LENGTH).  If an error
   occurs, silently return builtin_type_void.  */

static struct type *
safe_parse_type (char *p, int length)
{
  struct ui_file *saved_gdb_stderr;
  struct type *type;

  /* Suppress error messages.  */
  saved_gdb_stderr = gdb_stderr;
  gdb_stderr = ui_file_new ();

  /* Call parse_and_eval_type() without fear of longjmp()s.  */
  if (!gdb_parse_and_eval_type (p, length, &type))
    type = builtin_type_void;

  /* Stop suppressing error messages.  */
  ui_file_delete (gdb_stderr);
  gdb_stderr = saved_gdb_stderr;

  return type;
}

/* Ugly hack to convert method stubs into method types.

   He ain't kiddin'.  This demangles the name of the method into a
   string including argument types, parses out each argument type,
   generates a string casting a zero to that type, evaluates the
   string, and stuffs the resulting type into an argtype vector!!!
   Then it knows the type of the whole function (including argument
   types for overloading), which info used to be in the stab's but was
   removed to hack back the space required for them.  */

static void
check_stub_method (struct type *type, int method_id, int signature_id)
{
  struct fn_field *f;
  char *mangled_name = gdb_mangle_name (type, method_id, signature_id);
  char *demangled_name = cplus_demangle (mangled_name,
					 DMGL_PARAMS | DMGL_ANSI);
  char *argtypetext, *p;
  int depth = 0, argcount = 1;
  struct field *argtypes;
  struct type *mtype;

  /* Make sure we got back a function string that we can use.  */
  if (demangled_name)
    p = strchr (demangled_name, '(');
  else
    p = NULL;

  if (demangled_name == NULL || p == NULL)
    error (_("Internal: Cannot demangle mangled name `%s'."), 
	   mangled_name);

  /* Now, read in the parameters that define this type.  */
  p += 1;
  argtypetext = p;
  while (*p)
    {
      if (*p == '(' || *p == '<')
	{
	  depth += 1;
	}
      else if (*p == ')' || *p == '>')
	{
	  depth -= 1;
	}
      else if (*p == ',' && depth == 0)
	{
	  argcount += 1;
	}

      p += 1;
    }

  /* If we read one argument and it was ``void'', don't count it.  */
  if (strncmp (argtypetext, "(void)", 6) == 0)
    argcount -= 1;

  /* We need one extra slot, for the THIS pointer.  */

  argtypes = (struct field *)
    TYPE_ALLOC (type, (argcount + 1) * sizeof (struct field));
  p = argtypetext;

  /* Add THIS pointer for non-static methods.  */
  f = TYPE_FN_FIELDLIST1 (type, method_id);
  if (TYPE_FN_FIELD_STATIC_P (f, signature_id))
    argcount = 0;
  else
    {
      argtypes[0].type = lookup_pointer_type (type);
      argcount = 1;
    }

  if (*p != ')')		/* () means no args, skip while */
    {
      depth = 0;
      while (*p)
	{
	  if (depth <= 0 && (*p == ',' || *p == ')'))
	    {
	      /* Avoid parsing of ellipsis, they will be handled below.
	         Also avoid ``void'' as above.  */
	      if (strncmp (argtypetext, "...", p - argtypetext) != 0
		  && strncmp (argtypetext, "void", p - argtypetext) != 0)
		{
		  argtypes[argcount].type =
		    safe_parse_type (argtypetext, p - argtypetext);
		  argcount += 1;
		}
	      argtypetext = p + 1;
	    }

	  if (*p == '(' || *p == '<')
	    {
	      depth += 1;
	    }
	  else if (*p == ')' || *p == '>')
	    {
	      depth -= 1;
	    }

	  p += 1;
	}
    }

  TYPE_FN_FIELD_PHYSNAME (f, signature_id) = mangled_name;

  /* Now update the old "stub" type into a real type.  */
  mtype = TYPE_FN_FIELD_TYPE (f, signature_id);
  TYPE_DOMAIN_TYPE (mtype) = type;
  TYPE_FIELDS (mtype) = argtypes;
  TYPE_NFIELDS (mtype) = argcount;
  TYPE_STUB (mtype) = 0;
  TYPE_FN_FIELD_STUB (f, signature_id) = 0;
  if (p[-2] == '.')
    TYPE_VARARGS (mtype) = 1;

  xfree (demangled_name);
}

/* This is the external interface to check_stub_method, above.  This
   function unstubs all of the signatures for TYPE's METHOD_ID method
   name.  After calling this function TYPE_FN_FIELD_STUB will be
   cleared for each signature and TYPE_FN_FIELDLIST_NAME will be
   correct.

   This function unfortunately can not die until stabs do.  */

void
check_stub_method_group (struct type *type, int method_id)
{
  int len = TYPE_FN_FIELDLIST_LENGTH (type, method_id);
  struct fn_field *f = TYPE_FN_FIELDLIST1 (type, method_id);
  int j, found_stub = 0;

  for (j = 0; j < len; j++)
    if (TYPE_FN_FIELD_STUB (f, j))
      {
	found_stub = 1;
	check_stub_method (type, method_id, j);
      }

  /* GNU v3 methods with incorrect names were corrected when we read
     in type information, because it was cheaper to do it then.  The
     only GNU v2 methods with incorrect method names are operators and
     destructors; destructors were also corrected when we read in type
     information.

     Therefore the only thing we need to handle here are v2 operator
     names.  */
  if (found_stub && strncmp (TYPE_FN_FIELD_PHYSNAME (f, 0), "_Z", 2) != 0)
    {
      int ret;
      char dem_opname[256];

      ret = cplus_demangle_opname (TYPE_FN_FIELDLIST_NAME (type, 
							   method_id),
				   dem_opname, DMGL_ANSI);
      if (!ret)
	ret = cplus_demangle_opname (TYPE_FN_FIELDLIST_NAME (type, 
							     method_id),
				     dem_opname, 0);
      if (ret)
	TYPE_FN_FIELDLIST_NAME (type, method_id) = xstrdup (dem_opname);
    }
}

const struct cplus_struct_type cplus_struct_default;

void
allocate_cplus_struct_type (struct type *type)
{
  if (!HAVE_CPLUS_STRUCT (type))
    {
      TYPE_CPLUS_SPECIFIC (type) = (struct cplus_struct_type *)
	TYPE_ALLOC (type, sizeof (struct cplus_struct_type));
      *(TYPE_CPLUS_SPECIFIC (type)) = cplus_struct_default;
    }
}

/* Helper function to initialize the standard scalar types.

   If NAME is non-NULL and OBJFILE is non-NULL, then we make a copy of
   the string pointed to by name in the objfile_obstack for that
   objfile, and initialize the type name to that copy.  There are
   places (mipsread.c in particular, where init_type is called with a
   NULL value for NAME).  */

struct type *
init_type (enum type_code code, int length, int flags,
	   char *name, struct objfile *objfile)
{
  struct type *type;

  type = alloc_type (objfile, NULL);
  TYPE_CODE (type) = code;
  TYPE_LENGTH (type) = length;

  gdb_assert (!(flags & (TYPE_FLAG_MIN - 1)));
  if (flags & TYPE_FLAG_UNSIGNED)
    TYPE_UNSIGNED (type) = 1;
  if (flags & TYPE_FLAG_NOSIGN)
    TYPE_NOSIGN (type) = 1;
  if (flags & TYPE_FLAG_STUB)
    TYPE_STUB (type) = 1;
  if (flags & TYPE_FLAG_TARGET_STUB)
    TYPE_TARGET_STUB (type) = 1;
  if (flags & TYPE_FLAG_STATIC)
    TYPE_STATIC (type) = 1;
  if (flags & TYPE_FLAG_PROTOTYPED)
    TYPE_PROTOTYPED (type) = 1;
  if (flags & TYPE_FLAG_INCOMPLETE)
    TYPE_INCOMPLETE (type) = 1;
  if (flags & TYPE_FLAG_VARARGS)
    TYPE_VARARGS (type) = 1;
  if (flags & TYPE_FLAG_VECTOR)
    TYPE_VECTOR (type) = 1;
  if (flags & TYPE_FLAG_STUB_SUPPORTED)
    TYPE_STUB_SUPPORTED (type) = 1;
  if (flags & TYPE_FLAG_NOTTEXT)
    TYPE_NOTTEXT (type) = 1;
  if (flags & TYPE_FLAG_FIXED_INSTANCE)
    TYPE_FIXED_INSTANCE (type) = 1;

  if ((name != NULL) && (objfile != NULL))
    {
      TYPE_NAME (type) = obsavestring (name, strlen (name), 
				       &objfile->objfile_obstack);
    }
  else if (name)
    {
      TYPE_NAME (type) = xstrdup (name);
    }

  /* C++ fancies.  */

  if (name && strcmp (name, "char") == 0)
    TYPE_NOSIGN (type) = 1;

  if (code == TYPE_CODE_STRUCT || code == TYPE_CODE_UNION
      || code == TYPE_CODE_NAMESPACE)
    {
      INIT_CPLUS_SPECIFIC (type);
    }

  if (!objfile)
    type_incref (type);

  return (type);
}

/* Helper function.  Create an empty composite type.  */

struct type *
init_composite_type (char *name, enum type_code code)
{
  struct type *t;
  gdb_assert (code == TYPE_CODE_STRUCT
	      || code == TYPE_CODE_UNION);
  t = init_type (code, 0, 0, NULL, NULL);
  TYPE_TAG_NAME (t) = name;
  return t;
}

/* Helper function.  Append a field to a composite type.  */

void
append_composite_type_field (struct type *t, char *name, 
			     struct type *field)
{
  struct field *f;
  TYPE_NFIELDS (t) = TYPE_NFIELDS (t) + 1;
  TYPE_FIELDS (t) = xrealloc (TYPE_FIELDS (t),
			      sizeof (struct field) * TYPE_NFIELDS (t));
  f = &(TYPE_FIELDS (t)[TYPE_NFIELDS (t) - 1]);
  memset (f, 0, sizeof f[0]);
  FIELD_TYPE (f[0]) = field;
  FIELD_NAME (f[0]) = name;
  if (TYPE_CODE (t) == TYPE_CODE_UNION)
    {
      if (TYPE_LENGTH (t) < TYPE_LENGTH (field))
	TYPE_LENGTH (t) = TYPE_LENGTH (field);
    }
  else if (TYPE_CODE (t) == TYPE_CODE_STRUCT)
    {
      TYPE_LENGTH (t) = TYPE_LENGTH (t) + TYPE_LENGTH (field);
      if (TYPE_NFIELDS (t) > 1)
	{
	  FIELD_BITPOS (f[0]) = (FIELD_BITPOS (f[-1])
				 + TYPE_LENGTH (field) * TARGET_CHAR_BIT);
	}
    }
}

int
can_dereference (struct type *t)
{
  /* FIXME: Should we return true for references as well as
     pointers?  */
  CHECK_TYPEDEF (t);
  return
    (t != NULL
     && TYPE_CODE (t) == TYPE_CODE_PTR
     && TYPE_CODE (TYPE_TARGET_TYPE (t)) != TYPE_CODE_VOID);
}

int
is_integral_type (struct type *t)
{
  CHECK_TYPEDEF (t);
  return
    ((t != NULL)
     && ((TYPE_CODE (t) == TYPE_CODE_INT)
	 || (TYPE_CODE (t) == TYPE_CODE_ENUM)
	 || (TYPE_CODE (t) == TYPE_CODE_FLAGS)
	 || (TYPE_CODE (t) == TYPE_CODE_CHAR)
	 || (TYPE_CODE (t) == TYPE_CODE_RANGE)
	 || (TYPE_CODE (t) == TYPE_CODE_BOOL)));
}

/* Check whether BASE is an ancestor or base class or DCLASS 
   Return 1 if so, and 0 if not.
   Note: callers may want to check for identity of the types before
   calling this function -- identical types are considered to satisfy
   the ancestor relationship even if they're identical.  */

int
is_ancestor (struct type *base, struct type *dclass)
{
  int i;

  CHECK_TYPEDEF (base);
  CHECK_TYPEDEF (dclass);

  if (base == dclass)
    return 1;
  if (TYPE_NAME (base) && TYPE_NAME (dclass) 
      && !strcmp (TYPE_NAME (base), TYPE_NAME (dclass)))
    return 1;

  for (i = 0; i < TYPE_N_BASECLASSES (dclass); i++)
    if (is_ancestor (base, TYPE_BASECLASS (dclass, i)))
      return 1;

  return 0;
}



/* Functions for overload resolution begin here */

/* Compare two badness vectors A and B and return the result.
   0 => A and B are identical
   1 => A and B are incomparable
   2 => A is better than B
   3 => A is worse than B  */

int
compare_badness (struct badness_vector *a, struct badness_vector *b)
{
  int i;
  int tmp;
  short found_pos = 0;		/* any positives in c? */
  short found_neg = 0;		/* any negatives in c? */

  /* differing lengths => incomparable */
  if (a->length != b->length)
    return 1;

  /* Subtract b from a */
  for (i = 0; i < a->length; i++)
    {
      tmp = a->rank[i] - b->rank[i];
      if (tmp > 0)
	found_pos = 1;
      else if (tmp < 0)
	found_neg = 1;
    }

  if (found_pos)
    {
      if (found_neg)
	return 1;		/* incomparable */
      else
	return 3;		/* A > B */
    }
  else
    /* no positives */
    {
      if (found_neg)
	return 2;		/* A < B */
      else
	return 0;		/* A == B */
    }
}

/* Rank a function by comparing its parameter types (PARMS, length
   NPARMS), to the types of an argument list (ARGS, length NARGS).
   Return a pointer to a badness vector.  This has NARGS + 1
   entries.  */

struct badness_vector *
rank_function (struct type **parms, int nparms, 
	       struct type **args, int nargs)
{
  int i;
  struct badness_vector *bv;
  int min_len = nparms < nargs ? nparms : nargs;

  bv = xmalloc (sizeof (struct badness_vector));
  bv->length = nargs + 1;	/* add 1 for the length-match rank */
  bv->rank = xmalloc ((nargs + 1) * sizeof (int));

  /* First compare the lengths of the supplied lists.
     If there is a mismatch, set it to a high value.  */

  /* pai/1997-06-03 FIXME: when we have debug info about default
     arguments and ellipsis parameter lists, we should consider those
     and rank the length-match more finely.  */

  LENGTH_MATCH (bv) = (nargs != nparms) ? LENGTH_MISMATCH_BADNESS : 0;

  /* Now rank all the parameters of the candidate function */
  for (i = 1; i <= min_len; i++)
    bv->rank[i] = rank_one_type (parms[i-1], args[i-1]);

  /* If more arguments than parameters, add dummy entries */
  for (i = min_len + 1; i <= nargs; i++)
    bv->rank[i] = TOO_FEW_PARAMS_BADNESS;

  return bv;
}

/* Compare the names of two integer types, assuming that any sign
   qualifiers have been checked already.  We do it this way because
   there may be an "int" in the name of one of the types.  */

static int
integer_types_same_name_p (const char *first, const char *second)
{
  int first_p, second_p;

  /* If both are shorts, return 1; if neither is a short, keep
     checking.  */
  first_p = (strstr (first, "short") != NULL);
  second_p = (strstr (second, "short") != NULL);
  if (first_p && second_p)
    return 1;
  if (first_p || second_p)
    return 0;

  /* Likewise for long.  */
  first_p = (strstr (first, "long") != NULL);
  second_p = (strstr (second, "long") != NULL);
  if (first_p && second_p)
    return 1;
  if (first_p || second_p)
    return 0;

  /* Likewise for char.  */
  first_p = (strstr (first, "char") != NULL);
  second_p = (strstr (second, "char") != NULL);
  if (first_p && second_p)
    return 1;
  if (first_p || second_p)
    return 0;

  /* They must both be ints.  */
  return 1;
}

/* Compare one type (PARM) for compatibility with another (ARG).
 * PARM is intended to be the parameter type of a function; and
 * ARG is the supplied argument's type.  This function tests if
 * the latter can be converted to the former.
 *
 * Return 0 if they are identical types;
 * Otherwise, return an integer which corresponds to how compatible
 * PARM is to ARG.  The higher the return value, the worse the match.
 * Generally the "bad" conversions are all uniformly assigned a 100.  */

int
rank_one_type (struct type *parm, struct type *arg)
{
  /* Identical type pointers.  */
  /* However, this still doesn't catch all cases of same type for arg
     and param.  The reason is that builtin types are different from
     the same ones constructed from the object.  */
  if (parm == arg)
    return 0;

  /* Resolve typedefs */
  if (TYPE_CODE (parm) == TYPE_CODE_TYPEDEF)
    parm = check_typedef (parm);
  if (TYPE_CODE (arg) == TYPE_CODE_TYPEDEF)
    arg = check_typedef (arg);

  /*
     Well, damnit, if the names are exactly the same, I'll say they
     are exactly the same.  This happens when we generate method
     stubs.  The types won't point to the same address, but they
     really are the same.
  */

  if (TYPE_NAME (parm) && TYPE_NAME (arg) 
      && !strcmp (TYPE_NAME (parm), TYPE_NAME (arg)))
    return 0;

  /* Check if identical after resolving typedefs.  */
  if (parm == arg)
    return 0;

  /* See through references, since we can almost make non-references
     references.  */
  if (TYPE_CODE (arg) == TYPE_CODE_REF)
    return (rank_one_type (parm, TYPE_TARGET_TYPE (arg))
	    + REFERENCE_CONVERSION_BADNESS);
  if (TYPE_CODE (parm) == TYPE_CODE_REF)
    return (rank_one_type (TYPE_TARGET_TYPE (parm), arg)
	    + REFERENCE_CONVERSION_BADNESS);
  if (overload_debug)
  /* Debugging only.  */
    fprintf_filtered (gdb_stderr, 
		      "------ Arg is %s [%d], parm is %s [%d]\n",
		      TYPE_NAME (arg), TYPE_CODE (arg), 
		      TYPE_NAME (parm), TYPE_CODE (parm));

  /* x -> y means arg of type x being supplied for parameter of type y */

  switch (TYPE_CODE (parm))
    {
    case TYPE_CODE_PTR:
      switch (TYPE_CODE (arg))
	{
	case TYPE_CODE_PTR:
	  if (TYPE_CODE (TYPE_TARGET_TYPE (parm)) == TYPE_CODE_VOID)
	    return VOID_PTR_CONVERSION_BADNESS;
	  else
	    return rank_one_type (TYPE_TARGET_TYPE (parm), 
				  TYPE_TARGET_TYPE (arg));
	case TYPE_CODE_ARRAY:
	  return rank_one_type (TYPE_TARGET_TYPE (parm), 
				TYPE_TARGET_TYPE (arg));
	case TYPE_CODE_FUNC:
	  return rank_one_type (TYPE_TARGET_TYPE (parm), arg);
	case TYPE_CODE_INT:
	case TYPE_CODE_ENUM:
	case TYPE_CODE_FLAGS:
	case TYPE_CODE_CHAR:
	case TYPE_CODE_RANGE:
	case TYPE_CODE_BOOL:
	  return POINTER_CONVERSION_BADNESS;
	default:
	  return INCOMPATIBLE_TYPE_BADNESS;
	}
    case TYPE_CODE_ARRAY:
      switch (TYPE_CODE (arg))
	{
	case TYPE_CODE_PTR:
	case TYPE_CODE_ARRAY:
	  return rank_one_type (TYPE_TARGET_TYPE (parm), 
				TYPE_TARGET_TYPE (arg));
	default:
	  return INCOMPATIBLE_TYPE_BADNESS;
	}
    case TYPE_CODE_FUNC:
      switch (TYPE_CODE (arg))
	{
	case TYPE_CODE_PTR:	/* funcptr -> func */
	  return rank_one_type (parm, TYPE_TARGET_TYPE (arg));
	default:
	  return INCOMPATIBLE_TYPE_BADNESS;
	}
    case TYPE_CODE_INT:
      switch (TYPE_CODE (arg))
	{
	case TYPE_CODE_INT:
	  if (TYPE_LENGTH (arg) == TYPE_LENGTH (parm))
	    {
	      /* Deal with signed, unsigned, and plain chars and
	         signed and unsigned ints.  */
	      if (TYPE_NOSIGN (parm))
		{
		  /* This case only for character types */
		  if (TYPE_NOSIGN (arg))
		    return 0;	/* plain char -> plain char */
		  else		/* signed/unsigned char -> plain char */
		    return INTEGER_CONVERSION_BADNESS;
		}
	      else if (TYPE_UNSIGNED (parm))
		{
		  if (TYPE_UNSIGNED (arg))
		    {
		      /* unsigned int -> unsigned int, or 
			 unsigned long -> unsigned long */
		      if (integer_types_same_name_p (TYPE_NAME (parm), 
						     TYPE_NAME (arg)))
			return 0;
		      else if (integer_types_same_name_p (TYPE_NAME (arg), 
							  "int")
			       && integer_types_same_name_p (TYPE_NAME (parm),
							     "long"))
			return INTEGER_PROMOTION_BADNESS;	/* unsigned int -> unsigned long */
		      else
			return INTEGER_CONVERSION_BADNESS;	/* unsigned long -> unsigned int */
		    }
		  else
		    {
		      if (integer_types_same_name_p (TYPE_NAME (arg), 
						     "long")
			  && integer_types_same_name_p (TYPE_NAME (parm), 
							"int"))
			return INTEGER_CONVERSION_BADNESS;	/* signed long -> unsigned int */
		      else
			return INTEGER_CONVERSION_BADNESS;	/* signed int/long -> unsigned int/long */
		    }
		}
	      else if (!TYPE_NOSIGN (arg) && !TYPE_UNSIGNED (arg))
		{
		  if (integer_types_same_name_p (TYPE_NAME (parm), 
						 TYPE_NAME (arg)))
		    return 0;
		  else if (integer_types_same_name_p (TYPE_NAME (arg), 
						      "int")
			   && integer_types_same_name_p (TYPE_NAME (parm), 
							 "long"))
		    return INTEGER_PROMOTION_BADNESS;
		  else
		    return INTEGER_CONVERSION_BADNESS;
		}
	      else
		return INTEGER_CONVERSION_BADNESS;
	    }
	  else if (TYPE_LENGTH (arg) < TYPE_LENGTH (parm))
	    return INTEGER_PROMOTION_BADNESS;
	  else
	    return INTEGER_CONVERSION_BADNESS;
	case TYPE_CODE_ENUM:
	case TYPE_CODE_FLAGS:
	case TYPE_CODE_CHAR:
	case TYPE_CODE_RANGE:
	case TYPE_CODE_BOOL:
	  return INTEGER_PROMOTION_BADNESS;
	case TYPE_CODE_FLT:
	  return INT_FLOAT_CONVERSION_BADNESS;
	case TYPE_CODE_PTR:
	  return NS_POINTER_CONVERSION_BADNESS;
	default:
	  return INCOMPATIBLE_TYPE_BADNESS;
	}
      break;
    case TYPE_CODE_ENUM:
      switch (TYPE_CODE (arg))
	{
	case TYPE_CODE_INT:
	case TYPE_CODE_CHAR:
	case TYPE_CODE_RANGE:
	case TYPE_CODE_BOOL:
	case TYPE_CODE_ENUM:
	  return INTEGER_CONVERSION_BADNESS;
	case TYPE_CODE_FLT:
	  return INT_FLOAT_CONVERSION_BADNESS;
	default:
	  return INCOMPATIBLE_TYPE_BADNESS;
	}
      break;
    case TYPE_CODE_CHAR:
      switch (TYPE_CODE (arg))
	{
	case TYPE_CODE_RANGE:
	case TYPE_CODE_BOOL:
	case TYPE_CODE_ENUM:
	  return INTEGER_CONVERSION_BADNESS;
	case TYPE_CODE_FLT:
	  return INT_FLOAT_CONVERSION_BADNESS;
	case TYPE_CODE_INT:
	  if (TYPE_LENGTH (arg) > TYPE_LENGTH (parm))
	    return INTEGER_CONVERSION_BADNESS;
	  else if (TYPE_LENGTH (arg) < TYPE_LENGTH (parm))
	    return INTEGER_PROMOTION_BADNESS;
	  /* >>> !! else fall through !! <<< */
	case TYPE_CODE_CHAR:
	  /* Deal with signed, unsigned, and plain chars for C++ and
	     with int cases falling through from previous case.  */
	  if (TYPE_NOSIGN (parm))
	    {
	      if (TYPE_NOSIGN (arg))
		return 0;
	      else
		return INTEGER_CONVERSION_BADNESS;
	    }
	  else if (TYPE_UNSIGNED (parm))
	    {
	      if (TYPE_UNSIGNED (arg))
		return 0;
	      else
		return INTEGER_PROMOTION_BADNESS;
	    }
	  else if (!TYPE_NOSIGN (arg) && !TYPE_UNSIGNED (arg))
	    return 0;
	  else
	    return INTEGER_CONVERSION_BADNESS;
	default:
	  return INCOMPATIBLE_TYPE_BADNESS;
	}
      break;
    case TYPE_CODE_RANGE:
      switch (TYPE_CODE (arg))
	{
	case TYPE_CODE_INT:
	case TYPE_CODE_CHAR:
	case TYPE_CODE_RANGE:
	case TYPE_CODE_BOOL:
	case TYPE_CODE_ENUM:
	  return INTEGER_CONVERSION_BADNESS;
	case TYPE_CODE_FLT:
	  return INT_FLOAT_CONVERSION_BADNESS;
	default:
	  return INCOMPATIBLE_TYPE_BADNESS;
	}
      break;
    case TYPE_CODE_BOOL:
      switch (TYPE_CODE (arg))
	{
	case TYPE_CODE_INT:
	case TYPE_CODE_CHAR:
	case TYPE_CODE_RANGE:
	case TYPE_CODE_ENUM:
	case TYPE_CODE_FLT:
	case TYPE_CODE_PTR:
	  return BOOLEAN_CONVERSION_BADNESS;
	case TYPE_CODE_BOOL:
	  return 0;
	default:
	  return INCOMPATIBLE_TYPE_BADNESS;
	}
      break;
    case TYPE_CODE_FLT:
      switch (TYPE_CODE (arg))
	{
	case TYPE_CODE_FLT:
	  if (TYPE_LENGTH (arg) < TYPE_LENGTH (parm))
	    return FLOAT_PROMOTION_BADNESS;
	  else if (TYPE_LENGTH (arg) == TYPE_LENGTH (parm))
	    return 0;
	  else
	    return FLOAT_CONVERSION_BADNESS;
	case TYPE_CODE_INT:
	case TYPE_CODE_BOOL:
	case TYPE_CODE_ENUM:
	case TYPE_CODE_RANGE:
	case TYPE_CODE_CHAR:
	  return INT_FLOAT_CONVERSION_BADNESS;
	default:
	  return INCOMPATIBLE_TYPE_BADNESS;
	}
      break;
    case TYPE_CODE_COMPLEX:
      switch (TYPE_CODE (arg))
	{		/* Strictly not needed for C++, but...  */
	case TYPE_CODE_FLT:
	  return FLOAT_PROMOTION_BADNESS;
	case TYPE_CODE_COMPLEX:
	  return 0;
	default:
	  return INCOMPATIBLE_TYPE_BADNESS;
	}
      break;
    case TYPE_CODE_STRUCT:
      /* currently same as TYPE_CODE_CLASS */
      switch (TYPE_CODE (arg))
	{
	case TYPE_CODE_STRUCT:
	  /* Check for derivation */
	  if (is_ancestor (parm, arg))
	    return BASE_CONVERSION_BADNESS;
	  /* else fall through */
	default:
	  return INCOMPATIBLE_TYPE_BADNESS;
	}
      break;
    case TYPE_CODE_UNION:
      switch (TYPE_CODE (arg))
	{
	case TYPE_CODE_UNION:
	default:
	  return INCOMPATIBLE_TYPE_BADNESS;
	}
      break;
    case TYPE_CODE_MEMBERPTR:
      switch (TYPE_CODE (arg))
	{
	default:
	  return INCOMPATIBLE_TYPE_BADNESS;
	}
      break;
    case TYPE_CODE_METHOD:
      switch (TYPE_CODE (arg))
	{

	default:
	  return INCOMPATIBLE_TYPE_BADNESS;
	}
      break;
    case TYPE_CODE_REF:
      switch (TYPE_CODE (arg))
	{

	default:
	  return INCOMPATIBLE_TYPE_BADNESS;
	}

      break;
    case TYPE_CODE_SET:
      switch (TYPE_CODE (arg))
	{
	  /* Not in C++ */
	case TYPE_CODE_SET:
	  return rank_one_type (TYPE_FIELD_TYPE (parm, 0), 
				TYPE_FIELD_TYPE (arg, 0));
	default:
	  return INCOMPATIBLE_TYPE_BADNESS;
	}
      break;
    case TYPE_CODE_VOID:
    default:
      return INCOMPATIBLE_TYPE_BADNESS;
    }				/* switch (TYPE_CODE (arg)) */
}


/* End of functions for overload resolution */

static void
print_bit_vector (B_TYPE *bits, int nbits)
{
  int bitno;

  for (bitno = 0; bitno < nbits; bitno++)
    {
      if ((bitno % 8) == 0)
	{
	  puts_filtered (" ");
	}
      if (B_TST (bits, bitno))
	printf_filtered (("1"));
      else
	printf_filtered (("0"));
    }
}

/* Note the first arg should be the "this" pointer, we may not want to
   include it since we may get into a infinitely recursive
   situation.  */

static void
print_arg_types (struct field *args, int nargs, int spaces)
{
  if (args != NULL)
    {
      int i;

      for (i = 0; i < nargs; i++)
	recursive_dump_type (args[i].type, spaces + 2);
    }
}

int
field_is_static (struct field *f)
{
  /* "static" fields are the fields whose location is not relative
     to the address of the enclosing struct.  It would be nice to
     have a dedicated flag that would be set for static fields when
     the type is being created.  But in practice, checking the field
     loc_kind should give us an accurate answer (at least as long as
     we assume that DWARF block locations are not going to be used
     for static fields).  FIXME?  */
  return (FIELD_LOC_KIND (*f) == FIELD_LOC_KIND_PHYSNAME
	  || FIELD_LOC_KIND (*f) == FIELD_LOC_KIND_PHYSADDR);
}

static void
dump_fn_fieldlists (struct type *type, int spaces)
{
  int method_idx;
  int overload_idx;
  struct fn_field *f;

  printfi_filtered (spaces, "fn_fieldlists ");
  gdb_print_host_address (TYPE_FN_FIELDLISTS (type), gdb_stdout);
  printf_filtered ("\n");
  for (method_idx = 0; method_idx < TYPE_NFN_FIELDS (type); method_idx++)
    {
      f = TYPE_FN_FIELDLIST1 (type, method_idx);
      printfi_filtered (spaces + 2, "[%d] name '%s' (",
			method_idx,
			TYPE_FN_FIELDLIST_NAME (type, method_idx));
      gdb_print_host_address (TYPE_FN_FIELDLIST_NAME (type, method_idx),
			      gdb_stdout);
      printf_filtered (_(") length %d\n"),
		       TYPE_FN_FIELDLIST_LENGTH (type, method_idx));
      for (overload_idx = 0;
	   overload_idx < TYPE_FN_FIELDLIST_LENGTH (type, method_idx);
	   overload_idx++)
	{
	  printfi_filtered (spaces + 4, "[%d] physname '%s' (",
			    overload_idx,
			    TYPE_FN_FIELD_PHYSNAME (f, overload_idx));
	  gdb_print_host_address (TYPE_FN_FIELD_PHYSNAME (f, overload_idx),
				  gdb_stdout);
	  printf_filtered (")\n");
	  printfi_filtered (spaces + 8, "type ");
	  gdb_print_host_address (TYPE_FN_FIELD_TYPE (f, overload_idx), 
				  gdb_stdout);
	  printf_filtered ("\n");

	  recursive_dump_type (TYPE_FN_FIELD_TYPE (f, overload_idx),
			       spaces + 8 + 2);

	  printfi_filtered (spaces + 8, "args ");
	  gdb_print_host_address (TYPE_FN_FIELD_ARGS (f, overload_idx), 
				  gdb_stdout);
	  printf_filtered ("\n");

	  print_arg_types (TYPE_FN_FIELD_ARGS (f, overload_idx),
			   TYPE_NFIELDS (TYPE_FN_FIELD_TYPE (f, 
							     overload_idx)),
			   spaces);
	  printfi_filtered (spaces + 8, "fcontext ");
	  gdb_print_host_address (TYPE_FN_FIELD_FCONTEXT (f, overload_idx),
				  gdb_stdout);
	  printf_filtered ("\n");

	  printfi_filtered (spaces + 8, "is_const %d\n",
			    TYPE_FN_FIELD_CONST (f, overload_idx));
	  printfi_filtered (spaces + 8, "is_volatile %d\n",
			    TYPE_FN_FIELD_VOLATILE (f, overload_idx));
	  printfi_filtered (spaces + 8, "is_private %d\n",
			    TYPE_FN_FIELD_PRIVATE (f, overload_idx));
	  printfi_filtered (spaces + 8, "is_protected %d\n",
			    TYPE_FN_FIELD_PROTECTED (f, overload_idx));
	  printfi_filtered (spaces + 8, "is_stub %d\n",
			    TYPE_FN_FIELD_STUB (f, overload_idx));
	  printfi_filtered (spaces + 8, "voffset %u\n",
			    TYPE_FN_FIELD_VOFFSET (f, overload_idx));
	}
    }
}

static void
print_cplus_stuff (struct type *type, int spaces)
{
  printfi_filtered (spaces, "n_baseclasses %d\n",
		    TYPE_N_BASECLASSES (type));
  printfi_filtered (spaces, "nfn_fields %d\n",
		    TYPE_NFN_FIELDS (type));
  printfi_filtered (spaces, "nfn_fields_total %d\n",
		    TYPE_NFN_FIELDS_TOTAL (type));
  if (TYPE_N_BASECLASSES (type) > 0)
    {
      printfi_filtered (spaces, "virtual_field_bits (%d bits at *",
			TYPE_N_BASECLASSES (type));
      gdb_print_host_address (TYPE_FIELD_VIRTUAL_BITS (type), 
			      gdb_stdout);
      printf_filtered (")");

      print_bit_vector (TYPE_FIELD_VIRTUAL_BITS (type),
			TYPE_N_BASECLASSES (type));
      puts_filtered ("\n");
    }
  if (TYPE_NFIELDS (type) > 0)
    {
      if (TYPE_FIELD_PRIVATE_BITS (type) != NULL)
	{
	  printfi_filtered (spaces, 
			    "private_field_bits (%d bits at *",
			    TYPE_NFIELDS (type));
	  gdb_print_host_address (TYPE_FIELD_PRIVATE_BITS (type), 
				  gdb_stdout);
	  printf_filtered (")");
	  print_bit_vector (TYPE_FIELD_PRIVATE_BITS (type),
			    TYPE_NFIELDS (type));
	  puts_filtered ("\n");
	}
      if (TYPE_FIELD_PROTECTED_BITS (type) != NULL)
	{
	  printfi_filtered (spaces, 
			    "protected_field_bits (%d bits at *",
			    TYPE_NFIELDS (type));
	  gdb_print_host_address (TYPE_FIELD_PROTECTED_BITS (type), 
				  gdb_stdout);
	  printf_filtered (")");
	  print_bit_vector (TYPE_FIELD_PROTECTED_BITS (type),
			    TYPE_NFIELDS (type));
	  puts_filtered ("\n");
	}
    }
  if (TYPE_NFN_FIELDS (type) > 0)
    {
      dump_fn_fieldlists (type, spaces);
    }
}

static struct obstack dont_print_type_obstack;

void
recursive_dump_type (struct type *type, int spaces)
{
  int idx;

  if (spaces == 0)
    obstack_begin (&dont_print_type_obstack, 0);

  if (TYPE_NFIELDS (type) > 0
      || (TYPE_CPLUS_SPECIFIC (type) && TYPE_NFN_FIELDS (type) > 0))
    {
      struct type **first_dont_print
	= (struct type **) obstack_base (&dont_print_type_obstack);

      int i = (struct type **) 
	obstack_next_free (&dont_print_type_obstack) - first_dont_print;

      while (--i >= 0)
	{
	  if (type == first_dont_print[i])
	    {
	      printfi_filtered (spaces, "type node ");
	      gdb_print_host_address (type, gdb_stdout);
	      printf_filtered (_(" <same as already seen type>\n"));
	      return;
	    }
	}

      obstack_ptr_grow (&dont_print_type_obstack, type);
    }

  printfi_filtered (spaces, "type node ");
  gdb_print_host_address (type, gdb_stdout);
  printf_filtered ("\n");
  printfi_filtered (spaces, "name '%s' (",
		    TYPE_NAME (type) ? TYPE_NAME (type) : "<NULL>");
  gdb_print_host_address (TYPE_NAME (type), gdb_stdout);
  printf_filtered (")\n");
  printfi_filtered (spaces, "tagname '%s' (",
		    TYPE_TAG_NAME (type) ? TYPE_TAG_NAME (type) : "<NULL>");
  gdb_print_host_address (TYPE_TAG_NAME (type), gdb_stdout);
  printf_filtered (")\n");
  printfi_filtered (spaces, "code 0x%x ", TYPE_CODE (type));
  switch (TYPE_CODE (type))
    {
    case TYPE_CODE_UNDEF:
      printf_filtered ("(TYPE_CODE_UNDEF)");
      break;
    case TYPE_CODE_PTR:
      printf_filtered ("(TYPE_CODE_PTR)");
      break;
    case TYPE_CODE_ARRAY:
      printf_filtered ("(TYPE_CODE_ARRAY)");
      break;
    case TYPE_CODE_STRUCT:
      printf_filtered ("(TYPE_CODE_STRUCT)");
      break;
    case TYPE_CODE_UNION:
      printf_filtered ("(TYPE_CODE_UNION)");
      break;
    case TYPE_CODE_ENUM:
      printf_filtered ("(TYPE_CODE_ENUM)");
      break;
    case TYPE_CODE_FLAGS:
      printf_filtered ("(TYPE_CODE_FLAGS)");
      break;
    case TYPE_CODE_FUNC:
      printf_filtered ("(TYPE_CODE_FUNC)");
      break;
    case TYPE_CODE_INT:
      printf_filtered ("(TYPE_CODE_INT)");
      break;
    case TYPE_CODE_FLT:
      printf_filtered ("(TYPE_CODE_FLT)");
      break;
    case TYPE_CODE_VOID:
      printf_filtered ("(TYPE_CODE_VOID)");
      break;
    case TYPE_CODE_SET:
      printf_filtered ("(TYPE_CODE_SET)");
      break;
    case TYPE_CODE_RANGE:
      printf_filtered ("(TYPE_CODE_RANGE)");
      break;
    case TYPE_CODE_STRING:
      printf_filtered ("(TYPE_CODE_STRING)");
      break;
    case TYPE_CODE_BITSTRING:
      printf_filtered ("(TYPE_CODE_BITSTRING)");
      break;
    case TYPE_CODE_ERROR:
      printf_filtered ("(TYPE_CODE_ERROR)");
      break;
    case TYPE_CODE_MEMBERPTR:
      printf_filtered ("(TYPE_CODE_MEMBERPTR)");
      break;
    case TYPE_CODE_METHODPTR:
      printf_filtered ("(TYPE_CODE_METHODPTR)");
      break;
    case TYPE_CODE_METHOD:
      printf_filtered ("(TYPE_CODE_METHOD)");
      break;
    case TYPE_CODE_REF:
      printf_filtered ("(TYPE_CODE_REF)");
      break;
    case TYPE_CODE_CHAR:
      printf_filtered ("(TYPE_CODE_CHAR)");
      break;
    case TYPE_CODE_BOOL:
      printf_filtered ("(TYPE_CODE_BOOL)");
      break;
    case TYPE_CODE_COMPLEX:
      printf_filtered ("(TYPE_CODE_COMPLEX)");
      break;
    case TYPE_CODE_TYPEDEF:
      printf_filtered ("(TYPE_CODE_TYPEDEF)");
      break;
    case TYPE_CODE_TEMPLATE:
      printf_filtered ("(TYPE_CODE_TEMPLATE)");
      break;
    case TYPE_CODE_TEMPLATE_ARG:
      printf_filtered ("(TYPE_CODE_TEMPLATE_ARG)");
      break;
    case TYPE_CODE_NAMESPACE:
      printf_filtered ("(TYPE_CODE_NAMESPACE)");
      break;
    default:
      printf_filtered ("(UNKNOWN TYPE CODE)");
      break;
    }
  puts_filtered ("\n");
  printfi_filtered (spaces, "length %d\n", TYPE_LENGTH (type));
  printfi_filtered (spaces, "objfile ");
  gdb_print_host_address (TYPE_OBJFILE (type), gdb_stdout);
  printf_filtered ("\n");
  printfi_filtered (spaces, "target_type ");
  gdb_print_host_address (TYPE_TARGET_TYPE (type), gdb_stdout);
  printf_filtered ("\n");
  if (TYPE_TARGET_TYPE (type) != NULL)
    {
      recursive_dump_type (TYPE_TARGET_TYPE (type), spaces + 2);
    }
  printfi_filtered (spaces, "pointer_type ");
  gdb_print_host_address (TYPE_POINTER_TYPE (type), gdb_stdout);
  printf_filtered ("\n");
  printfi_filtered (spaces, "reference_type ");
  gdb_print_host_address (TYPE_REFERENCE_TYPE (type), gdb_stdout);
  printf_filtered ("\n");
  printfi_filtered (spaces, "type_chain ");
  gdb_print_host_address (TYPE_CHAIN (type), gdb_stdout);
  printf_filtered ("\n");
  printfi_filtered (spaces, "instance_flags 0x%x", 
		    TYPE_INSTANCE_FLAGS (type));
  if (TYPE_CONST (type))
    {
      puts_filtered (" TYPE_FLAG_CONST");
    }
  if (TYPE_VOLATILE (type))
    {
      puts_filtered (" TYPE_FLAG_VOLATILE");
    }
  if (TYPE_CODE_SPACE (type))
    {
      puts_filtered (" TYPE_FLAG_CODE_SPACE");
    }
  if (TYPE_DATA_SPACE (type))
    {
      puts_filtered (" TYPE_FLAG_DATA_SPACE");
    }
  if (TYPE_ADDRESS_CLASS_1 (type))
    {
      puts_filtered (" TYPE_FLAG_ADDRESS_CLASS_1");
    }
  if (TYPE_ADDRESS_CLASS_2 (type))
    {
      puts_filtered (" TYPE_FLAG_ADDRESS_CLASS_2");
    }
  puts_filtered ("\n");

  printfi_filtered (spaces, "flags");
  if (TYPE_UNSIGNED (type))
    {
      puts_filtered (" TYPE_FLAG_UNSIGNED");
    }
  if (TYPE_NOSIGN (type))
    {
      puts_filtered (" TYPE_FLAG_NOSIGN");
    }
  if (TYPE_STUB (type))
    {
      puts_filtered (" TYPE_FLAG_STUB");
    }
  if (TYPE_TARGET_STUB (type))
    {
      puts_filtered (" TYPE_FLAG_TARGET_STUB");
    }
  if (TYPE_STATIC (type))
    {
      puts_filtered (" TYPE_FLAG_STATIC");
    }
  if (TYPE_PROTOTYPED (type))
    {
      puts_filtered (" TYPE_FLAG_PROTOTYPED");
    }
  if (TYPE_INCOMPLETE (type))
    {
      puts_filtered (" TYPE_FLAG_INCOMPLETE");
    }
  if (TYPE_VARARGS (type))
    {
      puts_filtered (" TYPE_FLAG_VARARGS");
    }
  /* This is used for things like AltiVec registers on ppc.  Gcc emits
     an attribute for the array type, which tells whether or not we
     have a vector, instead of a regular array.  */
  if (TYPE_VECTOR (type))
    {
      puts_filtered (" TYPE_FLAG_VECTOR");
    }
  if (TYPE_FIXED_INSTANCE (type))
    {
      puts_filtered (" TYPE_FIXED_INSTANCE");
    }
  if (TYPE_STUB_SUPPORTED (type))
    {
      puts_filtered (" TYPE_STUB_SUPPORTED");
    }
  if (TYPE_NOTTEXT (type))
    {
      puts_filtered (" TYPE_NOTTEXT");
    }
  puts_filtered ("\n");
  printfi_filtered (spaces, "nfields %d ", TYPE_NFIELDS (type));
  gdb_print_host_address (TYPE_FIELDS (type), gdb_stdout);
  puts_filtered ("\n");
  for (idx = 0; idx < TYPE_NFIELDS (type); idx++)
    {
      printfi_filtered (spaces + 2,
			"[%d] bitpos %d bitsize %d type ",
			idx, TYPE_FIELD_BITPOS (type, idx),
			TYPE_FIELD_BITSIZE (type, idx));
      gdb_print_host_address (TYPE_FIELD_TYPE (type, idx), gdb_stdout);
      printf_filtered (" name '%s' (",
		       TYPE_FIELD_NAME (type, idx) != NULL
		       ? TYPE_FIELD_NAME (type, idx)
		       : "<NULL>");
      gdb_print_host_address (TYPE_FIELD_NAME (type, idx), gdb_stdout);
      printf_filtered (")\n");
      if (TYPE_FIELD_TYPE (type, idx) != NULL)
	{
	  recursive_dump_type (TYPE_FIELD_TYPE (type, idx), spaces + 4);
	}
    }
  printfi_filtered (spaces, "vptr_basetype ");
  gdb_print_host_address (TYPE_VPTR_BASETYPE (type), gdb_stdout);
  puts_filtered ("\n");
  if (TYPE_VPTR_BASETYPE (type) != NULL)
    {
      recursive_dump_type (TYPE_VPTR_BASETYPE (type), spaces + 2);
    }
  printfi_filtered (spaces, "vptr_fieldno %d\n", 
		    TYPE_VPTR_FIELDNO (type));
  switch (TYPE_CODE (type))
    {
    case TYPE_CODE_STRUCT:
      printfi_filtered (spaces, "cplus_stuff ");
      gdb_print_host_address (TYPE_CPLUS_SPECIFIC (type), 
			      gdb_stdout);
      puts_filtered ("\n");
      print_cplus_stuff (type, spaces);
      break;

    case TYPE_CODE_FLT:
      printfi_filtered (spaces, "floatformat ");
      if (TYPE_FLOATFORMAT (type) == NULL)
	puts_filtered ("(null)");
      else
	{
	  puts_filtered ("{ ");
	  if (TYPE_FLOATFORMAT (type)[0] == NULL
	      || TYPE_FLOATFORMAT (type)[0]->name == NULL)
	    puts_filtered ("(null)");
	  else
	    puts_filtered (TYPE_FLOATFORMAT (type)[0]->name);

	  puts_filtered (", ");
	  if (TYPE_FLOATFORMAT (type)[1] == NULL
	      || TYPE_FLOATFORMAT (type)[1]->name == NULL)
	    puts_filtered ("(null)");
	  else
	    puts_filtered (TYPE_FLOATFORMAT (type)[1]->name);

	  puts_filtered (" }");
	}
      puts_filtered ("\n");
      break;

    default:
      /* We have to pick one of the union types to be able print and
         test the value.  Pick cplus_struct_type, even though we know
         it isn't any particular one.  */
      printfi_filtered (spaces, "type_specific ");
      gdb_print_host_address (TYPE_CPLUS_SPECIFIC (type), gdb_stdout);
      if (TYPE_CPLUS_SPECIFIC (type) != NULL)
	{
	  printf_filtered (_(" (unknown data form)"));
	}
      printf_filtered ("\n");
      break;

    }
  if (spaces == 0)
    obstack_free (&dont_print_type_obstack, NULL);
}

/* Trivial helpers for the libiberty hash table, for mapping one
   type to another.  */

struct type_pair
{
  struct type *old, *new;
};

static hashval_t
type_pair_hash (const void *item)
{
  const struct type_pair *pair = item;
  return htab_hash_pointer (pair->old);
}

static int
type_pair_eq (const void *item_lhs, const void *item_rhs)
{
  const struct type_pair *lhs = item_lhs, *rhs = item_rhs;
  return lhs->old == rhs->old;
}

/* Allocate the hash table used by copy_type_recursive to walk
   types without duplicates.  We use OBJFILE's obstack, because
   OBJFILE is about to be deleted.  */

htab_t
create_copied_types_hash (struct objfile *objfile)
{
  return htab_create_alloc_ex (1, type_pair_hash, type_pair_eq,
			       NULL, &objfile->objfile_obstack,
			       hashtab_obstack_allocate,
			       dummy_obstack_deallocate);
}

/* A helper for copy_type_recursive.  This does all the work.
   REPRESENTATIVE is a pointer to a type.  This is used to register
   newly-created types in the type_refc_table.  Initially it pointer
   to a NULL pointer, but it is filled in the first time a type is
   copied.  */

static struct type *
copy_type_recursive_1 (struct objfile *objfile, 
		       struct type *type,
		       htab_t copied_types,
		       struct type **representative)
{
  struct type_pair *stored, pair;
  void **slot;
  struct type *new_type;

  if (TYPE_OBJFILE (type) == NULL)
    return type;

  /* This type shouldn't be pointing to any types in other objfiles;
     if it did, the type might disappear unexpectedly.  */
  gdb_assert (TYPE_OBJFILE (type) == objfile);

  pair.old = type;
  slot = htab_find_slot (copied_types, &pair, INSERT);
  if (*slot != NULL)
    return ((struct type_pair *) *slot)->new;

  new_type = alloc_type (NULL, *representative);
  if (!*representative)
    *representative = new_type;

  /* We must add the new type to the hash table immediately, in case
     we encounter this type again during a recursive call below.  */
  stored = obstack_alloc (&objfile->objfile_obstack, sizeof (struct type_pair));
  stored->old = type;
  stored->new = new_type;
  *slot = stored;

  /* Copy the common fields of types.  For the main type, we simply
     copy the entire thing and then update specific fields as needed.  */
  *TYPE_MAIN_TYPE (new_type) = *TYPE_MAIN_TYPE (type);
  TYPE_OBJFILE (new_type) = NULL;

  if (TYPE_NAME (type))
    TYPE_NAME (new_type) = xstrdup (TYPE_NAME (type));
  if (TYPE_TAG_NAME (type))
    TYPE_TAG_NAME (new_type) = xstrdup (TYPE_TAG_NAME (type));

  TYPE_INSTANCE_FLAGS (new_type) = TYPE_INSTANCE_FLAGS (type);
  TYPE_LENGTH (new_type) = TYPE_LENGTH (type);

  /* Copy the fields.  */
  if (TYPE_NFIELDS (type))
    {
      int i, nfields;

      nfields = TYPE_NFIELDS (type);
      TYPE_FIELDS (new_type) = xmalloc (sizeof (struct field) * nfields);
      memset (TYPE_FIELDS (new_type), 0, sizeof (struct field) * nfields);
      for (i = 0; i < nfields; i++)
	{
	  TYPE_FIELD_ARTIFICIAL (new_type, i) = 
	    TYPE_FIELD_ARTIFICIAL (type, i);
	  TYPE_FIELD_BITSIZE (new_type, i) = TYPE_FIELD_BITSIZE (type, i);
	  if (TYPE_FIELD_TYPE (type, i))
	    TYPE_FIELD_TYPE (new_type, i)
	      = copy_type_recursive_1 (objfile, TYPE_FIELD_TYPE (type, i),
				       copied_types, representative);
	  if (TYPE_FIELD_NAME (type, i))
	    TYPE_FIELD_NAME (new_type, i) = 
	      xstrdup (TYPE_FIELD_NAME (type, i));
	  switch (TYPE_FIELD_LOC_KIND (type, i))
	    {
	    case FIELD_LOC_KIND_BITPOS:
	      SET_FIELD_BITPOS (TYPE_FIELD (new_type, i),
				TYPE_FIELD_BITPOS (type, i));
	      break;
	    case FIELD_LOC_KIND_PHYSADDR:
	      SET_FIELD_PHYSADDR (TYPE_FIELD (new_type, i),
				  TYPE_FIELD_STATIC_PHYSADDR (type, i));
	      break;
	    case FIELD_LOC_KIND_PHYSNAME:
	      SET_FIELD_PHYSNAME (TYPE_FIELD (new_type, i),
				  xstrdup (TYPE_FIELD_STATIC_PHYSNAME (type,
								       i)));
	      break;
	    default:
	      internal_error (__FILE__, __LINE__,
			      _("Unexpected type field location kind: %d"),
			      TYPE_FIELD_LOC_KIND (type, i));
	    }
	}
    }

  /* Copy pointers to other types.  */
  if (TYPE_TARGET_TYPE (type))
    TYPE_TARGET_TYPE (new_type) = 
      copy_type_recursive_1 (objfile, 
			     TYPE_TARGET_TYPE (type),
			     copied_types,
			     representative);
  if (TYPE_VPTR_BASETYPE (type))
    TYPE_VPTR_BASETYPE (new_type) = 
      copy_type_recursive_1 (objfile,
			     TYPE_VPTR_BASETYPE (type),
			     copied_types,
			     representative);
  /* Maybe copy the type_specific bits.

     NOTE drow/2005-12-09: We do not copy the C++-specific bits like
     base classes and methods.  There's no fundamental reason why we
     can't, but at the moment it is not needed.  */

  if (TYPE_CODE (type) == TYPE_CODE_FLT)
    TYPE_FLOATFORMAT (new_type) = TYPE_FLOATFORMAT (type);
  else if (TYPE_CODE (type) == TYPE_CODE_STRUCT
	   || TYPE_CODE (type) == TYPE_CODE_UNION
	   || TYPE_CODE (type) == TYPE_CODE_TEMPLATE
	   || TYPE_CODE (type) == TYPE_CODE_NAMESPACE)
    INIT_CPLUS_SPECIFIC (new_type);

  return new_type;
}

/* Recursively copy (deep copy) TYPE, if it is associated with
   OBJFILE.  Return a new type allocated using malloc, a saved type if
   we have already visited TYPE (using COPIED_TYPES), or TYPE if it is
   not associated with OBJFILE.  */

struct type *
copy_type_recursive (struct objfile *objfile, 
		     struct type *type,
		     htab_t copied_types)
{
  struct type *representative = NULL;

  return copy_type_recursive_1 (objfile, type, copied_types, &representative);
}

/* Make a copy of the given TYPE, except that the pointer & reference
   types are not preserved.
   
   This function assumes that the given type has an associated objfile.
   This objfile is used to allocate the new type.  */

struct type *
copy_type (const struct type *type)
{
  struct type *new_type;

  gdb_assert (TYPE_OBJFILE (type) != NULL);

  new_type = alloc_type (TYPE_OBJFILE (type), NULL);
  TYPE_INSTANCE_FLAGS (new_type) = TYPE_INSTANCE_FLAGS (type);
  TYPE_LENGTH (new_type) = TYPE_LENGTH (type);
  memcpy (TYPE_MAIN_TYPE (new_type), TYPE_MAIN_TYPE (type),
	  sizeof (struct main_type));

  return new_type;
}

/* Allocate a hash table which is used when freeing a struct type.  */

static htab_t
create_deleted_types_hash (void)
{
  return htab_create (1, htab_hash_pointer, htab_eq_pointer, NULL);
}

static void delete_type_recursive (struct type *type, htab_t deleted_types);

/* A helper for delete_type_recursive which deletes a main_type and
   the things to which it refers.  TYPE is a type whose main_type we
   wish to destroy.  DELETED_TYPES is a hash holding already-seen
   pointers; see delete_type_recursive.  */

static void
delete_main_type (struct type *type, htab_t deleted_types)
{
  int i;
  void **slot;

  if (!type)
    return;

  /* Multiple types might share a single main_type.  So, we must
     check to make sure this is not happening.  */
  slot = htab_find_slot (deleted_types, TYPE_MAIN_TYPE (type), INSERT);
  if (*slot != NULL)
    return;
  *slot = TYPE_MAIN_TYPE (type);

  xfree (TYPE_NAME (type));
  xfree (TYPE_TAG_NAME (type));

  delete_type_recursive (TYPE_TARGET_TYPE (type), deleted_types);
  delete_type_recursive (TYPE_VPTR_BASETYPE (type), deleted_types);

  for (i = 0; i < TYPE_NFIELDS (type); ++i)
    {
      delete_type_recursive (TYPE_FIELD_TYPE (type, i), deleted_types);
      xfree (TYPE_FIELD_NAME (type, i));

      if (TYPE_FIELD_LOC_KIND (type, i) == FIELD_LOC_KIND_PHYSNAME)
	xfree (TYPE_FIELD_STATIC_PHYSNAME (type, i));
    }
  xfree (TYPE_FIELDS (type));

  /* Strangely, HAVE_CPLUS_STRUCT will return true when there isn't
     one at all.  */
  gdb_assert (!HAVE_CPLUS_STRUCT (type) || !TYPE_CPLUS_SPECIFIC (type));

  xfree (TYPE_MAIN_TYPE (type));
}

/* Recursively delete TYPE and things it references.  TYPE must have
   been allocated using xmalloc -- not using an objfile.
   DELETED_TYPES is a hash table, allocated using
   create_deleted_types_hash, which is used for checking whether a
   type has already been deleted.  */

static void
delete_type_recursive (struct type *type, htab_t deleted_types)
{
  void **slot;

  if (!type)
    return;

  slot = htab_find_slot (deleted_types, type, INSERT);
  if (*slot != NULL)
    return;
  gdb_assert (!TYPE_OBJFILE (type));
  *slot = type;

  delete_main_type (type, deleted_types);
  delete_type_recursive (TYPE_POINTER_TYPE (type), deleted_types);
  delete_type_recursive (TYPE_REFERENCE_TYPE (type), deleted_types);

  /* It is somewhat inefficient to free the chain recursively.
     However, the list is typically short, and this avoid duplicating
     the deletion checking code.  */
  delete_type_recursive (TYPE_CHAIN (type), deleted_types);

  xfree (type);
}

/* Hash function for type_refc_table.  */

static hashval_t
type_refc_hash (const void *p)
{
  const struct type_refc_entry *entry = p;
  return htab_hash_pointer (entry->type);
}

/* Equality function for type_refc_table.  */

static int
type_refc_equal (const void *a, const void *b)
{
  const struct type_refc_entry *left = a;
  const struct type_refc_entry *right = b;
  return left->type == right->type;
}

/* Insert the new type NEW_TYPE into the table.  Does nothing if
   NEW_TYPE has an objfile.  If PARENT_TYPE is not NULL, then NEW_TYPE
   will be inserted into the same hierarchy as PARENT_TYPE.  In this
   case, PARENT_TYPE must already exist in the reference count map.
   If PARENT_TYPE is NULL, a new reference count is allocated and set
   to one.  */

static void
type_init_refc (struct type *new_type, struct type *parent_type)
{
  int *refc;
  void **slot;
  struct type_refc_entry *new_entry;

  if (TYPE_OBJFILE (new_type))
    return;

  if (parent_type)
    {
      struct type_refc_entry entry, *found;
      entry.type = parent_type;
      found = htab_find (type_refc_table, &entry);
      gdb_assert (found);
      refc = found->refc;
    }
  else
    {
      refc = xmalloc (sizeof (int));
      *refc = 0;
    }

  new_entry = XNEW (struct type_refc_entry);
  new_entry->type = new_type;
  new_entry->refc = refc;

  slot = htab_find_slot (type_refc_table, new_entry, INSERT);
  gdb_assert (!*slot);
  *slot = new_entry;
}

/* Increment the reference count for TYPE.  */

void
type_incref (struct type *type)
{
  struct type_refc_entry entry, *found;

  if (TYPE_OBJFILE (type))
    return;

  entry.type = type;
  found = htab_find (type_refc_table, &entry);
  gdb_assert (found);
  ++*(found->refc);
}

/* A traverse callback for type_refc_table which removes any entry
   whose reference count pointer is REFC.  */

static int
type_refc_remove (void **slot, void *refc)
{
  struct type_refc_entry *entry = *slot;

  if (entry->refc == refc)
    {
      xfree (entry);
      htab_clear_slot (type_refc_table, slot);
    }

  return 1;
}

/* Decrement the reference count for TYPE.  If TYPE has no more
   references, delete it.  */

void
type_decref (struct type *type)
{
  struct type_refc_entry entry, *found;

  if (TYPE_OBJFILE (type))
    return;

  entry.type = type;
  found = htab_find (type_refc_table, &entry);
  gdb_assert (found);
  --*(found->refc);
  if (*(found->refc) == 0)
    {
      htab_t deleted;
      void *refc = found->refc;
      struct type *representative = found->type;

      /* Clear all table entries referring to this count.  */
      htab_traverse (type_refc_table, type_refc_remove, refc);

      /* Delete the reference count itself.  */
      xfree (refc);
      
      /* Delete the entire type hierarchy.  */
      deleted = create_deleted_types_hash ();
      delete_type_recursive (representative, deleted);
      htab_delete (deleted);
    }
}

static struct type *
build_flt (int bit, char *name, const struct floatformat **floatformats)
{
  struct type *t;

  if (bit == -1)
    {
      gdb_assert (floatformats != NULL);
      gdb_assert (floatformats[0] != NULL && floatformats[1] != NULL);
      bit = floatformats[0]->totalsize;
    }
  gdb_assert (bit >= 0);

  t = init_type (TYPE_CODE_FLT, bit / TARGET_CHAR_BIT, 0, name, NULL);
  TYPE_FLOATFORMAT (t) = floatformats;
  return t;
}

static struct gdbarch_data *gdbtypes_data;

const struct builtin_type *
builtin_type (struct gdbarch *gdbarch)
{
  return gdbarch_data (gdbarch, gdbtypes_data);
}


static struct type *
build_complex (int bit, char *name, struct type *target_type)
{
  struct type *t;
  if (bit <= 0 || target_type == builtin_type_error)
    {
      gdb_assert (builtin_type_error != NULL);
      return builtin_type_error;
    }
  t = init_type (TYPE_CODE_COMPLEX, 2 * bit / TARGET_CHAR_BIT,
		 0, name, (struct objfile *) NULL);
  TYPE_TARGET_TYPE (t) = target_type;
  return t;
}

static void *
gdbtypes_post_init (struct gdbarch *gdbarch)
{
  struct builtin_type *builtin_type
    = GDBARCH_OBSTACK_ZALLOC (gdbarch, struct builtin_type);

  builtin_type->builtin_void =
    init_type (TYPE_CODE_VOID, 1,
	       0,
	       "void", (struct objfile *) NULL);
  builtin_type->builtin_char =
    init_type (TYPE_CODE_INT, TARGET_CHAR_BIT / TARGET_CHAR_BIT,
	       (TYPE_FLAG_NOSIGN
                | (gdbarch_char_signed (gdbarch) ? 0 : TYPE_FLAG_UNSIGNED)),
	       "char", (struct objfile *) NULL);
  builtin_type->builtin_signed_char =
    init_type (TYPE_CODE_INT, TARGET_CHAR_BIT / TARGET_CHAR_BIT,
	       0,
	       "signed char", (struct objfile *) NULL);
  builtin_type->builtin_unsigned_char =
    init_type (TYPE_CODE_INT, TARGET_CHAR_BIT / TARGET_CHAR_BIT,
	       TYPE_FLAG_UNSIGNED,
	       "unsigned char", (struct objfile *) NULL);
  builtin_type->builtin_short =
    init_type (TYPE_CODE_INT, 
	       gdbarch_short_bit (gdbarch) / TARGET_CHAR_BIT,
	       0, "short", (struct objfile *) NULL);
  builtin_type->builtin_unsigned_short =
    init_type (TYPE_CODE_INT, 
	       gdbarch_short_bit (gdbarch) / TARGET_CHAR_BIT,
	       TYPE_FLAG_UNSIGNED, "unsigned short", 
	       (struct objfile *) NULL);
  builtin_type->builtin_int =
    init_type (TYPE_CODE_INT, 
	       gdbarch_int_bit (gdbarch) / TARGET_CHAR_BIT,
	       0, "int", (struct objfile *) NULL);
  builtin_type->builtin_unsigned_int =
    init_type (TYPE_CODE_INT, 
	       gdbarch_int_bit (gdbarch) / TARGET_CHAR_BIT,
	       TYPE_FLAG_UNSIGNED, "unsigned int", 
	       (struct objfile *) NULL);
  builtin_type->builtin_long =
    init_type (TYPE_CODE_INT, 
	       gdbarch_long_bit (gdbarch) / TARGET_CHAR_BIT,
	       0, "long", (struct objfile *) NULL);
  builtin_type->builtin_unsigned_long =
    init_type (TYPE_CODE_INT, 
	       gdbarch_long_bit (gdbarch) / TARGET_CHAR_BIT,
	       TYPE_FLAG_UNSIGNED, "unsigned long", 
	       (struct objfile *) NULL);
  builtin_type->builtin_long_long =
    init_type (TYPE_CODE_INT,
	       gdbarch_long_long_bit (gdbarch) / TARGET_CHAR_BIT,
	       0, "long long", (struct objfile *) NULL);
  builtin_type->builtin_unsigned_long_long =
    init_type (TYPE_CODE_INT,
	       gdbarch_long_long_bit (gdbarch) / TARGET_CHAR_BIT,
	       TYPE_FLAG_UNSIGNED, "unsigned long long", 
	       (struct objfile *) NULL);
  builtin_type->builtin_float
    = build_flt (gdbarch_float_bit (gdbarch), "float",
		 gdbarch_float_format (gdbarch));
  builtin_type->builtin_double
    = build_flt (gdbarch_double_bit (gdbarch), "double",
		 gdbarch_double_format (gdbarch));
  builtin_type->builtin_long_double
    = build_flt (gdbarch_long_double_bit (gdbarch), "long double",
		 gdbarch_long_double_format (gdbarch));
  builtin_type->builtin_complex
    = build_complex (gdbarch_float_bit (gdbarch), "complex",
		     builtin_type->builtin_float);
  builtin_type->builtin_double_complex
    = build_complex (gdbarch_double_bit (gdbarch), "double complex",
		     builtin_type->builtin_double);
  builtin_type->builtin_string =
    init_type (TYPE_CODE_STRING, TARGET_CHAR_BIT / TARGET_CHAR_BIT,
	       0,
	       "string", (struct objfile *) NULL);
  builtin_type->builtin_bool =
    init_type (TYPE_CODE_BOOL, TARGET_CHAR_BIT / TARGET_CHAR_BIT,
	       0,
	       "bool", (struct objfile *) NULL);

  /* The following three are about decimal floating point types, which
     are 32-bits, 64-bits and 128-bits respectively.  */
  builtin_type->builtin_decfloat
    = init_type (TYPE_CODE_DECFLOAT, 32 / 8,
	        0,
	       "_Decimal32", (struct objfile *) NULL);
  builtin_type->builtin_decdouble
    = init_type (TYPE_CODE_DECFLOAT, 64 / 8,
	       0,
	       "_Decimal64", (struct objfile *) NULL);
  builtin_type->builtin_declong
    = init_type (TYPE_CODE_DECFLOAT, 128 / 8,
	       0,
	       "_Decimal128", (struct objfile *) NULL);

  /* Pointer/Address types.  */

  /* NOTE: on some targets, addresses and pointers are not necessarily
     the same --- for example, on the D10V, pointers are 16 bits long,
     but addresses are 32 bits long.  See doc/gdbint.texinfo,
     ``Pointers Are Not Always Addresses''.

     The upshot is:
     - gdb's `struct type' always describes the target's
       representation.
     - gdb's `struct value' objects should always hold values in
       target form.
     - gdb's CORE_ADDR values are addresses in the unified virtual
       address space that the assembler and linker work with.  Thus,
       since target_read_memory takes a CORE_ADDR as an argument, it
       can access any memory on the target, even if the processor has
       separate code and data address spaces.

     So, for example:
     - If v is a value holding a D10V code pointer, its contents are
       in target form: a big-endian address left-shifted two bits.
     - If p is a D10V pointer type, TYPE_LENGTH (p) == 2, just as
       sizeof (void *) == 2 on the target.

     In this context, builtin_type->CORE_ADDR is a bit odd: it's a
     target type for a value the target will never see.  It's only
     used to hold the values of (typeless) linker symbols, which are
     indeed in the unified virtual address space.  */

  builtin_type->builtin_data_ptr =
    make_pointer_type (builtin_type->builtin_void, NULL);
  builtin_type->builtin_func_ptr =
    lookup_pointer_type (lookup_function_type (builtin_type->builtin_void));
  builtin_type->builtin_core_addr =
    init_type (TYPE_CODE_INT, 
	       gdbarch_addr_bit (gdbarch) / 8,
	       TYPE_FLAG_UNSIGNED,
	       "__CORE_ADDR", (struct objfile *) NULL);


  /* The following set of types is used for symbols with no
     debug information.  */
  builtin_type->nodebug_text_symbol =
    init_type (TYPE_CODE_FUNC, 1, 0, 
	       "<text variable, no debug info>", NULL);
  TYPE_TARGET_TYPE (builtin_type->nodebug_text_symbol) =
    builtin_type->builtin_int;
  builtin_type->nodebug_data_symbol =
    init_type (TYPE_CODE_INT, 
	       gdbarch_int_bit (gdbarch) / HOST_CHAR_BIT, 0,
	       "<data variable, no debug info>", NULL);
  builtin_type->nodebug_unknown_symbol =
    init_type (TYPE_CODE_INT, 1, 0,
	       "<variable (not text or data), no debug info>", NULL);
  builtin_type->nodebug_tls_symbol =
    init_type (TYPE_CODE_INT, 
	       gdbarch_int_bit (gdbarch) / HOST_CHAR_BIT, 0,
	       "<thread local variable, no debug info>", NULL);

  return builtin_type;
}

extern void _initialize_gdbtypes (void);
void
_initialize_gdbtypes (void)
{
  gdbtypes_data = gdbarch_data_register_post_init (gdbtypes_post_init);

  type_refc_table = htab_create_alloc (20, type_refc_hash, type_refc_equal,
				       NULL, xcalloc, xfree);

  /* FIXME: The following types are architecture-neutral.  However,
     they contain pointer_type and reference_type fields potentially
     caching pointer or reference types that *are* architecture
     dependent.  */

  builtin_type_int0 =
    init_type (TYPE_CODE_INT, 0 / 8,
	       0,
	       "int0_t", (struct objfile *) NULL);
  builtin_type_int8 =
    init_type (TYPE_CODE_INT, 8 / 8,
	       TYPE_FLAG_NOTTEXT,
	       "int8_t", (struct objfile *) NULL);
  builtin_type_uint8 =
    init_type (TYPE_CODE_INT, 8 / 8,
	       TYPE_FLAG_UNSIGNED | TYPE_FLAG_NOTTEXT,
	       "uint8_t", (struct objfile *) NULL);
  builtin_type_int16 =
    init_type (TYPE_CODE_INT, 16 / 8,
	       0,
	       "int16_t", (struct objfile *) NULL);
  builtin_type_uint16 =
    init_type (TYPE_CODE_INT, 16 / 8,
	       TYPE_FLAG_UNSIGNED,
	       "uint16_t", (struct objfile *) NULL);
  builtin_type_int32 =
    init_type (TYPE_CODE_INT, 32 / 8,
	       0,
	       "int32_t", (struct objfile *) NULL);
  builtin_type_uint32 =
    init_type (TYPE_CODE_INT, 32 / 8,
	       TYPE_FLAG_UNSIGNED,
	       "uint32_t", (struct objfile *) NULL);
  builtin_type_int64 =
    init_type (TYPE_CODE_INT, 64 / 8,
	       0,
	       "int64_t", (struct objfile *) NULL);
  builtin_type_uint64 =
    init_type (TYPE_CODE_INT, 64 / 8,
	       TYPE_FLAG_UNSIGNED,
	       "uint64_t", (struct objfile *) NULL);
  builtin_type_int128 =
    init_type (TYPE_CODE_INT, 128 / 8,
	       0,
	       "int128_t", (struct objfile *) NULL);
  builtin_type_uint128 =
    init_type (TYPE_CODE_INT, 128 / 8,
	       TYPE_FLAG_UNSIGNED,
	       "uint128_t", (struct objfile *) NULL);

  builtin_type_ieee_single =
    build_flt (-1, "builtin_type_ieee_single", floatformats_ieee_single);
  builtin_type_ieee_double =
    build_flt (-1, "builtin_type_ieee_double", floatformats_ieee_double);
  builtin_type_i387_ext =
    build_flt (-1, "builtin_type_i387_ext", floatformats_i387_ext);
  builtin_type_m68881_ext =
    build_flt (-1, "builtin_type_m68881_ext", floatformats_m68881_ext);
  builtin_type_arm_ext =
    build_flt (-1, "builtin_type_arm_ext", floatformats_arm_ext);
  builtin_type_ia64_spill =
    build_flt (-1, "builtin_type_ia64_spill", floatformats_ia64_spill);
  builtin_type_ia64_quad =
    build_flt (-1, "builtin_type_ia64_quad", floatformats_ia64_quad);

  builtin_type_void =
    init_type (TYPE_CODE_VOID, 1,
	       0,
	       "void", (struct objfile *) NULL);
  builtin_type_true_char =
    init_type (TYPE_CODE_CHAR, TARGET_CHAR_BIT / TARGET_CHAR_BIT,
	       0,
	       "true character", (struct objfile *) NULL);
  builtin_type_true_unsigned_char =
    init_type (TYPE_CODE_CHAR, TARGET_CHAR_BIT / TARGET_CHAR_BIT,
	       TYPE_FLAG_UNSIGNED,
	       "true character", (struct objfile *) NULL);

  add_setshow_zinteger_cmd ("overload", no_class, &overload_debug, _("\
Set debugging of C++ overloading."), _("\
Show debugging of C++ overloading."), _("\
When enabled, ranking of the functions is displayed."),
			    NULL,
			    show_overload_debug,
			    &setdebuglist, &showdebuglist);

  /* Add user knob for controlling resolution of opaque types.  */
  add_setshow_boolean_cmd ("opaque-type-resolution", class_support,
			   &opaque_type_resolution, _("\
Set resolution of opaque struct/class/union types (if set before loading symbols)."), _("\
Show resolution of opaque struct/class/union types (if set before loading symbols)."), NULL,
			   NULL,
			   show_opaque_type_resolution,
			   &setlist, &showlist);
}<|MERGE_RESOLUTION|>--- conflicted
+++ resolved
@@ -871,12 +871,8 @@
   TYPE_FIELDS (result_type) =
     (struct field *) TYPE_ALLOC (result_type, sizeof (struct field));
   memset (TYPE_FIELDS (result_type), 0, sizeof (struct field));
-<<<<<<< HEAD
   /* FIXME: type alloc.  */
-  TYPE_FIELD_TYPE (result_type, 0) = range_type;
-=======
   TYPE_INDEX_TYPE (result_type) = range_type;
->>>>>>> 43f17405
   TYPE_VPTR_FIELDNO (result_type) = -1;
 
   /* TYPE_FLAG_TARGET_STUB will take care of zero length arrays */
