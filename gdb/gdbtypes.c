--- conflicted
+++ resolved
@@ -148,27 +148,7 @@
 static void print_arg_types (struct field *, int, int);
 static void dump_fn_fieldlists (struct type *, int);
 static void print_cplus_stuff (struct type *, int);
-<<<<<<< HEAD
-static void type_init_refc (struct type *new_type, struct type *parent_type);
-
-/* A reference count structure for the type reference count map.  Each
-   type in a hierarchy of types is mapped to the same reference
-   count.  */
-struct type_refc_entry
-{
-  /* One type in the hierarchy.  Each type in the hierarchy gets its
-     own slot.  */
-  struct type *type;
-
-  /* A pointer to the shared reference count.  */
-  int *refc;
-};
-
-/* The hash table holding all reference counts.  */
-static htab_t type_refc_table;
-=======
 static void type_init_group (struct type *type);
->>>>>>> 224991c2
 
 /* Any type structures which are connected through their `struct type *' are
    tracked by the same type_group.  Only the discardable (neither permanent
@@ -225,25 +205,23 @@
    structure by xmalloc () (for permanent types).  */
 
 struct type *
-alloc_type (struct objfile *objfile, struct type *parent)
+alloc_type (struct objfile *objfile)
 {
   struct type *type;
 
   /* Alloc the structure and start off with all fields zeroed.  */
 
-  switch ((long) objfile)
-    {
-    case (long) OBJFILE_INTERNAL:
-    case (long) OBJFILE_MALLOC:
+  if (objfile == NULL)
+    {
       type = XZALLOC (struct type);
       TYPE_MAIN_TYPE (type) = XZALLOC (struct main_type);
-      break;
-    default:
+    }
+  else
+    {
       type = OBSTACK_ZALLOC (&objfile->objfile_obstack, struct type);
       TYPE_MAIN_TYPE (type) = OBSTACK_ZALLOC (&objfile->objfile_obstack,
 					      struct main_type);
       OBJSTAT (objfile, n_types++);
-      break;
     }
 
   /* Initialize the fields that might not be zero.  */
@@ -253,12 +231,6 @@
   TYPE_VPTR_FIELDNO (type) = -1;
   TYPE_CHAIN (type) = type;	/* Chain back to itself.  */
 
-<<<<<<< HEAD
-  if (objfile == NULL)
-    type_init_refc (type, parent);
-
-  return (type);
-=======
   return type;
 }
 
@@ -297,7 +269,6 @@
     }
 
   return type;
->>>>>>> 224991c2
 }
 
 /* Alloc a new type instance structure, fill it with some defaults,
@@ -311,29 +282,17 @@
 
   /* Allocate the structure.  */
 
-  switch ((long) TYPE_OBJFILE (oldtype))
-    {
-    case (long) OBJFILE_INTERNAL:
-    case (long) OBJFILE_MALLOC:
-      type = XZALLOC (struct type);
-      break;
-    default:
-      type = OBSTACK_ZALLOC (&TYPE_OBJFILE (oldtype)->objfile_obstack,
-			     struct type);
-      break;
-    }
+  if (TYPE_OBJFILE (oldtype) == NULL)
+    type = XZALLOC (struct type);
+  else
+    type = OBSTACK_ZALLOC (&TYPE_OBJFILE (oldtype)->objfile_obstack,
+			   struct type);
+
   TYPE_MAIN_TYPE (type) = TYPE_MAIN_TYPE (oldtype);
 
   TYPE_CHAIN (type) = type;	/* Chain back to itself for now.  */
 
-<<<<<<< HEAD
-  if (TYPE_OBJFILE (oldtype) == NULL)
-    type_init_refc (type, oldtype);
-
-  return (type);
-=======
   return type;
->>>>>>> 224991c2
 }
 
 /* Clear all remnants of the previous type at TYPE, in preparation for
@@ -377,11 +336,7 @@
 
   if (typeptr == 0 || *typeptr == 0)	/* We'll need to allocate one.  */
     {
-<<<<<<< HEAD
-      ntype = alloc_type (TYPE_OBJFILE (type), type);
-=======
       ntype = alloc_type_as_parent (type);
->>>>>>> 224991c2
       if (typeptr)
 	*typeptr = ntype;
     }
@@ -393,9 +348,6 @@
       smash_type (ntype);
       TYPE_CHAIN (ntype) = chain;
       TYPE_OBJFILE (ntype) = objfile;
-
-      /* Callers may only supply storage if there is an objfile.  */
-      gdb_assert (objfile);
     }
 
   TYPE_TARGET_TYPE (ntype) = type;
@@ -464,11 +416,7 @@
 
   if (typeptr == 0 || *typeptr == 0)	/* We'll need to allocate one.  */
     {
-<<<<<<< HEAD
-      ntype = alloc_type (TYPE_OBJFILE (type), type);
-=======
       ntype = alloc_type_as_parent (type);
->>>>>>> 224991c2
       if (typeptr)
 	*typeptr = ntype;
     }
@@ -480,9 +428,6 @@
       smash_type (ntype);
       TYPE_CHAIN (ntype) = chain;
       TYPE_OBJFILE (ntype) = objfile;
-
-      /* Callers may only supply storage if there is an objfile.  */
-      gdb_assert (objfile);
     }
 
   TYPE_TARGET_TYPE (ntype) = type;
@@ -532,11 +477,7 @@
 
   if (typeptr == 0 || *typeptr == 0)	/* We'll need to allocate one.  */
     {
-<<<<<<< HEAD
-      ntype = alloc_type (TYPE_OBJFILE (type), type);
-=======
       ntype = alloc_type (objfile);
->>>>>>> 224991c2
       if (typeptr)
 	*typeptr = ntype;
     }
@@ -545,9 +486,6 @@
       ntype = *typeptr;
       smash_type (ntype);
       TYPE_OBJFILE (ntype) = objfile;
-
-      /* Callers may only supply storage if there is an objfile.  */
-      gdb_assert (objfile);
     }
 
   TYPE_TARGET_TYPE (ntype) = type;
@@ -793,7 +731,7 @@
 {
   struct type *mtype;
 
-  mtype = alloc_type (TYPE_OBJFILE (type), NULL);
+  mtype = alloc_type (TYPE_OBJFILE (type));
   smash_to_memberptr_type (mtype, domain, type);
   return mtype;
 }
@@ -805,7 +743,7 @@
 {
   struct type *mtype;
 
-  mtype = alloc_type (TYPE_OBJFILE (to_type), NULL);
+  mtype = alloc_type (TYPE_OBJFILE (to_type));
   TYPE_TARGET_TYPE (mtype) = to_type;
   TYPE_DOMAIN_TYPE (mtype) = TYPE_DOMAIN_TYPE (to_type);
   TYPE_LENGTH (mtype) = cplus_method_ptr_size (to_type);
@@ -846,7 +784,7 @@
 		   int low_bound, int high_bound)
 {
   if (result_type == NULL)
-    result_type = alloc_type (TYPE_OBJFILE (index_type), index_type);
+    result_type = alloc_type (TYPE_OBJFILE (index_type));
   TYPE_CODE (result_type) = TYPE_CODE_RANGE;
   TYPE_TARGET_TYPE (result_type) = index_type;
   if (TYPE_STUB (index_type))
@@ -959,20 +897,13 @@
 
   if (result_type == NULL)
     {
-      result_type = alloc_type (TYPE_OBJFILE (range_type), range_type);
-    }
-  else
-    {
-      /* Callers may only supply storage if there is an objfile.  */
-      gdb_assert (TYPE_OBJFILE (result_type));
-    }
-
+      result_type = alloc_type (TYPE_OBJFILE (range_type));
+    }
   TYPE_CODE (result_type) = TYPE_CODE_ARRAY;
   TYPE_TARGET_TYPE (result_type) = element_type;
   TYPE_NFIELDS (result_type) = 1;
   TYPE_FIELDS (result_type) =
     (struct field *) TYPE_ZALLOC (result_type, sizeof (struct field));
-  /* FIXME: type alloc.  */
   TYPE_INDEX_TYPE (result_type) = range_type;
   TYPE_VPTR_FIELDNO (result_type) = -1;
 
@@ -1045,12 +976,7 @@
 {
   if (result_type == NULL)
     {
-      result_type = alloc_type (TYPE_OBJFILE (domain_type), domain_type);
-    }
-  else
-    {
-      /* Callers may only supply storage if there is an objfile.  */
-      gdb_assert (TYPE_OBJFILE (result_type));
+      result_type = alloc_type (TYPE_OBJFILE (domain_type));
     }
   TYPE_CODE (result_type) = TYPE_CODE_SET;
   TYPE_NFIELDS (result_type) = 1;
@@ -1684,7 +1610,7 @@
 	  if (sym)
 	    TYPE_TARGET_TYPE (type) = SYMBOL_TYPE (sym);
 	  else					/* TYPE_CODE_UNDEF */
-	    TYPE_TARGET_TYPE (type) = alloc_type (NULL, NULL);
+	    TYPE_TARGET_TYPE (type) = alloc_type (NULL);
 	}
       type = TYPE_TARGET_TYPE (type);
     }
@@ -2023,7 +1949,7 @@
 {
   struct type *type;
 
-  type = alloc_type (objfile, NULL);
+  type = alloc_type (objfile);
   TYPE_CODE (type) = code;
   TYPE_LENGTH (type) = length;
 
@@ -2053,24 +1979,15 @@
   if (flags & TYPE_FLAG_FIXED_INSTANCE)
     TYPE_FIXED_INSTANCE (type) = 1;
 
-  if (name)
-    switch ((long) objfile)
-      {
-      case (long) OBJFILE_INTERNAL:
-	TYPE_NAME (type) = name;
-	break;
-      case (long) OBJFILE_MALLOC:
-	TYPE_NAME (type) = xstrdup (name);
-	break;
-#if 0 /* OBJFILE_MALLOC duplication now.  */
-      case (long) NULL:
-	internal_error (__FILE__, __LINE__,
-			_("OBJFILE pointer NULL should be OBJFILE_* instead"));
-#endif
-      default:
-	TYPE_NAME (type) = obsavestring (name, strlen (name), 
-					 &objfile->objfile_obstack);
-      }
+  if ((name != NULL) && (objfile != NULL))
+    {
+      TYPE_NAME (type) = obsavestring (name, strlen (name), 
+				       &objfile->objfile_obstack);
+    }
+  else
+    {
+      TYPE_NAME (type) = name;
+    }
 
   /* C++ fancies.  */
 
@@ -2082,15 +1999,7 @@
     {
       INIT_CPLUS_SPECIFIC (type);
     }
-<<<<<<< HEAD
-
-  if (!objfile)
-    type_incref (type);
-
-  return (type);
-=======
   return type;
->>>>>>> 224991c2
 }
 
 /* Helper function.  Create an empty composite type.  */
@@ -3227,33 +3136,19 @@
     }
 }
 
-<<<<<<< HEAD
-/* A helper for copy_type_recursive.  This does all the work.
-   REPRESENTATIVE is a pointer to a type.  This is used to register
-   newly-created types in the type_refc_table.  Initially it pointer
-   to a NULL pointer, but it is filled in the first time a type is
-   copied.  OBJFILE is used only for an assertion checking.  */
-=======
 /* A helper for copy_type_recursive.  This does all the work.  OBJFILE is used
    only for an assertion checking.  */
->>>>>>> 224991c2
 
 static struct type *
 copy_type_recursive_1 (struct objfile *objfile, 
 		       struct type *type,
-<<<<<<< HEAD
-		       htab_t copied_types,
-		       struct type **representative)
-=======
 		       htab_t copied_types)
->>>>>>> 224991c2
 {
   struct type_pair *stored, pair;
   void **slot;
   struct type *new_type;
 
-  if (TYPE_OBJFILE (type) == OBJFILE_INTERNAL
-      || (objfile == OBJFILE_MALLOC && !TYPE_DYNAMIC (type)))
+  if (TYPE_OBJFILE (type) == NULL && !TYPE_DYNAMIC (type))
     return type;
 
   /* This type shouldn't be pointing to any types in other objfiles;
@@ -3265,13 +3160,7 @@
   if (*slot != NULL)
     return ((struct type_pair *) *slot)->new;
 
-<<<<<<< HEAD
-  new_type = alloc_type (OBJFILE_MALLOC, *representative);
-  if (!*representative)
-    *representative = new_type;
-=======
   new_type = alloc_type_discardable ();
->>>>>>> 224991c2
 
   /* We must add the new type to the hash table immediately, in case
      we encounter this type again during a recursive call below.  Memory could
@@ -3350,11 +3239,7 @@
 	  if (TYPE_FIELD_TYPE (type, i))
 	    TYPE_FIELD_TYPE (new_type, i)
 	      = copy_type_recursive_1 (objfile, TYPE_FIELD_TYPE (type, i),
-<<<<<<< HEAD
-				       copied_types, representative);
-=======
 				       copied_types);
->>>>>>> 224991c2
 	  if (TYPE_FIELD_NAME (type, i))
 	    TYPE_FIELD_NAME (new_type, i) = 
 	      xstrdup (TYPE_FIELD_NAME (type, i));
@@ -3409,22 +3294,12 @@
     TYPE_TARGET_TYPE (new_type) = 
       copy_type_recursive_1 (objfile, 
 			     TYPE_TARGET_TYPE (type),
-<<<<<<< HEAD
-			     copied_types,
-			     representative);
-=======
 			     copied_types);
->>>>>>> 224991c2
   if (TYPE_VPTR_BASETYPE (type))
     TYPE_VPTR_BASETYPE (new_type) = 
       copy_type_recursive_1 (objfile,
 			     TYPE_VPTR_BASETYPE (type),
-<<<<<<< HEAD
-			     copied_types,
-			     representative);
-=======
 			     copied_types);
->>>>>>> 224991c2
   /* Maybe copy the type_specific bits.
 
      NOTE drow/2005-12-09: We do not copy the C++-specific bits like
@@ -3450,14 +3325,7 @@
 copy_type_recursive (struct type *type,
 		     htab_t copied_types)
 {
-<<<<<<< HEAD
-  struct type *representative = NULL;
-
-  return copy_type_recursive_1 (TYPE_OBJFILE (type), type, copied_types,
-				&representative);
-=======
   return copy_type_recursive_1 (TYPE_OBJFILE (type), type, copied_types);
->>>>>>> 224991c2
 }
 
 /* Make a copy of the given TYPE, except that the pointer & reference
@@ -3473,7 +3341,7 @@
 
   gdb_assert (TYPE_OBJFILE (type) != NULL);
 
-  new_type = alloc_type (TYPE_OBJFILE (type), NULL);
+  new_type = alloc_type (TYPE_OBJFILE (type));
   TYPE_INSTANCE_FLAGS (new_type) = TYPE_INSTANCE_FLAGS (type);
   TYPE_LENGTH (new_type) = TYPE_LENGTH (type);
   memcpy (TYPE_MAIN_TYPE (new_type), TYPE_MAIN_TYPE (type),
@@ -3482,67 +3350,6 @@
   return new_type;
 }
 
-<<<<<<< HEAD
-static void delete_type (struct type *type);
-
-/* A helper for delete_type which deletes a main_type and the things to which
-   it refers.  TYPE is a type whose main_type we wish to destroy.  */
-
-static void
-delete_main_type (struct main_type *main_type)
-{
-  int i;
-  void **slot;
-  struct
-    {
-      struct main_type *main_type;
-    } type_local = { main_type }, *type = &type_local;
-
-  gdb_assert (TYPE_OBJFILE (type) == OBJFILE_MALLOC);
-
-  xfree (TYPE_NAME (type));
-  xfree (TYPE_TAG_NAME (type));
-
-  for (i = 0; i < TYPE_NFIELDS (type); ++i)
-    {
-      xfree (TYPE_FIELD_NAME (type, i));
-
-      if (TYPE_FIELD_LOC_KIND (type, i) == FIELD_LOC_KIND_PHYSNAME)
-	xfree (TYPE_FIELD_STATIC_PHYSNAME (type, i));
-    }
-  xfree (TYPE_FIELDS (type));
-
-  /* Strangely, HAVE_CPLUS_STRUCT will return true when there isn't
-     one at all.  */
-  gdb_assert (!HAVE_CPLUS_STRUCT (type) || !TYPE_CPLUS_SPECIFIC (type));
-
-  xfree (TYPE_MAIN_TYPE (type));
-}
-
-/* Store `struct main_type *' entries which got `struct type *' deleted.  */
-
-static htab_t deleted_main_types_hash;
-
-/* To be called before any call of delete_type.  */
-
-static void
-delete_type_begin (void)
-{
-  gdb_assert (deleted_main_types_hash == NULL);
-
-  deleted_main_types_hash = htab_create_alloc (10, htab_hash_pointer,
-			    htab_eq_pointer, NULL, xcalloc, xfree);
-}
-
-/* Helper for delete_type_finish.  */
-
-static int
-delete_type_finish_traverse (void **slot, void *unused)
-{
-  struct main_type *main_type = *slot;
-
-  delete_main_type (main_type);
-=======
 /* Callback type for main_type_crawl.  */
 typedef int (*main_type_crawl_iter) (struct type *type, void *data);
 
@@ -3672,109 +3479,10 @@
   struct type_group_link *link = *slot;
 
   main_type_crawl (link->type, type_group_link_check_grouping_iter, link);
->>>>>>> 224991c2
 
   return 1;
 }
 
-<<<<<<< HEAD
-/* To be called after all the calls of delete_type.  Each MAIN_TYPE must have
-   either none or all of its TYPE entries deleted.  */
-
-static void
-delete_type_finish (void)
-{
-  htab_traverse (deleted_main_types_hash, delete_type_finish_traverse, NULL);
-
-  htab_delete (deleted_main_types_hash);
-  deleted_main_types_hash = NULL;
-}
-
-/* Delete TYPE and remember MAIN_TYPE it references.  TYPE must have been
-   allocated using xmalloc -- not using an objfile.  You must wrap calls of
-   this function by delete_type_begin and delete_type_finish.  */
-
-static void
-delete_type (struct type *type)
-{
-  void **slot;
-
-  if (!type)
-    return;
-
-  if (TYPE_OBJFILE (type) == OBJFILE_INTERNAL)
-    return;
-  gdb_assert (TYPE_OBJFILE (type) == OBJFILE_MALLOC);
-
-  slot = htab_find_slot (deleted_main_types_hash, TYPE_MAIN_TYPE (type),
-			 INSERT);
-  gdb_assert (!*slot);
-  *slot = TYPE_MAIN_TYPE (type);
-
-  xfree (type);
-}
-
-/* Hash function for type_refc_table.  */
-
-static hashval_t
-type_refc_hash (const void *p)
-{
-  const struct type_refc_entry *entry = p;
-  return htab_hash_pointer (entry->type);
-}
-
-/* Equality function for type_refc_table.  */
-
-static int
-type_refc_equal (const void *a, const void *b)
-{
-  const struct type_refc_entry *left = a;
-  const struct type_refc_entry *right = b;
-  return left->type == right->type;
-}
-
-/* Insert the new type NEW_TYPE into the table.  Does nothing if
-   NEW_TYPE has an objfile.  If PARENT_TYPE is not NULL, then NEW_TYPE
-   will be inserted into the same hierarchy as PARENT_TYPE.  In this
-   case, PARENT_TYPE must already exist in the reference count map.
-   If PARENT_TYPE is NULL, a new reference count is allocated and set
-   to one.  */
-
-static void
-type_init_refc (struct type *new_type, struct type *parent_type)
-{
-  int *refc;
-  void **slot;
-  struct type_refc_entry *new_entry;
-
-  if (TYPE_OBJFILE (new_type))
-    return;
-
-  if (parent_type)
-    {
-      struct type_refc_entry entry, *found;
-      entry.type = parent_type;
-      found = htab_find (type_refc_table, &entry);
-      gdb_assert (found);
-      refc = found->refc;
-    }
-  else
-    {
-      refc = xmalloc (sizeof (int));
-      *refc = 0;
-    }
-
-  new_entry = XNEW (struct type_refc_entry);
-  new_entry->type = new_type;
-  new_entry->refc = refc;
-
-  slot = htab_find_slot (type_refc_table, new_entry, INSERT);
-  gdb_assert (!*slot);
-  *slot = new_entry;
-}
-
-/* Increment the reference count for TYPE.  */
-=======
 /* Helper iterator for check_types_fail.  */
 
 static int
@@ -3940,42 +3648,15 @@
 
 /* Increment the reference count for TYPE.  For permanent or objfile associated
    types nothing happens.  */
->>>>>>> 224991c2
 
 void
 type_incref (struct type *type)
 {
-<<<<<<< HEAD
-  struct type_refc_entry entry, *found;
-=======
   struct type_group_link link, *found;
->>>>>>> 224991c2
 
   if (TYPE_OBJFILE (type))
     return;
 
-<<<<<<< HEAD
-  entry.type = type;
-  found = htab_find (type_refc_table, &entry);
-  gdb_assert (found);
-  ++*(found->refc);
-}
-
-/* A traverse callback for type_refc_table which removes any entry
-   whose reference count is zero (unused entry).  */
-
-static int
-type_refc_remove (void **slot, void *unused)
-{
-  struct type_refc_entry *entry = *slot;
-
-  if (*entry->refc == 0)
-    {
-      delete_type (entry->type);
-
-      xfree (entry);
-      htab_clear_slot (type_refc_table, slot);
-=======
   link.type = type;
   found = htab_find (type_group_link_table, &link);
   /* A permanent type?  */
@@ -4009,51 +3690,26 @@
 
       xfree (link);
       htab_clear_slot (type_group_link_table, slot);
->>>>>>> 224991c2
     }
 
   return 1;
 }
 
-<<<<<<< HEAD
-/* Decrement the reference count for TYPE.  Even if TYPE has no more
-   references still do not delete it as callers may hold pointers to types
-   dynamically generated by check_typedef where type_incref is never called.
-   Always rely on the free_all_types garbage collector.  */
-=======
 /* Decrement the reference count for TYPE.  For permanent or objfile associated
    types nothing happens.  
 
    Even if TYPE has no more references still do not delete it as callers may
    hold pointers to types dynamically generated by check_typedef.  Always rely
    just on the free_all_types garbage collector.  */
->>>>>>> 224991c2
 
 void
 type_decref (struct type *type)
 {
-<<<<<<< HEAD
-  struct type_refc_entry entry, *found;
-=======
   struct type_group_link link, *found;
->>>>>>> 224991c2
 
   if (TYPE_OBJFILE (type))
     return;
 
-<<<<<<< HEAD
-  entry.type = type;
-  found = htab_find (type_refc_table, &entry);
-  gdb_assert (found);
-  gdb_assert (found->refc > 0);
-  --*(found->refc);
-}
-
-/* Free all the types that have been allocated and that are not used according
-   to type_refc_entry->refc.  Called after each command, successful or not.
-   Use this cleanup only in the GDB idle state as GDB code does not necessarily
-   use type_incref / type_decref during temporary use of types.  */
-=======
   link.type = type;
   found = htab_find (type_group_link_table, &link);
   /* A permanent type?  */
@@ -4070,20 +3726,13 @@
    This function is called after each command, successful or not.  Use this
    cleanup only in the GDB idle state as GDB code does not necessarily use
    type_incref / type_decref during temporary use of types.  */
->>>>>>> 224991c2
 
 void
 free_all_types (void)
 {
-<<<<<<< HEAD
-  delete_type_begin ();
-  htab_traverse (type_refc_table, type_refc_remove, NULL);
-  delete_type_finish ();
-=======
   type_group_link_check ();
 
   htab_traverse (type_group_link_table, type_group_link_remove, NULL);
->>>>>>> 224991c2
 }
 
 static struct type *
@@ -4123,7 +3772,7 @@
       return builtin_type_error;
     }
   t = init_type (TYPE_CODE_COMPLEX, 2 * bit / TARGET_CHAR_BIT,
-		 0, name, OBJFILE_INTERNAL);
+		 0, name, (struct objfile *) NULL);
   TYPE_TARGET_TYPE (t) = target_type;
   return t;
 }
@@ -4137,56 +3786,56 @@
   builtin_type->builtin_void =
     init_type (TYPE_CODE_VOID, 1,
 	       0,
-	       "void", OBJFILE_INTERNAL);
+	       "void", (struct objfile *) NULL);
   builtin_type->builtin_char =
     init_type (TYPE_CODE_INT, TARGET_CHAR_BIT / TARGET_CHAR_BIT,
 	       (TYPE_FLAG_NOSIGN
                 | (gdbarch_char_signed (gdbarch) ? 0 : TYPE_FLAG_UNSIGNED)),
-	       "char", OBJFILE_INTERNAL);
+	       "char", (struct objfile *) NULL);
   builtin_type->builtin_signed_char =
     init_type (TYPE_CODE_INT, TARGET_CHAR_BIT / TARGET_CHAR_BIT,
 	       0,
-	       "signed char", OBJFILE_INTERNAL);
+	       "signed char", (struct objfile *) NULL);
   builtin_type->builtin_unsigned_char =
     init_type (TYPE_CODE_INT, TARGET_CHAR_BIT / TARGET_CHAR_BIT,
 	       TYPE_FLAG_UNSIGNED,
-	       "unsigned char", OBJFILE_INTERNAL);
+	       "unsigned char", (struct objfile *) NULL);
   builtin_type->builtin_short =
     init_type (TYPE_CODE_INT, 
 	       gdbarch_short_bit (gdbarch) / TARGET_CHAR_BIT,
-	       0, "short", OBJFILE_INTERNAL);
+	       0, "short", (struct objfile *) NULL);
   builtin_type->builtin_unsigned_short =
     init_type (TYPE_CODE_INT, 
 	       gdbarch_short_bit (gdbarch) / TARGET_CHAR_BIT,
 	       TYPE_FLAG_UNSIGNED, "unsigned short", 
-	       OBJFILE_INTERNAL);
+	       (struct objfile *) NULL);
   builtin_type->builtin_int =
     init_type (TYPE_CODE_INT, 
 	       gdbarch_int_bit (gdbarch) / TARGET_CHAR_BIT,
-	       0, "int", OBJFILE_INTERNAL);
+	       0, "int", (struct objfile *) NULL);
   builtin_type->builtin_unsigned_int =
     init_type (TYPE_CODE_INT, 
 	       gdbarch_int_bit (gdbarch) / TARGET_CHAR_BIT,
 	       TYPE_FLAG_UNSIGNED, "unsigned int", 
-	       OBJFILE_INTERNAL);
+	       (struct objfile *) NULL);
   builtin_type->builtin_long =
     init_type (TYPE_CODE_INT, 
 	       gdbarch_long_bit (gdbarch) / TARGET_CHAR_BIT,
-	       0, "long", OBJFILE_INTERNAL);
+	       0, "long", (struct objfile *) NULL);
   builtin_type->builtin_unsigned_long =
     init_type (TYPE_CODE_INT, 
 	       gdbarch_long_bit (gdbarch) / TARGET_CHAR_BIT,
 	       TYPE_FLAG_UNSIGNED, "unsigned long", 
-	       OBJFILE_INTERNAL);
+	       (struct objfile *) NULL);
   builtin_type->builtin_long_long =
     init_type (TYPE_CODE_INT,
 	       gdbarch_long_long_bit (gdbarch) / TARGET_CHAR_BIT,
-	       0, "long long", OBJFILE_INTERNAL);
+	       0, "long long", (struct objfile *) NULL);
   builtin_type->builtin_unsigned_long_long =
     init_type (TYPE_CODE_INT,
 	       gdbarch_long_long_bit (gdbarch) / TARGET_CHAR_BIT,
 	       TYPE_FLAG_UNSIGNED, "unsigned long long", 
-	       OBJFILE_INTERNAL);
+	       (struct objfile *) NULL);
   builtin_type->builtin_float
     = build_flt (gdbarch_float_bit (gdbarch), "float",
 		 gdbarch_float_format (gdbarch));
@@ -4205,26 +3854,26 @@
   builtin_type->builtin_string =
     init_type (TYPE_CODE_STRING, TARGET_CHAR_BIT / TARGET_CHAR_BIT,
 	       0,
-	       "string", OBJFILE_INTERNAL);
+	       "string", (struct objfile *) NULL);
   builtin_type->builtin_bool =
     init_type (TYPE_CODE_BOOL, TARGET_CHAR_BIT / TARGET_CHAR_BIT,
 	       0,
-	       "bool", OBJFILE_INTERNAL);
+	       "bool", (struct objfile *) NULL);
 
   /* The following three are about decimal floating point types, which
      are 32-bits, 64-bits and 128-bits respectively.  */
   builtin_type->builtin_decfloat
     = init_type (TYPE_CODE_DECFLOAT, 32 / 8,
 	        0,
-	       "_Decimal32", OBJFILE_INTERNAL);
+	       "_Decimal32", (struct objfile *) NULL);
   builtin_type->builtin_decdouble
     = init_type (TYPE_CODE_DECFLOAT, 64 / 8,
 	       0,
-	       "_Decimal64", OBJFILE_INTERNAL);
+	       "_Decimal64", (struct objfile *) NULL);
   builtin_type->builtin_declong
     = init_type (TYPE_CODE_DECFLOAT, 128 / 8,
 	       0,
-	       "_Decimal128", OBJFILE_INTERNAL);
+	       "_Decimal128", (struct objfile *) NULL);
 
   /* Pointer/Address types.  */
 
@@ -4263,28 +3912,27 @@
     init_type (TYPE_CODE_INT, 
 	       gdbarch_addr_bit (gdbarch) / 8,
 	       TYPE_FLAG_UNSIGNED,
-	       "__CORE_ADDR", OBJFILE_INTERNAL);
+	       "__CORE_ADDR", (struct objfile *) NULL);
 
 
   /* The following set of types is used for symbols with no
      debug information.  */
   builtin_type->nodebug_text_symbol =
     init_type (TYPE_CODE_FUNC, 1, 0, 
-	       "<text variable, no debug info>", OBJFILE_INTERNAL);
+	       "<text variable, no debug info>", NULL);
   TYPE_TARGET_TYPE (builtin_type->nodebug_text_symbol) =
     builtin_type->builtin_int;
   builtin_type->nodebug_data_symbol =
     init_type (TYPE_CODE_INT, 
 	       gdbarch_int_bit (gdbarch) / HOST_CHAR_BIT, 0,
-	       "<data variable, no debug info>", OBJFILE_INTERNAL);
+	       "<data variable, no debug info>", NULL);
   builtin_type->nodebug_unknown_symbol =
     init_type (TYPE_CODE_INT, 1, 0,
-	       "<variable (not text or data), no debug info>",
-	       OBJFILE_INTERNAL);
+	       "<variable (not text or data), no debug info>", NULL);
   builtin_type->nodebug_tls_symbol =
     init_type (TYPE_CODE_INT, 
 	       gdbarch_int_bit (gdbarch) / HOST_CHAR_BIT, 0,
-	       "<thread local variable, no debug info>", OBJFILE_INTERNAL);
+	       "<thread local variable, no debug info>", NULL);
 
   return builtin_type;
 }
@@ -4295,14 +3943,9 @@
 {
   gdbtypes_data = gdbarch_data_register_post_init (gdbtypes_post_init);
 
-<<<<<<< HEAD
-  type_refc_table = htab_create_alloc (20, type_refc_hash, type_refc_equal,
-				       NULL, xcalloc, xfree);
-=======
   type_group_link_table = htab_create_alloc (20, type_group_link_hash,
 					     type_group_link_equal, NULL,
 					     xcalloc, xfree);
->>>>>>> 224991c2
 
   /* FIXME: The following types are architecture-neutral.  However,
      they contain pointer_type and reference_type fields potentially
@@ -4312,47 +3955,47 @@
   builtin_type_int0 =
     init_type (TYPE_CODE_INT, 0 / 8,
 	       0,
-	       "int0_t", OBJFILE_INTERNAL);
+	       "int0_t", (struct objfile *) NULL);
   builtin_type_int8 =
     init_type (TYPE_CODE_INT, 8 / 8,
 	       TYPE_FLAG_NOTTEXT,
-	       "int8_t", OBJFILE_INTERNAL);
+	       "int8_t", (struct objfile *) NULL);
   builtin_type_uint8 =
     init_type (TYPE_CODE_INT, 8 / 8,
 	       TYPE_FLAG_UNSIGNED | TYPE_FLAG_NOTTEXT,
-	       "uint8_t", OBJFILE_INTERNAL);
+	       "uint8_t", (struct objfile *) NULL);
   builtin_type_int16 =
     init_type (TYPE_CODE_INT, 16 / 8,
 	       0,
-	       "int16_t", OBJFILE_INTERNAL);
+	       "int16_t", (struct objfile *) NULL);
   builtin_type_uint16 =
     init_type (TYPE_CODE_INT, 16 / 8,
 	       TYPE_FLAG_UNSIGNED,
-	       "uint16_t", OBJFILE_INTERNAL);
+	       "uint16_t", (struct objfile *) NULL);
   builtin_type_int32 =
     init_type (TYPE_CODE_INT, 32 / 8,
 	       0,
-	       "int32_t", OBJFILE_INTERNAL);
+	       "int32_t", (struct objfile *) NULL);
   builtin_type_uint32 =
     init_type (TYPE_CODE_INT, 32 / 8,
 	       TYPE_FLAG_UNSIGNED,
-	       "uint32_t", OBJFILE_INTERNAL);
+	       "uint32_t", (struct objfile *) NULL);
   builtin_type_int64 =
     init_type (TYPE_CODE_INT, 64 / 8,
 	       0,
-	       "int64_t", OBJFILE_INTERNAL);
+	       "int64_t", (struct objfile *) NULL);
   builtin_type_uint64 =
     init_type (TYPE_CODE_INT, 64 / 8,
 	       TYPE_FLAG_UNSIGNED,
-	       "uint64_t", OBJFILE_INTERNAL);
+	       "uint64_t", (struct objfile *) NULL);
   builtin_type_int128 =
     init_type (TYPE_CODE_INT, 128 / 8,
 	       0,
-	       "int128_t", OBJFILE_INTERNAL);
+	       "int128_t", (struct objfile *) NULL);
   builtin_type_uint128 =
     init_type (TYPE_CODE_INT, 128 / 8,
 	       TYPE_FLAG_UNSIGNED,
-	       "uint128_t", OBJFILE_INTERNAL);
+	       "uint128_t", (struct objfile *) NULL);
 
   builtin_type_ieee_single =
     build_flt (-1, "builtin_type_ieee_single", floatformats_ieee_single);
@@ -4372,15 +4015,15 @@
   builtin_type_void =
     init_type (TYPE_CODE_VOID, 1,
 	       0,
-	       "void", OBJFILE_INTERNAL);
+	       "void", (struct objfile *) NULL);
   builtin_type_true_char =
     init_type (TYPE_CODE_CHAR, TARGET_CHAR_BIT / TARGET_CHAR_BIT,
 	       0,
-	       "true character", OBJFILE_INTERNAL);
+	       "true character", (struct objfile *) NULL);
   builtin_type_true_unsigned_char =
     init_type (TYPE_CODE_CHAR, TARGET_CHAR_BIT / TARGET_CHAR_BIT,
 	       TYPE_FLAG_UNSIGNED,
-	       "true character", OBJFILE_INTERNAL);
+	       "true character", (struct objfile *) NULL);
 
   add_setshow_zinteger_cmd ("overload", no_class, &overload_debug, _("\
 Set debugging of C++ overloading."), _("\
