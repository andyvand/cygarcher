/* Support routines for manipulating internal types for GDB.

   Copyright (C) 1992, 1993, 1994, 1995, 1996, 1998, 1999, 2000, 2001, 2002,
   2003, 2004, 2005, 2006, 2007, 2008 Free Software Foundation, Inc.

   Contributed by Cygnus Support, using pieces from other GDB modules.

   This file is part of GDB.

   This program is free software; you can redistribute it and/or modify
   it under the terms of the GNU General Public License as published by
   the Free Software Foundation; either version 3 of the License, or
   (at your option) any later version.

   This program is distributed in the hope that it will be useful,
   but WITHOUT ANY WARRANTY; without even the implied warranty of
   MERCHANTABILITY or FITNESS FOR A PARTICULAR PURPOSE.  See the
   GNU General Public License for more details.

   You should have received a copy of the GNU General Public License
   along with this program.  If not, see <http://www.gnu.org/licenses/>.  */

#include "defs.h"
#include "gdb_string.h"
#include "bfd.h"
#include "symtab.h"
#include "symfile.h"
#include "objfiles.h"
#include "gdbtypes.h"
#include "expression.h"
#include "language.h"
#include "target.h"
#include "value.h"
#include "demangle.h"
#include "complaints.h"
#include "gdbcmd.h"
#include "wrapper.h"
#include "cp-abi.h"
#include "gdb_assert.h"
#include "hashtab.h"
#include "dwarf2expr.h"
#include "dwarf2loc.h"

/* These variables point to the objects
   representing the predefined C data types.  */

struct type *builtin_type_int0;
struct type *builtin_type_int8;
struct type *builtin_type_uint8;
struct type *builtin_type_int16;
struct type *builtin_type_uint16;
struct type *builtin_type_int32;
struct type *builtin_type_uint32;
struct type *builtin_type_int64;
struct type *builtin_type_uint64;
struct type *builtin_type_int128;
struct type *builtin_type_uint128;

/* Floatformat pairs.  */
const struct floatformat *floatformats_ieee_single[BFD_ENDIAN_UNKNOWN] = {
  &floatformat_ieee_single_big,
  &floatformat_ieee_single_little
};
const struct floatformat *floatformats_ieee_double[BFD_ENDIAN_UNKNOWN] = {
  &floatformat_ieee_double_big,
  &floatformat_ieee_double_little
};
const struct floatformat *floatformats_ieee_double_littlebyte_bigword[BFD_ENDIAN_UNKNOWN] = {
  &floatformat_ieee_double_big,
  &floatformat_ieee_double_littlebyte_bigword
};
const struct floatformat *floatformats_i387_ext[BFD_ENDIAN_UNKNOWN] = {
  &floatformat_i387_ext,
  &floatformat_i387_ext
};
const struct floatformat *floatformats_m68881_ext[BFD_ENDIAN_UNKNOWN] = {
  &floatformat_m68881_ext,
  &floatformat_m68881_ext
};
const struct floatformat *floatformats_arm_ext[BFD_ENDIAN_UNKNOWN] = {
  &floatformat_arm_ext_big,
  &floatformat_arm_ext_littlebyte_bigword
};
const struct floatformat *floatformats_ia64_spill[BFD_ENDIAN_UNKNOWN] = {
  &floatformat_ia64_spill_big,
  &floatformat_ia64_spill_little
};
const struct floatformat *floatformats_ia64_quad[BFD_ENDIAN_UNKNOWN] = {
  &floatformat_ia64_quad_big,
  &floatformat_ia64_quad_little
};
const struct floatformat *floatformats_vax_f[BFD_ENDIAN_UNKNOWN] = {
  &floatformat_vax_f,
  &floatformat_vax_f
};
const struct floatformat *floatformats_vax_d[BFD_ENDIAN_UNKNOWN] = {
  &floatformat_vax_d,
  &floatformat_vax_d
};
const struct floatformat *floatformats_ibm_long_double[BFD_ENDIAN_UNKNOWN] = {
  &floatformat_ibm_long_double,
  &floatformat_ibm_long_double
};

struct type *builtin_type_ieee_single;
struct type *builtin_type_ieee_double;
struct type *builtin_type_i387_ext;
struct type *builtin_type_m68881_ext;
struct type *builtin_type_arm_ext;
struct type *builtin_type_ia64_spill;
struct type *builtin_type_ia64_quad;

/* Platform-neutral void type.  */
struct type *builtin_type_void;

/* Platform-neutral character types.  */
struct type *builtin_type_true_char;
struct type *builtin_type_true_unsigned_char;


int opaque_type_resolution = 1;
static void
show_opaque_type_resolution (struct ui_file *file, int from_tty,
			     struct cmd_list_element *c, 
			     const char *value)
{
  fprintf_filtered (file, _("\
Resolution of opaque struct/class/union types (if set before loading symbols) is %s.\n"),
		    value);
}

int overload_debug = 0;
static void
show_overload_debug (struct ui_file *file, int from_tty,
		     struct cmd_list_element *c, const char *value)
{
  fprintf_filtered (file, _("Debugging of C++ overloading is %s.\n"), 
		    value);
}

struct extra
  {
    char str[128];
    int len;
  };				/* Maximum extension is 128!  FIXME  */

static void print_bit_vector (B_TYPE *, int);
static void print_arg_types (struct field *, int, int);
static void dump_fn_fieldlists (struct type *, int);
static void print_cplus_stuff (struct type *, int);
static void type_init_refc (struct type *new_type, struct type *parent_type);

/* A reference count structure for the type reference count map.  Each
   type in a hierarchy of types is mapped to the same reference
   count.  */
struct type_refc_entry
{
  /* One type in the hierarchy.  Each type in the hierarchy gets its
     own slot.  */
  struct type *type;

  /* A pointer to the shared reference count.  */
  int *refc;
};

/* The hash table holding all reference counts.  */
static htab_t type_refc_table;

/* Alloc a new type structure and fill it with some defaults.  If
   OBJFILE is non-NULL, then allocate the space for the type structure
   in that objfile's objfile_obstack.  Otherwise allocate the new type
   structure by xmalloc () (for permanent types).  */

struct type *
alloc_type (struct objfile *objfile, struct type *parent)
{
  struct type *type;

  /* Alloc the structure and start off with all fields zeroed.  */

  switch ((long) objfile)
    {
    case (long) OBJFILE_INTERNAL:
    case (long) OBJFILE_MALLOC:
      type = xmalloc (sizeof (struct type));
      memset (type, 0, sizeof (struct type));
      TYPE_MAIN_TYPE (type) = xmalloc (sizeof (struct main_type));
      break;
    default:
      type = obstack_alloc (&objfile->objfile_obstack,
			    sizeof (struct type));
      memset (type, 0, sizeof (struct type));
      TYPE_MAIN_TYPE (type) = obstack_alloc (&objfile->objfile_obstack,
					     sizeof (struct main_type));
      OBJSTAT (objfile, n_types++);
      break;
    }
  memset (TYPE_MAIN_TYPE (type), 0, sizeof (struct main_type));

  /* Initialize the fields that might not be zero.  */

  TYPE_CODE (type) = TYPE_CODE_UNDEF;
  TYPE_OBJFILE (type) = objfile;
  TYPE_VPTR_FIELDNO (type) = -1;
  TYPE_CHAIN (type) = type;	/* Chain back to itself.  */

  if (objfile == NULL)
    type_init_refc (type, parent);

  return (type);
}

/* Alloc a new type instance structure, fill it with some defaults,
   and point it at OLDTYPE.  Allocate the new type instance from the
   same place as OLDTYPE.  */

static struct type *
alloc_type_instance (struct type *oldtype)
{
  struct type *type;

  /* Allocate the structure.  */

  switch ((long) TYPE_OBJFILE (oldtype))
    {
    case (long) OBJFILE_INTERNAL:
    case (long) OBJFILE_MALLOC:
      type = xmalloc (sizeof (struct type));
      memset (type, 0, sizeof (struct type));
      break;
    default:
      type = obstack_alloc (&TYPE_OBJFILE (oldtype)->objfile_obstack,
			    sizeof (struct type));
      memset (type, 0, sizeof (struct type));
      break;
    }
  TYPE_MAIN_TYPE (type) = TYPE_MAIN_TYPE (oldtype);

  TYPE_CHAIN (type) = type;	/* Chain back to itself for now.  */

  if (TYPE_OBJFILE (oldtype) == NULL)
    type_init_refc (type, oldtype);

  return (type);
}

/* Clear all remnants of the previous type at TYPE, in preparation for
   replacing it with something else.  */
static void
smash_type (struct type *type)
{
  memset (TYPE_MAIN_TYPE (type), 0, sizeof (struct main_type));

  /* For now, delete the rings.  */
  TYPE_CHAIN (type) = type;

  /* For now, leave the pointer/reference types alone.  */
}

/* Lookup a pointer to a type TYPE.  TYPEPTR, if nonzero, points
   to a pointer to memory where the pointer type should be stored.
   If *TYPEPTR is zero, update it to point to the pointer type we return.
   We allocate new memory if needed.  */

struct type *
make_pointer_type (struct type *type, struct type **typeptr)
{
  struct type *ntype;	/* New type */
  struct objfile *objfile;
  struct type *chain;

  ntype = TYPE_POINTER_TYPE (type);

  if (ntype)
    {
      if (typeptr == 0)
	return ntype;		/* Don't care about alloc, 
				   and have new type.  */
      else if (*typeptr == 0)
	{
	  *typeptr = ntype;	/* Tracking alloc, and have new type.  */
	  return ntype;
	}
    }

  if (typeptr == 0 || *typeptr == 0)	/* We'll need to allocate one.  */
    {
      ntype = alloc_type (TYPE_OBJFILE (type), type);
      if (typeptr)
	*typeptr = ntype;
    }
  else			/* We have storage, but need to reset it.  */
    {
      ntype = *typeptr;
      objfile = TYPE_OBJFILE (ntype);
      chain = TYPE_CHAIN (ntype);
      smash_type (ntype);
      TYPE_CHAIN (ntype) = chain;
      TYPE_OBJFILE (ntype) = objfile;

      /* Callers may only supply storage if there is an objfile.  */
      gdb_assert (objfile);
    }

  TYPE_TARGET_TYPE (ntype) = type;
  TYPE_POINTER_TYPE (type) = ntype;

  /* FIXME!  Assume the machine has only one representation for
     pointers!  */

  TYPE_LENGTH (ntype) = 
    gdbarch_ptr_bit (current_gdbarch) / TARGET_CHAR_BIT;
  TYPE_CODE (ntype) = TYPE_CODE_PTR;

  /* Mark pointers as unsigned.  The target converts between pointers
     and addresses (CORE_ADDRs) using gdbarch_pointer_to_address and
     gdbarch_address_to_pointer.  */
  TYPE_UNSIGNED (ntype) = 1;

  if (!TYPE_POINTER_TYPE (type))	/* Remember it, if don't have one.  */
    TYPE_POINTER_TYPE (type) = ntype;

  /* Update the length of all the other variants of this type.  */
  chain = TYPE_CHAIN (ntype);
  while (chain != ntype)
    {
      TYPE_LENGTH (chain) = TYPE_LENGTH (ntype);
      chain = TYPE_CHAIN (chain);
    }

  return ntype;
}

/* Given a type TYPE, return a type of pointers to that type.
   May need to construct such a type if this is the first use.  */

struct type *
lookup_pointer_type (struct type *type)
{
  return make_pointer_type (type, (struct type **) 0);
}

/* Lookup a C++ `reference' to a type TYPE.  TYPEPTR, if nonzero,
   points to a pointer to memory where the reference type should be
   stored.  If *TYPEPTR is zero, update it to point to the reference
   type we return.  We allocate new memory if needed.  */

struct type *
make_reference_type (struct type *type, struct type **typeptr)
{
  struct type *ntype;	/* New type */
  struct objfile *objfile;
  struct type *chain;

  ntype = TYPE_REFERENCE_TYPE (type);

  if (ntype)
    {
      if (typeptr == 0)
	return ntype;		/* Don't care about alloc, 
				   and have new type.  */
      else if (*typeptr == 0)
	{
	  *typeptr = ntype;	/* Tracking alloc, and have new type.  */
	  return ntype;
	}
    }

  if (typeptr == 0 || *typeptr == 0)	/* We'll need to allocate one.  */
    {
      ntype = alloc_type (TYPE_OBJFILE (type), type);
      if (typeptr)
	*typeptr = ntype;
    }
  else			/* We have storage, but need to reset it.  */
    {
      ntype = *typeptr;
      objfile = TYPE_OBJFILE (ntype);
      chain = TYPE_CHAIN (ntype);
      smash_type (ntype);
      TYPE_CHAIN (ntype) = chain;
      TYPE_OBJFILE (ntype) = objfile;

      /* Callers may only supply storage if there is an objfile.  */
      gdb_assert (objfile);
    }

  TYPE_TARGET_TYPE (ntype) = type;
  TYPE_REFERENCE_TYPE (type) = ntype;

  /* FIXME!  Assume the machine has only one representation for
     references, and that it matches the (only) representation for
     pointers!  */

  TYPE_LENGTH (ntype) = gdbarch_ptr_bit (current_gdbarch) / TARGET_CHAR_BIT;
  TYPE_CODE (ntype) = TYPE_CODE_REF;

  if (!TYPE_REFERENCE_TYPE (type))	/* Remember it, if don't have one.  */
    TYPE_REFERENCE_TYPE (type) = ntype;

  /* Update the length of all the other variants of this type.  */
  chain = TYPE_CHAIN (ntype);
  while (chain != ntype)
    {
      TYPE_LENGTH (chain) = TYPE_LENGTH (ntype);
      chain = TYPE_CHAIN (chain);
    }

  return ntype;
}

/* Same as above, but caller doesn't care about memory allocation
   details.  */

struct type *
lookup_reference_type (struct type *type)
{
  return make_reference_type (type, (struct type **) 0);
}

/* Lookup a function type that returns type TYPE.  TYPEPTR, if
   nonzero, points to a pointer to memory where the function type
   should be stored.  If *TYPEPTR is zero, update it to point to the
   function type we return.  We allocate new memory if needed.  */

struct type *
make_function_type (struct type *type, struct type **typeptr)
{
  struct type *ntype;	/* New type */
  struct objfile *objfile;

  if (typeptr == 0 || *typeptr == 0)	/* We'll need to allocate one.  */
    {
      ntype = alloc_type (TYPE_OBJFILE (type), type);
      if (typeptr)
	*typeptr = ntype;
    }
  else			/* We have storage, but need to reset it.  */
    {
      ntype = *typeptr;
      objfile = TYPE_OBJFILE (ntype);
      smash_type (ntype);
      TYPE_OBJFILE (ntype) = objfile;

      /* Callers may only supply storage if there is an objfile.  */
      gdb_assert (objfile);
    }

  TYPE_TARGET_TYPE (ntype) = type;

  TYPE_LENGTH (ntype) = 1;
  TYPE_CODE (ntype) = TYPE_CODE_FUNC;

  return ntype;
}


/* Given a type TYPE, return a type of functions that return that type.
   May need to construct such a type if this is the first use.  */

struct type *
lookup_function_type (struct type *type)
{
  return make_function_type (type, (struct type **) 0);
}

/* Identify address space identifier by name --
   return the integer flag defined in gdbtypes.h.  */
extern int
address_space_name_to_int (char *space_identifier)
{
  struct gdbarch *gdbarch = current_gdbarch;
  int type_flags;
  /* Check for known address space delimiters.  */
  if (!strcmp (space_identifier, "code"))
    return TYPE_INSTANCE_FLAG_CODE_SPACE;
  else if (!strcmp (space_identifier, "data"))
    return TYPE_INSTANCE_FLAG_DATA_SPACE;
  else if (gdbarch_address_class_name_to_type_flags_p (gdbarch)
           && gdbarch_address_class_name_to_type_flags (gdbarch,
							space_identifier,
							&type_flags))
    return type_flags;
  else
    error (_("Unknown address space specifier: \"%s\""), space_identifier);
}

/* Identify address space identifier by integer flag as defined in 
   gdbtypes.h -- return the string version of the adress space name.  */

const char *
address_space_int_to_name (int space_flag)
{
  struct gdbarch *gdbarch = current_gdbarch;
  if (space_flag & TYPE_INSTANCE_FLAG_CODE_SPACE)
    return "code";
  else if (space_flag & TYPE_INSTANCE_FLAG_DATA_SPACE)
    return "data";
  else if ((space_flag & TYPE_INSTANCE_FLAG_ADDRESS_CLASS_ALL)
           && gdbarch_address_class_type_flags_to_name_p (gdbarch))
    return gdbarch_address_class_type_flags_to_name (gdbarch, space_flag);
  else
    return NULL;
}

/* Create a new type with instance flags NEW_FLAGS, based on TYPE.

   If STORAGE is non-NULL, create the new type instance there.
   STORAGE must be in the same obstack as TYPE.  */

static struct type *
make_qualified_type (struct type *type, int new_flags,
		     struct type *storage)
{
  struct type *ntype;

  ntype = type;
  do
    {
      if (TYPE_INSTANCE_FLAGS (ntype) == new_flags)
	return ntype;
      ntype = TYPE_CHAIN (ntype);
    }
  while (ntype != type);

  /* Create a new type instance.  */
  if (storage == NULL)
    ntype = alloc_type_instance (type);
  else
    {
      /* If STORAGE was provided, it had better be in the same objfile
	 as TYPE.  Otherwise, we can't link it into TYPE's cv chain:
	 if one objfile is freed and the other kept, we'd have
	 dangling pointers.  */
      gdb_assert (TYPE_OBJFILE (type) == TYPE_OBJFILE (storage));

      ntype = storage;
      TYPE_MAIN_TYPE (ntype) = TYPE_MAIN_TYPE (type);
      TYPE_CHAIN (ntype) = ntype;
    }

  /* Pointers or references to the original type are not relevant to
     the new type.  */
  TYPE_POINTER_TYPE (ntype) = (struct type *) 0;
  TYPE_REFERENCE_TYPE (ntype) = (struct type *) 0;

  /* Chain the new qualified type to the old type.  */
  TYPE_CHAIN (ntype) = TYPE_CHAIN (type);
  TYPE_CHAIN (type) = ntype;

  /* Now set the instance flags and return the new type.  */
  TYPE_INSTANCE_FLAGS (ntype) = new_flags;

  /* Set length of new type to that of the original type.  */
  TYPE_LENGTH (ntype) = TYPE_LENGTH (type);

  return ntype;
}

/* Make an address-space-delimited variant of a type -- a type that
   is identical to the one supplied except that it has an address
   space attribute attached to it (such as "code" or "data").

   The space attributes "code" and "data" are for Harvard
   architectures.  The address space attributes are for architectures
   which have alternately sized pointers or pointers with alternate
   representations.  */

struct type *
make_type_with_address_space (struct type *type, int space_flag)
{
  struct type *ntype;
  int new_flags = ((TYPE_INSTANCE_FLAGS (type)
		    & ~(TYPE_INSTANCE_FLAG_CODE_SPACE
			| TYPE_INSTANCE_FLAG_DATA_SPACE
		        | TYPE_INSTANCE_FLAG_ADDRESS_CLASS_ALL))
		   | space_flag);

  return make_qualified_type (type, new_flags, NULL);
}

/* Make a "c-v" variant of a type -- a type that is identical to the
   one supplied except that it may have const or volatile attributes
   CNST is a flag for setting the const attribute
   VOLTL is a flag for setting the volatile attribute
   TYPE is the base type whose variant we are creating.

   If TYPEPTR and *TYPEPTR are non-zero, then *TYPEPTR points to
   storage to hold the new qualified type; *TYPEPTR and TYPE must be
   in the same objfile.  Otherwise, allocate fresh memory for the new
   type whereever TYPE lives.  If TYPEPTR is non-zero, set it to the
   new type we construct.  */
struct type *
make_cv_type (int cnst, int voltl, 
	      struct type *type, 
	      struct type **typeptr)
{
  struct type *ntype;	/* New type */
  struct type *tmp_type = type;	/* tmp type */
  struct objfile *objfile;

  int new_flags = (TYPE_INSTANCE_FLAGS (type)
		   & ~(TYPE_INSTANCE_FLAG_CONST | TYPE_INSTANCE_FLAG_VOLATILE));

  if (cnst)
    new_flags |= TYPE_INSTANCE_FLAG_CONST;

  if (voltl)
    new_flags |= TYPE_INSTANCE_FLAG_VOLATILE;

  if (typeptr && *typeptr != NULL)
    {
      /* TYPE and *TYPEPTR must be in the same objfile.  We can't have
	 a C-V variant chain that threads across objfiles: if one
	 objfile gets freed, then the other has a broken C-V chain.

	 This code used to try to copy over the main type from TYPE to
	 *TYPEPTR if they were in different objfiles, but that's
	 wrong, too: TYPE may have a field list or member function
	 lists, which refer to types of their own, etc. etc.  The
	 whole shebang would need to be copied over recursively; you
	 can't have inter-objfile pointers.  The only thing to do is
	 to leave stub types as stub types, and look them up afresh by
	 name each time you encounter them.  */
      gdb_assert (TYPE_OBJFILE (*typeptr) == TYPE_OBJFILE (type));
    }
  
  ntype = make_qualified_type (type, new_flags, 
			       typeptr ? *typeptr : NULL);

  if (typeptr != NULL)
    *typeptr = ntype;

  return ntype;
}

/* Replace the contents of ntype with the type *type.  This changes the
   contents, rather than the pointer for TYPE_MAIN_TYPE (ntype); thus
   the changes are propogated to all types in the TYPE_CHAIN.

   In order to build recursive types, it's inevitable that we'll need
   to update types in place --- but this sort of indiscriminate
   smashing is ugly, and needs to be replaced with something more
   controlled.  TYPE_MAIN_TYPE is a step in this direction; it's not
   clear if more steps are needed.  */
void
replace_type (struct type *ntype, struct type *type)
{
  struct type *chain;

  /* These two types had better be in the same objfile.  Otherwise,
     the assignment of one type's main type structure to the other
     will produce a type with references to objects (names; field
     lists; etc.) allocated on an objfile other than its own.  */
  gdb_assert (TYPE_OBJFILE (ntype) == TYPE_OBJFILE (ntype));

  *TYPE_MAIN_TYPE (ntype) = *TYPE_MAIN_TYPE (type);

  /* The type length is not a part of the main type.  Update it for
     each type on the variant chain.  */
  chain = ntype;
  do {
    /* Assert that this element of the chain has no address-class bits
       set in its flags.  Such type variants might have type lengths
       which are supposed to be different from the non-address-class
       variants.  This assertion shouldn't ever be triggered because
       symbol readers which do construct address-class variants don't
       call replace_type().  */
    gdb_assert (TYPE_ADDRESS_CLASS_ALL (chain) == 0);

    TYPE_LENGTH (chain) = TYPE_LENGTH (type);
    chain = TYPE_CHAIN (chain);
  } while (ntype != chain);

  /* Assert that the two types have equivalent instance qualifiers.
     This should be true for at least all of our debug readers.  */
  gdb_assert (TYPE_INSTANCE_FLAGS (ntype) == TYPE_INSTANCE_FLAGS (type));
}

/* Implement direct support for MEMBER_TYPE in GNU C++.
   May need to construct such a type if this is the first use.
   The TYPE is the type of the member.  The DOMAIN is the type
   of the aggregate that the member belongs to.  */

struct type *
lookup_memberptr_type (struct type *type, struct type *domain)
{
  struct type *mtype;

  mtype = alloc_type (TYPE_OBJFILE (type), NULL);
  smash_to_memberptr_type (mtype, domain, type);
  return (mtype);
}

/* Return a pointer-to-method type, for a method of type TO_TYPE.  */

struct type *
lookup_methodptr_type (struct type *to_type)
{
  struct type *mtype;

  mtype = alloc_type (TYPE_OBJFILE (to_type), NULL);
  TYPE_TARGET_TYPE (mtype) = to_type;
  TYPE_DOMAIN_TYPE (mtype) = TYPE_DOMAIN_TYPE (to_type);
  TYPE_LENGTH (mtype) = cplus_method_ptr_size (to_type);
  TYPE_CODE (mtype) = TYPE_CODE_METHODPTR;
  return mtype;
}

/* Allocate a stub method whose return type is TYPE.  This apparently
   happens for speed of symbol reading, since parsing out the
   arguments to the method is cpu-intensive, the way we are doing it.
   So, we will fill in arguments later.  This always returns a fresh
   type.  */

struct type *
allocate_stub_method (struct type *type)
{
  struct type *mtype;

  mtype = init_type (TYPE_CODE_METHOD, 1, TYPE_FLAG_STUB, NULL,
		     TYPE_OBJFILE (type));
  TYPE_TARGET_TYPE (mtype) = type;
  /*  _DOMAIN_TYPE (mtype) = unknown yet */
  return (mtype);
}

/* Create a range type using either a blank type supplied in
   RESULT_TYPE, or creating a new type, inheriting the objfile from
   INDEX_TYPE.

   Indices will be of type INDEX_TYPE.  NFIELDS should be 2 for standard
   arrays, 3 for custom TYPE_BYTE_STRIDE.  Use CREATE_RANGE_TYPE for common
   constant TYPE_LOW_BOUND/TYPE_HIGH_BOUND ranges instead.

   You must to decide TYPE_UNSIGNED yourself as being done in CREATE_RANGE_TYPE.

   FIXME: Maybe we should check the TYPE_CODE of RESULT_TYPE to make
   sure it is TYPE_CODE_UNDEF before we bash it into a range type?  */

struct type *
create_range_type_nfields (struct type *result_type, struct type *index_type,
                           int nfields)
{
  int fieldno;

  if (result_type == NULL)
    {
      result_type = alloc_type (TYPE_OBJFILE (index_type), index_type);
    }
  TYPE_CODE (result_type) = TYPE_CODE_RANGE;
  TYPE_TARGET_TYPE (result_type) = index_type;
  if (TYPE_STUB (index_type))
    TYPE_TARGET_STUB (result_type) = 1;
  else
    TYPE_LENGTH (result_type) = TYPE_LENGTH (check_typedef (index_type));
  TYPE_NFIELDS (result_type) = nfields;
  TYPE_FIELDS (result_type) = (struct field *)
    TYPE_ALLOC (result_type,
		TYPE_NFIELDS (result_type) * sizeof (struct field));
  memset (TYPE_FIELDS (result_type), 0,
	  TYPE_NFIELDS (result_type) * sizeof (struct field));

  return (result_type);
}

/* Simplified CREATE_RANGE_TYPE_NFIELDS for constant ranges from LOW_BOUND to
   HIGH_BOUND, inclusive.  TYPE_BYTE_STRIDE is always set to zero (default
   native target type length).  */

struct type *
create_range_type (struct type *result_type, struct type *index_type,
		   int low_bound, int high_bound)
{
  result_type = create_range_type_nfields (result_type, index_type, 2);

  TYPE_LOW_BOUND (result_type) = low_bound;
  TYPE_HIGH_BOUND (result_type) = high_bound;

  if (low_bound >= 0)
    TYPE_UNSIGNED (result_type) = 1;

  return result_type;
}

/* Set *LOWP and *HIGHP to the lower and upper bounds of discrete type
   TYPE.  Return 1 if type is a range type, 0 if it is discrete (and
   bounds will fit in LONGEST), or -1 otherwise.  */

int
get_discrete_bounds (struct type *type, LONGEST *lowp, LONGEST *highp)
{
  CHECK_TYPEDEF (type);
  switch (TYPE_CODE (type))
    {
    case TYPE_CODE_RANGE:
      if (TYPE_RANGE_UPPER_BOUND_IS_UNDEFINED (type) 
	  || TYPE_RANGE_LOWER_BOUND_IS_UNDEFINED (type))
	return -1;
      *lowp = TYPE_LOW_BOUND (type);
      *highp = TYPE_HIGH_BOUND (type);
      return 1;
    case TYPE_CODE_ENUM:
      if (TYPE_NFIELDS (type) > 0)
	{
	  /* The enums may not be sorted by value, so search all
	     entries */
	  int i;

	  *lowp = *highp = TYPE_FIELD_BITPOS (type, 0);
	  for (i = 0; i < TYPE_NFIELDS (type); i++)
	    {
	      if (TYPE_FIELD_BITPOS (type, i) < *lowp)
		*lowp = TYPE_FIELD_BITPOS (type, i);
	      if (TYPE_FIELD_BITPOS (type, i) > *highp)
		*highp = TYPE_FIELD_BITPOS (type, i);
	    }

	  /* Set unsigned indicator if warranted.  */
	  if (*lowp >= 0)
	    {
	      TYPE_UNSIGNED (type) = 1;
	    }
	}
      else
	{
	  *lowp = 0;
	  *highp = -1;
	}
      return 0;
    case TYPE_CODE_BOOL:
      *lowp = 0;
      *highp = 1;
      return 0;
    case TYPE_CODE_INT:
      if (TYPE_LENGTH (type) > sizeof (LONGEST))	/* Too big */
	return -1;
      if (!TYPE_UNSIGNED (type))
	{
	  *lowp = -(1 << (TYPE_LENGTH (type) * TARGET_CHAR_BIT - 1));
	  *highp = -*lowp - 1;
	  return 0;
	}
      /* ... fall through for unsigned ints ...  */
    case TYPE_CODE_CHAR:
      *lowp = 0;
      /* This round-about calculation is to avoid shifting by
         TYPE_LENGTH (type) * TARGET_CHAR_BIT, which will not work
         if TYPE_LENGTH (type) == sizeof (LONGEST).  */
      *highp = 1 << (TYPE_LENGTH (type) * TARGET_CHAR_BIT - 1);
      *highp = (*highp - 1) | *highp;
      return 0;
    default:
      return -1;
    }
}

/* Create an array type using either a blank type supplied in
   RESULT_TYPE, or creating a new type, inheriting the objfile from
   RANGE_TYPE.

   Elements will be of type ELEMENT_TYPE, the indices will be of type
   RANGE_TYPE.

   FIXME: Maybe we should check the TYPE_CODE of RESULT_TYPE to make
   sure it is TYPE_CODE_UNDEF before we bash it into an array
   type?  */

struct type *
create_array_type (struct type *result_type, 
		   struct type *element_type,
		   struct type *range_type)
{
  LONGEST low_bound, high_bound;

  if (result_type == NULL)
    {
      result_type = alloc_type (TYPE_OBJFILE (range_type), range_type);
    }
  else
    {
      /* Callers may only supply storage if there is an objfile.  */
      gdb_assert (TYPE_OBJFILE (result_type));
    }

  TYPE_CODE (result_type) = TYPE_CODE_ARRAY;
  TYPE_TARGET_TYPE (result_type) = element_type;
  TYPE_NFIELDS (result_type) = 1;
  TYPE_FIELDS (result_type) =
    (struct field *) TYPE_ALLOC (result_type, sizeof (struct field));
  memset (TYPE_FIELDS (result_type), 0, sizeof (struct field));
  /* FIXME: type alloc.  */
  TYPE_FIELD_TYPE (result_type, 0) = range_type;
  TYPE_VPTR_FIELDNO (result_type) = -1;

  /* DWARF blocks may depend on runtime information like
     DW_OP_PUSH_OBJECT_ADDRESS not being available during the
     CREATE_ARRAY_TYPE time.  */
  if (TYPE_RANGE_BOUND_IS_DWARF_BLOCK (range_type, 0)
      || TYPE_RANGE_BOUND_IS_DWARF_BLOCK (range_type, 1)
      || TYPE_RANGE_UPPER_BOUND_IS_UNDEFINED (range_type) 
      || TYPE_RANGE_LOWER_BOUND_IS_UNDEFINED (range_type) 
      || get_discrete_bounds (range_type, &low_bound, &high_bound) < 0)
    {
      low_bound = 0;
      high_bound = -1;
    }

  /* Be careful when setting the array length.  Ada arrays can be
     empty arrays with the high_bound being smaller than the low_bound.
     In such cases, the array length should be zero.  TYPE_TARGET_STUB needs to
     be checked as it may have dependencies on DWARF blocks depending on
     runtime information not available during the CREATE_ARRAY_TYPE time.  */
  if (high_bound < low_bound || TYPE_TARGET_STUB (element_type))
    TYPE_LENGTH (result_type) = 0;
  else
    {
      CHECK_TYPEDEF (element_type);
      TYPE_LENGTH (result_type) =
	TYPE_LENGTH (element_type) * (high_bound - low_bound + 1);
    }

  if (TYPE_DYNAMIC (range_type))
    TYPE_DYNAMIC (result_type) = 1;

  /* Multidimensional dynamic arrays need to have all the outer dimensions
     dynamic to update the outer TYPE_TARGET_TYPE pointer with the new type
     with statically evaluated dimensions.  */
  if (TYPE_DYNAMIC (element_type))
    TYPE_DYNAMIC (result_type) = 1;

  if (TYPE_LENGTH (result_type) == 0)
    {
      /* The real size will be computed for specific instances by
	 CHECK_TYPEDEF.  */
      TYPE_TARGET_STUB (result_type) = 1;
    }

  return (result_type);
}

/* Create a string type using either a blank type supplied in
   RESULT_TYPE, or creating a new type.  String types are similar
   enough to array of char types that we can use create_array_type to
   build the basic type and then bash it into a string type.

   For fixed length strings, the range type contains 0 as the lower
   bound and the length of the string minus one as the upper bound.

   FIXME: Maybe we should check the TYPE_CODE of RESULT_TYPE to make
   sure it is TYPE_CODE_UNDEF before we bash it into a string
   type?  */

struct type *
create_string_type (struct type *result_type, 
		    struct type *range_type)
{
  struct type *string_char_type;
      
  string_char_type = language_string_char_type (current_language,
						current_gdbarch);
  result_type = create_array_type (result_type,
				   string_char_type,
				   range_type);
  TYPE_CODE (result_type) = TYPE_CODE_STRING;
  return (result_type);
}

struct type *
create_set_type (struct type *result_type, struct type *domain_type)
{
  if (result_type == NULL)
    {
      result_type = alloc_type (TYPE_OBJFILE (domain_type), domain_type);
    }
  else
    {
      /* Callers may only supply storage if there is an objfile.  */
      gdb_assert (TYPE_OBJFILE (result_type));
    }
  TYPE_CODE (result_type) = TYPE_CODE_SET;
  TYPE_NFIELDS (result_type) = 1;
  TYPE_FIELDS (result_type) = (struct field *)
    TYPE_ALLOC (result_type, 1 * sizeof (struct field));
  memset (TYPE_FIELDS (result_type), 0, sizeof (struct field));

  if (!TYPE_STUB (domain_type))
    {
      LONGEST low_bound, high_bound, bit_length;
      if (get_discrete_bounds (domain_type, &low_bound, &high_bound) < 0)
	low_bound = high_bound = 0;
      bit_length = high_bound - low_bound + 1;
      TYPE_LENGTH (result_type)
	= (bit_length + TARGET_CHAR_BIT - 1) / TARGET_CHAR_BIT;
      if (low_bound >= 0)
	TYPE_UNSIGNED (result_type) = 1;
    }
  TYPE_FIELD_TYPE (result_type, 0) = domain_type;

  return (result_type);
}

void
append_flags_type_flag (struct type *type, int bitpos, char *name)
{
  gdb_assert (TYPE_CODE (type) == TYPE_CODE_FLAGS);
  gdb_assert (bitpos < TYPE_NFIELDS (type));
  gdb_assert (bitpos >= 0);

  if (name)
    {
      TYPE_FIELD_NAME (type, bitpos) = xstrdup (name);
      TYPE_FIELD_BITPOS (type, bitpos) = bitpos;
    }
  else
    {
      /* Don't show this field to the user.  */
      TYPE_FIELD_BITPOS (type, bitpos) = -1;
    }
}

struct type *
init_flags_type (char *name, int length)
{
  int nfields = length * TARGET_CHAR_BIT;
  struct type *type;

  type = init_type (TYPE_CODE_FLAGS, length, 
		    TYPE_FLAG_UNSIGNED, name, NULL);
  TYPE_NFIELDS (type) = nfields;
  TYPE_FIELDS (type) = TYPE_ALLOC (type, 
				   nfields * sizeof (struct field));
  memset (TYPE_FIELDS (type), 0, nfields * sizeof (struct field));

  return type;
}

/* Convert ARRAY_TYPE to a vector type.  This may modify ARRAY_TYPE
   and any array types nested inside it.  */

void
make_vector_type (struct type *array_type)
{
  struct type *inner_array, *elt_type;
  int flags;

  /* Find the innermost array type, in case the array is
     multi-dimensional.  */
  inner_array = array_type;
  while (TYPE_CODE (TYPE_TARGET_TYPE (inner_array)) == TYPE_CODE_ARRAY)
    inner_array = TYPE_TARGET_TYPE (inner_array);

  elt_type = TYPE_TARGET_TYPE (inner_array);
  if (TYPE_CODE (elt_type) == TYPE_CODE_INT)
    {
      flags = TYPE_INSTANCE_FLAGS (elt_type) | TYPE_FLAG_NOTTEXT;
      elt_type = make_qualified_type (elt_type, flags, NULL);
      TYPE_TARGET_TYPE (inner_array) = elt_type;
    }

  TYPE_VECTOR (array_type) = 1;
}

struct type *
init_vector_type (struct type *elt_type, int n)
{
  struct type *array_type;
 
  array_type = create_array_type (0, elt_type,
				  create_range_type (0, 
						     builtin_type_int32,
						     0, n-1));
  make_vector_type (array_type);
  return array_type;
}

/* Smash TYPE to be a type of pointers to members of DOMAIN with type
   TO_TYPE.  A member pointer is a wierd thing -- it amounts to a
   typed offset into a struct, e.g. "an int at offset 8".  A MEMBER
   TYPE doesn't include the offset (that's the value of the MEMBER
   itself), but does include the structure type into which it points
   (for some reason).

   When "smashing" the type, we preserve the objfile that the old type
   pointed to, since we aren't changing where the type is actually
   allocated.  */

void
smash_to_memberptr_type (struct type *type, struct type *domain,
			 struct type *to_type)
{
  struct objfile *objfile;

  objfile = TYPE_OBJFILE (type);

  smash_type (type);
  TYPE_OBJFILE (type) = objfile;
  TYPE_TARGET_TYPE (type) = to_type;
  TYPE_DOMAIN_TYPE (type) = domain;
  /* Assume that a data member pointer is the same size as a normal
     pointer.  */
  TYPE_LENGTH (type) = gdbarch_ptr_bit (current_gdbarch) / TARGET_CHAR_BIT;
  TYPE_CODE (type) = TYPE_CODE_MEMBERPTR;
}

/* Smash TYPE to be a type of method of DOMAIN with type TO_TYPE.
   METHOD just means `function that gets an extra "this" argument'.

   When "smashing" the type, we preserve the objfile that the old type
   pointed to, since we aren't changing where the type is actually
   allocated.  */

void
smash_to_method_type (struct type *type, struct type *domain,
		      struct type *to_type, struct field *args,
		      int nargs, int varargs)
{
  struct objfile *objfile;

  objfile = TYPE_OBJFILE (type);

  smash_type (type);
  TYPE_OBJFILE (type) = objfile;
  TYPE_TARGET_TYPE (type) = to_type;
  TYPE_DOMAIN_TYPE (type) = domain;
  TYPE_FIELDS (type) = args;
  TYPE_NFIELDS (type) = nargs;
  if (varargs)
    TYPE_VARARGS (type) = 1;
  TYPE_LENGTH (type) = 1;	/* In practice, this is never needed.  */
  TYPE_CODE (type) = TYPE_CODE_METHOD;
}

/* Return a typename for a struct/union/enum type without "struct ",
   "union ", or "enum ".  If the type has a NULL name, return NULL.  */

char *
type_name_no_tag (const struct type *type)
{
  if (TYPE_TAG_NAME (type) != NULL)
    return TYPE_TAG_NAME (type);

  /* Is there code which expects this to return the name if there is
     no tag name?  My guess is that this is mainly used for C++ in
     cases where the two will always be the same.  */
  return TYPE_NAME (type);
}

/* Lookup a typedef or primitive type named NAME, visible in lexical
   block BLOCK.  If NOERR is nonzero, return zero if NAME is not
   suitably defined.  */

struct type *
lookup_typename (char *name, struct block *block, int noerr)
{
  struct symbol *sym;
  struct type *tmp;

  sym = lookup_symbol (name, block, VAR_DOMAIN, 0);
  if (sym == NULL || SYMBOL_CLASS (sym) != LOC_TYPEDEF)
    {
      tmp = language_lookup_primitive_type_by_name (current_language,
						    current_gdbarch,
						    name);
      if (tmp)
	{
	  return (tmp);
	}
      else if (!tmp && noerr)
	{
	  return (NULL);
	}
      else
	{
	  error (_("No type named %s."), name);
	}
    }
  return (SYMBOL_TYPE (sym));
}

struct type *
lookup_unsigned_typename (char *name)
{
  char *uns = alloca (strlen (name) + 10);

  strcpy (uns, "unsigned ");
  strcpy (uns + 9, name);
  return (lookup_typename (uns, (struct block *) NULL, 0));
}

struct type *
lookup_signed_typename (char *name)
{
  struct type *t;
  char *uns = alloca (strlen (name) + 8);

  strcpy (uns, "signed ");
  strcpy (uns + 7, name);
  t = lookup_typename (uns, (struct block *) NULL, 1);
  /* If we don't find "signed FOO" just try again with plain "FOO".  */
  if (t != NULL)
    return t;
  return lookup_typename (name, (struct block *) NULL, 0);
}

/* Lookup a structure type named "struct NAME",
   visible in lexical block BLOCK.  */

struct type *
lookup_struct (char *name, struct block *block)
{
  struct symbol *sym;

  sym = lookup_symbol (name, block, STRUCT_DOMAIN, 0);

  if (sym == NULL)
    {
      error (_("No struct type named %s."), name);
    }
  if (TYPE_CODE (SYMBOL_TYPE (sym)) != TYPE_CODE_STRUCT)
    {
      error (_("This context has class, union or enum %s, not a struct."),
	     name);
    }
  return (SYMBOL_TYPE (sym));
}

/* Lookup a union type named "union NAME",
   visible in lexical block BLOCK.  */

struct type *
lookup_union (char *name, struct block *block)
{
  struct symbol *sym;
  struct type *t;

  sym = lookup_symbol (name, block, STRUCT_DOMAIN, 0);

  if (sym == NULL)
    error (_("No union type named %s."), name);

  t = SYMBOL_TYPE (sym);

  if (TYPE_CODE (t) == TYPE_CODE_UNION)
    return (t);

  /* C++ unions may come out with TYPE_CODE_CLASS, but we look at
   * a further "declared_type" field to discover it is really a union.
   */
  if (HAVE_CPLUS_STRUCT (t))
    if (TYPE_DECLARED_TYPE (t) == DECLARED_TYPE_UNION)
      return (t);

  /* If we get here, it's not a union.  */
  error (_("This context has class, struct or enum %s, not a union."), 
	 name);
}


/* Lookup an enum type named "enum NAME",
   visible in lexical block BLOCK.  */

struct type *
lookup_enum (char *name, struct block *block)
{
  struct symbol *sym;

  sym = lookup_symbol (name, block, STRUCT_DOMAIN, 0);
  if (sym == NULL)
    {
      error (_("No enum type named %s."), name);
    }
  if (TYPE_CODE (SYMBOL_TYPE (sym)) != TYPE_CODE_ENUM)
    {
      error (_("This context has class, struct or union %s, not an enum."), 
	     name);
    }
  return (SYMBOL_TYPE (sym));
}

/* Lookup a template type named "template NAME<TYPE>",
   visible in lexical block BLOCK.  */

struct type *
lookup_template_type (char *name, struct type *type, 
		      struct block *block)
{
  struct symbol *sym;
  char *nam = (char *) 
    alloca (strlen (name) + strlen (TYPE_NAME (type)) + 4);
  strcpy (nam, name);
  strcat (nam, "<");
  strcat (nam, TYPE_NAME (type));
  strcat (nam, " >");	/* FIXME, extra space still introduced in gcc? */

  sym = lookup_symbol (nam, block, VAR_DOMAIN, 0);

  if (sym == NULL)
    {
      error (_("No template type named %s."), name);
    }
  if (TYPE_CODE (SYMBOL_TYPE (sym)) != TYPE_CODE_STRUCT)
    {
      error (_("This context has class, union or enum %s, not a struct."),
	     name);
    }
  return (SYMBOL_TYPE (sym));
}

/* Given a type TYPE, lookup the type of the component of type named
   NAME.

   TYPE can be either a struct or union, or a pointer or reference to
   a struct or union.  If it is a pointer or reference, its target
   type is automatically used.  Thus '.' and '->' are interchangable,
   as specified for the definitions of the expression element types
   STRUCTOP_STRUCT and STRUCTOP_PTR.

   If NOERR is nonzero, return zero if NAME is not suitably defined.
   If NAME is the name of a baseclass type, return that type.  */

struct type *
lookup_struct_elt_type (struct type *type, char *name, int noerr)
{
  int i;

  for (;;)
    {
      CHECK_TYPEDEF (type);
      if (TYPE_CODE (type) != TYPE_CODE_PTR
	  && TYPE_CODE (type) != TYPE_CODE_REF)
	break;
      type = TYPE_TARGET_TYPE (type);
    }

  if (TYPE_CODE (type) != TYPE_CODE_STRUCT 
      && TYPE_CODE (type) != TYPE_CODE_UNION)
    {
      target_terminal_ours ();
      gdb_flush (gdb_stdout);
      fprintf_unfiltered (gdb_stderr, "Type ");
      type_print (type, "", gdb_stderr, -1);
      error (_(" is not a structure or union type."));
    }

#if 0
  /* FIXME: This change put in by Michael seems incorrect for the case
     where the structure tag name is the same as the member name.
     I.E. when doing "ptype bell->bar" for "struct foo { int bar; int
     foo; } bell;" Disabled by fnf.  */
  {
    char *typename;

    typename = type_name_no_tag (type);
    if (typename != NULL && strcmp (typename, name) == 0)
      return type;
  }
#endif

  for (i = TYPE_NFIELDS (type) - 1; i >= TYPE_N_BASECLASSES (type); i--)
    {
      char *t_field_name = TYPE_FIELD_NAME (type, i);

      if (t_field_name && (strcmp_iw (t_field_name, name) == 0))
	{
	  return TYPE_FIELD_TYPE (type, i);
	}
    }

  /* OK, it's not in this class.  Recursively check the baseclasses.  */
  for (i = TYPE_N_BASECLASSES (type) - 1; i >= 0; i--)
    {
      struct type *t;

      t = lookup_struct_elt_type (TYPE_BASECLASS (type, i), name, 1);
      if (t != NULL)
	{
	  return t;
	}
    }

  if (noerr)
    {
      return NULL;
    }

  target_terminal_ours ();
  gdb_flush (gdb_stdout);
  fprintf_unfiltered (gdb_stderr, "Type ");
  type_print (type, "", gdb_stderr, -1);
  fprintf_unfiltered (gdb_stderr, " has no component named ");
  fputs_filtered (name, gdb_stderr);
  error (("."));
  return (struct type *) -1;	/* For lint */
}

/* Lookup the vptr basetype/fieldno values for TYPE.
   If found store vptr_basetype in *BASETYPEP if non-NULL, and return
   vptr_fieldno.  Also, if found and basetype is from the same objfile,
   cache the results.
   If not found, return -1 and ignore BASETYPEP.
   Callers should be aware that in some cases (for example,
   the type or one of its baseclasses is a stub type and we are
   debugging a .o file), this function will not be able to find the
   virtual function table pointer, and vptr_fieldno will remain -1 and
   vptr_basetype will remain NULL or incomplete.  */

int
get_vptr_fieldno (struct type *type, struct type **basetypep)
{
  CHECK_TYPEDEF (type);

  if (TYPE_VPTR_FIELDNO (type) < 0)
    {
      int i;

      /* We must start at zero in case the first (and only) baseclass
         is virtual (and hence we cannot share the table pointer).  */
      for (i = 0; i < TYPE_N_BASECLASSES (type); i++)
	{
	  struct type *baseclass = check_typedef (TYPE_BASECLASS (type, i));
	  int fieldno;
	  struct type *basetype;

	  fieldno = get_vptr_fieldno (baseclass, &basetype);
	  if (fieldno >= 0)
	    {
	      /* If the type comes from a different objfile we can't cache
		 it, it may have a different lifetime. PR 2384 */
	      if (TYPE_OBJFILE (type) == TYPE_OBJFILE (basetype))
		{
		  TYPE_VPTR_FIELDNO (type) = fieldno;
		  TYPE_VPTR_BASETYPE (type) = basetype;
		}
	      if (basetypep)
		*basetypep = basetype;
	      return fieldno;
	    }
	}

      /* Not found.  */
      return -1;
    }
  else
    {
      if (basetypep)
	*basetypep = TYPE_VPTR_BASETYPE (type);
      return TYPE_VPTR_FIELDNO (type);
    }
}

/* Find the method and field indices for the destructor in class type T.
   Return 1 if the destructor was found, otherwise, return 0.  */

int
get_destructor_fn_field (struct type *t, 
			 int *method_indexp, 
			 int *field_indexp)
{
  int i;

  for (i = 0; i < TYPE_NFN_FIELDS (t); i++)
    {
      int j;
      struct fn_field *f = TYPE_FN_FIELDLIST1 (t, i);

      for (j = 0; j < TYPE_FN_FIELDLIST_LENGTH (t, i); j++)
	{
	  if (is_destructor_name (TYPE_FN_FIELD_PHYSNAME (f, j)) != 0)
	    {
	      *method_indexp = i;
	      *field_indexp = j;
	      return 1;
	    }
	}
    }
  return 0;
}

static void
stub_noname_complaint (void)
{
  complaint (&symfile_complaints, _("stub type has NULL name"));
}

/* Calculate the memory length of array TYPE.

   TARGET_TYPE should be set to `check_typedef (TYPE_TARGET_TYPE (type))' as
   a performance hint.  Feel free to pass NULL.  Set FULL_SPAN to return the
   size incl. the possible padding of the last element - it may differ from the
   cleared FULL_SPAN return value (the expected SIZEOF) for non-zero
   TYPE_BYTE_STRIDE values.  */

static CORE_ADDR
type_length_get (struct type *type, struct type *target_type, int full_span)
{
  struct type *range_type;
  int count;
  CORE_ADDR byte_stride = 0;	/* `= 0' for a false GCC warning.  */
  CORE_ADDR element_size;

  if (TYPE_CODE (type) != TYPE_CODE_ARRAY
      && TYPE_CODE (type) != TYPE_CODE_STRING)
    return TYPE_LENGTH (type);

  /* Avoid executing TYPE_HIGH_BOUND for invalid (unallocated/unassociated)
     Fortran arrays.  The allocated data will never be used so they can be
     zero-length.  */
  if (object_address_data_not_valid (type))
    return 0;

  range_type = TYPE_INDEX_TYPE (type);
  if (TYPE_RANGE_LOWER_BOUND_IS_UNDEFINED (range_type)
      || TYPE_RANGE_UPPER_BOUND_IS_UNDEFINED (range_type))
    return 0;
  count = TYPE_HIGH_BOUND (range_type) - TYPE_LOW_BOUND (range_type) + 1;
  /* It may happen for wrong DWARF annotations returning garbage data.  */
  if (count < 0)
    warning (_("Range for type %s has invalid bounds %d..%d"),
	     TYPE_NAME (type), TYPE_LOW_BOUND (range_type),
	     TYPE_HIGH_BOUND (range_type));
  /* The code below does not handle count == 0 right.  */
  if (count <= 0)
    return 0;
  if (full_span || count > 1)
    {
      /* We do not use TYPE_ARRAY_BYTE_STRIDE_VALUE (type) here as we want to
         force FULL_SPAN to 1.  */
      byte_stride = TYPE_BYTE_STRIDE (range_type);
      if (byte_stride == 0)
        {
	  if (target_type == NULL)
	    target_type = check_typedef (TYPE_TARGET_TYPE (type));
	  byte_stride = type_length_get (target_type, NULL, 1);
	}
    }
  if (full_span)
    return count * byte_stride;
  if (target_type == NULL)
    target_type = check_typedef (TYPE_TARGET_TYPE (type));
  element_size = type_length_get (target_type, NULL, 1);
  return (count - 1) * byte_stride + element_size;
}

/* Added by Bryan Boreham, Kewill, Sun Sep 17 18:07:17 1989.

   If this is a stubbed struct (i.e. declared as struct foo *), see if
   we can find a full definition in some other file. If so, copy this
   definition, so we can use it in future.  There used to be a comment
   (but not any code) that if we don't find a full definition, we'd
   set a flag so we don't spend time in the future checking the same
   type.  That would be a mistake, though--we might load in more
   symbols which contain a full definition for the type.

   This used to be coded as a macro, but I don't think it is called 
   often enough to merit such treatment.  */

/* Find the real type of TYPE.  This function returns the real type,
   after removing all layers of typedefs and completing opaque or stub
   types.  Completion changes the TYPE argument, but stripping of
   typedefs does not.  Still original passed TYPE will have TYPE_LENGTH
   updated.  FIXME: Remove this dependency (only ada_to_fixed_type?).  */

struct type *
check_typedef (struct type *type)
{
  struct type *orig_type = type;
  int is_const, is_volatile;

  gdb_assert (type);

  while (TYPE_CODE (type) == TYPE_CODE_TYPEDEF)
    {
      if (!TYPE_TARGET_TYPE (type))
	{
	  char *name;
	  struct symbol *sym;

	  /* It is dangerous to call lookup_symbol if we are currently
	     reading a symtab.  Infinite recursion is one danger.  */
	  if (currently_reading_symtab)
	    return type;

	  name = type_name_no_tag (type);
	  /* FIXME: shouldn't we separately check the TYPE_NAME and
	     the TYPE_TAG_NAME, and look in STRUCT_DOMAIN and/or
	     VAR_DOMAIN as appropriate?  (this code was written before
	     TYPE_NAME and TYPE_TAG_NAME were separate).  */
	  if (name == NULL)
	    {
	      stub_noname_complaint ();
	      return type;
	    }
	  sym = lookup_symbol (name, 0, STRUCT_DOMAIN, 0);
	  if (sym)
	    TYPE_TARGET_TYPE (type) = SYMBOL_TYPE (sym);
	  else					/* TYPE_CODE_UNDEF */
	    TYPE_TARGET_TYPE (type) = alloc_type (NULL, NULL);
	}
      type = TYPE_TARGET_TYPE (type);
    }

  is_const = TYPE_CONST (type);
  is_volatile = TYPE_VOLATILE (type);

  /* If this is a struct/class/union with no fields, then check
     whether a full definition exists somewhere else.  This is for
     systems where a type definition with no fields is issued for such
     types, instead of identifying them as stub types in the first
     place.  */

  if (TYPE_IS_OPAQUE (type) 
      && opaque_type_resolution 
      && !currently_reading_symtab)
    {
      char *name = type_name_no_tag (type);
      struct type *newtype;
      if (name == NULL)
	{
	  stub_noname_complaint ();
	  return type;
	}
      newtype = lookup_transparent_type (name);

      if (newtype)
	{
	  /* If the resolved type and the stub are in the same
	     objfile, then replace the stub type with the real deal.
	     But if they're in separate objfiles, leave the stub
	     alone; we'll just look up the transparent type every time
	     we call check_typedef.  We can't create pointers between
	     types allocated to different objfiles, since they may
	     have different lifetimes.  Trying to copy NEWTYPE over to
	     TYPE's objfile is pointless, too, since you'll have to
	     move over any other types NEWTYPE refers to, which could
	     be an unbounded amount of stuff.  */
	  if (TYPE_OBJFILE (newtype) == TYPE_OBJFILE (type))
	    make_cv_type (is_const, is_volatile, newtype, &type);
	  else
	    type = newtype;
	}
    }
  /* Otherwise, rely on the stub flag being set for opaque/stubbed
     types.  */
  else if (TYPE_STUB (type) && !currently_reading_symtab)
    {
      char *name = type_name_no_tag (type);
      /* FIXME: shouldn't we separately check the TYPE_NAME and the
         TYPE_TAG_NAME, and look in STRUCT_DOMAIN and/or VAR_DOMAIN
         as appropriate?  (this code was written before TYPE_NAME and
         TYPE_TAG_NAME were separate).  */
      struct symbol *sym;
      if (name == NULL)
	{
	  stub_noname_complaint ();
	  return type;
	}
      sym = lookup_symbol (name, 0, STRUCT_DOMAIN, 0);
      if (sym)
        {
          /* Same as above for opaque types, we can replace the stub
             with the complete type only if they are int the same
             objfile.  */
	  if (TYPE_OBJFILE (SYMBOL_TYPE(sym)) == TYPE_OBJFILE (type))
            make_cv_type (is_const, is_volatile, 
			  SYMBOL_TYPE (sym), &type);
	  else
	    type = SYMBOL_TYPE (sym);
        }
    }

<<<<<<< HEAD
  /* copy_type_recursive automatically makes the resulting type containing only
     constant values expected by the callers of this function.  */
  if (TYPE_DYNAMIC (type))
    {
      htab_t copied_types;
      struct type *type_old = type;

      copied_types = create_copied_types_hash (NULL);
      type = copy_type_recursive (type, copied_types);
      htab_delete (copied_types);

      gdb_assert (TYPE_DYNAMIC (type) == 0);
=======
  if (TYPE_DYNAMIC (type) || (TYPE_CODE (type) == TYPE_CODE_RANGE
			      && TYPE_RANGE_HIGH_BOUND_IS_COUNT (type)))
    {
      struct type *ntype;

      /* make_cv_type does not copy the contents of TYPE_MAIN_TYPE while we are
	 changing fields in it below.  Do a full TYPE_MAIN_TYPE copy.
	 Sure FIXME as it is at least a memory leak.  */

      ntype = alloc_type (TYPE_OBJFILE (type));
      *TYPE_MAIN_TYPE (ntype) = *TYPE_MAIN_TYPE (type);
      TYPE_LENGTH (ntype) = TYPE_LENGTH (type);
      TYPE_INSTANCE_FLAGS (ntype) = TYPE_INSTANCE_FLAGS (type);
      if (TYPE_NFIELDS (type))
	{
	  size_t size = sizeof (*TYPE_FIELDS (type)) * TYPE_NFIELDS (type);

	  if (TYPE_OBJFILE (type))
	    TYPE_FIELDS (ntype) = obstack_alloc
	      (&TYPE_OBJFILE (type)->objfile_obstack, size);
	  else
	    TYPE_FIELDS (ntype) = xzalloc (size);
	  memcpy (TYPE_FIELDS (ntype), TYPE_FIELDS (type), size);
	}
      type = ntype;

      if (TYPE_CODE (type) == TYPE_CODE_ARRAY
	  || TYPE_CODE (type) == TYPE_CODE_STRING)
	{
	  struct type *range_type;

	  gdb_assert (TYPE_NFIELDS (type) == 1);
	  range_type = TYPE_INDEX_TYPE (type);
	  gdb_assert (TYPE_CODE (range_type) == TYPE_CODE_RANGE);
	  TYPE_INDEX_TYPE (type) = check_typedef (range_type);
	}
      else if (TYPE_CODE (type) == TYPE_CODE_RANGE)
	{
	  int fieldno;

	  /* Evaluate the DWARF ranges and set them statically.  */
	  for (fieldno = 0; fieldno < TYPE_NFIELDS (type); fieldno++)
	    if (TYPE_RANGE_BOUND_IS_DWARF_BLOCK (type, fieldno))
	      {
		struct dwarf2_locexpr_baton *dlbaton;
		CORE_ADDR val;

		dlbaton = TYPE_FIELD_DWARF_BLOCK (type, fieldno);
		val = dwarf_locexpr_baton_eval (dlbaton);
		TYPE_RANGE_BOUND_UNSET_DWARF_BLOCK (type, fieldno);
		TYPE_FIELD_BITPOS (type, fieldno) = val;
	      }

	  /* Convert TYPE_RANGE_HIGH_BOUND_IS_COUNT-modified TYPE_HIGH_BOUND
	     meanint the count (not the high bound) into a regular bound.  */
	  if (TYPE_RANGE_HIGH_BOUND_IS_COUNT (type))
	    {
	      TYPE_RANGE_HIGH_BOUND_IS_COUNT (type) = 0;
	      TYPE_HIGH_BOUND (type) = TYPE_LOW_BOUND (type)
				       + TYPE_HIGH_BOUND (type) - 1;
	    }
	}
>>>>>>> f2deac9f
    }

  if (!currently_reading_symtab
      && (TYPE_TARGET_STUB (type) || TYPE_DYNAMIC (type)))
    {
      struct type *target_type = check_typedef (TYPE_TARGET_TYPE (type));

      if (TYPE_DYNAMIC (type))
	TYPE_TARGET_TYPE (type) = target_type;
      if (TYPE_STUB (target_type) || TYPE_TARGET_STUB (target_type))
	{
	  /* Empty.  */
	}
      else if (TYPE_CODE (type) == TYPE_CODE_ARRAY
	       || TYPE_CODE (type) == TYPE_CODE_STRING)
	{
	  /* Now recompute the length of the array type, based on its
	     number of elements and the target type's length.  */
	  TYPE_LENGTH (type) = type_length_get (type, target_type, 0);
	  TYPE_TARGET_STUB (type) = 0;
	}
      else if (TYPE_CODE (type) == TYPE_CODE_RANGE)
	{
	  TYPE_LENGTH (type) = TYPE_LENGTH (target_type);
	  TYPE_TARGET_STUB (type) = 0;
	}
      TYPE_DYNAMIC (type) = 0;
    }

  /* Cache TYPE_LENGTH for future use.  */
  TYPE_LENGTH (orig_type) = TYPE_LENGTH (type);

  return type;
}

/* Parse a type expression in the string [P..P+LENGTH).  If an error
   occurs, silently return builtin_type_void.  */

static struct type *
safe_parse_type (char *p, int length)
{
  struct ui_file *saved_gdb_stderr;
  struct type *type;

  /* Suppress error messages.  */
  saved_gdb_stderr = gdb_stderr;
  gdb_stderr = ui_file_new ();

  /* Call parse_and_eval_type() without fear of longjmp()s.  */
  if (!gdb_parse_and_eval_type (p, length, &type))
    type = builtin_type_void;

  /* Stop suppressing error messages.  */
  ui_file_delete (gdb_stderr);
  gdb_stderr = saved_gdb_stderr;

  return type;
}

/* Ugly hack to convert method stubs into method types.

   He ain't kiddin'.  This demangles the name of the method into a
   string including argument types, parses out each argument type,
   generates a string casting a zero to that type, evaluates the
   string, and stuffs the resulting type into an argtype vector!!!
   Then it knows the type of the whole function (including argument
   types for overloading), which info used to be in the stab's but was
   removed to hack back the space required for them.  */

static void
check_stub_method (struct type *type, int method_id, int signature_id)
{
  struct fn_field *f;
  char *mangled_name = gdb_mangle_name (type, method_id, signature_id);
  char *demangled_name = cplus_demangle (mangled_name,
					 DMGL_PARAMS | DMGL_ANSI);
  char *argtypetext, *p;
  int depth = 0, argcount = 1;
  struct field *argtypes;
  struct type *mtype;

  /* Make sure we got back a function string that we can use.  */
  if (demangled_name)
    p = strchr (demangled_name, '(');
  else
    p = NULL;

  if (demangled_name == NULL || p == NULL)
    error (_("Internal: Cannot demangle mangled name `%s'."), 
	   mangled_name);

  /* Now, read in the parameters that define this type.  */
  p += 1;
  argtypetext = p;
  while (*p)
    {
      if (*p == '(' || *p == '<')
	{
	  depth += 1;
	}
      else if (*p == ')' || *p == '>')
	{
	  depth -= 1;
	}
      else if (*p == ',' && depth == 0)
	{
	  argcount += 1;
	}

      p += 1;
    }

  /* If we read one argument and it was ``void'', don't count it.  */
  if (strncmp (argtypetext, "(void)", 6) == 0)
    argcount -= 1;

  /* We need one extra slot, for the THIS pointer.  */

  argtypes = (struct field *)
    TYPE_ALLOC (type, (argcount + 1) * sizeof (struct field));
  p = argtypetext;

  /* Add THIS pointer for non-static methods.  */
  f = TYPE_FN_FIELDLIST1 (type, method_id);
  if (TYPE_FN_FIELD_STATIC_P (f, signature_id))
    argcount = 0;
  else
    {
      argtypes[0].type = lookup_pointer_type (type);
      argcount = 1;
    }

  if (*p != ')')		/* () means no args, skip while */
    {
      depth = 0;
      while (*p)
	{
	  if (depth <= 0 && (*p == ',' || *p == ')'))
	    {
	      /* Avoid parsing of ellipsis, they will be handled below.
	         Also avoid ``void'' as above.  */
	      if (strncmp (argtypetext, "...", p - argtypetext) != 0
		  && strncmp (argtypetext, "void", p - argtypetext) != 0)
		{
		  argtypes[argcount].type =
		    safe_parse_type (argtypetext, p - argtypetext);
		  argcount += 1;
		}
	      argtypetext = p + 1;
	    }

	  if (*p == '(' || *p == '<')
	    {
	      depth += 1;
	    }
	  else if (*p == ')' || *p == '>')
	    {
	      depth -= 1;
	    }

	  p += 1;
	}
    }

  TYPE_FN_FIELD_PHYSNAME (f, signature_id) = mangled_name;

  /* Now update the old "stub" type into a real type.  */
  mtype = TYPE_FN_FIELD_TYPE (f, signature_id);
  TYPE_DOMAIN_TYPE (mtype) = type;
  TYPE_FIELDS (mtype) = argtypes;
  TYPE_NFIELDS (mtype) = argcount;
  TYPE_STUB (mtype) = 0;
  TYPE_FN_FIELD_STUB (f, signature_id) = 0;
  if (p[-2] == '.')
    TYPE_VARARGS (mtype) = 1;

  xfree (demangled_name);
}

/* This is the external interface to check_stub_method, above.  This
   function unstubs all of the signatures for TYPE's METHOD_ID method
   name.  After calling this function TYPE_FN_FIELD_STUB will be
   cleared for each signature and TYPE_FN_FIELDLIST_NAME will be
   correct.

   This function unfortunately can not die until stabs do.  */

void
check_stub_method_group (struct type *type, int method_id)
{
  int len = TYPE_FN_FIELDLIST_LENGTH (type, method_id);
  struct fn_field *f = TYPE_FN_FIELDLIST1 (type, method_id);
  int j, found_stub = 0;

  for (j = 0; j < len; j++)
    if (TYPE_FN_FIELD_STUB (f, j))
      {
	found_stub = 1;
	check_stub_method (type, method_id, j);
      }

  /* GNU v3 methods with incorrect names were corrected when we read
     in type information, because it was cheaper to do it then.  The
     only GNU v2 methods with incorrect method names are operators and
     destructors; destructors were also corrected when we read in type
     information.

     Therefore the only thing we need to handle here are v2 operator
     names.  */
  if (found_stub && strncmp (TYPE_FN_FIELD_PHYSNAME (f, 0), "_Z", 2) != 0)
    {
      int ret;
      char dem_opname[256];

      ret = cplus_demangle_opname (TYPE_FN_FIELDLIST_NAME (type, 
							   method_id),
				   dem_opname, DMGL_ANSI);
      if (!ret)
	ret = cplus_demangle_opname (TYPE_FN_FIELDLIST_NAME (type, 
							     method_id),
				     dem_opname, 0);
      if (ret)
	TYPE_FN_FIELDLIST_NAME (type, method_id) = xstrdup (dem_opname);
    }
}

const struct cplus_struct_type cplus_struct_default;

void
allocate_cplus_struct_type (struct type *type)
{
  if (!HAVE_CPLUS_STRUCT (type))
    {
      TYPE_CPLUS_SPECIFIC (type) = (struct cplus_struct_type *)
	TYPE_ALLOC (type, sizeof (struct cplus_struct_type));
      *(TYPE_CPLUS_SPECIFIC (type)) = cplus_struct_default;
    }
}

/* Helper function to initialize the standard scalar types.

   If NAME is non-NULL and OBJFILE is non-NULL, then we make a copy of
   the string pointed to by name in the objfile_obstack for that
   objfile, and initialize the type name to that copy.  There are
   places (mipsread.c in particular, where init_type is called with a
   NULL value for NAME).  */

struct type *
init_type (enum type_code code, int length, int flags,
	   char *name, struct objfile *objfile)
{
  struct type *type;

  type = alloc_type (objfile, NULL);
  TYPE_CODE (type) = code;
  TYPE_LENGTH (type) = length;

  gdb_assert (!(flags & (TYPE_FLAG_MIN - 1)));
  if (flags & TYPE_FLAG_UNSIGNED)
    TYPE_UNSIGNED (type) = 1;
  if (flags & TYPE_FLAG_NOSIGN)
    TYPE_NOSIGN (type) = 1;
  if (flags & TYPE_FLAG_STUB)
    TYPE_STUB (type) = 1;
  if (flags & TYPE_FLAG_TARGET_STUB)
    TYPE_TARGET_STUB (type) = 1;
  if (flags & TYPE_FLAG_STATIC)
    TYPE_STATIC (type) = 1;
  if (flags & TYPE_FLAG_PROTOTYPED)
    TYPE_PROTOTYPED (type) = 1;
  if (flags & TYPE_FLAG_INCOMPLETE)
    TYPE_INCOMPLETE (type) = 1;
  if (flags & TYPE_FLAG_VARARGS)
    TYPE_VARARGS (type) = 1;
  if (flags & TYPE_FLAG_VECTOR)
    TYPE_VECTOR (type) = 1;
  if (flags & TYPE_FLAG_STUB_SUPPORTED)
    TYPE_STUB_SUPPORTED (type) = 1;
  if (flags & TYPE_FLAG_NOTTEXT)
    TYPE_NOTTEXT (type) = 1;
  if (flags & TYPE_FLAG_FIXED_INSTANCE)
    TYPE_FIXED_INSTANCE (type) = 1;

  if (name)
    switch ((long) objfile)
      {
      case (long) OBJFILE_INTERNAL:
	TYPE_NAME (type) = name;
	break;
      case (long) OBJFILE_MALLOC:
	TYPE_NAME (type) = xstrdup (name);
	break;
#if 0 /* OBJFILE_MALLOC duplication now.  */
      case (long) NULL:
	internal_error (__FILE__, __LINE__,
			_("OBJFILE pointer NULL should be OBJFILE_* instead"));
#endif
      default:
	TYPE_NAME (type) = obsavestring (name, strlen (name), 
					 &objfile->objfile_obstack);
      }

  /* C++ fancies.  */

  if (name && strcmp (name, "char") == 0)
    TYPE_NOSIGN (type) = 1;

  if (code == TYPE_CODE_STRUCT || code == TYPE_CODE_UNION
      || code == TYPE_CODE_NAMESPACE)
    {
      INIT_CPLUS_SPECIFIC (type);
    }

  if (!objfile)
    type_incref (type);

  return (type);
}

/* Helper function.  Create an empty composite type.  */

struct type *
init_composite_type (char *name, enum type_code code)
{
  struct type *t;
  gdb_assert (code == TYPE_CODE_STRUCT
	      || code == TYPE_CODE_UNION);
  t = init_type (code, 0, 0, NULL, NULL);
  TYPE_TAG_NAME (t) = name;
  return t;
}

/* Helper function.  Append a field to a composite type.  */

void
append_composite_type_field (struct type *t, char *name, 
			     struct type *field)
{
  struct field *f;
  TYPE_NFIELDS (t) = TYPE_NFIELDS (t) + 1;
  TYPE_FIELDS (t) = xrealloc (TYPE_FIELDS (t),
			      sizeof (struct field) * TYPE_NFIELDS (t));
  f = &(TYPE_FIELDS (t)[TYPE_NFIELDS (t) - 1]);
  memset (f, 0, sizeof f[0]);
  FIELD_TYPE (f[0]) = field;
  FIELD_NAME (f[0]) = name;
  if (TYPE_CODE (t) == TYPE_CODE_UNION)
    {
      if (TYPE_LENGTH (t) < TYPE_LENGTH (field))
	TYPE_LENGTH (t) = TYPE_LENGTH (field);
    }
  else if (TYPE_CODE (t) == TYPE_CODE_STRUCT)
    {
      TYPE_LENGTH (t) = TYPE_LENGTH (t) + TYPE_LENGTH (field);
      if (TYPE_NFIELDS (t) > 1)
	{
	  FIELD_BITPOS (f[0]) = (FIELD_BITPOS (f[-1])
				 + TYPE_LENGTH (field) * TARGET_CHAR_BIT);
	}
    }
}

int
can_dereference (struct type *t)
{
  /* FIXME: Should we return true for references as well as
     pointers?  */
  CHECK_TYPEDEF (t);
  return
    (t != NULL
     && TYPE_CODE (t) == TYPE_CODE_PTR
     && TYPE_CODE (TYPE_TARGET_TYPE (t)) != TYPE_CODE_VOID);
}

int
is_integral_type (struct type *t)
{
  CHECK_TYPEDEF (t);
  return
    ((t != NULL)
     && ((TYPE_CODE (t) == TYPE_CODE_INT)
	 || (TYPE_CODE (t) == TYPE_CODE_ENUM)
	 || (TYPE_CODE (t) == TYPE_CODE_FLAGS)
	 || (TYPE_CODE (t) == TYPE_CODE_CHAR)
	 || (TYPE_CODE (t) == TYPE_CODE_RANGE)
	 || (TYPE_CODE (t) == TYPE_CODE_BOOL)));
}

/* Check whether BASE is an ancestor or base class or DCLASS 
   Return 1 if so, and 0 if not.
   Note: callers may want to check for identity of the types before
   calling this function -- identical types are considered to satisfy
   the ancestor relationship even if they're identical.  */

int
is_ancestor (struct type *base, struct type *dclass)
{
  int i;

  CHECK_TYPEDEF (base);
  CHECK_TYPEDEF (dclass);

  if (base == dclass)
    return 1;
  if (TYPE_NAME (base) && TYPE_NAME (dclass) 
      && !strcmp (TYPE_NAME (base), TYPE_NAME (dclass)))
    return 1;

  for (i = 0; i < TYPE_N_BASECLASSES (dclass); i++)
    if (is_ancestor (base, TYPE_BASECLASS (dclass, i)))
      return 1;

  return 0;
}



/* Functions for overload resolution begin here */

/* Compare two badness vectors A and B and return the result.
   0 => A and B are identical
   1 => A and B are incomparable
   2 => A is better than B
   3 => A is worse than B  */

int
compare_badness (struct badness_vector *a, struct badness_vector *b)
{
  int i;
  int tmp;
  short found_pos = 0;		/* any positives in c? */
  short found_neg = 0;		/* any negatives in c? */

  /* differing lengths => incomparable */
  if (a->length != b->length)
    return 1;

  /* Subtract b from a */
  for (i = 0; i < a->length; i++)
    {
      tmp = a->rank[i] - b->rank[i];
      if (tmp > 0)
	found_pos = 1;
      else if (tmp < 0)
	found_neg = 1;
    }

  if (found_pos)
    {
      if (found_neg)
	return 1;		/* incomparable */
      else
	return 3;		/* A > B */
    }
  else
    /* no positives */
    {
      if (found_neg)
	return 2;		/* A < B */
      else
	return 0;		/* A == B */
    }
}

/* Rank a function by comparing its parameter types (PARMS, length
   NPARMS), to the types of an argument list (ARGS, length NARGS).
   Return a pointer to a badness vector.  This has NARGS + 1
   entries.  */

struct badness_vector *
rank_function (struct type **parms, int nparms, 
	       struct type **args, int nargs)
{
  int i;
  struct badness_vector *bv;
  int min_len = nparms < nargs ? nparms : nargs;

  bv = xmalloc (sizeof (struct badness_vector));
  bv->length = nargs + 1;	/* add 1 for the length-match rank */
  bv->rank = xmalloc ((nargs + 1) * sizeof (int));

  /* First compare the lengths of the supplied lists.
     If there is a mismatch, set it to a high value.  */

  /* pai/1997-06-03 FIXME: when we have debug info about default
     arguments and ellipsis parameter lists, we should consider those
     and rank the length-match more finely.  */

  LENGTH_MATCH (bv) = (nargs != nparms) ? LENGTH_MISMATCH_BADNESS : 0;

  /* Now rank all the parameters of the candidate function */
  for (i = 1; i <= min_len; i++)
    bv->rank[i] = rank_one_type (parms[i-1], args[i-1]);

  /* If more arguments than parameters, add dummy entries */
  for (i = min_len + 1; i <= nargs; i++)
    bv->rank[i] = TOO_FEW_PARAMS_BADNESS;

  return bv;
}

/* Compare the names of two integer types, assuming that any sign
   qualifiers have been checked already.  We do it this way because
   there may be an "int" in the name of one of the types.  */

static int
integer_types_same_name_p (const char *first, const char *second)
{
  int first_p, second_p;

  /* If both are shorts, return 1; if neither is a short, keep
     checking.  */
  first_p = (strstr (first, "short") != NULL);
  second_p = (strstr (second, "short") != NULL);
  if (first_p && second_p)
    return 1;
  if (first_p || second_p)
    return 0;

  /* Likewise for long.  */
  first_p = (strstr (first, "long") != NULL);
  second_p = (strstr (second, "long") != NULL);
  if (first_p && second_p)
    return 1;
  if (first_p || second_p)
    return 0;

  /* Likewise for char.  */
  first_p = (strstr (first, "char") != NULL);
  second_p = (strstr (second, "char") != NULL);
  if (first_p && second_p)
    return 1;
  if (first_p || second_p)
    return 0;

  /* They must both be ints.  */
  return 1;
}

/* Compare one type (PARM) for compatibility with another (ARG).
 * PARM is intended to be the parameter type of a function; and
 * ARG is the supplied argument's type.  This function tests if
 * the latter can be converted to the former.
 *
 * Return 0 if they are identical types;
 * Otherwise, return an integer which corresponds to how compatible
 * PARM is to ARG.  The higher the return value, the worse the match.
 * Generally the "bad" conversions are all uniformly assigned a 100.  */

int
rank_one_type (struct type *parm, struct type *arg)
{
  /* Identical type pointers.  */
  /* However, this still doesn't catch all cases of same type for arg
     and param.  The reason is that builtin types are different from
     the same ones constructed from the object.  */
  if (parm == arg)
    return 0;

  /* Resolve typedefs */
  if (TYPE_CODE (parm) == TYPE_CODE_TYPEDEF)
    parm = check_typedef (parm);
  if (TYPE_CODE (arg) == TYPE_CODE_TYPEDEF)
    arg = check_typedef (arg);

  /*
     Well, damnit, if the names are exactly the same, I'll say they
     are exactly the same.  This happens when we generate method
     stubs.  The types won't point to the same address, but they
     really are the same.
  */

  if (TYPE_NAME (parm) && TYPE_NAME (arg) 
      && !strcmp (TYPE_NAME (parm), TYPE_NAME (arg)))
    return 0;

  /* Check if identical after resolving typedefs.  */
  if (parm == arg)
    return 0;

  /* See through references, since we can almost make non-references
     references.  */
  if (TYPE_CODE (arg) == TYPE_CODE_REF)
    return (rank_one_type (parm, TYPE_TARGET_TYPE (arg))
	    + REFERENCE_CONVERSION_BADNESS);
  if (TYPE_CODE (parm) == TYPE_CODE_REF)
    return (rank_one_type (TYPE_TARGET_TYPE (parm), arg)
	    + REFERENCE_CONVERSION_BADNESS);
  if (overload_debug)
  /* Debugging only.  */
    fprintf_filtered (gdb_stderr, 
		      "------ Arg is %s [%d], parm is %s [%d]\n",
		      TYPE_NAME (arg), TYPE_CODE (arg), 
		      TYPE_NAME (parm), TYPE_CODE (parm));

  /* x -> y means arg of type x being supplied for parameter of type y */

  switch (TYPE_CODE (parm))
    {
    case TYPE_CODE_PTR:
      switch (TYPE_CODE (arg))
	{
	case TYPE_CODE_PTR:
	  if (TYPE_CODE (TYPE_TARGET_TYPE (parm)) == TYPE_CODE_VOID)
	    return VOID_PTR_CONVERSION_BADNESS;
	  else
	    return rank_one_type (TYPE_TARGET_TYPE (parm), 
				  TYPE_TARGET_TYPE (arg));
	case TYPE_CODE_ARRAY:
	  return rank_one_type (TYPE_TARGET_TYPE (parm), 
				TYPE_TARGET_TYPE (arg));
	case TYPE_CODE_FUNC:
	  return rank_one_type (TYPE_TARGET_TYPE (parm), arg);
	case TYPE_CODE_INT:
	case TYPE_CODE_ENUM:
	case TYPE_CODE_FLAGS:
	case TYPE_CODE_CHAR:
	case TYPE_CODE_RANGE:
	case TYPE_CODE_BOOL:
	  return POINTER_CONVERSION_BADNESS;
	default:
	  return INCOMPATIBLE_TYPE_BADNESS;
	}
    case TYPE_CODE_ARRAY:
      switch (TYPE_CODE (arg))
	{
	case TYPE_CODE_PTR:
	case TYPE_CODE_ARRAY:
	  return rank_one_type (TYPE_TARGET_TYPE (parm), 
				TYPE_TARGET_TYPE (arg));
	default:
	  return INCOMPATIBLE_TYPE_BADNESS;
	}
    case TYPE_CODE_FUNC:
      switch (TYPE_CODE (arg))
	{
	case TYPE_CODE_PTR:	/* funcptr -> func */
	  return rank_one_type (parm, TYPE_TARGET_TYPE (arg));
	default:
	  return INCOMPATIBLE_TYPE_BADNESS;
	}
    case TYPE_CODE_INT:
      switch (TYPE_CODE (arg))
	{
	case TYPE_CODE_INT:
	  if (TYPE_LENGTH (arg) == TYPE_LENGTH (parm))
	    {
	      /* Deal with signed, unsigned, and plain chars and
	         signed and unsigned ints.  */
	      if (TYPE_NOSIGN (parm))
		{
		  /* This case only for character types */
		  if (TYPE_NOSIGN (arg))
		    return 0;	/* plain char -> plain char */
		  else		/* signed/unsigned char -> plain char */
		    return INTEGER_CONVERSION_BADNESS;
		}
	      else if (TYPE_UNSIGNED (parm))
		{
		  if (TYPE_UNSIGNED (arg))
		    {
		      /* unsigned int -> unsigned int, or 
			 unsigned long -> unsigned long */
		      if (integer_types_same_name_p (TYPE_NAME (parm), 
						     TYPE_NAME (arg)))
			return 0;
		      else if (integer_types_same_name_p (TYPE_NAME (arg), 
							  "int")
			       && integer_types_same_name_p (TYPE_NAME (parm),
							     "long"))
			return INTEGER_PROMOTION_BADNESS;	/* unsigned int -> unsigned long */
		      else
			return INTEGER_CONVERSION_BADNESS;	/* unsigned long -> unsigned int */
		    }
		  else
		    {
		      if (integer_types_same_name_p (TYPE_NAME (arg), 
						     "long")
			  && integer_types_same_name_p (TYPE_NAME (parm), 
							"int"))
			return INTEGER_CONVERSION_BADNESS;	/* signed long -> unsigned int */
		      else
			return INTEGER_CONVERSION_BADNESS;	/* signed int/long -> unsigned int/long */
		    }
		}
	      else if (!TYPE_NOSIGN (arg) && !TYPE_UNSIGNED (arg))
		{
		  if (integer_types_same_name_p (TYPE_NAME (parm), 
						 TYPE_NAME (arg)))
		    return 0;
		  else if (integer_types_same_name_p (TYPE_NAME (arg), 
						      "int")
			   && integer_types_same_name_p (TYPE_NAME (parm), 
							 "long"))
		    return INTEGER_PROMOTION_BADNESS;
		  else
		    return INTEGER_CONVERSION_BADNESS;
		}
	      else
		return INTEGER_CONVERSION_BADNESS;
	    }
	  else if (TYPE_LENGTH (arg) < TYPE_LENGTH (parm))
	    return INTEGER_PROMOTION_BADNESS;
	  else
	    return INTEGER_CONVERSION_BADNESS;
	case TYPE_CODE_ENUM:
	case TYPE_CODE_FLAGS:
	case TYPE_CODE_CHAR:
	case TYPE_CODE_RANGE:
	case TYPE_CODE_BOOL:
	  return INTEGER_PROMOTION_BADNESS;
	case TYPE_CODE_FLT:
	  return INT_FLOAT_CONVERSION_BADNESS;
	case TYPE_CODE_PTR:
	  return NS_POINTER_CONVERSION_BADNESS;
	default:
	  return INCOMPATIBLE_TYPE_BADNESS;
	}
      break;
    case TYPE_CODE_ENUM:
      switch (TYPE_CODE (arg))
	{
	case TYPE_CODE_INT:
	case TYPE_CODE_CHAR:
	case TYPE_CODE_RANGE:
	case TYPE_CODE_BOOL:
	case TYPE_CODE_ENUM:
	  return INTEGER_CONVERSION_BADNESS;
	case TYPE_CODE_FLT:
	  return INT_FLOAT_CONVERSION_BADNESS;
	default:
	  return INCOMPATIBLE_TYPE_BADNESS;
	}
      break;
    case TYPE_CODE_CHAR:
      switch (TYPE_CODE (arg))
	{
	case TYPE_CODE_RANGE:
	case TYPE_CODE_BOOL:
	case TYPE_CODE_ENUM:
	  return INTEGER_CONVERSION_BADNESS;
	case TYPE_CODE_FLT:
	  return INT_FLOAT_CONVERSION_BADNESS;
	case TYPE_CODE_INT:
	  if (TYPE_LENGTH (arg) > TYPE_LENGTH (parm))
	    return INTEGER_CONVERSION_BADNESS;
	  else if (TYPE_LENGTH (arg) < TYPE_LENGTH (parm))
	    return INTEGER_PROMOTION_BADNESS;
	  /* >>> !! else fall through !! <<< */
	case TYPE_CODE_CHAR:
	  /* Deal with signed, unsigned, and plain chars for C++ and
	     with int cases falling through from previous case.  */
	  if (TYPE_NOSIGN (parm))
	    {
	      if (TYPE_NOSIGN (arg))
		return 0;
	      else
		return INTEGER_CONVERSION_BADNESS;
	    }
	  else if (TYPE_UNSIGNED (parm))
	    {
	      if (TYPE_UNSIGNED (arg))
		return 0;
	      else
		return INTEGER_PROMOTION_BADNESS;
	    }
	  else if (!TYPE_NOSIGN (arg) && !TYPE_UNSIGNED (arg))
	    return 0;
	  else
	    return INTEGER_CONVERSION_BADNESS;
	default:
	  return INCOMPATIBLE_TYPE_BADNESS;
	}
      break;
    case TYPE_CODE_RANGE:
      switch (TYPE_CODE (arg))
	{
	case TYPE_CODE_INT:
	case TYPE_CODE_CHAR:
	case TYPE_CODE_RANGE:
	case TYPE_CODE_BOOL:
	case TYPE_CODE_ENUM:
	  return INTEGER_CONVERSION_BADNESS;
	case TYPE_CODE_FLT:
	  return INT_FLOAT_CONVERSION_BADNESS;
	default:
	  return INCOMPATIBLE_TYPE_BADNESS;
	}
      break;
    case TYPE_CODE_BOOL:
      switch (TYPE_CODE (arg))
	{
	case TYPE_CODE_INT:
	case TYPE_CODE_CHAR:
	case TYPE_CODE_RANGE:
	case TYPE_CODE_ENUM:
	case TYPE_CODE_FLT:
	case TYPE_CODE_PTR:
	  return BOOLEAN_CONVERSION_BADNESS;
	case TYPE_CODE_BOOL:
	  return 0;
	default:
	  return INCOMPATIBLE_TYPE_BADNESS;
	}
      break;
    case TYPE_CODE_FLT:
      switch (TYPE_CODE (arg))
	{
	case TYPE_CODE_FLT:
	  if (TYPE_LENGTH (arg) < TYPE_LENGTH (parm))
	    return FLOAT_PROMOTION_BADNESS;
	  else if (TYPE_LENGTH (arg) == TYPE_LENGTH (parm))
	    return 0;
	  else
	    return FLOAT_CONVERSION_BADNESS;
	case TYPE_CODE_INT:
	case TYPE_CODE_BOOL:
	case TYPE_CODE_ENUM:
	case TYPE_CODE_RANGE:
	case TYPE_CODE_CHAR:
	  return INT_FLOAT_CONVERSION_BADNESS;
	default:
	  return INCOMPATIBLE_TYPE_BADNESS;
	}
      break;
    case TYPE_CODE_COMPLEX:
      switch (TYPE_CODE (arg))
	{		/* Strictly not needed for C++, but...  */
	case TYPE_CODE_FLT:
	  return FLOAT_PROMOTION_BADNESS;
	case TYPE_CODE_COMPLEX:
	  return 0;
	default:
	  return INCOMPATIBLE_TYPE_BADNESS;
	}
      break;
    case TYPE_CODE_STRUCT:
      /* currently same as TYPE_CODE_CLASS */
      switch (TYPE_CODE (arg))
	{
	case TYPE_CODE_STRUCT:
	  /* Check for derivation */
	  if (is_ancestor (parm, arg))
	    return BASE_CONVERSION_BADNESS;
	  /* else fall through */
	default:
	  return INCOMPATIBLE_TYPE_BADNESS;
	}
      break;
    case TYPE_CODE_UNION:
      switch (TYPE_CODE (arg))
	{
	case TYPE_CODE_UNION:
	default:
	  return INCOMPATIBLE_TYPE_BADNESS;
	}
      break;
    case TYPE_CODE_MEMBERPTR:
      switch (TYPE_CODE (arg))
	{
	default:
	  return INCOMPATIBLE_TYPE_BADNESS;
	}
      break;
    case TYPE_CODE_METHOD:
      switch (TYPE_CODE (arg))
	{

	default:
	  return INCOMPATIBLE_TYPE_BADNESS;
	}
      break;
    case TYPE_CODE_REF:
      switch (TYPE_CODE (arg))
	{

	default:
	  return INCOMPATIBLE_TYPE_BADNESS;
	}

      break;
    case TYPE_CODE_SET:
      switch (TYPE_CODE (arg))
	{
	  /* Not in C++ */
	case TYPE_CODE_SET:
	  return rank_one_type (TYPE_FIELD_TYPE (parm, 0), 
				TYPE_FIELD_TYPE (arg, 0));
	default:
	  return INCOMPATIBLE_TYPE_BADNESS;
	}
      break;
    case TYPE_CODE_VOID:
    default:
      return INCOMPATIBLE_TYPE_BADNESS;
    }				/* switch (TYPE_CODE (arg)) */
}


/* End of functions for overload resolution */

static void
print_bit_vector (B_TYPE *bits, int nbits)
{
  int bitno;

  for (bitno = 0; bitno < nbits; bitno++)
    {
      if ((bitno % 8) == 0)
	{
	  puts_filtered (" ");
	}
      if (B_TST (bits, bitno))
	printf_filtered (("1"));
      else
	printf_filtered (("0"));
    }
}

/* Note the first arg should be the "this" pointer, we may not want to
   include it since we may get into a infinitely recursive
   situation.  */

static void
print_arg_types (struct field *args, int nargs, int spaces)
{
  if (args != NULL)
    {
      int i;

      for (i = 0; i < nargs; i++)
	recursive_dump_type (args[i].type, spaces + 2);
    }
}

int
field_is_static (struct field *f)
{
  /* "static" fields are the fields whose location is not relative
     to the address of the enclosing struct.  It would be nice to
     have a dedicated flag that would be set for static fields when
     the type is being created.  But in practice, checking the field
     loc_kind should give us an accurate answer (at least as long as
     we assume that DWARF block locations are not going to be used
     for static fields).  FIXME?  */
  return (FIELD_LOC_KIND (*f) == FIELD_LOC_KIND_PHYSNAME
	  || FIELD_LOC_KIND (*f) == FIELD_LOC_KIND_PHYSADDR);
}

static void
dump_fn_fieldlists (struct type *type, int spaces)
{
  int method_idx;
  int overload_idx;
  struct fn_field *f;

  printfi_filtered (spaces, "fn_fieldlists ");
  gdb_print_host_address (TYPE_FN_FIELDLISTS (type), gdb_stdout);
  printf_filtered ("\n");
  for (method_idx = 0; method_idx < TYPE_NFN_FIELDS (type); method_idx++)
    {
      f = TYPE_FN_FIELDLIST1 (type, method_idx);
      printfi_filtered (spaces + 2, "[%d] name '%s' (",
			method_idx,
			TYPE_FN_FIELDLIST_NAME (type, method_idx));
      gdb_print_host_address (TYPE_FN_FIELDLIST_NAME (type, method_idx),
			      gdb_stdout);
      printf_filtered (_(") length %d\n"),
		       TYPE_FN_FIELDLIST_LENGTH (type, method_idx));
      for (overload_idx = 0;
	   overload_idx < TYPE_FN_FIELDLIST_LENGTH (type, method_idx);
	   overload_idx++)
	{
	  printfi_filtered (spaces + 4, "[%d] physname '%s' (",
			    overload_idx,
			    TYPE_FN_FIELD_PHYSNAME (f, overload_idx));
	  gdb_print_host_address (TYPE_FN_FIELD_PHYSNAME (f, overload_idx),
				  gdb_stdout);
	  printf_filtered (")\n");
	  printfi_filtered (spaces + 8, "type ");
	  gdb_print_host_address (TYPE_FN_FIELD_TYPE (f, overload_idx), 
				  gdb_stdout);
	  printf_filtered ("\n");

	  recursive_dump_type (TYPE_FN_FIELD_TYPE (f, overload_idx),
			       spaces + 8 + 2);

	  printfi_filtered (spaces + 8, "args ");
	  gdb_print_host_address (TYPE_FN_FIELD_ARGS (f, overload_idx), 
				  gdb_stdout);
	  printf_filtered ("\n");

	  print_arg_types (TYPE_FN_FIELD_ARGS (f, overload_idx),
			   TYPE_NFIELDS (TYPE_FN_FIELD_TYPE (f, 
							     overload_idx)),
			   spaces);
	  printfi_filtered (spaces + 8, "fcontext ");
	  gdb_print_host_address (TYPE_FN_FIELD_FCONTEXT (f, overload_idx),
				  gdb_stdout);
	  printf_filtered ("\n");

	  printfi_filtered (spaces + 8, "is_const %d\n",
			    TYPE_FN_FIELD_CONST (f, overload_idx));
	  printfi_filtered (spaces + 8, "is_volatile %d\n",
			    TYPE_FN_FIELD_VOLATILE (f, overload_idx));
	  printfi_filtered (spaces + 8, "is_private %d\n",
			    TYPE_FN_FIELD_PRIVATE (f, overload_idx));
	  printfi_filtered (spaces + 8, "is_protected %d\n",
			    TYPE_FN_FIELD_PROTECTED (f, overload_idx));
	  printfi_filtered (spaces + 8, "is_stub %d\n",
			    TYPE_FN_FIELD_STUB (f, overload_idx));
	  printfi_filtered (spaces + 8, "voffset %u\n",
			    TYPE_FN_FIELD_VOFFSET (f, overload_idx));
	}
    }
}

static void
print_cplus_stuff (struct type *type, int spaces)
{
  printfi_filtered (spaces, "n_baseclasses %d\n",
		    TYPE_N_BASECLASSES (type));
  printfi_filtered (spaces, "nfn_fields %d\n",
		    TYPE_NFN_FIELDS (type));
  printfi_filtered (spaces, "nfn_fields_total %d\n",
		    TYPE_NFN_FIELDS_TOTAL (type));
  if (TYPE_N_BASECLASSES (type) > 0)
    {
      printfi_filtered (spaces, "virtual_field_bits (%d bits at *",
			TYPE_N_BASECLASSES (type));
      gdb_print_host_address (TYPE_FIELD_VIRTUAL_BITS (type), 
			      gdb_stdout);
      printf_filtered (")");

      print_bit_vector (TYPE_FIELD_VIRTUAL_BITS (type),
			TYPE_N_BASECLASSES (type));
      puts_filtered ("\n");
    }
  if (TYPE_NFIELDS (type) > 0)
    {
      if (TYPE_FIELD_PRIVATE_BITS (type) != NULL)
	{
	  printfi_filtered (spaces, 
			    "private_field_bits (%d bits at *",
			    TYPE_NFIELDS (type));
	  gdb_print_host_address (TYPE_FIELD_PRIVATE_BITS (type), 
				  gdb_stdout);
	  printf_filtered (")");
	  print_bit_vector (TYPE_FIELD_PRIVATE_BITS (type),
			    TYPE_NFIELDS (type));
	  puts_filtered ("\n");
	}
      if (TYPE_FIELD_PROTECTED_BITS (type) != NULL)
	{
	  printfi_filtered (spaces, 
			    "protected_field_bits (%d bits at *",
			    TYPE_NFIELDS (type));
	  gdb_print_host_address (TYPE_FIELD_PROTECTED_BITS (type), 
				  gdb_stdout);
	  printf_filtered (")");
	  print_bit_vector (TYPE_FIELD_PROTECTED_BITS (type),
			    TYPE_NFIELDS (type));
	  puts_filtered ("\n");
	}
    }
  if (TYPE_NFN_FIELDS (type) > 0)
    {
      dump_fn_fieldlists (type, spaces);
    }
}

static struct obstack dont_print_type_obstack;

void
recursive_dump_type (struct type *type, int spaces)
{
  int idx;

  if (spaces == 0)
    obstack_begin (&dont_print_type_obstack, 0);

  if (TYPE_NFIELDS (type) > 0
      || (TYPE_CPLUS_SPECIFIC (type) && TYPE_NFN_FIELDS (type) > 0))
    {
      struct type **first_dont_print
	= (struct type **) obstack_base (&dont_print_type_obstack);

      int i = (struct type **) 
	obstack_next_free (&dont_print_type_obstack) - first_dont_print;

      while (--i >= 0)
	{
	  if (type == first_dont_print[i])
	    {
	      printfi_filtered (spaces, "type node ");
	      gdb_print_host_address (type, gdb_stdout);
	      printf_filtered (_(" <same as already seen type>\n"));
	      return;
	    }
	}

      obstack_ptr_grow (&dont_print_type_obstack, type);
    }

  printfi_filtered (spaces, "type node ");
  gdb_print_host_address (type, gdb_stdout);
  printf_filtered ("\n");
  printfi_filtered (spaces, "name '%s' (",
		    TYPE_NAME (type) ? TYPE_NAME (type) : "<NULL>");
  gdb_print_host_address (TYPE_NAME (type), gdb_stdout);
  printf_filtered (")\n");
  printfi_filtered (spaces, "tagname '%s' (",
		    TYPE_TAG_NAME (type) ? TYPE_TAG_NAME (type) : "<NULL>");
  gdb_print_host_address (TYPE_TAG_NAME (type), gdb_stdout);
  printf_filtered (")\n");
  printfi_filtered (spaces, "code 0x%x ", TYPE_CODE (type));
  switch (TYPE_CODE (type))
    {
    case TYPE_CODE_UNDEF:
      printf_filtered ("(TYPE_CODE_UNDEF)");
      break;
    case TYPE_CODE_PTR:
      printf_filtered ("(TYPE_CODE_PTR)");
      break;
    case TYPE_CODE_ARRAY:
      printf_filtered ("(TYPE_CODE_ARRAY)");
      break;
    case TYPE_CODE_STRUCT:
      printf_filtered ("(TYPE_CODE_STRUCT)");
      break;
    case TYPE_CODE_UNION:
      printf_filtered ("(TYPE_CODE_UNION)");
      break;
    case TYPE_CODE_ENUM:
      printf_filtered ("(TYPE_CODE_ENUM)");
      break;
    case TYPE_CODE_FLAGS:
      printf_filtered ("(TYPE_CODE_FLAGS)");
      break;
    case TYPE_CODE_FUNC:
      printf_filtered ("(TYPE_CODE_FUNC)");
      break;
    case TYPE_CODE_INT:
      printf_filtered ("(TYPE_CODE_INT)");
      break;
    case TYPE_CODE_FLT:
      printf_filtered ("(TYPE_CODE_FLT)");
      break;
    case TYPE_CODE_VOID:
      printf_filtered ("(TYPE_CODE_VOID)");
      break;
    case TYPE_CODE_SET:
      printf_filtered ("(TYPE_CODE_SET)");
      break;
    case TYPE_CODE_RANGE:
      printf_filtered ("(TYPE_CODE_RANGE)");
      break;
    case TYPE_CODE_STRING:
      printf_filtered ("(TYPE_CODE_STRING)");
      break;
    case TYPE_CODE_BITSTRING:
      printf_filtered ("(TYPE_CODE_BITSTRING)");
      break;
    case TYPE_CODE_ERROR:
      printf_filtered ("(TYPE_CODE_ERROR)");
      break;
    case TYPE_CODE_MEMBERPTR:
      printf_filtered ("(TYPE_CODE_MEMBERPTR)");
      break;
    case TYPE_CODE_METHODPTR:
      printf_filtered ("(TYPE_CODE_METHODPTR)");
      break;
    case TYPE_CODE_METHOD:
      printf_filtered ("(TYPE_CODE_METHOD)");
      break;
    case TYPE_CODE_REF:
      printf_filtered ("(TYPE_CODE_REF)");
      break;
    case TYPE_CODE_CHAR:
      printf_filtered ("(TYPE_CODE_CHAR)");
      break;
    case TYPE_CODE_BOOL:
      printf_filtered ("(TYPE_CODE_BOOL)");
      break;
    case TYPE_CODE_COMPLEX:
      printf_filtered ("(TYPE_CODE_COMPLEX)");
      break;
    case TYPE_CODE_TYPEDEF:
      printf_filtered ("(TYPE_CODE_TYPEDEF)");
      break;
    case TYPE_CODE_TEMPLATE:
      printf_filtered ("(TYPE_CODE_TEMPLATE)");
      break;
    case TYPE_CODE_TEMPLATE_ARG:
      printf_filtered ("(TYPE_CODE_TEMPLATE_ARG)");
      break;
    case TYPE_CODE_NAMESPACE:
      printf_filtered ("(TYPE_CODE_NAMESPACE)");
      break;
    default:
      printf_filtered ("(UNKNOWN TYPE CODE)");
      break;
    }
  puts_filtered ("\n");
  printfi_filtered (spaces, "length %d\n", TYPE_LENGTH (type));
  printfi_filtered (spaces, "objfile ");
  gdb_print_host_address (TYPE_OBJFILE (type), gdb_stdout);
  printf_filtered ("\n");
  printfi_filtered (spaces, "target_type ");
  gdb_print_host_address (TYPE_TARGET_TYPE (type), gdb_stdout);
  printf_filtered ("\n");
  if (TYPE_TARGET_TYPE (type) != NULL)
    {
      recursive_dump_type (TYPE_TARGET_TYPE (type), spaces + 2);
    }
  printfi_filtered (spaces, "pointer_type ");
  gdb_print_host_address (TYPE_POINTER_TYPE (type), gdb_stdout);
  printf_filtered ("\n");
  printfi_filtered (spaces, "reference_type ");
  gdb_print_host_address (TYPE_REFERENCE_TYPE (type), gdb_stdout);
  printf_filtered ("\n");
  printfi_filtered (spaces, "type_chain ");
  gdb_print_host_address (TYPE_CHAIN (type), gdb_stdout);
  printf_filtered ("\n");
  printfi_filtered (spaces, "instance_flags 0x%x", 
		    TYPE_INSTANCE_FLAGS (type));
  if (TYPE_CONST (type))
    {
      puts_filtered (" TYPE_FLAG_CONST");
    }
  if (TYPE_VOLATILE (type))
    {
      puts_filtered (" TYPE_FLAG_VOLATILE");
    }
  if (TYPE_CODE_SPACE (type))
    {
      puts_filtered (" TYPE_FLAG_CODE_SPACE");
    }
  if (TYPE_DATA_SPACE (type))
    {
      puts_filtered (" TYPE_FLAG_DATA_SPACE");
    }
  if (TYPE_ADDRESS_CLASS_1 (type))
    {
      puts_filtered (" TYPE_FLAG_ADDRESS_CLASS_1");
    }
  if (TYPE_ADDRESS_CLASS_2 (type))
    {
      puts_filtered (" TYPE_FLAG_ADDRESS_CLASS_2");
    }
  puts_filtered ("\n");

  printfi_filtered (spaces, "flags");
  if (TYPE_UNSIGNED (type))
    {
      puts_filtered (" TYPE_FLAG_UNSIGNED");
    }
  if (TYPE_NOSIGN (type))
    {
      puts_filtered (" TYPE_FLAG_NOSIGN");
    }
  if (TYPE_STUB (type))
    {
      puts_filtered (" TYPE_FLAG_STUB");
    }
  if (TYPE_TARGET_STUB (type))
    {
      puts_filtered (" TYPE_FLAG_TARGET_STUB");
    }
  if (TYPE_STATIC (type))
    {
      puts_filtered (" TYPE_FLAG_STATIC");
    }
  if (TYPE_PROTOTYPED (type))
    {
      puts_filtered (" TYPE_FLAG_PROTOTYPED");
    }
  if (TYPE_INCOMPLETE (type))
    {
      puts_filtered (" TYPE_FLAG_INCOMPLETE");
    }
  if (TYPE_VARARGS (type))
    {
      puts_filtered (" TYPE_FLAG_VARARGS");
    }
  /* This is used for things like AltiVec registers on ppc.  Gcc emits
     an attribute for the array type, which tells whether or not we
     have a vector, instead of a regular array.  */
  if (TYPE_VECTOR (type))
    {
      puts_filtered (" TYPE_FLAG_VECTOR");
    }
  if (TYPE_FIXED_INSTANCE (type))
    {
      puts_filtered (" TYPE_FIXED_INSTANCE");
    }
  if (TYPE_STUB_SUPPORTED (type))
    {
      puts_filtered (" TYPE_STUB_SUPPORTED");
    }
  if (TYPE_NOTTEXT (type))
    {
      puts_filtered (" TYPE_NOTTEXT");
    }
  puts_filtered ("\n");
  printfi_filtered (spaces, "nfields %d ", TYPE_NFIELDS (type));
  gdb_print_host_address (TYPE_FIELDS (type), gdb_stdout);
  puts_filtered ("\n");
  for (idx = 0; idx < TYPE_NFIELDS (type); idx++)
    {
      printfi_filtered (spaces + 2,
			"[%d] bitpos %d bitsize %d type ",
			idx, TYPE_FIELD_BITPOS (type, idx),
			TYPE_FIELD_BITSIZE (type, idx));
      gdb_print_host_address (TYPE_FIELD_TYPE (type, idx), gdb_stdout);
      printf_filtered (" name '%s' (",
		       TYPE_FIELD_NAME (type, idx) != NULL
		       ? TYPE_FIELD_NAME (type, idx)
		       : "<NULL>");
      gdb_print_host_address (TYPE_FIELD_NAME (type, idx), gdb_stdout);
      printf_filtered (")\n");
      if (TYPE_FIELD_TYPE (type, idx) != NULL)
	{
	  recursive_dump_type (TYPE_FIELD_TYPE (type, idx), spaces + 4);
	}
    }
  printfi_filtered (spaces, "vptr_basetype ");
  gdb_print_host_address (TYPE_VPTR_BASETYPE (type), gdb_stdout);
  puts_filtered ("\n");
  if (TYPE_VPTR_BASETYPE (type) != NULL)
    {
      recursive_dump_type (TYPE_VPTR_BASETYPE (type), spaces + 2);
    }
  printfi_filtered (spaces, "vptr_fieldno %d\n", 
		    TYPE_VPTR_FIELDNO (type));
  switch (TYPE_CODE (type))
    {
    case TYPE_CODE_STRUCT:
      printfi_filtered (spaces, "cplus_stuff ");
      gdb_print_host_address (TYPE_CPLUS_SPECIFIC (type), 
			      gdb_stdout);
      puts_filtered ("\n");
      print_cplus_stuff (type, spaces);
      break;

    case TYPE_CODE_FLT:
      printfi_filtered (spaces, "floatformat ");
      if (TYPE_FLOATFORMAT (type) == NULL)
	puts_filtered ("(null)");
      else
	{
	  puts_filtered ("{ ");
	  if (TYPE_FLOATFORMAT (type)[0] == NULL
	      || TYPE_FLOATFORMAT (type)[0]->name == NULL)
	    puts_filtered ("(null)");
	  else
	    puts_filtered (TYPE_FLOATFORMAT (type)[0]->name);

	  puts_filtered (", ");
	  if (TYPE_FLOATFORMAT (type)[1] == NULL
	      || TYPE_FLOATFORMAT (type)[1]->name == NULL)
	    puts_filtered ("(null)");
	  else
	    puts_filtered (TYPE_FLOATFORMAT (type)[1]->name);

	  puts_filtered (" }");
	}
      puts_filtered ("\n");
      break;

    default:
      /* We have to pick one of the union types to be able print and
         test the value.  Pick cplus_struct_type, even though we know
         it isn't any particular one.  */
      printfi_filtered (spaces, "type_specific ");
      gdb_print_host_address (TYPE_CPLUS_SPECIFIC (type), gdb_stdout);
      if (TYPE_CPLUS_SPECIFIC (type) != NULL)
	{
	  printf_filtered (_(" (unknown data form)"));
	}
      printf_filtered ("\n");
      break;

    }
  if (spaces == 0)
    obstack_free (&dont_print_type_obstack, NULL);
}

/* Trivial helpers for the libiberty hash table, for mapping one
   type to another.  */

struct type_pair
{
  struct type *old, *new;
};

static hashval_t
type_pair_hash (const void *item)
{
  const struct type_pair *pair = item;
  return htab_hash_pointer (pair->old);
}

static int
type_pair_eq (const void *item_lhs, const void *item_rhs)
{
  const struct type_pair *lhs = item_lhs, *rhs = item_rhs;
  return lhs->old == rhs->old;
}

/* Allocate the hash table used by copy_type_recursive to walk
   types without duplicates.   */

htab_t
create_copied_types_hash (struct objfile *objfile)
{
  if (objfile == NULL)
    {
      /* NULL OBJFILE is for TYPE_DYNAMIC types already contained in
	 OBJFILE_MALLOC memory, such as those from VALUE_HISTORY_CHAIN.  Table
	 element entries get xmalloc-ated - so use xfree.  */
      return htab_create (1, type_pair_hash, type_pair_eq, xfree);
    }
  else
    {
      /* Use OBJFILE's obstack, because OBJFILE is about to be deleted.  Table
	 element entries also do not have to be freed.  */
      return htab_create_alloc_ex (1, type_pair_hash, type_pair_eq,
				   NULL, &objfile->objfile_obstack,
				   hashtab_obstack_allocate,
				   dummy_obstack_deallocate);
    }
}

/* A helper for copy_type_recursive.  This does all the work.
   REPRESENTATIVE is a pointer to a type.  This is used to register
   newly-created types in the type_refc_table.  Initially it pointer
   to a NULL pointer, but it is filled in the first time a type is
   copied.  OBJFILE is used only for an assertion checking.  */

static struct type *
copy_type_recursive_1 (struct objfile *objfile, 
		       struct type *type,
		       htab_t copied_types,
		       struct type **representative)
{
  struct type_pair *stored, pair;
  void **slot;
  struct type *new_type;

  if (TYPE_OBJFILE (type) == OBJFILE_INTERNAL
      || (objfile == OBJFILE_MALLOC && !TYPE_DYNAMIC (type)))
    return type;

  /* This type shouldn't be pointing to any types in other objfiles;
     if it did, the type might disappear unexpectedly.  */
  gdb_assert (TYPE_OBJFILE (type) == objfile);

  pair.old = type;
  slot = htab_find_slot (copied_types, &pair, INSERT);
  if (*slot != NULL)
    return ((struct type_pair *) *slot)->new;

  new_type = alloc_type (OBJFILE_MALLOC, *representative);
  if (!*representative)
    *representative = new_type;

  /* We must add the new type to the hash table immediately, in case
     we encounter this type again during a recursive call below.  */
  if (objfile == OBJFILE_MALLOC)
    stored = xmalloc (sizeof (*stored));
  else
    stored = obstack_alloc (&objfile->objfile_obstack, sizeof (*stored));
  stored->old = type;
  stored->new = new_type;
  *slot = stored;

  /* Copy the common fields of types.  For the main type, we simply
     copy the entire thing and then update specific fields as needed.  */
  *TYPE_MAIN_TYPE (new_type) = *TYPE_MAIN_TYPE (type);
  TYPE_OBJFILE (new_type) = NULL;

  if (TYPE_NAME (type))
    TYPE_NAME (new_type) = xstrdup (TYPE_NAME (type));
  if (TYPE_TAG_NAME (type))
    TYPE_TAG_NAME (new_type) = xstrdup (TYPE_TAG_NAME (type));

  TYPE_INSTANCE_FLAGS (new_type) = TYPE_INSTANCE_FLAGS (type);
  TYPE_LENGTH (new_type) = TYPE_LENGTH (type);

  /* Copy the fields.  */
  if (TYPE_NFIELDS (type))
    {
      int i, nfields;

      nfields = TYPE_NFIELDS (type);
      TYPE_FIELDS (new_type) = xmalloc (sizeof (struct field) * nfields);
      memset (TYPE_FIELDS (new_type), 0, sizeof (struct field) * nfields);
      for (i = 0; i < nfields; i++)
	{
	  TYPE_FIELD_ARTIFICIAL (new_type, i) = 
	    TYPE_FIELD_ARTIFICIAL (type, i);
	  TYPE_FIELD_BITSIZE (new_type, i) = TYPE_FIELD_BITSIZE (type, i);
	  if (TYPE_FIELD_TYPE (type, i))
	    TYPE_FIELD_TYPE (new_type, i)
	      = copy_type_recursive_1 (objfile, TYPE_FIELD_TYPE (type, i),
				       copied_types, representative);
	  if (TYPE_FIELD_NAME (type, i))
	    TYPE_FIELD_NAME (new_type, i) = 
	      xstrdup (TYPE_FIELD_NAME (type, i));
	  switch (TYPE_FIELD_LOC_KIND (type, i))
	    {
	    case FIELD_LOC_KIND_BITPOS:
	      SET_FIELD_BITPOS (TYPE_FIELD (new_type, i),
				TYPE_FIELD_BITPOS (type, i));
	      break;
	    case FIELD_LOC_KIND_PHYSADDR:
	      SET_FIELD_PHYSADDR (TYPE_FIELD (new_type, i),
				  TYPE_FIELD_STATIC_PHYSADDR (type, i));
	      break;
	    case FIELD_LOC_KIND_PHYSNAME:
	      SET_FIELD_PHYSNAME (TYPE_FIELD (new_type, i),
				  xstrdup (TYPE_FIELD_STATIC_PHYSNAME (type,
								       i)));
	      break;
	    case FIELD_LOC_KIND_DWARF_BLOCK:
	      /* `struct dwarf2_locexpr_baton' is too bound to its objfile so
		 it is expected to be made constant by CHECK_TYPEDEF.  */
	      SET_FIELD_BITPOS (TYPE_FIELD (new_type, i),
		   dwarf_locexpr_baton_eval (TYPE_FIELD_DWARF_BLOCK (type, i)));
	      break;
	    default:
	      internal_error (__FILE__, __LINE__,
			      _("Unexpected type field location kind: %d"),
			      TYPE_FIELD_LOC_KIND (type, i));
	    }
	}
    }

  /* Convert TYPE_RANGE_HIGH_BOUND_IS_COUNT into a regular bound.  */
  if (TYPE_CODE (type) == TYPE_CODE_RANGE
      && TYPE_RANGE_HIGH_BOUND_IS_COUNT (type))
    {
      TYPE_RANGE_HIGH_BOUND_IS_COUNT (new_type) = 0;
      TYPE_HIGH_BOUND (new_type) = TYPE_LOW_BOUND (type)
				   + TYPE_HIGH_BOUND (type) - 1;
    }

  /* Both FIELD_LOC_KIND_DWARF_BLOCK and TYPE_RANGE_HIGH_BOUND_IS_COUNT were
     possibly converted.  */
  TYPE_DYNAMIC (new_type) = 0;

  /* Copy pointers to other types.  */
  if (TYPE_TARGET_TYPE (type))
    TYPE_TARGET_TYPE (new_type) = 
      copy_type_recursive_1 (objfile, 
			     TYPE_TARGET_TYPE (type),
			     copied_types,
			     representative);
  if (TYPE_VPTR_BASETYPE (type))
    TYPE_VPTR_BASETYPE (new_type) = 
      copy_type_recursive_1 (objfile,
			     TYPE_VPTR_BASETYPE (type),
			     copied_types,
			     representative);
  /* Maybe copy the type_specific bits.

     NOTE drow/2005-12-09: We do not copy the C++-specific bits like
     base classes and methods.  There's no fundamental reason why we
     can't, but at the moment it is not needed.  */

  if (TYPE_CODE (type) == TYPE_CODE_FLT)
    TYPE_FLOATFORMAT (new_type) = TYPE_FLOATFORMAT (type);
  else if (TYPE_CODE (type) == TYPE_CODE_STRUCT
	   || TYPE_CODE (type) == TYPE_CODE_UNION
	   || TYPE_CODE (type) == TYPE_CODE_TEMPLATE
	   || TYPE_CODE (type) == TYPE_CODE_NAMESPACE)
    INIT_CPLUS_SPECIFIC (new_type);

  return new_type;
}

/* Recursively copy (deep copy) TYPE.  Return a new type allocated using
   malloc, a saved type if we have already visited TYPE (using COPIED_TYPES),
   or TYPE if it is not associated with OBJFILE.  */

struct type *
copy_type_recursive (struct type *type,
		     htab_t copied_types)
{
  struct type *representative = NULL;

  return copy_type_recursive_1 (TYPE_OBJFILE (type), type, copied_types,
				&representative);
}

/* Make a copy of the given TYPE, except that the pointer & reference
   types are not preserved.
   
   This function assumes that the given type has an associated objfile.
   This objfile is used to allocate the new type.  */

struct type *
copy_type (const struct type *type)
{
  struct type *new_type;

  gdb_assert (TYPE_OBJFILE (type) != NULL);

  new_type = alloc_type (TYPE_OBJFILE (type), NULL);
  TYPE_INSTANCE_FLAGS (new_type) = TYPE_INSTANCE_FLAGS (type);
  TYPE_LENGTH (new_type) = TYPE_LENGTH (type);
  memcpy (TYPE_MAIN_TYPE (new_type), TYPE_MAIN_TYPE (type),
	  sizeof (struct main_type));

  return new_type;
}

static void delete_type (struct type *type);

/* A helper for delete_type which deletes a main_type and the things to which
   it refers.  TYPE is a type whose main_type we wish to destroy.  */

static void
delete_main_type (struct main_type *main_type)
{
  int i;
  void **slot;
  struct
    {
      struct main_type *main_type;
    } type_local = { main_type }, *type = &type_local;

  gdb_assert (TYPE_OBJFILE (type) == OBJFILE_MALLOC);

  xfree (TYPE_NAME (type));
  xfree (TYPE_TAG_NAME (type));

  for (i = 0; i < TYPE_NFIELDS (type); ++i)
    {
      xfree (TYPE_FIELD_NAME (type, i));

      if (TYPE_FIELD_LOC_KIND (type, i) == FIELD_LOC_KIND_PHYSNAME)
	xfree (TYPE_FIELD_STATIC_PHYSNAME (type, i));
    }
  xfree (TYPE_FIELDS (type));

  /* Strangely, HAVE_CPLUS_STRUCT will return true when there isn't
     one at all.  */
  gdb_assert (!HAVE_CPLUS_STRUCT (type) || !TYPE_CPLUS_SPECIFIC (type));

  xfree (TYPE_MAIN_TYPE (type));
}

/* Store `struct main_type *' entries which got `struct type *' deleted.  */

static htab_t deleted_main_types_hash;

/* To be called before any call of delete_type.  */

static void
delete_type_begin (void)
{
  gdb_assert (deleted_main_types_hash == NULL);

  deleted_main_types_hash = htab_create_alloc (10, htab_hash_pointer,
			    htab_eq_pointer, NULL, xcalloc, xfree);
}

/* Helper for delete_type_finish.  */

static int
delete_type_finish_traverse (void **slot, void *unused)
{
  struct main_type *main_type = *slot;

  delete_main_type (main_type);

  return 1;
}

/* To be called after all the calls of delete_type.  Each MAIN_TYPE must have
   either none or all of its TYPE entries deleted.  */

static void
delete_type_finish (void)
{
  htab_traverse (deleted_main_types_hash, delete_type_finish_traverse, NULL);

  htab_delete (deleted_main_types_hash);
  deleted_main_types_hash = NULL;
}

/* Delete TYPE and remember MAIN_TYPE it references.  TYPE must have been
   allocated using xmalloc -- not using an objfile.  You must wrap calls of
   this function by delete_type_begin and delete_type_finish.  */

static void
delete_type (struct type *type)
{
  void **slot;

  if (!type)
    return;

  if (TYPE_OBJFILE (type) == OBJFILE_INTERNAL)
    return;
  gdb_assert (TYPE_OBJFILE (type) == OBJFILE_MALLOC);

  slot = htab_find_slot (deleted_main_types_hash, TYPE_MAIN_TYPE (type),
			 INSERT);
  gdb_assert (!*slot);
  *slot = TYPE_MAIN_TYPE (type);

  xfree (type);
}

/* Hash function for type_refc_table.  */

static hashval_t
type_refc_hash (const void *p)
{
  const struct type_refc_entry *entry = p;
  return htab_hash_pointer (entry->type);
}

/* Equality function for type_refc_table.  */

static int
type_refc_equal (const void *a, const void *b)
{
  const struct type_refc_entry *left = a;
  const struct type_refc_entry *right = b;
  return left->type == right->type;
}

/* Insert the new type NEW_TYPE into the table.  Does nothing if
   NEW_TYPE has an objfile.  If PARENT_TYPE is not NULL, then NEW_TYPE
   will be inserted into the same hierarchy as PARENT_TYPE.  In this
   case, PARENT_TYPE must already exist in the reference count map.
   If PARENT_TYPE is NULL, a new reference count is allocated and set
   to one.  */

static void
type_init_refc (struct type *new_type, struct type *parent_type)
{
  int *refc;
  void **slot;
  struct type_refc_entry *new_entry;

  if (TYPE_OBJFILE (new_type))
    return;

  if (parent_type)
    {
      struct type_refc_entry entry, *found;
      entry.type = parent_type;
      found = htab_find (type_refc_table, &entry);
      gdb_assert (found);
      refc = found->refc;
    }
  else
    {
      refc = xmalloc (sizeof (int));
      *refc = 0;
    }

  new_entry = XNEW (struct type_refc_entry);
  new_entry->type = new_type;
  new_entry->refc = refc;

  slot = htab_find_slot (type_refc_table, new_entry, INSERT);
  gdb_assert (!*slot);
  *slot = new_entry;
}

/* Increment the reference count for TYPE.  */

void
type_incref (struct type *type)
{
  struct type_refc_entry entry, *found;

  if (TYPE_OBJFILE (type))
    return;

  entry.type = type;
  found = htab_find (type_refc_table, &entry);
  gdb_assert (found);
  ++*(found->refc);
}

/* A traverse callback for type_refc_table which removes any entry
   whose reference count pointer is REFC.  REFC may be NULL to delete all the
   unused entries - use such cleanup only in the GDB idle state as GDB code
   does not necessarily reference county TYPEs during its processing.  */

static int
type_refc_remove (void **slot, void *refc)
{
  struct type_refc_entry *entry = *slot;

  if (entry->refc == refc || (refc == NULL && *entry->refc == 0))
    {
      delete_type (entry->type);

      xfree (entry);
      htab_clear_slot (type_refc_table, slot);
    }

  return 1;
}

/* Decrement the reference count for TYPE.  If TYPE has no more
   references, delete it.  */

void
type_decref (struct type *type)
{
  struct type_refc_entry entry, *found;

  if (TYPE_OBJFILE (type))
    return;

  entry.type = type;
  found = htab_find (type_refc_table, &entry);
  gdb_assert (found);
  --*(found->refc);
  if (*(found->refc) == 0)
    {
      void *refc = found->refc;

      /* Clear all table entries referring to this count.  CHECK: Should not be
         the deletion delayed till free_all_types?  */
      delete_type_begin ();
      htab_traverse (type_refc_table, type_refc_remove, refc);
      delete_type_finish ();

      /* Delete the reference count itself.  */
      xfree (refc);
    }
}

/* Free all the types that have been allocated (except for those released).
   Called after each command, successful or not.  */

void
free_all_types (void)
{
  delete_type_begin ();
  htab_traverse (type_refc_table, type_refc_remove, NULL);
  delete_type_finish ();
}

static struct type *
build_flt (int bit, char *name, const struct floatformat **floatformats)
{
  struct type *t;

  if (bit == -1)
    {
      gdb_assert (floatformats != NULL);
      gdb_assert (floatformats[0] != NULL && floatformats[1] != NULL);
      bit = floatformats[0]->totalsize;
    }
  gdb_assert (bit >= 0);

  t = init_type (TYPE_CODE_FLT, bit / TARGET_CHAR_BIT, 0, name, NULL);
  TYPE_FLOATFORMAT (t) = floatformats;
  return t;
}

static struct gdbarch_data *gdbtypes_data;

const struct builtin_type *
builtin_type (struct gdbarch *gdbarch)
{
  return gdbarch_data (gdbarch, gdbtypes_data);
}


static struct type *
build_complex (int bit, char *name, struct type *target_type)
{
  struct type *t;
  if (bit <= 0 || target_type == builtin_type_error)
    {
      gdb_assert (builtin_type_error != NULL);
      return builtin_type_error;
    }
  t = init_type (TYPE_CODE_COMPLEX, 2 * bit / TARGET_CHAR_BIT,
		 0, name, OBJFILE_INTERNAL);
  TYPE_TARGET_TYPE (t) = target_type;
  return t;
}

static void *
gdbtypes_post_init (struct gdbarch *gdbarch)
{
  struct builtin_type *builtin_type
    = GDBARCH_OBSTACK_ZALLOC (gdbarch, struct builtin_type);

  builtin_type->builtin_void =
    init_type (TYPE_CODE_VOID, 1,
	       0,
	       "void", OBJFILE_INTERNAL);
  builtin_type->builtin_char =
    init_type (TYPE_CODE_INT, TARGET_CHAR_BIT / TARGET_CHAR_BIT,
	       (TYPE_FLAG_NOSIGN
                | (gdbarch_char_signed (gdbarch) ? 0 : TYPE_FLAG_UNSIGNED)),
	       "char", OBJFILE_INTERNAL);
  builtin_type->builtin_signed_char =
    init_type (TYPE_CODE_INT, TARGET_CHAR_BIT / TARGET_CHAR_BIT,
	       0,
	       "signed char", OBJFILE_INTERNAL);
  builtin_type->builtin_unsigned_char =
    init_type (TYPE_CODE_INT, TARGET_CHAR_BIT / TARGET_CHAR_BIT,
	       TYPE_FLAG_UNSIGNED,
	       "unsigned char", OBJFILE_INTERNAL);
  builtin_type->builtin_short =
    init_type (TYPE_CODE_INT, 
	       gdbarch_short_bit (gdbarch) / TARGET_CHAR_BIT,
	       0, "short", OBJFILE_INTERNAL);
  builtin_type->builtin_unsigned_short =
    init_type (TYPE_CODE_INT, 
	       gdbarch_short_bit (gdbarch) / TARGET_CHAR_BIT,
	       TYPE_FLAG_UNSIGNED, "unsigned short", 
	       OBJFILE_INTERNAL);
  builtin_type->builtin_int =
    init_type (TYPE_CODE_INT, 
	       gdbarch_int_bit (gdbarch) / TARGET_CHAR_BIT,
	       0, "int", OBJFILE_INTERNAL);
  builtin_type->builtin_unsigned_int =
    init_type (TYPE_CODE_INT, 
	       gdbarch_int_bit (gdbarch) / TARGET_CHAR_BIT,
	       TYPE_FLAG_UNSIGNED, "unsigned int", 
	       OBJFILE_INTERNAL);
  builtin_type->builtin_long =
    init_type (TYPE_CODE_INT, 
	       gdbarch_long_bit (gdbarch) / TARGET_CHAR_BIT,
	       0, "long", OBJFILE_INTERNAL);
  builtin_type->builtin_unsigned_long =
    init_type (TYPE_CODE_INT, 
	       gdbarch_long_bit (gdbarch) / TARGET_CHAR_BIT,
	       TYPE_FLAG_UNSIGNED, "unsigned long", 
	       OBJFILE_INTERNAL);
  builtin_type->builtin_long_long =
    init_type (TYPE_CODE_INT,
	       gdbarch_long_long_bit (gdbarch) / TARGET_CHAR_BIT,
	       0, "long long", OBJFILE_INTERNAL);
  builtin_type->builtin_unsigned_long_long =
    init_type (TYPE_CODE_INT,
	       gdbarch_long_long_bit (gdbarch) / TARGET_CHAR_BIT,
	       TYPE_FLAG_UNSIGNED, "unsigned long long", 
	       OBJFILE_INTERNAL);
  builtin_type->builtin_float
    = build_flt (gdbarch_float_bit (gdbarch), "float",
		 gdbarch_float_format (gdbarch));
  builtin_type->builtin_double
    = build_flt (gdbarch_double_bit (gdbarch), "double",
		 gdbarch_double_format (gdbarch));
  builtin_type->builtin_long_double
    = build_flt (gdbarch_long_double_bit (gdbarch), "long double",
		 gdbarch_long_double_format (gdbarch));
  builtin_type->builtin_complex
    = build_complex (gdbarch_float_bit (gdbarch), "complex",
		     builtin_type->builtin_float);
  builtin_type->builtin_double_complex
    = build_complex (gdbarch_double_bit (gdbarch), "double complex",
		     builtin_type->builtin_double);
  builtin_type->builtin_string =
    init_type (TYPE_CODE_STRING, TARGET_CHAR_BIT / TARGET_CHAR_BIT,
	       0,
	       "string", OBJFILE_INTERNAL);
  builtin_type->builtin_bool =
    init_type (TYPE_CODE_BOOL, TARGET_CHAR_BIT / TARGET_CHAR_BIT,
	       0,
	       "bool", OBJFILE_INTERNAL);

  /* The following three are about decimal floating point types, which
     are 32-bits, 64-bits and 128-bits respectively.  */
  builtin_type->builtin_decfloat
    = init_type (TYPE_CODE_DECFLOAT, 32 / 8,
	        0,
	       "_Decimal32", OBJFILE_INTERNAL);
  builtin_type->builtin_decdouble
    = init_type (TYPE_CODE_DECFLOAT, 64 / 8,
	       0,
	       "_Decimal64", OBJFILE_INTERNAL);
  builtin_type->builtin_declong
    = init_type (TYPE_CODE_DECFLOAT, 128 / 8,
	       0,
	       "_Decimal128", OBJFILE_INTERNAL);

  /* Pointer/Address types.  */

  /* NOTE: on some targets, addresses and pointers are not necessarily
     the same --- for example, on the D10V, pointers are 16 bits long,
     but addresses are 32 bits long.  See doc/gdbint.texinfo,
     ``Pointers Are Not Always Addresses''.

     The upshot is:
     - gdb's `struct type' always describes the target's
       representation.
     - gdb's `struct value' objects should always hold values in
       target form.
     - gdb's CORE_ADDR values are addresses in the unified virtual
       address space that the assembler and linker work with.  Thus,
       since target_read_memory takes a CORE_ADDR as an argument, it
       can access any memory on the target, even if the processor has
       separate code and data address spaces.

     So, for example:
     - If v is a value holding a D10V code pointer, its contents are
       in target form: a big-endian address left-shifted two bits.
     - If p is a D10V pointer type, TYPE_LENGTH (p) == 2, just as
       sizeof (void *) == 2 on the target.

     In this context, builtin_type->CORE_ADDR is a bit odd: it's a
     target type for a value the target will never see.  It's only
     used to hold the values of (typeless) linker symbols, which are
     indeed in the unified virtual address space.  */

  builtin_type->builtin_data_ptr =
    make_pointer_type (builtin_type->builtin_void, NULL);
  builtin_type->builtin_func_ptr =
    lookup_pointer_type (lookup_function_type (builtin_type->builtin_void));
  builtin_type->builtin_core_addr =
    init_type (TYPE_CODE_INT, 
	       gdbarch_addr_bit (gdbarch) / 8,
	       TYPE_FLAG_UNSIGNED,
	       "__CORE_ADDR", OBJFILE_INTERNAL);


  /* The following set of types is used for symbols with no
     debug information.  */
  builtin_type->nodebug_text_symbol =
    init_type (TYPE_CODE_FUNC, 1, 0, 
	       "<text variable, no debug info>", OBJFILE_INTERNAL);
  TYPE_TARGET_TYPE (builtin_type->nodebug_text_symbol) =
    builtin_type->builtin_int;
  builtin_type->nodebug_data_symbol =
    init_type (TYPE_CODE_INT, 
	       gdbarch_int_bit (gdbarch) / HOST_CHAR_BIT, 0,
	       "<data variable, no debug info>", OBJFILE_INTERNAL);
  builtin_type->nodebug_unknown_symbol =
    init_type (TYPE_CODE_INT, 1, 0,
	       "<variable (not text or data), no debug info>",
	       OBJFILE_INTERNAL);
  builtin_type->nodebug_tls_symbol =
    init_type (TYPE_CODE_INT, 
	       gdbarch_int_bit (gdbarch) / HOST_CHAR_BIT, 0,
	       "<thread local variable, no debug info>", OBJFILE_INTERNAL);

  return builtin_type;
}

extern void _initialize_gdbtypes (void);
void
_initialize_gdbtypes (void)
{
  gdbtypes_data = gdbarch_data_register_post_init (gdbtypes_post_init);

  type_refc_table = htab_create_alloc (20, type_refc_hash, type_refc_equal,
				       NULL, xcalloc, xfree);

  /* FIXME: The following types are architecture-neutral.  However,
     they contain pointer_type and reference_type fields potentially
     caching pointer or reference types that *are* architecture
     dependent.  */

  builtin_type_int0 =
    init_type (TYPE_CODE_INT, 0 / 8,
	       0,
	       "int0_t", OBJFILE_INTERNAL);
  builtin_type_int8 =
    init_type (TYPE_CODE_INT, 8 / 8,
	       TYPE_FLAG_NOTTEXT,
	       "int8_t", OBJFILE_INTERNAL);
  builtin_type_uint8 =
    init_type (TYPE_CODE_INT, 8 / 8,
	       TYPE_FLAG_UNSIGNED | TYPE_FLAG_NOTTEXT,
	       "uint8_t", OBJFILE_INTERNAL);
  builtin_type_int16 =
    init_type (TYPE_CODE_INT, 16 / 8,
	       0,
	       "int16_t", OBJFILE_INTERNAL);
  builtin_type_uint16 =
    init_type (TYPE_CODE_INT, 16 / 8,
	       TYPE_FLAG_UNSIGNED,
	       "uint16_t", OBJFILE_INTERNAL);
  builtin_type_int32 =
    init_type (TYPE_CODE_INT, 32 / 8,
	       0,
	       "int32_t", OBJFILE_INTERNAL);
  builtin_type_uint32 =
    init_type (TYPE_CODE_INT, 32 / 8,
	       TYPE_FLAG_UNSIGNED,
	       "uint32_t", OBJFILE_INTERNAL);
  builtin_type_int64 =
    init_type (TYPE_CODE_INT, 64 / 8,
	       0,
	       "int64_t", OBJFILE_INTERNAL);
  builtin_type_uint64 =
    init_type (TYPE_CODE_INT, 64 / 8,
	       TYPE_FLAG_UNSIGNED,
	       "uint64_t", OBJFILE_INTERNAL);
  builtin_type_int128 =
    init_type (TYPE_CODE_INT, 128 / 8,
	       0,
	       "int128_t", OBJFILE_INTERNAL);
  builtin_type_uint128 =
    init_type (TYPE_CODE_INT, 128 / 8,
	       TYPE_FLAG_UNSIGNED,
	       "uint128_t", OBJFILE_INTERNAL);

  builtin_type_ieee_single =
    build_flt (-1, "builtin_type_ieee_single", floatformats_ieee_single);
  builtin_type_ieee_double =
    build_flt (-1, "builtin_type_ieee_double", floatformats_ieee_double);
  builtin_type_i387_ext =
    build_flt (-1, "builtin_type_i387_ext", floatformats_i387_ext);
  builtin_type_m68881_ext =
    build_flt (-1, "builtin_type_m68881_ext", floatformats_m68881_ext);
  builtin_type_arm_ext =
    build_flt (-1, "builtin_type_arm_ext", floatformats_arm_ext);
  builtin_type_ia64_spill =
    build_flt (-1, "builtin_type_ia64_spill", floatformats_ia64_spill);
  builtin_type_ia64_quad =
    build_flt (-1, "builtin_type_ia64_quad", floatformats_ia64_quad);

  builtin_type_void =
    init_type (TYPE_CODE_VOID, 1,
	       0,
	       "void", OBJFILE_INTERNAL);
  builtin_type_true_char =
    init_type (TYPE_CODE_CHAR, TARGET_CHAR_BIT / TARGET_CHAR_BIT,
	       0,
	       "true character", OBJFILE_INTERNAL);
  builtin_type_true_unsigned_char =
    init_type (TYPE_CODE_CHAR, TARGET_CHAR_BIT / TARGET_CHAR_BIT,
	       TYPE_FLAG_UNSIGNED,
	       "true character", OBJFILE_INTERNAL);

  add_setshow_zinteger_cmd ("overload", no_class, &overload_debug, _("\
Set debugging of C++ overloading."), _("\
Show debugging of C++ overloading."), _("\
When enabled, ranking of the functions is displayed."),
			    NULL,
			    show_overload_debug,
			    &setdebuglist, &showdebuglist);

  /* Add user knob for controlling resolution of opaque types.  */
  add_setshow_boolean_cmd ("opaque-type-resolution", class_support,
			   &opaque_type_resolution, _("\
Set resolution of opaque struct/class/union types (if set before loading symbols)."), _("\
Show resolution of opaque struct/class/union types (if set before loading symbols)."), NULL,
			   NULL,
			   show_opaque_type_resolution,
			   &setlist, &showlist);
}<|MERGE_RESOLUTION|>--- conflicted
+++ resolved
@@ -1669,7 +1669,6 @@
         }
     }
 
-<<<<<<< HEAD
   /* copy_type_recursive automatically makes the resulting type containing only
      constant values expected by the callers of this function.  */
   if (TYPE_DYNAMIC (type))
@@ -1682,70 +1681,6 @@
       htab_delete (copied_types);
 
       gdb_assert (TYPE_DYNAMIC (type) == 0);
-=======
-  if (TYPE_DYNAMIC (type) || (TYPE_CODE (type) == TYPE_CODE_RANGE
-			      && TYPE_RANGE_HIGH_BOUND_IS_COUNT (type)))
-    {
-      struct type *ntype;
-
-      /* make_cv_type does not copy the contents of TYPE_MAIN_TYPE while we are
-	 changing fields in it below.  Do a full TYPE_MAIN_TYPE copy.
-	 Sure FIXME as it is at least a memory leak.  */
-
-      ntype = alloc_type (TYPE_OBJFILE (type));
-      *TYPE_MAIN_TYPE (ntype) = *TYPE_MAIN_TYPE (type);
-      TYPE_LENGTH (ntype) = TYPE_LENGTH (type);
-      TYPE_INSTANCE_FLAGS (ntype) = TYPE_INSTANCE_FLAGS (type);
-      if (TYPE_NFIELDS (type))
-	{
-	  size_t size = sizeof (*TYPE_FIELDS (type)) * TYPE_NFIELDS (type);
-
-	  if (TYPE_OBJFILE (type))
-	    TYPE_FIELDS (ntype) = obstack_alloc
-	      (&TYPE_OBJFILE (type)->objfile_obstack, size);
-	  else
-	    TYPE_FIELDS (ntype) = xzalloc (size);
-	  memcpy (TYPE_FIELDS (ntype), TYPE_FIELDS (type), size);
-	}
-      type = ntype;
-
-      if (TYPE_CODE (type) == TYPE_CODE_ARRAY
-	  || TYPE_CODE (type) == TYPE_CODE_STRING)
-	{
-	  struct type *range_type;
-
-	  gdb_assert (TYPE_NFIELDS (type) == 1);
-	  range_type = TYPE_INDEX_TYPE (type);
-	  gdb_assert (TYPE_CODE (range_type) == TYPE_CODE_RANGE);
-	  TYPE_INDEX_TYPE (type) = check_typedef (range_type);
-	}
-      else if (TYPE_CODE (type) == TYPE_CODE_RANGE)
-	{
-	  int fieldno;
-
-	  /* Evaluate the DWARF ranges and set them statically.  */
-	  for (fieldno = 0; fieldno < TYPE_NFIELDS (type); fieldno++)
-	    if (TYPE_RANGE_BOUND_IS_DWARF_BLOCK (type, fieldno))
-	      {
-		struct dwarf2_locexpr_baton *dlbaton;
-		CORE_ADDR val;
-
-		dlbaton = TYPE_FIELD_DWARF_BLOCK (type, fieldno);
-		val = dwarf_locexpr_baton_eval (dlbaton);
-		TYPE_RANGE_BOUND_UNSET_DWARF_BLOCK (type, fieldno);
-		TYPE_FIELD_BITPOS (type, fieldno) = val;
-	      }
-
-	  /* Convert TYPE_RANGE_HIGH_BOUND_IS_COUNT-modified TYPE_HIGH_BOUND
-	     meanint the count (not the high bound) into a regular bound.  */
-	  if (TYPE_RANGE_HIGH_BOUND_IS_COUNT (type))
-	    {
-	      TYPE_RANGE_HIGH_BOUND_IS_COUNT (type) = 0;
-	      TYPE_HIGH_BOUND (type) = TYPE_LOW_BOUND (type)
-				       + TYPE_HIGH_BOUND (type) - 1;
-	    }
-	}
->>>>>>> f2deac9f
     }
 
   if (!currently_reading_symtab
