--- conflicted
+++ resolved
@@ -749,16 +749,7 @@
     TYPE_TARGET_STUB (result_type) = 1;
   else
     TYPE_LENGTH (result_type) = TYPE_LENGTH (check_typedef (index_type));
-<<<<<<< HEAD
   TYPE_NFIELDS (result_type) = 3;
-  TYPE_FIELDS (result_type) = (struct field *)
-    TYPE_ALLOC (result_type, 3 * sizeof (struct field));
-  memset (TYPE_FIELDS (result_type), 0, 3 * sizeof (struct field));
-  TYPE_FIELD_BITPOS (result_type, 0) = low_bound;
-  TYPE_FIELD_BITPOS (result_type, 1) = high_bound;
-  TYPE_BYTE_STRIDE (result_type) = 0;
-=======
-  TYPE_NFIELDS (result_type) = 2;
   TYPE_FIELDS (result_type) = TYPE_ALLOC (result_type,
 					  TYPE_NFIELDS (result_type)
 					  * sizeof (struct field));
@@ -766,7 +757,7 @@
 	  TYPE_NFIELDS (result_type) * sizeof (struct field));
   TYPE_LOW_BOUND (result_type) = low_bound;
   TYPE_HIGH_BOUND (result_type) = high_bound;
->>>>>>> 43f17405
+  TYPE_BYTE_STRIDE (result_type) = 0;
 
   if (low_bound >= 0)
     TYPE_UNSIGNED (result_type) = 1;
@@ -880,12 +871,8 @@
   TYPE_FIELDS (result_type) =
     (struct field *) TYPE_ALLOC (result_type, sizeof (struct field));
   memset (TYPE_FIELDS (result_type), 0, sizeof (struct field));
-<<<<<<< HEAD
   /* FIXME: type alloc.  */
-  TYPE_FIELD_TYPE (result_type, 0) = range_type;
-=======
   TYPE_INDEX_TYPE (result_type) = range_type;
->>>>>>> 43f17405
   TYPE_VPTR_FIELDNO (result_type) = -1;
 
   /* DWARF blocks may depend on runtime information like
@@ -1690,32 +1677,11 @@
 	  /* Empty.  */
 	}
       else if (TYPE_CODE (type) == TYPE_CODE_ARRAY
-<<<<<<< HEAD
 	       || TYPE_CODE (type) == TYPE_CODE_STRING)
 	{
 	  /* Now recompute the length of the array type, based on its
 	     number of elements and the target type's length.  */
 	  TYPE_LENGTH (type) = type_length_get (type, target_type, 0);
-=======
-	       && TYPE_NFIELDS (type) == 1
-	       && (TYPE_CODE (range_type = TYPE_INDEX_TYPE (type))
-		   == TYPE_CODE_RANGE))
-	{
-	  /* Now recompute the length of the array type, based on its
-	     number of elements and the target type's length.
-	     Watch out for Ada null Ada arrays where the high bound
-	     is smaller than the low bound.  */
-	  const int low_bound = TYPE_LOW_BOUND (range_type);
-	  const int high_bound = TYPE_HIGH_BOUND (range_type);
-	  int nb_elements;
-	
-	  if (high_bound < low_bound)
-	    nb_elements = 0;
-	  else
-	    nb_elements = high_bound - low_bound + 1;
-	
-	  TYPE_LENGTH (type) = nb_elements * TYPE_LENGTH (target_type);
->>>>>>> 43f17405
 	  TYPE_TARGET_STUB (type) = 0;
 	}
       else if (TYPE_CODE (type) == TYPE_CODE_RANGE)
