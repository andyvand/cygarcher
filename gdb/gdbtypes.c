/* Support routines for manipulating internal types for GDB.

   Copyright (C) 1992, 1993, 1994, 1995, 1996, 1998, 1999, 2000, 2001, 2002,
   2003, 2004, 2005, 2006, 2007, 2008, 2009, 2010
   Free Software Foundation, Inc.

   Contributed by Cygnus Support, using pieces from other GDB modules.

   This file is part of GDB.

   This program is free software; you can redistribute it and/or modify
   it under the terms of the GNU General Public License as published by
   the Free Software Foundation; either version 3 of the License, or
   (at your option) any later version.

   This program is distributed in the hope that it will be useful,
   but WITHOUT ANY WARRANTY; without even the implied warranty of
   MERCHANTABILITY or FITNESS FOR A PARTICULAR PURPOSE.  See the
   GNU General Public License for more details.

   You should have received a copy of the GNU General Public License
   along with this program.  If not, see <http://www.gnu.org/licenses/>.  */

#include "defs.h"
#include "gdb_string.h"
#include "bfd.h"
#include "symtab.h"
#include "symfile.h"
#include "objfiles.h"
#include "gdbtypes.h"
#include "expression.h"
#include "language.h"
#include "target.h"
#include "value.h"
#include "demangle.h"
#include "complaints.h"
#include "gdbcmd.h"
#include "wrapper.h"
#include "cp-abi.h"
#include "gdb_assert.h"
#include "hashtab.h"
#include "observer.h"
#include "dwarf2expr.h"
#include "dwarf2loc.h"


/* Floatformat pairs.  */
const struct floatformat *floatformats_ieee_half[BFD_ENDIAN_UNKNOWN] = {
  &floatformat_ieee_half_big,
  &floatformat_ieee_half_little
};
const struct floatformat *floatformats_ieee_single[BFD_ENDIAN_UNKNOWN] = {
  &floatformat_ieee_single_big,
  &floatformat_ieee_single_little
};
const struct floatformat *floatformats_ieee_double[BFD_ENDIAN_UNKNOWN] = {
  &floatformat_ieee_double_big,
  &floatformat_ieee_double_little
};
const struct floatformat *floatformats_ieee_double_littlebyte_bigword[BFD_ENDIAN_UNKNOWN] = {
  &floatformat_ieee_double_big,
  &floatformat_ieee_double_littlebyte_bigword
};
const struct floatformat *floatformats_i387_ext[BFD_ENDIAN_UNKNOWN] = {
  &floatformat_i387_ext,
  &floatformat_i387_ext
};
const struct floatformat *floatformats_m68881_ext[BFD_ENDIAN_UNKNOWN] = {
  &floatformat_m68881_ext,
  &floatformat_m68881_ext
};
const struct floatformat *floatformats_arm_ext[BFD_ENDIAN_UNKNOWN] = {
  &floatformat_arm_ext_big,
  &floatformat_arm_ext_littlebyte_bigword
};
const struct floatformat *floatformats_ia64_spill[BFD_ENDIAN_UNKNOWN] = {
  &floatformat_ia64_spill_big,
  &floatformat_ia64_spill_little
};
const struct floatformat *floatformats_ia64_quad[BFD_ENDIAN_UNKNOWN] = {
  &floatformat_ia64_quad_big,
  &floatformat_ia64_quad_little
};
const struct floatformat *floatformats_vax_f[BFD_ENDIAN_UNKNOWN] = {
  &floatformat_vax_f,
  &floatformat_vax_f
};
const struct floatformat *floatformats_vax_d[BFD_ENDIAN_UNKNOWN] = {
  &floatformat_vax_d,
  &floatformat_vax_d
};
const struct floatformat *floatformats_ibm_long_double[BFD_ENDIAN_UNKNOWN] = {
  &floatformat_ibm_long_double,
  &floatformat_ibm_long_double
};


int opaque_type_resolution = 1;
static void
show_opaque_type_resolution (struct ui_file *file, int from_tty,
			     struct cmd_list_element *c, 
			     const char *value)
{
  fprintf_filtered (file, _("\
Resolution of opaque struct/class/union types (if set before loading symbols) is %s.\n"),
		    value);
}

int overload_debug = 0;
static void
show_overload_debug (struct ui_file *file, int from_tty,
		     struct cmd_list_element *c, const char *value)
{
  fprintf_filtered (file, _("Debugging of C++ overloading is %s.\n"), 
		    value);
}

struct extra
  {
    char str[128];
    int len;
  };				/* Maximum extension is 128!  FIXME  */

static void print_bit_vector (B_TYPE *, int);
static void print_arg_types (struct field *, int, int);
static void dump_fn_fieldlists (struct type *, int);
static void print_cplus_stuff (struct type *, int);

/* The hash table holding all discardable `struct type *' references.  */
static htab_t type_discardable_table;

/* Current type_discardable_check pass used for TYPE_DISCARDABLE_AGE.  */
static int type_discardable_age_current;

/* Allocate a new OBJFILE-associated type structure and fill it
   with some defaults.  Space for the type structure is allocated
   on the objfile's objfile_obstack.  */

struct type *
alloc_type (struct objfile *objfile)
{
  struct type *type;

  gdb_assert (objfile != NULL);

  /* Alloc the structure and start off with all fields zeroed.  */
  type = OBSTACK_ZALLOC (&objfile->objfile_obstack, struct type);
  TYPE_MAIN_TYPE (type) = OBSTACK_ZALLOC (&objfile->objfile_obstack,
					  struct main_type);
  OBJSTAT (objfile, n_types++);

  TYPE_OBJFILE_OWNED (type) = 1;
  TYPE_OWNER (type).objfile = objfile;

  /* Initialize the fields that might not be zero.  */

  TYPE_CODE (type) = TYPE_CODE_UNDEF;
  TYPE_VPTR_FIELDNO (type) = -1;
  TYPE_CHAIN (type) = type;	/* Chain back to itself.  */

  return type;
}

/* Declare TYPE as discardable on next garbage collection by free_all_types.
   You must call type_mark_used during each free_all_types to protect TYPE from
   being deallocated.  */

static void
set_type_as_discardable (struct type *type)
{
  void **slot;

  gdb_assert (!TYPE_DISCARDABLE (type));

  TYPE_DISCARDABLE (type) = 1;
  TYPE_DISCARDABLE_AGE (type) = type_discardable_age_current;

  slot = htab_find_slot (type_discardable_table, type, INSERT);
  gdb_assert (!*slot);
  *slot = type;
}

/* Allocate a new type like alloc_type but preserve for it the discardability
   state of PARENT_TYPE.  */

static struct type *
alloc_type_as_parent (struct type *parent_type)
{
  struct type *new_type = alloc_type_copy (parent_type);

  if (TYPE_DISCARDABLE (parent_type))
    set_type_as_discardable (new_type);

  return new_type;
}

/* Allocate a new GDBARCH-associated type structure and fill it
   with some defaults.  Space for the type structure is allocated
   on the heap.  */

struct type *
alloc_type_arch (struct gdbarch *gdbarch)
{
  struct type *type;

  gdb_assert (gdbarch != NULL);

  /* Alloc the structure and start off with all fields zeroed.  */

  type = XZALLOC (struct type);
  TYPE_MAIN_TYPE (type) = XZALLOC (struct main_type);

  TYPE_OBJFILE_OWNED (type) = 0;
  TYPE_OWNER (type).gdbarch = gdbarch;

  /* Initialize the fields that might not be zero.  */

  TYPE_CODE (type) = TYPE_CODE_UNDEF;
  TYPE_VPTR_FIELDNO (type) = -1;
  TYPE_CHAIN (type) = type;	/* Chain back to itself.  */

  return type;
}

/* If TYPE is objfile-associated, allocate a new type structure
   associated with the same objfile.  If TYPE is gdbarch-associated,
   allocate a new type structure associated with the same gdbarch.  */

struct type *
alloc_type_copy (const struct type *type)
{
  if (TYPE_OBJFILE_OWNED (type))
    return alloc_type (TYPE_OWNER (type).objfile);
  else
    return alloc_type_arch (TYPE_OWNER (type).gdbarch);
}

/* If TYPE is gdbarch-associated, return that architecture.
   If TYPE is objfile-associated, return that objfile's architecture.  */

struct gdbarch *
get_type_arch (const struct type *type)
{
  if (TYPE_OBJFILE_OWNED (type))
    return get_objfile_arch (TYPE_OWNER (type).objfile);
  else
    return TYPE_OWNER (type).gdbarch;
}


/* Alloc a new type instance structure, fill it with some defaults,
   and point it at OLDTYPE.  Allocate the new type instance from the
   same place as OLDTYPE.  */

static struct type *
alloc_type_instance (struct type *oldtype)
{
  struct type *type;

  /* Allocate the structure.  */

  if (! TYPE_OBJFILE_OWNED (oldtype))
    type = XZALLOC (struct type);
  else
    type = OBSTACK_ZALLOC (&TYPE_OBJFILE (oldtype)->objfile_obstack,
			   struct type);

  TYPE_MAIN_TYPE (type) = TYPE_MAIN_TYPE (oldtype);

  TYPE_CHAIN (type) = type;	/* Chain back to itself for now.  */

  return type;
}

/* Clear all remnants of the previous type at TYPE, in preparation for
   replacing it with something else.  Preserve owner information.  */
static void
smash_type (struct type *type)
{
  int objfile_owned = TYPE_OBJFILE_OWNED (type);
  union type_owner owner = TYPE_OWNER (type);

  memset (TYPE_MAIN_TYPE (type), 0, sizeof (struct main_type));

  /* Restore owner information.  */
  TYPE_OBJFILE_OWNED (type) = objfile_owned;
  TYPE_OWNER (type) = owner;

  /* For now, delete the rings.  */
  TYPE_CHAIN (type) = type;

  /* For now, leave the pointer/reference types alone.  */
}

/* Lookup a pointer to a type TYPE.  TYPEPTR, if nonzero, points
   to a pointer to memory where the pointer type should be stored.
   If *TYPEPTR is zero, update it to point to the pointer type we return.
   We allocate new memory if needed.  */

struct type *
make_pointer_type (struct type *type, struct type **typeptr)
{
  struct type *ntype;	/* New type */
  struct type *chain;

  ntype = TYPE_POINTER_TYPE (type);

  if (ntype)
    {
      if (typeptr == 0)
	return ntype;		/* Don't care about alloc, 
				   and have new type.  */
      else if (*typeptr == 0)
	{
	  *typeptr = ntype;	/* Tracking alloc, and have new type.  */
	  return ntype;
	}
    }

  if (typeptr == 0 || *typeptr == 0)	/* We'll need to allocate one.  */
    {
      ntype = alloc_type_as_parent (type);
      if (typeptr)
	*typeptr = ntype;
    }
  else			/* We have storage, but need to reset it.  */
    {
      ntype = *typeptr;
      chain = TYPE_CHAIN (ntype);
      smash_type (ntype);
      TYPE_CHAIN (ntype) = chain;
    }

  TYPE_TARGET_TYPE (ntype) = type;
  TYPE_POINTER_TYPE (type) = ntype;

  /* FIXME!  Assume the machine has only one representation for
     pointers!  */

  TYPE_LENGTH (ntype)
    = gdbarch_ptr_bit (get_type_arch (type)) / TARGET_CHAR_BIT;
  TYPE_CODE (ntype) = TYPE_CODE_PTR;

  /* Mark pointers as unsigned.  The target converts between pointers
     and addresses (CORE_ADDRs) using gdbarch_pointer_to_address and
     gdbarch_address_to_pointer.  */
  TYPE_UNSIGNED (ntype) = 1;

  if (!TYPE_POINTER_TYPE (type))	/* Remember it, if don't have one.  */
    TYPE_POINTER_TYPE (type) = ntype;

  /* Update the length of all the other variants of this type.  */
  chain = TYPE_CHAIN (ntype);
  while (chain != ntype)
    {
      TYPE_LENGTH (chain) = TYPE_LENGTH (ntype);
      chain = TYPE_CHAIN (chain);
    }

  return ntype;
}

/* Given a type TYPE, return a type of pointers to that type.
   May need to construct such a type if this is the first use.  */

struct type *
lookup_pointer_type (struct type *type)
{
  return make_pointer_type (type, (struct type **) 0);
}

/* Lookup a C++ `reference' to a type TYPE.  TYPEPTR, if nonzero,
   points to a pointer to memory where the reference type should be
   stored.  If *TYPEPTR is zero, update it to point to the reference
   type we return.  We allocate new memory if needed.  */

struct type *
make_reference_type (struct type *type, struct type **typeptr)
{
  struct type *ntype;	/* New type */
  struct type *chain;

  ntype = TYPE_REFERENCE_TYPE (type);

  if (ntype)
    {
      if (typeptr == 0)
	return ntype;		/* Don't care about alloc, 
				   and have new type.  */
      else if (*typeptr == 0)
	{
	  *typeptr = ntype;	/* Tracking alloc, and have new type.  */
	  return ntype;
	}
    }

  if (typeptr == 0 || *typeptr == 0)	/* We'll need to allocate one.  */
    {
      ntype = alloc_type_as_parent (type);
      if (typeptr)
	*typeptr = ntype;
    }
  else			/* We have storage, but need to reset it.  */
    {
      ntype = *typeptr;
      chain = TYPE_CHAIN (ntype);
      smash_type (ntype);
      TYPE_CHAIN (ntype) = chain;
    }

  TYPE_TARGET_TYPE (ntype) = type;
  TYPE_REFERENCE_TYPE (type) = ntype;

  /* FIXME!  Assume the machine has only one representation for
     references, and that it matches the (only) representation for
     pointers!  */

  TYPE_LENGTH (ntype) =
    gdbarch_ptr_bit (get_type_arch (type)) / TARGET_CHAR_BIT;
  TYPE_CODE (ntype) = TYPE_CODE_REF;

  if (!TYPE_REFERENCE_TYPE (type))	/* Remember it, if don't have one.  */
    TYPE_REFERENCE_TYPE (type) = ntype;

  /* Update the length of all the other variants of this type.  */
  chain = TYPE_CHAIN (ntype);
  while (chain != ntype)
    {
      TYPE_LENGTH (chain) = TYPE_LENGTH (ntype);
      chain = TYPE_CHAIN (chain);
    }

  return ntype;
}

/* Same as above, but caller doesn't care about memory allocation
   details.  */

struct type *
lookup_reference_type (struct type *type)
{
  return make_reference_type (type, (struct type **) 0);
}

/* Lookup a function type that returns type TYPE.  TYPEPTR, if
   nonzero, points to a pointer to memory where the function type
   should be stored.  If *TYPEPTR is zero, update it to point to the
   function type we return.  We allocate new memory if needed.  */

struct type *
make_function_type (struct type *type, struct type **typeptr)
{
  struct type *ntype;	/* New type */

  if (typeptr == 0 || *typeptr == 0)	/* We'll need to allocate one.  */
    {
      ntype = alloc_type_copy (type);
      if (typeptr)
	*typeptr = ntype;
    }
  else			/* We have storage, but need to reset it.  */
    {
      ntype = *typeptr;
      smash_type (ntype);
    }

  TYPE_TARGET_TYPE (ntype) = type;

  TYPE_LENGTH (ntype) = 1;
  TYPE_CODE (ntype) = TYPE_CODE_FUNC;

  return ntype;
}


/* Given a type TYPE, return a type of functions that return that type.
   May need to construct such a type if this is the first use.  */

struct type *
lookup_function_type (struct type *type)
{
  return make_function_type (type, (struct type **) 0);
}

/* Identify address space identifier by name --
   return the integer flag defined in gdbtypes.h.  */
extern int
address_space_name_to_int (struct gdbarch *gdbarch, char *space_identifier)
{
  int type_flags;

  /* Check for known address space delimiters.  */
  if (!strcmp (space_identifier, "code"))
    return TYPE_INSTANCE_FLAG_CODE_SPACE;
  else if (!strcmp (space_identifier, "data"))
    return TYPE_INSTANCE_FLAG_DATA_SPACE;
  else if (gdbarch_address_class_name_to_type_flags_p (gdbarch)
           && gdbarch_address_class_name_to_type_flags (gdbarch,
							space_identifier,
							&type_flags))
    return type_flags;
  else
    error (_("Unknown address space specifier: \"%s\""), space_identifier);
}

/* Identify address space identifier by integer flag as defined in 
   gdbtypes.h -- return the string version of the adress space name.  */

const char *
address_space_int_to_name (struct gdbarch *gdbarch, int space_flag)
{
  if (space_flag & TYPE_INSTANCE_FLAG_CODE_SPACE)
    return "code";
  else if (space_flag & TYPE_INSTANCE_FLAG_DATA_SPACE)
    return "data";
  else if ((space_flag & TYPE_INSTANCE_FLAG_ADDRESS_CLASS_ALL)
           && gdbarch_address_class_type_flags_to_name_p (gdbarch))
    return gdbarch_address_class_type_flags_to_name (gdbarch, space_flag);
  else
    return NULL;
}

/* Create a new type with instance flags NEW_FLAGS, based on TYPE.

   If STORAGE is non-NULL, create the new type instance there.
   STORAGE must be in the same obstack as TYPE.  */

static struct type *
make_qualified_type (struct type *type, int new_flags,
		     struct type *storage)
{
  struct type *ntype;

  ntype = type;
  do
    {
      if (TYPE_INSTANCE_FLAGS (ntype) == new_flags)
	return ntype;
      ntype = TYPE_CHAIN (ntype);
    }
  while (ntype != type);

  /* Create a new type instance.  */
  if (storage == NULL)
    ntype = alloc_type_instance (type);
  else
    {
      /* If STORAGE was provided, it had better be in the same objfile
	 as TYPE.  Otherwise, we can't link it into TYPE's cv chain:
	 if one objfile is freed and the other kept, we'd have
	 dangling pointers.  */
      gdb_assert (TYPE_OBJFILE (type) == TYPE_OBJFILE (storage));

      ntype = storage;
      TYPE_MAIN_TYPE (ntype) = TYPE_MAIN_TYPE (type);
      TYPE_CHAIN (ntype) = ntype;
    }

  /* Pointers or references to the original type are not relevant to
     the new type.  */
  TYPE_POINTER_TYPE (ntype) = (struct type *) 0;
  TYPE_REFERENCE_TYPE (ntype) = (struct type *) 0;

  /* Chain the new qualified type to the old type.  */
  TYPE_CHAIN (ntype) = TYPE_CHAIN (type);
  TYPE_CHAIN (type) = ntype;

  /* Now set the instance flags and return the new type.  */
  TYPE_INSTANCE_FLAGS (ntype) = new_flags;

  /* Set length of new type to that of the original type.  */
  TYPE_LENGTH (ntype) = TYPE_LENGTH (type);

  return ntype;
}

/* Make an address-space-delimited variant of a type -- a type that
   is identical to the one supplied except that it has an address
   space attribute attached to it (such as "code" or "data").

   The space attributes "code" and "data" are for Harvard
   architectures.  The address space attributes are for architectures
   which have alternately sized pointers or pointers with alternate
   representations.  */

struct type *
make_type_with_address_space (struct type *type, int space_flag)
{
  int new_flags = ((TYPE_INSTANCE_FLAGS (type)
		    & ~(TYPE_INSTANCE_FLAG_CODE_SPACE
			| TYPE_INSTANCE_FLAG_DATA_SPACE
		        | TYPE_INSTANCE_FLAG_ADDRESS_CLASS_ALL))
		   | space_flag);

  return make_qualified_type (type, new_flags, NULL);
}

/* Make a "c-v" variant of a type -- a type that is identical to the
   one supplied except that it may have const or volatile attributes
   CNST is a flag for setting the const attribute
   VOLTL is a flag for setting the volatile attribute
   TYPE is the base type whose variant we are creating.

   If TYPEPTR and *TYPEPTR are non-zero, then *TYPEPTR points to
   storage to hold the new qualified type; *TYPEPTR and TYPE must be
   in the same objfile.  Otherwise, allocate fresh memory for the new
   type whereever TYPE lives.  If TYPEPTR is non-zero, set it to the
   new type we construct.  */
struct type *
make_cv_type (int cnst, int voltl, 
	      struct type *type, 
	      struct type **typeptr)
{
  struct type *ntype;	/* New type */

  int new_flags = (TYPE_INSTANCE_FLAGS (type)
		   & ~(TYPE_INSTANCE_FLAG_CONST 
		       | TYPE_INSTANCE_FLAG_VOLATILE));

  if (cnst)
    new_flags |= TYPE_INSTANCE_FLAG_CONST;

  if (voltl)
    new_flags |= TYPE_INSTANCE_FLAG_VOLATILE;

  if (typeptr && *typeptr != NULL)
    {
      /* TYPE and *TYPEPTR must be in the same objfile.  We can't have
	 a C-V variant chain that threads across objfiles: if one
	 objfile gets freed, then the other has a broken C-V chain.

	 This code used to try to copy over the main type from TYPE to
	 *TYPEPTR if they were in different objfiles, but that's
	 wrong, too: TYPE may have a field list or member function
	 lists, which refer to types of their own, etc. etc.  The
	 whole shebang would need to be copied over recursively; you
	 can't have inter-objfile pointers.  The only thing to do is
	 to leave stub types as stub types, and look them up afresh by
	 name each time you encounter them.  */
      gdb_assert (TYPE_OBJFILE (*typeptr) == TYPE_OBJFILE (type));
    }
  
  ntype = make_qualified_type (type, new_flags, 
			       typeptr ? *typeptr : NULL);

  if (typeptr != NULL)
    *typeptr = ntype;

  return ntype;
}

/* Replace the contents of ntype with the type *type.  This changes the
   contents, rather than the pointer for TYPE_MAIN_TYPE (ntype); thus
   the changes are propogated to all types in the TYPE_CHAIN.

   In order to build recursive types, it's inevitable that we'll need
   to update types in place --- but this sort of indiscriminate
   smashing is ugly, and needs to be replaced with something more
   controlled.  TYPE_MAIN_TYPE is a step in this direction; it's not
   clear if more steps are needed.  */
void
replace_type (struct type *ntype, struct type *type)
{
  struct type *chain;

  /* These two types had better be in the same objfile.  Otherwise,
     the assignment of one type's main type structure to the other
     will produce a type with references to objects (names; field
     lists; etc.) allocated on an objfile other than its own.  */
  gdb_assert (TYPE_OBJFILE (ntype) == TYPE_OBJFILE (ntype));

  *TYPE_MAIN_TYPE (ntype) = *TYPE_MAIN_TYPE (type);

  /* The type length is not a part of the main type.  Update it for
     each type on the variant chain.  */
  chain = ntype;
  do
    {
      /* Assert that this element of the chain has no address-class bits
	 set in its flags.  Such type variants might have type lengths
	 which are supposed to be different from the non-address-class
	 variants.  This assertion shouldn't ever be triggered because
	 symbol readers which do construct address-class variants don't
	 call replace_type().  */
      gdb_assert (TYPE_ADDRESS_CLASS_ALL (chain) == 0);

      TYPE_LENGTH (chain) = TYPE_LENGTH (type);
      chain = TYPE_CHAIN (chain);
    }
  while (ntype != chain);

  /* Assert that the two types have equivalent instance qualifiers.
     This should be true for at least all of our debug readers.  */
  gdb_assert (TYPE_INSTANCE_FLAGS (ntype) == TYPE_INSTANCE_FLAGS (type));
}

/* Implement direct support for MEMBER_TYPE in GNU C++.
   May need to construct such a type if this is the first use.
   The TYPE is the type of the member.  The DOMAIN is the type
   of the aggregate that the member belongs to.  */

struct type *
lookup_memberptr_type (struct type *type, struct type *domain)
{
  struct type *mtype;

  mtype = alloc_type_copy (type);
  smash_to_memberptr_type (mtype, domain, type);
  return mtype;
}

/* Return a pointer-to-method type, for a method of type TO_TYPE.  */

struct type *
lookup_methodptr_type (struct type *to_type)
{
  struct type *mtype;

  mtype = alloc_type_copy (to_type);
  smash_to_methodptr_type (mtype, to_type);
  return mtype;
}

/* Allocate a stub method whose return type is TYPE.  This apparently
   happens for speed of symbol reading, since parsing out the
   arguments to the method is cpu-intensive, the way we are doing it.
   So, we will fill in arguments later.  This always returns a fresh
   type.  */

struct type *
allocate_stub_method (struct type *type)
{
  struct type *mtype;

  mtype = alloc_type_copy (type);
  TYPE_CODE (mtype) = TYPE_CODE_METHOD;
  TYPE_LENGTH (mtype) = 1;
  TYPE_STUB (mtype) = 1;
  TYPE_TARGET_TYPE (mtype) = type;
  /*  _DOMAIN_TYPE (mtype) = unknown yet */
  return mtype;
}

/* Create a range type using either a blank type supplied in
   RESULT_TYPE, or creating a new type, inheriting the objfile from
   INDEX_TYPE.

   Indices will be of type INDEX_TYPE, and will range from LOW_BOUND
   to HIGH_BOUND, inclusive.

   FIXME: Maybe we should check the TYPE_CODE of RESULT_TYPE to make
   sure it is TYPE_CODE_UNDEF before we bash it into a range type?  */

struct type *
create_range_type (struct type *result_type, struct type *index_type,
		   LONGEST low_bound, LONGEST high_bound)
{
  if (result_type == NULL)
    result_type = alloc_type_copy (index_type);
  TYPE_CODE (result_type) = TYPE_CODE_RANGE;
  TYPE_TARGET_TYPE (result_type) = index_type;
  if (TYPE_STUB (index_type))
    TYPE_TARGET_STUB (result_type) = 1;
  else
    TYPE_LENGTH (result_type) = TYPE_LENGTH (check_typedef (index_type));
  TYPE_RANGE_DATA (result_type) = (struct range_bounds *)
    TYPE_ZALLOC (result_type, sizeof (struct range_bounds));
  TYPE_LOW_BOUND (result_type) = low_bound;
  TYPE_HIGH_BOUND (result_type) = high_bound;
  TYPE_BYTE_STRIDE (result_type) = 0;

  if (low_bound >= 0)
    TYPE_UNSIGNED (result_type) = 1;

  return result_type;
}

/* Set *LOWP and *HIGHP to the lower and upper bounds of discrete type
   TYPE.  Return 1 if type is a range type, 0 if it is discrete (and
   bounds will fit in LONGEST), or -1 otherwise.  */

int
get_discrete_bounds (struct type *type, LONGEST *lowp, LONGEST *highp)
{
  CHECK_TYPEDEF (type);
  switch (TYPE_CODE (type))
    {
    case TYPE_CODE_RANGE:
      *lowp = TYPE_LOW_BOUND (type);
      *highp = TYPE_HIGH_BOUND (type);
      return 1;
    case TYPE_CODE_ENUM:
      if (TYPE_NFIELDS (type) > 0)
	{
	  /* The enums may not be sorted by value, so search all
	     entries */
	  int i;

	  *lowp = *highp = TYPE_FIELD_BITPOS (type, 0);
	  for (i = 0; i < TYPE_NFIELDS (type); i++)
	    {
	      if (TYPE_FIELD_BITPOS (type, i) < *lowp)
		*lowp = TYPE_FIELD_BITPOS (type, i);
	      if (TYPE_FIELD_BITPOS (type, i) > *highp)
		*highp = TYPE_FIELD_BITPOS (type, i);
	    }

	  /* Set unsigned indicator if warranted.  */
	  if (*lowp >= 0)
	    {
	      TYPE_UNSIGNED (type) = 1;
	    }
	}
      else
	{
	  *lowp = 0;
	  *highp = -1;
	}
      return 0;
    case TYPE_CODE_BOOL:
      *lowp = 0;
      *highp = 1;
      return 0;
    case TYPE_CODE_INT:
      if (TYPE_LENGTH (type) > sizeof (LONGEST))	/* Too big */
	return -1;
      if (!TYPE_UNSIGNED (type))
	{
	  *lowp = -(1 << (TYPE_LENGTH (type) * TARGET_CHAR_BIT - 1));
	  *highp = -*lowp - 1;
	  return 0;
	}
      /* ... fall through for unsigned ints ...  */
    case TYPE_CODE_CHAR:
      *lowp = 0;
      /* This round-about calculation is to avoid shifting by
         TYPE_LENGTH (type) * TARGET_CHAR_BIT, which will not work
         if TYPE_LENGTH (type) == sizeof (LONGEST).  */
      *highp = 1 << (TYPE_LENGTH (type) * TARGET_CHAR_BIT - 1);
      *highp = (*highp - 1) | *highp;
      return 0;
    default:
      return -1;
    }
}

/* Create an array type using either a blank type supplied in
   RESULT_TYPE, or creating a new type, inheriting the objfile from
   RANGE_TYPE.

   Elements will be of type ELEMENT_TYPE, the indices will be of type
   RANGE_TYPE.

   FIXME: Maybe we should check the TYPE_CODE of RESULT_TYPE to make
   sure it is TYPE_CODE_UNDEF before we bash it into an array
   type?  */

struct type *
create_array_type (struct type *result_type, 
		   struct type *element_type,
		   struct type *range_type)
{
  LONGEST low_bound, high_bound;

  if (result_type == NULL)
    result_type = alloc_type_copy (range_type);

  TYPE_CODE (result_type) = TYPE_CODE_ARRAY;
  TYPE_TARGET_TYPE (result_type) = element_type;
  TYPE_NFIELDS (result_type) = 1;
  TYPE_FIELDS (result_type) =
    (struct field *) TYPE_ZALLOC (result_type, sizeof (struct field));
  TYPE_INDEX_TYPE (result_type) = range_type;
  TYPE_VPTR_FIELDNO (result_type) = -1;

  /* DWARF blocks may depend on runtime information like
     DW_OP_PUSH_OBJECT_ADDRESS not being available during the
     CREATE_ARRAY_TYPE time.  */
  if (TYPE_RANGE_DATA (range_type)->low.kind != RANGE_BOUND_KIND_CONSTANT
      || TYPE_RANGE_DATA (range_type)->high.kind != RANGE_BOUND_KIND_CONSTANT
      || TYPE_LOW_BOUND_UNDEFINED (range_type) 
      || TYPE_HIGH_BOUND_UNDEFINED (range_type) 
      || get_discrete_bounds (range_type, &low_bound, &high_bound) < 0)
    {
      low_bound = 0;
      high_bound = -1;
    }

  /* Be careful when setting the array length.  Ada arrays can be
     empty arrays with the high_bound being smaller than the low_bound.
     In such cases, the array length should be zero.  TYPE_TARGET_STUB needs to
     be checked as it may have dependencies on DWARF blocks depending on
     runtime information not available during the CREATE_ARRAY_TYPE time.  */
  if (high_bound < low_bound || TYPE_TARGET_STUB (element_type))
    TYPE_LENGTH (result_type) = 0;
  else
    {
      CHECK_TYPEDEF (element_type);
      TYPE_LENGTH (result_type) =
	TYPE_LENGTH (element_type) * (high_bound - low_bound + 1);
    }

  if (TYPE_LENGTH (result_type) == 0)
    {
      /* The real size will be computed for specific instances by
	 CHECK_TYPEDEF.  */
      TYPE_TARGET_STUB (result_type) = 1;
    }

  return result_type;
}

struct type *
lookup_array_range_type (struct type *element_type,
			 int low_bound, int high_bound)
{
  struct gdbarch *gdbarch = get_type_arch (element_type);
  struct type *index_type = builtin_type (gdbarch)->builtin_int;
  struct type *range_type
    = create_range_type (NULL, index_type, low_bound, high_bound);

  return create_array_type (NULL, element_type, range_type);
}

/* Create a string type using either a blank type supplied in
   RESULT_TYPE, or creating a new type.  String types are similar
   enough to array of char types that we can use create_array_type to
   build the basic type and then bash it into a string type.

   For fixed length strings, the range type contains 0 as the lower
   bound and the length of the string minus one as the upper bound.

   FIXME: Maybe we should check the TYPE_CODE of RESULT_TYPE to make
   sure it is TYPE_CODE_UNDEF before we bash it into a string
   type?  */

struct type *
create_string_type (struct type *result_type,
		    struct type *string_char_type,
		    struct type *range_type)
{
  result_type = create_array_type (result_type,
				   string_char_type,
				   range_type);
  TYPE_CODE (result_type) = TYPE_CODE_STRING;
  return result_type;
}

struct type *
lookup_string_range_type (struct type *string_char_type,
			  int low_bound, int high_bound)
{
  struct type *result_type;

  result_type = lookup_array_range_type (string_char_type,
					 low_bound, high_bound);
  TYPE_CODE (result_type) = TYPE_CODE_STRING;
  return result_type;
}

struct type *
create_set_type (struct type *result_type, struct type *domain_type)
{
  if (result_type == NULL)
    result_type = alloc_type_copy (domain_type);

  TYPE_CODE (result_type) = TYPE_CODE_SET;
  TYPE_NFIELDS (result_type) = 1;
  TYPE_FIELDS (result_type) = TYPE_ZALLOC (result_type, sizeof (struct field));

  if (!TYPE_STUB (domain_type))
    {
      LONGEST low_bound, high_bound, bit_length;

      if (get_discrete_bounds (domain_type, &low_bound, &high_bound) < 0)
	low_bound = high_bound = 0;
      bit_length = high_bound - low_bound + 1;
      TYPE_LENGTH (result_type)
	= (bit_length + TARGET_CHAR_BIT - 1) / TARGET_CHAR_BIT;
      if (low_bound >= 0)
	TYPE_UNSIGNED (result_type) = 1;
    }
  TYPE_FIELD_TYPE (result_type, 0) = domain_type;

  return result_type;
}

/* Convert ARRAY_TYPE to a vector type.  This may modify ARRAY_TYPE
   and any array types nested inside it.  */

void
make_vector_type (struct type *array_type)
{
  struct type *inner_array, *elt_type;
  int flags;

  /* Find the innermost array type, in case the array is
     multi-dimensional.  */
  inner_array = array_type;
  while (TYPE_CODE (TYPE_TARGET_TYPE (inner_array)) == TYPE_CODE_ARRAY)
    inner_array = TYPE_TARGET_TYPE (inner_array);

  elt_type = TYPE_TARGET_TYPE (inner_array);
  if (TYPE_CODE (elt_type) == TYPE_CODE_INT)
    {
      flags = TYPE_INSTANCE_FLAGS (elt_type) | TYPE_FLAG_NOTTEXT;
      elt_type = make_qualified_type (elt_type, flags, NULL);
      TYPE_TARGET_TYPE (inner_array) = elt_type;
    }

  TYPE_VECTOR (array_type) = 1;
}

struct type *
init_vector_type (struct type *elt_type, int n)
{
  struct type *array_type;

  array_type = lookup_array_range_type (elt_type, 0, n - 1);
  make_vector_type (array_type);
  return array_type;
}

/* Smash TYPE to be a type of pointers to members of DOMAIN with type
   TO_TYPE.  A member pointer is a wierd thing -- it amounts to a
   typed offset into a struct, e.g. "an int at offset 8".  A MEMBER
   TYPE doesn't include the offset (that's the value of the MEMBER
   itself), but does include the structure type into which it points
   (for some reason).

   When "smashing" the type, we preserve the objfile that the old type
   pointed to, since we aren't changing where the type is actually
   allocated.  */

void
smash_to_memberptr_type (struct type *type, struct type *domain,
			 struct type *to_type)
{
  smash_type (type);
  TYPE_TARGET_TYPE (type) = to_type;
  TYPE_DOMAIN_TYPE (type) = domain;
  /* Assume that a data member pointer is the same size as a normal
     pointer.  */
  TYPE_LENGTH (type)
    = gdbarch_ptr_bit (get_type_arch (to_type)) / TARGET_CHAR_BIT;
  TYPE_CODE (type) = TYPE_CODE_MEMBERPTR;
}

/* Smash TYPE to be a type of pointer to methods type TO_TYPE.

   When "smashing" the type, we preserve the objfile that the old type
   pointed to, since we aren't changing where the type is actually
   allocated.  */

void
smash_to_methodptr_type (struct type *type, struct type *to_type)
{
  smash_type (type);
  TYPE_TARGET_TYPE (type) = to_type;
  TYPE_DOMAIN_TYPE (type) = TYPE_DOMAIN_TYPE (to_type);
  TYPE_LENGTH (type) = cplus_method_ptr_size (to_type);
  TYPE_CODE (type) = TYPE_CODE_METHODPTR;
}

/* Smash TYPE to be a type of method of DOMAIN with type TO_TYPE.
   METHOD just means `function that gets an extra "this" argument'.

   When "smashing" the type, we preserve the objfile that the old type
   pointed to, since we aren't changing where the type is actually
   allocated.  */

void
smash_to_method_type (struct type *type, struct type *domain,
		      struct type *to_type, struct field *args,
		      int nargs, int varargs)
{
  smash_type (type);
  TYPE_TARGET_TYPE (type) = to_type;
  TYPE_DOMAIN_TYPE (type) = domain;
  TYPE_FIELDS (type) = args;
  TYPE_NFIELDS (type) = nargs;
  if (varargs)
    TYPE_VARARGS (type) = 1;
  TYPE_LENGTH (type) = 1;	/* In practice, this is never needed.  */
  TYPE_CODE (type) = TYPE_CODE_METHOD;
}

/* Return a typename for a struct/union/enum type without "struct ",
   "union ", or "enum ".  If the type has a NULL name, return NULL.  */

char *
type_name_no_tag (const struct type *type)
{
  if (TYPE_TAG_NAME (type) != NULL)
    return TYPE_TAG_NAME (type);

  /* Is there code which expects this to return the name if there is
     no tag name?  My guess is that this is mainly used for C++ in
     cases where the two will always be the same.  */
  return TYPE_NAME (type);
}

/* Lookup a typedef or primitive type named NAME, visible in lexical
   block BLOCK.  If NOERR is nonzero, return zero if NAME is not
   suitably defined.  */

struct type *
lookup_typename (const struct language_defn *language,
		 struct gdbarch *gdbarch, char *name,
		 struct block *block, int noerr)
{
  struct symbol *sym;
  struct type *tmp;

  sym = lookup_symbol (name, block, VAR_DOMAIN, 0);
  if (sym == NULL || SYMBOL_CLASS (sym) != LOC_TYPEDEF)
    {
      tmp = language_lookup_primitive_type_by_name (language, gdbarch, name);
      if (tmp)
	{
	  return tmp;
	}
      else if (!tmp && noerr)
	{
	  return NULL;
	}
      else
	{
	  error (_("No type named %s."), name);
	}
    }
  return (SYMBOL_TYPE (sym));
}

struct type *
lookup_unsigned_typename (const struct language_defn *language,
			  struct gdbarch *gdbarch, char *name)
{
  char *uns = alloca (strlen (name) + 10);

  strcpy (uns, "unsigned ");
  strcpy (uns + 9, name);
  return lookup_typename (language, gdbarch, uns, (struct block *) NULL, 0);
}

struct type *
lookup_signed_typename (const struct language_defn *language,
			struct gdbarch *gdbarch, char *name)
{
  struct type *t;
  char *uns = alloca (strlen (name) + 8);

  strcpy (uns, "signed ");
  strcpy (uns + 7, name);
  t = lookup_typename (language, gdbarch, uns, (struct block *) NULL, 1);
  /* If we don't find "signed FOO" just try again with plain "FOO".  */
  if (t != NULL)
    return t;
  return lookup_typename (language, gdbarch, name, (struct block *) NULL, 0);
}

/* Lookup a structure type named "struct NAME",
   visible in lexical block BLOCK.  */

struct type *
lookup_struct (char *name, struct block *block)
{
  struct symbol *sym;

  sym = lookup_symbol (name, block, STRUCT_DOMAIN, 0);

  if (sym == NULL)
    {
      error (_("No struct type named %s."), name);
    }
  if (TYPE_CODE (SYMBOL_TYPE (sym)) != TYPE_CODE_STRUCT)
    {
      error (_("This context has class, union or enum %s, not a struct."),
	     name);
    }
  return (SYMBOL_TYPE (sym));
}

/* Lookup a union type named "union NAME",
   visible in lexical block BLOCK.  */

struct type *
lookup_union (char *name, struct block *block)
{
  struct symbol *sym;
  struct type *t;

  sym = lookup_symbol (name, block, STRUCT_DOMAIN, 0);

  if (sym == NULL)
    error (_("No union type named %s."), name);

  t = SYMBOL_TYPE (sym);

  if (TYPE_CODE (t) == TYPE_CODE_UNION)
    return t;

  /* If we get here, it's not a union.  */
  error (_("This context has class, struct or enum %s, not a union."), 
	 name);
}


/* Lookup an enum type named "enum NAME",
   visible in lexical block BLOCK.  */

struct type *
lookup_enum (char *name, struct block *block)
{
  struct symbol *sym;

  sym = lookup_symbol (name, block, STRUCT_DOMAIN, 0);
  if (sym == NULL)
    {
      error (_("No enum type named %s."), name);
    }
  if (TYPE_CODE (SYMBOL_TYPE (sym)) != TYPE_CODE_ENUM)
    {
      error (_("This context has class, struct or union %s, not an enum."), 
	     name);
    }
  return (SYMBOL_TYPE (sym));
}

/* Lookup a template type named "template NAME<TYPE>",
   visible in lexical block BLOCK.  */

struct type *
lookup_template_type (char *name, struct type *type, 
		      struct block *block)
{
  struct symbol *sym;
  char *nam = (char *) 
    alloca (strlen (name) + strlen (TYPE_NAME (type)) + 4);

  strcpy (nam, name);
  strcat (nam, "<");
  strcat (nam, TYPE_NAME (type));
  strcat (nam, " >");	/* FIXME, extra space still introduced in gcc? */

  sym = lookup_symbol (nam, block, VAR_DOMAIN, 0);

  if (sym == NULL)
    {
      error (_("No template type named %s."), name);
    }
  if (TYPE_CODE (SYMBOL_TYPE (sym)) != TYPE_CODE_STRUCT)
    {
      error (_("This context has class, union or enum %s, not a struct."),
	     name);
    }
  return (SYMBOL_TYPE (sym));
}

/* Given a type TYPE, lookup the type of the component of type named
   NAME.

   TYPE can be either a struct or union, or a pointer or reference to
   a struct or union.  If it is a pointer or reference, its target
   type is automatically used.  Thus '.' and '->' are interchangable,
   as specified for the definitions of the expression element types
   STRUCTOP_STRUCT and STRUCTOP_PTR.

   If NOERR is nonzero, return zero if NAME is not suitably defined.
   If NAME is the name of a baseclass type, return that type.  */

struct type *
lookup_struct_elt_type (struct type *type, char *name, int noerr)
{
  int i;

  for (;;)
    {
      CHECK_TYPEDEF (type);
      if (TYPE_CODE (type) != TYPE_CODE_PTR
	  && TYPE_CODE (type) != TYPE_CODE_REF)
	break;
      type = TYPE_TARGET_TYPE (type);
    }

  if (TYPE_CODE (type) != TYPE_CODE_STRUCT 
      && TYPE_CODE (type) != TYPE_CODE_UNION)
    {
      target_terminal_ours ();
      gdb_flush (gdb_stdout);
      fprintf_unfiltered (gdb_stderr, "Type ");
      type_print (type, "", gdb_stderr, -1);
      error (_(" is not a structure or union type."));
    }

#if 0
  /* FIXME: This change put in by Michael seems incorrect for the case
     where the structure tag name is the same as the member name.
     I.E. when doing "ptype bell->bar" for "struct foo { int bar; int
     foo; } bell;" Disabled by fnf.  */
  {
    char *typename;

    typename = type_name_no_tag (type);
    if (typename != NULL && strcmp (typename, name) == 0)
      return type;
  }
#endif

  for (i = TYPE_NFIELDS (type) - 1; i >= TYPE_N_BASECLASSES (type); i--)
    {
      char *t_field_name = TYPE_FIELD_NAME (type, i);

      if (t_field_name && (strcmp_iw (t_field_name, name) == 0))
	{
	  return TYPE_FIELD_TYPE (type, i);
	}
     else if (!t_field_name || *t_field_name == '\0')
	{
	  struct type *subtype 
	    = lookup_struct_elt_type (TYPE_FIELD_TYPE (type, i), name, 1);

	  if (subtype != NULL)
	    return subtype;
	}
    }

  /* OK, it's not in this class.  Recursively check the baseclasses.  */
  for (i = TYPE_N_BASECLASSES (type) - 1; i >= 0; i--)
    {
      struct type *t;

      t = lookup_struct_elt_type (TYPE_BASECLASS (type, i), name, 1);
      if (t != NULL)
	{
	  return t;
	}
    }

  if (noerr)
    {
      return NULL;
    }

  target_terminal_ours ();
  gdb_flush (gdb_stdout);
  fprintf_unfiltered (gdb_stderr, "Type ");
  type_print (type, "", gdb_stderr, -1);
  fprintf_unfiltered (gdb_stderr, " has no component named ");
  fputs_filtered (name, gdb_stderr);
  error (("."));
  return (struct type *) -1;	/* For lint */
}

/* Lookup the vptr basetype/fieldno values for TYPE.
   If found store vptr_basetype in *BASETYPEP if non-NULL, and return
   vptr_fieldno.  Also, if found and basetype is from the same objfile,
   cache the results.
   If not found, return -1 and ignore BASETYPEP.
   Callers should be aware that in some cases (for example,
   the type or one of its baseclasses is a stub type and we are
   debugging a .o file, or the compiler uses DWARF-2 and is not GCC),
   this function will not be able to find the
   virtual function table pointer, and vptr_fieldno will remain -1 and
   vptr_basetype will remain NULL or incomplete.  */

int
get_vptr_fieldno (struct type *type, struct type **basetypep)
{
  CHECK_TYPEDEF (type);

  if (TYPE_VPTR_FIELDNO (type) < 0)
    {
      int i;

      /* We must start at zero in case the first (and only) baseclass
         is virtual (and hence we cannot share the table pointer).  */
      for (i = 0; i < TYPE_N_BASECLASSES (type); i++)
	{
	  struct type *baseclass = check_typedef (TYPE_BASECLASS (type, i));
	  int fieldno;
	  struct type *basetype;

	  fieldno = get_vptr_fieldno (baseclass, &basetype);
	  if (fieldno >= 0)
	    {
	      /* If the type comes from a different objfile we can't cache
		 it, it may have a different lifetime. PR 2384 */
	      if (TYPE_OBJFILE (type) == TYPE_OBJFILE (basetype))
		{
		  TYPE_VPTR_FIELDNO (type) = fieldno;
		  TYPE_VPTR_BASETYPE (type) = basetype;
		}
	      if (basetypep)
		*basetypep = basetype;
	      return fieldno;
	    }
	}

      /* Not found.  */
      return -1;
    }
  else
    {
      if (basetypep)
	*basetypep = TYPE_VPTR_BASETYPE (type);
      return TYPE_VPTR_FIELDNO (type);
    }
}

static void
stub_noname_complaint (void)
{
  complaint (&symfile_complaints, _("stub type has NULL name"));
}

/* Calculate the memory length of array TYPE.

   TARGET_TYPE should be set to `check_typedef (TYPE_TARGET_TYPE (type))' as
   a performance hint.  Feel free to pass NULL.  Set FULL_SPAN to return the
   size incl. the possible padding of the last element - it may differ from the
   cleared FULL_SPAN return value (the expected SIZEOF) for non-zero
   TYPE_BYTE_STRIDE values.  */

static LONGEST
type_length_get (struct type *type, struct type *target_type, int full_span)
{
  struct type *range_type;
  LONGEST byte_stride = 0;	/* `= 0' for a false GCC warning.  */
  LONGEST count, element_size, retval;

  if (TYPE_CODE (type) != TYPE_CODE_ARRAY
      && TYPE_CODE (type) != TYPE_CODE_STRING)
    return TYPE_LENGTH (type);

  /* Avoid executing TYPE_HIGH_BOUND for invalid (unallocated/unassociated)
     Fortran arrays.  The allocated data will never be used so they can be
     zero-length.  */
  if (object_address_data_not_valid (type))
    return 0;

  range_type = TYPE_INDEX_TYPE (type);
  if (TYPE_LOW_BOUND_UNDEFINED (range_type)
      || TYPE_HIGH_BOUND_UNDEFINED (range_type))
    return 0;
  count = TYPE_HIGH_BOUND (range_type) - TYPE_LOW_BOUND (range_type) + 1;
  /* It may happen for wrong DWARF annotations returning garbage data.  */
  if (count < 0)
    warning (_("Range for type %s has invalid bounds %s..%s"),
	     TYPE_NAME (type), plongest (TYPE_LOW_BOUND (range_type)),
	     plongest (TYPE_HIGH_BOUND (range_type)));
  /* The code below does not handle count == 0 right.  */
  if (count <= 0)
    return 0;
  if (full_span || count > 1)
    {
      /* We do not use TYPE_ARRAY_BYTE_STRIDE_VALUE (type) here as we want to
         force FULL_SPAN to 1.  */
      byte_stride = TYPE_BYTE_STRIDE (range_type);
      if (byte_stride == 0)
        {
	  if (target_type == NULL)
	    target_type = check_typedef (TYPE_TARGET_TYPE (type));
	  byte_stride = type_length_get (target_type, NULL, 1);
	}
    }

  /* For now, we conservatively take the array length to be 0 if its length
     exceeds UINT_MAX.  The code below assumes that for x < 0,
     (ULONGEST) x == -x + ULONGEST_MAX + 1, which is technically not guaranteed
     by C, but is usually true (because it would be true if x were unsigned
     with its high-order bit on). It uses the fact that high_bound-low_bound is
     always representable in ULONGEST and that if high_bound-low_bound+1
     overflows, it overflows to 0.  We must change these tests if we decide to
     increase the representation of TYPE_LENGTH from unsigned int to ULONGEST.
     */

  if (full_span)
    {
      retval = count * byte_stride;
      if (count == 0 || retval / count != byte_stride || retval > UINT_MAX)
	retval = 0;
      return retval;
    }
  if (target_type == NULL)
    target_type = check_typedef (TYPE_TARGET_TYPE (type));
  element_size = type_length_get (target_type, NULL, 1);
  retval = (count - 1) * byte_stride + element_size;
  if (retval < element_size
      || (byte_stride != 0
          && (retval - element_size) / byte_stride != count - 1)
      || retval > UINT_MAX)
    retval = 0;
  return retval;
}

/* Prepare TYPE after being read in by the backend.  Currently this function
   only propagates the TYPE_DYNAMIC flag.  */

void
finalize_type (struct type *type)
{
  int i;

  for (i = 0; i < TYPE_NFIELDS (type); ++i)
    if (TYPE_FIELD_TYPE (type, i) && TYPE_DYNAMIC (TYPE_FIELD_TYPE (type, i)))
      break;

  /* FIXME: cplus_stuff is ignored here.  */
  if (i < TYPE_NFIELDS (type)
      || (TYPE_VPTR_BASETYPE (type) && TYPE_DYNAMIC (TYPE_VPTR_BASETYPE (type)))
      || (TYPE_TARGET_TYPE (type) && TYPE_DYNAMIC (TYPE_TARGET_TYPE (type))))
    TYPE_DYNAMIC (type) = 1;
}

/* Added by Bryan Boreham, Kewill, Sun Sep 17 18:07:17 1989.

   If this is a stubbed struct (i.e. declared as struct foo *), see if
   we can find a full definition in some other file. If so, copy this
   definition, so we can use it in future.  There used to be a comment
   (but not any code) that if we don't find a full definition, we'd
   set a flag so we don't spend time in the future checking the same
   type.  That would be a mistake, though--we might load in more
   symbols which contain a full definition for the type.

   This used to be coded as a macro, but I don't think it is called 
   often enough to merit such treatment.

   Find the real type of TYPE.  This function returns the real type,
   after removing all layers of typedefs and completing opaque or stub
   types.  Completion changes the TYPE argument, but stripping of
   typedefs does not.

   If TYPE is a TYPE_CODE_TYPEDEF, its length is (also) set to the length of
   the target type instead of zero.  However, in the case of TYPE_CODE_TYPEDEF
   check_typedef can still return different type than the original TYPE
   pointer.  */

struct type *
check_typedef (struct type *type)
{
  struct type *orig_type = type;
  int is_const, is_volatile;

  gdb_assert (type);

  while (TYPE_CODE (type) == TYPE_CODE_TYPEDEF)
    {
      if (!TYPE_TARGET_TYPE (type))
	{
	  char *name;
	  struct symbol *sym;

	  /* It is dangerous to call lookup_symbol if we are currently
	     reading a symtab.  Infinite recursion is one danger.  */
	  if (currently_reading_symtab)
	    return type;

	  name = type_name_no_tag (type);
	  /* FIXME: shouldn't we separately check the TYPE_NAME and
	     the TYPE_TAG_NAME, and look in STRUCT_DOMAIN and/or
	     VAR_DOMAIN as appropriate?  (this code was written before
	     TYPE_NAME and TYPE_TAG_NAME were separate).  */
	  if (name == NULL)
	    {
	      stub_noname_complaint ();
	      return type;
	    }
	  sym = lookup_symbol (name, 0, STRUCT_DOMAIN, 0);
	  if (sym)
	    TYPE_TARGET_TYPE (type) = SYMBOL_TYPE (sym);
	  else					/* TYPE_CODE_UNDEF */
	    TYPE_TARGET_TYPE (type) = alloc_type_arch (get_type_arch (type));
	}
      type = TYPE_TARGET_TYPE (type);
    }

  is_const = TYPE_CONST (type);
  is_volatile = TYPE_VOLATILE (type);

  /* If this is a struct/class/union with no fields, then check
     whether a full definition exists somewhere else.  This is for
     systems where a type definition with no fields is issued for such
     types, instead of identifying them as stub types in the first
     place.  */

  if (TYPE_IS_OPAQUE (type) 
      && opaque_type_resolution 
      && !currently_reading_symtab)
    {
      char *name = type_name_no_tag (type);
      struct type *newtype;

      if (name == NULL)
	{
	  stub_noname_complaint ();
	  return type;
	}
      newtype = lookup_transparent_type (name);

      if (newtype)
	{
	  /* If the resolved type and the stub are in the same
	     objfile, then replace the stub type with the real deal.
	     But if they're in separate objfiles, leave the stub
	     alone; we'll just look up the transparent type every time
	     we call check_typedef.  We can't create pointers between
	     types allocated to different objfiles, since they may
	     have different lifetimes.  Trying to copy NEWTYPE over to
	     TYPE's objfile is pointless, too, since you'll have to
	     move over any other types NEWTYPE refers to, which could
	     be an unbounded amount of stuff.  */
	  if (TYPE_OBJFILE (newtype) == TYPE_OBJFILE (type))
	    make_cv_type (is_const, is_volatile, newtype, &type);
	  else
	    type = newtype;
	}
    }
  /* Otherwise, rely on the stub flag being set for opaque/stubbed
     types.  */
  else if (TYPE_STUB (type) && !currently_reading_symtab)
    {
      char *name = type_name_no_tag (type);
      /* FIXME: shouldn't we separately check the TYPE_NAME and the
         TYPE_TAG_NAME, and look in STRUCT_DOMAIN and/or VAR_DOMAIN
         as appropriate?  (this code was written before TYPE_NAME and
         TYPE_TAG_NAME were separate).  */
      struct symbol *sym;

      if (name == NULL)
	{
	  stub_noname_complaint ();
	  return type;
	}
      sym = lookup_symbol (name, 0, STRUCT_DOMAIN, 0);
      if (sym)
        {
          /* Same as above for opaque types, we can replace the stub
             with the complete type only if they are int the same
             objfile.  */
	  if (TYPE_OBJFILE (SYMBOL_TYPE(sym)) == TYPE_OBJFILE (type))
            make_cv_type (is_const, is_volatile, 
			  SYMBOL_TYPE (sym), &type);
	  else
	    type = SYMBOL_TYPE (sym);
        }
    }

  /* copy_type_recursive automatically makes the resulting type containing only
     constant values expected by the callers of this function.  */
  if (TYPE_DYNAMIC (type))
    {
      htab_t copied_types;
      struct type *type_old = type;

      copied_types = create_copied_types_hash (NULL);
      type = copy_type_recursive (type, copied_types);
      htab_delete (copied_types);

      gdb_assert (TYPE_DYNAMIC (type) == 0);
    }

  if (TYPE_TARGET_STUB (type) || TYPE_DYNAMIC (type))
    {
      struct type *target_type = check_typedef (TYPE_TARGET_TYPE (type));

      if (TYPE_DYNAMIC (type))
	TYPE_TARGET_TYPE (type) = target_type;
      if (TYPE_STUB (target_type) || TYPE_TARGET_STUB (target_type))
	{
	  /* Empty.  */
	}
      else if (TYPE_CODE (type) == TYPE_CODE_ARRAY
	       || TYPE_CODE (type) == TYPE_CODE_STRING)
	{
	  /* Now recompute the length of the array type, based on its
<<<<<<< HEAD
	     number of elements and the target type's length.  */
	  TYPE_LENGTH (type) = type_length_get (type, target_type, 0);
=======
	     number of elements and the target type's length.
	     Watch out for Ada null Ada arrays where the high bound
	     is smaller than the low bound. */
	  const LONGEST low_bound = TYPE_LOW_BOUND (range_type);
	  const LONGEST high_bound = TYPE_HIGH_BOUND (range_type);
	  ULONGEST len;

	  if (high_bound < low_bound)
	    len = 0;
	  else
	    {
	      /* For now, we conservatively take the array length to be 0
		 if its length exceeds UINT_MAX.  The code below assumes
		 that for x < 0, (ULONGEST) x == -x + ULONGEST_MAX + 1,
		 which is technically not guaranteed by C, but is usually true
		 (because it would be true if x were unsigned with its
		 high-order bit on). It uses the fact that
		 high_bound-low_bound is always representable in
		 ULONGEST and that if high_bound-low_bound+1 overflows,
		 it overflows to 0.  We must change these tests if we 
		 decide to increase the representation of TYPE_LENGTH
		 from unsigned int to ULONGEST. */
	      ULONGEST ulow = low_bound, uhigh = high_bound;
	      ULONGEST tlen = TYPE_LENGTH (target_type);

	      len = tlen * (uhigh - ulow + 1);
	      if (tlen == 0 || (len / tlen - 1 + ulow) != uhigh 
		  || len > UINT_MAX)
		len = 0;
	    }
	  TYPE_LENGTH (type) = len;
>>>>>>> cd4c6c46
	  TYPE_TARGET_STUB (type) = 0;
	}
      else if (TYPE_CODE (type) == TYPE_CODE_RANGE)
	{
	  TYPE_LENGTH (type) = TYPE_LENGTH (target_type);
	  TYPE_TARGET_STUB (type) = 0;
	}
      TYPE_DYNAMIC (type) = 0;
    }

  /* Cache TYPE_LENGTH for future use.  */
  TYPE_LENGTH (orig_type) = TYPE_LENGTH (type);

  return type;
}

/* Parse a type expression in the string [P..P+LENGTH).  If an error
   occurs, silently return a void type.  */

static struct type *
safe_parse_type (struct gdbarch *gdbarch, char *p, int length)
{
  struct ui_file *saved_gdb_stderr;
  struct type *type;

  /* Suppress error messages.  */
  saved_gdb_stderr = gdb_stderr;
  gdb_stderr = ui_file_new ();

  /* Call parse_and_eval_type() without fear of longjmp()s.  */
  if (!gdb_parse_and_eval_type (p, length, &type))
    type = builtin_type (gdbarch)->builtin_void;

  /* Stop suppressing error messages.  */
  ui_file_delete (gdb_stderr);
  gdb_stderr = saved_gdb_stderr;

  return type;
}

/* Ugly hack to convert method stubs into method types.

   He ain't kiddin'.  This demangles the name of the method into a
   string including argument types, parses out each argument type,
   generates a string casting a zero to that type, evaluates the
   string, and stuffs the resulting type into an argtype vector!!!
   Then it knows the type of the whole function (including argument
   types for overloading), which info used to be in the stab's but was
   removed to hack back the space required for them.  */

static void
check_stub_method (struct type *type, int method_id, int signature_id)
{
  struct gdbarch *gdbarch = get_type_arch (type);
  struct fn_field *f;
  char *mangled_name = gdb_mangle_name (type, method_id, signature_id);
  char *demangled_name = cplus_demangle (mangled_name,
					 DMGL_PARAMS | DMGL_ANSI);
  char *argtypetext, *p;
  int depth = 0, argcount = 1;
  struct field *argtypes;
  struct type *mtype;

  /* Make sure we got back a function string that we can use.  */
  if (demangled_name)
    p = strchr (demangled_name, '(');
  else
    p = NULL;

  if (demangled_name == NULL || p == NULL)
    error (_("Internal: Cannot demangle mangled name `%s'."), 
	   mangled_name);

  /* Now, read in the parameters that define this type.  */
  p += 1;
  argtypetext = p;
  while (*p)
    {
      if (*p == '(' || *p == '<')
	{
	  depth += 1;
	}
      else if (*p == ')' || *p == '>')
	{
	  depth -= 1;
	}
      else if (*p == ',' && depth == 0)
	{
	  argcount += 1;
	}

      p += 1;
    }

  /* If we read one argument and it was ``void'', don't count it.  */
  if (strncmp (argtypetext, "(void)", 6) == 0)
    argcount -= 1;

  /* We need one extra slot, for the THIS pointer.  */

  argtypes = (struct field *)
    TYPE_ALLOC (type, (argcount + 1) * sizeof (struct field));
  p = argtypetext;

  /* Add THIS pointer for non-static methods.  */
  f = TYPE_FN_FIELDLIST1 (type, method_id);
  if (TYPE_FN_FIELD_STATIC_P (f, signature_id))
    argcount = 0;
  else
    {
      argtypes[0].type = lookup_pointer_type (type);
      argcount = 1;
    }

  if (*p != ')')		/* () means no args, skip while */
    {
      depth = 0;
      while (*p)
	{
	  if (depth <= 0 && (*p == ',' || *p == ')'))
	    {
	      /* Avoid parsing of ellipsis, they will be handled below.
	         Also avoid ``void'' as above.  */
	      if (strncmp (argtypetext, "...", p - argtypetext) != 0
		  && strncmp (argtypetext, "void", p - argtypetext) != 0)
		{
		  argtypes[argcount].type =
		    safe_parse_type (gdbarch, argtypetext, p - argtypetext);
		  argcount += 1;
		}
	      argtypetext = p + 1;
	    }

	  if (*p == '(' || *p == '<')
	    {
	      depth += 1;
	    }
	  else if (*p == ')' || *p == '>')
	    {
	      depth -= 1;
	    }

	  p += 1;
	}
    }

  TYPE_FN_FIELD_PHYSNAME (f, signature_id) = mangled_name;

  /* Now update the old "stub" type into a real type.  */
  mtype = TYPE_FN_FIELD_TYPE (f, signature_id);
  TYPE_DOMAIN_TYPE (mtype) = type;
  TYPE_FIELDS (mtype) = argtypes;
  TYPE_NFIELDS (mtype) = argcount;
  TYPE_STUB (mtype) = 0;
  TYPE_FN_FIELD_STUB (f, signature_id) = 0;
  if (p[-2] == '.')
    TYPE_VARARGS (mtype) = 1;

  xfree (demangled_name);
}

/* This is the external interface to check_stub_method, above.  This
   function unstubs all of the signatures for TYPE's METHOD_ID method
   name.  After calling this function TYPE_FN_FIELD_STUB will be
   cleared for each signature and TYPE_FN_FIELDLIST_NAME will be
   correct.

   This function unfortunately can not die until stabs do.  */

void
check_stub_method_group (struct type *type, int method_id)
{
  int len = TYPE_FN_FIELDLIST_LENGTH (type, method_id);
  struct fn_field *f = TYPE_FN_FIELDLIST1 (type, method_id);
  int j, found_stub = 0;

  for (j = 0; j < len; j++)
    if (TYPE_FN_FIELD_STUB (f, j))
      {
	found_stub = 1;
	check_stub_method (type, method_id, j);
      }

  /* GNU v3 methods with incorrect names were corrected when we read
     in type information, because it was cheaper to do it then.  The
     only GNU v2 methods with incorrect method names are operators and
     destructors; destructors were also corrected when we read in type
     information.

     Therefore the only thing we need to handle here are v2 operator
     names.  */
  if (found_stub && strncmp (TYPE_FN_FIELD_PHYSNAME (f, 0), "_Z", 2) != 0)
    {
      int ret;
      char dem_opname[256];

      ret = cplus_demangle_opname (TYPE_FN_FIELDLIST_NAME (type, 
							   method_id),
				   dem_opname, DMGL_ANSI);
      if (!ret)
	ret = cplus_demangle_opname (TYPE_FN_FIELDLIST_NAME (type, 
							     method_id),
				     dem_opname, 0);
      if (ret)
	TYPE_FN_FIELDLIST_NAME (type, method_id) = xstrdup (dem_opname);
    }
}

/* Ensure it is in .rodata (if available) by workarounding GCC PR 44690.  */
const struct cplus_struct_type cplus_struct_default = { };

void
allocate_cplus_struct_type (struct type *type)
{
  if (HAVE_CPLUS_STRUCT (type))
    /* Structure was already allocated.  Nothing more to do.  */
    return;

  TYPE_SPECIFIC_FIELD (type) = TYPE_SPECIFIC_CPLUS_STUFF;
  TYPE_RAW_CPLUS_SPECIFIC (type) = (struct cplus_struct_type *)
    TYPE_ALLOC (type, sizeof (struct cplus_struct_type));
  *(TYPE_RAW_CPLUS_SPECIFIC (type)) = cplus_struct_default;
}

const struct gnat_aux_type gnat_aux_default =
  { NULL };

/* Set the TYPE's type-specific kind to TYPE_SPECIFIC_GNAT_STUFF,
   and allocate the associated gnat-specific data.  The gnat-specific
   data is also initialized to gnat_aux_default.  */
void
allocate_gnat_aux_type (struct type *type)
{
  TYPE_SPECIFIC_FIELD (type) = TYPE_SPECIFIC_GNAT_STUFF;
  TYPE_GNAT_SPECIFIC (type) = (struct gnat_aux_type *)
    TYPE_ALLOC (type, sizeof (struct gnat_aux_type));
  *(TYPE_GNAT_SPECIFIC (type)) = gnat_aux_default;
}


/* Helper function to initialize the standard scalar types.

   If NAME is non-NULL, then we make a copy of the string pointed
   to by name in the objfile_obstack for that objfile, and initialize
   the type name to that copy.  There are places (mipsread.c in particular),
   where init_type is called with a NULL value for NAME).  */

struct type *
init_type (enum type_code code, int length, int flags,
	   char *name, struct objfile *objfile)
{
  struct type *type;

  type = alloc_type (objfile);
  TYPE_CODE (type) = code;
  TYPE_LENGTH (type) = length;

  gdb_assert (!(flags & (TYPE_FLAG_MIN - 1)));
  if (flags & TYPE_FLAG_UNSIGNED)
    TYPE_UNSIGNED (type) = 1;
  if (flags & TYPE_FLAG_NOSIGN)
    TYPE_NOSIGN (type) = 1;
  if (flags & TYPE_FLAG_STUB)
    TYPE_STUB (type) = 1;
  if (flags & TYPE_FLAG_TARGET_STUB)
    TYPE_TARGET_STUB (type) = 1;
  if (flags & TYPE_FLAG_STATIC)
    TYPE_STATIC (type) = 1;
  if (flags & TYPE_FLAG_PROTOTYPED)
    TYPE_PROTOTYPED (type) = 1;
  if (flags & TYPE_FLAG_INCOMPLETE)
    TYPE_INCOMPLETE (type) = 1;
  if (flags & TYPE_FLAG_VARARGS)
    TYPE_VARARGS (type) = 1;
  if (flags & TYPE_FLAG_VECTOR)
    TYPE_VECTOR (type) = 1;
  if (flags & TYPE_FLAG_STUB_SUPPORTED)
    TYPE_STUB_SUPPORTED (type) = 1;
  if (flags & TYPE_FLAG_NOTTEXT)
    TYPE_NOTTEXT (type) = 1;
  if (flags & TYPE_FLAG_FIXED_INSTANCE)
    TYPE_FIXED_INSTANCE (type) = 1;

  if (name)
    TYPE_NAME (type) = obsavestring (name, strlen (name),
				     &objfile->objfile_obstack);

  /* C++ fancies.  */

  if (name && strcmp (name, "char") == 0)
    TYPE_NOSIGN (type) = 1;

  switch (code)
    {
      case TYPE_CODE_STRUCT:
      case TYPE_CODE_UNION:
      case TYPE_CODE_NAMESPACE:
        INIT_CPLUS_SPECIFIC (type);
        break;
      case TYPE_CODE_FLT:
        TYPE_SPECIFIC_FIELD (type) = TYPE_SPECIFIC_FLOATFORMAT;
        break;
      case TYPE_CODE_FUNC:
        TYPE_SPECIFIC_FIELD (type) = TYPE_SPECIFIC_CALLING_CONVENTION;
        break;
    }
  return type;
}

int
can_dereference (struct type *t)
{
  /* FIXME: Should we return true for references as well as
     pointers?  */
  CHECK_TYPEDEF (t);
  return
    (t != NULL
     && TYPE_CODE (t) == TYPE_CODE_PTR
     && TYPE_CODE (TYPE_TARGET_TYPE (t)) != TYPE_CODE_VOID);
}

int
is_integral_type (struct type *t)
{
  CHECK_TYPEDEF (t);
  return
    ((t != NULL)
     && ((TYPE_CODE (t) == TYPE_CODE_INT)
	 || (TYPE_CODE (t) == TYPE_CODE_ENUM)
	 || (TYPE_CODE (t) == TYPE_CODE_FLAGS)
	 || (TYPE_CODE (t) == TYPE_CODE_CHAR)
	 || (TYPE_CODE (t) == TYPE_CODE_RANGE)
	 || (TYPE_CODE (t) == TYPE_CODE_BOOL)));
}

/* A helper function which returns true if types A and B represent the
   "same" class type.  This is true if the types have the same main
   type, or the same name.  */

int
class_types_same_p (const struct type *a, const struct type *b)
{
  return (TYPE_MAIN_TYPE (a) == TYPE_MAIN_TYPE (b)
	  || (TYPE_NAME (a) && TYPE_NAME (b)
	      && !strcmp (TYPE_NAME (a), TYPE_NAME (b))));
}

/* Check whether BASE is an ancestor or base class or DCLASS 
   Return 1 if so, and 0 if not.
   Note: callers may want to check for identity of the types before
   calling this function -- identical types are considered to satisfy
   the ancestor relationship even if they're identical.  */

int
is_ancestor (struct type *base, struct type *dclass)
{
  int i;

  CHECK_TYPEDEF (base);
  CHECK_TYPEDEF (dclass);

  if (class_types_same_p (base, dclass))
    return 1;

  for (i = 0; i < TYPE_N_BASECLASSES (dclass); i++)
    {
      if (is_ancestor (base, TYPE_BASECLASS (dclass, i)))
	return 1;
    }

  return 0;
}

/* Like is_ancestor, but only returns true when BASE is a public
   ancestor of DCLASS.  */

int
is_public_ancestor (struct type *base, struct type *dclass)
{
  int i;

  CHECK_TYPEDEF (base);
  CHECK_TYPEDEF (dclass);

  if (class_types_same_p (base, dclass))
    return 1;

  for (i = 0; i < TYPE_N_BASECLASSES (dclass); ++i)
    {
      if (! BASETYPE_VIA_PUBLIC (dclass, i))
	continue;
      if (is_public_ancestor (base, TYPE_BASECLASS (dclass, i)))
	return 1;
    }

  return 0;
}

/* A helper function for is_unique_ancestor.  */

static int
is_unique_ancestor_worker (struct type *base, struct type *dclass,
			   int *offset,
			   const bfd_byte *contents, CORE_ADDR address)
{
  int i, count = 0;

  CHECK_TYPEDEF (base);
  CHECK_TYPEDEF (dclass);

  for (i = 0; i < TYPE_N_BASECLASSES (dclass) && count < 2; ++i)
    {
      struct type *iter = check_typedef (TYPE_BASECLASS (dclass, i));
      int this_offset = baseclass_offset (dclass, i, contents, address);

      if (this_offset == -1)
	error (_("virtual baseclass botch"));

      if (class_types_same_p (base, iter))
	{
	  /* If this is the first subclass, set *OFFSET and set count
	     to 1.  Otherwise, if this is at the same offset as
	     previous instances, do nothing.  Otherwise, increment
	     count.  */
	  if (*offset == -1)
	    {
	      *offset = this_offset;
	      count = 1;
	    }
	  else if (this_offset == *offset)
	    {
	      /* Nothing.  */
	    }
	  else
	    ++count;
	}
      else
	count += is_unique_ancestor_worker (base, iter, offset,
					    contents + this_offset,
					    address + this_offset);
    }

  return count;
}

/* Like is_ancestor, but only returns true if BASE is a unique base
   class of the type of VAL.  */

int
is_unique_ancestor (struct type *base, struct value *val)
{
  int offset = -1;

  return is_unique_ancestor_worker (base, value_type (val), &offset,
				    value_contents (val),
				    value_address (val)) == 1;
}




/* Functions for overload resolution begin here */

/* Compare two badness vectors A and B and return the result.
   0 => A and B are identical
   1 => A and B are incomparable
   2 => A is better than B
   3 => A is worse than B  */

int
compare_badness (struct badness_vector *a, struct badness_vector *b)
{
  int i;
  int tmp;
  short found_pos = 0;		/* any positives in c? */
  short found_neg = 0;		/* any negatives in c? */

  /* differing lengths => incomparable */
  if (a->length != b->length)
    return 1;

  /* Subtract b from a */
  for (i = 0; i < a->length; i++)
    {
      tmp = a->rank[i] - b->rank[i];
      if (tmp > 0)
	found_pos = 1;
      else if (tmp < 0)
	found_neg = 1;
    }

  if (found_pos)
    {
      if (found_neg)
	return 1;		/* incomparable */
      else
	return 3;		/* A > B */
    }
  else
    /* no positives */
    {
      if (found_neg)
	return 2;		/* A < B */
      else
	return 0;		/* A == B */
    }
}

/* Rank a function by comparing its parameter types (PARMS, length
   NPARMS), to the types of an argument list (ARGS, length NARGS).
   Return a pointer to a badness vector.  This has NARGS + 1
   entries.  */

struct badness_vector *
rank_function (struct type **parms, int nparms, 
	       struct type **args, int nargs)
{
  int i;
  struct badness_vector *bv;
  int min_len = nparms < nargs ? nparms : nargs;

  bv = xmalloc (sizeof (struct badness_vector));
  bv->length = nargs + 1;	/* add 1 for the length-match rank */
  bv->rank = xmalloc ((nargs + 1) * sizeof (int));

  /* First compare the lengths of the supplied lists.
     If there is a mismatch, set it to a high value.  */

  /* pai/1997-06-03 FIXME: when we have debug info about default
     arguments and ellipsis parameter lists, we should consider those
     and rank the length-match more finely.  */

  LENGTH_MATCH (bv) = (nargs != nparms) ? LENGTH_MISMATCH_BADNESS : 0;

  /* Now rank all the parameters of the candidate function */
  for (i = 1; i <= min_len; i++)
    bv->rank[i] = rank_one_type (parms[i-1], args[i-1]);

  /* If more arguments than parameters, add dummy entries */
  for (i = min_len + 1; i <= nargs; i++)
    bv->rank[i] = TOO_FEW_PARAMS_BADNESS;

  return bv;
}

/* Compare the names of two integer types, assuming that any sign
   qualifiers have been checked already.  We do it this way because
   there may be an "int" in the name of one of the types.  */

static int
integer_types_same_name_p (const char *first, const char *second)
{
  int first_p, second_p;

  /* If both are shorts, return 1; if neither is a short, keep
     checking.  */
  first_p = (strstr (first, "short") != NULL);
  second_p = (strstr (second, "short") != NULL);
  if (first_p && second_p)
    return 1;
  if (first_p || second_p)
    return 0;

  /* Likewise for long.  */
  first_p = (strstr (first, "long") != NULL);
  second_p = (strstr (second, "long") != NULL);
  if (first_p && second_p)
    return 1;
  if (first_p || second_p)
    return 0;

  /* Likewise for char.  */
  first_p = (strstr (first, "char") != NULL);
  second_p = (strstr (second, "char") != NULL);
  if (first_p && second_p)
    return 1;
  if (first_p || second_p)
    return 0;

  /* They must both be ints.  */
  return 1;
}

/* Compare one type (PARM) for compatibility with another (ARG).
 * PARM is intended to be the parameter type of a function; and
 * ARG is the supplied argument's type.  This function tests if
 * the latter can be converted to the former.
 *
 * Return 0 if they are identical types;
 * Otherwise, return an integer which corresponds to how compatible
 * PARM is to ARG.  The higher the return value, the worse the match.
 * Generally the "bad" conversions are all uniformly assigned a 100.  */

int
rank_one_type (struct type *parm, struct type *arg)
{
  /* Identical type pointers.  */
  /* However, this still doesn't catch all cases of same type for arg
     and param.  The reason is that builtin types are different from
     the same ones constructed from the object.  */
  if (parm == arg)
    return 0;

  /* Resolve typedefs */
  if (TYPE_CODE (parm) == TYPE_CODE_TYPEDEF)
    parm = check_typedef (parm);
  if (TYPE_CODE (arg) == TYPE_CODE_TYPEDEF)
    arg = check_typedef (arg);

  /*
     Well, damnit, if the names are exactly the same, I'll say they
     are exactly the same.  This happens when we generate method
     stubs.  The types won't point to the same address, but they
     really are the same.
  */

  if (TYPE_NAME (parm) && TYPE_NAME (arg) 
      && !strcmp (TYPE_NAME (parm), TYPE_NAME (arg)))
    return 0;

  /* Check if identical after resolving typedefs.  */
  if (parm == arg)
    return 0;

  /* See through references, since we can almost make non-references
     references.  */
  if (TYPE_CODE (arg) == TYPE_CODE_REF)
    return (rank_one_type (parm, TYPE_TARGET_TYPE (arg))
	    + REFERENCE_CONVERSION_BADNESS);
  if (TYPE_CODE (parm) == TYPE_CODE_REF)
    return (rank_one_type (TYPE_TARGET_TYPE (parm), arg)
	    + REFERENCE_CONVERSION_BADNESS);
  if (overload_debug)
  /* Debugging only.  */
    fprintf_filtered (gdb_stderr, 
		      "------ Arg is %s [%d], parm is %s [%d]\n",
		      TYPE_NAME (arg), TYPE_CODE (arg), 
		      TYPE_NAME (parm), TYPE_CODE (parm));

  /* x -> y means arg of type x being supplied for parameter of type y */

  switch (TYPE_CODE (parm))
    {
    case TYPE_CODE_PTR:
      switch (TYPE_CODE (arg))
	{
	case TYPE_CODE_PTR:
	  if (TYPE_CODE (TYPE_TARGET_TYPE (parm)) == TYPE_CODE_VOID
	      && TYPE_CODE (TYPE_TARGET_TYPE (arg)) != TYPE_CODE_VOID)
	    return VOID_PTR_CONVERSION_BADNESS;
	  else
	    return rank_one_type (TYPE_TARGET_TYPE (parm), 
				  TYPE_TARGET_TYPE (arg));
	case TYPE_CODE_ARRAY:
	  return rank_one_type (TYPE_TARGET_TYPE (parm), 
				TYPE_TARGET_TYPE (arg));
	case TYPE_CODE_FUNC:
	  return rank_one_type (TYPE_TARGET_TYPE (parm), arg);
	case TYPE_CODE_INT:
	case TYPE_CODE_ENUM:
	case TYPE_CODE_FLAGS:
	case TYPE_CODE_CHAR:
	case TYPE_CODE_RANGE:
	case TYPE_CODE_BOOL:
	  return POINTER_CONVERSION_BADNESS;
	default:
	  return INCOMPATIBLE_TYPE_BADNESS;
	}
    case TYPE_CODE_ARRAY:
      switch (TYPE_CODE (arg))
	{
	case TYPE_CODE_PTR:
	case TYPE_CODE_ARRAY:
	  return rank_one_type (TYPE_TARGET_TYPE (parm), 
				TYPE_TARGET_TYPE (arg));
	default:
	  return INCOMPATIBLE_TYPE_BADNESS;
	}
    case TYPE_CODE_FUNC:
      switch (TYPE_CODE (arg))
	{
	case TYPE_CODE_PTR:	/* funcptr -> func */
	  return rank_one_type (parm, TYPE_TARGET_TYPE (arg));
	default:
	  return INCOMPATIBLE_TYPE_BADNESS;
	}
    case TYPE_CODE_INT:
      switch (TYPE_CODE (arg))
	{
	case TYPE_CODE_INT:
	  if (TYPE_LENGTH (arg) == TYPE_LENGTH (parm))
	    {
	      /* Deal with signed, unsigned, and plain chars and
	         signed and unsigned ints.  */
	      if (TYPE_NOSIGN (parm))
		{
		  /* This case only for character types */
		  if (TYPE_NOSIGN (arg))
		    return 0;	/* plain char -> plain char */
		  else		/* signed/unsigned char -> plain char */
		    return INTEGER_CONVERSION_BADNESS;
		}
	      else if (TYPE_UNSIGNED (parm))
		{
		  if (TYPE_UNSIGNED (arg))
		    {
		      /* unsigned int -> unsigned int, or 
			 unsigned long -> unsigned long */
		      if (integer_types_same_name_p (TYPE_NAME (parm), 
						     TYPE_NAME (arg)))
			return 0;
		      else if (integer_types_same_name_p (TYPE_NAME (arg), 
							  "int")
			       && integer_types_same_name_p (TYPE_NAME (parm),
							     "long"))
			return INTEGER_PROMOTION_BADNESS;	/* unsigned int -> unsigned long */
		      else
			return INTEGER_CONVERSION_BADNESS;	/* unsigned long -> unsigned int */
		    }
		  else
		    {
		      if (integer_types_same_name_p (TYPE_NAME (arg), 
						     "long")
			  && integer_types_same_name_p (TYPE_NAME (parm), 
							"int"))
			return INTEGER_CONVERSION_BADNESS;	/* signed long -> unsigned int */
		      else
			return INTEGER_CONVERSION_BADNESS;	/* signed int/long -> unsigned int/long */
		    }
		}
	      else if (!TYPE_NOSIGN (arg) && !TYPE_UNSIGNED (arg))
		{
		  if (integer_types_same_name_p (TYPE_NAME (parm), 
						 TYPE_NAME (arg)))
		    return 0;
		  else if (integer_types_same_name_p (TYPE_NAME (arg), 
						      "int")
			   && integer_types_same_name_p (TYPE_NAME (parm), 
							 "long"))
		    return INTEGER_PROMOTION_BADNESS;
		  else
		    return INTEGER_CONVERSION_BADNESS;
		}
	      else
		return INTEGER_CONVERSION_BADNESS;
	    }
	  else if (TYPE_LENGTH (arg) < TYPE_LENGTH (parm))
	    return INTEGER_PROMOTION_BADNESS;
	  else
	    return INTEGER_CONVERSION_BADNESS;
	case TYPE_CODE_ENUM:
	case TYPE_CODE_FLAGS:
	case TYPE_CODE_CHAR:
	case TYPE_CODE_RANGE:
	case TYPE_CODE_BOOL:
	  return INTEGER_PROMOTION_BADNESS;
	case TYPE_CODE_FLT:
	  return INT_FLOAT_CONVERSION_BADNESS;
	case TYPE_CODE_PTR:
	  return NS_POINTER_CONVERSION_BADNESS;
	default:
	  return INCOMPATIBLE_TYPE_BADNESS;
	}
      break;
    case TYPE_CODE_ENUM:
      switch (TYPE_CODE (arg))
	{
	case TYPE_CODE_INT:
	case TYPE_CODE_CHAR:
	case TYPE_CODE_RANGE:
	case TYPE_CODE_BOOL:
	case TYPE_CODE_ENUM:
	  return INTEGER_CONVERSION_BADNESS;
	case TYPE_CODE_FLT:
	  return INT_FLOAT_CONVERSION_BADNESS;
	default:
	  return INCOMPATIBLE_TYPE_BADNESS;
	}
      break;
    case TYPE_CODE_CHAR:
      switch (TYPE_CODE (arg))
	{
	case TYPE_CODE_RANGE:
	case TYPE_CODE_BOOL:
	case TYPE_CODE_ENUM:
	  return INTEGER_CONVERSION_BADNESS;
	case TYPE_CODE_FLT:
	  return INT_FLOAT_CONVERSION_BADNESS;
	case TYPE_CODE_INT:
	  if (TYPE_LENGTH (arg) > TYPE_LENGTH (parm))
	    return INTEGER_CONVERSION_BADNESS;
	  else if (TYPE_LENGTH (arg) < TYPE_LENGTH (parm))
	    return INTEGER_PROMOTION_BADNESS;
	  /* >>> !! else fall through !! <<< */
	case TYPE_CODE_CHAR:
	  /* Deal with signed, unsigned, and plain chars for C++ and
	     with int cases falling through from previous case.  */
	  if (TYPE_NOSIGN (parm))
	    {
	      if (TYPE_NOSIGN (arg))
		return 0;
	      else
		return INTEGER_CONVERSION_BADNESS;
	    }
	  else if (TYPE_UNSIGNED (parm))
	    {
	      if (TYPE_UNSIGNED (arg))
		return 0;
	      else
		return INTEGER_PROMOTION_BADNESS;
	    }
	  else if (!TYPE_NOSIGN (arg) && !TYPE_UNSIGNED (arg))
	    return 0;
	  else
	    return INTEGER_CONVERSION_BADNESS;
	default:
	  return INCOMPATIBLE_TYPE_BADNESS;
	}
      break;
    case TYPE_CODE_RANGE:
      switch (TYPE_CODE (arg))
	{
	case TYPE_CODE_INT:
	case TYPE_CODE_CHAR:
	case TYPE_CODE_RANGE:
	case TYPE_CODE_BOOL:
	case TYPE_CODE_ENUM:
	  return INTEGER_CONVERSION_BADNESS;
	case TYPE_CODE_FLT:
	  return INT_FLOAT_CONVERSION_BADNESS;
	default:
	  return INCOMPATIBLE_TYPE_BADNESS;
	}
      break;
    case TYPE_CODE_BOOL:
      switch (TYPE_CODE (arg))
	{
	case TYPE_CODE_INT:
	case TYPE_CODE_CHAR:
	case TYPE_CODE_RANGE:
	case TYPE_CODE_ENUM:
	case TYPE_CODE_FLT:
	case TYPE_CODE_PTR:
	  return BOOLEAN_CONVERSION_BADNESS;
	case TYPE_CODE_BOOL:
	  return 0;
	default:
	  return INCOMPATIBLE_TYPE_BADNESS;
	}
      break;
    case TYPE_CODE_FLT:
      switch (TYPE_CODE (arg))
	{
	case TYPE_CODE_FLT:
	  if (TYPE_LENGTH (arg) < TYPE_LENGTH (parm))
	    return FLOAT_PROMOTION_BADNESS;
	  else if (TYPE_LENGTH (arg) == TYPE_LENGTH (parm))
	    return 0;
	  else
	    return FLOAT_CONVERSION_BADNESS;
	case TYPE_CODE_INT:
	case TYPE_CODE_BOOL:
	case TYPE_CODE_ENUM:
	case TYPE_CODE_RANGE:
	case TYPE_CODE_CHAR:
	  return INT_FLOAT_CONVERSION_BADNESS;
	default:
	  return INCOMPATIBLE_TYPE_BADNESS;
	}
      break;
    case TYPE_CODE_COMPLEX:
      switch (TYPE_CODE (arg))
	{		/* Strictly not needed for C++, but...  */
	case TYPE_CODE_FLT:
	  return FLOAT_PROMOTION_BADNESS;
	case TYPE_CODE_COMPLEX:
	  return 0;
	default:
	  return INCOMPATIBLE_TYPE_BADNESS;
	}
      break;
    case TYPE_CODE_STRUCT:
      /* currently same as TYPE_CODE_CLASS */
      switch (TYPE_CODE (arg))
	{
	case TYPE_CODE_STRUCT:
	  /* Check for derivation */
	  if (is_ancestor (parm, arg))
	    return BASE_CONVERSION_BADNESS;
	  /* else fall through */
	default:
	  return INCOMPATIBLE_TYPE_BADNESS;
	}
      break;
    case TYPE_CODE_UNION:
      switch (TYPE_CODE (arg))
	{
	case TYPE_CODE_UNION:
	default:
	  return INCOMPATIBLE_TYPE_BADNESS;
	}
      break;
    case TYPE_CODE_MEMBERPTR:
      switch (TYPE_CODE (arg))
	{
	default:
	  return INCOMPATIBLE_TYPE_BADNESS;
	}
      break;
    case TYPE_CODE_METHOD:
      switch (TYPE_CODE (arg))
	{

	default:
	  return INCOMPATIBLE_TYPE_BADNESS;
	}
      break;
    case TYPE_CODE_REF:
      switch (TYPE_CODE (arg))
	{

	default:
	  return INCOMPATIBLE_TYPE_BADNESS;
	}

      break;
    case TYPE_CODE_SET:
      switch (TYPE_CODE (arg))
	{
	  /* Not in C++ */
	case TYPE_CODE_SET:
	  return rank_one_type (TYPE_FIELD_TYPE (parm, 0), 
				TYPE_FIELD_TYPE (arg, 0));
	default:
	  return INCOMPATIBLE_TYPE_BADNESS;
	}
      break;
    case TYPE_CODE_VOID:
    default:
      return INCOMPATIBLE_TYPE_BADNESS;
    }				/* switch (TYPE_CODE (arg)) */
}


/* End of functions for overload resolution */

static void
print_bit_vector (B_TYPE *bits, int nbits)
{
  int bitno;

  for (bitno = 0; bitno < nbits; bitno++)
    {
      if ((bitno % 8) == 0)
	{
	  puts_filtered (" ");
	}
      if (B_TST (bits, bitno))
	printf_filtered (("1"));
      else
	printf_filtered (("0"));
    }
}

/* Note the first arg should be the "this" pointer, we may not want to
   include it since we may get into a infinitely recursive
   situation.  */

static void
print_arg_types (struct field *args, int nargs, int spaces)
{
  if (args != NULL)
    {
      int i;

      for (i = 0; i < nargs; i++)
	recursive_dump_type (args[i].type, spaces + 2);
    }
}

int
field_is_static (struct field *f)
{
  /* "static" fields are the fields whose location is not relative
     to the address of the enclosing struct.  It would be nice to
     have a dedicated flag that would be set for static fields when
     the type is being created.  But in practice, checking the field
     loc_kind should give us an accurate answer.  */
  return (FIELD_LOC_KIND (*f) == FIELD_LOC_KIND_PHYSNAME
	  || FIELD_LOC_KIND (*f) == FIELD_LOC_KIND_PHYSADDR);
}

static void
dump_fn_fieldlists (struct type *type, int spaces)
{
  int method_idx;
  int overload_idx;
  struct fn_field *f;

  printfi_filtered (spaces, "fn_fieldlists ");
  gdb_print_host_address (TYPE_FN_FIELDLISTS (type), gdb_stdout);
  printf_filtered ("\n");
  for (method_idx = 0; method_idx < TYPE_NFN_FIELDS (type); method_idx++)
    {
      f = TYPE_FN_FIELDLIST1 (type, method_idx);
      printfi_filtered (spaces + 2, "[%d] name '%s' (",
			method_idx,
			TYPE_FN_FIELDLIST_NAME (type, method_idx));
      gdb_print_host_address (TYPE_FN_FIELDLIST_NAME (type, method_idx),
			      gdb_stdout);
      printf_filtered (_(") length %d\n"),
		       TYPE_FN_FIELDLIST_LENGTH (type, method_idx));
      for (overload_idx = 0;
	   overload_idx < TYPE_FN_FIELDLIST_LENGTH (type, method_idx);
	   overload_idx++)
	{
	  printfi_filtered (spaces + 4, "[%d] physname '%s' (",
			    overload_idx,
			    TYPE_FN_FIELD_PHYSNAME (f, overload_idx));
	  gdb_print_host_address (TYPE_FN_FIELD_PHYSNAME (f, overload_idx),
				  gdb_stdout);
	  printf_filtered (")\n");
	  printfi_filtered (spaces + 8, "type ");
	  gdb_print_host_address (TYPE_FN_FIELD_TYPE (f, overload_idx), 
				  gdb_stdout);
	  printf_filtered ("\n");

	  recursive_dump_type (TYPE_FN_FIELD_TYPE (f, overload_idx),
			       spaces + 8 + 2);

	  printfi_filtered (spaces + 8, "args ");
	  gdb_print_host_address (TYPE_FN_FIELD_ARGS (f, overload_idx), 
				  gdb_stdout);
	  printf_filtered ("\n");

	  print_arg_types (TYPE_FN_FIELD_ARGS (f, overload_idx),
			   TYPE_NFIELDS (TYPE_FN_FIELD_TYPE (f, 
							     overload_idx)),
			   spaces);
	  printfi_filtered (spaces + 8, "fcontext ");
	  gdb_print_host_address (TYPE_FN_FIELD_FCONTEXT (f, overload_idx),
				  gdb_stdout);
	  printf_filtered ("\n");

	  printfi_filtered (spaces + 8, "is_const %d\n",
			    TYPE_FN_FIELD_CONST (f, overload_idx));
	  printfi_filtered (spaces + 8, "is_volatile %d\n",
			    TYPE_FN_FIELD_VOLATILE (f, overload_idx));
	  printfi_filtered (spaces + 8, "is_private %d\n",
			    TYPE_FN_FIELD_PRIVATE (f, overload_idx));
	  printfi_filtered (spaces + 8, "is_protected %d\n",
			    TYPE_FN_FIELD_PROTECTED (f, overload_idx));
	  printfi_filtered (spaces + 8, "is_stub %d\n",
			    TYPE_FN_FIELD_STUB (f, overload_idx));
	  printfi_filtered (spaces + 8, "voffset %u\n",
			    TYPE_FN_FIELD_VOFFSET (f, overload_idx));
	}
    }
}

static void
print_cplus_stuff (struct type *type, int spaces)
{
  printfi_filtered (spaces, "n_baseclasses %d\n",
		    TYPE_N_BASECLASSES (type));
  printfi_filtered (spaces, "nfn_fields %d\n",
		    TYPE_NFN_FIELDS (type));
  printfi_filtered (spaces, "nfn_fields_total %d\n",
		    TYPE_NFN_FIELDS_TOTAL (type));
  if (TYPE_N_BASECLASSES (type) > 0)
    {
      printfi_filtered (spaces, "virtual_field_bits (%d bits at *",
			TYPE_N_BASECLASSES (type));
      gdb_print_host_address (TYPE_FIELD_VIRTUAL_BITS (type), 
			      gdb_stdout);
      printf_filtered (")");

      print_bit_vector (TYPE_FIELD_VIRTUAL_BITS (type),
			TYPE_N_BASECLASSES (type));
      puts_filtered ("\n");
    }
  if (TYPE_NFIELDS (type) > 0)
    {
      if (TYPE_FIELD_PRIVATE_BITS (type) != NULL)
	{
	  printfi_filtered (spaces, 
			    "private_field_bits (%d bits at *",
			    TYPE_NFIELDS (type));
	  gdb_print_host_address (TYPE_FIELD_PRIVATE_BITS (type), 
				  gdb_stdout);
	  printf_filtered (")");
	  print_bit_vector (TYPE_FIELD_PRIVATE_BITS (type),
			    TYPE_NFIELDS (type));
	  puts_filtered ("\n");
	}
      if (TYPE_FIELD_PROTECTED_BITS (type) != NULL)
	{
	  printfi_filtered (spaces, 
			    "protected_field_bits (%d bits at *",
			    TYPE_NFIELDS (type));
	  gdb_print_host_address (TYPE_FIELD_PROTECTED_BITS (type), 
				  gdb_stdout);
	  printf_filtered (")");
	  print_bit_vector (TYPE_FIELD_PROTECTED_BITS (type),
			    TYPE_NFIELDS (type));
	  puts_filtered ("\n");
	}
    }
  if (TYPE_NFN_FIELDS (type) > 0)
    {
      dump_fn_fieldlists (type, spaces);
    }
}

/* Print the contents of the TYPE's type_specific union, assuming that
   its type-specific kind is TYPE_SPECIFIC_GNAT_STUFF.  */

static void
print_gnat_stuff (struct type *type, int spaces)
{
  struct type *descriptive_type = TYPE_DESCRIPTIVE_TYPE (type);

  recursive_dump_type (descriptive_type, spaces + 2);
}

static struct obstack dont_print_type_obstack;

void
recursive_dump_type (struct type *type, int spaces)
{
  int idx;

  if (spaces == 0)
    obstack_begin (&dont_print_type_obstack, 0);

  if (TYPE_NFIELDS (type) > 0
      || (HAVE_CPLUS_STRUCT (type) && TYPE_NFN_FIELDS (type) > 0))
    {
      struct type **first_dont_print
	= (struct type **) obstack_base (&dont_print_type_obstack);

      int i = (struct type **) 
	obstack_next_free (&dont_print_type_obstack) - first_dont_print;

      while (--i >= 0)
	{
	  if (type == first_dont_print[i])
	    {
	      printfi_filtered (spaces, "type node ");
	      gdb_print_host_address (type, gdb_stdout);
	      printf_filtered (_(" <same as already seen type>\n"));
	      return;
	    }
	}

      obstack_ptr_grow (&dont_print_type_obstack, type);
    }

  printfi_filtered (spaces, "type node ");
  gdb_print_host_address (type, gdb_stdout);
  printf_filtered ("\n");
  printfi_filtered (spaces, "name '%s' (",
		    TYPE_NAME (type) ? TYPE_NAME (type) : "<NULL>");
  gdb_print_host_address (TYPE_NAME (type), gdb_stdout);
  printf_filtered (")\n");
  printfi_filtered (spaces, "tagname '%s' (",
		    TYPE_TAG_NAME (type) ? TYPE_TAG_NAME (type) : "<NULL>");
  gdb_print_host_address (TYPE_TAG_NAME (type), gdb_stdout);
  printf_filtered (")\n");
  printfi_filtered (spaces, "code 0x%x ", TYPE_CODE (type));
  switch (TYPE_CODE (type))
    {
    case TYPE_CODE_UNDEF:
      printf_filtered ("(TYPE_CODE_UNDEF)");
      break;
    case TYPE_CODE_PTR:
      printf_filtered ("(TYPE_CODE_PTR)");
      break;
    case TYPE_CODE_ARRAY:
      printf_filtered ("(TYPE_CODE_ARRAY)");
      break;
    case TYPE_CODE_STRUCT:
      printf_filtered ("(TYPE_CODE_STRUCT)");
      break;
    case TYPE_CODE_UNION:
      printf_filtered ("(TYPE_CODE_UNION)");
      break;
    case TYPE_CODE_ENUM:
      printf_filtered ("(TYPE_CODE_ENUM)");
      break;
    case TYPE_CODE_FLAGS:
      printf_filtered ("(TYPE_CODE_FLAGS)");
      break;
    case TYPE_CODE_FUNC:
      printf_filtered ("(TYPE_CODE_FUNC)");
      break;
    case TYPE_CODE_INT:
      printf_filtered ("(TYPE_CODE_INT)");
      break;
    case TYPE_CODE_FLT:
      printf_filtered ("(TYPE_CODE_FLT)");
      break;
    case TYPE_CODE_VOID:
      printf_filtered ("(TYPE_CODE_VOID)");
      break;
    case TYPE_CODE_SET:
      printf_filtered ("(TYPE_CODE_SET)");
      break;
    case TYPE_CODE_RANGE:
      printf_filtered ("(TYPE_CODE_RANGE)");
      break;
    case TYPE_CODE_STRING:
      printf_filtered ("(TYPE_CODE_STRING)");
      break;
    case TYPE_CODE_BITSTRING:
      printf_filtered ("(TYPE_CODE_BITSTRING)");
      break;
    case TYPE_CODE_ERROR:
      printf_filtered ("(TYPE_CODE_ERROR)");
      break;
    case TYPE_CODE_MEMBERPTR:
      printf_filtered ("(TYPE_CODE_MEMBERPTR)");
      break;
    case TYPE_CODE_METHODPTR:
      printf_filtered ("(TYPE_CODE_METHODPTR)");
      break;
    case TYPE_CODE_METHOD:
      printf_filtered ("(TYPE_CODE_METHOD)");
      break;
    case TYPE_CODE_REF:
      printf_filtered ("(TYPE_CODE_REF)");
      break;
    case TYPE_CODE_CHAR:
      printf_filtered ("(TYPE_CODE_CHAR)");
      break;
    case TYPE_CODE_BOOL:
      printf_filtered ("(TYPE_CODE_BOOL)");
      break;
    case TYPE_CODE_COMPLEX:
      printf_filtered ("(TYPE_CODE_COMPLEX)");
      break;
    case TYPE_CODE_TYPEDEF:
      printf_filtered ("(TYPE_CODE_TYPEDEF)");
      break;
    case TYPE_CODE_NAMESPACE:
      printf_filtered ("(TYPE_CODE_NAMESPACE)");
      break;
    default:
      printf_filtered ("(UNKNOWN TYPE CODE)");
      break;
    }
  puts_filtered ("\n");
  printfi_filtered (spaces, "length %d\n", TYPE_LENGTH (type));
  if (TYPE_OBJFILE_OWNED (type))
    {
      printfi_filtered (spaces, "objfile ");
      gdb_print_host_address (TYPE_OWNER (type).objfile, gdb_stdout);
    }
  else
    {
      printfi_filtered (spaces, "gdbarch ");
      gdb_print_host_address (TYPE_OWNER (type).gdbarch, gdb_stdout);
    }
  printf_filtered ("\n");
  printfi_filtered (spaces, "target_type ");
  gdb_print_host_address (TYPE_TARGET_TYPE (type), gdb_stdout);
  printf_filtered ("\n");
  if (TYPE_TARGET_TYPE (type) != NULL)
    {
      recursive_dump_type (TYPE_TARGET_TYPE (type), spaces + 2);
    }
  printfi_filtered (spaces, "pointer_type ");
  gdb_print_host_address (TYPE_POINTER_TYPE (type), gdb_stdout);
  printf_filtered ("\n");
  printfi_filtered (spaces, "reference_type ");
  gdb_print_host_address (TYPE_REFERENCE_TYPE (type), gdb_stdout);
  printf_filtered ("\n");
  printfi_filtered (spaces, "type_chain ");
  gdb_print_host_address (TYPE_CHAIN (type), gdb_stdout);
  printf_filtered ("\n");
  printfi_filtered (spaces, "instance_flags 0x%x", 
		    TYPE_INSTANCE_FLAGS (type));
  if (TYPE_CONST (type))
    {
      puts_filtered (" TYPE_FLAG_CONST");
    }
  if (TYPE_VOLATILE (type))
    {
      puts_filtered (" TYPE_FLAG_VOLATILE");
    }
  if (TYPE_CODE_SPACE (type))
    {
      puts_filtered (" TYPE_FLAG_CODE_SPACE");
    }
  if (TYPE_DATA_SPACE (type))
    {
      puts_filtered (" TYPE_FLAG_DATA_SPACE");
    }
  if (TYPE_ADDRESS_CLASS_1 (type))
    {
      puts_filtered (" TYPE_FLAG_ADDRESS_CLASS_1");
    }
  if (TYPE_ADDRESS_CLASS_2 (type))
    {
      puts_filtered (" TYPE_FLAG_ADDRESS_CLASS_2");
    }
  puts_filtered ("\n");

  printfi_filtered (spaces, "flags");
  if (TYPE_UNSIGNED (type))
    {
      puts_filtered (" TYPE_FLAG_UNSIGNED");
    }
  if (TYPE_NOSIGN (type))
    {
      puts_filtered (" TYPE_FLAG_NOSIGN");
    }
  if (TYPE_STUB (type))
    {
      puts_filtered (" TYPE_FLAG_STUB");
    }
  if (TYPE_TARGET_STUB (type))
    {
      puts_filtered (" TYPE_FLAG_TARGET_STUB");
    }
  if (TYPE_STATIC (type))
    {
      puts_filtered (" TYPE_FLAG_STATIC");
    }
  if (TYPE_PROTOTYPED (type))
    {
      puts_filtered (" TYPE_FLAG_PROTOTYPED");
    }
  if (TYPE_INCOMPLETE (type))
    {
      puts_filtered (" TYPE_FLAG_INCOMPLETE");
    }
  if (TYPE_VARARGS (type))
    {
      puts_filtered (" TYPE_FLAG_VARARGS");
    }
  /* This is used for things like AltiVec registers on ppc.  Gcc emits
     an attribute for the array type, which tells whether or not we
     have a vector, instead of a regular array.  */
  if (TYPE_VECTOR (type))
    {
      puts_filtered (" TYPE_FLAG_VECTOR");
    }
  if (TYPE_FIXED_INSTANCE (type))
    {
      puts_filtered (" TYPE_FIXED_INSTANCE");
    }
  if (TYPE_STUB_SUPPORTED (type))
    {
      puts_filtered (" TYPE_STUB_SUPPORTED");
    }
  if (TYPE_NOTTEXT (type))
    {
      puts_filtered (" TYPE_NOTTEXT");
    }
  puts_filtered ("\n");
  printfi_filtered (spaces, "nfields %d ", TYPE_NFIELDS (type));
  gdb_print_host_address (TYPE_FIELDS (type), gdb_stdout);
  puts_filtered ("\n");
  for (idx = 0; idx < TYPE_NFIELDS (type); idx++)
    {
      printfi_filtered (spaces + 2,
			"[%d] bitpos %d bitsize %d type ",
			idx, TYPE_FIELD_BITPOS (type, idx),
			TYPE_FIELD_BITSIZE (type, idx));
      gdb_print_host_address (TYPE_FIELD_TYPE (type, idx), gdb_stdout);
      printf_filtered (" name '%s' (",
		       TYPE_FIELD_NAME (type, idx) != NULL
		       ? TYPE_FIELD_NAME (type, idx)
		       : "<NULL>");
      gdb_print_host_address (TYPE_FIELD_NAME (type, idx), gdb_stdout);
      printf_filtered (")\n");
      if (TYPE_FIELD_TYPE (type, idx) != NULL)
	{
	  recursive_dump_type (TYPE_FIELD_TYPE (type, idx), spaces + 4);
	}
    }
  if (TYPE_CODE (type) == TYPE_CODE_RANGE)
    {
      printfi_filtered (spaces, "low %s%s  high %s%s\n",
			plongest (TYPE_LOW_BOUND (type)), 
			TYPE_LOW_BOUND_UNDEFINED (type) ? " (undefined)" : "",
			plongest (TYPE_HIGH_BOUND (type)),
			TYPE_HIGH_BOUND_UNDEFINED (type) ? " (undefined)" : "");
    }
  printfi_filtered (spaces, "vptr_basetype ");
  gdb_print_host_address (TYPE_VPTR_BASETYPE (type), gdb_stdout);
  puts_filtered ("\n");
  if (TYPE_VPTR_BASETYPE (type) != NULL)
    {
      recursive_dump_type (TYPE_VPTR_BASETYPE (type), spaces + 2);
    }
  printfi_filtered (spaces, "vptr_fieldno %d\n", 
		    TYPE_VPTR_FIELDNO (type));

  switch (TYPE_SPECIFIC_FIELD (type))
    {
      case TYPE_SPECIFIC_CPLUS_STUFF:
	printfi_filtered (spaces, "cplus_stuff ");
	gdb_print_host_address (TYPE_CPLUS_SPECIFIC (type), 
				gdb_stdout);
	puts_filtered ("\n");
	print_cplus_stuff (type, spaces);
	break;

      case TYPE_SPECIFIC_GNAT_STUFF:
	printfi_filtered (spaces, "gnat_stuff ");
	gdb_print_host_address (TYPE_GNAT_SPECIFIC (type), gdb_stdout);
	puts_filtered ("\n");
	print_gnat_stuff (type, spaces);
	break;

      case TYPE_SPECIFIC_FLOATFORMAT:
	printfi_filtered (spaces, "floatformat ");
	if (TYPE_FLOATFORMAT (type) == NULL)
	  puts_filtered ("(null)");
	else
	  {
	    puts_filtered ("{ ");
	    if (TYPE_FLOATFORMAT (type)[0] == NULL
		|| TYPE_FLOATFORMAT (type)[0]->name == NULL)
	      puts_filtered ("(null)");
	    else
	      puts_filtered (TYPE_FLOATFORMAT (type)[0]->name);

	    puts_filtered (", ");
	    if (TYPE_FLOATFORMAT (type)[1] == NULL
		|| TYPE_FLOATFORMAT (type)[1]->name == NULL)
	      puts_filtered ("(null)");
	    else
	      puts_filtered (TYPE_FLOATFORMAT (type)[1]->name);

	    puts_filtered (" }");
	  }
	puts_filtered ("\n");
	break;

      case TYPE_SPECIFIC_CALLING_CONVENTION:
	printfi_filtered (spaces, "calling_convention %d\n",
                          TYPE_CALLING_CONVENTION (type));
	break;
    }

  if (spaces == 0)
    obstack_free (&dont_print_type_obstack, NULL);
}

/* Trivial helpers for the libiberty hash table, for mapping one
   type to another.  */

struct type_pair
{
  struct type *old, *new;
};

static hashval_t
type_pair_hash (const void *item)
{
  const struct type_pair *pair = item;

  return htab_hash_pointer (pair->old);
}

static int
type_pair_eq (const void *item_lhs, const void *item_rhs)
{
  const struct type_pair *lhs = item_lhs, *rhs = item_rhs;

  return lhs->old == rhs->old;
}

/* Allocate the hash table used by copy_type_recursive to walk
   types without duplicates.   */

htab_t
create_copied_types_hash (struct objfile *objfile)
{
  if (objfile == NULL)
    {
      /* NULL OBJFILE is for TYPE_DYNAMIC types already contained in
	 OBJFILE_MALLOC memory, such as those from VALUE_HISTORY_CHAIN.  Table
	 element entries get allocated by xmalloc - so use xfree.  */
      return htab_create (1, type_pair_hash, type_pair_eq, xfree);
    }
  else
    {
      /* Use OBJFILE's obstack, because OBJFILE is about to be deleted.  Table
	 element entries get allocated by xmalloc - so use xfree.  */
      return htab_create_alloc_ex (1, type_pair_hash, type_pair_eq,
				   xfree, &objfile->objfile_obstack,
				   hashtab_obstack_allocate,
				   dummy_obstack_deallocate);
    }
}

/* A helper for copy_type_recursive.  This does all the work.  OBJFILE is used
   only for an assertion checking.  */

static struct type *
copy_type_recursive_1 (struct objfile *objfile, 
		       struct type *type,
		       htab_t copied_types)
{
  struct type_pair *stored, pair;
  void **slot;
  struct type *new_type;

  if (! TYPE_OBJFILE_OWNED (type) && !TYPE_DYNAMIC (type))
    return type;

  /* This type shouldn't be pointing to any types in other objfiles;
     if it did, the type might disappear unexpectedly.  */
  gdb_assert (TYPE_OBJFILE (type) == objfile);

  pair.old = type;
  slot = htab_find_slot (copied_types, &pair, INSERT);
  if (*slot != NULL)
    return ((struct type_pair *) *slot)->new;

  new_type = alloc_type_arch (get_type_arch (type));

  /* We must add the new type to the hash table immediately, in case
     we encounter this type again during a recursive call below.  Memory could
     be allocated from OBJFILE in the case we will be removing OBJFILE, this
     optimization is missed and xfree is called for it from COPIED_TYPES.  */
  stored = xmalloc (sizeof (*stored));
  stored->old = type;
  stored->new = new_type;
  *slot = stored;

  /* Copy the common fields of types.  For the main type, we simply
     copy the entire thing and then update specific fields as needed.  */
  *TYPE_MAIN_TYPE (new_type) = *TYPE_MAIN_TYPE (type);
  TYPE_OBJFILE_OWNED (new_type) = 0;
  TYPE_OWNER (new_type).gdbarch = get_type_arch (type);

  /* TYPE_MAIN_TYPE memory copy above rewrote the TYPE_DISCARDABLE flag so we
     need to initialize it again.  And even if TYPE was already discardable
     NEW_TYPE so far is not registered in TYPE_DISCARDABLE_TABLE.  */
  TYPE_DISCARDABLE (new_type) = 0;
  set_type_as_discardable (new_type);

  /* Pre-clear the fields processed by delete_main_type.  If DWARF block
     evaluations below call error we would leave an unfreeable TYPE.  */
  TYPE_TARGET_TYPE (new_type) = NULL;
  TYPE_VPTR_BASETYPE (new_type) = NULL;
  TYPE_NFIELDS (new_type) = 0;
  TYPE_FIELDS (new_type) = NULL;

  if (TYPE_NAME (type))
    TYPE_NAME (new_type) = xstrdup (TYPE_NAME (type));
  if (TYPE_TAG_NAME (type))
    TYPE_TAG_NAME (new_type) = xstrdup (TYPE_TAG_NAME (type));

  TYPE_INSTANCE_FLAGS (new_type) = TYPE_INSTANCE_FLAGS (type);
  TYPE_LENGTH (new_type) = TYPE_LENGTH (type);

  if (TYPE_ALLOCATED (new_type))
    {
      gdb_assert (!TYPE_NOT_ALLOCATED (new_type));

      if (!dwarf_locexpr_baton_eval (TYPE_ALLOCATED (new_type)))
        TYPE_NOT_ALLOCATED (new_type) = 1;
      TYPE_ALLOCATED (new_type) = NULL;
    }

  if (TYPE_ASSOCIATED (new_type))
    {
      gdb_assert (!TYPE_NOT_ASSOCIATED (new_type));

      if (!dwarf_locexpr_baton_eval (TYPE_ASSOCIATED (new_type)))
        TYPE_NOT_ASSOCIATED (new_type) = 1;
      TYPE_ASSOCIATED (new_type) = NULL;
    }

  if (!TYPE_DATA_LOCATION_IS_ADDR (new_type)
      && TYPE_DATA_LOCATION_DWARF_BLOCK (new_type))
    {
      if (TYPE_NOT_ALLOCATED (new_type)
          || TYPE_NOT_ASSOCIATED (new_type))
	TYPE_DATA_LOCATION_DWARF_BLOCK (new_type) = NULL;
      else
	{
	  TYPE_DATA_LOCATION_IS_ADDR (new_type) = 1;
	  TYPE_DATA_LOCATION_ADDR (new_type) = dwarf_locexpr_baton_eval
				    (TYPE_DATA_LOCATION_DWARF_BLOCK (new_type));
	}
    }

  /* Copy the fields.  */
  if (TYPE_NFIELDS (type))
    {
      int i, nfields;

      /* TYPE_CODE_RANGE uses TYPE_RANGE_DATA of the union with TYPE_FIELDS.  */
      gdb_assert (TYPE_CODE (type) != TYPE_CODE_RANGE);

      nfields = TYPE_NFIELDS (type);
      TYPE_NFIELDS (new_type) = nfields;
      TYPE_FIELDS (new_type) = XCALLOC (nfields, struct field);
      for (i = 0; i < nfields; i++)
	{
	  TYPE_FIELD_ARTIFICIAL (new_type, i) = 
	    TYPE_FIELD_ARTIFICIAL (type, i);
	  TYPE_FIELD_BITSIZE (new_type, i) = TYPE_FIELD_BITSIZE (type, i);
	  if (TYPE_FIELD_TYPE (type, i))
	    TYPE_FIELD_TYPE (new_type, i)
	      = copy_type_recursive_1 (objfile, TYPE_FIELD_TYPE (type, i),
				       copied_types);
	  if (TYPE_FIELD_NAME (type, i))
	    TYPE_FIELD_NAME (new_type, i) = 
	      xstrdup (TYPE_FIELD_NAME (type, i));
	  switch (TYPE_FIELD_LOC_KIND (type, i))
	    {
	    case FIELD_LOC_KIND_BITPOS:
	      SET_FIELD_BITPOS (TYPE_FIELD (new_type, i),
				TYPE_FIELD_BITPOS (type, i));
	      break;
	    case FIELD_LOC_KIND_PHYSADDR:
	      SET_FIELD_PHYSADDR (TYPE_FIELD (new_type, i),
				  TYPE_FIELD_STATIC_PHYSADDR (type, i));
	      break;
	    case FIELD_LOC_KIND_PHYSNAME:
	      SET_FIELD_PHYSNAME (TYPE_FIELD (new_type, i),
				  xstrdup (TYPE_FIELD_STATIC_PHYSNAME (type,
								       i)));
	      break;
	    default:
	      internal_error (__FILE__, __LINE__,
			      _("Unexpected type field location kind: %d"),
			      TYPE_FIELD_LOC_KIND (type, i));
	    }
	}
    }

  /* Both FIELD_LOC_KIND_DWARF_BLOCK and TYPE_RANGE_HIGH_BOUND_IS_COUNT were
     possibly converted.  */
  TYPE_DYNAMIC (new_type) = 0;

  /* For range types, copy the bounds information. */
  if (TYPE_CODE (new_type) == TYPE_CODE_RANGE)
    {
      TYPE_RANGE_DATA (new_type) = xmalloc (sizeof (struct range_bounds));
      *TYPE_RANGE_DATA (new_type) = *TYPE_RANGE_DATA (type);

      switch (TYPE_RANGE_DATA (new_type)->low.kind)
	{
	case RANGE_BOUND_KIND_CONSTANT:
	  break;
	case RANGE_BOUND_KIND_DWARF_BLOCK:
	  /* `struct dwarf2_locexpr_baton' is too bound to its objfile so
	     it is expected to be made constant by CHECK_TYPEDEF.
	     TYPE_NOT_ALLOCATED and TYPE_NOT_ASSOCIATED are not valid for TYPE.
	     */
	  if (TYPE_NOT_ALLOCATED (new_type) || TYPE_NOT_ASSOCIATED (new_type)
	      || ! has_stack_frames ())
	    {
	      /* We should set 1 for Fortran but how to find the language?  */
	      TYPE_LOW_BOUND (new_type) = 0;
	      TYPE_LOW_BOUND_UNDEFINED (new_type) = 1;
	    }
	  else
	    TYPE_LOW_BOUND (new_type) = dwarf_locexpr_baton_eval
				(TYPE_RANGE_DATA (new_type)->low.u.dwarf_block);
	  TYPE_RANGE_DATA (new_type)->low.kind = RANGE_BOUND_KIND_CONSTANT;
	  break;
	case RANGE_BOUND_KIND_DWARF_LOCLIST:
	  {
	    CORE_ADDR addr;

	    /* `struct dwarf2_loclist_baton' is too bound to its objfile so
	       it is expected to be made constant by CHECK_TYPEDEF.
	       TYPE_NOT_ALLOCATED and TYPE_NOT_ASSOCIATED are not valid for TYPE.
	       */
	    if (! TYPE_NOT_ALLOCATED (new_type)
	        && ! TYPE_NOT_ASSOCIATED (new_type) && has_stack_frames ()
	        && dwarf_loclist_baton_eval
		  (TYPE_RANGE_DATA (new_type)->low.u.dwarf_loclist.loclist,
		   TYPE_RANGE_DATA (new_type)->low.u.dwarf_loclist.type, &addr))
	      TYPE_LOW_BOUND (new_type) = addr;
	    else
	      {
		/* We should set 1 for Fortran but how to find the language?  */
		TYPE_LOW_BOUND (new_type) = 0;
		TYPE_LOW_BOUND_UNDEFINED (new_type) = 1;
	      }
	    TYPE_RANGE_DATA (new_type)->low.kind = RANGE_BOUND_KIND_CONSTANT;
	  }
	  break;
	}

      switch (TYPE_RANGE_DATA (new_type)->high.kind)
	{
	case RANGE_BOUND_KIND_CONSTANT:
	  break;
	case RANGE_BOUND_KIND_DWARF_BLOCK:
	  /* `struct dwarf2_locexpr_baton' is too bound to its objfile so
	     it is expected to be made constant by CHECK_TYPEDEF.
	     TYPE_NOT_ALLOCATED and TYPE_NOT_ASSOCIATED are not valid for TYPE.
	     */
	  if (TYPE_NOT_ALLOCATED (new_type) || TYPE_NOT_ASSOCIATED (new_type)
	      || ! has_stack_frames ())
	    {
	      TYPE_HIGH_BOUND (new_type) = TYPE_LOW_BOUND (new_type) - 1;
	      TYPE_HIGH_BOUND_UNDEFINED (new_type) = 1;
	    }
	  else
	    TYPE_HIGH_BOUND (new_type) = dwarf_locexpr_baton_eval
			       (TYPE_RANGE_DATA (new_type)->high.u.dwarf_block);
	  TYPE_RANGE_DATA (new_type)->high.kind = RANGE_BOUND_KIND_CONSTANT;
	  break;
	case RANGE_BOUND_KIND_DWARF_LOCLIST:
	  {
	    CORE_ADDR addr;

	    /* `struct dwarf2_loclist_baton' is too bound to its objfile so
	       it is expected to be made constant by CHECK_TYPEDEF.
	       TYPE_NOT_ALLOCATED and TYPE_NOT_ASSOCIATED are not valid for TYPE.
	       */
	    if (! TYPE_NOT_ALLOCATED (new_type)
	        && ! TYPE_NOT_ASSOCIATED (new_type) && has_stack_frames ()
	        && dwarf_loclist_baton_eval
		      (TYPE_RANGE_DATA (new_type)->high.u.dwarf_loclist.loclist,
		       TYPE_RANGE_DATA (new_type)->high.u.dwarf_loclist.type,
		       &addr))
	      TYPE_HIGH_BOUND (new_type) = addr;
	    else
	      {
		TYPE_HIGH_BOUND (new_type) = TYPE_LOW_BOUND (new_type) - 1;
		TYPE_HIGH_BOUND_UNDEFINED (new_type) = 1;
	      }
	    TYPE_RANGE_DATA (new_type)->high.kind = RANGE_BOUND_KIND_CONSTANT;
	  }
	  break;
	}

      switch (TYPE_RANGE_DATA (new_type)->byte_stride.kind)
	{
	case RANGE_BOUND_KIND_CONSTANT:
	  break;
	case RANGE_BOUND_KIND_DWARF_BLOCK:
	  /* `struct dwarf2_locexpr_baton' is too bound to its objfile so
	     it is expected to be made constant by CHECK_TYPEDEF.
	     TYPE_NOT_ALLOCATED and TYPE_NOT_ASSOCIATED are not valid for TYPE.
	     */
	  if (TYPE_NOT_ALLOCATED (new_type) || TYPE_NOT_ASSOCIATED (new_type)
	      || ! has_stack_frames ())
	    TYPE_BYTE_STRIDE (new_type) = 0;
	  else
	    TYPE_BYTE_STRIDE (new_type) = dwarf_locexpr_baton_eval
			(TYPE_RANGE_DATA (new_type)->byte_stride.u.dwarf_block);
	  TYPE_RANGE_DATA (new_type)->byte_stride.kind
	    = RANGE_BOUND_KIND_CONSTANT;
	  break;
	case RANGE_BOUND_KIND_DWARF_LOCLIST:
	  {
	    CORE_ADDR addr = 0;

	    /* `struct dwarf2_loclist_baton' is too bound to its objfile so
	       it is expected to be made constant by CHECK_TYPEDEF.
	       TYPE_NOT_ALLOCATED and TYPE_NOT_ASSOCIATED are not valid for TYPE.
	       */
	    if (! TYPE_NOT_ALLOCATED (new_type)
		&& ! TYPE_NOT_ASSOCIATED (new_type) && has_stack_frames ())
	      dwarf_loclist_baton_eval
	       (TYPE_RANGE_DATA (new_type)->byte_stride.u.dwarf_loclist.loclist,
		TYPE_RANGE_DATA (new_type)->byte_stride.u.dwarf_loclist.type,
		&addr);
	    TYPE_BYTE_STRIDE (new_type) = addr;
	    TYPE_RANGE_DATA (new_type)->byte_stride.kind
	      = RANGE_BOUND_KIND_CONSTANT;
	  }
	  break;
	}

      /* Convert TYPE_RANGE_HIGH_BOUND_IS_COUNT into a regular bound.  */
      if (TYPE_RANGE_HIGH_BOUND_IS_COUNT (new_type))
	{
	  TYPE_HIGH_BOUND (new_type) = TYPE_LOW_BOUND (new_type)
				       + TYPE_HIGH_BOUND (new_type) - 1;
	  TYPE_RANGE_HIGH_BOUND_IS_COUNT (new_type) = 0;
	}
    }

  /* Copy pointers to other types.  */
  if (TYPE_TARGET_TYPE (type))
    TYPE_TARGET_TYPE (new_type) = 
      copy_type_recursive_1 (objfile, 
			     TYPE_TARGET_TYPE (type),
			     copied_types);
  if (TYPE_VPTR_BASETYPE (type))
    TYPE_VPTR_BASETYPE (new_type) = 
      copy_type_recursive_1 (objfile,
			     TYPE_VPTR_BASETYPE (type),
			     copied_types);
  /* Maybe copy the type_specific bits.

     NOTE drow/2005-12-09: We do not copy the C++-specific bits like
     base classes and methods.  There's no fundamental reason why we
     can't, but at the moment it is not needed.  */

  if (TYPE_CODE (type) == TYPE_CODE_FLT)
    TYPE_FLOATFORMAT (new_type) = TYPE_FLOATFORMAT (type);
  else if (TYPE_CODE (type) == TYPE_CODE_STRUCT
	   || TYPE_CODE (type) == TYPE_CODE_UNION
	   || TYPE_CODE (type) == TYPE_CODE_NAMESPACE)
    INIT_CPLUS_SPECIFIC (new_type);

  return new_type;
}

/* Recursively copy (deep copy) TYPE.  Return a new type allocated using
   malloc, a saved type if we have already visited TYPE (using COPIED_TYPES),
   or TYPE if it is not associated with OBJFILE.  */

struct type *
copy_type_recursive (struct type *type,
		     htab_t copied_types)
{
  return copy_type_recursive_1 (TYPE_OBJFILE (type), type, copied_types);
}

/* Make a copy of the given TYPE, except that the pointer & reference
   types are not preserved.
   
   This function assumes that the given type has an associated objfile.
   This objfile is used to allocate the new type.  */

struct type *
copy_type (const struct type *type)
{
  struct type *new_type;

  gdb_assert (TYPE_OBJFILE_OWNED (type));

  new_type = alloc_type_copy (type);
  TYPE_INSTANCE_FLAGS (new_type) = TYPE_INSTANCE_FLAGS (type);
  TYPE_LENGTH (new_type) = TYPE_LENGTH (type);
  memcpy (TYPE_MAIN_TYPE (new_type), TYPE_MAIN_TYPE (type),
	  sizeof (struct main_type));

  return new_type;
}

/* Callback type for main_type_crawl.  */
typedef int (*main_type_crawl_iter) (struct type *type, void *data);

/* Iterate all main_type structures reachable through any `struct type *' from
   TYPE.  ITER will be called only for one type of each main_type, use
   TYPE_CHAIN traversal to find all the type instances.  ITER is being called
   for each main_type found.  ITER returns non-zero if main_type_crawl should
   depth-first enter the specific type.  ITER must provide some detection for
   reentering the same main_type as this function would otherwise endlessly
   loop.  */

static void
main_type_crawl (struct type *type, main_type_crawl_iter iter, void *data)
{
  struct type *type_iter;
  int i;

  if (!type)
    return;

  gdb_assert (TYPE_OBJFILE (type) == NULL);

  /* `struct cplus_struct_type' handling is unsupported by this function.  */
  gdb_assert ((TYPE_CODE (type) != TYPE_CODE_STRUCT
	       && TYPE_CODE (type) != TYPE_CODE_UNION)
	      || !HAVE_CPLUS_STRUCT (type));

  if (!(*iter) (type, data))
    return;

  /* Iterate all the type instances of this main_type.  */
  type_iter = type;
  do
    {
      gdb_assert (TYPE_MAIN_TYPE (type_iter) == TYPE_MAIN_TYPE (type));

      main_type_crawl (TYPE_POINTER_TYPE (type), iter, data);
      main_type_crawl (TYPE_REFERENCE_TYPE (type), iter, data);

      type_iter = TYPE_CHAIN (type_iter);
    }
  while (type_iter != type);

  for (i = 0; i < TYPE_NFIELDS (type); i++)
    main_type_crawl (TYPE_FIELD_TYPE (type, i), iter, data);

  main_type_crawl (TYPE_TARGET_TYPE (type), iter, data);
  main_type_crawl (TYPE_VPTR_BASETYPE (type), iter, data);
}

/* A helper for delete_type which deletes a main_type and the things to which
   it refers.  TYPE is a type whose main_type we wish to destroy.  */

static void
delete_main_type (struct type *type)
{
  int i;

  gdb_assert (TYPE_DISCARDABLE (type));
  gdb_assert (TYPE_OBJFILE (type) == NULL);

  xfree (TYPE_NAME (type));
  xfree (TYPE_TAG_NAME (type));

  for (i = 0; i < TYPE_NFIELDS (type); ++i)
    {
      xfree (TYPE_FIELD_NAME (type, i));

      if (TYPE_FIELD_LOC_KIND (type, i) == FIELD_LOC_KIND_PHYSNAME)
	xfree (TYPE_FIELD_STATIC_PHYSNAME (type, i));
    }
  xfree (TYPE_FIELDS (type));

  gdb_assert (!HAVE_CPLUS_STRUCT (type));

  xfree (TYPE_MAIN_TYPE (type));
}

/* Delete all the instances on TYPE_CHAIN of TYPE, including their referenced
   main_type.  TYPE must be a reclaimable type - neither permanent nor objfile
   associated.  */

static void
delete_type_chain (struct type *type)
{
  struct type *type_iter, *type_iter_to_free;

  gdb_assert (TYPE_DISCARDABLE (type));
  gdb_assert (TYPE_OBJFILE (type) == NULL);

  delete_main_type (type);

  type_iter = type;
  do
    {
      type_iter_to_free = type_iter;
      type_iter = TYPE_CHAIN (type_iter);
      xfree (type_iter_to_free);
    }
  while (type_iter != type);
}

/* Hash function for type_discardable_table.  */

static hashval_t
type_discardable_hash (const void *p)
{
  const struct type *type = p;

  return htab_hash_pointer (TYPE_MAIN_TYPE (type));
}

/* Equality function for type_discardable_table.  */

static int
type_discardable_equal (const void *a, const void *b)
{
  const struct type *left = a;
  const struct type *right = b;

  return TYPE_MAIN_TYPE (left) == TYPE_MAIN_TYPE (right);
}

/* A helper for type_mark_used.  */

static int
type_mark_used_crawl (struct type *type, void *unused)
{
  if (!TYPE_DISCARDABLE (type))
    return 0;

  if (TYPE_DISCARDABLE_AGE (type) == type_discardable_age_current)
    return 0;

  TYPE_DISCARDABLE_AGE (type) = type_discardable_age_current;

  /* Continue the traversal.  */
  return 1;
}

/* Mark TYPE and its connected types as used in this free_all_types pass.  */

void
type_mark_used (struct type *type)
{
  if (type == NULL)
    return;

  if (!TYPE_DISCARDABLE (type))
    return;

  main_type_crawl (type, type_mark_used_crawl, NULL);
}

/* A traverse callback for type_discardable_table which removes any
   type_discardable whose reference count is now zero (unused link).  */

static int
type_discardable_remove (void **slot, void *unused)
{
  struct type *type = *slot;

  gdb_assert (TYPE_DISCARDABLE (type));

  if (TYPE_DISCARDABLE_AGE (type) != type_discardable_age_current)
    {
      delete_type_chain (type);

      htab_clear_slot (type_discardable_table, slot);
    }

  return 1;
}

/* Free all the reclaimable types that have been allocated and that have
   currently zero reference counter.

   This function is called after each command, successful or not.  Use this
   cleanup only in the GDB idle state as GDB only marks those types used by
   globally tracked objects (with no autovariable references tracking).  */

void
free_all_types (void)
{
  /* Mark a new pass.  As GDB checks all the entries were visited after each
     pass there cannot be any stale entries already containing the changed
     value.  */
  type_discardable_age_current ^= 1;

  observer_notify_mark_used ();

  htab_traverse (type_discardable_table, type_discardable_remove, NULL);
}

/* Helper functions to initialize architecture-specific types.  */

/* Allocate a type structure associated with GDBARCH and set its
   CODE, LENGTH, and NAME fields.  */
struct type *
arch_type (struct gdbarch *gdbarch,
	   enum type_code code, int length, char *name)
{
  struct type *type;

  type = alloc_type_arch (gdbarch);
  TYPE_CODE (type) = code;
  TYPE_LENGTH (type) = length;

  if (name)
    TYPE_NAME (type) = xstrdup (name);

  return type;
}

/* Allocate a TYPE_CODE_INT type structure associated with GDBARCH.
   BIT is the type size in bits.  If UNSIGNED_P is non-zero, set
   the type's TYPE_UNSIGNED flag.  NAME is the type name.  */
struct type *
arch_integer_type (struct gdbarch *gdbarch,
		   int bit, int unsigned_p, char *name)
{
  struct type *t;

  t = arch_type (gdbarch, TYPE_CODE_INT, bit / TARGET_CHAR_BIT, name);
  if (unsigned_p)
    TYPE_UNSIGNED (t) = 1;
  if (name && strcmp (name, "char") == 0)
    TYPE_NOSIGN (t) = 1;

  return t;
}

/* Allocate a TYPE_CODE_CHAR type structure associated with GDBARCH.
   BIT is the type size in bits.  If UNSIGNED_P is non-zero, set
   the type's TYPE_UNSIGNED flag.  NAME is the type name.  */
struct type *
arch_character_type (struct gdbarch *gdbarch,
		     int bit, int unsigned_p, char *name)
{
  struct type *t;

  t = arch_type (gdbarch, TYPE_CODE_CHAR, bit / TARGET_CHAR_BIT, name);
  if (unsigned_p)
    TYPE_UNSIGNED (t) = 1;

  return t;
}

/* Allocate a TYPE_CODE_BOOL type structure associated with GDBARCH.
   BIT is the type size in bits.  If UNSIGNED_P is non-zero, set
   the type's TYPE_UNSIGNED flag.  NAME is the type name.  */
struct type *
arch_boolean_type (struct gdbarch *gdbarch,
		   int bit, int unsigned_p, char *name)
{
  struct type *t;

  t = arch_type (gdbarch, TYPE_CODE_BOOL, bit / TARGET_CHAR_BIT, name);
  if (unsigned_p)
    TYPE_UNSIGNED (t) = 1;

  return t;
}

/* Allocate a TYPE_CODE_FLT type structure associated with GDBARCH.
   BIT is the type size in bits; if BIT equals -1, the size is
   determined by the floatformat.  NAME is the type name.  Set the
   TYPE_FLOATFORMAT from FLOATFORMATS.  */
struct type *
arch_float_type (struct gdbarch *gdbarch,
		 int bit, char *name, const struct floatformat **floatformats)
{
  struct type *t;

  if (bit == -1)
    {
      gdb_assert (floatformats != NULL);
      gdb_assert (floatformats[0] != NULL && floatformats[1] != NULL);
      bit = floatformats[0]->totalsize;
    }
  gdb_assert (bit >= 0);

  t = arch_type (gdbarch, TYPE_CODE_FLT, bit / TARGET_CHAR_BIT, name);
  TYPE_FLOATFORMAT (t) = floatformats;
  return t;
}

/* Allocate a TYPE_CODE_COMPLEX type structure associated with GDBARCH.
   NAME is the type name.  TARGET_TYPE is the component float type.  */
struct type *
arch_complex_type (struct gdbarch *gdbarch,
		   char *name, struct type *target_type)
{
  struct type *t;

  t = arch_type (gdbarch, TYPE_CODE_COMPLEX,
		 2 * TYPE_LENGTH (target_type), name);
  TYPE_TARGET_TYPE (t) = target_type;
  return t;
}

/* Allocate a TYPE_CODE_FLAGS type structure associated with GDBARCH.
   NAME is the type name.  LENGTH is the size of the flag word in bytes.  */
struct type *
arch_flags_type (struct gdbarch *gdbarch, char *name, int length)
{
  int nfields = length * TARGET_CHAR_BIT;
  struct type *type;

  type = arch_type (gdbarch, TYPE_CODE_FLAGS, length, name);
  TYPE_UNSIGNED (type) = 1;
  TYPE_NFIELDS (type) = nfields;
  TYPE_FIELDS (type) = TYPE_ZALLOC (type, nfields * sizeof (struct field));

  return type;
}

/* Add field to TYPE_CODE_FLAGS type TYPE to indicate the bit at
   position BITPOS is called NAME.  */
void
append_flags_type_flag (struct type *type, int bitpos, char *name)
{
  gdb_assert (TYPE_CODE (type) == TYPE_CODE_FLAGS);
  gdb_assert (bitpos < TYPE_NFIELDS (type));
  gdb_assert (bitpos >= 0);

  if (name)
    {
      TYPE_FIELD_NAME (type, bitpos) = xstrdup (name);
      TYPE_FIELD_BITPOS (type, bitpos) = bitpos;
    }
  else
    {
      /* Don't show this field to the user.  */
      TYPE_FIELD_BITPOS (type, bitpos) = -1;
    }
}

/* Allocate a TYPE_CODE_STRUCT or TYPE_CODE_UNION type structure (as
   specified by CODE) associated with GDBARCH.  NAME is the type name.  */
struct type *
arch_composite_type (struct gdbarch *gdbarch, char *name, enum type_code code)
{
  struct type *t;

  gdb_assert (code == TYPE_CODE_STRUCT || code == TYPE_CODE_UNION);
  t = arch_type (gdbarch, code, 0, NULL);
  TYPE_TAG_NAME (t) = name;
  INIT_CPLUS_SPECIFIC (t);
  return t;
}

/* Add new field with name NAME and type FIELD to composite type T.
   Do not set the field's position or adjust the type's length;
   the caller should do so.  Return the new field.  */
struct field *
append_composite_type_field_raw (struct type *t, char *name,
				 struct type *field)
{
  struct field *f;

  TYPE_NFIELDS (t) = TYPE_NFIELDS (t) + 1;
  TYPE_FIELDS (t) = xrealloc (TYPE_FIELDS (t),
			      sizeof (struct field) * TYPE_NFIELDS (t));
  f = &(TYPE_FIELDS (t)[TYPE_NFIELDS (t) - 1]);
  memset (f, 0, sizeof f[0]);
  FIELD_TYPE (f[0]) = field;
  FIELD_NAME (f[0]) = name;
  return f;
}

/* Add new field with name NAME and type FIELD to composite type T.
   ALIGNMENT (if non-zero) specifies the minimum field alignment.  */
void
append_composite_type_field_aligned (struct type *t, char *name,
				     struct type *field, int alignment)
{
  struct field *f = append_composite_type_field_raw (t, name, field);

  if (TYPE_CODE (t) == TYPE_CODE_UNION)
    {
      if (TYPE_LENGTH (t) < TYPE_LENGTH (field))
	TYPE_LENGTH (t) = TYPE_LENGTH (field);
    }
  else if (TYPE_CODE (t) == TYPE_CODE_STRUCT)
    {
      TYPE_LENGTH (t) = TYPE_LENGTH (t) + TYPE_LENGTH (field);
      if (TYPE_NFIELDS (t) > 1)
	{
	  FIELD_BITPOS (f[0]) = (FIELD_BITPOS (f[-1])
				 + (TYPE_LENGTH (FIELD_TYPE (f[-1]))
				    * TARGET_CHAR_BIT));

	  if (alignment)
	    {
	      int left = FIELD_BITPOS (f[0]) % (alignment * TARGET_CHAR_BIT);

	      if (left)
		{
		  FIELD_BITPOS (f[0]) += left;
		  TYPE_LENGTH (t) += left / TARGET_CHAR_BIT;
		}
	    }
	}
    }
}

/* Add new field with name NAME and type FIELD to composite type T.  */
void
append_composite_type_field (struct type *t, char *name,
			     struct type *field)
{
  append_composite_type_field_aligned (t, name, field, 0);
}


static struct gdbarch_data *gdbtypes_data;

const struct builtin_type *
builtin_type (struct gdbarch *gdbarch)
{
  return gdbarch_data (gdbarch, gdbtypes_data);
}

static void *
gdbtypes_post_init (struct gdbarch *gdbarch)
{
  struct builtin_type *builtin_type
    = GDBARCH_OBSTACK_ZALLOC (gdbarch, struct builtin_type);

  /* Basic types.  */
  builtin_type->builtin_void
    = arch_type (gdbarch, TYPE_CODE_VOID, 1, "void");
  builtin_type->builtin_char
    = arch_integer_type (gdbarch, TARGET_CHAR_BIT,
			 !gdbarch_char_signed (gdbarch), "char");
  builtin_type->builtin_signed_char
    = arch_integer_type (gdbarch, TARGET_CHAR_BIT,
			 0, "signed char");
  builtin_type->builtin_unsigned_char
    = arch_integer_type (gdbarch, TARGET_CHAR_BIT,
			 1, "unsigned char");
  builtin_type->builtin_short
    = arch_integer_type (gdbarch, gdbarch_short_bit (gdbarch),
			 0, "short");
  builtin_type->builtin_unsigned_short
    = arch_integer_type (gdbarch, gdbarch_short_bit (gdbarch),
			 1, "unsigned short");
  builtin_type->builtin_int
    = arch_integer_type (gdbarch, gdbarch_int_bit (gdbarch),
			 0, "int");
  builtin_type->builtin_unsigned_int
    = arch_integer_type (gdbarch, gdbarch_int_bit (gdbarch),
			 1, "unsigned int");
  builtin_type->builtin_long
    = arch_integer_type (gdbarch, gdbarch_long_bit (gdbarch),
			 0, "long");
  builtin_type->builtin_unsigned_long
    = arch_integer_type (gdbarch, gdbarch_long_bit (gdbarch),
			 1, "unsigned long");
  builtin_type->builtin_long_long
    = arch_integer_type (gdbarch, gdbarch_long_long_bit (gdbarch),
			 0, "long long");
  builtin_type->builtin_unsigned_long_long
    = arch_integer_type (gdbarch, gdbarch_long_long_bit (gdbarch),
			 1, "unsigned long long");
  builtin_type->builtin_float
    = arch_float_type (gdbarch, gdbarch_float_bit (gdbarch),
		       "float", gdbarch_float_format (gdbarch));
  builtin_type->builtin_double
    = arch_float_type (gdbarch, gdbarch_double_bit (gdbarch),
		       "double", gdbarch_double_format (gdbarch));
  builtin_type->builtin_long_double
    = arch_float_type (gdbarch, gdbarch_long_double_bit (gdbarch),
		       "long double", gdbarch_long_double_format (gdbarch));
  builtin_type->builtin_complex
    = arch_complex_type (gdbarch, "complex",
			 builtin_type->builtin_float);
  builtin_type->builtin_double_complex
    = arch_complex_type (gdbarch, "double complex",
			 builtin_type->builtin_double);
  builtin_type->builtin_string
    = arch_type (gdbarch, TYPE_CODE_STRING, 1, "string");
  builtin_type->builtin_bool
    = arch_type (gdbarch, TYPE_CODE_BOOL, 1, "bool");

  /* The following three are about decimal floating point types, which
     are 32-bits, 64-bits and 128-bits respectively.  */
  builtin_type->builtin_decfloat
    = arch_type (gdbarch, TYPE_CODE_DECFLOAT, 32 / 8, "_Decimal32");
  builtin_type->builtin_decdouble
    = arch_type (gdbarch, TYPE_CODE_DECFLOAT, 64 / 8, "_Decimal64");
  builtin_type->builtin_declong
    = arch_type (gdbarch, TYPE_CODE_DECFLOAT, 128 / 8, "_Decimal128");

  /* "True" character types.  */
  builtin_type->builtin_true_char
    = arch_character_type (gdbarch, TARGET_CHAR_BIT, 0, "true character");
  builtin_type->builtin_true_unsigned_char
    = arch_character_type (gdbarch, TARGET_CHAR_BIT, 1, "true character");

  /* Fixed-size integer types.  */
  builtin_type->builtin_int0
    = arch_integer_type (gdbarch, 0, 0, "int0_t");
  builtin_type->builtin_int8
    = arch_integer_type (gdbarch, 8, 0, "int8_t");
  builtin_type->builtin_uint8
    = arch_integer_type (gdbarch, 8, 1, "uint8_t");
  builtin_type->builtin_int16
    = arch_integer_type (gdbarch, 16, 0, "int16_t");
  builtin_type->builtin_uint16
    = arch_integer_type (gdbarch, 16, 1, "uint16_t");
  builtin_type->builtin_int32
    = arch_integer_type (gdbarch, 32, 0, "int32_t");
  builtin_type->builtin_uint32
    = arch_integer_type (gdbarch, 32, 1, "uint32_t");
  builtin_type->builtin_int64
    = arch_integer_type (gdbarch, 64, 0, "int64_t");
  builtin_type->builtin_uint64
    = arch_integer_type (gdbarch, 64, 1, "uint64_t");
  builtin_type->builtin_int128
    = arch_integer_type (gdbarch, 128, 0, "int128_t");
  builtin_type->builtin_uint128
    = arch_integer_type (gdbarch, 128, 1, "uint128_t");
  TYPE_NOTTEXT (builtin_type->builtin_int8) = 1;
  TYPE_NOTTEXT (builtin_type->builtin_uint8) = 1;

  /* Wide character types.  */
  builtin_type->builtin_char16
    = arch_integer_type (gdbarch, 16, 0, "char16_t");
  builtin_type->builtin_char32
    = arch_integer_type (gdbarch, 32, 0, "char32_t");
	

  /* Default data/code pointer types.  */
  builtin_type->builtin_data_ptr
    = lookup_pointer_type (builtin_type->builtin_void);
  builtin_type->builtin_func_ptr
    = lookup_pointer_type (lookup_function_type (builtin_type->builtin_void));

  /* This type represents a GDB internal function.  */
  builtin_type->internal_fn
    = arch_type (gdbarch, TYPE_CODE_INTERNAL_FUNCTION, 0,
		 "<internal function>");

  return builtin_type;
}


/* This set of objfile-based types is intended to be used by symbol
   readers as basic types.  */

static const struct objfile_data *objfile_type_data;

const struct objfile_type *
objfile_type (struct objfile *objfile)
{
  struct gdbarch *gdbarch;
  struct objfile_type *objfile_type
    = objfile_data (objfile, objfile_type_data);

  if (objfile_type)
    return objfile_type;

  objfile_type = OBSTACK_CALLOC (&objfile->objfile_obstack,
				 1, struct objfile_type);

  /* Use the objfile architecture to determine basic type properties.  */
  gdbarch = get_objfile_arch (objfile);

  /* Basic types.  */
  objfile_type->builtin_void
    = init_type (TYPE_CODE_VOID, 1,
		 0,
		 "void", objfile);

  objfile_type->builtin_char
    = init_type (TYPE_CODE_INT, TARGET_CHAR_BIT / TARGET_CHAR_BIT,
		 (TYPE_FLAG_NOSIGN
		  | (gdbarch_char_signed (gdbarch) ? 0 : TYPE_FLAG_UNSIGNED)),
		 "char", objfile);
  objfile_type->builtin_signed_char
    = init_type (TYPE_CODE_INT, TARGET_CHAR_BIT / TARGET_CHAR_BIT,
		 0,
		 "signed char", objfile);
  objfile_type->builtin_unsigned_char
    = init_type (TYPE_CODE_INT, TARGET_CHAR_BIT / TARGET_CHAR_BIT,
		 TYPE_FLAG_UNSIGNED,
		 "unsigned char", objfile);
  objfile_type->builtin_short
    = init_type (TYPE_CODE_INT,
		 gdbarch_short_bit (gdbarch) / TARGET_CHAR_BIT,
		 0, "short", objfile);
  objfile_type->builtin_unsigned_short
    = init_type (TYPE_CODE_INT,
		 gdbarch_short_bit (gdbarch) / TARGET_CHAR_BIT,
		 TYPE_FLAG_UNSIGNED, "unsigned short", objfile);
  objfile_type->builtin_int
    = init_type (TYPE_CODE_INT,
		 gdbarch_int_bit (gdbarch) / TARGET_CHAR_BIT,
		 0, "int", objfile);
  objfile_type->builtin_unsigned_int
    = init_type (TYPE_CODE_INT,
		 gdbarch_int_bit (gdbarch) / TARGET_CHAR_BIT,
		 TYPE_FLAG_UNSIGNED, "unsigned int", objfile);
  objfile_type->builtin_long
    = init_type (TYPE_CODE_INT,
		 gdbarch_long_bit (gdbarch) / TARGET_CHAR_BIT,
		 0, "long", objfile);
  objfile_type->builtin_unsigned_long
    = init_type (TYPE_CODE_INT,
		 gdbarch_long_bit (gdbarch) / TARGET_CHAR_BIT,
		 TYPE_FLAG_UNSIGNED, "unsigned long", objfile);
  objfile_type->builtin_long_long
    = init_type (TYPE_CODE_INT,
		 gdbarch_long_long_bit (gdbarch) / TARGET_CHAR_BIT,
		 0, "long long", objfile);
  objfile_type->builtin_unsigned_long_long
    = init_type (TYPE_CODE_INT,
		 gdbarch_long_long_bit (gdbarch) / TARGET_CHAR_BIT,
		 TYPE_FLAG_UNSIGNED, "unsigned long long", objfile);

  objfile_type->builtin_float
    = init_type (TYPE_CODE_FLT,
		 gdbarch_float_bit (gdbarch) / TARGET_CHAR_BIT,
		 0, "float", objfile);
  TYPE_FLOATFORMAT (objfile_type->builtin_float)
    = gdbarch_float_format (gdbarch);
  objfile_type->builtin_double
    = init_type (TYPE_CODE_FLT,
		 gdbarch_double_bit (gdbarch) / TARGET_CHAR_BIT,
		 0, "double", objfile);
  TYPE_FLOATFORMAT (objfile_type->builtin_double)
    = gdbarch_double_format (gdbarch);
  objfile_type->builtin_long_double
    = init_type (TYPE_CODE_FLT,
		 gdbarch_long_double_bit (gdbarch) / TARGET_CHAR_BIT,
		 0, "long double", objfile);
  TYPE_FLOATFORMAT (objfile_type->builtin_long_double)
    = gdbarch_long_double_format (gdbarch);

  /* This type represents a type that was unrecognized in symbol read-in.  */
  objfile_type->builtin_error
    = init_type (TYPE_CODE_ERROR, 0, 0, "<unknown type>", objfile);

  /* The following set of types is used for symbols with no
     debug information.  */
  objfile_type->nodebug_text_symbol
    = init_type (TYPE_CODE_FUNC, 1, 0,
		 "<text variable, no debug info>", objfile);
  TYPE_TARGET_TYPE (objfile_type->nodebug_text_symbol)
    = objfile_type->builtin_int;
  objfile_type->nodebug_data_symbol
    = init_type (TYPE_CODE_INT,
		 gdbarch_int_bit (gdbarch) / HOST_CHAR_BIT, 0,
		 "<data variable, no debug info>", objfile);
  objfile_type->nodebug_unknown_symbol
    = init_type (TYPE_CODE_INT, 1, 0,
		 "<variable (not text or data), no debug info>", objfile);
  objfile_type->nodebug_tls_symbol
    = init_type (TYPE_CODE_INT,
		 gdbarch_int_bit (gdbarch) / HOST_CHAR_BIT, 0,
		 "<thread local variable, no debug info>", objfile);

  /* NOTE: on some targets, addresses and pointers are not necessarily
     the same --- for example, on the D10V, pointers are 16 bits long,
     but addresses are 32 bits long.  See doc/gdbint.texinfo,
     ``Pointers Are Not Always Addresses''.

     The upshot is:
     - gdb's `struct type' always describes the target's
       representation.
     - gdb's `struct value' objects should always hold values in
       target form.
     - gdb's CORE_ADDR values are addresses in the unified virtual
       address space that the assembler and linker work with.  Thus,
       since target_read_memory takes a CORE_ADDR as an argument, it
       can access any memory on the target, even if the processor has
       separate code and data address spaces.

     So, for example:
     - If v is a value holding a D10V code pointer, its contents are
       in target form: a big-endian address left-shifted two bits.
     - If p is a D10V pointer type, TYPE_LENGTH (p) == 2, just as
       sizeof (void *) == 2 on the target.

     In this context, objfile_type->builtin_core_addr is a bit odd:
     it's a target type for a value the target will never see.  It's
     only used to hold the values of (typeless) linker symbols, which
     are indeed in the unified virtual address space.  */

  objfile_type->builtin_core_addr
    = init_type (TYPE_CODE_INT,
		 gdbarch_addr_bit (gdbarch) / 8,
		 TYPE_FLAG_UNSIGNED, "__CORE_ADDR", objfile);

  set_objfile_data (objfile, objfile_type_data, objfile_type);
  return objfile_type;
}


extern void _initialize_gdbtypes (void);
void
_initialize_gdbtypes (void)
{
  gdbtypes_data = gdbarch_data_register_post_init (gdbtypes_post_init);

  type_discardable_table = htab_create_alloc (20, type_discardable_hash,
					     type_discardable_equal, NULL,
					     xcalloc, xfree);

  objfile_type_data = register_objfile_data ();

  add_setshow_zinteger_cmd ("overload", no_class, &overload_debug, _("\
Set debugging of C++ overloading."), _("\
Show debugging of C++ overloading."), _("\
When enabled, ranking of the functions is displayed."),
			    NULL,
			    show_overload_debug,
			    &setdebuglist, &showdebuglist);

  /* Add user knob for controlling resolution of opaque types.  */
  add_setshow_boolean_cmd ("opaque-type-resolution", class_support,
			   &opaque_type_resolution, _("\
Set resolution of opaque struct/class/union types (if set before loading symbols)."), _("\
Show resolution of opaque struct/class/union types (if set before loading symbols)."), NULL,
			   NULL,
			   show_opaque_type_resolution,
			   &setlist, &showlist);
}<|MERGE_RESOLUTION|>--- conflicted
+++ resolved
@@ -1674,42 +1674,8 @@
 	       || TYPE_CODE (type) == TYPE_CODE_STRING)
 	{
 	  /* Now recompute the length of the array type, based on its
-<<<<<<< HEAD
 	     number of elements and the target type's length.  */
 	  TYPE_LENGTH (type) = type_length_get (type, target_type, 0);
-=======
-	     number of elements and the target type's length.
-	     Watch out for Ada null Ada arrays where the high bound
-	     is smaller than the low bound. */
-	  const LONGEST low_bound = TYPE_LOW_BOUND (range_type);
-	  const LONGEST high_bound = TYPE_HIGH_BOUND (range_type);
-	  ULONGEST len;
-
-	  if (high_bound < low_bound)
-	    len = 0;
-	  else
-	    {
-	      /* For now, we conservatively take the array length to be 0
-		 if its length exceeds UINT_MAX.  The code below assumes
-		 that for x < 0, (ULONGEST) x == -x + ULONGEST_MAX + 1,
-		 which is technically not guaranteed by C, but is usually true
-		 (because it would be true if x were unsigned with its
-		 high-order bit on). It uses the fact that
-		 high_bound-low_bound is always representable in
-		 ULONGEST and that if high_bound-low_bound+1 overflows,
-		 it overflows to 0.  We must change these tests if we 
-		 decide to increase the representation of TYPE_LENGTH
-		 from unsigned int to ULONGEST. */
-	      ULONGEST ulow = low_bound, uhigh = high_bound;
-	      ULONGEST tlen = TYPE_LENGTH (target_type);
-
-	      len = tlen * (uhigh - ulow + 1);
-	      if (tlen == 0 || (len / tlen - 1 + ulow) != uhigh 
-		  || len > UINT_MAX)
-		len = 0;
-	    }
-	  TYPE_LENGTH (type) = len;
->>>>>>> cd4c6c46
 	  TYPE_TARGET_STUB (type) = 0;
 	}
       else if (TYPE_CODE (type) == TYPE_CODE_RANGE)
