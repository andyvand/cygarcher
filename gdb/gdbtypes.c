--- conflicted
+++ resolved
@@ -945,39 +945,14 @@
      DW_OP_PUSH_OBJECT_ADDRESS not being available during the
      CREATE_ARRAY_TYPE time.  */
   if (TYPE_RANGE_DATA (range_type)->low.kind != RANGE_BOUND_KIND_CONSTANT
-<<<<<<< HEAD
-      || TYPE_RANGE_DATA (range_type)->high.kind != RANGE_BOUND_KIND_CONSTANT
-      || TYPE_LOW_BOUND_UNDEFINED (range_type) 
-      || TYPE_HIGH_BOUND_UNDEFINED (range_type) 
-      || get_discrete_bounds (range_type, &low_bound, &high_bound) < 0)
-    {
-      low_bound = 0;
-      high_bound = -1;
-    }
-
-  /* Be careful when setting the array length.  Ada arrays can be
-     empty arrays with the high_bound being smaller than the low_bound.
-     In such cases, the array length should be zero.  TYPE_TARGET_STUB needs to
-     be checked as it may have dependencies on DWARF blocks depending on
-     runtime information not available during the CREATE_ARRAY_TYPE time.  */
-  if (high_bound < low_bound || TYPE_TARGET_STUB (element_type))
-=======
       || TYPE_RANGE_DATA (range_type)->high.kind != RANGE_BOUND_KIND_CONSTANT)
->>>>>>> 82122d86
     TYPE_LENGTH (result_type) = 0;
   else
     {
       CHECK_TYPEDEF (element_type);
-<<<<<<< HEAD
-      TYPE_LENGTH (result_type) =
-	TYPE_LENGTH (element_type) * (high_bound - low_bound + 1);
-    }
-
-=======
       TYPE_LENGTH (result_type) = type_length_get (result_type, element_type,
 						   0);
     }
->>>>>>> 82122d86
   if (TYPE_LENGTH (result_type) == 0)
     {
       /* The real size will be computed for specific instances by
@@ -1752,10 +1727,6 @@
   if (TYPE_DYNAMIC (type))
     {
       htab_t copied_types;
-<<<<<<< HEAD
-      struct type *type_old = type;
-=======
->>>>>>> 82122d86
 
       copied_types = create_copied_types_hash (NULL);
       type = copy_type_recursive (type, copied_types);
@@ -3751,8 +3722,6 @@
       copy_type_recursive_1 (objfile,
 			     TYPE_VPTR_BASETYPE (type),
 			     copied_types);
-<<<<<<< HEAD
-=======
 
   if (TYPE_CODE (new_type) == TYPE_CODE_ARRAY)
     {
@@ -3763,7 +3732,6 @@
 	  = TYPE_LENGTH (TYPE_TARGET_TYPE (new_type));
     }
 
->>>>>>> 82122d86
   /* Maybe copy the type_specific bits.
 
      NOTE drow/2005-12-09: We do not copy the C++-specific bits like
