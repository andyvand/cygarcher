--- conflicted
+++ resolved
@@ -1226,7 +1226,6 @@
   fputs_unfiltered (_("\
   --dbx              DBX compatibility mode.\n\
   --xdb              XDB compatibility mode.\n\
-<<<<<<< HEAD
 "), stream);
 #if HAVE_PYTHON
   fputs_unfiltered (_("\
@@ -1234,11 +1233,8 @@
                      arguments are passed to script.\n"), stream);
 #endif
   fputs_unfiltered (_("\
-  --quiet            Do not print version number on startup.\n\n\
-=======
   -q, --quiet, --silent\n\
                      Do not print version number on startup.\n\n\
->>>>>>> dd5d5494
 "), stream);
   fputs_unfiltered (_("\
 Operating modes:\n\n\
