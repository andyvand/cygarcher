/* Top level stuff for GDB, the GNU debugger.

   Copyright (C) 1986-2013 Free Software Foundation, Inc.

   This file is part of GDB.

   This program is free software; you can redistribute it and/or modify
   it under the terms of the GNU General Public License as published by
   the Free Software Foundation; either version 3 of the License, or
   (at your option) any later version.

   This program is distributed in the hope that it will be useful,
   but WITHOUT ANY WARRANTY; without even the implied warranty of
   MERCHANTABILITY or FITNESS FOR A PARTICULAR PURPOSE.  See the
   GNU General Public License for more details.

   You should have received a copy of the GNU General Public License
   along with this program.  If not, see <http://www.gnu.org/licenses/>.  */

#include "defs.h"
#include "top.h"
#include "target.h"
#include "inferior.h"
#include "symfile.h"
#include "gdbcore.h"

#include "exceptions.h"
#include "getopt.h"

#include <sys/types.h>
#include "gdb_stat.h"
#include <ctype.h>

#include "gdb_string.h"
#include "event-loop.h"
#include "ui-out.h"

#include "interps.h"
#include "main.h"
#include "python/python.h"
#include "source.h"
#include "cli/cli-cmds.h"
#include "python/python.h"
#include "objfiles.h"
#include "auto-load.h"

/* The selected interpreter.  This will be used as a set command
   variable, so it should always be malloc'ed - since
   do_setshow_command will free it.  */
char *interpreter_p;

/* Whether xdb commands will be handled.  */
int xdb_commands = 0;

/* Whether dbx commands will be handled.  */
int dbx_commands = 0;

/* System root path, used to find libraries etc.  */
char *gdb_sysroot = 0;

/* GDB datadir, used to store data files.  */
char *gdb_datadir = 0;

/* Non-zero if GDB_DATADIR was provided on the command line.
   This doesn't track whether data-directory is set later from the
   command line, but we don't reread system.gdbinit when that happens.  */
static int gdb_datadir_provided = 0;

/* If gdb was configured with --with-python=/path,
   the possibly relocated path to python's lib directory.  */
char *python_libdir = 0;

struct ui_file *gdb_stdout;
struct ui_file *gdb_stderr;
struct ui_file *gdb_stdlog;
struct ui_file *gdb_stdin;
/* Target IO streams.  */
struct ui_file *gdb_stdtargin;
struct ui_file *gdb_stdtarg;
struct ui_file *gdb_stdtargerr;

/* True if --batch or --batch-silent was seen.  */
int batch_flag = 0;

/* Support for the --batch-silent option.  */
int batch_silent = 0;

/* Support for --return-child-result option.
   Set the default to -1 to return error in the case
   that the program does not run or does not complete.  */
int return_child_result = 0;
int return_child_result_value = -1;


/* GDB as it has been invoked from the command line (i.e. argv[0]).  */
static char *gdb_program_name;

static void print_gdb_help (struct ui_file *);

/* Relocate a file or directory.  PROGNAME is the name by which gdb
   was invoked (i.e., argv[0]).  INITIAL is the default value for the
   file or directory.  FLAG is true if the value is relocatable, false
   otherwise.  Returns a newly allocated string; this may return NULL
   under the same conditions as make_relative_prefix.  */

static char *
relocate_path (const char *progname, const char *initial, int flag)
{
  if (flag)
    return make_relative_prefix (progname, BINDIR, initial);
  return xstrdup (initial);
}

/* Like relocate_path, but specifically checks for a directory.
   INITIAL is relocated according to the rules of relocate_path.  If
   the result is a directory, it is used; otherwise, INITIAL is used.
   The chosen directory is then canonicalized using lrealpath.  This
   function always returns a newly-allocated string.  */

char *
relocate_gdb_directory (const char *initial, int flag)
{
  char *dir;

  dir = relocate_path (gdb_program_name, initial, flag);
  if (dir)
    {
      struct stat s;

      if (*dir == '\0' || stat (dir, &s) != 0 || !S_ISDIR (s.st_mode))
	{
	  xfree (dir);
	  dir = NULL;
	}
    }
  if (!dir)
    dir = xstrdup (initial);

  /* Canonicalize the directory.  */
  if (*dir)
    {
      char *canon_sysroot = lrealpath (dir);

      if (canon_sysroot)
	{
	  xfree (dir);
	  dir = canon_sysroot;
	}
    }

  return dir;
}

/* Compute the locations of init files that GDB should source and
   return them in SYSTEM_GDBINIT, HOME_GDBINIT, LOCAL_GDBINIT.  If
   there is no system gdbinit (resp. home gdbinit and local gdbinit)
   to be loaded, then SYSTEM_GDBINIT (resp. HOME_GDBINIT and
   LOCAL_GDBINIT) is set to NULL.  */
static void
get_init_files (char **system_gdbinit,
		char **home_gdbinit,
		char **local_gdbinit)
{
  static char *sysgdbinit = NULL;
  static char *homeinit = NULL;
  static char *localinit = NULL;
  static int initialized = 0;

  if (!initialized)
    {
      struct stat homebuf, cwdbuf, s;
      char *homedir;

      if (SYSTEM_GDBINIT[0])
	{
	  int datadir_len = strlen (GDB_DATADIR);
	  int sys_gdbinit_len = strlen (SYSTEM_GDBINIT);
	  char *relocated_sysgdbinit;

	  /* If SYSTEM_GDBINIT lives in data-directory, and data-directory
	     has been provided, search for SYSTEM_GDBINIT there.  */
	  if (gdb_datadir_provided
	      && datadir_len < sys_gdbinit_len
	      && strncmp (SYSTEM_GDBINIT, GDB_DATADIR, datadir_len) == 0
	      && strchr (SLASH_STRING, SYSTEM_GDBINIT[datadir_len]) != NULL)
	    {
	      /* Append the part of SYSTEM_GDBINIT that follows GDB_DATADIR
		 to gdb_datadir.  */
	      char *tmp_sys_gdbinit = xstrdup (SYSTEM_GDBINIT + datadir_len);
	      char *p;

	      for (p = tmp_sys_gdbinit; strchr (SLASH_STRING, *p); ++p)
		continue;
	      relocated_sysgdbinit = concat (gdb_datadir, SLASH_STRING, p,
					     NULL);
	      xfree (tmp_sys_gdbinit);
	    }
	  else
	    {
	      relocated_sysgdbinit = relocate_path (gdb_program_name,
						    SYSTEM_GDBINIT,
						    SYSTEM_GDBINIT_RELOCATABLE);
	    }
	  if (relocated_sysgdbinit && stat (relocated_sysgdbinit, &s) == 0)
	    sysgdbinit = relocated_sysgdbinit;
	  else
	    xfree (relocated_sysgdbinit);
	}

      homedir = getenv ("HOME");

      /* If the .gdbinit file in the current directory is the same as
	 the $HOME/.gdbinit file, it should not be sourced.  homebuf
	 and cwdbuf are used in that purpose.  Make sure that the stats
	 are zero in case one of them fails (this guarantees that they
	 won't match if either exists).  */

      memset (&homebuf, 0, sizeof (struct stat));
      memset (&cwdbuf, 0, sizeof (struct stat));

      if (homedir)
	{
	  homeinit = xstrprintf ("%s/%s", homedir, gdbinit);
	  if (stat (homeinit, &homebuf) != 0)
	    {
	      xfree (homeinit);
	      homeinit = NULL;
	    }
	}

      if (stat (gdbinit, &cwdbuf) == 0)
	{
	  if (!homeinit
	      || memcmp ((char *) &homebuf, (char *) &cwdbuf,
			 sizeof (struct stat)))
	    localinit = gdbinit;
	}
      
      initialized = 1;
    }

  *system_gdbinit = sysgdbinit;
  *home_gdbinit = homeinit;
  *local_gdbinit = localinit;
}

/* Call command_loop.  If it happens to return, pass that through as a
   non-zero return status.  */

static int
captured_command_loop (void *data)
{
  /* Top-level execution commands can be run on the background from
     here on.  */
  interpreter_async = 1;

  current_interp_command_loop ();
  /* FIXME: cagney/1999-11-05: A correct command_loop() implementaton
     would clean things up (restoring the cleanup chain) to the state
     they were just prior to the call.  Technically, this means that
     the do_cleanups() below is redundant.  Unfortunately, many FUNCs
     are not that well behaved.  do_cleanups should either be replaced
     with a do_cleanups call (to cover the problem) or an assertion
     check to detect bad FUNCs code.  */
  do_cleanups (all_cleanups ());
  /* If the command_loop returned, normally (rather than threw an
     error) we try to quit.  If the quit is aborted, catch_errors()
     which called this catch the signal and restart the command
     loop.  */
  quit_command (NULL, instream == stdin);
  return 1;
}

/* Arguments of --command option and its counterpart.  */
typedef struct cmdarg {
  /* Type of this option.  */
  enum {
    /* Option type -x.  */
    CMDARG_FILE,

    /* Option type -ex.  */
    CMDARG_COMMAND,

    /* Option type -ix.  */
    CMDARG_INIT_FILE,
    
    /* Option type -iex.  */
    CMDARG_INIT_COMMAND
  } type;

  /* Value of this option - filename or the GDB command itself.  String memory
     is not owned by this structure despite it is 'const'.  */
  char *string;
} cmdarg_s;

/* Define type VEC (cmdarg_s).  */
DEF_VEC_O (cmdarg_s);

static int
captured_main (void *data)
{
  struct captured_main_args *context = data;
  int argc = context->argc;
  char **argv = context->argv;
  static int quiet = 0;
  static int set_args = 0;
  static int inhibit_home_gdbinit = 0;

  /* Pointers to various arguments from command line.  */
  char *symarg = NULL;
  char *execarg = NULL;
  char *pidarg = NULL;
  char *corearg = NULL;
  char *pid_or_core_arg = NULL;
  char *cdarg = NULL;
  char *ttyarg = NULL;

  int python_script = 0;

  /* These are static so that we can take their address in an
     initializer.  */
  static int print_help;
  static int print_version;

  /* Pointers to all arguments of --command option.  */
  VEC (cmdarg_s) *cmdarg_vec = NULL;
  struct cmdarg *cmdarg_p;

  /* Indices of all arguments of --directory option.  */
  char **dirarg;
  /* Allocated size.  */
  int dirsize;
  /* Number of elements used.  */
  int ndir;

  /* gdb init files.  */
  char *system_gdbinit;
  char *home_gdbinit;
  char *local_gdbinit;

  int i;
  int save_auto_load;
  struct objfile *objfile;

  struct cleanup *pre_stat_chain;

#ifdef HAVE_SBRK
  /* Set this before calling make_command_stats_cleanup.  */
  lim_at_start = (char *) sbrk (0);
#endif

  pre_stat_chain = make_command_stats_cleanup (0);

#if defined (HAVE_SETLOCALE) && defined (HAVE_LC_MESSAGES)
  setlocale (LC_MESSAGES, "");
#endif
#if defined (HAVE_SETLOCALE)
  setlocale (LC_CTYPE, "");
#endif
  bindtextdomain (PACKAGE, LOCALEDIR);
  textdomain (PACKAGE);

  make_cleanup (VEC_cleanup (cmdarg_s), &cmdarg_vec);
  dirsize = 1;
  dirarg = (char **) xmalloc (dirsize * sizeof (*dirarg));
  ndir = 0;

  clear_quit_flag ();
  saved_command_line = (char *) xmalloc (saved_command_line_size);
  saved_command_line[0] = '\0';
  instream = stdin;

  gdb_stdout = stdio_fileopen (stdout);
  gdb_stderr = stdio_fileopen (stderr);
  gdb_stdlog = gdb_stderr;	/* for moment */
  gdb_stdtarg = gdb_stderr;	/* for moment */
  gdb_stdin = stdio_fileopen (stdin);
  gdb_stdtargerr = gdb_stderr;	/* for moment */
  gdb_stdtargin = gdb_stdin;	/* for moment */

  gdb_program_name = xstrdup (argv[0]);

  if (! getcwd (gdb_dirbuf, sizeof (gdb_dirbuf)))
    /* Don't use *_filtered or warning() (which relies on
       current_target) until after initialize_all_files().  */
    fprintf_unfiltered (gdb_stderr,
			_("%s: warning: error finding "
			  "working directory: %s\n"),
                        argv[0], safe_strerror (errno));
    
  current_directory = gdb_dirbuf;

  /* Set the sysroot path.  */
  gdb_sysroot = relocate_gdb_directory (TARGET_SYSTEM_ROOT,
					TARGET_SYSTEM_ROOT_RELOCATABLE);

  debug_file_directory = relocate_gdb_directory (DEBUGDIR,
						 DEBUGDIR_RELOCATABLE);

  gdb_datadir = relocate_gdb_directory (GDB_DATADIR,
					GDB_DATADIR_RELOCATABLE);

#ifdef WITH_PYTHON_PATH
  {
    /* For later use in helping Python find itself.  */
    char *tmp = concat (WITH_PYTHON_PATH, SLASH_STRING, "lib", NULL);

    python_libdir = relocate_gdb_directory (tmp, PYTHON_PATH_RELOCATABLE);
    xfree (tmp);
  }
#endif

#ifdef RELOC_SRCDIR
  add_substitute_path_rule (RELOC_SRCDIR,
			    make_relative_prefix (argv[0], BINDIR,
						  RELOC_SRCDIR));
#endif

  /* There will always be an interpreter.  Either the one passed into
     this captured main, or one specified by the user at start up, or
     the console.  Initialize the interpreter to the one requested by 
     the application.  */
  interpreter_p = xstrdup (context->interpreter_p);

  /* Parse arguments and options.  */
  {
    int c;
    /* When var field is 0, use flag field to record the equivalent
       short option (or arbitrary numbers starting at 10 for those
       with no equivalent).  */
    enum {
      OPT_SE = 10,
      OPT_CD,
      OPT_ANNOTATE,
      OPT_STATISTICS,
      OPT_TUI,
      OPT_NOWINDOWS,
      OPT_WINDOWS,
      OPT_IX,
      OPT_IEX
    };
    static struct option long_options[] =
    {
      {"tui", no_argument, 0, OPT_TUI},
      {"xdb", no_argument, &xdb_commands, 1},
      {"dbx", no_argument, &dbx_commands, 1},
      {"readnow", no_argument, &readnow_symbol_files, 1},
      {"r", no_argument, &readnow_symbol_files, 1},
      {"quiet", no_argument, &quiet, 1},
      {"q", no_argument, &quiet, 1},
      {"silent", no_argument, &quiet, 1},
      {"nh", no_argument, &inhibit_home_gdbinit, 1},
      {"nx", no_argument, &inhibit_gdbinit, 1},
      {"n", no_argument, &inhibit_gdbinit, 1},
      {"batch-silent", no_argument, 0, 'B'},
      {"batch", no_argument, &batch_flag, 1},

    /* This is a synonym for "--annotate=1".  --annotate is now
       preferred, but keep this here for a long time because people
       will be running emacses which use --fullname.  */
      {"fullname", no_argument, 0, 'f'},
      {"f", no_argument, 0, 'f'},

      {"annotate", required_argument, 0, OPT_ANNOTATE},
      {"help", no_argument, &print_help, 1},
      {"se", required_argument, 0, OPT_SE},
      {"symbols", required_argument, 0, 's'},
      {"s", required_argument, 0, 's'},
      {"exec", required_argument, 0, 'e'},
      {"e", required_argument, 0, 'e'},
      {"core", required_argument, 0, 'c'},
      {"c", required_argument, 0, 'c'},
      {"pid", required_argument, 0, 'p'},
      {"p", required_argument, 0, 'p'},
      {"command", required_argument, 0, 'x'},
      {"eval-command", required_argument, 0, 'X'},
      {"version", no_argument, &print_version, 1},
      {"x", required_argument, 0, 'x'},
      {"ex", required_argument, 0, 'X'},
      {"init-command", required_argument, 0, OPT_IX},
      {"init-eval-command", required_argument, 0, OPT_IEX},
      {"ix", required_argument, 0, OPT_IX},
      {"iex", required_argument, 0, OPT_IEX},
#ifdef GDBTK
      {"tclcommand", required_argument, 0, 'z'},
      {"enable-external-editor", no_argument, 0, 'y'},
      {"editor-command", required_argument, 0, 'w'},
#endif
      {"ui", required_argument, 0, 'i'},
      {"interpreter", required_argument, 0, 'i'},
      {"i", required_argument, 0, 'i'},
      {"directory", required_argument, 0, 'd'},
      {"d", required_argument, 0, 'd'},
      {"data-directory", required_argument, 0, 'D'},
      {"cd", required_argument, 0, OPT_CD},
      {"tty", required_argument, 0, 't'},
      {"baud", required_argument, 0, 'b'},
      {"b", required_argument, 0, 'b'},
      {"nw", no_argument, NULL, OPT_NOWINDOWS},
      {"nowindows", no_argument, NULL, OPT_NOWINDOWS},
      {"w", no_argument, NULL, OPT_WINDOWS},
      {"windows", no_argument, NULL, OPT_WINDOWS},
      {"statistics", no_argument, 0, OPT_STATISTICS},
      {"write", no_argument, &write_files, 1},
      {"args", no_argument, &set_args, 1},
      {"l", required_argument, 0, 'l'},
      {"return-child-result", no_argument, &return_child_result, 1},
<<<<<<< HEAD
      {"use-deprecated-index-sections", no_argument,
       &use_deprecated_index_sections, 1},
#if HAVE_PYTHON
      {"python", no_argument, 0, 'P'},
      {"P", no_argument, 0, 'P'},
#endif
=======
>>>>>>> 63080aa8
      {0, no_argument, 0, 0}
    };

    while (!python_script)
      {
	int option_index;

	c = getopt_long_only (argc, argv, "",
			      long_options, &option_index);
	if (c == EOF || set_args)
	  break;

	/* Long option that takes an argument.  */
	if (c == 0 && long_options[option_index].flag == 0)
	  c = long_options[option_index].val;

	switch (c)
	  {
	  case 0:
	    /* Long option that just sets a flag.  */
	    break;
	  case 'P':
	    python_script = 1;
	    break;
	  case OPT_SE:
	    symarg = optarg;
	    execarg = optarg;
	    break;
	  case OPT_CD:
	    cdarg = optarg;
	    break;
	  case OPT_ANNOTATE:
	    /* FIXME: what if the syntax is wrong (e.g. not digits)?  */
	    annotation_level = atoi (optarg);
	    break;
	  case OPT_STATISTICS:
	    /* Enable the display of both time and space usage.  */
	    set_display_time (1);
	    set_display_space (1);
	    break;
	  case OPT_TUI:
	    /* --tui is equivalent to -i=tui.  */
#ifdef TUI
	    xfree (interpreter_p);
	    interpreter_p = xstrdup (INTERP_TUI);
#else
	    fprintf_unfiltered (gdb_stderr,
				_("%s: TUI mode is not supported\n"),
				argv[0]);
	    exit (1);
#endif
	    break;
	  case OPT_WINDOWS:
	    /* FIXME: cagney/2003-03-01: Not sure if this option is
               actually useful, and if it is, what it should do.  */
#ifdef GDBTK
	    /* --windows is equivalent to -i=insight.  */
	    xfree (interpreter_p);
	    interpreter_p = xstrdup (INTERP_INSIGHT);
#endif
	    use_windows = 1;
	    break;
	  case OPT_NOWINDOWS:
	    /* -nw is equivalent to -i=console.  */
	    xfree (interpreter_p);
	    interpreter_p = xstrdup (INTERP_CONSOLE);
	    use_windows = 0;
	    break;
	  case 'f':
	    annotation_level = 1;
	    /* We have probably been invoked from emacs.  Disable
	       window interface.  */
	    use_windows = 0;
	    break;
	  case 's':
	    symarg = optarg;
	    break;
	  case 'e':
	    execarg = optarg;
	    break;
	  case 'c':
	    corearg = optarg;
	    break;
	  case 'p':
	    pidarg = optarg;
	    break;
	  case 'x':
	    {
	      struct cmdarg cmdarg = { CMDARG_FILE, optarg };

	      VEC_safe_push (cmdarg_s, cmdarg_vec, &cmdarg);
	    }
	    break;
	  case 'X':
	    {
	      struct cmdarg cmdarg = { CMDARG_COMMAND, optarg };

	      VEC_safe_push (cmdarg_s, cmdarg_vec, &cmdarg);
	    }
	    break;
	  case OPT_IX:
	    {
	      struct cmdarg cmdarg = { CMDARG_INIT_FILE, optarg };

	      VEC_safe_push (cmdarg_s, cmdarg_vec, &cmdarg);
	    }
	    break;
	  case OPT_IEX:
	    {
	      struct cmdarg cmdarg = { CMDARG_INIT_COMMAND, optarg };

	      VEC_safe_push (cmdarg_s, cmdarg_vec, &cmdarg);
	    }
	    break;
	  case 'B':
	    batch_flag = batch_silent = 1;
	    gdb_stdout = ui_file_new();
	    break;
	  case 'D':
	    xfree (gdb_datadir);
	    gdb_datadir = xstrdup (optarg);
	    gdb_datadir_provided = 1;
	    break;
#ifdef GDBTK
	  case 'z':
	    {
	      extern int gdbtk_test (char *);

	      if (!gdbtk_test (optarg))
		{
		  fprintf_unfiltered (gdb_stderr,
				      _("%s: unable to load "
					"tclcommand file \"%s\""),
				      argv[0], optarg);
		  exit (1);
		}
	      break;
	    }
	  case 'y':
	    /* Backwards compatibility only.  */
	    break;
	  case 'w':
	    {
	      /* Set the external editor commands when gdb is farming out files
		 to be edited by another program.  */
	      extern char *external_editor_command;

	      external_editor_command = xstrdup (optarg);
	      break;
	    }
#endif /* GDBTK */
	  case 'i':
	    xfree (interpreter_p);
	    interpreter_p = xstrdup (optarg);
	    break;
	  case 'd':
	    dirarg[ndir++] = optarg;
	    if (ndir >= dirsize)
	      {
		dirsize *= 2;
		dirarg = (char **) xrealloc ((char *) dirarg,
					     dirsize * sizeof (*dirarg));
	      }
	    break;
	  case 't':
	    ttyarg = optarg;
	    break;
	  case 'q':
	    quiet = 1;
	    break;
	  case 'b':
	    {
	      int i;
	      char *p;

	      i = strtol (optarg, &p, 0);
	      if (i == 0 && p == optarg)

		/* Don't use *_filtered or warning() (which relies on
		   current_target) until after initialize_all_files().  */

		fprintf_unfiltered
		  (gdb_stderr,
		   _("warning: could not set baud rate to `%s'.\n"), optarg);
	      else
		baud_rate = i;
	    }
            break;
	  case 'l':
	    {
	      int i;
	      char *p;

	      i = strtol (optarg, &p, 0);
	      if (i == 0 && p == optarg)

		/* Don't use *_filtered or warning() (which relies on
		   current_target) until after initialize_all_files().  */

		fprintf_unfiltered (gdb_stderr,
				    _("warning: could not set "
				      "timeout limit to `%s'.\n"), optarg);
	      else
		remote_timeout = i;
	    }
	    break;

	  case '?':
	    fprintf_unfiltered (gdb_stderr,
				_("Use `%s --help' for a "
				  "complete list of options.\n"),
				argv[0]);
	    exit (1);
	  }
      }

    /* If --help or --version, disable window interface.  */
    if (print_help || print_version)
      {
	use_windows = 0;
      }

    if (batch_flag)
      quiet = 1;
  }

  /* Initialize all files.  Give the interpreter a chance to take
     control of the console via the deprecated_init_ui_hook ().  */
  gdb_init (argv[0]);

  /* Now that gdb_init has created the initial inferior, we're in
     position to set args for that inferior.  */
  if (python_script)
    {
      /* The first argument is a python script to evaluate, and
	 subsequent arguments are passed to the script for
	 processing there.  */
      if (optind >= argc)
	{
	  fprintf_unfiltered (gdb_stderr,
			      _("%s: Python script file name required\n"),
			      argv[0]);
	  exit (1);
	}

      /* FIXME: should handle inferior I/O intelligently here.
	 E.g., should be possible to run gdb in pipeline and have
	 Python (and gdb) output go to stderr or file; and if a
	 prompt is needed, open the tty.  */
      quiet = 1;
      /* FIXME: should read .gdbinit if, and only if, a prompt is
	 requested by the script.  Though... maybe this is not
	 ideal?  */
      /* FIXME: likewise, reading in history.  */
      inhibit_gdbinit = 1;
    }
  else if (set_args)
    {
      /* The remaining options are the command-line options for the
	 inferior.  The first one is the sym/exec file, and the rest
	 are arguments.  */
      if (optind >= argc)
	{
	  fprintf_unfiltered (gdb_stderr,
			      _("%s: `--args' specified but "
				"no program specified\n"),
			      argv[0]);
	  exit (1);
	}
      symarg = argv[optind];
      execarg = argv[optind];
      ++optind;
      set_inferior_args_vector (argc - optind, &argv[optind]);
    }
  else
    {
      /* OK, that's all the options.  */

      /* The first argument, if specified, is the name of the
	 executable.  */
      if (optind < argc)
	{
	  symarg = argv[optind];
	  execarg = argv[optind];
	  optind++;
	}

      /* If the user hasn't already specified a PID or the name of a
	 core file, then a second optional argument is allowed.  If
	 present, this argument should be interpreted as either a
	 PID or a core file, whichever works.  */
      if (pidarg == NULL && corearg == NULL && optind < argc)
	{
	  pid_or_core_arg = argv[optind];
	  optind++;
	}

      /* Any argument left on the command line is unexpected and
	 will be ignored.  Inform the user.  */
      if (optind < argc)
	fprintf_unfiltered (gdb_stderr,
			    _("Excess command line "
			      "arguments ignored. (%s%s)\n"),
			    argv[optind],
			    (optind == argc - 1) ? "" : " ...");
    }

  /* Lookup gdbinit files.  Note that the gdbinit file name may be
     overriden during file initialization, so get_init_files should be
     called after gdb_init.  */
  get_init_files (&system_gdbinit, &home_gdbinit, &local_gdbinit);

  /* Do these (and anything which might call wrap_here or *_filtered)
     after initialize_all_files() but before the interpreter has been
     installed.  Otherwize the help/version messages will be eaten by
     the interpreter's output handler.  */

  if (print_version)
    {
      print_gdb_version (gdb_stdout);
      wrap_here ("");
      printf_filtered ("\n");
      exit (0);
    }

  if (print_help)
    {
      print_gdb_help (gdb_stdout);
      fputs_unfiltered ("\n", gdb_stdout);
      exit (0);
    }

  /* FIXME: cagney/2003-02-03: The big hack (part 1 of 2) that lets
     GDB retain the old MI1 interpreter startup behavior.  Output the
     copyright message before the interpreter is installed.  That way
     it isn't encapsulated in MI output.  */
  if (!quiet && strcmp (interpreter_p, INTERP_MI1) == 0)
    {
      /* Print all the junk at the top, with trailing "..." if we are
         about to read a symbol file (possibly slowly).  */
      print_gdb_version (gdb_stdout);
      if (symarg)
	printf_filtered ("..");
      wrap_here ("");
      printf_filtered ("\n");
      gdb_flush (gdb_stdout);	/* Force to screen during slow
				   operations.  */
    }

  /* Install the default UI.  All the interpreters should have had a
     look at things by now.  Initialize the default interpreter.  */

  {
    /* Find it.  */
    struct interp *interp = interp_lookup (interpreter_p);

    if (interp == NULL)
      error (_("Interpreter `%s' unrecognized"), interpreter_p);
    /* Install it.  */
    if (!interp_set (interp, 1))
      {
        fprintf_unfiltered (gdb_stderr,
			    "Interpreter `%s' failed to initialize.\n",
                            interpreter_p);
        exit (1);
      }
  }

  /* FIXME: cagney/2003-02-03: The big hack (part 2 of 2) that lets
     GDB retain the old MI1 interpreter startup behavior.  Output the
     copyright message after the interpreter is installed when it is
     any sane interpreter.  */
  if (!quiet && !current_interp_named_p (INTERP_MI1))
    {
      /* Print all the junk at the top, with trailing "..." if we are
         about to read a symbol file (possibly slowly).  */
      print_gdb_version (gdb_stdout);
      if (symarg)
	printf_filtered ("..");
      wrap_here ("");
      printf_filtered ("\n");
      gdb_flush (gdb_stdout);	/* Force to screen during slow
				   operations.  */
    }

  /* Set off error and warning messages with a blank line.  */
  error_pre_print = "\n";
  quit_pre_print = error_pre_print;
  warning_pre_print = _("\nwarning: ");

  /* Read and execute the system-wide gdbinit file, if it exists.
     This is done *before* all the command line arguments are
     processed; it sets global parameters, which are independent of
     what file you are debugging or what directory you are in.  */
  if (system_gdbinit && !inhibit_gdbinit)
    catch_command_errors (source_script, system_gdbinit, 0, RETURN_MASK_ALL);

  /* Read and execute $HOME/.gdbinit file, if it exists.  This is done
     *before* all the command line arguments are processed; it sets
     global parameters, which are independent of what file you are
     debugging or what directory you are in.  */

  if (home_gdbinit && !inhibit_gdbinit && !inhibit_home_gdbinit)
    catch_command_errors (source_script, home_gdbinit, 0, RETURN_MASK_ALL);

  /* Process '-ix' and '-iex' options early.  */
  for (i = 0; VEC_iterate (cmdarg_s, cmdarg_vec, i, cmdarg_p); i++)
    switch (cmdarg_p->type)
    {
      case CMDARG_INIT_FILE:
        catch_command_errors (source_script, cmdarg_p->string,
			      !batch_flag, RETURN_MASK_ALL);
	break;
      case CMDARG_INIT_COMMAND:
        catch_command_errors (execute_command, cmdarg_p->string,
			      !batch_flag, RETURN_MASK_ALL);
	break;
    }

  /* Now perform all the actions indicated by the arguments.  */
  if (cdarg != NULL)
    {
      catch_command_errors (cd_command, cdarg, 0, RETURN_MASK_ALL);
    }

  for (i = 0; i < ndir; i++)
    catch_command_errors (directory_switch, dirarg[i], 0, RETURN_MASK_ALL);
  xfree (dirarg);

  /* Skip auto-loading section-specified scripts until we've sourced
     local_gdbinit (which is often used to augment the source search
     path).  */
  save_auto_load = global_auto_load;
  global_auto_load = 0;

  if (execarg != NULL
      && symarg != NULL
      && strcmp (execarg, symarg) == 0)
    {
      /* The exec file and the symbol-file are the same.  If we can't
         open it, better only print one error message.
         catch_command_errors returns non-zero on success!  */
      if (catch_command_errors (exec_file_attach, execarg,
				!batch_flag, RETURN_MASK_ALL))
	catch_command_errors (symbol_file_add_main, symarg,
			      !batch_flag, RETURN_MASK_ALL);
    }
  else
    {
      if (execarg != NULL)
	catch_command_errors (exec_file_attach, execarg,
			      !batch_flag, RETURN_MASK_ALL);
      if (symarg != NULL)
	catch_command_errors (symbol_file_add_main, symarg,
			      !batch_flag, RETURN_MASK_ALL);
    }

  if (corearg && pidarg)
    error (_("Can't attach to process and specify "
	     "a core file at the same time."));

  if (corearg != NULL)
    catch_command_errors (core_file_command, corearg,
			  !batch_flag, RETURN_MASK_ALL);
  else if (pidarg != NULL)
    catch_command_errors (attach_command, pidarg,
			  !batch_flag, RETURN_MASK_ALL);
  else if (pid_or_core_arg)
    {
      /* The user specified 'gdb program pid' or gdb program core'.
	 If pid_or_core_arg's first character is a digit, try attach
	 first and then corefile.  Otherwise try just corefile.  */

      if (isdigit (pid_or_core_arg[0]))
	{
	  if (catch_command_errors (attach_command, pid_or_core_arg,
				    !batch_flag, RETURN_MASK_ALL) == 0)
	    catch_command_errors (core_file_command, pid_or_core_arg,
				  !batch_flag, RETURN_MASK_ALL);
	}
      else /* Can't be a pid, better be a corefile.  */
	catch_command_errors (core_file_command, pid_or_core_arg,
			      !batch_flag, RETURN_MASK_ALL);
    }

  if (ttyarg != NULL)
    set_inferior_io_terminal (ttyarg);

  /* Error messages should no longer be distinguished with extra output.  */
  error_pre_print = NULL;
  quit_pre_print = NULL;
  warning_pre_print = _("warning: ");

  /* Read the .gdbinit file in the current directory, *if* it isn't
     the same as the $HOME/.gdbinit file (it should exist, also).  */
  if (local_gdbinit)
    {
      auto_load_local_gdbinit_pathname = gdb_realpath (local_gdbinit);

      if (!inhibit_gdbinit && auto_load_local_gdbinit
	  && file_is_auto_load_safe (local_gdbinit,
				     _("auto-load: Loading .gdbinit "
				       "file \"%s\".\n"),
				     local_gdbinit))
	{
	  auto_load_local_gdbinit_loaded = 1;

	  catch_command_errors (source_script, local_gdbinit, 0,
				RETURN_MASK_ALL);
	}
    }

  /* Now that all .gdbinit's have been read and all -d options have been
     processed, we can read any scripts mentioned in SYMARG.
     We wait until now because it is common to add to the source search
     path in local_gdbinit.  */
  global_auto_load = save_auto_load;
  ALL_OBJFILES (objfile)
    load_auto_scripts_for_objfile (objfile);

  /* Process '-x' and '-ex' options.  */
  for (i = 0; VEC_iterate (cmdarg_s, cmdarg_vec, i, cmdarg_p); i++)
    switch (cmdarg_p->type)
    {
      case CMDARG_FILE:
        catch_command_errors (source_script, cmdarg_p->string,
			      !batch_flag, RETURN_MASK_ALL);
	break;
      case CMDARG_COMMAND:
        catch_command_errors (execute_command, cmdarg_p->string,
			      !batch_flag, RETURN_MASK_ALL);
	break;
    }

  /* Read in the old history after all the command files have been
     read.  */
  if (!python_script)
    init_history ();

  if (batch_flag)
    {
      /* We have hit the end of the batch file.  */
      quit_force (NULL, 0);
    }

  /* Show time and/or space usage.  */
  do_cleanups (pre_stat_chain);

#if HAVE_PYTHON
  if (python_script)
    {
      extern int pagination_enabled;
      pagination_enabled = 0;
      run_python_script (argc - optind, &argv[optind]);
      return 1;
    }
  else
#endif
    {
      /* NOTE: cagney/1999-11-07: There is probably no reason for not
	 moving this loop and the code found in captured_command_loop()
	 into the command_loop() proper.  The main thing holding back that
	 change - SET_TOP_LEVEL() - has been eliminated. */
      while (1)
	{
	  catch_errors (captured_command_loop, 0, "", RETURN_MASK_ALL);
	}
    }
  /* No exit -- exit is through quit_command.  */
}

int
gdb_main (struct captured_main_args *args)
{
  use_windows = args->use_windows;
  catch_errors (captured_main, args, "", RETURN_MASK_ALL);
  /* The only way to end up here is by an error (normal exit is
     handled by quit_force()), hence always return an error status.  */
  return 1;
}


/* Don't use *_filtered for printing help.  We don't want to prompt
   for continue no matter how small the screen or how much we're going
   to print.  */

static void
print_gdb_help (struct ui_file *stream)
{
  char *system_gdbinit;
  char *home_gdbinit;
  char *local_gdbinit;

  get_init_files (&system_gdbinit, &home_gdbinit, &local_gdbinit);

  fputs_unfiltered (_("\
This is the GNU debugger.  Usage:\n\n\
    gdb [options] [executable-file [core-file or process-id]]\n\
    gdb [options] --args executable-file [inferior-arguments ...]\n"), stream);
#if HAVE_PYTHON
  fputs_unfiltered (_("\
    gdb [options] [--python|-P] script-file [script-arguments ...]\n"), stream);
#endif
  fputs_unfiltered (_("\n\
Options:\n\n\
"), stream);
  fputs_unfiltered (_("\
  --args             Arguments after executable-file are passed to inferior\n\
"), stream);
  fputs_unfiltered (_("\
  -b BAUDRATE        Set serial port baud rate used for remote debugging.\n\
  --batch            Exit after processing options.\n\
  --batch-silent     As for --batch, but suppress all gdb stdout output.\n\
  --return-child-result\n\
                     GDB exit code will be the child's exit code.\n\
  --cd=DIR           Change current directory to DIR.\n\
  --command=FILE, -x Execute GDB commands from FILE.\n\
  --eval-command=COMMAND, -ex\n\
                     Execute a single GDB command.\n\
                     May be used multiple times and in conjunction\n\
                     with --command.\n\
  --init-command=FILE, -ix Like -x but execute it before loading inferior.\n\
  --init-eval-command=COMMAND, -iex Like -ex but before loading inferior.\n\
  --core=COREFILE    Analyze the core dump COREFILE.\n\
  --pid=PID          Attach to running process PID.\n\
"), stream);
  fputs_unfiltered (_("\
  --dbx              DBX compatibility mode.\n\
  --directory=DIR    Search for source files in DIR.\n\
  --epoch            Output information used by epoch emacs-GDB interface.\n\
  --exec=EXECFILE    Use EXECFILE as the executable.\n\
  --fullname         Output information used by emacs-GDB interface.\n\
  --help             Print this message.\n\
"), stream);
  fputs_unfiltered (_("\
  --interpreter=INTERP\n\
                     Select a specific interpreter / user interface\n\
"), stream);
  fputs_unfiltered (_("\
  -l TIMEOUT         Set timeout in seconds for remote debugging.\n\
  --nw		     Do not use a window interface.\n\
  --nx               Do not read any "), stream);
  fputs_unfiltered (gdbinit, stream);
  fputs_unfiltered (_(" files.\n\
  --nh               Do not read "), stream);
  fputs_unfiltered (gdbinit, stream);
<<<<<<< HEAD
  fputs_unfiltered (_(" file.\n"), stream);
#if HAVE_PYTHON
  fputs_unfiltered (_("\
  --python, -P       Following argument is Python script file; remaining\n\
                     arguments are passed to script.\n"), stream);
#endif
  fputs_unfiltered (_("\
=======
  fputs_unfiltered (_(" file from home directory.\n\
>>>>>>> 63080aa8
  --quiet            Do not print version number on startup.\n\
  --readnow          Fully read symbol files on first access.\n\
"), stream);
  fputs_unfiltered (_("\
  --se=FILE          Use FILE as symbol file and executable file.\n\
  --symbols=SYMFILE  Read symbols from SYMFILE.\n\
  --tty=TTY          Use TTY for input/output by the program being debugged.\n\
"), stream);
#if defined(TUI)
  fputs_unfiltered (_("\
  --tui              Use a terminal user interface.\n\
"), stream);
#endif
  fputs_unfiltered (_("\
  --version          Print version information and then exit.\n\
  -w                 Use a window interface.\n\
  --write            Set writing into executable and core files.\n\
  --xdb              XDB compatibility mode.\n\
"), stream);
  fputs_unfiltered (_("\n\
At startup, GDB reads the following init files and executes their commands:\n\
"), stream);
  if (system_gdbinit)
    fprintf_unfiltered (stream, _("\
   * system-wide init file: %s\n\
"), system_gdbinit);
  if (home_gdbinit)
    fprintf_unfiltered (stream, _("\
   * user-specific init file: %s\n\
"), home_gdbinit);
  if (local_gdbinit)
    fprintf_unfiltered (stream, _("\
   * local init file (see also 'set auto-load local-gdbinit'): ./%s\n\
"), local_gdbinit);
  fputs_unfiltered (_("\n\
For more information, type \"help\" from within GDB, or consult the\n\
GDB manual (available as on-line info or a printed manual).\n\
"), stream);
  if (REPORT_BUGS_TO[0] && stream == gdb_stdout)
    fprintf_unfiltered (stream, _("\
Report bugs to \"%s\".\n\
"), REPORT_BUGS_TO);
}<|MERGE_RESOLUTION|>--- conflicted
+++ resolved
@@ -505,15 +505,10 @@
       {"args", no_argument, &set_args, 1},
       {"l", required_argument, 0, 'l'},
       {"return-child-result", no_argument, &return_child_result, 1},
-<<<<<<< HEAD
-      {"use-deprecated-index-sections", no_argument,
-       &use_deprecated_index_sections, 1},
 #if HAVE_PYTHON
       {"python", no_argument, 0, 'P'},
       {"P", no_argument, 0, 'P'},
 #endif
-=======
->>>>>>> 63080aa8
       {0, no_argument, 0, 0}
     };
 
@@ -1160,17 +1155,13 @@
   fputs_unfiltered (_(" files.\n\
   --nh               Do not read "), stream);
   fputs_unfiltered (gdbinit, stream);
-<<<<<<< HEAD
-  fputs_unfiltered (_(" file.\n"), stream);
+  fputs_unfiltered (_(" file from home directory.\n"), stream);
 #if HAVE_PYTHON
   fputs_unfiltered (_("\
   --python, -P       Following argument is Python script file; remaining\n\
                      arguments are passed to script.\n"), stream);
 #endif
   fputs_unfiltered (_("\
-=======
-  fputs_unfiltered (_(" file from home directory.\n\
->>>>>>> 63080aa8
   --quiet            Do not print version number on startup.\n\
   --readnow          Fully read symbol files on first access.\n\
 "), stream);
