--- conflicted
+++ resolved
@@ -261,14 +261,10 @@
   char *cdarg = NULL;
   char *ttyarg = NULL;
 
-<<<<<<< HEAD
   int python_script = 0;
 
-  /* These are static so that we can take their address in an initializer.  */
-=======
   /* These are static so that we can take their address in an
      initializer.  */
->>>>>>> ee7931dc
   static int print_help;
   static int print_version;
 
@@ -675,9 +671,8 @@
      control of the console via the deprecated_init_ui_hook ().  */
   gdb_init (argv[0]);
 
-<<<<<<< HEAD
-  /* Now that gdb_init has created the initial inferior, we're in position
-     to set args for that inferior.  */
+  /* Now that gdb_init has created the initial inferior, we're in
+     position to set args for that inferior.  */
   if (python_script)
     {
       /* The first argument is a python script to evaluate, and
@@ -703,11 +698,6 @@
       inhibit_gdbinit = 1;
     }
   else if (set_args)
-=======
-  /* Now that gdb_init has created the initial inferior, we're in
-     position to set args for that inferior.  */
-  if (set_args)
->>>>>>> ee7931dc
     {
       /* The remaining options are the command-line options for the
 	 inferior.  The first one is the sym/exec file, and the rest
@@ -954,15 +944,10 @@
     }
   xfree (cmdarg);
 
-<<<<<<< HEAD
-  /* Read in the old history after all the command files have been read. */
+  /* Read in the old history after all the command files have been
+     read.  */
   if (!python_script)
     init_history ();
-=======
-  /* Read in the old history after all the command files have been
-     read.  */
-  init_history ();
->>>>>>> ee7931dc
 
   if (batch_flag)
     {
@@ -973,16 +958,8 @@
   /* Show time and/or space usage.  */
   do_cleanups (pre_stat_chain);
 
-<<<<<<< HEAD
 #if HAVE_PYTHON
   if (python_script)
-=======
-  /* NOTE: cagney/1999-11-07: There is probably no reason for not
-     moving this loop and the code found in captured_command_loop()
-     into the command_loop() proper.  The main thing holding back that
-     change - SET_TOP_LEVEL() - has been eliminated.  */
-  while (1)
->>>>>>> ee7931dc
     {
       extern int pagination_enabled;
       pagination_enabled = 0;
