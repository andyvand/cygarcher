/* Top level stuff for GDB, the GNU debugger.

   Copyright (C) 1986, 1987, 1988, 1989, 1990, 1991, 1992, 1993, 1994, 1995,
   1996, 1997, 1998, 1999, 2000, 2001, 2002, 2003, 2004, 2005, 2007, 2008,
   2009 Free Software Foundation, Inc.

   This file is part of GDB.

   This program is free software; you can redistribute it and/or modify
   it under the terms of the GNU General Public License as published by
   the Free Software Foundation; either version 3 of the License, or
   (at your option) any later version.

   This program is distributed in the hope that it will be useful,
   but WITHOUT ANY WARRANTY; without even the implied warranty of
   MERCHANTABILITY or FITNESS FOR A PARTICULAR PURPOSE.  See the
   GNU General Public License for more details.

   You should have received a copy of the GNU General Public License
   along with this program.  If not, see <http://www.gnu.org/licenses/>.  */

#include "defs.h"
#include "top.h"
#include "target.h"
#include "inferior.h"
#include "symfile.h"
#include "gdbcore.h"

#include "exceptions.h"
#include "getopt.h"

#include <sys/types.h>
#include "gdb_stat.h"
#include <ctype.h>

#include "gdb_string.h"
#include "event-loop.h"
#include "ui-out.h"

#include "interps.h"
#include "main.h"

<<<<<<< HEAD
#include "python/python.h"
=======
#include "source.h"
>>>>>>> b2f2d10e

/* If nonzero, display time usage both at startup and for each command.  */

int display_time;

/* If nonzero, display space usage both at startup and for each command.  */

int display_space;

/* The selected interpreter.  This will be used as a set command
   variable, so it should always be malloc'ed - since
   do_setshow_command will free it. */
char *interpreter_p;

/* Whether xdb commands will be handled */
int xdb_commands = 0;

/* Whether dbx commands will be handled */
int dbx_commands = 0;

/* System root path, used to find libraries etc.  */
char *gdb_sysroot = 0;

/* GDB datadir, used to store data files.  */
char *gdb_datadir = 0;

struct ui_file *gdb_stdout;
struct ui_file *gdb_stderr;
struct ui_file *gdb_stdlog;
struct ui_file *gdb_stdin;
/* target IO streams */
struct ui_file *gdb_stdtargin;
struct ui_file *gdb_stdtarg;
struct ui_file *gdb_stdtargerr;

/* Support for the --batch-silent option.  */
int batch_silent = 0;

/* Support for --return-child-result option.
   Set the default to -1 to return error in the case
   that the program does not run or does not complete.  */
int return_child_result = 0;
int return_child_result_value = -1;

/* Whether to enable writing into executable and core files */
extern int write_files;

/* GDB as it has been invoked from the command line (i.e. argv[0]).  */
static char *gdb_program_name;

static void print_gdb_help (struct ui_file *);

/* These two are used to set the external editor commands when gdb is farming
   out files to be edited by another program. */

extern char *external_editor_command;

/* Relocate a file or directory.  PROGNAME is the name by which gdb
   was invoked (i.e., argv[0]).  INITIAL is the default value for the
   file or directory.  FLAG is true if the value is relocatable, false
   otherwise.  Returns a newly allocated string; this may return NULL
   under the same conditions as make_relative_prefix.  */
static char *
relocate_path (const char *progname, const char *initial, int flag)
{
  if (flag)
    return make_relative_prefix (progname, BINDIR, initial);
  return xstrdup (initial);
}

/* Like relocate_path, but specifically checks for a directory.
   INITIAL is relocated according to the rules of relocate_path.  If
   the result is a directory, it is used; otherwise, INITIAL is used.
   The chosen directory is then canonicalized using lrealpath.  This
   function always returns a newly-allocated string.  */
static char *
relocate_directory (const char *progname, const char *initial, int flag)
{
  char *dir;

  dir = relocate_path (progname, initial, flag);
  if (dir)
    {
      struct stat s;

      if (stat (dir, &s) != 0 || !S_ISDIR (s.st_mode))
	{
	  xfree (dir);
	  dir = NULL;
	}
    }
  if (!dir)
    dir = xstrdup (initial);

  /* Canonicalize the directory.  */
  if (*dir)
    {
      char *canon_sysroot = lrealpath (dir);
      if (canon_sysroot)
	{
	  xfree (dir);
	  dir = canon_sysroot;
	}
    }

  return dir;
}

/* Compute the locations of init files that GDB should source and return
   them in SYSTEM_GDBINIT, HOME_GDBINIT, LOCAL_GDBINIT.  If there is 
   no system gdbinit (resp. home gdbinit and local gdbinit) to be loaded,
   then SYSTEM_GDBINIT (resp. HOME_GDBINIT and LOCAL_GDBINIT) is set to
   NULL.  */
static void
get_init_files (char **system_gdbinit,
		char **home_gdbinit,
		char **local_gdbinit)
{
  static char *sysgdbinit = NULL;
  static char *homeinit = NULL;
  static char *localinit = NULL;
  static int initialized = 0;

  if (!initialized)
    {
      struct stat homebuf, cwdbuf, s;
      char *homedir, *relocated_sysgdbinit;

      if (SYSTEM_GDBINIT[0])
	{
	  relocated_sysgdbinit = relocate_path (gdb_program_name,
						SYSTEM_GDBINIT,
						SYSTEM_GDBINIT_RELOCATABLE);
	  if (relocated_sysgdbinit && stat (relocated_sysgdbinit, &s) == 0)
	    sysgdbinit = relocated_sysgdbinit;
	  else
	    xfree (relocated_sysgdbinit);
	}

      homedir = getenv ("HOME");

      /* If the .gdbinit file in the current directory is the same as
	 the $HOME/.gdbinit file, it should not be sourced.  homebuf
	 and cwdbuf are used in that purpose. Make sure that the stats
	 are zero in case one of them fails (this guarantees that they
	 won't match if either exists).  */

      memset (&homebuf, 0, sizeof (struct stat));
      memset (&cwdbuf, 0, sizeof (struct stat));

      if (homedir)
	{
	  homeinit = xstrprintf ("%s/%s", homedir, gdbinit);
	  if (stat (homeinit, &homebuf) != 0)
	    {
	      xfree (homeinit);
	      homeinit = NULL;
	    }
	}

      if (stat (gdbinit, &cwdbuf) == 0)
	{
	  if (!homeinit
	      || memcmp ((char *) &homebuf, (char *) &cwdbuf,
			 sizeof (struct stat)))
	    localinit = gdbinit;
	}
      
      initialized = 1;
    }

  *system_gdbinit = sysgdbinit;
  *home_gdbinit = homeinit;
  *local_gdbinit = localinit;
}

/* Call command_loop.  If it happens to return, pass that through as a
   non-zero return status. */

static int
captured_command_loop (void *data)
{
  current_interp_command_loop ();
  /* FIXME: cagney/1999-11-05: A correct command_loop() implementaton
     would clean things up (restoring the cleanup chain) to the state
     they were just prior to the call.  Technically, this means that
     the do_cleanups() below is redundant.  Unfortunately, many FUNCs
     are not that well behaved.  do_cleanups should either be replaced
     with a do_cleanups call (to cover the problem) or an assertion
     check to detect bad FUNCs code. */
  do_cleanups (ALL_CLEANUPS);
  /* If the command_loop returned, normally (rather than threw an
     error) we try to quit. If the quit is aborted, catch_errors()
     which called this catch the signal and restart the command
     loop. */
  quit_command (NULL, instream == stdin);
  return 1;
}

static int
captured_main (void *data)
{
  struct captured_main_args *context = data;
  int argc = context->argc;
  char **argv = context->argv;
  static int quiet = 0;
  static int batch = 0;
  static int set_args = 0;

  /* Pointers to various arguments from command line.  */
  char *symarg = NULL;
  char *execarg = NULL;
  char *pidarg = NULL;
  char *corearg = NULL;
  char *pid_or_core_arg = NULL;
  char *cdarg = NULL;
  char *ttyarg = NULL;

  int python_script = 0;

  /* These are static so that we can take their address in an initializer.  */
  static int print_help;
  static int print_version;

  /* Pointers to all arguments of --command option.  */
  struct cmdarg {
    enum {
      CMDARG_FILE,
      CMDARG_COMMAND
    } type;
    char *string;
  } *cmdarg;
  /* Allocated size of cmdarg.  */
  int cmdsize;
  /* Number of elements of cmdarg used.  */
  int ncmd;

  /* Indices of all arguments of --directory option.  */
  char **dirarg;
  /* Allocated size.  */
  int dirsize;
  /* Number of elements used.  */
  int ndir;

  /* gdb init files.  */
  char *system_gdbinit;
  char *home_gdbinit;
  char *local_gdbinit;

  int i;

  long time_at_startup = get_run_time ();

#if defined (HAVE_SETLOCALE) && defined (HAVE_LC_MESSAGES)
  setlocale (LC_MESSAGES, "");
#endif
#if defined (HAVE_SETLOCALE)
  setlocale (LC_CTYPE, "");
#endif
  bindtextdomain (PACKAGE, LOCALEDIR);
  textdomain (PACKAGE);

#ifdef HAVE_SBRK
  lim_at_start = (char *) sbrk (0);
#endif

  cmdsize = 1;
  cmdarg = (struct cmdarg *) xmalloc (cmdsize * sizeof (*cmdarg));
  ncmd = 0;
  dirsize = 1;
  dirarg = (char **) xmalloc (dirsize * sizeof (*dirarg));
  ndir = 0;

  quit_flag = 0;
  line = (char *) xmalloc (linesize);
  line[0] = '\0';		/* Terminate saved (now empty) cmd line */
  instream = stdin;

  gdb_stdout = stdio_fileopen (stdout);
  gdb_stderr = stdio_fileopen (stderr);
  gdb_stdlog = gdb_stderr;	/* for moment */
  gdb_stdtarg = gdb_stderr;	/* for moment */
  gdb_stdin = stdio_fileopen (stdin);
  gdb_stdtargerr = gdb_stderr;	/* for moment */
  gdb_stdtargin = gdb_stdin;	/* for moment */

<<<<<<< HEAD
  if (! getcwd (gdb_dirbuf, sizeof (gdb_dirbuf)))
    /* Don't use *_filtered or warning() (which relies on
       current_target) until after initialize_all_files(). */
    fprintf_unfiltered (gdb_stderr,
                        _("%s: warning: error finding working directory: %s\n"),
                        argv[0], safe_strerror (errno));
    
  current_directory = gdb_dirbuf;

  /* Set the sysroot path.  */
#ifdef TARGET_SYSTEM_ROOT_RELOCATABLE
  gdb_sysroot = make_relative_prefix (argv[0], BINDIR, TARGET_SYSTEM_ROOT);
  if (gdb_sysroot)
    {
      struct stat s;
      int res = 0;
=======
  gdb_program_name = xstrdup (argv[0]);
>>>>>>> b2f2d10e

  if (! getcwd (gdb_dirbuf, sizeof (gdb_dirbuf)))
    /* Don't use *_filtered or warning() (which relies on
       current_target) until after initialize_all_files(). */
    fprintf_unfiltered (gdb_stderr,
                        _("%s: warning: error finding working directory: %s\n"),
                        argv[0], safe_strerror (errno));
    
  current_directory = gdb_dirbuf;

  /* Set the sysroot path.  */
  gdb_sysroot = relocate_directory (argv[0], TARGET_SYSTEM_ROOT,
				    TARGET_SYSTEM_ROOT_RELOCATABLE);

  debug_file_directory = relocate_directory (argv[0], DEBUGDIR,
					     DEBUGDIR_RELOCATABLE);

  gdb_datadir = relocate_directory (argv[0], GDB_DATADIR,
				    GDB_DATADIR_RELOCATABLE);

#ifdef RELOC_SRCDIR
  add_substitute_path_rule (RELOC_SRCDIR,
			    make_relative_prefix (argv[0], BINDIR,
						  RELOC_SRCDIR));
#endif

<<<<<<< HEAD
  /* Canonicalize the debugfile path.  */
  if (*debug_file_directory)
    {
      char *canon_debug = lrealpath (debug_file_directory);
      if (canon_debug)
	{
	  xfree (debug_file_directory);
	  debug_file_directory = canon_debug;
	}
    }

#ifdef GDB_DATADIR_RELOCATABLE
  gdb_datadir = make_relative_prefix (argv[0], BINDIR, GDB_DATADIR);
  if (gdb_datadir)
    {
      struct stat s;
      int res = 0;

      if (stat (gdb_datadir, &s) == 0)
	if (S_ISDIR (s.st_mode))
	  res = 1;

      if (res == 0)
	{
	  xfree (gdb_datadir);
	  gdb_datadir = xstrdup (GDB_DATADIR);
	}
    }
  else
    gdb_datadir = xstrdup (GDB_DATADIR);
#else
  gdb_datadir = xstrdup (GDB_DATADIR);
#endif /* GDB_DATADIR_RELOCATABLE */

  /* Canonicalize the GDB's datadir path.  */
  if (*gdb_datadir)
    {
      char *canon_debug = lrealpath (gdb_datadir);
      if (canon_debug)
	{
	  xfree (gdb_datadir);
	  gdb_datadir = canon_debug;
	}
    }

=======
>>>>>>> b2f2d10e
  /* There will always be an interpreter.  Either the one passed into
     this captured main, or one specified by the user at start up, or
     the console.  Initialize the interpreter to the one requested by 
     the application.  */
  interpreter_p = xstrdup (context->interpreter_p);

  /* Parse arguments and options.  */
  {
    int c;
    /* When var field is 0, use flag field to record the equivalent
       short option (or arbitrary numbers starting at 10 for those
       with no equivalent).  */
    enum {
      OPT_SE = 10,
      OPT_CD,
      OPT_ANNOTATE,
      OPT_STATISTICS,
      OPT_TUI,
      OPT_NOWINDOWS,
      OPT_WINDOWS
    };
    static struct option long_options[] =
    {
      {"tui", no_argument, 0, OPT_TUI},
      {"xdb", no_argument, &xdb_commands, 1},
      {"dbx", no_argument, &dbx_commands, 1},
      {"readnow", no_argument, &readnow_symbol_files, 1},
      {"r", no_argument, &readnow_symbol_files, 1},
      {"quiet", no_argument, &quiet, 1},
      {"q", no_argument, &quiet, 1},
      {"silent", no_argument, &quiet, 1},
      {"nx", no_argument, &inhibit_gdbinit, 1},
      {"n", no_argument, &inhibit_gdbinit, 1},
      {"batch-silent", no_argument, 0, 'B'},
      {"batch", no_argument, &batch, 1},
      {"epoch", no_argument, &epoch_interface, 1},

    /* This is a synonym for "--annotate=1".  --annotate is now preferred,
       but keep this here for a long time because people will be running
       emacses which use --fullname.  */
      {"fullname", no_argument, 0, 'f'},
      {"f", no_argument, 0, 'f'},

      {"annotate", required_argument, 0, OPT_ANNOTATE},
      {"help", no_argument, &print_help, 1},
      {"se", required_argument, 0, OPT_SE},
      {"symbols", required_argument, 0, 's'},
      {"s", required_argument, 0, 's'},
      {"exec", required_argument, 0, 'e'},
      {"e", required_argument, 0, 'e'},
      {"core", required_argument, 0, 'c'},
      {"c", required_argument, 0, 'c'},
      {"pid", required_argument, 0, 'p'},
      {"p", required_argument, 0, 'p'},
      {"command", required_argument, 0, 'x'},
      {"eval-command", required_argument, 0, 'X'},
      {"version", no_argument, &print_version, 1},
      {"x", required_argument, 0, 'x'},
      {"ex", required_argument, 0, 'X'},
#ifdef GDBTK
      {"tclcommand", required_argument, 0, 'z'},
      {"enable-external-editor", no_argument, 0, 'y'},
      {"editor-command", required_argument, 0, 'w'},
#endif
      {"ui", required_argument, 0, 'i'},
      {"interpreter", required_argument, 0, 'i'},
      {"i", required_argument, 0, 'i'},
      {"directory", required_argument, 0, 'd'},
      {"d", required_argument, 0, 'd'},
      {"cd", required_argument, 0, OPT_CD},
      {"tty", required_argument, 0, 't'},
      {"baud", required_argument, 0, 'b'},
      {"b", required_argument, 0, 'b'},
      {"nw", no_argument, NULL, OPT_NOWINDOWS},
      {"nowindows", no_argument, NULL, OPT_NOWINDOWS},
      {"w", no_argument, NULL, OPT_WINDOWS},
      {"windows", no_argument, NULL, OPT_WINDOWS},
      {"statistics", no_argument, 0, OPT_STATISTICS},
      {"write", no_argument, &write_files, 1},
      {"args", no_argument, &set_args, 1},
     {"l", required_argument, 0, 'l'},
      {"return-child-result", no_argument, &return_child_result, 1},
#if HAVE_PYTHON
      {"python", no_argument, 0, 'P'},
      {"P", no_argument, 0, 'P'},
#endif
      {0, no_argument, 0, 0}
    };

    while (!python_script)
      {
	int option_index;

	c = getopt_long_only (argc, argv, "",
			      long_options, &option_index);
	if (c == EOF || set_args)
	  break;

	/* Long option that takes an argument.  */
	if (c == 0 && long_options[option_index].flag == 0)
	  c = long_options[option_index].val;

	switch (c)
	  {
	  case 0:
	    /* Long option that just sets a flag.  */
	    break;
	  case 'P':
	    python_script = 1;
	    break;
	  case OPT_SE:
	    symarg = optarg;
	    execarg = optarg;
	    break;
	  case OPT_CD:
	    cdarg = optarg;
	    break;
	  case OPT_ANNOTATE:
	    /* FIXME: what if the syntax is wrong (e.g. not digits)?  */
	    annotation_level = atoi (optarg);
	    break;
	  case OPT_STATISTICS:
	    /* Enable the display of both time and space usage.  */
	    display_time = 1;
	    display_space = 1;
	    break;
	  case OPT_TUI:
	    /* --tui is equivalent to -i=tui.  */
#ifdef TUI
	    xfree (interpreter_p);
	    interpreter_p = xstrdup (INTERP_TUI);
#else
	    fprintf_unfiltered (gdb_stderr,
				_("%s: TUI mode is not supported\n"),
				argv[0]);
	    exit (1);
#endif
	    break;
	  case OPT_WINDOWS:
	    /* FIXME: cagney/2003-03-01: Not sure if this option is
               actually useful, and if it is, what it should do.  */
#ifdef GDBTK
	    /* --windows is equivalent to -i=insight.  */
	    xfree (interpreter_p);
	    interpreter_p = xstrdup (INTERP_INSIGHT);
#endif
	    use_windows = 1;
	    break;
	  case OPT_NOWINDOWS:
	    /* -nw is equivalent to -i=console.  */
	    xfree (interpreter_p);
	    interpreter_p = xstrdup (INTERP_CONSOLE);
	    use_windows = 0;
	    break;
	  case 'f':
	    annotation_level = 1;
/* We have probably been invoked from emacs.  Disable window interface.  */
	    use_windows = 0;
	    break;
	  case 's':
	    symarg = optarg;
	    break;
	  case 'e':
	    execarg = optarg;
	    break;
	  case 'c':
	    corearg = optarg;
	    break;
	  case 'p':
	    pidarg = optarg;
	    break;
	  case 'x':
	    cmdarg[ncmd].type = CMDARG_FILE;
	    cmdarg[ncmd++].string = optarg;
	    if (ncmd >= cmdsize)
	      {
		cmdsize *= 2;
		cmdarg = xrealloc ((char *) cmdarg,
				   cmdsize * sizeof (*cmdarg));
	      }
	    break;
	  case 'X':
	    cmdarg[ncmd].type = CMDARG_COMMAND;
	    cmdarg[ncmd++].string = optarg;
	    if (ncmd >= cmdsize)
	      {
		cmdsize *= 2;
		cmdarg = xrealloc ((char *) cmdarg,
				   cmdsize * sizeof (*cmdarg));
	      }
	    break;
	  case 'B':
	    batch = batch_silent = 1;
	    gdb_stdout = ui_file_new();
	    break;
#ifdef GDBTK
	  case 'z':
	    {
extern int gdbtk_test (char *);
	      if (!gdbtk_test (optarg))
		{
		  fprintf_unfiltered (gdb_stderr, _("%s: unable to load tclcommand file \"%s\""),
				      argv[0], optarg);
		  exit (1);
		}
	      break;
	    }
	  case 'y':
	    /* Backwards compatibility only.  */
	    break;
	  case 'w':
	    {
	      external_editor_command = xstrdup (optarg);
	      break;
	    }
#endif /* GDBTK */
	  case 'i':
	    xfree (interpreter_p);
	    interpreter_p = xstrdup (optarg);
	    break;
	  case 'd':
	    dirarg[ndir++] = optarg;
	    if (ndir >= dirsize)
	      {
		dirsize *= 2;
		dirarg = (char **) xrealloc ((char *) dirarg,
					     dirsize * sizeof (*dirarg));
	      }
	    break;
	  case 't':
	    ttyarg = optarg;
	    break;
	  case 'q':
	    quiet = 1;
	    break;
	  case 'b':
	    {
	      int i;
	      char *p;

	      i = strtol (optarg, &p, 0);
	      if (i == 0 && p == optarg)

		/* Don't use *_filtered or warning() (which relies on
		   current_target) until after initialize_all_files(). */

		fprintf_unfiltered
		  (gdb_stderr,
		   _("warning: could not set baud rate to `%s'.\n"), optarg);
	      else
		baud_rate = i;
	    }
            break;
	  case 'l':
	    {
	      int i;
	      char *p;

	      i = strtol (optarg, &p, 0);
	      if (i == 0 && p == optarg)

		/* Don't use *_filtered or warning() (which relies on
		   current_target) until after initialize_all_files(). */

		fprintf_unfiltered
		  (gdb_stderr,
		 _("warning: could not set timeout limit to `%s'.\n"), optarg);
	      else
		remote_timeout = i;
	    }
	    break;

	  case '?':
	    fprintf_unfiltered (gdb_stderr,
			_("Use `%s --help' for a complete list of options.\n"),
				argv[0]);
	    exit (1);
	  }
      }

    /* If --help or --version, disable window interface.  */
    if (print_help || print_version)
      {
	use_windows = 0;
      }

    if (python_script)
      {
	/* The first argument is a python script to evaluate, and
	   subsequent arguments are passed to the script for
	   processing there.  */
	if (optind >= argc)
	  {
	    fprintf_unfiltered (gdb_stderr,
				_("%s: Python script file name required\n"),
				argv[0]);
	    exit (1);
	  }

	/* FIXME: should handle inferior I/O intelligently here.
	   E.g., should be possible to run gdb in pipeline and have
	   Python (and gdb) output go to stderr or file; and if a
	   prompt is needed, open the tty.  */
	quiet = 1;
	/* FIXME: should read .gdbinit if, and only if, a prompt is
	   requested by the script.  Though... maybe this is not
	   ideal?  */
	/* FIXME: likewise, reading in history.  */
	inhibit_gdbinit = 1;
      }
    else if (set_args)
      {
	/* The remaining options are the command-line options for the
	   inferior.  The first one is the sym/exec file, and the rest
	   are arguments.  */
	if (optind >= argc)
	  {
	    fprintf_unfiltered (gdb_stderr,
				_("%s: `--args' specified but no program specified\n"),
				argv[0]);
	    exit (1);
	  }
	symarg = argv[optind];
	execarg = argv[optind];
	++optind;
	set_inferior_args_vector (argc - optind, &argv[optind]);
      }
    else
      {
	/* OK, that's all the options.  */

	/* The first argument, if specified, is the name of the
	   executable.  */
	if (optind < argc)
	  {
	    symarg = argv[optind];
	    execarg = argv[optind];
	    optind++;
	  }

	/* If the user hasn't already specified a PID or the name of a
	   core file, then a second optional argument is allowed.  If
	   present, this argument should be interpreted as either a
	   PID or a core file, whichever works.  */
	if (pidarg == NULL && corearg == NULL && optind < argc)
	  {
	    pid_or_core_arg = argv[optind];
	    optind++;
	  }

	/* Any argument left on the command line is unexpected and
	   will be ignored.  Inform the user.  */
	if (optind < argc)
	  fprintf_unfiltered (gdb_stderr, _("\
Excess command line arguments ignored. (%s%s)\n"),
			      argv[optind],
			      (optind == argc - 1) ? "" : " ...");
      }
    if (batch)
      quiet = 1;
  }

  /* Initialize all files.  Give the interpreter a chance to take
     control of the console via the deprecated_init_ui_hook ().  */
  gdb_init (argv[0]);

  /* Lookup gdbinit files. Note that the gdbinit file name may be overriden
     during file initialization, so get_init_files should be called after
     gdb_init.  */
  get_init_files (&system_gdbinit, &home_gdbinit, &local_gdbinit);

  /* Do these (and anything which might call wrap_here or *_filtered)
     after initialize_all_files() but before the interpreter has been
     installed.  Otherwize the help/version messages will be eaten by
     the interpreter's output handler.  */

  if (print_version)
    {
      print_gdb_version (gdb_stdout);
      wrap_here ("");
      printf_filtered ("\n");
      exit (0);
    }

  if (print_help)
    {
      print_gdb_help (gdb_stdout);
      fputs_unfiltered ("\n", gdb_stdout);
      exit (0);
    }

  /* FIXME: cagney/2003-02-03: The big hack (part 1 of 2) that lets
     GDB retain the old MI1 interpreter startup behavior.  Output the
     copyright message before the interpreter is installed.  That way
     it isn't encapsulated in MI output.  */
  if (!quiet && strcmp (interpreter_p, INTERP_MI1) == 0)
    {
      /* Print all the junk at the top, with trailing "..." if we are about
         to read a symbol file (possibly slowly).  */
      print_gdb_version (gdb_stdout);
      if (symarg)
	printf_filtered ("..");
      wrap_here ("");
      printf_filtered ("\n");
      gdb_flush (gdb_stdout);	/* Force to screen during slow operations */
    }


  /* Install the default UI.  All the interpreters should have had a
     look at things by now.  Initialize the default interpreter. */

  {
    /* Find it.  */
    struct interp *interp = interp_lookup (interpreter_p);
    if (interp == NULL)
      error (_("Interpreter `%s' unrecognized"), interpreter_p);
    /* Install it.  */
    if (!interp_set (interp, 1))
      {
        fprintf_unfiltered (gdb_stderr,
			    "Interpreter `%s' failed to initialize.\n",
                            interpreter_p);
        exit (1);
      }
  }

  /* FIXME: cagney/2003-02-03: The big hack (part 2 of 2) that lets
     GDB retain the old MI1 interpreter startup behavior.  Output the
     copyright message after the interpreter is installed when it is
     any sane interpreter.  */
  if (!quiet && !current_interp_named_p (INTERP_MI1))
    {
      /* Print all the junk at the top, with trailing "..." if we are about
         to read a symbol file (possibly slowly).  */
      print_gdb_version (gdb_stdout);
      if (symarg)
	printf_filtered ("..");
      wrap_here ("");
      printf_filtered ("\n");
      gdb_flush (gdb_stdout);	/* Force to screen during slow operations */
    }

  /* Set off error and warning messages with a blank line.  */
  error_pre_print = "\n";
  quit_pre_print = error_pre_print;
  warning_pre_print = _("\nwarning: ");

  /* Read and execute the system-wide gdbinit file, if it exists.
     This is done *before* all the command line arguments are
     processed; it sets global parameters, which are independent of
     what file you are debugging or what directory you are in.  */
  if (system_gdbinit && !inhibit_gdbinit)
    catch_command_errors (source_script, system_gdbinit, 0, RETURN_MASK_ALL);

  /* Read and execute $HOME/.gdbinit file, if it exists.  This is done
     *before* all the command line arguments are processed; it sets
     global parameters, which are independent of what file you are
     debugging or what directory you are in.  */

  if (home_gdbinit && !inhibit_gdbinit)
    catch_command_errors (source_script, home_gdbinit, 0, RETURN_MASK_ALL);

  /* Now perform all the actions indicated by the arguments.  */
  if (cdarg != NULL)
    {
      catch_command_errors (cd_command, cdarg, 0, RETURN_MASK_ALL);
    }

  for (i = 0; i < ndir; i++)
    catch_command_errors (directory_switch, dirarg[i], 0, RETURN_MASK_ALL);
  xfree (dirarg);

  if (execarg != NULL
      && symarg != NULL
      && strcmp (execarg, symarg) == 0)
    {
      /* The exec file and the symbol-file are the same.  If we can't
         open it, better only print one error message.
         catch_command_errors returns non-zero on success! */
      if (catch_command_errors (exec_file_attach, execarg, !batch, RETURN_MASK_ALL))
	catch_command_errors (symbol_file_add_main, symarg, 0, RETURN_MASK_ALL);
    }
  else
    {
      if (execarg != NULL)
	catch_command_errors (exec_file_attach, execarg, !batch, RETURN_MASK_ALL);
      if (symarg != NULL)
	catch_command_errors (symbol_file_add_main, symarg, 0, RETURN_MASK_ALL);
    }

  if (corearg && pidarg)
    error (_("\
Can't attach to process and specify a core file at the same time."));

  if (corearg != NULL)
    catch_command_errors (core_file_command, corearg,
			  !batch, RETURN_MASK_ALL);
  else if (pidarg != NULL)
    catch_command_errors (attach_command, pidarg,
			  !batch, RETURN_MASK_ALL);
  else if (pid_or_core_arg)
    {
      /* The user specified 'gdb program pid' or gdb program core'.
	 If pid_or_core_arg's first character is a digit, try attach
	 first and then corefile.  Otherwise try just corefile.  */

      if (isdigit (pid_or_core_arg[0]))
	{
	  if (catch_command_errors (attach_command, pid_or_core_arg,
				    !batch, RETURN_MASK_ALL) == 0)
	    catch_command_errors (core_file_command, pid_or_core_arg,
				  !batch, RETURN_MASK_ALL);
	}
      else /* Can't be a pid, better be a corefile.  */
	catch_command_errors (core_file_command, pid_or_core_arg,
			      !batch, RETURN_MASK_ALL);
    }

  if (ttyarg != NULL)
    catch_command_errors (tty_command, ttyarg, !batch, RETURN_MASK_ALL);

  /* Error messages should no longer be distinguished with extra output. */
  error_pre_print = NULL;
  quit_pre_print = NULL;
  warning_pre_print = _("warning: ");

  /* Read the .gdbinit file in the current directory, *if* it isn't
     the same as the $HOME/.gdbinit file (it should exist, also).  */
  if (local_gdbinit && !inhibit_gdbinit)
    catch_command_errors (source_script, local_gdbinit, 0, RETURN_MASK_ALL);

  for (i = 0; i < ncmd; i++)
    {
      if (cmdarg[i].type == CMDARG_FILE)
        catch_command_errors (source_script, cmdarg[i].string,
			      !batch, RETURN_MASK_ALL);
      else  /* cmdarg[i].type == CMDARG_COMMAND */
        catch_command_errors (execute_command, cmdarg[i].string,
			      !batch, RETURN_MASK_ALL);
    }
  xfree (cmdarg);

  /* Read in the old history after all the command files have been read. */
  if (!python_script)
    init_history ();

  if (batch)
    {
      /* We have hit the end of the batch file.  */
      quit_force (NULL, 0);
    }

  /* Show time and/or space usage.  */

  if (display_time)
    {
      long init_time = get_run_time () - time_at_startup;

      printf_unfiltered (_("Startup time: %ld.%06ld\n"),
			 init_time / 1000000, init_time % 1000000);
    }

  if (display_space)
    {
#ifdef HAVE_SBRK
      extern char **environ;
      char *lim = (char *) sbrk (0);

      printf_unfiltered (_("Startup size: data size %ld\n"),
			 (long) (lim - (char *) &environ));
#endif
    }

#if HAVE_PYTHON
  if (python_script)
    {
      extern int pagination_enabled;
      pagination_enabled = 0;
      run_python_script (argc - optind, &argv[optind]);
      return 1;
    }
  else
#endif
    {
      /* NOTE: cagney/1999-11-07: There is probably no reason for not
	 moving this loop and the code found in captured_command_loop()
	 into the command_loop() proper.  The main thing holding back that
	 change - SET_TOP_LEVEL() - has been eliminated. */
      while (1)
	{
	  catch_errors (captured_command_loop, 0, "", RETURN_MASK_ALL);
	}
    }
  /* No exit -- exit is through quit_command.  */
}

int
gdb_main (struct captured_main_args *args)
{
  use_windows = args->use_windows;
  catch_errors (captured_main, args, "", RETURN_MASK_ALL);
  /* The only way to end up here is by an error (normal exit is
     handled by quit_force()), hence always return an error status.  */
  return 1;
}


/* Don't use *_filtered for printing help.  We don't want to prompt
   for continue no matter how small the screen or how much we're going
   to print.  */

static void
print_gdb_help (struct ui_file *stream)
{
  char *system_gdbinit;
  char *home_gdbinit;
  char *local_gdbinit;

  get_init_files (&system_gdbinit, &home_gdbinit, &local_gdbinit);

  fputs_unfiltered (_("\
This is the GNU debugger.  Usage:\n\n\
    gdb [options] [executable-file [core-file or process-id]]\n\
    gdb [options] --args executable-file [inferior-arguments ...]\n"), stream);
#if HAVE_PYTHON
  fputs_unfiltered (_("\
    gdb [options] [--python|-P] script-file [script-arguments ...]\n"), stream);
#endif
  fputs_unfiltered (_("\n\
Options:\n\n\
"), stream);
  fputs_unfiltered (_("\
  --args             Arguments after executable-file are passed to inferior\n\
"), stream);
  fputs_unfiltered (_("\
  -b BAUDRATE        Set serial port baud rate used for remote debugging.\n\
  --batch            Exit after processing options.\n\
  --batch-silent     As for --batch, but suppress all gdb stdout output.\n\
  --return-child-result\n\
                     GDB exit code will be the child's exit code.\n\
  --cd=DIR           Change current directory to DIR.\n\
  --command=FILE, -x Execute GDB commands from FILE.\n\
  --eval-command=COMMAND, -ex\n\
                     Execute a single GDB command.\n\
                     May be used multiple times and in conjunction\n\
                     with --command.\n\
  --core=COREFILE    Analyze the core dump COREFILE.\n\
  --pid=PID          Attach to running process PID.\n\
"), stream);
  fputs_unfiltered (_("\
  --dbx              DBX compatibility mode.\n\
  --directory=DIR    Search for source files in DIR.\n\
  --epoch            Output information used by epoch emacs-GDB interface.\n\
  --exec=EXECFILE    Use EXECFILE as the executable.\n\
  --fullname         Output information used by emacs-GDB interface.\n\
  --help             Print this message.\n\
"), stream);
  fputs_unfiltered (_("\
  --interpreter=INTERP\n\
                     Select a specific interpreter / user interface\n\
"), stream);
  fputs_unfiltered (_("\
  -l TIMEOUT         Set timeout in seconds for remote debugging.\n\
  --nw		     Do not use a window interface.\n\
  --nx               Do not read "), stream);
  fputs_unfiltered (gdbinit, stream);
  fputs_unfiltered (_(" file.\n"), stream);
#if HAVE_PYTHON
  fputs_unfiltered (_("\
  --python, -P       Following argument is Python script file; remaining\n\
                     arguments are passed to script.\n"), stream);
#endif
  fputs_unfiltered (_("\
  --quiet            Do not print version number on startup.\n\
  --readnow          Fully read symbol files on first access.\n\
"), stream);
  fputs_unfiltered (_("\
  --se=FILE          Use FILE as symbol file and executable file.\n\
  --symbols=SYMFILE  Read symbols from SYMFILE.\n\
  --tty=TTY          Use TTY for input/output by the program being debugged.\n\
"), stream);
#if defined(TUI)
  fputs_unfiltered (_("\
  --tui              Use a terminal user interface.\n\
"), stream);
#endif
  fputs_unfiltered (_("\
  --version          Print version information and then exit.\n\
  -w                 Use a window interface.\n\
  --write            Set writing into executable and core files.\n\
  --xdb              XDB compatibility mode.\n\
"), stream);
  fputs_unfiltered (_("\n\
At startup, GDB reads the following init files and executes their commands:\n\
"), stream);
  if (system_gdbinit)
    fprintf_unfiltered (stream, _("\
   * system-wide init file: %s\n\
"), system_gdbinit);
  if (home_gdbinit)
    fprintf_unfiltered (stream, _("\
   * user-specific init file: %s\n\
"), home_gdbinit);
  if (local_gdbinit)
    fprintf_unfiltered (stream, _("\
   * local init file: ./%s\n\
"), local_gdbinit);
  fputs_unfiltered (_("\n\
For more information, type \"help\" from within GDB, or consult the\n\
GDB manual (available as on-line info or a printed manual).\n\
"), stream);
  if (REPORT_BUGS_TO[0] && stream == gdb_stdout)
    fprintf_unfiltered (stream, _("\
Report bugs to \"%s\".\n\
"), REPORT_BUGS_TO);
}<|MERGE_RESOLUTION|>--- conflicted
+++ resolved
@@ -40,11 +40,8 @@
 #include "interps.h"
 #include "main.h"
 
-<<<<<<< HEAD
 #include "python/python.h"
-=======
 #include "source.h"
->>>>>>> b2f2d10e
 
 /* If nonzero, display time usage both at startup and for each command.  */
 
@@ -331,7 +328,8 @@
   gdb_stdtargerr = gdb_stderr;	/* for moment */
   gdb_stdtargin = gdb_stdin;	/* for moment */
 
-<<<<<<< HEAD
+  gdb_program_name = xstrdup (argv[0]);
+
   if (! getcwd (gdb_dirbuf, sizeof (gdb_dirbuf)))
     /* Don't use *_filtered or warning() (which relies on
        current_target) until after initialize_all_files(). */
@@ -342,26 +340,6 @@
   current_directory = gdb_dirbuf;
 
   /* Set the sysroot path.  */
-#ifdef TARGET_SYSTEM_ROOT_RELOCATABLE
-  gdb_sysroot = make_relative_prefix (argv[0], BINDIR, TARGET_SYSTEM_ROOT);
-  if (gdb_sysroot)
-    {
-      struct stat s;
-      int res = 0;
-=======
-  gdb_program_name = xstrdup (argv[0]);
->>>>>>> b2f2d10e
-
-  if (! getcwd (gdb_dirbuf, sizeof (gdb_dirbuf)))
-    /* Don't use *_filtered or warning() (which relies on
-       current_target) until after initialize_all_files(). */
-    fprintf_unfiltered (gdb_stderr,
-                        _("%s: warning: error finding working directory: %s\n"),
-                        argv[0], safe_strerror (errno));
-    
-  current_directory = gdb_dirbuf;
-
-  /* Set the sysroot path.  */
   gdb_sysroot = relocate_directory (argv[0], TARGET_SYSTEM_ROOT,
 				    TARGET_SYSTEM_ROOT_RELOCATABLE);
 
@@ -377,54 +355,6 @@
 						  RELOC_SRCDIR));
 #endif
 
-<<<<<<< HEAD
-  /* Canonicalize the debugfile path.  */
-  if (*debug_file_directory)
-    {
-      char *canon_debug = lrealpath (debug_file_directory);
-      if (canon_debug)
-	{
-	  xfree (debug_file_directory);
-	  debug_file_directory = canon_debug;
-	}
-    }
-
-#ifdef GDB_DATADIR_RELOCATABLE
-  gdb_datadir = make_relative_prefix (argv[0], BINDIR, GDB_DATADIR);
-  if (gdb_datadir)
-    {
-      struct stat s;
-      int res = 0;
-
-      if (stat (gdb_datadir, &s) == 0)
-	if (S_ISDIR (s.st_mode))
-	  res = 1;
-
-      if (res == 0)
-	{
-	  xfree (gdb_datadir);
-	  gdb_datadir = xstrdup (GDB_DATADIR);
-	}
-    }
-  else
-    gdb_datadir = xstrdup (GDB_DATADIR);
-#else
-  gdb_datadir = xstrdup (GDB_DATADIR);
-#endif /* GDB_DATADIR_RELOCATABLE */
-
-  /* Canonicalize the GDB's datadir path.  */
-  if (*gdb_datadir)
-    {
-      char *canon_debug = lrealpath (gdb_datadir);
-      if (canon_debug)
-	{
-	  xfree (gdb_datadir);
-	  gdb_datadir = canon_debug;
-	}
-    }
-
-=======
->>>>>>> b2f2d10e
   /* There will always be an interpreter.  Either the one passed into
      this captured main, or one specified by the user at start up, or
      the console.  Initialize the interpreter to the one requested by 
