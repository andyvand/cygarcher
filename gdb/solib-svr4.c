/* Handle SVR4 shared libraries for GDB, the GNU Debugger.

   Copyright (C) 1990-2013 Free Software Foundation, Inc.

   This file is part of GDB.

   This program is free software; you can redistribute it and/or modify
   it under the terms of the GNU General Public License as published by
   the Free Software Foundation; either version 3 of the License, or
   (at your option) any later version.

   This program is distributed in the hope that it will be useful,
   but WITHOUT ANY WARRANTY; without even the implied warranty of
   MERCHANTABILITY or FITNESS FOR A PARTICULAR PURPOSE.  See the
   GNU General Public License for more details.

   You should have received a copy of the GNU General Public License
   along with this program.  If not, see <http://www.gnu.org/licenses/>.  */

#include "defs.h"

#include "elf/external.h"
#include "elf/common.h"
#include "elf/mips.h"

#include "symtab.h"
#include "bfd.h"
#include "symfile.h"
#include "objfiles.h"
#include "gdbcore.h"
#include "target.h"
#include "inferior.h"
#include "regcache.h"
#include "gdbthread.h"
#include "observer.h"

#include "gdb_assert.h"

#include "solist.h"
#include "solib.h"
#include "solib-svr4.h"

#include "bfd-target.h"
#include "elf-bfd.h"
#include "exec.h"
#include "auxv.h"
#include "exceptions.h"
#include "gdb_bfd.h"

#include "probe.h"

static struct link_map_offsets *svr4_fetch_link_map_offsets (void);
static int svr4_have_link_map_offsets (void);
static void svr4_relocate_main_executable (void);
static struct so_list *namespace_table_flatten (htab_t namespace_table);

/* Link map info to include in an allocated so_list entry.  */

struct lm_info
  {
    /* Amount by which addresses in the binary should be relocated to
       match the inferior.  The direct inferior value is L_ADDR_INFERIOR.
       When prelinking is involved and the prelink base address changes,
       we may need a different offset - the recomputed offset is in L_ADDR.
       It is commonly the same value.  It is cached as we want to warn about
       the difference and compute it only once.  L_ADDR is valid
       iff L_ADDR_P.  */
    CORE_ADDR l_addr, l_addr_inferior;
    unsigned int l_addr_p : 1;

    /* The target location of lm.  */
    CORE_ADDR lm_addr;

    /* Values read in from inferior's fields of the same name.  */
    CORE_ADDR l_ld, l_next, l_prev, l_name;

    /* Numeric link-map ID of the namespace this object is loaded
       into.  This value is only valid when using the probes-based
       interface.  */
    LONGEST lmid;

    /* Nonzero if the namespace list this object is loaded into is the
       application's initial namespace (LM_ID_BASE).  This value is
       only valid when using the probes-based interface.  */
    unsigned int in_initial_ns : 1;
  };

/* On SVR4 systems, a list of symbols in the dynamic linker where
   GDB can try to place a breakpoint to monitor shared library
   events.

   If none of these symbols are found, or other errors occur, then
   SVR4 systems will fall back to using a symbol as the "startup
   mapping complete" breakpoint address.  */

static const char * const solib_break_names[] =
{
  "r_debug_state",
  "_r_debug_state",
  "_dl_debug_state",
  "rtld_db_dlactivity",
  "__dl_rtld_db_dlactivity",
  "_rtld_debug_state",

  NULL
};

static const char * const bkpt_names[] =
{
  "_start",
  "__start",
  "main",
  NULL
};

static const  char * const main_name_list[] =
{
  "main_$main",
  NULL
};

/* What to do with the namespace table when a probe stop occurs.  */

enum probe_action
  {
    /* Something went seriously wrong.  Stop using probes and
       revert to using the older interface.  */
    NAMESPACE_TABLE_INVALIDATE,

    /* No action is required.  This namespace is still valid.  */
    NAMESPACE_NO_ACTION,

    /* This namespace should be reloaded entirely.  */
    NAMESPACE_RELOAD,

    /* Attempt to incrementally update this namespace. If the
       update fails or is not possible, fall back to reloading
       the namespace in full.  */
    NAMESPACE_UPDATE_OR_RELOAD,
  };

/* A probe's name and its associated action.  */

struct probe_info
{
  /* The name of the probe.  */
  const char *name;

  /* What to do with the namespace table when a probe stop occurs.  */
  enum probe_action action;
};

/* A list of named probes and their associated actions.  If all
   probes are present in the dynamic linker then the probes-based
   interface will be used.  */

static const struct probe_info probe_info[] =
{
  { "init_start", NAMESPACE_NO_ACTION },
  { "init_complete", NAMESPACE_RELOAD },
  { "map_start", NAMESPACE_NO_ACTION },
  { "map_failed", NAMESPACE_NO_ACTION },
  { "reloc_complete", NAMESPACE_UPDATE_OR_RELOAD },
  { "unmap_start", NAMESPACE_NO_ACTION },
  { "unmap_complete", NAMESPACE_RELOAD },
};

#define NUM_PROBES ARRAY_SIZE (probe_info)

/* Per pspace SVR4 specific data.  */

struct svr4_info
{
  CORE_ADDR debug_base;	/* Base of dynamic linker structures.  */

  /* Validity flag for debug_loader_offset.  */
  unsigned int debug_loader_offset_p : 1;

  /* Load address for the dynamic linker, inferred.  */
  CORE_ADDR debug_loader_offset;

  /* Name of the dynamic linker, valid if debug_loader_offset_p.  */
  char *debug_loader_name;

  /* Load map address for the main executable.  */
  CORE_ADDR main_lm_addr;

  CORE_ADDR interp_text_sect_low;
  CORE_ADDR interp_text_sect_high;
  CORE_ADDR interp_plt_sect_low;
  CORE_ADDR interp_plt_sect_high;

  /* Nonzero if we are using the probes-based interface.  */
  unsigned int using_probes : 1;

  /* Named probes in the dynamic linker.  */
  VEC (probe_p) *probes[NUM_PROBES];

  /* Table of dynamic linker namespaces, used by the probes-based
     interface.  */
  htab_t namespace_table;
};

/* Per-program-space data key.  */
static const struct program_space_data *solib_svr4_pspace_data;

/* Free any allocated probe vectors.  */

static void
free_probes (struct svr4_info *info)
{
  int i;

  for (i = 0; i < NUM_PROBES; i++)
    VEC_free (probe_p, info->probes[i]);
}

/* Free the namespace table.  */

static void
free_namespace_table (struct svr4_info *info)
{
  if (info->namespace_table == NULL)
    return;

  htab_delete (info->namespace_table);
  info->namespace_table = NULL;
}

static void
svr4_pspace_data_cleanup (struct program_space *pspace, void *arg)
{
  struct svr4_info *info;

  info = program_space_data (pspace, solib_svr4_pspace_data);
  if (info == NULL)
    return;

  free_probes (info);
  free_namespace_table (info);

  xfree (info);
}

/* Get the current svr4 data.  If none is found yet, add it now.  This
   function always returns a valid object.  */

static struct svr4_info *
get_svr4_info (void)
{
  struct svr4_info *info;

  info = program_space_data (current_program_space, solib_svr4_pspace_data);
  if (info != NULL)
    return info;

  info = XZALLOC (struct svr4_info);
  set_program_space_data (current_program_space, solib_svr4_pspace_data, info);
  return info;
}

/* Return non-zero if GDB_SO_NAME and INFERIOR_SO_NAME represent
   the same shared library.  */

static int
svr4_same_1 (const char *gdb_so_name, const char *inferior_so_name)
{
  if (strcmp (gdb_so_name, inferior_so_name) == 0)
    return 1;

  /* On Solaris, when starting inferior we think that dynamic linker is
     /usr/lib/ld.so.1, but later on, the table of loaded shared libraries
     contains /lib/ld.so.1.  Sometimes one file is a link to another, but
     sometimes they have identical content, but are not linked to each
     other.  We don't restrict this check for Solaris, but the chances
     of running into this situation elsewhere are very low.  */
  if (strcmp (gdb_so_name, "/usr/lib/ld.so.1") == 0
      && strcmp (inferior_so_name, "/lib/ld.so.1") == 0)
    return 1;

  /* Similarly, we observed the same issue with sparc64, but with
     different locations.  */
  if (strcmp (gdb_so_name, "/usr/lib/sparcv9/ld.so.1") == 0
      && strcmp (inferior_so_name, "/lib/sparcv9/ld.so.1") == 0)
    return 1;

  return 0;
}

/* Return non-zero if GDB and INFERIOR represent the same shared
   library.  */

static int
svr4_same (struct so_list *gdb, struct so_list *inferior)
{
  struct svr4_info *info = get_svr4_info ();

  if (info->using_probes)
    {
      if (gdb->lm_info->lmid != inferior->lm_info->lmid)
	return 0;
    }

  return svr4_same_1 (gdb->so_original_name, inferior->so_original_name);
}

static struct lm_info *
lm_info_read (CORE_ADDR lm_addr)
{
  struct link_map_offsets *lmo = svr4_fetch_link_map_offsets ();
  gdb_byte *lm;
  struct lm_info *lm_info;
  struct cleanup *back_to;

  lm = xmalloc (lmo->link_map_size);
  back_to = make_cleanup (xfree, lm);

  if (target_read_memory (lm_addr, lm, lmo->link_map_size) != 0)
    {
      warning (_("Error reading shared library list entry at %s"),
	       paddress (target_gdbarch (), lm_addr)),
      lm_info = NULL;
    }
  else
    {
      struct type *ptr_type = builtin_type (target_gdbarch ())->builtin_data_ptr;

      lm_info = xzalloc (sizeof (*lm_info));
      lm_info->lm_addr = lm_addr;

      lm_info->l_addr_inferior = extract_typed_address (&lm[lmo->l_addr_offset],
							ptr_type);
      lm_info->l_ld = extract_typed_address (&lm[lmo->l_ld_offset], ptr_type);
      lm_info->l_next = extract_typed_address (&lm[lmo->l_next_offset],
					       ptr_type);
      lm_info->l_prev = extract_typed_address (&lm[lmo->l_prev_offset],
					       ptr_type);
      lm_info->l_name = extract_typed_address (&lm[lmo->l_name_offset],
					       ptr_type);
    }

  do_cleanups (back_to);

  return lm_info;
}

static int
has_lm_dynamic_from_link_map (void)
{
  struct link_map_offsets *lmo = svr4_fetch_link_map_offsets ();

  return lmo->l_ld_offset >= 0;
}

static CORE_ADDR
lm_addr_check (struct so_list *so, bfd *abfd)
{
  if (!so->lm_info->l_addr_p)
    {
      struct bfd_section *dyninfo_sect;
      CORE_ADDR l_addr, l_dynaddr, dynaddr;

      l_addr = so->lm_info->l_addr_inferior;

      if (! abfd || ! has_lm_dynamic_from_link_map ())
	goto set_addr;

      l_dynaddr = so->lm_info->l_ld;

      dyninfo_sect = bfd_get_section_by_name (abfd, ".dynamic");
      if (dyninfo_sect == NULL)
	goto set_addr;

      dynaddr = bfd_section_vma (abfd, dyninfo_sect);

      if (dynaddr + l_addr != l_dynaddr)
	{
	  CORE_ADDR align = 0x1000;
	  CORE_ADDR minpagesize = align;

	  if (bfd_get_flavour (abfd) == bfd_target_elf_flavour)
	    {
	      Elf_Internal_Ehdr *ehdr = elf_tdata (abfd)->elf_header;
	      Elf_Internal_Phdr *phdr = elf_tdata (abfd)->phdr;
	      int i;

	      align = 1;

	      for (i = 0; i < ehdr->e_phnum; i++)
		if (phdr[i].p_type == PT_LOAD && phdr[i].p_align > align)
		  align = phdr[i].p_align;

	      minpagesize = get_elf_backend_data (abfd)->minpagesize;
	    }

	  /* Turn it into a mask.  */
	  align--;

	  /* If the changes match the alignment requirements, we
	     assume we're using a core file that was generated by the
	     same binary, just prelinked with a different base offset.
	     If it doesn't match, we may have a different binary, the
	     same binary with the dynamic table loaded at an unrelated
	     location, or anything, really.  To avoid regressions,
	     don't adjust the base offset in the latter case, although
	     odds are that, if things really changed, debugging won't
	     quite work.

	     One could expect more the condition
	       ((l_addr & align) == 0 && ((l_dynaddr - dynaddr) & align) == 0)
	     but the one below is relaxed for PPC.  The PPC kernel supports
	     either 4k or 64k page sizes.  To be prepared for 64k pages,
	     PPC ELF files are built using an alignment requirement of 64k.
	     However, when running on a kernel supporting 4k pages, the memory
	     mapping of the library may not actually happen on a 64k boundary!

	     (In the usual case where (l_addr & align) == 0, this check is
	     equivalent to the possibly expected check above.)

	     Even on PPC it must be zero-aligned at least for MINPAGESIZE.  */

	  l_addr = l_dynaddr - dynaddr;

	  if ((l_addr & (minpagesize - 1)) == 0
	      && (l_addr & align) == ((l_dynaddr - dynaddr) & align))
	    {
	      if (info_verbose)
		printf_unfiltered (_("Using PIC (Position Independent Code) "
				     "prelink displacement %s for \"%s\".\n"),
				   paddress (target_gdbarch (), l_addr),
				   so->so_name);
	    }
	  else
	    {
	      struct svr4_info *info = get_svr4_info ();

	      if (!info->using_probes || so->lm_info->in_initial_ns)
		{
		  /* There is no way to verify the library file
		     matches.  prelink can during prelinking of an
		     unprelinked file (or unprelinking of a prelinked
		     file) shift the DYNAMIC segment by arbitrary
		     offset without any page size alignment.  There is
		     no way to find out the ELF header and/or Program
		     Headers for a limited verification if it they
		     match.  One could do a verification of the
		     DYNAMIC segment.  Still the found address is the
		     best one GDB could find.  */

		  warning (_(".dynamic section for \"%s\" "
			     "is not at the expected address "
			     "(wrong library or version mismatch?)"),
			   so->so_name);
		}
	    }
	}

    set_addr:
      so->lm_info->l_addr = l_addr;
      so->lm_info->l_addr_p = 1;
    }

  return so->lm_info->l_addr;
}

/* Local function prototypes */

static int match_main (const char *);

/* Read program header TYPE from inferior memory.  The header is found
   by scanning the OS auxillary vector.

   If TYPE == -1, return the program headers instead of the contents of
   one program header.

   Return a pointer to allocated memory holding the program header contents,
   or NULL on failure.  If sucessful, and unless P_SECT_SIZE is NULL, the
   size of those contents is returned to P_SECT_SIZE.  Likewise, the target
   architecture size (32-bit or 64-bit) is returned to P_ARCH_SIZE.  */

static gdb_byte *
read_program_header (int type, int *p_sect_size, int *p_arch_size)
{
  enum bfd_endian byte_order = gdbarch_byte_order (target_gdbarch ());
  CORE_ADDR at_phdr, at_phent, at_phnum, pt_phdr = 0;
  int arch_size, sect_size;
  CORE_ADDR sect_addr;
  gdb_byte *buf;
  int pt_phdr_p = 0;

  /* Get required auxv elements from target.  */
  if (target_auxv_search (&current_target, AT_PHDR, &at_phdr) <= 0)
    return 0;
  if (target_auxv_search (&current_target, AT_PHENT, &at_phent) <= 0)
    return 0;
  if (target_auxv_search (&current_target, AT_PHNUM, &at_phnum) <= 0)
    return 0;
  if (!at_phdr || !at_phnum)
    return 0;

  /* Determine ELF architecture type.  */
  if (at_phent == sizeof (Elf32_External_Phdr))
    arch_size = 32;
  else if (at_phent == sizeof (Elf64_External_Phdr))
    arch_size = 64;
  else
    return 0;

  /* Find the requested segment.  */
  if (type == -1)
    {
      sect_addr = at_phdr;
      sect_size = at_phent * at_phnum;
    }
  else if (arch_size == 32)
    {
      Elf32_External_Phdr phdr;
      int i;

      /* Search for requested PHDR.  */
      for (i = 0; i < at_phnum; i++)
	{
	  int p_type;

	  if (target_read_memory (at_phdr + i * sizeof (phdr),
				  (gdb_byte *)&phdr, sizeof (phdr)))
	    return 0;

	  p_type = extract_unsigned_integer ((gdb_byte *) phdr.p_type,
					     4, byte_order);

	  if (p_type == PT_PHDR)
	    {
	      pt_phdr_p = 1;
	      pt_phdr = extract_unsigned_integer ((gdb_byte *) phdr.p_vaddr,
						  4, byte_order);
	    }

	  if (p_type == type)
	    break;
	}

      if (i == at_phnum)
	return 0;

      /* Retrieve address and size.  */
      sect_addr = extract_unsigned_integer ((gdb_byte *)phdr.p_vaddr,
					    4, byte_order);
      sect_size = extract_unsigned_integer ((gdb_byte *)phdr.p_memsz,
					    4, byte_order);
    }
  else
    {
      Elf64_External_Phdr phdr;
      int i;

      /* Search for requested PHDR.  */
      for (i = 0; i < at_phnum; i++)
	{
	  int p_type;

	  if (target_read_memory (at_phdr + i * sizeof (phdr),
				  (gdb_byte *)&phdr, sizeof (phdr)))
	    return 0;

	  p_type = extract_unsigned_integer ((gdb_byte *) phdr.p_type,
					     4, byte_order);

	  if (p_type == PT_PHDR)
	    {
	      pt_phdr_p = 1;
	      pt_phdr = extract_unsigned_integer ((gdb_byte *) phdr.p_vaddr,
						  8, byte_order);
	    }

	  if (p_type == type)
	    break;
	}

      if (i == at_phnum)
	return 0;

      /* Retrieve address and size.  */
      sect_addr = extract_unsigned_integer ((gdb_byte *)phdr.p_vaddr,
					    8, byte_order);
      sect_size = extract_unsigned_integer ((gdb_byte *)phdr.p_memsz,
					    8, byte_order);
    }

  /* PT_PHDR is optional, but we really need it
     for PIE to make this work in general.  */

  if (pt_phdr_p)
    {
      /* at_phdr is real address in memory. pt_phdr is what pheader says it is.
	 Relocation offset is the difference between the two. */
      sect_addr = sect_addr + (at_phdr - pt_phdr);
    }

  /* Read in requested program header.  */
  buf = xmalloc (sect_size);
  if (target_read_memory (sect_addr, buf, sect_size))
    {
      xfree (buf);
      return NULL;
    }

  if (p_arch_size)
    *p_arch_size = arch_size;
  if (p_sect_size)
    *p_sect_size = sect_size;

  return buf;
}


/* Return program interpreter string.  */
static gdb_byte *
find_program_interpreter (void)
{
  gdb_byte *buf = NULL;

  /* If we have an exec_bfd, use its section table.  */
  if (exec_bfd
      && bfd_get_flavour (exec_bfd) == bfd_target_elf_flavour)
   {
     struct bfd_section *interp_sect;

     interp_sect = bfd_get_section_by_name (exec_bfd, ".interp");
     if (interp_sect != NULL)
      {
	int sect_size = bfd_section_size (exec_bfd, interp_sect);

	buf = xmalloc (sect_size);
	bfd_get_section_contents (exec_bfd, interp_sect, buf, 0, sect_size);
      }
   }

  /* If we didn't find it, use the target auxillary vector.  */
  if (!buf)
    buf = read_program_header (PT_INTERP, NULL, NULL);

  return buf;
}


/* Scan for DYNTAG in .dynamic section of ABFD.  If DYNTAG is found 1 is
   returned and the corresponding PTR is set.  */

static int
scan_dyntag (int dyntag, bfd *abfd, CORE_ADDR *ptr)
{
  int arch_size, step, sect_size;
  long dyn_tag;
  CORE_ADDR dyn_ptr, dyn_addr;
  gdb_byte *bufend, *bufstart, *buf;
  Elf32_External_Dyn *x_dynp_32;
  Elf64_External_Dyn *x_dynp_64;
  struct bfd_section *sect;
  struct target_section *target_section;

  if (abfd == NULL)
    return 0;

  if (bfd_get_flavour (abfd) != bfd_target_elf_flavour)
    return 0;

  arch_size = bfd_get_arch_size (abfd);
  if (arch_size == -1)
    return 0;

  /* Find the start address of the .dynamic section.  */
  sect = bfd_get_section_by_name (abfd, ".dynamic");
  if (sect == NULL)
    return 0;

  for (target_section = current_target_sections->sections;
       target_section < current_target_sections->sections_end;
       target_section++)
    if (sect == target_section->the_bfd_section)
      break;
  if (target_section < current_target_sections->sections_end)
    dyn_addr = target_section->addr;
  else
    {
      /* ABFD may come from OBJFILE acting only as a symbol file without being
	 loaded into the target (see add_symbol_file_command).  This case is
	 such fallback to the file VMA address without the possibility of
	 having the section relocated to its actual in-memory address.  */

      dyn_addr = bfd_section_vma (abfd, sect);
    }

  /* Read in .dynamic from the BFD.  We will get the actual value
     from memory later.  */
  sect_size = bfd_section_size (abfd, sect);
  buf = bufstart = alloca (sect_size);
  if (!bfd_get_section_contents (abfd, sect,
				 buf, 0, sect_size))
    return 0;

  /* Iterate over BUF and scan for DYNTAG.  If found, set PTR and return.  */
  step = (arch_size == 32) ? sizeof (Elf32_External_Dyn)
			   : sizeof (Elf64_External_Dyn);
  for (bufend = buf + sect_size;
       buf < bufend;
       buf += step)
  {
    if (arch_size == 32)
      {
	x_dynp_32 = (Elf32_External_Dyn *) buf;
	dyn_tag = bfd_h_get_32 (abfd, (bfd_byte *) x_dynp_32->d_tag);
	dyn_ptr = bfd_h_get_32 (abfd, (bfd_byte *) x_dynp_32->d_un.d_ptr);
      }
    else
      {
	x_dynp_64 = (Elf64_External_Dyn *) buf;
	dyn_tag = bfd_h_get_64 (abfd, (bfd_byte *) x_dynp_64->d_tag);
	dyn_ptr = bfd_h_get_64 (abfd, (bfd_byte *) x_dynp_64->d_un.d_ptr);
      }
     if (dyn_tag == DT_NULL)
       return 0;
     if (dyn_tag == dyntag)
       {
	 /* If requested, try to read the runtime value of this .dynamic
	    entry.  */
	 if (ptr)
	   {
	     struct type *ptr_type;
	     gdb_byte ptr_buf[8];
	     CORE_ADDR ptr_addr;

	     ptr_type = builtin_type (target_gdbarch ())->builtin_data_ptr;
	     ptr_addr = dyn_addr + (buf - bufstart) + arch_size / 8;
	     if (target_read_memory (ptr_addr, ptr_buf, arch_size / 8) == 0)
	       dyn_ptr = extract_typed_address (ptr_buf, ptr_type);
	     *ptr = dyn_ptr;
	   }
	 return 1;
       }
  }

  return 0;
}

/* Scan for DYNTAG in .dynamic section of the target's main executable,
   found by consulting the OS auxillary vector.  If DYNTAG is found 1 is
   returned and the corresponding PTR is set.  */

static int
scan_dyntag_auxv (int dyntag, CORE_ADDR *ptr)
{
  enum bfd_endian byte_order = gdbarch_byte_order (target_gdbarch ());
  int sect_size, arch_size, step;
  long dyn_tag;
  CORE_ADDR dyn_ptr;
  gdb_byte *bufend, *bufstart, *buf;

  /* Read in .dynamic section.  */
  buf = bufstart = read_program_header (PT_DYNAMIC, &sect_size, &arch_size);
  if (!buf)
    return 0;

  /* Iterate over BUF and scan for DYNTAG.  If found, set PTR and return.  */
  step = (arch_size == 32) ? sizeof (Elf32_External_Dyn)
			   : sizeof (Elf64_External_Dyn);
  for (bufend = buf + sect_size;
       buf < bufend;
       buf += step)
  {
    if (arch_size == 32)
      {
	Elf32_External_Dyn *dynp = (Elf32_External_Dyn *) buf;

	dyn_tag = extract_unsigned_integer ((gdb_byte *) dynp->d_tag,
					    4, byte_order);
	dyn_ptr = extract_unsigned_integer ((gdb_byte *) dynp->d_un.d_ptr,
					    4, byte_order);
      }
    else
      {
	Elf64_External_Dyn *dynp = (Elf64_External_Dyn *) buf;

	dyn_tag = extract_unsigned_integer ((gdb_byte *) dynp->d_tag,
					    8, byte_order);
	dyn_ptr = extract_unsigned_integer ((gdb_byte *) dynp->d_un.d_ptr,
					    8, byte_order);
      }
    if (dyn_tag == DT_NULL)
      break;

    if (dyn_tag == dyntag)
      {
	if (ptr)
	  *ptr = dyn_ptr;

	xfree (bufstart);
	return 1;
      }
  }

  xfree (bufstart);
  return 0;
}

/* Locate the base address of dynamic linker structs for SVR4 elf
   targets.

   For SVR4 elf targets the address of the dynamic linker's runtime
   structure is contained within the dynamic info section in the
   executable file.  The dynamic section is also mapped into the
   inferior address space.  Because the runtime loader fills in the
   real address before starting the inferior, we have to read in the
   dynamic info section from the inferior address space.
   If there are any errors while trying to find the address, we
   silently return 0, otherwise the found address is returned.  */

static CORE_ADDR
elf_locate_base (void)
{
  struct minimal_symbol *msymbol;
  CORE_ADDR dyn_ptr;

  /* Look for DT_MIPS_RLD_MAP first.  MIPS executables use this
     instead of DT_DEBUG, although they sometimes contain an unused
     DT_DEBUG.  */
  if (scan_dyntag (DT_MIPS_RLD_MAP, exec_bfd, &dyn_ptr)
      || scan_dyntag_auxv (DT_MIPS_RLD_MAP, &dyn_ptr))
    {
      struct type *ptr_type = builtin_type (target_gdbarch ())->builtin_data_ptr;
      gdb_byte *pbuf;
      int pbuf_size = TYPE_LENGTH (ptr_type);

      pbuf = alloca (pbuf_size);
      /* DT_MIPS_RLD_MAP contains a pointer to the address
	 of the dynamic link structure.  */
      if (target_read_memory (dyn_ptr, pbuf, pbuf_size))
	return 0;
      return extract_typed_address (pbuf, ptr_type);
    }

  /* Find DT_DEBUG.  */
  if (scan_dyntag (DT_DEBUG, exec_bfd, &dyn_ptr)
      || scan_dyntag_auxv (DT_DEBUG, &dyn_ptr))
    return dyn_ptr;

  /* This may be a static executable.  Look for the symbol
     conventionally named _r_debug, as a last resort.  */
  msymbol = lookup_minimal_symbol ("_r_debug", NULL, symfile_objfile);
  if (msymbol != NULL)
    return SYMBOL_VALUE_ADDRESS (msymbol);

  /* DT_DEBUG entry not found.  */
  return 0;
}

/* Locate the base address of dynamic linker structs.

   For both the SunOS and SVR4 shared library implementations, if the
   inferior executable has been linked dynamically, there is a single
   address somewhere in the inferior's data space which is the key to
   locating all of the dynamic linker's runtime structures.  This
   address is the value of the debug base symbol.  The job of this
   function is to find and return that address, or to return 0 if there
   is no such address (the executable is statically linked for example).

   For SunOS, the job is almost trivial, since the dynamic linker and
   all of it's structures are statically linked to the executable at
   link time.  Thus the symbol for the address we are looking for has
   already been added to the minimal symbol table for the executable's
   objfile at the time the symbol file's symbols were read, and all we
   have to do is look it up there.  Note that we explicitly do NOT want
   to find the copies in the shared library.

   The SVR4 version is a bit more complicated because the address
   is contained somewhere in the dynamic info section.  We have to go
   to a lot more work to discover the address of the debug base symbol.
   Because of this complexity, we cache the value we find and return that
   value on subsequent invocations.  Note there is no copy in the
   executable symbol tables.  */

static CORE_ADDR
locate_base (struct svr4_info *info)
{
  /* Check to see if we have a currently valid address, and if so, avoid
     doing all this work again and just return the cached address.  If
     we have no cached address, try to locate it in the dynamic info
     section for ELF executables.  There's no point in doing any of this
     though if we don't have some link map offsets to work with.  */

  if (info->debug_base == 0 && svr4_have_link_map_offsets ())
    info->debug_base = elf_locate_base ();
  return info->debug_base;
}

/* Read the r_map field from the supplied r_debug structure.  */

static CORE_ADDR
r_map_from_debug_base (CORE_ADDR debug_base)
{
  struct link_map_offsets *lmo = svr4_fetch_link_map_offsets ();
  struct type *ptr_type = builtin_type (target_gdbarch ())->builtin_data_ptr;
  CORE_ADDR addr = 0;
  volatile struct gdb_exception ex;

  TRY_CATCH (ex, RETURN_MASK_ERROR)
    {
      addr = read_memory_typed_address (debug_base + lmo->r_map_offset,
                                        ptr_type);
    }
  exception_print (gdb_stderr, ex);
  return addr;
}

/* Find the first element in the inferior's dynamic link map, and
   return its address in the inferior.  Return zero if the address
   could not be determined.

   FIXME: Perhaps we should validate the info somehow, perhaps by
   checking r_version for a known version number, or r_state for
   RT_CONSISTENT.  */

static CORE_ADDR
solib_svr4_r_map (struct svr4_info *info)
{
  return r_map_from_debug_base (info->debug_base);
}

/* Find r_brk from the inferior's debug base.  */

static CORE_ADDR
solib_svr4_r_brk (struct svr4_info *info)
{
  struct link_map_offsets *lmo = svr4_fetch_link_map_offsets ();
  struct type *ptr_type = builtin_type (target_gdbarch ())->builtin_data_ptr;

  return read_memory_typed_address (info->debug_base + lmo->r_brk_offset,
				    ptr_type);
}

/* Find the link map for the dynamic linker (if it is not in the
   normal list of loaded shared objects).  */

static CORE_ADDR
solib_svr4_r_ldsomap (struct svr4_info *info)
{
  struct link_map_offsets *lmo = svr4_fetch_link_map_offsets ();
  struct type *ptr_type = builtin_type (target_gdbarch ())->builtin_data_ptr;
  enum bfd_endian byte_order = gdbarch_byte_order (target_gdbarch ());
  ULONGEST version;

  /* Check version, and return zero if `struct r_debug' doesn't have
     the r_ldsomap member.  */
  version
    = read_memory_unsigned_integer (info->debug_base + lmo->r_version_offset,
				    lmo->r_version_size, byte_order);
  if (version < 2 || lmo->r_ldsomap_offset == -1)
    return 0;

  return read_memory_typed_address (info->debug_base + lmo->r_ldsomap_offset,
				    ptr_type);
}

/* On Solaris systems with some versions of the dynamic linker,
   ld.so's l_name pointer points to the SONAME in the string table
   rather than into writable memory.  So that GDB can find shared
   libraries when loading a core file generated by gcore, ensure that
   memory areas containing the l_name string are saved in the core
   file.  */

static int
svr4_keep_data_in_core (CORE_ADDR vaddr, unsigned long size)
{
  struct svr4_info *info;
  CORE_ADDR ldsomap;
  struct so_list *new;
  struct cleanup *old_chain;
  struct link_map_offsets *lmo;
  CORE_ADDR name_lm;

  info = get_svr4_info ();

  info->debug_base = 0;
  locate_base (info);
  if (!info->debug_base)
    return 0;

  ldsomap = solib_svr4_r_ldsomap (info);
  if (!ldsomap)
    return 0;

  lmo = svr4_fetch_link_map_offsets ();
  new = XZALLOC (struct so_list);
  old_chain = make_cleanup (xfree, new);
  new->lm_info = lm_info_read (ldsomap);
  make_cleanup (xfree, new->lm_info);
  name_lm = new->lm_info ? new->lm_info->l_name : 0;
  do_cleanups (old_chain);

  return (name_lm >= vaddr && name_lm < vaddr + size);
}

/* Implement the "open_symbol_file_object" target_so_ops method.

   If no open symbol file, attempt to locate and open the main symbol
   file.  On SVR4 systems, this is the first link map entry.  If its
   name is here, we can open it.  Useful when attaching to a process
   without first loading its symbol file.  */

static int
open_symbol_file_object (void *from_ttyp)
{
  CORE_ADDR lm, l_name;
  char *filename;
  int errcode;
  int from_tty = *(int *)from_ttyp;
  struct link_map_offsets *lmo = svr4_fetch_link_map_offsets ();
  struct type *ptr_type = builtin_type (target_gdbarch ())->builtin_data_ptr;
  int l_name_size = TYPE_LENGTH (ptr_type);
  gdb_byte *l_name_buf = xmalloc (l_name_size);
  struct cleanup *cleanups = make_cleanup (xfree, l_name_buf);
  struct svr4_info *info = get_svr4_info ();

  if (symfile_objfile)
    if (!query (_("Attempt to reload symbols from process? ")))
      {
	do_cleanups (cleanups);
	return 0;
      }

  /* Always locate the debug struct, in case it has moved.  */
  info->debug_base = 0;
  if (locate_base (info) == 0)
    {
      do_cleanups (cleanups);
      return 0;	/* failed somehow...  */
    }

  /* First link map member should be the executable.  */
  lm = solib_svr4_r_map (info);
  if (lm == 0)
    {
      do_cleanups (cleanups);
      return 0;	/* failed somehow...  */
    }

  /* Read address of name from target memory to GDB.  */
  read_memory (lm + lmo->l_name_offset, l_name_buf, l_name_size);

  /* Convert the address to host format.  */
  l_name = extract_typed_address (l_name_buf, ptr_type);

  if (l_name == 0)
    {
      do_cleanups (cleanups);
      return 0;		/* No filename.  */
    }

  /* Now fetch the filename from target memory.  */
  target_read_string (l_name, &filename, SO_NAME_MAX_PATH_SIZE - 1, &errcode);
  make_cleanup (xfree, filename);

  if (errcode)
    {
      warning (_("failed to read exec filename from attached file: %s"),
	       safe_strerror (errcode));
      do_cleanups (cleanups);
      return 0;
    }

  /* Have a pathname: read the symbol file.  */
  symbol_file_add_main (filename, from_tty);

  do_cleanups (cleanups);
  return 1;
}

/* Data exchange structure for the XML parser as returned by
   svr4_current_sos_via_xfer_libraries.  */

struct svr4_library_list
{
  struct so_list *head, **tailp;

  /* Inferior address of struct link_map used for the main executable.  It is
     NULL if not known.  */
  CORE_ADDR main_lm;
};

/* Implementation for target_so_ops.free_so.  */

static void
svr4_free_so (struct so_list *so)
{
  xfree (so->lm_info);
}

/* Free so_list built so far (called via cleanup).  */

static void
svr4_free_library_list (void *p_list)
{
  struct so_list *list = *(struct so_list **) p_list;

  while (list != NULL)
    {
      struct so_list *next = list->next;

      free_so (list);
      list = next;
    }
}

#ifdef HAVE_LIBEXPAT

#include "xml-support.h"

/* Handle the start of a <library> element.  Note: new elements are added
   at the tail of the list, keeping the list in order.  */

static void
library_list_start_library (struct gdb_xml_parser *parser,
			    const struct gdb_xml_element *element,
			    void *user_data, VEC(gdb_xml_value_s) *attributes)
{
  struct svr4_library_list *list = user_data;
  const char *name = xml_find_attribute (attributes, "name")->value;
  ULONGEST *lmp = xml_find_attribute (attributes, "lm")->value;
  ULONGEST *l_addrp = xml_find_attribute (attributes, "l_addr")->value;
  ULONGEST *l_ldp = xml_find_attribute (attributes, "l_ld")->value;
  struct so_list *new_elem;

  new_elem = XZALLOC (struct so_list);
  new_elem->lm_info = XZALLOC (struct lm_info);
  new_elem->lm_info->lm_addr = *lmp;
  new_elem->lm_info->l_addr_inferior = *l_addrp;
  new_elem->lm_info->l_ld = *l_ldp;

  strncpy (new_elem->so_name, name, sizeof (new_elem->so_name) - 1);
  new_elem->so_name[sizeof (new_elem->so_name) - 1] = 0;
  strcpy (new_elem->so_original_name, new_elem->so_name);

  *list->tailp = new_elem;
  list->tailp = &new_elem->next;
}

/* Handle the start of a <library-list-svr4> element.  */

static void
svr4_library_list_start_list (struct gdb_xml_parser *parser,
			      const struct gdb_xml_element *element,
			      void *user_data, VEC(gdb_xml_value_s) *attributes)
{
  struct svr4_library_list *list = user_data;
  const char *version = xml_find_attribute (attributes, "version")->value;
  struct gdb_xml_value *main_lm = xml_find_attribute (attributes, "main-lm");

  if (strcmp (version, "1.0") != 0)
    gdb_xml_error (parser,
		   _("SVR4 Library list has unsupported version \"%s\""),
		   version);

  if (main_lm)
    list->main_lm = *(ULONGEST *) main_lm->value;
}

/* The allowed elements and attributes for an XML library list.
   The root element is a <library-list>.  */

static const struct gdb_xml_attribute svr4_library_attributes[] =
{
  { "name", GDB_XML_AF_NONE, NULL, NULL },
  { "lm", GDB_XML_AF_NONE, gdb_xml_parse_attr_ulongest, NULL },
  { "l_addr", GDB_XML_AF_NONE, gdb_xml_parse_attr_ulongest, NULL },
  { "l_ld", GDB_XML_AF_NONE, gdb_xml_parse_attr_ulongest, NULL },
  { NULL, GDB_XML_AF_NONE, NULL, NULL }
};

static const struct gdb_xml_element svr4_library_list_children[] =
{
  {
    "library", svr4_library_attributes, NULL,
    GDB_XML_EF_REPEATABLE | GDB_XML_EF_OPTIONAL,
    library_list_start_library, NULL
  },
  { NULL, NULL, NULL, GDB_XML_EF_NONE, NULL, NULL }
};

static const struct gdb_xml_attribute svr4_library_list_attributes[] =
{
  { "version", GDB_XML_AF_NONE, NULL, NULL },
  { "main-lm", GDB_XML_AF_OPTIONAL, gdb_xml_parse_attr_ulongest, NULL },
  { NULL, GDB_XML_AF_NONE, NULL, NULL }
};

static const struct gdb_xml_element svr4_library_list_elements[] =
{
  { "library-list-svr4", svr4_library_list_attributes, svr4_library_list_children,
    GDB_XML_EF_NONE, svr4_library_list_start_list, NULL },
  { NULL, NULL, NULL, GDB_XML_EF_NONE, NULL, NULL }
};

/* Parse qXfer:libraries:read packet into *SO_LIST_RETURN.  Return 1 if

   Return 0 if packet not supported, *SO_LIST_RETURN is not modified in such
   case.  Return 1 if *SO_LIST_RETURN contains the library list, it may be
   empty, caller is responsible for freeing all its entries.  */

static int
svr4_parse_libraries (const char *document, struct svr4_library_list *list)
{
  struct cleanup *back_to = make_cleanup (svr4_free_library_list,
					  &list->head);

  memset (list, 0, sizeof (*list));
  list->tailp = &list->head;
  if (gdb_xml_parse_quick (_("target library list"), "library-list.dtd",
			   svr4_library_list_elements, document, list) == 0)
    {
      /* Parsed successfully, keep the result.  */
      discard_cleanups (back_to);
      return 1;
    }

  do_cleanups (back_to);
  return 0;
}

/* Attempt to get so_list from target via qXfer:libraries:read packet.

   Return 0 if packet not supported, *SO_LIST_RETURN is not modified in such
   case.  Return 1 if *SO_LIST_RETURN contains the library list, it may be
   empty, caller is responsible for freeing all its entries.  */

static int
svr4_current_sos_via_xfer_libraries (struct svr4_library_list *list)
{
  char *svr4_library_document;
  int result;
  struct cleanup *back_to;

  /* Fetch the list of shared libraries.  */
  svr4_library_document = target_read_stralloc (&current_target,
						TARGET_OBJECT_LIBRARIES_SVR4,
						NULL);
  if (svr4_library_document == NULL)
    return 0;

  back_to = make_cleanup (xfree, svr4_library_document);
  result = svr4_parse_libraries (svr4_library_document, list);
  do_cleanups (back_to);

  return result;
}

#else

static int
svr4_current_sos_via_xfer_libraries (struct svr4_library_list *list)
{
  return 0;
}

#endif

/* If no shared library information is available from the dynamic
   linker, build a fallback list from other sources.  */

static struct so_list *
svr4_default_sos (void)
{
  struct svr4_info *info = get_svr4_info ();
  struct so_list *new;

  if (!info->debug_loader_offset_p)
    return NULL;

  new = XZALLOC (struct so_list);

  new->lm_info = xzalloc (sizeof (struct lm_info));

  /* Nothing will ever check the other fields if we set l_addr_p.  */
  new->lm_info->l_addr = info->debug_loader_offset;
  new->lm_info->l_addr_p = 1;

  strncpy (new->so_name, info->debug_loader_name, SO_NAME_MAX_PATH_SIZE - 1);
  new->so_name[SO_NAME_MAX_PATH_SIZE - 1] = '\0';
  strcpy (new->so_original_name, new->so_name);

  return new;
}

/* Read the whole inferior libraries chain starting at address LM.
   Expect the first entry in the chain's previous entry to be PREV_LM.
   Add the entries to the tail referenced by LINK_PTR_PTR.  Ignore the
   first entry if IGNORE_FIRST and set global MAIN_LM_ADDR according
   to it.  Returns nonzero upon success.  */

static int
svr4_read_so_list (CORE_ADDR lm, CORE_ADDR prev_lm,
		   struct so_list ***link_ptr_ptr, int ignore_first)
{
  CORE_ADDR next_lm;

  for (; lm != 0; prev_lm = lm, lm = next_lm)
    {
      struct link_map_offsets *lmo = svr4_fetch_link_map_offsets ();
      struct so_list *new;
      struct cleanup *old_chain;
      int errcode;
      char *buffer;

      new = XZALLOC (struct so_list);
      old_chain = make_cleanup_free_so (new);

      new->lm_info = lm_info_read (lm);
      if (new->lm_info == NULL)
	{
	  do_cleanups (old_chain);
	  return 0;
	}

      next_lm = new->lm_info->l_next;

      if (new->lm_info->l_prev != prev_lm)
	{
	  warning (_("Corrupted shared library list: %s != %s"),
		   paddress (target_gdbarch (), prev_lm),
		   paddress (target_gdbarch (), new->lm_info->l_prev));
	  do_cleanups (old_chain);
	  return 0;
	}

      /* For SVR4 versions, the first entry in the link map is for the
         inferior executable, so we must ignore it.  For some versions of
         SVR4, it has no name.  For others (Solaris 2.3 for example), it
         does have a name, so we can no longer use a missing name to
         decide when to ignore it.  */
      if (ignore_first && new->lm_info->l_prev == 0)
	{
	  struct svr4_info *info = get_svr4_info ();

	  info->main_lm_addr = new->lm_info->lm_addr;
	  do_cleanups (old_chain);
	  continue;
	}

      /* Extract this shared object's name.  */
      target_read_string (new->lm_info->l_name, &buffer,
			  SO_NAME_MAX_PATH_SIZE - 1, &errcode);
      if (errcode != 0)
	{
	  warning (_("Can't read pathname for load map: %s."),
		   safe_strerror (errcode));
	  do_cleanups (old_chain);
	  continue;
	}

      strncpy (new->so_name, buffer, SO_NAME_MAX_PATH_SIZE - 1);
      new->so_name[SO_NAME_MAX_PATH_SIZE - 1] = '\0';
      strcpy (new->so_original_name, new->so_name);
      xfree (buffer);

      /* If this entry has no name, or its name matches the name
	 for the main executable, don't include it in the list.  */
      if (! new->so_name[0] || match_main (new->so_name))
	{
	  do_cleanups (old_chain);
	  continue;
	}

      discard_cleanups (old_chain);
      new->next = 0;
      **link_ptr_ptr = new;
      *link_ptr_ptr = &new->next;
    }

  return 1;
}

/* Read the list of loaded libraries from the dynamic linker's base
   structure.  */

static struct so_list *
svr4_current_sos_from_debug_base (void)
{
  struct svr4_info *info = get_svr4_info ();
  CORE_ADDR lm;
  struct so_list *head = NULL;
  struct so_list **link_ptr = &head;
  struct cleanup *back_to;
  int ignore_first;

  gdb_assert (info->debug_base);

  /* Assume that everything is a library if the dynamic loader was loaded
     late by a static executable.  */
  if (exec_bfd && bfd_get_section_by_name (exec_bfd, ".dynamic") == NULL)
    ignore_first = 0;
  else
    ignore_first = 1;

  back_to = make_cleanup (svr4_free_library_list, &head);

  /* Walk the inferior's link map list, and build our list of
     `struct so_list' nodes.  */
  lm = solib_svr4_r_map (info);
  if (lm)
    svr4_read_so_list (lm, 0, &link_ptr, ignore_first);

  /* On Solaris, the dynamic linker is not in the normal list of
     shared objects, so make sure we pick it up too.  Having
     symbol information for the dynamic linker is quite crucial
     for skipping dynamic linker resolver code.  */
  lm = solib_svr4_r_ldsomap (info);
  if (lm)
    svr4_read_so_list (lm, 0, &link_ptr, 0);

  discard_cleanups (back_to);

  return head;
}

/* Implement the "current_sos" target_so_ops method.  */

static struct so_list *
svr4_current_sos (void)
{
  struct svr4_info *info;
  struct svr4_library_list library_list;
  struct so_list *result;

  /* Fall back to manual examination of the target if the packet is not
     supported or gdbserver failed to find DT_DEBUG.  gdb.server/solib-list.exp
     tests a case where gdbserver cannot find the shared libraries list while
     GDB itself is able to find it via SYMFILE_OBJFILE.

     Unfortunately statically linked inferiors will also fall back through this
     suboptimal code path.  */

  if (svr4_current_sos_via_xfer_libraries (&library_list))
    {
      if (library_list.main_lm)
	{
	  info = get_svr4_info ();
	  info->main_lm_addr = library_list.main_lm;
	}

      return library_list.head ? library_list.head : svr4_default_sos ();
    }

  info = get_svr4_info ();

  /* If we have a namespace table then return a flattened copy.  */
  if (info->namespace_table != NULL)
    return namespace_table_flatten (info->namespace_table);

  /* Always locate the debug struct, in case it has moved.  */
  info->debug_base = 0;
  locate_base (info);

  /* If we can't find the dynamic linker's base structure, this
     must not be a dynamically linked executable.  Hmm.  */
  if (! info->debug_base)
    return svr4_default_sos ();

  result = svr4_current_sos_from_debug_base ();

  if (result == NULL)
    return svr4_default_sos ();

  return result;
}

/* Get the address of the link_map for a given OBJFILE.  */

CORE_ADDR
svr4_fetch_objfile_link_map (struct objfile *objfile)
{
  struct so_list *so;
  struct svr4_info *info = get_svr4_info ();

  /* Cause svr4_current_sos() to be run if it hasn't been already.  */
  if (info->main_lm_addr == 0)
    solib_add (NULL, 0, &current_target, auto_solib_add);

  /* svr4_current_sos() will set main_lm_addr for the main executable.  */
  if (objfile == symfile_objfile)
    return info->main_lm_addr;

  /* The other link map addresses may be found by examining the list
     of shared libraries.  */
  for (so = master_so_list (); so; so = so->next)
    if (so->objfile == objfile)
      return so->lm_info->lm_addr;

  /* Not found!  */
  return 0;
}

/* On some systems, the only way to recognize the link map entry for
   the main executable file is by looking at its name.  Return
   non-zero iff SONAME matches one of the known main executable names.  */

static int
match_main (const char *soname)
{
  const char * const *mainp;

  for (mainp = main_name_list; *mainp != NULL; mainp++)
    {
      if (strcmp (soname, *mainp) == 0)
	return (1);
    }

  return (0);
}

/* Return 1 if PC lies in the dynamic symbol resolution code of the
   SVR4 run time loader.  */

int
svr4_in_dynsym_resolve_code (CORE_ADDR pc)
{
  struct svr4_info *info = get_svr4_info ();

  return ((pc >= info->interp_text_sect_low
	   && pc < info->interp_text_sect_high)
	  || (pc >= info->interp_plt_sect_low
	      && pc < info->interp_plt_sect_high)
	  || in_plt_section (pc, NULL)
	  || in_gnu_ifunc_stub (pc));
}

/* Given an executable's ABFD and target, compute the entry-point
   address.  */

static CORE_ADDR
exec_entry_point (struct bfd *abfd, struct target_ops *targ)
{
  CORE_ADDR addr;

  /* KevinB wrote ... for most targets, the address returned by
     bfd_get_start_address() is the entry point for the start
     function.  But, for some targets, bfd_get_start_address() returns
     the address of a function descriptor from which the entry point
     address may be extracted.  This address is extracted by
     gdbarch_convert_from_func_ptr_addr().  The method
     gdbarch_convert_from_func_ptr_addr() is the merely the identify
     function for targets which don't use function descriptors.  */
  addr = gdbarch_convert_from_func_ptr_addr (target_gdbarch (),
					     bfd_get_start_address (abfd),
					     targ);
  return gdbarch_addr_bits_remove (target_gdbarch (), addr);
}

/* A probe and its associated information structure.  */

struct probe_and_info
{
  /* The probe.  */
  struct probe *probe;

  /* The probe_info from which the probe was created.  */
  const struct probe_info *info;
};

/* Get the solib event probe at the specified location, and the
   probe_info the probe was created with.  Fills in RESULT and
   returns nonzero if a solib event probe was found at the
   specified location.  Returns zero if no solib event probe
   was found.  */

static int
solib_event_probe_at (struct svr4_info *info, struct bp_location *loc,
		      struct probe_and_info *result)
{
  int i;

  if (loc->pspace != current_program_space)
    return 0;

  for (i = 0; i < NUM_PROBES; i++)
    {
      struct probe *probe;
      int ix;

      for (ix = 0; VEC_iterate (probe_p, info->probes[i], ix, probe); ++ix)
	{
	  if (loc->address == probe->address)
	    {
	      result->info = &probe_info[i];
	      result->probe = probe;

	      return 1;
	    }
	}
    }

  return 0;
}

/* Decide what action to take when the specified solib event probe is
   hit.  */

static enum probe_action
solib_event_probe_action (struct probe_and_info *pi)
{
  enum probe_action action;
  unsigned probe_argc;

  action = pi->info->action;
  if (action == NAMESPACE_NO_ACTION || action == NAMESPACE_TABLE_INVALIDATE)
    return action;

  gdb_assert (action == NAMESPACE_RELOAD
	      || action == NAMESPACE_UPDATE_OR_RELOAD);

  /* Check that an appropriate number of arguments has been supplied.
     We expect:
       arg0: Lmid_t lmid (mandatory)
       arg1: struct r_debug *debug_base (mandatory)
       arg2: struct link_map *new (optional, for incremental updates)  */
  probe_argc = get_probe_argument_count (pi->probe);
  if (probe_argc == 2)
    action = NAMESPACE_RELOAD;
  else if (probe_argc < 2)
    action = NAMESPACE_TABLE_INVALIDATE;

  return action;
}

/* A namespace in the dynamic linker.  */

struct namespace
{
  /* Numeric link-map ID of the namespace.  */
  LONGEST lmid;

  /* List of objects loaded into the namespace.  */
  struct so_list *solist;
};

/* Returns a hash code for the namespace referenced by p.  */

static hashval_t
hash_namespace (const void *p)
{
  const struct namespace *ns = p;

  return (hashval_t) ns->lmid;
}

/* Returns non-zero if the namespaces referenced by p1 and p2
   are equal.  */

static int
equal_namespace (const void *p1, const void *p2)
{
  const struct namespace *ns1 = p1;
  const struct namespace *ns2 = p2;

  return ns1->lmid == ns2->lmid;
}

/* Free a namespace.  */

static void
free_namespace (void *p)
{
  struct namespace *ns = p;

  svr4_free_library_list (ns->solist);
  xfree (ns);
}

/* Populate this namespace by reading the entire list of shared
   objects from the inferior.  Returns nonzero on success.  */

static int
namespace_update_full (struct svr4_info *info, LONGEST lmid,
		       CORE_ADDR debug_base, int is_initial_ns)
{
  struct so_list *result = NULL, *so;
  struct namespace lookup, *ns;
  void **slot;

  /* Read the list of shared objects from the inferior.  The
     initial namespace requires extra processing and is handled
     separately.  */
  if (is_initial_ns)
    {
      result = svr4_current_sos_from_debug_base ();
    }
  else
    {
      CORE_ADDR lm = r_map_from_debug_base (debug_base);
      struct so_list **link_ptr = &result;

      if (!svr4_read_so_list (lm, 0, &link_ptr, 0))
	return 0;
    }

  /* If the namespace is empty then delete it from the table.  */
  if (result == NULL)
    {
      if (info->namespace_table != NULL)
	{
	  lookup.lmid = lmid;
	  htab_remove_elt (info->namespace_table, &lookup);
	}

      return 1;
    }

  /* Fill in the link-map IDs and initial namespace flags.  */
  for (so = result; so; so = so->next)
    {
      so->lm_info->lmid = lmid;
      so->lm_info->in_initial_ns = is_initial_ns;
    }

  /* Create the namespace table, if necessary.  */
  if (info->namespace_table == NULL)
    {
      info->namespace_table = htab_create_alloc (1, hash_namespace,
						 equal_namespace,
						 free_namespace,
						 xcalloc, xfree);
    }

  /* Update the namespace table with our new list.  */
  lookup.lmid = lmid;
  slot = htab_find_slot (info->namespace_table, &lookup, INSERT);
  if (*slot == HTAB_EMPTY_ENTRY)
    {
      ns = XCNEW (struct namespace);
      ns->lmid = lmid;
      *slot = ns;
    }
  else
    {
      ns = *slot;
      svr4_free_library_list (ns->solist);
    }
  ns->solist = result;

  return 1;
}

/* Update this namespace starting from the link-map entry passed by
   the linker in the probe's third argument.  Returns nonzero if the
   list was successfully updated, or zero to indicate failure.  */

static int
namespace_update_incremental (struct svr4_info *info, LONGEST lmid,
			      CORE_ADDR lm, int is_initial_ns)
{
  struct namespace lookup, *ns;
  struct so_list *tail, **link, *so;
  struct value *val;

  /* Find our namespace in the table.  */
  if (info->namespace_table == NULL)
    return 0;

  lookup.lmid = lmid;
  ns = htab_find (info->namespace_table, &lookup);
  if (ns == NULL)
    return 0;

  /* Walk to the end of the list.  */
  tail = ns->solist;
  if (tail == NULL)
    return 0;

  while (tail->next)
    tail = tail->next;
  link = &tail->next;

  /* Read the new objects.  */
  if (!svr4_read_so_list (lm, tail->lm_info->lm_addr, &link, 0))
    return 0;

  /* Fill in the link-map IDs and initial namespace flags.  */
  for (so = tail; so; so = so->next)
    {
      so->lm_info->lmid = lmid;
      so->lm_info->in_initial_ns = is_initial_ns;
    }

  return 1;
}

/* Disable the probes-based linker interface and revert to the
   original interface.  We don't reset the breakpoints as the
   ones set up for the probes-based interface are adequate.  */

static void
disable_probes_interface_cleanup (void *arg)
{
  struct svr4_info *info = get_svr4_info ();

  warning (_("Probes-based dynamic linker interface failed.\n"
	     "Reverting to original interface.\n"));

  free_namespace_table (info);
  free_probes (info);
  info->using_probes = 0;
}

/* Update the namespace table as appropriate when using the
   probes-based linker interface.  Do nothing if using the
   standard interface.  */

static void
svr4_handle_solib_event (bpstat bs)
{
  struct svr4_info *info = get_svr4_info ();
  struct probe_and_info buf, *pi = &buf;
  enum probe_action action;
  struct cleanup *old_chain, *usm_chain;
  struct value *val;
  LONGEST lmid;
  CORE_ADDR debug_base, lm = 0;
  int is_initial_ns;

  /* It is possible that this function will be called incorrectly
     by the handle_solib_event in handle_inferior_event if GDB goes
     fully multi-target.  */
  gdb_assert (bs != NULL);

  if (!info->using_probes)
    return;

  /* If anything goes wrong we revert to the original linker
     interface.  */
  old_chain = make_cleanup (disable_probes_interface_cleanup, NULL);

  if (!solib_event_probe_at (info, bs->bp_location_at, pi))
    goto error;

  action = solib_event_probe_action (pi);
  if (action == NAMESPACE_TABLE_INVALIDATE)
    goto error;

  if (action == NAMESPACE_NO_ACTION)
    return;

  /* EVALUATE_PROBE_ARGUMENT looks up symbols in the dynamic linker
     using FIND_PC_SECTION.  FIND_PC_SECTION is accelerated by a cache
     called the section map.  The section map is invalidated every
     time a shared library is loaded or unloaded, and if the inferior
     is generating a lot of shared library events then the section map
     will be updated every time SVR4_HANDLE_SOLIB_EVENT is called.
     We called FIND_PC_SECTION in SVR4_CREATE_SOLIB_EVENT_BREAKPOINTS,
     so we can guarantee that the dynamic linker's sections are in the
     section map.  We can therefore inhibit section map updates across
     these calls to EVALUATE_PROBE_ARGUMENT and save a lot of time.  */
  inhibit_section_map_updates ();
  usm_chain = make_cleanup (resume_section_map_updates_cleanup, NULL);

  val = evaluate_probe_argument (pi->probe, 0);
  if (val == NULL)
    goto error;

  lmid = value_as_long (val);

  val = evaluate_probe_argument (pi->probe, 1);
  if (val == NULL)
    goto error;

  debug_base = value_as_address (val);
  if (debug_base == 0)
    goto error;

  /* Always locate the debug struct, in case it moved.  */
  info->debug_base = 0;
  if (locate_base (info) == 0)
    goto error;

  is_initial_ns = (debug_base == info->debug_base);

  if (action == NAMESPACE_UPDATE_OR_RELOAD)
    {
      val = evaluate_probe_argument (pi->probe, 2);
      if (val != NULL)
	lm = value_as_address (val);

      if (lm == 0)
	action = NAMESPACE_RELOAD;
    }

  /* Resume section map updates.  */
  do_cleanups (usm_chain);

  if (action == NAMESPACE_UPDATE_OR_RELOAD)
    {
      if (namespace_update_incremental (info, lmid, lm, is_initial_ns))
	{
	  discard_cleanups (old_chain);
	  return;
	}

      action = NAMESPACE_RELOAD;
    }

  gdb_assert (action == NAMESPACE_RELOAD);

  if (namespace_update_full (info, lmid, debug_base, is_initial_ns))
    {
      discard_cleanups (old_chain);
      return;
    }

 error:
  /* We should never reach here, but if we do we disable the
     probes interface and revert to the original interface.  */

  do_cleanups (old_chain);
}

/* Helper function for namespace_table_flatten.  */

static int
namespace_table_flatten_helper (void **slot, void *arg)
{
  struct namespace *ns = (struct namespace *) *slot;
  struct so_list *src = ns->solist;
  struct so_list ***tail = (struct so_list ***) arg;

  while (src != NULL)
    {
      /* glibc includes an entry for the interpreter in each
	 namespace, but in all but the initial namespace these
	 have l_ld == 0.  Returning these "broken" placeholders
	 makes it impossible to set breakpoints in the runtime
	 linker when more than one namespace exists.  */
      if (src->lm_info->l_ld != 0)
	{
	  struct so_list *dst;

	  dst = xmalloc (sizeof (struct so_list));
	  memcpy (dst, src, sizeof (struct so_list));

	  dst->lm_info = xmalloc (sizeof (struct lm_info));
	  memcpy (dst->lm_info, src->lm_info, sizeof (struct lm_info));

	  **tail = dst;
	  *tail = &dst->next;
	}

      src = src->next;
    }

  **tail = NULL;

  return 1; /* Continue traversal.  */
}

/* Flatten the namespace table into a single list.  */

static struct so_list *
namespace_table_flatten (htab_t namespace_table)
{
  struct so_list *dst = NULL;
  struct so_list **tail = &dst;

  htab_traverse (namespace_table, namespace_table_flatten_helper, &tail);

  return dst;
}

/* Helper function for svr4_update_solib_event_breakpoints.  */

static int
svr4_update_solib_event_breakpoint (struct breakpoint *b, void *arg)
{
  struct svr4_info *info = get_svr4_info ();
  struct bp_location *loc;

  if (b->type != bp_shlib_event)
    return 0; /* Continue iterating.  */

  for (loc = b->loc; loc; loc = loc->next)
    {
      struct probe_and_info buf, *pi = &buf;

      if (solib_event_probe_at (info, loc, pi))
	{
	  if (pi->info->action == NAMESPACE_NO_ACTION)
	    b->enable_state = (stop_on_solib_events
			       ? bp_enabled : bp_disabled);

	  return 0; /* Continue iterating.  */
	}
    }

  return 0; /* Continue iterating.  */
}

/* Enable or disable optional solib event breakpoints as appropriate.
   Called whenever stop_on_solib_events is changed.  */

static void
svr4_update_solib_event_breakpoints (void)
{
  struct svr4_info *info = get_svr4_info ();

  if (info->using_probes)
    iterate_over_breakpoints (svr4_update_solib_event_breakpoint, NULL);
}

/* Both the SunOS and the SVR4 dynamic linkers call a marker function
   before and after mapping and unmapping shared libraries.  The sole
   purpose of this method is to allow debuggers to set a breakpoint so
   they can track these changes.

   Some versions of the glibc dynamic linker contain named probes
   to allow more fine grained stopping.  Given the address of the
   original marker function, this function attempts to find these
   probes, and if found, sets breakpoints on those instead.  If the
   probes aren't found, a single breakpoint is set on the original
   marker function.  */

static void
svr4_create_solib_event_breakpoints (struct gdbarch *gdbarch,
				     CORE_ADDR address)
{
  struct svr4_info *info = get_svr4_info ();
  struct obj_section *os;

  os = find_pc_section (address);
  if (os != NULL)
    {
      int with_prefix;

      for (with_prefix = 0; with_prefix <= 1; with_prefix++)
	{
	  int all_probes_found = 1;
	  int i;

	  for (i = 0; i < NUM_PROBES; i++)
	    {
	      char name[32] = { '\0' };

	      /* Fedora 17, RHEL 6.2, and RHEL 6.3 shipped with an
		 early version of the probes code in which the probes'
		 names were prefixed with "rtld_" and the "map_failed"
		 probe did not exist.  The locations of the probes are
		 otherwise the same, so we check for probes with
		 prefixed names if probes with unprefixed names are
		 not present.  */

	      if (with_prefix)
		strncat (name, "rtld_", sizeof (name) - 1);

	      strncat (name, probe_info[i].name, sizeof (name) - 1);

	      info->probes[i] = find_probes_in_objfile (os->objfile, "rtld",
							name);

	      if (!strcmp (name, "rtld_map_failed"))
		continue;

	      if (!VEC_length (probe_p, info->probes[i]))
		{
		  free_probes (info);
		  all_probes_found = 0;
		  break;
		}
	    }

	  if (all_probes_found)
	    {
	      info->using_probes = 1;

	      for (i = 0; i < NUM_PROBES; i++)
		{
		  struct probe *probe;
		  int ix;

		  for (ix = 0;
		       VEC_iterate (probe_p, info->probes[i], ix, probe);
		       ++ix)
		    create_solib_event_breakpoint (gdbarch, probe->address);
		}

	      svr4_update_solib_event_breakpoints ();
	      return;
	    }
	}
    }

  create_solib_event_breakpoint (gdbarch, address);
}

/* Helper function for gdb_bfd_lookup_symbol.  */

static int
cmp_name_and_sec_flags (asymbol *sym, void *data)
{
  return (strcmp (sym->name, (const char *) data) == 0
	  && (sym->section->flags & (SEC_CODE | SEC_DATA)) != 0);
}
/* Arrange for dynamic linker to hit breakpoint.

   Both the SunOS and the SVR4 dynamic linkers have, as part of their
   debugger interface, support for arranging for the inferior to hit
   a breakpoint after mapping in the shared libraries.  This function
   enables that breakpoint.

   For SunOS, there is a special flag location (in_debugger) which we
   set to 1.  When the dynamic linker sees this flag set, it will set
   a breakpoint at a location known only to itself, after saving the
   original contents of that place and the breakpoint address itself,
   in it's own internal structures.  When we resume the inferior, it
   will eventually take a SIGTRAP when it runs into the breakpoint.
   We handle this (in a different place) by restoring the contents of
   the breakpointed location (which is only known after it stops),
   chasing around to locate the shared libraries that have been
   loaded, then resuming.

   For SVR4, the debugger interface structure contains a member (r_brk)
   which is statically initialized at the time the shared library is
   built, to the offset of a function (_r_debug_state) which is guaran-
   teed to be called once before mapping in a library, and again when
   the mapping is complete.  At the time we are examining this member,
   it contains only the unrelocated offset of the function, so we have
   to do our own relocation.  Later, when the dynamic linker actually
   runs, it relocates r_brk to be the actual address of _r_debug_state().

   The debugger interface structure also contains an enumeration which
   is set to either RT_ADD or RT_DELETE prior to changing the mapping,
   depending upon whether or not the library is being mapped or unmapped,
   and then set to RT_CONSISTENT after the library is mapped/unmapped.  */

static int
enable_break (struct svr4_info *info, int from_tty)
{
  struct minimal_symbol *msymbol;
  const char * const *bkpt_namep;
  asection *interp_sect;
  gdb_byte *interp_name;
  CORE_ADDR sym_addr;

  info->interp_text_sect_low = info->interp_text_sect_high = 0;
  info->interp_plt_sect_low = info->interp_plt_sect_high = 0;

  free_probes (info);
  info->using_probes = 0;

  /* If we already have a shared library list in the target, and
     r_debug contains r_brk, set the breakpoint there - this should
     mean r_brk has already been relocated.  Assume the dynamic linker
     is the object containing r_brk.  */

  solib_add (NULL, from_tty, &current_target, auto_solib_add);
  sym_addr = 0;
  if (info->debug_base && solib_svr4_r_map (info) != 0)
    sym_addr = solib_svr4_r_brk (info);

  if (sym_addr != 0)
    {
      struct obj_section *os;

      sym_addr = gdbarch_addr_bits_remove
	(target_gdbarch (), gdbarch_convert_from_func_ptr_addr (target_gdbarch (),
							     sym_addr,
							     &current_target));

      /* On at least some versions of Solaris there's a dynamic relocation
	 on _r_debug.r_brk and SYM_ADDR may not be relocated yet, e.g., if
	 we get control before the dynamic linker has self-relocated.
	 Check if SYM_ADDR is in a known section, if it is assume we can
	 trust its value.  This is just a heuristic though, it could go away
	 or be replaced if it's getting in the way.

	 On ARM we need to know whether the ISA of rtld_db_dlactivity (or
	 however it's spelled in your particular system) is ARM or Thumb.
	 That knowledge is encoded in the address, if it's Thumb the low bit
	 is 1.  However, we've stripped that info above and it's not clear
	 what all the consequences are of passing a non-addr_bits_remove'd
	 address to svr4_create_solib_event_breakpoints.  The call to
	 find_pc_section verifies we know about the address and have some
	 hope of computing the right kind of breakpoint to use (via
	 symbol info).  It does mean that GDB needs to be pointed at a
	 non-stripped version of the dynamic linker in order to obtain
	 information it already knows about.  Sigh.  */

      os = find_pc_section (sym_addr);
      if (os != NULL)
	{
	  /* Record the relocated start and end address of the dynamic linker
	     text and plt section for svr4_in_dynsym_resolve_code.  */
	  bfd *tmp_bfd;
	  CORE_ADDR load_addr;

	  tmp_bfd = os->objfile->obfd;
	  load_addr = ANOFFSET (os->objfile->section_offsets,
				SECT_OFF_TEXT (os->objfile));

	  interp_sect = bfd_get_section_by_name (tmp_bfd, ".text");
	  if (interp_sect)
	    {
	      info->interp_text_sect_low =
		bfd_section_vma (tmp_bfd, interp_sect) + load_addr;
	      info->interp_text_sect_high =
		info->interp_text_sect_low
		+ bfd_section_size (tmp_bfd, interp_sect);
	    }
	  interp_sect = bfd_get_section_by_name (tmp_bfd, ".plt");
	  if (interp_sect)
	    {
	      info->interp_plt_sect_low =
		bfd_section_vma (tmp_bfd, interp_sect) + load_addr;
	      info->interp_plt_sect_high =
		info->interp_plt_sect_low
		+ bfd_section_size (tmp_bfd, interp_sect);
	    }

<<<<<<< HEAD
	  svr4_create_solib_event_breakpoints (target_gdbarch, sym_addr);
=======
	  create_solib_event_breakpoint (target_gdbarch (), sym_addr);
>>>>>>> b0eefc7a
	  return 1;
	}
    }

  /* Find the program interpreter; if not found, warn the user and drop
     into the old breakpoint at symbol code.  */
  interp_name = find_program_interpreter ();
  if (interp_name)
    {
      CORE_ADDR load_addr = 0;
      int load_addr_found = 0;
      int loader_found_in_list = 0;
      struct so_list *so;
      bfd *tmp_bfd = NULL;
      struct target_ops *tmp_bfd_target;
      volatile struct gdb_exception ex;

      sym_addr = 0;

      /* Now we need to figure out where the dynamic linker was
         loaded so that we can load its symbols and place a breakpoint
         in the dynamic linker itself.

         This address is stored on the stack.  However, I've been unable
         to find any magic formula to find it for Solaris (appears to
         be trivial on GNU/Linux).  Therefore, we have to try an alternate
         mechanism to find the dynamic linker's base address.  */

      TRY_CATCH (ex, RETURN_MASK_ALL)
        {
	  tmp_bfd = solib_bfd_open (interp_name);
	}
      if (tmp_bfd == NULL)
	goto bkpt_at_symbol;

      /* Now convert the TMP_BFD into a target.  That way target, as
         well as BFD operations can be used.  */
      tmp_bfd_target = target_bfd_reopen (tmp_bfd);
      /* target_bfd_reopen acquired its own reference, so we can
         release ours now.  */
      gdb_bfd_unref (tmp_bfd);

      /* On a running target, we can get the dynamic linker's base
         address from the shared library table.  */
      so = master_so_list ();
      while (so)
	{
	  if (svr4_same_1 (interp_name, so->so_original_name))
	    {
	      load_addr_found = 1;
	      loader_found_in_list = 1;
	      load_addr = lm_addr_check (so, tmp_bfd);
	      break;
	    }
	  so = so->next;
	}

      /* If we were not able to find the base address of the loader
         from our so_list, then try using the AT_BASE auxilliary entry.  */
      if (!load_addr_found)
        if (target_auxv_search (&current_target, AT_BASE, &load_addr) > 0)
	  {
	    int addr_bit = gdbarch_addr_bit (target_gdbarch ());

	    /* Ensure LOAD_ADDR has proper sign in its possible upper bits so
	       that `+ load_addr' will overflow CORE_ADDR width not creating
	       invalid addresses like 0x101234567 for 32bit inferiors on 64bit
	       GDB.  */

	    if (addr_bit < (sizeof (CORE_ADDR) * HOST_CHAR_BIT))
	      {
		CORE_ADDR space_size = (CORE_ADDR) 1 << addr_bit;
		CORE_ADDR tmp_entry_point = exec_entry_point (tmp_bfd,
							      tmp_bfd_target);

		gdb_assert (load_addr < space_size);

		/* TMP_ENTRY_POINT exceeding SPACE_SIZE would be for prelinked
		   64bit ld.so with 32bit executable, it should not happen.  */

		if (tmp_entry_point < space_size
		    && tmp_entry_point + load_addr >= space_size)
		  load_addr -= space_size;
	      }

	    load_addr_found = 1;
	  }

      /* Otherwise we find the dynamic linker's base address by examining
	 the current pc (which should point at the entry point for the
	 dynamic linker) and subtracting the offset of the entry point.

         This is more fragile than the previous approaches, but is a good
         fallback method because it has actually been working well in
         most cases.  */
      if (!load_addr_found)
	{
	  struct regcache *regcache
	    = get_thread_arch_regcache (inferior_ptid, target_gdbarch ());

	  load_addr = (regcache_read_pc (regcache)
		       - exec_entry_point (tmp_bfd, tmp_bfd_target));
	}

      if (!loader_found_in_list)
	{
	  info->debug_loader_name = xstrdup (interp_name);
	  info->debug_loader_offset_p = 1;
	  info->debug_loader_offset = load_addr;
	  solib_add (NULL, from_tty, &current_target, auto_solib_add);
	}

      /* Record the relocated start and end address of the dynamic linker
         text and plt section for svr4_in_dynsym_resolve_code.  */
      interp_sect = bfd_get_section_by_name (tmp_bfd, ".text");
      if (interp_sect)
	{
	  info->interp_text_sect_low =
	    bfd_section_vma (tmp_bfd, interp_sect) + load_addr;
	  info->interp_text_sect_high =
	    info->interp_text_sect_low
	    + bfd_section_size (tmp_bfd, interp_sect);
	}
      interp_sect = bfd_get_section_by_name (tmp_bfd, ".plt");
      if (interp_sect)
	{
	  info->interp_plt_sect_low =
	    bfd_section_vma (tmp_bfd, interp_sect) + load_addr;
	  info->interp_plt_sect_high =
	    info->interp_plt_sect_low
	    + bfd_section_size (tmp_bfd, interp_sect);
	}

      /* Now try to set a breakpoint in the dynamic linker.  */
      for (bkpt_namep = solib_break_names; *bkpt_namep != NULL; bkpt_namep++)
	{
	  sym_addr = gdb_bfd_lookup_symbol (tmp_bfd, cmp_name_and_sec_flags,
					    (void *) *bkpt_namep);
	  if (sym_addr != 0)
	    break;
	}

      if (sym_addr != 0)
	/* Convert 'sym_addr' from a function pointer to an address.
	   Because we pass tmp_bfd_target instead of the current
	   target, this will always produce an unrelocated value.  */
	sym_addr = gdbarch_convert_from_func_ptr_addr (target_gdbarch (),
						       sym_addr,
						       tmp_bfd_target);

      /* We're done with both the temporary bfd and target.  Closing
         the target closes the underlying bfd, because it holds the
         only remaining reference.  */
      target_close (tmp_bfd_target, 0);

      if (sym_addr != 0)
	{
<<<<<<< HEAD
	  svr4_create_solib_event_breakpoints (target_gdbarch,
					       load_addr + sym_addr);
=======
	  create_solib_event_breakpoint (target_gdbarch (), load_addr + sym_addr);
>>>>>>> b0eefc7a
	  xfree (interp_name);
	  return 1;
	}

      /* For whatever reason we couldn't set a breakpoint in the dynamic
         linker.  Warn and drop into the old code.  */
    bkpt_at_symbol:
      xfree (interp_name);
      warning (_("Unable to find dynamic linker breakpoint function.\n"
               "GDB will be unable to debug shared library initializers\n"
               "and track explicitly loaded dynamic code."));
    }

  /* Scan through the lists of symbols, trying to look up the symbol and
     set a breakpoint there.  Terminate loop when we/if we succeed.  */

  for (bkpt_namep = solib_break_names; *bkpt_namep != NULL; bkpt_namep++)
    {
      msymbol = lookup_minimal_symbol (*bkpt_namep, NULL, symfile_objfile);
      if ((msymbol != NULL) && (SYMBOL_VALUE_ADDRESS (msymbol) != 0))
	{
	  sym_addr = SYMBOL_VALUE_ADDRESS (msymbol);
	  sym_addr = gdbarch_convert_from_func_ptr_addr (target_gdbarch (),
							 sym_addr,
							 &current_target);
<<<<<<< HEAD
	  svr4_create_solib_event_breakpoints (target_gdbarch, sym_addr);
=======
	  create_solib_event_breakpoint (target_gdbarch (), sym_addr);
>>>>>>> b0eefc7a
	  return 1;
	}
    }

  if (interp_name != NULL && !current_inferior ()->attach_flag)
    {
      for (bkpt_namep = bkpt_names; *bkpt_namep != NULL; bkpt_namep++)
	{
	  msymbol = lookup_minimal_symbol (*bkpt_namep, NULL, symfile_objfile);
	  if ((msymbol != NULL) && (SYMBOL_VALUE_ADDRESS (msymbol) != 0))
	    {
	      sym_addr = SYMBOL_VALUE_ADDRESS (msymbol);
	      sym_addr = gdbarch_convert_from_func_ptr_addr (target_gdbarch (),
							     sym_addr,
							     &current_target);
<<<<<<< HEAD
	      svr4_create_solib_event_breakpoints (target_gdbarch, sym_addr);
=======
	      create_solib_event_breakpoint (target_gdbarch (), sym_addr);
>>>>>>> b0eefc7a
	      return 1;
	    }
	}
    }
  return 0;
}

/* Implement the "special_symbol_handling" target_so_ops method.  */

static void
svr4_special_symbol_handling (void)
{
  /* Nothing to do.  */
}

/* Read the ELF program headers from ABFD.  Return the contents and
   set *PHDRS_SIZE to the size of the program headers.  */

static gdb_byte *
read_program_headers_from_bfd (bfd *abfd, int *phdrs_size)
{
  Elf_Internal_Ehdr *ehdr;
  gdb_byte *buf;

  ehdr = elf_elfheader (abfd);

  *phdrs_size = ehdr->e_phnum * ehdr->e_phentsize;
  if (*phdrs_size == 0)
    return NULL;

  buf = xmalloc (*phdrs_size);
  if (bfd_seek (abfd, ehdr->e_phoff, SEEK_SET) != 0
      || bfd_bread (buf, *phdrs_size, abfd) != *phdrs_size)
    {
      xfree (buf);
      return NULL;
    }

  return buf;
}

/* Return 1 and fill *DISPLACEMENTP with detected PIE offset of inferior
   exec_bfd.  Otherwise return 0.

   We relocate all of the sections by the same amount.  This
   behavior is mandated by recent editions of the System V ABI.
   According to the System V Application Binary Interface,
   Edition 4.1, page 5-5:

     ...  Though the system chooses virtual addresses for
     individual processes, it maintains the segments' relative
     positions.  Because position-independent code uses relative
     addressesing between segments, the difference between
     virtual addresses in memory must match the difference
     between virtual addresses in the file.  The difference
     between the virtual address of any segment in memory and
     the corresponding virtual address in the file is thus a
     single constant value for any one executable or shared
     object in a given process.  This difference is the base
     address.  One use of the base address is to relocate the
     memory image of the program during dynamic linking.

   The same language also appears in Edition 4.0 of the System V
   ABI and is left unspecified in some of the earlier editions.

   Decide if the objfile needs to be relocated.  As indicated above, we will
   only be here when execution is stopped.  But during attachment PC can be at
   arbitrary address therefore regcache_read_pc can be misleading (contrary to
   the auxv AT_ENTRY value).  Moreover for executable with interpreter section
   regcache_read_pc would point to the interpreter and not the main executable.

   So, to summarize, relocations are necessary when the start address obtained
   from the executable is different from the address in auxv AT_ENTRY entry.

   [ The astute reader will note that we also test to make sure that
     the executable in question has the DYNAMIC flag set.  It is my
     opinion that this test is unnecessary (undesirable even).  It
     was added to avoid inadvertent relocation of an executable
     whose e_type member in the ELF header is not ET_DYN.  There may
     be a time in the future when it is desirable to do relocations
     on other types of files as well in which case this condition
     should either be removed or modified to accomodate the new file
     type.  - Kevin, Nov 2000. ]  */

static int
svr4_exec_displacement (CORE_ADDR *displacementp)
{
  /* ENTRY_POINT is a possible function descriptor - before
     a call to gdbarch_convert_from_func_ptr_addr.  */
  CORE_ADDR entry_point, displacement;

  if (exec_bfd == NULL)
    return 0;

  /* Therefore for ELF it is ET_EXEC and not ET_DYN.  Both shared libraries
     being executed themselves and PIE (Position Independent Executable)
     executables are ET_DYN.  */

  if ((bfd_get_file_flags (exec_bfd) & DYNAMIC) == 0)
    return 0;

  if (target_auxv_search (&current_target, AT_ENTRY, &entry_point) <= 0)
    return 0;

  displacement = entry_point - bfd_get_start_address (exec_bfd);

  /* Verify the DISPLACEMENT candidate complies with the required page
     alignment.  It is cheaper than the program headers comparison below.  */

  if (bfd_get_flavour (exec_bfd) == bfd_target_elf_flavour)
    {
      const struct elf_backend_data *elf = get_elf_backend_data (exec_bfd);

      /* p_align of PT_LOAD segments does not specify any alignment but
	 only congruency of addresses:
	   p_offset % p_align == p_vaddr % p_align
	 Kernel is free to load the executable with lower alignment.  */

      if ((displacement & (elf->minpagesize - 1)) != 0)
	return 0;
    }

  /* Verify that the auxilliary vector describes the same file as exec_bfd, by
     comparing their program headers.  If the program headers in the auxilliary
     vector do not match the program headers in the executable, then we are
     looking at a different file than the one used by the kernel - for
     instance, "gdb program" connected to "gdbserver :PORT ld.so program".  */

  if (bfd_get_flavour (exec_bfd) == bfd_target_elf_flavour)
    {
      /* Be optimistic and clear OK only if GDB was able to verify the headers
	 really do not match.  */
      int phdrs_size, phdrs2_size, ok = 1;
      gdb_byte *buf, *buf2;
      int arch_size;

      buf = read_program_header (-1, &phdrs_size, &arch_size);
      buf2 = read_program_headers_from_bfd (exec_bfd, &phdrs2_size);
      if (buf != NULL && buf2 != NULL)
	{
	  enum bfd_endian byte_order = gdbarch_byte_order (target_gdbarch ());

	  /* We are dealing with three different addresses.  EXEC_BFD
	     represents current address in on-disk file.  target memory content
	     may be different from EXEC_BFD as the file may have been prelinked
	     to a different address after the executable has been loaded.
	     Moreover the address of placement in target memory can be
	     different from what the program headers in target memory say -
	     this is the goal of PIE.

	     Detected DISPLACEMENT covers both the offsets of PIE placement and
	     possible new prelink performed after start of the program.  Here
	     relocate BUF and BUF2 just by the EXEC_BFD vs. target memory
	     content offset for the verification purpose.  */

	  if (phdrs_size != phdrs2_size
	      || bfd_get_arch_size (exec_bfd) != arch_size)
	    ok = 0;
	  else if (arch_size == 32
		   && phdrs_size >= sizeof (Elf32_External_Phdr)
	           && phdrs_size % sizeof (Elf32_External_Phdr) == 0)
	    {
	      Elf_Internal_Ehdr *ehdr2 = elf_tdata (exec_bfd)->elf_header;
	      Elf_Internal_Phdr *phdr2 = elf_tdata (exec_bfd)->phdr;
	      CORE_ADDR displacement = 0;
	      int i;

	      /* DISPLACEMENT could be found more easily by the difference of
		 ehdr2->e_entry.  But we haven't read the ehdr yet, and we
		 already have enough information to compute that displacement
		 with what we've read.  */

	      for (i = 0; i < ehdr2->e_phnum; i++)
		if (phdr2[i].p_type == PT_LOAD)
		  {
		    Elf32_External_Phdr *phdrp;
		    gdb_byte *buf_vaddr_p, *buf_paddr_p;
		    CORE_ADDR vaddr, paddr;
		    CORE_ADDR displacement_vaddr = 0;
		    CORE_ADDR displacement_paddr = 0;

		    phdrp = &((Elf32_External_Phdr *) buf)[i];
		    buf_vaddr_p = (gdb_byte *) &phdrp->p_vaddr;
		    buf_paddr_p = (gdb_byte *) &phdrp->p_paddr;

		    vaddr = extract_unsigned_integer (buf_vaddr_p, 4,
						      byte_order);
		    displacement_vaddr = vaddr - phdr2[i].p_vaddr;

		    paddr = extract_unsigned_integer (buf_paddr_p, 4,
						      byte_order);
		    displacement_paddr = paddr - phdr2[i].p_paddr;

		    if (displacement_vaddr == displacement_paddr)
		      displacement = displacement_vaddr;

		    break;
		  }

	      /* Now compare BUF and BUF2 with optional DISPLACEMENT.  */

	      for (i = 0; i < phdrs_size / sizeof (Elf32_External_Phdr); i++)
		{
		  Elf32_External_Phdr *phdrp;
		  Elf32_External_Phdr *phdr2p;
		  gdb_byte *buf_vaddr_p, *buf_paddr_p;
		  CORE_ADDR vaddr, paddr;
		  asection *plt2_asect;

		  phdrp = &((Elf32_External_Phdr *) buf)[i];
		  buf_vaddr_p = (gdb_byte *) &phdrp->p_vaddr;
		  buf_paddr_p = (gdb_byte *) &phdrp->p_paddr;
		  phdr2p = &((Elf32_External_Phdr *) buf2)[i];

		  /* PT_GNU_STACK is an exception by being never relocated by
		     prelink as its addresses are always zero.  */

		  if (memcmp (phdrp, phdr2p, sizeof (*phdrp)) == 0)
		    continue;

		  /* Check also other adjustment combinations - PR 11786.  */

		  vaddr = extract_unsigned_integer (buf_vaddr_p, 4,
						    byte_order);
		  vaddr -= displacement;
		  store_unsigned_integer (buf_vaddr_p, 4, byte_order, vaddr);

		  paddr = extract_unsigned_integer (buf_paddr_p, 4,
						    byte_order);
		  paddr -= displacement;
		  store_unsigned_integer (buf_paddr_p, 4, byte_order, paddr);

		  if (memcmp (phdrp, phdr2p, sizeof (*phdrp)) == 0)
		    continue;

		  /* prelink can convert .plt SHT_NOBITS to SHT_PROGBITS.  */
		  plt2_asect = bfd_get_section_by_name (exec_bfd, ".plt");
		  if (plt2_asect)
		    {
		      int content2;
		      gdb_byte *buf_filesz_p = (gdb_byte *) &phdrp->p_filesz;
		      CORE_ADDR filesz;

		      content2 = (bfd_get_section_flags (exec_bfd, plt2_asect)
				  & SEC_HAS_CONTENTS) != 0;

		      filesz = extract_unsigned_integer (buf_filesz_p, 4,
							 byte_order);

		      /* PLT2_ASECT is from on-disk file (exec_bfd) while
			 FILESZ is from the in-memory image.  */
		      if (content2)
			filesz += bfd_get_section_size (plt2_asect);
		      else
			filesz -= bfd_get_section_size (plt2_asect);

		      store_unsigned_integer (buf_filesz_p, 4, byte_order,
					      filesz);

		      if (memcmp (phdrp, phdr2p, sizeof (*phdrp)) == 0)
			continue;
		    }

		  ok = 0;
		  break;
		}
	    }
	  else if (arch_size == 64
		   && phdrs_size >= sizeof (Elf64_External_Phdr)
	           && phdrs_size % sizeof (Elf64_External_Phdr) == 0)
	    {
	      Elf_Internal_Ehdr *ehdr2 = elf_tdata (exec_bfd)->elf_header;
	      Elf_Internal_Phdr *phdr2 = elf_tdata (exec_bfd)->phdr;
	      CORE_ADDR displacement = 0;
	      int i;

	      /* DISPLACEMENT could be found more easily by the difference of
		 ehdr2->e_entry.  But we haven't read the ehdr yet, and we
		 already have enough information to compute that displacement
		 with what we've read.  */

	      for (i = 0; i < ehdr2->e_phnum; i++)
		if (phdr2[i].p_type == PT_LOAD)
		  {
		    Elf64_External_Phdr *phdrp;
		    gdb_byte *buf_vaddr_p, *buf_paddr_p;
		    CORE_ADDR vaddr, paddr;
		    CORE_ADDR displacement_vaddr = 0;
		    CORE_ADDR displacement_paddr = 0;

		    phdrp = &((Elf64_External_Phdr *) buf)[i];
		    buf_vaddr_p = (gdb_byte *) &phdrp->p_vaddr;
		    buf_paddr_p = (gdb_byte *) &phdrp->p_paddr;

		    vaddr = extract_unsigned_integer (buf_vaddr_p, 8,
						      byte_order);
		    displacement_vaddr = vaddr - phdr2[i].p_vaddr;

		    paddr = extract_unsigned_integer (buf_paddr_p, 8,
						      byte_order);
		    displacement_paddr = paddr - phdr2[i].p_paddr;

		    if (displacement_vaddr == displacement_paddr)
		      displacement = displacement_vaddr;

		    break;
		  }

	      /* Now compare BUF and BUF2 with optional DISPLACEMENT.  */

	      for (i = 0; i < phdrs_size / sizeof (Elf64_External_Phdr); i++)
		{
		  Elf64_External_Phdr *phdrp;
		  Elf64_External_Phdr *phdr2p;
		  gdb_byte *buf_vaddr_p, *buf_paddr_p;
		  CORE_ADDR vaddr, paddr;
		  asection *plt2_asect;

		  phdrp = &((Elf64_External_Phdr *) buf)[i];
		  buf_vaddr_p = (gdb_byte *) &phdrp->p_vaddr;
		  buf_paddr_p = (gdb_byte *) &phdrp->p_paddr;
		  phdr2p = &((Elf64_External_Phdr *) buf2)[i];

		  /* PT_GNU_STACK is an exception by being never relocated by
		     prelink as its addresses are always zero.  */

		  if (memcmp (phdrp, phdr2p, sizeof (*phdrp)) == 0)
		    continue;

		  /* Check also other adjustment combinations - PR 11786.  */

		  vaddr = extract_unsigned_integer (buf_vaddr_p, 8,
						    byte_order);
		  vaddr -= displacement;
		  store_unsigned_integer (buf_vaddr_p, 8, byte_order, vaddr);

		  paddr = extract_unsigned_integer (buf_paddr_p, 8,
						    byte_order);
		  paddr -= displacement;
		  store_unsigned_integer (buf_paddr_p, 8, byte_order, paddr);

		  if (memcmp (phdrp, phdr2p, sizeof (*phdrp)) == 0)
		    continue;

		  /* prelink can convert .plt SHT_NOBITS to SHT_PROGBITS.  */
		  plt2_asect = bfd_get_section_by_name (exec_bfd, ".plt");
		  if (plt2_asect)
		    {
		      int content2;
		      gdb_byte *buf_filesz_p = (gdb_byte *) &phdrp->p_filesz;
		      CORE_ADDR filesz;

		      content2 = (bfd_get_section_flags (exec_bfd, plt2_asect)
				  & SEC_HAS_CONTENTS) != 0;

		      filesz = extract_unsigned_integer (buf_filesz_p, 8,
							 byte_order);

		      /* PLT2_ASECT is from on-disk file (exec_bfd) while
			 FILESZ is from the in-memory image.  */
		      if (content2)
			filesz += bfd_get_section_size (plt2_asect);
		      else
			filesz -= bfd_get_section_size (plt2_asect);

		      store_unsigned_integer (buf_filesz_p, 8, byte_order,
					      filesz);

		      if (memcmp (phdrp, phdr2p, sizeof (*phdrp)) == 0)
			continue;
		    }

		  ok = 0;
		  break;
		}
	    }
	  else
	    ok = 0;
	}

      xfree (buf);
      xfree (buf2);

      if (!ok)
	return 0;
    }

  if (info_verbose)
    {
      /* It can be printed repeatedly as there is no easy way to check
	 the executable symbols/file has been already relocated to
	 displacement.  */

      printf_unfiltered (_("Using PIE (Position Independent Executable) "
			   "displacement %s for \"%s\".\n"),
			 paddress (target_gdbarch (), displacement),
			 bfd_get_filename (exec_bfd));
    }

  *displacementp = displacement;
  return 1;
}

/* Relocate the main executable.  This function should be called upon
   stopping the inferior process at the entry point to the program.
   The entry point from BFD is compared to the AT_ENTRY of AUXV and if they are
   different, the main executable is relocated by the proper amount.  */

static void
svr4_relocate_main_executable (void)
{
  CORE_ADDR displacement;

  /* If we are re-running this executable, SYMFILE_OBJFILE->SECTION_OFFSETS
     probably contains the offsets computed using the PIE displacement
     from the previous run, which of course are irrelevant for this run.
     So we need to determine the new PIE displacement and recompute the
     section offsets accordingly, even if SYMFILE_OBJFILE->SECTION_OFFSETS
     already contains pre-computed offsets.

     If we cannot compute the PIE displacement, either:

       - The executable is not PIE.

       - SYMFILE_OBJFILE does not match the executable started in the target.
	 This can happen for main executable symbols loaded at the host while
	 `ld.so --ld-args main-executable' is loaded in the target.

     Then we leave the section offsets untouched and use them as is for
     this run.  Either:

       - These section offsets were properly reset earlier, and thus
	 already contain the correct values.  This can happen for instance
	 when reconnecting via the remote protocol to a target that supports
	 the `qOffsets' packet.

       - The section offsets were not reset earlier, and the best we can
	 hope is that the old offsets are still applicable to the new run.  */

  if (! svr4_exec_displacement (&displacement))
    return;

  /* Even DISPLACEMENT 0 is a valid new difference of in-memory vs. in-file
     addresses.  */

  if (symfile_objfile)
    {
      struct section_offsets *new_offsets;
      int i;

      new_offsets = alloca (symfile_objfile->num_sections
			    * sizeof (*new_offsets));

      for (i = 0; i < symfile_objfile->num_sections; i++)
	new_offsets->offsets[i] = displacement;

      objfile_relocate (symfile_objfile, new_offsets);
    }
  else if (exec_bfd)
    {
      asection *asect;

      for (asect = exec_bfd->sections; asect != NULL; asect = asect->next)
	exec_set_section_address (bfd_get_filename (exec_bfd), asect->index,
				  (bfd_section_vma (exec_bfd, asect)
				   + displacement));
    }
}

/* Implement the "create_inferior_hook" target_solib_ops method.

   For SVR4 executables, this first instruction is either the first
   instruction in the dynamic linker (for dynamically linked
   executables) or the instruction at "start" for statically linked
   executables.  For dynamically linked executables, the system
   first exec's /lib/libc.so.N, which contains the dynamic linker,
   and starts it running.  The dynamic linker maps in any needed
   shared libraries, maps in the actual user executable, and then
   jumps to "start" in the user executable.

   We can arrange to cooperate with the dynamic linker to discover the
   names of shared libraries that are dynamically linked, and the base
   addresses to which they are linked.

   This function is responsible for discovering those names and
   addresses, and saving sufficient information about them to allow
   their symbols to be read at a later time.  */

static void
svr4_solib_create_inferior_hook (int from_tty)
{
  struct svr4_info *info;

  info = get_svr4_info ();

  /* Free the probes-based interface's namespace table.  */
  free_namespace_table (info);

  /* Relocate the main executable if necessary.  */
  svr4_relocate_main_executable ();

  /* No point setting a breakpoint in the dynamic linker if we can't
     hit it (e.g., a core file, or a trace file).  */
  if (!target_has_execution)
    return;

  if (!svr4_have_link_map_offsets ())
    return;

  if (!enable_break (info, from_tty))
    return;
}

static void
svr4_clear_solib (void)
{
  struct svr4_info *info;

  info = get_svr4_info ();
  info->debug_base = 0;
  info->debug_loader_offset_p = 0;
  info->debug_loader_offset = 0;
  xfree (info->debug_loader_name);
  info->debug_loader_name = NULL;
}

/* Clear any bits of ADDR that wouldn't fit in a target-format
   data pointer.  "Data pointer" here refers to whatever sort of
   address the dynamic linker uses to manage its sections.  At the
   moment, we don't support shared libraries on any processors where
   code and data pointers are different sizes.

   This isn't really the right solution.  What we really need here is
   a way to do arithmetic on CORE_ADDR values that respects the
   natural pointer/address correspondence.  (For example, on the MIPS,
   converting a 32-bit pointer to a 64-bit CORE_ADDR requires you to
   sign-extend the value.  There, simply truncating the bits above
   gdbarch_ptr_bit, as we do below, is no good.)  This should probably
   be a new gdbarch method or something.  */
static CORE_ADDR
svr4_truncate_ptr (CORE_ADDR addr)
{
  if (gdbarch_ptr_bit (target_gdbarch ()) == sizeof (CORE_ADDR) * 8)
    /* We don't need to truncate anything, and the bit twiddling below
       will fail due to overflow problems.  */
    return addr;
  else
    return addr & (((CORE_ADDR) 1 << gdbarch_ptr_bit (target_gdbarch ())) - 1);
}


static void
svr4_relocate_section_addresses (struct so_list *so,
                                 struct target_section *sec)
{
  sec->addr    = svr4_truncate_ptr (sec->addr    + lm_addr_check (so,
								  sec->bfd));
  sec->endaddr = svr4_truncate_ptr (sec->endaddr + lm_addr_check (so,
								  sec->bfd));
}


/* Architecture-specific operations.  */

/* Per-architecture data key.  */
static struct gdbarch_data *solib_svr4_data;

struct solib_svr4_ops
{
  /* Return a description of the layout of `struct link_map'.  */
  struct link_map_offsets *(*fetch_link_map_offsets)(void);
};

/* Return a default for the architecture-specific operations.  */

static void *
solib_svr4_init (struct obstack *obstack)
{
  struct solib_svr4_ops *ops;

  ops = OBSTACK_ZALLOC (obstack, struct solib_svr4_ops);
  ops->fetch_link_map_offsets = NULL;
  return ops;
}

/* Set the architecture-specific `struct link_map_offsets' fetcher for
   GDBARCH to FLMO.  Also, install SVR4 solib_ops into GDBARCH.  */

void
set_solib_svr4_fetch_link_map_offsets (struct gdbarch *gdbarch,
                                       struct link_map_offsets *(*flmo) (void))
{
  struct solib_svr4_ops *ops = gdbarch_data (gdbarch, solib_svr4_data);

  ops->fetch_link_map_offsets = flmo;

  set_solib_ops (gdbarch, &svr4_so_ops);
}

/* Fetch a link_map_offsets structure using the architecture-specific
   `struct link_map_offsets' fetcher.  */

static struct link_map_offsets *
svr4_fetch_link_map_offsets (void)
{
  struct solib_svr4_ops *ops = gdbarch_data (target_gdbarch (), solib_svr4_data);

  gdb_assert (ops->fetch_link_map_offsets);
  return ops->fetch_link_map_offsets ();
}

/* Return 1 if a link map offset fetcher has been defined, 0 otherwise.  */

static int
svr4_have_link_map_offsets (void)
{
  struct solib_svr4_ops *ops = gdbarch_data (target_gdbarch (), solib_svr4_data);

  return (ops->fetch_link_map_offsets != NULL);
}


/* Most OS'es that have SVR4-style ELF dynamic libraries define a
   `struct r_debug' and a `struct link_map' that are binary compatible
   with the origional SVR4 implementation.  */

/* Fetch (and possibly build) an appropriate `struct link_map_offsets'
   for an ILP32 SVR4 system.  */

struct link_map_offsets *
svr4_ilp32_fetch_link_map_offsets (void)
{
  static struct link_map_offsets lmo;
  static struct link_map_offsets *lmp = NULL;

  if (lmp == NULL)
    {
      lmp = &lmo;

      lmo.r_version_offset = 0;
      lmo.r_version_size = 4;
      lmo.r_map_offset = 4;
      lmo.r_brk_offset = 8;
      lmo.r_ldsomap_offset = 20;

      /* Everything we need is in the first 20 bytes.  */
      lmo.link_map_size = 20;
      lmo.l_addr_offset = 0;
      lmo.l_name_offset = 4;
      lmo.l_ld_offset = 8;
      lmo.l_next_offset = 12;
      lmo.l_prev_offset = 16;
    }

  return lmp;
}

/* Fetch (and possibly build) an appropriate `struct link_map_offsets'
   for an LP64 SVR4 system.  */

struct link_map_offsets *
svr4_lp64_fetch_link_map_offsets (void)
{
  static struct link_map_offsets lmo;
  static struct link_map_offsets *lmp = NULL;

  if (lmp == NULL)
    {
      lmp = &lmo;

      lmo.r_version_offset = 0;
      lmo.r_version_size = 4;
      lmo.r_map_offset = 8;
      lmo.r_brk_offset = 16;
      lmo.r_ldsomap_offset = 40;

      /* Everything we need is in the first 40 bytes.  */
      lmo.link_map_size = 40;
      lmo.l_addr_offset = 0;
      lmo.l_name_offset = 8;
      lmo.l_ld_offset = 16;
      lmo.l_next_offset = 24;
      lmo.l_prev_offset = 32;
    }

  return lmp;
}


struct target_so_ops svr4_so_ops;

/* Lookup global symbol for ELF DSOs linked with -Bsymbolic.  Those DSOs have a
   different rule for symbol lookup.  The lookup begins here in the DSO, not in
   the main executable.  */

static struct symbol *
elf_lookup_lib_symbol (const struct objfile *objfile,
		       const char *name,
		       const domain_enum domain)
{
  bfd *abfd;

  if (objfile == symfile_objfile)
    abfd = exec_bfd;
  else
    {
      /* OBJFILE should have been passed as the non-debug one.  */
      gdb_assert (objfile->separate_debug_objfile_backlink == NULL);

      abfd = objfile->obfd;
    }

  if (abfd == NULL || scan_dyntag (DT_SYMBOLIC, abfd, NULL) != 1)
    return NULL;

  return lookup_global_symbol_from_objfile (objfile, name, domain);
}

extern initialize_file_ftype _initialize_svr4_solib; /* -Wmissing-prototypes */

void
_initialize_svr4_solib (void)
{
  solib_svr4_data = gdbarch_data_register_pre_init (solib_svr4_init);
  solib_svr4_pspace_data
    = register_program_space_data_with_cleanup (NULL, svr4_pspace_data_cleanup);

  svr4_so_ops.relocate_section_addresses = svr4_relocate_section_addresses;
  svr4_so_ops.free_so = svr4_free_so;
  svr4_so_ops.clear_solib = svr4_clear_solib;
  svr4_so_ops.solib_create_inferior_hook = svr4_solib_create_inferior_hook;
  svr4_so_ops.special_symbol_handling = svr4_special_symbol_handling;
  svr4_so_ops.current_sos = svr4_current_sos;
  svr4_so_ops.open_symbol_file_object = open_symbol_file_object;
  svr4_so_ops.in_dynsym_resolve_code = svr4_in_dynsym_resolve_code;
  svr4_so_ops.bfd_open = solib_bfd_open;
  svr4_so_ops.lookup_lib_global_symbol = elf_lookup_lib_symbol;
  svr4_so_ops.same = svr4_same;
  svr4_so_ops.keep_data_in_core = svr4_keep_data_in_core;
  svr4_so_ops.handle_solib_event = svr4_handle_solib_event;
  svr4_so_ops.update_breakpoints = svr4_update_solib_event_breakpoints;
}<|MERGE_RESOLUTION|>--- conflicted
+++ resolved
@@ -2219,11 +2219,7 @@
 		+ bfd_section_size (tmp_bfd, interp_sect);
 	    }
 
-<<<<<<< HEAD
-	  svr4_create_solib_event_breakpoints (target_gdbarch, sym_addr);
-=======
-	  create_solib_event_breakpoint (target_gdbarch (), sym_addr);
->>>>>>> b0eefc7a
+	  svr4_create_solib_event_breakpoints (target_gdbarch (), sym_addr);
 	  return 1;
 	}
     }
@@ -2381,12 +2377,8 @@
 
       if (sym_addr != 0)
 	{
-<<<<<<< HEAD
-	  svr4_create_solib_event_breakpoints (target_gdbarch,
+	  svr4_create_solib_event_breakpoints (target_gdbarch (),
 					       load_addr + sym_addr);
-=======
-	  create_solib_event_breakpoint (target_gdbarch (), load_addr + sym_addr);
->>>>>>> b0eefc7a
 	  xfree (interp_name);
 	  return 1;
 	}
@@ -2412,11 +2404,7 @@
 	  sym_addr = gdbarch_convert_from_func_ptr_addr (target_gdbarch (),
 							 sym_addr,
 							 &current_target);
-<<<<<<< HEAD
-	  svr4_create_solib_event_breakpoints (target_gdbarch, sym_addr);
-=======
-	  create_solib_event_breakpoint (target_gdbarch (), sym_addr);
->>>>>>> b0eefc7a
+	  svr4_create_solib_event_breakpoints (target_gdbarch (), sym_addr);
 	  return 1;
 	}
     }
@@ -2432,11 +2420,7 @@
 	      sym_addr = gdbarch_convert_from_func_ptr_addr (target_gdbarch (),
 							     sym_addr,
 							     &current_target);
-<<<<<<< HEAD
-	      svr4_create_solib_event_breakpoints (target_gdbarch, sym_addr);
-=======
-	      create_solib_event_breakpoint (target_gdbarch (), sym_addr);
->>>>>>> b0eefc7a
+	      svr4_create_solib_event_breakpoints (target_gdbarch (), sym_addr);
 	      return 1;
 	    }
 	}
