/* Handle SVR4 shared libraries for GDB, the GNU Debugger.

   Copyright (C) 1990-2013 Free Software Foundation, Inc.

   This file is part of GDB.

   This program is free software; you can redistribute it and/or modify
   it under the terms of the GNU General Public License as published by
   the Free Software Foundation; either version 3 of the License, or
   (at your option) any later version.

   This program is distributed in the hope that it will be useful,
   but WITHOUT ANY WARRANTY; without even the implied warranty of
   MERCHANTABILITY or FITNESS FOR A PARTICULAR PURPOSE.  See the
   GNU General Public License for more details.

   You should have received a copy of the GNU General Public License
   along with this program.  If not, see <http://www.gnu.org/licenses/>.  */

#include "defs.h"

#include "elf/external.h"
#include "elf/common.h"
#include "elf/mips.h"

#include "symtab.h"
#include "bfd.h"
#include "symfile.h"
#include "objfiles.h"
#include "gdbcore.h"
#include "target.h"
#include "inferior.h"
#include "regcache.h"
#include "gdbthread.h"
#include "observer.h"

#include "gdb_assert.h"

#include "solist.h"
#include "solib.h"
#include "solib-svr4.h"

#include "bfd-target.h"
#include "elf-bfd.h"
#include "exec.h"
#include "auxv.h"
#include "exceptions.h"
#include "gdb_bfd.h"

#include "probe.h"

static struct link_map_offsets *svr4_fetch_link_map_offsets (void);
static int svr4_have_link_map_offsets (void);
static void svr4_relocate_main_executable (void);
static struct so_list *namespace_table_flatten (htab_t namespace_table);
<<<<<<< HEAD
struct svr4_info;
static struct probe_and_action *solib_event_probe_at (struct svr4_info *info,
						      CORE_ADDR address);
=======
>>>>>>> 38ec501f

/* Link map info to include in an allocated so_list entry.  */

struct lm_info
  {
    /* Amount by which addresses in the binary should be relocated to
       match the inferior.  The direct inferior value is L_ADDR_INFERIOR.
       When prelinking is involved and the prelink base address changes,
       we may need a different offset - the recomputed offset is in L_ADDR.
       It is commonly the same value.  It is cached as we want to warn about
       the difference and compute it only once.  L_ADDR is valid
       iff L_ADDR_P.  */
    CORE_ADDR l_addr, l_addr_inferior;
    unsigned int l_addr_p : 1;

    /* The target location of lm.  */
    CORE_ADDR lm_addr;

    /* Values read in from inferior's fields of the same name.  */
    CORE_ADDR l_ld, l_next, l_prev, l_name;

    /* Numeric link-map ID of the namespace this object is loaded
       into.  This value is only valid when using the probes-based
       interface.  */
    LONGEST lmid;

    /* Nonzero if the namespace list this object is loaded into is the
       application's initial namespace (LM_ID_BASE).  This value is
       only valid when using the probes-based interface.  */
    unsigned int in_initial_ns : 1;
  };

/* On SVR4 systems, a list of symbols in the dynamic linker where
   GDB can try to place a breakpoint to monitor shared library
   events.

   If none of these symbols are found, or other errors occur, then
   SVR4 systems will fall back to using a symbol as the "startup
   mapping complete" breakpoint address.  */

static const char * const solib_break_names[] =
{
  "r_debug_state",
  "_r_debug_state",
  "_dl_debug_state",
  "rtld_db_dlactivity",
  "__dl_rtld_db_dlactivity",
  "_rtld_debug_state",

  NULL
};

static const char * const bkpt_names[] =
{
  "_start",
  "__start",
  "main",
  NULL
};

static const  char * const main_name_list[] =
{
  "main_$main",
  NULL
};

<<<<<<< HEAD
/* Actions to take at solib event breakpoint stops.  */

enum solib_event_action
  {
    /* Something went seriously wrong.  Stop using probes and
       revert to the older interface.  */
    NAMESPACE_TABLE_INVALIDATE,

    /* No action is required at this stop.  */
    NAMESPACE_NO_ACTION,

    /* The specified namespace should be reloaded entirely.  */
    NAMESPACE_RELOAD,

    /* Attempt to incrementally update the specified namespace.
       If the update fails or is not possible, fall back to
       reloading the namespace in full.  */
=======
/* What to do with the namespace table when a probe stop occurs.  */

enum probe_action
  {
    /* Something went seriously wrong.  Stop using probes and
       revert to using the older interface.  */
    NAMESPACE_TABLE_INVALIDATE,

    /* No action is required.  This namespace is still valid.  */
    NAMESPACE_NO_ACTION,

    /* This namespace should be reloaded entirely.  */
    NAMESPACE_RELOAD,

    /* Attempt to incrementally update this namespace. If the
       update fails or is not possible, fall back to reloading
       the namespace in full.  */
>>>>>>> 38ec501f
    NAMESPACE_UPDATE_OR_RELOAD,
  };

/* A probe's name and its associated action.  */

struct probe_info
{
  /* The name of the probe.  */
  const char *name;

  /* What to do with the namespace table when a probe stop occurs.  */
<<<<<<< HEAD
  enum solib_event_action action;
=======
  enum probe_action action;
>>>>>>> 38ec501f
};

/* A list of named probes and their associated actions.  If all
   probes are present in the dynamic linker then the probes-based
   interface will be used.  */

static const struct probe_info probe_info[] =
{
  { "init_start", NAMESPACE_NO_ACTION },
  { "init_complete", NAMESPACE_RELOAD },
  { "map_start", NAMESPACE_NO_ACTION },
  { "map_failed", NAMESPACE_NO_ACTION },
  { "reloc_complete", NAMESPACE_UPDATE_OR_RELOAD },
  { "unmap_start", NAMESPACE_NO_ACTION },
  { "unmap_complete", NAMESPACE_RELOAD },
};

#define NUM_PROBES ARRAY_SIZE (probe_info)

/* Per pspace SVR4 specific data.  */

struct svr4_info
{
  CORE_ADDR debug_base;	/* Base of dynamic linker structures.  */

  /* Validity flag for debug_loader_offset.  */
  unsigned int debug_loader_offset_p : 1;

  /* Load address for the dynamic linker, inferred.  */
  CORE_ADDR debug_loader_offset;

  /* Name of the dynamic linker, valid if debug_loader_offset_p.  */
  char *debug_loader_name;

  /* Load map address for the main executable.  */
  CORE_ADDR main_lm_addr;

  CORE_ADDR interp_text_sect_low;
  CORE_ADDR interp_text_sect_high;
  CORE_ADDR interp_plt_sect_low;
  CORE_ADDR interp_plt_sect_high;

<<<<<<< HEAD
  /* Table mapping breakpoint addresses to probes and actions, used
     by the probes-based interface.  */
  htab_t probes_table;
=======
  /* Nonzero if we are using the probes-based interface.  */
  unsigned int using_probes : 1;

  /* Named probes in the dynamic linker.  */
  VEC (probe_p) *probes[NUM_PROBES];
>>>>>>> 38ec501f

  /* Table of dynamic linker namespaces, used by the probes-based
     interface.  */
  htab_t namespace_table;
};

/* Per-program-space data key.  */
static const struct program_space_data *solib_svr4_pspace_data;

<<<<<<< HEAD
/* Free the probes table.  */

static void
free_probes_table (struct svr4_info *info)
{
  if (info->probes_table == NULL)
    return;

  htab_delete (info->probes_table);
  info->probes_table = NULL;
=======
/* Free any allocated probe vectors.  */

static void
free_probes (struct svr4_info *info)
{
  int i;

  for (i = 0; i < NUM_PROBES; i++)
    VEC_free (probe_p, info->probes[i]);
>>>>>>> 38ec501f
}

/* Free the namespace table.  */

static void
free_namespace_table (struct svr4_info *info)
{
  if (info->namespace_table == NULL)
    return;

  htab_delete (info->namespace_table);
  info->namespace_table = NULL;
}

static void
svr4_pspace_data_cleanup (struct program_space *pspace, void *arg)
{
  struct svr4_info *info;

  info = program_space_data (pspace, solib_svr4_pspace_data);
  if (info == NULL)
    return;

<<<<<<< HEAD
  free_probes_table (info);
=======
  free_probes (info);
>>>>>>> 38ec501f
  free_namespace_table (info);

  xfree (info);
}

/* Get the current svr4 data.  If none is found yet, add it now.  This
   function always returns a valid object.  */

static struct svr4_info *
get_svr4_info (void)
{
  struct svr4_info *info;

  info = program_space_data (current_program_space, solib_svr4_pspace_data);
  if (info != NULL)
    return info;

  info = XZALLOC (struct svr4_info);
  set_program_space_data (current_program_space, solib_svr4_pspace_data, info);
  return info;
}

/* Return non-zero if GDB_SO_NAME and INFERIOR_SO_NAME represent
   the same shared library.  */

static int
svr4_same_1 (const char *gdb_so_name, const char *inferior_so_name)
{
  if (strcmp (gdb_so_name, inferior_so_name) == 0)
    return 1;

  /* On Solaris, when starting inferior we think that dynamic linker is
     /usr/lib/ld.so.1, but later on, the table of loaded shared libraries
     contains /lib/ld.so.1.  Sometimes one file is a link to another, but
     sometimes they have identical content, but are not linked to each
     other.  We don't restrict this check for Solaris, but the chances
     of running into this situation elsewhere are very low.  */
  if (strcmp (gdb_so_name, "/usr/lib/ld.so.1") == 0
      && strcmp (inferior_so_name, "/lib/ld.so.1") == 0)
    return 1;

  /* Similarly, we observed the same issue with sparc64, but with
     different locations.  */
  if (strcmp (gdb_so_name, "/usr/lib/sparcv9/ld.so.1") == 0
      && strcmp (inferior_so_name, "/lib/sparcv9/ld.so.1") == 0)
    return 1;

  return 0;
}

/* Return non-zero if GDB and INFERIOR represent the same shared
   library.  */

static int
svr4_same (struct so_list *gdb, struct so_list *inferior)
{
  struct svr4_info *info = get_svr4_info ();

<<<<<<< HEAD
  if (info->probes_table)
=======
  if (info->using_probes)
>>>>>>> 38ec501f
    {
      if (gdb->lm_info->lmid != inferior->lm_info->lmid)
	return 0;
    }

  return svr4_same_1 (gdb->so_original_name, inferior->so_original_name);
}

static struct lm_info *
lm_info_read (CORE_ADDR lm_addr)
{
  struct link_map_offsets *lmo = svr4_fetch_link_map_offsets ();
  gdb_byte *lm;
  struct lm_info *lm_info;
  struct cleanup *back_to;

  lm = xmalloc (lmo->link_map_size);
  back_to = make_cleanup (xfree, lm);

  if (target_read_memory (lm_addr, lm, lmo->link_map_size) != 0)
    {
      warning (_("Error reading shared library list entry at %s"),
	       paddress (target_gdbarch (), lm_addr)),
      lm_info = NULL;
    }
  else
    {
      struct type *ptr_type = builtin_type (target_gdbarch ())->builtin_data_ptr;

      lm_info = xzalloc (sizeof (*lm_info));
      lm_info->lm_addr = lm_addr;

      lm_info->l_addr_inferior = extract_typed_address (&lm[lmo->l_addr_offset],
							ptr_type);
      lm_info->l_ld = extract_typed_address (&lm[lmo->l_ld_offset], ptr_type);
      lm_info->l_next = extract_typed_address (&lm[lmo->l_next_offset],
					       ptr_type);
      lm_info->l_prev = extract_typed_address (&lm[lmo->l_prev_offset],
					       ptr_type);
      lm_info->l_name = extract_typed_address (&lm[lmo->l_name_offset],
					       ptr_type);
    }

  do_cleanups (back_to);

  return lm_info;
}

static int
has_lm_dynamic_from_link_map (void)
{
  struct link_map_offsets *lmo = svr4_fetch_link_map_offsets ();

  return lmo->l_ld_offset >= 0;
}

static CORE_ADDR
lm_addr_check (struct so_list *so, bfd *abfd)
{
  if (!so->lm_info->l_addr_p)
    {
      struct bfd_section *dyninfo_sect;
      CORE_ADDR l_addr, l_dynaddr, dynaddr;

      l_addr = so->lm_info->l_addr_inferior;

      if (! abfd || ! has_lm_dynamic_from_link_map ())
	goto set_addr;

      l_dynaddr = so->lm_info->l_ld;

      dyninfo_sect = bfd_get_section_by_name (abfd, ".dynamic");
      if (dyninfo_sect == NULL)
	goto set_addr;

      dynaddr = bfd_section_vma (abfd, dyninfo_sect);

      if (dynaddr + l_addr != l_dynaddr)
	{
	  CORE_ADDR align = 0x1000;
	  CORE_ADDR minpagesize = align;

	  if (bfd_get_flavour (abfd) == bfd_target_elf_flavour)
	    {
	      Elf_Internal_Ehdr *ehdr = elf_tdata (abfd)->elf_header;
	      Elf_Internal_Phdr *phdr = elf_tdata (abfd)->phdr;
	      int i;

	      align = 1;

	      for (i = 0; i < ehdr->e_phnum; i++)
		if (phdr[i].p_type == PT_LOAD && phdr[i].p_align > align)
		  align = phdr[i].p_align;

	      minpagesize = get_elf_backend_data (abfd)->minpagesize;
	    }

	  /* Turn it into a mask.  */
	  align--;

	  /* If the changes match the alignment requirements, we
	     assume we're using a core file that was generated by the
	     same binary, just prelinked with a different base offset.
	     If it doesn't match, we may have a different binary, the
	     same binary with the dynamic table loaded at an unrelated
	     location, or anything, really.  To avoid regressions,
	     don't adjust the base offset in the latter case, although
	     odds are that, if things really changed, debugging won't
	     quite work.

	     One could expect more the condition
	       ((l_addr & align) == 0 && ((l_dynaddr - dynaddr) & align) == 0)
	     but the one below is relaxed for PPC.  The PPC kernel supports
	     either 4k or 64k page sizes.  To be prepared for 64k pages,
	     PPC ELF files are built using an alignment requirement of 64k.
	     However, when running on a kernel supporting 4k pages, the memory
	     mapping of the library may not actually happen on a 64k boundary!

	     (In the usual case where (l_addr & align) == 0, this check is
	     equivalent to the possibly expected check above.)

	     Even on PPC it must be zero-aligned at least for MINPAGESIZE.  */

	  l_addr = l_dynaddr - dynaddr;

	  if ((l_addr & (minpagesize - 1)) == 0
	      && (l_addr & align) == ((l_dynaddr - dynaddr) & align))
	    {
	      if (info_verbose)
		printf_unfiltered (_("Using PIC (Position Independent Code) "
				     "prelink displacement %s for \"%s\".\n"),
				   paddress (target_gdbarch (), l_addr),
				   so->so_name);
	    }
	  else
	    {
	      struct svr4_info *info = get_svr4_info ();

<<<<<<< HEAD
	      if (!info->probes_table || so->lm_info->in_initial_ns)
=======
	      if (!info->using_probes || so->lm_info->in_initial_ns)
>>>>>>> 38ec501f
		{
		  /* There is no way to verify the library file
		     matches.  prelink can during prelinking of an
		     unprelinked file (or unprelinking of a prelinked
		     file) shift the DYNAMIC segment by arbitrary
		     offset without any page size alignment.  There is
		     no way to find out the ELF header and/or Program
		     Headers for a limited verification if it they
		     match.  One could do a verification of the
		     DYNAMIC segment.  Still the found address is the
		     best one GDB could find.  */

		  warning (_(".dynamic section for \"%s\" "
			     "is not at the expected address "
			     "(wrong library or version mismatch?)"),
			   so->so_name);
		}
	    }
	}

    set_addr:
      so->lm_info->l_addr = l_addr;
      so->lm_info->l_addr_p = 1;
    }

  return so->lm_info->l_addr;
}

/* Local function prototypes */

static int match_main (const char *);

/* Read program header TYPE from inferior memory.  The header is found
   by scanning the OS auxillary vector.

   If TYPE == -1, return the program headers instead of the contents of
   one program header.

   Return a pointer to allocated memory holding the program header contents,
   or NULL on failure.  If sucessful, and unless P_SECT_SIZE is NULL, the
   size of those contents is returned to P_SECT_SIZE.  Likewise, the target
   architecture size (32-bit or 64-bit) is returned to P_ARCH_SIZE.  */

static gdb_byte *
read_program_header (int type, int *p_sect_size, int *p_arch_size)
{
  enum bfd_endian byte_order = gdbarch_byte_order (target_gdbarch ());
  CORE_ADDR at_phdr, at_phent, at_phnum, pt_phdr = 0;
  int arch_size, sect_size;
  CORE_ADDR sect_addr;
  gdb_byte *buf;
  int pt_phdr_p = 0;

  /* Get required auxv elements from target.  */
  if (target_auxv_search (&current_target, AT_PHDR, &at_phdr) <= 0)
    return 0;
  if (target_auxv_search (&current_target, AT_PHENT, &at_phent) <= 0)
    return 0;
  if (target_auxv_search (&current_target, AT_PHNUM, &at_phnum) <= 0)
    return 0;
  if (!at_phdr || !at_phnum)
    return 0;

  /* Determine ELF architecture type.  */
  if (at_phent == sizeof (Elf32_External_Phdr))
    arch_size = 32;
  else if (at_phent == sizeof (Elf64_External_Phdr))
    arch_size = 64;
  else
    return 0;

  /* Find the requested segment.  */
  if (type == -1)
    {
      sect_addr = at_phdr;
      sect_size = at_phent * at_phnum;
    }
  else if (arch_size == 32)
    {
      Elf32_External_Phdr phdr;
      int i;

      /* Search for requested PHDR.  */
      for (i = 0; i < at_phnum; i++)
	{
	  int p_type;

	  if (target_read_memory (at_phdr + i * sizeof (phdr),
				  (gdb_byte *)&phdr, sizeof (phdr)))
	    return 0;

	  p_type = extract_unsigned_integer ((gdb_byte *) phdr.p_type,
					     4, byte_order);

	  if (p_type == PT_PHDR)
	    {
	      pt_phdr_p = 1;
	      pt_phdr = extract_unsigned_integer ((gdb_byte *) phdr.p_vaddr,
						  4, byte_order);
	    }

	  if (p_type == type)
	    break;
	}

      if (i == at_phnum)
	return 0;

      /* Retrieve address and size.  */
      sect_addr = extract_unsigned_integer ((gdb_byte *)phdr.p_vaddr,
					    4, byte_order);
      sect_size = extract_unsigned_integer ((gdb_byte *)phdr.p_memsz,
					    4, byte_order);
    }
  else
    {
      Elf64_External_Phdr phdr;
      int i;

      /* Search for requested PHDR.  */
      for (i = 0; i < at_phnum; i++)
	{
	  int p_type;

	  if (target_read_memory (at_phdr + i * sizeof (phdr),
				  (gdb_byte *)&phdr, sizeof (phdr)))
	    return 0;

	  p_type = extract_unsigned_integer ((gdb_byte *) phdr.p_type,
					     4, byte_order);

	  if (p_type == PT_PHDR)
	    {
	      pt_phdr_p = 1;
	      pt_phdr = extract_unsigned_integer ((gdb_byte *) phdr.p_vaddr,
						  8, byte_order);
	    }

	  if (p_type == type)
	    break;
	}

      if (i == at_phnum)
	return 0;

      /* Retrieve address and size.  */
      sect_addr = extract_unsigned_integer ((gdb_byte *)phdr.p_vaddr,
					    8, byte_order);
      sect_size = extract_unsigned_integer ((gdb_byte *)phdr.p_memsz,
					    8, byte_order);
    }

  /* PT_PHDR is optional, but we really need it
     for PIE to make this work in general.  */

  if (pt_phdr_p)
    {
      /* at_phdr is real address in memory. pt_phdr is what pheader says it is.
	 Relocation offset is the difference between the two. */
      sect_addr = sect_addr + (at_phdr - pt_phdr);
    }

  /* Read in requested program header.  */
  buf = xmalloc (sect_size);
  if (target_read_memory (sect_addr, buf, sect_size))
    {
      xfree (buf);
      return NULL;
    }

  if (p_arch_size)
    *p_arch_size = arch_size;
  if (p_sect_size)
    *p_sect_size = sect_size;

  return buf;
}


/* Return program interpreter string.  */
static gdb_byte *
find_program_interpreter (void)
{
  gdb_byte *buf = NULL;

  /* If we have an exec_bfd, use its section table.  */
  if (exec_bfd
      && bfd_get_flavour (exec_bfd) == bfd_target_elf_flavour)
   {
     struct bfd_section *interp_sect;

     interp_sect = bfd_get_section_by_name (exec_bfd, ".interp");
     if (interp_sect != NULL)
      {
	int sect_size = bfd_section_size (exec_bfd, interp_sect);

	buf = xmalloc (sect_size);
	bfd_get_section_contents (exec_bfd, interp_sect, buf, 0, sect_size);
      }
   }

  /* If we didn't find it, use the target auxillary vector.  */
  if (!buf)
    buf = read_program_header (PT_INTERP, NULL, NULL);

  return buf;
}


/* Scan for DYNTAG in .dynamic section of ABFD.  If DYNTAG is found 1 is
   returned and the corresponding PTR is set.  */

static int
scan_dyntag (int dyntag, bfd *abfd, CORE_ADDR *ptr)
{
  int arch_size, step, sect_size;
  long dyn_tag;
  CORE_ADDR dyn_ptr, dyn_addr;
  gdb_byte *bufend, *bufstart, *buf;
  Elf32_External_Dyn *x_dynp_32;
  Elf64_External_Dyn *x_dynp_64;
  struct bfd_section *sect;
  struct target_section *target_section;

  if (abfd == NULL)
    return 0;

  if (bfd_get_flavour (abfd) != bfd_target_elf_flavour)
    return 0;

  arch_size = bfd_get_arch_size (abfd);
  if (arch_size == -1)
    return 0;

  /* Find the start address of the .dynamic section.  */
  sect = bfd_get_section_by_name (abfd, ".dynamic");
  if (sect == NULL)
    return 0;

  for (target_section = current_target_sections->sections;
       target_section < current_target_sections->sections_end;
       target_section++)
    if (sect == target_section->the_bfd_section)
      break;
  if (target_section < current_target_sections->sections_end)
    dyn_addr = target_section->addr;
  else
    {
      /* ABFD may come from OBJFILE acting only as a symbol file without being
	 loaded into the target (see add_symbol_file_command).  This case is
	 such fallback to the file VMA address without the possibility of
	 having the section relocated to its actual in-memory address.  */

      dyn_addr = bfd_section_vma (abfd, sect);
    }

  /* Read in .dynamic from the BFD.  We will get the actual value
     from memory later.  */
  sect_size = bfd_section_size (abfd, sect);
  buf = bufstart = alloca (sect_size);
  if (!bfd_get_section_contents (abfd, sect,
				 buf, 0, sect_size))
    return 0;

  /* Iterate over BUF and scan for DYNTAG.  If found, set PTR and return.  */
  step = (arch_size == 32) ? sizeof (Elf32_External_Dyn)
			   : sizeof (Elf64_External_Dyn);
  for (bufend = buf + sect_size;
       buf < bufend;
       buf += step)
  {
    if (arch_size == 32)
      {
	x_dynp_32 = (Elf32_External_Dyn *) buf;
	dyn_tag = bfd_h_get_32 (abfd, (bfd_byte *) x_dynp_32->d_tag);
	dyn_ptr = bfd_h_get_32 (abfd, (bfd_byte *) x_dynp_32->d_un.d_ptr);
      }
    else
      {
	x_dynp_64 = (Elf64_External_Dyn *) buf;
	dyn_tag = bfd_h_get_64 (abfd, (bfd_byte *) x_dynp_64->d_tag);
	dyn_ptr = bfd_h_get_64 (abfd, (bfd_byte *) x_dynp_64->d_un.d_ptr);
      }
     if (dyn_tag == DT_NULL)
       return 0;
     if (dyn_tag == dyntag)
       {
	 /* If requested, try to read the runtime value of this .dynamic
	    entry.  */
	 if (ptr)
	   {
	     struct type *ptr_type;
	     gdb_byte ptr_buf[8];
	     CORE_ADDR ptr_addr;

	     ptr_type = builtin_type (target_gdbarch ())->builtin_data_ptr;
	     ptr_addr = dyn_addr + (buf - bufstart) + arch_size / 8;
	     if (target_read_memory (ptr_addr, ptr_buf, arch_size / 8) == 0)
	       dyn_ptr = extract_typed_address (ptr_buf, ptr_type);
	     *ptr = dyn_ptr;
	   }
	 return 1;
       }
  }

  return 0;
}

/* Scan for DYNTAG in .dynamic section of the target's main executable,
   found by consulting the OS auxillary vector.  If DYNTAG is found 1 is
   returned and the corresponding PTR is set.  */

static int
scan_dyntag_auxv (int dyntag, CORE_ADDR *ptr)
{
  enum bfd_endian byte_order = gdbarch_byte_order (target_gdbarch ());
  int sect_size, arch_size, step;
  long dyn_tag;
  CORE_ADDR dyn_ptr;
  gdb_byte *bufend, *bufstart, *buf;

  /* Read in .dynamic section.  */
  buf = bufstart = read_program_header (PT_DYNAMIC, &sect_size, &arch_size);
  if (!buf)
    return 0;

  /* Iterate over BUF and scan for DYNTAG.  If found, set PTR and return.  */
  step = (arch_size == 32) ? sizeof (Elf32_External_Dyn)
			   : sizeof (Elf64_External_Dyn);
  for (bufend = buf + sect_size;
       buf < bufend;
       buf += step)
  {
    if (arch_size == 32)
      {
	Elf32_External_Dyn *dynp = (Elf32_External_Dyn *) buf;

	dyn_tag = extract_unsigned_integer ((gdb_byte *) dynp->d_tag,
					    4, byte_order);
	dyn_ptr = extract_unsigned_integer ((gdb_byte *) dynp->d_un.d_ptr,
					    4, byte_order);
      }
    else
      {
	Elf64_External_Dyn *dynp = (Elf64_External_Dyn *) buf;

	dyn_tag = extract_unsigned_integer ((gdb_byte *) dynp->d_tag,
					    8, byte_order);
	dyn_ptr = extract_unsigned_integer ((gdb_byte *) dynp->d_un.d_ptr,
					    8, byte_order);
      }
    if (dyn_tag == DT_NULL)
      break;

    if (dyn_tag == dyntag)
      {
	if (ptr)
	  *ptr = dyn_ptr;

	xfree (bufstart);
	return 1;
      }
  }

  xfree (bufstart);
  return 0;
}

/* Locate the base address of dynamic linker structs for SVR4 elf
   targets.

   For SVR4 elf targets the address of the dynamic linker's runtime
   structure is contained within the dynamic info section in the
   executable file.  The dynamic section is also mapped into the
   inferior address space.  Because the runtime loader fills in the
   real address before starting the inferior, we have to read in the
   dynamic info section from the inferior address space.
   If there are any errors while trying to find the address, we
   silently return 0, otherwise the found address is returned.  */

static CORE_ADDR
elf_locate_base (void)
{
  struct minimal_symbol *msymbol;
  CORE_ADDR dyn_ptr;

  /* Look for DT_MIPS_RLD_MAP first.  MIPS executables use this
     instead of DT_DEBUG, although they sometimes contain an unused
     DT_DEBUG.  */
  if (scan_dyntag (DT_MIPS_RLD_MAP, exec_bfd, &dyn_ptr)
      || scan_dyntag_auxv (DT_MIPS_RLD_MAP, &dyn_ptr))
    {
      struct type *ptr_type = builtin_type (target_gdbarch ())->builtin_data_ptr;
      gdb_byte *pbuf;
      int pbuf_size = TYPE_LENGTH (ptr_type);

      pbuf = alloca (pbuf_size);
      /* DT_MIPS_RLD_MAP contains a pointer to the address
	 of the dynamic link structure.  */
      if (target_read_memory (dyn_ptr, pbuf, pbuf_size))
	return 0;
      return extract_typed_address (pbuf, ptr_type);
    }

  /* Find DT_DEBUG.  */
  if (scan_dyntag (DT_DEBUG, exec_bfd, &dyn_ptr)
      || scan_dyntag_auxv (DT_DEBUG, &dyn_ptr))
    return dyn_ptr;

  /* This may be a static executable.  Look for the symbol
     conventionally named _r_debug, as a last resort.  */
  msymbol = lookup_minimal_symbol ("_r_debug", NULL, symfile_objfile);
  if (msymbol != NULL)
    return SYMBOL_VALUE_ADDRESS (msymbol);

  /* DT_DEBUG entry not found.  */
  return 0;
}

/* Locate the base address of dynamic linker structs.

   For both the SunOS and SVR4 shared library implementations, if the
   inferior executable has been linked dynamically, there is a single
   address somewhere in the inferior's data space which is the key to
   locating all of the dynamic linker's runtime structures.  This
   address is the value of the debug base symbol.  The job of this
   function is to find and return that address, or to return 0 if there
   is no such address (the executable is statically linked for example).

   For SunOS, the job is almost trivial, since the dynamic linker and
   all of it's structures are statically linked to the executable at
   link time.  Thus the symbol for the address we are looking for has
   already been added to the minimal symbol table for the executable's
   objfile at the time the symbol file's symbols were read, and all we
   have to do is look it up there.  Note that we explicitly do NOT want
   to find the copies in the shared library.

   The SVR4 version is a bit more complicated because the address
   is contained somewhere in the dynamic info section.  We have to go
   to a lot more work to discover the address of the debug base symbol.
   Because of this complexity, we cache the value we find and return that
   value on subsequent invocations.  Note there is no copy in the
   executable symbol tables.  */

static CORE_ADDR
locate_base (struct svr4_info *info)
{
  /* Check to see if we have a currently valid address, and if so, avoid
     doing all this work again and just return the cached address.  If
     we have no cached address, try to locate it in the dynamic info
     section for ELF executables.  There's no point in doing any of this
     though if we don't have some link map offsets to work with.  */

  if (info->debug_base == 0 && svr4_have_link_map_offsets ())
    info->debug_base = elf_locate_base ();
  return info->debug_base;
}

/* Read the r_map field from the supplied r_debug structure.  */

static CORE_ADDR
r_map_from_debug_base (CORE_ADDR debug_base)
{
  struct link_map_offsets *lmo = svr4_fetch_link_map_offsets ();
  struct type *ptr_type = builtin_type (target_gdbarch ())->builtin_data_ptr;
  CORE_ADDR addr = 0;
  volatile struct gdb_exception ex;

  TRY_CATCH (ex, RETURN_MASK_ERROR)
    {
      addr = read_memory_typed_address (debug_base + lmo->r_map_offset,
                                        ptr_type);
    }
  exception_print (gdb_stderr, ex);
  return addr;
}

/* Find the first element in the inferior's dynamic link map, and
   return its address in the inferior.  Return zero if the address
   could not be determined.

   FIXME: Perhaps we should validate the info somehow, perhaps by
   checking r_version for a known version number, or r_state for
   RT_CONSISTENT.  */

static CORE_ADDR
solib_svr4_r_map (struct svr4_info *info)
{
  return r_map_from_debug_base (info->debug_base);
}

/* Find r_brk from the inferior's debug base.  */

static CORE_ADDR
solib_svr4_r_brk (struct svr4_info *info)
{
  struct link_map_offsets *lmo = svr4_fetch_link_map_offsets ();
  struct type *ptr_type = builtin_type (target_gdbarch ())->builtin_data_ptr;

  return read_memory_typed_address (info->debug_base + lmo->r_brk_offset,
				    ptr_type);
}

/* Find the link map for the dynamic linker (if it is not in the
   normal list of loaded shared objects).  */

static CORE_ADDR
solib_svr4_r_ldsomap (struct svr4_info *info)
{
  struct link_map_offsets *lmo = svr4_fetch_link_map_offsets ();
  struct type *ptr_type = builtin_type (target_gdbarch ())->builtin_data_ptr;
  enum bfd_endian byte_order = gdbarch_byte_order (target_gdbarch ());
  ULONGEST version;

  /* Check version, and return zero if `struct r_debug' doesn't have
     the r_ldsomap member.  */
  version
    = read_memory_unsigned_integer (info->debug_base + lmo->r_version_offset,
				    lmo->r_version_size, byte_order);
  if (version < 2 || lmo->r_ldsomap_offset == -1)
    return 0;

  return read_memory_typed_address (info->debug_base + lmo->r_ldsomap_offset,
				    ptr_type);
}

/* On Solaris systems with some versions of the dynamic linker,
   ld.so's l_name pointer points to the SONAME in the string table
   rather than into writable memory.  So that GDB can find shared
   libraries when loading a core file generated by gcore, ensure that
   memory areas containing the l_name string are saved in the core
   file.  */

static int
svr4_keep_data_in_core (CORE_ADDR vaddr, unsigned long size)
{
  struct svr4_info *info;
  CORE_ADDR ldsomap;
  struct so_list *new;
  struct cleanup *old_chain;
  struct link_map_offsets *lmo;
  CORE_ADDR name_lm;

  info = get_svr4_info ();

  info->debug_base = 0;
  locate_base (info);
  if (!info->debug_base)
    return 0;

  ldsomap = solib_svr4_r_ldsomap (info);
  if (!ldsomap)
    return 0;

  lmo = svr4_fetch_link_map_offsets ();
  new = XZALLOC (struct so_list);
  old_chain = make_cleanup (xfree, new);
  new->lm_info = lm_info_read (ldsomap);
  make_cleanup (xfree, new->lm_info);
  name_lm = new->lm_info ? new->lm_info->l_name : 0;
  do_cleanups (old_chain);

  return (name_lm >= vaddr && name_lm < vaddr + size);
}

/* Implement the "open_symbol_file_object" target_so_ops method.

   If no open symbol file, attempt to locate and open the main symbol
   file.  On SVR4 systems, this is the first link map entry.  If its
   name is here, we can open it.  Useful when attaching to a process
   without first loading its symbol file.  */

static int
open_symbol_file_object (void *from_ttyp)
{
  CORE_ADDR lm, l_name;
  char *filename;
  int errcode;
  int from_tty = *(int *)from_ttyp;
  struct link_map_offsets *lmo = svr4_fetch_link_map_offsets ();
  struct type *ptr_type = builtin_type (target_gdbarch ())->builtin_data_ptr;
  int l_name_size = TYPE_LENGTH (ptr_type);
  gdb_byte *l_name_buf = xmalloc (l_name_size);
  struct cleanup *cleanups = make_cleanup (xfree, l_name_buf);
  struct svr4_info *info = get_svr4_info ();

  if (symfile_objfile)
    if (!query (_("Attempt to reload symbols from process? ")))
      {
	do_cleanups (cleanups);
	return 0;
      }

  /* Always locate the debug struct, in case it has moved.  */
  info->debug_base = 0;
  if (locate_base (info) == 0)
    {
      do_cleanups (cleanups);
      return 0;	/* failed somehow...  */
    }

  /* First link map member should be the executable.  */
  lm = solib_svr4_r_map (info);
  if (lm == 0)
    {
      do_cleanups (cleanups);
      return 0;	/* failed somehow...  */
    }

  /* Read address of name from target memory to GDB.  */
  read_memory (lm + lmo->l_name_offset, l_name_buf, l_name_size);

  /* Convert the address to host format.  */
  l_name = extract_typed_address (l_name_buf, ptr_type);

  if (l_name == 0)
    {
      do_cleanups (cleanups);
      return 0;		/* No filename.  */
    }

  /* Now fetch the filename from target memory.  */
  target_read_string (l_name, &filename, SO_NAME_MAX_PATH_SIZE - 1, &errcode);
  make_cleanup (xfree, filename);

  if (errcode)
    {
      warning (_("failed to read exec filename from attached file: %s"),
	       safe_strerror (errcode));
      do_cleanups (cleanups);
      return 0;
    }

  /* Have a pathname: read the symbol file.  */
  symbol_file_add_main (filename, from_tty);

  do_cleanups (cleanups);
  return 1;
}

/* Data exchange structure for the XML parser as returned by
   svr4_current_sos_via_xfer_libraries.  */

struct svr4_library_list
{
  struct so_list *head, **tailp;

  /* Inferior address of struct link_map used for the main executable.  It is
     NULL if not known.  */
  CORE_ADDR main_lm;
};

/* Implementation for target_so_ops.free_so.  */

static void
svr4_free_so (struct so_list *so)
{
  xfree (so->lm_info);
}

/* Free so_list built so far (called via cleanup).  */

static void
svr4_free_library_list (void *p_list)
{
  struct so_list *list = *(struct so_list **) p_list;

  while (list != NULL)
    {
      struct so_list *next = list->next;

      free_so (list);
      list = next;
    }
}

#ifdef HAVE_LIBEXPAT

#include "xml-support.h"

/* Handle the start of a <library> element.  Note: new elements are added
   at the tail of the list, keeping the list in order.  */

static void
library_list_start_library (struct gdb_xml_parser *parser,
			    const struct gdb_xml_element *element,
			    void *user_data, VEC(gdb_xml_value_s) *attributes)
{
  struct svr4_library_list *list = user_data;
  const char *name = xml_find_attribute (attributes, "name")->value;
  ULONGEST *lmp = xml_find_attribute (attributes, "lm")->value;
  ULONGEST *l_addrp = xml_find_attribute (attributes, "l_addr")->value;
  ULONGEST *l_ldp = xml_find_attribute (attributes, "l_ld")->value;
  struct so_list *new_elem;

  new_elem = XZALLOC (struct so_list);
  new_elem->lm_info = XZALLOC (struct lm_info);
  new_elem->lm_info->lm_addr = *lmp;
  new_elem->lm_info->l_addr_inferior = *l_addrp;
  new_elem->lm_info->l_ld = *l_ldp;

  strncpy (new_elem->so_name, name, sizeof (new_elem->so_name) - 1);
  new_elem->so_name[sizeof (new_elem->so_name) - 1] = 0;
  strcpy (new_elem->so_original_name, new_elem->so_name);

  *list->tailp = new_elem;
  list->tailp = &new_elem->next;
}

/* Handle the start of a <library-list-svr4> element.  */

static void
svr4_library_list_start_list (struct gdb_xml_parser *parser,
			      const struct gdb_xml_element *element,
			      void *user_data, VEC(gdb_xml_value_s) *attributes)
{
  struct svr4_library_list *list = user_data;
  const char *version = xml_find_attribute (attributes, "version")->value;
  struct gdb_xml_value *main_lm = xml_find_attribute (attributes, "main-lm");

  if (strcmp (version, "1.0") != 0)
    gdb_xml_error (parser,
		   _("SVR4 Library list has unsupported version \"%s\""),
		   version);

  if (main_lm)
    list->main_lm = *(ULONGEST *) main_lm->value;
}

/* The allowed elements and attributes for an XML library list.
   The root element is a <library-list>.  */

static const struct gdb_xml_attribute svr4_library_attributes[] =
{
  { "name", GDB_XML_AF_NONE, NULL, NULL },
  { "lm", GDB_XML_AF_NONE, gdb_xml_parse_attr_ulongest, NULL },
  { "l_addr", GDB_XML_AF_NONE, gdb_xml_parse_attr_ulongest, NULL },
  { "l_ld", GDB_XML_AF_NONE, gdb_xml_parse_attr_ulongest, NULL },
  { NULL, GDB_XML_AF_NONE, NULL, NULL }
};

static const struct gdb_xml_element svr4_library_list_children[] =
{
  {
    "library", svr4_library_attributes, NULL,
    GDB_XML_EF_REPEATABLE | GDB_XML_EF_OPTIONAL,
    library_list_start_library, NULL
  },
  { NULL, NULL, NULL, GDB_XML_EF_NONE, NULL, NULL }
};

static const struct gdb_xml_attribute svr4_library_list_attributes[] =
{
  { "version", GDB_XML_AF_NONE, NULL, NULL },
  { "main-lm", GDB_XML_AF_OPTIONAL, gdb_xml_parse_attr_ulongest, NULL },
  { NULL, GDB_XML_AF_NONE, NULL, NULL }
};

static const struct gdb_xml_element svr4_library_list_elements[] =
{
  { "library-list-svr4", svr4_library_list_attributes, svr4_library_list_children,
    GDB_XML_EF_NONE, svr4_library_list_start_list, NULL },
  { NULL, NULL, NULL, GDB_XML_EF_NONE, NULL, NULL }
};

/* Parse qXfer:libraries:read packet into *SO_LIST_RETURN.  Return 1 if

   Return 0 if packet not supported, *SO_LIST_RETURN is not modified in such
   case.  Return 1 if *SO_LIST_RETURN contains the library list, it may be
   empty, caller is responsible for freeing all its entries.  */

static int
svr4_parse_libraries (const char *document, struct svr4_library_list *list)
{
  struct cleanup *back_to = make_cleanup (svr4_free_library_list,
					  &list->head);

  memset (list, 0, sizeof (*list));
  list->tailp = &list->head;
  if (gdb_xml_parse_quick (_("target library list"), "library-list.dtd",
			   svr4_library_list_elements, document, list) == 0)
    {
      /* Parsed successfully, keep the result.  */
      discard_cleanups (back_to);
      return 1;
    }

  do_cleanups (back_to);
  return 0;
}

/* Attempt to get so_list from target via qXfer:libraries:read packet.

   Return 0 if packet not supported, *SO_LIST_RETURN is not modified in such
   case.  Return 1 if *SO_LIST_RETURN contains the library list, it may be
   empty, caller is responsible for freeing all its entries.  */

static int
svr4_current_sos_via_xfer_libraries (struct svr4_library_list *list)
{
  char *svr4_library_document;
  int result;
  struct cleanup *back_to;

  /* Fetch the list of shared libraries.  */
  svr4_library_document = target_read_stralloc (&current_target,
						TARGET_OBJECT_LIBRARIES_SVR4,
						NULL);
  if (svr4_library_document == NULL)
    return 0;

  back_to = make_cleanup (xfree, svr4_library_document);
  result = svr4_parse_libraries (svr4_library_document, list);
  do_cleanups (back_to);

  return result;
}

#else

static int
svr4_current_sos_via_xfer_libraries (struct svr4_library_list *list)
{
  return 0;
}

#endif

/* If no shared library information is available from the dynamic
   linker, build a fallback list from other sources.  */

static struct so_list *
svr4_default_sos (void)
{
  struct svr4_info *info = get_svr4_info ();
  struct so_list *new;

  if (!info->debug_loader_offset_p)
    return NULL;

  new = XZALLOC (struct so_list);

  new->lm_info = xzalloc (sizeof (struct lm_info));

  /* Nothing will ever check the other fields if we set l_addr_p.  */
  new->lm_info->l_addr = info->debug_loader_offset;
  new->lm_info->l_addr_p = 1;

  strncpy (new->so_name, info->debug_loader_name, SO_NAME_MAX_PATH_SIZE - 1);
  new->so_name[SO_NAME_MAX_PATH_SIZE - 1] = '\0';
  strcpy (new->so_original_name, new->so_name);

  return new;
}

/* Read the whole inferior libraries chain starting at address LM.
   Expect the first entry in the chain's previous entry to be PREV_LM.
   Add the entries to the tail referenced by LINK_PTR_PTR.  Ignore the
   first entry if IGNORE_FIRST and set global MAIN_LM_ADDR according
   to it.  Returns nonzero upon success.  */

static int
svr4_read_so_list (CORE_ADDR lm, CORE_ADDR prev_lm,
		   struct so_list ***link_ptr_ptr, int ignore_first)
{
  CORE_ADDR next_lm;

  for (; lm != 0; prev_lm = lm, lm = next_lm)
    {
      struct link_map_offsets *lmo = svr4_fetch_link_map_offsets ();
      struct so_list *new;
      struct cleanup *old_chain;
      int errcode;
      char *buffer;

      new = XZALLOC (struct so_list);
      old_chain = make_cleanup_free_so (new);

      new->lm_info = lm_info_read (lm);
      if (new->lm_info == NULL)
	{
	  do_cleanups (old_chain);
	  return 0;
	}

      next_lm = new->lm_info->l_next;

      if (new->lm_info->l_prev != prev_lm)
	{
	  warning (_("Corrupted shared library list: %s != %s"),
		   paddress (target_gdbarch (), prev_lm),
		   paddress (target_gdbarch (), new->lm_info->l_prev));
	  do_cleanups (old_chain);
	  return 0;
	}

      /* For SVR4 versions, the first entry in the link map is for the
         inferior executable, so we must ignore it.  For some versions of
         SVR4, it has no name.  For others (Solaris 2.3 for example), it
         does have a name, so we can no longer use a missing name to
         decide when to ignore it.  */
      if (ignore_first && new->lm_info->l_prev == 0)
	{
	  struct svr4_info *info = get_svr4_info ();

	  info->main_lm_addr = new->lm_info->lm_addr;
	  do_cleanups (old_chain);
	  continue;
	}

      /* Extract this shared object's name.  */
      target_read_string (new->lm_info->l_name, &buffer,
			  SO_NAME_MAX_PATH_SIZE - 1, &errcode);
      if (errcode != 0)
	{
	  warning (_("Can't read pathname for load map: %s."),
		   safe_strerror (errcode));
	  do_cleanups (old_chain);
	  continue;
	}

      strncpy (new->so_name, buffer, SO_NAME_MAX_PATH_SIZE - 1);
      new->so_name[SO_NAME_MAX_PATH_SIZE - 1] = '\0';
      strcpy (new->so_original_name, new->so_name);
      xfree (buffer);

      /* If this entry has no name, or its name matches the name
	 for the main executable, don't include it in the list.  */
      if (! new->so_name[0] || match_main (new->so_name))
	{
	  do_cleanups (old_chain);
	  continue;
	}

      discard_cleanups (old_chain);
      new->next = 0;
      **link_ptr_ptr = new;
      *link_ptr_ptr = &new->next;
    }

  return 1;
}

/* Read the list of loaded libraries from the dynamic linker's base
   structure.  */

static struct so_list *
svr4_current_sos_from_debug_base (void)
{
  struct svr4_info *info = get_svr4_info ();
  CORE_ADDR lm;
  struct so_list *head = NULL;
  struct so_list **link_ptr = &head;
  struct cleanup *back_to;
  int ignore_first;

  gdb_assert (info->debug_base);

  /* Assume that everything is a library if the dynamic loader was loaded
     late by a static executable.  */
  if (exec_bfd && bfd_get_section_by_name (exec_bfd, ".dynamic") == NULL)
    ignore_first = 0;
  else
    ignore_first = 1;

  back_to = make_cleanup (svr4_free_library_list, &head);

  /* Walk the inferior's link map list, and build our list of
     `struct so_list' nodes.  */
  lm = solib_svr4_r_map (info);
  if (lm)
    svr4_read_so_list (lm, 0, &link_ptr, ignore_first);

  /* On Solaris, the dynamic linker is not in the normal list of
     shared objects, so make sure we pick it up too.  Having
     symbol information for the dynamic linker is quite crucial
     for skipping dynamic linker resolver code.  */
  lm = solib_svr4_r_ldsomap (info);
  if (lm)
    svr4_read_so_list (lm, 0, &link_ptr, 0);

  discard_cleanups (back_to);

  return head;
}

/* Implement the "current_sos" target_so_ops method.  */

static struct so_list *
svr4_current_sos (void)
{
<<<<<<< HEAD
  struct svr4_info *info = get_svr4_info ();
  struct svr4_library_list library_list;
  struct so_list *result;

  /* If we have a namespace table then return a flattened copy.  */
  if (info->namespace_table != NULL)
    return namespace_table_flatten (info->namespace_table);
=======
  struct svr4_info *info;
  struct svr4_library_list library_list;
  struct so_list *result;
>>>>>>> 38ec501f

  /* Fall back to manual examination of the target if the packet is not
     supported or gdbserver failed to find DT_DEBUG.  gdb.server/solib-list.exp
     tests a case where gdbserver cannot find the shared libraries list while
     GDB itself is able to find it via SYMFILE_OBJFILE.

     Unfortunately statically linked inferiors will also fall back through this
     suboptimal code path.  */

  if (svr4_current_sos_via_xfer_libraries (&library_list))
    {
      if (library_list.main_lm)
	{
	  info = get_svr4_info ();
	  info->main_lm_addr = library_list.main_lm;
	}

      return library_list.head ? library_list.head : svr4_default_sos ();
    }

<<<<<<< HEAD
=======
  info = get_svr4_info ();

  /* If we have a namespace table then return a flattened copy.  */
  if (info->namespace_table != NULL)
    return namespace_table_flatten (info->namespace_table);

>>>>>>> 38ec501f
  /* Always locate the debug struct, in case it has moved.  */
  info->debug_base = 0;
  locate_base (info);

  /* If we can't find the dynamic linker's base structure, this
     must not be a dynamically linked executable.  Hmm.  */
  if (! info->debug_base)
    return svr4_default_sos ();

  result = svr4_current_sos_from_debug_base ();

  if (result == NULL)
    return svr4_default_sos ();

  return result;
}

/* Get the address of the link_map for a given OBJFILE.  */

CORE_ADDR
svr4_fetch_objfile_link_map (struct objfile *objfile)
{
  struct so_list *so;
  struct svr4_info *info = get_svr4_info ();

  /* Cause svr4_current_sos() to be run if it hasn't been already.  */
  if (info->main_lm_addr == 0)
    solib_add (NULL, 0, &current_target, auto_solib_add);

  /* svr4_current_sos() will set main_lm_addr for the main executable.  */
  if (objfile == symfile_objfile)
    return info->main_lm_addr;

  /* The other link map addresses may be found by examining the list
     of shared libraries.  */
  for (so = master_so_list (); so; so = so->next)
    if (so->objfile == objfile)
      return so->lm_info->lm_addr;

  /* Not found!  */
  return 0;
}

/* On some systems, the only way to recognize the link map entry for
   the main executable file is by looking at its name.  Return
   non-zero iff SONAME matches one of the known main executable names.  */

static int
match_main (const char *soname)
{
  const char * const *mainp;

  for (mainp = main_name_list; *mainp != NULL; mainp++)
    {
      if (strcmp (soname, *mainp) == 0)
	return (1);
    }

  return (0);
}

/* Return 1 if PC lies in the dynamic symbol resolution code of the
   SVR4 run time loader.  */

int
svr4_in_dynsym_resolve_code (CORE_ADDR pc)
{
  struct svr4_info *info = get_svr4_info ();

  return ((pc >= info->interp_text_sect_low
	   && pc < info->interp_text_sect_high)
	  || (pc >= info->interp_plt_sect_low
	      && pc < info->interp_plt_sect_high)
	  || in_plt_section (pc, NULL)
	  || in_gnu_ifunc_stub (pc));
}

/* Given an executable's ABFD and target, compute the entry-point
   address.  */

static CORE_ADDR
exec_entry_point (struct bfd *abfd, struct target_ops *targ)
{
  CORE_ADDR addr;

  /* KevinB wrote ... for most targets, the address returned by
     bfd_get_start_address() is the entry point for the start
     function.  But, for some targets, bfd_get_start_address() returns
     the address of a function descriptor from which the entry point
     address may be extracted.  This address is extracted by
     gdbarch_convert_from_func_ptr_addr().  The method
     gdbarch_convert_from_func_ptr_addr() is the merely the identify
     function for targets which don't use function descriptors.  */
  addr = gdbarch_convert_from_func_ptr_addr (target_gdbarch (),
					     bfd_get_start_address (abfd),
					     targ);
  return gdbarch_addr_bits_remove (target_gdbarch (), addr);
}

<<<<<<< HEAD
/* A probe and its associated action.  */

struct probe_and_action
=======
/* A probe and its associated information structure.  */

struct probe_and_info
>>>>>>> 38ec501f
{
  /* The probe.  */
  struct probe *probe;

<<<<<<< HEAD
  /* The action.  */
  enum solib_event_action action;
};

/* Returns a hash code for the probe_and_action referenced by p.  */

static hashval_t
hash_probe_and_action (const void *p)
{
  const struct probe_and_action *pa = p;

  return (hashval_t) pa->probe->address;
}

/* Returns non-zero if the probe_and_actions referenced by p1 and p2
   are equal.  */

static int
equal_probe_and_action (const void *p1, const void *p2)
{
  const struct probe_and_action *pa1 = p1;
  const struct probe_and_action *pa2 = p2;

  return pa1->probe->address == pa2->probe->address;
}

/* XXX.  */

static void
register_solib_event_probe (struct probe *probe,
			    enum solib_event_action action)
{
  struct svr4_info *info = get_svr4_info ();
  struct probe_and_action lookup, *pa;
  void **slot;

  /* Create the probes table, if necessary.  */
  if (info->probes_table == NULL)
    {
      info->probes_table = htab_create_alloc (1, hash_probe_and_action,
					      equal_probe_and_action,
					      xfree, xcalloc, xfree);
    }

  lookup.probe = probe;
  slot = htab_find_slot (info->probes_table, &lookup, INSERT);
  gdb_assert (*slot == HTAB_EMPTY_ENTRY);

  pa = XCNEW (struct probe_and_action);
  pa->probe = probe;
  pa->action = action;

  *slot = pa;
}

/* Get the solib event probe at the specified location, and the
   action associated with it.  Returns NULL if no solib event probe
   was found.  */

static struct probe_and_action *
solib_event_probe_at (struct svr4_info *info, CORE_ADDR address)
{
  struct probe lookup_probe;
  struct probe_and_action lookup;
  void **slot;

  lookup_probe.address = address;
  lookup.probe = &lookup_probe;
  slot = htab_find_slot (info->probes_table, &lookup, NO_INSERT);

  if (slot == NULL)
    return NULL;

  return (struct probe_and_action *) *slot;
=======
  /* The probe_info from which the probe was created.  */
  const struct probe_info *info;
};

/* Get the solib event probe at the specified location, and the
   probe_info the probe was created with.  Fills in RESULT and
   returns nonzero if a solib event probe was found at the
   specified location.  Returns zero if no solib event probe
   was found.  */

static int
solib_event_probe_at (struct svr4_info *info, struct bp_location *loc,
		      struct probe_and_info *result)
{
  int i;

  if (loc->pspace != current_program_space)
    return 0;

  for (i = 0; i < NUM_PROBES; i++)
    {
      struct probe *probe;
      int ix;

      for (ix = 0; VEC_iterate (probe_p, info->probes[i], ix, probe); ++ix)
	{
	  if (loc->address == probe->address)
	    {
	      result->info = &probe_info[i];
	      result->probe = probe;

	      return 1;
	    }
	}
    }

  return 0;
>>>>>>> 38ec501f
}

/* Decide what action to take when the specified solib event probe is
   hit.  */

<<<<<<< HEAD
static enum solib_event_action
solib_event_probe_action (struct probe_and_action *pa)
{
  enum solib_event_action action;
  unsigned probe_argc;

  action = pa->action;
=======
static enum probe_action
solib_event_probe_action (struct probe_and_info *pi)
{
  enum probe_action action;
  unsigned probe_argc;

  action = pi->info->action;
>>>>>>> 38ec501f
  if (action == NAMESPACE_NO_ACTION || action == NAMESPACE_TABLE_INVALIDATE)
    return action;

  gdb_assert (action == NAMESPACE_RELOAD
	      || action == NAMESPACE_UPDATE_OR_RELOAD);

  /* Check that an appropriate number of arguments has been supplied.
     We expect:
       arg0: Lmid_t lmid (mandatory)
       arg1: struct r_debug *debug_base (mandatory)
       arg2: struct link_map *new (optional, for incremental updates)  */
<<<<<<< HEAD
  probe_argc = get_probe_argument_count (pa->probe);
=======
  probe_argc = get_probe_argument_count (pi->probe);
>>>>>>> 38ec501f
  if (probe_argc == 2)
    action = NAMESPACE_RELOAD;
  else if (probe_argc < 2)
    action = NAMESPACE_TABLE_INVALIDATE;

  return action;
}

/* A namespace in the dynamic linker.  */

struct namespace
{
  /* Numeric link-map ID of the namespace.  */
  LONGEST lmid;

  /* List of objects loaded into the namespace.  */
  struct so_list *solist;
};

/* Returns a hash code for the namespace referenced by p.  */

static hashval_t
hash_namespace (const void *p)
{
  const struct namespace *ns = p;

  return (hashval_t) ns->lmid;
}

/* Returns non-zero if the namespaces referenced by p1 and p2
   are equal.  */

static int
equal_namespace (const void *p1, const void *p2)
{
  const struct namespace *ns1 = p1;
  const struct namespace *ns2 = p2;

  return ns1->lmid == ns2->lmid;
}

/* Free a namespace.  */

static void
free_namespace (void *p)
{
  struct namespace *ns = p;

  svr4_free_library_list (ns->solist);
  xfree (ns);
}

/* Populate this namespace by reading the entire list of shared
   objects from the inferior.  Returns nonzero on success.  */

static int
namespace_update_full (struct svr4_info *info, LONGEST lmid,
		       CORE_ADDR debug_base, int is_initial_ns)
{
  struct so_list *result = NULL, *so;
  struct namespace lookup, *ns;
  void **slot;

  /* Read the list of shared objects from the inferior.  The
     initial namespace requires extra processing and is handled
     separately.  */
  if (is_initial_ns)
    {
      result = svr4_current_sos_from_debug_base ();
    }
  else
    {
      CORE_ADDR lm = r_map_from_debug_base (debug_base);
      struct so_list **link_ptr = &result;

      if (!svr4_read_so_list (lm, 0, &link_ptr, 0))
	return 0;
    }

  /* If the namespace is empty then delete it from the table.  */
  if (result == NULL)
    {
      if (info->namespace_table != NULL)
	{
	  lookup.lmid = lmid;
	  htab_remove_elt (info->namespace_table, &lookup);
	}

      return 1;
    }

  /* Fill in the link-map IDs and initial namespace flags.  */
  for (so = result; so; so = so->next)
    {
      so->lm_info->lmid = lmid;
      so->lm_info->in_initial_ns = is_initial_ns;
    }

  /* Create the namespace table, if necessary.  */
  if (info->namespace_table == NULL)
    {
      info->namespace_table = htab_create_alloc (1, hash_namespace,
						 equal_namespace,
						 free_namespace,
						 xcalloc, xfree);
    }

  /* Update the namespace table with our new list.  */
  lookup.lmid = lmid;
  slot = htab_find_slot (info->namespace_table, &lookup, INSERT);
  if (*slot == HTAB_EMPTY_ENTRY)
    {
      ns = XCNEW (struct namespace);
      ns->lmid = lmid;
      *slot = ns;
    }
  else
    {
      ns = *slot;
      svr4_free_library_list (ns->solist);
    }
  ns->solist = result;

  return 1;
}

/* Update this namespace starting from the link-map entry passed by
   the linker in the probe's third argument.  Returns nonzero if the
   list was successfully updated, or zero to indicate failure.  */

static int
namespace_update_incremental (struct svr4_info *info, LONGEST lmid,
			      CORE_ADDR lm, int is_initial_ns)
{
  struct namespace lookup, *ns;
  struct so_list *tail, **link, *so;
  struct value *val;

  /* Find our namespace in the table.  */
  if (info->namespace_table == NULL)
    return 0;

  lookup.lmid = lmid;
  ns = htab_find (info->namespace_table, &lookup);
  if (ns == NULL)
    return 0;

  /* Walk to the end of the list.  */
  tail = ns->solist;
  if (tail == NULL)
    return 0;

  while (tail->next)
    tail = tail->next;
  link = &tail->next;

  /* Read the new objects.  */
  if (!svr4_read_so_list (lm, tail->lm_info->lm_addr, &link, 0))
    return 0;

  /* Fill in the link-map IDs and initial namespace flags.  */
  for (so = tail; so; so = so->next)
    {
      so->lm_info->lmid = lmid;
      so->lm_info->in_initial_ns = is_initial_ns;
    }

  return 1;
}

/* Disable the probes-based linker interface and revert to the
   original interface.  We don't reset the breakpoints as the
   ones set up for the probes-based interface are adequate.  */

static void
disable_probes_interface_cleanup (void *arg)
{
  struct svr4_info *info = get_svr4_info ();

  warning (_("Probes-based dynamic linker interface failed.\n"
	     "Reverting to original interface.\n"));

<<<<<<< HEAD
  free_probes_table (info);
  free_namespace_table (info);
=======
  free_namespace_table (info);
  free_probes (info);
  info->using_probes = 0;
>>>>>>> 38ec501f
}

/* Update the namespace table as appropriate when using the
   probes-based linker interface.  Do nothing if using the
   standard interface.  */

static void
<<<<<<< HEAD
svr4_handle_solib_event (void)
{
  struct svr4_info *info = get_svr4_info ();
  struct probe_and_action *pa;
  enum solib_event_action action;
  struct cleanup *old_chain, *usm_chain;
  struct value *val;
  LONGEST lmid;
  CORE_ADDR pc, debug_base, lm = 0;
  int is_initial_ns;

  if (info->probes_table == NULL)
=======
svr4_handle_solib_event (bpstat bs)
{
  struct svr4_info *info = get_svr4_info ();
  struct probe_and_info buf, *pi = &buf;
  enum probe_action action;
  struct cleanup *old_chain, *usm_chain;
  struct value *val;
  LONGEST lmid;
  CORE_ADDR debug_base, lm = 0;
  int is_initial_ns;

  /* It is possible that this function will be called incorrectly
     by the handle_solib_event in handle_inferior_event if GDB goes
     fully multi-target.  */
  gdb_assert (bs != NULL);

  if (!info->using_probes)
>>>>>>> 38ec501f
    return;

  /* If anything goes wrong we revert to the original linker
     interface.  */
  old_chain = make_cleanup (disable_probes_interface_cleanup, NULL);

<<<<<<< HEAD
  pc = regcache_read_pc (get_current_regcache ());
  pa = solib_event_probe_at (info, pc);
  action = solib_event_probe_action (pa);

=======
  if (!solib_event_probe_at (info, bs->bp_location_at, pi))
    goto error;

  action = solib_event_probe_action (pi);
>>>>>>> 38ec501f
  if (action == NAMESPACE_TABLE_INVALIDATE)
    goto error;

  if (action == NAMESPACE_NO_ACTION)
    return;

  /* EVALUATE_PROBE_ARGUMENT looks up symbols in the dynamic linker
     using FIND_PC_SECTION.  FIND_PC_SECTION is accelerated by a cache
     called the section map.  The section map is invalidated every
     time a shared library is loaded or unloaded, and if the inferior
     is generating a lot of shared library events then the section map
     will be updated every time SVR4_HANDLE_SOLIB_EVENT is called.
     We called FIND_PC_SECTION in SVR4_CREATE_SOLIB_EVENT_BREAKPOINTS,
     so we can guarantee that the dynamic linker's sections are in the
     section map.  We can therefore inhibit section map updates across
     these calls to EVALUATE_PROBE_ARGUMENT and save a lot of time.  */
  inhibit_section_map_updates ();
  usm_chain = make_cleanup (resume_section_map_updates_cleanup, NULL);

<<<<<<< HEAD
  val = evaluate_probe_argument (pa->probe, 0);
=======
  val = evaluate_probe_argument (pi->probe, 0);
>>>>>>> 38ec501f
  if (val == NULL)
    goto error;

  lmid = value_as_long (val);

<<<<<<< HEAD
  val = evaluate_probe_argument (pa->probe, 1);
=======
  val = evaluate_probe_argument (pi->probe, 1);
>>>>>>> 38ec501f
  if (val == NULL)
    goto error;

  debug_base = value_as_address (val);
  if (debug_base == 0)
    goto error;

  /* Always locate the debug struct, in case it moved.  */
  info->debug_base = 0;
  if (locate_base (info) == 0)
    goto error;

  is_initial_ns = (debug_base == info->debug_base);

  if (action == NAMESPACE_UPDATE_OR_RELOAD)
    {
<<<<<<< HEAD
      val = evaluate_probe_argument (pa->probe, 2);
=======
      val = evaluate_probe_argument (pi->probe, 2);
>>>>>>> 38ec501f
      if (val != NULL)
	lm = value_as_address (val);

      if (lm == 0)
	action = NAMESPACE_RELOAD;
    }

  /* Resume section map updates.  */
  do_cleanups (usm_chain);

  if (action == NAMESPACE_UPDATE_OR_RELOAD)
    {
      if (namespace_update_incremental (info, lmid, lm, is_initial_ns))
	{
	  discard_cleanups (old_chain);
	  return;
	}

      action = NAMESPACE_RELOAD;
    }

  gdb_assert (action == NAMESPACE_RELOAD);

  if (namespace_update_full (info, lmid, debug_base, is_initial_ns))
    {
      discard_cleanups (old_chain);
      return;
    }

 error:
  /* We should never reach here, but if we do we disable the
     probes interface and revert to the original interface.  */

  do_cleanups (old_chain);
}

/* Helper function for namespace_table_flatten.  */

static int
namespace_table_flatten_helper (void **slot, void *arg)
{
  struct namespace *ns = (struct namespace *) *slot;
  struct so_list *src = ns->solist;
  struct so_list ***tail = (struct so_list ***) arg;

  while (src != NULL)
    {
      /* glibc includes an entry for the interpreter in each
	 namespace, but in all but the initial namespace these
	 have l_ld == 0.  Returning these "broken" placeholders
	 makes it impossible to set breakpoints in the runtime
	 linker when more than one namespace exists.  */
      if (src->lm_info->l_ld != 0)
	{
	  struct so_list *dst;

	  dst = xmalloc (sizeof (struct so_list));
	  memcpy (dst, src, sizeof (struct so_list));

	  dst->lm_info = xmalloc (sizeof (struct lm_info));
	  memcpy (dst->lm_info, src->lm_info, sizeof (struct lm_info));

	  **tail = dst;
	  *tail = &dst->next;
	}

      src = src->next;
    }

  **tail = NULL;

  return 1; /* Continue traversal.  */
}

/* Flatten the namespace table into a single list.  */

static struct so_list *
namespace_table_flatten (htab_t namespace_table)
{
  struct so_list *dst = NULL;
  struct so_list **tail = &dst;

  htab_traverse (namespace_table, namespace_table_flatten_helper, &tail);

  return dst;
}

/* Helper function for svr4_update_solib_event_breakpoints.  */

static int
svr4_update_solib_event_breakpoint (struct breakpoint *b, void *arg)
{
  struct svr4_info *info = get_svr4_info ();
  struct bp_location *loc;

  if (b->type != bp_shlib_event)
    return 0; /* Continue iterating.  */

  for (loc = b->loc; loc; loc = loc->next)
    {
<<<<<<< HEAD
      struct probe_and_action *pa = solib_event_probe_at (info, loc->address);

      if (pa != NULL)
	{
	  if (pa->action == NAMESPACE_NO_ACTION)
=======
      struct probe_and_info buf, *pi = &buf;

      if (solib_event_probe_at (info, loc, pi))
	{
	  if (pi->info->action == NAMESPACE_NO_ACTION)
>>>>>>> 38ec501f
	    b->enable_state = (stop_on_solib_events
			       ? bp_enabled : bp_disabled);

	  return 0; /* Continue iterating.  */
	}
    }

  return 0; /* Continue iterating.  */
}

/* Enable or disable optional solib event breakpoints as appropriate.
   Called whenever stop_on_solib_events is changed.  */

static void
svr4_update_solib_event_breakpoints (void)
{
  struct svr4_info *info = get_svr4_info ();

<<<<<<< HEAD
  if (info->probes_table)
    iterate_over_breakpoints (svr4_update_solib_event_breakpoint, NULL);
}

/* XXX.  */

static void
svr4_create_probe_breakpoints (struct gdbarch *gdbarch,
			       VEC (probe_p) **probes)
{
  int i;

  for (i = 0; i < NUM_PROBES; i++)
    {
      enum solib_event_action action = probe_info[i].action;
      struct probe *probe;
      int ix;

      for (ix = 0;
	   VEC_iterate (probe_p, probes[i], ix, probe);
	   ++ix)
	{
	  create_solib_event_breakpoint (gdbarch, probe->address);
	  register_solib_event_probe (probe, action);
	}
    }

  svr4_update_solib_event_breakpoints ();
}

=======
  if (info->using_probes)
    iterate_over_breakpoints (svr4_update_solib_event_breakpoint, NULL);
}

>>>>>>> 38ec501f
/* Both the SunOS and the SVR4 dynamic linkers call a marker function
   before and after mapping and unmapping shared libraries.  The sole
   purpose of this method is to allow debuggers to set a breakpoint so
   they can track these changes.

   Some versions of the glibc dynamic linker contain named probes
   to allow more fine grained stopping.  Given the address of the
   original marker function, this function attempts to find these
   probes, and if found, sets breakpoints on those instead.  If the
   probes aren't found, a single breakpoint is set on the original
   marker function.  */

static void
svr4_create_solib_event_breakpoints (struct gdbarch *gdbarch,
				     CORE_ADDR address)
{
  struct svr4_info *info = get_svr4_info ();
  struct obj_section *os;

  os = find_pc_section (address);
  if (os != NULL)
    {
      int with_prefix;

      for (with_prefix = 0; with_prefix <= 1; with_prefix++)
	{
<<<<<<< HEAD
	  VEC (probe_p) *probes[NUM_PROBES];
	  int all_probes_found = 1;
	  int i;

	  memset (probes, 0, sizeof (probes));
=======
	  int all_probes_found = 1;
	  int i;

>>>>>>> 38ec501f
	  for (i = 0; i < NUM_PROBES; i++)
	    {
	      char name[32] = { '\0' };

	      /* Fedora 17, RHEL 6.2, and RHEL 6.3 shipped with an
		 early version of the probes code in which the probes'
		 names were prefixed with "rtld_" and the "map_failed"
		 probe did not exist.  The locations of the probes are
		 otherwise the same, so we check for probes with
		 prefixed names if probes with unprefixed names are
		 not present.  */

	      if (with_prefix)
<<<<<<< HEAD
		strncat (name, "rtld_", sizeof (name) - 1);

	      strncat (name, probe_info[i].name, sizeof (name) - 1);

	      probes[i] = find_probes_in_objfile (os->objfile, "rtld", name);
=======
		strncat (name, "rtld_", sizeof (name) - strlen (name) - 1);

	      strncat (name, probe_info[i].name,
		       sizeof (name) - strlen (name) - 1);

	      info->probes[i] = find_probes_in_objfile (os->objfile, "rtld",
							name);
>>>>>>> 38ec501f

	      if (!strcmp (name, "rtld_map_failed"))
		continue;

<<<<<<< HEAD
	      if (!VEC_length (probe_p, probes[i]))
		{
=======
	      if (!VEC_length (probe_p, info->probes[i]))
		{
		  free_probes (info);
>>>>>>> 38ec501f
		  all_probes_found = 0;
		  break;
		}
	    }

	  if (all_probes_found)
<<<<<<< HEAD
	    svr4_create_probe_breakpoints (gdbarch, probes);

	  for (i = 0; i < NUM_PROBES; i++)
	    VEC_free (probe_p, probes[i]);

	  if (all_probes_found)
	    return;
=======
	    {
	      info->using_probes = 1;

	      for (i = 0; i < NUM_PROBES; i++)
		{
		  struct probe *probe;
		  int ix;

		  for (ix = 0;
		       VEC_iterate (probe_p, info->probes[i], ix, probe);
		       ++ix)
		    create_solib_event_breakpoint (gdbarch, probe->address);
		}

	      svr4_update_solib_event_breakpoints ();
	      return;
	    }
>>>>>>> 38ec501f
	}
    }

  create_solib_event_breakpoint (gdbarch, address);
}

/* Helper function for gdb_bfd_lookup_symbol.  */

static int
cmp_name_and_sec_flags (asymbol *sym, void *data)
{
  return (strcmp (sym->name, (const char *) data) == 0
	  && (sym->section->flags & (SEC_CODE | SEC_DATA)) != 0);
}
/* Arrange for dynamic linker to hit breakpoint.

   Both the SunOS and the SVR4 dynamic linkers have, as part of their
   debugger interface, support for arranging for the inferior to hit
   a breakpoint after mapping in the shared libraries.  This function
   enables that breakpoint.

   For SunOS, there is a special flag location (in_debugger) which we
   set to 1.  When the dynamic linker sees this flag set, it will set
   a breakpoint at a location known only to itself, after saving the
   original contents of that place and the breakpoint address itself,
   in it's own internal structures.  When we resume the inferior, it
   will eventually take a SIGTRAP when it runs into the breakpoint.
   We handle this (in a different place) by restoring the contents of
   the breakpointed location (which is only known after it stops),
   chasing around to locate the shared libraries that have been
   loaded, then resuming.

   For SVR4, the debugger interface structure contains a member (r_brk)
   which is statically initialized at the time the shared library is
   built, to the offset of a function (_r_debug_state) which is guaran-
   teed to be called once before mapping in a library, and again when
   the mapping is complete.  At the time we are examining this member,
   it contains only the unrelocated offset of the function, so we have
   to do our own relocation.  Later, when the dynamic linker actually
   runs, it relocates r_brk to be the actual address of _r_debug_state().

   The debugger interface structure also contains an enumeration which
   is set to either RT_ADD or RT_DELETE prior to changing the mapping,
   depending upon whether or not the library is being mapped or unmapped,
   and then set to RT_CONSISTENT after the library is mapped/unmapped.  */

static int
enable_break (struct svr4_info *info, int from_tty)
{
  struct minimal_symbol *msymbol;
  const char * const *bkpt_namep;
  asection *interp_sect;
  gdb_byte *interp_name;
  CORE_ADDR sym_addr;

  info->interp_text_sect_low = info->interp_text_sect_high = 0;
  info->interp_plt_sect_low = info->interp_plt_sect_high = 0;

<<<<<<< HEAD
  free_probes_table (info);
=======
  free_probes (info);
  info->using_probes = 0;
>>>>>>> 38ec501f

  /* If we already have a shared library list in the target, and
     r_debug contains r_brk, set the breakpoint there - this should
     mean r_brk has already been relocated.  Assume the dynamic linker
     is the object containing r_brk.  */

  solib_add (NULL, from_tty, &current_target, auto_solib_add);
  sym_addr = 0;
  if (info->debug_base && solib_svr4_r_map (info) != 0)
    sym_addr = solib_svr4_r_brk (info);

  if (sym_addr != 0)
    {
      struct obj_section *os;

      sym_addr = gdbarch_addr_bits_remove
	(target_gdbarch (), gdbarch_convert_from_func_ptr_addr (target_gdbarch (),
							     sym_addr,
							     &current_target));

      /* On at least some versions of Solaris there's a dynamic relocation
	 on _r_debug.r_brk and SYM_ADDR may not be relocated yet, e.g., if
	 we get control before the dynamic linker has self-relocated.
	 Check if SYM_ADDR is in a known section, if it is assume we can
	 trust its value.  This is just a heuristic though, it could go away
	 or be replaced if it's getting in the way.

	 On ARM we need to know whether the ISA of rtld_db_dlactivity (or
	 however it's spelled in your particular system) is ARM or Thumb.
	 That knowledge is encoded in the address, if it's Thumb the low bit
	 is 1.  However, we've stripped that info above and it's not clear
	 what all the consequences are of passing a non-addr_bits_remove'd
	 address to svr4_create_solib_event_breakpoints.  The call to
	 find_pc_section verifies we know about the address and have some
	 hope of computing the right kind of breakpoint to use (via
	 symbol info).  It does mean that GDB needs to be pointed at a
	 non-stripped version of the dynamic linker in order to obtain
	 information it already knows about.  Sigh.  */

      os = find_pc_section (sym_addr);
      if (os != NULL)
	{
	  /* Record the relocated start and end address of the dynamic linker
	     text and plt section for svr4_in_dynsym_resolve_code.  */
	  bfd *tmp_bfd;
	  CORE_ADDR load_addr;

	  tmp_bfd = os->objfile->obfd;
	  load_addr = ANOFFSET (os->objfile->section_offsets,
				SECT_OFF_TEXT (os->objfile));

	  interp_sect = bfd_get_section_by_name (tmp_bfd, ".text");
	  if (interp_sect)
	    {
	      info->interp_text_sect_low =
		bfd_section_vma (tmp_bfd, interp_sect) + load_addr;
	      info->interp_text_sect_high =
		info->interp_text_sect_low
		+ bfd_section_size (tmp_bfd, interp_sect);
	    }
	  interp_sect = bfd_get_section_by_name (tmp_bfd, ".plt");
	  if (interp_sect)
	    {
	      info->interp_plt_sect_low =
		bfd_section_vma (tmp_bfd, interp_sect) + load_addr;
	      info->interp_plt_sect_high =
		info->interp_plt_sect_low
		+ bfd_section_size (tmp_bfd, interp_sect);
	    }

	  svr4_create_solib_event_breakpoints (target_gdbarch (), sym_addr);
	  return 1;
	}
    }

  /* Find the program interpreter; if not found, warn the user and drop
     into the old breakpoint at symbol code.  */
  interp_name = find_program_interpreter ();
  if (interp_name)
    {
      CORE_ADDR load_addr = 0;
      int load_addr_found = 0;
      int loader_found_in_list = 0;
      struct so_list *so;
      bfd *tmp_bfd = NULL;
      struct target_ops *tmp_bfd_target;
      volatile struct gdb_exception ex;

      sym_addr = 0;

      /* Now we need to figure out where the dynamic linker was
         loaded so that we can load its symbols and place a breakpoint
         in the dynamic linker itself.

         This address is stored on the stack.  However, I've been unable
         to find any magic formula to find it for Solaris (appears to
         be trivial on GNU/Linux).  Therefore, we have to try an alternate
         mechanism to find the dynamic linker's base address.  */

      TRY_CATCH (ex, RETURN_MASK_ALL)
        {
	  tmp_bfd = solib_bfd_open (interp_name);
	}
      if (tmp_bfd == NULL)
	goto bkpt_at_symbol;

      /* Now convert the TMP_BFD into a target.  That way target, as
         well as BFD operations can be used.  */
      tmp_bfd_target = target_bfd_reopen (tmp_bfd);
      /* target_bfd_reopen acquired its own reference, so we can
         release ours now.  */
      gdb_bfd_unref (tmp_bfd);

      /* On a running target, we can get the dynamic linker's base
         address from the shared library table.  */
      so = master_so_list ();
      while (so)
	{
	  if (svr4_same_1 (interp_name, so->so_original_name))
	    {
	      load_addr_found = 1;
	      loader_found_in_list = 1;
	      load_addr = lm_addr_check (so, tmp_bfd);
	      break;
	    }
	  so = so->next;
	}

      /* If we were not able to find the base address of the loader
         from our so_list, then try using the AT_BASE auxilliary entry.  */
      if (!load_addr_found)
        if (target_auxv_search (&current_target, AT_BASE, &load_addr) > 0)
	  {
	    int addr_bit = gdbarch_addr_bit (target_gdbarch ());

	    /* Ensure LOAD_ADDR has proper sign in its possible upper bits so
	       that `+ load_addr' will overflow CORE_ADDR width not creating
	       invalid addresses like 0x101234567 for 32bit inferiors on 64bit
	       GDB.  */

	    if (addr_bit < (sizeof (CORE_ADDR) * HOST_CHAR_BIT))
	      {
		CORE_ADDR space_size = (CORE_ADDR) 1 << addr_bit;
		CORE_ADDR tmp_entry_point = exec_entry_point (tmp_bfd,
							      tmp_bfd_target);

		gdb_assert (load_addr < space_size);

		/* TMP_ENTRY_POINT exceeding SPACE_SIZE would be for prelinked
		   64bit ld.so with 32bit executable, it should not happen.  */

		if (tmp_entry_point < space_size
		    && tmp_entry_point + load_addr >= space_size)
		  load_addr -= space_size;
	      }

	    load_addr_found = 1;
	  }

      /* Otherwise we find the dynamic linker's base address by examining
	 the current pc (which should point at the entry point for the
	 dynamic linker) and subtracting the offset of the entry point.

         This is more fragile than the previous approaches, but is a good
         fallback method because it has actually been working well in
         most cases.  */
      if (!load_addr_found)
	{
	  struct regcache *regcache
	    = get_thread_arch_regcache (inferior_ptid, target_gdbarch ());

	  load_addr = (regcache_read_pc (regcache)
		       - exec_entry_point (tmp_bfd, tmp_bfd_target));
	}

      if (!loader_found_in_list)
	{
	  info->debug_loader_name = xstrdup (interp_name);
	  info->debug_loader_offset_p = 1;
	  info->debug_loader_offset = load_addr;
	  solib_add (NULL, from_tty, &current_target, auto_solib_add);
	}

      /* Record the relocated start and end address of the dynamic linker
         text and plt section for svr4_in_dynsym_resolve_code.  */
      interp_sect = bfd_get_section_by_name (tmp_bfd, ".text");
      if (interp_sect)
	{
	  info->interp_text_sect_low =
	    bfd_section_vma (tmp_bfd, interp_sect) + load_addr;
	  info->interp_text_sect_high =
	    info->interp_text_sect_low
	    + bfd_section_size (tmp_bfd, interp_sect);
	}
      interp_sect = bfd_get_section_by_name (tmp_bfd, ".plt");
      if (interp_sect)
	{
	  info->interp_plt_sect_low =
	    bfd_section_vma (tmp_bfd, interp_sect) + load_addr;
	  info->interp_plt_sect_high =
	    info->interp_plt_sect_low
	    + bfd_section_size (tmp_bfd, interp_sect);
	}

      /* Now try to set a breakpoint in the dynamic linker.  */
      for (bkpt_namep = solib_break_names; *bkpt_namep != NULL; bkpt_namep++)
	{
	  sym_addr = gdb_bfd_lookup_symbol (tmp_bfd, cmp_name_and_sec_flags,
					    (void *) *bkpt_namep);
	  if (sym_addr != 0)
	    break;
	}

      if (sym_addr != 0)
	/* Convert 'sym_addr' from a function pointer to an address.
	   Because we pass tmp_bfd_target instead of the current
	   target, this will always produce an unrelocated value.  */
	sym_addr = gdbarch_convert_from_func_ptr_addr (target_gdbarch (),
						       sym_addr,
						       tmp_bfd_target);

      /* We're done with both the temporary bfd and target.  Closing
         the target closes the underlying bfd, because it holds the
         only remaining reference.  */
      target_close (tmp_bfd_target, 0);

      if (sym_addr != 0)
	{
	  svr4_create_solib_event_breakpoints (target_gdbarch (),
					       load_addr + sym_addr);
	  xfree (interp_name);
	  return 1;
	}

      /* For whatever reason we couldn't set a breakpoint in the dynamic
         linker.  Warn and drop into the old code.  */
    bkpt_at_symbol:
      xfree (interp_name);
      warning (_("Unable to find dynamic linker breakpoint function.\n"
               "GDB will be unable to debug shared library initializers\n"
               "and track explicitly loaded dynamic code."));
    }

  /* Scan through the lists of symbols, trying to look up the symbol and
     set a breakpoint there.  Terminate loop when we/if we succeed.  */

  for (bkpt_namep = solib_break_names; *bkpt_namep != NULL; bkpt_namep++)
    {
      msymbol = lookup_minimal_symbol (*bkpt_namep, NULL, symfile_objfile);
      if ((msymbol != NULL) && (SYMBOL_VALUE_ADDRESS (msymbol) != 0))
	{
	  sym_addr = SYMBOL_VALUE_ADDRESS (msymbol);
	  sym_addr = gdbarch_convert_from_func_ptr_addr (target_gdbarch (),
							 sym_addr,
							 &current_target);
	  svr4_create_solib_event_breakpoints (target_gdbarch (), sym_addr);
	  return 1;
	}
    }

  if (interp_name != NULL && !current_inferior ()->attach_flag)
    {
      for (bkpt_namep = bkpt_names; *bkpt_namep != NULL; bkpt_namep++)
	{
	  msymbol = lookup_minimal_symbol (*bkpt_namep, NULL, symfile_objfile);
	  if ((msymbol != NULL) && (SYMBOL_VALUE_ADDRESS (msymbol) != 0))
	    {
	      sym_addr = SYMBOL_VALUE_ADDRESS (msymbol);
	      sym_addr = gdbarch_convert_from_func_ptr_addr (target_gdbarch (),
							     sym_addr,
							     &current_target);
	      svr4_create_solib_event_breakpoints (target_gdbarch (), sym_addr);
	      return 1;
	    }
	}
    }
  return 0;
}

/* Implement the "special_symbol_handling" target_so_ops method.  */

static void
svr4_special_symbol_handling (void)
{
  /* Nothing to do.  */
}

/* Read the ELF program headers from ABFD.  Return the contents and
   set *PHDRS_SIZE to the size of the program headers.  */

static gdb_byte *
read_program_headers_from_bfd (bfd *abfd, int *phdrs_size)
{
  Elf_Internal_Ehdr *ehdr;
  gdb_byte *buf;

  ehdr = elf_elfheader (abfd);

  *phdrs_size = ehdr->e_phnum * ehdr->e_phentsize;
  if (*phdrs_size == 0)
    return NULL;

  buf = xmalloc (*phdrs_size);
  if (bfd_seek (abfd, ehdr->e_phoff, SEEK_SET) != 0
      || bfd_bread (buf, *phdrs_size, abfd) != *phdrs_size)
    {
      xfree (buf);
      return NULL;
    }

  return buf;
}

/* Return 1 and fill *DISPLACEMENTP with detected PIE offset of inferior
   exec_bfd.  Otherwise return 0.

   We relocate all of the sections by the same amount.  This
   behavior is mandated by recent editions of the System V ABI.
   According to the System V Application Binary Interface,
   Edition 4.1, page 5-5:

     ...  Though the system chooses virtual addresses for
     individual processes, it maintains the segments' relative
     positions.  Because position-independent code uses relative
     addressesing between segments, the difference between
     virtual addresses in memory must match the difference
     between virtual addresses in the file.  The difference
     between the virtual address of any segment in memory and
     the corresponding virtual address in the file is thus a
     single constant value for any one executable or shared
     object in a given process.  This difference is the base
     address.  One use of the base address is to relocate the
     memory image of the program during dynamic linking.

   The same language also appears in Edition 4.0 of the System V
   ABI and is left unspecified in some of the earlier editions.

   Decide if the objfile needs to be relocated.  As indicated above, we will
   only be here when execution is stopped.  But during attachment PC can be at
   arbitrary address therefore regcache_read_pc can be misleading (contrary to
   the auxv AT_ENTRY value).  Moreover for executable with interpreter section
   regcache_read_pc would point to the interpreter and not the main executable.

   So, to summarize, relocations are necessary when the start address obtained
   from the executable is different from the address in auxv AT_ENTRY entry.

   [ The astute reader will note that we also test to make sure that
     the executable in question has the DYNAMIC flag set.  It is my
     opinion that this test is unnecessary (undesirable even).  It
     was added to avoid inadvertent relocation of an executable
     whose e_type member in the ELF header is not ET_DYN.  There may
     be a time in the future when it is desirable to do relocations
     on other types of files as well in which case this condition
     should either be removed or modified to accomodate the new file
     type.  - Kevin, Nov 2000. ]  */

static int
svr4_exec_displacement (CORE_ADDR *displacementp)
{
  /* ENTRY_POINT is a possible function descriptor - before
     a call to gdbarch_convert_from_func_ptr_addr.  */
  CORE_ADDR entry_point, displacement;

  if (exec_bfd == NULL)
    return 0;

  /* Therefore for ELF it is ET_EXEC and not ET_DYN.  Both shared libraries
     being executed themselves and PIE (Position Independent Executable)
     executables are ET_DYN.  */

  if ((bfd_get_file_flags (exec_bfd) & DYNAMIC) == 0)
    return 0;

  if (target_auxv_search (&current_target, AT_ENTRY, &entry_point) <= 0)
    return 0;

  displacement = entry_point - bfd_get_start_address (exec_bfd);

  /* Verify the DISPLACEMENT candidate complies with the required page
     alignment.  It is cheaper than the program headers comparison below.  */

  if (bfd_get_flavour (exec_bfd) == bfd_target_elf_flavour)
    {
      const struct elf_backend_data *elf = get_elf_backend_data (exec_bfd);

      /* p_align of PT_LOAD segments does not specify any alignment but
	 only congruency of addresses:
	   p_offset % p_align == p_vaddr % p_align
	 Kernel is free to load the executable with lower alignment.  */

      if ((displacement & (elf->minpagesize - 1)) != 0)
	return 0;
    }

  /* Verify that the auxilliary vector describes the same file as exec_bfd, by
     comparing their program headers.  If the program headers in the auxilliary
     vector do not match the program headers in the executable, then we are
     looking at a different file than the one used by the kernel - for
     instance, "gdb program" connected to "gdbserver :PORT ld.so program".  */

  if (bfd_get_flavour (exec_bfd) == bfd_target_elf_flavour)
    {
      /* Be optimistic and clear OK only if GDB was able to verify the headers
	 really do not match.  */
      int phdrs_size, phdrs2_size, ok = 1;
      gdb_byte *buf, *buf2;
      int arch_size;

      buf = read_program_header (-1, &phdrs_size, &arch_size);
      buf2 = read_program_headers_from_bfd (exec_bfd, &phdrs2_size);
      if (buf != NULL && buf2 != NULL)
	{
	  enum bfd_endian byte_order = gdbarch_byte_order (target_gdbarch ());

	  /* We are dealing with three different addresses.  EXEC_BFD
	     represents current address in on-disk file.  target memory content
	     may be different from EXEC_BFD as the file may have been prelinked
	     to a different address after the executable has been loaded.
	     Moreover the address of placement in target memory can be
	     different from what the program headers in target memory say -
	     this is the goal of PIE.

	     Detected DISPLACEMENT covers both the offsets of PIE placement and
	     possible new prelink performed after start of the program.  Here
	     relocate BUF and BUF2 just by the EXEC_BFD vs. target memory
	     content offset for the verification purpose.  */

	  if (phdrs_size != phdrs2_size
	      || bfd_get_arch_size (exec_bfd) != arch_size)
	    ok = 0;
	  else if (arch_size == 32
		   && phdrs_size >= sizeof (Elf32_External_Phdr)
	           && phdrs_size % sizeof (Elf32_External_Phdr) == 0)
	    {
	      Elf_Internal_Ehdr *ehdr2 = elf_tdata (exec_bfd)->elf_header;
	      Elf_Internal_Phdr *phdr2 = elf_tdata (exec_bfd)->phdr;
	      CORE_ADDR displacement = 0;
	      int i;

	      /* DISPLACEMENT could be found more easily by the difference of
		 ehdr2->e_entry.  But we haven't read the ehdr yet, and we
		 already have enough information to compute that displacement
		 with what we've read.  */

	      for (i = 0; i < ehdr2->e_phnum; i++)
		if (phdr2[i].p_type == PT_LOAD)
		  {
		    Elf32_External_Phdr *phdrp;
		    gdb_byte *buf_vaddr_p, *buf_paddr_p;
		    CORE_ADDR vaddr, paddr;
		    CORE_ADDR displacement_vaddr = 0;
		    CORE_ADDR displacement_paddr = 0;

		    phdrp = &((Elf32_External_Phdr *) buf)[i];
		    buf_vaddr_p = (gdb_byte *) &phdrp->p_vaddr;
		    buf_paddr_p = (gdb_byte *) &phdrp->p_paddr;

		    vaddr = extract_unsigned_integer (buf_vaddr_p, 4,
						      byte_order);
		    displacement_vaddr = vaddr - phdr2[i].p_vaddr;

		    paddr = extract_unsigned_integer (buf_paddr_p, 4,
						      byte_order);
		    displacement_paddr = paddr - phdr2[i].p_paddr;

		    if (displacement_vaddr == displacement_paddr)
		      displacement = displacement_vaddr;

		    break;
		  }

	      /* Now compare BUF and BUF2 with optional DISPLACEMENT.  */

	      for (i = 0; i < phdrs_size / sizeof (Elf32_External_Phdr); i++)
		{
		  Elf32_External_Phdr *phdrp;
		  Elf32_External_Phdr *phdr2p;
		  gdb_byte *buf_vaddr_p, *buf_paddr_p;
		  CORE_ADDR vaddr, paddr;
		  asection *plt2_asect;

		  phdrp = &((Elf32_External_Phdr *) buf)[i];
		  buf_vaddr_p = (gdb_byte *) &phdrp->p_vaddr;
		  buf_paddr_p = (gdb_byte *) &phdrp->p_paddr;
		  phdr2p = &((Elf32_External_Phdr *) buf2)[i];

		  /* PT_GNU_STACK is an exception by being never relocated by
		     prelink as its addresses are always zero.  */

		  if (memcmp (phdrp, phdr2p, sizeof (*phdrp)) == 0)
		    continue;

		  /* Check also other adjustment combinations - PR 11786.  */

		  vaddr = extract_unsigned_integer (buf_vaddr_p, 4,
						    byte_order);
		  vaddr -= displacement;
		  store_unsigned_integer (buf_vaddr_p, 4, byte_order, vaddr);

		  paddr = extract_unsigned_integer (buf_paddr_p, 4,
						    byte_order);
		  paddr -= displacement;
		  store_unsigned_integer (buf_paddr_p, 4, byte_order, paddr);

		  if (memcmp (phdrp, phdr2p, sizeof (*phdrp)) == 0)
		    continue;

		  /* prelink can convert .plt SHT_NOBITS to SHT_PROGBITS.  */
		  plt2_asect = bfd_get_section_by_name (exec_bfd, ".plt");
		  if (plt2_asect)
		    {
		      int content2;
		      gdb_byte *buf_filesz_p = (gdb_byte *) &phdrp->p_filesz;
		      CORE_ADDR filesz;

		      content2 = (bfd_get_section_flags (exec_bfd, plt2_asect)
				  & SEC_HAS_CONTENTS) != 0;

		      filesz = extract_unsigned_integer (buf_filesz_p, 4,
							 byte_order);

		      /* PLT2_ASECT is from on-disk file (exec_bfd) while
			 FILESZ is from the in-memory image.  */
		      if (content2)
			filesz += bfd_get_section_size (plt2_asect);
		      else
			filesz -= bfd_get_section_size (plt2_asect);

		      store_unsigned_integer (buf_filesz_p, 4, byte_order,
					      filesz);

		      if (memcmp (phdrp, phdr2p, sizeof (*phdrp)) == 0)
			continue;
		    }

		  ok = 0;
		  break;
		}
	    }
	  else if (arch_size == 64
		   && phdrs_size >= sizeof (Elf64_External_Phdr)
	           && phdrs_size % sizeof (Elf64_External_Phdr) == 0)
	    {
	      Elf_Internal_Ehdr *ehdr2 = elf_tdata (exec_bfd)->elf_header;
	      Elf_Internal_Phdr *phdr2 = elf_tdata (exec_bfd)->phdr;
	      CORE_ADDR displacement = 0;
	      int i;

	      /* DISPLACEMENT could be found more easily by the difference of
		 ehdr2->e_entry.  But we haven't read the ehdr yet, and we
		 already have enough information to compute that displacement
		 with what we've read.  */

	      for (i = 0; i < ehdr2->e_phnum; i++)
		if (phdr2[i].p_type == PT_LOAD)
		  {
		    Elf64_External_Phdr *phdrp;
		    gdb_byte *buf_vaddr_p, *buf_paddr_p;
		    CORE_ADDR vaddr, paddr;
		    CORE_ADDR displacement_vaddr = 0;
		    CORE_ADDR displacement_paddr = 0;

		    phdrp = &((Elf64_External_Phdr *) buf)[i];
		    buf_vaddr_p = (gdb_byte *) &phdrp->p_vaddr;
		    buf_paddr_p = (gdb_byte *) &phdrp->p_paddr;

		    vaddr = extract_unsigned_integer (buf_vaddr_p, 8,
						      byte_order);
		    displacement_vaddr = vaddr - phdr2[i].p_vaddr;

		    paddr = extract_unsigned_integer (buf_paddr_p, 8,
						      byte_order);
		    displacement_paddr = paddr - phdr2[i].p_paddr;

		    if (displacement_vaddr == displacement_paddr)
		      displacement = displacement_vaddr;

		    break;
		  }

	      /* Now compare BUF and BUF2 with optional DISPLACEMENT.  */

	      for (i = 0; i < phdrs_size / sizeof (Elf64_External_Phdr); i++)
		{
		  Elf64_External_Phdr *phdrp;
		  Elf64_External_Phdr *phdr2p;
		  gdb_byte *buf_vaddr_p, *buf_paddr_p;
		  CORE_ADDR vaddr, paddr;
		  asection *plt2_asect;

		  phdrp = &((Elf64_External_Phdr *) buf)[i];
		  buf_vaddr_p = (gdb_byte *) &phdrp->p_vaddr;
		  buf_paddr_p = (gdb_byte *) &phdrp->p_paddr;
		  phdr2p = &((Elf64_External_Phdr *) buf2)[i];

		  /* PT_GNU_STACK is an exception by being never relocated by
		     prelink as its addresses are always zero.  */

		  if (memcmp (phdrp, phdr2p, sizeof (*phdrp)) == 0)
		    continue;

		  /* Check also other adjustment combinations - PR 11786.  */

		  vaddr = extract_unsigned_integer (buf_vaddr_p, 8,
						    byte_order);
		  vaddr -= displacement;
		  store_unsigned_integer (buf_vaddr_p, 8, byte_order, vaddr);

		  paddr = extract_unsigned_integer (buf_paddr_p, 8,
						    byte_order);
		  paddr -= displacement;
		  store_unsigned_integer (buf_paddr_p, 8, byte_order, paddr);

		  if (memcmp (phdrp, phdr2p, sizeof (*phdrp)) == 0)
		    continue;

		  /* prelink can convert .plt SHT_NOBITS to SHT_PROGBITS.  */
		  plt2_asect = bfd_get_section_by_name (exec_bfd, ".plt");
		  if (plt2_asect)
		    {
		      int content2;
		      gdb_byte *buf_filesz_p = (gdb_byte *) &phdrp->p_filesz;
		      CORE_ADDR filesz;

		      content2 = (bfd_get_section_flags (exec_bfd, plt2_asect)
				  & SEC_HAS_CONTENTS) != 0;

		      filesz = extract_unsigned_integer (buf_filesz_p, 8,
							 byte_order);

		      /* PLT2_ASECT is from on-disk file (exec_bfd) while
			 FILESZ is from the in-memory image.  */
		      if (content2)
			filesz += bfd_get_section_size (plt2_asect);
		      else
			filesz -= bfd_get_section_size (plt2_asect);

		      store_unsigned_integer (buf_filesz_p, 8, byte_order,
					      filesz);

		      if (memcmp (phdrp, phdr2p, sizeof (*phdrp)) == 0)
			continue;
		    }

		  ok = 0;
		  break;
		}
	    }
	  else
	    ok = 0;
	}

      xfree (buf);
      xfree (buf2);

      if (!ok)
	return 0;
    }

  if (info_verbose)
    {
      /* It can be printed repeatedly as there is no easy way to check
	 the executable symbols/file has been already relocated to
	 displacement.  */

      printf_unfiltered (_("Using PIE (Position Independent Executable) "
			   "displacement %s for \"%s\".\n"),
			 paddress (target_gdbarch (), displacement),
			 bfd_get_filename (exec_bfd));
    }

  *displacementp = displacement;
  return 1;
}

/* Relocate the main executable.  This function should be called upon
   stopping the inferior process at the entry point to the program.
   The entry point from BFD is compared to the AT_ENTRY of AUXV and if they are
   different, the main executable is relocated by the proper amount.  */

static void
svr4_relocate_main_executable (void)
{
  CORE_ADDR displacement;

  /* If we are re-running this executable, SYMFILE_OBJFILE->SECTION_OFFSETS
     probably contains the offsets computed using the PIE displacement
     from the previous run, which of course are irrelevant for this run.
     So we need to determine the new PIE displacement and recompute the
     section offsets accordingly, even if SYMFILE_OBJFILE->SECTION_OFFSETS
     already contains pre-computed offsets.

     If we cannot compute the PIE displacement, either:

       - The executable is not PIE.

       - SYMFILE_OBJFILE does not match the executable started in the target.
	 This can happen for main executable symbols loaded at the host while
	 `ld.so --ld-args main-executable' is loaded in the target.

     Then we leave the section offsets untouched and use them as is for
     this run.  Either:

       - These section offsets were properly reset earlier, and thus
	 already contain the correct values.  This can happen for instance
	 when reconnecting via the remote protocol to a target that supports
	 the `qOffsets' packet.

       - The section offsets were not reset earlier, and the best we can
	 hope is that the old offsets are still applicable to the new run.  */

  if (! svr4_exec_displacement (&displacement))
    return;

  /* Even DISPLACEMENT 0 is a valid new difference of in-memory vs. in-file
     addresses.  */

  if (symfile_objfile)
    {
      struct section_offsets *new_offsets;
      int i;

      new_offsets = alloca (symfile_objfile->num_sections
			    * sizeof (*new_offsets));

      for (i = 0; i < symfile_objfile->num_sections; i++)
	new_offsets->offsets[i] = displacement;

      objfile_relocate (symfile_objfile, new_offsets);
    }
  else if (exec_bfd)
    {
      asection *asect;

      for (asect = exec_bfd->sections; asect != NULL; asect = asect->next)
	exec_set_section_address (bfd_get_filename (exec_bfd), asect->index,
				  (bfd_section_vma (exec_bfd, asect)
				   + displacement));
    }
}

/* Implement the "create_inferior_hook" target_solib_ops method.

   For SVR4 executables, this first instruction is either the first
   instruction in the dynamic linker (for dynamically linked
   executables) or the instruction at "start" for statically linked
   executables.  For dynamically linked executables, the system
   first exec's /lib/libc.so.N, which contains the dynamic linker,
   and starts it running.  The dynamic linker maps in any needed
   shared libraries, maps in the actual user executable, and then
   jumps to "start" in the user executable.

   We can arrange to cooperate with the dynamic linker to discover the
   names of shared libraries that are dynamically linked, and the base
   addresses to which they are linked.

   This function is responsible for discovering those names and
   addresses, and saving sufficient information about them to allow
   their symbols to be read at a later time.  */

static void
svr4_solib_create_inferior_hook (int from_tty)
{
  struct svr4_info *info;

  info = get_svr4_info ();

  /* Free the probes-based interface's namespace table.  */
  free_namespace_table (info);

  /* Relocate the main executable if necessary.  */
  svr4_relocate_main_executable ();

  /* No point setting a breakpoint in the dynamic linker if we can't
     hit it (e.g., a core file, or a trace file).  */
  if (!target_has_execution)
    return;

  if (!svr4_have_link_map_offsets ())
    return;

  if (!enable_break (info, from_tty))
    return;
}

static void
svr4_clear_solib (void)
{
  struct svr4_info *info;

  info = get_svr4_info ();
  info->debug_base = 0;
  info->debug_loader_offset_p = 0;
  info->debug_loader_offset = 0;
  xfree (info->debug_loader_name);
  info->debug_loader_name = NULL;
}

/* Clear any bits of ADDR that wouldn't fit in a target-format
   data pointer.  "Data pointer" here refers to whatever sort of
   address the dynamic linker uses to manage its sections.  At the
   moment, we don't support shared libraries on any processors where
   code and data pointers are different sizes.

   This isn't really the right solution.  What we really need here is
   a way to do arithmetic on CORE_ADDR values that respects the
   natural pointer/address correspondence.  (For example, on the MIPS,
   converting a 32-bit pointer to a 64-bit CORE_ADDR requires you to
   sign-extend the value.  There, simply truncating the bits above
   gdbarch_ptr_bit, as we do below, is no good.)  This should probably
   be a new gdbarch method or something.  */
static CORE_ADDR
svr4_truncate_ptr (CORE_ADDR addr)
{
  if (gdbarch_ptr_bit (target_gdbarch ()) == sizeof (CORE_ADDR) * 8)
    /* We don't need to truncate anything, and the bit twiddling below
       will fail due to overflow problems.  */
    return addr;
  else
    return addr & (((CORE_ADDR) 1 << gdbarch_ptr_bit (target_gdbarch ())) - 1);
}


static void
svr4_relocate_section_addresses (struct so_list *so,
                                 struct target_section *sec)
{
  sec->addr    = svr4_truncate_ptr (sec->addr    + lm_addr_check (so,
								  sec->bfd));
  sec->endaddr = svr4_truncate_ptr (sec->endaddr + lm_addr_check (so,
								  sec->bfd));
}


/* Architecture-specific operations.  */

/* Per-architecture data key.  */
static struct gdbarch_data *solib_svr4_data;

struct solib_svr4_ops
{
  /* Return a description of the layout of `struct link_map'.  */
  struct link_map_offsets *(*fetch_link_map_offsets)(void);
};

/* Return a default for the architecture-specific operations.  */

static void *
solib_svr4_init (struct obstack *obstack)
{
  struct solib_svr4_ops *ops;

  ops = OBSTACK_ZALLOC (obstack, struct solib_svr4_ops);
  ops->fetch_link_map_offsets = NULL;
  return ops;
}

/* Set the architecture-specific `struct link_map_offsets' fetcher for
   GDBARCH to FLMO.  Also, install SVR4 solib_ops into GDBARCH.  */

void
set_solib_svr4_fetch_link_map_offsets (struct gdbarch *gdbarch,
                                       struct link_map_offsets *(*flmo) (void))
{
  struct solib_svr4_ops *ops = gdbarch_data (gdbarch, solib_svr4_data);

  ops->fetch_link_map_offsets = flmo;

  set_solib_ops (gdbarch, &svr4_so_ops);
}

/* Fetch a link_map_offsets structure using the architecture-specific
   `struct link_map_offsets' fetcher.  */

static struct link_map_offsets *
svr4_fetch_link_map_offsets (void)
{
  struct solib_svr4_ops *ops = gdbarch_data (target_gdbarch (), solib_svr4_data);

  gdb_assert (ops->fetch_link_map_offsets);
  return ops->fetch_link_map_offsets ();
}

/* Return 1 if a link map offset fetcher has been defined, 0 otherwise.  */

static int
svr4_have_link_map_offsets (void)
{
  struct solib_svr4_ops *ops = gdbarch_data (target_gdbarch (), solib_svr4_data);

  return (ops->fetch_link_map_offsets != NULL);
}


/* Most OS'es that have SVR4-style ELF dynamic libraries define a
   `struct r_debug' and a `struct link_map' that are binary compatible
   with the origional SVR4 implementation.  */

/* Fetch (and possibly build) an appropriate `struct link_map_offsets'
   for an ILP32 SVR4 system.  */

struct link_map_offsets *
svr4_ilp32_fetch_link_map_offsets (void)
{
  static struct link_map_offsets lmo;
  static struct link_map_offsets *lmp = NULL;

  if (lmp == NULL)
    {
      lmp = &lmo;

      lmo.r_version_offset = 0;
      lmo.r_version_size = 4;
      lmo.r_map_offset = 4;
      lmo.r_brk_offset = 8;
      lmo.r_ldsomap_offset = 20;

      /* Everything we need is in the first 20 bytes.  */
      lmo.link_map_size = 20;
      lmo.l_addr_offset = 0;
      lmo.l_name_offset = 4;
      lmo.l_ld_offset = 8;
      lmo.l_next_offset = 12;
      lmo.l_prev_offset = 16;
    }

  return lmp;
}

/* Fetch (and possibly build) an appropriate `struct link_map_offsets'
   for an LP64 SVR4 system.  */

struct link_map_offsets *
svr4_lp64_fetch_link_map_offsets (void)
{
  static struct link_map_offsets lmo;
  static struct link_map_offsets *lmp = NULL;

  if (lmp == NULL)
    {
      lmp = &lmo;

      lmo.r_version_offset = 0;
      lmo.r_version_size = 4;
      lmo.r_map_offset = 8;
      lmo.r_brk_offset = 16;
      lmo.r_ldsomap_offset = 40;

      /* Everything we need is in the first 40 bytes.  */
      lmo.link_map_size = 40;
      lmo.l_addr_offset = 0;
      lmo.l_name_offset = 8;
      lmo.l_ld_offset = 16;
      lmo.l_next_offset = 24;
      lmo.l_prev_offset = 32;
    }

  return lmp;
}


struct target_so_ops svr4_so_ops;

/* Lookup global symbol for ELF DSOs linked with -Bsymbolic.  Those DSOs have a
   different rule for symbol lookup.  The lookup begins here in the DSO, not in
   the main executable.  */

static struct symbol *
elf_lookup_lib_symbol (const struct objfile *objfile,
		       const char *name,
		       const domain_enum domain)
{
  bfd *abfd;

  if (objfile == symfile_objfile)
    abfd = exec_bfd;
  else
    {
      /* OBJFILE should have been passed as the non-debug one.  */
      gdb_assert (objfile->separate_debug_objfile_backlink == NULL);

      abfd = objfile->obfd;
    }

  if (abfd == NULL || scan_dyntag (DT_SYMBOLIC, abfd, NULL) != 1)
    return NULL;

  return lookup_global_symbol_from_objfile (objfile, name, domain);
}

extern initialize_file_ftype _initialize_svr4_solib; /* -Wmissing-prototypes */

void
_initialize_svr4_solib (void)
{
  solib_svr4_data = gdbarch_data_register_pre_init (solib_svr4_init);
  solib_svr4_pspace_data
    = register_program_space_data_with_cleanup (NULL, svr4_pspace_data_cleanup);

  svr4_so_ops.relocate_section_addresses = svr4_relocate_section_addresses;
  svr4_so_ops.free_so = svr4_free_so;
  svr4_so_ops.clear_solib = svr4_clear_solib;
  svr4_so_ops.solib_create_inferior_hook = svr4_solib_create_inferior_hook;
  svr4_so_ops.special_symbol_handling = svr4_special_symbol_handling;
  svr4_so_ops.current_sos = svr4_current_sos;
  svr4_so_ops.open_symbol_file_object = open_symbol_file_object;
  svr4_so_ops.in_dynsym_resolve_code = svr4_in_dynsym_resolve_code;
  svr4_so_ops.bfd_open = solib_bfd_open;
  svr4_so_ops.lookup_lib_global_symbol = elf_lookup_lib_symbol;
  svr4_so_ops.same = svr4_same;
  svr4_so_ops.keep_data_in_core = svr4_keep_data_in_core;
<<<<<<< HEAD
  svr4_so_ops.update_breakpoints = svr4_update_solib_event_breakpoints;
  svr4_so_ops.handle_event = svr4_handle_solib_event;
=======
  svr4_so_ops.handle_solib_event = svr4_handle_solib_event;
  svr4_so_ops.update_breakpoints = svr4_update_solib_event_breakpoints;
>>>>>>> 38ec501f
}<|MERGE_RESOLUTION|>--- conflicted
+++ resolved
@@ -53,12 +53,9 @@
 static int svr4_have_link_map_offsets (void);
 static void svr4_relocate_main_executable (void);
 static struct so_list *namespace_table_flatten (htab_t namespace_table);
-<<<<<<< HEAD
 struct svr4_info;
 static struct probe_and_action *solib_event_probe_at (struct svr4_info *info,
 						      CORE_ADDR address);
-=======
->>>>>>> 38ec501f
 
 /* Link map info to include in an allocated so_list entry.  */
 
@@ -125,7 +122,6 @@
   NULL
 };
 
-<<<<<<< HEAD
 /* Actions to take at solib event breakpoint stops.  */
 
 enum solib_event_action
@@ -143,25 +139,6 @@
     /* Attempt to incrementally update the specified namespace.
        If the update fails or is not possible, fall back to
        reloading the namespace in full.  */
-=======
-/* What to do with the namespace table when a probe stop occurs.  */
-
-enum probe_action
-  {
-    /* Something went seriously wrong.  Stop using probes and
-       revert to using the older interface.  */
-    NAMESPACE_TABLE_INVALIDATE,
-
-    /* No action is required.  This namespace is still valid.  */
-    NAMESPACE_NO_ACTION,
-
-    /* This namespace should be reloaded entirely.  */
-    NAMESPACE_RELOAD,
-
-    /* Attempt to incrementally update this namespace. If the
-       update fails or is not possible, fall back to reloading
-       the namespace in full.  */
->>>>>>> 38ec501f
     NAMESPACE_UPDATE_OR_RELOAD,
   };
 
@@ -173,11 +150,7 @@
   const char *name;
 
   /* What to do with the namespace table when a probe stop occurs.  */
-<<<<<<< HEAD
   enum solib_event_action action;
-=======
-  enum probe_action action;
->>>>>>> 38ec501f
 };
 
 /* A list of named probes and their associated actions.  If all
@@ -220,17 +193,9 @@
   CORE_ADDR interp_plt_sect_low;
   CORE_ADDR interp_plt_sect_high;
 
-<<<<<<< HEAD
   /* Table mapping breakpoint addresses to probes and actions, used
      by the probes-based interface.  */
   htab_t probes_table;
-=======
-  /* Nonzero if we are using the probes-based interface.  */
-  unsigned int using_probes : 1;
-
-  /* Named probes in the dynamic linker.  */
-  VEC (probe_p) *probes[NUM_PROBES];
->>>>>>> 38ec501f
 
   /* Table of dynamic linker namespaces, used by the probes-based
      interface.  */
@@ -240,7 +205,6 @@
 /* Per-program-space data key.  */
 static const struct program_space_data *solib_svr4_pspace_data;
 
-<<<<<<< HEAD
 /* Free the probes table.  */
 
 static void
@@ -251,17 +215,6 @@
 
   htab_delete (info->probes_table);
   info->probes_table = NULL;
-=======
-/* Free any allocated probe vectors.  */
-
-static void
-free_probes (struct svr4_info *info)
-{
-  int i;
-
-  for (i = 0; i < NUM_PROBES; i++)
-    VEC_free (probe_p, info->probes[i]);
->>>>>>> 38ec501f
 }
 
 /* Free the namespace table.  */
@@ -285,11 +238,7 @@
   if (info == NULL)
     return;
 
-<<<<<<< HEAD
   free_probes_table (info);
-=======
-  free_probes (info);
->>>>>>> 38ec501f
   free_namespace_table (info);
 
   xfree (info);
@@ -348,11 +297,7 @@
 {
   struct svr4_info *info = get_svr4_info ();
 
-<<<<<<< HEAD
   if (info->probes_table)
-=======
-  if (info->using_probes)
->>>>>>> 38ec501f
     {
       if (gdb->lm_info->lmid != inferior->lm_info->lmid)
 	return 0;
@@ -491,11 +436,7 @@
 	    {
 	      struct svr4_info *info = get_svr4_info ();
 
-<<<<<<< HEAD
 	      if (!info->probes_table || so->lm_info->in_initial_ns)
-=======
-	      if (!info->using_probes || so->lm_info->in_initial_ns)
->>>>>>> 38ec501f
 		{
 		  /* There is no way to verify the library file
 		     matches.  prelink can during prelinking of an
@@ -1487,7 +1428,6 @@
 static struct so_list *
 svr4_current_sos (void)
 {
-<<<<<<< HEAD
   struct svr4_info *info = get_svr4_info ();
   struct svr4_library_list library_list;
   struct so_list *result;
@@ -1495,11 +1435,6 @@
   /* If we have a namespace table then return a flattened copy.  */
   if (info->namespace_table != NULL)
     return namespace_table_flatten (info->namespace_table);
-=======
-  struct svr4_info *info;
-  struct svr4_library_list library_list;
-  struct so_list *result;
->>>>>>> 38ec501f
 
   /* Fall back to manual examination of the target if the packet is not
      supported or gdbserver failed to find DT_DEBUG.  gdb.server/solib-list.exp
@@ -1520,15 +1455,6 @@
       return library_list.head ? library_list.head : svr4_default_sos ();
     }
 
-<<<<<<< HEAD
-=======
-  info = get_svr4_info ();
-
-  /* If we have a namespace table then return a flattened copy.  */
-  if (info->namespace_table != NULL)
-    return namespace_table_flatten (info->namespace_table);
-
->>>>>>> 38ec501f
   /* Always locate the debug struct, in case it has moved.  */
   info->debug_base = 0;
   locate_base (info);
@@ -1628,20 +1554,13 @@
   return gdbarch_addr_bits_remove (target_gdbarch (), addr);
 }
 
-<<<<<<< HEAD
 /* A probe and its associated action.  */
 
 struct probe_and_action
-=======
-/* A probe and its associated information structure.  */
-
-struct probe_and_info
->>>>>>> 38ec501f
 {
   /* The probe.  */
   struct probe *probe;
 
-<<<<<<< HEAD
   /* The action.  */
   enum solib_event_action action;
 };
@@ -1716,51 +1635,11 @@
     return NULL;
 
   return (struct probe_and_action *) *slot;
-=======
-  /* The probe_info from which the probe was created.  */
-  const struct probe_info *info;
-};
-
-/* Get the solib event probe at the specified location, and the
-   probe_info the probe was created with.  Fills in RESULT and
-   returns nonzero if a solib event probe was found at the
-   specified location.  Returns zero if no solib event probe
-   was found.  */
-
-static int
-solib_event_probe_at (struct svr4_info *info, struct bp_location *loc,
-		      struct probe_and_info *result)
-{
-  int i;
-
-  if (loc->pspace != current_program_space)
-    return 0;
-
-  for (i = 0; i < NUM_PROBES; i++)
-    {
-      struct probe *probe;
-      int ix;
-
-      for (ix = 0; VEC_iterate (probe_p, info->probes[i], ix, probe); ++ix)
-	{
-	  if (loc->address == probe->address)
-	    {
-	      result->info = &probe_info[i];
-	      result->probe = probe;
-
-	      return 1;
-	    }
-	}
-    }
-
-  return 0;
->>>>>>> 38ec501f
 }
 
 /* Decide what action to take when the specified solib event probe is
    hit.  */
 
-<<<<<<< HEAD
 static enum solib_event_action
 solib_event_probe_action (struct probe_and_action *pa)
 {
@@ -1768,15 +1647,6 @@
   unsigned probe_argc;
 
   action = pa->action;
-=======
-static enum probe_action
-solib_event_probe_action (struct probe_and_info *pi)
-{
-  enum probe_action action;
-  unsigned probe_argc;
-
-  action = pi->info->action;
->>>>>>> 38ec501f
   if (action == NAMESPACE_NO_ACTION || action == NAMESPACE_TABLE_INVALIDATE)
     return action;
 
@@ -1788,11 +1658,7 @@
        arg0: Lmid_t lmid (mandatory)
        arg1: struct r_debug *debug_base (mandatory)
        arg2: struct link_map *new (optional, for incremental updates)  */
-<<<<<<< HEAD
   probe_argc = get_probe_argument_count (pa->probe);
-=======
-  probe_argc = get_probe_argument_count (pi->probe);
->>>>>>> 38ec501f
   if (probe_argc == 2)
     action = NAMESPACE_RELOAD;
   else if (probe_argc < 2)
@@ -1975,14 +1841,8 @@
   warning (_("Probes-based dynamic linker interface failed.\n"
 	     "Reverting to original interface.\n"));
 
-<<<<<<< HEAD
   free_probes_table (info);
   free_namespace_table (info);
-=======
-  free_namespace_table (info);
-  free_probes (info);
-  info->using_probes = 0;
->>>>>>> 38ec501f
 }
 
 /* Update the namespace table as appropriate when using the
@@ -1990,7 +1850,6 @@
    standard interface.  */
 
 static void
-<<<<<<< HEAD
 svr4_handle_solib_event (void)
 {
   struct svr4_info *info = get_svr4_info ();
@@ -2003,42 +1862,16 @@
   int is_initial_ns;
 
   if (info->probes_table == NULL)
-=======
-svr4_handle_solib_event (bpstat bs)
-{
-  struct svr4_info *info = get_svr4_info ();
-  struct probe_and_info buf, *pi = &buf;
-  enum probe_action action;
-  struct cleanup *old_chain, *usm_chain;
-  struct value *val;
-  LONGEST lmid;
-  CORE_ADDR debug_base, lm = 0;
-  int is_initial_ns;
-
-  /* It is possible that this function will be called incorrectly
-     by the handle_solib_event in handle_inferior_event if GDB goes
-     fully multi-target.  */
-  gdb_assert (bs != NULL);
-
-  if (!info->using_probes)
->>>>>>> 38ec501f
     return;
 
   /* If anything goes wrong we revert to the original linker
      interface.  */
   old_chain = make_cleanup (disable_probes_interface_cleanup, NULL);
 
-<<<<<<< HEAD
   pc = regcache_read_pc (get_current_regcache ());
   pa = solib_event_probe_at (info, pc);
   action = solib_event_probe_action (pa);
 
-=======
-  if (!solib_event_probe_at (info, bs->bp_location_at, pi))
-    goto error;
-
-  action = solib_event_probe_action (pi);
->>>>>>> 38ec501f
   if (action == NAMESPACE_TABLE_INVALIDATE)
     goto error;
 
@@ -2058,21 +1891,13 @@
   inhibit_section_map_updates ();
   usm_chain = make_cleanup (resume_section_map_updates_cleanup, NULL);
 
-<<<<<<< HEAD
   val = evaluate_probe_argument (pa->probe, 0);
-=======
-  val = evaluate_probe_argument (pi->probe, 0);
->>>>>>> 38ec501f
   if (val == NULL)
     goto error;
 
   lmid = value_as_long (val);
 
-<<<<<<< HEAD
   val = evaluate_probe_argument (pa->probe, 1);
-=======
-  val = evaluate_probe_argument (pi->probe, 1);
->>>>>>> 38ec501f
   if (val == NULL)
     goto error;
 
@@ -2089,11 +1914,7 @@
 
   if (action == NAMESPACE_UPDATE_OR_RELOAD)
     {
-<<<<<<< HEAD
       val = evaluate_probe_argument (pa->probe, 2);
-=======
-      val = evaluate_probe_argument (pi->probe, 2);
->>>>>>> 38ec501f
       if (val != NULL)
 	lm = value_as_address (val);
 
@@ -2194,19 +2015,11 @@
 
   for (loc = b->loc; loc; loc = loc->next)
     {
-<<<<<<< HEAD
       struct probe_and_action *pa = solib_event_probe_at (info, loc->address);
 
       if (pa != NULL)
 	{
 	  if (pa->action == NAMESPACE_NO_ACTION)
-=======
-      struct probe_and_info buf, *pi = &buf;
-
-      if (solib_event_probe_at (info, loc, pi))
-	{
-	  if (pi->info->action == NAMESPACE_NO_ACTION)
->>>>>>> 38ec501f
 	    b->enable_state = (stop_on_solib_events
 			       ? bp_enabled : bp_disabled);
 
@@ -2225,7 +2038,6 @@
 {
   struct svr4_info *info = get_svr4_info ();
 
-<<<<<<< HEAD
   if (info->probes_table)
     iterate_over_breakpoints (svr4_update_solib_event_breakpoint, NULL);
 }
@@ -2256,12 +2068,6 @@
   svr4_update_solib_event_breakpoints ();
 }
 
-=======
-  if (info->using_probes)
-    iterate_over_breakpoints (svr4_update_solib_event_breakpoint, NULL);
-}
-
->>>>>>> 38ec501f
 /* Both the SunOS and the SVR4 dynamic linkers call a marker function
    before and after mapping and unmapping shared libraries.  The sole
    purpose of this method is to allow debuggers to set a breakpoint so
@@ -2288,17 +2094,11 @@
 
       for (with_prefix = 0; with_prefix <= 1; with_prefix++)
 	{
-<<<<<<< HEAD
 	  VEC (probe_p) *probes[NUM_PROBES];
 	  int all_probes_found = 1;
 	  int i;
 
 	  memset (probes, 0, sizeof (probes));
-=======
-	  int all_probes_found = 1;
-	  int i;
-
->>>>>>> 38ec501f
 	  for (i = 0; i < NUM_PROBES; i++)
 	    {
 	      char name[32] = { '\0' };
@@ -2312,40 +2112,24 @@
 		 not present.  */
 
 	      if (with_prefix)
-<<<<<<< HEAD
-		strncat (name, "rtld_", sizeof (name) - 1);
-
-	      strncat (name, probe_info[i].name, sizeof (name) - 1);
-
-	      probes[i] = find_probes_in_objfile (os->objfile, "rtld", name);
-=======
 		strncat (name, "rtld_", sizeof (name) - strlen (name) - 1);
 
 	      strncat (name, probe_info[i].name,
 		       sizeof (name) - strlen (name) - 1);
 
-	      info->probes[i] = find_probes_in_objfile (os->objfile, "rtld",
-							name);
->>>>>>> 38ec501f
+	      probes[i] = find_probes_in_objfile (os->objfile, "rtld", name);
 
 	      if (!strcmp (name, "rtld_map_failed"))
 		continue;
 
-<<<<<<< HEAD
 	      if (!VEC_length (probe_p, probes[i]))
 		{
-=======
-	      if (!VEC_length (probe_p, info->probes[i]))
-		{
-		  free_probes (info);
->>>>>>> 38ec501f
 		  all_probes_found = 0;
 		  break;
 		}
 	    }
 
 	  if (all_probes_found)
-<<<<<<< HEAD
 	    svr4_create_probe_breakpoints (gdbarch, probes);
 
 	  for (i = 0; i < NUM_PROBES; i++)
@@ -2353,25 +2137,6 @@
 
 	  if (all_probes_found)
 	    return;
-=======
-	    {
-	      info->using_probes = 1;
-
-	      for (i = 0; i < NUM_PROBES; i++)
-		{
-		  struct probe *probe;
-		  int ix;
-
-		  for (ix = 0;
-		       VEC_iterate (probe_p, info->probes[i], ix, probe);
-		       ++ix)
-		    create_solib_event_breakpoint (gdbarch, probe->address);
-		}
-
-	      svr4_update_solib_event_breakpoints ();
-	      return;
-	    }
->>>>>>> 38ec501f
 	}
     }
 
@@ -2430,12 +2195,7 @@
   info->interp_text_sect_low = info->interp_text_sect_high = 0;
   info->interp_plt_sect_low = info->interp_plt_sect_high = 0;
 
-<<<<<<< HEAD
   free_probes_table (info);
-=======
-  free_probes (info);
-  info->using_probes = 0;
->>>>>>> 38ec501f
 
   /* If we already have a shared library list in the target, and
      r_debug contains r_brk, set the breakpoint there - this should
@@ -3450,11 +3210,6 @@
   svr4_so_ops.lookup_lib_global_symbol = elf_lookup_lib_symbol;
   svr4_so_ops.same = svr4_same;
   svr4_so_ops.keep_data_in_core = svr4_keep_data_in_core;
-<<<<<<< HEAD
   svr4_so_ops.update_breakpoints = svr4_update_solib_event_breakpoints;
   svr4_so_ops.handle_event = svr4_handle_solib_event;
-=======
-  svr4_so_ops.handle_solib_event = svr4_handle_solib_event;
-  svr4_so_ops.update_breakpoints = svr4_update_solib_event_breakpoints;
->>>>>>> 38ec501f
 }