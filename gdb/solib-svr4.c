/* Handle SVR4 shared libraries for GDB, the GNU Debugger.

   Copyright (C) 1990-1996, 1998-2001, 2003-2012 Free Software
   Foundation, Inc.

   This file is part of GDB.

   This program is free software; you can redistribute it and/or modify
   it under the terms of the GNU General Public License as published by
   the Free Software Foundation; either version 3 of the License, or
   (at your option) any later version.

   This program is distributed in the hope that it will be useful,
   but WITHOUT ANY WARRANTY; without even the implied warranty of
   MERCHANTABILITY or FITNESS FOR A PARTICULAR PURPOSE.  See the
   GNU General Public License for more details.

   You should have received a copy of the GNU General Public License
   along with this program.  If not, see <http://www.gnu.org/licenses/>.  */

#include "defs.h"

#include "elf/external.h"
#include "elf/common.h"
#include "elf/mips.h"

#include "symtab.h"
#include "bfd.h"
#include "symfile.h"
#include "objfiles.h"
#include "gdbcore.h"
#include "target.h"
#include "inferior.h"
#include "regcache.h"
#include "gdbthread.h"
#include "observer.h"

#include "gdb_assert.h"

#include "solist.h"
#include "solib.h"
#include "solib-svr4.h"

#include "bfd-target.h"
#include "elf-bfd.h"
#include "exec.h"
#include "auxv.h"
#include "exceptions.h"
#include "gdb_bfd.h"

#include "probe.h"

static struct link_map_offsets *svr4_fetch_link_map_offsets (void);
static int svr4_have_link_map_offsets (void);
static void svr4_relocate_main_executable (void);
static struct so_list *namespace_table_flatten (htab_t namespace_table);
struct svr4_info;
static struct probe_and_action *solib_event_probe_at (struct svr4_info *info,
						      CORE_ADDR address);

/* Link map info to include in an allocated so_list entry.  */

struct lm_info
  {
    /* Amount by which addresses in the binary should be relocated to
       match the inferior.  The direct inferior value is L_ADDR_INFERIOR.
       When prelinking is involved and the prelink base address changes,
       we may need a different offset - the recomputed offset is in L_ADDR.
       It is commonly the same value.  It is cached as we want to warn about
       the difference and compute it only once.  L_ADDR is valid
       iff L_ADDR_P.  */
    CORE_ADDR l_addr, l_addr_inferior;
    unsigned int l_addr_p : 1;

    /* The target location of lm.  */
    CORE_ADDR lm_addr;

    /* Values read in from inferior's fields of the same name.  */
    CORE_ADDR l_ld, l_next, l_prev, l_name;

    /* Numeric link-map ID of the namespace this object is loaded
       into.  This value is only valid when using the probes-based
       interface.  */
    LONGEST lmid;

    /* Nonzero if the namespace list this object is loaded into is the
       application's initial namespace (LM_ID_BASE).  This value is
       only valid when using the probes-based interface.  */
    unsigned int in_initial_ns : 1;
  };

/* On SVR4 systems, a list of symbols in the dynamic linker where
   GDB can try to place a breakpoint to monitor shared library
   events.

   If none of these symbols are found, or other errors occur, then
   SVR4 systems will fall back to using a symbol as the "startup
   mapping complete" breakpoint address.  */

static const char * const solib_break_names[] =
{
  "r_debug_state",
  "_r_debug_state",
  "_dl_debug_state",
  "rtld_db_dlactivity",
  "__dl_rtld_db_dlactivity",
  "_rtld_debug_state",

  NULL
};

static const char * const bkpt_names[] =
{
  "_start",
  "__start",
  "main",
  NULL
};

static const  char * const main_name_list[] =
{
  "main_$main",
  NULL
};

/* Actions to take at solib event breakpoint stops.  */

enum solib_event_action
  {
    /* Something went seriously wrong.  Stop using probes and
       revert to the older interface.  */
    NAMESPACE_TABLE_INVALIDATE,

    /* No action is required at this stop.  */
    NAMESPACE_NO_ACTION,

    /* The specified namespace should be reloaded entirely.  */
    NAMESPACE_RELOAD,

    /* Attempt to incrementally update the specified namespace.
       If the update fails or is not possible, fall back to
       reloading the namespace in full.  */
    NAMESPACE_UPDATE_OR_RELOAD,
  };

/* A probe's name and its associated action.  */

struct probe_info
{
  /* The name of the probe.  */
  const char *name;

  /* What to do with the namespace table when a probe stop occurs.  */
  enum solib_event_action action;
};

/* A list of named probes and their associated actions.  If all
   probes are present in the dynamic linker then the probes-based
   interface will be used.  */

static const struct probe_info probe_info[] =
{
  { "init_start", NAMESPACE_NO_ACTION },
  { "init_complete", NAMESPACE_RELOAD },
  { "map_start", NAMESPACE_NO_ACTION },
  { "map_failed", NAMESPACE_NO_ACTION },
  { "reloc_complete", NAMESPACE_UPDATE_OR_RELOAD },
  { "unmap_start", NAMESPACE_NO_ACTION },
  { "unmap_complete", NAMESPACE_RELOAD },
};

#define NUM_PROBES ARRAY_SIZE (probe_info)

/* Per pspace SVR4 specific data.  */

struct svr4_info
{
  CORE_ADDR debug_base;	/* Base of dynamic linker structures.  */

  /* Validity flag for debug_loader_offset.  */
  unsigned int debug_loader_offset_p : 1;

  /* Load address for the dynamic linker, inferred.  */
  CORE_ADDR debug_loader_offset;

  /* Name of the dynamic linker, valid if debug_loader_offset_p.  */
  char *debug_loader_name;

  /* Load map address for the main executable.  */
  CORE_ADDR main_lm_addr;

  CORE_ADDR interp_text_sect_low;
  CORE_ADDR interp_text_sect_high;
  CORE_ADDR interp_plt_sect_low;
  CORE_ADDR interp_plt_sect_high;

  /* Table mapping breakpoint addresses to probes and actions, used
     by the probes-based interface.  */
  htab_t probes_table;

  /* Table of dynamic linker namespaces, used by the probes-based
     interface.  */
  htab_t namespace_table;
};

/* Per-program-space data key.  */
static const struct program_space_data *solib_svr4_pspace_data;

/* Free the probes table.  */

static void
free_probes_table (struct svr4_info *info)
{
  if (info->probes_table == NULL)
    return;

  htab_delete (info->probes_table);
  info->probes_table = NULL;
}

/* Free the namespace table.  */

static void
free_namespace_table (struct svr4_info *info)
{
  if (info->namespace_table == NULL)
    return;

  htab_delete (info->namespace_table);
  info->namespace_table = NULL;
}

static void
svr4_pspace_data_cleanup (struct program_space *pspace, void *arg)
{
  struct svr4_info *info;

  info = program_space_data (pspace, solib_svr4_pspace_data);
  if (info == NULL)
    return;

  free_probes_table (info);
  free_namespace_table (info);

  xfree (info);
}

/* Get the current svr4 data.  If none is found yet, add it now.  This
   function always returns a valid object.  */

static struct svr4_info *
get_svr4_info (void)
{
  struct svr4_info *info;

  info = program_space_data (current_program_space, solib_svr4_pspace_data);
  if (info != NULL)
    return info;

  info = XZALLOC (struct svr4_info);
  set_program_space_data (current_program_space, solib_svr4_pspace_data, info);
  return info;
}

/* Return non-zero if GDB_SO_NAME and INFERIOR_SO_NAME represent
   the same shared library.  */

static int
svr4_same_1 (const char *gdb_so_name, const char *inferior_so_name)
{
  if (strcmp (gdb_so_name, inferior_so_name) == 0)
    return 1;

  /* On Solaris, when starting inferior we think that dynamic linker is
     /usr/lib/ld.so.1, but later on, the table of loaded shared libraries
     contains /lib/ld.so.1.  Sometimes one file is a link to another, but
     sometimes they have identical content, but are not linked to each
     other.  We don't restrict this check for Solaris, but the chances
     of running into this situation elsewhere are very low.  */
  if (strcmp (gdb_so_name, "/usr/lib/ld.so.1") == 0
      && strcmp (inferior_so_name, "/lib/ld.so.1") == 0)
    return 1;

  /* Similarly, we observed the same issue with sparc64, but with
     different locations.  */
  if (strcmp (gdb_so_name, "/usr/lib/sparcv9/ld.so.1") == 0
      && strcmp (inferior_so_name, "/lib/sparcv9/ld.so.1") == 0)
    return 1;

  return 0;
}

/* Return non-zero if GDB and INFERIOR represent the same shared
   library.  */

static int
svr4_same (struct so_list *gdb, struct so_list *inferior)
{
  struct svr4_info *info = get_svr4_info ();

  if (info->probes_table)
    {
      if (gdb->lm_info->lmid != inferior->lm_info->lmid)
	return 0;
    }

  return svr4_same_1 (gdb->so_original_name, inferior->so_original_name);
}

static struct lm_info *
lm_info_read (CORE_ADDR lm_addr)
{
  struct link_map_offsets *lmo = svr4_fetch_link_map_offsets ();
  gdb_byte *lm;
  struct lm_info *lm_info;
  struct cleanup *back_to;

  lm = xmalloc (lmo->link_map_size);
  back_to = make_cleanup (xfree, lm);

  if (target_read_memory (lm_addr, lm, lmo->link_map_size) != 0)
    {
      warning (_("Error reading shared library list entry at %s"),
	       paddress (target_gdbarch, lm_addr)),
      lm_info = NULL;
    }
  else
    {
      struct type *ptr_type = builtin_type (target_gdbarch)->builtin_data_ptr;

      lm_info = xzalloc (sizeof (*lm_info));
      lm_info->lm_addr = lm_addr;

      lm_info->l_addr_inferior = extract_typed_address (&lm[lmo->l_addr_offset],
							ptr_type);
      lm_info->l_ld = extract_typed_address (&lm[lmo->l_ld_offset], ptr_type);
      lm_info->l_next = extract_typed_address (&lm[lmo->l_next_offset],
					       ptr_type);
      lm_info->l_prev = extract_typed_address (&lm[lmo->l_prev_offset],
					       ptr_type);
      lm_info->l_name = extract_typed_address (&lm[lmo->l_name_offset],
					       ptr_type);
    }

  do_cleanups (back_to);

  return lm_info;
}

static int
has_lm_dynamic_from_link_map (void)
{
  struct link_map_offsets *lmo = svr4_fetch_link_map_offsets ();

  return lmo->l_ld_offset >= 0;
}

static CORE_ADDR
lm_addr_check (struct so_list *so, bfd *abfd)
{
  if (!so->lm_info->l_addr_p)
    {
      struct bfd_section *dyninfo_sect;
      CORE_ADDR l_addr, l_dynaddr, dynaddr;

      l_addr = so->lm_info->l_addr_inferior;

      if (! abfd || ! has_lm_dynamic_from_link_map ())
	goto set_addr;

      l_dynaddr = so->lm_info->l_ld;

      dyninfo_sect = bfd_get_section_by_name (abfd, ".dynamic");
      if (dyninfo_sect == NULL)
	goto set_addr;

      dynaddr = bfd_section_vma (abfd, dyninfo_sect);

      if (dynaddr + l_addr != l_dynaddr)
	{
	  CORE_ADDR align = 0x1000;
	  CORE_ADDR minpagesize = align;

	  if (bfd_get_flavour (abfd) == bfd_target_elf_flavour)
	    {
	      Elf_Internal_Ehdr *ehdr = elf_tdata (abfd)->elf_header;
	      Elf_Internal_Phdr *phdr = elf_tdata (abfd)->phdr;
	      int i;

	      align = 1;

	      for (i = 0; i < ehdr->e_phnum; i++)
		if (phdr[i].p_type == PT_LOAD && phdr[i].p_align > align)
		  align = phdr[i].p_align;

	      minpagesize = get_elf_backend_data (abfd)->minpagesize;
	    }

	  /* Turn it into a mask.  */
	  align--;

	  /* If the changes match the alignment requirements, we
	     assume we're using a core file that was generated by the
	     same binary, just prelinked with a different base offset.
	     If it doesn't match, we may have a different binary, the
	     same binary with the dynamic table loaded at an unrelated
	     location, or anything, really.  To avoid regressions,
	     don't adjust the base offset in the latter case, although
	     odds are that, if things really changed, debugging won't
	     quite work.

	     One could expect more the condition
	       ((l_addr & align) == 0 && ((l_dynaddr - dynaddr) & align) == 0)
	     but the one below is relaxed for PPC.  The PPC kernel supports
	     either 4k or 64k page sizes.  To be prepared for 64k pages,
	     PPC ELF files are built using an alignment requirement of 64k.
	     However, when running on a kernel supporting 4k pages, the memory
	     mapping of the library may not actually happen on a 64k boundary!

	     (In the usual case where (l_addr & align) == 0, this check is
	     equivalent to the possibly expected check above.)

	     Even on PPC it must be zero-aligned at least for MINPAGESIZE.  */

	  l_addr = l_dynaddr - dynaddr;

	  if ((l_addr & (minpagesize - 1)) == 0
	      && (l_addr & align) == ((l_dynaddr - dynaddr) & align))
	    {
	      if (info_verbose)
		printf_unfiltered (_("Using PIC (Position Independent Code) "
				     "prelink displacement %s for \"%s\".\n"),
				   paddress (target_gdbarch, l_addr),
				   so->so_name);
	    }
	  else
	    {
	      struct svr4_info *info = get_svr4_info ();

	      if (!info->probes_table || so->lm_info->in_initial_ns)
		{
		  /* There is no way to verify the library file
		     matches.  prelink can during prelinking of an
		     unprelinked file (or unprelinking of a prelinked
		     file) shift the DYNAMIC segment by arbitrary
		     offset without any page size alignment.  There is
		     no way to find out the ELF header and/or Program
		     Headers for a limited verification if it they
		     match.  One could do a verification of the
		     DYNAMIC segment.  Still the found address is the
		     best one GDB could find.  */

		  warning (_(".dynamic section for \"%s\" "
			     "is not at the expected address "
			     "(wrong library or version mismatch?)"),
			   so->so_name);
		}
	    }
	}

    set_addr:
      so->lm_info->l_addr = l_addr;
      so->lm_info->l_addr_p = 1;
    }

  return so->lm_info->l_addr;
}

/* Local function prototypes */

static int match_main (const char *);

/* Read program header TYPE from inferior memory.  The header is found
   by scanning the OS auxillary vector.

   If TYPE == -1, return the program headers instead of the contents of
   one program header.

   Return a pointer to allocated memory holding the program header contents,
   or NULL on failure.  If sucessful, and unless P_SECT_SIZE is NULL, the
   size of those contents is returned to P_SECT_SIZE.  Likewise, the target
   architecture size (32-bit or 64-bit) is returned to P_ARCH_SIZE.  */

static gdb_byte *
read_program_header (int type, int *p_sect_size, int *p_arch_size)
{
  enum bfd_endian byte_order = gdbarch_byte_order (target_gdbarch);
  CORE_ADDR at_phdr, at_phent, at_phnum, pt_phdr = 0;
  int arch_size, sect_size;
  CORE_ADDR sect_addr;
  gdb_byte *buf;
  int pt_phdr_p = 0;

  /* Get required auxv elements from target.  */
  if (target_auxv_search (&current_target, AT_PHDR, &at_phdr) <= 0)
    return 0;
  if (target_auxv_search (&current_target, AT_PHENT, &at_phent) <= 0)
    return 0;
  if (target_auxv_search (&current_target, AT_PHNUM, &at_phnum) <= 0)
    return 0;
  if (!at_phdr || !at_phnum)
    return 0;

  /* Determine ELF architecture type.  */
  if (at_phent == sizeof (Elf32_External_Phdr))
    arch_size = 32;
  else if (at_phent == sizeof (Elf64_External_Phdr))
    arch_size = 64;
  else
    return 0;

  /* Find the requested segment.  */
  if (type == -1)
    {
      sect_addr = at_phdr;
      sect_size = at_phent * at_phnum;
    }
  else if (arch_size == 32)
    {
      Elf32_External_Phdr phdr;
      int i;

      /* Search for requested PHDR.  */
      for (i = 0; i < at_phnum; i++)
	{
	  int p_type;

	  if (target_read_memory (at_phdr + i * sizeof (phdr),
				  (gdb_byte *)&phdr, sizeof (phdr)))
	    return 0;

	  p_type = extract_unsigned_integer ((gdb_byte *) phdr.p_type,
					     4, byte_order);

	  if (p_type == PT_PHDR)
	    {
	      pt_phdr_p = 1;
	      pt_phdr = extract_unsigned_integer ((gdb_byte *) phdr.p_vaddr,
						  4, byte_order);
	    }

	  if (p_type == type)
	    break;
	}

      if (i == at_phnum)
	return 0;

      /* Retrieve address and size.  */
      sect_addr = extract_unsigned_integer ((gdb_byte *)phdr.p_vaddr,
					    4, byte_order);
      sect_size = extract_unsigned_integer ((gdb_byte *)phdr.p_memsz,
					    4, byte_order);
    }
  else
    {
      Elf64_External_Phdr phdr;
      int i;

      /* Search for requested PHDR.  */
      for (i = 0; i < at_phnum; i++)
	{
	  int p_type;

	  if (target_read_memory (at_phdr + i * sizeof (phdr),
				  (gdb_byte *)&phdr, sizeof (phdr)))
	    return 0;

	  p_type = extract_unsigned_integer ((gdb_byte *) phdr.p_type,
					     4, byte_order);

	  if (p_type == PT_PHDR)
	    {
	      pt_phdr_p = 1;
	      pt_phdr = extract_unsigned_integer ((gdb_byte *) phdr.p_vaddr,
						  8, byte_order);
	    }

	  if (p_type == type)
	    break;
	}

      if (i == at_phnum)
	return 0;

      /* Retrieve address and size.  */
      sect_addr = extract_unsigned_integer ((gdb_byte *)phdr.p_vaddr,
					    8, byte_order);
      sect_size = extract_unsigned_integer ((gdb_byte *)phdr.p_memsz,
					    8, byte_order);
    }

  /* PT_PHDR is optional, but we really need it
     for PIE to make this work in general.  */

  if (pt_phdr_p)
    {
      /* at_phdr is real address in memory. pt_phdr is what pheader says it is.
	 Relocation offset is the difference between the two. */
      sect_addr = sect_addr + (at_phdr - pt_phdr);
    }

  /* Read in requested program header.  */
  buf = xmalloc (sect_size);
  if (target_read_memory (sect_addr, buf, sect_size))
    {
      xfree (buf);
      return NULL;
    }

  if (p_arch_size)
    *p_arch_size = arch_size;
  if (p_sect_size)
    *p_sect_size = sect_size;

  return buf;
}


/* Return program interpreter string.  */
static gdb_byte *
find_program_interpreter (void)
{
  gdb_byte *buf = NULL;

  /* If we have an exec_bfd, use its section table.  */
  if (exec_bfd
      && bfd_get_flavour (exec_bfd) == bfd_target_elf_flavour)
   {
     struct bfd_section *interp_sect;

     interp_sect = bfd_get_section_by_name (exec_bfd, ".interp");
     if (interp_sect != NULL)
      {
	int sect_size = bfd_section_size (exec_bfd, interp_sect);

	buf = xmalloc (sect_size);
	bfd_get_section_contents (exec_bfd, interp_sect, buf, 0, sect_size);
      }
   }

  /* If we didn't find it, use the target auxillary vector.  */
  if (!buf)
    buf = read_program_header (PT_INTERP, NULL, NULL);

  return buf;
}


/* Scan for DYNTAG in .dynamic section of ABFD.  If DYNTAG is found 1 is
   returned and the corresponding PTR is set.  */

static int
scan_dyntag (int dyntag, bfd *abfd, CORE_ADDR *ptr)
{
  int arch_size, step, sect_size;
  long dyn_tag;
  CORE_ADDR dyn_ptr, dyn_addr;
  gdb_byte *bufend, *bufstart, *buf;
  Elf32_External_Dyn *x_dynp_32;
  Elf64_External_Dyn *x_dynp_64;
  struct bfd_section *sect;
  struct target_section *target_section;

  if (abfd == NULL)
    return 0;

  if (bfd_get_flavour (abfd) != bfd_target_elf_flavour)
    return 0;

  arch_size = bfd_get_arch_size (abfd);
  if (arch_size == -1)
    return 0;

  /* Find the start address of the .dynamic section.  */
  sect = bfd_get_section_by_name (abfd, ".dynamic");
  if (sect == NULL)
    return 0;

  for (target_section = current_target_sections->sections;
       target_section < current_target_sections->sections_end;
       target_section++)
    if (sect == target_section->the_bfd_section)
      break;
  if (target_section < current_target_sections->sections_end)
    dyn_addr = target_section->addr;
  else
    {
      /* ABFD may come from OBJFILE acting only as a symbol file without being
	 loaded into the target (see add_symbol_file_command).  This case is
	 such fallback to the file VMA address without the possibility of
	 having the section relocated to its actual in-memory address.  */

      dyn_addr = bfd_section_vma (abfd, sect);
    }

  /* Read in .dynamic from the BFD.  We will get the actual value
     from memory later.  */
  sect_size = bfd_section_size (abfd, sect);
  buf = bufstart = alloca (sect_size);
  if (!bfd_get_section_contents (abfd, sect,
				 buf, 0, sect_size))
    return 0;

  /* Iterate over BUF and scan for DYNTAG.  If found, set PTR and return.  */
  step = (arch_size == 32) ? sizeof (Elf32_External_Dyn)
			   : sizeof (Elf64_External_Dyn);
  for (bufend = buf + sect_size;
       buf < bufend;
       buf += step)
  {
    if (arch_size == 32)
      {
	x_dynp_32 = (Elf32_External_Dyn *) buf;
	dyn_tag = bfd_h_get_32 (abfd, (bfd_byte *) x_dynp_32->d_tag);
	dyn_ptr = bfd_h_get_32 (abfd, (bfd_byte *) x_dynp_32->d_un.d_ptr);
      }
    else
      {
	x_dynp_64 = (Elf64_External_Dyn *) buf;
	dyn_tag = bfd_h_get_64 (abfd, (bfd_byte *) x_dynp_64->d_tag);
	dyn_ptr = bfd_h_get_64 (abfd, (bfd_byte *) x_dynp_64->d_un.d_ptr);
      }
     if (dyn_tag == DT_NULL)
       return 0;
     if (dyn_tag == dyntag)
       {
	 /* If requested, try to read the runtime value of this .dynamic
	    entry.  */
	 if (ptr)
	   {
	     struct type *ptr_type;
	     gdb_byte ptr_buf[8];
	     CORE_ADDR ptr_addr;

	     ptr_type = builtin_type (target_gdbarch)->builtin_data_ptr;
	     ptr_addr = dyn_addr + (buf - bufstart) + arch_size / 8;
	     if (target_read_memory (ptr_addr, ptr_buf, arch_size / 8) == 0)
	       dyn_ptr = extract_typed_address (ptr_buf, ptr_type);
	     *ptr = dyn_ptr;
	   }
	 return 1;
       }
  }

  return 0;
}

/* Scan for DYNTAG in .dynamic section of the target's main executable,
   found by consulting the OS auxillary vector.  If DYNTAG is found 1 is
   returned and the corresponding PTR is set.  */

static int
scan_dyntag_auxv (int dyntag, CORE_ADDR *ptr)
{
  enum bfd_endian byte_order = gdbarch_byte_order (target_gdbarch);
  int sect_size, arch_size, step;
  long dyn_tag;
  CORE_ADDR dyn_ptr;
  gdb_byte *bufend, *bufstart, *buf;

  /* Read in .dynamic section.  */
  buf = bufstart = read_program_header (PT_DYNAMIC, &sect_size, &arch_size);
  if (!buf)
    return 0;

  /* Iterate over BUF and scan for DYNTAG.  If found, set PTR and return.  */
  step = (arch_size == 32) ? sizeof (Elf32_External_Dyn)
			   : sizeof (Elf64_External_Dyn);
  for (bufend = buf + sect_size;
       buf < bufend;
       buf += step)
  {
    if (arch_size == 32)
      {
	Elf32_External_Dyn *dynp = (Elf32_External_Dyn *) buf;

	dyn_tag = extract_unsigned_integer ((gdb_byte *) dynp->d_tag,
					    4, byte_order);
	dyn_ptr = extract_unsigned_integer ((gdb_byte *) dynp->d_un.d_ptr,
					    4, byte_order);
      }
    else
      {
	Elf64_External_Dyn *dynp = (Elf64_External_Dyn *) buf;

	dyn_tag = extract_unsigned_integer ((gdb_byte *) dynp->d_tag,
					    8, byte_order);
	dyn_ptr = extract_unsigned_integer ((gdb_byte *) dynp->d_un.d_ptr,
					    8, byte_order);
      }
    if (dyn_tag == DT_NULL)
      break;

    if (dyn_tag == dyntag)
      {
	if (ptr)
	  *ptr = dyn_ptr;

	xfree (bufstart);
	return 1;
      }
  }

  xfree (bufstart);
  return 0;
}

/* Locate the base address of dynamic linker structs for SVR4 elf
   targets.

   For SVR4 elf targets the address of the dynamic linker's runtime
   structure is contained within the dynamic info section in the
   executable file.  The dynamic section is also mapped into the
   inferior address space.  Because the runtime loader fills in the
   real address before starting the inferior, we have to read in the
   dynamic info section from the inferior address space.
   If there are any errors while trying to find the address, we
   silently return 0, otherwise the found address is returned.  */

static CORE_ADDR
elf_locate_base (void)
{
  struct minimal_symbol *msymbol;
  CORE_ADDR dyn_ptr;

  /* Look for DT_MIPS_RLD_MAP first.  MIPS executables use this
     instead of DT_DEBUG, although they sometimes contain an unused
     DT_DEBUG.  */
  if (scan_dyntag (DT_MIPS_RLD_MAP, exec_bfd, &dyn_ptr)
      || scan_dyntag_auxv (DT_MIPS_RLD_MAP, &dyn_ptr))
    {
      struct type *ptr_type = builtin_type (target_gdbarch)->builtin_data_ptr;
      gdb_byte *pbuf;
      int pbuf_size = TYPE_LENGTH (ptr_type);

      pbuf = alloca (pbuf_size);
      /* DT_MIPS_RLD_MAP contains a pointer to the address
	 of the dynamic link structure.  */
      if (target_read_memory (dyn_ptr, pbuf, pbuf_size))
	return 0;
      return extract_typed_address (pbuf, ptr_type);
    }

  /* Find DT_DEBUG.  */
  if (scan_dyntag (DT_DEBUG, exec_bfd, &dyn_ptr)
      || scan_dyntag_auxv (DT_DEBUG, &dyn_ptr))
    return dyn_ptr;

  /* This may be a static executable.  Look for the symbol
     conventionally named _r_debug, as a last resort.  */
  msymbol = lookup_minimal_symbol ("_r_debug", NULL, symfile_objfile);
  if (msymbol != NULL)
    return SYMBOL_VALUE_ADDRESS (msymbol);

  /* DT_DEBUG entry not found.  */
  return 0;
}

/* Locate the base address of dynamic linker structs.

   For both the SunOS and SVR4 shared library implementations, if the
   inferior executable has been linked dynamically, there is a single
   address somewhere in the inferior's data space which is the key to
   locating all of the dynamic linker's runtime structures.  This
   address is the value of the debug base symbol.  The job of this
   function is to find and return that address, or to return 0 if there
   is no such address (the executable is statically linked for example).

   For SunOS, the job is almost trivial, since the dynamic linker and
   all of it's structures are statically linked to the executable at
   link time.  Thus the symbol for the address we are looking for has
   already been added to the minimal symbol table for the executable's
   objfile at the time the symbol file's symbols were read, and all we
   have to do is look it up there.  Note that we explicitly do NOT want
   to find the copies in the shared library.

   The SVR4 version is a bit more complicated because the address
   is contained somewhere in the dynamic info section.  We have to go
   to a lot more work to discover the address of the debug base symbol.
   Because of this complexity, we cache the value we find and return that
   value on subsequent invocations.  Note there is no copy in the
   executable symbol tables.  */

static CORE_ADDR
locate_base (struct svr4_info *info)
{
  /* Check to see if we have a currently valid address, and if so, avoid
     doing all this work again and just return the cached address.  If
     we have no cached address, try to locate it in the dynamic info
     section for ELF executables.  There's no point in doing any of this
     though if we don't have some link map offsets to work with.  */

  if (info->debug_base == 0 && svr4_have_link_map_offsets ())
    info->debug_base = elf_locate_base ();
  return info->debug_base;
}

/* Read the r_map field from the supplied r_debug structure.  */

static CORE_ADDR
r_map_from_debug_base (CORE_ADDR debug_base)
{
  struct link_map_offsets *lmo = svr4_fetch_link_map_offsets ();
  struct type *ptr_type = builtin_type (target_gdbarch)->builtin_data_ptr;
  CORE_ADDR addr = 0;
  volatile struct gdb_exception ex;

  TRY_CATCH (ex, RETURN_MASK_ERROR)
    {
      addr = read_memory_typed_address (debug_base + lmo->r_map_offset,
                                        ptr_type);
    }
  exception_print (gdb_stderr, ex);
  return addr;
}

/* Find the first element in the inferior's dynamic link map, and
   return its address in the inferior.  Return zero if the address
   could not be determined.

   FIXME: Perhaps we should validate the info somehow, perhaps by
   checking r_version for a known version number, or r_state for
   RT_CONSISTENT.  */

static CORE_ADDR
solib_svr4_r_map (struct svr4_info *info)
{
  return r_map_from_debug_base (info->debug_base);
}

/* Find r_brk from the inferior's debug base.  */

static CORE_ADDR
solib_svr4_r_brk (struct svr4_info *info)
{
  struct link_map_offsets *lmo = svr4_fetch_link_map_offsets ();
  struct type *ptr_type = builtin_type (target_gdbarch)->builtin_data_ptr;

  return read_memory_typed_address (info->debug_base + lmo->r_brk_offset,
				    ptr_type);
}

/* Find the link map for the dynamic linker (if it is not in the
   normal list of loaded shared objects).  */

static CORE_ADDR
solib_svr4_r_ldsomap (struct svr4_info *info)
{
  struct link_map_offsets *lmo = svr4_fetch_link_map_offsets ();
  struct type *ptr_type = builtin_type (target_gdbarch)->builtin_data_ptr;
  enum bfd_endian byte_order = gdbarch_byte_order (target_gdbarch);
  ULONGEST version;

  /* Check version, and return zero if `struct r_debug' doesn't have
     the r_ldsomap member.  */
  version
    = read_memory_unsigned_integer (info->debug_base + lmo->r_version_offset,
				    lmo->r_version_size, byte_order);
  if (version < 2 || lmo->r_ldsomap_offset == -1)
    return 0;

  return read_memory_typed_address (info->debug_base + lmo->r_ldsomap_offset,
				    ptr_type);
}

/* On Solaris systems with some versions of the dynamic linker,
   ld.so's l_name pointer points to the SONAME in the string table
   rather than into writable memory.  So that GDB can find shared
   libraries when loading a core file generated by gcore, ensure that
   memory areas containing the l_name string are saved in the core
   file.  */

static int
svr4_keep_data_in_core (CORE_ADDR vaddr, unsigned long size)
{
  struct svr4_info *info;
  CORE_ADDR ldsomap;
  struct so_list *new;
  struct cleanup *old_chain;
  struct link_map_offsets *lmo;
  CORE_ADDR name_lm;

  info = get_svr4_info ();

  info->debug_base = 0;
  locate_base (info);
  if (!info->debug_base)
    return 0;

  ldsomap = solib_svr4_r_ldsomap (info);
  if (!ldsomap)
    return 0;

  lmo = svr4_fetch_link_map_offsets ();
  new = XZALLOC (struct so_list);
  old_chain = make_cleanup (xfree, new);
  new->lm_info = lm_info_read (ldsomap);
  make_cleanup (xfree, new->lm_info);
  name_lm = new->lm_info ? new->lm_info->l_name : 0;
  do_cleanups (old_chain);

  return (name_lm >= vaddr && name_lm < vaddr + size);
}

/* Implement the "open_symbol_file_object" target_so_ops method.

   If no open symbol file, attempt to locate and open the main symbol
   file.  On SVR4 systems, this is the first link map entry.  If its
   name is here, we can open it.  Useful when attaching to a process
   without first loading its symbol file.  */

static int
open_symbol_file_object (void *from_ttyp)
{
  CORE_ADDR lm, l_name;
  char *filename;
  int errcode;
  int from_tty = *(int *)from_ttyp;
  struct link_map_offsets *lmo = svr4_fetch_link_map_offsets ();
  struct type *ptr_type = builtin_type (target_gdbarch)->builtin_data_ptr;
  int l_name_size = TYPE_LENGTH (ptr_type);
  gdb_byte *l_name_buf = xmalloc (l_name_size);
  struct cleanup *cleanups = make_cleanup (xfree, l_name_buf);
  struct svr4_info *info = get_svr4_info ();

  if (symfile_objfile)
    if (!query (_("Attempt to reload symbols from process? ")))
      {
	do_cleanups (cleanups);
	return 0;
      }

  /* Always locate the debug struct, in case it has moved.  */
  info->debug_base = 0;
  if (locate_base (info) == 0)
    {
      do_cleanups (cleanups);
      return 0;	/* failed somehow...  */
    }

  /* First link map member should be the executable.  */
  lm = solib_svr4_r_map (info);
  if (lm == 0)
    {
      do_cleanups (cleanups);
      return 0;	/* failed somehow...  */
    }

  /* Read address of name from target memory to GDB.  */
  read_memory (lm + lmo->l_name_offset, l_name_buf, l_name_size);

  /* Convert the address to host format.  */
  l_name = extract_typed_address (l_name_buf, ptr_type);

  if (l_name == 0)
    {
      do_cleanups (cleanups);
      return 0;		/* No filename.  */
    }

  /* Now fetch the filename from target memory.  */
  target_read_string (l_name, &filename, SO_NAME_MAX_PATH_SIZE - 1, &errcode);
  make_cleanup (xfree, filename);

  if (errcode)
    {
      warning (_("failed to read exec filename from attached file: %s"),
	       safe_strerror (errcode));
      do_cleanups (cleanups);
      return 0;
    }

  /* Have a pathname: read the symbol file.  */
  symbol_file_add_main (filename, from_tty);

  do_cleanups (cleanups);
  return 1;
}

/* Data exchange structure for the XML parser as returned by
   svr4_current_sos_via_xfer_libraries.  */

struct svr4_library_list
{
  struct so_list *head, **tailp;

  /* Inferior address of struct link_map used for the main executable.  It is
     NULL if not known.  */
  CORE_ADDR main_lm;
};

/* Implementation for target_so_ops.free_so.  */

static void
svr4_free_so (struct so_list *so)
{
  xfree (so->lm_info);
}

/* Free so_list built so far (called via cleanup).  */

static void
svr4_free_library_list (void *p_list)
{
  struct so_list *list = *(struct so_list **) p_list;

  while (list != NULL)
    {
      struct so_list *next = list->next;

      free_so (list);
      list = next;
    }
}

#ifdef HAVE_LIBEXPAT

#include "xml-support.h"

/* Handle the start of a <library> element.  Note: new elements are added
   at the tail of the list, keeping the list in order.  */

static void
library_list_start_library (struct gdb_xml_parser *parser,
			    const struct gdb_xml_element *element,
			    void *user_data, VEC(gdb_xml_value_s) *attributes)
{
  struct svr4_library_list *list = user_data;
  const char *name = xml_find_attribute (attributes, "name")->value;
  ULONGEST *lmp = xml_find_attribute (attributes, "lm")->value;
  ULONGEST *l_addrp = xml_find_attribute (attributes, "l_addr")->value;
  ULONGEST *l_ldp = xml_find_attribute (attributes, "l_ld")->value;
  struct so_list *new_elem;

  new_elem = XZALLOC (struct so_list);
  new_elem->lm_info = XZALLOC (struct lm_info);
  new_elem->lm_info->lm_addr = *lmp;
  new_elem->lm_info->l_addr_inferior = *l_addrp;
  new_elem->lm_info->l_ld = *l_ldp;

  strncpy (new_elem->so_name, name, sizeof (new_elem->so_name) - 1);
  new_elem->so_name[sizeof (new_elem->so_name) - 1] = 0;
  strcpy (new_elem->so_original_name, new_elem->so_name);

  *list->tailp = new_elem;
  list->tailp = &new_elem->next;
}

/* Handle the start of a <library-list-svr4> element.  */

static void
svr4_library_list_start_list (struct gdb_xml_parser *parser,
			      const struct gdb_xml_element *element,
			      void *user_data, VEC(gdb_xml_value_s) *attributes)
{
  struct svr4_library_list *list = user_data;
  const char *version = xml_find_attribute (attributes, "version")->value;
  struct gdb_xml_value *main_lm = xml_find_attribute (attributes, "main-lm");

  if (strcmp (version, "1.0") != 0)
    gdb_xml_error (parser,
		   _("SVR4 Library list has unsupported version \"%s\""),
		   version);

  if (main_lm)
    list->main_lm = *(ULONGEST *) main_lm->value;
}

/* The allowed elements and attributes for an XML library list.
   The root element is a <library-list>.  */

static const struct gdb_xml_attribute svr4_library_attributes[] =
{
  { "name", GDB_XML_AF_NONE, NULL, NULL },
  { "lm", GDB_XML_AF_NONE, gdb_xml_parse_attr_ulongest, NULL },
  { "l_addr", GDB_XML_AF_NONE, gdb_xml_parse_attr_ulongest, NULL },
  { "l_ld", GDB_XML_AF_NONE, gdb_xml_parse_attr_ulongest, NULL },
  { NULL, GDB_XML_AF_NONE, NULL, NULL }
};

static const struct gdb_xml_element svr4_library_list_children[] =
{
  {
    "library", svr4_library_attributes, NULL,
    GDB_XML_EF_REPEATABLE | GDB_XML_EF_OPTIONAL,
    library_list_start_library, NULL
  },
  { NULL, NULL, NULL, GDB_XML_EF_NONE, NULL, NULL }
};

static const struct gdb_xml_attribute svr4_library_list_attributes[] =
{
  { "version", GDB_XML_AF_NONE, NULL, NULL },
  { "main-lm", GDB_XML_AF_OPTIONAL, gdb_xml_parse_attr_ulongest, NULL },
  { NULL, GDB_XML_AF_NONE, NULL, NULL }
};

static const struct gdb_xml_element svr4_library_list_elements[] =
{
  { "library-list-svr4", svr4_library_list_attributes, svr4_library_list_children,
    GDB_XML_EF_NONE, svr4_library_list_start_list, NULL },
  { NULL, NULL, NULL, GDB_XML_EF_NONE, NULL, NULL }
};

/* Parse qXfer:libraries:read packet into *SO_LIST_RETURN.  Return 1 if

   Return 0 if packet not supported, *SO_LIST_RETURN is not modified in such
   case.  Return 1 if *SO_LIST_RETURN contains the library list, it may be
   empty, caller is responsible for freeing all its entries.  */

static int
svr4_parse_libraries (const char *document, struct svr4_library_list *list)
{
  struct cleanup *back_to = make_cleanup (svr4_free_library_list,
					  &list->head);

  memset (list, 0, sizeof (*list));
  list->tailp = &list->head;
  if (gdb_xml_parse_quick (_("target library list"), "library-list.dtd",
			   svr4_library_list_elements, document, list) == 0)
    {
      /* Parsed successfully, keep the result.  */
      discard_cleanups (back_to);
      return 1;
    }

  do_cleanups (back_to);
  return 0;
}

/* Attempt to get so_list from target via qXfer:libraries:read packet.

   Return 0 if packet not supported, *SO_LIST_RETURN is not modified in such
   case.  Return 1 if *SO_LIST_RETURN contains the library list, it may be
   empty, caller is responsible for freeing all its entries.  */

static int
svr4_current_sos_via_xfer_libraries (struct svr4_library_list *list)
{
  char *svr4_library_document;
  int result;
  struct cleanup *back_to;

  /* Fetch the list of shared libraries.  */
  svr4_library_document = target_read_stralloc (&current_target,
						TARGET_OBJECT_LIBRARIES_SVR4,
						NULL);
  if (svr4_library_document == NULL)
    return 0;

  back_to = make_cleanup (xfree, svr4_library_document);
  result = svr4_parse_libraries (svr4_library_document, list);
  do_cleanups (back_to);

  return result;
}

#else

static int
svr4_current_sos_via_xfer_libraries (struct svr4_library_list *list)
{
  return 0;
}

#endif

/* If no shared library information is available from the dynamic
   linker, build a fallback list from other sources.  */

static struct so_list *
svr4_default_sos (void)
{
  struct svr4_info *info = get_svr4_info ();
  struct so_list *new;

  if (!info->debug_loader_offset_p)
    return NULL;

  new = XZALLOC (struct so_list);

  new->lm_info = xzalloc (sizeof (struct lm_info));

  /* Nothing will ever check the other fields if we set l_addr_p.  */
  new->lm_info->l_addr = info->debug_loader_offset;
  new->lm_info->l_addr_p = 1;

  strncpy (new->so_name, info->debug_loader_name, SO_NAME_MAX_PATH_SIZE - 1);
  new->so_name[SO_NAME_MAX_PATH_SIZE - 1] = '\0';
  strcpy (new->so_original_name, new->so_name);

  return new;
}

/* Read the whole inferior libraries chain starting at address LM.
   Expect the first entry in the chain's previous entry to be PREV_LM.
   Add the entries to the tail referenced by LINK_PTR_PTR.  Ignore the
   first entry if IGNORE_FIRST and set global MAIN_LM_ADDR according
   to it.  Returns nonzero upon success.  */

static int
svr4_read_so_list (CORE_ADDR lm, CORE_ADDR prev_lm,
		   struct so_list ***link_ptr_ptr, int ignore_first)
{
  CORE_ADDR next_lm;

  for (; lm != 0; prev_lm = lm, lm = next_lm)
    {
      struct link_map_offsets *lmo = svr4_fetch_link_map_offsets ();
      struct so_list *new;
      struct cleanup *old_chain;
      int errcode;
      char *buffer;

      new = XZALLOC (struct so_list);
      old_chain = make_cleanup_free_so (new);

      new->lm_info = lm_info_read (lm);
      if (new->lm_info == NULL)
	{
	  do_cleanups (old_chain);
	  return 0;
	}

      next_lm = new->lm_info->l_next;

      if (new->lm_info->l_prev != prev_lm)
	{
	  warning (_("Corrupted shared library list: %s != %s"),
		   paddress (target_gdbarch, prev_lm),
		   paddress (target_gdbarch, new->lm_info->l_prev));
	  do_cleanups (old_chain);
	  return 0;
	}

      /* For SVR4 versions, the first entry in the link map is for the
         inferior executable, so we must ignore it.  For some versions of
         SVR4, it has no name.  For others (Solaris 2.3 for example), it
         does have a name, so we can no longer use a missing name to
         decide when to ignore it.  */
      if (ignore_first && new->lm_info->l_prev == 0)
	{
	  struct svr4_info *info = get_svr4_info ();

	  info->main_lm_addr = new->lm_info->lm_addr;
	  do_cleanups (old_chain);
	  continue;
	}

      /* Extract this shared object's name.  */
      target_read_string (new->lm_info->l_name, &buffer,
			  SO_NAME_MAX_PATH_SIZE - 1, &errcode);
      if (errcode != 0)
	{
	  warning (_("Can't read pathname for load map: %s."),
		   safe_strerror (errcode));
	  do_cleanups (old_chain);
	  continue;
	}

      strncpy (new->so_name, buffer, SO_NAME_MAX_PATH_SIZE - 1);
      new->so_name[SO_NAME_MAX_PATH_SIZE - 1] = '\0';
      strcpy (new->so_original_name, new->so_name);
      xfree (buffer);

      /* If this entry has no name, or its name matches the name
	 for the main executable, don't include it in the list.  */
      if (! new->so_name[0] || match_main (new->so_name))
	{
	  do_cleanups (old_chain);
	  continue;
	}

      discard_cleanups (old_chain);
      new->next = 0;
      **link_ptr_ptr = new;
      *link_ptr_ptr = &new->next;
    }

  return 1;
}

/* Read the list of loaded libraries from the dynamic linker's base
   structure.  */

static struct so_list *
svr4_current_sos_from_debug_base (void)
{
  struct svr4_info *info = get_svr4_info ();
  CORE_ADDR lm;
  struct so_list *head = NULL;
  struct so_list **link_ptr = &head;
  struct cleanup *back_to;
  int ignore_first;

  gdb_assert (info->debug_base);

  /* Assume that everything is a library if the dynamic loader was loaded
     late by a static executable.  */
  if (exec_bfd && bfd_get_section_by_name (exec_bfd, ".dynamic") == NULL)
    ignore_first = 0;
  else
    ignore_first = 1;

  back_to = make_cleanup (svr4_free_library_list, &head);

  /* Walk the inferior's link map list, and build our list of
     `struct so_list' nodes.  */
  lm = solib_svr4_r_map (info);
  if (lm)
    svr4_read_so_list (lm, 0, &link_ptr, ignore_first);

  /* On Solaris, the dynamic linker is not in the normal list of
     shared objects, so make sure we pick it up too.  Having
     symbol information for the dynamic linker is quite crucial
     for skipping dynamic linker resolver code.  */
  lm = solib_svr4_r_ldsomap (info);
  if (lm)
    svr4_read_so_list (lm, 0, &link_ptr, 0);

  discard_cleanups (back_to);

  return head;
}

/* Implement the "current_sos" target_so_ops method.  */

static struct so_list *
svr4_current_sos (void)
{
  struct svr4_info *info = get_svr4_info ();
  struct svr4_library_list library_list;
  struct so_list *result;

  /* If we have a namespace table then return a flattened copy.  */
  if (info->namespace_table != NULL)
    return namespace_table_flatten (info->namespace_table);

  /* Fall back to manual examination of the target if the packet is not
     supported or gdbserver failed to find DT_DEBUG.  gdb.server/solib-list.exp
     tests a case where gdbserver cannot find the shared libraries list while
     GDB itself is able to find it via SYMFILE_OBJFILE.

     Unfortunately statically linked inferiors will also fall back through this
     suboptimal code path.  */

  if (svr4_current_sos_via_xfer_libraries (&library_list))
    {
      if (library_list.main_lm)
	{
	  info = get_svr4_info ();
	  info->main_lm_addr = library_list.main_lm;
	}

      return library_list.head ? library_list.head : svr4_default_sos ();
    }

  /* Always locate the debug struct, in case it has moved.  */
  info->debug_base = 0;
  locate_base (info);

  /* If we can't find the dynamic linker's base structure, this
     must not be a dynamically linked executable.  Hmm.  */
  if (! info->debug_base)
    return svr4_default_sos ();

  result = svr4_current_sos_from_debug_base ();

  if (result == NULL)
    return svr4_default_sos ();

  return result;
}

/* Get the address of the link_map for a given OBJFILE.  */

CORE_ADDR
svr4_fetch_objfile_link_map (struct objfile *objfile)
{
  struct so_list *so;
  struct svr4_info *info = get_svr4_info ();

  /* Cause svr4_current_sos() to be run if it hasn't been already.  */
  if (info->main_lm_addr == 0)
    solib_add (NULL, 0, &current_target, auto_solib_add);

  /* svr4_current_sos() will set main_lm_addr for the main executable.  */
  if (objfile == symfile_objfile)
    return info->main_lm_addr;

  /* The other link map addresses may be found by examining the list
     of shared libraries.  */
  for (so = master_so_list (); so; so = so->next)
    if (so->objfile == objfile)
      return so->lm_info->lm_addr;

  /* Not found!  */
  return 0;
}

/* On some systems, the only way to recognize the link map entry for
   the main executable file is by looking at its name.  Return
   non-zero iff SONAME matches one of the known main executable names.  */

static int
match_main (const char *soname)
{
  const char * const *mainp;

  for (mainp = main_name_list; *mainp != NULL; mainp++)
    {
      if (strcmp (soname, *mainp) == 0)
	return (1);
    }

  return (0);
}

/* Return 1 if PC lies in the dynamic symbol resolution code of the
   SVR4 run time loader.  */

int
svr4_in_dynsym_resolve_code (CORE_ADDR pc)
{
  struct svr4_info *info = get_svr4_info ();

  return ((pc >= info->interp_text_sect_low
	   && pc < info->interp_text_sect_high)
	  || (pc >= info->interp_plt_sect_low
	      && pc < info->interp_plt_sect_high)
	  || in_plt_section (pc, NULL)
	  || in_gnu_ifunc_stub (pc));
}

/* Given an executable's ABFD and target, compute the entry-point
   address.  */

static CORE_ADDR
exec_entry_point (struct bfd *abfd, struct target_ops *targ)
{
  /* KevinB wrote ... for most targets, the address returned by
     bfd_get_start_address() is the entry point for the start
     function.  But, for some targets, bfd_get_start_address() returns
     the address of a function descriptor from which the entry point
     address may be extracted.  This address is extracted by
     gdbarch_convert_from_func_ptr_addr().  The method
     gdbarch_convert_from_func_ptr_addr() is the merely the identify
     function for targets which don't use function descriptors.  */
  return gdbarch_convert_from_func_ptr_addr (target_gdbarch,
					     bfd_get_start_address (abfd),
					     targ);
}

/* A probe and its associated action.  */

struct probe_and_action
{
  /* The probe.  */
  struct probe *probe;

  /* The action.  */
  enum solib_event_action action;
};

/* Returns a hash code for the probe_and_action referenced by p.  */

static hashval_t
hash_probe_and_action (const void *p)
{
  const struct probe_and_action *pa = p;

  return (hashval_t) pa->probe->address;
}

/* Returns non-zero if the probe_and_actions referenced by p1 and p2
   are equal.  */

static int
equal_probe_and_action (const void *p1, const void *p2)
{
  const struct probe_and_action *pa1 = p1;
  const struct probe_and_action *pa2 = p2;

  return pa1->probe->address == pa2->probe->address;
}

/* XXX.  */

static void
register_solib_event_probe (struct probe *probe,
			    enum solib_event_action action)
{
  struct svr4_info *info = get_svr4_info ();
  struct probe_and_action lookup, *pa;
  void **slot;

  /* Create the probes table, if necessary.  */
  if (info->probes_table == NULL)
    {
      info->probes_table = htab_create_alloc (1, hash_probe_and_action,
					      equal_probe_and_action,
					      xfree, xcalloc, xfree);
    }

  lookup.probe = probe;
  slot = htab_find_slot (info->probes_table, &lookup, INSERT);
  gdb_assert (*slot == HTAB_EMPTY_ENTRY);

  pa = XCNEW (struct probe_and_action);
  pa->probe = probe;
  pa->action = action;

  *slot = pa;
}

/* Get the solib event probe at the specified location, and the
   action associated with it.  Returns NULL if no solib event probe
   was found.  */

static struct probe_and_action *
solib_event_probe_at (struct svr4_info *info, CORE_ADDR address)
{
  struct probe lookup_probe;
  struct probe_and_action lookup;
  void **slot;

  lookup_probe.address = address;
  lookup.probe = &lookup_probe;
  slot = htab_find_slot (info->probes_table, &lookup, NO_INSERT);

  if (slot == NULL)
    return NULL;

  return (struct probe_and_action *) *slot;
}

/* Decide what action to take when the specified solib event probe is
   hit.  */

static enum solib_event_action
solib_event_probe_action (struct probe_and_action *pa)
{
  enum solib_event_action action;
  unsigned probe_argc;

  action = pa->action;
  if (action == NAMESPACE_NO_ACTION || action == NAMESPACE_TABLE_INVALIDATE)
    return action;

  gdb_assert (action == NAMESPACE_RELOAD
	      || action == NAMESPACE_UPDATE_OR_RELOAD);

  /* Check that an appropriate number of arguments has been supplied.
     We expect:
       arg0: Lmid_t lmid (mandatory)
       arg1: struct r_debug *debug_base (mandatory)
       arg2: struct link_map *new (optional, for incremental updates)  */
  probe_argc = get_probe_argument_count (pa->probe);
  if (probe_argc == 2)
    action = NAMESPACE_RELOAD;
  else if (probe_argc < 2)
    action = NAMESPACE_TABLE_INVALIDATE;

  return action;
}

/* A namespace in the dynamic linker.  */

struct namespace
{
  /* Numeric link-map ID of the namespace.  */
  LONGEST lmid;

  /* List of objects loaded into the namespace.  */
  struct so_list *solist;
};

/* Returns a hash code for the namespace referenced by p.  */

static hashval_t
hash_namespace (const void *p)
{
  const struct namespace *ns = p;

  return (hashval_t) ns->lmid;
}

/* Returns non-zero if the namespaces referenced by p1 and p2
   are equal.  */

static int
equal_namespace (const void *p1, const void *p2)
{
  const struct namespace *ns1 = p1;
  const struct namespace *ns2 = p2;

  return ns1->lmid == ns2->lmid;
}

/* Free a namespace.  */

static void
free_namespace (void *p)
{
  struct namespace *ns = p;

  svr4_free_library_list (ns->solist);
  xfree (ns);
}

/* Populate this namespace by reading the entire list of shared
   objects from the inferior.  Returns nonzero on success.  */

static int
namespace_update_full (struct svr4_info *info, LONGEST lmid,
		       CORE_ADDR debug_base, int is_initial_ns)
{
  struct so_list *result = NULL, *so;
  struct namespace lookup, *ns;
  void **slot;

  /* Read the list of shared objects from the inferior.  The
     initial namespace requires extra processing and is handled
     separately.  */
  if (is_initial_ns)
    {
      result = svr4_current_sos_from_debug_base ();
    }
  else
    {
      CORE_ADDR lm = r_map_from_debug_base (debug_base);
      struct so_list **link_ptr = &result;

      if (!svr4_read_so_list (lm, 0, &link_ptr, 0))
	return 0;
    }

  /* If the namespace is empty then delete it from the table.  */
  if (result == NULL)
    {
      if (info->namespace_table != NULL)
	{
	  lookup.lmid = lmid;
	  htab_remove_elt (info->namespace_table, &lookup);
	}

      return 1;
    }

  /* Fill in the link-map IDs and initial namespace flags.  */
  for (so = result; so; so = so->next)
    {
      so->lm_info->lmid = lmid;
      so->lm_info->in_initial_ns = is_initial_ns;
    }

  /* Create the namespace table, if necessary.  */
  if (info->namespace_table == NULL)
    {
      info->namespace_table = htab_create_alloc (1, hash_namespace,
						 equal_namespace,
						 free_namespace,
						 xcalloc, xfree);
    }

  /* Update the namespace table with our new list.  */
  lookup.lmid = lmid;
  slot = htab_find_slot (info->namespace_table, &lookup, INSERT);
  if (*slot == HTAB_EMPTY_ENTRY)
    {
      ns = XCNEW (struct namespace);
      ns->lmid = lmid;
      *slot = ns;
    }
  else
    {
      ns = *slot;
      svr4_free_library_list (ns->solist);
    }
  ns->solist = result;

  return 1;
}

/* Update this namespace starting from the link-map entry passed by
   the linker in the probe's third argument.  Returns nonzero if the
   list was successfully updated, or zero to indicate failure.  */

static int
namespace_update_incremental (struct svr4_info *info, LONGEST lmid,
			      CORE_ADDR lm, int is_initial_ns)
{
  struct namespace lookup, *ns;
  struct so_list *tail, **link, *so;
  struct value *val;

  /* Find our namespace in the table.  */
  if (info->namespace_table == NULL)
    return 0;

  lookup.lmid = lmid;
  ns = htab_find (info->namespace_table, &lookup);
  if (ns == NULL)
    return 0;

  /* Walk to the end of the list.  */
  tail = ns->solist;
  if (tail == NULL)
    return 0;

  while (tail->next)
    tail = tail->next;
  link = &tail->next;

  /* Read the new objects.  */
  if (!svr4_read_so_list (lm, tail->lm_info->lm_addr, &link, 0))
    return 0;

  /* Fill in the link-map IDs and initial namespace flags.  */
  for (so = tail; so; so = so->next)
    {
      so->lm_info->lmid = lmid;
      so->lm_info->in_initial_ns = is_initial_ns;
    }

  return 1;
}

/* Disable the probes-based linker interface and revert to the
   original interface.  We don't reset the breakpoints as the
   ones set up for the probes-based interface are adequate.  */

static void
disable_probes_interface_cleanup (void *arg)
{
  struct svr4_info *info = get_svr4_info ();

  warning (_("Probes-based dynamic linker interface failed.\n"
	     "Reverting to original interface.\n"));

  free_probes_table (info);
  free_namespace_table (info);
}

/* Update the namespace table as appropriate when using the
   probes-based linker interface.  Do nothing if using the
   standard interface.  */

static void
svr4_handle_solib_event (void)
{
  struct svr4_info *info = get_svr4_info ();
  struct probe_and_action *pa;
  enum solib_event_action action;
  struct cleanup *old_chain, *usm_chain;
  struct value *val;
  LONGEST lmid;
  CORE_ADDR pc, debug_base, lm = 0;
  int is_initial_ns;

  if (info->probes_table == NULL)
    return;

  /* If anything goes wrong we revert to the original linker
     interface.  */
  old_chain = make_cleanup (disable_probes_interface_cleanup, NULL);

  pc = regcache_read_pc (get_current_regcache ());
  pa = solib_event_probe_at (info, pc);
  action = solib_event_probe_action (pa);

  if (action == NAMESPACE_TABLE_INVALIDATE)
    goto error;

  if (action == NAMESPACE_NO_ACTION)
    return;

  /* EVALUATE_PROBE_ARGUMENT looks up symbols in the dynamic linker
     using FIND_PC_SECTION.  FIND_PC_SECTION is accelerated by a cache
     called the section map.  The section map is invalidated every
     time a shared library is loaded or unloaded, and if the inferior
     is generating a lot of shared library events then the section map
     will be updated every time SVR4_HANDLE_SOLIB_EVENT is called.
     We called FIND_PC_SECTION in SVR4_CREATE_SOLIB_EVENT_BREAKPOINTS,
     so we can guarantee that the dynamic linker's sections are in the
     section map.  We can therefore inhibit section map updates across
     these calls to EVALUATE_PROBE_ARGUMENT and save a lot of time.  */
  inhibit_section_map_updates ();
  usm_chain = make_cleanup (resume_section_map_updates_cleanup, NULL);

  val = evaluate_probe_argument (pa->probe, 0);
  if (val == NULL)
    goto error;

  lmid = value_as_long (val);

  val = evaluate_probe_argument (pa->probe, 1);
  if (val == NULL)
    goto error;

  debug_base = value_as_address (val);
  if (debug_base == 0)
    goto error;

  /* Always locate the debug struct, in case it moved.  */
  info->debug_base = 0;
  if (locate_base (info) == 0)
    goto error;

  is_initial_ns = (debug_base == info->debug_base);

  if (action == NAMESPACE_UPDATE_OR_RELOAD)
    {
      val = evaluate_probe_argument (pa->probe, 2);
      if (val != NULL)
	lm = value_as_address (val);

      if (lm == 0)
	action = NAMESPACE_RELOAD;
    }

  /* Resume section map updates.  */
  do_cleanups (usm_chain);

  if (action == NAMESPACE_UPDATE_OR_RELOAD)
    {
      if (namespace_update_incremental (info, lmid, lm, is_initial_ns))
	{
	  discard_cleanups (old_chain);
	  return;
	}

      action = NAMESPACE_RELOAD;
    }

  gdb_assert (action == NAMESPACE_RELOAD);

  if (namespace_update_full (info, lmid, debug_base, is_initial_ns))
    {
      discard_cleanups (old_chain);
      return;
    }

 error:
  /* We should never reach here, but if we do we disable the
     probes interface and revert to the original interface.  */

  do_cleanups (old_chain);
}

/* Helper function for namespace_table_flatten.  */

static int
namespace_table_flatten_helper (void **slot, void *arg)
{
  struct namespace *ns = (struct namespace *) *slot;
  struct so_list *src = ns->solist;
  struct so_list ***tail = (struct so_list ***) arg;

  while (src != NULL)
    {
      /* glibc includes an entry for the interpreter in each
	 namespace, but in all but the initial namespace these
	 have l_ld == 0.  Returning these "broken" placeholders
	 makes it impossible to set breakpoints in the runtime
	 linker when more than one namespace exists.  */
      if (src->lm_info->l_ld != 0)
	{
	  struct so_list *dst;

	  dst = xmalloc (sizeof (struct so_list));
	  memcpy (dst, src, sizeof (struct so_list));

	  dst->lm_info = xmalloc (sizeof (struct lm_info));
	  memcpy (dst->lm_info, src->lm_info, sizeof (struct lm_info));

	  **tail = dst;
	  *tail = &dst->next;
	}

      src = src->next;
    }

  **tail = NULL;

  return 1; /* Continue traversal.  */
}

/* Flatten the namespace table into a single list.  */

static struct so_list *
namespace_table_flatten (htab_t namespace_table)
{
  struct so_list *dst = NULL;
  struct so_list **tail = &dst;

  htab_traverse (namespace_table, namespace_table_flatten_helper, &tail);

  return dst;
}

/* Helper function for svr4_update_solib_event_breakpoints.  */

static int
svr4_update_solib_event_breakpoint (struct breakpoint *b, void *arg)
{
  struct svr4_info *info = get_svr4_info ();
  struct bp_location *loc;

  if (b->type != bp_shlib_event)
    return 0; /* Continue iterating.  */

  for (loc = b->loc; loc; loc = loc->next)
    {
      struct probe_and_action *pa = solib_event_probe_at (info, loc->address);

      if (pa != NULL)
	{
	  if (pa->action == NAMESPACE_NO_ACTION)
	    b->enable_state = (stop_on_solib_events
			       ? bp_enabled : bp_disabled);

	  return 0; /* Continue iterating.  */
	}
    }

  return 0; /* Continue iterating.  */
}

/* Enable or disable optional solib event breakpoints as appropriate.
   Called whenever stop_on_solib_events is changed.  */

static void
svr4_update_solib_event_breakpoints (void)
{
  struct svr4_info *info = get_svr4_info ();

  if (info->probes_table)
    iterate_over_breakpoints (svr4_update_solib_event_breakpoint, NULL);
}

/* XXX.  */

static void
svr4_create_probe_breakpoints (struct gdbarch *gdbarch,
			       VEC (probe_p) **probes)
{
  int i;

  for (i = 0; i < NUM_PROBES; i++)
    {
      enum solib_event_action action = probe_info[i].action;
      struct probe *probe;
      int ix;

      for (ix = 0;
	   VEC_iterate (probe_p, probes[i], ix, probe);
	   ++ix)
	{
	  create_solib_event_breakpoint (gdbarch, probe->address);
	  register_solib_event_probe (probe, action);
	}
    }

  svr4_update_solib_event_breakpoints ();
}

/* Both the SunOS and the SVR4 dynamic linkers call a marker function
   before and after mapping and unmapping shared libraries.  The sole
   purpose of this method is to allow debuggers to set a breakpoint so
   they can track these changes.

   Some versions of the glibc dynamic linker contain named probes
   to allow more fine grained stopping.  Given the address of the
   original marker function, this function attempts to find these
   probes, and if found, sets breakpoints on those instead.  If the
   probes aren't found, a single breakpoint is set on the original
   marker function.  */

static void
svr4_create_solib_event_breakpoints (struct gdbarch *gdbarch,
				     CORE_ADDR address)
{
  struct svr4_info *info = get_svr4_info ();
  struct obj_section *os;

  os = find_pc_section (address);
  if (os != NULL)
    {
      int with_prefix;

      for (with_prefix = 0; with_prefix <= 1; with_prefix++)
	{
	  VEC (probe_p) *probes[NUM_PROBES];
	  int all_probes_found = 1;
	  int i;

	  memset (probes, 0, sizeof (probes));
	  for (i = 0; i < NUM_PROBES; i++)
	    {
	      char name[32] = { '\0' };

	      /* Fedora 17, RHEL 6.2, and RHEL 6.3 shipped with an
		 early version of the probes code in which the probes'
		 names were prefixed with "rtld_" and the "map_failed"
		 probe did not exist.  The locations of the probes are
		 otherwise the same, so we check for probes with
		 prefixed names if probes with unprefixed names are
		 not present.  */

	      if (with_prefix)
		strncat (name, "rtld_", sizeof (name) - 1);

	      strncat (name, probe_info[i].name, sizeof (name) - 1);

	      probes[i] = find_probes_in_objfile (os->objfile, "rtld", name);

<<<<<<< HEAD
	      if (!VEC_length (probe_p, probes[i]))
=======
	      if (!strcmp (name, "rtld_map_failed"))
		continue;

	      if (!VEC_length (probe_p, info->probes[i]))
>>>>>>> 21fd080d
		{
		  all_probes_found = 0;
		  break;
		}
	    }

	  if (all_probes_found)
	    svr4_create_probe_breakpoints (gdbarch, probes);

	  for (i = 0; i < NUM_PROBES; i++)
	    VEC_free (probe_p, probes[i]);

	  if (all_probes_found)
	    return;
	}
    }

  create_solib_event_breakpoint (gdbarch, address);
}

/* Helper function for gdb_bfd_lookup_symbol.  */

static int
cmp_name_and_sec_flags (asymbol *sym, void *data)
{
  return (strcmp (sym->name, (const char *) data) == 0
	  && (sym->section->flags & (SEC_CODE | SEC_DATA)) != 0);
}
/* Arrange for dynamic linker to hit breakpoint.

   Both the SunOS and the SVR4 dynamic linkers have, as part of their
   debugger interface, support for arranging for the inferior to hit
   a breakpoint after mapping in the shared libraries.  This function
   enables that breakpoint.

   For SunOS, there is a special flag location (in_debugger) which we
   set to 1.  When the dynamic linker sees this flag set, it will set
   a breakpoint at a location known only to itself, after saving the
   original contents of that place and the breakpoint address itself,
   in it's own internal structures.  When we resume the inferior, it
   will eventually take a SIGTRAP when it runs into the breakpoint.
   We handle this (in a different place) by restoring the contents of
   the breakpointed location (which is only known after it stops),
   chasing around to locate the shared libraries that have been
   loaded, then resuming.

   For SVR4, the debugger interface structure contains a member (r_brk)
   which is statically initialized at the time the shared library is
   built, to the offset of a function (_r_debug_state) which is guaran-
   teed to be called once before mapping in a library, and again when
   the mapping is complete.  At the time we are examining this member,
   it contains only the unrelocated offset of the function, so we have
   to do our own relocation.  Later, when the dynamic linker actually
   runs, it relocates r_brk to be the actual address of _r_debug_state().

   The debugger interface structure also contains an enumeration which
   is set to either RT_ADD or RT_DELETE prior to changing the mapping,
   depending upon whether or not the library is being mapped or unmapped,
   and then set to RT_CONSISTENT after the library is mapped/unmapped.  */

static int
enable_break (struct svr4_info *info, int from_tty)
{
  struct minimal_symbol *msymbol;
  const char * const *bkpt_namep;
  asection *interp_sect;
  gdb_byte *interp_name;
  CORE_ADDR sym_addr;

  info->interp_text_sect_low = info->interp_text_sect_high = 0;
  info->interp_plt_sect_low = info->interp_plt_sect_high = 0;

  free_probes_table (info);

  /* If we already have a shared library list in the target, and
     r_debug contains r_brk, set the breakpoint there - this should
     mean r_brk has already been relocated.  Assume the dynamic linker
     is the object containing r_brk.  */

  solib_add (NULL, from_tty, &current_target, auto_solib_add);
  sym_addr = 0;
  if (info->debug_base && solib_svr4_r_map (info) != 0)
    sym_addr = solib_svr4_r_brk (info);

  if (sym_addr != 0)
    {
      struct obj_section *os;

      sym_addr = gdbarch_addr_bits_remove
	(target_gdbarch, gdbarch_convert_from_func_ptr_addr (target_gdbarch,
							     sym_addr,
							     &current_target));

      /* On at least some versions of Solaris there's a dynamic relocation
	 on _r_debug.r_brk and SYM_ADDR may not be relocated yet, e.g., if
	 we get control before the dynamic linker has self-relocated.
	 Check if SYM_ADDR is in a known section, if it is assume we can
	 trust its value.  This is just a heuristic though, it could go away
	 or be replaced if it's getting in the way.

	 On ARM we need to know whether the ISA of rtld_db_dlactivity (or
	 however it's spelled in your particular system) is ARM or Thumb.
	 That knowledge is encoded in the address, if it's Thumb the low bit
	 is 1.  However, we've stripped that info above and it's not clear
	 what all the consequences are of passing a non-addr_bits_remove'd
	 address to svr4_create_solib_event_breakpoints.  The call to
	 find_pc_section verifies we know about the address and have some
	 hope of computing the right kind of breakpoint to use (via
	 symbol info).  It does mean that GDB needs to be pointed at a
	 non-stripped version of the dynamic linker in order to obtain
	 information it already knows about.  Sigh.  */

      os = find_pc_section (sym_addr);
      if (os != NULL)
	{
	  /* Record the relocated start and end address of the dynamic linker
	     text and plt section for svr4_in_dynsym_resolve_code.  */
	  bfd *tmp_bfd;
	  CORE_ADDR load_addr;

	  tmp_bfd = os->objfile->obfd;
	  load_addr = ANOFFSET (os->objfile->section_offsets,
				os->objfile->sect_index_text);

	  interp_sect = bfd_get_section_by_name (tmp_bfd, ".text");
	  if (interp_sect)
	    {
	      info->interp_text_sect_low =
		bfd_section_vma (tmp_bfd, interp_sect) + load_addr;
	      info->interp_text_sect_high =
		info->interp_text_sect_low
		+ bfd_section_size (tmp_bfd, interp_sect);
	    }
	  interp_sect = bfd_get_section_by_name (tmp_bfd, ".plt");
	  if (interp_sect)
	    {
	      info->interp_plt_sect_low =
		bfd_section_vma (tmp_bfd, interp_sect) + load_addr;
	      info->interp_plt_sect_high =
		info->interp_plt_sect_low
		+ bfd_section_size (tmp_bfd, interp_sect);
	    }

	  svr4_create_solib_event_breakpoints (target_gdbarch, sym_addr);
	  return 1;
	}
    }

  /* Find the program interpreter; if not found, warn the user and drop
     into the old breakpoint at symbol code.  */
  interp_name = find_program_interpreter ();
  if (interp_name)
    {
      CORE_ADDR load_addr = 0;
      int load_addr_found = 0;
      int loader_found_in_list = 0;
      struct so_list *so;
      bfd *tmp_bfd = NULL;
      struct target_ops *tmp_bfd_target;
      volatile struct gdb_exception ex;

      sym_addr = 0;

      /* Now we need to figure out where the dynamic linker was
         loaded so that we can load its symbols and place a breakpoint
         in the dynamic linker itself.

         This address is stored on the stack.  However, I've been unable
         to find any magic formula to find it for Solaris (appears to
         be trivial on GNU/Linux).  Therefore, we have to try an alternate
         mechanism to find the dynamic linker's base address.  */

      TRY_CATCH (ex, RETURN_MASK_ALL)
        {
	  tmp_bfd = solib_bfd_open (interp_name);
	}
      if (tmp_bfd == NULL)
	goto bkpt_at_symbol;

      /* Now convert the TMP_BFD into a target.  That way target, as
         well as BFD operations can be used.  */
      tmp_bfd_target = target_bfd_reopen (tmp_bfd);
      /* target_bfd_reopen acquired its own reference, so we can
         release ours now.  */
      gdb_bfd_unref (tmp_bfd);

      /* On a running target, we can get the dynamic linker's base
         address from the shared library table.  */
      so = master_so_list ();
      while (so)
	{
	  if (svr4_same_1 (interp_name, so->so_original_name))
	    {
	      load_addr_found = 1;
	      loader_found_in_list = 1;
	      load_addr = lm_addr_check (so, tmp_bfd);
	      break;
	    }
	  so = so->next;
	}

      /* If we were not able to find the base address of the loader
         from our so_list, then try using the AT_BASE auxilliary entry.  */
      if (!load_addr_found)
        if (target_auxv_search (&current_target, AT_BASE, &load_addr) > 0)
	  {
	    int addr_bit = gdbarch_addr_bit (target_gdbarch);

	    /* Ensure LOAD_ADDR has proper sign in its possible upper bits so
	       that `+ load_addr' will overflow CORE_ADDR width not creating
	       invalid addresses like 0x101234567 for 32bit inferiors on 64bit
	       GDB.  */

	    if (addr_bit < (sizeof (CORE_ADDR) * HOST_CHAR_BIT))
	      {
		CORE_ADDR space_size = (CORE_ADDR) 1 << addr_bit;
		CORE_ADDR tmp_entry_point = exec_entry_point (tmp_bfd,
							      tmp_bfd_target);

		gdb_assert (load_addr < space_size);

		/* TMP_ENTRY_POINT exceeding SPACE_SIZE would be for prelinked
		   64bit ld.so with 32bit executable, it should not happen.  */

		if (tmp_entry_point < space_size
		    && tmp_entry_point + load_addr >= space_size)
		  load_addr -= space_size;
	      }

	    load_addr_found = 1;
	  }

      /* Otherwise we find the dynamic linker's base address by examining
	 the current pc (which should point at the entry point for the
	 dynamic linker) and subtracting the offset of the entry point.

         This is more fragile than the previous approaches, but is a good
         fallback method because it has actually been working well in
         most cases.  */
      if (!load_addr_found)
	{
	  struct regcache *regcache
	    = get_thread_arch_regcache (inferior_ptid, target_gdbarch);

	  load_addr = (regcache_read_pc (regcache)
		       - exec_entry_point (tmp_bfd, tmp_bfd_target));
	}

      if (!loader_found_in_list)
	{
	  info->debug_loader_name = xstrdup (interp_name);
	  info->debug_loader_offset_p = 1;
	  info->debug_loader_offset = load_addr;
	  solib_add (NULL, from_tty, &current_target, auto_solib_add);
	}

      /* Record the relocated start and end address of the dynamic linker
         text and plt section for svr4_in_dynsym_resolve_code.  */
      interp_sect = bfd_get_section_by_name (tmp_bfd, ".text");
      if (interp_sect)
	{
	  info->interp_text_sect_low =
	    bfd_section_vma (tmp_bfd, interp_sect) + load_addr;
	  info->interp_text_sect_high =
	    info->interp_text_sect_low
	    + bfd_section_size (tmp_bfd, interp_sect);
	}
      interp_sect = bfd_get_section_by_name (tmp_bfd, ".plt");
      if (interp_sect)
	{
	  info->interp_plt_sect_low =
	    bfd_section_vma (tmp_bfd, interp_sect) + load_addr;
	  info->interp_plt_sect_high =
	    info->interp_plt_sect_low
	    + bfd_section_size (tmp_bfd, interp_sect);
	}

      /* Now try to set a breakpoint in the dynamic linker.  */
      for (bkpt_namep = solib_break_names; *bkpt_namep != NULL; bkpt_namep++)
	{
	  sym_addr = gdb_bfd_lookup_symbol (tmp_bfd, cmp_name_and_sec_flags,
					    (void *) *bkpt_namep);
	  if (sym_addr != 0)
	    break;
	}

      if (sym_addr != 0)
	/* Convert 'sym_addr' from a function pointer to an address.
	   Because we pass tmp_bfd_target instead of the current
	   target, this will always produce an unrelocated value.  */
	sym_addr = gdbarch_convert_from_func_ptr_addr (target_gdbarch,
						       sym_addr,
						       tmp_bfd_target);

      /* We're done with both the temporary bfd and target.  Closing
         the target closes the underlying bfd, because it holds the
         only remaining reference.  */
      target_close (tmp_bfd_target, 0);

      if (sym_addr != 0)
	{
	  svr4_create_solib_event_breakpoints (target_gdbarch,
					       load_addr + sym_addr);
	  xfree (interp_name);
	  return 1;
	}

      /* For whatever reason we couldn't set a breakpoint in the dynamic
         linker.  Warn and drop into the old code.  */
    bkpt_at_symbol:
      xfree (interp_name);
      warning (_("Unable to find dynamic linker breakpoint function.\n"
               "GDB will be unable to debug shared library initializers\n"
               "and track explicitly loaded dynamic code."));
    }

  /* Scan through the lists of symbols, trying to look up the symbol and
     set a breakpoint there.  Terminate loop when we/if we succeed.  */

  for (bkpt_namep = solib_break_names; *bkpt_namep != NULL; bkpt_namep++)
    {
      msymbol = lookup_minimal_symbol (*bkpt_namep, NULL, symfile_objfile);
      if ((msymbol != NULL) && (SYMBOL_VALUE_ADDRESS (msymbol) != 0))
	{
	  sym_addr = SYMBOL_VALUE_ADDRESS (msymbol);
	  sym_addr = gdbarch_convert_from_func_ptr_addr (target_gdbarch,
							 sym_addr,
							 &current_target);
	  svr4_create_solib_event_breakpoints (target_gdbarch, sym_addr);
	  return 1;
	}
    }

  if (interp_name != NULL && !current_inferior ()->attach_flag)
    {
      for (bkpt_namep = bkpt_names; *bkpt_namep != NULL; bkpt_namep++)
	{
	  msymbol = lookup_minimal_symbol (*bkpt_namep, NULL, symfile_objfile);
	  if ((msymbol != NULL) && (SYMBOL_VALUE_ADDRESS (msymbol) != 0))
	    {
	      sym_addr = SYMBOL_VALUE_ADDRESS (msymbol);
	      sym_addr = gdbarch_convert_from_func_ptr_addr (target_gdbarch,
							     sym_addr,
							     &current_target);
	      svr4_create_solib_event_breakpoints (target_gdbarch, sym_addr);
	      return 1;
	    }
	}
    }
  return 0;
}

/* Implement the "special_symbol_handling" target_so_ops method.  */

static void
svr4_special_symbol_handling (void)
{
  /* Nothing to do.  */
}

/* Read the ELF program headers from ABFD.  Return the contents and
   set *PHDRS_SIZE to the size of the program headers.  */

static gdb_byte *
read_program_headers_from_bfd (bfd *abfd, int *phdrs_size)
{
  Elf_Internal_Ehdr *ehdr;
  gdb_byte *buf;

  ehdr = elf_elfheader (abfd);

  *phdrs_size = ehdr->e_phnum * ehdr->e_phentsize;
  if (*phdrs_size == 0)
    return NULL;

  buf = xmalloc (*phdrs_size);
  if (bfd_seek (abfd, ehdr->e_phoff, SEEK_SET) != 0
      || bfd_bread (buf, *phdrs_size, abfd) != *phdrs_size)
    {
      xfree (buf);
      return NULL;
    }

  return buf;
}

/* Return 1 and fill *DISPLACEMENTP with detected PIE offset of inferior
   exec_bfd.  Otherwise return 0.

   We relocate all of the sections by the same amount.  This
   behavior is mandated by recent editions of the System V ABI.
   According to the System V Application Binary Interface,
   Edition 4.1, page 5-5:

     ...  Though the system chooses virtual addresses for
     individual processes, it maintains the segments' relative
     positions.  Because position-independent code uses relative
     addressesing between segments, the difference between
     virtual addresses in memory must match the difference
     between virtual addresses in the file.  The difference
     between the virtual address of any segment in memory and
     the corresponding virtual address in the file is thus a
     single constant value for any one executable or shared
     object in a given process.  This difference is the base
     address.  One use of the base address is to relocate the
     memory image of the program during dynamic linking.

   The same language also appears in Edition 4.0 of the System V
   ABI and is left unspecified in some of the earlier editions.

   Decide if the objfile needs to be relocated.  As indicated above, we will
   only be here when execution is stopped.  But during attachment PC can be at
   arbitrary address therefore regcache_read_pc can be misleading (contrary to
   the auxv AT_ENTRY value).  Moreover for executable with interpreter section
   regcache_read_pc would point to the interpreter and not the main executable.

   So, to summarize, relocations are necessary when the start address obtained
   from the executable is different from the address in auxv AT_ENTRY entry.

   [ The astute reader will note that we also test to make sure that
     the executable in question has the DYNAMIC flag set.  It is my
     opinion that this test is unnecessary (undesirable even).  It
     was added to avoid inadvertent relocation of an executable
     whose e_type member in the ELF header is not ET_DYN.  There may
     be a time in the future when it is desirable to do relocations
     on other types of files as well in which case this condition
     should either be removed or modified to accomodate the new file
     type.  - Kevin, Nov 2000. ]  */

static int
svr4_exec_displacement (CORE_ADDR *displacementp)
{
  /* ENTRY_POINT is a possible function descriptor - before
     a call to gdbarch_convert_from_func_ptr_addr.  */
  CORE_ADDR entry_point, displacement;

  if (exec_bfd == NULL)
    return 0;

  /* Therefore for ELF it is ET_EXEC and not ET_DYN.  Both shared libraries
     being executed themselves and PIE (Position Independent Executable)
     executables are ET_DYN.  */

  if ((bfd_get_file_flags (exec_bfd) & DYNAMIC) == 0)
    return 0;

  if (target_auxv_search (&current_target, AT_ENTRY, &entry_point) <= 0)
    return 0;

  displacement = entry_point - bfd_get_start_address (exec_bfd);

  /* Verify the DISPLACEMENT candidate complies with the required page
     alignment.  It is cheaper than the program headers comparison below.  */

  if (bfd_get_flavour (exec_bfd) == bfd_target_elf_flavour)
    {
      const struct elf_backend_data *elf = get_elf_backend_data (exec_bfd);

      /* p_align of PT_LOAD segments does not specify any alignment but
	 only congruency of addresses:
	   p_offset % p_align == p_vaddr % p_align
	 Kernel is free to load the executable with lower alignment.  */

      if ((displacement & (elf->minpagesize - 1)) != 0)
	return 0;
    }

  /* Verify that the auxilliary vector describes the same file as exec_bfd, by
     comparing their program headers.  If the program headers in the auxilliary
     vector do not match the program headers in the executable, then we are
     looking at a different file than the one used by the kernel - for
     instance, "gdb program" connected to "gdbserver :PORT ld.so program".  */

  if (bfd_get_flavour (exec_bfd) == bfd_target_elf_flavour)
    {
      /* Be optimistic and clear OK only if GDB was able to verify the headers
	 really do not match.  */
      int phdrs_size, phdrs2_size, ok = 1;
      gdb_byte *buf, *buf2;
      int arch_size;

      buf = read_program_header (-1, &phdrs_size, &arch_size);
      buf2 = read_program_headers_from_bfd (exec_bfd, &phdrs2_size);
      if (buf != NULL && buf2 != NULL)
	{
	  enum bfd_endian byte_order = gdbarch_byte_order (target_gdbarch);

	  /* We are dealing with three different addresses.  EXEC_BFD
	     represents current address in on-disk file.  target memory content
	     may be different from EXEC_BFD as the file may have been prelinked
	     to a different address after the executable has been loaded.
	     Moreover the address of placement in target memory can be
	     different from what the program headers in target memory say -
	     this is the goal of PIE.

	     Detected DISPLACEMENT covers both the offsets of PIE placement and
	     possible new prelink performed after start of the program.  Here
	     relocate BUF and BUF2 just by the EXEC_BFD vs. target memory
	     content offset for the verification purpose.  */

	  if (phdrs_size != phdrs2_size
	      || bfd_get_arch_size (exec_bfd) != arch_size)
	    ok = 0;
	  else if (arch_size == 32
		   && phdrs_size >= sizeof (Elf32_External_Phdr)
	           && phdrs_size % sizeof (Elf32_External_Phdr) == 0)
	    {
	      Elf_Internal_Ehdr *ehdr2 = elf_tdata (exec_bfd)->elf_header;
	      Elf_Internal_Phdr *phdr2 = elf_tdata (exec_bfd)->phdr;
	      CORE_ADDR displacement = 0;
	      int i;

	      /* DISPLACEMENT could be found more easily by the difference of
		 ehdr2->e_entry.  But we haven't read the ehdr yet, and we
		 already have enough information to compute that displacement
		 with what we've read.  */

	      for (i = 0; i < ehdr2->e_phnum; i++)
		if (phdr2[i].p_type == PT_LOAD)
		  {
		    Elf32_External_Phdr *phdrp;
		    gdb_byte *buf_vaddr_p, *buf_paddr_p;
		    CORE_ADDR vaddr, paddr;
		    CORE_ADDR displacement_vaddr = 0;
		    CORE_ADDR displacement_paddr = 0;

		    phdrp = &((Elf32_External_Phdr *) buf)[i];
		    buf_vaddr_p = (gdb_byte *) &phdrp->p_vaddr;
		    buf_paddr_p = (gdb_byte *) &phdrp->p_paddr;

		    vaddr = extract_unsigned_integer (buf_vaddr_p, 4,
						      byte_order);
		    displacement_vaddr = vaddr - phdr2[i].p_vaddr;

		    paddr = extract_unsigned_integer (buf_paddr_p, 4,
						      byte_order);
		    displacement_paddr = paddr - phdr2[i].p_paddr;

		    if (displacement_vaddr == displacement_paddr)
		      displacement = displacement_vaddr;

		    break;
		  }

	      /* Now compare BUF and BUF2 with optional DISPLACEMENT.  */

	      for (i = 0; i < phdrs_size / sizeof (Elf32_External_Phdr); i++)
		{
		  Elf32_External_Phdr *phdrp;
		  Elf32_External_Phdr *phdr2p;
		  gdb_byte *buf_vaddr_p, *buf_paddr_p;
		  CORE_ADDR vaddr, paddr;
		  asection *plt2_asect;

		  phdrp = &((Elf32_External_Phdr *) buf)[i];
		  buf_vaddr_p = (gdb_byte *) &phdrp->p_vaddr;
		  buf_paddr_p = (gdb_byte *) &phdrp->p_paddr;
		  phdr2p = &((Elf32_External_Phdr *) buf2)[i];

		  /* PT_GNU_STACK is an exception by being never relocated by
		     prelink as its addresses are always zero.  */

		  if (memcmp (phdrp, phdr2p, sizeof (*phdrp)) == 0)
		    continue;

		  /* Check also other adjustment combinations - PR 11786.  */

		  vaddr = extract_unsigned_integer (buf_vaddr_p, 4,
						    byte_order);
		  vaddr -= displacement;
		  store_unsigned_integer (buf_vaddr_p, 4, byte_order, vaddr);

		  paddr = extract_unsigned_integer (buf_paddr_p, 4,
						    byte_order);
		  paddr -= displacement;
		  store_unsigned_integer (buf_paddr_p, 4, byte_order, paddr);

		  if (memcmp (phdrp, phdr2p, sizeof (*phdrp)) == 0)
		    continue;

		  /* prelink can convert .plt SHT_NOBITS to SHT_PROGBITS.  */
		  plt2_asect = bfd_get_section_by_name (exec_bfd, ".plt");
		  if (plt2_asect)
		    {
		      int content2;
		      gdb_byte *buf_filesz_p = (gdb_byte *) &phdrp->p_filesz;
		      CORE_ADDR filesz;

		      content2 = (bfd_get_section_flags (exec_bfd, plt2_asect)
				  & SEC_HAS_CONTENTS) != 0;

		      filesz = extract_unsigned_integer (buf_filesz_p, 4,
							 byte_order);

		      /* PLT2_ASECT is from on-disk file (exec_bfd) while
			 FILESZ is from the in-memory image.  */
		      if (content2)
			filesz += bfd_get_section_size (plt2_asect);
		      else
			filesz -= bfd_get_section_size (plt2_asect);

		      store_unsigned_integer (buf_filesz_p, 4, byte_order,
					      filesz);

		      if (memcmp (phdrp, phdr2p, sizeof (*phdrp)) == 0)
			continue;
		    }

		  ok = 0;
		  break;
		}
	    }
	  else if (arch_size == 64
		   && phdrs_size >= sizeof (Elf64_External_Phdr)
	           && phdrs_size % sizeof (Elf64_External_Phdr) == 0)
	    {
	      Elf_Internal_Ehdr *ehdr2 = elf_tdata (exec_bfd)->elf_header;
	      Elf_Internal_Phdr *phdr2 = elf_tdata (exec_bfd)->phdr;
	      CORE_ADDR displacement = 0;
	      int i;

	      /* DISPLACEMENT could be found more easily by the difference of
		 ehdr2->e_entry.  But we haven't read the ehdr yet, and we
		 already have enough information to compute that displacement
		 with what we've read.  */

	      for (i = 0; i < ehdr2->e_phnum; i++)
		if (phdr2[i].p_type == PT_LOAD)
		  {
		    Elf64_External_Phdr *phdrp;
		    gdb_byte *buf_vaddr_p, *buf_paddr_p;
		    CORE_ADDR vaddr, paddr;
		    CORE_ADDR displacement_vaddr = 0;
		    CORE_ADDR displacement_paddr = 0;

		    phdrp = &((Elf64_External_Phdr *) buf)[i];
		    buf_vaddr_p = (gdb_byte *) &phdrp->p_vaddr;
		    buf_paddr_p = (gdb_byte *) &phdrp->p_paddr;

		    vaddr = extract_unsigned_integer (buf_vaddr_p, 8,
						      byte_order);
		    displacement_vaddr = vaddr - phdr2[i].p_vaddr;

		    paddr = extract_unsigned_integer (buf_paddr_p, 8,
						      byte_order);
		    displacement_paddr = paddr - phdr2[i].p_paddr;

		    if (displacement_vaddr == displacement_paddr)
		      displacement = displacement_vaddr;

		    break;
		  }

	      /* Now compare BUF and BUF2 with optional DISPLACEMENT.  */

	      for (i = 0; i < phdrs_size / sizeof (Elf64_External_Phdr); i++)
		{
		  Elf64_External_Phdr *phdrp;
		  Elf64_External_Phdr *phdr2p;
		  gdb_byte *buf_vaddr_p, *buf_paddr_p;
		  CORE_ADDR vaddr, paddr;
		  asection *plt2_asect;

		  phdrp = &((Elf64_External_Phdr *) buf)[i];
		  buf_vaddr_p = (gdb_byte *) &phdrp->p_vaddr;
		  buf_paddr_p = (gdb_byte *) &phdrp->p_paddr;
		  phdr2p = &((Elf64_External_Phdr *) buf2)[i];

		  /* PT_GNU_STACK is an exception by being never relocated by
		     prelink as its addresses are always zero.  */

		  if (memcmp (phdrp, phdr2p, sizeof (*phdrp)) == 0)
		    continue;

		  /* Check also other adjustment combinations - PR 11786.  */

		  vaddr = extract_unsigned_integer (buf_vaddr_p, 8,
						    byte_order);
		  vaddr -= displacement;
		  store_unsigned_integer (buf_vaddr_p, 8, byte_order, vaddr);

		  paddr = extract_unsigned_integer (buf_paddr_p, 8,
						    byte_order);
		  paddr -= displacement;
		  store_unsigned_integer (buf_paddr_p, 8, byte_order, paddr);

		  if (memcmp (phdrp, phdr2p, sizeof (*phdrp)) == 0)
		    continue;

		  /* prelink can convert .plt SHT_NOBITS to SHT_PROGBITS.  */
		  plt2_asect = bfd_get_section_by_name (exec_bfd, ".plt");
		  if (plt2_asect)
		    {
		      int content2;
		      gdb_byte *buf_filesz_p = (gdb_byte *) &phdrp->p_filesz;
		      CORE_ADDR filesz;

		      content2 = (bfd_get_section_flags (exec_bfd, plt2_asect)
				  & SEC_HAS_CONTENTS) != 0;

		      filesz = extract_unsigned_integer (buf_filesz_p, 8,
							 byte_order);

		      /* PLT2_ASECT is from on-disk file (exec_bfd) while
			 FILESZ is from the in-memory image.  */
		      if (content2)
			filesz += bfd_get_section_size (plt2_asect);
		      else
			filesz -= bfd_get_section_size (plt2_asect);

		      store_unsigned_integer (buf_filesz_p, 8, byte_order,
					      filesz);

		      if (memcmp (phdrp, phdr2p, sizeof (*phdrp)) == 0)
			continue;
		    }

		  ok = 0;
		  break;
		}
	    }
	  else
	    ok = 0;
	}

      xfree (buf);
      xfree (buf2);

      if (!ok)
	return 0;
    }

  if (info_verbose)
    {
      /* It can be printed repeatedly as there is no easy way to check
	 the executable symbols/file has been already relocated to
	 displacement.  */

      printf_unfiltered (_("Using PIE (Position Independent Executable) "
			   "displacement %s for \"%s\".\n"),
			 paddress (target_gdbarch, displacement),
			 bfd_get_filename (exec_bfd));
    }

  *displacementp = displacement;
  return 1;
}

/* Relocate the main executable.  This function should be called upon
   stopping the inferior process at the entry point to the program.
   The entry point from BFD is compared to the AT_ENTRY of AUXV and if they are
   different, the main executable is relocated by the proper amount.  */

static void
svr4_relocate_main_executable (void)
{
  CORE_ADDR displacement;

  /* If we are re-running this executable, SYMFILE_OBJFILE->SECTION_OFFSETS
     probably contains the offsets computed using the PIE displacement
     from the previous run, which of course are irrelevant for this run.
     So we need to determine the new PIE displacement and recompute the
     section offsets accordingly, even if SYMFILE_OBJFILE->SECTION_OFFSETS
     already contains pre-computed offsets.

     If we cannot compute the PIE displacement, either:

       - The executable is not PIE.

       - SYMFILE_OBJFILE does not match the executable started in the target.
	 This can happen for main executable symbols loaded at the host while
	 `ld.so --ld-args main-executable' is loaded in the target.

     Then we leave the section offsets untouched and use them as is for
     this run.  Either:

       - These section offsets were properly reset earlier, and thus
	 already contain the correct values.  This can happen for instance
	 when reconnecting via the remote protocol to a target that supports
	 the `qOffsets' packet.

       - The section offsets were not reset earlier, and the best we can
	 hope is that the old offsets are still applicable to the new run.  */

  if (! svr4_exec_displacement (&displacement))
    return;

  /* Even DISPLACEMENT 0 is a valid new difference of in-memory vs. in-file
     addresses.  */

  if (symfile_objfile)
    {
      struct section_offsets *new_offsets;
      int i;

      new_offsets = alloca (symfile_objfile->num_sections
			    * sizeof (*new_offsets));

      for (i = 0; i < symfile_objfile->num_sections; i++)
	new_offsets->offsets[i] = displacement;

      objfile_relocate (symfile_objfile, new_offsets);
    }
  else if (exec_bfd)
    {
      asection *asect;

      for (asect = exec_bfd->sections; asect != NULL; asect = asect->next)
	exec_set_section_address (bfd_get_filename (exec_bfd), asect->index,
				  (bfd_section_vma (exec_bfd, asect)
				   + displacement));
    }
}

/* Implement the "create_inferior_hook" target_solib_ops method.

   For SVR4 executables, this first instruction is either the first
   instruction in the dynamic linker (for dynamically linked
   executables) or the instruction at "start" for statically linked
   executables.  For dynamically linked executables, the system
   first exec's /lib/libc.so.N, which contains the dynamic linker,
   and starts it running.  The dynamic linker maps in any needed
   shared libraries, maps in the actual user executable, and then
   jumps to "start" in the user executable.

   We can arrange to cooperate with the dynamic linker to discover the
   names of shared libraries that are dynamically linked, and the base
   addresses to which they are linked.

   This function is responsible for discovering those names and
   addresses, and saving sufficient information about them to allow
   their symbols to be read at a later time.

   FIXME

   Between enable_break() and disable_break(), this code does not
   properly handle hitting breakpoints which the user might have
   set in the startup code or in the dynamic linker itself.  Proper
   handling will probably have to wait until the implementation is
   changed to use the "breakpoint handler function" method.

   Also, what if child has exit()ed?  Must exit loop somehow.  */

static void
svr4_solib_create_inferior_hook (int from_tty)
{
#if defined(_SCO_DS)
  struct inferior *inf;
  struct thread_info *tp;
#endif /* defined(_SCO_DS) */
  struct svr4_info *info;

  info = get_svr4_info ();

  /* Free the probes-based interface's namespace table.  */
  free_namespace_table (info);

  /* Relocate the main executable if necessary.  */
  svr4_relocate_main_executable ();

  /* No point setting a breakpoint in the dynamic linker if we can't
     hit it (e.g., a core file, or a trace file).  */
  if (!target_has_execution)
    return;

  if (!svr4_have_link_map_offsets ())
    return;

  if (!enable_break (info, from_tty))
    return;

#if defined(_SCO_DS)
  /* SCO needs the loop below, other systems should be using the
     special shared library breakpoints and the shared library breakpoint
     service routine.

     Now run the target.  It will eventually hit the breakpoint, at
     which point all of the libraries will have been mapped in and we
     can go groveling around in the dynamic linker structures to find
     out what we need to know about them.  */

  inf = current_inferior ();
  tp = inferior_thread ();

  clear_proceed_status ();
  inf->control.stop_soon = STOP_QUIETLY;
  tp->suspend.stop_signal = GDB_SIGNAL_0;
  do
    {
      target_resume (pid_to_ptid (-1), 0, tp->suspend.stop_signal);
      wait_for_inferior ();
    }
  while (tp->suspend.stop_signal != GDB_SIGNAL_TRAP);
  inf->control.stop_soon = NO_STOP_QUIETLY;
#endif /* defined(_SCO_DS) */
}

static void
svr4_clear_solib (void)
{
  struct svr4_info *info;

  info = get_svr4_info ();
  info->debug_base = 0;
  info->debug_loader_offset_p = 0;
  info->debug_loader_offset = 0;
  xfree (info->debug_loader_name);
  info->debug_loader_name = NULL;
}

/* Clear any bits of ADDR that wouldn't fit in a target-format
   data pointer.  "Data pointer" here refers to whatever sort of
   address the dynamic linker uses to manage its sections.  At the
   moment, we don't support shared libraries on any processors where
   code and data pointers are different sizes.

   This isn't really the right solution.  What we really need here is
   a way to do arithmetic on CORE_ADDR values that respects the
   natural pointer/address correspondence.  (For example, on the MIPS,
   converting a 32-bit pointer to a 64-bit CORE_ADDR requires you to
   sign-extend the value.  There, simply truncating the bits above
   gdbarch_ptr_bit, as we do below, is no good.)  This should probably
   be a new gdbarch method or something.  */
static CORE_ADDR
svr4_truncate_ptr (CORE_ADDR addr)
{
  if (gdbarch_ptr_bit (target_gdbarch) == sizeof (CORE_ADDR) * 8)
    /* We don't need to truncate anything, and the bit twiddling below
       will fail due to overflow problems.  */
    return addr;
  else
    return addr & (((CORE_ADDR) 1 << gdbarch_ptr_bit (target_gdbarch)) - 1);
}


static void
svr4_relocate_section_addresses (struct so_list *so,
                                 struct target_section *sec)
{
  sec->addr    = svr4_truncate_ptr (sec->addr    + lm_addr_check (so,
								  sec->bfd));
  sec->endaddr = svr4_truncate_ptr (sec->endaddr + lm_addr_check (so,
								  sec->bfd));
}


/* Architecture-specific operations.  */

/* Per-architecture data key.  */
static struct gdbarch_data *solib_svr4_data;

struct solib_svr4_ops
{
  /* Return a description of the layout of `struct link_map'.  */
  struct link_map_offsets *(*fetch_link_map_offsets)(void);
};

/* Return a default for the architecture-specific operations.  */

static void *
solib_svr4_init (struct obstack *obstack)
{
  struct solib_svr4_ops *ops;

  ops = OBSTACK_ZALLOC (obstack, struct solib_svr4_ops);
  ops->fetch_link_map_offsets = NULL;
  return ops;
}

/* Set the architecture-specific `struct link_map_offsets' fetcher for
   GDBARCH to FLMO.  Also, install SVR4 solib_ops into GDBARCH.  */

void
set_solib_svr4_fetch_link_map_offsets (struct gdbarch *gdbarch,
                                       struct link_map_offsets *(*flmo) (void))
{
  struct solib_svr4_ops *ops = gdbarch_data (gdbarch, solib_svr4_data);

  ops->fetch_link_map_offsets = flmo;

  set_solib_ops (gdbarch, &svr4_so_ops);
}

/* Fetch a link_map_offsets structure using the architecture-specific
   `struct link_map_offsets' fetcher.  */

static struct link_map_offsets *
svr4_fetch_link_map_offsets (void)
{
  struct solib_svr4_ops *ops = gdbarch_data (target_gdbarch, solib_svr4_data);

  gdb_assert (ops->fetch_link_map_offsets);
  return ops->fetch_link_map_offsets ();
}

/* Return 1 if a link map offset fetcher has been defined, 0 otherwise.  */

static int
svr4_have_link_map_offsets (void)
{
  struct solib_svr4_ops *ops = gdbarch_data (target_gdbarch, solib_svr4_data);

  return (ops->fetch_link_map_offsets != NULL);
}


/* Most OS'es that have SVR4-style ELF dynamic libraries define a
   `struct r_debug' and a `struct link_map' that are binary compatible
   with the origional SVR4 implementation.  */

/* Fetch (and possibly build) an appropriate `struct link_map_offsets'
   for an ILP32 SVR4 system.  */

struct link_map_offsets *
svr4_ilp32_fetch_link_map_offsets (void)
{
  static struct link_map_offsets lmo;
  static struct link_map_offsets *lmp = NULL;

  if (lmp == NULL)
    {
      lmp = &lmo;

      lmo.r_version_offset = 0;
      lmo.r_version_size = 4;
      lmo.r_map_offset = 4;
      lmo.r_brk_offset = 8;
      lmo.r_ldsomap_offset = 20;

      /* Everything we need is in the first 20 bytes.  */
      lmo.link_map_size = 20;
      lmo.l_addr_offset = 0;
      lmo.l_name_offset = 4;
      lmo.l_ld_offset = 8;
      lmo.l_next_offset = 12;
      lmo.l_prev_offset = 16;
    }

  return lmp;
}

/* Fetch (and possibly build) an appropriate `struct link_map_offsets'
   for an LP64 SVR4 system.  */

struct link_map_offsets *
svr4_lp64_fetch_link_map_offsets (void)
{
  static struct link_map_offsets lmo;
  static struct link_map_offsets *lmp = NULL;

  if (lmp == NULL)
    {
      lmp = &lmo;

      lmo.r_version_offset = 0;
      lmo.r_version_size = 4;
      lmo.r_map_offset = 8;
      lmo.r_brk_offset = 16;
      lmo.r_ldsomap_offset = 40;

      /* Everything we need is in the first 40 bytes.  */
      lmo.link_map_size = 40;
      lmo.l_addr_offset = 0;
      lmo.l_name_offset = 8;
      lmo.l_ld_offset = 16;
      lmo.l_next_offset = 24;
      lmo.l_prev_offset = 32;
    }

  return lmp;
}


struct target_so_ops svr4_so_ops;

/* Lookup global symbol for ELF DSOs linked with -Bsymbolic.  Those DSOs have a
   different rule for symbol lookup.  The lookup begins here in the DSO, not in
   the main executable.  */

static struct symbol *
elf_lookup_lib_symbol (const struct objfile *objfile,
		       const char *name,
		       const domain_enum domain)
{
  bfd *abfd;

  if (objfile == symfile_objfile)
    abfd = exec_bfd;
  else
    {
      /* OBJFILE should have been passed as the non-debug one.  */
      gdb_assert (objfile->separate_debug_objfile_backlink == NULL);

      abfd = objfile->obfd;
    }

  if (abfd == NULL || scan_dyntag (DT_SYMBOLIC, abfd, NULL) != 1)
    return NULL;

  return lookup_global_symbol_from_objfile (objfile, name, domain);
}

extern initialize_file_ftype _initialize_svr4_solib; /* -Wmissing-prototypes */

void
_initialize_svr4_solib (void)
{
  solib_svr4_data = gdbarch_data_register_pre_init (solib_svr4_init);
  solib_svr4_pspace_data
    = register_program_space_data_with_cleanup (NULL, svr4_pspace_data_cleanup);

  svr4_so_ops.relocate_section_addresses = svr4_relocate_section_addresses;
  svr4_so_ops.free_so = svr4_free_so;
  svr4_so_ops.clear_solib = svr4_clear_solib;
  svr4_so_ops.solib_create_inferior_hook = svr4_solib_create_inferior_hook;
  svr4_so_ops.special_symbol_handling = svr4_special_symbol_handling;
  svr4_so_ops.current_sos = svr4_current_sos;
  svr4_so_ops.open_symbol_file_object = open_symbol_file_object;
  svr4_so_ops.in_dynsym_resolve_code = svr4_in_dynsym_resolve_code;
  svr4_so_ops.bfd_open = solib_bfd_open;
  svr4_so_ops.lookup_lib_global_symbol = elf_lookup_lib_symbol;
  svr4_so_ops.same = svr4_same;
  svr4_so_ops.keep_data_in_core = svr4_keep_data_in_core;
  svr4_so_ops.update_breakpoints = svr4_update_solib_event_breakpoints;
  svr4_so_ops.handle_event = svr4_handle_solib_event;
}<|MERGE_RESOLUTION|>--- conflicted
+++ resolved
@@ -2116,14 +2116,10 @@
 
 	      probes[i] = find_probes_in_objfile (os->objfile, "rtld", name);
 
-<<<<<<< HEAD
-	      if (!VEC_length (probe_p, probes[i]))
-=======
 	      if (!strcmp (name, "rtld_map_failed"))
 		continue;
 
-	      if (!VEC_length (probe_p, info->probes[i]))
->>>>>>> 21fd080d
+	      if (!VEC_length (probe_p, probes[i]))
 		{
 		  all_probes_found = 0;
 		  break;
