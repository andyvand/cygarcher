/* Print values for GDB, the GNU debugger.

   Copyright (C) 1986, 1988, 1989, 1990, 1991, 1992, 1993, 1994, 1995, 1996,
   1997, 1998, 1999, 2000, 2001, 2002, 2003, 2004, 2005, 2006, 2007, 2008
   Free Software Foundation, Inc.

   This file is part of GDB.

   This program is free software; you can redistribute it and/or modify
   it under the terms of the GNU General Public License as published by
   the Free Software Foundation; either version 3 of the License, or
   (at your option) any later version.

   This program is distributed in the hope that it will be useful,
   but WITHOUT ANY WARRANTY; without even the implied warranty of
   MERCHANTABILITY or FITNESS FOR A PARTICULAR PURPOSE.  See the
   GNU General Public License for more details.

   You should have received a copy of the GNU General Public License
   along with this program.  If not, see <http://www.gnu.org/licenses/>.  */

#include "defs.h"
#include "gdb_string.h"
#include "symtab.h"
#include "gdbtypes.h"
#include "value.h"
#include "gdbcore.h"
#include "gdbcmd.h"
#include "target.h"
#include "language.h"
#include "annotate.h"
#include "valprint.h"
#include "floatformat.h"
#include "doublest.h"
#include "exceptions.h"
#include "dfp.h"
#include "python/python.h"

#include <errno.h>

/* This is set when printing.  It indicates whether the user has
   requested that we bypass python-based value formatting.  */
int raw_printing;

/* Prototypes for local functions */

static int partial_memory_read (CORE_ADDR memaddr, gdb_byte *myaddr,
				int len, int *errnoptr);

static void show_print (char *, int);

static void set_print (char *, int);

static void set_radix (char *, int);

static void show_radix (char *, int);

static void set_input_radix (char *, int, struct cmd_list_element *);

static void set_input_radix_1 (int, unsigned);

static void set_output_radix (char *, int, struct cmd_list_element *);

static void set_output_radix_1 (int, unsigned);

void _initialize_valprint (void);

#define PRINT_MAX_DEFAULT 200	/* Start print_max off at this value. */

struct value_print_options user_print_options =
{
  Val_pretty_default,		/* pretty */
  0,				/* prettyprint_arrays */
  0,				/* prettyprint_structs */
  0,				/* vtblprint */
  1,				/* unionprint */
  1,				/* addressprint */
  0,				/* objectprint */
  PRINT_MAX_DEFAULT,		/* print_max */
  10,				/* repeat_count_threshold */
  0,				/* output_format */
  0,				/* format */
  0,				/* stop_print_at_null */
  0,				/* inspect_it */
  0,				/* print_array_indexes */
  0,				/* deref_ref */
  1,				/* static_field_print */
  1				/* pascal_static_field_print */
};

/* Initialize *OPTS to be a copy of the user print options.  */
void
get_user_print_options (struct value_print_options *opts)
{
  *opts = user_print_options;
}

/* Initialize *OPTS to be a copy of the user print options, but with
   pretty-printing disabled.  */
void
get_raw_print_options (struct value_print_options *opts)
{  
  *opts = user_print_options;
  opts->pretty = Val_no_prettyprint;
}

/* Initialize *OPTS to be a copy of the user print options, but using
   FORMAT as the formatting option.  */
void
get_formatted_print_options (struct value_print_options *opts,
			     char format)
{
  *opts = user_print_options;
  opts->format = format;
}

static void
show_print_max (struct ui_file *file, int from_tty,
		struct cmd_list_element *c, const char *value)
{
  fprintf_filtered (file, _("\
Limit on string chars or array elements to print is %s.\n"),
		    value);
}


/* Default input and output radixes, and output format letter.  */

unsigned input_radix = 10;
static void
show_input_radix (struct ui_file *file, int from_tty,
		  struct cmd_list_element *c, const char *value)
{
  fprintf_filtered (file, _("\
Default input radix for entering numbers is %s.\n"),
		    value);
}

unsigned output_radix = 10;
static void
show_output_radix (struct ui_file *file, int from_tty,
		   struct cmd_list_element *c, const char *value)
{
  fprintf_filtered (file, _("\
Default output radix for printing of values is %s.\n"),
		    value);
}

/* By default we print arrays without printing the index of each element in
   the array.  This behavior can be changed by setting PRINT_ARRAY_INDEXES.  */

static void
show_print_array_indexes (struct ui_file *file, int from_tty,
		          struct cmd_list_element *c, const char *value)
{
  fprintf_filtered (file, _("Printing of array indexes is %s.\n"), value);
}

/* Print repeat counts if there are more than this many repetitions of an
   element in an array.  Referenced by the low level language dependent
   print routines. */

static void
show_repeat_count_threshold (struct ui_file *file, int from_tty,
			     struct cmd_list_element *c, const char *value)
{
  fprintf_filtered (file, _("Threshold for repeated print elements is %s.\n"),
		    value);
}

/* If nonzero, stops printing of char arrays at first null. */

static void
show_stop_print_at_null (struct ui_file *file, int from_tty,
			 struct cmd_list_element *c, const char *value)
{
  fprintf_filtered (file, _("\
Printing of char arrays to stop at first null char is %s.\n"),
		    value);
}

/* Controls pretty printing of structures. */

static void
show_prettyprint_structs (struct ui_file *file, int from_tty,
			  struct cmd_list_element *c, const char *value)
{
  fprintf_filtered (file, _("Prettyprinting of structures is %s.\n"), value);
}

/* Controls pretty printing of arrays.  */

static void
show_prettyprint_arrays (struct ui_file *file, int from_tty,
			 struct cmd_list_element *c, const char *value)
{
  fprintf_filtered (file, _("Prettyprinting of arrays is %s.\n"), value);
}

/* If nonzero, causes unions inside structures or other unions to be
   printed. */

static void
show_unionprint (struct ui_file *file, int from_tty,
		 struct cmd_list_element *c, const char *value)
{
  fprintf_filtered (file, _("\
Printing of unions interior to structures is %s.\n"),
		    value);
}

/* If nonzero, causes machine addresses to be printed in certain contexts. */

static void
show_addressprint (struct ui_file *file, int from_tty,
		   struct cmd_list_element *c, const char *value)
{
  fprintf_filtered (file, _("Printing of addresses is %s.\n"), value);
}


/* Print using the given LANGUAGE the data of type TYPE located at VALADDR
   (within GDB), which came from the inferior at address ADDRESS, onto
   stdio stream STREAM according to OPTIONS.

   If the data are a string pointer, returns the number of string characters
   printed.

   FIXME:  The data at VALADDR is in target byte order.  If gdb is ever
   enhanced to be able to debug more than the single target it was compiled
   for (specific CPU type and thus specific target byte ordering), then
   either the print routines are going to have to take this into account,
   or the data is going to have to be passed into here already converted
   to the host byte ordering, whichever is more convenient. */


int
val_print (struct type *type, const gdb_byte *valaddr, int embedded_offset,
	   CORE_ADDR address, struct ui_file *stream, int recurse,
	   const struct value_print_options *options,
	   const struct language_defn *language)
{
  volatile struct gdb_exception except;
  int ret = 0;
<<<<<<< HEAD
  char *text;

=======
  struct value_print_options local_opts = *options;
>>>>>>> 6de1eb04
  struct type *real_type = check_typedef (type);

  if (local_opts.pretty == Val_pretty_default)
    local_opts.pretty = (local_opts.prettyprint_structs
			 ? Val_prettyprint : Val_no_prettyprint);

  QUIT;

  /* Ensure that the type is complete and not just a stub.  If the type is
     only a stub and we can't find and substitute its complete type, then
     print appropriate string and return.  */

  if (TYPE_STUB (real_type))
    {
      fprintf_filtered (stream, "<incomplete type>");
      gdb_flush (stream);
      return (0);
    }

  if (!raw_printing)
    {
      ret = apply_val_pretty_printer (type, valaddr, embedded_offset,
				      address, stream, format,
				      deref_ref, recurse, real_pretty,
				      language);
      if (ret)
	return ret;
    }

  TRY_CATCH (except, RETURN_MASK_ERROR)
    {
      ret = language->la_val_print (type, valaddr, embedded_offset, address,
				    stream, recurse, &local_opts);
    }
  if (except.reason < 0)
    fprintf_filtered (stream, _("<error reading variable>"));

  return ret;
}

/* Check whether the value VAL is printable.  Return 1 if it is;
   return 0 and print an appropriate error message to STREAM if it
   is not.  */

static int
value_check_printable (struct value *val, struct ui_file *stream)
{
  if (val == 0)
    {
      fprintf_filtered (stream, _("<address of value unknown>"));
      return 0;
    }

  if (value_optimized_out (val))
    {
      fprintf_filtered (stream, _("<value optimized out>"));
      return 0;
    }

  if (TYPE_CODE (value_type (val)) == TYPE_CODE_INTERNAL_FUNCTION)
    {
      fprintf_filtered (stream, _("<internal function %s>"),
			value_internal_function_name (val));
      return 0;
    }

  return 1;
}

/* Print using the given LANGUAGE the value VAL onto stream STREAM according
   to OPTIONS.

   If the data are a string pointer, returns the number of string characters
   printed.

   This is a preferable interface to val_print, above, because it uses
   GDB's value mechanism.  */

int
common_val_print (struct value *val, struct ui_file *stream, int recurse,
		  const struct value_print_options *options,
		  const struct language_defn *language)
{
  if (!value_check_printable (val, stream))
    return 0;

  return val_print (value_type (val), value_contents_all (val),
<<<<<<< HEAD
		    value_embedded_offset (val), value_address (val),
		    stream, format, deref_ref, recurse, pretty,
		    language);
=======
		    value_embedded_offset (val), VALUE_ADDRESS (val),
		    stream, recurse, options, language);
>>>>>>> 6de1eb04
}

/* Print the value VAL in C-ish syntax on stream STREAM according to
   OPTIONS.
   If the object printed is a string pointer, returns
   the number of string bytes printed.  */

int
<<<<<<< HEAD
value_print (struct value *val, struct ui_file *stream, int format,
	     int raw, enum val_prettyprint pretty)
=======
value_print (struct value *val, struct ui_file *stream,
	     const struct value_print_options *options)
>>>>>>> 6de1eb04
{
  if (!value_check_printable (val, stream))
    return 0;

<<<<<<< HEAD
  raw_printing = raw;
  if (!raw)
    {
      int r = apply_val_pretty_printer (value_type (val),
					value_contents_all (val),
					value_embedded_offset (val),
					value_address (val),
					stream, format, 1, 0, pretty,
					current_language);
      if (r)
	return r;
    }

  return LA_VALUE_PRINT (val, stream, format, pretty);
=======
  return LA_VALUE_PRINT (val, stream, options);
>>>>>>> 6de1eb04
}

/* Called by various <lang>_val_print routines to print
   TYPE_CODE_INT's.  TYPE is the type.  VALADDR is the address of the
   value.  STREAM is where to print the value.  */

void
val_print_type_code_int (struct type *type, const gdb_byte *valaddr,
			 struct ui_file *stream)
{
  enum bfd_endian byte_order = gdbarch_byte_order (current_gdbarch);

  if (TYPE_LENGTH (type) > sizeof (LONGEST))
    {
      LONGEST val;

      if (TYPE_UNSIGNED (type)
	  && extract_long_unsigned_integer (valaddr, TYPE_LENGTH (type),
					    &val))
	{
	  print_longest (stream, 'u', 0, val);
	}
      else
	{
	  /* Signed, or we couldn't turn an unsigned value into a
	     LONGEST.  For signed values, one could assume two's
	     complement (a reasonable assumption, I think) and do
	     better than this.  */
	  print_hex_chars (stream, (unsigned char *) valaddr,
			   TYPE_LENGTH (type), byte_order);
	}
    }
  else
    {
      print_longest (stream, TYPE_UNSIGNED (type) ? 'u' : 'd', 0,
		     unpack_long (type, valaddr));
    }
}

void
val_print_type_code_flags (struct type *type, const gdb_byte *valaddr,
			   struct ui_file *stream)
{
  ULONGEST val = unpack_long (type, valaddr);
  int bitpos, nfields = TYPE_NFIELDS (type);

  fputs_filtered ("[ ", stream);
  for (bitpos = 0; bitpos < nfields; bitpos++)
    {
      if (TYPE_FIELD_BITPOS (type, bitpos) != -1
	  && (val & ((ULONGEST)1 << bitpos)))
	{
	  if (TYPE_FIELD_NAME (type, bitpos))
	    fprintf_filtered (stream, "%s ", TYPE_FIELD_NAME (type, bitpos));
	  else
	    fprintf_filtered (stream, "#%d ", bitpos);
	}
    }
  fputs_filtered ("]", stream);
}

/* Print a number according to FORMAT which is one of d,u,x,o,b,h,w,g.
   The raison d'etre of this function is to consolidate printing of 
   LONG_LONG's into this one function. The format chars b,h,w,g are 
   from print_scalar_formatted().  Numbers are printed using C
   format. 

   USE_C_FORMAT means to use C format in all cases.  Without it, 
   'o' and 'x' format do not include the standard C radix prefix
   (leading 0 or 0x). 
   
   Hilfinger/2004-09-09: USE_C_FORMAT was originally called USE_LOCAL
   and was intended to request formating according to the current
   language and would be used for most integers that GDB prints.  The
   exceptional cases were things like protocols where the format of
   the integer is a protocol thing, not a user-visible thing).  The
   parameter remains to preserve the information of what things might
   be printed with language-specific format, should we ever resurrect
   that capability. */

void
print_longest (struct ui_file *stream, int format, int use_c_format,
	       LONGEST val_long)
{
  const char *val;

  switch (format)
    {
    case 'd':
      val = int_string (val_long, 10, 1, 0, 1); break;
    case 'u':
      val = int_string (val_long, 10, 0, 0, 1); break;
    case 'x':
      val = int_string (val_long, 16, 0, 0, use_c_format); break;
    case 'b':
      val = int_string (val_long, 16, 0, 2, 1); break;
    case 'h':
      val = int_string (val_long, 16, 0, 4, 1); break;
    case 'w':
      val = int_string (val_long, 16, 0, 8, 1); break;
    case 'g':
      val = int_string (val_long, 16, 0, 16, 1); break;
      break;
    case 'o':
      val = int_string (val_long, 8, 0, 0, use_c_format); break;
    default:
      internal_error (__FILE__, __LINE__, _("failed internal consistency check"));
    } 
  fputs_filtered (val, stream);
}

/* This used to be a macro, but I don't think it is called often enough
   to merit such treatment.  */
/* Convert a LONGEST to an int.  This is used in contexts (e.g. number of
   arguments to a function, number in a value history, register number, etc.)
   where the value must not be larger than can fit in an int.  */

int
longest_to_int (LONGEST arg)
{
  /* Let the compiler do the work */
  int rtnval = (int) arg;

  /* Check for overflows or underflows */
  if (sizeof (LONGEST) > sizeof (int))
    {
      if (rtnval != arg)
	{
	  error (_("Value out of range."));
	}
    }
  return (rtnval);
}

/* Print a floating point value of type TYPE (not always a
   TYPE_CODE_FLT), pointed to in GDB by VALADDR, on STREAM.  */

void
print_floating (const gdb_byte *valaddr, struct type *type,
		struct ui_file *stream)
{
  DOUBLEST doub;
  int inv;
  const struct floatformat *fmt = NULL;
  unsigned len = TYPE_LENGTH (type);
  enum float_kind kind;

  /* If it is a floating-point, check for obvious problems.  */
  if (TYPE_CODE (type) == TYPE_CODE_FLT)
    fmt = floatformat_from_type (type);
  if (fmt != NULL)
    {
      kind = floatformat_classify (fmt, valaddr);
      if (kind == float_nan)
	{
	  if (floatformat_is_negative (fmt, valaddr))
	    fprintf_filtered (stream, "-");
	  fprintf_filtered (stream, "nan(");
	  fputs_filtered ("0x", stream);
	  fputs_filtered (floatformat_mantissa (fmt, valaddr), stream);
	  fprintf_filtered (stream, ")");
	  return;
	}
      else if (kind == float_infinite)
	{
	  if (floatformat_is_negative (fmt, valaddr))
	    fputs_filtered ("-", stream);
	  fputs_filtered ("inf", stream);
	  return;
	}
    }

  /* NOTE: cagney/2002-01-15: The TYPE passed into print_floating()
     isn't necessarily a TYPE_CODE_FLT.  Consequently, unpack_double
     needs to be used as that takes care of any necessary type
     conversions.  Such conversions are of course direct to DOUBLEST
     and disregard any possible target floating point limitations.
     For instance, a u64 would be converted and displayed exactly on a
     host with 80 bit DOUBLEST but with loss of information on a host
     with 64 bit DOUBLEST.  */

  doub = unpack_double (type, valaddr, &inv);
  if (inv)
    {
      fprintf_filtered (stream, "<invalid float value>");
      return;
    }

  /* FIXME: kettenis/2001-01-20: The following code makes too much
     assumptions about the host and target floating point format.  */

  /* NOTE: cagney/2002-02-03: Since the TYPE of what was passed in may
     not necessarily be a TYPE_CODE_FLT, the below ignores that and
     instead uses the type's length to determine the precision of the
     floating-point value being printed.  */

  if (len < sizeof (double))
      fprintf_filtered (stream, "%.9g", (double) doub);
  else if (len == sizeof (double))
      fprintf_filtered (stream, "%.17g", (double) doub);
  else
#ifdef PRINTF_HAS_LONG_DOUBLE
    fprintf_filtered (stream, "%.35Lg", doub);
#else
    /* This at least wins with values that are representable as
       doubles.  */
    fprintf_filtered (stream, "%.17g", (double) doub);
#endif
}

void
print_decimal_floating (const gdb_byte *valaddr, struct type *type,
			struct ui_file *stream)
{
  char decstr[MAX_DECIMAL_STRING];
  unsigned len = TYPE_LENGTH (type);

  decimal_to_string (valaddr, len, decstr);
  fputs_filtered (decstr, stream);
  return;
}

void
print_binary_chars (struct ui_file *stream, const gdb_byte *valaddr,
		    unsigned len, enum bfd_endian byte_order)
{

#define BITS_IN_BYTES 8

  const gdb_byte *p;
  unsigned int i;
  int b;

  /* Declared "int" so it will be signed.
   * This ensures that right shift will shift in zeros.
   */
  const int mask = 0x080;

  /* FIXME: We should be not printing leading zeroes in most cases.  */

  if (byte_order == BFD_ENDIAN_BIG)
    {
      for (p = valaddr;
	   p < valaddr + len;
	   p++)
	{
	  /* Every byte has 8 binary characters; peel off
	   * and print from the MSB end.
	   */
	  for (i = 0; i < (BITS_IN_BYTES * sizeof (*p)); i++)
	    {
	      if (*p & (mask >> i))
		b = 1;
	      else
		b = 0;

	      fprintf_filtered (stream, "%1d", b);
	    }
	}
    }
  else
    {
      for (p = valaddr + len - 1;
	   p >= valaddr;
	   p--)
	{
	  for (i = 0; i < (BITS_IN_BYTES * sizeof (*p)); i++)
	    {
	      if (*p & (mask >> i))
		b = 1;
	      else
		b = 0;

	      fprintf_filtered (stream, "%1d", b);
	    }
	}
    }
}

/* VALADDR points to an integer of LEN bytes.
 * Print it in octal on stream or format it in buf.
 */
void
print_octal_chars (struct ui_file *stream, const gdb_byte *valaddr,
		   unsigned len, enum bfd_endian byte_order)
{
  const gdb_byte *p;
  unsigned char octa1, octa2, octa3, carry;
  int cycle;

  /* FIXME: We should be not printing leading zeroes in most cases.  */


  /* Octal is 3 bits, which doesn't fit.  Yuk.  So we have to track
   * the extra bits, which cycle every three bytes:
   *
   * Byte side:       0            1             2          3
   *                         |             |            |            |
   * bit number   123 456 78 | 9 012 345 6 | 78 901 234 | 567 890 12 |
   *
   * Octal side:   0   1   carry  3   4  carry ...
   *
   * Cycle number:    0             1            2
   *
   * But of course we are printing from the high side, so we have to
   * figure out where in the cycle we are so that we end up with no
   * left over bits at the end.
   */
#define BITS_IN_OCTAL 3
#define HIGH_ZERO     0340
#define LOW_ZERO      0016
#define CARRY_ZERO    0003
#define HIGH_ONE      0200
#define MID_ONE       0160
#define LOW_ONE       0016
#define CARRY_ONE     0001
#define HIGH_TWO      0300
#define MID_TWO       0070
#define LOW_TWO       0007

  /* For 32 we start in cycle 2, with two bits and one bit carry;
   * for 64 in cycle in cycle 1, with one bit and a two bit carry.
   */
  cycle = (len * BITS_IN_BYTES) % BITS_IN_OCTAL;
  carry = 0;

  fputs_filtered ("0", stream);
  if (byte_order == BFD_ENDIAN_BIG)
    {
      for (p = valaddr;
	   p < valaddr + len;
	   p++)
	{
	  switch (cycle)
	    {
	    case 0:
	      /* No carry in, carry out two bits.
	       */
	      octa1 = (HIGH_ZERO & *p) >> 5;
	      octa2 = (LOW_ZERO & *p) >> 2;
	      carry = (CARRY_ZERO & *p);
	      fprintf_filtered (stream, "%o", octa1);
	      fprintf_filtered (stream, "%o", octa2);
	      break;

	    case 1:
	      /* Carry in two bits, carry out one bit.
	       */
	      octa1 = (carry << 1) | ((HIGH_ONE & *p) >> 7);
	      octa2 = (MID_ONE & *p) >> 4;
	      octa3 = (LOW_ONE & *p) >> 1;
	      carry = (CARRY_ONE & *p);
	      fprintf_filtered (stream, "%o", octa1);
	      fprintf_filtered (stream, "%o", octa2);
	      fprintf_filtered (stream, "%o", octa3);
	      break;

	    case 2:
	      /* Carry in one bit, no carry out.
	       */
	      octa1 = (carry << 2) | ((HIGH_TWO & *p) >> 6);
	      octa2 = (MID_TWO & *p) >> 3;
	      octa3 = (LOW_TWO & *p);
	      carry = 0;
	      fprintf_filtered (stream, "%o", octa1);
	      fprintf_filtered (stream, "%o", octa2);
	      fprintf_filtered (stream, "%o", octa3);
	      break;

	    default:
	      error (_("Internal error in octal conversion;"));
	    }

	  cycle++;
	  cycle = cycle % BITS_IN_OCTAL;
	}
    }
  else
    {
      for (p = valaddr + len - 1;
	   p >= valaddr;
	   p--)
	{
	  switch (cycle)
	    {
	    case 0:
	      /* Carry out, no carry in */
	      octa1 = (HIGH_ZERO & *p) >> 5;
	      octa2 = (LOW_ZERO & *p) >> 2;
	      carry = (CARRY_ZERO & *p);
	      fprintf_filtered (stream, "%o", octa1);
	      fprintf_filtered (stream, "%o", octa2);
	      break;

	    case 1:
	      /* Carry in, carry out */
	      octa1 = (carry << 1) | ((HIGH_ONE & *p) >> 7);
	      octa2 = (MID_ONE & *p) >> 4;
	      octa3 = (LOW_ONE & *p) >> 1;
	      carry = (CARRY_ONE & *p);
	      fprintf_filtered (stream, "%o", octa1);
	      fprintf_filtered (stream, "%o", octa2);
	      fprintf_filtered (stream, "%o", octa3);
	      break;

	    case 2:
	      /* Carry in, no carry out */
	      octa1 = (carry << 2) | ((HIGH_TWO & *p) >> 6);
	      octa2 = (MID_TWO & *p) >> 3;
	      octa3 = (LOW_TWO & *p);
	      carry = 0;
	      fprintf_filtered (stream, "%o", octa1);
	      fprintf_filtered (stream, "%o", octa2);
	      fprintf_filtered (stream, "%o", octa3);
	      break;

	    default:
	      error (_("Internal error in octal conversion;"));
	    }

	  cycle++;
	  cycle = cycle % BITS_IN_OCTAL;
	}
    }

}

/* VALADDR points to an integer of LEN bytes.
 * Print it in decimal on stream or format it in buf.
 */
void
print_decimal_chars (struct ui_file *stream, const gdb_byte *valaddr,
		     unsigned len, enum bfd_endian byte_order)
{
#define TEN             10
#define CARRY_OUT(  x ) ((x) / TEN)	/* extend char to int */
#define CARRY_LEFT( x ) ((x) % TEN)
#define SHIFT( x )      ((x) << 4)
#define LOW_NIBBLE(  x ) ( (x) & 0x00F)
#define HIGH_NIBBLE( x ) (((x) & 0x0F0) >> 4)

  const gdb_byte *p;
  unsigned char *digits;
  int carry;
  int decimal_len;
  int i, j, decimal_digits;
  int dummy;
  int flip;

  /* Base-ten number is less than twice as many digits
   * as the base 16 number, which is 2 digits per byte.
   */
  decimal_len = len * 2 * 2;
  digits = xmalloc (decimal_len);

  for (i = 0; i < decimal_len; i++)
    {
      digits[i] = 0;
    }

  /* Ok, we have an unknown number of bytes of data to be printed in
   * decimal.
   *
   * Given a hex number (in nibbles) as XYZ, we start by taking X and
   * decemalizing it as "x1 x2" in two decimal nibbles.  Then we multiply
   * the nibbles by 16, add Y and re-decimalize.  Repeat with Z.
   *
   * The trick is that "digits" holds a base-10 number, but sometimes
   * the individual digits are > 10. 
   *
   * Outer loop is per nibble (hex digit) of input, from MSD end to
   * LSD end.
   */
  decimal_digits = 0;		/* Number of decimal digits so far */
  p = (byte_order == BFD_ENDIAN_BIG) ? valaddr : valaddr + len - 1;
  flip = 0;
  while ((byte_order == BFD_ENDIAN_BIG) ? (p < valaddr + len) : (p >= valaddr))
    {
      /*
       * Multiply current base-ten number by 16 in place.
       * Each digit was between 0 and 9, now is between
       * 0 and 144.
       */
      for (j = 0; j < decimal_digits; j++)
	{
	  digits[j] = SHIFT (digits[j]);
	}

      /* Take the next nibble off the input and add it to what
       * we've got in the LSB position.  Bottom 'digit' is now
       * between 0 and 159.
       *
       * "flip" is used to run this loop twice for each byte.
       */
      if (flip == 0)
	{
	  /* Take top nibble.
	   */
	  digits[0] += HIGH_NIBBLE (*p);
	  flip = 1;
	}
      else
	{
	  /* Take low nibble and bump our pointer "p".
	   */
	  digits[0] += LOW_NIBBLE (*p);
          if (byte_order == BFD_ENDIAN_BIG)
	    p++;
	  else
	    p--;
	  flip = 0;
	}

      /* Re-decimalize.  We have to do this often enough
       * that we don't overflow, but once per nibble is
       * overkill.  Easier this way, though.  Note that the
       * carry is often larger than 10 (e.g. max initial
       * carry out of lowest nibble is 15, could bubble all
       * the way up greater than 10).  So we have to do
       * the carrying beyond the last current digit.
       */
      carry = 0;
      for (j = 0; j < decimal_len - 1; j++)
	{
	  digits[j] += carry;

	  /* "/" won't handle an unsigned char with
	   * a value that if signed would be negative.
	   * So extend to longword int via "dummy".
	   */
	  dummy = digits[j];
	  carry = CARRY_OUT (dummy);
	  digits[j] = CARRY_LEFT (dummy);

	  if (j >= decimal_digits && carry == 0)
	    {
	      /*
	       * All higher digits are 0 and we
	       * no longer have a carry.
	       *
	       * Note: "j" is 0-based, "decimal_digits" is
	       *       1-based.
	       */
	      decimal_digits = j + 1;
	      break;
	    }
	}
    }

  /* Ok, now "digits" is the decimal representation, with
   * the "decimal_digits" actual digits.  Print!
   */
  for (i = decimal_digits - 1; i >= 0; i--)
    {
      fprintf_filtered (stream, "%1d", digits[i]);
    }
  xfree (digits);
}

/* VALADDR points to an integer of LEN bytes.  Print it in hex on stream.  */

void
print_hex_chars (struct ui_file *stream, const gdb_byte *valaddr,
		 unsigned len, enum bfd_endian byte_order)
{
  const gdb_byte *p;

  /* FIXME: We should be not printing leading zeroes in most cases.  */

  fputs_filtered ("0x", stream);
  if (byte_order == BFD_ENDIAN_BIG)
    {
      for (p = valaddr;
	   p < valaddr + len;
	   p++)
	{
	  fprintf_filtered (stream, "%02x", *p);
	}
    }
  else
    {
      for (p = valaddr + len - 1;
	   p >= valaddr;
	   p--)
	{
	  fprintf_filtered (stream, "%02x", *p);
	}
    }
}

/* VALADDR points to a char integer of LEN bytes.  Print it out in appropriate language form on stream.  
   Omit any leading zero chars.  */

void
print_char_chars (struct ui_file *stream, const gdb_byte *valaddr,
		  unsigned len, enum bfd_endian byte_order)
{
  const gdb_byte *p;

  if (byte_order == BFD_ENDIAN_BIG)
    {
      p = valaddr;
      while (p < valaddr + len - 1 && *p == 0)
	++p;

      while (p < valaddr + len)
	{
	  LA_EMIT_CHAR (*p, stream, '\'');
	  ++p;
	}
    }
  else
    {
      p = valaddr + len - 1;
      while (p > valaddr && *p == 0)
	--p;

      while (p >= valaddr)
	{
	  LA_EMIT_CHAR (*p, stream, '\'');
	  --p;
	}
    }
}

/* Assuming TYPE is a simple, non-empty array type, compute its upper
   and lower bound.  Save the low bound into LOW_BOUND if not NULL.
   Save the high bound into HIGH_BOUND if not NULL.

   Return 1 if the operation was successful. Return zero otherwise,
   in which case the values of LOW_BOUND and HIGH_BOUNDS are unmodified.
   
   Computing the array upper and lower bounds is pretty easy, but this
   function does some additional verifications before returning them.
   If something incorrect is detected, it is better to return a status
   rather than throwing an error, making it easier for the caller to
   implement an error-recovery plan.  For instance, it may decide to
   warn the user that the bounds were not found and then use some
   default values instead.  */

int
get_array_bounds (struct type *type, long *low_bound, long *high_bound)
{
  struct type *index = TYPE_INDEX_TYPE (type);
  long low = 0;
  long high = 0;
                                  
  if (index == NULL)
    return 0;

  if (TYPE_CODE (index) == TYPE_CODE_RANGE)
    {
      low = TYPE_LOW_BOUND (index);
      high = TYPE_HIGH_BOUND (index);
    }
  else if (TYPE_CODE (index) == TYPE_CODE_ENUM)
    {
      const int n_enums = TYPE_NFIELDS (index);

      low = TYPE_FIELD_BITPOS (index, 0);
      high = TYPE_FIELD_BITPOS (index, n_enums - 1);
    }
  else
    return 0;

  /* Abort if the lower bound is greater than the higher bound, except
     when low = high + 1.  This is a very common idiom used in Ada when
     defining empty ranges (for instance "range 1 .. 0").  */
  if (low > high + 1)
    return 0;

  if (low_bound)
    *low_bound = low;

  if (high_bound)
    *high_bound = high;

  return 1;
}

/* Print on STREAM using the given OPTIONS the index for the element
   at INDEX of an array whose index type is INDEX_TYPE.  */
    
void  
maybe_print_array_index (struct type *index_type, LONGEST index,
                         struct ui_file *stream,
			 const struct value_print_options *options)
{
  struct value *index_value;

  if (!options->print_array_indexes)
    return; 
    
  index_value = value_from_longest (index_type, index);

  LA_PRINT_ARRAY_INDEX (index_value, stream, options);
}

/*  Called by various <lang>_val_print routines to print elements of an
   array in the form "<elem1>, <elem2>, <elem3>, ...".

   (FIXME?)  Assumes array element separator is a comma, which is correct
   for all languages currently handled.
   (FIXME?)  Some languages have a notation for repeated array elements,
   perhaps we should try to use that notation when appropriate.
 */

void
val_print_array_elements (struct type *type, const gdb_byte *valaddr,
			  CORE_ADDR address, struct ui_file *stream,
			  int recurse,
			  const struct value_print_options *options,
			  unsigned int i)
{
  unsigned int things_printed = 0;
  unsigned len;
  struct type *elttype, *index_type;
  unsigned eltlen;
  /* Position of the array element we are examining to see
     whether it is repeated.  */
  unsigned int rep1;
  /* Number of repetitions we have detected so far.  */
  unsigned int reps;
  long low_bound_index = 0;

  elttype = TYPE_TARGET_TYPE (type);
  eltlen = TYPE_LENGTH (check_typedef (elttype));
  index_type = TYPE_INDEX_TYPE (type);

  /* Compute the number of elements in the array.  On most arrays,
     the size of its elements is not zero, and so the number of elements
     is simply the size of the array divided by the size of the elements.
     But for arrays of elements whose size is zero, we need to look at
     the bounds.  */
  if (eltlen != 0)
    len = TYPE_LENGTH (type) / eltlen;
  else
    {
      long low, hi;
      if (get_array_bounds (type, &low, &hi))
        len = hi - low + 1;
      else
        {
          warning (_("unable to get bounds of array, assuming null array"));
          len = 0;
        }
    }

  /* Get the array low bound.  This only makes sense if the array
     has one or more element in it.  */
  if (len > 0 && !get_array_bounds (type, &low_bound_index, NULL))
    {
      warning (_("unable to get low bound of array, using zero as default"));
      low_bound_index = 0;
    }

  annotate_array_section_begin (i, elttype);

  for (; i < len && things_printed < options->print_max; i++)
    {
      size_t elt_offset = i * eltlen;
      if (i != 0)
	{
	  if (options->prettyprint_arrays)
	    {
	      fprintf_filtered (stream, ",\n");
	      print_spaces_filtered (2 + 2 * recurse, stream);
	    }
	  else
	    {
	      fprintf_filtered (stream, ", ");
	    }
	}
      wrap_here (n_spaces (2 + 2 * recurse));
      maybe_print_array_index (index_type, i + low_bound_index,
                               stream, options);

      rep1 = i + 1;
      reps = 1;
      while ((rep1 < len) &&
	     !memcmp (valaddr + elt_offset, valaddr + rep1 * eltlen, eltlen))
	{
	  ++reps;
	  ++rep1;
	}

      if (reps > options->repeat_count_threshold)
	{
<<<<<<< HEAD
	  val_print (elttype, valaddr + elt_offset, 0,
		     address + elt_offset, stream, format,
		     deref_ref, recurse + 1, pretty, current_language);
=======
	  val_print (elttype, valaddr + i * eltlen, 0, 0, stream,
		     recurse + 1, options, current_language);
>>>>>>> 6de1eb04
	  annotate_elt_rep (reps);
	  fprintf_filtered (stream, " <repeats %u times>", reps);
	  annotate_elt_rep_end ();

	  i = rep1 - 1;
	  things_printed += options->repeat_count_threshold;
	}
      else
	{
<<<<<<< HEAD
	  val_print (elttype, valaddr + elt_offset, 0,
		     address + elt_offset, stream, format,
		     deref_ref, recurse + 1, pretty, current_language);
=======
	  val_print (elttype, valaddr + i * eltlen, 0, 0, stream,
		     recurse + 1, options, current_language);
>>>>>>> 6de1eb04
	  annotate_elt ();
	  things_printed++;
	}
    }
  annotate_array_section_end ();
  if (i < len)
    {
      fprintf_filtered (stream, "...");
    }
}

/* Read LEN bytes of target memory at address MEMADDR, placing the
   results in GDB's memory at MYADDR.  Returns a count of the bytes
   actually read, and optionally an errno value in the location
   pointed to by ERRNOPTR if ERRNOPTR is non-null. */

/* FIXME: cagney/1999-10-14: Only used by val_print_string.  Can this
   function be eliminated.  */

static int
partial_memory_read (CORE_ADDR memaddr, gdb_byte *myaddr, int len, int *errnoptr)
{
  int nread;			/* Number of bytes actually read. */
  int errcode;			/* Error from last read. */

  /* First try a complete read. */
  errcode = target_read_memory (memaddr, myaddr, len);
  if (errcode == 0)
    {
      /* Got it all. */
      nread = len;
    }
  else
    {
      /* Loop, reading one byte at a time until we get as much as we can. */
      for (errcode = 0, nread = 0; len > 0 && errcode == 0; nread++, len--)
	{
	  errcode = target_read_memory (memaddr++, myaddr++, 1);
	}
      /* If an error, the last read was unsuccessful, so adjust count. */
      if (errcode != 0)
	{
	  nread--;
	}
    }
  if (errnoptr != NULL)
    {
      *errnoptr = errcode;
    }
  return (nread);
}

/* Read a string from the inferior, at ADDR, with LEN characters of WIDTH bytes
   each.  Fetch at most FETCHLIMIT characters.  BUFFER will be set to a newly
   allocated buffer containing the string, which the caller is responsible to
   free, and BYTES_READ will be set to the number of bytes read.  Returns 0 on
   success, or errno on failure.

   If LEN is -1, stops at the first null character (not necessarily the first
   null byte), otherwise reading proceeds (including null characters) until
   FETCHLIMIT characters have been read.  Set FETCHLIMIT to UINT_MAX to read
   as many characters as possible from the string.

   Unless an exception is thrown, BUFFER will always be allocated, even on
   failure.  In this case, some characters might have been read before the
   failure happened.  Check BYTES_READ to recognize this situation.

   Note: There was a FIXME asking to make this code use target_read_string,
   but this function is more general (can read past null characters, up to
   given LEN). Besides, it is used much more often than target_read_string
   so it is more tested.  Perhaps target_read_string should be rewritten to
   use this function?  */

int
<<<<<<< HEAD
read_string (CORE_ADDR addr, int len, int width, unsigned int fetchlimit,
	     gdb_byte **buffer, int *bytes_read)
=======
val_print_string (CORE_ADDR addr, int len, int width, struct ui_file *stream,
		  const struct value_print_options *options)
>>>>>>> 6de1eb04
{
  int found_nul;		/* Non-zero if we found the nul char */
  int errcode;			/* Errno returned from bad reads. */
  unsigned int nfetch;		/* Chars to fetch / chars fetched. */
  unsigned int chunksize;	/* Size of each fetch, in chars. */
  gdb_byte *bufptr;		/* Pointer to next available byte in buffer. */
  gdb_byte *limit;		/* First location past end of fetch buffer. */
  struct cleanup *old_chain = NULL;	/* Top of the old cleanup chain. */

<<<<<<< HEAD
  /* Decide how large of chunks to try to read in one operation.  This
=======
  fetchlimit = (len == -1 ? options->print_max : min (len, options->print_max));

  /* Now decide how large of chunks to try to read in one operation.  This
>>>>>>> 6de1eb04
     is also pretty simple.  If LEN >= zero, then we want fetchlimit chars,
     so we might as well read them all in one operation.  If LEN is -1, we
     are looking for a null terminator to end the fetching, so we might as
     well read in blocks that are large enough to be efficient, but not so
     large as to be slow if fetchlimit happens to be large.  So we choose the
     minimum of 8 and fetchlimit.  We used to use 200 instead of 8 but
     200 is way too big for remote debugging over a serial line.  */

  chunksize = (len == -1 ? min (8, fetchlimit) : fetchlimit);

  /* Loop until we either have all the characters to print, or we encounter
     some error, such as bumping into the end of the address space. */

  found_nul = 0;
  old_chain = make_cleanup (null_cleanup, 0);

  if (len > 0)
    {
      *buffer = (gdb_byte *) xmalloc (len * width);
      bufptr = *buffer;
      old_chain = make_cleanup (xfree, *buffer);

      nfetch = partial_memory_read (addr, bufptr, len * width, &errcode)
	/ width;
      addr += nfetch * width;
      bufptr += nfetch * width;
    }
  else if (len == -1)
    {
      unsigned long bufsize = 0;

      *buffer = NULL;

      do
	{
	  QUIT;
	  nfetch = min (chunksize, fetchlimit - bufsize);

	  if (*buffer == NULL)
	    *buffer = (gdb_byte *) xmalloc (nfetch * width);
	  else
	    {
	      discard_cleanups (old_chain);
	      *buffer = (gdb_byte *) xrealloc (*buffer,
					       (nfetch + bufsize) * width);
	    }

	  old_chain = make_cleanup (xfree, *buffer);
	  bufptr = *buffer + bufsize * width;
	  bufsize += nfetch;

	  /* Read as much as we can. */
	  nfetch = partial_memory_read (addr, bufptr, nfetch * width, &errcode)
		    / width;

	  /* Scan this chunk for the null byte that terminates the string
	     to print.  If found, we don't need to fetch any more.  Note
	     that bufptr is explicitly left pointing at the next character
	     after the null byte, or at the next character after the end of
	     the buffer. */

	  limit = bufptr + nfetch * width;
	  while (bufptr < limit)
	    {
	      unsigned long c;

	      c = extract_unsigned_integer (bufptr, width);
	      addr += width;
	      bufptr += width;
	      if (c == 0)
		{
		  /* We don't care about any error which happened after
		     the NULL terminator.  */
		  errcode = 0;
		  found_nul = 1;
		  break;
		}
	    }
	}
      while (errcode == 0	/* no error */
	     && bufptr - *buffer < fetchlimit * width	/* no overrun */
	     && !found_nul);	/* haven't found nul yet */
    }
  else
    {				/* length of string is really 0! */
      *buffer = bufptr = NULL;
      errcode = 0;
    }

  /* bufptr and addr now point immediately beyond the last byte which we
     consider part of the string (including a '\0' which ends the string).  */
  *bytes_read = bufptr - *buffer;

  QUIT;

  discard_cleanups (old_chain);

  return errcode;
}

/*  Print a string from the inferior, starting at ADDR and printing up to LEN
   characters, of WIDTH bytes a piece, to STREAM.  If LEN is -1, printing
   stops at the first null byte, otherwise printing proceeds (including null
   bytes) until either print_max or LEN characters have been printed,
   whichever is smaller. */

int
val_print_string (CORE_ADDR addr, int len, int width, struct ui_file *stream)
{
  int force_ellipsis = 0;	/* Force ellipsis to be printed if nonzero. */
  int errcode;			/* Errno returned from bad reads. */
  int found_nul;		/* Non-zero if we found the nul char */
  unsigned int fetchlimit;	/* Maximum number of chars to print. */
  int bytes_read;
  gdb_byte *buffer = NULL;	/* Dynamically growable fetch buffer. */
  struct cleanup *old_chain = NULL;	/* Top of the old cleanup chain. */

  /* First we need to figure out the limit on the number of characters we are
     going to attempt to fetch and print.  This is actually pretty simple.  If
     LEN >= zero, then the limit is the minimum of LEN and print_max.  If
     LEN is -1, then the limit is print_max.  This is true regardless of
     whether print_max is zero, UINT_MAX (unlimited), or something in between,
     because finding the null byte (or available memory) is what actually
     limits the fetch. */

  fetchlimit = (len == -1 ? print_max : min (len, print_max));

  errcode = read_string (addr, len, width, fetchlimit, &buffer, &bytes_read);
  old_chain = make_cleanup (xfree, buffer);

  /* We now have either successfully filled the buffer to fetchlimit, or
     terminated early due to an error or finding a null char when LEN is -1. */

  /* Determine found_nul by looking at the last character read.  */
  found_nul = extract_unsigned_integer (buffer + bytes_read - width, width) == 0;

  if (len == -1 && !found_nul)
    {
      gdb_byte *peekbuf;

      /* We didn't find a null terminator we were looking for.  Attempt
         to peek at the next character.  If not successful, or it is not
         a null byte, then force ellipsis to be printed.  */

      peekbuf = (gdb_byte *) alloca (width);

      if (target_read_memory (addr, peekbuf, width) == 0
	  && extract_unsigned_integer (peekbuf, width) != 0)
	force_ellipsis = 1;
    }
  else if ((len >= 0 && errcode != 0) || (len > bytes_read / width))
    {
      /* Getting an error when we have a requested length, or fetching less
         than the number of characters actually requested, always make us
         print ellipsis. */
      force_ellipsis = 1;
    }

  /* If we get an error before fetching anything, don't print a string.
     But if we fetch something and then get an error, print the string
     and then the error message.  */
  if (errcode == 0 || bytes_read > 0)
    {
      if (options->addressprint)
	{
	  fputs_filtered (" ", stream);
	}
<<<<<<< HEAD
      LA_PRINT_STRING (stream, buffer, bytes_read / width, width, force_ellipsis);
=======
      LA_PRINT_STRING (stream, buffer, (bufptr - buffer) / width, width, force_ellipsis, options);
>>>>>>> 6de1eb04
    }

  if (errcode != 0)
    {
      if (errcode == EIO)
	{
	  fprintf_filtered (stream, " <Address ");
	  fputs_filtered (paddress (addr), stream);
	  fprintf_filtered (stream, " out of bounds>");
	}
      else
	{
	  fprintf_filtered (stream, " <Error reading address ");
	  fputs_filtered (paddress (addr), stream);
	  fprintf_filtered (stream, ": %s>", safe_strerror (errcode));
	}
    }

  gdb_flush (stream);
  do_cleanups (old_chain);

  return (bytes_read / width);
}


/* Validate an input or output radix setting, and make sure the user
   knows what they really did here.  Radix setting is confusing, e.g.
   setting the input radix to "10" never changes it!  */

static void
set_input_radix (char *args, int from_tty, struct cmd_list_element *c)
{
  set_input_radix_1 (from_tty, input_radix);
}

static void
set_input_radix_1 (int from_tty, unsigned radix)
{
  /* We don't currently disallow any input radix except 0 or 1, which don't
     make any mathematical sense.  In theory, we can deal with any input
     radix greater than 1, even if we don't have unique digits for every
     value from 0 to radix-1, but in practice we lose on large radix values.
     We should either fix the lossage or restrict the radix range more.
     (FIXME). */

  if (radix < 2)
    {
      /* FIXME: cagney/2002-03-17: This needs to revert the bad radix
         value.  */
      error (_("Nonsense input radix ``decimal %u''; input radix unchanged."),
	     radix);
    }
  input_radix = radix;
  if (from_tty)
    {
      printf_filtered (_("Input radix now set to decimal %u, hex %x, octal %o.\n"),
		       radix, radix, radix);
    }
}

static void
set_output_radix (char *args, int from_tty, struct cmd_list_element *c)
{
  set_output_radix_1 (from_tty, output_radix);
}

static void
set_output_radix_1 (int from_tty, unsigned radix)
{
  /* Validate the radix and disallow ones that we aren't prepared to
     handle correctly, leaving the radix unchanged. */
  switch (radix)
    {
    case 16:
      user_print_options.output_format = 'x';	/* hex */
      break;
    case 10:
      user_print_options.output_format = 0;	/* decimal */
      break;
    case 8:
      user_print_options.output_format = 'o';	/* octal */
      break;
    default:
      /* FIXME: cagney/2002-03-17: This needs to revert the bad radix
         value.  */
      error (_("Unsupported output radix ``decimal %u''; output radix unchanged."),
	     radix);
    }
  output_radix = radix;
  if (from_tty)
    {
      printf_filtered (_("Output radix now set to decimal %u, hex %x, octal %o.\n"),
		       radix, radix, radix);
    }
}

/* Set both the input and output radix at once.  Try to set the output radix
   first, since it has the most restrictive range.  An radix that is valid as
   an output radix is also valid as an input radix.

   It may be useful to have an unusual input radix.  If the user wishes to
   set an input radix that is not valid as an output radix, he needs to use
   the 'set input-radix' command. */

static void
set_radix (char *arg, int from_tty)
{
  unsigned radix;

  radix = (arg == NULL) ? 10 : parse_and_eval_long (arg);
  set_output_radix_1 (0, radix);
  set_input_radix_1 (0, radix);
  if (from_tty)
    {
      printf_filtered (_("Input and output radices now set to decimal %u, hex %x, octal %o.\n"),
		       radix, radix, radix);
    }
}

/* Show both the input and output radices. */

static void
show_radix (char *arg, int from_tty)
{
  if (from_tty)
    {
      if (input_radix == output_radix)
	{
	  printf_filtered (_("Input and output radices set to decimal %u, hex %x, octal %o.\n"),
			   input_radix, input_radix, input_radix);
	}
      else
	{
	  printf_filtered (_("Input radix set to decimal %u, hex %x, octal %o.\n"),
			   input_radix, input_radix, input_radix);
	  printf_filtered (_("Output radix set to decimal %u, hex %x, octal %o.\n"),
			   output_radix, output_radix, output_radix);
	}
    }
}


static void
set_print (char *arg, int from_tty)
{
  printf_unfiltered (
     "\"set print\" must be followed by the name of a print subcommand.\n");
  help_list (setprintlist, "set print ", -1, gdb_stdout);
}

static void
show_print (char *args, int from_tty)
{
  cmd_show_list (showprintlist, from_tty, "");
}

void
_initialize_valprint (void)
{
  struct cmd_list_element *c;

  add_prefix_cmd ("print", no_class, set_print,
		  _("Generic command for setting how things print."),
		  &setprintlist, "set print ", 0, &setlist);
  add_alias_cmd ("p", "print", no_class, 1, &setlist);
  /* prefer set print to set prompt */
  add_alias_cmd ("pr", "print", no_class, 1, &setlist);

  add_prefix_cmd ("print", no_class, show_print,
		  _("Generic command for showing print settings."),
		  &showprintlist, "show print ", 0, &showlist);
  add_alias_cmd ("p", "print", no_class, 1, &showlist);
  add_alias_cmd ("pr", "print", no_class, 1, &showlist);

  add_setshow_uinteger_cmd ("elements", no_class,
			    &user_print_options.print_max, _("\
Set limit on string chars or array elements to print."), _("\
Show limit on string chars or array elements to print."), _("\
\"set print elements 0\" causes there to be no limit."),
			    NULL,
			    show_print_max,
			    &setprintlist, &showprintlist);

  add_setshow_boolean_cmd ("null-stop", no_class,
			   &user_print_options.stop_print_at_null, _("\
Set printing of char arrays to stop at first null char."), _("\
Show printing of char arrays to stop at first null char."), NULL,
			   NULL,
			   show_stop_print_at_null,
			   &setprintlist, &showprintlist);

  add_setshow_uinteger_cmd ("repeats", no_class,
			    &user_print_options.repeat_count_threshold, _("\
Set threshold for repeated print elements."), _("\
Show threshold for repeated print elements."), _("\
\"set print repeats 0\" causes all elements to be individually printed."),
			    NULL,
			    show_repeat_count_threshold,
			    &setprintlist, &showprintlist);

  add_setshow_boolean_cmd ("pretty", class_support,
			   &user_print_options.prettyprint_structs, _("\
Set prettyprinting of structures."), _("\
Show prettyprinting of structures."), NULL,
			   NULL,
			   show_prettyprint_structs,
			   &setprintlist, &showprintlist);

  add_setshow_boolean_cmd ("union", class_support,
			   &user_print_options.unionprint, _("\
Set printing of unions interior to structures."), _("\
Show printing of unions interior to structures."), NULL,
			   NULL,
			   show_unionprint,
			   &setprintlist, &showprintlist);

  add_setshow_boolean_cmd ("array", class_support,
			   &user_print_options.prettyprint_arrays, _("\
Set prettyprinting of arrays."), _("\
Show prettyprinting of arrays."), NULL,
			   NULL,
			   show_prettyprint_arrays,
			   &setprintlist, &showprintlist);

  add_setshow_boolean_cmd ("address", class_support,
			   &user_print_options.addressprint, _("\
Set printing of addresses."), _("\
Show printing of addresses."), NULL,
			   NULL,
			   show_addressprint,
			   &setprintlist, &showprintlist);

  add_setshow_uinteger_cmd ("input-radix", class_support, &input_radix, _("\
Set default input radix for entering numbers."), _("\
Show default input radix for entering numbers."), NULL,
			    set_input_radix,
			    show_input_radix,
			    &setlist, &showlist);

  add_setshow_uinteger_cmd ("output-radix", class_support, &output_radix, _("\
Set default output radix for printing of values."), _("\
Show default output radix for printing of values."), NULL,
			    set_output_radix,
			    show_output_radix,
			    &setlist, &showlist);

  /* The "set radix" and "show radix" commands are special in that
     they are like normal set and show commands but allow two normally
     independent variables to be either set or shown with a single
     command.  So the usual deprecated_add_set_cmd() and [deleted]
     add_show_from_set() commands aren't really appropriate. */
  /* FIXME: i18n: With the new add_setshow_integer command, that is no
     longer true - show can display anything.  */
  add_cmd ("radix", class_support, set_radix, _("\
Set default input and output number radices.\n\
Use 'set input-radix' or 'set output-radix' to independently set each.\n\
Without an argument, sets both radices back to the default value of 10."),
	   &setlist);
  add_cmd ("radix", class_support, show_radix, _("\
Show the default input and output number radices.\n\
Use 'show input-radix' or 'show output-radix' to independently show each."),
	   &showlist);

  add_setshow_boolean_cmd ("array-indexes", class_support,
                           &user_print_options.print_array_indexes, _("\
Set printing of array indexes."), _("\
Show printing of array indexes"), NULL, NULL, show_print_array_indexes,
                           &setprintlist, &showprintlist);
}<|MERGE_RESOLUTION|>--- conflicted
+++ resolved
@@ -38,10 +38,6 @@
 
 #include <errno.h>
 
-/* This is set when printing.  It indicates whether the user has
-   requested that we bypass python-based value formatting.  */
-int raw_printing;
-
 /* Prototypes for local functions */
 
 static int partial_memory_read (CORE_ADDR memaddr, gdb_byte *myaddr,
@@ -85,7 +81,8 @@
   0,				/* print_array_indexes */
   0,				/* deref_ref */
   1,				/* static_field_print */
-  1				/* pascal_static_field_print */
+  1,				/* pascal_static_field_print */
+  0				/* raw */
 };
 
 /* Initialize *OPTS to be a copy of the user print options.  */
@@ -243,12 +240,7 @@
 {
   volatile struct gdb_exception except;
   int ret = 0;
-<<<<<<< HEAD
-  char *text;
-
-=======
   struct value_print_options local_opts = *options;
->>>>>>> 6de1eb04
   struct type *real_type = check_typedef (type);
 
   if (local_opts.pretty == Val_pretty_default)
@@ -268,11 +260,10 @@
       return (0);
     }
 
-  if (!raw_printing)
+  if (!options->raw)
     {
       ret = apply_val_pretty_printer (type, valaddr, embedded_offset,
-				      address, stream, format,
-				      deref_ref, recurse, real_pretty,
+				      address, stream, recurse, options,
 				      language);
       if (ret)
 	return ret;
@@ -336,14 +327,8 @@
     return 0;
 
   return val_print (value_type (val), value_contents_all (val),
-<<<<<<< HEAD
 		    value_embedded_offset (val), value_address (val),
-		    stream, format, deref_ref, recurse, pretty,
-		    language);
-=======
-		    value_embedded_offset (val), VALUE_ADDRESS (val),
 		    stream, recurse, options, language);
->>>>>>> 6de1eb04
 }
 
 /* Print the value VAL in C-ish syntax on stream STREAM according to
@@ -352,35 +337,25 @@
    the number of string bytes printed.  */
 
 int
-<<<<<<< HEAD
-value_print (struct value *val, struct ui_file *stream, int format,
-	     int raw, enum val_prettyprint pretty)
-=======
 value_print (struct value *val, struct ui_file *stream,
 	     const struct value_print_options *options)
->>>>>>> 6de1eb04
 {
   if (!value_check_printable (val, stream))
     return 0;
 
-<<<<<<< HEAD
-  raw_printing = raw;
-  if (!raw)
+  if (!options->raw)
     {
       int r = apply_val_pretty_printer (value_type (val),
 					value_contents_all (val),
 					value_embedded_offset (val),
 					value_address (val),
-					stream, format, 1, 0, pretty,
+					stream, 0, options,
 					current_language);
       if (r)
 	return r;
     }
 
-  return LA_VALUE_PRINT (val, stream, format, pretty);
-=======
   return LA_VALUE_PRINT (val, stream, options);
->>>>>>> 6de1eb04
 }
 
 /* Called by various <lang>_val_print routines to print
@@ -1169,14 +1144,8 @@
 
       if (reps > options->repeat_count_threshold)
 	{
-<<<<<<< HEAD
-	  val_print (elttype, valaddr + elt_offset, 0,
-		     address + elt_offset, stream, format,
-		     deref_ref, recurse + 1, pretty, current_language);
-=======
-	  val_print (elttype, valaddr + i * eltlen, 0, 0, stream,
-		     recurse + 1, options, current_language);
->>>>>>> 6de1eb04
+	  val_print (elttype, valaddr + elt_offset, 0, address + elt_offset,
+		     stream, recurse + 1, options, current_language);
 	  annotate_elt_rep (reps);
 	  fprintf_filtered (stream, " <repeats %u times>", reps);
 	  annotate_elt_rep_end ();
@@ -1186,14 +1155,8 @@
 	}
       else
 	{
-<<<<<<< HEAD
-	  val_print (elttype, valaddr + elt_offset, 0,
-		     address + elt_offset, stream, format,
-		     deref_ref, recurse + 1, pretty, current_language);
-=======
-	  val_print (elttype, valaddr + i * eltlen, 0, 0, stream,
-		     recurse + 1, options, current_language);
->>>>>>> 6de1eb04
+	  val_print (elttype, valaddr + elt_offset, 0, address + elt_offset,
+		     stream, recurse + 1, options, current_language);
 	  annotate_elt ();
 	  things_printed++;
 	}
@@ -1268,13 +1231,8 @@
    use this function?  */
 
 int
-<<<<<<< HEAD
 read_string (CORE_ADDR addr, int len, int width, unsigned int fetchlimit,
 	     gdb_byte **buffer, int *bytes_read)
-=======
-val_print_string (CORE_ADDR addr, int len, int width, struct ui_file *stream,
-		  const struct value_print_options *options)
->>>>>>> 6de1eb04
 {
   int found_nul;		/* Non-zero if we found the nul char */
   int errcode;			/* Errno returned from bad reads. */
@@ -1284,13 +1242,7 @@
   gdb_byte *limit;		/* First location past end of fetch buffer. */
   struct cleanup *old_chain = NULL;	/* Top of the old cleanup chain. */
 
-<<<<<<< HEAD
   /* Decide how large of chunks to try to read in one operation.  This
-=======
-  fetchlimit = (len == -1 ? options->print_max : min (len, options->print_max));
-
-  /* Now decide how large of chunks to try to read in one operation.  This
->>>>>>> 6de1eb04
      is also pretty simple.  If LEN >= zero, then we want fetchlimit chars,
      so we might as well read them all in one operation.  If LEN is -1, we
      are looking for a null terminator to end the fetching, so we might as
@@ -1398,7 +1350,8 @@
    whichever is smaller. */
 
 int
-val_print_string (CORE_ADDR addr, int len, int width, struct ui_file *stream)
+val_print_string (CORE_ADDR addr, int len, int width, struct ui_file *stream,
+		  const struct value_print_options *options)
 {
   int force_ellipsis = 0;	/* Force ellipsis to be printed if nonzero. */
   int errcode;			/* Errno returned from bad reads. */
@@ -1416,7 +1369,7 @@
      because finding the null byte (or available memory) is what actually
      limits the fetch. */
 
-  fetchlimit = (len == -1 ? print_max : min (len, print_max));
+  fetchlimit = (len == -1 ? options->print_max : min (len, options->print_max));
 
   errcode = read_string (addr, len, width, fetchlimit, &buffer, &bytes_read);
   old_chain = make_cleanup (xfree, buffer);
@@ -1458,11 +1411,7 @@
 	{
 	  fputs_filtered (" ", stream);
 	}
-<<<<<<< HEAD
-      LA_PRINT_STRING (stream, buffer, bytes_read / width, width, force_ellipsis);
-=======
-      LA_PRINT_STRING (stream, buffer, (bufptr - buffer) / width, width, force_ellipsis, options);
->>>>>>> 6de1eb04
+      LA_PRINT_STRING (stream, buffer, bytes_read / width, width, force_ellipsis, options);
     }
 
   if (errcode != 0)
