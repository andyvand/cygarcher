--- conflicted
+++ resolved
@@ -1935,19 +1935,16 @@
      currently as names of types; NAME for other symbols.
      The caller is not constrained to care about the distinction.  */
   {
+    char *tmp = copy;
     struct symbol *sym;
     int is_a_field_of_this = 0;
     int hextype;
 
-<<<<<<< HEAD
     if(name_prefix != NULL){
       tmp = savestring (name_prefix, name_prefix_len+namelen);
     }
 
     sym = lookup_symbol (tmp, expression_context_block,
-=======
-    sym = lookup_symbol (copy, expression_context_block,
->>>>>>> 83244659
 			 VAR_DOMAIN,
 			 parse_language->la_language == language_cplus
 			 ? &is_a_field_of_this : (int *) NULL);
