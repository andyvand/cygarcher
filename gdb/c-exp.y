--- conflicted
+++ resolved
@@ -1682,7 +1682,6 @@
     {"!=", NOTEQUAL, BINOP_END, 0},
     {"<=", LEQ, BINOP_END, 0},
     {">=", GEQ, BINOP_END, 0}
-<<<<<<< HEAD
   };
 
 /* Identifier-like tokens.  */
@@ -1718,43 +1717,6 @@
     {"xor_eq", ASSIGN_MODIFY, BINOP_BITWISE_XOR, 1}
   };
 
-=======
-  };
-
-/* Identifier-like tokens.  */
-static const struct token ident_tokens[] =
-  {
-    {"unsigned", UNSIGNED, OP_NULL, 0},
-    {"template", TEMPLATE, OP_NULL, 1},
-    {"volatile", VOLATILE_KEYWORD, OP_NULL, 0},
-    {"struct", STRUCT, OP_NULL, 0},
-    {"signed", SIGNED_KEYWORD, OP_NULL, 0},
-    {"sizeof", SIZEOF, OP_NULL, 0},
-    {"double", DOUBLE_KEYWORD, OP_NULL, 0},
-    {"false", FALSEKEYWORD, OP_NULL, 1},
-    {"class", CLASS, OP_NULL, 1},
-    {"union", UNION, OP_NULL, 0},
-    {"short", SHORT, OP_NULL, 0},
-    {"const", CONST_KEYWORD, OP_NULL, 0},
-    {"enum", ENUM, OP_NULL, 0},
-    {"long", LONG, OP_NULL, 0},
-    {"true", TRUEKEYWORD, OP_NULL, 1},
-    {"int", INT_KEYWORD, OP_NULL, 0},
-
-    {"and", ANDAND, BINOP_END, 1},
-    {"and_eq", ASSIGN_MODIFY, BINOP_BITWISE_AND, 1},
-    {"bitand", '&', OP_NULL, 1},
-    {"bitor", '|', OP_NULL, 1},
-    {"compl", '~', OP_NULL, 1},
-    {"not", '!', OP_NULL, 1},
-    {"not_eq", NOTEQUAL, BINOP_END, 1},
-    {"or", OROR, BINOP_END, 1},
-    {"or_eq", ASSIGN_MODIFY, BINOP_BITWISE_IOR, 1},
-    {"xor", '^', OP_NULL, 1},
-    {"xor_eq", ASSIGN_MODIFY, BINOP_BITWISE_XOR, 1}
-  };
-
->>>>>>> b2f2d10e
 /* When we find that lexptr (the global var defined in parse.c) is
    pointing at a macro invocation, we expand the invocation, and call
    scan_macro_expansion to save the old lexptr here and point lexptr
