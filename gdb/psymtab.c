--- conflicted
+++ resolved
@@ -59,11 +59,8 @@
 						     domain_enum);
 
 static const char *psymtab_to_fullname (struct partial_symtab *ps);
-<<<<<<< HEAD
 
 static const char *psymtab_to_realname (struct partial_symtab *ps);
-=======
->>>>>>> 972816c0
 
 static struct partial_symbol *find_pc_sect_psymbol (struct objfile *,
 						    struct partial_symtab *,
