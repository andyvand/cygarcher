--- conflicted
+++ resolved
@@ -203,15 +203,9 @@
 	const char *fp = psymtab_to_fullname (pst);
 
 	gdb_assert (IS_ABSOLUTE_PATH (full_path));
-<<<<<<< HEAD
+	gdb_assert (IS_ABSOLUTE_PATH (name));
 	if (filename_cmp (fp, full_path) == 0
 	    || compare_filenames_for_search (fp, name))
-=======
-	gdb_assert (IS_ABSOLUTE_PATH (name));
-	psymtab_to_fullname (pst);
-	if (pst->fullname != NULL
-	    && FILENAME_CMP (full_path, pst->fullname) == 0)
->>>>>>> 805ca715
 	  {
 	    if (partial_map_expand_apply (objfile, name, full_path, real_path,
 					  pst, callback, data))
@@ -224,19 +218,9 @@
 	const char *rp = psymtab_to_realname (pst);
 
 	gdb_assert (IS_ABSOLUTE_PATH (real_path));
-<<<<<<< HEAD
+	gdb_assert (IS_ABSOLUTE_PATH (name));
 	if (FILENAME_CMP (rp, real_path) == 0
 	    || compare_filenames_for_search (rp, name))
-=======
-	gdb_assert (IS_ABSOLUTE_PATH (name));
-	psymtab_to_fullname (pst);
-        if (pst->fullname != NULL)
-          {
-            rp = gdb_realpath (pst->fullname);
-            make_cleanup (xfree, rp);
-          }
-	if (rp != NULL && FILENAME_CMP (real_path, rp) == 0)
->>>>>>> 805ca715
 	  {
 	    if (partial_map_expand_apply (objfile, name, full_path, real_path,
 					  pst, callback, data))
