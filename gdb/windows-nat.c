--- conflicted
+++ resolved
@@ -106,17 +106,6 @@
 /* The starting and ending address of the cygwin1.dll text segment.  */
   static CORE_ADDR cygwin_load_start;
   static CORE_ADDR cygwin_load_end;
-<<<<<<< HEAD
-=======
-#   define __USEWIDE
-    typedef wchar_t cygwin_buf_t;
-    static DWORD WINAPI (*GetModuleFileNameEx) (HANDLE, HMODULE,
-						LPWSTR, DWORD);
-#   define STARTUPINFO STARTUPINFOW
-#   define CreateProcess CreateProcessW
-#   define GetModuleFileNameEx_name "GetModuleFileNameExW"
-#   define bad_GetModuleFileNameEx bad_GetModuleFileNameExW
->>>>>>> d718e657
 #endif
 
 static int have_saved_context;	/* True if we've saved context from a
