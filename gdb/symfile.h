--- conflicted
+++ resolved
@@ -159,17 +159,10 @@
   /* Expand and iterate over each "partial" symbol table in OBJFILE
      where the source file is named NAME.
 
-<<<<<<< HEAD
      If NAME is not absolute, a match after a '/' in the symbol table's
-     file name will also work, both FULL_PATH and REAL_PATH are NULL
-     then.  If NAME is absolute then both FULL_PATH and REAL_PATH are
-     non-NULL absolute file names.  FULL_PATH is NAME resolved via
-     xfullpath, REAL_PATH is NAME resolved via gdb_realpath.
-=======
-     If NAME is not absolute, a match after a '/' in the symbol
-     table's file name will also work.  REAL_PATH is the absolute file
-     name run through gdb_realpath.
->>>>>>> cedce306
+     file name will also work, REAL_PATH is NULL then.  If NAME is
+     absolute then REAL_PATH is non-NULL absolute file name as resolved
+     via gdb_realpath from NAME.
 
      If a match is found, the "partial" symbol table is expanded.
      Then, this calls iterate_over_some_symtabs (or equivalent) over
