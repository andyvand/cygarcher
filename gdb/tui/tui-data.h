/* TUI data manipulation routines.

   Copyright (C) 1998-2013 Free Software Foundation, Inc.

   Contributed by Hewlett-Packard Company.

   This file is part of GDB.

   This program is free software; you can redistribute it and/or modify
   it under the terms of the GNU General Public License as published by
   the Free Software Foundation; either version 3 of the License, or
   (at your option) any later version.

   This program is distributed in the hope that it will be useful,
   but WITHOUT ANY WARRANTY; without even the implied warranty of
   MERCHANTABILITY or FITNESS FOR A PARTICULAR PURPOSE.  See the
   GNU General Public License for more details.

   You should have received a copy of the GNU General Public License
   along with this program.  If not, see <http://www.gnu.org/licenses/>.  */

#ifndef TUI_DATA_H
#define TUI_DATA_H

#include "tui/tui.h"	/* For enum tui_win_type.  */
#include "gdb_curses.h"	/* For WINDOW.  */

/* This is a point definition.  */
struct tui_point
{
  int x, y;
};

/* Generic window information.  */
struct tui_gen_win_info
{
  WINDOW *handle;	    /* Window handle.  */
  enum tui_win_type type;   /* Type of window.  */
  int width;		    /* Window width.  */
  int height;		    /* Window height.  */
  struct tui_point origin;  /* Origin of window.  */
  void **content;	    /* Content of window.  */
  int content_size;	    /* Size of content (# of elements).  */
  int content_in_use;	    /* Can it be used, or is it already used?  */
  int viewport_height;	    /* Viewport height.  */
  int last_visible_line;    /* Index of last visible line.  */
  int is_visible;	    /* Whether the window is visible or not.  */
  char *title;              /* Window title to display.  */
};

/* Constant definitions.  */
#define DEFAULT_TAB_LEN         8
#define NO_SRC_STRING           "[ No Source Available ]"
#define NO_DISASSEM_STRING      "[ No Assembly Available ]"
#define NO_REGS_STRING          "[ Register Values Unavailable ]"
#define NO_DATA_STRING          "[ No Data Values Displayed ]"
#define MAX_CONTENT_COUNT       100
#define SRC_NAME                "SRC"
#define CMD_NAME                "CMD"
#define DATA_NAME               "REGS"
#define DISASSEM_NAME           "ASM"
#define TUI_NULL_STR            ""
#define DEFAULT_HISTORY_COUNT	25
#define BOX_WINDOW              TRUE
#define DONT_BOX_WINDOW         FALSE
#define HILITE                  TRUE
#define NO_HILITE               FALSE
#define WITH_LOCATOR            TRUE
#define NO_LOCATOR              FALSE
#define EMPTY_SOURCE_PROMPT     TRUE
#define NO_EMPTY_SOURCE_PROMPT  FALSE
#define UNDEFINED_ITEM          -1
#define MIN_WIN_HEIGHT          3
#define MIN_CMD_WIN_HEIGHT      3

/* Strings to display in the TUI status line.  */
#define PROC_PREFIX             "In: "
#define LINE_PREFIX             "Line: "
#define PC_PREFIX               "PC: "
#define SINGLE_KEY              "(SingleKey)"

/* Minimum/Maximum length of some fields displayed in the TUI status
   line.  */
#define MIN_LINE_WIDTH     4	/* Use at least 4 digits for line
				   numbers.  */
#define MIN_PROC_WIDTH    12
#define MAX_TARGET_WIDTH  10
#define MAX_PID_WIDTH     14

#define TUI_FLOAT_REGS_NAME                  "$FREGS"
#define TUI_FLOAT_REGS_NAME_LOWER            "$fregs"
#define TUI_GENERAL_REGS_NAME                "$GREGS"
#define TUI_GENERAL_REGS_NAME_LOWER          "$gregs"
#define TUI_SPECIAL_REGS_NAME                "$SREGS"
#define TUI_SPECIAL_REGS_NAME_LOWER          "$sregs"
#define TUI_GENERAL_SPECIAL_REGS_NAME        "$REGS"
#define TUI_GENERAL_SPECIAL_REGS_NAME_LOWER  "$regs"

/* Scroll direction enum.  */
enum tui_scroll_direction
{
  FORWARD_SCROLL,
  BACKWARD_SCROLL,
  LEFT_SCROLL,
  RIGHT_SCROLL
};


/* General list struct.  */
struct tui_list
{
  struct tui_win_info **list;
  int count;
};


/* The kinds of layouts available.  */
enum tui_layout_type
{
  SRC_COMMAND,
  DISASSEM_COMMAND,
  SRC_DISASSEM_COMMAND,
  SRC_DATA_COMMAND,
  DISASSEM_DATA_COMMAND,
  UNDEFINED_LAYOUT
};

/* Basic data types that can be displayed in the data window.  */
enum tui_data_type
{
  TUI_REGISTER,
  TUI_SCALAR,
  TUI_COMPLEX,
  TUI_STRUCT
};

/* Types of register displays.  */
enum tui_register_display_type
{
  TUI_UNDEFINED_REGS,
  TUI_GENERAL_REGS,
  TUI_SFLOAT_REGS,
  TUI_DFLOAT_REGS,
  TUI_SPECIAL_REGS,
  TUI_GENERAL_AND_SPECIAL_REGS
};

/* Structure describing source line or line address.  */
struct tui_line_or_address
{
  enum { LOA_LINE, LOA_ADDRESS } loa;
  union
    {
      int line_no;
      CORE_ADDR addr;
    } u;
};

/* Current Layout definition.  */
struct tui_layout_def
{
  enum tui_win_type display_mode;
  int split;
  enum tui_register_display_type regs_display_type;
  enum tui_register_display_type float_regs_display_type;
};

/* Elements in the Source/Disassembly Window.  */
struct tui_source_element
{
  char *line;
  struct tui_line_or_address line_or_addr;
  int is_exec_point;
  int has_break;
};


/* Elements in the data display window content.  */
struct tui_data_element
{
  const char *name;
  int item_no;		/* The register number, or data display
			   number.  */
  enum tui_data_type type;
  void *value;
  int highlight;
  char *content;
};


/* Elements in the command window content.  */
struct tui_command_element
{
  char *line;
};

#ifdef PATH_MAX
# define MAX_LOCATOR_ELEMENT_LEN        PATH_MAX
#else
# define MAX_LOCATOR_ELEMENT_LEN        1024
#endif

/* Elements in the locator window content.  */
struct tui_locator_element
{
  char file_name[MAX_LOCATOR_ELEMENT_LEN];
  char proc_name[MAX_LOCATOR_ELEMENT_LEN];
  int line_no;
  CORE_ADDR addr;
  /* Architecture associated with code at this location.  */
  struct gdbarch *gdbarch;
};

/* Flags to tell what kind of breakpoint is at current line.  */
#define TUI_BP_ENABLED      0x01
#define TUI_BP_DISABLED     0x02
#define TUI_BP_HIT          0x04
#define TUI_BP_CONDITIONAL  0x08
#define TUI_BP_HARDWARE     0x10

/* Position of breakpoint markers in the exec info string.  */
#define TUI_BP_HIT_POS      0
#define TUI_BP_BREAK_POS    1
#define TUI_EXEC_POS        2
#define TUI_EXECINFO_SIZE   4

typedef char tui_exec_info_content[TUI_EXECINFO_SIZE];

/* An content element in a window.  */
union tui_which_element
{
  struct tui_source_element source;	/* The source elements.  */
  struct tui_gen_win_info data_window;	/* Data display elements.  */
  struct tui_data_element data;		/* Elements of data_window.  */
  struct tui_command_element command;	/* Command elements.  */
  struct tui_locator_element locator;	/* Locator elements.  */
  tui_exec_info_content simple_string;	/* Simple char based elements.  */
};

struct tui_win_element
{
  int highlight;
  union tui_which_element which_element;
};


/* This describes the content of the window.  */
typedef struct tui_win_element **tui_win_content;


/* This struct defines the specific information about a data display
   window.  */
struct tui_data_info
{
  tui_win_content data_content;	/* Start of data display content.  */
  int data_content_count;
  tui_win_content regs_content;	/* Start of regs display content.  */
  int regs_content_count;
  enum tui_register_display_type regs_display_type;
  int regs_column_count;
  int display_regs;		/* Should regs be displayed at all?  */
  struct reggroup *current_group;
};


struct tui_source_info
{
  int has_locator;		/* Does locator belongs to this window?  */
  /* Execution information window.  */
  struct tui_gen_win_info *execution_info;
  int horizontal_offset;	/* Used for horizontal scroll.  */
  struct tui_line_or_address start_line_or_addr;
<<<<<<< HEAD
  char *fullname;
=======

  /* It is the resolved form as returned by symtab_to_fullname.  */
  char *fullname;

>>>>>>> d6efe834
  /* Architecture associated with code at this location.  */
  struct gdbarch *gdbarch;
};


struct tui_command_info
{
  int cur_line;			/* The current line position.  */
  int curch;			/* The current cursor position.  */
  int start_line;
};


/* This defines information about each logical window.  */
struct tui_win_info
{
  struct tui_gen_win_info generic;	/* General window information.  */
  union
  {
    struct tui_source_info source_info;
    struct tui_data_info data_display_info;
    struct tui_command_info command_info;
    void *opaque;
  }
  detail;
  int can_highlight;	/* Can this window ever be highlighted?  */
  int is_highlighted;	/* Is this window highlighted?  */
};

extern int tui_win_is_source_type (enum tui_win_type win_type);
extern int tui_win_is_auxillary (enum tui_win_type win_type);
extern int tui_win_has_locator (struct tui_win_info *win_info);
extern void tui_set_win_highlight (struct tui_win_info *win_info,
				   int highlight);


/* Global Data.  */
extern struct tui_win_info *(tui_win_list[MAX_MAJOR_WINDOWS]);

#define TUI_SRC_WIN     tui_win_list[SRC_WIN]
#define TUI_DISASM_WIN	tui_win_list[DISASSEM_WIN]
#define TUI_DATA_WIN    tui_win_list[DATA_WIN]
#define TUI_CMD_WIN     tui_win_list[CMD_WIN]

/* Data Manipulation Functions.  */
extern void tui_initialize_static_data (void);
extern struct tui_gen_win_info *tui_alloc_generic_win_info (void);
extern struct tui_win_info *tui_alloc_win_info (enum tui_win_type);
extern void tui_init_generic_part (struct tui_gen_win_info *);
extern void tui_init_win_info (struct tui_win_info *);
extern tui_win_content tui_alloc_content (int, enum tui_win_type);
extern int tui_add_content_elements (struct tui_gen_win_info *, 
				     int);
extern void tui_init_content_element (struct tui_win_element *, 
				      enum tui_win_type);
extern void tui_free_window (struct tui_win_info *);
extern void tui_free_win_content (struct tui_gen_win_info *);
extern void tui_free_data_content (tui_win_content, int);
extern void tui_free_all_source_wins_content (void);
extern void tui_del_window (struct tui_win_info *);
extern void tui_del_data_windows (tui_win_content, int);
extern struct tui_win_info *tui_partial_win_by_name (char *);
extern char *tui_win_name (struct tui_gen_win_info *);
extern enum tui_layout_type tui_current_layout (void);
extern void tui_set_current_layout_to (enum tui_layout_type);
extern int tui_term_height (void);
extern void tui_set_term_height_to (int);
extern int tui_term_width (void);
extern void tui_set_term_width_to (int);
extern struct tui_gen_win_info *tui_locator_win_info_ptr (void);
extern struct tui_gen_win_info *tui_source_exec_info_win_ptr (void);
extern struct tui_gen_win_info *tui_disassem_exec_info_win_ptr (void);
extern struct tui_list *tui_source_windows (void);
extern void tui_clear_source_windows (void);
extern void tui_clear_source_windows_detail (void);
extern void tui_clear_win_detail (struct tui_win_info *);
extern void tui_add_to_source_windows (struct tui_win_info *);
extern int tui_default_tab_len (void);
extern void tui_set_default_tab_len (int);
extern struct tui_win_info *tui_win_with_focus (void);
extern void tui_set_win_with_focus (struct tui_win_info *);
extern struct tui_layout_def *tui_layout_def (void);
extern int tui_win_resized (void);
extern void tui_set_win_resized_to (int);

extern struct tui_win_info *tui_next_win (struct tui_win_info *);
extern struct tui_win_info *tui_prev_win (struct tui_win_info *);

extern void tui_add_to_source_windows (struct tui_win_info *);

#endif /* TUI_DATA_H */<|MERGE_RESOLUTION|>--- conflicted
+++ resolved
@@ -270,14 +270,10 @@
   struct tui_gen_win_info *execution_info;
   int horizontal_offset;	/* Used for horizontal scroll.  */
   struct tui_line_or_address start_line_or_addr;
-<<<<<<< HEAD
-  char *fullname;
-=======
 
   /* It is the resolved form as returned by symtab_to_fullname.  */
   char *fullname;
 
->>>>>>> d6efe834
   /* Architecture associated with code at this location.  */
   struct gdbarch *gdbarch;
 };
