--- conflicted
+++ resolved
@@ -462,14 +462,9 @@
 	  for (loc = bp->loc; loc != NULL; loc = loc->next)
 	    {
 	      if ((win == TUI_SRC_WIN
-<<<<<<< HEAD
-		   && loc->symtab != NULL
-		   && (filename_cmp (src->filename, loc->symtab->filename) == 0)
-=======
 		   && loc->symtab
 		   && (filename_cmp (src->fullname,
 				     symtab_to_fullname (loc->symtab)) == 0)
->>>>>>> dbcac983
 		   && line->line_or_addr.loa == LOA_LINE
 		   && loc->line_number == line->line_or_addr.u.line_no)
 		  || (win == TUI_DISASM_WIN
