--- conflicted
+++ resolved
@@ -46,11 +46,7 @@
 {
   enum tui_status ret = TUI_FAILURE;
 
-<<<<<<< HEAD
   if (s != (struct symtab *) NULL)
-=======
-  if (s != (struct symtab *) NULL && s->filenamex != (char *) NULL)
->>>>>>> d8c3a907
     {
       FILE *stream;
       int i, desc, c, line_width, nlines;
