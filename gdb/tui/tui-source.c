--- conflicted
+++ resolved
@@ -96,18 +96,13 @@
 		    = tui_locator_win_info_ptr ();
                   struct tui_source_info *src
 		    = &TUI_SRC_WIN->detail.source_info;
-		  const char *s_fullname = symtab_to_fullname (s);
 
                   if (TUI_SRC_WIN->generic.title)
                     xfree (TUI_SRC_WIN->generic.title);
                   TUI_SRC_WIN->generic.title = xstrdup (symtab_to_filename (s));
 
 		  xfree (src->fullname);
-<<<<<<< HEAD
-                  src->fullname = xstrdup (s_fullname);
-=======
                   src->fullname = xstrdup (symtab_to_fullname (s));
->>>>>>> d6efe834
 
 		  /* Determine the threshold for the length of the
                      line and the offset to start the display.  */
