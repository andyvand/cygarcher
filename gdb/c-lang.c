/* C language support routines for GDB, the GNU debugger.

   Copyright (C) 1992, 1993, 1994, 1995, 1996, 1998, 1999, 2000, 2002, 2003,
   2004, 2005, 2007, 2008, 2009 Free Software Foundation, Inc.

   This file is part of GDB.

   This program is free software; you can redistribute it and/or modify
   it under the terms of the GNU General Public License as published by
   the Free Software Foundation; either version 3 of the License, or
   (at your option) any later version.

   This program is distributed in the hope that it will be useful,
   but WITHOUT ANY WARRANTY; without even the implied warranty of
   MERCHANTABILITY or FITNESS FOR A PARTICULAR PURPOSE.  See the
   GNU General Public License for more details.

   You should have received a copy of the GNU General Public License
   along with this program.  If not, see <http://www.gnu.org/licenses/>.  */

#include "defs.h"
#include "symtab.h"
#include "gdbtypes.h"
#include "expression.h"
#include "parser-defs.h"
#include "language.h"
#include "c-lang.h"
#include "valprint.h"
#include "macroscope.h"
#include "gdb_assert.h"
#include "charset.h"
#include "gdb_string.h"
#include "demangle.h"
#include "cp-abi.h"
#include "cp-support.h"
#include "gdb_obstack.h"
#include <ctype.h>

extern void _initialize_c_language (void);

/* Given a C string type, STR_TYPE, return the corresponding target
   character set name.  */

static const char *
charset_for_string_type (enum c_string_type str_type)
{
  switch (str_type & ~C_CHAR)
    {
    case C_STRING:
      return target_charset ();
    case C_WIDE_STRING:
      return target_wide_charset ();
    case C_STRING_16:
      /* FIXME: UCS-2 is not always correct.  */
      if (gdbarch_byte_order (current_gdbarch) == BFD_ENDIAN_BIG)
	return "UCS-2BE";
      else
	return "UCS-2LE";
    case C_STRING_32:
      /* FIXME: UCS-4 is not always correct.  */
      if (gdbarch_byte_order (current_gdbarch) == BFD_ENDIAN_BIG)
	return "UCS-4BE";
      else
	return "UCS-4LE";
    }
  internal_error (__FILE__, __LINE__, "unhandled c_string_type");
}

/* Classify ELTTYPE according to what kind of character it is.  Return
   the enum constant representing the character type.  Also set
   *ENCODING to the name of the character set to use when converting
   characters of this type to the host character set.  */

static enum c_string_type
classify_type (struct type *elttype, const char **encoding)
{
  struct type *saved_type;
  enum c_string_type result;

  /* We loop because ELTTYPE may be a typedef, and we want to
     successively peel each typedef until we reach a type we
     understand.  We don't use CHECK_TYPEDEF because that will strip
     all typedefs at once -- but in C, wchar_t is itself a typedef, so
     that would do the wrong thing.  */
  while (elttype)
    {
      char *name = TYPE_NAME (elttype);

      if (TYPE_CODE (elttype) == TYPE_CODE_CHAR || !name)
	{
	  result = C_CHAR;
	  goto done;
	}

      if (!strcmp (name, "wchar_t"))
	{
	  result = C_WIDE_CHAR;
	  goto done;
	}

      if (!strcmp (name, "char16_t"))
	{
	  result = C_CHAR_16;
	  goto done;
	}

      if (!strcmp (name, "char32_t"))
	{
	  result = C_CHAR_32;
	  goto done;
	}

      if (TYPE_CODE (elttype) != TYPE_CODE_TYPEDEF)
	break;

      /* Call for side effects.  */
      check_typedef (elttype);

      if (TYPE_TARGET_TYPE (elttype))
	elttype = TYPE_TARGET_TYPE (elttype);
      else
	{
	  /* Perhaps check_typedef did not update the target type.  In
	     this case, force the lookup again and hope it works out.
	     It never will for C, but it might for C++.  */
	  CHECK_TYPEDEF (elttype);
	}
    }

  /* Punt.  */
  result = C_CHAR;

 done:
  *encoding = charset_for_string_type (result);
  return result;
}

/* Return true if print_wchar can display W without resorting to a
   numeric escape, false otherwise.  */

static int
wchar_printable (gdb_wchar_t w)
{
  return (gdb_iswprint (w)
	  || w == LCST ('\a') || w == LCST ('\b')
	  || w == LCST ('\f') || w == LCST ('\n')
	  || w == LCST ('\r') || w == LCST ('\t')
	  || w == LCST ('\v'));
}

/* A helper function that converts the contents of STRING to wide
   characters and then appends them to OUTPUT.  */

static void
append_string_as_wide (const char *string, struct obstack *output)
{
  for (; *string; ++string)
    {
      gdb_wchar_t w = gdb_btowc (*string);
      obstack_grow (output, &w, sizeof (gdb_wchar_t));
    }
}

/* Print a wide character W to OUTPUT.  ORIG is a pointer to the
   original (target) bytes representing the character, ORIG_LEN is the
   number of valid bytes.  WIDTH is the number of bytes in a base
   characters of the type.  OUTPUT is an obstack to which wide
   characters are emitted.  QUOTER is a (narrow) character indicating
   the style of quotes surrounding the character to be printed.
   NEED_ESCAPE is an in/out flag which is used to track numeric
   escapes across calls.  */

static void
print_wchar (gdb_wint_t w, const gdb_byte *orig, int orig_len,
	     int width, struct obstack *output, int quoter,
	     int *need_escapep)
{
  int need_escape = *need_escapep;
  *need_escapep = 0;
  if (gdb_iswprint (w) && (!need_escape || (!gdb_iswdigit (w)
					    && w != LCST ('8')
					    && w != LCST ('9'))))
    {
      gdb_wchar_t wchar = w;

      if (w == gdb_btowc (quoter) || w == LCST ('\\'))
	obstack_grow_wstr (output, LCST ("\\"));
      obstack_grow (output, &wchar, sizeof (gdb_wchar_t));
    }
  else
    {
      switch (w)
	{
	case LCST ('\a'):
	  obstack_grow_wstr (output, LCST ("\\a"));
	  break;
	case LCST ('\b'):
	  obstack_grow_wstr (output, LCST ("\\b"));
	  break;
	case LCST ('\f'):
	  obstack_grow_wstr (output, LCST ("\\f"));
	  break;
	case LCST ('\n'):
	  obstack_grow_wstr (output, LCST ("\\n"));
	  break;
	case LCST ('\r'):
	  obstack_grow_wstr (output, LCST ("\\r"));
	  break;
	case LCST ('\t'):
	  obstack_grow_wstr (output, LCST ("\\t"));
	  break;
	case LCST ('\v'):
	  obstack_grow_wstr (output, LCST ("\\v"));
	  break;
	default:
	  {
	    int i;

	    for (i = 0; i + width <= orig_len; i += width)
	      {
		char octal[30];
		ULONGEST value = extract_unsigned_integer (&orig[i], width);
		sprintf (octal, "\\%lo", (long) value);
		append_string_as_wide (octal, output);
	      }
	    /* If we somehow have extra bytes, print them now.  */
	    while (i < orig_len)
	      {
		char octal[5];
		sprintf (octal, "\\%.3o", orig[i] & 0xff);
		append_string_as_wide (octal, output);
		++i;
	      }

	    *need_escapep = 1;
	  }
	  break;
	}
    }
}

/* Print the character C on STREAM as part of the contents of a literal
   string whose delimiter is QUOTER.  Note that that format for printing
   characters and strings is language specific. */

static void
c_emit_char (int c, struct type *type, struct ui_file *stream, int quoter)
{
  struct obstack wchar_buf, output;
  struct cleanup *cleanups;
  const char *encoding;
  gdb_byte *buf;
  struct wchar_iterator *iter;
  int need_escape = 0;

  classify_type (type, &encoding);

  buf = alloca (TYPE_LENGTH (type));
  pack_long (buf, type, c);

  iter = make_wchar_iterator (buf, TYPE_LENGTH (type), encoding,
			      TYPE_LENGTH (type));
  cleanups = make_cleanup_wchar_iterator (iter);

  /* This holds the printable form of the wchar_t data.  */
  obstack_init (&wchar_buf);
  make_cleanup_obstack_free (&wchar_buf);

  while (1)
    {
      int num_chars;
      gdb_wchar_t *chars;
      const gdb_byte *buf;
      size_t buflen;
      int print_escape = 1;
      enum wchar_iterate_result result;

      num_chars = wchar_iterate (iter, &result, &chars, &buf, &buflen);
      if (num_chars < 0)
	break;
      if (num_chars > 0)
	{
	  /* If all characters are printable, print them.  Otherwise,
	     we're going to have to print an escape sequence.  We
	     check all characters because we want to print the target
	     bytes in the escape sequence, and we don't know character
	     boundaries there.  */
	  int i;

	  print_escape = 0;
	  for (i = 0; i < num_chars; ++i)
	    if (!wchar_printable (chars[i]))
	      {
		print_escape = 1;
		break;
	      }

	  if (!print_escape)
	    {
	      for (i = 0; i < num_chars; ++i)
		print_wchar (chars[i], buf, buflen, TYPE_LENGTH (type),
			     &wchar_buf, quoter, &need_escape);
	    }
	}

      /* This handles the NUM_CHARS == 0 case as well.  */
      if (print_escape)
	print_wchar (gdb_WEOF, buf, buflen, TYPE_LENGTH (type), &wchar_buf,
		     quoter, &need_escape);
    }

  /* The output in the host encoding.  */
  obstack_init (&output);
  make_cleanup_obstack_free (&output);

  convert_between_encodings (INTERMEDIATE_ENCODING, host_charset (),
			     obstack_base (&wchar_buf),
			     obstack_object_size (&wchar_buf),
			     1, &output, translit_char);
  obstack_1grow (&output, '\0');

  fputs_filtered (obstack_base (&output), stream);

  do_cleanups (cleanups);
}

void
c_printchar (int c, struct type *type, struct ui_file *stream)
{
  enum c_string_type str_type;
  const char *encoding;

  str_type = classify_type (type, &encoding);
  switch (str_type)
    {
    case C_CHAR:
      break;
    case C_WIDE_CHAR:
      fputc_filtered ('L', stream);
      break;
    case C_CHAR_16:
      fputc_filtered ('u', stream);
      break;
    case C_CHAR_32:
      fputc_filtered ('U', stream);
      break;
    }

  fputc_filtered ('\'', stream);
  LA_EMIT_CHAR (c, type, stream, '\'');
  fputc_filtered ('\'', stream);
}

/* Print the character string STRING, printing at most LENGTH characters.
   LENGTH is -1 if the string is nul terminated.  Each character is WIDTH bytes
   long.  Printing stops early if the number hits print_max; repeat counts are
   printed as appropriate.  Print ellipses at the end if we had to stop before
   printing LENGTH characters, or if FORCE_ELLIPSES.  */

void
c_printstr (struct ui_file *stream, struct type *type, const gdb_byte *string,
	    unsigned int length, int force_ellipses,
	    const struct value_print_options *options)
{
  unsigned int i;
  unsigned int things_printed = 0;
  int in_quotes = 0;
  int need_comma = 0;
  int width = TYPE_LENGTH (type);
  struct obstack wchar_buf, output;
  struct cleanup *cleanup;
  enum c_string_type str_type;
  const char *encoding;
  struct wchar_iterator *iter;
  int finished = 0;
  int need_escape = 0;

  /* If the string was not truncated due to `set print elements', and
     the last byte of it is a null, we don't print that, in traditional C
     style.  */
  if (!force_ellipses
      && length > 0
      && (extract_unsigned_integer (string + (length - 1) * width, width) == 0))
    length--;

  str_type = classify_type (type, &encoding) & ~C_CHAR;
  switch (str_type)
    {
    case C_STRING:
      break;
    case C_WIDE_STRING:
      fputs_filtered ("L", stream);
      break;
    case C_STRING_16:
      fputs_filtered ("u", stream);
      break;
    case C_STRING_32:
      fputs_filtered ("U", stream);
      break;
    }

  if (length == 0)
    {
      fputs_filtered ("\"\"", stream);
      return;
    }

  if (length == -1)
    {
      unsigned long current_char = 1;
      for (i = 0; current_char; ++i)
	{
	  QUIT;
	  current_char = extract_unsigned_integer (string + i * width, width);
	}
      length = i;
    }

  /* Arrange to iterate over the characters, in wchar_t form.  */
  iter = make_wchar_iterator (string, length * width, encoding, width);
  cleanup = make_cleanup_wchar_iterator (iter);

  /* WCHAR_BUF is the obstack we use to represent the string in
     wchar_t form.  */
  obstack_init (&wchar_buf);
  make_cleanup_obstack_free (&wchar_buf);

  while (!finished && things_printed < options->print_max)
    {
      int num_chars;
      enum wchar_iterate_result result;
      gdb_wchar_t *chars;
      const gdb_byte *buf;
      size_t buflen;

      QUIT;

      if (need_comma)
	{
	  obstack_grow_wstr (&wchar_buf, LCST (", "));
	  need_comma = 0;
	}

      num_chars = wchar_iterate (iter, &result, &chars, &buf, &buflen);
      /* We only look at repetitions when we were able to convert a
	 single character in isolation.  This makes the code simpler
	 and probably does the sensible thing in the majority of
	 cases.  */
      while (num_chars == 1)
	{
	  /* Count the number of repetitions.  */
	  unsigned int reps = 0;
	  gdb_wchar_t current_char = chars[0];
	  const gdb_byte *orig_buf = buf;
	  int orig_len = buflen;

	  if (need_comma)
	    {
	      obstack_grow_wstr (&wchar_buf, LCST (", "));
	      need_comma = 0;
	    }

	  while (num_chars == 1 && current_char == chars[0])
	    {
	      num_chars = wchar_iterate (iter, &result, &chars, &buf, &buflen);
	      ++reps;
	    }

	  /* Emit CURRENT_CHAR according to the repetition count and
	     options.  */
	  if (reps > options->repeat_count_threshold)
	    {
	      if (in_quotes)
		{
		  if (options->inspect_it)
		    obstack_grow_wstr (&wchar_buf, LCST ("\\\", "));
		  else
		    obstack_grow_wstr (&wchar_buf, LCST ("\", "));
		  in_quotes = 0;
		}
	      obstack_grow_wstr (&wchar_buf, LCST ("'"));
	      need_escape = 0;
	      print_wchar (current_char, orig_buf, orig_len, width,
			   &wchar_buf, '\'', &need_escape);
	      obstack_grow_wstr (&wchar_buf, LCST ("'"));
	      {
		/* Painful gyrations.  */
		int j;
		char *s = xstrprintf (_(" <repeats %u times>"), reps);
		for (j = 0; s[j]; ++j)
		  {
		    gdb_wchar_t w = gdb_btowc (s[j]);
		    obstack_grow (&wchar_buf, &w, sizeof (gdb_wchar_t));
		  }
		xfree (s);
	      }
	      things_printed += options->repeat_count_threshold;
	      need_comma = 1;
	    }
	  else
	    {
	      /* Saw the character one or more times, but fewer than
		 the repetition threshold.  */
	      if (!in_quotes)
		{
		  if (options->inspect_it)
		    obstack_grow_wstr (&wchar_buf, LCST ("\\\""));
		  else
		    obstack_grow_wstr (&wchar_buf, LCST ("\""));
		  in_quotes = 1;
		  need_escape = 0;
		}

	      while (reps-- > 0)
		{
		  print_wchar (current_char, orig_buf, orig_len, width,
			       &wchar_buf, '"', &need_escape);
		  ++things_printed;
		}
	    }
	}

      /* NUM_CHARS and the other outputs from wchar_iterate are valid
	 here regardless of which branch was taken above.  */
      if (num_chars < 0)
	{
	  /* Hit EOF.  */
	  finished = 1;
	  break;
	}

      switch (result)
	{
	case wchar_iterate_invalid:
	  if (!in_quotes)
	    {
	      if (options->inspect_it)
		obstack_grow_wstr (&wchar_buf, LCST ("\\\""));
	      else
		obstack_grow_wstr (&wchar_buf, LCST ("\""));
	      in_quotes = 1;
	    }
	  need_escape = 0;
	  print_wchar (gdb_WEOF, buf, buflen, width, &wchar_buf,
		       '"', &need_escape);
	  break;

	case wchar_iterate_incomplete:
	  if (in_quotes)
	    {
	      if (options->inspect_it)
		obstack_grow_wstr (&wchar_buf, LCST ("\\\","));
	      else
		obstack_grow_wstr (&wchar_buf, LCST ("\","));
	      in_quotes = 0;
	    }
	  obstack_grow_wstr (&wchar_buf, LCST (" <incomplete sequence "));
	  print_wchar (gdb_WEOF, buf, buflen, width, &wchar_buf,
		       0, &need_escape);
	  obstack_grow_wstr (&wchar_buf, LCST (">"));
	  finished = 1;
	  break;
	}
    }

  /* Terminate the quotes if necessary.  */
  if (in_quotes)
    {
      if (options->inspect_it)
	obstack_grow_wstr (&wchar_buf, LCST ("\\\""));
      else
	obstack_grow_wstr (&wchar_buf, LCST ("\""));
    }

  if (force_ellipses || !finished)
    obstack_grow_wstr (&wchar_buf, LCST ("..."));

  /* OUTPUT is where we collect `char's for printing.  */
  obstack_init (&output);
  make_cleanup_obstack_free (&output);

  convert_between_encodings (INTERMEDIATE_ENCODING, host_charset (),
			     obstack_base (&wchar_buf),
			     obstack_object_size (&wchar_buf),
			     1, &output, translit_char);
  obstack_1grow (&output, '\0');

  fputs_filtered (obstack_base (&output), stream);

  do_cleanups (cleanup);
}

/* Obtain a C string from the inferior storing it in a newly allocated
   buffer in BUFFER, which should be freed by the caller.  The string is
   read until a null character is found. If VALUE is an array with known
   length, the function will not read past the end of the array.  LENGTH
   will contain the size of the string in bytes (not counting the null
   character).

   Assumes strings are terminated by a null character.  The size of a character
   is determined by the length of the target type of the pointer or array.
   This means that a null byte present in a multi-byte character will not
   terminate the string unless the whole character is null.

   CHARSET is always set to the target charset.  */

void
c_get_string (struct value *value, gdb_byte **buffer, int *length,
	      const char **charset)
{
  int err, width;
  unsigned int fetchlimit;
  struct type *type = check_typedef (value_type (value));
  struct type *element_type = TYPE_TARGET_TYPE (type);

  if (element_type == NULL)
    goto error;

  if (TYPE_CODE (type) == TYPE_CODE_ARRAY)
    {
      /* If we know the size of the array, we can use it as a limit on the
	 number of characters to be fetched.  */
      if (TYPE_NFIELDS (type) == 1
	  && TYPE_CODE (TYPE_FIELD_TYPE (type, 0)) == TYPE_CODE_RANGE)
	{
	  LONGEST low_bound, high_bound;

	  get_discrete_bounds (TYPE_FIELD_TYPE (type, 0),
			       &low_bound, &high_bound);
	  fetchlimit = high_bound - low_bound + 1;
	}
      else
	fetchlimit = UINT_MAX;
    }
  else if (TYPE_CODE (type) == TYPE_CODE_PTR)
    fetchlimit = UINT_MAX;
  else
    /* We work only with arrays and pointers.  */
    goto error;

  element_type = check_typedef (element_type);
  if (TYPE_CODE (element_type) != TYPE_CODE_INT
      && TYPE_CODE (element_type) != TYPE_CODE_CHAR)
    /* If the elements are not integers or characters, we don't consider it
       a string.  */
    goto error;

  width = TYPE_LENGTH (element_type);

  /* If the string lives in GDB's memory intead of the inferior's, then we
     just need to copy it to BUFFER.  Also, since such strings are arrays
     with known size, FETCHLIMIT will hold the size of the array.  */
  if ((VALUE_LVAL (value) == not_lval
       || VALUE_LVAL (value) == lval_internalvar)
      && fetchlimit != UINT_MAX)
    {
      int i;
      const gdb_byte *contents = value_contents (value);

      /* Look for a null character.  */
      for (i = 0; i < fetchlimit; i++)
	if (extract_unsigned_integer (contents + i * width, width) == 0)
	  break;

      /* I is now either the number of non-null characters, or FETCHLIMIT.  */
      *length = i * width;
      *buffer = xmalloc (*length);
      memcpy (*buffer, contents, *length);
      err = 0;
    }
  else
    {
      err = read_string (value_as_address (value), -1, width, fetchlimit,
			 buffer, length);
      if (err)
	{
	  xfree (*buffer);
	  error (_("Error reading string from inferior: %s"),
		 safe_strerror (err));
	}
    }

  /* If the last character is null, subtract it from LENGTH.  */
  if (*length > 0
      && extract_unsigned_integer (*buffer + *length - width, width) == 0)
    *length -= width;

  *charset = target_charset ();

  return;

 error:
  {
    char *type_str;

    type_str = type_to_string (type);
    if (type_str)
      {
	make_cleanup (xfree, type_str);
	error (_("Trying to read string with inappropriate type `%s'."),
	       type_str);
      }
    else
      error (_("Trying to read string with inappropriate type."));
  }
}
<<<<<<< HEAD

/* Obtain a C string from the inferior storing it in a newly allocated
   buffer in BUFFER, which should be freed by the caller.  If LENGTH
   is specified at -1, the string is read until a null character of
   the appropriate width is found, otherwise the string is read to the
   length of characters specified.  The size of a character is
   determined by the length of the target type of the pointer or
   array.  If VALUE is an array with a known length, the function will
   not read past the end of the array.  
   On completion, LENGTH will be set to the size of the string read in
   characters.  (If a length of -1 is specified, the length returned
   will not include the null character).  CHARSET is always set to the
   target charset.  */

void
c_get_string (struct value *value, gdb_byte **buffer, int *length,
	      const char **charset)
{
  int err, width;
  unsigned int fetchlimit;
  struct type *type = check_typedef (value_type (value));
  struct type *element_type = TYPE_TARGET_TYPE (type);
  int req_length = *length;

  if (element_type == NULL)
    goto error;

  if (TYPE_CODE (type) == TYPE_CODE_ARRAY)
    {
      /* If we know the size of the array, we can use it as a limit on the
	 number of characters to be fetched.  */
      if (TYPE_NFIELDS (type) == 1
	  && TYPE_CODE (TYPE_FIELD_TYPE (type, 0)) == TYPE_CODE_RANGE)
	{
	  LONGEST low_bound, high_bound;

	  get_discrete_bounds (TYPE_FIELD_TYPE (type, 0),
			       &low_bound, &high_bound);
	  fetchlimit = high_bound - low_bound + 1;
	}
      else
	fetchlimit = UINT_MAX;
    }
  else if (TYPE_CODE (type) == TYPE_CODE_PTR)
    fetchlimit = UINT_MAX;
  else
    /* We work only with arrays and pointers.  */
    goto error;

  element_type = check_typedef (element_type);
  if (TYPE_CODE (element_type) != TYPE_CODE_INT
      && TYPE_CODE (element_type) != TYPE_CODE_CHAR)
    /* If the elements are not integers or characters, we don't consider it
       a string.  */
    goto error;

  width = TYPE_LENGTH (element_type);

  /* If the string lives in GDB's memory instead of the inferior's, then we
     just need to copy it to BUFFER.  Also, since such strings are arrays
     with known size, FETCHLIMIT will hold the size of the array.  */
  if ((VALUE_LVAL (value) == not_lval
       || VALUE_LVAL (value) == lval_internalvar)
      && fetchlimit != UINT_MAX)
    {
      int i;
      const gdb_byte *contents = value_contents (value);

      /* If a length is specified, use that.  */
      if (*length >= 0)
	i = *length;
      else
	/* Otherwise, look for a null character.  */
	for (i = 0; i < fetchlimit; i++)
	  if (extract_unsigned_integer (contents + i * width, width) == 0)
	    break;
      
      /* I is now either a user-defined length, the number of non-null
	 characters, or FETCHLIMIT.  */      
      *length = i * width;
      *buffer = xmalloc (*length);
      memcpy (*buffer, contents, *length);
      err = 0;
    }
  else
    {
      err = read_string (value_as_address (value), *length, width, fetchlimit,
			 buffer, length);
      if (err)
	{
	  xfree (*buffer);
	  error (_("Error reading string from inferior: %s"),
		 safe_strerror (err));
	}
    }

  /* If the LENGTH is specified at -1, we want to return the string
     length up to the terminating null character.  If an actual length
     was specified, we want to return the length of exactly what was
     read.  */
  if (req_length == -1)
    /* If the last character is null, subtract it from LENGTH.  */
    if (*length > 0
	&& extract_unsigned_integer (*buffer + *length - width, width) == 0)
      *length -= width;

  /* The read_string function will return the number of bytes read.
     If length returned from read_string was > 0, return the number of
     characters read by dividing the number of bytes by width.  */
  if (*length != 0)
    *length = *length / width;

  *charset = target_charset ();

  return;

 error:
  {
    char *type_str;

    type_str = type_to_string (type);
    if (type_str)
      {
	make_cleanup (xfree, type_str);
	error (_("Trying to read string with inappropriate type `%s'."),
	       type_str);
      }
    else
      error (_("Trying to read string with inappropriate type."));
  }
=======


/* Evaluating C and C++ expressions.  */

/* Convert a UCN.  The digits of the UCN start at P and extend no
   farther than LIMIT.  DEST_CHARSET is the name of the character set
   into which the UCN should be converted.  The results are written to
   OUTPUT.  LENGTH is the maximum length of the UCN, either 4 or 8.
   Returns a pointer to just after the final digit of the UCN.  */

static char *
convert_ucn (char *p, char *limit, const char *dest_charset,
	     struct obstack *output, int length)
{
  unsigned long result = 0;
  gdb_byte data[4];
  int i;

  for (i = 0; i < length && p < limit && isxdigit (*p); ++i, ++p)
    result = (result << 4) + host_hex_value (*p);

  for (i = 3; i >= 0; --i)
    {
      data[i] = result & 0xff;
      result >>= 8;
    }

  convert_between_encodings ("UCS-4BE", dest_charset, data, 4, 4, output,
			     translit_none);

  return p;
}

/* Emit a character, VALUE, which was specified numerically, to
   OUTPUT.  TYPE is the target character type.  */

static void
emit_numeric_character (struct type *type, unsigned long value,
			struct obstack *output)
{
  gdb_byte *buffer;

  buffer = alloca (TYPE_LENGTH (type));
  pack_long (buffer, type, value);
  obstack_grow (output, buffer, TYPE_LENGTH (type));
}

/* Convert an octal escape sequence.  TYPE is the target character
   type.  The digits of the escape sequence begin at P and extend no
   farther than LIMIT.  The result is written to OUTPUT.  Returns a
   pointer to just after the final digit of the escape sequence.  */

static char *
convert_octal (struct type *type, char *p, char *limit, struct obstack *output)
{
  unsigned long value = 0;

  while (p < limit && isdigit (*p) && *p != '8' && *p != '9')
    {
      value = 8 * value + host_hex_value (*p);
      ++p;
    }

  emit_numeric_character (type, value, output);

  return p;
}

/* Convert a hex escape sequence.  TYPE is the target character type.
   The digits of the escape sequence begin at P and extend no farther
   than LIMIT.  The result is written to OUTPUT.  Returns a pointer to
   just after the final digit of the escape sequence.  */

static char *
convert_hex (struct type *type, char *p, char *limit, struct obstack *output)
{
  unsigned long value = 0;

  while (p < limit && isxdigit (*p))
    {
      value = 16 * value + host_hex_value (*p);
      ++p;
    }

  emit_numeric_character (type, value, output);

  return p;
}

#define ADVANCE					\
  do {						\
    ++p;					\
    if (p == limit)				\
      error (_("Malformed escape sequence"));	\
  } while (0)

/* Convert an escape sequence to a target format.  TYPE is the target
   character type to use, and DEST_CHARSET is the name of the target
   character set.  The backslash of the escape sequence is at *P, and
   the escape sequence will not extend past LIMIT.  The results are
   written to OUTPUT.  Returns a pointer to just past the final
   character of the escape sequence.  */

static char *
convert_escape (struct type *type, const char *dest_charset,
		char *p, char *limit, struct obstack *output)
{
  /* Skip the backslash.  */
  ADVANCE;

  switch (*p)
    {
    case '\\':
      obstack_1grow (output, '\\');
      ++p;
      break;

    case 'x':
      ADVANCE;
      if (!isxdigit (*p))
	error (_("\\x used with no following hex digits."));
      p = convert_hex (type, p, limit, output);
      break;

    case '0':
    case '1':
    case '2':
    case '3':
    case '4':
    case '5':
    case '6':
    case '7':
      p = convert_octal (type, p, limit, output);
      break;

    case 'u':
    case 'U':
      {
	int length = *p == 'u' ? 4 : 8;
	ADVANCE;
	if (!isxdigit (*p))
	  error (_("\\u used with no following hex digits"));
	p = convert_ucn (p, limit, dest_charset, output, length);
      }
    }

  return p;
}

/* Given a single string from a (C-specific) OP_STRING list, convert
   it to a target string, handling escape sequences specially.  The
   output is written to OUTPUT.  DATA is the input string, which has
   length LEN.  DEST_CHARSET is the name of the target character set,
   and TYPE is the type of target character to use.  */

static void
parse_one_string (struct obstack *output, char *data, int len,
		  const char *dest_charset, struct type *type)
{
  char *limit;

  limit = data + len;

  while (data < limit)
    {
      char *p = data;
      /* Look for next escape, or the end of the input.  */
      while (p < limit && *p != '\\')
	++p;
      /* If we saw a run of characters, convert them all.  */
      if (p > data)
	convert_between_encodings (host_charset (), dest_charset,
				   data, p - data, 1, output, translit_none);
      /* If we saw an escape, convert it.  */
      if (p < limit)
	p = convert_escape (type, dest_charset, p, limit, output);
      data = p;
    }
}

/* Expression evaluator for the C language family.  Most operations
   are delegated to evaluate_subexp_standard; see that function for a
   description of the arguments.  */

static struct value *
evaluate_subexp_c (struct type *expect_type, struct expression *exp,
		   int *pos, enum noside noside)
{
  enum exp_opcode op = exp->elts[*pos].opcode;

  switch (op)
    {
    case OP_STRING:
      {
	int oplen, limit;
	struct type *type;
	struct obstack output;
	struct cleanup *cleanup;
	struct value *result;
	enum c_string_type dest_type;
	const char *dest_charset;

	obstack_init (&output);
	cleanup = make_cleanup_obstack_free (&output);

	++*pos;
	oplen = longest_to_int (exp->elts[*pos].longconst);

	++*pos;
	limit = *pos + BYTES_TO_EXP_ELEM (oplen + 1);
	dest_type
	  = (enum c_string_type) longest_to_int (exp->elts[*pos].longconst);
	switch (dest_type & ~C_CHAR)
	  {
	  case C_STRING:
	    type = language_string_char_type (exp->language_defn,
					      exp->gdbarch);
	    break;
	  case C_WIDE_STRING:
	    type = lookup_typename (exp->language_defn, exp->gdbarch,
				    "wchar_t", NULL, 0);
	    break;
	  case C_STRING_16:
	    type = lookup_typename (exp->language_defn, exp->gdbarch,
				    "char16_t", NULL, 0);
	    break;
	  case C_STRING_32:
	    type = lookup_typename (exp->language_defn, exp->gdbarch,
				    "char32_t", NULL, 0);
	    break;
	  default:
	    internal_error (__FILE__, __LINE__, "unhandled c_string_type");
	  }

	/* Ensure TYPE_LENGTH is valid for TYPE.  */
	check_typedef (type);

	dest_charset = charset_for_string_type (dest_type);

	++*pos;
	while (*pos < limit)
	  {
	    int len;

	    len = longest_to_int (exp->elts[*pos].longconst);

	    ++*pos;
	    if (noside != EVAL_SKIP)
	      parse_one_string (&output, &exp->elts[*pos].string, len,
				dest_charset, type);
	    *pos += BYTES_TO_EXP_ELEM (len);
	  }

	/* Skip the trailing length and opcode.  */
	*pos += 2;

	if (noside == EVAL_SKIP)
	  {
	    /* Return a dummy value of the appropriate type.  */
	    if ((dest_type & C_CHAR) != 0)
	      result = allocate_value (type);
	    else
	      result = value_cstring ("", 0, type);
	    do_cleanups (cleanup);
	    return result;
	  }

	if ((dest_type & C_CHAR) != 0)
	  {
	    LONGEST value;

	    if (obstack_object_size (&output) != TYPE_LENGTH (type))
	      error (_("Could not convert character constant to target character set"));
	    value = unpack_long (type, obstack_base (&output));
	    result = value_from_longest (type, value);
	  }
	else
	  {
	    int i;
	    /* Write the terminating character.  */
	    for (i = 0; i < TYPE_LENGTH (type); ++i)
	      obstack_1grow (&output, 0);
	    result = value_cstring (obstack_base (&output),
				    obstack_object_size (&output),
				    type);
	  }
	do_cleanups (cleanup);
	return result;
      }
      break;

    default:
      break;
    }
  return evaluate_subexp_standard (expect_type, exp, pos, noside);
>>>>>>> b2f2d10e
}


/* Preprocessing and parsing C and C++ expressions.  */



/* Table mapping opcodes into strings for printing operators
   and precedences of the operators.  */

const struct op_print c_op_print_tab[] =
{
  {",", BINOP_COMMA, PREC_COMMA, 0},
  {"=", BINOP_ASSIGN, PREC_ASSIGN, 1},
  {"||", BINOP_LOGICAL_OR, PREC_LOGICAL_OR, 0},
  {"&&", BINOP_LOGICAL_AND, PREC_LOGICAL_AND, 0},
  {"|", BINOP_BITWISE_IOR, PREC_BITWISE_IOR, 0},
  {"^", BINOP_BITWISE_XOR, PREC_BITWISE_XOR, 0},
  {"&", BINOP_BITWISE_AND, PREC_BITWISE_AND, 0},
  {"==", BINOP_EQUAL, PREC_EQUAL, 0},
  {"!=", BINOP_NOTEQUAL, PREC_EQUAL, 0},
  {"<=", BINOP_LEQ, PREC_ORDER, 0},
  {">=", BINOP_GEQ, PREC_ORDER, 0},
  {">", BINOP_GTR, PREC_ORDER, 0},
  {"<", BINOP_LESS, PREC_ORDER, 0},
  {">>", BINOP_RSH, PREC_SHIFT, 0},
  {"<<", BINOP_LSH, PREC_SHIFT, 0},
  {"+", BINOP_ADD, PREC_ADD, 0},
  {"-", BINOP_SUB, PREC_ADD, 0},
  {"*", BINOP_MUL, PREC_MUL, 0},
  {"/", BINOP_DIV, PREC_MUL, 0},
  {"%", BINOP_REM, PREC_MUL, 0},
  {"@", BINOP_REPEAT, PREC_REPEAT, 0},
  {"-", UNOP_NEG, PREC_PREFIX, 0},
  {"!", UNOP_LOGICAL_NOT, PREC_PREFIX, 0},
  {"~", UNOP_COMPLEMENT, PREC_PREFIX, 0},
  {"*", UNOP_IND, PREC_PREFIX, 0},
  {"&", UNOP_ADDR, PREC_PREFIX, 0},
  {"sizeof ", UNOP_SIZEOF, PREC_PREFIX, 0},
  {"++", UNOP_PREINCREMENT, PREC_PREFIX, 0},
  {"--", UNOP_PREDECREMENT, PREC_PREFIX, 0},
  {NULL, 0, 0, 0}
};

enum c_primitive_types {
  c_primitive_type_int,
  c_primitive_type_long,
  c_primitive_type_short,
  c_primitive_type_char,
  c_primitive_type_float,
  c_primitive_type_double,
  c_primitive_type_void,
  c_primitive_type_long_long,
  c_primitive_type_signed_char,
  c_primitive_type_unsigned_char,
  c_primitive_type_unsigned_short,
  c_primitive_type_unsigned_int,
  c_primitive_type_unsigned_long,
  c_primitive_type_unsigned_long_long,
  c_primitive_type_long_double,
  c_primitive_type_complex,
  c_primitive_type_double_complex,
  c_primitive_type_decfloat,
  c_primitive_type_decdouble,
  c_primitive_type_declong,
  nr_c_primitive_types
};

void
c_language_arch_info (struct gdbarch *gdbarch,
		      struct language_arch_info *lai)
{
  const struct builtin_type *builtin = builtin_type (gdbarch);
  lai->string_char_type = builtin->builtin_char;
  lai->primitive_type_vector
    = GDBARCH_OBSTACK_CALLOC (gdbarch, nr_c_primitive_types + 1,
			      struct type *);
  lai->primitive_type_vector [c_primitive_type_int] = builtin->builtin_int;
  lai->primitive_type_vector [c_primitive_type_long] = builtin->builtin_long;
  lai->primitive_type_vector [c_primitive_type_short] = builtin->builtin_short;
  lai->primitive_type_vector [c_primitive_type_char] = builtin->builtin_char;
  lai->primitive_type_vector [c_primitive_type_float] = builtin->builtin_float;
  lai->primitive_type_vector [c_primitive_type_double] = builtin->builtin_double;
  lai->primitive_type_vector [c_primitive_type_void] = builtin->builtin_void;
  lai->primitive_type_vector [c_primitive_type_long_long] = builtin->builtin_long_long;
  lai->primitive_type_vector [c_primitive_type_signed_char] = builtin->builtin_signed_char;
  lai->primitive_type_vector [c_primitive_type_unsigned_char] = builtin->builtin_unsigned_char;
  lai->primitive_type_vector [c_primitive_type_unsigned_short] = builtin->builtin_unsigned_short;
  lai->primitive_type_vector [c_primitive_type_unsigned_int] = builtin->builtin_unsigned_int;
  lai->primitive_type_vector [c_primitive_type_unsigned_long] = builtin->builtin_unsigned_long;
  lai->primitive_type_vector [c_primitive_type_unsigned_long_long] = builtin->builtin_unsigned_long_long;
  lai->primitive_type_vector [c_primitive_type_long_double] = builtin->builtin_long_double;
  lai->primitive_type_vector [c_primitive_type_complex] = builtin->builtin_complex;
  lai->primitive_type_vector [c_primitive_type_double_complex] = builtin->builtin_double_complex;
  lai->primitive_type_vector [c_primitive_type_decfloat] = builtin->builtin_decfloat;
  lai->primitive_type_vector [c_primitive_type_decdouble] = builtin->builtin_decdouble;
  lai->primitive_type_vector [c_primitive_type_declong] = builtin->builtin_declong;

  lai->bool_type_default = builtin->builtin_int;
}

static const struct exp_descriptor exp_descriptor_c = 
{
  print_subexp_standard,
  operator_length_standard,
  op_name_standard,
  dump_subexp_body_standard,
  evaluate_subexp_c
};

const struct language_defn c_language_defn =
{
  "c",				/* Language name */
  language_c,
  range_check_off,
  type_check_off,
  case_sensitive_on,
  array_row_major,
  macro_expansion_c,
<<<<<<< HEAD
  &exp_descriptor_standard,
=======
  &exp_descriptor_c,
>>>>>>> b2f2d10e
  c_parse,
  c_error,
  null_post_parser,
  c_printchar,			/* Print a character constant */
  c_printstr,			/* Function to print string constant */
  c_emit_char,			/* Print a single char */
  c_print_type,			/* Print a type using appropriate syntax */
  c_print_typedef,		/* Print a typedef using appropriate syntax */
  c_val_print,			/* Print a value using appropriate syntax */
  c_value_print,		/* Print a top-level value */
  NULL,				/* Language specific skip_trampoline */
  NULL,				/* name_of_this */
  basic_lookup_symbol_nonlocal,	/* lookup_symbol_nonlocal */
  basic_lookup_transparent_type,/* lookup_transparent_type */
  NULL,				/* Language specific symbol demangler */
  NULL,				/* Language specific class_name_from_physname */
  c_op_print_tab,		/* expression operators for printing */
  1,				/* c-style arrays */
  0,				/* String lower bound */
  default_word_break_characters,
  default_make_symbol_completion_list,
  c_language_arch_info,
  default_print_array_index,
  default_pass_by_reference,
  c_get_string,
  LANG_MAGIC
};

enum cplus_primitive_types {
  cplus_primitive_type_int,
  cplus_primitive_type_long,
  cplus_primitive_type_short,
  cplus_primitive_type_char,
  cplus_primitive_type_float,
  cplus_primitive_type_double,
  cplus_primitive_type_void,
  cplus_primitive_type_long_long,
  cplus_primitive_type_signed_char,
  cplus_primitive_type_unsigned_char,
  cplus_primitive_type_unsigned_short,
  cplus_primitive_type_unsigned_int,
  cplus_primitive_type_unsigned_long,
  cplus_primitive_type_unsigned_long_long,
  cplus_primitive_type_long_double,
  cplus_primitive_type_complex,
  cplus_primitive_type_double_complex,
  cplus_primitive_type_bool,
  cplus_primitive_type_decfloat,
  cplus_primitive_type_decdouble,
  cplus_primitive_type_declong,
  nr_cplus_primitive_types
};

static void
cplus_language_arch_info (struct gdbarch *gdbarch,
			  struct language_arch_info *lai)
{
  const struct builtin_type *builtin = builtin_type (gdbarch);
  lai->string_char_type = builtin->builtin_char;
  lai->primitive_type_vector
    = GDBARCH_OBSTACK_CALLOC (gdbarch, nr_cplus_primitive_types + 1,
			      struct type *);
  lai->primitive_type_vector [cplus_primitive_type_int]
    = builtin->builtin_int;
  lai->primitive_type_vector [cplus_primitive_type_long]
    = builtin->builtin_long;
  lai->primitive_type_vector [cplus_primitive_type_short]
    = builtin->builtin_short;
  lai->primitive_type_vector [cplus_primitive_type_char]
    = builtin->builtin_char;
  lai->primitive_type_vector [cplus_primitive_type_float]
    = builtin->builtin_float;
  lai->primitive_type_vector [cplus_primitive_type_double]
    = builtin->builtin_double;
  lai->primitive_type_vector [cplus_primitive_type_void]
    = builtin->builtin_void;
  lai->primitive_type_vector [cplus_primitive_type_long_long]
    = builtin->builtin_long_long;
  lai->primitive_type_vector [cplus_primitive_type_signed_char]
    = builtin->builtin_signed_char;
  lai->primitive_type_vector [cplus_primitive_type_unsigned_char]
    = builtin->builtin_unsigned_char;
  lai->primitive_type_vector [cplus_primitive_type_unsigned_short]
    = builtin->builtin_unsigned_short;
  lai->primitive_type_vector [cplus_primitive_type_unsigned_int]
    = builtin->builtin_unsigned_int;
  lai->primitive_type_vector [cplus_primitive_type_unsigned_long]
    = builtin->builtin_unsigned_long;
  lai->primitive_type_vector [cplus_primitive_type_unsigned_long_long]
    = builtin->builtin_unsigned_long_long;
  lai->primitive_type_vector [cplus_primitive_type_long_double]
    = builtin->builtin_long_double;
  lai->primitive_type_vector [cplus_primitive_type_complex]
    = builtin->builtin_complex;
  lai->primitive_type_vector [cplus_primitive_type_double_complex]
    = builtin->builtin_double_complex;
  lai->primitive_type_vector [cplus_primitive_type_bool]
    = builtin->builtin_bool;
  lai->primitive_type_vector [cplus_primitive_type_decfloat]
    = builtin->builtin_decfloat;
  lai->primitive_type_vector [cplus_primitive_type_decdouble]
    = builtin->builtin_decdouble;
  lai->primitive_type_vector [cplus_primitive_type_declong]
    = builtin->builtin_declong;

  lai->bool_type_symbol = "bool";
  lai->bool_type_default = builtin->builtin_bool;
}

const struct language_defn cplus_language_defn =
{
  "c++",			/* Language name */
  language_cplus,
  range_check_off,
  type_check_off,
  case_sensitive_on,
  array_row_major,
  macro_expansion_c,
<<<<<<< HEAD
  &exp_descriptor_standard,
=======
  &exp_descriptor_c,
>>>>>>> b2f2d10e
  c_parse,
  c_error,
  null_post_parser,
  c_printchar,			/* Print a character constant */
  c_printstr,			/* Function to print string constant */
  c_emit_char,			/* Print a single char */
  c_print_type,			/* Print a type using appropriate syntax */
  c_print_typedef,		/* Print a typedef using appropriate syntax */
  c_val_print,			/* Print a value using appropriate syntax */
  c_value_print,		/* Print a top-level value */
  cplus_skip_trampoline,	/* Language specific skip_trampoline */
  "this",                       /* name_of_this */
  cp_lookup_symbol_nonlocal,	/* lookup_symbol_nonlocal */
  cp_lookup_transparent_type,   /* lookup_transparent_type */
  cplus_demangle,		/* Language specific symbol demangler */
  cp_class_name_from_physname,  /* Language specific class_name_from_physname */
  c_op_print_tab,		/* expression operators for printing */
  1,				/* c-style arrays */
  0,				/* String lower bound */
  default_word_break_characters,
  default_make_symbol_completion_list,
  cplus_language_arch_info,
  default_print_array_index,
  cp_pass_by_reference,
  c_get_string,
  LANG_MAGIC
};

const struct language_defn asm_language_defn =
{
  "asm",			/* Language name */
  language_asm,
  range_check_off,
  type_check_off,
  case_sensitive_on,
  array_row_major,
  macro_expansion_c,
<<<<<<< HEAD
  &exp_descriptor_standard,
=======
  &exp_descriptor_c,
>>>>>>> b2f2d10e
  c_parse,
  c_error,
  null_post_parser,
  c_printchar,			/* Print a character constant */
  c_printstr,			/* Function to print string constant */
  c_emit_char,			/* Print a single char */
  c_print_type,			/* Print a type using appropriate syntax */
  c_print_typedef,		/* Print a typedef using appropriate syntax */
  c_val_print,			/* Print a value using appropriate syntax */
  c_value_print,		/* Print a top-level value */
  NULL,				/* Language specific skip_trampoline */
  NULL,				/* name_of_this */
  basic_lookup_symbol_nonlocal,	/* lookup_symbol_nonlocal */
  basic_lookup_transparent_type,/* lookup_transparent_type */
  NULL,				/* Language specific symbol demangler */
  NULL,				/* Language specific class_name_from_physname */
  c_op_print_tab,		/* expression operators for printing */
  1,				/* c-style arrays */
  0,				/* String lower bound */
  default_word_break_characters,
  default_make_symbol_completion_list,
  c_language_arch_info, /* FIXME: la_language_arch_info.  */
  default_print_array_index,
  default_pass_by_reference,
  c_get_string,
  LANG_MAGIC
};

/* The following language_defn does not represent a real language.
   It just provides a minimal support a-la-C that should allow users
   to do some simple operations when debugging applications that use
   a language currently not supported by GDB.  */

const struct language_defn minimal_language_defn =
{
  "minimal",			/* Language name */
  language_minimal,
  range_check_off,
  type_check_off,
  case_sensitive_on,
  array_row_major,
  macro_expansion_c,
<<<<<<< HEAD
  &exp_descriptor_standard,
=======
  &exp_descriptor_c,
>>>>>>> b2f2d10e
  c_parse,
  c_error,
  null_post_parser,
  c_printchar,			/* Print a character constant */
  c_printstr,			/* Function to print string constant */
  c_emit_char,			/* Print a single char */
  c_print_type,			/* Print a type using appropriate syntax */
  c_print_typedef,		/* Print a typedef using appropriate syntax */
  c_val_print,			/* Print a value using appropriate syntax */
  c_value_print,		/* Print a top-level value */
  NULL,				/* Language specific skip_trampoline */
  NULL,				/* name_of_this */
  basic_lookup_symbol_nonlocal,	/* lookup_symbol_nonlocal */
  basic_lookup_transparent_type,/* lookup_transparent_type */
  NULL,				/* Language specific symbol demangler */
  NULL,				/* Language specific class_name_from_physname */
  c_op_print_tab,		/* expression operators for printing */
  1,				/* c-style arrays */
  0,				/* String lower bound */
  default_word_break_characters,
  default_make_symbol_completion_list,
  c_language_arch_info,
  default_print_array_index,
  default_pass_by_reference,
  c_get_string,
  LANG_MAGIC
};

void
_initialize_c_language (void)
{
  add_language (&c_language_defn);
  add_language (&cplus_language_defn);
  add_language (&asm_language_defn);
  add_language (&minimal_language_defn);
}<|MERGE_RESOLUTION|>--- conflicted
+++ resolved
@@ -591,122 +591,6 @@
 }
 
 /* Obtain a C string from the inferior storing it in a newly allocated
-   buffer in BUFFER, which should be freed by the caller.  The string is
-   read until a null character is found. If VALUE is an array with known
-   length, the function will not read past the end of the array.  LENGTH
-   will contain the size of the string in bytes (not counting the null
-   character).
-
-   Assumes strings are terminated by a null character.  The size of a character
-   is determined by the length of the target type of the pointer or array.
-   This means that a null byte present in a multi-byte character will not
-   terminate the string unless the whole character is null.
-
-   CHARSET is always set to the target charset.  */
-
-void
-c_get_string (struct value *value, gdb_byte **buffer, int *length,
-	      const char **charset)
-{
-  int err, width;
-  unsigned int fetchlimit;
-  struct type *type = check_typedef (value_type (value));
-  struct type *element_type = TYPE_TARGET_TYPE (type);
-
-  if (element_type == NULL)
-    goto error;
-
-  if (TYPE_CODE (type) == TYPE_CODE_ARRAY)
-    {
-      /* If we know the size of the array, we can use it as a limit on the
-	 number of characters to be fetched.  */
-      if (TYPE_NFIELDS (type) == 1
-	  && TYPE_CODE (TYPE_FIELD_TYPE (type, 0)) == TYPE_CODE_RANGE)
-	{
-	  LONGEST low_bound, high_bound;
-
-	  get_discrete_bounds (TYPE_FIELD_TYPE (type, 0),
-			       &low_bound, &high_bound);
-	  fetchlimit = high_bound - low_bound + 1;
-	}
-      else
-	fetchlimit = UINT_MAX;
-    }
-  else if (TYPE_CODE (type) == TYPE_CODE_PTR)
-    fetchlimit = UINT_MAX;
-  else
-    /* We work only with arrays and pointers.  */
-    goto error;
-
-  element_type = check_typedef (element_type);
-  if (TYPE_CODE (element_type) != TYPE_CODE_INT
-      && TYPE_CODE (element_type) != TYPE_CODE_CHAR)
-    /* If the elements are not integers or characters, we don't consider it
-       a string.  */
-    goto error;
-
-  width = TYPE_LENGTH (element_type);
-
-  /* If the string lives in GDB's memory intead of the inferior's, then we
-     just need to copy it to BUFFER.  Also, since such strings are arrays
-     with known size, FETCHLIMIT will hold the size of the array.  */
-  if ((VALUE_LVAL (value) == not_lval
-       || VALUE_LVAL (value) == lval_internalvar)
-      && fetchlimit != UINT_MAX)
-    {
-      int i;
-      const gdb_byte *contents = value_contents (value);
-
-      /* Look for a null character.  */
-      for (i = 0; i < fetchlimit; i++)
-	if (extract_unsigned_integer (contents + i * width, width) == 0)
-	  break;
-
-      /* I is now either the number of non-null characters, or FETCHLIMIT.  */
-      *length = i * width;
-      *buffer = xmalloc (*length);
-      memcpy (*buffer, contents, *length);
-      err = 0;
-    }
-  else
-    {
-      err = read_string (value_as_address (value), -1, width, fetchlimit,
-			 buffer, length);
-      if (err)
-	{
-	  xfree (*buffer);
-	  error (_("Error reading string from inferior: %s"),
-		 safe_strerror (err));
-	}
-    }
-
-  /* If the last character is null, subtract it from LENGTH.  */
-  if (*length > 0
-      && extract_unsigned_integer (*buffer + *length - width, width) == 0)
-    *length -= width;
-
-  *charset = target_charset ();
-
-  return;
-
- error:
-  {
-    char *type_str;
-
-    type_str = type_to_string (type);
-    if (type_str)
-      {
-	make_cleanup (xfree, type_str);
-	error (_("Trying to read string with inappropriate type `%s'."),
-	       type_str);
-      }
-    else
-      error (_("Trying to read string with inappropriate type."));
-  }
-}
-<<<<<<< HEAD
-
-/* Obtain a C string from the inferior storing it in a newly allocated
    buffer in BUFFER, which should be freed by the caller.  If LENGTH
    is specified at -1, the string is read until a null character of
    the appropriate width is found, otherwise the string is read to the
@@ -835,7 +719,7 @@
     else
       error (_("Trying to read string with inappropriate type."));
   }
-=======
+}
 
  
@@ -1132,7 +1016,6 @@
       break;
     }
   return evaluate_subexp_standard (expect_type, exp, pos, noside);
->>>>>>> b2f2d10e
 }
 
 @@ -1255,11 +1138,7 @@
   case_sensitive_on,
   array_row_major,
   macro_expansion_c,
-<<<<<<< HEAD
-  &exp_descriptor_standard,
-=======
   &exp_descriptor_c,
->>>>>>> b2f2d10e
   c_parse,
   c_error,
   null_post_parser,
@@ -1378,11 +1257,7 @@
   case_sensitive_on,
   array_row_major,
   macro_expansion_c,
-<<<<<<< HEAD
-  &exp_descriptor_standard,
-=======
   &exp_descriptor_c,
->>>>>>> b2f2d10e
   c_parse,
   c_error,
   null_post_parser,
@@ -1420,11 +1295,7 @@
   case_sensitive_on,
   array_row_major,
   macro_expansion_c,
-<<<<<<< HEAD
-  &exp_descriptor_standard,
-=======
   &exp_descriptor_c,
->>>>>>> b2f2d10e
   c_parse,
   c_error,
   null_post_parser,
@@ -1467,11 +1338,7 @@
   case_sensitive_on,
   array_row_major,
   macro_expansion_c,
-<<<<<<< HEAD
-  &exp_descriptor_standard,
-=======
   &exp_descriptor_c,
->>>>>>> b2f2d10e
   c_parse,
   c_error,
   null_post_parser,
