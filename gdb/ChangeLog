--- conflicted
+++ resolved
@@ -1,4 +1,3 @@
-<<<<<<< HEAD
 2009-02-08  Jim Blandy  <jimb@red-bean.com>
 
 	* python/python-value.c (convert_value_from_python):
@@ -1304,7 +1303,6 @@
 	* python/python-value.c (valpy_length): Revert return type to
 	Py_ssize_t.
 	
-=======
 2009-08-06  Paul Pluzhnikov  <ppluzhnikov@google.com>
 	
 	gold/10400
@@ -2043,7 +2041,6 @@
 	(moxie_frame_cache): Call moxie_analyze_prologue with different
 	args.
 
->>>>>>> b5990caf
 2009-07-17  Ulrich Weigand  <uweigand@de.ibm.com>
 
 	* solib.c (solib_bfd_open): Do not call ops->bfd_open.
