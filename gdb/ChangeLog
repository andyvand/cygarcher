<<<<<<< HEAD
2008-11-20  Tom Tromey  <tromey@redhat.com>

	* python/python-type.c (gdbpy_initialize_types): Add cast for
	Python 2.4.
=======
2008-11-20  Thiago Jung Bauermann  <bauerman@br.ibm.com>

	* c-lang.c (c_getstr): Add special case for GDB-hosted strings, and
	some minor cleanups.
>>>>>>> e78e391a

2008-11-19  Tom Tromey  <tromey@redhat.com>

	* python/python-internal.h (PyGILState_Ensure): New define.
	(PyGILState_Release): Likewise.
	(PyEval_InitThreads): Likewise.
	(PyThreadState_Swap): Likewise.
	(PyEval_InitThreads): Likewise.

2008-11-19  Tom Tromey  <tromey@redhat.com>

	* python/python-value.c (valpy_string): Initialize 'ret'.

2008-11-19  Thiago Jung Bauermann  <bauerman@br.ibm.com>

	* python/python-utils.c (target_string_to_unicode): New function.
	* python/python-internal.h (target_string_to_unicode): New prototype.
	* python/python-value.c (valpy_string): New function.
	(value_object_methods): Add entry for valpy_string.

2008-11-19  Thiago Jung Bauermann  <bauerman@br.ibm.com>

	* language.h (language_dfn): Add la_getstr member.
	(LA_GET_STRING): New macro.
	(default_getstr): New prototype.
	* language.c (default_getstr): New function.
	(unknown_language_defn, auto_language_defn, local_language_defn): Use
	default_getstr for la_getstr.
	* c-lang.c (c_getstr): New function.
	(c_language_defn, cplus_language_defn, asm_language_defn): Use
	c_getstr for la_getstr.
	(minimal_language_defn): Use default_getstr for la_getstr.
	* ada-lang.c (ada_language_defn): Likewise.
	* f-lang.c (f_language_defn): Likewise.
	* jv-lang.c (java_language_defn): Likewise.
	* m2-lang.c (m2_language_defn): Likewise.
	* objc-lang.c (objc_language_defn): Likewise.
	* p-lang.c (p_language_defn): Likewise.
	* scm-lang.c (scm_language_defn): Likewise.
	* typeprint.c (type_to_string): New function.
	* value.h (type_to_string): New prototype.
	* valprint.c (val_print_string): Factor out code for reading string
	from the inferior into its own function.
	(read_string): New function.
	* valprint.h (read_string): New prototype.

2008-11-18  Tom Tromey  <tromey@redhat.com>

	* python/python.c (_initialize_python): Add gdb path to sys.path.

2008-11-18  Sergio Durigan Junior  <sergiodj@linux.vnet.ibm.com>

	* defs.h (gdb_datadir): New variable.
	* main.c: Add gdb_datadir variable to store the current GDB datadir.
	(captured_main): Add the GDB datadir relocatable handler.
	* maint.c: Create the "maintanence set gdb_datadir" command.
	* configure, config.in: Regenerate.
	* configure.ac: Support for relocatable GDB datadir.
	* Makefile.in (GDB_DATADIR_PATH): New variable.

2008-11-18  Tom Tromey  <tromey@redhat.com>

	* python/python-cmd.c (struct cmdpy_object) <sub_list>: New field.
	(cmdpy_init): Allow prefix commands.
	(cmdpy_destroyer): Free the prefix name.
	(cmdpy_function): Handle prefix commands.

2008-11-18  Tom Tromey  <tromey@redhat.com>

	* python/python-internal.h (gdbpy_doc_cst): Declare.
	* python/python-cmd.c (cmdpy_init): Use gdbpy_doc_cst.  Don't set
	tp_new or tp_init.
	(cmdpy_object_type): Add extra entries.  Set tp_init and tp_new.
	* python/python.c (gdbpy_doc_cst): New global.
	(_initialize_python): Initialize it.
	* python/python-param.c (set_doc_cst, show_doc_cst): New globals.
	(gdbpy_initialize_parameters): Initialize them.  Don't set
	tp_new or tp_init.
	(parmpy_init): Use gdbpy_doc_cst.  Get set and show help.  Don't
	examine __doc__.
	(get_doc_string): New function.
	(parmpy_object_type): Add extra entries.  Set tp_init and tp_new.

2008-11-17  Tom Tromey  <tromey@redhat.com>

	* varobj.c (install_default_visualizer): Remove 'type' argument.
	(varobj_create): Update.
	(varobj_list_children): Likewise
	(varobj_add_child): Likewise.
	(varobj_update): Don't reinstall visualizer when type has
	changed.

2008-11-16  Tom Tromey  <tromey@redhat.com>

	* python/python-type.c (type_object_type): Add extra fields.
	(gdbpy_initialize_types): Don't set tp_new.  Ready new type.
	(pyty_field_object): New type.
	(field_object_type): New global.
	(field_dealloc): New function.
	(field_new): Likewise.
	(convert_field): Create field objects.

2008-11-16  Tom Tromey  <tromey@redhat.com>

	* python/python-type.c (typy_code): New function.
	(struct pyty_code): New type.
	(ENTRY): New define.
	(pyty_codes): New array.
	(clean_up_objfile_types): Acquire GIL.
	(gdbpy_initialize_types): Register new constants.
	(type_object_methods): Add "code", "fields", "tag" methods.
	(convert_field): New functionn.
	(typy_fields): Likewise.
	(typy_tag): Likewise.
	(typy_lookup_typename): Allow struct/union/enum.  Change error
	handling.
	(typy_lookup_type): Update.
	(typy_new): Likewise.

2008-11-15  Tom Tromey  <tromey@redhat.com>

	* varobj.c (varobj_get_display_hint): Acquire GIL.
	(update_dynamic_varobj_children): Likewise.
	(install_new_value): Likewise.
	(varobj_set_visualizer): Likewise.
	(free_variable): Likewise.
	(value_get_print_value): Likewise.
	* python/python-cmd.c (cmdpy_destroyer): Acquire GIL.
	(cmdpy_function): Likewise.
	(cmdpy_completer): Likewise.
	* python/python-breakpoint.c (gdbpy_breakpoint_created): Acquire
	GIL.
	(gdbpy_breakpoint_deleted): Likewise.
	* python/python.c (_initialize_python): Initialize threads.
	Release GIL.
	(eval_python_from_control_command): Acquire GIL.
	(python_command): Likewise.
	(run_python_script): Likewise.
	(source_python_script): Likewise.
	(gdbpy_new_objfile): Likewise.
	(apply_val_pretty_printer): Likewise.
	(apply_varobj_pretty_printer): Likewise.
	* python/python-internal.h (make_cleanup_py_restore_gil):
	Declare.
	* python/python-utils.c (py_gil_restore): New function.
	(make_cleanup_py_restore_gil): Likewise.

2008-11-14  Tom Tromey  <tromey@redhat.com>

	* python/python.c (print_children): Don't "continue" past inner
	cleanup.

2008-11-12  Tom Tromey  <tromey@redhat.com>

	* valprint.c (value_print): Call apply_val_pretty_printer.

2008-11-11  Tom Tromey  <tromey@redhat.com>

	* varobj.c (varobj_get_display_hint): Use gdbpy_get_display_hint.
	* python/python.c (apply_pretty_printer): Remove.
	(gdbpy_get_display_hint): New function.
	(print_string_repr): New function.
	(print_children): Likewise.
	(apply_val_pretty_printer): Rewrite.  Change return type.
	(_initialize_python) <_format_children>: Remove.
	(pretty_print_one_value): Remove 'children' argument.
	(apply_varobj_pretty_printer): Update.
	* python/python.h (apply_pretty_printer): Remove.
	(apply_val_pretty_printer): Update.
	* utils.c (fputs_indented): Remove.
	* defs.h (fputs_indented): Remove.
	* valprint.c (value_print): Don't pretty-print.
	(val_print): Update.
	* python/python-internal.h (gdbpy_get_display_hint): Declare.

2008-11-11  Tom Tromey  <tromey@redhat.com>

	* Makefile.in (HFILES_NO_SRCDIR): Add python headers.  Remove
	obsolete headers.

2008-11-10  Tom Tromey  <tromey@redhat.com>

	* python/python-objfile.c (gdbpy_initialize_objfile): Don't set
	tp_new.

2008-11-10  Tom Tromey  <tromey@redhat.com>

	* python/python-type.c (set_type): Use parent's originator, if it
	exists.
	* gdbtypes.c (delete_main_type): New function.
	(delete_type_recursive): Use it.  Delete the pointer type,
	reference type, and chain.

2008-11-10  Tom Tromey  <tromey@redhat.com>

	* cli/cli-cmds.c (source_script): Clean up full_pathname.

2008-11-10  Tom Tromey  <tromey@redhat.com>

	* python/python-value.c (valpy_type): Update.
	* python/python-internal.h (type_to_type_object): Update.
	* python/python-type.c (pyty_type_object) <originator>: New
	field.
	(typy_pointer): Update.
	(typy_reference): Update.
	(typy_target): Update.
	(typy_template_argument): Update.
	(type_to_type_object): Add 'parent' argument.
	(set_type): Likewise.  Initialize new field.
	(typy_dealloc): Remove reference count on 'originator'.

2008-11-10  Tom Tromey  <tromey@redhat.com>

	* gdbtypes.c (copy_type_recursive): Clear new fields.
	(delete_type_recursive): Move assert after deletion check.

2008-11-10  Tom Tromey  <tromey@redhat.com>

	PR gdb/1815:
	* cli/cli-decode.c (delete_cmd): Forward declare.
	(delete_cmd): Now static.  Change return type.  Remove command
	from alias chain.
	(add_cmd): Initialize new fields.  Update cmd_pointer on all
	aliases.
	(add_alias_cmd): Put command on alias chain.
	* command.h (delete_cmd): Don't declare.
	* cli/cli-decode.h (delete_cmd): Don't declare.
	(struct cmd_list_element) <aliases, alias_chain>: New fields.

2008-11-07  Paul Pluzhnikov  <ppluzhnikov@google.com>

	* python/python-type.c (typy_lookup_type): Fix "dangling" access.
	
2008-11-07  Paul Pluzhnikov  <ppluzhnikov@google.com>
	
	* python/python-function.c (fnpy_call): Fix syntax error
	in last checkin.

2008-11-07  Thiago Jung Bauerman  <bauerman@br.ibm.com>

	* python/python-function.c (fnpy_call): Fix silly mistake in previous
	commit.

2008-11-07  Thiago Jung Bauerman  <bauerman@br.ibm.com>

	* python/python-function.c (convert_values_to_python, fnpy_call,
	fnpy_init): Mark strings for translation, fix case and punctuation.

2008-11-07  Thiago Jung Bauermann  <bauerman@br.ibm.com>

	* python/python-cmd.c (cmdpy_function, cmdpy_completer,
	gdbpy_parse_command_name, cmdpy_init): Mark strings for translation,
	fix case and punctuation.

2008-11-07  Daniel Jacobowitz  <dan@codesourcery.com>

	PR gdb/931
	* Makefile.in (dbxread.o): Update.
	* dbxread.c (read_dbx_symtab): Use cp_canonicalize_string.
	* dwarf2read.c (GDB_FORM_cached_string): New.
	(read_partial_die): Use dwarf2_canonicalize_name.
	(dwarf2_linkage_name): Use dwarf2_name.
	(dwarf2_canonicalize_name): New.
	(dwarf2_name): Use dwarf2_canonicalize_name.
	(dwarf_form_name, dump_die): Handle GDB_FORM_cached_string.
	* stabsread.c (define_symbol, read_type): Use cp_canonicalize_string.
	* symtab.c (lookup_symbol_in_language): Canonicalize input before
	searching.

2008-11-07  Tom Tromey  <tromey@redhat.com>

	* python/python-type.c (typy_lookup_type): Rearrange to avoid
	warning.

2008-11-06  Paul Pluzhnikov  <ppluzhnikov@google.com>

	* python/python-type.c (typy_lookup_type): New fn.
	Handle const and volatile qualified types, pointers and references.
	* python/python-type.c (typy_template_argument): Call it.
	
2008-11-06  Tom Tromey  <tromey@redhat.com>

	* python/python-type.c (pyty_type_object) <owned>: New field.
	(clean_up_objfile_types): Set it.
	(set_type): Initialize new field.  Always set prev and next
	fields.
	(typy_dealloc): Check new field.

2008-11-06  Tom Tromey  <tromey@redhat.com>

	* python/python.c (source_python_script): New function.
	* python/python.h (source_python_script): Declare.
	* cli/cli-cmds.c (find_argument): New function.
	(source_command): Always run cleanup.  Use find_argument.  Handle
	-p argument.  Use make_cleanup_restore_integer.
	(source_verbose_cleanup): Remove.
	(source_python): New global.
	Include python.h.
	(init_cli_cmds): Update.

2008-11-06  Tom Tromey  <tromey@redhat.com>

	* python/python.c (GdbMethods): Make conditional.

2008-11-06  Tom Tromey  <tromey@redhat.com>

	* varobj.c (struct varobj) <constructor>: New field.
	(varobj_set_display_format): Update.
	(varobj_get_display_hint): Likewise.
	(varobj_get_num_children): Likewise.
	(varobj_list_children): Likewise.
	(install_new_value): Destroy old pretty-printer.
	(install_visualizer): Update.  Recompute children when visualizer
	is removed.
	(install_default_visualizer): Don't instantiate printer.  Add
	'type' argument.
	(new_variable): Initialize new field.
	(free_variable): Destroy new field.
	(instantiate_pretty_printer): New function.
	(varobj_set_visualizer): Don't instantiate printer.
	* python/python-internal.h (objfpy_get_mi_printers,
	objfpy_get_cli_printers): Remove.
	(objfpy_get_printers): Declare.
	(gdbpy_instantiate_printer): Declare.
	* python/python.c (find_pretty_printer): Remove is_mi and dictp
	arguments.
	(_initialize_python): Initialize pretty_printers, not
	cli_pretty_printers and mi_pretty_printers.
	<_format_children>: Update.  Conditionally call 'children'.
	(apply_pretty_printer): Update.  Instantiate printer.
	(apply_val_pretty_printer): Update.  Instantiate printer.
	(pretty_print_one_value): Rename func argument to printer.  Remove
	value argument.  Update.
	(gdbpy_instantiate_printer): New function.
	(apply_varobj_pretty_printer): Update.
	(gdbpy_get_varobj_pretty_printer): Update.
	* python/python-objfile.c (objfile_object): Remove mi_printers,
	cli_printers; add printers.
	(objfpy_dealloc): Update.
	(objfpy_new): Update.
	(objfpy_get_printers): Rename from objfpy_get_mi_printers.
	Update.
	(objfpy_set_printers): Rename from objfpy_set_mi_printers.
	Update.
	(objfpy_get_cli_printers): Remove.
	(objfpy_set_cli_printers): Remove.
	(objfile_to_objfile_object): Update.
	(objfile_getset): Update.

2008-11-03  Paul Pluzhnikov  <ppluzhnikov@google.com>

	* python/python.c (find_pretty_printer): Fix gcc-4.3.1 warnings.
	
2008-11-03  Tom Tromey  <tromey@redhat.com>

	* python/python-value.c (valpy_getitem): Convert field name to
	host string.  Handle array accesses.
	(valpy_invert): New function.
	(valpy_lsh): Likewise.
	(valpy_rsh): Likewise.
	(valpy_and): Likewise.
	(valpy_or): Likewise.
	(valpy_xor): Likewise.
	(value_object_as_number): Update for new methods.
	(enum valpy_opcode) <VALPY_LSH, VALPY_RSH, VALPY_BITAND,
	VALPY_BITXOR, VALPY_BITOR>: New constants.
	(valpy_binop): Update.

2008-10-31  Tom Tromey  <tromey@redhat.com>

	* python/python.c (_initialize_python): Call
	gdbpy_initialize_objfile.
	(gdbpy_current_objfile): New global.
	(gdbpy_get_current_objfile): New function.
	(gdbpy_new_objfile): Set gdbpy_current_objfile.  Use real path to
	objfile.  Change filename computation.
	(GdbMethods): Add get_current_objfile, get_objfiles.
	(gdbpy_get_objfiles): New function.
	(find_pretty_printer): Remove dict_name argument, add is_mi.
	Search objfile printers first.
	(search_pp_dictionary): New function.
	(apply_pretty_printer): Update.
	(apply_val_pretty_printer): Likewise.
	(gdbpy_get_varobj_pretty_printer): Likewise.
	(GDBPY_AUTO_FILENAME): Change value.
	* python/python-objfile.c: New file.
	* python/python-internal.h (objfile_to_objfile_object): Declare.
	(gdbpy_initialize_objfile): Declare.
	(objfpy_get_mi_printers, objfpy_get_cli_printers): Declare.
	* Makefile.in (SUBDIR_PYTHON_OBS): Add python-objfile.o.
	(SUBDIR_PYTHON_SRCS): Add python-objfile.c.
	(python-objfile.o): New target.

2008-10-27  Tom Tromey  <tromey@redhat.com>

	* python/python.c (_initialize_python) <_format_children>: Handle
	display_hint.  Stringize result of to_string.

2008-10-23  Paul Pluzhnikov  <ppluzhnikov@google.com>

	* thread.c (prune_threads): Correctly unlink dead threads.
	
2008-10-23  Tom Tromey  <tromey@redhat.com>

	* python/python.c (find_pretty_printer): Strip reference types.

2008-10-23  Tom Tromey  <tromey@redhat.com>

	* python/python.c (find_pretty_printer): Strip type qualifiers.

2008-10-22  Tom Tromey  <tromey@redhat.com>

	* python/python.c (_initialize_python) <_format_children>: Handle
	"print elements" properly.

2008-10-22  Tom Tromey  <tromey@redhat.com>

	* python/python.c (_initialize_python) <_format_children>: Call
	to_string, not header.
	(pretty_print_one_value): Call _format_children if either
	'children' to 'to_string' exists.

2008-10-21  Tom Tromey  <tromey@redhat.com>

	* varobj.c (update_dynamic_varobj_children): Copy value when
	needed.  Use convert_value_from_python.

2008-10-21  Paul Pluzhnikov  <ppluzhnikov@google.com>

	* python/python-value (valpy_getitem): Fix heap corruption.
	
2008-10-21  Tom Tromey  <tromey@redhat.com>

	* python/python.c (pretty_print_one_value): Use gdbpy_is_string
	and python_string_to_host_string.
	* python/python-value.c (valpy_richcompare): Use gdbpy_is_string.
	(convert_value_from_python): Likewise.
	* python/python-param.c (set_parameter_value): Use gdbpy_is_string
	and python_string_to_host_string.
	(compute_enum_values): Likewise.
	(parmpy_init): Likewise.
	* python/python-function.c (fnpy_init): Use gdbpy_is_string and
	python_string_to_host_string.
	* python/python-cmd.c (cmdpy_completer): Use gdbpy_is_string and
	python_string_to_host_string.
	(cmdpy_init): Likewise.
	* varobj.c (varobj_get_display_hint): Use gdbpy_is_string.
	* python/python-internal.h (gdbpy_is_string): Declare.
	(python_string_to_host_string): Declare.
	* python/python-utils.c (gdbpy_is_string): New function.
	(unicode_to_encoded_string): New function.
	(unicode_to_target_string): Use it.
	(python_string_to_host_string): New function.

2008-10-20  Tom Tromey  <tromey@redhat.com>

	* mi/mi-main.c (mi_cmd_list_features): Add "python" feature.

2008-10-20  Tom Tromey  <tromey@redhat.com>

	* python/python.c (pretty_print_one_value): Copy value if needed.

2008-10-20  Tom Tromey  <tromey@redhat.com>

	* python/python-value.c (value_to_value_object): Initialize
	owned_by_gdb field.
	(valpy_new): Likewise.

2008-10-19  Tom Tromey  <tromey@redhat.com>

	* python/python.c: Remove forward declarations.
	(GdbMethods): Move to bottom of file.

2008-10-19  Tom Tromey  <tromey@redhat.com>

	* python/python-type.c (type_object_methods): Remove forward
	declarations.
	(type_object_methods, type_object_type): Move to bottom of file.
	* python/python-symtab.c: Remove forward declarations.
	(symtab_object_methods, symtab_object_type)
	(sal_object_getseters, sal_object_methods, sal_object_type): Move
	to bottom of file.
	* python/python-symbol.c: Remove forward declarations.
	(symbol_object_methods, symbol_object_type): Move to bottom of
	file.
	* python/python-param.c: Remove forward declarations.
	(parmpy_object_type): Move to bottom of file.
	* python/python-function.c (fnpy_object_type): Move to bottom of
	file.
	* python/python-frame.c: Remove forward declarations.
	(frame_object_methods, frame_object_type): Move to bottom of
	file.
	(frame_object_to_frame_info): Move earlier.
	* python/python-cmd.c: Remove forward declarations.
	(cmdpy_object_methods, cmdpy_object_type): Move to bottom of
	file.
	* python/python-breakpoint.c: Remove forward declarations.
	(breakpoint_object_methods, breakpoint_object_type): Move to
	bottom of file.
	* python/python-block.c: Remove forward declarations.
	(block_object_methods, block_object_type)
	(block_syms_iterator_object_type): Move to bottom of file.

2008-10-19  Tom Tromey  <tromey@redhat.com>

	* python/python-value.c (valpy_length): Revert return type to
	Py_ssize_t.

2008-10-19  Pedro Alves  <pedro@codesourcery.com>

	* python/python-value.c (value_object_methods)
	(value_object_as_number, value_object_as_mapping): Move to bottom
	of file.
	(valpy_dealloc, valpy_new, valpy_length, valpy_getitem)
	(valpy_setitem, valpy_str, valpy_add, valpy_subtract)
	(valpy_multiply, valpy_divide, valpy_remainder, valpy_power)
	(valpy_negative, valpy_positive, valpy_absolute, valpy_nonzero)
	(valpy_richcompare, valpy_dereference): Don't forward-declare.
	(valpy_length) [HAVE_LIBPYTHON2_4]: Change return type to `int'.

2008-10-17  Paul Pluzhnikov  <ppluzhnikov@google.com>

	* value.c (value_from_contents_and_address): Don't
	double-count embedded_offset.
	
2008-10-17  Paul Pluzhnikov  <ppluzhnikov@google.com>

	* valprint.c (val_print_array_elements): Pass correct
	element address to val_print.
	
2008-10-17  Tom Tromey  <tromey@redhat.com>

	* value.h (value_address): Update comment.
	* value.c (value_address): Return 0 for internalvars.  Don't
	assert.
	(value_raw_address): Likewise.

2008-10-17  Tom Tromey  <tromey@redhat.com>

	* ada-lang.c, ada-valprint.c, breakpoint.c, c-valprint.c,
	cli/cli-dump.c, cp-valprint.c, dwarf2loc.c, eval.c, findvar.c,
	frame.c, frv-tdep.c, gnu-v2-abi.c, gnu-v3-abi.c, infcall.c,
	jv-lang.c, jv-valprint.c, m32r-tdep.c, mi/mi-main.c, mips-tdep.c,
	mn10300-tdep.c, p-valprint.c, printcmd.c, python/python.c,
	tracepoint.c, v850-tdep.c, valarith.c, valops.c, valprint.c:
	Update.
	* value.c (set_value_address): New function.
	(value_address): New function.
	(deprecated_value_address_hack): Remove.
	* value.h (set_value_address): Declare.
	(value_address): Declare.
	(deprecated_value_address_hack): Remove.
	(VALUE_ADDRESS): Remove.

2008-10-16  Tom Tromey  <tromey@redhat.com>

	* python/python.c (apply_val_pretty_printer): Use
	value_from_contents_and_address.
	* ada-valprint.c (ada_val_print_1): Update.
	(ada_value_print): Update.
	* value.h (value_from_contents_and_address): Rename from
	value_from_contents.
	* value.c (value_from_contents_and_address): Rename from
	value_from_contents.
	* ada-lang.c (value_from_contents_and_address): Remove.
	(value_tag_from_contents_and_address): Update.
	(ada_which_variant_applies): Update.
	(ada_template_to_fixed_record_type_1): Update.
	(to_record_with_fixed_variant_part): Update.
	(ada_to_fixed_value_create): Update.
	* ada-lang.h (value_from_contents_and_address): Remove.

2008-10-16  Tom Tromey  <tromey@redhat.com>

	* python/python.c (execute_gdb_command): Added from_tty argument.

2008-10-15  Paul Pluzhnikov  <ppluzhnikov@google.com>

	* python/python-types.c (typy_template_argument): Handle typedefs,
	reference types, fix crash.
	
2008-10-13  Paul Pluzhnikov  <ppluzhnikov@google.com>
	
	* python/python-internal.h: Fix 64-bit compilation with python2.4

2008-10-14  Tom Tromey  <tromey@redhat.com>

	* mi/mi-cmd-var.c (varobj_update_one): Emit displayhint.
	(mi_cmd_var_list_children): Likewise.
	* varobj.h (varobj_get_display_hint): Declare.
	* varobj.c (varobj_get_display_hint): New function.
	* python/python-internal.h (gdbpy_display_hint_cst): Declare.
	* python/python.c (gdbpy_display_hint_cst): New global.
	(_initialize_python): Initialize it.

2008-10-14  Tom Tromey  <tromey@redhat.com>

	* varobj.h (varobj_set_child_range): Declare.
	* varobj.c (struct varobj) <from, to>: New fields.
	(new_variable): Initialize new fields.
	(varobj_set_child_range): New function.
	* mi/mi-cmds.c (mi_cmds): Add var-set-child-range.
	* mi/mi-cmds.h (mi_cmd_var_set_child_range): Declare.
	* mi/mi-cmd-var.c (mi_cmd_var_set_child_range): New function.
	(varobj_update_one): Use varobj_get_child_range.
	(mi_cmd_var_list_children): Likewise.

2008-10-13  Tom Tromey  <tromey@redhat.com>

	* varobj.c (update_dynamic_varobj_children): Set num_children on
	varobj.
	(varobj_get_num_children): Move later.  Call
	update_dynamic_varobj_children.

2008-10-13  Tom Tromey  <tromey@redhat.com>

	* varobj.c (value_get_print_value): Handle replacement value
	return.  Don't pretty-print if printer fails or returns
	replacement.
	* python/python-internal.h (apply_varobj_pretty_printer): Update.
	* python/python.c (apply_varobj_pretty_printer): Add 'replacement'
	argument.  Don't print replacement value.
	* valprint.h (raw_printing): Declare.
	* valprint.c (raw_printing): No longer static.

2008-10-13  Paul Pluzhnikov  <ppluzhnikov@google.com>

	* gdb/varobj.c (update_dynamic_varobj_children): Fix typo.

2008-10-13  Tom Tromey  <tromey@redhat.com>

	* python/python.c (gdbpy_parameter_value): Rename.  No longer
	static.  Change arguments.
	(_initialize_python): Call gdbpy_initialize_parameters.
	* python/python-param.c: New file.
	* Makefile.in (SUBDIR_PYTHON_OBS): Add python-param.o.
	(SUBDIR_PYTHON_SRCS): Add python-param.c.
	(python-param.o): New target.
	* python/python-internal.h (gdbpy_parse_command_name): Declare.
	(gdbpy_initialize_parameters): Declare.
	* python/python-cmd.c (gdbpy_parse_command_name): Rename.  Add
	'start_list' argument.  No longer static.
	(cmdpy_init): Update.

2008-10-12  Tom Tromey  <tromey@redhat.com>

	* python/python.c (get_parameter): Change 'variable' to
	'parameter'.

2008-10-12  Tom Tromey  <tromey@redhat.com>

	* python/python-cmd.c (parse_command_name): New function.
	(cmdpy_init): Use it.

2008-10-12  Tom Tromey  <tromey@redhat.com>

	* python/python-cmd.c (invoke_cst, complete_cst): New globals.
	(gdbpy_initialize_commands): Initialize them.
	(cmdpy_function): Use invoke_cst.
	(cmdpy_completer): Use complete_cst.

2008-10-10  Tom Tromey  <tromey@redhat.com>

	* varobj.c (install_visualizer): New function.
	(install_default_visualizer): Use it.
	(varobj_set_visualizer): New function.
	* varobj.h (varobj_set_visualizer): Restore.
	* python/python.c (gdbpy_get_default_visualizer): New function.
	(GdbMethods) <get_default_visualizer>: New entry.
	* mi/mi-cmds.h (mi_cmd_var_set_visualizer): Restore.
	* mi/mi-cmds.c (mi_cmds) <var-set-visualizer>: Restore.
	* mi/mi-cmd-var.c (mi_cmd_var_set_visualizer): Restore.

2008-10-09  Tom Tromey  <tromey@redhat.com>

	* python/python.c (_initialize_python): Define _format_children.
	(pretty_print_one_value): Add 'children' argument.  Call
	_format_children.
	(apply_pretty_printer): Update.
	(apply_val_pretty_printer): Update.
	(apply_varobj_pretty_printer): Update.

2008-10-09  Tom Tromey  <tromey@redhat.com>

	* mi/mi-cmds.c (mi_cmds) <var-set-visualizer>: Remove.
	<var-clear-type-visualizers>: Remove.
	<var-set-type-visualizer>: Remove.
	* mi/mi-cmds.h (mi_cmd_var_set_visualizer): Remove.
	(mi_cmd_var_clear_type_visualizers): Remove.
	(mi_cmd_var_set_visualizer): Remove.
	* mi/mi-cmd-var.c (mi_cmd_var_set_visualizer): Remove.
	(mi_cmd_var_clear_type_visualizers): Remove.
	(mi_cmd_var_set_type_visualizer): Remove.
	* varobj.h (varobj_clear_type_visualizers,
	varobj_set_type_visualizer, varobj_set_visualizer): Remove.
	* varobj.c (value_get_print_value): Use
	apply_varobj_pretty_printer.
	(varobj_clear_type_visualizers): Remove.
	(type_visualizer): Remove.
	(type_visualizers): Remove.
	(varobj_set_type_visualizer): Remove.
	(install_default_visualizer): Rewrote.
	(varobj_set_visualizer): Remove.
	* python/python-internal.h (apply_varobj_pretty_printer):
	Declare.
	(gdbpy_children_cst, gdbpy_to_string_cst): Declare.
	* python/python.c (gdbpy_to_static_cst, gdbpy_children_cst): New
	globals.
	(_initialize_python): Initialize them.
	(pretty_print_one_value): Use to_string method if it exists.
	(apply_varobj_pretty_printer): New function.
	(gdbpy_get_varobj_pretty_printer): New function.
	(find_pretty_printer): Added 'dict_name' argument.
	(apply_val_pretty_printer): Update.
	(gdbpy_get_varobj_pretty_printer): Update.
	(_initialize_python): Initialize cli_pretty_printers and
	mi_pretty_printers, not pretty_printers.

2008-10-05  Tom Tromey  <tromey@redhat.com>

	* python/python-type.c (typy_reference): New function.
	(typy_target): New function.
	(typy_target): New function.
	(type_object_methods): Add 'reference', 'target', 'sizeof'
	methods.

2008-10-03  Tom Tromey  <tromey@redhat.com>

	* valprint.c (raw_printing): New global.
	(value_print): Set it.
	(val_print): Use it.

2008-10-03  Tom Tromey  <tromey@redhat.com>

	* printcmd.c (output_command): Initialize fmt.raw.
	(x_command): Likewise.
	(display_command): Likewise.

2008-10-02  Tom Tromey  <tromey@redhat.com>

	* valprint.c (value_print): Use fputs_indented.
	(val_print): Likewise.
	* defs.h (fputs_indented): Declare.
	* utils.c (fputs_indented): New function.

2008-09-30  Tom Tromey  <tromey@redhat.com>

	* valprint.c (val_print): Call apply_val_pretty_printer.
	* python/python.h (apply_val_pretty_printer): Declare.
	* python/python.c (get_type): Change argument type.
	(find_pretty_printer): New function.
	(pretty_print_one_value): Likewise.
	(apply_pretty_printer): Use them.
	(apply_val_pretty_printer): New function.
	* value.h (value_from_contents): Declare.
	* value.c (value_from_contents): New function.

2008-09-29  Tom Tromey  <tromey@redhat.com>

	* python/python-value.c (STRIP_REFERENCE): New define.
	(valpy_binop): Handle pointer addition and subtraction.

2008-09-29  Tom Tromey  <tromey@redhat.com>

	* python/python-frame.c (frame_object_methods) <is_inner_than>:
	Remove.
	(frapy_inner_p): Remove.

2008-09-29  Tom Tromey  <tromey@redhat.com>

	* python/python-value.c (valpy_richcompare): Convert Python long.

2008-09-27  Tom Tromey  <tromey@redhat.com>

	* NEWS: Update.
	* macrocmd.c (extract_identifier): Add is_parameter argument.
	(macro_define_command): Update.
	(macro_undef_command): Likewise.
	* macroexp.c (stringify): New function.
	(find_parameter): Likewise.
	(gather_arguments): Add nargs argument.  Handle varargs.
	(substitute_args): Add is_varargs and va_arg_name arguments.
	Handle varargs, splicing, stringification.  Use find_parameter.
	(expand): Handle varargs.

2008-09-27  Tom Tromey  <tromey@redhat.com>

	* scm-lang.c (scm_language_defn): Update.
	* p-typeprint.c (pascal_print_typedef): New function.
	* p-lang.h: (pascal_print_typedef): Declare.
	* p-lang.c (pascal_language_defn): Update.
	* objc-lang.c (objc_language_defn): Update.
	* m2-typeprint.c (m2_print_typedef): New function.
	* m2-lang.h (m2_print_typedef): Declare.
	* m2-lang.c (m2_language_defn): Update.
	* language.h (_LANG_c, _LANG_m2, _LANG_fortran, _LANG_pascal):
	Remove.
	(struct language_defn) <la_print_typedef>: New field.
	(default_print_typedef): Declare.
	(LA_PRINT_TYPEDEF): New define.
	* language.c (unknown_language_defn): Update.
	(auto_language_defn): Update.
	(local_language_defn): Update.
	* jv-lang.c (java_language_defn): Update.
	* f-lang.c (f_language_defn): Update.
	* c-typeprint.c (c_print_typedef): New function.
	* c-lang.h (c_print_typedef): Declare.
	* c-lang.c (c_language_defn): Update.
	(cplus_language_defn): Update.
	(asm_language_defn): Update.
	(minimal_language_defn): Update.
	* ada-lang.c (ada_language_defn): Update.
	* typeprint.c (default_print_typedef): New function.

2008-09-27  Tom Tromey  <tromey@redhat.com>

	* jv-exp.y (insert_exp): Define using ISO syntax.
	(copy_exp): Likewise.
	(push_expression_name): Likewise.
	(push_fieldnames): Likewise.
	(java_type_from_name): Likewise.
	(yyerror): Likewise.
	(yylex): Likewise.
	(parse_number): Likewise.

2008-09-26  Joel Brobecker  <brobecker@adacore.com>

	* MAINTAINERS (GLOBAL MAINTAINERS): Add Pedro Alves.

2008-09-25  Stephan Springl  <springl-gdb@bfw-online.de> (tiny change)

	* stack.c (print_frame_args): Fix typos in comments.

2008-09-25  Sérgio Durigan Júnior  <sergiodj@linux.vnet.ibm.com>

	* linux-nat.c (get_pending_status): Fix argument to WIFSTOPPED.

2008-09-24  Vladimir Prus  <vladimir@codesourcery.com>

	* remote-sim.c (gdbsim_create_inferior): Fix missing parenthesis.
	
2008-09-24  Andreas Schwab  <schwab@suse.de>

	* frame.c (get_frame_register_bytes): Take pseudo registers into
	account.  Avoid excessive function calls.

2008-09-23  Doug Evans  <dje@google.com>

	* dcache.c (state_chars): New static global.
	(ENTRY_INVALID,ENTRY_VALID): Renamed from ENTRY_BAD,ENTRY_OK.
	All uses updated.
	(dcache_info): Print cache state as mnemonically useful letters instead
	of magic numbers.

	* dwarf2read.c (comp_unit_head): Reorganize for better packing.

2008-09-22  Tom Tromey  <tromey@redhat.com>

	* symfile.c (symbol_file_add_with_addrs_or_offsets): Don't use
	printf_filtered.

2008-09-22  Pedro Alves  <pedro@codesourcery.com>

	* infrun.c (follow_exec): Don't do a generic mourn.  Instead
	inline the required bits.
	* breakpoint.h (enum inf_context): Add inf_execd.

2008-09-22  Pedro Alves  <pedro@codesourcery.com>

	* infrun.c (handle_inferior_event): In the follow exec case,
	context-switch before doing anything else.

2008-09-22  Pedro Alves  <pedro@codesourcery.com>

	* top.c (any_thread_of, kill_or_detach): New functions.
	(quit_target): Iterate over all inferiors, killing or detaching
	accordingly.

2008-09-22  Pedro Alves  <pedro@codesourcery.com>

	Remove the attach_flag global, and make it per-inferior.

	* inferior.h (attach_flag): Delete.
	(inferior_process): Declare.
	* solib.c (update_solib_list): Adjust.
	* gnu-nat.c (gnu_create_inferior, gnu_attach): Adjust.
	* inf-ptrace.c (inf_ptrace_detach): Adjust.
	(inf_ptrace_files_info): Get it from the current inferior.
	* inf-ttrace.c (inf_ttrace_attach): Adjust.
	(inf_ttrace_files_info): Get it from the current
	inferior.
	* inflow.c (terminal_inferior, terminal_ours_1, set_sigint_trap)
	(clear_sigint_trap): Get it from the current process.
	* remote.c (extended_remote_attach_1)
	(extended_remote_create_inferior_1): Adjust.
	* top.c (quit_confirm, quit_target): Get it from the current inferior.
	* procfs.c (do_detach): Adjust.
	(procfs_wait): Get it from the event inferior.
	(procfs_files_info): Get it from the current inferior.
	* nto-procfs.c (procfs_files_info): Likewise.
	(procfs_attach): Adjust.  Set the attach_flag here.
	(do_attach): Don't set it here.
	(procfs_detach): Don't clear it.
	(procfs_mourn_inferior): Don't clear it.
	* solib-osf.c (osf_solib_create_inferior_hook): Adjust.
	* target.c (attach_flag): Delete.
	(generic_mourn_inferior): Don't clear it.
	* win32-nat.c (get_win32_debug_event): Get it from the event
	process.
	(do_initial_win32_stuff): Add attaching argument.  Set attach_flag
	in the inferior accordingly.
	(win32_attach): Don't set the attach_flag here.  Pass 1 to
	do_intial_win32_stuff.
	(win32_files_info): Get it from the current inferior.
	(win32_create_inferior): Dont clear attach_flag here.  Pass 0 to
	do_intial_win32_stuff.

2008-09-22  Pedro Alves  <pedro@codesourcery.com>

	Make the stop_soon global be per-inferior instead.

	* infcmd.c (attach_command_post_wait): Adjust.
	(attach_command): Likewise.

	* inferior.h (stop_soon): Delete.
	(struct inferior): Add stop_soon member.

	* infrun.c (stop_soon): Delete.
	(clear_proceed_status, start_remote)
	(fetch_inferior_event, handle_inferior_event): Adjust.
	(signal_stop_state): Don't check stop_soon here.  Check in callers
	instead.
	(save_inferior_status, restore_inferior_status): Adjust.

	* linux-nat.c (linux_nat_resume, linux_nat_wait): Always pass
	signals to common code if starting up the inferior.
	
	* inferior.h (struct inferior_info): Added stop_soon member.
	* inferior.c (add_inferior) Clear stop_soon.

	* mips-tdep.c (heuristic_proc_start): Adjust.
	* nto-procfs.c (procfs_create_inferior): Adjust.
	* solib-irix.c (irix_solib_create_inferior_hook): Adjust.
	* solib-osf.c (osf_solib_create_inferior_hook): Adjust.
	* solib-sunos.c (sunos_solib_create_inferior_hook): Adjust.
	* solib-svr4.c (svr4_solib_create_inferior_hook): Adjust.

	* win32-nat.c (do_initial_win32_stuff): Adjust.

	* alpha-tdep.c (alpha_heuristic_proc_start): Adjust.

2008-09-22  Pedro Alves  <pedro@codesourcery.com>

	Implement remote multi-process extensions.

	* remote.c (struct remote_state): Add extended and
	multi_process_aware fields.
	(remote_multi_process_p): New.
	(PACKET_vKill): New.
	(record_currthread): Use thread_change_ptid.  Notice new
	inferiors.
	(set_thread, remote_thread_alive): Use write_ptid.
	(write_ptid, read_ptid): New.
	(remote_current_thread, remote_threads_extra_info): Use them.
	(remote_threads_info): Likewise.  Detect new inferiors.
	(remote_start_remote): Add inferior to inferior list.
	(remote_multi_process_feature): New.
	(remote_protocol_features): Add "multiprocess" feature.
	(remote_query_supported): Pass "multiprocess+" as supported
	features.
	(remote_open_1): Clear multi_process_aware.  Set extended
	accordingly.
	(remote_detach_1): Detach current process.  Use extended packet
	format for extended-remote multi-process.  Detach process from the
	inferior list.  Only mourn after printing output.
	(extended_remote_attach_1): Add process to the inferior list.
	(remote_vcont_resume): Use write_ptid to pass the thread ids.
	(remote_wait): Use read_ptid.  Implement the extended
	multi-process extension format of the 'W' and 'X' reply packets.
	Remove exited inferiors from inferior list.
	(remote_xfer_memory): Set general thread.
	(remote_vkill): New.
	(extended_remote_kill): New.
	(remote_mourn_1): Discard all inferiors.
	(select_new_thread_callback): New.
	(extended_remote_mourn_1): If there are more processes to debug,
	switch to a thread in another process, and don't pop the target.
	(extended_remote_create_inferior_1): Add the new process to the
	inferior list.
	(remote_stopped_by_watchpoint): Indenting.
	(remote_xfer_partial): Set the general thread.
	(remote_pid_to_str): If the remote is multi-process aware, print
	the process id as well as the thread id.
	(remote_get_thread_local_address): Use write_ptid.
	(init_extended_remote_ops): Register extended_remote_kill.
	(_initialize_remote): Register new packets.  Change
	magic_null_ptid's, not_sent_ptid's and any_thread_ptid's pid
	member to 42000.

	* thread.c (thread_change_ptid): Also account for the inferior pid
	changing.

	* inferior.h (discard_all_inferiors): Declare.
	* inferior.c (discard_all_inferiors): New.

2008-09-22  Pedro Alves  <pedro@codesourcery.com>

	* gnu-nat.c (gnu_attach): Add process to inferiors table.
	(gnu_detach): Remove it.
	* go32-nat.c (go32_create_inferior): Add process to gdb's inferior
	table.
	* inf-ptrace.c (inf_ptrace_follow_fork): Delete and add inferiors
	to inferior table accordingly.
	(inf_ptrace_attach): Add new process to inferior table.
	(inf_ptrace_detach): Remove it.
	* inf-ttrace.c (inf_ttrace_follow_fork): Delete and add inferiors
	to inferior table accordingly.
	(inf_ttrace_attach): Add process to inferior table.
	(inf_ttrace_detach): Remove it.
	* linux-fork.c (init_fork_list): Delete any left over inferior.
	(linux_fork_mourn_inferior, detach_fork_command): Also delete
	processes from inferior list.
	* monitor.c (monitor_open): Add process to inferior list.
	(monitor_close): Remove it.
	* nto-procfs.c (procfs_attach): Add process to inferior list.
	Find threads after pushing the target.
	(procfs_detach): Remove process from inferior list.
	(procfs_create_inferior): Add process to inferior list.
	* procfs.c (procfs_detach): Remove process from inferior list.
	(do_attach): Add process to inferior list.
	* remote-sim.c (sim_create_inferior): Add process to inferior list.
	(gdbsim_close): Remove it.
	* target.c (generic_mourn_inferior): If inferior_ptid is not
	null_ptid, remove the corresponding inferior from inferior list.
	* win32-nat.c (do_initial_win32_stuff): Add process to inferior list.
	(win32_detach): Remove it.
	* linux-nat.c (linux_child_follow_fork): Delete and add inferiors
	to inferior list accordingly.
	* fork-child.c (fork_inferior): Add process to inferior list.
	* corelow.c (CORELOW_PID): Define.
	(core_close): Remove core from inferior list.
	(core_open): Add it.

2008-09-22  Pedro Alves  <pedro@codesourcery.com>

	* inferior.h: Forward declare struct ui_out.
	Forward declare struct private_inferior.
	(struct inferior): New.
	(init_inferior_list, add_inferior, add_inferior_silent)
	(delete_inferior, delete_inferior_silent, detach_inferior)
	(gdb_inferior_id_to_pid, pid_to_gdb_inferior_id, in_inferior_list)
	(valid_inferior_id, find_inferior_pid): New functions.
	(inferior_callback_func): New typedef.
	(iterate_over_inferiors, print_inferior, have_inferiors)
	(current_inferior): New functions.
	* inferior.c: New file.

	* Makefile.in (SFILES): Add inferior.c.
	(COMMON_OBS): Add inferior.o.

2008-09-22  Jonathan Larmour  <jifl@eCosCentric.com>

	* arm-tdep.c (arm_skip_prologue): Call skip_prologue_using_sal
	instead of determining symbol and line info directly.
	* MAINTAINERS: Update my email address.

2008-09-22  Daniel Jacobowitz  <dan@codesourcery.com>

	* symtab.c (skip_prologue_using_sal): Treat two consecutive lines
	at the same address as a prologue marker.  Do not skip an entire
	function.

2008-09-22  Andrew Stubbs  <ams@codesourcery.com>

	* frame.c (get_frame_register_bytes): Comment improvments.

2008-09-22  Pedro Alves  <pedro@codesourcery.com>

	* linux-nat.c (linux_nat_wait): Only use set_ignore_sigint in
	all-stop mode.

2008-09-19  Andrew Stubbs  <ams@codesourcery.com>

	* MAINTAINERS: Update my email address.

2008-09-19  Andrew Stubbs  <ams@codesourcery.com>

	* frame.c (get_frame_register_bytes): Detect bad debug info.

2008-09-17  Jan Kratochvil  <jan.kratochvil@redhat.com>

	Fix a crash on uninitialized ECS->EVENT_THREAD for a newly found thread.
	* infrun.c (wait_for_inferior): Move this ECS->EVENT_THREAD
	initialization ...
	(fetch_inferior_event): ... and this ECS->EVENT_THREAD initialization
	...
	(handle_inferior_event): ... here after the add_thread call together
	with the local adjust_pc_after_break and reinit_frame_cache calls.

2008-09-16  David Daney  <ddaney@avtrex.com>

	* breakpoint.c (bpstat_stop_status): Clear breakpoint_at for
	all hardware bpstats.

2008-09-16  Joel Brobecker  <brobecker@adacore.com>

	* gstdint.h: Delete.

2008-09-15  Mark Kettenis  <kettenis@gnu.org>

	* infcall.c (generic_push_dummy_code): Remove.
	(push_dummy_code): Unconditionally call gdbarch_push_dummy_code.

2008-09-15  Doug Evans  <dje@google.com>

	* dwarf2read.c (struct abbrev_info): Make members name, form 16 bits.
	(struct attribute): Ditto.

2008-09-14  John David Anglin  <dave.anglin@nrc-cnrc.gc.ca>

	* hppa-linux-tdep.c (hppa_linux_sigtramp_frame_unwind_cache): Record
	HPPA_IPSW_REGNUM and HPPA_SAR_REGNUM values.

	* hppa-linux-tdep.c (hppa_dwarf_reg_to_regnum): Remove surrounding
	"#if 0" "#endif".  Fix mapping of DWARF DBX registers to GDB registers.
	Correct arguments and improve comments.
	(hppa_linux_init_abi): Call set_gdbarch_dwarf2_reg_to_regnum.  Delete
	disabled code.
	* hppa-tdep.c (hppa64_dwarf_reg_to_regnum): Fix check for floating
	point DBX register, change error to warning, and improve comments.

2008-09-14  Doug Evans  <dje@google.com>

	* dwarf2read.c (struct die_info): Make members tag, num_attrs 16 bits.

2008-09-14  John David Anglin  <dave.anglin@nrc-cnrc.gc.ca>

	* hppa-linux-tdep.c (hppa_linux_supply_fpregset): Correct iteration.

2008-09-13  Joel Brobecker  <brobecker@adacore.com>

	* defs.h (GCC_GENERATED_STDINT_H): Define.

2008-09-13  Tom Tromey  <tromey@redhat.com>

	* varobj.c (varobj_set_display_format): Use xfree.
	* tracepoint.c (stringify_collection_list): Use xfree.
	* remote-fileio.c (remote_fileio_reset): Use xfree.
	* mipsread.c (read_alphacoff_dynamic_symtab): Use xfree.
	* dfp.c (decimal_from_floating): Use xfree, xstrprintf.  Don't use
	asprintf.
	* cp-support.c (mangled_name_to_comp): Use xfree.

2008-09-13  Joel Brobecker  <brobecker@adacore.com>

	* ada-lang.c (remove_extra_symbols): Remove stub symbols if
	the associated complete symbol is also in the list.
	(ada_add_local_symbols, ada_add_non_local_symbols): New functions,
	extracted out from ada_lookup_symbol_list.
	(ada_lookup_symbol_list): Use them.  Remove the search through
	the minimal symbols.

2008-09-13  Joel Brobecker  <brobecker@adacore.com>

        * dwarf2read.c (add_partial_subprogram): New procedure.
        (scan_partial_symbols): Use it.
        (load_partial_dies): Read in children of subprogram and lexical
        blocks for Ada compilation units.

2008-09-13  Tom Tromey  <tromey@redhat.com>

	* symfile.c (build_id_verify): Free 'found'.
	(find_separate_debug_file): Use xfree, not free.

2008-09-12  Doug Evans  <dje@google.com>

	* corefile.c (write_memory): Remove unnecessary copying.

	* sol-thread.c (_initialize_sol_thread): Add FIXME regarding
	order of _initialize_* fns.

	* dwarf2read.c (comp_unit_head): Rename first_die_ptr to
	first_die_offset.  All uses updated.
	Delete unused members cu_head_ptr, next.
	Move members base_known, base_address to ...
	(dwarf2_cu) ... here.  All uses updated.

2008-09-12  Pedro Alves  <pedro@codesourcery.com>

	* Makefile.in (generated_files): Add $(NAT_GENERATED_FILES).
	* config/i386/i386gnu.mh (NAT_GENERATED_FILES): New.

2008-09-11  Ulrich Weigand  <uweigand@de.ibm.com>

	* fork-child.c (startup_inferior): Use target_wait and target_resume
	directly instead of calling wait_for_inferior / resume.

	* infcmd.c (kill_if_already_running): Do not call no_shared_libraries
	or init_wait_for_inferior.
	(run_command_1): Call init_wait_for_inferior.

2008-09-11  Ulrich Weigand  <uweigand@de.ibm.com>

	* gdbtypes.h (builtin_type_void_data_ptr, builtin_type_void_func_ptr,
	builtin_type_CORE_ADDR, builtin_type_char, builtin_type_short,
	builtin_type_int, builtin_type_long, builtin_type_signed_char,
	builtin_type_unsigned_char, builtin_type_unsigned_short,
	builtin_type_unsigned_int, builtin_type_unsigned_long,
	builtin_type_float, builtin_type_double, builtin_type_long_double,
	builtin_type_complex, builtin_type_double_complex, builtin_type_string,
	builtin_type_bool, builtin_type_long_long,
	builtin_type_unsigned_long_long): Remove macros.

	(builtin_type_f_character, builtin_type_f_integer,
	builtin_type_f_integer_s2, builtin_type_f_logical,
	builtin_type_f_logical_s1, builtin_type_f_logical_s2,
	builtin_type_f_real, builtin_type_f_real_s8, builtin_type_f_real_s16,
	builtin_type_f_complex_s8, builtin_type_f_complex_s16,
	builtin_type_f_complex_s32): Likewise.

	(builtin_type_m2_char, builtin_type_m2_int, builtin_type_m2_card,
	builtin_type_m2_real, builtin_type_m2_bool): Likewise.

	(struct builtin_f_type, builtin_f_type): Move to f-lang.h.
	(struct builtin_m2_type, builtin_m2_type): Move to m2-lang.h.

	* f-lang.h (struct builtin_f_type, builtin_f_type): Move here.
	* m2-lang.h (struct builtin_m2_type, builtin_m2_type): Move here.

2008-09-11  Ulrich Weigand  <uweigand@de.ibm.com>

	* solib-svr4.c (LM_ADDR_FROM_LINK_MAP): Use builtin types of
	target_gdbarch instead of builtin_type_void_data_ptr.
	(LM_DYNAMIC_FROM_LINK_MAP, LM_NEXT, LM_NAME,
	IGNORE_FIRST_LINK_MAP_ENTRY, scan_dyntag, elf_locate_base,
	solib_svr4_r_map, solib_svr4_r_brk, solib_svr4_r_ldsomap,
	open_symbol_file_object): Likewise.
	* nto-tdep.c (LM_ADDR): Likewise.

2008-09-11  Ulrich Weigand  <uweigand@de.ibm.com>

	* bsd-uthread.c (bsd_uthread_read_memory_address): New function.
	(bsd_uthread_fetch_registers, bsd_uthread_store_registers,
	bsd_uthread_wait, bsd_uthread_find_new_threads): Use it.

2008-09-11  Ulrich Weigand  <uweigand@de.ibm.com>

	* procfs.c (procfs_address_to_host_pointer): Use target_gdbarch
	and its associated types to perform pointer conversion.
	(procfs_can_use_hw_breakpoint): Likewise.
	(procfs_auxv_parse): Remove unused variable.

2008-09-11  Ulrich Weigand  <uweigand@de.ibm.com>

	* auxv.c (default_auxv_parse): Use gdbarch_ptr_bit (target_gdbarch)
	instead of builtin_type_void_data_ptr.
	* target.c (default_region_ok_for_hw_watchpoint): Likewise.

2008-09-11  Ulrich Weigand  <uweigand@de.ibm.com>

	* expprint.c (print_subexp_standard): Compare against builtin type
	associated with exp->gdbarch instead of builtin_type_char.

	* f-valprint.c (f_val_print): Use extract_unsigned_integer to
	extract values of arbitrary logical type.  Handle arbitrary
	complex types.

	* printcmd.c (float_type_from_length): New function.
	(print_scalar_formatted, printf_command): Use it.

2008-09-11  Ulrich Weigand  <uweigand@de.ibm.com>

	* valops.c: Include "objfiles.h" and "symtab.h".
	(find_function_in_inferior): New argument OBJF_P.  Use it to return
	objfile where function is defined.  Use per-objfile arch types
	instead of builtin_type_ to define default return type.

	* linux-fork.c (checkpoint_command): Update calls.  Use per-objfile
	architecture to define inferior call argument types.
	* gcore.c (derive_heap_segment): Likewise.
	* objc-lang.c (value_nsstring): Likewise.
	* scm-lang.c (scm_lookup_name): Likewise.
	* scm-valprint.c (scm_inferior_print): Likewise.
	* valops.c (value_allocate_space_in_inferior): Likewise.

	* eval.c (evaluate_subexp_standard): Update calls.
	* objc-lang.c (lookup_objc_class, print_object_command): Likewise.

	* linux-fork.c: Include "objfiles.h".
	* scm-lang.c: Include "objfiles.h".
	* scm-valprint.c: Include "objfiles.h".

2008-09-11  Ulrich Weigand  <uweigand@de.ibm.com>

	* gdbarch.sh (name_of_malloc): Remove.
	* gdbarch.c, gdbarch.h: Re-generate.
	* valops.c (value_allocate_space_in_inferior): Do not call
	gdbarch_name_of_malloc.

2008-09-11  Ulrich Weigand  <uweigand@de.ibm.com>

	* valarith.c (value_x_unop): Use builtin_type_int8 as type for
	UNOP_POSTINCREMENT/UNOP_POSTDECREMENT constant 0 argument.
	(value_bit_index): Use extract_unsigned_integer
	instead of unpack_long to read single byte.

2008-09-11  Ulrich Weigand  <uweigand@de.ibm.com>

	* infcall.c (value_arg_coerce): Add GDBARCH parameter.  Use its
	associates types instead of builtin_type_ macros.
	(find_function_addr): Leave output VALUE_TYPE NULL if unknown.
	(call_function_by_hand): Use per-architecture "int" type as
	fall-back if find_function_addr returns NULL VALUE_TYPE.
	Update call to value_arg_coerce.

2008-09-11  Ulrich Weigand  <uweigand@de.ibm.com>

	* cp-abi.h (cplus_method_ptr_size): Add TO_TYPE parameter.
	(cplus_make_method_ptr): Add TYPE parameter.
	* cp-abi.c (cplus_method_ptr_size): Add TO_TYPE parameter.  Pass it
	on to current_cp_abi.method_ptr_size callback.
	(cplus_make_method_ptr): Add TYPE parameter.  Pass it on to
	current_cp_abi.make_method_ptr callback.

	* gdbtypes.c (lookup_methodptr_type): Pass target type
	argument to cplus_method_ptr_size.
	* valops.c (value_cast): Pass type argument to cplus_make_method_ptr.
	(value_struct_elt_for_reference): Likewise.

	* gnu-v3-abi.c (get_class_arch): New function.
	(vtable_address_point_offset): Add GDBARCH parameter.  Use it
	instead of current_gdbarch.  Update all callers.
	(gnuv3_get_vtable): Likewise.
	(gnuv3_get_virtual_fn): Likewise.
	(gnuv3_decode_method_ptr): Likewise.
	(gnuv3_rtti_type): Call get_class_arch to determine architecture.
	Use it instead of current_gdbarch.
	(gnuv3_virtual_fn_field): Likewise.
	(gnuv3_baseclass_offset): Likewise.
	(gnuv3_print_method_ptr): Likewise.
	(gnuv3_method_ptr_to_value): Likewise.
	(gnuv3_method_ptr_size): Add TYPE parameter.  Use it to determine
	class architecture.  Use architecture types instead of builtin types.
	(gnuv3_make_method_ptr): Likewise.

	* cp-valprint.c (cp_print_class_member): Expect pointer type
	instead of class type.  Use its length when extracting value.
	* c-valprint.c (c_val_print): Update call to cp_print_class_member.

2008-09-11  Ulrich Weigand  <uweigand@de.ibm.com>

	* stack.c (return_command): Use frame architecture to determine
	default integer return type.

	* f-valprint.c (f77_get_dynamic_lowerbound): Use frame architecture
	to determine pointer types.
	(f77_get_dynamic_upperbound): Likewise.

	* objc-lang.c (OBJC_FETCH_POINTER_ARGUMENT): Remove.
	(resolve_msgsend): Use architecture of current frame to determine
	pointer types.  Inline OBJC_FETCH_POINTER_ARGUMENT.
	(resolve_msgsend_stret, resolve_msgsend_super,
	resolve_msgsend_super_stret): Likewise.

2008-09-11  Ulrich Weigand  <uweigand@de.ibm.com>

	* alpha-tdep.c (alpha_register_type): Use builtin_type (gdbarch)
	instead of builtin_type_ macros.
	* amd64-tdep.c (amd64_register_type): Likewise.
	(amd64_get_longjmp_target): Likewise.
	* arm-tdep.c (arm_register_type): Likewise.
	* avr-tdep.c (avr_register_type): Likewise.
	* cris-tdep.c (cris_register_type, crisv32_register_type): Likewise.
	* frv-tdep.c (frv_register_type): Likewise.
	* h8300-tdep.c (h8300_register_type): Likewise.
	* hppa-tdep.c (hppa32_convert_from_func_ptr_addr, 
	hppa_skip_trampoline_code): Likewise.
	* i386-tdep.c (i386_register_type): Likewise.
	(i386_unwind_pc, i386_sse_type): Likewise.
	* ia64-tdep.c (ia64_register_type): Likewise.
	* m32r-tdep.c (m32r_register_type): Likewise.
	* m68k-tdep.c (m68k_register_type, m68k_unwind_pc): Likewise.
	* m88k-tdep.c (m88k_register_type): Likewise.
	* mep-tdep.c (mep_register_type): Likewise.
	* mips-tdep.c (mips_pseudo_register_type): Likewise.
	* mn10300-tdep.c (mn10300_register_type): Likewise.
	* mt-tdep.c (mt_copro_register_type): Likewise.
	* rs6000-tdep.c (rs6000_builtin_type_vec64): Likewise.
	(rs6000_convert_register_p, rs6000_register_to_value,
	rs6000_value_to_register): Likewise.
	* s390-tdep.c (s390_register_type): Likewise.
	* sh64-tdep.c (sh64_register_type): Likewise.
	(sh64_build_float_register_type, sh64_do_fp_register): Likewise.
	* sh-tdep.c (sh_sh2a_register_type, sh_sh3e_register_type,
	sh_sh4_build_float_register_type, sh_sh4_register_type,
	sh_default_register_type): Likewise.
	* sparc64-tdep.c (sparc64_register_type): Likewise.
	* sparc-tdep.c (sparc32_register_type): Likewise.
	* spu-tdep.c (spu_builtin_type_vec128, spu_register_type): Likewise.
	* v850-tdep.c (v850_register_type): Likewise.
	* vax-tdep.c (vax_register_type): Likewise.
	* xtensa-tdep.c (xtensa_register_type, xtensa_unwind_pc,
	xtensa_push_dummy_call): Likewise.

	* std-regs.c (value_of_builtin_frame_fp_reg,
	value_of_builtin_frame_pc_reg): Likewise.
	* target-descriptions.c (tdesc_register_type): Likewise.

2008-09-11  Ulrich Weigand  <uweigand@de.ibm.com>

	* ada-lang.c (ada_coerce_to_simple_array_type): Use builtin_type_int32
	instead of builtin_type_int as default unspecified integral type.
	(ada_index_type, ada_array_bound_from_type, ada_variant_discrim_type,
	assign_component, to_fixed_range_type): Likewise.
	* ada-typeprint.c (print_range, print_range_bound,
	print_range_type_named): Likewise.
	* ada-valprint.c (print_optional_low_bound, ada_val_print_1): Likewise.
	* eval.c (evaluate_subexp_standard): Likewise.
	* gnu-v2-abi.c (gnuv2_virtual_fn_field): Likewise.
	* gnu-v3-abi.c (gnuv3_get_virtual_fn, gnuv3_baseclass_offset,
	build_gdb_vtable_type): Likewise.
	* jv-lang.c (java_array_type): Likewise.
	* m2-typeprint.c (m2_print_bounds, m2_is_long_set_of_type): Likewise.
	* m2-valprint.c (m2_print_long_set): Likewise.
	* parse.c (follow_types): Likewise.
	* p-typeprint.c (pascal_type_print_base): Likewise.
	* valops.c (value_one, value_array, value_string,
	value_bitstring): Likewise.
	* value.c (allocate_repeat_value, value_from_string): Likewise.
	* varobj.c (c_describe_child): Likewise.
	* mt-tdep.c (mt_register_type): Likewise.
	* sh-tdep.c (sh_sh4_build_float_register_type): Likewise.
	* sh64-tdep.c (sh64_build_float_register_type): Likewise.

2008-09-11  Ulrich Weigand  <uweigand@de.ibm.com>

	* defs.h (struct gdbarch): Add forward declaration.
	(set_next_address): Add GDBARCH argument.
	* printcmd.c (set_next_address): Use it to find pointer type.
	* breakpoint.c (breakpoint_1): Update call.
	* source.c (line_info): Likewise.
	* findcmd.c (find_command): Use current_gdbarch to find pointer type.

	* breakpoint.c (set_breakpoint_count): Use platform-neutral
	types for internal variable values.
	* infrun.c (handle_inferior_event): Likewise.
	* source.c (forward_search_command, reverse_search_command): Likewise.
	* tracepoint.c (set_tracepoint_count, set_traceframe_num,
	set_tracepoint_num, set_traceframe_context): Likewise.

2008-09-11  Ulrich Weigand  <uweigand@de.ibm.com>

	* gdbtypes.h (struct builtin_type): Remove builtin_true_char
	and builtin_true_unsigned_char.
	(builtin_type_true_char): Remove macro, add extern declaration.
	(builtin_type_true_unsigned_char): Add extern declaration.
	* gdbtypes.c (builtin_type_true_char): New global variable.
	(builtin_type_true_unsigned_char): Likewise.
	(_initialize_gdbtypes): Initialize them.
	(gdbtypes_post_init): Do not initialize builtin_true_char
	and builtin_true_unsigned_char members of struct builtin_type.

	* printcmd.c (print_scalar_formatted): Do not use builtin_type;
	use builtin_type_true_unsigned_char instead.

	* ada-valprint.c (ada_val_print_1): Use builtin_type_true_char
	instead of builtin_type_char for internal string.

2008-09-11  Ulrich Weigand  <uweigand@de.ibm.com>

	* gdbtypes.h (builtin_type_void): Remove macro, add declaration.
	(builtin_type_f_void): Remove macro.
	* gdbtypes.c (builtin_type_void): New global variable.
	(_initialize_gdbtypes): Initialize it.

	* gnu-v3-abi.c (build_gdb_vtable_type): Do not call
	lookup_pointer_type or lookup_function_type on builtin_type_void.
	* printcmd.c (set_next_address): Likewise.
	* objc-lang.c (value_nsstring): Likewise.
	* mt-tdep.c (mt_copro_register_type): Likewise.
	* xtensa-tdep.c (xtensa_register_type): Likewise.

	* symfile.c (syms_from_objfile): Remove special handling
	of builtin_type_void and builtin_type_char.

2008-09-11  Ulrich Weigand  <uweigand@de.ibm.com>

	* eval.c (evaluate_subexp_standard): Use exp->gdbarch types instead
	of builtin_type_ macros when handling OP_OBJC_ operations.
	* objc-lang.c (print_object_command): Likewise.

2008-09-11  Ulrich Weigand  <uweigand@de.ibm.com>

	* ada-valprint.c: Include "objfiles.h".
	(ada_val_print_1): Use the gdbarch associated with the objfile whether
	a System.Address type is defined to retrieve the proper pointer type
	to use to print it.

2008-09-11  Ulrich Weigand  <uweigand@de.ibm.com>

	* ada-lang.c (value_pos_atr): Add TYPE argument.  Use it as
	result type instead of builtin_type_int.
	(value_subscript_packed): Use pos_atr instead of value_pos_atr.
	(ada_value_subscript): Update call to value_pos_atr.
	(ada_value_ptr_subscript): Likewise.
	(ada_evaluate_subexp): Likewise.

2008-09-11  Ulrich Weigand  <uweigand@de.ibm.com>

	* ada-lang.c (cast_to_fixed): Do not cast to builtin_type_double.
	(cast_from_fixed_to_double): Rename to ...
	(cast_from_fixed): ... this.  Add TYPE parameter.  Use it instead
	of builtin_type_double.
	(ada_value_cast): Use cast_from_fixed instead of casting result
	of cast_from_fixed_to_double.
	(ada_evaluate_subexp): Update calls to cast_from_fixed_to_double. 

2008-09-11  Ulrich Weigand  <uweigand@de.ibm.com>

	* valops.c (value_ind): No longer allow dereferencing an
	integer type.
	* eval.c (evaluate_subexp_standard): Handle deferencing an
	integer type here.
	* ada-lang.c (ada_evaluate_subexp): Likewise.

2008-09-11  Ulrich Weigand  <uweigand@de.ibm.com>

	* ada-valprint.c (ada_val_print_1): When implicitly dereferencing
	a reference type, pass the reference type directly to unpack_pointer.
	* c-valprint.c (c_val_print): Likewise.
	* f-valprint.c (f_val_print): Likewise.
	* m2-valprint.c (print_variable_at_address, m2_val_print): Likewise.
	* p-valprint.c (pascal_val_print): Likewise.

2008-09-11  Ulrich Weigand  <uweigand@de.ibm.com>

	* eval.c (evaluate_subexp_standard): Use builtin_type_int8
	to construct the EVAL_SKIP dummy return value.
	* ada-lang.c (ada_evaluate_subexp): Likewise.
	* jv-lang.c (evaluate_subexp_java): Likewise.
	* m2-lang.c (evaluate_subexp_modula2): Likewise.
	* scm-lang.c (evaluate_exp): Likewise.

2008-09-11  Ulrich Weigand  <uweigand@de.ibm.com>

	* value.h (coerce_enum, coerce_number): Remove prototypes.
	* value.c (coerce_enum, coerce_number): Remove.
	* valarith.c (value_x_binop): Do not call coerce_enum.
	(value_x_unop): Likewise.
	(value_logical_not): Call coerce_array instead of coerce_number.

2008-09-11  Ulrich Weigand  <uweigand@de.ibm.com>

	* ax-gdb.c: Include "language.h".
	(gen_frame_args_address): Add GDBARCH parameter; use it
	instead of current_gdbarch.
	(gen_frame_locals_address): Likewise.
	(gen_var_ref): Add GDBARCH parameter.  Update calls to
	gen_frame_args_address and gen_frame_locals_address.  Use
	pointer type from gdbarch.
	(gen_usual_unary): Add EXP parameter.  Use integer type
	from exp->gdbarch.
	(gen_usual_arithmetic): Likewise.
	(gen_integral_promotions): Likewise.
	(gen_add, gen_sub): Remove.
	(gen_ptradd, gen_ptrsub, gen_ptrdiff): New functions.
	(gen_logical_not): Use passed-in boolean result type
	instead of builtin_type_int.
	(gen_complement): Do not call gen_usual_unary or
	gen_integral_promotions.
	(gen_struct_ref): Call require_rvalue instead of gen_usual_unary.
	(gen_repeat): Add EXP parameter.  Update call to gen_expr.
	Use builtin_type_int32 as internal range type.
	(gen_sizeof): Add EXP and SIZE_TYPE parameters.  Use SIZE_TYPE
	as result type.  Update call to gen_expr.
	(gen_expr): Add EXP parameter.  Update calls to gen_expr,
	gen_repeat, gen_var_ref, gen_usual_unary, gen_usual_arithmetic,
	and gen_integral_promotions.  Call gen_ptradd, gen_ptrsub,
	gen_ptrdiff, or gen_binop instead of gen_add or gen_sub.
	Use exp->gdbarch instead of current_gdbarch.
	Call language_bool_type to determine result type of UNOP_LOGICAL_NOT.

2008-09-11  Ulrich Weigand  <uweigand@de.ibm.com>

	* eval.c (evaluate_subexp_standard): Add calls to binop_promote
	and unop_promote before calling value_binop et. al.
	* ada-lang.c (ada_evaluate_subexp): Add calls to binop_promote
	and unop_promote before calling value_binop et. al.

	* valarith.c (value_binop): Do not call binop_promote or unop_promote.
	(value_pos): Do not call unop_promote.
	(value_neg, value_complement): Likewise.

2008-09-11  Ulrich Weigand  <uweigand@de.ibm.com>

	* value.h (unop_promote, binop_promote): Add prototypes.
	* eval.c (unop_promote, binop_promote): New functions.
	* valarith.c (unop_result_type, binop_result_type): Remove.
	(value_binop): Call binop_promote or unop_promote.
	Inline remaining parts of binop_result_type.  Remove special
	code to truncate integer values for unsigned operations.
	(value_pos): Call unop_promote.  Inline remaining parts of
	unop_result_type.
	(value_neg, value_complement): Likewise.

2008-09-11  Ulrich Weigand  <uweigand@de.ibm.com>

	* value.h (value_add, value_sub): Remove.
	(value_ptradd, value_ptrsub, value_ptrdiff): Add prototypes.
	* valarith.c (value_add, value_sub): Remove.
	(value_ptradd, value_ptrsub, value_ptrdiff): New functions.
	(find_size_for_pointer_math): Add assertion.  Update comment.
	(value_binop): Update comment.

	* eval.c (ptrmath_type_p): New function.
	(evaluate_subexp_standard): Replace value_add and value_sub
	by value_ptradd, value_ptrsub, value_ptrdiff or value_binop.
	Use builtin_type_uint8 instead of builtin_type_char to hold
	the increment for BINOP_{PRE,POST}{IN,DE}CREMENT operations.
	* valarith.c (value_subscript): Replace value_add by
	value_ptradd.  Replace value_sub by value_binop.
	* ada-lang.c (ada_value_ptr_subscript): Likewise.
	(ada_tag_name_2): Replace value_add by value_ptradd.
	(ada_evaluate_subexp): Replace value_add and value_sub by
	value_binop.
	* m2-lang.c (evaluate_subexp_modula2): Replace value_add
	by value_ptradd.
	* gnu-v2-abi.c (gnuv2_virtual_fn_field): Likewise.
	* gnu-v3-abi.c (gnuv3_method_ptr_to_value): Likewise.

2008-09-11  Ulrich Weigand  <uweigand@de.ibm.com>

	* eval.c (evaluate_subexp_for_sizeof): Use builtin_int type of
	the expression architecture instead of builtin_type_int as the
	sizeof return type.

2008-09-11  Ulrich Weigand  <uweigand@de.ibm.com>

	* expression.h (enum exp_opcode): Document OP_COMPLEX to take
	a type parameter as expression element.
	* eval.c (evaluate_subexp_standard) [OP_COMPLEX]: Retrieve result
	type as expression element.
	* f-exp.y: Pass in type when buildin OP_COMPLEX expression.
	* parse.c (operator_length_standard): Update length of OP_COMPLEX.

2008-09-11  Ulrich Weigand  <uweigand@de.ibm.com>

	* language.h (struct language_arch_info): New members
	bool_type_default and bool_type_symbol.
	(lang_bool_type): Remove prototype.
	(LA_BOOL_TYPE): Remove macro.
	(language_bool_type): Add prototype.
	* language.c (lang_bool_type): Remove.
	(language_bool_type): New function.

	* value.h (value_in): Change return value to int.
	* value.c (value_in): Return int instead of struct value *.

	* eval.c (evaluate_subexp_standard): Call language_bool_type instead
	of using LA_BOOL_TYPE.  Update call to value_in.
	* ada-lang.c (ada_evaluate_subexp): Call language_bool_type instead
	of using LA_BOOL_TYPE or builtin_type_int for boolean values.

	* language.c (unknown_language_arch_info): Set bool_type_default member
	of struct language_arch_info.
	* ada-lang.c (ada_language_arch_info): Set bool_type_symbol and
	bool_type_default members of struct language_arch_info.
	* c-lang.c (c_language_arch_info): Set bool_type_default member
	of struct language_arch_info.
	(cplus_language_arch_info): Set bool_type_symbol and bool_type_default
	members of struct language_arch_info.
	* f-lang.c (f_language_arch_info): Set bool_type_symbol and
	bool_type_default members of struct language_arch_info.
	* jv-lang.c (java_language_arch_info): Set bool_type_symbol and
	bool_type_default members of struct language_arch_info.
	* m2-lang.c (m2_language_arch_info): Set bool_type_symbol and
	bool_type_default members of struct language_arch_info.
	* p-lang.c (p_language_arch_info): Set bool_type_symbol and
	bool_type_default members of struct language_arch_info.

2008-09-11  Ulrich Weigand  <uweigand@de.ibm.com>

	* jv-lang.c (enum java_primitive_types): New type.
	(java_language_arch_info): New function.
	(java_language): Use it instead of c_language_arch_info.

2008-09-11  Ulrich Weigand  <uweigand@de.ibm.com>

	* value.h (value_bitstring_subscript): New prototype.
	* valarith.h (value_bitstring_subscript): New function.
	(value_subscript): No longer handle TYPE_CODE_BITSTRING.
	* eval.c (evaluate_subexp_standard): Call value_bitstring_subscript
	instead of value_subscript to handle TYPE_CODE_BITSTRING.

2008-09-11  Ulrich Weigand  <uweigand@de.ibm.com>

	* expression.h (struct expression): New member GDBARCH.
	* parse.c (parse_exp_in_context): Initialize it.
	* parser-def.h (parse_gdbarch, parse_language): New macros.

	* ada-exp.y (parse_type): New macro.
	Replace builtin_type_ macros by using parse_type.
	Replace current_language by parse_language.
	* ada-lex.l (processInt): Replace current_gdbarch by parse_gdbarch.
	Replace builtin_type_ macros.

	* c-exp.y (parse_type): New macro.
	Replace builtin_type_ macros by using parse_type.
	(parse_number): Replace current_gdbarch by parse_gdbarch.
	(yylex): Replace current_language by parse_language.

	* f-exp.y (parse_type, parse_f_type): New macros.
	Replace builtin_type_ macros by using parse_{f_,}type.
	(parse_number): Replace current_gdbarch by parse_gdbarch.
	(yylex): Replace current_language by parse_language.

	* jv-exp.y (parse_type): New macro.
	(parse_number): Replace builtin_type_ macros by using parse_type.

	* m2-exp.y (parse_type, parse_m2_type): New macros.
	Replace builtin_type_ macros by using parse_{m2_,}type.

	* objc-exp.y (parse_type): New macro.
	Replace builtin_type_ macros by using parse_type.
	(parse_number): Replace current_gdbarch by parse_gdbarch.
	(yylex): Replace current_language by parse_language.

	* p-exp.y (parse_type): New macro.
	Replace builtin_type_ macros by using parse_type.
	(parse_number): Replace current_gdbarch by parse_gdbarch.
	(yylex): Replace current_language by parse_language.

2008-09-11  Ulrich Weigand  <uweigand@de.ibm.com>

	* parser-defs.h (write_exp_msymbol): Remove TEXT_SYMBOL_TYPE
	and DATA_SYMBOL_TYPE arguments.
	* parse.c (write_exp_msymbol): Remove TEXT_SYMBOL_TYPE and
	DATA_SYMBOL_TYPE arguments.  Replace use of builtin_type_CORE_ADDR.
	(write_dollar_variable): Update call.

	* ada-exp.y (write_var_or_type): Update call.
	* c-exp.y: Likewise.
	* f-exp.y: Likewise.
	* jv-exp.y: Likewise.
	* m2-exp.y: Likewise.
	* objc-exp.y: Likewise.
	* p-exp.y: Likewise.

2008-09-10  Joel Brobecker  <brobecker@adacore.com>

	* ada-lang.c (ada_parent_type): Add handling of the case where
	the _parent field is a pointer and/or has a parallel XVS type.
	(ada_evaluate_subexp) [OP_VAR_VALUE]: When doing an
	EVAL_AVOID_SIDE_EFFECTS evaluation of a tagged type, return
	the type of the tag instead of doing forcing an EVAL_NORMAL
	expression evaluation.

2008-09-10  Paul N. Hilfinger  <hilfinger@adacore.com> 
	    Joel Brobecker  <brobecker@adacore.com>

	* ada-lang.c (is_digits_suffix): New function.
	(is_dot_digits_suffix): Remove.
	(ada_lookup_symbol_list): Remove digits suffix from minimal symbols
	before looking up in symbol table, and do not use wild matches on them.
	(wild_match): Reimplement for speed and to allow matching of operator
	symbols.
	(is_valid_name_for_wild_match): Return zero for names that do not
	follow the GNAT encoding.

	(is_name_suffix): Fix typo in comment.
	(to_record_with_fixed_variant_part): Ditto.

2008-09-10  Pedro Alves  <pedro@codesourcery.com>

	* Makefile.in (gnu-nat.o): New rule.

2008-09-10  Joel Brobecker  <brobecker@adacore.com>

	* ada-lang.c (ada_evaluate_subexp) [OP_ATR_SIZE]: Use
	archecture-neutral builtin_type_int32 instead of builtin_type_int.

2008-09-10  Joel Brobecker  <brobecker@adacore.com>

	* ada-lang.c (ada_evaluate_subexp) [BINOP_ADD, BINOP_SUB]:
	Add special handling for pointer types.

2008-09-10  Pedro Alves  <pedro@codesourcery.com>

	* inf-ttrace.c (inf_ttrace_follow_fork): Declare locals at the
	right scope level.
	(inf_ttrace_resume, inf_ttrace_wait): Typos.

2008-09-10  Ulrich Weigand  <uweigand@de.ibm.com>

	* ada-lang.c (ada_array_length): Use builtin_type_int32 instead
	of builtin_type_int.
	(ada_evaluate_subexp) [UNOP_IN_RANGE]: Use operand range type
	instead of builtin_type_int.

2008-09-09  Pedro Alves  <pedro@codesourcery.com>

	* infrun.c (normal_stop): Run hook-stop last.

2008-09-09  Pedro Alves  <pedro@codesourcery.com>

	* gnu-nat.c (gnu_pid_to_exec_file): Delete.
	(init_gnu_ops): Don't register it.

2008-09-09  Pedro Alves  <pedro@codesourcery.com>

	* gnu-nat.c (gnu_attach): Push target before fetching the list of
	threads.

2008-09-08  Daniel Jacobowitz  <dan@codesourcery.com>

	* valops.c (value_cast_structs): Return NULL for failure.
	(value_cast): Handle NULL from value_cast_structs.
	(value_fetch_lazy): Call check_typedef.  Remove unused variable.

2008-09-08  Pedro Alves  <pedro@codesourcery.com>

	* inferior.h (context_switch_to): Delete.
	* infrun.c (context_switch): Don't save and load infrun state.
	(context_switch_to): Delete.

	* infcmd.c (proceed_thread_callback): Replace context_switch_to
	calls by switch_to_thread calls.

	* gdbthread.h (save_infrun_state, load_infrun_state): Delete.
	* thread.c (main_thread_state, main_thread_executing): Delete.
	(inferior_thread): Delete references to them.
	(add_thread_silent): Fix case where we're adding a thread with the
	same ptid as an exited thread.  Remove references to
	context-switching.
	(load_infrun_state, save_infrun_state): Delete.
	(thread_alive, is_thread_state, any_running, is_executing)
	(set_executing): Remove the special handling for targets that
	don't register any thread.
	(restore_current_thread, thread_apply_all_command)
	(do_captured_thread_select): Unconditionally call
	switch_to_thread.

	* mi/mi-main.c (mi_cmd_execute): Check for exited threads.
	Call switch_to_thread instead of context_switch_to.

2008-09-08  Pedro Alves  <pedro@codesourcery.com>

	Remove global continuations in favour of a per-thread
	continuations.

	* gdbthread.h (struct thread_info): Add comments around
	continuations and intermediate_continuations.
	(save_infrun_state, load_infrun_state): Delete continuations and
	intermediate_continuations arguments.
	* infrun.c (context_switch): Don't context-switch the continuations.
	* thread.c (clear_thread_inferior_resources): Discard all
	continuations of the thread we're clearing.
	(save_infrun_state, load_infrun_state): Delete continuations and
	intermediate_continuations arguments, and the code referencing
	them.
	* utils.c: Include "gdbthread.h".
	(cmd_continuation, intermediate_continuation): Delete.
	(add_continuation): Add thread_info* argument.  Install the
	continuation on it.
	(restore_thread_cleanup): New.
	(do_all_continuations_ptid, do_all_continuations_thread_callback):
	New.
	(do_all_continuations): Reimplement.
	(discard_all_continuations_thread_callback,
	discard_all_continuations_thread): New.
	(discard_all_continuations): Reimplement.
	(add_intermediate_continuation): Add thread_info* argument.
	Install the continuation on it.
	(do_all_intermediate_continuations_thread_callback)
	(do_all_intermediate_continuations_thread): New.
	(do_all_intermediate_continuations): Reimplement.
	(discard_all_intermediate_continuations_thread_callback): New.
	(discard_all_intermediate_continuations_thread): New.
	(discard_all_intermediate_continuations): Reimplement.

	* breakpoint.c (until_break_command): Install the continuation on
	the current thread.

	* defs.h (cmd_continuation, intermediate_continuation): Delete.
	(struct thread_info): Forward declare.
	(add_continuation, add_intermediate_continuation): Add
	thread_info* argument.
	(do_all_continuations_thread, discard_all_continuations_thread)
	(do_all_intermediate_continuations_thread)
	(discard_all_intermediate_continuations_thread): Declare.
	* inf-loop.c (inferior_event_handler): In non-stop only run
	continuations on the thread that stopped.  In all-stop, run
	continuations on all threads.
	* infcmd.c (step_once, finish_command): Adjust.

2008-09-08  Pedro Alves  <pedro@codesourcery.com>

	Remove the global stop_step in favour of a per-thread
	stop_step.

	* inferior.h (stop_step): Delete.

	* gdbthread.h (struct thread_info): Add comments to stop_step.
	(save_infrun_state, load_infrun_state): Remove stop_step argument.
	* thread.c (load_infrun_state, save_infrun_state): Remove
	stop_step argument, and references to it.

	* infrun.c (clear_proceed_status): Clear stop_step.
	(fetch_inferior_event): Adjust.
	(context_switch): Don't context-switch stop_step.
	(handle_inferior_event): Adjust.
	(normal_stop): Adjust.
	(save_inferior_status, restore_inferior_status): Adjust.

	* infcmd.c (stop_step): Delete.
	(step_1, step_1_continuation, step_once, until_next_command):
	Adjust.

2008-09-08  Pedro Alves  <pedro@codesourcery.com>

	Remove the global step_multi in favour of a per-thread
	step_multi.

	* inferior.h (step_multi): Delete.
	* gdbthread.h (struct thread_info): Add comments around
	step_multi.
	(save_infrun_state, load_infrun_state): Remove step_multi
	parameter.
	* thread.c (load_infrun_state, save_infrun_state): Remove
	step_multi argument, and references to it.
	* infcmd.c (step_multi): Delete.
	(step_1): Adjust.
	(step_1_continuation, until_next_command): Adjust.
	* infrun.c (fetch_inferior_event): Adjust.
	(context_switch): Don't context-switch step_multi.
	(print_stop_reason, normal_stop): Adjust.

2008-09-08  Pedro Alves  <pedro@codesourcery.com>

	Remove the global stop_signal in favour of a per-thread
	stop_signal.

	* inferior.h (stop_signal): Delete.
	* gdbthread.h (save_infrun_state, load_infrun_state): Remove
	stop_signal argument.
	* thread.c (load_infrun_state, save_infrun_state): Remove
	stop_signal argument.  Don't reference it.

	* infcmd.c (stop_signal): Delete.
	(program_info): Adjust.
	* infrun.c (resume): Clear stop_signal.
	(proceed): Adjust.  Pass the last stop_signal to the thread we're
	resuming.
	(context_switch): Don't context-switch stop_signal.
	(handle_inferior_event, keep_going): Adjust.
	(save_inferior_status, restore_inferior_status): Adjust.

	* fbsd-nat.c: Include "gdbthread.h".
	(find_signalled_thread, find_stop_signal): New.
	(fbsd_make_corefile_notes): Use it.
	* fork-child.c (startup_inferior): Adjust.

	* linux-nat.c (get_pending_status): Adjust.
	(linux_nat_do_thread_registers): Adjust.
	(find_signalled_thread, find_stop_signal): New.
	(linux_nat_do_thread_registers): Add stop_signal parameter.
	(struct linux_nat_corefile_thread_data): Add stop_signal member.
	(linux_nat_corefile_thread_callback): Pass stop_signal.
	(linux_nat_do_registers): Delete.
	(linux_nat_make_corefile_notes): Use find_stop_signal.  Assume
	there's always a thread.

	* procfs.c (find_signalled_thread, find_stop_signal): New.
	(find_stop_signal): New.
	(procfs_do_thread_registers): Add stop_signal parameter.
	(struct procfs_corefile_thread_data): Add stop_signal member.
	(procfs_corefile_thread_callback): Pass args->stop_signal.
	(procfs_make_note_section): Find the last stop_signal.

	* solib-irix.c: Include gdbthread.h.
	(irix_solib_create_inferior_hook): Adjust.
	* solib-osf.c: Include gdbthread.h.
	(osf_solib_create_inferior_hook): Adjust.
	* solib-sunos.c: Include gdbthread.h.
	(sunos_solib_create_inferior_hook): Adjust.
	* solib-svr4.c: Include gdbthread.h.
	(svr4_solib_create_inferior_hook): Adjust.

	* win32-nat.c (do_initial_win32_stuff): Adjust.

2008-09-08  Pedro Alves  <pedro@codesourcery.com>

	* gdbthread.h (struct thread_info): Add comments around
	proceed_to_finish.
	(save_infrun_state, load_infrun_state): Remove proceed_to_finish
	argument.
	* thread.c (load_infrun_state, save_infrun_state): Delete
	proceed_to_finish argument and references to it.

	* infcall.c (call_function_by_hand): Adjust.
	* infcmd.c (finish_command): Adjust.
	* infrun.c (proceed_to_finish): Delete.
	(clear_proceed_status): Adjust.
	(context_switch): Don't context-switch proceed_to_finish.
	(normal_stop, save_inferior_status, restore_inferior_status):
	Adjust.

2008-09-08  Pedro Alves  <pedro@codesourcery.com>

	* inferior.h (stop_bpstat): Delete.

	* breakpoint.h (bpstat_do_actions): Remove bpstat* argument.
	
	* breakpoint.c (bpstat_do_actions): Rename to ...
	(bpstat_do_actions_1): ... this.  Make static.  Change return type
	to int.  Return true if a breakpoint proceeded.
	(bpstat_do_actions): New, as wrapper around bpstat_do_actions_1.
	(delete_breakpoint): Don't reference the global stop_bpstat; it's
	gone.

	* gdbthread.h (struct thread_info): Add stop_bpstat.
	(save_infrun_state, load_infrun_state): Remove stop_bpstat
	argument.
	* thread.c (load_infrun_state, save_infrun_state): Remove
	stop_bpstat argument, and the code referencing it.

	* infcall.c: Include "gdbthread.h".
	(call_function_by_hand): Adjust.
	* exceptions.c: Include "gdbthread.h".
	(throw_exception): Adjust.
	* infcmd.c (stop_bpstat): Delete.
	(continue_command): In all-stop, set the ignore count on the
	thread that reported the stop.  In non-stop, set it on the current
	thread.
	(finish_command_continuation): Adjust.
	(program_info): Adjust.
	* infrun.c (clear_proceed_status): Adjust.
	(context_switch): Don't context-switch stop_bpstat.
	(handle_inferior_event): Adjust.
	(normal_stop): Adjust.
	(save_inferior_status, restore_inferior_status): Adjust.

	* inf-loop.c (inferior_event_handler): Remove parameter to
	bpstat_do_actions call.
	* top.c (command_loop): Remove parameter to bpstat_do_actions
	call.  Call it unconditionally.
	* event-top.c (command_handler): Ditto.
	* python/python.c (execute_gdb_command): Ditto.

2008-09-08  Pedro Alves  <pedro@codesourcery.com>

	* inferior.h (step_over_calls): Delete.

	* gdbthread.h (save_infrun_state, load_infrun_state): Remove
	step_over_calls argument.
	* thread.c (save_infrun_state, load_infrun_state): Remove
	step_over_calls argument.  Adjust.

	* infcmd.c (step_over_calls): Delete.
	(step_1): Adjust.
	* infrun.c (clear_proceed_status): Adjust.
	(context_switch): Don't context-switch step_over_calls.
	(handle_inferior_event, save_inferior_status)
	(restore_inferior_status): Adjust.

2008-09-08  Pedro Alves  <pedro@codesourcery.com>

	Remove context switching in favour of accessing thread_info fields
	directly.

	* infrun.c (stepping_over_breakpoint, step_resume_breakpoint):
	Delete.
	(struct thread_stepping_state): Delete.
	(gtss, tss): Delete.
	(follow_inferior_reset_breakpoints, follow_exec)
	(resume, clear_proceed_status): Adjust.
	(prev_pc): Delete.
	(proceed, start_remote, init_wait_for_inferior): Adjust.
	(struct execution_control_state): Add event_thread member.
	(delete_step_resume_breakpoint_callback)
	(delete_step_thread_step_resume_breakpoint)
	(delete_step_thread_step_resume_breakpoint_cleanup)
	(delete_step_thread_step_resume_breakpoint): New.
	(wait_for_inferior, init_execution_control_state): Use
	delete_step_thread_step_resume_breakpoint_cleanup.
	(wait_for_inferior): Set the event_thread.
	(fetch_inferior_event): Ditto.  Delete the step-resume breakpoint
	with delete_step_thread_step_resume_breakpoint.
	(init_thread_stepping_state): Change parameter type to
	thread_info.  Adjust.
	(context_switch): Don't context switch prev_pc,
	stepping_over_breakpoint, step_resume_breakpoint,
	step_range_start, step_range_end, step_frame_id,
	tss->stepping_over_breakpoint,
	tss->stepping_through_solib_after_catch,
	tss->stepping_through_solib_catchpoints, tss->current_line, or
	tss->current_symtab.
	(adjust_pc_after_break, handle_inferior_event)
	(currently_stepping, step_into_function)
	(insert_step_resume_breakpoint_at_sal)
	(insert_longjmp_resume_breakpoint, keep_going): Adjust.
	(clear_stepping_state): New.
	(normal_stop): Adjust.
	(save_inferior_status, restore_inferior_status): Adjust.

	* gdbthread.h (struct thread_info): Comments describing the
	members moved here.  Add step_after_step_resume_breakpoint.
	(delete_step_resume_breakpoint): Add thread_info argument.
	(save_infrun_state, load_infrun_state): Remove prev_pc,
	trap_expected, step_resume_breakpoint, step_range_start,
	step_range_end, step_frame_id, another_trap,
	stepping_through_solib_after_catch,
	stepping_through_solib_catchpoints, current_line and
	current_symtab function arguments.
	(inferior_thread): Declare.

	* thread.c (inferior_thread): New.
	(delete_step_resume_breakpoint): Add a thread_info parameter and
	rewrite.
	(load_infrun_state, save_infrun_state): Remove prev_pc,
	trap_expected, step_resume_breakpoint, step_range_start,
	step_range_end, step_frame_id, stepping_over_breakpoint,
	stepping_through_solib_after_catch,
	stepping_through_solib_catchpoints, current_line and
	current_symtab args.  Remove code referencing them.

	* infcmd.c (step_range_start, step_range_end, step_frame_id):
	Delete.
	(step_1, step_once, until_next_command): Adjust.

	* inferior.h (step_range_start, step_range_end, step_frame_id):
	Delete.

	* linux-nat.c (linux_child_follow_fork): If following the child,
	move the step state to it.  Adjust.
	* inf-ptrace.c (inf_ptrace_follow_fork): Ditto.
	* inf-ttrace.c (inf_ttrace_follow_fork): Ditto.

2008-09-08  Pedro Alves  <pedro@codesourcery.com>

	* bsd-uthread.c (bsd_uthread_find_new_threads): Claim the main
	thread.

2008-09-08  Pedro Alves  <pedro@codesourcery.com>

	* corelow.c (add_to_thread_list): If this is the first time we
	hear about thread info, update inferior_ptid.
	(core_open): Clear the thread list and set inferior_ptid before
	acknowledging a new inferior.  Find threads before fetching
	register info.  Give an upper target layer a chance to find and
	claim new threads.  Print core generation and stop signal info
	after finding new threads.
	(get_core_register_section): Look at the lwp member of
	inferior_ptid for detecting if we have threads info, instead of
	the pid member.
	(core_pid_to_str): New.
	(init_core_ops): Register core_pid_to_str.

2008-09-08  Pedro Alves  <pedro@codesourcery.com>

	* spu-linux-nat.c (spu_child_post_startup_inferior)
	(spu_child_post_attach): Don't add the main thread here.

2008-09-08  Pedro Alves  <pedro@codesourcery.com>

	Use ptid_t.tid to store thread ids instead of ptid_t.pid.

	* gnu-nat.c (inf_validate_procs): If this is the first time we're
	seeing a thread id, extend the main thread's ptid.  If we still
	have pending execs, don't be verbose about new threads.
	(gnu_wait, gnu_resume, gnu_attach, gnu_thread_alive)
	(gnu_pid_to_str, cur_thread, sig_thread_cmd): Adjust.
	* i386gnu-nat.c (gnu_fetch_registers, gnu_store_registers):
	Adjust.

2008-09-08  Pedro Alves  <pedro@codesourcery.com>

	* procfs.c (to_attach): Create a procinfo for the current lwp.
	Add it to gdb's thread list.
	(procfs_fetch_registers, procfs_store_registers): Assume there's
	always an lwp.
	(procfs_wait): Don't add the main thread here.
	(procfs_init_inferior): Create a procinfo for the main lwp here.
	Change main thread's ptid with thread_change_ptid.
	(procfs_notice_thread): Check for exited threads.
	(procfs_corefile_thread_callback): Remove check for the main
	process.
	(procfs_make_note_section): Assume there is always a thread.

	* sol-thread.c (sol_thread_attach): Clear sol_thread_active before
	attaching.  Change the main thread ptid with thread_change_ptid.
	(sol_thread_detach): Clear sol_thread_active.
	(sol_thread_wait): Check for exited threads.
	(sol_thread_create_inferior): Clear sol_thread_active before
	creating a new inferior.  Change the main thread ptid with
	thread_change_ptid.
	(sol_thread_mourn_inferior): Clear sol_thread_active.
	(sol_find_new_threads_callback): Check for exited threads.

2008-09-08  Pedro Alves  <pedro@codesourcery.com>

	* inf-ttrace.c (inf_ttrace_wait): On TTEVT_LWP_CREATE and
	LWP_TERMINATE, resume the caller thread.  On TTEVT_LWP_CREATE,
	TTEVT_LWP_EXIT and TTEVT_LWP_TERMINATE, don't stop the whole
	process, and return TARGET_WAITKIND_IGNORE.

2008-09-08  Pedro Alves  <pedro@codesourcery.com>

	* inf-ttrace.c: Include <signal.h>
	(inf_ttrace_delete_dead_threads_callback): New.
	(inf_ttrace_resume_lwp): New.
	(inf_ttrace_resume_callback, inf_ttrace_resume): Rewrite.  Don't
	delete dying threads until they are really dead.
	(inf_ttrace_wait): After stopping the whole process, delete any
	dying thread that is really dead by now.
	(inf_ttrace_thread_alive): Return 1.
	(inf_ttrace_extra_thread_info): New.
	(inf_ttrace_target): Register inf_ttrace_extra_thread_info.

2008-09-08  Pedro Alves  <pedro@codesourcery.com>

	* inf-ttrace.c (inf_ttrace_follow_fork): Register the main thread
	of the child fork.
	(inf_ttrace_attach): Add the main thread.
	(inf_ttrace_resume_callback): Check for exited threads.  Adjust
	for always a thread.
	(inf_ttrace_wait): Decorate the main thread's ptid with lwp info
	using thread_change_ptid, and set its private data.  Don't add the
	main thread here.
	(inf_ttrace_pid_to_str): Adjust.

2008-09-08  Pedro Alves  <pedro@codesourcery.com>

	* bsd-uthread.c (bsd_uthread_wait): Decorate the main thread with
	thread_change_ptid.  Check for exited threads.
	(bsd_uthread_find_new_threads): Check for exited threads.

2008-09-08  Pedro Alves  <pedro@codesourcery.com>

	* inf-ptrace.c: Include "gdbthread.h".
	(inf_ptrace_attach): Add the main thread here.
	* linux-nat.c (linux_nat_attach): Don't add the main thread here.
	Decorate the main thread id with the lwp id.

2008-09-08  Pedro Alves  <pedro@codesourcery.com>

	* linux-nat.c (linux_nat_wait): Update inferior_ptid's ptid with
	thread_change_ptid.  Don't add or mark the main thread as running
	and executing here.
	* fork-child.c (fork_inferior): Add the main thread here.

2008-09-08  Jerome Guitton  <guitton@adacore.com>

	* rs6000-tdep.c (rs6000_fetch_instruction)
	(rs6000_skip_stack_check): New functions.
	(skip_prologue): Skip stack check sequence.
	
2008-09-08  David Daney  <ddaney@avtrex.com>

	* dummy-frame.h (frame.h): Include it.
	(struct frame_id): Remove declaration.

2008-09-05  Ulrich Weigand  <uweigand@de.ibm.com>

	* spu-tdep.c (spu_push_dummy_code): New function.
	(spu_gdbarch_init): Install it.

2008-09-05  Ulrich Weigand  <uweigand@de.ibm.com>

	* gdbarch.sh (gdbarch_dump): Use core_addr_to_string_nz
	instead of paddr_nz.
	* gdbarch.c: Regenerate.

	* target.c (target_xfer_partial, debug_print_register): Use
	core_addr_to_string_nz instead of paddr_nz.

2008-09-05  Ulrich Weigand  <uweigand@de.ibm.com>

	* rs6000-tdep.c (rs6000_gdbarch_init): Setup displaced stepping
	*before* calling gdbarch_init_osabi.
	(rs6000_aix_init_osabi): Disable displaced stepping.

2008-09-05  Ulrich Weigand  <uweigand@de.ibm.com>

	* target.c (update_current_target): Do not inherit to_open
	or to_close.
	(pop_target): Call target_close on target_stack instead
	of current_target.
	(pop_all_targets_above): Likewise.

2008-09-05  Ulrich Weigand  <uweigand@de.ibm.com>

	* gnu-v3-abi.c (gnuv3_decode_method_ptr): New function.
	(gnuv3_print_method_ptr): Use it.
	(gnuv3_method_ptr_to_value): Likewise.

2008-09-05  Ulrich Weigand  <uweigand@de.ibm.com>

	* nto-tdep.h (struct nto_target_ops): Add gdbarch parameter to
	register_area callback function.
	* i386-nto-tdep.c (i386nto_register_area): Add gdbarch parameter.
	Use it instead of current_gdbarch.
	* nto-procfs.c (procfs_store_registers): Update call.

2008-09-05  Ulrich Weigand  <uweigand@de.ibm.com>

	* mips-tdep.c (deprecated_mips_set_processor_regs_hack): Use
	regcache architecture instead of current_gdbarch.

2008-09-05  Ulrich Weigand  <uweigand@de.ibm.com>

	* mep-tdep.c (struct mep_prologue): Add gdbarch member.
	(check_for_saved): Use it instead of current_gdbarch.
	(is_arg_spill): Add gdbarch paramter.  Use it instead
	of current_gdbarch.
	(mep_analyze_prologue): Add gdbarch parameter.  Pass it
	to is_arg_spill and check_for_saved.
	(mep_skip_prologue, mep_analyze_frame_prologue): Update calls.

2008-09-05  Ulrich Weigand  <uweigand@de.ibm.com>

	* hppa-tdep.c (internalize_unwinds): Use objfile architecture
	instead of current_gdbarch.

2008-09-05  Ulrich Weigand  <uweigand@de.ibm.com>

	* m68k-tdep.h (m68kbsd_fpreg_offset): Add gdbarch parameter.
	* m68kbsd-tdep.c (m68kbsd_fpreg_offset): Add gdbarch paramter.
	Use it instead of current_gdbarch.
	(m68kbsd_supply_fpregset): Update call.
	* m68kbsd-nat.c (m68kbsd_supply_fpregset): Likewise.
	(m68kbsd_collect_fpregset): Likewise.

2008-09-05  Ulrich Weigand  <uweigand@de.ibm.com>

	* cris-tdep.c (cris_version, cris_mode): Remove.
	(crisv32_single_step_through_delay): Use tdep->cris_mode.
	(cris_breakpoint_from_pc): Likewise.
	(cris_frame_unwind_cache): Use tdep->cris_version.
	(crisv32_scan_prologue): Likewise.
	(cris_spec_reg_applicable): Add gdbarch argument.
	Use tdep->cris_version.
	(cris_register_size, cris_special_register_name): Update calls.
	(cris_special_register_name): Add gdbarch argument.
	(cris_register_name, crisv32_register_name): Update calls.

2008-09-05  Ulrich Weigand  <uweigand@de.ibm.com>

	* m68hc11-tdep.c (gdb_print_insn_m68hc11): Use info->arch
	instead of current_gdbarch.

	* sh64-tdep.c (gdb_print_insn_sh64): Remove.
	(sh64_gdbarch_init): Install print_insn_sh64 directly.
	* sh-tdep.c (gdb_print_insn_sh): Remove.
	(sh_gdbarch_init): Install print_insn_sh directly.

	* mips-tdep.c (gdb_print_insn_mips): Do not check mips_abi
	from current_gdbarch.
	(gdb_print_insn_mips_n32, gdb_print_insn_mips_n64): New functions.
	(mips_gdbarch_init): Install them instead of gdb_print_insn_mips
	depending on mips_abi.

2008-09-05  Ulrich Weigand  <uweigand@de.ibm.com>

	* gdbarch.sh (addr_bits_remove): Change type to 'm'.
	(smash_text_address): Likewise.
	* gdbarch.c, gdbarch.h: Regenerate.

	* arch-utils.c (core_addr_identity): Add gdbarch parameter.
	* arch-utils.h (core_addr_identity): Likewise.
	* arm-tdep.c (arm_addr_bits_remove): Likewise.
	(arm_smash_text_address): Likewise.
	* hppa-tdep.c (hppa_smash_text_address): Likewise.
	* m88k-tdep.c (m88k_addr_bits_remove): Likewise.
	* s390-tdep.c (s390_addr_bits_remove): Likewise.

	* mips-tdep.c (mips_addr_bits_remove): Add gdbarch parameter.
	Use it instead of current_gdbarch.

	* arm-tdep.c (arm_prologue_prev_register, arm_unwind_pc,
	arm_dwarf2_prev_register): Update calls.
	* m88k-tdep.c (m88k_unwind_pc): Update call.

2008-09-05  Ulrich Weigand  <uweigand@de.ibm.com>

	* dwarf2expr.h (dwarf2_read_address): Add gdbarch argument.
	* dwarf2expr.c (dwarf2_read_address): Add gdbarch argument.
	Call gdbarch_integer_to_address directly instead of converting
	to value and back.  Update comment.
	(execute_stack_op): Update call site.
	* dwarf2loc.c (find_location_expression): Likewise.
	(locexpr_describe_location): Update

	* dwarf2expr.h (struct dwarf_expr_context): Add gdbarch member.
	* dwarf2-frame.c (execute_stack_op): Initialize ctx->gdbarch.
	* dwarf2loc. (dwarf2_evaluate_loc_desc): Likewise.
	(dwarf2_loc_desc_needs_frame): Likewise.

2008-09-05  Ulrich Weigand  <uweigand@de.ibm.com>

	* breakpoint.h (struct bp_location): Change type of section
	member to "struct obj_section *".
	* tracepoint.h (struct tracepoint): Likewise.
	* symtab.h (struct general_symbol_info): Replace bfd_section
	member with obj_section.
	(struct symtab_and_line): Change type of section member to
	"struct obj_section *".
	(SYMBOL_BFD_SECTION): Remove macro, replace by ...
	(SYMBOL_OBJ_SECTION): ... this.

	* minsym.c (prim_record_minimal_symbol_and_info): Record symbol
	section as obj_section instead of bfd_section.

	* ada-lang.c (ada_decode_symbol): Use gsymbol->obj_section
	directly instead of looking of obj_section from bfd_section.

	* objfiles.h (find_pc_sect_section): Remove.
	* objfiles.c (find_pc_sect_section): Remove.
	(find_pc_section): Inline find_pc_sect_section code.

	* symfile.h (find_pc_overlay): Return struct obj_section *.
	(find_pc_mapped_section): Likewise.
	(section_is_overlay, section_is_mapped): Change type of section
	argument to struct obj_section *.
	(pc_in_mapped_range, pc_in_unmapped_range): Likewise.
	(overlay_mapped_address, overlay_unmapped_address): Likewise.
	(symbol_overlayed_address): Likewise.
	* symtab.h (symbol_overlayed_address): Likewise.
	* symfile.c (overlay_is_mapped): Remove.
	(section_is_mapped): Inline overlay_is_mapped code.  Update.
	(overlay_invalidate_all): Update.
	(section_is_overlay): Change section argument to type
	"struct obj_section *".  Use bfd_ methods.
	(pc_in_unmapped_range): Likewise.  Handle relocated sections.
	(pc_in_mapped_range): Likewise.  Handle relocated sections.
	(sections_overlap): Likewise.
	(overlay_unmapped_address): Likewise.
	(overlay_mapped_address): Likewise.
	(symbol_overlayed_address): Likewise.
	(find_pc_overlay): Return struct obj_section *.
	(find_pc_mapped_section): Likewise.
	(list_overlays_command): Update.
	(map_overlay_command, unmap_overlay_command): Update.
	(simple_overlay_update): Update.

	* block.h (blockvector_for_pc_sect): Change section argument
	to type "struct obj_section *".
	(block_for_pc_sect): Likewise.
	* block.c (blockvector_for_pc_sect): Change section argument
	to type "struct obj_section *".
	(block_for_pc_sect): Likewise.
	* symtab.h (find_pc_sect_function, find_pc_sect_psymtab,
	find_pc_sect_symtab, find_pc_sect_psymbol, find_pc_sect_line,
	lookup_minimal_symbol_by_pc_section, find_function_start_pc): Likewise.
	(matching_bfd_sections): Rename to ...
	(matching_obj_sections): ... this.  Update argument types.
	* blockframe.c (find_pc_sect_function): Likewise.
	* breakpoint.c (describe_other_breakpoints): Likewise.
	(breakpoint_has_pc, check_duplicates_for): Likewise.
	* minsyms.c (lookup_minimal_symbol_by_pc_section_1): Likewise.
	(lookup_minimal_symbol_by_pc_section): Likewise.
	* symtab.c (find_pc_sect_psymtab_closer): Likewise.
	(find_pc_sect_psymtab, find_pc_sect_psymbol, find_pc_sect_symtab,
	find_pc_sect_line, find_function_start_pc): Likewise.
	(matching_bfd_sections): Rename to ...
	(matching_obj_sections): ... this.  Update argument types.

	* blockframe.c (find_pc_partial_function): Update to section
	type changes.  No longer call find_pc_sect_section.
	(cache_pc_function_section): Change to type "struct obj_section *".
	* breakpoint.c (resolve_sal_pc): Update to section type changes.
	* exec.c (xfer_memory): Likewise.
	* findvar.c (read_var_value): Likewise.
	* infcmd.c (jump_command): Likewise.
	* linespec.c (minsym_found): Likewise.
	* maint.c (maintenance_translate_address): Likewise.
	* minsyms.c (lookup_minimal_symbol_by_pc_section_1): Likewise.
	(lookup_solib_trampoline_symbol_by_pc): Likewise.
	* parse.c (write_exp_msymbol): Likewise.
	* printcmd.c (build_address_symbolic): Likewise.
	(address_info, sym_info): Likewise.
	* symmisc.c (dump_msymbols, print_symbol): Likewise.
	* symtab.c (fixup_section): Likewise.
	(fixup_symbol_section, fixup_psymbol_section): Likewise.
	(find_pc_line, find_function_start_sal): Likewise.
	* target.c (memory_xfer_partial): Likewise.
	* hppa-hpux-tdep.c (hppa64_hpux_in_solib_call_trampoline): Likewise.
	* spu-tdep.c (spu_overlay_update): Likewise.

2008-09-04  Doug Evans  <dje@google.com>

	* defs.h (plongest,pulongest): Renamed from paddr_u,paddr_d.
	Change argument of pulongest from CORE_ADDR to ULONGEST.
	All callers updated.
	* utils.c (plongest): Renamed from paddr_d.
	(pulongest): Renamed from paddr_u, change arg type to ULONGEST.
	* remote-mips.c (send_srec): Use paddr_nz instead of paddr_u in
	`CORE_ADDR addr' arg of error message.

2008-09-03  Angela Marie Thomas <angela@releasedominatrix.com>

	* ser-tcp.c (ser_tcp_send_break): New function.
	(_initialize_ser_tcp): Use ser_tcp_send_break.
	* ser-tcp.h (ser_tcp_send_break): New prototype.

2008-09-03  Ulrich Weigand  <uweigand@de.ibm.com>

	* spu-tdep.c (spu_push_dummy_call): Update all stack pointer slots
	when allocating stack frame for inferior call.

2008-09-03  Ulrich Weigand  <uweigand@de.ibm.com>

	* spu-tdep.c (spu_frame_unwind_cache): Do not attempt to unwind
	SP or return address if we failed to find a valid frame.

2008-09-03  Aleksandar Ristovski  <aristovski@qnx.com>

	* breakpoint.c (breakpoint_init_inferior): Mark as not inserted only
	non-permanent breakpoints.
	(bpstat_stop_status): Change enable_state to bp_disabled only for
	non-permanent breakpoints.
	(bp_loc_is_permanent): New function.
	(create_breakpoint): Check if the location points to a permanent
	breakpoint and if it does, make breakpoint permanent.
	(update_breakpoint_locations): Make sure new locations of permanent
	breakpoints are properly initialized.
	* i386-tdep.c (i386_skip_permanent_breakpoint): New function.
	(i386_gdbarch_init): Set gdbarch_skip_permanent_breakpoint.

2008-09-02  Pedro Alves  <pedro@codesourcery.com>

	* breakpoint.c (insert_breakpoints, update_global_location_list):
	Check breakpoints_always_inserted_mode instead of
	always_inserted_mode directly.

2008-09-02  Andreas Schwab  <schwab@suse.de>

	* ia64-tdep.c (ia64_get_dyn_info_list): Use obj_section_addr.

2008-09-01  Jan Kratochvil  <jan.kratochvil@redhat.com>

	Stay compatible after the GCC PR fortran/29635 fix.
	* dwarf2read.c (process_die <DW_TAG_imported_module>)
	(process_die <DW_TAG_imported_module>): Do not assert anything about
	these unsupported tags.

2008-08-29  Tom Tromey  <tromey@redhat.com>

	* maint.c (_initialize_maint_cmds): Fix typo.

2008-08-29  Tom Tromey  <tromey@redhat.com>

	* dwarf2read.c (dwarf2_build_psymtabs_hard): Copy dirname on
	obstack.

2008-08-27  Ulrich Weigand  <uweigand@de.ibm.com>

	* remote.c: Include "gdb_stat.h".

2008-08-26  Ulrich Weigand  <uweigand@de.ibm.com>

	* dummy-frame.h (dummy_frame_pop): Add prototype.
	* dummy-frame.c: Include "observer.h".
	(dummy_frame_push): Do not check for stale frames.
	(dummy_frame_pop): New function.
	(cleanup_dummy_frames): New function.
	(_initialize_dummy_frame): Install it as inferior_created observer.

	* frame.h (struct frame_id): Update comments.
	(frame_id_inner): Remove prototype.
	* frame.c (frame_id_inner): Make static.  Add comments.
	(frame_find_by_id): Update frame_id_inner safety net check to avoid
	false positives for targets using non-contiguous stack ranges.
	(get_prev_frame_1): Update frame_id_inner safety net check.
	(frame_pop): Call dummy_frame_pop when popping a dummy frame.

	* stack.c (return_command): Directly pop the selected frame.
	* infrun.c (handle_inferior_event): Remove dead code.
	* i386-tdep.c (i386_push_dummy_call): Update comment.

2008-08-26  Ulrich Weigand  <uweigand@de.ibm.com>

	* breakpoint.c (remove_breakpoint): Do not fail if unable to remove
	breakpoint from shared library.

2008-08-26  Ulrich Weigand  <uweigand@de.ibm.com>

	* solib-svr4.c (read_program_header): New function.
	(scan_dyntag_auxv): New function.
	(elf_locate_base): Use it if scan_dyntag fails.
	(find_program_interpreter): New function.
	(enable_break): Use it instead of .interp section.

2008-08-26  Ulrich Weigand  <uweigand@de.ibm.com>

	* remote.h (remote_filename_p, remote_bfd_open): Add prototypes.
	* remote.c (remote_bfd_iovec_open, remote_bfd_iovec_close,
	remote_bfd_iovec_pread, remote_bfd_iovec_stat, remote_filename_p,
	remote_bfd_open): New functions.
	(remote_hostio_send_command): Fail safely if remote connection
	is not set up.

	* solist.h (solib_open): Remove prototype.
	(solib_bfd_open): Add prototype.
	* solib.c: Include "remote.h".
	(solib_open): Remove, replace by ...
	(solib_bfd_open): ... this new function.  Handle remote BFDs.
	(solib_map_sections): Replace solib_open by solib_bfd_open.
	* solib-frv.c: Include "exceptions.h".
	(enable_break2): Replace solib_open by solib_bfd_open.
	* solib-svr4.c: Include "exceptions.h".
	(enable_break): Replace solib_open by solib_bfd_open.

	* symfile.c: Include "remote.h".
	(build_id_verify): Handle remote BFDs.
	(separate_debug_file_exists): Use BFD to access file.  Handle
	remote BFDs.
	(symfile_bfd_open): Handle remote BFDs.
	(reread_symbols): Handle remote BFDs.

	* NEWS: Mention "remote:" argument prefix to "set sysroot".

2008-08-26  Ulrich Weigand  <uweigand@de.ibm.com>

	* gdbarch.sh (target_gdbarch): New global variable.
	(deprecated_current_gdbarch_select_hack): Set it.
	* gdbarch.c, gdbarch.h: Regenerate.

	* arch-utils.c (gdbarch_update_p): Use target_gdbarch instead
	of current_gdbarch.
	* target-descriptions.c (target_find_description): Likewise.
	* arm-tdep.c (arm_update_current_architecture): Likewise.
	(show_fp_model, arm_show_abi, arm_show_fallback_mode, 
	arm_show_force_mode): Likewise.
	* mips-tdep.c (show_mask_address, show_mipsfpu_command,
	show_mips_abi): Likewise.
	* mep-tdep.c (me_module_register_set, current_me_module): Likewise.

	* target.c (target_translate_tls_address): Use target_gdbarch
	instead of current_gdbarch.
	* remote.c (struct packet_reg): Likewise.
	(get_remote_arch_state, packet_reg_from_regnum,
	packet_reg_from_pnum, remote_check_symbols, remote_wait,
	remote_address_masked, remote_insert_breakpoint,
	remote_insert_hw_breakpoint, remote_read_description): Likewise.
	* remote-m32r-sdi.c (m32r_resume, m32r_wait): Likewise.
	* remote-mips.c (mips_open, mips_common_breakpoint): Likewise.
	* cris-tdep.c (cris_can_use_hardware_watchpoint): Likewise.

	* solib.c (solib_open, solib_map_sections, solib_read_symbols,
	solib_add, info_sharedlibrary_command, solib_address, 
	solib_create_inferior_hook, in_solib_dynsym_resolve_code,
	solib_global_lookup): Likewise.
	* solib-frv.c (enable_break2, frv_relocate_main_executable): Likewise.
	* solib-irix.c (irix_current_sos, irix_open_symbol_file_object):
	Likewise.
	* solib-sunos.c (sunos_solib_create_inferior_hook): Likewise.
	* solib-svr4.c (exec_entry_point, enable_break, svr4_free_so,
	set_solib_svr4_fetch_link_map_offsets, svr4_fetch_link_map_offsets):
	Likewise.
	* nto-tdep.c (nto_find_and_open_solib, nto_init_solib_absolute_prefix,
	nto_truncate_ptr): Likewise.
	* mips-linux-tdep.c (mips_linux_in_dynsym_stub): Likewise.

2008-08-26  Luis Machado  <luisgpm@br.ibm.com>

	* ppc-linux-tdep.c (ppc_linux_vsx_regset_sections) New structure.
	(ppc_linux_vmx_regset_sections): New structure.
	(ppc_linux_fp_regset_sections): New structure.
	(ppc_linux_init_abi): Select core-file regset  based on target
	features.

2008-08-26  Ulrich Weigand  <uweigand@de.ibm.com>

	* target.c (debug_print_register): Use regcache_raw_collect
	instead of regcache_cooked_read.  Only handle raw registers.

2008-08-25  Pedro Alves  <pedro@codesourcery.com>

	* cp-name-parser.y: Include config.h before system headers.

2008-08-25  Ulrich Weigand  <uweigand@de.ibm.com>

	* m88k-tdep.c: Update for unwinder changes.

2008-08-24  Tom Tromey  <tromey@redhat.com>

	* s390-tdep.c (s390_address_class_type_flags): Use
	TYPE_INSTANCE_FLAG_ADDRESS_CLASS_1.
	(s390_address_class_type_flags_to_name): Likewise.
	(s390_address_class_name_to_type_flags): Likewise.

2008-08-24  Tom Tromey  <tromey@redhat.com>

	* rs6000-tdep.c (rs6000_builtin_type_vec128): Don't use
	TYPE_FLAGS.
	* features/rs6000/powerpc-vsx32l.c
	(initialize_tdesc_powerpc_vsx32l): Update.
	* features/rs6000/powerpc-vsx32.c
	(initialize_tdesc_powerpc_vsx32): Update.
	* features/rs6000/powerpc-vsx64.c
	(initialize_tdesc_powerpc_vsx64): Update.
	* features/rs6000/powerpc-vsx64l.c
	(initialize_tdesc_powerpc_vsx64l): Update.
	* target-descriptions.c (maint_print_c_tdesc_cmd): Emit
	TYPE_VECTOR, not TYPE_FLAGS.

2008-08-24  Tom Tromey  <tromey@redhat.com>

	* xml-tdesc.c (tdesc_end_union): Update.
	* stabsread.c (define_symbol): Update.
	(read_type): Update.
	(read_struct_type): Update.
	(read_enum_type): Update.
	* spu-tdep.c (spu_builtin_type_vec128): Update.
	* sh-tdep.c (sh_push_dummy_call_fpu): Update.
	(sh_push_dummy_call_nofpu): Update.
	* mdebugread.c (parse_symbol): Update.
	(parse_symbol): Update.
	(parse_symbol): Update.
	(upgrade_type): Update.
	* jv-lang.c (java_lookup_class): Update.
	* iq2000-tdep.c (iq2000_pointer_to_address): Update.
	* i386-tdep.c (i386_mmx_type): Update.
	(i386_sse_type): Update.
	* gdbtypes.h (enum type_flag_value): New enum.
	(enum type_instance_flag_value): New enum.
	(TYPE_FLAG_UNSIGNED, TYPE_FLAG_NOSIGN, TYPE_FLAG_STUB,
	TYPE_FLAG_TARGET_STUB, TYPE_FLAG_STATIC, TYPE_FLAG_PROTOTYPED,
	TYPE_FLAG_INCOMPLETE, TYPE_FLAG_VARARGS, TYPE_FLAG_VECTOR,
	TYPE_FLAG_FIXED_INSTANCE, TYPE_FLAG_STUB_SUPPORTED,
	TYPE_FLAG_NOTTEXT): Now enum constants.
	(TYPE_FLAG_CONST, TYPE_FLAG_VOLATILE, TYPE_FLAG_CODE_SPACE,
	TYPE_FLAG_DATA_SPACE, TYPE_FLAG_ADDRESS_CLASS_1,
	TYPE_FLAG_ADDRESS_CLASS_2): Remove.
	(TYPE_INSTANCE_FLAG_CONST, TYPE_INSTANCE_FLAG_VOLATILE,
	TYPE_INSTANCE_FLAG_CODE_SPACE, TYPE_INSTANCE_FLAG_DATA_SPACE,
	TYPE_INSTANCE_FLAG_ADDRESS_CLASS_1,
	TYPE_INSTANCE_FLAG_ADDRESS_CLASS_2): New constants.
	(TYPE_UNSIGNED, TYPE_NOSIGN, TYPE_STUB, TYPE_TARGET_STUB,
	TYPE_STATIC, TYPE_PROTOTYPED, TYPE_INCOMPLETE, TYPE_VARARGS,
	TYPE_VECTOR, TYPE_FIXED_INSTANCE, TYPE_STUB_SUPPORTED,
	TYPE_NOTTEXT): Update.
	(TYPE_FLAG_ADDRESS_CLASS_ALL): Remove.
	(TYPE_INSTANCE_FLAG_ADDRESS_CLASS_ALL): New define.
	(TYPE_VOLATILE, TYPE_CODE_SPACE, TYPE_DATA_SPACE,
	TYPE_ADDRESS_CLASS_1, TYPE_ADDRESS_CLASS_2,
	TYPE_ADDRESS_CLASS_ALL): Update.
	(struct main_type) <flags>: Remove.
	<flag_unsigned, flag_nosign, flag_stub, flag_target_stub,
	flag_static, flag_prototyped, flag_incomplete, flag_varargs,
	flag_vector, flag_stub_supported, flag_nottext,
	flag_fixed_instance>: New fields.
	<nfields, vptr_fieldno>: Move earlier.
	(TYPE_FLAGS): Remove.
	* gdbtypes.c (make_pointer_type): Update.
	(address_space_name_to_int): Update.
	(address_space_int_to_name): Update.
	(make_type_with_address_space): Update.
	(make_cv_type): Update.
	(create_range_type): Update.
	(get_discrete_bounds): Update.
	(create_set_type): Update.
	(make_vector_type): Update.
	(smash_to_method_type): Update.
	(check_typedef): Update.
	(check_stub_method): Update.
	(init_type): Individually assign flag fields.
	(recursive_dump_type): Don't print entire TYPE_FLAGS field.  Do
	print TYPE_FIXED_INSTANCE, TYPE_STUB_SUPPORTED, and TYPE_NOTTEXT.
	(copy_type_recursive): Copy the entire main type.  Don't use
	TYPE_FLAGS.
	* features/rs6000/powerpc-altivec64l.c
	(initialize_tdesc_powerpc_altivec64l): Update.
	* features/rs6000/powerpc-altivec64.c
	(initialize_tdesc_powerpc_altivec64): Update.
	* features/rs6000/powerpc-altivec32l.c
	(initialize_tdesc_powerpc_altivec32l): Update.
	* features/rs6000/powerpc-altivec32.c
	(initialize_tdesc_powerpc_altivec32): Update.
	* features/rs6000/powerpc-7400.c (initialize_tdesc_powerpc_7400):
	Update.
	* features/arm-with-iwmmxt.c (initialize_tdesc_arm_with_iwmmxt):
	Update.
	* dwarf2read.c (read_structure_type): Update.
	(read_enumeration_type): Likewise.
	(process_enumeration_scope): Likewise.
	(read_tag_pointer_type): Likewise.
	(read_subroutine_type): Likewise.
	(read_subroutine_type): Likewise.
	(read_base_type): Likewise.
	* coffread.c (coff_read_enum_type): Update.
	* ada-valprint.c (adjust_type_signedness): Update.
	* ada-typeprint.c (print_record_field_types): Update.
	* ada-lang.c (packed_array_type): Update.
	(empty_record): Don't reset TYPE_FLAGS.
	(ada_template_to_fixed_record_type_1): Update.
	(ada_template_to_fixed_record_type_1): Likewise.
	(template_to_static_fixed_type): Likewise.
	(to_record_with_fixed_variant_part): Likewise.
	(to_fixed_record_type): Likewise.
	(to_fixed_array_type): Likewise.
	(to_static_fixed_type): Likewise.

2008-08-23  Jim Blandy  <jimb@redhat.com>

	PR macros/607:
	* symmisc.c (print_symbol_bcache_statistics): Include statistics
	for the macro bcache.

2008-08-23  Tom Tromey  <tromey@redhat.com>

	* macrotab.h (struct macro_definition) <kind>: Shrink to one bit.
	(argc): Now 31 bits.

2008-08-22  Tom Tromey  <tromey@redhat.com>

	* NEWS: Move macro entries back under "New commands".

2008-08-22  Ulrich Weigand  <uweigand@de.ibm.com>

	* breakpoint.c (create_overlay_event_breakpoint): Rename to ...
	(create_overlay_event_breakpoint_1): ... this.  Add OBJFILE parameter.
	(create_overlay_event_breakpoint): Loop over all objfiles to install
	multiple instances of the overlay event breakpoint if present.

2008-08-22  Ulrich Weigand  <uweigand@de.ibm.com>

	* spu-tdep.c (spu_overlay_new_objfile): Only consider SPU objfiles.
	(info_spu_event_command): Command only supported on SPU architecture.
	(info_spu_signal_command): Likewise.
	(info_spu_mailbox_command): Likewise.
	(info_spu_dma_command): Likewise.
	(info_spu_proxydma_command): Likewise.

2008-08-22  Ulrich Weigand  <uweigand@de.ibm.com>

	* infrun.c (adjust_pc_after_break): Do not call get_thread_regcache
	if the thread has already exited.

2008-08-22  Pedro Alves  <pedro@codesourcery.com>

	* infrun.c (proceed): Move back setting previous_inferior_ptid
	from here ...
	(wait_for_inferior): ... to here.
	(fetch_inferior_event): ... and here.

2008-08-21  Ulrich Weigand  <uweigand@de.ibm.com>

	* gdbarch.sh: Include "regcache.h" into gdbarch.c.
	(deprecated_current_gdbarch_select_hack): Call registers_changed
	instead of reinit_frame_cache.
	* gdbarch.c: Regenerate.

2008-08-21  Ulrich Weigand  <uweigand@de.ibm.com>

	* elfread.c (elf_symtab_read): Do not relocate thread-local symbols.

2008-08-21  Daniel Jacobowitz  <dan@codesourcery.com>

	* xcoffread.c (SYMNAME_ALLOC): Correct syntax.

2008-08-21  Ulrich Weigand  <uweigand@de.ibm.com>

	* findvar.c (locate_var_value): Do not call get_frame_arch
	with a NULL frame argument.

2008-08-21  Ulrich Weigand  <uweigand@de.ibm.com>

	* frame.h (frame_map_regnum_to_name): Remove prototype.
	(frame_map_name_to_regnum): Remove prototype.
	* frame.c (frame_map_regnum_to_name): Remove.
	(frame_map_name_to_regnum): Remove.
	(frame_unwind_register_value): Use user_reg_map_regnum_to_name
	instead of frame_map_regnum_to_name.
	* ax-gdb.c: Include "user-regs.h".
	(gen_expr): Use user_reg_map_name_to_regnum instead of
	frame_map_name_to_regnum.
	* eval.c:  Include "user-regs.h".
	(evaluate_subexp_standard): Use user_reg_map_name_to_regnum
	instead of frame_map_name_to_regnum.
	* infcmd.c (registers_info): Likewise.
	* parse.c: Include "user-regs.h".
	(write_dollar_variable): Use user_reg_map_name_to_regnum
	instead of frame_map_name_to_regnum.
	* tracepoint.c: Include "user-regs.h".
	(encode_actions): Use user_reg_map_name_to_regnum
	instead of frame_map_name_to_regnum.
	* valops.c: Include "user-regs.h".
	(value_fetch_lazy): Use user_reg_map_regnum_to_name instead
	of frame_map_regnum_to_name.

2008-08-21  Ulrich Weigand  <uweigand@de.ibm.com>

	* ppc-linux-tdep.c (ppc64_linux_convert_from_func_ptr_addr): Read
	and manually relocate .opd contents from BFD instead of reading
	them from target memory.

2008-08-21  Daniel Jacobowitz  <dan@codesourcery.com>

	* dwarf2read.c (processing_current_prefix): Delete static
	variable.
	(process_full_comp_unit): Do not set processing_current_prefix.
	(dwarf2_full_name): New function.
	(read_func_scope): Do not set processing_current_prefix.  Use
	determine_prefix.
	(read_structure_type): Do not set processing_current_prefix.  Remove
	unused inner cleanup.
	(process_structure_scope): Do not set processing_current_prefix.
	(read_enumeration_type): Use dwarf2_full_name.
	(determine_class_name): Return a const char *.  Put the result
	on the objfile obstack.  Use dwarf2_full_name.
	(read_namespace_type): New function.
	(read_namespace): Do not create the type here.  Use
	determine_prefix.
	(read_typedef): Use dwarf2_full_name.  Do not pass the name
	to init_type.
	(read_base_type): Do not pass the name to init_type.  Handle
	TYPE_FLAG_NOSIGN.
	(read_unspecified_type): Do not pass the name to init_type.
	(new_symbol): Use dwarf2_full_name instead of
	processing_current_prefix.
	(read_type_die): Do not set processing_current_prefix.  Handle
	DW_TAG_namespace.
	(determine_prefix): Handle specifications.  Return the result
	on the objfile obstack.  Handle unions correctly.

2008-08-21  Daniel Jacobowitz  <dan@codesourcery.com>

	* buildsym.c (add_symbol_to_list): Do not call
	cp_scan_for_anonymous_namespaces here.
	(finish_block): Do not call cp_set_block_scope here.
	* cp-namespace.c (processing_has_namespace_info)
	(processing_current_prefix): Delete.
	(cp_initialize_namespace): Do not initialize
	processing_has_namespace_info.
	(cp_scan_for_anonymous_namespaces): Use SYMBOL_DEMANGLED_NAME.  Do
	not check processing_has_namespace_info.
	(cp_set_block_scope): Take prefix and namespace info flag as
	arguments.  Honor namespaces regardless of a demangled name.
	* cp-support.h (processing_has_namespace_info)
	(processing_current_prefix): Delete declarations.
	(cp_set_block_scope): Update prototype.
	* dwarf2read.c (processing_has_namespace_info)
	(processing_current_prefix): New static variables.
	(read_file_scope): Initialize processing_has_namespace_info.
	(read_func_scope): Call cp_set_block_scope for C++.
	(new_symbol): Call cp_scan_for_anonymous_namespaces for C++.
	* symtab.c (symbol_demangled_name): Accept a const argument.
	* symtab.h (symbol_demangled_name): Update prototype.

2008-08-21  Daniel Jacobowitz  <dan@codesourcery.com>

	* ax-gdb.c (gen_var_ref): Use SYMBOL_LINKAGE_NAME.
	* blockframe.c (find_pc_partial_function): Likewise.
	* buildsym.c (find_symbol_in_list): Likewise.
	* c-valprint.c (c_val_print): Likewise.
	* coffread.c (patch_opaque_types, process_coff_symbol): Likewise.
	(coff_read_enum_type): Likewise.  Use SYMBOL_SET_LINKAGE_NAME.
	* cp-support.c (cp_remove_params): Renamed from remove_params and
	made global.
	(overload_list_add_symbol): Update call to remove_params.
	* cp-support.h (cp_remove_params): Declare.
	* dwarf2read.c (process_enumeration_scope): Use SYMBOL_LINKAGE_NAME.
	(dwarf2_const_value): Use SYMBOL_PRINT_NAME.
	* expprint.c (dump_subexp_body_standard): Likewise.
	* f-valprint.c (info_common_command, there_is_a_visible_common_named):
	Use SYMBOL_LINKAGE_NAME to find symbols and SYMBOL_PRINT_NAME
	for messages.
	* findvar.c (read_var_value): Use SYMBOL_LINKAGE_NAME.
	* gnu-v2-abi.c (gnuv2_value_rtti_type): Likewise.
	* hppa-hpux-tdep.c (hppa32_hpux_in_solib_call_trampoline)
	(hppa_hpux_skip_trampoline_code): Use SYMBOL_LINKAGE_NAME to find
	symbols and SYMBOL_PRINT_NAME for messages.
	* jv-lang.c (add_class_symbol): Use SYMBOL_SET_LINKAGE_NAME.
	* linespec.c (decode_line_2): Use SYMBOL_LINKAGE_NAME.
	* mdebugread.c (parse_symbol): Use SYMBOL_LINKAGE_NAME and
	SYMBOL_SET_LINKAGE_NAME.
	(mylookup_symbol): Use SYMBOL_LINKAGE_NAME.
	* minsyms.c (add_minsym_to_demangled_hash_table): Use
	SYMBOL_SEARCH_NAME.
	(lookup_minimal_symbol): Use SYMBOL_LINKAGE_NAME or
	SYMBOL_MATCHES_SEARCH_NAME, depending on the pass.
	* objfiles.h (ALL_OBJFILE_MSYMBOLS): Use SYMBOL_LINKAGE_NAME.
	* printcmd.c (build_address_symbolic): Use SYMBOL_LINKAGE_NAME.
	(address_info): Use SYMBOL_PRINT_NAME for messages and
	SYMBOL_LINKAGE_NAME for lookups.
	* sol-thread.c (info_cb): Use SYMBOL_PRINT_NAME for messages.
	* stabsread.c (patch_block_stabs, define_symbol)
	(read_type, read_enum_type, common_block_end)
	(cleanup_undefined_types_1, scan_file_globals): Use
	SYMBOL_LINKAGE_NAME, SYMBOL_SET_LINKAGE_NAME, ALL_OBJFILE_MSYMBOLS,
	and SYMBOL_PRINT_NAME.
	* stack.c (print_frame_args): Use SYMBOL_LINKAGE_NAME.
	(print_frame, frame_info): Use SYMBOL_PRINT_NAME for output.  Use
	cp_remove_params instead of cplus_demangle.
	(print_block_frame_labels, print_frame_arg_vars): Use
	SYMBOL_LINKAGE_NAME.
	* symmisc.c (dump_msymbols): Use ALL_OBJFILE_MSYMBOLS and
	SYMBOL_LINKAGE_NAME.
	(dump_symtab_1, print_symbol, print_partial_symbols)
	(maintenance_check_symtabs): Use SYMBOL_LINKAGE_NAME.
	* symtab.h (DEPRECATED_SYMBOL_NAME): Delete.
	(SYMBOL_SET_LINKAGE_NAME): New.
	(SYMBOL_SET_NAMES): Add a comment.
	* tracepoint.c (set_traceframe_context, validate_actionline)
	(collect_symbol, scope_info): Use SYMBOL_LINKAGE_NAME for
	lookups and SYMBOL_PRINT_NAME for output.
	* typeprint.c (typedef_print): Use SYMBOL_LINKAGE_NAME.
	* xcoffread.c (process_xcoff_symbol): Use SYMBOL_SET_LINKAGE_NAME.

2008-08-21  Pedro Alves  <pedro@codesourcery.com>

	* arm-tdep.c (arm_pc_is_thumb): Use obj_section_addr.
	* hppa-hpux-tdep.c (hppa_hpux_find_dummy_bpaddr): Likewise.
	* hppa-linux-tdep.c (hppa_linux_find_global_pointer): Use
	obj_section_addr and obj_section_endaddr.
	* hppa-tdep.c (hppa64_convert_code_addr_to_fptr): Likewise.
	* hppabsd-tdep.c (hppabsd_find_global_pointer): Likewise.
	* ia64-tdep.c (ia64_find_global_pointer): Likewise.
	(find_extant_func_descr): Likewise.
	* solib-frv.c (frv_relocate_main_executable): Use
	obj_section_addr.
	* xstormy16-tdep.c (xstormy16_find_jmp_table_entry): Use
	obj_section_addr and obj_section_endaddr.

2008-08-21  Paul N. Hilfinger  <hilfinger@adacore.com>

	* NEWS: Amplify last entry on boolean types in Ada.

2008-08-20  Daniel Jacobowitz  <dan@codesourcery.com>

	* dwarf2read.c (die_specification, dwarf2_extension, follow_die_ref):
	Make the dwarf2_cu * parameter output as well as input.  Update it if
	we follow a reference to another CU.
	(read_func_scope, determine_class_name, namespace_name, dwarf2_attr)
	(die_type, die_containing_type): Update calls to changed functions.
	Use the returned CU along with the returned DIE.
	(read_namespace): Use dwarf2_attr instead of dwarf2_extension.

2008-08-20  Daniel Jacobowitz  <dan@codesourcery.com>

	* dwarf2read.c (queue_comp_unit): Take an objfile argument.  Read
	in the DIEs here.
	(process_queue): Do not read in the DIEs here.
	(psymtab_to_symtab_1): Update call to queue_comp_unit.
	(read_full_die): Do not call queue_comp_unit from here.
	(maybe_queue_comp_unit): New function.
	(follow_die_ref): Use it.

2008-08-20  Daniel Jacobowitz  <dan@codesourcery.com>

	* dwarf2read.c (struct attribute): Move earlier.
	(struct die_info): Change attrs to a trailing array.
	(dwarf_alloc_die): Take the number of attributes.  Allocate space
	for them.
	(read_full_die): Update call to dwarf_alloc_die.  Do not manually
	allocate attributes.

2008-08-20  Daniel Jacobowitz  <dan@codesourcery.com>

	* dwarf2read.c (REF_HASH_SIZE): Delete.
	(struct dwarf2_cu): Replace die_ref_table with die_hash.
	(struct die_info): Remove next_ref.
	(store_in_ref_table): Remove offset argument.  Rewrite to use
	htab_find_slot_with_hash.
	(die_hash, die_eq): New.
	(read_comp_unit): Allocate the die_hash.
	(read_die_and_children): Update call to store_die_ref.
	(follow_die_ref): Rewrite to use htab_find_with_hash.

2008-08-20  Daniel Jacobowitz  <dan@codesourcery.com>

	* dwarf2read.c (free_die_list, copy_die): Delete.
	(dwarf_alloc_die): Take a CU argument.  Allocate the new DIE
	on the obstack.
	(read_full_die): Update call to dwarf_alloc_die.  Allocate
	attributes on the CU obstack.
	(free_one_comp_unit): Do not call free_die_list.

2008-08-20  Daniel Jacobowitz  <dan@codesourcery.com>

	* dwarf2read.c (read_die_and_children): Ignore NULL DIEs.
	(read_die_and_siblings): Likewise.  Do not add padding DIEs to the
	sibling list.
	(read_full_die): Do not allocate DIEs for abbrev 0.
	(follow_die_ref): Correct error message.

2008-08-20  Pedro Alves  <pedro@codesourcery.com>

	* linespec.c (symtab_from_filename): Also throw NOT_FOUND_ERROR if
	there are no symbols loaded, instead of throwing a generic error.
	(decode_variable): Likewise.

2008-08-20  Pedro Alves  <pedro@codesourcery.com>

	* objfiles.h (struct obj_section): Remove addr and endaddr fields.
	(obj_section_offset, obj_section_addr, obj_section_endaddr): New
	macros.
	* objfiles.c (add_to_objfile_sections): Don't set addr, endaddr
	and offset.  Use size_t instead of unsigned long.
	(build_objfile_section_table): Use size_t instead of unsigned
	long.
	(objfile_relocate): Don't relocate s->addr and s->endaddr, they're
	gone.
	(find_pc_sect_section): Use obj_section_addr and
	obj_section_endaddr.
	* symfile.c (symfile.c): Remove code that maps sections
	offsets in "addr" to the object's sections.
	* blockframe.c (find_pc_partial_function): Use obj_section_endaddr.
	* gcore.c (gcore_create_callback): Use obj_section_addr and
	obj_section_endaddr.
	* maint.c (print_objfile_section_info): Likewise.
	* printcmd.c (sym_info): Use obj_section_addr and
	obj_section_endaddr.
	* symtab.c (fixup_section): Likewise.

2008-08-20  Mark Kettenis  <kettenis@gnu.org>

	* sparc-tdep.c: Make some comments catch up with reality.

2008-08-20  Vladimir Prus  <vladimir@codesourcery.com>

	* NEWS: Mention 'set target-async'

2008-08-19  Vladimir Prus  <vladimir@codesourcery.com>

	* infrun.c (resume): If the thread is placed to the deferred step
        queue, mark it as running.

2008-08-19  Vladimir Prus  <vladimir@codesourcery.com>

	Make sure target supports non-stop.
        * infcmd.c (run_command_1, attach_command): If non-stop mode
        is requested, verify the target supports it.
        * linux-nat.c (linux_nat_supports_non_stop): New.
        (linux_nat_add_target): Register the above.
        * target.c (find_default_supports_non_stop)
        (target_supports_non_stop): New.
        (init_dummy_target): Register find_default_supports_non_stop.
        * target.h (struct target_ops): New field to_supports_non_stop.
        (target_supports_non_stop): New.

2008-08-19  Pedro Alves  <pedro@codesourcery.com>
  	    Vladimir Prus  <vladimir@codesourcery.com>

	* target.c (target_async_permitted, target_async_permitted_1)
        (set_maintenance_target_async_permitted)
        (show_maintenance_target_async_permitted): New.
        (initialize_targets): Register 'set target-async'.
        * target.h (target_async_permitted): Declare.
        * linux-nat.c (linux_nat_async_enabled)
        (linux_nat_async_permitted, set_maintenance_linux_async_permitted)
        (show_maintenance_linux_async_permitted): Remove.
        (sigchld_handler, linux_nat_is_async_p, linux_nat_can_async_p)
        (get_pending_events, linux_nat_async): Use target_async_permitted.
        (linux_nat_set_async_mode): Remove, moving the only used bits
        into...
        (linux_nat_setup_async): This.
        (_initialize_linux_nat): Do not register 'maint set linux-async'.
        Use linux_nat_setup_async.
        * remote.c (remote_async_permitted, remote_async_permitted_set)
        (set_maintenance_remote_async_permitted)
        (show_maintenance_remote_async_permitted): Remove.
        (remote_open_1, remote_terminal_inferior, remote_can_async_p)
        (remote_is_async_p): Use target_async_permitted.
        (_initialize_remote): Don't register 'main set remote-async'.
        * mi/mi-cmds.c (mi_cmds): Register -list-target-features.
        * mi/mi-cmds.h (mi_cmd_list_target_features): New.
        * mi/mi-main.c (mi_cmd_list_target_features): New.

2008-08-19  Vladimir Prus  <vladimir@codesourcery.com>

	* target.c (maybe_kill_then_attach)
        (maybe_kill_then_create_inferior): Remove.
        (update_current_target): Do not default to_attach,
        to_create_inferiour, to_is_async_p.

2008-08-19  Paul N. Hilfinger  <hilfinger@adacore.com>
	
	Changes for supporting boolean types in debugging data.
	* ada-lang.c (discrete_type_high_bound,discrete_type_low_bound): Change 
	API to return LONGEST values rather than struct values.
	(ada_evaluate_subexp): Change to use new API of discrete_type_low_bound
	and discrete_type_high_bound.
	(to_fixed_range_type): Create a range type in cases where 
	argument is base type and its limits are representable as ints.
	(ada_is_modular_type): Correct so that base type must be integral.
	* ada-lex.l (TRUEKEYWORD,FALSEKEYWORD): Make 'true' and 'false' 
	keywords when they appear alone, since we are phasing out 
	direct representation of these identifiers in debugging data.
	* ada-exp.y: Define 'true' and 'false' as primaries.
	(type_boolean): New function.
	(type_int,type_long,type_long_long,type_floattype_double)
	(type_long_double): Remove uses of current_gdbarch for consistency
	with type_boolean.
	(write_int): Change comment to indicate that it might write boolean 
	constant as well.
	* ada-typeprint.c (ada_print_type): Print '(false, true)' for boolean
	type, since will no longer be represented as enumerated type in 
	debugging data.
	* ada-valprint.c (print_optional_low_bound): Handle boolean case
	as well.
	* NEWS: Note support boolean types.
	
2008-08-18  Pedro Alves  <pedro@codesourcery.com>

	* bsd-uthread.c (bsd_uthread_close): New.
	(bsd_uthread_deactivate): Don't cleanup here, just unpush the
	target.
	(bsd_uthread_solib_loaded): Fix typo.
	(bsd_uthread_target): Register bsd_uthread_close.

2008-08-18  Pedro Alves  <pedro@codesourcery.com>

	* corelow.c (core_open): Assume there was no upper layer left
	behind from a previous inferior.
	* target.c (pop_all_targets): Rename to ...
	(pop_all_targets_above): ... this.  Add a target stratum
	parameter.  Use it instead of hardcoding the dummy_stratum.
	(pop_all_targets): New, defer to pop_all_targets_above.
	(target_preopen): Use pop_all_targets_above.
	* target.h (pop_all_targets_above): Declare.

2008-08-18  Pedro Alves  <pedro@codesourcery.com>

	* gdbthread.h (thread_change_ptid): Declare.
	* infrun.c (infrun_thread_ptid_changed): New.
	(_initialize_infrun): Attach infrun_thread_ptid_changed to the
	thread_ptid_changed observer.
	* regcache.c (regcache_thread_ptid_changed): New.
	(_initialize_regcache): Attach regcache_thread_ptid_changed to the
	thread_ptid_changed observer.
	* thread.c (thread_change_ptid): New.

2008-08-18  Tom Tromey  <tromey@redhat.com>

	* symfile.c (reread_symbols): Update.
	* solib-sunos.c (allocate_rt_common_objfile): Update.
	* objfiles.c (allocate_objfile): Update.
	* objfiles.h (struct objfile) <md, mmfd, deprecated_obj_private>:
	Remove.

2008-08-18  Tom Tromey  <tromey@redhat.com>

	* gdbtypes.c (copy_type_recursive): Allocate 'stored' on objfile's
	obstack.

2008-08-18  Daniel Jacobowitz  <dan@codesourcery.com>

	* rs6000-tdep.c (struct rs6000_framedata): Add gpr_mask, used_bl,
	lr_register.
	(rs6000_in_function_epilogue_p): Check for bctr.
	(skip_prologue): Initialize lr_register.  Set lr_reg to a register
	number.  Set gpr_mask and used_bl.  Continue scanning while some
	expected registers are not saved.  Set lr_register if LR is not
	stored.
	(rs6000_frame_cache): Handle gpr_mask and lr_register.

2008-08-17  Tom Tromey  <tromey@redhat.com>

	PR gdb/1535:
	* breakpoint.c (CATCH_PERMANENT, CATCH_TEMPORARY): New macros.
	(ep_find_event_name_end): Remove.
	(catch_fork_temporary, catch_vfork_temporary,
	catch_fork_permanent, catch_vfork_permanent): New constants.
	(catch_vfork, catch_fork): Remove.
	(catch_fork_command_1): Add 'command' argument.  Remove
	'fork_kind' and 'tempflag'.  Handle NULL 'arg'.  Update switch for
	all cases.
	(catch_exec_command_1): Add 'command' argument; remove
	'tempflag'.  Handle NULL 'arg'.
	(catch_load_command_1): Likewise.
	(catch_unload_command_1): Likewise.
	(catch_ada_exception_command): Likewise.
	(catch_assert_command): Likewise.
	(catch_catch_command): New function.
	(catch_throw_command): Likewise.
	(catch_command_1): Remove.
	(catch_command): Just call error.
	(tcatch_command): Likewise.
	(catch_cmdlist): New global.
	(tcatch_cmdlist): Likewise.
	(add_catch_command): New function.
	(_initialize_breakpoint): Create "catch" and "tcatch" as prefix
	commands.  Create all catch sub-commands.

2008-08-17  Pedro Alves  <pedro@codesourcery.com>

	* gdbthread.h: Add comments.
	* stack.c (get_selected_block): Return 0 on an exited thread.
	* top.c (execute_command): Check for is_stopped, not !is_running.
	* event-top.c (command_handler): Likewise.

2008-08-16  Pedro Alves  <pedro@codesourcery.com>

	* mi/mi-main.c (mi_cmd_exec_next, mi_cmd_exec_next_instruction)
	(mi_cmd_exec_step, mi_cmd_exec_step_instruction)
	(mi_cmd_exec_finish): Remove "return".

2008-08-16  Pedro Alves  <pedro@codesourcery.com>

	* target.h (pop_all_targets): Declare.
	* target.c (pop_all_targets): New.
	* top.c (quit_target): Pop all targets instead of just closing the
	current.

2008-08-16  Vladimir Prus  <vladimir@codesourcery.com>
	    Thiago Jung Bauermann  <bauerman@br.ibm.com>

	* cli-script.c (read_next_line): Add parse_commands argument.
	(recurse_read_control_structure): Adapt to new read_next_line
	signature.
	(read_command_lines): Add parse_commands argument.
	(define_command): Adapt to new read_command_lines signature.
	(document_command): Likewise.
	* breakpoint.c (commands_command): Likewise.
	* defs.h (read_command_lines): Adjust function prototype.

2008-08-16  Paul N. Hilfinger  <hilfinger@adacore.com>

	* ada-lang.c (pos_atr): Account for the possibility that the 
	argument may be a reference.

2008-08-16  Paul N. Hilfinger  <hilfingr@adacore.com>

	* xcoffread.c (scan_xcoff_symtab): Do not include global symbols
	('F' format) for @FIX names generated by the loader, retaining only
	the minimal symbols (and no partial symbol tables) for these names.
	Fixes warning messages about symbols that are found in partial 
	symbol tables, but not full symbol tables.

2008-08-16  Pedro Alves  <pedro@codesourcery.com>

	* infrun.c (fetch_inferior_event): Only call normal_stop if not
	stopping quietly.

2008-08-15  Luis Machado  <luisgpm@br.ibm.com>

	* rs6000-tdep: Include "features/rs6000/powerpc-vsx32.c".
	Include "features/rs6000/powerpc-vsx64.c".
	(ppc_supply_vsxregset): New function.
	(ppc_collect_vsxregset): New function.
	(IS_VSX_PSEUDOREG): New macro.
	(IS_EFP_PSEUDOREG): New macro.
	(vsx_register_p): New function.
	(ppc_vsx_support_p): New function.
	(rs6000_builtin_type_vec128): New function.
	(rs6000_register_name): Hide upper halves of vs0~vs31.  Return
	correct names for VSX registers and EFPR registers.
	(rs6000_pseudo_register_type): Return correct types for VSX
	and EFPR registers.
	(rs6000_pseudo_register_reggroup_p): Return correct group for
	VSX and EFPR registers.
	(ppc_pseudo_register_read): Rename to dfp_pseudo_register_read.
	(ppc_pseudo_register_write): Rename to dfp_pseudo_register_write.
	(vsx_pseudo_register_read): New function.
	(vsx_pseudo_register_write): New function.
	(efpr_pseudo_register_read): New function.
	(efpr_pseudo_register_write): New function.
	(rs6000_pseudo_register_read): Call new VSX and EFPR read functions.
	(rs6000_pseudo_register_write): Call new VSX and EFPR write functions.
	(rs6000_gdbarch_init): Declare have_vsx.
	Initialize new upper half VSX registers.
	Initialize VSX-related and EFPR-related pseudo-registers variables.
	Adjust the number of pseudo registers accordingly.

	* ppc-linux-nat.c: Define PTRACE_GETVSXREGS, PTRACE_SETVSXREGS
	and SIZEOF_VSRREGS.
	(gdb_vsxregset_t): New type.
	(have_ptrace_getsetvsxregs): New variable.
	(fetch_vsx_register): New function.
	(fetch_register): Handle VSX registers.
	(fetch_vsx_registers): New function.
	(fetch_ppc_registers): Handle VSX registers.
	(store_ppc_registers): Handle VSX registers.
	(store_vsx_register): New function.
	(store_register): Handle VSX registers.
	(store_vsx_registers): New function.
	(ppc_linux_read_description): Handle VSX-enabled inferiors.
	(gdb_vsxregset_t): New type.
	(supply_vsxregset): New function.
	(fill_vsxregset): New function.

	* ppc-tdep.h (vsx_register_p): New prototype.
	(vsx_support_p): New prototype.
	(ppc_vsr0_regnum): New variable.
	(ppc_vsr0_upper_regnum): Likewise.
	(ppc_efpr0_regnum): Likewise.
	(ppc_builtin_type_vec128): New type.
	(ppc_num_vsrs): New constant.
	(ppc_num_vshrs): New constant.
	(ppc_num_efprs): Likewise.
	Define POWERPC_VEC_VSX PPC_VSR0_UPPER_REGNUM and PPC_VSR31_UPPER_REGNUM.
	(ppc_supply_vsxregset): New prototype.
	(ppc_collect_vsxregset): New prototype.

	* ppc-linux-tdep.c: Include "features/rs6000/powerpc-vsx32l.c"
	Include "features/rs6000/powerpc-vsx64l.c".
	(_initialize_ppc_linux_tdep): Initialize VSX-enabled targets.
	(ppc_linux_regset_sections): Add new ".reg-ppc-vsx" field.
	(ppc32_linux_vsxregset): New 32-bit VSX-enabled regset.
	(ppc_linux_regset_from_core_section): Handle VSX core section.
	(ppc_linux_core_read_description): Support VSX-enabled core files.

	* ppc-linux-tdep.h: Declare *tdesc_powerpc_vsx32l
	Declare tdesc_powerpc_vsx64l

	* corelow.c (get_core_register_section): Support VSX-enabled
	core files.

	* features/rs6000/power-vsx.xml: New VSX descriptions.
	* features/rs6000/powerpc-vsx32.xml: New file.
	* features/rs6000/powerpc-vsx32l.xml: New file.
	* features/rs6000/powerpc-vsx64.xml: New file.
	* features/rs6000/powerpc-vsx64l.xml: New file.
	* features/rs6000/powerpc-vsx32.c: New file (generated).
	* features/rs6000/powerpc-vsx32l.c: New file (generated).
	* features/rs6000/powerpc-vsx64.c: New file (generated).
	* features/rs6000/powerpc-vsx64l.c: New file (generated).
	* features/Makefile: Updated with new descriptions.
	* regformats/rs6000/powerpc-vsx32l.dat: New file (generated).
	* regformats/rs6000/powerpc-vsx64l.dat: New file (generated).

2008-08-15  Vladimir Prus  <vladimir@codesourcery.com>

	* ia64-linux.nat (_initialize_ia64_linux_nat): Don't
	call linux_target twice.

2008-08-14  Aleksandar Ristovski  <aristovski@qnx.com>

	* nto-tdep.c (lm_info): Updated struct lm_info definition from
	solib-svr4.c
	(LM_ADDR): Use l_addr if available; if not, use link map and set 
	l_addr.

2008-08-14  Tom Tromey  <tromey@redhat.com>

	* macrocmd.c (macro_define_command): Check for NULL argument.
	(macro_undef_command): Likewise.

2008-08-14  Pedro Alves  <pedro@codesourcery.com>

	* infcmd.c (continue_1): Add an ERROR_NO_INFERIOR call.

2008-08-13  Pedro Alves  <pedro@codesourcery.com>

	* breakpoint.c (always_inserted_auto, always_inserted_on)
	(always_inserted_off, always_inserted_enums): New.
	(always_inserted_mode): Change type to char* and point to
	always_inserted_auto.
	(show_always_inserted_mode): In auto mode, also show the current
	effect of the option.
	(breakpoints_always_inserted_mode): Adjust for the new auto mode.
	(_initialize_breakpoint): Make the "set breakpoints
	always-inserted" command an enum command.  Extend help to describe
	the auto mode.

2008-08-13  Ulrich Weigand  <uweigand@de.ibm.com>

	* spu-tdep.c (info_spu_dma_command): Respect TSQV (tag status
	query valid) bit.  Ignore bits outside the condition field.
	(info_spu_proxydma_command): Ignore bits outside the field.

2008-08-12  Michael Snyder  <msnyder@vmware.com>

	* MAINTAINERS: Update my email address.

2008-08-12  Ulrich Weigand  <uweigand@de.ibm.com>

	* ppc-linux-nat.c (ppc_linux_get_hwcap): Really get AT_HWCAP.

2008-08-12  Pedro Alves  <pedro@codesourcery.com>

	Add no-ack mode to the remote protocol --- optionally stop ACKing
	packets and responses when we have a reliable communication
	medium.

	Based on Apple's GDB, by Jason Molenda <jmolenda@apple.com>

	* remote.c (struct remote_state): Add noack_mode field.
	(PACKET_QStartNoAckMode): New.
	(remote_start_remote): Don't any outstanding packet here.
	(remote_open_1): Clear noack_mode.  Ack any outstanding packet
	here.  Activate noack mode if requested.
	(remote_protocol_features): Add QStartNoAckMode.
	(remote_open_1):
	(putpkt_binary): Don't send ack in noack mode.
	(read_frame): Don't recompute the checksum in noack mode.
	(getpkt_sane): Skip sending ack if in noack mode.
	(_initialize_remote): Add set/show remote noack mode.
	* NEWS:  Note the new features.

2008-08-11  Kevin Buettner  <kevinb@redhat.com>

 	* rs6000-tdep.c (BL_MASK, BL_INSTRUCTION, BL_DISPLACEMENT_MASK):
 	New macros.
 	(rs6000_skip_main_prologue): New function.
 	(rs6000_gdb_arch_init): Register rs6000_skip_main_prologue.

2008-08-11  Sandra Loosemore  <sandra@codesourcery.com>

	* MAINTAINERS (Write After Approval):  Add self.

2008-08-11  Stan Shebs  <stan@codesourcery.com>

	ARM BE8 support.
	* disasm.c (gdb_disassemble_info): Set endian_code.
	* gdbarch.sh (gdbarch_info): New field byte_order_for_code.
	* gdbarch.h, gdbarch.c: Regenerate.
	* arch-utils.c (initialize_current_architecture): Set the
	default byte_order_for_code.
	(gdbarch_info_init): Ditto.
	(gdbarch_info_fill): Ditto.
	* arm-tdep.c (SWAP_INT, SWAP_SHORT): New macros.
	(thumb_analyze_prologue): Swap halfword if code endianness is
	different from general endianness.
	(arm_skip_prologue): Similarly.
	(arm_scan_prologue): Ditto.
	(thumb_get_next_pc): Ditto.
	(arm_get_next_pc): Ditto.
	(arm_gdbarch_init): Set byte_order_for_code from BE8 flag,
	choose correct endianness for breakpoints.

2008-08-10  Pedro Alves  <pedro@codesourcery.com>

	* bsd-kvm.c: Include "gdbthread.h".
	(bsd_kvm_ptid): New.
	(bsd_kvm_open): Add a main thread.
	(bsd_kvm_close): Delete it.
	(bsd_kvm_thread_alive): New.
	(bsd_kvm_pid_to_str): New.
	(bsd_kvm_add_target): Register bsd_kvm_thread_alive and
	bsd_kvm_pid_to_str.
	(bsd_kvm_add_target): Initialize bsd_kvm_ptid.

2008-08-09  Pedro Alves  <pedro@codesourcery.com>

	* buildsym.c (start_subfile): Properly cast sentinel in concat
	call.
	* cp-name-parser.y: Include "config.h".
	* xml-tdesc.c (fetch_xml_from_file): Properly cast sentinel in
	concat call.
	* gdb_select.h: Include sys/time.h if sys/select.h is not
	available.

2008-08-09  Pedro Alves  <pedro@codesourcery.com>

	* go32-nat.c: Include "gdbthread.h".
	(go32_stop, go32_kill_inferior): Delete the main thread.
	(go32_create_inferior): Add it.
	(go32_thread_alive, go32_pid_to_str): New.
	(init_go32_ops): Register go32_thread_alive and go32_pid_to_str.

2008-08-09  Pedro Alves  <pedro@codesourcery.com>

	* go32-nat.c (fetch_register, store_register): Pass the regcache
	gdbarch to i386_fp_regnum_p and i386_fpc_regnum_p.
	(go32_xfer_memory): Change type of myaddr parameter to gdb_byte.
	(struct seg_descr, struct seg_descr): pack the whole struct
	instead of each member individually.

2008-08-09  Andreas Schwab  <schwab@suse.de>

	* python/python.c (_initialize_python): Use unabbreviated commands
	in prefix name.

2008-08-09  Daniel Jacobowitz  <dan@codesourcery.com>

	* Makefile.in (stamp-h): Also create .deps.

2008-08-09  Tom Tromey  <tromey@redhat.com>

	* Makefile.in (generated_files): Add GNULIB_H.

2008-08-09  John David Anglin  <dave.anglin@nrc-cnrc.gc.ca>

	* solib-pa64.c (pa64_solib_create_inferior_hook): Don't set
	DT_HP_DEBUG_PRIVATE.  Add warning if DT_HP_DEBUG_PRIVATE is not set.
	Revise comment.
	(pa64_current_sos): Remove map private warning warning.
	* solib-som.c: Include string.h and sys/utsname.h.
	(get_hpux_major_release): New function.
	(som_solib_create_inferior_hook): Read dynamic linker header.  Warn
	about shared library private mapping on HP-UX 11 and later.  Only force
	private mapping of shared libraries on HP-UX 10 and earlier.
	(link_map_start): Delete warning.

2008-08-09  Xuepeng Guo  <xuepeng.guo@intel.com>
	    H.J. Lu  <hongjiu.lu@intel.com>
	    Mark Kettenis <kettenis@gnu.org>

	* amd64-tdep.c (amd64_frame_cache): Add saved_sp_reg.
	(amd64_init_frame_cache): Initialize saved_sp_reg.
	(amd64_analyze_stack_align): New.
	(amd64_analyze_prologue): Call it.
	(amd64_frame_cache): Use saved_sp_reg if it is invalid.  Don't set
	%rip to 8 when halfway aligning the stack.

	* amd64-tdep.h (amd64_regnum): Add AMD64_R9_REGNUM to
	AMD64_R14_REGNUM.

	* i386-tdep.c (i386_frame_cache): Remove stack_align.  Add
	saved_sp_reg.
	(i386_alloc_frame_cache): Remove stack_align.  Initialize
	saved_sp_reg to -1.
	(i386_analyze_stack_align): Rewrite.
	(i386_frame_cache): Use saved_sp_reg if it is valid.

2008-08-09  Ulrich Weigand  <uweigand@de.ibm.com>

	* target.c: Include "solib.h".
	(target_pre_inferior): Call no_shared_libraries.
	* infcmd.c (run_command_1): Do not call objfile_purge_solibs
	or clear_solib.
	(attach_command): Do not call clear_solib.

2008-08-09  Mark Kettenis  <kettenis@gnu.org>

	* i386obsd-nat.c (i386obsd_supply_pcb): Supply the right bytes for
	the %eip register.

2008-08-08  Tom Tromey  <tromey@redhat.com>

	* Makefile.in (python.o): Remove dependencies.  Use COMPILE and
	POSTCOMPILE.
	(python-utils.o): Likewise.

2008-08-08  Andreas Schwab  <schwab@suse.de>

	* corefile.c (_initialize_core): Remove spurious paren from set
	gnutarget doc string.

2008-08-08  Luis Machado  <luisgpm@br.ibm.com>

	* ppc-linux-nat.c: Include "auxv.h" and "elf/common.h".
	Define PPC_FEATURE_BOOKE.
	(ppc_linux_get_hwcap): New function.
	(ppc_linux_region_ok_for_hw_watchpoint): Handle PowerPC 440
	4-bytes alignment restrictions.
	(ppc_linux_insert_watchpoint): Handle PowerPC 440-specific
	positioning of the read/write flags.
	(ppc_linux_watchpoint_addr_within_range): Handle PowerPC 440
	4-bytes alignment.

2008-08-08  Pedro Alves  <pedro@codesourcery.com>

	Use ptid_t.tid to store thread ids instead of ptid_t.pid.

	* win32-nat.c (win32_add_thread): Change thread argument type to
	ptid_t.  Adjust.
	(win32_add_thread): Adjust.
	(win32_delete_thread): Change thread argument type to ptid_t.
	Adjust.
	(win32_fetch_inferior_registers, win32_store_inferior_registers)
	(win32_resume, get_win32_debug_event, get_win32_debug_event)
	(win32_wait, win32_pid_to_exec_file, win32_pid_to_str): Adjust.
	(init_win32_ops): Put to_magic last.
	(win32_win32_thread_alive): Adjust.

2008-08-08  Pedro Alves  <pedro@codesourcery.com>

	* remote-m32r-sdi.c (m32r_thread_alive, m32r_pid_to_str): New.
	(init_m32r_ops): Register m32r_thread_alive and m32r_pid_to_str.

2008-08-08  Pedro Alves  <pedro@codesourcery.com>

	* remote-m32r-sdi.c: Include "gdbthread.h".
	(remote_m32r_ptid): New.
	(m32r_close): Delete the main thread.
	(m32r_resume): Set inferior_ptid toA remote_m32r_ptid. Add the
	main thread.
	(m32r_kill, m32r_load, sdireset_command): Delete the main thread.
	(_initialize_remote_m32r): Initialize remote_m32r_ptid.

2008-08-07  Tom Tromey  <tromey@redhat.com>
	    Ralf Wildenhues  <Ralf.Wildenhues@gmx.de>

	* aclocal.m4, configure: Rebuild.
	* configure.in: Call ZW_CREATE_DEPDIR,
	ZW_PROG_COMPILER_DEPENDENCIES, AC_PROG_MAKE_SET.
	(MAKE, GMAKE): New substs.
	* acinclude.m4: Include depstand.m4.
	* Makefile.in (DEPMODE, DEPDIR, COMPILE.post, COMPILE.pre,
	COMPILE, POSTCOMPILE, depcomp): New variables.
	Remove all _h variables.
	Remove many .o targets.
	($(srcdir)/copying.c): avoid backslash-newline after comment
	sign (@maintainer_mode_true@).
	(HFILES_NO_SRCDIR): Regenerate.
	(generated_files): New variable.
	(all_gdbtk_cflags): Likewise.
	(.c.o): Rewrote.
	(init.o, version.o, copying.o): Remove.
	(distclean): Remove DEPDIR.
	(test-cp-name-parser.o, hpux-thread.o, main.o, monitor.o,
	printcmd.o, procfs.o, v850ice.o): Rewrite.
	(cli-cmds.o, cli-decode.o, cli-dump.o, cli-interp.o, cli-logging.o,
	cli-script.o, cli-setshow.o, cli-utils.o): Likewise.
	(gdbtk.o, gdbtk-bp.o, gdbtk-cmds.o, gdbtk-hooks.o, gdbtk-interp.o,
	gdbtk-main.o, gdbtk-register.o, gdbtk-stack.o, gdbtk-varobj.o,
	gdbtk-wrapper.o): Likewise.
	(mi-cmd-break.o, mi-cmd-disas.o, mi-cmd-env.o, mi-cmd-file.o,
	mi-cmds.o, mi-cmd-stack.o, mi-cmd-target.o, mi-cmd-var.o,
	mi-console.o, mi-getopt.o, mi-interp.o, mi-main.o, mi-out.o,
	mi-parse.o, mi-symbol-cmds.o, mi-common.o, signals.o, tui.o,
	tui-command.o, tui-data.o, tui-disasm.o, tui-file.o, tui-hooks.o,
	tui-interp.o, tui-io.o, tui-layout.o, tui-main.o, tui-out.o,
	tui-regs.o, tui-source.o, tui-stack.o, tui-win.o, tui-windata.o,
	tui-wingeneral.o, tui-winsource.o): Likewise.
	(all_object_files): New variable.
	($(all_object_files)): New target.
	Include dependency files, when using GNU Make.

2008-08-07  Ulrich Weigand  <uweigand@de.ibm.com>

	* spu-tdep.c (info_spu_dma_cmdlist): Only show entries with
	the valid bit set.  Ensure display order respects partial
	order defined by dependency bits.

2008-08-06  John David Anglin  <dave.anglin@nrc-cnrc.gc.ca>

	* solib-pa64.c (read_dld_descriptor): Return zero if load map is not
	setup.

2008-08-06  Mark Kettenis  <kettenis@gnu.org>

	* i386obsd-nat.c (i386obsd_supply_pcb): Adjust for changes in
	OpenBSD 4.3.

2008-08-06  Vladimir Prus  <vladimir@codesourcery.com>
	    Tom Tromey  <tromey@redhat.com>
	    Thiago Jung Bauermann  <bauerman@br.ibm.com>
	    Doug Evans  <dje@google.com>

	* Makefile.in (SUBDIR_PYTHON_OBS, SUBDIR_PYTHON_SRCS,
	SUBDIR_PYTHON_DEPS, SUBDIR_PYTHON_LDFLAGS, SUBDIR_PYTHON_CFLAGS,
	PYTHON_CFLAGS): New.
	(python_h, python_internal_h): New.
	(cli-script.o): Depend on python.h
	(python.o, python-utils.o): New.
	* cli/cli-script.c (print_command_lines): Handle python_control.
	(execute_control_command): Handle python_control.
	(execute_control_command_untraced): New function.
	(while_command): Call execute_control_command_untraced.
	(if_command): Likewise.
	(get_command_line): Remove static attribute.
	(read_next_line): Handle "python".
	(recurse_read_control_structure): Handle python_control.
	(read_command_lines): Handle python_control.
	Include python.h.
	* cli/cli-script.h (get_command_line): Add prototype.
	(execute_control_command_untraced): Likewise.
	* configure.ac: Add --with-python.
	* defs.h (enum command_control_type) <python_control>: New
	constant.
	* python/python-internal.h: New file.
	* python/python.c: New file.
	* python/python.h: New file.
	* python/python-utils.c: New file.
	* NEWS: Mention Python scripting support and its new commands.

2008-08-06  Ulrich Weigand  <uweigand@de.ibm.com>

	* spu-tdep.c (spu_gdbarch_init): Call set_gdbarch_frame_red_zone_size.

2008-08-06  Phil Muldoon  <pmuldoon@redhat.com>

	* MAINTAINERS (Write After Approval): Add self.

2008-08-06  Phil Muldoon  <pmuldoon@redhat.com>

	* breakpoint.c (hw_breakpoint_used_count): Use breakpoint_enabled.
	(insert_breakpoint_locations): Likewise.

2008-08-05  Phil Muldoon  <pmuldoon@redhat.com>

	* breakpoint.c (create_longjmp_breakpoint): Remove unused struct
	breakpoint.
	(set_longjmp_breakpoint): Likewise.

2008-08-04  John David Anglin  <dave.anglin@nrc-cnrc.gc.ca>

	PR build/2490
	* solib-pa64.c: Only compile if both HAVE_ELF_HP_H and __LP64__ are
	defined.

2008-08-05  Tom Tromey  <tromey@redhat.com>

	* bcache.c (deprecated_bcache_added): Initialize obstack.
	(bcache_xmalloc): Don't initialize obstack.
	(bcache_xfree): Conditionally free obstack.
	(bcache_memory_used): Update.

2008-08-05  Tom Tromey  <tromey@redhat.com>

	* symfile.c (add_psymbol_to_bcache): Return a const pointer.  Use
	bcache_full.
	(append_psymbol_to_list): Accept a const pointer.
	(add_psymbol_to_list): Fix const correctness.
	* bcache.h: (deprecated_bcache_added, deprecated_bcache): Remove.
	(bcache_full): Declare.
	* bcache.c (bcache_data, deprecated_bcache): Remove.
	(bcache): Use bcache_full.
	(bcache_full): Rename from deprecated_bcache_added.  Change return
	type.

2008-08-04  Stan Shebs  <stan@codesourcery.com>

	* solib-svr4.c (BKPT_AT_SYMBOL): Remove, always defined.
	(bkpt_names): Remove SOLIB_BKPT_NAME, never defined.
	(enable_break): Remove test of BKPT_AT_SYMBOL.

2008-08-02  Keith Seitz  <keiths@redhat.com>

	* acinclude.m4: Include ../config/tcl.m4 to pick up
	standard Tcl configury bits.
	Remove all Tcl, Tk, Itcl, Itk, etc definitions.
	* configure.ac: Don't check if ../itcl exists when building
	gdbtk. It could be installed.
	Rewrite gdbtk configury to allow for using system-supplied
	Tcl and Tk. Gdbtk no longer requires build-time access to
	itcl and itk.
	* Makefile.in: Remove everything related to itcl and itk.
	Rewrite the Tcl bits for gdbtk to correspond to rewrite of
	configure.ac.
	Remove v850ice.o build rule.
	(ALL_TCL_CFLAGS): New convenience defintion. Change all
	gdbtk sources to use it.
	* configure: Regenerate.

2008-07-31  Stan Shebs  <stan@codesourcery.com>

	* coffread.c (coff_symtab_read): Remove FUNCTION_EPILOGUE_SIZE.

2008-07-30  Stan Shebs  <stan@codesourcery.com>

	* objfiles.c (TARGET_KEEP_SECTION): Remove.
	(add_to_objfile_sections): Remove use.

2008-07-29  Tom Tromey  <tromey@redhat.com>

	* cli/cli-decode.c (lookup_cmd_1): Use memcpy.
	(lookup_cmd_composition): Likewise.

2008-07-29  Tom Tromey  <tromey@redhat.com>

	* cli/cli-cmds.c (edit_command): Remove unused variables.  Delete
	dead code.  Fix indentation.

2008-07-29  Stan Shebs  <stan@codesourcery.com>

	* main.c (captured_main): Remove long-unused #if 0 blocks.

2008-07-28  Tom Tromey  <tromey@redhat.com>

	* annotate.h (deprecated_annotate_starting_hook): Remove.
	(deprecated_annotate_stopped_hook): Remove.
	(deprecated_annotate_exited_hook): Remove.
	* Makefile.in (annotate.o): Depend on observer_h.
	* top.c (deprecated_delete_breakpoint_hook): Remove.
	(deprecated_create_breakpoint_hook): Likewise.
	(deprecated_modify_breakpoint_hook): Likewise.
	* interps.c (clear_interpreter_hooks): Update for removed hooks.
	* breakpoint.c (mention): Don't call removed hook.
	(delete_breakpoint): Likewise.
	(disable_breakpoint): Likewise.
	(do_enable_breakpoint): Likewise.
	* annotate.c: Include observer.h.
	(breakpoint_changed): Change type of argument.
	(_initialize_annotate): Register observers.
	(deprecated_annotate_starting_hook): Remove.
	(deprecated_annotate_stopped_hook): Remove.
	(deprecated_annotate_exited_hook): Remove.
	(annotate_starting): Update for hook removal.
	(annotate_stopped): Likewise.
	(annotate_exited): Likewise.
	* defs.h (deprecated_delete_breakpoint_hook): Remove.
	(deprecated_create_breakpoint_hook): Likewise.
	(deprecated_modify_breakpoint_hook): Likewise.

2008-07-28  Tom Tromey  <tromey@redhat.com>

	* main.c (captured_main): Don't use BEFORE_MAIN_LOOP_HOOK.

2008-07-27  Daniel Jacobowitz  <dan@codesourcery.com>

	* configure.ac: Check for the GNU/Linux ptrace signature.
	* configure: Regenerated.

2008-07-27  Daniel Jacobowitz  <dan@codesourcery.com>

	* linux-nat.c (resume_callback): Add more debugging output.
	(linux_nat_has_pending_sigint): New function, based on
	linux_nat_has_pending.
	(set_ignore_sigint, maybe_clear_ignore_sigint): New functions.
	(stop_wait_callback): Remove flush_mask handling.  Honor
	ignore_sigint.  Call maybe_clear_ignore_sigint.  Pass NULL
	to recursive calls.
	(linux_nat_has_pending, flush_callback): Remove.
	(linux_nat_filter_event): Check for ignore_sigint.
	(linux_nat_wait): Remove flush_mask support and call to
	flush_callback.  Use set_ignore_sigint and maybe_clear_ignore_sigint.
	* linux-nat.h (struct lwp_info): Add ignore_sigint field.

2008-07-27  Daniel Jacobowitz  <dan@codesourcery.com>

	* linux-nat.c (count_events_callback, select_event_lwp_callback): Only
	report events from resumed threads.

2008-07-27  Daniel Jacobowitz  <dan@codesourcery.com>

	* mips-linux-tdep.c (mips_linux_syscall_next_pc): New function.
	(mips_linux_init_abi): Set tdep->syscall_next_pc.
	* mips-tdep.c (enum mips_fpu_type, struct gdbarch_tdep): Move to
	mips-tdep.h.
	(mips32_next_pc): Handle the syscall instruction.
	* mips-tdep.h (enum mips_fpu_type, struct gdbarch_tdep): New,
	from mips-tdep.c.  Add syscall_next_pc to gdbarch_tdep.

2008-07-26  Tom Tromey  <tromey@redhat.com>

	PR gdb/1158:
	* valops.c (value_struct_elt): Treat function-valued field as a
	static method.

2008-07-26  Tom Tromey  <tromey@redhat.com>

	PR gdb/1136:
	* macroexp.c (get_punctuator) <punctuators>: Rearrange to put
	longer tokens first.

2008-07-26  Vladimir Prus  <vladimir@codesourcery.com>

	Kill cmd_async_ok.
	* cli/cli-decode.h (CMD_ASYNC_OK, set_cmd_async_ok)
	(get_cmd_async_ok): Remove.
	* cli/cli-decode.c (set_cmd_async_ok, get_cmd_async_ok): Remove.
	* cli/cli-cmds.c (init_cli_cmds): Don't use set_cmd_async_ok.
	* infcmd.c (_initialize_infcmd): Likewise.
	* thread.c (_initialize_thread): Likewise.

2008-07-25  Joseph Myers  <joseph@codesourcery.com>

	* mips-tdep.c (mips_n32n64_push_dummy_call): Handle passing
	128-bit long doubles in even-odd pairs of FPRs.  Do not
	right-align float arguments for big-endian.
	(mips_n32n64_return_value): Apply return value convention for
	structs containing one or two floating-point values to soft-float
	as well as hard-float.  Handle 128-bit long doubles in such
	structs.
	(mips_o32_push_dummy_call): Only skip one integer register for a
	float argument passed in an FPR.

2008-07-25  Tom Tromey  <tromey@redhat.com>

	* tui/tui-hooks.c: Include observer.h.
	(tui_event_default, tui_old_event_hooks, tui_event_hooks):
	Remove.
	(tui_bp_created_observer, tui_bp_deleted_observer,
	tui_bp_modified_observer): New globals.
	(tui_install_hooks): Use observers, not events.
	(tui_remove_hooks): Likewise.
	* mi/mi-cmd-break.c: Include observer.h, not gdb-events.h.
	(mi_breakpoint_observers_installed, mi_can_breakpoint_notify): New
	globals.
	(breakpoint_notify): Check mi_can_breakpoint_notify.
	(breakpoint_hooks): Remove.
	(mi_cmd_break_insert): Attach observers.  Don't use events.
	* tracepoint.c: Include observer.h, not gdb-events.h.
	(tracepoint_operation, trace_pass_command): Notify observer.
	* interps.c: Don't include gdb-events.h.
	(clear_interpreter_hooks): Don't call clear_gdb_event_hooks.
	* gdbarch.c: Rebuild.
	* gdbarch.sh: Emit include for observer.h, not gdb-events.h.
	(deprecated_current_gdbarch_select_hack): Notify observer.
	* breakpoint.h: Don't include gdb-events.h.
	* breakpoint.c: Don't include gdb-events.h.
	(condition_command): Notify observer.
	(commands_command): Likewise.
	(commands_from_control_command): Likewise.
	(mention, delete_breakpoint, set_ignore_count): Likewise.
	(disable_breakpoint, do_enable_breakpoint): Likewise.
	* Makefile.in (gdb_events_h): Remove.
	(breakpoint_h): Update.
	(COMMON_OBS): Remove gdb-events.o.
	(gdb-events.o): Remove.
	(breakpoint.o, gdbarch.o, interps.o, tracepoint.o, gdbtk-bp.o,
	gdbtk-hooks.o, mi-cmd-break.o, tui-hooks.o): Update.
	* gdb-events.c: Remove.
	* gdb-events.h: Remove.
	* gdb-events.sh: Remove.

2008-07-24  Pedro Alves  <pedro@codesourcery.com>

	* remote.c (remote_threads_extra_info): Don't query the remote
	server about info on the internally added main thread.

2008-07-24  Aleksandar Ristovski  <aristovski@qnx.com>

	* nto-procfs.c (procfs_attach): Populate initial thread list.
	(procfs_wait): Return new pid, built from the inferior status.

2008-07-23  Thiago Jung Bauermann  <bauerman@br.ibm.com>

	* configure.ac (CONFIG_INITS): Delete long obsoleted variable.
	* configure: Regenerate.

2008-07-23  Aleksandar Ristovski  <aristovski@qnx.com>

	* nto-procfs.c (procfs_xfer_memory): Changed signature.
	(procfs_resume): Workaround for dereferencing type-punned pointer
	warning.
	* nto-tdep.c (nto_parse_redirection): Change signature to be const
	correct.
	* nto-tdep.h (nto_parse_redirection): Likewise.

2008-07-21  Stan Shebs  <stan@codesourcery.com>

	Scrub remnants of IN_SOLIB_DYNSYM_RESOLVE_CODE.
	* gdbarch.sh: Adjust comment to refer to
	in_solib_dynsym_resolve_code().
	* gdbarch.h, gdbarch.c: Update.
	* solib-osf.c: Ditto.
	* infrun.c: Ditto.
	(handle_inferior_event): Use in_solib_dynsym_resolve_code
	unconditionally.
	* config/mips/nm-irix5.h: Remove undef of
	IN_SOLIB_DYNSYM_RESOLVE_CODE.

2008-07-21  Tom Tromey  <tromey@redhat.com>

	* symfile.c (reread_symbols): Don't pass argument to observer.
	* exec.c (exec_file_attach): Don't pass argument to observer.
	* ada-lang.c (ada_executable_changed_observer): Remove argument.
	* symtab.c (symtab_observer_executable_changed): Remove argument.
	* observer.sh: Handle functions with no arguments.

2008-07-20  Sergei Poselenov  <sposelenov@emcraft.com>
	    Chris Demetriou  <cgd@google.com>

	* elfread.c (elf_symfile_segments): Fix the check that each loadable
	section fits within an ELF segment to handle ELF segments that hit
	the end of the address space.

2008-07-20  Chris Demetriou  <cgd@google.com>

	* MAINTAINERS (Write After Approval): Add self.

2008-07-18  Tom Tromey  <tromey@redhat.com>

	PR gdb/855:
	* NEWS: Add entry for macro commands.
	* Makefile.in (macrocmd.o): Add gdb_string.h.
	* macroscope.h (user_macro_scope): Declare.
	(default_macro_scope): Update documentation.
	(macro_user_macros): Declare.
	* c-lang.c (c_preprocess_and_parse): Always attempt macro lookup.
	Use user_macro_scope.
	(null_macro_lookup): Remove.
	* macrotab.h (macro_callback_fn): Declare.
	(macro_for_each): Likewise.
	(macro_allow_redefinitions): Likewise.
	* macrotab.c (foreach_macro): New function
	(macro_for_each): Likewise.
	(struct macro_table) <redef_ok>: New field.
	(macro_allow_redefinitions): New function.
	(new_macro_table): Update.
	(macro_define_function): Likewise.
	(macro_define_object): Likewise.
	* macroscope.c (user_macro_scope): New function.
	(default_macro_scope): Use it.
	(macro_user_macros): New global.
	(standard_macro_lookup): Look in macro_user_macros.
	(_initialize_macroscope): New function.
	* macroexp.h (macro_is_whitespace, macro_is_digit,
	macro_is_identifier_nondigit): Declare.
	* macroexp.c (macro_is_whitespace): Rename.  No longer static.
	(macro_is_digit): Likewise.
	(macro_is_identifier_nondigit): Likewise.
	(get_identifier): Update.
	(get_pp_number): Likewise.
	(get_token): Likewise.
	* macrocmd.c (skip_ws): New function.
	(extract_identifier): Likewise.
	(free_macro_definition_ptr): Likewise.
	(user_macros): Remove.
	(macro_define_command): Implement.
	(_initialize_macrocmd): Update.
	(macro_undef_command): Implement.
	(print_one_macro): New function.
	(macro_list_command): Implement.

2008-07-18  Joseph Myers  <joseph@codesourcery.com>

	* configure.ac: Put old value of $LIBS after -lbfd -liberty $intl
	in BFD ELF check.
	* configure: Regenerate.

2008-07-17  Paul Pluzhnikov  <ppluzhnikov@google.com>

	* auxv.c (fprint_target_auxv): Stop at AT_NULL.

2008-07-15  Andreas Schwab  <schwab@suse.de>

	* valops.c (value_cast_pointers): Follow typedefs when checking
	result of coercion.

2008-07-15  Daniel Jacobowitz  <dan@codesourcery.com>

	* block.c (block_function): Renamed to ...
	(block_linkage_function): ... this.  All callers changed.
	* block.h (block_function): Renamed to ...
	(block_linkage_function): ... this.

2008-07-15  Daniel Jacobowitz  <dan@codesourcery.com>

	* mn10300-tdep.c (set_reg_offsets): Use get_frame_register_unsigned.

2008-07-15  Daniel Jacobowitz  <dan@codesourcery.com>

	* frame.c (frame_sp_unwind): Delete.
	(get_frame_sp): Do not use it.
	* frame.h (frame_sp_unwind): Delete prototype.

2008-07-15  Daniel Jacobowitz  <dan@codesourcery.com>

	* ia64-tdep.c (ia64_dummy_id): Use get_frame_pc.

2008-07-15  Daniel Jacobowitz  <dan@codesourcery.com>

	* dwarf2-frame.c (dwarf2_frame_cache): Update comment.
	* frame.c (frame_unwind_address_in_block): Delete.
	(get_frame_address_in_block): Do not use it.  Check the type
	of the next frame first.
	(frame_cleanup_after_sniffer): Update comment.
	* frame.h (frame_unwind_address_in_block): Delete prototype.
	* hppa-tdep.c (hppa_find_unwind_entry_in_block): Update comment.

2008-07-15  Daniel Jacobowitz  <dan@codesourcery.com>

	* frame.c (frame_func_unwind): Delete.
	(get_frame_func): Do not use it.
	* frame.h (frame_func_unwind): Delete prototype.
	* hppa-tdep.c (hppa_frame_cache): Update comment.
	* rs6000-tdep.c (rs6000_frame_cache): Update comment.

2008-07-14  Stan Shebs  <stan@codesourcery.com>

	* remote-sim.c (init_gdbsim_ops): Remove
	TARGET_REDEFINE_DEFAULT_OPS.

2008-07-15  Daniel Jacobowitz  <dan@codesourcery.com>

	* findvar.c (read_var_value): Remove unused variable.

2008-07-15  Luis Machado  <luisgpm@br.ibm.com>

	* infrun.c (handle_inferior_event): Tag threads as stopped
	before inserting breakpoints.

2008-07-15  Hui Zhu  <teawater@gmail.com>

	* MAINTAINERS: Added myself to section Write After Approval.

2008-07-14  Paul Pluzhnikov  <ppluzhnikov@google.com>

	PR gdb/2477
	* cp-abi.c (value_virtual_fn_field): Handle invalid pointers.

2008-07-14  Pedro Alves  <pedro@codesourcery.com>

	* i386-dicos-tdep.c (i386_dicos_frame_align): Delete.
	(i386_dicos_push_dummy_code): New.
	(i386_dicos_init_abi): Don't register i386_dicos_frame_align.
	Register i386_dicos_push_dummy_code.

2008-07-14  Markus Deuling  <deuling@de.ibm.com>

	* mips-tdep.c (fp_register_arg_p): Add gdbarch as paramter.
	(mips_n32n64_push_dummy_call, mips_o64_return_value)
	(mips_eabi_push_dummy_call): Update call to fp_register_arg_p.

	(MIPS_FPU_TYPE): Add gdbarch as parameter and replace current_gdbarch.
	(fp_register_arg_p, mips_dump_tdep, show_mipsfpu_command)
	(mips_n32n64_fp_arg_chunk_p): Update caller.

	(mips_n32n64_fp_arg_chunk_p): Add gdbarch as paramter.
	(mips_n32n64_push_dummy_call): Update caller.

	(MIPS_LAST_ARG_REGNUM): Add gdbarch as parameter and replace
	current_gdbarch.
	(mips_eabi_push_dummy_call, mips_n32n64_push_dummy_call)
	(mips_o32_push_dummy_call, mips_o64_push_dummy_call): Update caller.


	(MIPS_LAST_FP_ARG_REGNUM): Add gdbarch as parameter and replace
	current_gdbarch.
	(mips_eabi_push_dummy_call, mips_o32_push_dummy_call)
	(mips_o64_push_dummy_call): Update caller.

	(MIPS_EABI): Add gdbarch as parameter and replace current_gdbarch.
	(fp_register_arg_p, mips_dump_tdep): Update caller.

	(set_reg_offset): Add gdbarch as parameter and replace current_gdbarch.
	(mips16_scan_prologue, mips32_scan_prologue): Update caller.

	(reset_saved_regs): Make static.  Add gdbarch as parameter.  Replace
	current_gdbarch.
	(mips32_scan_prologue): Update caller.

	(heuristic_proc_start): Add gdbarch as parameter. Replace
	current_gdbarch.
	(mips_insn16_frame_cache, mips_insn32_frame_cache): Update caller.

	* mipsnbsd-nat.c (mipsnbsd_fetch_inferior_registers)
	(mipsnbsd_store_inferior_registers): Use get_regcache_arch to get at
	the current architecture. Update call to getregs_supplies.
	(getregs_supplies): Add gdbarch as parameter and replace
	current_gdbarch.

	* mipsnbsd-tdep.c (mipsnbsd_get_longjmp_target): Use get_frame_arch to
	get at the current architecture. Update call to NBSD_MIPS_JB_OFFSET and
	NBSD_MIPS_JB_ELEMENT_SIZE.
	(NBSD_MIPS_JB_ELEMENT_SIZE, NBSD_MIPS_JB_OFFSET): Add gdbarch and
	replace current_gdbarch.

	* remote-mips.c (mips_map_regno): Add gdbarch as parameter and replace
	current_gdbarch.
	(mips_fetch_registers, mips_store_registers): Update call
	to mips_map_regno.
	(mips_load): Use get_regcache_arch to get at the current_architecture
	and replace current_gdbarch.

2008-07-13  Pedro Alves  <pedro@codesourcery.com>

	* thread.c (restore_selected_frame): On fail to restore, select
	the innermost frame, and don't crash when warning the user.

2008-07-13  Hui Zhu  <teawater@gmail.com>

	* symtab.c (expand_line_sal): Fix a memory leak.

2008-07-13  Pedro Alves  <pedro@codesourcery.com>

	* utils.c (struct continuation): Define as inheriting struct
	cleanup.
	(add_continuation, do_all_continuations)
	(discard_all_continuations, add_intermediate_continuation)
	(do_all_intermediate_continuations)
	(discard_all_intermediate_continuations): Adjust.

2008-07-13  Vladimir Prus  <vladimir@codesourcery.com>

	Skip varobj in running threads.
	* mi/mi-cmd-var.c (mi_cmd_var_update): If varobj's
	thread is not stopped, skip the varobj.
	* Makefile.in: Update dependencies.

2008-07-13  Vladimir Prus  <vladimir@codesourcery.com>

	Enable all commands while inferiour is running
	* mi/mi-main.c (mi_cmd_execute): Don't check if
	inferiour is executing.

2008-07-13  Vladimir Prus  <vladimir@codesourcery.com>

	Allow all CLI command even if target is executing.
	* gdb/top.c (execute_command_1): Don't check if the inferiour
	is running.

2008-07-13  Vladimir Prus  <vladimir@codesourcery.com>

	* mi/mi-main.c (mi_cmd_execute): Remove unused variable.
	Fix printing of frame, when frame is wrong.

2008-07-12  Ulrich Weigand  <uweigand@de.ibm.com>

	* spu-tdep.c (spu_frame_unwind_cache): Do not error if
	backchain is unreadable.

2008-07-12  Ulrich Weigand  <uweigand@de.ibm.com>

	* spu-linux-nat.c: Include "gdbthread.h".
	(spu_child_post_startup_inferior): Register main thread.
	(spu_child_post_attach): Likewise.
	* Makefile.in (spu-linux-nat.o): Update dependencies.

2008-07-12  Pedro Alves  <pedro@codesourcery.com>

	Rewrite continuations internals on top of cleanups and plug
	continuation arguments leaks.

	* defs.h (struct continuation): Make it opaque.
	(add_continuation, add_intermediate_continuation): Drop the int
	argument of the continuation hook argument.  Add
	continuation_free_args argument.
	(do_all_continuations, do_all_intermediate_continuations): Drop
	the error_p argument.

	* utils.c (add_continuation): Drop the int argument of the
	continuation hook argument.  Add continuation_free_args argument.
	Reimplement on top of cleanups.
	(do_all_continuations): Drop error argument.  Reimplement on top
	of cleanups.
	(discard_all_continuations): Reimplement on top of cleanups.
	(add_intermediate_continuation): Drop the int argument of the
	continuation hook argument.  Add continuation_free_args argument.
	Reimplement on top of cleanups.
	(do_all_intermediate_continuations): Drop error argument.
	Reimplement on top of cleanups.
	(discard_all_intermediate_continuations): Reimplement on top of
	cleanups.

	* breakpoint.c (until_break_command_continuation): Drop error
	argument.  Add xfree as continuation argument deleter.

	* inf-loop.c (inferior_event_handler): On error, discard all
	continuations.  Adjust to new do_all_intermediate_continuations
	and do_all_continuations interfaces.

	* infcmd.c (step_1_continuation): Drop error_p argument.  Adjust.
	Pass xfree as continuation argument deleter.
	(finish_command_continuation): Drop error_p argument.  Adjust.
	(finish_command_continuation_free_arg): New.
	(finish_command): Pass finish_command_continuation_free_arg as
	continuation argument deleter.  Adjust to new do_all_continuations
	interfaces.
	(attach_command_continuation): Drop error_p argument.
	(attach_command_continuation_free_args): New.
	(attach_command): Pass attach_command_continuation_free_args as
	continuation argument deleter.

	* interps.c (interp_set): Adjust to new do_all_continuations
	interfaces.

	* event-top.c (stdin_event_handler): In error, also discard the
	intermediate continuations.

2008-07-12  Pedro Alves  <pedro@codesourcery.com>

	Replace struct continuation_args by void* and per command structs.

	* top.c (execute_command): Remove unused arg1 and arg2 locals.

	* breakpoint.c (struct until_break_command_continuation_args):
	New.
	(until_break_command_continuation): Take a void* instead of a
	continuations_arg.  Adjust.
	(until_break_command): Adjust to use struct
	until_break_command_continuation_args instead of struct
	continuation_arg.

	* infcmd.c (struct step_1_continuation_args): New.
	(step_1_continuation): Take a void* instead of a
	continuations_arg.  Adjust to use struct step_1_continuation_args.
	(step_once): Adjust to use struct step_1_continuation_args.

	(struct finish_command_continuation_args): New.
	(finish_command_continuation): Take a void* instead of a
	continuations_arg.  Adjust to use struct
	finish_command_continuation_args.
	(finish_command): Adjust to use struct
	finish_command_continuation_args.
	(struct attach_command_continuation_args): New.
	(attach_command_continuation): Take a void* instead of a
	continuations_arg.  Adjust to use struct
	attach_command_continuation_args.
	(attach_command): Adjust to use struct
	attach_command_continuation_args.

	* defs.h (struct continuation_arg): Delete.
	(struct continuation): Replace the struct continuation_arg*
	parameter of continuation_hook by a void*.  Replace "arg_list"
	member by a new "args" member with void* type.
	(add_continuation, add_intermediate_continuation): Replace struct
	continuation_arg type usages by void* usages.

	* utils.c (add_continuation, do_all_continuations)
	(add_intermediate_continuation)
	(do_all_intermediate_continuations): Replace struct
	continuation_arg type usages by void* usages.  Pass "args" instead
	of "arg_list".

2008-07-12  Pedro Alves  <pedro@codesourcery.com>

	* infrun.c (struct thread_stepping_state): Delete sal member.
	(init_thread_stepping_state): Add local sal.  Use it instead of
	tss->sal.
	(handle_inferior_event): New local stop_pc_sal.  Use it instead of
	tss->sal.
	(step_into_function): Add local stop_func_sal.  Use it instead of
	tss->sal.

2008-07-12  Vladimir Prus  <vladimir@codesourcery.com>

	Implement -exec-continue/-exec-interrupt --all.
	* infcmd.c (continue_1): New, extracted from
	(continue_command): ...here.
	(interrupt_target_1): New, extracted from
	(interrupt_target_command): ...here.
	* inferior.h (continue_1, interrupt_target_1): New.
	* mi/mi-main.c (mi_cmd_exec_continue)
	(mi_cmd_exec_interrupt): Handle --all.

2008-07-12  Vladimir Prus  <vladimir@codesourcery.com>

	Implement --thread and --frame.
	* gdbthread.h (find_thread_id): Declare.
	* thread.c (find_thread_id): Make non-static.
	* mi/mi-main.c (mi_cmd_execute): Switch to the right
	thread and frame, if necessary.
	* mi/mi-parse.c (mi_parse): Handle --thread and --frame.
	* mi/mi-parse.h (strcut mi_parse): New fields thread and frame.

2008-07-12  Vladimir Prus  <vladimir@codesourcery.com>

	* infrun.c (resume): Discard cleanups on early exit path.

2008-07-12  Vladimir Prus  <vladimir@codesourcery.com>

	* infrun.c (normal_stop): For MI, report which threads
	were stopped.

2008-07-12  Vladimir Prus  <vladimir@codesourcery.com>

	Report thread state in -thread-info output.
	* thread.c (print_thread_info): Add new field "state".

2008-07-11  Pedro Alves  <pedro@codesourcery.com>

	* infrun.c (handle_inferior_event): Also ignore a
	TARGET_SIGNAL_TRAP on a STOP_QUIETLY_NO_SIGSTOP.

2008-07-11  Tom Tromey  <tromey@redhat.com>

	* completer.c (complete_line_internal): New function, from
	complete_line.  Add 'for_help' parameter.
	(complete_line): Use it.
	(command_completer): Move later.  Rewrite.

2008-07-11  Pedro Alves  <pedro@codesourcery.com>

	* thread.c (thread_apply_command): Move making the cleanup out of
	the loop.

2008-07-11  Pedro Alves  <pedro@codesourcery.com>

	Exited threads.

	* thread.c (enum thread_state): New.
	(thread_state main_thread_running): Delete, in favor of...
	(thread_state main_thread_state): ... this.  Update throughout.
	(clear_thread_inferior_resources): New, split from free_thread.
	(free_thread): Call clear_thread_inferior_resources.
	(init_thread_list): Set main thread to stopped state.
	(add_thread_silent): Take care of PTID reuses.
	(delete_thread): If deleting inferior_ptid or a thread with
	refcount > 0, mark it as exited, but still keep it in the list.
	Only notify of thread exits, if we haven't done so yet.
	(iterate_over_threads): Make it safe to delete threads while
	iterating over them.
	(do_captured_list_thread_ids): Don't account for exited threads.
	(thread_alive): Check for the THREAD_EXITED state, and don't set
	ptid to -1 on exited threads.
	(set_running): Update to account for extra possible states.
	(is_thread_state): New.
	(is_stopped, is_exited): New.
	(is_running): Implement in terms of is_thread_state.
	(any_running): Update.
	(print_thread_info): Update.  Account for exited threads.  Don't
	warn about missed frame restoring here, its done in the cleanup.
	(switch_to_thread): Don't read from a thread that has gone.
	(restore_current_thread): In non-stop mode, do a full context
	switch.
	(restore_selected_frame): Add a frame_level argument.  Rewrite.
	(struct current_thread_cleanup): Add selected_frame_level and
	was_stopped members.
	(do_restore_current_thread_cleanup): Check if thread was stopped
	and still is, and if the target has registers, stack and memory
	before restoring the selected frame.  Don't delete the cleanup
	argument here.
	(restore_current_thread_cleanup_dtor): New.
	(make_cleanup_restore_current_thread): Remove all arguments.
	Rewrite.
	(thread_apply_all_command): Update.  Prune threads.
	(thread_apply_command): Update.
	(thread_command): Account for currently selected exited thread.
	(do_captured_thread_select): Check for a running thread.  Prune
	threads.
	(_initialize_thread): Make "info threads", "thread", "thread
	apply", and "thread apply all" appliable without a selected thread.
	* gdbthread.h (struct thread_info): Replace running_ by state_.
	Add refcount.
	(is_exited, is_stopped): Declare.
	(make_cleanup_restore_current_thread): Remove all arguments.
	* infrun.c: Include "event-top.h".
	(fetch_inferior_event): In non-stop mode, restore selected thread
	and frame after handling the event and running breakpoint
	commands.  Display GDB prompt if needed.
	(normal_stop): In non-stop mode, don't print thread switching
	notice.
	* cli/cli-decode.c (set_cmd_no_selected_thread_ok)
	(get_cmd_no_selected_thread_ok): New.
	* cli/cli-decode.h (CMD_NO_SELECTED_THREAD_OK): New.
	(set_cmd_no_selected_thread_ok, get_cmd_no_selected_thread_ok):
	Declare.
	* cli/cli-cmds.c: Set "pwd", "help", "info", "show" as
	no-selected-thread ok.
	* top.c (execute_command): Check for non no-selected-thread-ok
	commands.
	* linux-nat.c (struct saved_ptids, threads_to_delete)
	(record_dead_thread, prune_lwps): Delete.
	(exit_lwp): Unconditionally delete thread.
	(linux_nat_resume): Remove prune_lwps call.
	* infcmd.c (proceed_thread_callback): Check if !is_stopped instead
	of is_running.  Adjust to make_cleanup_restore_current_thread
	interface change.
	* mi/mi-main.c (mi_cmd_execute): Only allow a few commands if the
	selected thread has exited.
	* inf-loop.c (inferior_event_handler): Don't display the prompt
	here.
	* varobj.c (c_value_of_root): Update.
	* defs.h (make_cleanup_dtor): Declare.
	* utils.c (make_cleanup_dtor): New.

	* Makefile.in (infrun.o): Depend on $(event_top_h).

2008-07-11  Pedro Alves  <pedro@codesourcery.com>

	Add "continue -a" and "interrupt -a" options for non-stop mode.

	* infcmd.c (proceed_thread_callback, do_context_switch_to): New.
	(continue_command): Add "-a" option.
	(interrupt_target_command): Add "-a" option.
	(_initialize_infcmd): Add extend help of continue and interrupt
	command to mention the new "-a" option.  Mark "continue" async ok.

2008-07-10  Doug Evans  <dje@google.com>

	Add "set print symbol-loading on|off".
	* NEWS: Document new option.
	* symfile.h (print_symbol_loading): Declare.
	* symfile.c (print_symbol_loading): New global.
	(symbol_file_add_with_addrs_or_offsets): Only print "Reading symbols
	from ..." if print_symbol_loading.
	(_initialize_symfile): Add set/show print symbol-loading.
	* solib.c (solib_read_symbols): Only print "Loaded symbols for ..."
	if print_symbol_loading.

2008-07-10  Pedro Alves  <pedro@codesourcery.com>

	Non-stop linux native.

	* linux-nat.c (linux_test_for_tracefork): Block events while we're
	here.
	(get_pending_status): Implement non-stop mode.
	(linux_nat_detach): Stop threads before detaching.
	(linux_nat_resume): In non-stop mode, always resume only a single
	PTID.
	(linux_handle_extended_wait): On a clone event, in non-stop mode,
	add new lwp to GDB's thread table, and mark as running, executing
	and stopped appropriately.
	(linux_nat_filter_event): Don't assume there are other running
	threads when a thread exits.
	(linux_nat_wait): Mark the main thread as running and executing.
	In non-stop mode, don't stop all lwps.
	(linux_nat_kill): Stop lwps before killing them.
	(linux_nat_thread_alive): Use signal 0 to detect if a thread is
	alive.
	(send_sigint_callback): New.
	(linux_nat_stop): New.
	(linux_nat_add_target): Set to_stop to linux_nat_stop.

	* linux-nat.h (thread_db_attach_lwp): Declare.

	* linux-thread-db.c (thread_get_info_callback): Check for new
	threads if we have none.
	(thread_from_lwp, enable_thread_event): Set proc_handle.pid to the
	stopped lwp.  Check for new threads if we have none.
	(thread_db_attach_lwp): New.
	(thread_db_init): Set proc_handle.pid to inferior_ptid.
	(check_event): Set proc_handle.pid to the stopped lwp.
	(thread_db_find_new_threads): Set proc_handle.pid to any stopped
	lwp available, bail out if there is none.

	* linux-fork.c (linux_fork_killall): Use SIGKILL instead of
	PTRACE_KILL.

2008-07-10  Kevin Buettner  <kevinb@redhat.com>

	* rs6000-tdep.c (ppc_displaced_step_fixup): Change type of
	`current_pc' from CORE_ADDR to ULONGEST.

	* remote-sim.c (gdbsim_cntrl_c): Pass remote_sim_ptid to
	gdbsim_stop().

2008-07-10  Jan Kratochvil  <jan.kratochvil@redhat.com>

	* NEWS (New commands): Mention "set disable-randomization".
	* configure.ac: Add check for HAVE_PERSONALITY and
	HAVE_DECL_ADDR_NO_RANDOMIZE.
	* configure, config.in: Regenerate.
	* linux-nat.c [HAVE_PERSONALITY]: New include <sys/personality.h>.
	[HAVE_PERSONALITY] [!HAVE_DECL_ADDR_NO_RANDOMIZE]: Set
	ADDR_NO_RANDOMIZE.
	(disable_randomization, show_disable_randomization)
	(set_disable_randomization): New.
	(linux_nat_create_inferior) [HAVE_PERSONALITY]: New variables
	PERSONALITY_ORIG and PERSONALITY_SET.  Disable randomization upon the
	variable DISABLE_RANDOMIZATION.
	(_initialize_linux_nat): Call ADD_SETSHOW_BOOLEAN_CMD for the variable
	DISABLE_RANDOMIZATION.

2008-07-09  Pedro Alves  <pedro@codesourcery.com>

	Adjust all targets to new target_stop interface.

	* gnu-nat.c (gnu_stop): Add ptid argument.
	* go32-nat.c (go32_stop): Add ptid argument.
	(go32_create_inferior): Pass inferior_ptid to go32_stop.
	* hpux-thread.c (hpux_thread_stop): Add ptid argument.
	* monitor.c (monitor_stop): Add ptid argument.
	(monitor_open): Pass inferior_ptid to monitor_stop.
	(monitor_interrupt): Pass inferior_ptid to target_stop.
	(monitor_stop): Add ptid argument.
	* nto-procfs.c (nto_interrupt): Pass inferior_ptid to target_stop.
	(procfs_create_inferior): Add ptid argument.
	* procfs.c (procfs_stop): Add ptid argument.
	* remote-m32r-sdi.c (m32r_stop): Add ptid argument.
	* remote-sim.c (gdbsim_stop): Add ptid argument.
	* sol-thread.c (sol_thread_stop): Add ptid argument.
	* win32-nat.c (win32_stop): Add ptid argument.

2008-07-09  Pedro Alves  <pedro@codesourcery.com>

	Non-stop inferior control.

	* infrun.c (resume): In non-stop mode, always resume just one
	thread.
	(proceed): Don't call prepare_to_proceed in non-stop mode.
	(fetch_inferior_event): In non-stop mode, switch context before
	handling the event.
	(error_is_running, ensure_not_running): New.
	(handle_inferior_event): In non-stop mode: Mark only the event
	thread as stopped.  Require that the target module manages adding
	threads to the thread list.  Assert that there isn't a
	deferred_step_ptid set.  Don't switch to infwait_thread_hop_state.
	(normal_stop): Only mark not-running if inferior hasn't exited.
	In non-stop mode, only mark the event thread.

	* thread.c:Include "cli/cli-decode.h".
	(print_thread_info): Don't read from a running thread.
	Output "(running)" if thread is running.
	(switch_to_thread): Don't read stop_pc if thread is executing.
	(do_restore_current_thread_cleanup): Don't write to a running
	thread.
	(thread_apply_all_command): Don't read from a running thread.  In
	non-stop mode, do a full context-switch instead of just switching
	threads.
	(thread_apply_command): In non-stop mode, do a full context-switch
	instead of just switching threads.
	(do_captured_thread_select): Likewise.  Inform user if selected
	thread is running.
	(_initialize_thread): Mark "info threads" and "thread" and
	async_ok.

	* inf-loop.c (inferior_event_handler): In non-stop mode, don't
	unregister the target from the event loop.

	* infcmd.c (continue_command, step_1, jump_command)
	(signal_command): Ensure the selected thread isn't running.
	(interrupt_target_command): In non-stop mode, interrupt only the
	selected thread.

	* inferior.h (error_is_running, ensure_not_running): Declare.

	* target.h (struct target_ops): Add ptid argument to the to_stop
	member.
	(target_stop): Add ptid_t argument.

	* target.c (update_current_target): Add ptid argument to to_stop's
	type.
	(debug_to_stop): Add ptid_t argument.
	(debug_to_rcmd): Set to_stop_ptid.

	* remote.c (remote_stop): Add ptid_t argument.
	(async_remote_interrupt): Add inferior_ptid to target_stop.
	* inf-ptrace.c (inf_ptrace_stop): Add ptid argument.

	* Makefile.in (thread.o): Depend on $(cli_decode_h).

2008-07-09  Pedro Alves  <pedro@codesourcery.com>

	Don't rely on ecs->wait_for_more.

	* infrun.c (proceed): Clear the stepping state, set
	previous_inferior_ptid and clear infwait state.
	(wait_for_inferior): Don't clear the stepping state, set
	previous_inferior_ptid, or clear the infwait state here.
	(fetch_inferior_event): Don't clear the stepping state, set
	previous_inferior_ptid, or clear the infwait state here.  Don't
	condition on wait_for_more.

2008-07-09  Pedro Alves  <pedro@codesourcery.com>

	Refactor infrun a bit.

	* infrun.c (currently_stepping): Take a struct
	thread_stepping_state instead of an execution_control_state.
	(struct thread_stepping_state): New, split from
	execution_control_state.
	(gtss, tss): New globals.
	(proceed): Clear the stepping state, set previous_inferior_ptid
	and clear infwait state.
	(init_wait_for_inferior): Clear the stepping state,
	previous_inferior_ptid and infwait state.
	(waiton_ptid, infwait_state): New, split from
	execution_control_state.
	(struct execution_control_state): Members that persist through
	events moved out to either struct thred_stepping_state or made
	global.  Deleted unneeded wp, saved_inferior_ptid, tmpstatus.
	(wait_for_inferior, fetch_inferior_event): Use local
	execution_control_state.  Update to execution_control_state split.
	(init_execution_control_state): Adjust.
	(init_thread_stepping_state): New, extracted from
	init_execution_control_state.
	(context_switch): Take a ptid instead of an
	execution_control_state.
	(context_switch_to): Adjust.
	(adjust_pc_after_break): Adjust.
	(init_infwait_state): New.
	(handle_inferior_event): Adjust.

2008-07-09  Pedro Alves  <pedro@codesourcery.com>
	    Vladimir Prus  <vladimir@codesourcery.com>

	Per-thread commands.

	* gdbthread.h: Remove unneeded forward declarations.
	Include "inferior.h".
	(struct thread_info): Add continuations,
	intermediate_continuations, proceed_to_finish, step_over_calls,
	stop_step, step_multi and stop_signal members.
	(save_infrun_state): Add continuations,
	intermediate_continuations, proceed_to_finish, step_over_calls,
	stop_step, step_multi, stop_signal and stop_bpstat parameters.
	(load_infrun_state): Add continuations,
	intermediate_continuations, proceed_to_finish, step_over_calls,
	stop_step, step_multi, stop_signal and stop_bpstat parameters.

	* thread.c (load_infrun_state): In non-stop mode, load
	continuations, intermediate_continuations, proceed_to_finish,
	step_over_calls, stop_step, step_multi and stop_signal.
	(save_infrun_state): Store continuations,
	intermediate_continuations, proceed_to_finish, step_over_calls,
	stop_step, step_multi, stop_signal and stop_bpstat.
	(save_infrun_state): Store continuations,
	intermediate_continuations, proceed_to_finish, step_over_calls,
	stop_step, step_multi, stop_signal and stop_bpstat.
	(free_thread): Clear The thread's stop_bpstat.

	* inferior.h (context_switch_to): Declare.

	* infrun.c (ecss): New global.
	(context_switch): Context switch continuations,
	intermediate_continuations, proceed_to_finish, step_over_calls,
	stop_step, step_multi, stop_signal and stop_bpstat.
	(wait_for_inferior): Use global ecss.
	(async_ecss, async_ecs): Delete.
	(fetch_inferior_event): Use global ecss.
	(context_switch_to): New.

	* top.c (execute_command): In non-stop, only check if the current
	thread is running, in all-stop, check if there's any thread
	running.

	* breakpoint.c (bpstat_remove_breakpoint): New.
	(bpstat_remove_breakpoint_callback): New.
	(delete_breakpoint): Clear the stop_bpstats of all threads.

	* mi/mi-main.c (mi_cmd_execute): In non-stop, only check if the
	current thread is running, in all-stop, check if there's any
	thread running.

	* Makefile.in (gdbthread_h): Depend on $(inferior_h).

2008-07-09  Pedro Alves  <pedro@codesourcery.com>

	Add non_stop global.

	* inferior.h (non_stop): Declare.
	* infrun.c (non_stop, non_stop_1): New.
	(set_non_stop, show_non_stop): New.
	(_initialize_infrun): Add "set/show non-stop" command.

2008-07-09  Pedro Alves  <pedro@codesourcery.com>

	Adjust fork/vfork/exec to pass ptids around.

	* target.h (struct target_waitstatus): Store related_pid as a ptid.
	(inferior_has_forked, inferior_has_vforked, inferior_has_execd):
	Take a ptid_t.
	* breakpoint.h (struct breakpoint): Change forked_inferior_pid
	type to ptid.
	* breakpoint.c (print_it_typical, bpstat_check_location)
	(print_one_breakpoint_location, set_raw_breakpoint_without_location)
	(create_fork_vfork_event_catchpoint): Adjust.
	* infrun.c (fork_event): Change parent_pid and child_pid types to
	ptid.
	(follow_exec, inferior_has_forked, inferior_has_vforked)
	(inferior_has_execd): Take a ptid_t and don't trim it.
	* linux-thread-db.c (thread_db_wait): Don't trim the returned ptid.
	* linux-nat.c (linux_child_follow_fork): Adjust.
	* inf-ptrace.c (inf_ptrace_wait): Adjust.
	* inf-ttrace.c (inf_ttrace_wait): Adjust.
	* win32-nat.c (get_win32_debug_event): Don't set related_pid.

2008-07-09  Pedro Alves  <pedro@codesourcery.com>

	Add "executing" property to threads.

	* inferior.h (target_executing): Delete.
	* gdbthread.h (struct thread_info): Add executing_ field.
	(set_executing, is_executing): New.
	* thread.c (main_thread_executing): New.
	(init_thread_list): Clear it and also main_thread_running.
	(is_running): Return false if target has no execution.
	(any_running, is_executing, set_executing): New.

	* top.c: Include "gdbthread.h".
	(target_executing): Delete.
	(execute_command): Replace target_executing check by any_running.
	* event-top.c: Include "gdbthread.h".
	(display_gdb_prompt, command_handler): Replace target_executing by
	is_running.
	* inf-loop.c: Include "gdbthread.h".  Don't mark as not executing
	here.  Replace target_executing by is_running.
	* infrun.c (handle_inferior_event): Mark all threads as
	not-executing.
	* linux-nat.c (linux_nat_resume): Don't mark thread as executing
	here.
	* stack.c (get_selected_block): Return null if inferior is
	executing.
	* target.c (target_resume): Mark resumed ptid as executing.
	* breakpoint.c (until_break_command): Replace target_executing
	check by is_executing.
	* remote.c (remote_async_resume): Don't mark inferior as executing
	here.
	* mi/mi-interp.c (mi_cmd_interpreter_exec): Replace target_executing
	by any_running.

	* mi/mi-main.c (mi_cmd_exec_interrupt, mi_cmd_execute)
	(mi_execute_async_cli_command): Replace target_executing by
	is_running.

	* frame.c (get_current_frame): Error out if the current thread is
	executing.
	(has_stack_frames): New.
	(get_selected_frame, deprecated_safe_get_selected_frame): Check
	has_stack_frames.

	* Makefile.in (event-top.o, frame.o, inf-loop.o, top.o): Depend on
	$(gdbthread_h).

2008-07-09  Pedro Alves  <pedro@codesourcery.com>

	* symfile.c (load_command): Reopen the exec file and reread
	symbols before anything else.

2008-07-09  Pedro Alves  <pedro@codesourcery.com>

	* remote-sim.c: Include gdbthread.h.
	(remote_sim_ptid): New global.
	(gdbsim_create_inferior): Silently add the main task to GDB's
	thread list.
	(gdbsim_close, gdbsim_mourn_inferior): Silently delete the main
	task from GDB's thread list.
	(gdbsim_resume): Adjust to use remote_sim_ptid.
	(gdbsim_thread_alive, gdbsim_pid_to_str): New.
	(init_gdbsim_ops): Register gdbsim_thread_alive and
	gdbsim_pid_to_str.
	(_initialize_remote_sim): Initialize remote_sim_ptid.
	* Makefile.in (remote-sim.o): Depend on $(gdbthread_h).

2008-07-09  Pedro Alves  <pedro@codesourcery.com>

	* monitor (monitor_ptid): New global.
	(monitor_open): Silently add the main task to GDB's thread list.
	(monitor_close, monitor_mourn_inferior): Silently delete the main
	task from GDB's thread list.
	(monitor_thread_alive, monitor_pid_to_str): New.
	(init_base_monitor_ops): Register monitor_thread_alive and
	monitor_pid_to_str.
	(_initialize_remote_monitors): Initialize monitor_ptid.

	* gdbthread.h (delete_thread_silent): Declare.
	* thread.c (delete_thread): Rename to ...
	(delete_thread_1): ... this.  Add "silent" parameter.  If silent,
	don't do exit notifications.
	(delete_thread, delete_thread_silent): New, as wrappers to
	delete_thread_1.

2008-07-08  Pedro Alves  <pedro@codesourcery.com>

	* breakpoint.c (update_global_location_list): Add boolean
	"should_insert" argument.  Only insert locations if caller told it
	too.
	(update_global_location_list_nothrow): Add boolean "should_insert"
	argument.  Pass it to update_global_location_list.
	(insert_breakpoints, create_longjmp_breakpoint)
	(create_overlay_event_breakpoint, enable_overlay_breakpoints)
	(create_thread_event_breakpoint, create_solib_event_breakpoint)
	(create_fork_vfork_event_catchpoint, create_exec_event_catchpoint)
	(enable_watchpoints_after_interactive_call_stop)
	(set_momentary_breakpoint, create_breakpoints)
	(break_command_really, watch_command_1)
	(create_ada_exception_breakpoint, update_breakpoint_locations)
	(do_enable_breakpoint, enable_command): Pass true to
	update_global_location_list.
	(bpstat_stop_status, disable_overlay_breakpoints)
	(disable_watchpoints_before_interactive_call_start)
	(delete_breakpoint, disable_breakpoint, disable_command): Pass
	false to update_global_location_list.
	(update_breakpoints_after_exec): Don't temporarily disable
	always-inserted mode.

2008-07-08  Pedro Alves  <pedro@codesourcery.com>

	* breakpoint.c (mark_breakpoints_out): Make public.
	(update_breakpoints_after_exec): Don't call mark_breakpoints_out
	here.  Update comment.
	* breakpoint.h (mark_breakpoints_out): Declare.

	* linux-nat.c (linux_handle_extended_wait): On
	TARGET_WAITKIND_EXECD, call mark_breakpoints_out.
	* inf-ttrace.c (inf_ttrace_wait): Likewise.

2008-07-08  Pedro Alves  <pedro@codesourcery.com>

	* infrun.c (follow_exec): Reset shared libraries before adding the
	main exec file.

2008-07-07  Jan Kratochvil  <jan.kratochvil@redhat.com>

	* breakpoint.c (bpstat_copy): Call RELEASE_VALUE on the new OLD_VAL.

2008-07-07  Pedro Alves  <pedro@codesourcery.com>

	* i386-dicos-tdep.c: Include "inferior.h".
	(i386_dicos_frame_align): New.
	(i386_dicos_init_abi): Register i386_dicos_frame_align.  Set call
	dummy location ON_STACK.
	* Makefile.in (i386-dicos-tdep.o): Depend on $(inferior_h).

2008-07-07  Joel Brobecker  <brobecker@adacore.com>

	* gstdint.h: New file.

2008-07-05  Vladimir Prus  <vladimir@codesourcery.com>

	* mi/mi-interp.c (mi_on_resume): Don't try to report
	resumed thread it the thread list is empty.

2008-07-05  Pierre Muller  <muller@ics.u-strasbg.fr>

	* cli/cli-decode.c (add_setshow_optional_filename_cmd): Set
	completer for set to filename_completer.

	NEWS: Mention it.

2008-07-04  Vladimir Prus  <vladimir@codesourcery.com>

	Implement -target-attach.
	* mi/mi-cmds.c (mi_cmds): Forward -target-attach to CLI attach.

2008-06-21  Hui Zhu  <teawater@gmail.com>

	* target-descriptions.c (maint_print_c_tdesc_cmd): Fix a memory leak.

2008-07-03  Pedro Alves  <pedro@codesourcery.com>

	* config/i386/nm-cygwin.h (ATTACH_NO_WAIT): Delete.
	* config/i386/nm-i386gnu.h (ATTACH_NO_WAIT): Delete.

	* target.h (struct target_ops): Add to_attach_no_wait member.
	(target_attach_no_wait): New.
	* target.c (update_current_target): Inherit to_attach_no_wait.

	* infcmd.c: Replace ATTACH_NO_WAIT compile time check by
	target_attach_no_wait runtime check.

	* gnu-nat.c (init_gnu_ops): Set to_attach_no_wait in gnu_ops.
	* win32-nat.c (init_win32_ops): Set to_attach_no_wait in
	win32_ops.

2008-07-03  Pedro Alves  <pedro@codesourcery.com>

	* i386-tdep.c (i386_displaced_step_fixup): Condition log printing
	on debug_displaced being set.

2008-06-30  Daniel Jacobowitz  <dan@codesourcery.com>

	* frame.c (get_prev_frame_1): Call frame_unwind_find_by_frame
	directly instead of get_frame_id.

2008-06-30  Luis Machado  <luisgpm@br.ibm.com>

	* rs6000-tdep.c (ppc_displaced_step_fixup): New function.
	(deal_with_atomic_sequence): Update BC masks.
	(rs6000_gdbarch_init): Init displaced stepping infra-structure.
	Define BRANCH_MASK, B_INSN, BC_INSN, BXL_INSN, BP_MASK and BP_INSN.

2008-06-30  Daniel Jacobowitz  <dan@codesourcery.com>

	* cris-tdep.c (crisv32_single_step_through_delay): Get this frame's
	register, not the previous frame's.

2008-06-30  Luis Machado  <luisgpm@br.ibm.com>

	* source.c (select_source_symtab): Make sure we skip namespace
	symtabs when showing cpp source code.

2008-06-30  Hans-Peter Nilsson  <hp@axis.com>

	* MAINTAINERS (Authorized committers): Fix my email address.

2008-06-28  Vladimir Prus  <vladimir@codesourcery.com>

	* mi/mi-cmds.c (mi_cmds): Route -exec-run, -exec-until,
	-target-download and -target-select via CLI, so that
	the quoting rules are the same as they were (unfortunately)
	in all prior gdb releases.
	* mi/mi-cmds.h (mi_cmd_exec_run, mi_cmd_exec_until)
	(mi_cmd_target_download, mi_cmd_target_select): Remove.
	* mi/mi-main.c (mi_cmd_exec_run, mi_cmd_exec_until)
	(mi_cmd_target_download, mi_cmd_target_select): Remove.
	(mi_cmd_execute): Set current_token even for commands
	routed via CLI.

2008-06-28  Ulrich Weigand  <uweigand@de.ibm.com>

	* alphafbsd-tdep.c: Update for unwinder changes.
	* alpha-linux-tdep.c: Likewise.
	* alphanbsd-tdep.c: Likewise.
	* alphaobsd-tdep.c: Likewise.
	* avr-tdep.c: Likewise.
	* cris-tdep.c: Likewise.
	* frv-linux-tdep.c: Likewise.
	* frv-tdep.c: Likewise.
	* h8300-tdep.c: Likewise.
	* hppa-linux-tdep.c: Likewise.
	* iq2000-tdep.c: Likewise.
	* m32c-tdep.c: Likewise.
	* m32r-linux-tdep.c: Likewise.
	* m32r-tdep.c: Likewise.
	* m68hc11-tdep.c: Likewise.
	* mep-tdep.c: Likewise.
	* mn10300-tdep.c: Likewise.
	* mt-tdep.c: Likewise.
	* score-tdep.c: Likewise.
	* sh64-tdep.c: Likewise.
	* sh-tdep.c: Likewise.
	* sparc64fbsd-tdep.c: Likewise.
	* sparc64nbsd-tdep.c: Likewise.
	* sparc64obsd-tdep.c: Likewise.
	* v850-tdep.c: Likewise.
	* vaxobsd-tdep.c: Likewise.
	* vax-tdep.c: Likewise.
	* xstormy16-tdep.c: Likewise.

2008-06-28  Vladimir Prus  <vladimir@codesourcery.com>

	* mi/mi-main.c (enum captured_mi_execute_command_actions)
	(captured_mi_execute_command_args): Remove.
	(captured_mi_execute_command): Cast the closure to mi_parse
	pointer, not to captured_mi_execute_command_args, and don't
	set the action field thereof.
	(mi_execute_command): Pass struct mi_parse, not
	captured_mi_execute_command_args to captured_mi_execute_command.
	(mi_execute_command): Remove (dead) code for suppressing
	printing prompt.

2008-06-28  Pedro Alves  <pedro@codesourcery.com>

	* linux-nat.c (enum sigchld_state): New.
	(linux_nat_async_events_state): Renamed from
	linux_nat_async_events_enabled.
	(linux_nat_event_pipe_push, my_waitpid): Adjust.
	(sigchld_default_action): New.
	(lin_lwp_attach_lwp): Adjust.  Call linux_nat_async_events
	unconditionally.
	(linux_nat_create_inferior): Set events state to sigchld_default
	state.
	(linux_nat_resume): Adjust.
	(linux_nat_wait): Call linux_nat_async_events unconditionally.
	(sigchld_handler): Adjust.
	(linux_nat_async_mask): Don't set SIGCHLD actions here.
	(get_pending_events): Adjust.
	(linux_nat_async_events): Rewrite to handle enum sigchld_state
	instead of a boolean.
	(linux_nat_async): Adjust.
	(_initialize_linux_nat): Capture default SIGCHLD action into
	sigchld_default_action.

2008-06-28  Vladimir Prus  <vladimir@codesourcery.com>

	* breakpoint.c (moribund_locations): New.
	(bpstat_stop_status): Process moribund locations.
	(update_global_location_list): Add removed
	locations to moribund_locations.
	(breakpoint_retire_moribund): New.
	* breakpoint.h (struct bp_location): New field
	events_till_retirement.
	(breakpoint_retire_moribund): Declare.
	* thread.c (thread_count): New.
	* infrun.c (handle_inferior_event): Call
	breakpoint_retire_moribund.
	* gdbthread.h (thread_count): Declare.

2008-06-27  Joseph Myers  <joseph@codesourcery.com>

	* dfp.c (decimal_convert): Call match_endianness before and after
	conversion.

2008-06-27  Jonathan Larmour  <jifl@eCosCentric.com>

	* remote.c (remote_insert_breakpoint): Ensure that if Z0
	unsupported and we fall back to memory_insert_breakpoint, we
	use the unmodified requested address.

2008-06-27  Joel Brobecker  <brobecker@adacore.com>

	* dwarf2read.c (read_attribute_value): Issue a complaint when
	adjusting size attribute values of 0xffffffff as zero.

2008-06-27  Joseph Myers  <joseph@codesourcery.com>

	* i386-tdep.c (i386_16_byte_align_p): New.
	(i386_push_dummy_call): Determine stack space required for
	arguments going forwards allowing for 16-byte alignment, then push
	arguments going forwards.

2008-06-27  Pedro Alves  <pedro@codesourcery.com>

	* infrun.c (start_remote): Don't clear thread list here.
	* monitor.c (monitor_open): Include "gdbthread.h".  Clear thread
	list here.
	* remote.c (record_currthread): Upgrade the main thread and its
	entry in the thread list if this is the first time we hear about
	threads.
	(remote_thread_alive): Consider magic_null_ptid or a ptid without
	a tid member always alive.
	(remote_find_new_threads): Don't update the main thread here.
	(remote_start_remote): Clear thread list here.  Always add the
	main thread.
	(extended_remote_attach_1): Add the main thread here.
	(extended_remote_mourn_1): Re-add the main thread here.
	(extended_remote_create_inferior_1): Add a main thread.

	* Makefile.in (monitor.o): Depend on $(gdbthread_h).

2008-06-27  Pedro Alves  <pedro@codesourcery.com>

	Use ptid_t.tid to store thread ids instead of ptid_t.pid.

	* remote.c (magic_null_ptid, not_sent_ptid, any_thread_ptid): New
	globals.
	(general_thread, continue_thread): Change type to ptid_t.
	(record_currthread): Take a ptid_t parameter instead of an
	integer.
	(MAGIC_NULL_PID): Delete.
	(set_thread): Take a ptid_t parameter and adjust.
	(set_general_thread, set_continue_thread): New.
	(remote_thread_alive, remote_newthread_step)
	(remote_current_thread, remote_find_new_threads)
	(remote_threads_info, remote_start_remote, remote_vcont_resume)
	(remote_resume_1, remote_wait, extended_remote_create_inferior_1)
	(threadalive_test, remote_pid_to_str)
	(remote_get_thread_local_address): Adjust.
	(_initialize_remote): Initialize magic_null_ptid, not_sent_ptid
	and any_thread_ptid.

2008-06-26  Jan Kratochvil  <jan.kratochvil@redhat.com>

	* configure.ac (--enable-tui): AC_MSG_ERROR for explicit --enable-tui.
	* configure: Regenerated.

2008-06-26  Joel Brobecker  <brobecker@adacore.com>

	* dwarf2read.c (read_attribute_value): Treat size attribute
	values of 0xffffffff as if the attribute value was zero.

2008-06-26  Vladimir Prus  <vladimir@codesourcery.com>

	* linux-nat.c: Add description of overall logic.

2008-06-26  Daniel Jacobowitz  <dan@codesourcery.com>

	* Makefile.in (GNULIB_H): Use GNULIB_STDINT_H.
	(gdb_stdint_h, gdb_stdint.h, stamp-int): Delete.  Remove
	all dependencies on $(gdb_stdint_h).
	(distclean): Do not delete gdb_stdint.h.
	* acinclude.m4: Do not use stdint.m4.
	* configure.ac: Set GNULIB_STDINT_H.  Remove tests for stdint.h,
	uintptr_t, and gdb_stdint.h.
	* defs.h: Include <stdint.h>.
	* gdb_thread_db.h: Assume stdint.h is already included.
	* breakpoint.c, findcmd.c, hppa-tdep.c, inf-ptrace.c, proc-service.c,
	rs6000-nat.c, spu-linux-nat.c, target.c, win32-nat.c: Do not
	include gdb_stdint.h.
	* configure, config.in: Regenerate.

2008-06-26  Joseph Myers  <joseph@codesourcery.com>

	* ppc-sysv-tdep.c (ppc_sysv_abi_push_dummy_call): Handle passing
	decimal floating-point values in GPRs for soft-float.
	(do_ppc_sysv_return_value): Handle returning decimal
	floating-point values in GPRs for soft-float.

2008-06-26  Vladimir Prus  <vladimir@codesourcery.com>

	* target.c (target_read_until_error): New.
	* target.h (target_read_until_error): Declare.
	* mi/mi-main.c (mi_cmd_data_read_memory): Use
	target_read_until_error.

2008-06-25  Jan Kratochvil  <jan.kratochvil@redhat.com>

	Fix a memory leak found by Hui Zhu <teawater@gmail.com>.
	* c-exp.y (parse_number): Move the S and SAVED_CHAR initialization
	after the DECFLOAT detection to fix a memory leak.  Remove the
	redundant NUM initialization.  Protect the DECFLOAT detection memory
	access before the P block.  Restore the P memory content for the
	DECFLOAT detection.

2008-06-25  Vladimir Prus  <vladimir@codesourcery.com>

	Kill the return value for all MI command functions.
	* mi/mi-cmds.h (enum mi_cmd_result): Remove.
	(mi_cmd_argv_ftype): Change return type to void.

	* mi/mi-main.c: Adjust all function that implement
	MI commands to return nothing.
	(struct captured_mi_execute_command_actions):
	Remove the rc field.
	(mi_cmd_execute): Return nothing.
	(mi_execute_async_cli_command): Return nothing.
	(mi_cmd_exec_interrupt): Don't print ^done here.
	(mi_cmd_target_select): Don't print ^connected here.
	(captured_mi_execute_command): Don't check for MI_CMD_DONE.
	Special-case -target-select and output ^connected, not ^done.

	* mi/mi-cmd-break.c: Adjust.
	* mi/mi-cmd-disas.c: Adjust.
	* mi/mi-cmd-env.c: Adjust.
	* mi/mi-cmd-file.c: Adjust.
	* mi/mi-cmd-stack.c: Adjust.
	* mi/mi-cmd-target.c: Adjust.
	* mi/mi-cmd-var.c: Adjust.
	* mi/mi-interp.c: Adjust.
	* mi/mi-symbol-cmds.c: Adjust.

2008-06-25  Vladimir Prus  <vladimir@codesourcery.com>

	Emit ^running via observer.
	* mi/mi-interp.c (mi_cmd_interpreter_exec): Do no print
	^running here.
	(mi_on_resume): Print ^running if not previously output.
	* mi/mi-main.c (running_result_record_printed): New.
	(captured_mi_execute_command): Reset
	running_result_record_printed.  Use running_result_record_printed
	to decide if we should skip ^done.
	(mi_execute_async_cli_command): Don't print ^running here.
	* mi/mi-main.h (current_token, running_result_record_printed):
	Declare.

2008-06-24  Michael Snyder  <msnyder@specifix.com>

	* infrun.c (_initialize_infrun): White space and typo fix.

2008-06-23  Christopher Faylor  <me.gdb.changelog@cgf.cx>

	* win32-nat.c (safe_symbol_file_add_stub): Remove unused variable.
	(do_initial_win32_stuff): Fix problem with inability to set breakpoints
	when first loading DLL with "dll" command.

2008-06-19  Pierre Muller  <muller@ics.u-strasbg.fr>

	* gnu-nat.c (proc_string): Use capital T for "Thread".

2008-06-19  Pierre Muller  <muller@ics.u-strasbg.fr>

	* win32-nat.c (win32_pid_to_str): Use capital T for "Thread".

2008-06-18  Joel Brobecker  <brobecker@adacore.com>

	* solib-osf.c (osf_solib_create_inferior_hook): Do nothing if
	the target cannot run.

2008-06-18  Joel Brobecker  <brobecker@adacore.com>

	* solib-osf.c (osf_solib_create_inferior_hook): Do nothing if
	we're attaching to a running process.

2008-06-18  Pierre Muller  <muller@ics.u-strasbg.fr>

	* win32-nat.c (handle_load_dll): Give dll name and load address
	if debug_events is on.
	(handle_unload_dll): Likewise.

2008-06-14  Vladimir Prus  <vladimir@codesourcery.com>

	Don't suppress *running when doing finish.
	* infcall.c (call_function_by_hand): Set both
	suppress_resume_observer and suppress_stop_observer.
	* infcmd.c (suppress_run_stop_observers): Split into...
	(suppress_resume_observer, suppress_stop_observer): ...those.
	(finish_command_continuation): Clear suppress_stop_observer.
	(finish_command): Set suppress_stop_observer.
	* inferior.h (suppress_run_stop_observers): Split into...
	(suppress_resume_observer, suppress_stop_observer): ...those.
	* infrun.c (normal_stop): Check for suppress_stop_observer.
	* thread.c (set_running): Check for suppress_resume_observer.

2008-06-12  Pedro Alves  <pedro_alves@portugalmail.pt>
	    Pierre Muller  <muller@ics.u-strasbg.fr>

	* gdbarch.sh (gdbarch_skip_main_prologue): New.
	* gdbarch.h, gdbarch.c: Regenerate.
	* i386-tdep.h (i386_skip_main_prologue): Declare.
	* i386-tdep.c (i386_skip_main_prologue): New.
	* i386-cygwin-tdep.c (i386_cygwin_init_abi): Register
	i386_skip_main_prologue as gdbarch_skip_main_prologue gdbarch callback.
	* symtab.c (find_function_start_sal): When pc points at the "main"
	function, call gdbarch_skip_main_prologue.

2008-06-11  Daniel Jacobowitz  <dan@codesourcery.com>

	* value.c (value_primitive_field): Fetch lazy register values.

2008-06-11  Pedro Alves  <pedro@codesourcery.com>

	* NEWS: Mention support removal of undocumented S AA p PID stop
	reply packet.

	* remote.c (remote_wait): Remove undocumented S AA p PID support.

2008-06-10  Stan Shebs  <stan@codesourcery.com>

	* MAINTAINERS: Update my affiliation and address.

2008-06-10  Andreas Schwab  <schwab@suse.de>

	* top.c (print_gdb_version): Don't print final newline.

2008-06-10  Vladimir Prus  <vladimir@codesourcery.com>

	Implement *running.
	* Makefile.in: Update dependencies.
	* gdbthread.h (struct thread_info): New field
	running_.
	(set_running, is_running): New.
	* thread.c (set_running, is_running): New.
	* inferior.h (suppress_normal_stop_observer): Rename to...
	(suppress_run_stop_observers): ..this.
	* infcmd.c (suppress_normal_stop_observer): Rename to...
	(suppress_run_stop_observers): ..this.
	(finish_command_continuation, finish_command): Adjust.
	* infcall.c (call_function_by_hand): Adjust.
	* infrun.c (normal_stop): Call set_running.
	* target.c (target_resume): New.  Call set_running.
	* target.h (target_resume): Convert from macro to
	a function.

	* mi/mi-interp.c (mi_on_resume): New.
	(mi_interpreter_init): Register mi_on_resume.

2008-06-10  Vladimir Prus  <vladimir@codesourcery.com>

	Use observers to report stop events in MI.
	* mi/mi-interp.c (mi_on_normal_stop): New.
	(mi_interpreter_init): Register mi_on_normal_stop.
	(mi_interpreter_exec_continuation): Remove.
	(mi_cmd_interpreter_exec): Don't register the above.
	* mi/mi-main.c (captured_mi_execute_command): Don't care
	about sync_execution.
	(mi_execute_async_cli_command): Don't install continuation.  Don't
	print *stopped.
	(mi_exec_async_cli_cmd_continuation): Remove.

2008-06-10  Vladimir Prus  <vladimir@codesourcery.com>

	Suppress normal stop observer when it's problematic.
	* inferior.h (suppress_normal_stop_observer): New.
	* infcall.c (call_function_by_hand): Disable stop events when
	doing function calls.
	* infmcd.c (suppress_normal_stop_observer): New.
	(finish_command_continuation): Call normal_stop observer
	explicitly.
	(finish_command): Disable stop events inside proceed.
	* infrun.c (normal_stop): Don't call normal stop observer if
	suppressed of if multi-step is in progress.

2008-06-10  Vladimir Prus  <vladimir@codesourcery.com>

	Remove stale code.
	* infrun.c (finish_command): Don't pass cleanup
	to continuation.
	(finish_command_continuation): Don't grab cleanup from
	the passed data, as we don't use, and cannot, use it anyway.

2008-06-10  Vladimir Prus  <vladimir@codesourcery.com>

	Introduce common cleanup for restoring integers.
	* defs.h (make_cleanup_restore_integer): New declaration.
	(struct cleanup): New field free_arg.
	(make_my_cleanup_2): New.
	* utils.c (restore_integer_closure, restore_integer)
	(make_cleanup_restore_integer): New.
	(make_my_cleanup): Initialize the free_arg field and
	renamed to make_my_cleanup_2.
	(do_my_cleanups): Call free_arg.
	(discard_cleanups): Call free_arg.
	* breakpoint.c (restore_always_inserted_mode): Remove.
	(update_breakpoints_after_exec): Use make_cleanup_restore_integer.

2008-06-09  Doug Evans  <dje@google.com>

	* remote.c (remote_wait): Include beginning of malformed packet
	in error output.

2008-06-09  Tom Tromey  <tromey@redhat.com>

	* completer.c (complete_line): Don't special-case
	expression_completer.
	(expression_completer): Only pass last word to
	location_completer.
	* c-exp.y (yylex): Check 'token', not 'operator'.

2008-06-09  Daniel Jacobowitz  <dan@codesourcery.com>

	* configure.ac (build_warnings): Add -Wno-format for mingw.
	* configure: Regenerated.

2008-06-07  Daniel Jacobowitz  <dan@codesourcery.com>

	* NEWS: Make indentation consistent.  Move exec tracing entry out
	of remote packet list.

2008-06-06  Tom Tromey  <tromey@redhat.com>

	* value.h (evaluate_subexpression_type, extract_field_op):
	Declare.
	* printcmd.c (_initialize_printcmd): Use expression_completer for
	'p', 'inspect', 'call'.
	* parser-defs.h (parse_field_expression): Declare.
	* parse.c: Include exceptions.h.
	(in_parse_field, expout_last_struct): New globals.
	(mark_struct_expression): New function.
	(prefixify_expression): Return int.
	(prefixify_subexp): Return int.  Use expout_last_struct.
	(parse_exp_1): Update.
	(parse_exp_in_context): Add 'out_subexp' argument.  Handle
	in_parse_field.
	(parse_field_expression): New function.
	* expression.h (parse_field_expression): Declare.
	(in_parse_field): Likewise.
	* eval.c (evaluate_subexpression_type): New function.
	(extract_field_op): Likewise.
	* completer.h (expression_completer): Declare.
	* completer.c (expression_completer): New function.
	(count_struct_fields, add_struct_fields): New functions.
	* c-exp.y (yyparse): Redefine.
	(COMPLETE): New token.
	(exp): New productions.
	(saw_name_at_eof, last_was_structop): New globals.
	(yylex): Return COMPLETE when needed.  Recognize in_parse_field.
	(c_parse): New function.
	* breakpoint.c (_initialize_breakpoint): Use expression_completer
	for watch, awatch, and rwatch.
	* Makefile.in (parse.o): Depend on exceptions_h.

2008-06-06  Paul Pluzhnikov  <ppluzhnikov@google.com>

	PR gdb/1147
	* gdb/valopts.c (find_overload_match): Handle references
	to pointers.

2008-06-06  Paul N. Hilfinger  <hilfinger@adacore.com>

	* ada-lang.c (ada_value_assign): Correct big-endian case to take into
	account the bitsize of the 'from' operand.

2008-06-06  Pedro Alves  <pedro@codesourcery.com>

	* annotate.h (annotate_thread_changed): Declare.

2008-06-06  Nick Roberts  <nickrob@snap.net.nz>

	* annotate.c (annotate_thread_changed): New function.
	* thread.c (thread_command) : Use it.
	* infrun.c (normal_stop): Use it.

2008-06-05  Vladimir Prus  <vladimir@codesourcery.com>
	    Nathan Sidwell  <nathan@codesourcery.com>
	    Joseph Myers  <joseph@codesourcery.com>

	* acinclude.m4: Include ../config/acx.m4.
	* configure.ac: Use ACX_PKGVERSION and ACX_BUGURL.
	* configure, config.in: Regenerate.
	* main.c (print_gdb_help): Use REPORT_BUGS_TO for bug-reporting
	address.
	* top.c (print_gdb_version): Use PKGVERSION and REPORT_BUGS_TO.

2008-06-05  Pedro Alves  <pedro@codesourcery.com>

	Replace 'target async' by 'maintenance set remote-async' and
	'target remote' combination.

	* remote.c (remote_async_wait): Merge into remote_wait, and
	remove.
	(remote_async_permitted, remote_async_permitted_set): New
	variables.
	(set_maintenance_remote_async_permitted)
	(show_maintenance_remote_async_permitted): New functions.
	(remote_async_ops, extended_async_remote_ops): Delete.
	(remote_async_open, extended_remote_async_open): Delete.
	(remote_open_1): Drop async_p parameter.  Update callers.  Replace
	async_p with remote_async_permitted checks.
	(extended_async_remote_attach): Delete.
	(remote_resume, remote_async_resume): Merge and leave remote_resume.
	(remote_async_terminal_inferior): Rename to...
	(remote_terminal_inferior): ... this, and add
	remote_async_termitted check.
	(remote_async_terminal_ours): Rename to...
	(remote_terminal_ours): ... this, and add remote_async_termitted
	check.
	(remote_wait, remote_async_wait): Merge and leave remote_wait
	only.
	(remote_kill, remote_async_kill): Merge and leave remote_kill
	only.
	(remote_async_mourn, extended_async_remote_mourn): Delete.
	(extended_remote_create_inferior_1): Drop async_p parameter.
	Update callers.  Always use extended_remote_ops.
	(extended_remote_async_create_inferior): Delete.
	(remote_return_zero): Delete.
	(init_remote_ops): Register remote_can_async_p, remote_async,
	remote_async_mask, remote_terminal_inferior and
	remote_terminal_ours.
	(remote_can_async_p, remote_is_async_p): Check for
	remote_async_permitted.
	(init_remote_async_ops, init_extended_async_remote_ops): Remove.
	(set_remote_cmd): Don't add async and extended-async targets.
	(_initialize_remote): Add set/show remote-async maintenance
	commands.

2008-06-05  Pedro Alves  <pedro@codesourcery.com>

	* remote.c (kill_kludge): Delete.
	(remote_wait, remote_async_wait): Don't set it.
	(remote_kill, remote_async_kill): Don't do anything with it.

2008-06-05  Pedro Alves  <pedro@codesourcery.com>

	* linux-thread-db.c (thread_db_wait): Don't trim event ptid.

2008-06-05  Aleksandar Ristovski  <aristovski@qnx.com>

	* bcache.c (bcache_data): Call deprecated_bcache_added function.
	(deprecated_bcache_added): New function name. Body of function
	bcache_data is used here with the addition of 'added' argument.
	* bcache.h (deprecated_bcache_added): New function.
	* symfile.c (add_psymbol_to_bcache): New helper function, takes part of
	work from add_psymbol_to_list - initialises partial symbol and stashes
	it in objfile's cache.
	(append_psymbol_to_list): New helper function, takes other part of
	work from add_psymbol_to_list - adds partial symbol to the given list.
	(add_psymbol_to_list): Call helper functions instead of doing work
	here. If adding to global list, do not duplicate partial symbols in the
	partial symtab.

2008-06-05  Aleksandar Ristovski  <aristovski@qnx.com>

	* breakpoint.c (print_exception_catchpoint): Put 'exception' back to
	'exception caught|thrown' message.

2008-06-05  Jan Kratochvil  <jan.kratochvil@redhat.com>

	* Makefile.in: Update dependencies.
	* dwarf2expr.c: New include "gdb_assert.h".
	(new_dwarf_expr_context): Initialize MAX_RECURSION_DEPTH.
	(dwarf_expr_eval): Sanity check the RECURSION_DEPTH count.
	(execute_stack_op): Error out on too large RECURSION_DEPTH.
	Increase/decrease RECURSION_DEPTH around the function.

2008-06-05  Daniel Jacobowitz  <dan@codesourcery.com>

	* remote.c (get_offsets): Handle a single segment.
	* symfile.c (symfile_map_offsets_to_segments): Allow more bases
	than segments.

2008-06-03  Daniel Jacobowitz  <dan@codesourcery.com>

	* solib-svr4.c (struct lm_info): Add lm_addr.
	(main_lm_addr): New.
	(svr4_default_sos): Set lm_addr.
	(svr4_current_sos): Set lm_addr and main_lm_addr.
	(svr4_fetch_objfile_link_map): Rewrite.
	(svr4_clear_solib): Clear main_lm_addr.

2008-06-03  Michael Snyder  <msnyder@redhat.com>
	    Joseph Myers  <joseph@codesourcery.com>

	* mips-tdep.c (mips_eabi_return_value): Replace stub that always
	returned RETURN_VALUE_STRUCT_CONVENTION with a real function.

2008-06-02  Roman Zippel <zippel@linux-m68k.org>

	* m68klinux-tdep.c (m68k_linux_pc_in_sigtramp): Fix incorrect test.

2008-06-02  Roman Zippel <zippel@linux-m68k.org>

	* m68k-tdep.c (m68k_analyze_prologue): Fix length of lea insn.

2008-06-01  Joel Brobecker  <brobecker@adacore.com>

	* rs6000-aix-tdep.c (rs6000_convert_from_func_ptr_addr): Do not
	treat pointers in data space as function descriptors if the
	target address is also in the data space.

2008-05-30  Joel Brobecker  <brobecker@adacore.com>

	* alpha-tdep.c (alpha_heuristic_frame_unwind_cache): Set
	the trad-frame register value for the SP register.

2008-05-29  Mark Kettenis  <kettenis@gnu.org>

	* sparcnbsd-tdep.c, sparcobsd-tdep.c: Update for unwinder changes.

2008-05-28  Joel Brobecker  <brobecker@adacore.com>

	* ia64-tdep.c (ia64_convert_from_func_ptr_addr): Improve the heuristic
	that identifies function descriptors outside of the .opd section.

2008-05-28  Aleksandar Ristovski  <aristovski@qnx.com>

	* breakpoint.c (print_exception_catchpoint): In CLI add 'Temporary' for
	temporary catchpoints.  In MI add missing fields 'reason', 'disp',
	'bkptno'.
	(print_mention_exception_catchpoint): Add 'Temporary' for temporary
	catchpoints.
	(handle_gnu_v3_exceptions): Use tempflag.

2008-05-28  Vladimir Prus  <vladimir@codesourcery.com>

	Refactor varobj_update interface.
	* varobj.c (varobj_update): Report changes as vector.  Also
	return not just a list of varobj, but a list of special structures
	that tell what exactly has changed.
	* varobj.h (enum varobj_update_error): Rename to
	varobj_scope_status.
	(struct varobj_update_result_t): New.
	(varobj_update): Adjust prototype.
	* mi/mi-cmd-var.c: Adjust for changes.

2008-05-28  Vladimir Prus  <vladimir@codesourcery.com>

	* varobj.c (varobj_update): Fix comment typo.
	Fix indentation.

2008-05-26  Joel Brobecker  <brobecker@adacore.com>

	Set the symtab field of symbols read from ECOFF debugging entries.
	* mdebugread.c (add_symbol): Add new parameter symtab.
	(parse_symbol): Update calls to add_symbol throughout.

2008-05-27  Andreas Schwab  <schwab@suse.de>

	* symtab.h (enum address_class): Remove LOC_REGPARM and
	LOC_COMPUTED_ARG.
	(struct symbol): Add is_argument.
	(SYMBOL_IS_ARGUMENT): Define.

	* ada-lang.c (ada_add_block_symbols): Use SYMBOL_IS_ARGUMENT.
	* buildsym.c (finish_block): Likewise.
	* stack.c (print_frame_args, print_block_frame_locals)
	(print_frame_arg_vars): Likewise.
	* symtab.c (lookup_block_symbol): Likewise.
	* tracepoint.c (add_local_symbols): Likewise.
	* mi/mi-cmd-stack.c (list_args_or_locals): Likewise.

	* coffread.c (process_coff_symbol): Set SYMBOL_IS_ARGUMENT.
	* dwarf2read.c (new_symbol): Likewise.
	* mdebugread.c (parse_symbol): Likewise.
	* stabsread.c (define_symbol): Likewise.

	* ada-exp.y (select_possible_type_sym): Don't handle LOC_REGPARM
	and LOC_COMPUTED_ARG.
	* ada-lang.c (resolve_subexp, symtab_for_sym): Likewise.
	* ax-gdb.c (gen_var_ref): Likewise.
	* eval.c (evaluate_subexp_for_address): Likewise.
	* findvar.c (symbol_read_needs_frame, read_var_value): Likewise.
	* m2-exp.y (yylex): Likewise.
	* printcmd.c (address_info): Likewise.
	* symmisc.c (print_symbol, print_partial_symbols): Likewise.
	* tracepoint.c (collect_symbol, scope_info): Likewise.

2008-05-24  Carlos Eduardo Seo  <cseo@linux.vnet.ibm.com>

	* gdbarch.sh: Added new gdbarch struct
	core_regset_sections.
	* gdbarch.c: Refreshed.
	* gdbarch.h: Refreshed.
	* regset.h (core_regset_section): Declared.
	* linux-nat.c (linux_nat_do_thread_registers): Added
	support for the new gdbarch struct core_regset_sections.
	* utils.c (host_address_to_string): New function.
	* defs.h (host_address_to_string): New prototype.
	* i386-linux-tdep.c (i386_regset_rections): New register
	sections list for i386.
	  (i386_linux_init_abi): Initialized new gdbarch struct
	  core_regset_sections.
	* Makefile.in: Updated to reflect dependency changes.
	* ppc-linux-tdep.c (ppc_regset_sections): Register
	sections list for ppc.
	  (ppc_linux_init_abi): Initialized new gdbarch struct
	  core_regset_sections

2008-05-24  Andreas Schwab  <schwab@suse.de>

	* linespec.c (decode_objc): Save current language around call to
	get_selected_block.

2008-05-23  Joel Brobecker  <brobecker@adacore.com>

	* valprint.h (get_array_bounds): Renames get_array_low_bound.
	* valprint.c (get_array_bounds): Renames get_array_low_bound.
	Return the proper bound value if the array index type is an
	enumerated type. Compute the high bound if requested.
	(val_print_array_elements): Handle the case when the array
	element has a null size.
	* ada-valprint.c (print_optional_low_bound): Add handling
	for empty arrays or arrays of zero-size elements.
	(ada_val_print_array): New function, extracted out from
	ada_val_print_1 case TYPE_CODE_ARRAY, and enhanced to
	handle empty arrays and arrays of zero-size elements.
	(ada_val_print_1)[case TYPE_CODE_ARRAY]: Replace extracted-out
	code by call to ada_val_print_array.
	(ada_value_print): Remove handling of null array.  The handling
	was incomplete and is now better handled by ada_val_print_array.

2008-05-23 Markus Deuling  <deuling@de.ibm.com>

	* annotate.c (annotate_source, annotate_frame_begin): Replace
	deprecated_print_address_numeric with paddress.
	* cli/cli-cmds.c (list_command, edit_command): Likewise.
	* tui/tui-stack.c (tui_make_status_line): Likewise.

	* defs.h (deprecated_print_address_numeric): Remove.
	* printcmd.c (deprecated_print_address_numeric): Remove.
	* maint.c (maint_print_section_info): Fix comment.

2008-05-23 Markus Deuling  <deuling@de.ibm.com>

	* valprint.c (print_hex_chars, print_octal_chars, print_decimal_chars,
	print_binary_chars, print_char_chars): Add byte_order parameter and
	replace gdbarch_byte_order.
	(print_decimal_chars): Replace START_P, NOT_END_P and NEXT_P by their
	expressions and remove them.  Remove unused TWO_TO_FOURTH.
	(val_print_type_code_int): Introduce gdbarch_byte_order to get at the
	endianness.  Update call to print_hex_chars.
	* valprint.h (print_hex_chars, print_octal_chars, print_decimal_chars,
	print_binary_chars, print_char_chars): Add byte_order parameter.
	* printcmd.c (print_scalar_formatted): Introduce gdbarch_byte_order to
	get at the endianness.  Update print_*_char calls to use byte_order.

2008-05-22  Ulrich Weigand  <uweigand@de.ibm.com>

	* symtab.h (struct symbol): Make "aux_value" member a void pointer
	instead of a union.
	(SYMBOL_LOCATION_BATON): Update.

2008-05-22  Ulrich Weigand  <uweigand@de.ibm.com>

	* symtab.h (enum address_class): Remove LOC_BASEREG and
	LOC_BASEREG_ARG.
	(struct symbol): Remove "basereg" member of "aux_value" union.
	(SYMBOL_BASEREG): Remove.

	* ada-exp.y (select_possible_type_sym): Do not handle LOC_BASEREG
	or LOC_BASEREG_ARG.
	* ada-lang.c (resolve_subexp, symtab_for_sym): Likewise.
	(ada_add_block_symbols): Likewise.
	* ax-gdb.c (gen_var_ref): Likewise.
	* buildsym.c (finish_block): Likewise.
	* findvar.c (symbol_read_needs_frame, read_var_value): Likewise.
	* m2-exp.y (yylex): Likewise.
	* mi/mi-cmd-stack.c (list_args_or_locals): Likewise.
	* printcmd.c (address_info): Likewise.
	* stack.c (print_frame_args, print_block_frame_locals): Likewise.
	(print_frame_arg_vars): Likewise.
	* symmisc.c (print_symbol): Likewise.
	* symtab.c (lookup_block_symbol): Likewise.
	* tracepoint.c (collect_symbol, add_local_symbols): Likewise.
	(scope_info): Likewise.

2008-05-22  Ulrich Weigand  <uweigand@de.ibm.com>

	* symtab.h (enum address_class): Remove LOC_LOCAL_ARG.

	* ada-exp.y (select_possible_type_sym): Do not handle LOC_LOCAL_ARG.
	* ada-lang.c (resolve_subexp, symtab_for_sym): Likewise.
	(ada_add_block_symbols): Likewise.
	* ax-gdb.c (gen_var_ref): Likewise.
	* buildsyms.c (finish_block): Likewise.
	* findvar.c (symbol_read_needs_frame, read_var_value): Likewise.
	* m2-exp.y (yylex): Likewise.
	* mi/mi-cmd-stack.c (list_args_or_locals): Likewise.
	* printcmd.c (address_info): Likewise.
	* stack.c (print_frame_args, print_frame_arg_vars): Likewise.
	* symmisc.c (print_symbol, print_partial_symbols): Likewise.
	* symtab.c (lookup_block_symbol): Likewise.
	* tracepoint.c (collect_symbol, add_local_symbols): Likewise.
	(scope_info): Likewise.

2008-05-22  Ulrich Weigand  <uweigand@de.ibm.com>

	* symtab.h (enum address_class): Remove LOC_INDIRECT and
	LOC_HP_THREAD_LOCAL_STATIC.

	* findvar.c (symbol_read_needs_frame, read_var_value): Do not
	handle LOC_INDIRECT or LOC_HP_THREAD_LOCAL_STATIC.
	(read_var_value): Likewise.
	* buildsym.c (finish_block): Likewise.
	* objfiles.c (objfile_relocate): Likewise.
	* printcmd.c (address_info): Likewise.
	* symmisc.c (print_symbol, print_partial_symbols): Likewise.
	* tracepoint.c (scope_info): Likewise.

2008-05-21 Markus Deuling  <deuling@de.ibm.com>
	   Maxim Grigoriev  <maxim2405@gmail.com>

	* xtensa-tdep.c (xtensa_read_register): Remove.
	(xtensa_frame_cache): Get rid of xtensa_read_register. Pass extra
	argument litbase to call0_frame_cache().
	(call0_track_op, call0_analyze_prologue)
	(call0_frame_cache): Use extra argument litbase.

2008-05-21  Joel Brobecker  <brobecker@adacore.com>

	* infcmd.c (_initialize_infcmd): Add new "fin" alias for "finish".

2008-05-21  Ulrich Weigand  <uweigand@de.ibm.com>

	* frame.h (SIZEOF_FRAME_SAVED_REGS): Remove.

2008-05-21  Ulrich Weigand  <uweigand@de.ibm.com>

	* alpha-mdebug-tdep.c: Include "trad-frame.h".
	(struct alpha_mdebug_unwind_cache): Change type of SAVED_REGS to
	struct trad_frame_saved_reg *.
	(alpha_mdebug_frame_unwind_cache): Allocate SAVED_REGS using
	trad_frame_alloc_saved_regs.  Update accesses.  Record previous
	value of SP as being vfp.
	(alpha_mdebug_frame_prev_register): Use trad_frame_get_prev_register.
	* Makefile.in (alpha-mdebug-tdep.o): Update dependencies.

2008-05-21  Markus Deuling  <deuling@de.ibm.com>

	* score-tdep.c (score_print_insn): Get the current endianess from
	disassemble_info instead of gdbarch_byte_order.

2008-05-21  Pedro Alves  <pedro@codesourcery.com>

	* frame.c (get_prev_frame_1): Build frame id before setting
	this_frame->prev_p, not after.

2008-05-21  Nick Roberts  <nickrob@snap.net.nz>

	* annotate.c (annotate_new_thread): New function for new-thread
	annotation.
	* annotate.h: (annotate_new_thread): New extern.
	* thread.c (add_thread_with_info): Use it.
	* Makefile.in (thread.o): Add dependency on annotate.h.

2008-05-20  Joel Brobecker  <brobecker@adacore.com>

	* win32-nat.c (win32_wait): Block the control-c event while
	waiting for a debug event.

2008-05-19  Pedro Alves  <pedro@codesourcery.com>

	* symtab.h (lookup_symbol_in_language): Update comment.
	* symtab.c (lookup_symbol_aux_block): Update comment.
	* ada-lang.c (ada_lookup_symbol_list): Update comment.

2008-05-19  Ulrich Weigand  <uweigand@de.ibm.com>

	* symtab.h (lookup_symbol_in_language): Remove SYMTAB parameter.
	(lookup_symbol): Likewise.
	* symtab.c (lookup_symbol_in_language): Remove SYMTAB parameter.
	(lookup_symbol): Likewise.
	(search_symbols): Update.

	* linespec.c (find_methods, collect_methods): Update.
	(add_matching_methods, add_constructors): Update.
	(decode_compound, decode_dollar, decode_variable): Update.
	(lookup_prefix_sym): Update.

	(symbol_found): Remove SYM_SYMTAB parameter.
	Use SYMBOL_SYMTAB (sym) instead.

	* gdbtypes.c (lookup_typename): Update.
	(lookup_struct, lookup_union, lookup_enum): Update.
	(lookup_template_type): Update.
	(check_typedef): Update.
	* language.c (lang_bool_type): Update.
	* mdebugread.c (parse_procedure): Update.
	* mi/mi-cmd-stack.c (list_args_or_locals): Update.
	* parse.c (write_dollar_variable): Update.
	* printcmd.c (address_info): Update.
	* source.c (select_source_symtab): Update.
	* stack.c (print_frame_args, print_frame_arg_vars): Update.
	* valops.c (find_function_in_inferior): Update.
	(value_struct_elt_for_reference): Update.
	* value.c (value_static_field, value_fn_field): Update.

	* alpha-mdebug-tdep.c (find_proc_desc): Update.
	* arm-tdep.c (arm_skip_prologue): Update.
	* mt-tdep.c (mt_skip_prologue): Update.
	* xstormy16-tdep.c (xstormy16_skip_prologue): Update.

	* ada-lang.h (struct ada_symbol_info): Remove SYMTAB member.
	* ada-lang.c (ada_add_block_symbols): Remove SYMTAB parameter.
	(add_defn_to_vec): Likewise.
	(ada_add_block_symbols): Likewise.
	(lookup_cached_symbol, cache_symbol): Likewise.
	(standard_lookup): Update.
	(ada_lookup_symbol_list): Update.

	* c-valprint.c (c_val_print): Update.
	* cp-support.c (cp_lookup_rtti_type): Update.
	* jv-lang.c (java_lookup_class, get_java_object_type): Update.
	* objc-lang.c (lookup_struct_typedef, find_imps): Update.
	* p-valprint.c (pascal_val_print): Update.
	* scm-lang.c (scm_lookup_name): Update.

	* c-exp.y: Update.
	* f-exp.y: Update.
	* jv-exp.y: Update.
	* m2-exp.y: Update.
	* objc-exp.y: Update.
	* p-exp.y: Update.

2008-05-19  Ulrich Weigand  <uweigand@de.ibm.com>

	* language.h (struct language_defn): Remove SYMTAB parameter from
	la_lookup_symbol_nonlocal callback function pointer.

	* ada-lang.h (ada_lookup_encoded_symbol): Remove SYMTAB parameter.
	(ada_lookup_encoded_symbol): Likewise.
	* ada-lang.c (ada_lookup_encoded_symbol): Remove SYMTAB parameter.
	Always call fixup_symbol_section.
	(ada_lookup_symbol): Remove SYMTAB parameter.
	(ada_lookup_symbol_nonlocal): Likewise.
	* ada-exp.y (write_object_renaming): Update.
	(find_primitive_type): Likewise.

	* cp-support.h (cp_lookup_symbol_nonlocal): Remove SYMTAB parameter.
	(cp_lookup_symbol_namespace): Likewise.
	* cp-namespace.c (lookup_namespace_scope): Remove SYMTAB parameter.
	(lookup_symbol_file): Likewise.
	(lookup_possible_namespace_symbol): Likewise.
	(cp_lookup_symbol_nonlocal): Likewise.
	(cp_lookup_symbol_namespace): Likewise.
	(cp_lookup_nested_type): Update.

	* scm-valprint.c (scm_inferior_print): Update.
	* valops.c (value_maybe_namespace_elt): Update.

	* solist.h (struct target_so_ops): Remove SYMTAB parameter from
	lookup_lib_global_symbol callback function pointer.
	(solib_global_lookup): Remove SYMTAB parameter.
	* solib.c (solib_global_lookup): Remove SYMTAB parameter.
	* solib-svr4.c (elf_lookup_lib_symbol): Likewise.

	* symtab.h (basic_lookup_symbol_nonlocal): Remove SYMTAB parameter.
	(lookup_symbol_static): Likewise.
	(lookup_symbol_global): Likewise.
	(lookup_symbol_aux_block): Likewise.
	(lookup_global_symbol_from_objfile): Likewise.
	* symtab.c (lookup_symbol_aux): Remove SYMTAB parameter.
	(lookup_symbol_aux_local): Likewise.
	(lookup_symbol_aux_block): Likewise.
	(lookup_symbol_aux_symtabs): Likewise.
	(lookup_symbol_aux_psymtabs): Likewise.
	(lookup_global_symbol_from_objfile): Likewise.
	(basic_lookup_symbol_nonlocal): Likewise.
	(lookup_symbol_static): Likewise.
	(lookup_symbol_global): Likewise.

	(lookup_symbol_in_language): Do not pass SYMTAB to lookup_symbol_aux.

2008-05-17  Pedro Alves  <pedro@codesourcery.com>

	* remote.c (init_extended_remote_ops): Fix typo.

2008-05-16  Pedro Alves  <pedro@codesourcery.com>

	* NEWS: Mention new DICOS x86 target configuration.

2008-05-16  Pedro Alves  <pedro@codesourcery.com>
	    Ulrich Weigand  <uweigand@de.ibm.com>

	* minsyms.c (lookup_minimal_symbol_by_pc_name): New function.
	* symtab.h (lookup_minimal_symbol_by_pc_name): Add prototype.

	* symtab.c (fixup_section): Remove prototype.  Add ADDR parameter;
	use it instead of ginfo->value.address.  Look up minimal symbol by
	address and name.  Assume OBJFILE is non-NULL.
	(fixup_symbol_section): Ensure we always have an objfile to look
	into.  Extract and pass to fixup_section the symbol's address that
	will match the minimal symbol's address.
	(fixup_psymbol_section): Likewise.

	(find_pc_sect_psymtab): Fall back to non-addrmap case when debugging
	overlays and the addrmap returned the wrong section.

	* dwarf2read.c (var_decode_location): Set SYMBOL_CLASS before
	calling fixup_symbol_section.

2008-05-16  Ulrich Weigand  <uweigand@de.ibm.com>

	* minsyms.c: Include "target.h".
	(find_solib_trampoline_target): Handle minimal symbols pointing
	to function descriptors as well.
	* Makefile.in (minsyms.o): Update dependencies.

	* ppc-linux-tdep.c (ppc64_standard_linkage): Rename to ...
	(ppc64_standard_linkage1): ... this.  Fix optional instructions.
	(PPC64_STANDARD_LINKAGE_LEN): Rename to ...
	(PPC64_STANDARD_LINKAGE1_LEN): ... this.
	(ppc64_standard_linkage2, ppc64_standard_linkage3): New.
	(PPC64_STANDARD_LINKAGE2_LEN, PPC64_STANDARD_LINKAGE3_LEN): New.
	(ppc64_standard_linkage_target): Rename to ...
	(ppc64_standard_linkage1_target): ... this.
	(ppc64_standard_linkage2_target, ppc64_standard_linkage3_target): New.
	(ppc64_skip_trampoline_code): Support three variants of standard
	linkage stubs.  Call find_solib_trampoline_target to handle
	glink stubs.

2008-05-16  Ulrich Weigand  <uweigand@de.ibm.com>

	* ppc-linux-tdep.c (ppc_linux_init_abi): Do not install
	ppc64_sysv_abi_adjust_breakpoint_address.
	* ppc-sysv-tdep.c (ppc64_sysv_abi_adjust_breakpoint_address): Remove.
	* ppc-tdep.h (ppc64_sysv_abi_adjust_breakpoint_address): Remove.

2008-05-16  Ulrich Weigand  <uweigand@de.ibm.com>

	* ppc-linux-tdep.c (ppc_linux_skip_trampoline_code): Remove.
	(ppc_linux_init_abi): Install find_solib_trampoline_target instead
	of ppc_linux_skip_trampoline_code.

2008-05-15  Daniel Jacobowitz  <dan@codesourcery.com>

	* gdbarch.sh: Delete dwarf_reg_to_regnum.
	* gdbarch.c, gdbarch.h: Regenerated.
	* amd64-tdep.c, arm-tdep.c, h8300-tdep.c, hppa-linux-tdep.c,
	hppa-tdep.c, i386-tdep.c, m32c-tdep.c, m68k-tdep.c, mips-tdep.c,
	s390-tdep.c, xtensa-tdep.c: Do not set dwarf_reg_to_regnum.

2008-05-15  Pedro Alves  <pedro@codesourcery.com>

	* linux-nat.c (trap_ptid): Delete.
	(linux_nat_detach, linux_nat_wait, linux_nat_mourn_inferior):
	Adjust.
	* linux-thread-db.c (thread_db_wait): Adjust.

2008-05-15  Joel Brobecker  <brobecker@adacore.com>

	* linespec.c (decode_line_1): Fix a couple of comments.

2008-05-15  Alan Modra  <amodra@bigpond.net.au>

	* dbxread.c: Formatting.
	(INTERNALIZE_SYMBOL): Init n_other.
	(set_namestring): Take pointer to nlist arg rather than struct
	copy.  Update all callers.

2008-05-15  Andreas Schwab  <schwab@suse.de>

	* Makefile.in (dwarf2loc.o): Remove $(addrmap_h).
	(dwarf2read.o): Add $(addrmap_h).

2008-05-14  Ulrich Weigand  <uweigand@de.ibm.com>

	* ppc-linux-tdep.c (ppc_linux_convert_from_func_ptr_addr): Rename ...
	(ppc64_linux_convert_from_func_ptr_addr): ... to this.  No longer try
	to handle ppc32 PLT entries.
	(ppc_linux_init_abi): Install ppc64_linux_convert_from_func_ptr_addr
	only on ppc64.

2008-05-14  Daniel Jacobowitz  <dan@codesourcery.com>

	* elfread.c (elf_symtab_read): Create trampolines for @plt symbols.
	* minsyms.c (lookup_minimal_symbol_by_pc_section_1): Renamed from
	lookup_minimal_symbol_by_pc_section.  Prefer trampolines if requested.
	(lookup_minimal_symbol_by_pc_section): Use
	lookup_minimal_symbol_by_pc_section_1.
	(lookup_solib_trampoline_symbol_by_pc): Likewise.

2008-05-13  Joel Brobecker  <brobecker@adacore.com>

	* findcmd.c: Add #include "gdb_stdint.h".
	* Makefile.in (findcmd.o): Update dependencies.

2008-05-11  David S. Miller  <davem@davemloft.net>

	* sparc-linux-tdep.c (sparc32_linux_init_abi): Remove
	long double size override, Linux does use 128-bit now.

	* sparc-linux-tdep.c (PSR_SYSCALL): Define.
	(sparc_linux_write_pc): New function.
	(sparc32_linux_init_abi): Register it.
	* sparc64-linux-tdep.c (TSTATE_SYSCALL): Define.
	(sparc64_linux_write_pc): New function.
	(sparc64_linux_init_abi): Register it.

 	* sparc-linux-tdep.c, sparc64-linux-tdep.c: Use
	dwarf2_append_unwinders(), not dwarf2_frame_sniffer.

2008-05-11  Ulrich Weigand  <uweigand@de.ibm.com>

	* rs6000-tdep.c (rs6000_gdbarch_init): Set up info.target_desc
	and info.tdep_info before calling gdbarch_init_osabi.

2008-05-09  Joel Brobecker  <brobecker@adacore.com>

	* ada-lang.c (ada_evaluate_subexp) [BINOP_ASSIGN]: Do not force
	the type of the right hand side of the assignment to the type
	of the left hand side if the left hand side is a convenience
	variable.

2008-05-09  Ulrich Weigand  <uweigand@de.ibm.com>

	* NEWS: Mention gdbserver bi-arch capability.

2008-05-09  Doug Evans  <dje@google.com>

	New "find" command.
	* NEWS: Document find command and qSearch:memory packet.
	* Makefile.in (SFILES): Add findcmd.c.
	(COMMON_OBJS): Add findcmd.o.
	(findcmd.o): New rule.
	* findcmd.c: New file.
	* target.h (target_ops): New member to_search_memory.
	(simple_search_memory): Declare.
	(target_search_memory): Declare.
	* target.c (simple_search_memory): New fn.
	(target_search_memory): New fn.
	* remote.c (PACKET_qSearch_memory): New packet kind.
	(remote_search_memory): New fn.
	(init_remote_ops): Init to_search_memory.
	(init_extended_remote_ops): Ditto.
	(_initialize_remote): Add qSearch:memory packet config command.

2008-05-09  Eli Zaretskii  <eliz@gnu.org>

	* thread.c (_initialize_thread): Don't use commas and periods in
	first line of doc string of "set/show print thread-events".

2008-05-08  Joel Brobecker  <brobecker@adacore.com>

	* alpha-mdebug-tdep.c, alpha-osf1-tdep.c, alpha-tdep.c:
	Update for unwinder changes.

2008-05-08  Joel Brobecker  <brobecker@adacore.com>

	* frame.c (get_frame_base_address, get_frame_locals_address)
	(get_frame_args_address): Pass the correct frame when calling
	frame_base_find_by_frame.

2008-05-08  Ulrich Weigand  <uweigand@de.ibm.com>

	* remote.c (extended_remote_attach_1): Call target_find_description.

2008-05-08  Daniel Jacobowitz  <dan@codesourcery.com>

	* remote.c (extended_remote_create_inferior_1): Clean up
	before marking the target running.

2008-05-08  Joel Brobecker  <brobecker@adacore.com>

	* hppa-tdep.h, hppa-tdep.c, hppa-hpux-tdep.c: Update for unwinder
	changes.

2008-05-07  Joel Brobecker  <brobecker@adacore.com>

	* sparc-tdep.c, sparc-tdep.h, sparc-sol2-tdep.c, sparc64-tdep.c,
	sparc64-sol2-tdep.c: Update for unwinder changes.

2008-05-07  Daniel Jacobowitz  <dan@codesourcery.com>

	* cp-support.c (mangled_name_to_comp): Initialize storage.
	(unqualified_name_from_comp): Likewise.

2008-05-07  Jie Zhang  <jie.zhang@analog.com>

	* remote.c (remote_insert_breakpoint): Call get_remote_state
	after gdbarch_breakpoint_from_pc is called.
	(remote_insert_hw_breakpoint): Likewise.

2008-05-06  Joel Brobecker  <brobecker@adacore.com>

	* valprint.c (val_print): Add new language parameter and use it
	instead of using the current_language. Update calls to val_print
	throughout.
	(common_val_print): Add new langauge parameter and pass it to
	val_print.
	* value.h (struct language_defn): Add opaque declaration.
	(val_print, common_val_print): Update declarations.
	* stack.c (print_frame_args): Update call to common_val_print
	using the appropriate language.
	* mi/mi-cmd-stack.c (list_args_or_locals): Likewise.
	* c-valprint, f-valprint.c, m2-valprint.c, mt-tdep.c, infcmd.c,
	mi/mi-main.c, jv-valprint.c, ada-valprint.c, varobj.c, p-valprint.c,
	scm-valprint.c, cp-valprint.c, sh64-tdep.c, printcmd.c:
	#include "language.h" if necessary.
	Update calls to val_print and common_val_print.
	* Makefile.in (mt-tdep.o, sh64-tdep.o, mi-cmds.o, mi-main.o):
	Update dependencies.

2008-05-06  Joel Brobecker  <brobecker@adacore.com>

	* ia64-tdep.c (ia64_convert_from_func_ptr_addr): Treat addresses
	pointing inside a non-executable section as function descriptors.

2008-05-06  Pedro Alves  <pedro@codesourcery.com>

	* inf-loop.c (inferior_event_handler): Run all continuations and
	print any language change before running the breakpoint commands.

2008-05-06  Joel Brobecker  <brobecker@adacore.com>

	* frame-unwind.c (frame_unwind_got_bytes): New function.
	* frame-unwind.h (frame_unwind_got_bytes): Add declaration.
	* libunwind-frame.h, libunwind-frame.c, ia64-tdep.c: Update
	for unwinder changes.

2008-05-05  Doug Evans  <dje@google.com>

	* NEWS: Mention new /m modifier for disassemble command.
	* cli/cli-cmds.c (print_disassembly): New function.
	(disassemble_current_function): New function
	(disassemble_command): Recognize /m modifier, print mixed
	source+assembly.
	(init_cli_cmds): Update disassemble help text.

2008-05-05  Maxim Grigoriev  <maxim2405@gmail.com>

	* xtensa-tdep.c: Update for unwinder changes.

2008-05-05  Andreas Schwab  <schwab@suse.de>

	Update m68k port for unwinder changes.
	* m68k-tdep.c (m68k_frame_cache): Expect this_frame.
	(m68k_frame_this_id, m68k_frame_prev_register): Update signature.
	(m68k_frame_unwind): Use default_frame_sniffer.
	(m68k_frame_sniffer): Remove.
	(m68k_frame_base_address): Expect this_frame.
	(m68k_dummy_id): Renamed from m68k_unwind_dummy_id.  Expect
	this_frame.
	(m68k_gdbarch_init): Use set_gdbarch_dummy_id,
	dwarf2_append_unwinders, and frame_unwind_append_unwinder.
	* m68klinux-tdep.c (m68k_linux_pc_in_sigtramp): Expect frame_info
	parameter instead of pc value.
	(m68k_linux_get_sigtramp_info, m68k_linux_sigtramp_frame_cache):
	Expect this_frame.
	(m68k_linux_sigtramp_frame_this_id)
	(m68k_linux_sigtramp_frame_prev_register)
	(m68k_linux_sigtramp_frame_sniffer): Update signature.
	(m68k_linux_sigtramp_frame_unwind): Use
	m68k_linux_sigtramp_frame_sniffer.
	(m68k_linux_init_abi): Use frame_unwind_append_unwinder.

	* m68klinux-nat.c (store_register): Fix typo.

2008-05-05  Pedro Alves  <pedro@codesourcery.com>

	* infcmd.c (step_1): Put thread id on the stack to avoid possible
	NULL dereferencing.

2008-05-05  Luis Machado  <luisgpm@br.ibm.com>

	* symfile.c (reread_symbols): Update objfile's entry point.

2008-05-05  Aleksandar Ristovski  <aristovski@qnx.com>
	    Joel Brobecker  <brobecker@adacore.com>

	* ada-lang.c: Update throughout to use symbol_matches_domain
	instead of matching the symbol domain explictly.
	* dwarf2read.c (add_partial_symbol): Do not add new psym for
	STRUCT_DOMAIN. Make sure you recognize c++ struct and java and ada
	class as typedefs. See lookup_partial_symbol function.
	(new_symbol): Similar to add_partial_symbol, do not create
	symbol for the typedef. See lookup_block_symbol.
	* symtab.c (symbol_matches_domain): New function, takes care
	of dual meaning of STRUCT_DOMAIN symbol for c++, ada and java.
	(lookup_partial_symbol): Use symbol_matches_domain to see if the
	found psym domain matches the given domain.
	(lookup_block_symbol): Likewise.

2008-05-05  Vladimir Prus  <vladimir@codesourcery.com>

	* top.c (command_line_handler_continuation): Remove.
	(execute_command): Do not install the above.

2008-05-05  Vladimir Prus  <vladimir@codesourcery.com>

	* inf-loop.c (inferior_event_handler): Call bpstat_do_action,
	and catch all exceptions from it.
	* top.c (command_line_handler_continuation): Don't
	call bpstat_do_action here.

2008-05-04  Daniel Jacobowitz  <dan@codesourcery.com>

	* dwarf2read.c (struct dwarf2_cu): Add type_hash.
	(struct die_info): Remove type.
	(read_type_die, read_typedef, read_base_type, read_subrange_type)
	(read_structure_type, read_enumeration_type, read_array_type)
	(read_tag_pointer_type, read_tag_ptr_to_member_type)
	(read_tag_reference_type, read_tag_const_type, read_tag_volatile_type)
	(read_tag_string_type, read_subroutine_type, read_set_type)
	(read_unspecified_type): Delete prototypes.  Remove check for
	already-loaded type.  Return the new type.
	(set_die_type): Return the new type.
	(reset_die_and_siblings_types): Delete.
	(load_comp_unit, load_full_comp_unit): Set type_hash.
	(process_queue): Remove call to reset_die_and_siblings_types.
	(process_die): Do not read most types here.  Use read_type_die
	for others.
	(read_func_scope, dwarf2_add_member_fn): Use read_type_die.
	(quirk_gcc_member_function_pointer): Return the new type.
	(process_structure_scope, process_enumeration_scope): Use
	get_die_type and read the DIE's type.
	(read_full_die): Do not initialize die->type.
	(tag_type_to_type): Use read_type_die.
	(read_type_die): Check for already defined types.  Return the
	type.
	(determine_prefix): Use get_die_type.
	(set_die_type): Return the type.
	(get_die_type): Take a CU argument.  Check for no type_hash.

2008-05-04  Daniel Jacobowitz  <dan@codesourcery.com>

	* dwarf2read.c (dwarf2_ranges_read, read_partial_die): Initialize
	locals.

2008-05-04  Pedro Alves  <pedro@codesourcery.com>

	* breakpoint.c (update_breakpoints_after_exec): Delete bp_longjmp
	and bp_longjmp_resume breakpoints.
	(breakpoint_address_is_meaningful): Claim bp_longjmp_resume as
	meaningful.
	(create_longjmp_breakpoint): Don't create bp_longjmp_resume
	breakpoints.  Create bp_longjmp breakpoints as momentary
	breakpoints.
	(enable_longjmp_breakpoint): Delete.
	(set_longjmp_breakpoint): New.
	(disable_longjmp_breakpoint): Delete.
	(delete_longjmp_breakpoint): New.
	(set_longjmp_resume_breakpoint): Delete.
	(set_momentary_breakpoint_at_pc): New.
	(breakpoint_re_set_one): Don't delete bp_longjmp and
	bp_longjmp_resume breakpoints.
	(breakpoint_re_set): Don't create longjmp and longjmp-resume
	breakpoints.

	* infrun.c (step_resume_breakpoint): Add comment.
	(struct execution_control_state): Delete handling_longjmp member.
	(init_execution_control_state). Don't clear handling_longjmp.
	(context_switch): Don't context switch handling_longjmp.
	(handle_inferior_event): If handling a bp_longjmp breakpoint,
	create a bp_longjmp_resume breakpoint, and set it as current
	step_resume_breakpoint, then step over the longjmp breakpoint.  If
	handling a bp_longjmp_resume breakpoint, don't delete the longjmp
	breakpoint, delete the longjmp-resume breakpoint, and stop
	stepping.
	(currently_stepping): Remove handling_longjmp from expression.
	(insert_step_resume_breakpoint_at_sal): Update comment.
	(insert_longjmp_resume_breakpoint): New.

	* breakpoint.h (set_momentary_breakpoint_at_pc): Declare.
	(enable_longjmp_breakpoint, disable_longjmp_breakpoint): Delete
	declarations.
	(set_longjmp_breakpoint, delete_longjmp_breakpoint): Declare.
	(set_longjmp_resume_breakpoint): Delete declaration.

	* gdbthread.h (save_infrun_state): Remove handling_longjmp
	parameter.
	(load_infrun_state): Delete *handling_longjmp parameter.
	* thread.c (save_infrun_state): Remove handling_longjmp parameter.
	Update body.
	(load_infrun_state): Delete *handling_longjmp parameter.  Update
	body.

	* infcmd.c (disable_longjmp_breakpoint_cleanup): Delete.
	(delete_longjmp_breakpoint_cleanup): New.
	(step_1): Call set_longjmp_breakpoint instead of
	enable_longjmp_breakpoint.  Use delete_longjmp_breakpoint_cleanup
	instead of disable_longjmp_breakpoint_cleanup when making cleanup.
	(step_1_continuation): Pass thread id in the continuation args to
	step_once.
	(step_once): Add thread parameter.  Pass thread id the the
	continuation.

2008-05-04  Jan Kratochvil  <jan.kratochvil@redhat.com>

	Set CU BASE_ADDRESS already from partial DIEs.
	* dwarf2read.c (read_partial_die): New variables BASE_ADDRESS and
	BASE_ADDRESS_TYPE.  Set these variables from DW_AT_LOW_PC and
	DW_AT_ENTRY_PC.  Set CU->HEADER.BASE_KNOWN and CU->HEADER.BASE_ADDRESS
	from these variables if it was still unset.

	* Makefile.in: Update dependencies.
	* dwarf2read.c: Include "addrmap.h"
	(struct dwarf2_cu): New fields RANGES_OFFSET and HAS_RANGES_OFFSET.
	(dwarf2_ranges_read): New prototype.
	(dwarf2_build_psymtabs_hard): Initialize and prepare PSYMTABS_ADDRMAP.
	Add discontiguous range to PSYMTABS_ADDRMAP by DWARF2_RANGES_READ on
	HAS_RANGES_OFFSET, otherwise add there the contiguous range.
	(dwarf2_ranges_read): New parameter RANGES_PST, update the function
	comment for it.  Add the found ranges to RANGES_PST.  New variable
	BASEADDR, initialize it the common way.
	(dwarf2_get_pc_bounds): Update the caller for the new parameter.
	(read_partial_die): `DW_AT_ranges' now only sets RANGES_OFFSET and
	HAS_RANGES_OFFSET for the later processing.
	* objfiles.h (struct objfile): New field PSYMTABS_ADDRMAP.
	* symtab.c: Include "addrmap.h"
	(find_pc_sect_psymtab): Support reading the field PSYMTABS_ADDRMAP.
	Move the psymtab locator into ...
	(find_pc_sect_psymtab_closer): ... a new function.

2008-05-04  Ulrich Weigand  <uweigand@de.ibm.com>

	* arch-utils.c (gdbarch_update_p): Use default values for
	info.abfd and info.target_desc if they are NULL.
	(gdbarch_from_bfd): Remove assertion.
	(set_gdbarch_from_file): Call gdbarch_find_by_info directly,
	using the current target description.
	(gdbarch_info_fill): Do not use default values for info->abfd
	and info->target_desc.

2008-05-04  Jan Kratochvil  <jan.kratochvil@redhat.com>

	* symfile.c (reread_symbols): Reload EXEC_BFD on its change.

2008-05-04  Ulrich Weigand  <uweigand@de.ibm.com>

	* inferior.h (read_pc_pid, write_pc_pid): Remove.
	* regcache.h (regcache_read_pc, regcache_write_pc): Add prototypes.

	* regcache.c (read_pc_pid): Remove, replace by ...
	(regcache_read_pc): ... this function.
	(write_pc_pid): Remove, replace by ...
	(regcache_write_pc): ... this function.
	(read_pc, write_pc): Update.

	* infrun.c (displaced_step_prepare): Replace read_pc_pid and
	write_pc_pid by regcache_read_pc and regcache_write_pc.
	(displaced_step_fixup): Likewise.
	(resume): Likewise.  Use regcache arch instead of current_gdbarch.
	(prepare_to_proceed): Likewise.
	(proceed): Likewise.
	(adjust_pc_after_break): Likewise.
	(handle_inferior_event): Likewise.

	* linux-nat.c (cancel_breakpoint): Likewise.
	* linux-thread-db.c (check_event): Likewise.
	* aix-thread.c (aix_thread_wait): Likewise.
	* tracepoint.c (trace_dump_command): Likewise.

2008-05-04  Jan Kratochvil  <jan.kratochvil@redhat.com>

	* dwarf2loc.c (dwarf_expr_frame_base): Error out on missing
	SYMBOL_LOCATION_BATON.

2008-05-04  Vladimir Prus  <vladimir@codesourcery.com>

	* target.h (struct target_ops): New field to_auxv_parse.
	* auxv.c (default_auxv_parse): New, renamed from previous
	target_auxv_parse.
	(target_auxv_parse): Try to call target method.  Fallback to
	default_auxv_parse if not found.
	* procfs.c (procfs_auxv_parse): New.
	(init_procfs_ops): On Solaris, in 64-bit mode, install
	procfs_auxv_parse.

2008-05-03  Adam Nemet  <anemet@caviumnetworks.com>

	* symfile.c (add_symbol_file_command):  Use paddress rather than
	hex_string to print the address.

2008-05-03  Ulrich Weigand  <uweigand@de.ibm.com>

	* rs6000-tdep.c (rs6000_frame_this_id): If info->base is 0,
	return the null frame ID to terminate the backtrace.

2008-05-03  Ulrich Weigand  <uweigand@de.ibm.com>

	* rs6000-tdep.c: Do not include "rs6000-tdep.h".
	(rs6000_find_toc_address_hook): Move to rs6000-aix-tdep.c.
	(SIG_FRAME_PC_OFFSET): Likewise.
	(SIG_FRAME_LR_OFFSET): Likewise.
	(SIG_FRAME_FP_OFFSET): Likewise.
	(rs6000_push_dummy_call): Likewise.
	(rs6000_return_value): Likewise.
	(rs6000_convert_from_func_ptr_addr): Likewise.
	(branch_dest, rs6000_software_single_step): Likewise.
	(deal_with_atomic_sequence): Rename to ...
	(ppc_deal_with_atomic_sequence): ... this.  Adapt all callers.
	Do not call branch_dest; inline required parts of that function.
	(rs6000_skip_trampoline_code): Replace DEPRECATED_SYMBOL_NAME
	with SYMBOL_LINKAGE_NAME.
	(struct reg, regsize): Delete.
	(read_memory_addr): Delete; inline into callers.
	(rs6000_skip_prologue): Move after skip_prologue.
	(skip_prologue): Remove prototype.
	(rs6000_gdbarch_init): Remove sysv_abi variable; perform all
	initialization as if this variable were true.  Do not install
	ppc64_sysv_abi_adjust_breakpoint_address.

	* rs6000-aix-tdep.c: Include "gdb_assert.h", "gdbtypes.h",
	"gdbcore.h", "target.h", "value.h", "infcall.h", "objfiles.h",
	and "breakpoint.h".
	(rs6000_find_toc_address_hook): Move here from rs6000-tdep.c.
	(SIG_FRAME_PC_OFFSET): Likewise.
	(SIG_FRAME_LR_OFFSET): Likewise.
	(SIG_FRAME_FP_OFFSET): Likewise.
	(rs6000_push_dummy_call): Likewise.
	(rs6000_return_value): Likewise.
	(rs6000_convert_from_func_ptr_addr): Likewise.
	(branch_dest, rs6000_software_single_step): Likewise.  Replace
	tdep->text_segment_base by AIX_TEXT_SEGMENT_BASE.
	(rs6000_aix_init_osabi): Install rs6000_push_dummy_call,
	rs6000_return_value, and rs6000_convert_from_func_ptr_addr.
	Call set_gdbarch_long_double_bit and set_gdbarch_frame_red_zone_size.
	Set tdep->lr_frame_offset.  Do not set tdep->text_segment_base.

	* rs6000-tdep.h (rs6000_software_single_step): Remove prototype.
	(AIX_TEXT_SEGMENT_BASE): New macro.
	* rs6000-nat.c (exec_one_dummy_insn): Replace tdep->text_segment_base
	by AIX_TEXT_SEGMENT_BASE.

	* ppc-tdep.h (ppc_deal_with_atomic_sequence): Add prototype.
	(struct gdbarch_tdep): Remove text_segment_base member.
	* ppc-linux-tdep.c (ppc_linux_init_abi): On 64-bit, install
	ppc64_sysv_abi_adjust_breakpoint_address.

	* Makefile.in (rs6000-tdep.o): Update dependencies.
	(rs6000-aix-tdep.o): Likewise.

2008-05-03  Luis Machado  <luisgpm@br.ibm.com>
	    Thiago Jung Bauermann  <bauerman@br.ibm.com>

	* cli/cli-decode.c (lookup_cmd_1): Fix indentation.
	* doublest.c (convert_typed_floating): Fix typo in comment.
	* dwarf2-frame.c (dwarf2_frame_cache): Likewise.
	* frame-unwind.h (frame_sniffer_ftype): Likewise.
	* frame.c (frame_unwind_address_in_block): Likewise.
	* ppc-sysv-tdep.c (ppc64_sysv_abi_push_dummy_call): Likewise.
	* symtab.h (struct symbol): Likewise.
	* tramp-frame.h (struct trad_frame_cache): Likewise.
	* value.c (allocate_repeat_value): Likewise.

2008-05-03  Ulrich Weigand  <uweigand@de.ibm.com>

	* infrun.c (handle_inferior_event): Do not insert breakpoints at
	TARGET_WAITKIND_LOADED events during startup (i.e. in the shell).

2008-05-03  Pedro Alves  <pedro@codesourcery.com>

	* parse.c (parse_exp_in_context): Don't override
	expression_context_pc if get_selected_block returned a valid
	block.

2008-05-03  Daniel Jacobowitz  <dan@codesourcery.com>

	* alpha-tdep.h (ALPHA_REGISTER_BYTES): Delete.
	* arm-tdep.h (STATUS_REGISTER_SIZE): Delete.
	* breakpoint.c (args_for_catchpoint_enable, current_exception_event):
	Delete.
	* c-typeprint.c (c_type_print_base): Delete handling of template
	instantiations.
	* cp-support.h (METHOD_PTR_IS_VIRTUAL, METHOD_PTR_FROM_VOFFSET)
	(METHOD_PTR_TO_VOFFSET): Delete.
	* defs.h (QUIT_FIXME): Delete.
	* f-lang.h (DEFAULT_DOTMAIN_NAME_IN_MF77, DEFAULT_MAIN_NAME_IN_MF77)
	(DEFAULT_DOTMAIN_NAME_IN_XLF_BUGGY, DEFAULT_DOTMAIN_NAME_IN_XLF): Delete.
	* gdbtypes.h (struct cplus_struct_type): Delete is_inlined,
	ninstantiations, and instantiations.
	(TYPE_INSTANTIATIONS, TYPE_NINSTANTIATIONS, TYPE_INSTANTIATION)
	(TYPE_FN_FIELD_INLINED): Delete.
	* srec.h (SREC_BINARY): Delete.
	* symtab.c (symbol_init_demangled_name): Delete.
	* symtab.h (SYMBOL_INIT_DEMANGLED_NAME, symbol_init_demangled_name)
	(SYMBOL_OBJFILE, struct exception_event_record, CURRENT_EXCEPTION_KIND)
	(CURRENT_EXCEPTION_CATCH_SAL, CURRENT_EXCEPTION_CATCH_LINE)
	(CURRENT_EXCEPTION_CATCH_FILE, CURRENT_EXCEPTION_CATCH_PC)
	(CURRENT_EXCEPTION_THROW_SAL, CURRENT_EXCEPTION_THROW_LINE)
	(CURRENT_EXCEPTION_THROW_FILE, CURRENT_EXCEPTION_THROW_PC): Delete.
	* target.h (enum thread_control_capabilities): Delete tc_switch.
	(target_can_switch_threads): Delete.

2008-05-03  Daniel Jacobowitz  <dan@codesourcery.com>

	* Makefile.in (objfiles.o): Update.
	* exec.c (exec_set_section_address): Support p->addr != 0.
	* objfiles.c (objfile_relocate): Update exec_ops section
	addresses.
	* symfile.c (place_section): Move exec_set_section_address call...
	(default_symfile_offsets): ...to here.

2008-05-03  Ulrich Weigand  <uweigand@de.ibm.com>

	* Makefile.in (ppc_linux_tdep_h): New macro.
	(powerpc_32l_c, powerpc_altivec32_c, powerpc_altivec32l_c): Likewise.
	(powerpc_64l_c, powerpc_altivec64_c, powerpc_altivec64l_c): Likewise.
	(powerpc_e500l_c): Likewise.
	(ppc-linux-nat.o): Update dependencies.
	(ppc-linux-tdep.o): Update dependencies.
	(rs6000-tdep.o): Update dependencies.

	* ppc-tdep.h (ppc_linux_memory_remove_breakpoint): Remove.
	(ppc_linux_svr4_fetch_link_map_offsets): Remove.
	(ppc_linux_gregset, ppc_linux_fpregset): Move to ppc-linux-tdep.h
	(ppc_supply_reg, ppc_collect_reg): Add prototypes.
	(tdesc_powerpc_e500): Remove.

	* rs6000.c: Include "features/rs6000/powerpc-altivec32.c"
	and "features/rs6000/powerpc-altivec64.c".
	(ppc_supply_reg, ppc_collect_reg): Make global.
	(variants): Use tdesc_powerpc_32 for "powerpc" and
	tdesc_powerpc_altivec64 for "powerpc64".
	(_initialize_rs6000_tdep): Initialize AltiVec descriptions.

	* ppc-linux-tdep.h: New file.

	* ppc-linux-tdep.c: Include "ppc-linux-tdep.c".
	Include "features/rs6000/powerpc-32l.c".
	Include "features/rs6000/powerpc-altivec32l.c".
	Include "features/rs6000/powerpc-64l.c".
	Include "features/rs6000/powerpc-altivec64l.c".
	Include "features/rs6000/powerpc-e500l.c".
	(ppc_linux_supply_gregset): New function.
	(ppc_linux_collect_gregset): Handle orig_r3 and trap registers.
	(ppc32_linux_gregset): Use ppc_linux_supply_gregset.
	(ppc64_linux_gregset): Likewise.
	(ppc_linux_sigtramp_cache): Handle orig_r3 and trap registers.
	(ppc_linux_trap_reg_p): New function.
	(ppc_linux_write_pc): New function.
	(ppc_linux_core_read_description): New function.
	(ppc_linux_init_abi): Install ppc_linux_write_pc and
	ppc_linux_core_read_description.  Install orig_r3 and trap
	registers if present in the target description.
	(_initialize_ppc_linux_tdep): Initialize Linux target descriptions.

	* ppc-linux-nat.c: Include "ppc-linux-tdep.h".
	(PT_ORIG_R3, PT_TRAP): Define if necessary.
	(ppc_register_u_addr): Handle orig_r3 and trap registers.
	(fetch_ppc_registers): Likewise.
	(store_ppc_registers): Likewise.
	(store_register): Likewise.
	(ppc_linux_read_description): Check whether AltiVec is supported.
	Check whether inferior is 32-bit or 64-bit.  Return the appropriate
	Linux target description.

	* features/Makefile (WHICH): Use rs6000/powerpc-32l and
	rs6000/powerpc-altivec32l instead of rs6000/powerpc-32.
	Use rs6000/powerpc-64l and rs6000/powerpc-altivec64l instead
	of rs6000/powerpc-64.  Use rs6000/powerpc-e500l instead of
	rs6000/powerpc-e500.  Update -expedite variables accordingly.

	* features/rs6000/power-spe.xml: Use regnum 73 for "acc".
	* features/rs6000/powerpc-32.xml: Do not include power-altivec.xml.
	* features/rs6000/powerpc-64.xml: Do not include power-altivec.xml.
	* features/rs6000/powerpc-e500.c: Regenerate.
	* features/rs6000/powerpc-32.c: Regenerate.
	* features/rs6000/powerpc-64.c: Regenerate.

	* features/rs6000/power-linux.xml: New file.
	* features/rs6000/power64-linux.xml: New file.
	* features/rs6000/powerpc-32l.xml: New file.
	* features/rs6000/powerpc-altivec32l.xml: New file.
	* features/rs6000/powerpc-64l.xml: New file.
	* features/rs6000/powerpc-altivec64l.xml: New file.
	* features/rs6000/powerpc-e500l.xml: New file.
	* features/rs6000/powerpc-32l.c: New (generated) file.
	* features/rs6000/powerpc-altivec32l.c: New (generated) file.
	* features/rs6000/powerpc-64l.c: New (generated) file.
	* features/rs6000/powerpc-altivec64l.c: New (generated) file.
	* features/rs6000/powerpc-e500l.xml: New (generated) file.

	* regformats/reg-ppc.dat: Remove.
	* regformats/reg-ppc64.dat: Remove.
	* regformats/rs6000/powerpc-32.dat: Remove.
	* regformats/rs6000/powerpc-64.dat: Remove.
	* regformats/rs6000/powerpc-e500.dat: Remove.
	* regformats/rs6000/powerpc-32l.dat: New (generated) file.
	* regformats/rs6000/powerpc-altivec32l.dat: New (generated) file.
	* regformats/rs6000/powerpc-64l.dat: New (generated) file.
	* regformats/rs6000/powerpc-altivec64l.dat: New (generated) file.
	* regformats/rs6000/powerpc-e500l.dat: New (generated) file.

2008-05-03  Pedro Alves  <pedro@codesourcery.com>

	* thread.c (delete_thread): Call observer_notify_thread_exit.
	* mi/mi-interp.c (mi_interpreter_init): Register mi_thread_exit as
	thread_exit observer.
	(mi_thread_exit): New.

2008-05-03  Thiago Jung Bauermann  <bauerman@br.ibm.com>

	* breakpoint.c (create_exception_catchpoint): Remove prototype
	for already deleted function.
	* breakpoint.h (ep_is_exception_catchpoint): Likewise.
	* frame.h (show_stack_frame): Remove prototype.
	* stack.c (show_stack_frame): Remove empty, unused function.
	* source.c (symtab_to_fullname, print_source_lines): Small fix
	in comment.
	* value.c (show_values): Update comments to mention "show values"
	command instead of "info history".

2008-05-02  Ulrich Weigand  <uweigand@de.ibm.com>

	* linespec.c: Include "target.h".
	(minsym_found): Handle minimal symbols pointing to function
	descriptors.  Use find_function_start_pc.
	* minsyms.c (msymbol_objfile): New function.
	* parse.c (write_exp_msymbol): Handle minimal symbols pointing
	to function descriptors.
	* symtab.c (fixup_section): Only use minimal symbol at the same
	address to determine section of a symbol.
	(find_function_start_pc): New function.
	(find_function_start_sal): Use it.
	* symtab.h (msymbol_objfile): Add prototype.
	(find_function_start_pc): Likewise.
	* value.c: Include "objfiles.h".
	(value_fn_field): Handle minimal symbols pointing to function
	descriptors.
	* Makefile.in (linespec.o): Update dependencies.
	(value.o): Likewise.

2008-05-02  Joel Brobecker  <brobecker@adacore.com>

	* ada-lang.c (unwrap_value): Handle the case where the "F" field
	inside a PAD type is a bitfield.

2008-05-02  Ulrich Weigand  <uweigand@de.ibm.com>

	* ppc-sysv-tdep.c (ppc64_sysv_abi_push_dummy_call): Handle
	TYPE_CODE_BOOL and TYPE_CODE_CHAR the same as TYPE_CODE_INT.
	Handle TYPE_CODE_REF the same as TYPE_CODE_PTR.
	Handle TYPE_CODE_METHOD the same as TYPE_CODE_FUNC.
	Allow typedefs when checking for function pointer arguments.
	Right-align small structs passed on the stack.
	(ppc64_sysv_abi_return_value): Handle TYPE_CODE_BOOL and
	TYPE_CODE_CHAR the same as TYPE_CODE_INT.
	Handle TYPE_CODE_REF the same as TYPE_CODE_PTR.

2008-05-02  Daniel Jacobowitz  <dan@codesourcery.com>

	* Makefile.in (arm-tdep.o): Update.
	* arm-tdep.c (arm_objfile_data_key, struct arm_mapping_symbol)
	(struct arm_per_objfile, arm_compare_mapping_symbols): New.
	(arm_pc_is_thumb): Use mapping symbols.
	(arm_objfile_data_cleanup, arm_record_special_symbol): New.
	(arm_gdbarch_init): Call set_gdbarch_record_special_symbol.
	(_initialize_arm_tdep): Initialize arm_objfile_data_key.
	* elfread.c (elf_symtab_read): Use gdbarch_record_special_symbol.
	* gdbarch.sh: Add record_special_symbol.
	* gdbarch.c, gdbarch.h: Regenerated.
	* objfiles.c (struct objfile_data): Add cleanup member.
	(register_objfile_data_with_cleanup): New function, from
	register_objfile_data.
	(register_objfile_data): Use it.
	(objfile_free_data): Call clear_objfile_data.
	(clear_objfile_data): Call cleanup functions.
	* objfiles.h (register_objfile_data_with_cleanup): Declare.

2008-05-02  Daniel Jacobowitz  <dan@codesourcery.com>

	* objfiles.c (init_entry_point_info): Handle shared libraries.

2008-05-02  Daniel Jacobowitz  <dan@codesourcery.com>

	* arm-tdep.c (arm_prologue_this_id): Compare pc, not func, to
	lowest_pc.

2008-05-02  Jim Blandy  <jimb@codesourcery.com>
	    Pedro Alves  <pedro@codesourcery.com>

	Implement displaced stepping.

	* gdbarch.sh (max_insn_length): New 'variable'.
	(displaced_step_copy, displaced_step_fixup)
	(displaced_step_free_closure, displaced_step_location): New
	functions.
	(struct displaced_step_closure): Add forward declaration.
	* gdbarch.c, gdbarch.h: Regenerated.

	* arch-utils.c: #include "objfiles.h".
	(simple_displaced_step_copy_insn)
	(simple_displaced_step_free_closure)
	(displaced_step_at_entry_point): New functions.
	* arch-utils.h (simple_displaced_step_copy_insn)
	(simple_displaced_step_free_closure)
	(displaced_step_at_entry_point): New prototypes.

	* i386-tdep.c (I386_MAX_INSN_LEN): Rename to...
	(I386_MAX_MATCHED_INSN_LEN): ... this.
	(i386_absolute_jmp_p, i386_absolute_call_p)
	(i386_ret_p, i386_call_p, i386_breakpoint_p, i386_syscall_p)
	(i386_displaced_step_fixup): New functions.
	(struct i386_insn, i386_match_insn): Update.
	(i386_gdbarch_init): Set gdbarch_max_insn_length.
	* i386-tdep.h (I386_MAX_INSN_LEN): New.
	(i386_displaced_step_fixup): New prototype.
	* i386-linux-tdep.c (i386_linux_init_abi): Include "arch-utils.h".
	Register gdbarch_displaced_step_copy,
	gdbarch_displaced_step_fixup, gdbarch_displaced_step_free_closure,
	and gdbarch_displaced_step_location functions.

	* infrun.c (debug_displaced): New variable.
	(show_debug_displaced): New function.
	(struct displaced_step_request): New struct.
	(displaced_step_request_queue, displaced_step_ptid)
	(displaced_step_gdbarch, displaced_step_closure)
	(displaced_step_original, displaced_step_copy)
	(displaced_step_saved_copy, can_use_displaced_stepping): New
	variables.
	(show_can_use_displaced_stepping, use_displaced_stepping)
	(displaced_step_clear, cleanup_displaced_step_closure)
	(displaced_step_dump_bytes, displaced_step_prepare)
	(displaced_step_clear_cleanup, write_memory_ptid)
	(displaced_step_fixup): New functions.
	(resume): Call displaced_step_prepare.
	(proceed): Call read_pc once, and remember the value.  If using
	displaced stepping, don't remove breakpoints.
	(handle_inferior_event): Call displaced_step_fixup.  Add some
	debugging output.  When we try to step over a breakpoint, but get
	a signal to deliver to the thread instead, ensure the step-resume
	breakpoint is actually inserted.  If a thread hop is needed, and
	displaced stepping is enabled, don't remove breakpoints.
	(init_wait_for_inferior): Call displaced_step_clear.
	(_initialize_infrun): Add "set debug displaced" command.  Add
	"maint set can-use-displaced-stepping" command.  Clear
	displaced_step_ptid.
	* inferior.h (debug_displaced): Declare variable.
	(displaced_step_dump_bytes): Declare function.

	* Makefile.in (arch-utils.o, i386-linux-tdep.o): Update
	dependencies.

2008-05-02  Daniel Jacobowitz  <dan@codesourcery.com>

	* arm-tdep.c (arm_mode_strings, arm_fallback_mode_string)
	(arm_force_mode_string, arm_show_fallback_mode)
	(arm_show_force_mode): New.
	(arm_pc_is_thumb): Honor fallback-mode and force-mode.  Use
	arm_frame_is_thumb.
	(_initialize_arm_tdep): Add "set arm fallback-mode"
	and "set arm force-mode".
	* NEWS: Document new commands.

2008-05-02  Andrew Stubbs  <andrew.stubbs@st.com>

	* main.h (batch_silent): Declare.
	* event-top.c: Include main.h.
	(gdb_setup_readline): Remove extern batch_silent declaration.
	* infrun.c (normal_stop): Don't print source location when running in
	--batch-silent mode.
	* Makefile.in (event-top.o): Add main.h dependency.

2008-05-02  Andreas Schwab  <schwab@suse.de>

	* target.h (struct target_ops): Add
	to_watchpoint_addr_within_range.
	(target_watchpoint_addr_within_range): New function.
	* target.c (update_current_target): Inherit
	to_watchpoint_addr_within_range, defaulting to
	default_watchpoint_addr_within_range.
	(default_watchpoint_addr_within_range): New function.
	(debug_to_watchpoint_addr_within_range): New function.
	(setup_target_debug): Set to_watchpoint_addr_within_range.
	* ppc-linux-nat.c (ppc_linux_watchpoint_addr_within_range):
	New function.
	(_initialize_ppc_linux_nat): Set to_watchpoint_addr_within_range.
	* breakpoint.c (watchpoints_triggered): Use
	target_watchpoint_addr_within_range.

2008-05-01  Pedro Alves  <pedro@codesourcery.com>

	* configure.tgt: Add i[34567]86-*-dicos* and x86_64-*-dicos*.
	(i[34567]86-*-dicos*, x86_64-*-dicos*):
	Set gdb_osabi to GDB_OSABI_DICOS.

	* defs.h (enum gdb_osabi): Add GDB_OSABI_DICOS.
	* osabi.c (gdb_osabi_name): Add "DICOS".

	* i386-dicos-tdep.c: New file.

	* Makefile.in (ALL_TARGET_OBS): Add i386-dicos-tdep.o.
	(ALLDEPFILES): Add i386-dicos-tdep.c.
	(i386-dicos-tdep.o): New rule.

2008-05-01  Pedro Alves  <pedro@codesourcery.com>

	* linux-nat.c (linux_nat_switch_fork): Reinit GDB's thread list
	and register the fork's PTID as a thread.

2008-05-01  Aleksandar Ristovski  <aristovski@qnx.com>

	PR gdb/1665
	* breakpoint.c (create_breakpoint): Add breakpoint_ops argument and
	assign its value to the breakpoint created.
	(create_breakpoints): Add breakpoint_ops argument and pass it
	to create_breakpoint call.
	(break_command_really): Add breakpoint_ops argument and pass/assign
	appropriately.
	(break_command_1): Pass NULL as ops argument.
	(set_breakpoint): Pass NULL as ops argument.
	(print_one_exception_catchpoint): Print <PENDING> if no loc available.
	(handle_gnu_v3_exceptions): Call generic breakpoint code to insert
	catch and throw catchpoints.

2008-05-01  Aleksandar Ristovski  <aristovski@qnx.com>

	PR gdb/2343
	* corelow.c (core_open): Use gdbarch_target_signal_from_host to
	translate signal numeric value from the target to GDB's enum
	target_signal.
	* gdbarch.c, gdbarch.h: Regenerated.
	* gdbarch.sh: Added two new functions target_signal_from_host and
	target_signal_to_host.
	* target.h (default_target_signal_from_host,
	default_target_signal_to_host): New functions - declarations.
	* signals/signals.c (struct gdbarch): New declaration.
	(default_target_signal_to_host, default_target_signal_from_host): New
	functions.

2008-05-01  Daniel Jacobowitz  <dan@codesourcery.com>
	    Pedro Alves  <pedro@codesourcery.com>

	Based on work by Jan Kratochvil <jan.kratochvil@redhat.com> and Jeff
 	Johnston <jjohnstn@redhat.com>.

	* NEWS: Mention attach to stopped process fix.
	* infcmd.c (detach_command, disconnect_command): Discard the thread
	list.
	* infrun.c (handle_inferior_event): Do not ignore non-SIGSTOP while
	attaching.  Use signal_stop_state.
	(signal_stop_state): Check stop_soon.
	* linux-nat.c (kill_lwp): Declare earlier.
	(pid_is_stopped, linux_nat_post_attach_wait): New.
	(lin_lwp_attach_lwp): Use linux_nat_post_attach_wait.  Update
	comments.
	(linux_nat_attach): Use linux_nat_post_attach_wait.
	(detach_callback, linux_nat_detach): Improve handling for signalled
	processes.
	(linux_nat_pid_to_str): Always print out the LWP ID if it differs
	from the process ID.
	* Makefile.in (infcmd.o): Update.

2008-05-01  Daniel Jacobowitz  <dan@codesourcery.com>

	* arm-linux-tdep.h (ARM_CPSR_REGNUM): Delete definition.
	* arm-tdep.c (arm_frame_is_thumb): New.
	(arm_pc_is_thumb): Clarify comment.
	(thumb_analyze_prologue): Remove PC special case.
	(thumb_scan_prologue): Take a block_addr argument.  Use it for
	find_pc_partial_function.  Remove unused variables.
	(arm_scan_prologue): Use arm_frame_is_thumb.  Use the block address
	for find_pc_partial_function.  Remove PC special case.
	(arm_prologue_prev_register): Add special handling for PC and CPSR.
	(arm_dwarf2_prev_register, arm_dwarf2_frame_init_reg): New.
	(arm_get_next_pc): Use arm_frame_is_thumb.
	(arm_write_pc): Use CPSR_T instead of 0x20.
	(arm_gdbarch_init): Call dwarf2_frame_set_init_reg.
	* arm-tdep.h (enum gdb_regnum): Add ARM_CPSR_REGNUM.
	(CPSR_T): Define.
	* dwarf2-frame.c (dwarf2_frame_prev_register): Handle
	DWARF2_FRAME_REG_FN.
	* dwarf2-frame.h (enum dwarf2_frame_reg_rule): Add
	DWARF2_FRAME_REG_FN.
	(struct dwarf2_frame_state_reg): Add FN to loc union.

2008-05-01  Nick Roberts  <nickrob@snap.net.nz>

	* exec.c (print_section_info): Add missing '\n'.

2008-05-01  Vladimir Prus  <vladimir@codesourcery.com>

	* thread.c (add_thread): Move observer call to ...
	(add_thread_silent): ... here.

2008-04-30  Ulrich Weigand  <uweigand@de.ibm.com>

	* rs6000-tdep.c: Update for unwinder changes.
	* ppcobsd-tdep.c: Likewise.

2008-04-30  Ulrich Weigand  <uweigand@de.ibm.com>

	* s390-tdep.c: Update for unwinder changes.

2008-04-30  Ulrich Weigand  <uweigand@de.ibm.com>

	* spu-tdep.c: Update for unwinder changes.

2008-04-30  Daniel Jacobowitz  <dan@codesourcery.com>

	* hppanbsd-tdep.c, m68kbsd-tdep.c, mn10300-linux-tdep.c,
	ppc-linux-tdep.c, ppcnbsd-tdep.c, sparc-linux-tdep.c,
	sparc64-linux-tdep.c: Update for unwinder changes.

2008-04-30  Daniel Jacobowitz  <dan@codesourcery.com>

	* mipsnbsd-tdep.c, mips64obsd-tdep.c, mips-linux-tdep.c: Update
	for unwinder changes.
	* mips-tdep.c: Likewise.
	(mips_stub_frame_cache): Unwind the ABI stack pointer, not the
	raw one.

2008-04-30  Daniel Jacobowitz  <dan@codesourcery.com>

	* arm-linux-tdep.c, arm-tdep.c, armobsd-tdep.c: Update for
	unwinder changes.

2008-04-30  Daniel Jacobowitz  <dan@codesourcery.com>

	Update i386 and amd64 ports for unwinder changes.

	* amd64-tdep.c (amd64_frame_cache): Expect this_frame.
	(amd64_frame_this_id, amd64_frame_prev_register): Update signature.
	(amd64_frame_unwind): Use default_frame_sniffer.
	(amd64_frame_sniffer): Delete.
	(amd64_sigtramp_frame_cache): Expect this_frame.
	(amd64_sigtramp_frame_this_id, amd64_sigtramp_frame_prev_register)
	(amd64_sigtramp_frame_sniffer): Update signature.
	(amd64_sigtramp_frame_unwind): Add amd64_sigtramp_frame_sniffer.
	(amd64_frame_base_address): Expect this_frame.
	(amd64_dummy_id): Renamed from amd64_unwind_dummy_id.  Expect
	this_frame.
	(amd64_init_abi): Use set_gdbarch_dummy_id and
	frame_unwind_append_unwinder.
	* i386-tdep.c (i386_frame_cache): Expect this_frame.
	(i386_frame_this_id, i386_frame_prev_register): Update signature.
	(i386_frame_unwind): Use default_frame_sniffer.
	(i386_frame_sniffer): Delete.
	(i386_sigtramp_frame_cache): Expect this_frame.
	(i386_sigtramp_frame_this_id, i386_sigtramp_frame_prev_register)
	(i386_sigtramp_frame_sniffer): Update signature.
	(i386_sigtramp_frame_unwind): Use i386_sigtramp_frame_sniffer.
	(i386_frame_base_address): Update signature.
	(i386_dummy_id): Rename from i386_unwind_dummy_id.  Expect this_frame.
	(i386_push_dummy_call): Update comment.
	(i386_sigtramp_p, i386_svr4_sigtramp_p, i386_svr4_sigcontext_addr):
	Expect this_frame.
	(i386_gdbarch_init): Use set_gdbarch_dummy_id, dwarf2_append_unwinders,
	and frame_unwind_append_unwinder.
	* amd64-linux-tdep.c, amd64-sol2-tdep.c, amd64fbsd-tdep.c,
	amd64nbsd-tdep.c, amd64obsd-tdep.c, i386-linux-tdep.c,
	i386-nto-tdep.c, i386bsd-tdep.c, i386-sol2-tdep.c, i386obsd-tdep.c,
	i386nbsd-tdep.c: Update for unwinder changes.

2008-04-30  Daniel Jacobowitz  <dan@codesourcery.com>

	* trad-frame.c (struct trad_frame_cache): Rename next_frame to this_frame.
	(trad_frame_cache_zalloc, trad_frame_alloc_saved_regs): Expect
	this_frame.
	(trad_frame_get_prev_register, trad_frame_get_register): Update signature.
	* trad-frame.h (trad_frame_cache_zalloc, trad_frame_get_register)
	(trad_frame_alloc_saved_regs, trad_frame_get_prev_register): Update
	signature.
	* tramp-frame.c (tramp_frame_cache, tramp_frame_start): Expect
	this_frame.
	(tramp_frame_this_id, tramp_frame_prev_register, tramp_frame_sniffer):
	Update signature.
	* tramp-frame.h (struct tramp_frame): Update signature of init.
	* Makefile.in (trad-frame.o): Update.

2008-04-30  Daniel Jacobowitz  <dan@codesourcery.com>

	* dwarf2-frame.c (read_reg): Expect this_frame in the baton.
	(execute_stack_op): Put this_frame in the baton.
	(execute_cfa_program): Take this_frame.
	(struct dwarf2_frame_ops): Update comment for signal_frame_p.
	(dwarf2_frame_default_init_reg, dwarf2_frame_init_reg)
	(dwarf2_frame_signal_frame_p, dwarf2_frame_cache)
	(dwarf2_frame_this_id): Adjust to work on this_frame.
	(dwarf2_signal_frame_this_id): Delete.
	(dwarf2_frame_prev_register): Update signature.  Use new frame
	unwind methods.
	(dwarf2_frame_sniffer): Update signature.  Expect this_frame.
	(dwarf2_frame_unwind, dwarf2_signal_frame_unwind): Add
	dwarf2_frame_sniffer.
	(dwarf2_append_unwinders): New.
	(dwarf2_frame_base_address, dwarf2_frame_base_sniffer): Expect
	this_frame.
	* sparc-tdep.c (sparc32_dwarf2_struct_return_p)
	(sparc32_dwarf2_frame_init_reg): Expect this_frame.
	* cris-tdep.c (cris_dwarf2_frame_init_reg): Likewise.
	* rs6000-tdep.c (ppc_dwarf2_frame_init_reg): Likewise.
	* s390-tdep.c (s390_dwarf2_frame_init_reg): Likewise.
	* sh-tdep.c (sh_dwarf2_frame_init_reg): Likewise.
	* sparc64-tdep.c (sparc64_dwarf2_frame_init_reg): Likewise.
	* dwarf2-frame.h (dwarf2_frame_sniffer): Delete declaration.
	(dwarf2_append_unwinders): Declare.
	(dwarf2_frame_base_sniffer): Update declaration.
	* i386-linux-tdep.c (i386_linux_dwarf_signal_frame_p): Expect
	this_frame.

2008-04-30  Daniel Jacobowitz  <dan@codesourcery.com>

	Convert frame unwinders to use the current frame and
	"struct value".

	* frame.c (frame_debug): Make global.
	(get_frame_id): Pass this frame to unwinder routines.
	(frame_pc_unwind): Remove unused unwind->prev_pc support.
	(do_frame_register_read): Do not discard the return value of
	frame_register_read.
	(frame_register_unwind): Remove debug messages.  Use
	frame_unwind_register_value.
	(frame_unwind_register_value, get_frame_register_value): New
	functions.
	(create_new_frame, get_frame_base_address, get_frame_locals_address)
	(get_frame_args_address, get_frame_type): Pass this frame to
	unwinder routines.
	(frame_cleanup_after_sniffer, frame_prepare_for_sniffer): New
	functions.
	* frame.h: Update comments.
	(frame_debug, frame_unwind_register_value, get_frame_register_value)
	(frame_prepare_for_sniffer): Declare.
	* frame-unwind.h: Update comments and parameter names.
	(default_frame_sniffer): Declare.
	(frame_prev_register_ftype): Return a struct value *.
	(struct frame_unwind): Remove prev_pc member.
	(frame_unwind_sniffer_ftype, frame_unwind_append_sniffer): Delete.
	(frame_unwind_append_unwinder, frame_unwind_got_optimized)
	(frame_unwind_got_register, frame_unwind_got_memory)
	(frame_unwind_got_constant, frame_unwind_got_address): Declare.
	* frame-base.h: Update comments and parameter names.
	* valops.c (value_fetch_lazy): Use get_frame_register_value.  Iterate
	if necessary.  Add debugging output.
	* sentinel-frame.c (sentinel_frame_prev_register)
	(sentinel_frame_this_id): Update for new signature.
	(sentinel_frame_prev_pc): Delete.
	(sentinel_frame_unwinder): Remove prev_pc.
	* ia64-tdep.c (ia64_libunwind_frame_unwind): Do not initialize
	prev_pc.
	* libunwind-frame.c (libunwind_frame_unwind): Likewise.
	* frame-unwind.c (struct frame_unwind_table_entry): Remove sniffer.
	(frame_unwind_append_sniffer): Delete.
	(frame_unwind_append_unwinder): New function.
	(frame_unwind_find_by_frame): Take this frame.  Only use sniffers
	from unwinders.  Use frame_prepare_for_sniffer.
	(default_frame_sniffer, frame_unwind_got_optimized)
	(frame_unwind_got_register, frame_unwind_got_memory)
	(frame_unwind_got_constant, frame_unwind_got_address): New functions.
	* dummy-frame.c (dummy_frame_sniffer): Use gdbarch_dummy_id.
	(dummy_frame_prev_register, dummy_frame_this_id): Update for new
	signature.
	* gdbarch.sh: Replace unwind_dummy_id with dummy_id.
	* gdbarch.c, gdbarch.c: Regenerated.
	* frame-base.c (default_frame_base_address)
	(default_frame_locals_address, default_frame_args_address): Update
	for new signature.
	(frame_base_find_by_frame): Pass this frame to unwinder routines.
	* infcall.c (call_function_by_hand): Update comments.
	* Makefile.in (frame-unwind.o): Update dependencies.

2008-04-30  Daniel Jacobowitz  <dan@codesourcery.com>

	* ada-lang.c (ada_value_primitive_packed_val): Only check
	value_lazy for memory lvals.
	* findvar.c (value_of_register_lazy): New function.
	(locate_var_value): Only check value_lazy for memory lvals.
	* valarith.c (value_subscripted_rvalue): Likewise.
	* valops.c (value_fetch_lazy): Handle both memory and register
	lvals.
	(search_struct_field, value_slice): Only check value_lazy for memory
	lvals.
	* value.c (struct value): Update comment for lazy.
	(value_primitive_field): Only check value_lazy for memory lvals.
	* value.h (value_lazy): Update comment.
	(value_of_register_lazy): Declare.

2008-04-30  Daniel Jacobowitz  <dan@codesourcery.com>

	* corefile.c (reopen_exec_file): Close any open files.

2008-04-29  Joel Brobecker  <brobecker@adacore.com>

	* ia64-tdep.c (ia64_memory_remove_breakpoint): Set
	show_memory_breakpoints to 1 while reading the instruction bundle.

2008-04-29  Joel Brobecker  <brobecker@adacore.com>

	* gdbarch.sh: Document the return_value method. Explain that
	the FUNCTYPE parameter might be NULL.
	* gdbarch.h: Regenerated.
	* sparc-tdep.c (sparc32_push_dummy_code): Do not pass the function
	type when calling using_struct_return, as this is unnecessary
	on this target.

2008-04-28  Joel Brobecker  <brobecker@adacore.com>

	* terminal.h (create_tty_session): Fix return type.

2008-04-26  Vladimir Prus  <vladimir@codesourcery.com>

	* mi/mi-interp.c (mi_new_thread): Quote the thread id.

2008-04-26  Joel Brobecker  <brobecker@adacore.com>

	* breakpoint.c (condition_command, commands_from_control_command)
	(break_command_really): Minor reformatting.

2008-04-25  Pedro Alves  <pedro@codesourcery.com>

	* dwarf2read.c (dwarf2_const_value): Handle DW_FORM_strp.

2008-04-25  Pedro Alves  <pedro@codesourcery.com>

	* amd64-tdep.c (amd64_get_longjmp_target): New.
	(amd64_init_abi): Register amd64_get_longjmp_target as
	gdbarch_get_longjmp_target callback.
	* i386-tdep.c (i386_get_longjmp_target): Remove 64-bit handling.

2008-04-25  Pedro Alves  <pedro@codesourcery.com>

	* breakpoint.h (enum bpstat_what_main_action): Delete
	BPSTAT_WHAT_CLEAR_LONGJMP_RESUME_SINGLE.

	* breakpoint.c (clrs): Delete.
	(bpstat_what): Update table.

	* infrun.c (handle_inferior_event): Remove
	BPSTAT_WHAT_CLEAR_LONGJMP_RESUME_SINGLE handling.

2008-04-24  Vladimir Prus  <vladimir@codesourcery.com>

	* mi/mi-cmds.h (mi_cmd_args_ftype): Remove.
	Adjust all prototypes using mi_cmd_args_ftype to use
	mi_cmd_argv_ftype.
	(struct mi_cmd): Remove the args_func field.
	* mi/mi-cmds.c: Don't provide value for the args_func field.
	* mi/mi-main.c (mi_execute_async_cli_command)
	(mi_cmd_exec_run, mi_cmd_exec_next, mi_cmd_exec_next_instruction)
	(mi_cmd_exec_step, mi_cmd_exec_step_instruction)
	(mi_cmd_exec_finish, mi_cmd_exec_until, mi_cmd_exec_return)
	(mi_cmd_exec_continue, mi_cmd_exec_interrupt)
	(mi_cmd_target_download): Adjust.
	(mi_cmd_target_select): Adjust. Pass 0 for from_tty parameter.
	(mi_cmd_execute): Do not check for args_func.
	(mi_execute_async_cli_command): Adjust.
	* mi/mi-parse.c: Don't check for args_func.

2008-04-24  Vladimir Prus  <vladimir@codesourcery.com>

	* breakpoint.c (bpstat_check_location)
	(bpstat_check_watchpoint, bpstat_check_breakpoint_conditions):
	New, extracted from bpstat_stop_status.
	(bpstat_stop_status): Use the above.

2008-04-24  Vladimir Prus  <vladimir@codesourcery.com>

	* mi/mi-main.c (last_async_command): Rename to current_token.
	(previous_async_command): Remove.
	(mi_cmd_gdb_exit): Adjust.
	(mi_cmd_exec_interrupt): Don't dance with previous_async_command.
	(mi_cmd_target_select): Adjust.
	(mi_cmd_execute): Don't set previous_async_command.  Free token
	here even in async mode.
	(mi_execute_async_cli_command): Adjust.
	(mi_exec_async_cli_cmd_continuation): Adjust.  Do not free the
	token.
	(mi_load_progress): Adjust.

2008-04-24  Vladimir Prus  <vladimir@codesourcery.com>

	* infcmd.c (step_1_continuation): Always disable longjmp
	breakpoint if we're not going to do another step.

2008-04-24  Vladimir Prus  <vladimir@codesourcery.com>

	exec_cleanup murder.
	* breakpoint.c (until_break_command_continuation): Add
	the 'error' parameter.  Directly delete the breakoint as
	opposed to running cleanups.
	(until_break_command): Install continuation only
	after starting the target.  Don't use exec cleanups,
	use ordinary cleanups.  Discard cleanups is successfully
	started the target in async mode.
	(make_cleanup_delete_breakpoint): Remove.
	* breakpoint.h (make_cleanup_delete_breakpoint): Remove
	declaration.
	* defs.h (do_exec_cleanups, make_exec_cleanup): Remove
	declarations.
	(struct continations): Add the 'error' parameter to the
	continuation_hook field.
	(add_continuation, do_all_continuations)
	(add_intermediate_continuation)
	(do_all_intermediate_continuations): Add the 'error' parameter.
	* exceptions.c (throw_exception): Don't call do_exec_cleanups.
	* inf-loop.c (inferior_event_handler): Instead of calling
	discard_all_continuations, use do_all_continuations with 1 as
	'error' parameter.  Pass 0 as 'error' parameter in existing uses
	of discard_all_continuations.
	* infcmd.c (step_1): Do not use exec cleanup.  For async case, discard
	cleanups.
	(step_once): Install continuation only after resuming the target.
	(step_1_continuation): Disable longjmp breakpoint on error.
	(finish_command_continuation): Add the error parameter.  Delete
	the finish breakpoint directly, do not use cleanups.
	(finish_command): Do not use exec_cleanups. Always setup
	continuation.  For sync case, immediately run them.
	(attach_command_continuation): Add the error parameter.
	* infrun.c (fetch_inferior_event): Do not use exec cleanups to
	remove step_resume_breakpoint -- adjust delete it directly.
	* interps.c (interp_set): Adjust call to do_all_continations.
	* mi/mi-interp.c (mi_interpreter_exec_continuation): Do not
	do exec cleanups.
	* mi/mi-main.c (mi_cmd_target_select): Do not do exec
	cleanups.
	(mi_cmd_execute): Do not use exec_cleanup.
	(mi_execute_async_cli_command): Simplify the string concatenation
	logic.  Do no use exec cleanup.
	(mi_exec_async_cli_cmd_continuation): New parameter error.
	Free last_async_command.
	* top.c (command_line_handler_continuation): New parameter error.
	* utils.c (exec_cleanup_chain, make_exec_cleanup)
	(do_exec_cleanups): Remove.
	(add_continuation, do_all_continations)
	(add_intermediate_continuation)
	(do_all_intermediate_continuations): New parameter error.

2008-04-24  Vladimir Prus  <vladimir@codesourcery.com>

	* breakpoint.h (bp_location_p): New typedef.
	Register a vector of bp_location_p.
	* breakpoint.c (always_inserted_mode)
	(show_always_inserted_mode): New.
	(unlink_locations_from_global_list): Remove.
	(update_global_location_list)
	(update_global_location_list_nothrow): New.
	(update_watchpoint): Don't free locations.
	(should_insert_location): New.
	(insert_bp_location): Use should_insert_location.
	(insert_breakpoint_locations): Copied from
	insert_breakpoints.
	(insert_breakpoint): Use insert_breakpoint_locations.
	(bpstat_stop_status): Call update_global_location_list
	when disabling breakpoint.
	(allocate_bp_location): Don't add to bp_location_chain.
	(set_raw_breakpoint)
	(create_longjmp_breakpoint, enable_longjmp_breakpoint)
	(disable_longjmp_breakpoint, create_overlay_event_breakpoint)
	(enable_overlay_breakpoints, disable_overlay_breakpoints)
	(set_longjmp_resume_breakpoint)
	(enable_watchpoints_after_interactive_call_stop)
	(disable_watchpoints_before_interactive_call_start)
	(create_internal_breakpoint)
	(create_fork_vfork_event_catchpoint)
	(create_exec_event_catchpoint, set_momentary_breakpoint)
	(create_breakpoints, break_command_1, watch_command_1)
	(create_exception_catchpoint)
	(handle_gnu_v3_exceptions)
	(disable_breakpoint, breakpoint_re_set_one)
	(create_thread_event_breakpoint, create_solib_event_breakpoint)
	(create_ada_exception_breakpoint): : Don't call check_duplicates.
	Call update_global_location_list.
	(delete_breakpoint): Don't remove locations and don't
	try to reinsert them. Call update_global_location_list.
	(update_breakpoint_locations): Likewise.
	(restore_always_inserted_mode): New.
	(update_breakpoints_after_exec): Temporary disable
	always inserted mode.
	* Makefile.in: Update dependencies.

	* infrun.c (proceed): Remove breakpoints while stepping
	over breakpoint.
	(handle_inferior_event): Don't remove or insert
	breakpoints.
	* linux-fork.c (checkpoint_command): Remove breakpoints
	before fork and insert after.
	(linux_fork_context): Remove breakpoints before switch
	and insert after.
	* target.c (target_disconnect, target_detach): Remove
	breakpoints from target.


2008-04-24  Vladimir Prus  <vladimir@codesourcery.com>

	* breakpoint.c (print_one_breakpoint_location): In MI
	mode, report the location string the breakpoint was
	originally created with.

2008-04-23  Maxim Grigoriev  <maxim2405@gmail.com>

	* Makefile.in (xtensa-tdep.o): Update dependencies.
	* configure.tgt (xtensa*): Update dependencies.
	* xtensa-tdep.c (arreg_number): Renamed from areg_number.
	Local variable areg renamed to arreg.
	(areg_number): New function.
	(xtensa_pseudo_register_read, xtensa_pseudo_register_write)
	(xtensa_extract_return_value, xtensa_store_return_value): areg_number
	replaced by arreg_number.
	(xtensa_windowed_frame_cache, struct xtensa_frame_cache): New comments.
	(xtensa_alloc_frame_cache): Initialize cache->wd.ws.
	(xtensa_scan_prologue): New function.
	(xtensa_frame_cache): New local fp_regnum. Handle separately the case,
	when ENTRY instraction hasn't been executed yet. Get the frame pointer
	value based on prologue analysis. Fix the bugs preventing WS and
	AR4-AR7/A11 registers from getting right values for intermediate frames,
	whose registers have been already spilled.
	(xtensa_frame_prev_register): Fix WS register value. Use are_number
	and arreg_number appropriately.
	(xtensa_gdbarch_init): Set solib_svr4_fetch_link_map_offsets to
	svr4_ilp32_fetch_link_map_offsets.

2008-04-23  Andrew Stubbs  <andrew.stubbs@st.com>

	* printcmd.c: Define USE_PRINTF_I64 and PRINTF_HAS_LONG_LONG on MinGW.
	(printf_command): Convert %lld to %I64d when USE_PRINTF_I64 set.

2008-04-23  Paolo Bonzini  <bonzini@gnu.org>

	* acinclude.m4: Add override.m4.
	* configure: Regenerate.

2008-04-22  Jan Kratochvil  <jan.kratochvil@redhat.com>

	* ada-lang.c (get_selections): Variable PROMPT made non-const and
	initialized with a trailing space now.  Use PROMPT_ARG of
	COMMAND_LINE_INPUT instead of printing it ourselves.

2008-04-22  Joel Brobecker  <brobecker@adacore.com>

	* NEWS: Document support for 64-bit core file.

2008-04-22  Corinna Vinschen  <vinschen@redhat.com>

	* NEWS: Add information on calling convention and new SH CLI options.

	* sh-tdep.c (sh_cc_gcc): New static string.
	(sh_cc_renesas): Ditto.
	(sh_cc_enum): New static string array.
	(sh_active_calling_convention): New static string pointer denoting
	active user chosen ABI.
	(sh_is_renesas_calling_convention): New function to return function
	specific ABI, or user choice if necessary.
	(sh_use_struct_convention): Rename first argument and turn around its
	meaning.  Check for renesas ABI and return accordingly.
	(sh_use_struct_convention_nofpu): New function.
	(sh_next_flt_argreg): Get function type as third parameter.  Check
	for renesas ABI and choose floating registers accordingly.
	(sh_push_dummy_call_fpu): Check for ABI and choose argument slot and
	struct return slot accordingly.
	(sh_push_dummy_call_nofpu): Ditto.
	(sh_return_value_nofpu): Call sh_use_struct_convention_nofpu from here.
	Evaluate ABI and give to sh_use_struct_convention_nofpu.
	(sh_return_value_fpu):  Evaluate ABI and give to
	sh_use_struct_convention.
	(show_sh_command): New function.
	(set_sh_command): Ditto.
	(_initialize_sh_tdep): Initialize `set/show sh calling-convention
	CLI command.

	* gdbarch.sh (return_value): Add func_type argument.
	* gdbarch.c: Regenerate.
	* gdbarch.h: Ditto.
	* eval.c (evaluate_subexp_standard): Rename local variable value_type to
	val_type so as not to collide with value_type function.  Call
	using_struct_return with additional function type argument.
	* infcall.c (call_function_by_hand): Call using_struct_return and
	gdbarch_return_value with additional function type argument.
	* infcmd.c (print_return_value): Take addition func_type argument.
	Call gdbarch_return_value with additional function type argument.
	(finish_command_continuation): Call print_return_value with additional
	function type argument.
	(finish_command): Ditto.
	* sparc-tdep.c (sparc32_push_dummy_code): Call using_struct_return with
	additional function type argument.
	* stack.c (return_command): Call using_struct_return and
	gdbarch_return_value with additional function type argument.
	* value.c (using_struct_return): Take additional function type argument.
	* value.h (using_struct_return): Accommodate declaration.
	* alpha-tdep.c (alpha_return_value): Add func_type argument.
	* amd64-tdep.c (amd64_return_value): Ditto.
	* arm-tdep.c (arm_return_value): Ditto.
	* avr-tdep.c (avr_return_value): Ditto.
	* cris-tdep.c (cris_return_value): Ditto.
	* frv-tdep.c (frv_return_value): Ditto.
	* h8300-tdep.c (h8300_return_value): Ditto.
	(h8300h_return_value): Ditto.
	* hppa-tdep.c (hppa32_return_value): Ditto.
	(hppa64_return_value): Ditto.
	* i386-tdep.c (i386_return_value): Ditto.
	* ia64-tdep.c (ia64_return_value): Ditto.
	* iq2000-tdep.c (iq2000_return_value): Ditto.
	* m32c-tdep.c (m32c_return_value): Ditto.
	* m32r-tdep.c (m32r_return_value): Ditto.
	* m68hc11-tdep.c (m68hc11_return_value): Ditto.
	* m68k-tdep.c (m68k_return_value): Ditto.
	(m68k_svr4_return_value): Ditto.
	* m88k-tdep.c  (m88k_return_value): Ditto.
	* mep-tdep.c (mep_return_value): Ditto.
	* mips-tdep.c (mips_eabi_return_value): Ditto.
	(mips_n32n64_return_value): Ditto.
	(mips_o32_return_value): Ditto.
	(mips_o64_return_value): Ditto.
	* mn10300-tdep.c (mn10300_return_value): Ditto.
	* mt-tdep.c (mt_return_value): Ditto.
	* ppc-linux-tdep.c (ppc_linux_return_value): Ditto.
	* ppc-sysv-tdep.c (ppc_sysv_abi_return_value): Ditto.
	(ppc_sysv_abi_broken_return_value): Ditto.
	(ppc64_sysv_abi_return_value): Ditto.
	* ppc-tdep.h (ppc_sysv_abi_return_value): Ditto.
	(ppc_sysv_abi_broken_return_value): Ditto.
	(ppc64_sysv_abi_return_value): Ditto.
	* ppcnbsd-tdep.c (ppcnbsd_return_value): Ditto.
	* rs6000-tdep.c (rs6000_return_value): Ditto.
	* s390-tdep.c (s390_return_value): Ditto.
	* score-tdep.c (score_return_value): Ditto.
	* sh-tdep.c (sh_return_value_nofpu): Ditto.
	(sh_return_value_fpu): Ditto.
	* sh64-tdep.c (sh64_return_value): Ditto.
	* sparc-tdep.c (sparc32_return_value): Ditto.
	* sparc64-tdep.c (sparc64_return_value): Ditto.
	* spu-tdep.c (spu_return_value): Ditto.
	* v850-tdep.c (v850_return_value): Ditto.
	* vax-tdep.c (vax_return_value): Ditto.
	* xstormy16-tdep.c (xstormy16_return_value): Ditto.
	* xtensa-tdep.c (xtensa_return_value): Ditto.

	* gdbtypes.h (struct type): Add calling_convention member.
	* dwarf2read.c (read_subroutine_type): Add calling convention read
	from DW_AT_calling_convention attribute to function type.

2008-04-22  Markus Deuling  <deuling@de.ibm.com>

	* eval.c (evaluate_subexp_standard): Use value_subscripted_rvalue for
	multi_f77_subscript to support values from registers.
	* valarith.c (value_subscripted_rvalue): Remove prototype and static.
	* value.h (value_subscripted_rvalue): Add prototype.

	* f-typeprint.c (f_type_print_base): Add support for TYPE_CODE_UNION.
	Fix output.
	* f-valprint.c (f_val_print): Likewise.

2008-04-21  Craig Silverstein  <csilvers@google.com>

	* dwarf2read.c (zlib_decompress_section): Define abfd in the
	!HAVE_ZLIB_H case.

2008-04-21  Pedro Alves  <pedro@codesourcery.com>

	* symfile.c (syms_from_objfile): Don't warn if lowest loadable
	section is not a code section.

2008-04-19  Craig Silverstein  <csilvers@google.com>

	* NEWS: Add information on compressed debug sections.

2008-04-19  Vladimir Prus  <vladimir@codesourcery.com>

	* mi/mi-cmd-var.c (varobj_update_one): Print new
	value for variable objects that changed type.

2008-04-19  Vladimir Prus  <vladimir@codesourcery.com>

	* varobj.c (varobj_invalidate): Don't touch floating
	varobjs.

2008-04-19  Mark Kettenis  <kettenis@gnu.org>

	* symtab.c: (multiple_symbols_modes, multiple_symbols_ask)
	(multiple_symbols_cancel): Remove extra const.
	* symtab.h: Likewise.

2008-04-19  Nick Roberts  <nickrob@snap.net.nz>

	* interps.c (top_level_interpreter): Rename static variable...
	(top_level_interpreter_ptr): ...to this.
 	(top_level_interpreter): New function.

	* interps.h: New extern for top_level_interpreter.

	* linespec.c: Include interps.h and mi/mi-cmds.h.
	(decode_line_2): When using MI, always set all breakpoints in menu.

	* Makefile.in (linespec.o, mi-interp.o): Add dependencies.

2008-04-18  Craig Silverstein  <csilvers@google.com>

	* configure.ac (AC_SEARCH_LIBS): Add check for zlib.
	* config.in, configure: Regenerate.
	* dwarf2read.c: Include zlib.h if present.
	Modified *_SECTION macros.
	(section_is_p): New.
	(dwarf2_locate_sections): Use section_is_p instead of strcmp
	(dwarf2_resize_section): New.
	to determine whether a given section has a given name.
	(zlib_decompress_section): New.
	(dwarf2_read_section): Read the compressed section if present
	in the binary.
	* MAINTAINERS: Added myself to section Write After Approval.

2008-04-18  Thiago Jung Bauermann  <bauerman@br.ibm.com>

	* defs.h (exec_set_section_offsets): Remove prototype.
	* exec.c (exec_set_section_offsets): Remove function.

2008-04-18  Joel Brobecker  <brobecker@adacore.com>

	* stabsread.c (cleanup_undefined_types_1): Add instance flags check
	in the search for the matching symbol.

2008-04-17  Marc Khouzam  <marc.khouzam@ericsson.com>

	* breakpoint.c (update_watchpoint): Always reparse
	condition.

2008-04-17  Joel Brobecker  <brobecker@adacore.com>

	* breakpoint.c (print_one_breakpoint_location): Make sure to print
	the breakpoint address only once.

2008-04-17  Dennis Roberts  <dennis.roberts@sunquestinfo.com>

	* rs6000-tdep.c (rs6000_gdbarch_init): Use the BFD architecture,
	rather than a hard-coded architecture, for xcoff executables.

2008-04-17  Doug Evans  <dje@google.com>

	* buildsym.c (watch_main_source_file_lossage): New fn.
	(end_symtab): Call it.

	* source.c (find_and_open_source): Add some comments clarifying
	handling of FULLNAME argument.	Make static.  Remove pointless
	xstrdup/xfree.

2008-04-17  Pedro Alves  <pedro@codesourcery.com>

	* inf-loop.c (inferior_event_handler): Also run the intermediate
	continuations in the INF_EXEC_COMPLETE case.

2008-04-16  Tom Tromey  <tromey@redhat.com>

	* cli/cli-decode.h (CMD_ASYNC_OK): New define.
	(set_cmd_async_ok, get_cmd_async_ok): Declare.
	* cli/cli-decode.c (set_cmd_async_ok): New function.
	(get_cmd_async_ok): New function.
	* cli/cli-cmds.c (init_cli_cmds): Mark "pwd", "help", "info", and
	"show" as async-ok.
	* top.c (execute_command): Use get_cmd_async_ok.
	* infcmd.c: Include cli/cli-decode.h.
	(_initialize_infcmd): Mark "interrupt" as async-ok.
	* Makefile.in (infcmd.o): Depend on cli_decode_h.

2008-04-16  Daniel Jacobowitz  <dan@codesourcery.com>

	PR gdb/2445
	* exec.c: Correct "arch-utils.h" include.

2008-04-15  Aleksandar Ristovski  <aristovski@qnx.com>

	PR gdb/2424
	* infrun.c (normal_stop) Move breakpoint_auto_delete further down
	to allow printing to 'see' real reason of stop. This fixes PR 2424.
	* breakpoint.c (bpdisp_texst): New function. The function takes over
	the role of bpstats static array in print_one_breakpoint_location.
	(print_it_typical): Print "Temporary breakpoint" instead
	of just "Breakpoint" when breakpoint is, well, temporary. For mi-like
	protocols, print disp field.
	(print_one_breakpoint_location): Removed bpdisps static definition.
	Call new bpstat_text function to get value for 'disp' field.
	(mention): Print "Temporary breakpoint" instead of just "Breakpoint".

2008-04-15  Daniel Jacobowitz  <dan@codesourcery.com>

	* gnulib/Makefile.am, gnulib/m4/gnulib-cache.m4,
	gnulib/aux/link-warning.h, gnulib/extra/link-warning.h: Adjust
	by rerunning gnulib-tool with --aux-dir=gnulib/extra.
	* gnulib/Makefile.in: Regenerate.

2008-04-14  Daniel Jacobowitz  <dan@codesourcery.com>

	* Makefile.in (GNULIB_H): New.  Trigger all-lib.
	(defs_h): Use $(GNULIB_H).
	(all-lib): Depend on gnulib/Makefile.
	(gnulib/Makefile): Regenerate gnulib/Makefile and gnulib/.deps.
	* config.in, gnulib/Makefile.in: Regenerated.

2008-04-14  Daniel Jacobowitz  <dan@codesourcery.com>

	* Makefile.in (LIBGNU, INCGNU): Define.
	(INTERNAL_CFLAGS_BASE): Add INCGNU.
	(INTERNAL_LIBS, CLIBS, CDEPS): Add LIBGNU.
	(CLEANDIRS): New.
	($(LIBGNU), all-lib): New rules.
	(clean, distclean, do-maintainer-clean): Use CLEANDIRS.
	* configure.ac: Use gl_EARLY, gl_INIT, and AM_INIT_AUTOMAKE.
	Simplify AC_CONFIG_AUX_DIR.  Generate gnulib/Makefile.
	* gnulib: New directory, from gnulib-tool.
	* configure, aclocal.m4: Regenerated.

2008-04-14  Daniel Jacobowitz  <dan@codesourcery.com>

	* linux-thread-db.c (have_threads_callback): Check thread->private.

2008-04-13  Nick Roberts  <nickrob@snap.net.nz>
	    Vladimir Prus  <vladimir@codesourcery.com>

	Fix @-varobjs.
	* varobj.c (value_of_root): Update the expression for
	floating varobjs.
	* mi/mi-cmd-var.c (varobj_update_one): If type has changed,
	report that.

2008-04-09  Marc Khouzam  <marc.khouzam@ericsson.com>

	* mi/mi-cmd-var.c: Include "mi-getopt.h".
	(mi_parse_format): New.  Factored out from mi_cmd_var_set_format.
	(mi_cmd_var_set_format): Use new mi_parse_format.
	(mi_cmd_var_evaluate_expression): Support for -f option to specify
	format.
	* Makefile.in (mi-cmd-var.o): Update dependencies.

	* varobj.h (varobj_get_formatted_value): Declare.
	* varobj.c (my_value_of_variable): Added format parameter.
	(cplus_value_of_variable): Likewise.
	(java_value_of_variable): Likewise.
	(c_value_of_variable): Likewise.  Evaluate expression based
	on format parameter.
	(struct language_specific): Add format parameter to function member
	*value_of_variable.
	(varobj_get_formatted_value): New.
	(varobj_get_value): Added format parameter to method call.

2008-04-08  Joel Brobecker  <brobecker@adacore.com>

	* stabsread.c (cleanup_undefined_types_noname): Manually set the
	instance flags of the undefined type before calling replace_type.

2008-04-08  Vladimir Prus  <vladimir@codesourcery.com>

	* target.h (enum strata): Remove the download_stratum.

2008-04-07  Doug Evans  <dje@google.com>

	* buildsym.h (last_source_file): Add dwarf info to comment.
	(last_source_start_addr): Ditto.

2008-04-07  Pedro Alves  <pedro@codesourcery.com>

	* alphanbsd-tdep.c: Include "target.h".
	* mn10300-tdep.c: Include "target.h".
	* Makefile.in (alphanbsd-tdep.o, mn10300-tdep.o): Update.

2008-04-06  Vladimir Prus  <vladimir@codesourcery.com>

	Fix breakpoint condition that use member variables.
	* valops.c (check_field): Remove.
	(check_field_in): Rename to check_field.
	(value_of_this): Use la_name_of_this.
	* value.h (check_field): Adjust prototype.

	* language.h (la_value_of_this): Rename to la_name_of_this.
	* language.c (unknown_language_defn): Specify "this" for
	name_of_this.
	(auto_language_defn): Likewise.
	(local_language_defn): Likewise.
	* ada-lang.c (ada_language_defn): Adjust comment.
	* c-lang.c (c_language_defn): Adjust comment.
	(cplus_language_defn): Specify "this" for name_of_this.
	(asm_language_defn): Adjust comment.
	(minimal_language_defn): Adjust comment.
	* f-lang.c (f_language_defn): Specify NULL for name_of_this.
	* jv-lang.c (java_language_defn): Specify "this" for name_of_this.
	* m2-lang.c (m2_language_defn): Specify "this" for name_of_this.
	* objc-lang.c (objc_language_defn): Specify "self" for
	name_of_this.
	* p-lang.c (pascal_language_defn): Specify "this" for
	name_of_this.
	* scm-lang.c (scm_language_defn): Specify NULL for name_of_this.

	* symtab.c (lookup_symbol_aux): Lookup "this" in the
	proper scope, and check for field in type of "this", without
	trying to create a value.

2008-04-04  Pedro Alves  <pedro@codesourcery.com>

	* mi/mi-cmds.h (enum mi_cmd_result): Delete MI_CMD_ERROR.
	(mi_error_message): Delete declaration.
	* mi/mi-interp.c (mi_cmd_interpreter_exec): Call error instead of
	returning MI_CMD_ERROR.
	* mi/mi-main.c (mi_error_message): Delete.
	(mi_cmd_exec_interrupt):
	(mi_cmd_thread_select, mi_cmd_thread_list_ids)
	(mi_cmd_thread_info): Call error instead of returning
	MI_CMD_ERROR.
	(mi_cmd_data_list_register_values): Call error instead of
	returning MI_CMD_ERROR.  Adapt to new get_register interface.
	(get_register): Change return typo to void.  Call error instead of
	returning MI_CMD_ERROR.
	(mi_cmd_data_write_register_values): Call error instead of
	returning MI_CMD_ERROR.
	(mi_cmd_list_features): Return MI_CMD_DONE.
	(captured_mi_execute_command): Remove MI_CMD_ERROR handling.
	(mi_execute_command): Always print exceptions with -error.

2008-04-04  Joel Brobecker  <brobecker@adacore.com>

	* NEWS: Mention new commands set/show multiple-symbols.

2008-04-03  Joel Brobecker  <brobecker@adacore.com>

	* symtab.c (multiple_symbols_ask, multiple_symbols_all)
	(multiple_symbols_cancel): New constants.
	(multiple_symbols_modes, multiple_symbols_mode): New static globals.
	(multiple_symbols_select_mode): New function.
	(_initialize_symtab): Add new set/show multiple-symbols commands.
	* symtab.h (multiple_symbols_ask, multiple_symbols_all)
	(multiple_symbols_cancel, multiple_symbols_select_mode): Declare.
	* ada-lang.c (user_select_syms): Add handling of new multiple-symbols
	setting.
	* linespec.c (decode_line_2): Likewise.

2008-04-03  Doug Evans  <dje@sebabeach.org>

	* symtab.h (enum free_code): Delete free_contents, unused.
	* symmisc.c (free_symtab_block): Delete.
	(free_symtab, case free_code): Delete.

2008-04-01  Aleksandar Ristovski  <aristovski@qnx.com>

	* valops.c (value_cast_structs): New function. Cast related
	STRUCT types up/down and return cast value. The body of this
	function comes mostly from value_cast_pointers.
	(value_cast_pointers): Code for actual cast STRUCT-STRUCT moved
	to value_cast_structs. Now value_cast_pointers needs only create
	appropriate reference after using value_cast_structs for actual
	casting.
	(value_cast): Handle references.

2008-04-01  Marc Khouzam  <marc.khouzam@ericsson.com>

	* MAINTAINERS: Added myself to section Write After Approval.

2008-03-30  Daniel Jacobowitz  <dan@codesourcery.com>

	* ia64-tdep.c (examine_prologue): Correct array access.

2008-03-28  Aleksandar Ristovski  <aristovski@qnx.com>

	* cp-support.c (first_component_command): Return if no arguments.

2008-03-28  Carlos O'Donell  <carlos@codesourcery.com>

	* ser-mingw.c (ser_windows_open): Open requested name.

2008-03-28  Aleksandar Ristovski  <aristovski@qnx.com>

	* MAINTAINERS: Added myself.

2008-03-28  Pedro Alves  <pedro@codesourcery.com>

	* target.c (find_default_run_target): Allow a NULL `do_mesg'
	parameter.  If it is NULL, don't call error.
	(find_default_can_async_p, find_default_is_async_p): Pass NULL as
	`do_mesg' parameter to find_default_run_target.  If no target was
	found, return 0.

2008-03-28  Daniel Jacobowitz  <dan@codesourcery.com>

	* mips-linux-tdep.c: Update N32/N64 signal frame comments.
	(N64_SIGCONTEXT_LO, N64_SIGCONTEXT_PC, N64_SIGCONTEXT_FPCSR): Update.
	(N64_SIGCONTEXT_FIR, N64_SIGCONTEXT_CAUSE, N64_SIGCONTEXT_BADVADDR):
	Delete.
	(mips_linux_n32n64_sigframe_init): Do not record cause or badvaddr.

2008-03-27  Joel Brobecker  <brobecker@adacore.com>

	GDB 6.8 released.

2008-03-27  Ulrich Weigand  <uweigand@de.ibm.com>

	* features/Makefile (%.dat): Set xmltarget to the base filename
	of the XML source, without subdirectory.
	* regformats/rs6000/powerpc-32.dat: Regenerate.
	* regformats/rs6000/powerpc-64.dat: Regenerate.
	* regformats/rs6000/powerpc-e500.dat: Regenerate.

2008-03-27  Markus Deuling  <deuling@de.ibm.com>

	* xcoffread.c (scan_xcoff_symtab): Replace current_gdbarch by
	objfile arch.

2008-03-27  Nick Roberts  <nickrob@snap.net.nz>

	* mi/mi-main.c (enum captured_mi_execute_command_actions):
	Spell suppress in EXECUTE_COMMAND_SUPPRESS_PROMPT correctly.

2008-03-26  Ulrich Weigand  <uweigand@de.ibm.com>

	* objfiles.h (struct objfile): New GDBARCH member.
	(get_objfile_arch): Add prototype.
	* objfiles.c: Include "arch-utils.h".
	(allocate_objfile): Look up gdbarch associated with bfd.
	(get_objfile_arch): New function.
	* Makefile (objfiles.o): Update dependencies.

	* dwarf2-frame.c (decode_frame_entry_1): Replace current_gdbarch
	by objfile arch.
	* dwarf2loc.c (dwarf_expr_read_reg): Replace current_gdbarch
	by frame arch.
	(locexpr_describe_location): Replace current_gdbarch by
	objfile arch.
	* dwarf2read.c (die_type): Replace current_gdbarch by objfile arch.
	(dwarf2_add_field): Likewise.
	(read_tag_pointer_type): Likewise.
	(read_base_type): Likewise.
	(new_symbol): Likewise.

	* coffread.c (decode_type): Add OBJFILE argument.  Update callers.
	(decode_base_type, decode_function_type): Likewise.
	(coff_read_struct_type, coff_read_enum_type): Likewise.
	(coff_symtab_read): Replace current_gdbarch by objfile arch.
	(decode_base_type): Likewise.
	(coff_read_enum_type): Likewise.
	(coff_read_struct_type): Replace current_objfile by OBJFILE argument.
	(coff_read_enum_type): Likewise.

	* dbxread.c (read_dbx_symtab): Replace current_gdbarch by objfile arch.
	(end_psymtab): Likewise.
	(process_one_symbol): Likewise.

	* mdebugread.c (parse_symbol): Replace current_gdbarch by objfile arch.
	(parse_procedure): Likewise.
	(parse_partial_symbols): Likewise.

	* somread.c (som_symtab_read): Replace current_gdbarch by objfile arch.

	* stabsread.c (define_symbol): Replace current_gdbarch by objfile arch.
	Replace static pcc_promotion_type and pcc_unsigned_promotion_type by
	built-in types.
	(read_range_type): Replace current_gdbarch by objfile arch.  Replace
	static range_index_type by built-in type.
	(read_one_struct_field): Replace current_gdbarch by objfile arch.
	(read_enum_type): Likewise.

	* xcoffread.c (read_xcoff_symtab): Replace current_gdbarch by
	objfile arch.

2008-03-26  Vladimir Prus  <vladimir@codesourcery.com>

	* varobj.h (varobj_floating_p): Declare.
	* varobj.c (varobj_floating_p): New.
	* mi/mi-cmd-var.c (mi_cmd_var_update): When passed
	'@' as the name, update all floating varobjs.

2008-03-26  Vladimir Prus  <vladimir@codesourcery.com>

	* varobj.c (struct varobj_root): Rename use_selected_frame to
	floating, and clarify the meaning.
	(varobj_create, varobj_update,  new_root_variable): Adjust.
	(value_of_root): Don't use type_changed as in variable,
	adjust comment.
	(c_value_of_root): Adjust.

2008-03-25  Pedro Alves  <pedro@codesourcery.com>

	* linux-nat.c (linux_nat_attach): Add the pid we attached to, to
	gdb's thread list.
	(linux_nat_wait): Add main lwp to gdb's thread list.
	* linux-thread-db.c (find_new_threads_callback): Also attach to
	already listed threads which thread_db didn't know about yet.

2008-03-25  Pedro Alves  <pedro@codesourcery.com>

	* linux-nat.c (drain_queued_events): Fix comment typo.
	(linux_nat_attach): In async mode, don't rely on storing a pending
	status.  Instead place the wait status on the pipe.
	(linux_nat_resume): Remove unreacheable shortcut code in async
	mode.
	(stop_wait_callback): In async mode, don't store pending status.
	Instead, cancel breakpoints or resend the signal appropriatelly.
	(cancel_breakpoint): New, refactored from
	cancel_breakpoints_callback.
	(cancel_breakpoints_callback): Call cancel_breakpoint.
	(pipe_to_local_event_queue): Remove special token processing.
	(linux_nat_wait): Issue an internal error if a pending status is
	found in async mode.

2008-03-24  Daniel Jacobowitz  <dan@codesourcery.com>

	* inflow.c (gdb_has_a_terminal): Guard access to our_process_group.

2008-03-24  Nick Roberts  <nickrob@snap.net.nz>
	    Vladimir Prus  <vladimir@codesourcery.com>

	* varobj.c  (struct varobj_root): New component thread_id.
	(varobj_get_thread_id, check_scope): New functions.
	(c_value_of_root): Use check_scope.  Switch to the
	proper thread if necessary.

	* varobj.h (varobj_get_thread_id): New extern.

	* mi/mi-cmd-var.c (print_varobj): Add thread-id field.

2008-03-23  Daniel Jacobowitz  <dan@codesourcery.com>

	PR gdb/544
	* top.c: Revert 2008-03-21 changes.

2008-03-23  Vladimir Prus  <vladimir@codesourcery.com>

	* thread.c (make_cleanup_restore_current_thread): Make it
	globally visible.
	* gdbthread.h (make_cleanup_restore_current_thread): Declare.
	* varobj.c (varobj_update): Don't save/restore frame.
	(c_value_of_root): Save/restore thread and frame here,
	using make_cleanup_restore_current_thread.
	* Makefile.in: Update dependecies.

2008-03-23  Vladimir Prus  <vladimir@codesourcery.com>

	* varobj.c (struct varobj_root): Clarify
	comment on the frame field.
	(varobj_create): Don't set frame if we have no
	block.

2008-03-21  Daniel Jacobowitz  <dan@codesourcery.com>

	PR gdb/544
	Suggested by Jan Kratochvil:
	* top.c (gdb_rl_operate_and_get_next_completion): Call
	rl_redisplay_function.
	(gdb_rl_redisplay): New.
	(init_main): Set rl_redisplay_function.

2008-03-21  Thomas Mittelstaedt  <T.Mittelstaedt@cadenas.de>  (tiny change)

	* aix-thread.c (pdc_read_regs): Fix compiler warning.
	(pdc_write_regs, aix_thread_resume, fetch_regs_kernel_thread)
	(store_regs_kernel_thread): Likewise.

2008-03-21  Pedro Alves  <pedro@codesourcery.com>

	Linux native async support.

	* target.h (struct target_ops): Delete to_async_mask_value and add
	to_async_mask.
	(target_is_async_p, target_async): Formatting.
	(target_async_mask_value): Delete.
	(target_async_mask): Delete function declaration, and add new
	target macro with the same name.

	* target.c (update_current_target): Replace to_async_mask_value by
	to_async_mask.  Default to_async_mask to return_one.
	(target_async_mask): Delete.
	(find_default_can_async_p, find_default_is_async_p): New.
	(init_dummy_target): register find_default_can_async_p and
	find_default_is_async_p on the dummy target.

	* linux-nat.c: Include inf-loop.h, event-loop.h and event-top.h.
	(debug_linux_nat_async): New global.
	(show_debug_linux_nat_async): New function.
	(linux_nat_async_enabled, linux_nat_async_mask_value)
	(linux_nat_event_pipe, linux_nat_num_queued_events)
	(linux_nat_async_events_enabled): New globals.
	(struct waitpid_result): New struct.
	(waitpid_queue): New global.
	(queued_waitpid, push_waitpid, drain_queued_events): New.
	(my_waitpid): Call queued_waitpid.
	(linux_child_follow_fork): Disable async events during the call.
	(blocked_mask): Delete.
	(sync_sigchld_action, async_sigchld_action): New globals.
	(lin_lwp_attach_lwp): In sync mode, don't reblock SIGCHLD.  In
	async mode, block events during the call.
	(linux_nat_create_inferior): New.
	(linux_nat_attach): In sync mode, restore the mask states.  In
	async mode, wake the event loop immediatelly.
	(detach_callback): Drain all queued events of the lwp we're
	detaching from.
	(linux_nat_detach): Block async mode, and drain events of the main
	process.
	(linux_nat_resume): If in async mode, mask async events during the
	call.  If short circuiting, force event loop to wake up.  If
	resuming, set target_executing, and register target events in the
	event loop.
	(pipe_to_local_event_queue, local_event_queue_to_pipe): New.
	(linux_nat_wait): In async mode, block events during the call.
	Only enable/disable passing SIGINT to the inferior in sync mode.
	Get events from local waitpid queue.  If no interesting events was
	found, return to events loop.  Reregister target events in the
	event loop on exit.  In sync mode, no need to reblock SIGCHLD.
	(linux_nat_kill): Disable events on entry.
	(linux_nat_mourn_inferior): In sync mode, don't restore the masks
	here.  Detach async mode from the event loop if there are no more
	forks available, otherwise leave it on.
	(sigchld_handler): Assure this is called only in sync mode.
	(linux_async_permitted, linux_async_permitted_1): New globals.
	(set_maintenance_linux_async_permitted)
	(show_maintenance_linux_async_permitted): New functions.
	(linux_nat_is_async_p, linux_nat_can_async_p)
	(linux_nat_async_mask): New.
	(linux_nat_event_pipe_pop, linux_nat_event_pipe_push): New.
	(get_pending_events, async_sigchld_handler): New.
	(linux_nat_async_events): New.
	(async_terminal_is_ours): New global.
	(linux_nat_terminal_inferior, linux_nat_terminal_ours): New.
	(async_client_callback, async_client_context): New.
	(linux_nat_async_file_handler, linux_nat_async)
	(linux_nat_disable_async, linux_nat_enable_async): New.
	(linux_nat_add_target): Register linux_nat_create_inferior,
	linux_nat_can_async_p, linux_nat_is_async_p, linux_nat_async,
	linux_nat_async_mask, linux_nat_terminal_inferior and
	linux_nat_terminal_ours.
	(_initialize_linux_nat): Remove local action variable, and update
	code that used it to use sync_sigchld_action.  Add new
	"lin-lwp-async" debug set/show command.  Put the "lin-lwp" debug
	set/show command in the maintenance class.  Add new "linux-async"
	maintenance set/show command.  Block SIGCHLD by default.  Setup
	async_sichld_action, and sync_sigchld_action.  Install the default
	async mode.
	(lin_thread_get_thread_signals): Use a local sigset_t for blocking
	the cancel signals.

	* linux-thread-db.c (re_check_for_thread_db): New.
	(clear_lwpid_callback): Handle TARGET_WAITKIND_IGNORE.
	(thread_db_can_async_p, thread_db_is_async_p, thread_db_async)
	(thread_db_async_mask): New.
	(init_thread_db_ops): Register thread_db_can_async_p,
	thread_db_is_async_p, thread_db_async and thread_db_async_mask.

	* remote.c (remote_async_mask_value): New.
	(remote_return_zero): New.
	(init_remote_ops): Register remote_return_zero as callbacks of
	to_can_async_p and to_is_async_p.
	(remote_can_async_p, remote_is_async_p, remote_async): Update to
	use remote_async_mask_value.
	(remote_async_mask): New.
	(init_remote_async_ops): Remove to_async_mask_value setting and
	register remote_async_mask as to_async_mask callback in
	remote_async_ops.

	* Makefile.in (linux-nat.o): Update.

2008-03-21  Daniel Jacobowitz  <dan@codesourcery.com>

	* gdbthread.h (add_thread_with_info): New.
	* linux-thread-db.c: Add some documentation.
	(GET_LWP, GET_PID, GET_THREAD, is_lwp, is_thread, BUILD_LWP): Delete.
	(struct private_thread_info): Remove th_valid and ti_valid.
	Replace ti with tid.
	(thread_get_info_callback): Do not add TID to the new ptid.  Do
	not cache th or ti.
	(thread_db_map_id2thr, lwp_from_thread): Delete functions.
	(thread_from_lwp): Assert that the LWP is set.  Do not add TID to the
	new PTID.
	(attach_thread): Handle an already-existing thread.  Use
	add_thread_with_info.  Cache the th and tid.
	(detach_thread): Verify that private was set.  Remove verbose
	argument and printing.  Update caller.
	(thread_db_detach): Do not adjust inferior_ptid.
	(clear_lwpid_callback, thread_db_resume, thread_db_kill): Delete.
	(check_event, find_new_threads_callback): Do not add TID to the new PTID.
	(thread_db_wait): Do not use lwp_from_thread.
	(thread_db_pid_to_str): Use the cached TID.
	(thread_db_extra_thread_info): Check that private is set.
	(same_ptid_callback): Delete.
	(thread_db_get_thread_local_address): Do not use it or check
	is_thread.  Check that private is set.  Assume that the thread
	handle is already cached.
	(init_thread_db_ops): Remove to_resume and to_kill.
	* thread.c (add_thread_with_info): New.
	(add_thread): Use it.
	* linux-nat.c (find_thread_from_lwp): Delete.
	(exit_lwp): Do not use it.  Check print_thread_events.  Print before
	deleting the thread.
	(GET_PID, GET_LWP, BUILD_LWP, is_lwp): Move to...
	* linux-nat.h (GET_PID, GET_LWP, BUILD_LWP, is_lwp): ...here.
	* inf-ttrace.c (inf_ttrace_wait): Use print_thread_events and
	printf_unfiltered for thread exits.
	* procfs.c (procfs_wait): Likewise.

2008-03-21  Chris Demetriou  <cgd@google.com>

	* symtab.c (rbreak_command): Quote symbol name before passing
	it to break_command.

2008-03-21  Daniel Jacobowitz  <dan@codesourcery.com>

	* eval.c (evaluate_subexp_for_address): Clarify error message.
	Use value_must_coerce_to_target.
	* infcall.c (value_arg_coerce): Call value_coerce_to_target.
	* valops.c (value_assign): Call value_coerce_to_target when
	assigning to anything but internalvars.  Leave GDB-side arrays
	as arrays when assigning to internalvars.
	(value_must_coerce_to_target, value_coerce_to_target): New.
	(value_coerce_array, value_addr): Call value_coerce_to_target.
	(value_array): Create the array in GDB's memory instead of
	the inferior's.
	* value.h (value_must_coerce_to_target, value_coerce_to_target):
	Declare.

2008-03-21  Daniel Jacobowitz  <dan@codesourcery.com>

	* top.c (quit_confirm): Warn that we will kill the program.

2008-03-19  Pedro Alves  <pedro@codesourcery.com>

	* inflow.c (terminal_ours_1): Guard access to
	inferior_process_group with #ifdef PROCESS_GROUP_TYPE.

2008-03-18  Ulrich Weigand  <uweigand@de.ibm.com>
	    Jim Blandy  <jimb@codesourcery.com>
	    Daniel Jacobowitz  <drow@false.org>

	* dwarf2expr.h (struct dwarf_expr_context): Add ADDR_SIZE member.
	(dwarf2_read_address): Update prototype.

	* dwarf2expr.c (unsigned_address_type): Add ADDR_SIZE parameter.
	(signed_address_type): Likewise.
	(dwarf2_read_address): Replace BYTES_READ parameter with ADDR_SIZE.
	(execute_stack_op): Update calls to unsigned_address_type,
	signed_address_type and dwarf2_read_address.  Fix implementation
	of DW_OP_deref_size.

	* dwarf2loc.h (dwarf2_per_cu_objfile): Add prototype.
	(dwarf2_per_cu_addr_size): Likewise.
	(struct dwarf2_locexpr_baton): Replace OBJFILE with PER_CU.
	(struct dwarf2_loclist_baton): Likewise.

	* dwarf2loc.c (find_location_expression): Update calls to
	dwarf2_read_address.  Use dwarf2_per_cu_objfile and
	dwarf2_per_cu_addr_size to retrieve PER_CU parameters.
	(locexpr_describe_location): Likewise.
	(dwarf2_evaluate_loc_desc): Replace OBJFILE with PER_CU parameter.
	Set ctx->addr_size to dwarf2_per_cu_addr_size (per_cu).
	(dwarf2_loc_desc_needs_frame): Add PER_CU parameter.  Set ctx->addr_size
	to dwarf2_per_cu_addr_size (per_cu).
	(locexpr_read_variable): Update dwarf2_evaluate_loc_desc call.
	(loclist_read_variable): Likewise.
	(locexpr_read_needs_frame): Update dwarf2_loc_desc_needs_frame call.

	* dwarf2read.c (dwarf2_symbol_mark_computed): Set baton->per_cu
	instead of baton->objfile.
	(dwarf2_per_cu_obfile): New function.
	(dwarf2_per_cu_addr_size): Likewise.

	* dwarf2-frame.c (struct comp_unit): Move higher.
	(struct dwarf2_cie): Add UNIT and ADDR_SIZE members.
	(execute_stack_op): Add ADDR_SIZE parameter; set ctx->addr_size.
	(execute_cfa_program): Add FDE parameter.  Replace EH_FRAME_P
	parameter by using fde->eh_frame_p.  Use read_encoded_value
	to implement DW_CFA_set_loc.
	(struct dwarf2_frame_cache): Add ADDR_SIZE member.
	(dwarf2_frame_cache): Set cache->addr_size.  Update calls to
	execute_stack_op and execute_cfa_program.
	(dwarf2_frame_prev_register): Update calls to execute_stack_op.
	(size_of_encoded_value): Remove.
	(read_encoded_value): Add PTR_LEN and FUNC_BASE parameters.
	Remove call to size_of_encoded_value.  Implement DW_EH_PE_funcrel.
	(add_cie): Set cie->unit backlink.
	(decode_frame_entry_1): Set cie->addr_size.  Update calls to
	read_encoded_value.
	(dwarf2_build_frame_info): Allocate UNIT on objfile obstack.

2008-03-17  Markus Deuling  <deuling@de.ibm.com>

	* i386-tdep.c (i386_print_insn): Remove unnecessary call to
	gdbarch_bfd_arch_info.

2008-03-17  Joel Brobecker  <brobecker@adacore.com>

	* aix-thread.c (pdc_read_regs): Minor reformatting.

2008-03-17  Vladimir Prus  <vladimir@codesourcery.com>

	* thread.c (print_thread_info): Don't insist
	on having current thread if there are no
	threads at all.

2008-03-17  Pedro Alves  <pedro@codesourcery.com>

	* infcmd.c (attach_command_post_wait)
	(attach_command_continuation): New.
	(attach_command): Support background async execution, and async
	execution in synchronous mode.

2008-03-17  Daniel Jacobowitz  <dan@codesourcery.com>

	* stack.c (print_stack_frame, print_frame): Use RETURN_MASK_ERROR.
	* symmisc.c (dump_symtab_1): Likewise.
	* wrapper.c (gdb_value_struct_elt): Likewise.

2008-03-17  Pedro Alves  <pedro@codesourcery.com>

	* linux-nat.c (linux_nat_filter_event): Fix comment typo.

2008-03-17  Pedro Alves  <pedro@codesourcery.com>

	* linux-nat.c (linux_nat_filter_event): New, refactored from
	linux_nat_wait.
	(linux_nat_wait): Call linux_nat_filter_event.

2008-03-17  Ulrich Weigand  <uweigand@de.ibm.com>

	* top.c (execute_command): Fix uninitialized variable error.

2008-03-16  Nick Hudson  <nick.hudson@dsl.pipex.com>

	* Makefile.in (amd64nbsd-nat.o): New dependency.
	* amd64nbsd-nat.c: Include "nbsd-nat.h".
	(_initialize_amd64nbsd_nat): Update target vector to use
	nbsd_pid_to_exec_file.
	* config/i386/nbsd64.mh (NATDEPFILES): Add nbsd-nat.o.

2008-03-15  Vladimir Prus  <vladimir@codesourcery.com>

	Remove ignoring leading exec events code.
	* fork-child.c (startup_inferior): Do not set
	inferior_ignoring_leading_exec_events.
	* inf-child.c (inf_child_reported_exec_events_per_exec_call): Remove.
	(inf_child_target): Do not set to_reported_exec_events_per_exec_call.
	* infrun.c (inferior_ignoring_leading_exec_events): Remove.
	(handle_inferior_event): Remove code for ignoring leading exec
	events.
	* target.c (update_current_target): Do not inherit, or default,
	to_reported_exec_events_per_exec_call.
	(debug_to_reported_exec_events_per_exec_call): Remove.
	(setup_target_debug): Do not set to_reported_exec_events_per_exec_call.
	* target.h (target_reported_exec_events_per_exec_call): Remove.
	(struct target): Remove the to_reported_exec_events_per_exec_call
	field.

2008-03-15  Vladimir Prus  <vladimir@codesourcery.com>

	Implement -thread-info.
	* gdbthread.h (print_thread_info): Declare.

	* thread.c (print_thread_info): New, extracted
	from info_threads_command and adjusted to
	work for CLI and MI.
	(info_threads_command): Use print_thread_info.
	* Makefile.in: Update dependencies.

	* mi/mi-cmds.c (mi_cmds): Specify a handler
	for -thread-info.
	* mi/mi-cmds.h (mi_cmd_thread_info): Declare.
	* mi/mi-main.c (mi_cmd_thread_info): New.
	(mi_cmd_list_features): Include 'thread-info'.

2008-03-14  Kevin Buettner  <kevinb@redhat.com>

	* mips-tdep.c (mips32_scan_prologue): Use the ABI register size
	to decide whether to match instruction patterns using "sw" and "sd".

2008-03-14  Pedro Alves  <pedro@codesourcery.com>

	* infcmd.c (jump_command): Postpone disabling stdin until after
	the possible query.

2008-03-14  Pedro Alves  <pedro@codesourcery.com>

	* inflow.c (gdb_getpgrp): New.
	(gdb_has_a_terminal): Use get_getpgrp.
	(terminal_ours_1): If attach_flag is set, don't refetch
	inferior_process_group.

2008-03-14  Pedro Alves  <pedro@codesourcery.com>

	* features/library-list.dtd: Allow "section" elements as children
	of "library".  Add "section" element and describe its attributes.

	* solib-target.c (struct lm_info): Add section_bases member.
	(library_list_start_segment): Error out if seen a section element.
	(library_list_start_section): New.
	(library_list_end_library): New.
	(solib_target_free_library_list): Free section_bases.
	(section_attributes): New.
	(library_children): Make "segment" optional.  Add "section" child.
	(library_list_children): Register library_list_end_library.
	(solib_target_relocate_section_addresses): Handle section bases.

	* NEWS: Mention new qXfer:libraries:read section offsets support.

2008-03-14  Vladimir Prus  <vladimir@codesourcery.com>

	* defs.h (do_exec_error_cleanups, discard_exec_error_cleanups)
	(make_exec_error_cleanup): Remove declarations.
	* utils.c (exec_error_cleanup_chain): Remove.
	(do_exec_error_cleanups, discard_exec_error_cleanups)
	(make_exec_error_cleanup): Remove.
	* event-loop.c (start_event_loop): Adjust call to
	async_enable_stdin.
	* event-top.c (async_enable_stdin): Remove the paramater dummy.
	(async_disable_stdin): Don't register async_enable_stdin via
	cleanup.
	* inf-loop.c (inferior_event_handler): Don't
	call do_exec_error_cleanups.  Call async_enable_stdin instead.
	* event-loop.c (start_event_loop): Adjust call to
	async_enable_stdin.
	* tui/tui-interp.c (tui_command_loop): Adjust call to
	async_enable_stdin.

2008-03-14  Vladimir Prus  <vladimir@codesourcery.com>

	Async mode fixes.
	* Makefile.in (infcmd.o, inf-loop.o): Update dependencies.
	* breakpoint.c (bpstat_do_actions): In async mode,
	don't jump to top expecting stop_bpstat to be already
	updated.
	* event-loop.c (start_event_loop): Call async_enable_stdin
	on exception.
	* event-top.c (async_enable_stdin): Do nothing if sync_execution
	is not set.
	(command_handler): Do not setup continuation here.
	(command_line_handler_continuation): Move to...
	* top.c (command_line_handler_continuation): ... here.
	(execute_command): In async mode, register continuation.
	Don't check frame's language in running in async mode.
	* exceptions.c (throw_exception): Don't do exec_error_cleanups.
	* inf-loop.c (complete_execution): Inline into...
	(inferior_event_handler): ... here.  Clear target_executing before
	doing any cleanups.  Don't try to show prompt if the target was
	resumed.
	* infcmd.c (signal_command): Add support for async mode.
	(finish_command): Only add continuation if the target was
	successfully resumed.
	* remote.c (init_async_opts): Register to_get_thread_local_address
	handler.
	* mi/mi-interp.c (mi_cmd_interpreter_exec): Don't mess
	with sync_execution.
	* tui/tui-interp.c (tui_command_loop): Call async_enable_stdin
	on exception.

2008-03-14  Daniel Jacobowitz  <dan@codesourcery.com>

	* corefile.c (reopen_exec_file): Use exec_bfd_mtime.
	* exec.c (exec_bfd_mtime): Define.
	(exec_close): Clear it.
	(exec_file_attach): Set it.
	* gdbcore.h (exec_bfd_mtime): Declare.
	* source.c (find_source_lines): Do not use bfd_get_mtime.

2008-03-14  Vladimir Prus  <vladimir@codesourcery.com>

	* top.c (simplified_command_loop): Remove.

2008-03-14  Vladimir Prus  <vladimir@codesourcery.com>

	Remove unused remote.c hooks.
	* remote.c (deprecated_target_resume_hook)
	(deprecated_target_wait_loop_hook): Remove.
	(remote_resume): Do not call deprecated_target_resume_hook.
	(remote_wait): Do not call deprecated_target_wait_loop_hook.
	(remote_async_wait): Likewise.

2008-03-14  Vladimir Prus  <vladimir@codesourcery.com>

	Implement MI notification for new threads.
	* doc/observer.texi (new_thread): Document.
	* observer.sh: Forward declare struct thread_info.
	* thread.c (add_thread): Notify observer.

	* interps.h (interp_init_ftype): New parameter
	top_level.
	(interp_set): Likewise.
	(top_level_interpreter_data): Declare.
	* interps.c (interp_set): New parameter top_level.
	Pass it to interpreter's init function.  Remember
	top level interpreter.
	(interpreter_exec_cmd): Adjust.
	(top_level_interpreter_data): New.
	* main.c (captured_main): Pass 1 for top_level
	parameter of interp_set.
	* cli/cli-interp.c (cli_interpreter_init): New
	parameter top_level.
	* tui/tui-interp.c (tui_init): New parameter top_level.

	* mi/mi-interp.c (mi_new_thread): New.
	(mi_interpreter_init): If top level, register
	observer for new threads.

	* Makefile.in (mi-interp.o, thread.o): Update dependencies.

2008-03-14  Pedro Alves  <pedro@codesourcery.com>

	* top.c (execute_command): Disable break and stop
	commands in async mode.

2008-03-14  Pedro Alves  <pedro@codesourcery.com>

	revert:
	2008-03-14  Pedro Alves  <pedro@codesourcery.com>
	* inf-loop.c (inferior_event_handler): Don't include remote.h.
	Call target_stop in the INF_QUIT_REQ case.
	* Makefile.in (inf-loop.o): Update.

2008-03-14  Pedro Alves  <pedro@codesourcery.com>

	* inf-loop.c (inferior_event_handler): Don't include remote.h.
	Call target_stop in the INF_QUIT_REQ case.
	* Makefile.in (inf-loop.o): Update.

2008-03-14  Pedro Alves  <pedro@codesourcery.com>

	* top.c (execute_command): Enable break, info and interrupt
	commands in async mode.

2008-03-13  Vladimir Prus  <vladimir@codesourcery.com>
	    Daniel Jacobowitz  <dan@codesourcery.com>

	* breakpoint.h (breakpoint_restore_shadows): New
	declaration.
	* breakpoint.c (breakpoint_restore_shadows): New.
	(read_memory_nobpt): Delete.
	* gdbcore.h (read_memory_nobpt): Delete declaration.
	* target.c (memory_xfer_partial): Call
	breakpoint_restore_shadows.
	(restore_show_memory_breakpoints)
	(make_show_memory_beakpoints_cleanup): New.
	(show_memory_breakpoints): New.
	* target.h (make_show_memory_beakpoints_cleanup): Declare.
	* ppc-linux-tdep.c (ppc_linux_memory_remove_breakpoint):
	Make sure we see memory breakpoints when checking if
	breakpoint is still there.
	* alpha-tdep.c, alphanbsd-tdep.c, frame.c, frv-tdep.c,
	hppa-linux-tdep.c, hppa-tdep.c, i386-linux-nat.c, i386-tdep.c,
	m68klinux-tdep.c, mips-tdep.c, mn10300-tdep.c, s390-tdep.c,
	sparc-tdep.c: Use target_read_memory instead of read_memory_nobpt.

2008-03-12  Pedro Alves  <pedro@codesourcery.com>

	* thread.c (add_thread): Use printf_unfiltered to print.

2008-03-12  Joel Brobecker  <brobecker@gnat.com>

	* sol-thread.c: Replace use of TM_I386SOL2_H by an expression
	that is true only on x86-solaris and x86_64-solaris.
	* procfs.c: Likewise. Move procfs_find_LDT_entry up together
	with proc_get_LDT_entry.

2008-03-12  Thiago Jung Bauermann  <bauerman@br.ibm.com>

	* configure.ac (AC_CHECK_FUNCS): Add check for setsid.
	* config.in, configure: Regenerate.
	* fork-child.c (fork_inferior): Call create_tty_session.
	* inflow.c (new_tty): Set controlling terminal with TIOCSCTTY.
	(create_tty_session): New function.
	* terminal.h: Declare create_tty_session.

2008-03-12  Alan Modra  <amodra@bigpond.net.au>

	PR 5900
	* elfread.c (elf_symtab_read): Make shndx an unsigned int.
	* mipsread.c: Include elf/internal.h.
	(read_alphacoff_dynamic_symtab): Map external reserved sym_shndx
	to internal range.

2008-03-11  Markus Deuling  <deuling@de.ibm.com>

	* win32-nat.c (do_win32_fetch_inferior_registers): Use get_regcache_arch
	to get at the current architecture and at the target specific vector.
	Add target specific vector to I387_FISEG_REGNUM and I387_FOP_REGNUM and
	remove define of I387_ST0_REGNUM.

	* amd64-tdep.c (I387_ST0_REGNUM): Remove define.

	(amd64_supply_fxsave, amd64_collect_fxsave): Use get_regcache_arch to
	get at the current architecture
	(I387_FISEG_REGNUM, I387_FOSEG_REGNUM): Add target specific vector as
	parameter.

	* i386-tdep.c: Remove various define's and undef's of I387_ST0_REGNUM,
	I387_NUM_XMM_REGS and I387_MM0_REGNUM.

	(I387_NUM_XMM_REGS, I387_XMM0_REGNUM, I387_MXCSR_REGNUM,
	I387_ST0_REGNUM, I387_FCTRL_REGNUM, I387_MM0_REGNUM,
	(I387_FSTAT_REGNUM): Add target specific vector as parameter.

	(i386_register_name, i386_dbx_reg_to_regnum): Use gdbarch_tdep to get
	at the target specific vector.

	(i386_get_longjmp_target): Use get_frame_arch to get at the current
	architecture. Use gdbarch_tdep to get at the target specific vector.

	(i386_fp_regnum_p, i386_fpc_regnum_p): Add gdbarch as parameter and
	update caller. Use gdbarch_tdep to get at the target specific vector.

	(i386_register_to_value: Use get_frame_arch to get at the current
	architecture.

	* i386-tdep.h (i386_fp_regnum_p, i386_fpc_regnum_p): Add gdbarch as
	parameter.

	* i387-tdep.c (I387_FCTRL_REGNUM, I387_FSTAT_REGNUM, I387_FTAG_REGNUM,
	I387_FISEG_REGNUM, I387_FIOFF_REGNUM, I387_FOSEG_REGNUM
	I387_FOOFF_REGNUM, I387_FOP_REGNUM, I387_ST0_REGNUM, FSAVE_ADDR,
	FXSAVE_ADDR, I387_XMM0_REGNUM): Add target specific vector as parameter.

	(I387_ST0_REGNUM, I387_NUM_XMM_REGS): Remove various define's and
	undef's.

	(i387_convert_register_p, i387_register_to_value,
	i387_value_to_register): Update call for i386_fp_regnum_p.

	* i387-tdep.h: Remove comment.
	(I387_ST0_REGNUM, I387_NUM_XMM_REGS, I387_MM0_REGNUM): Add define.
	(I387_FCTRL_REGNUM, I387_FSTAT_REGNUM, I387_FTAG_REGNUM,
	I387_FISEG_REGNUM, I387_FIOFF_REGNUM, I387_FOSEG_REGNUM,
	I387_FOOFF_REGNUM, I387_FOP_REGNUM, I387_XMM0_REGNUM,
	I387_MXCSR_REGNUM): Add target specific vector as parameter.

2008-03-10  Daniel Jacobowitz  <dan@codesourcery.com>

	* Makefile.in (fork-child.o): Update.
	* NEWS: Document "set exec-wrapper" and the gdbserver --wrapper
	argument.  Gather all gdbserver features together.
	* fork-child.c (exec_wrapper): New variable.
	(fork_inferior): Use it.
	(startup_inferior): Skip an extra trap if using "set exec-wrapper".
	(unset_exec_wrapper_command, _initialize_fork_child): New.

2008-03-10  Hidetaka Takano  <hidetaka.takano@glb.toshiba.co.jp>

	* source.c (directory_command): Modify the determination of
	condition of terminal "from_tty".

2008-03-10  Matt Rice  <ratmice@gmail.com>

	* dwarf2read.c (set_cu_language): Add DW_LANG_ObjC.

2008-03-10  Hidetaka Takano  <hidetaka.takano@glb.toshiba.co.jp>

	* spu-tdep.c (info_spu_event_command): Insert a '\0' to the end
	of the data passing to strtoulst function.
	(info_spu_signal_command): Likewise.

2008-03-08  Vladimir Prus  <vladimir@codesourcery.com>

	* mi/mi-interp.c (mi_command_loop): Remove
	commented-out code.

2008-03-07  Joel Brobecker  <brobecker@adacore.com>

	* remote.c (extended_remote_attach_1): Make local variable pid an int
	instead of a pid_t.

2008-03-07  Joel Brobecker  <brobecker@adacore.com>

	* solib-svr4.c (svr4_same_1): New function, originally extracted
	from svr4_same and expanded to handle the sparc64 case.
	(svr4_same): Move up and reimplement using svr4_same_1.
	(enable_break): Use svr4_same_1 to do shared library name comparisons.

2008-03-07  Ramana Radhakrishnan  <ramana.r@gmail.com>

	* MAINTAINERS: Move self to Paper trail.

2008-03-05  Daniel Jacobowitz  <dan@codesourcery.com>

	* Makefile.in (mingw-hdep.o, posix-hdep.o, remote-fileio.o): Update.
	* event-loop.c (call_async_signal_handler): New.
	* event-loop.h (call_async_signal_handler)
	(gdb_call_async_signal_handler): Declare.
	(mark_async_signal_handler): Add comments.
	* event-top.c (handle_sigint): Use gdb_call_async_signal_handler.
	* mingw-hdep.c (sigint_event, sigint_handler): New.
	(gdb_select): Use them.  Wait for the readline signal handler
	to finish.
	(gdb_call_async_signal_handler, _initialize_mingw_hdep): New functions.
	* posix-hdep.c (gdb_call_async_signal_handler): New function.
	* remote-fileio.c (sigint_fileio_token, async_remote_fileio_interrupt):
	New.
	(remote_fileio_ctrl_c_signal_handler): Use
	gdb_call_async_signal_handler.
	(initialize_remote_fileio): Initialize sigint_fileio_token.
	* remote.c (initialize_sigint_signal_handler, handle_remote_sigint): Do
	not initialize tokens here.
	(handle_remote_sigint_twice): Likewise.  Reinstall
	handle_remote_sigint.
	(async_remote_interrupt_twice): Just call interrupt_query.
	(cleanup_sigint_signal_handler): Do not delete tokens.
	(remote_interrupt, remote_interrupt_twice): Use
	gdb_call_async_signal_handler.
	(interrupt_query): Reinstall the default signal handler.
	(_initialize_remote): Initialize tokens here.

2008-03-04  Joel Brobecker  <brobecker@adacore.com>

	* features/rs6000/power-core.xml, features/rs6000/power64-core.xml,
	features/rs6000/powerpc-601.xml, features/rs6000/rs6000.xml:
	Change the type of the lr register to code_ptr.
	* features/rs6000/powerpc-32.c, features/rs6000/powerpc-403.c,
	features/rs6000/powerpc-403gc.c, features/rs6000/powerpc-505.c,
	features/rs6000/powerpc-601.c, features/rs6000/powerpc-602.c,
	features/rs6000/powerpc-603.c, features/rs6000/powerpc-604.c,
	features/rs6000/powerpc-64.c, features/rs6000/powerpc-7400.c,
	features/rs6000/powerpc-750.c, features/rs6000/powerpc-860.c,
	features/rs6000/powerpc-e500.c, features/rs6000/rs6000.c: Regenerate.

2008-03-03  James E. Wilson  <wilson@tuliptree.org>

	* MAINTAINERS: Update my email address.

2008-03-03  Keith Seitz  <keiths@redhat.com>

	From Dave Murphy  <davem@devkitpro.org>:
	* configure.ac: Set tcl configdir to win under mingw.
	* configure: Regenerate.

2008-03-03  Daniel Jacobowitz  <dan@codesourcery.com>

	* breakpoint.c (fetch_watchpoint_value): New function.
	(update_watchpoint): Set and clear val_valid.  Use
	fetch_watchpoint_value.  Handle unreadable values on the
	value chain.  Correct check for user-requested array watchpoints.
	(breakpoint_init_inferior): Clear val_valid.
	(watchpoint_value_print): New function.
	(print_it_typical): Use it.  Do not free or clear old_val.  Print
	watchpoints even if old_val == NULL.
	(watchpoint_check): Use fetch_watchpoint_value.  Check for values
	becoming readable or unreadable.
	(watch_command_1): Use fetch_watchpoint_value.  Set val_valid.
	(do_enable_watchpoint): Likewise.
	* breakpoint.h (struct breakpoint): Update comment for val.  Add
	val_valid.
	* NEWS: Mention watchpoints on inaccessible memory.

2007-02-29  Daniel Jacobowitz  <dan@codesourcery.com>

	* Makefile.in (i386-nat.o): Update.
	* amd64-linux-nat.c (_initialize_amd64_linux_nat): Call
	i386_use_watchpoints.
	* i386-linux-nat.c (_initialize_i386_linux_nat): Call
	i386_use_watchpoints.
	* i386-nat.c (i386_stopped_data_address): Take two arguments.
	(i386_stopped_by_watchpoint): Update call.
	(i386_can_use_hw_breakpoint, i386_use_watchpoints): New.
	* config/i386/nm-i386.h: Conditionalize definitions on
	! I386_WATCHPOINTS_IN_TARGET_VECTOR.
	(i386_use_watchpoints): Declare.
	(i386_stopped_data_address): Update.
	* config/i386/nm-linux.h (I386_WATCHPOINTS_IN_TARGET_VECTOR): Define.
	* config/i386/nm-linux64.h (I386_WATCHPOINTS_IN_TARGET_VECTOR): Define.

2008-02-29  Joel Brobecker  <brobecker@adacore.com>

	GDB 6.8 branch created (branch timestamp: 2008-02-26 10:00 UTC)
	* version.in: Bump version to 6.8.50.20080229-cvs.

2008-02-28  Markus Deuling  <deuling@de.ibm.com>

	* f-typeprint.c (f_print_type): Handle NULL pointer in VARSTRING
	properly.

2008-02-28  Tom Tromey  <tromey@redhat.com>

	* infcmd.c (notice_args_read): Print result of get_inferior_args.

2008-02-28  Daniel Jacobowitz  <dan@codesourcery.com>

	* infcmd.c (kill_if_already_running): Make static.  Use
	target_require_runnable.
	* target.c (target_require_runnable): New.
	* target.h (target_require_runnable): Declare.

2008-02-28  Daniel Jacobowitz  <dan@codesourcery.com>

	* frame.c (reinit_frame_cache): Only annotate if frames were
	previously valid.

2008-02-28  Ulrich Weigand  <uweigand@de.ibm.com>

	* regformats/reg-ppc.dat: Rename "ps" to "msr".
	* regformats/reg-ppc64.dat: Likewise.

2008-02-28  Ulrich Weigand  <uweigand@de.ibm.com>

	* features/Makefile (%.dat): Emit xmltarget statement.

	* regformats/regdat.sh: Support xmltarget and xmlarch statments.
	Generate code to set gdbserver_xmltarget in init_registers_${name}.

	* regformats/arm-with-iwmmxt.dat: Regenerate.
	* regformats/mips64-linux.dat: Regenerate.
	* regformats/mips-linux.dat: Regenerate.
	* regformats/rs6000/powerpc-32.dat: Regenerate.
	* regformats/rs6000/powerpc-64.dat: Regenerate.
	* regformats/rs6000/powerpc-e500.dat: Regenerate.

	* regformats/reg-arm.dat: Add xmlarch statement.
	* regformats/reg-i386.dat: Likewise.
	* regformats/reg-i386-linux.dat: Likewise.
	* regformats/reg-x86-64-linux.dat: Likewise.
	* regformats/reg-spu.dat: Likewise.

2008-02-27  Daniel Jacobowitz  <dan@codesourcery.com>

	* remote.c (remote_wait, remote_async_wait): Stop if we receive
	an error.

2008-02-27  Daniel Jacobowitz  <dan@codesourcery.com>

	* utils.c (debug_timestamp): New.
	(vfprintf_unfiltered): Print timestamps if requested.
	(show_debug_timestamp): New.
	(initialize_utils): Register "set debug timestamp".
	* NEWS: Mention "set debug timestamp".  Add GDB 6.8 section.

2008-02-27  Joel Brobecker  <brobecker@adacore.com>

	* breakpoint.c (skip_prologue_sal): New function.
	(resolve_sal_pc): Adjust SAL past prologue if the SAL was
	computed from a line number.

2008-02-27  Joel Brobecker  <brobecker@adacore.com>

	* features/rs6000/power-core.xml, features/rs6000/power64-core.xml
	features/rs6000/powerpc-601.xml, features/rs6000/rs6000.xml:
	Set PC register type to "code_ptr".
	* features/rs6000/powerpc-32.c, features/rs6000/powerpc-403.c,
	features/rs6000/powerpc-403gc.c, features/rs6000/powerpc-505.c,
	features/rs6000/powerpc-601.c, features/rs6000/powerpc-602.c,
	features/rs6000/powerpc-603.c, features/rs6000/powerpc-604.c,
	features/rs6000/powerpc-64.c, features/rs6000/powerpc-7400.c,
	features/rs6000/powerpc-750.c, features/rs6000/powerpc-860.c,
	features/rs6000/powerpc-e500.c, features/rs6000/rs6000.c:
	Regenerate.

2008-02-27  Ulrich Weigand  <uweigand@de.ibm.com>

	* regformats/regdat.sh: Rename init_registers function in
	generated file to init_registers_${name}.

	* regformats/reg-crisv32.dat: Set "name" to crisv32.
	* regformats/reg-ppc64.dat: Set "name" to ppc64.
	* regformats/reg-s390x.dat: Set "name" to s390x.

2008-02-26  Greg Law  <glaw@undo-software.com>

	* regcache.c (registers_changed): Call reinit_frame_cache.

2008-02-26  Daniel Jacobowitz  <dan@codesourcery.com>

	* configure.tgt (sh-*-linux*): Match sh*.  Add glibc-tdep.o.
	* sh-linux-tdep.c (sh_linux_init_abi): Use glibc_skip_solib_resolver
	and svr4_fetch_objfile_link_map.
	* Makefile.in (sh-linux-tdep.o): Update.

2008-02-26  Thiago Jung Bauermann  <bauerman@br.ibm.com>

	* amd64-tdep.c (amd64_classify): Add support for decimal float
	types.
	* i386-tdep.c (i386_return_value): Make 128-bit decimal float
	use the struct return convention.

2008-02-26  Nick Roberts  <nickrob@snap.net.nz>

	* breakpoint.c (print_one_breakpoint_location): Revert Enb field
	to old format.  Discard breakpoint address if shared library is
	unloaded.
	(breakpoint_1): Adjust formatting of table header accordingly.

2008-02-25  Vladimir Prus  <vladimir@codesourcery.com>

       * remote.c (remote_get_threadlist): If the response
       is empty, don't try to parse it.

2008-02-23  Vladimir Prus  <vladimir@codesourcery.com>

	Unbreak 'target async'.
	* serial.c (serial_async): Set the
	handler function before enabling async
	mode.

2008-02-22  Daniel Jacobowitz  <dan@codesourcery.com>

	* solib-svr4.c (enable_break): Convert r_brk to a code address.

2008-02-21  Pedro Alves  <pedro@codesourcery.com>

	* remote.c (extended_remote_attach_1): Set attach_flag.
	(extended_remote_create_inferior_1): Clear attach_flag.

2008-02-20  Daniel Jacobowitz  <dan@codesourcery.com>

	* mipsnbsd-tdep.c (mipsnbsd_ilp32_fetch_link_map_offsets): Set
	r_brk_offset.
	(mipsnbsd_lp64_fetch_link_map_offsets): Likewise.
	* solib-svr4.c (solib_svr4_r_brk): New.
	(open_symbol_file_object, svr4_current_sos): Always check the
	debug base.
	(svr4_fetch_objfile_link_map): Do not set debug_base.
	(enable_break): Use r_brk if it is set.
	(svr4_ilp32_fetch_link_map_offsets): Set r_brk_offset.
	(svr4_lp64_fetch_link_map_offsets): Likewise.
	* solib-svr4.h (struct link_map_offsets): Add r_brk_offset.

2008-02-20  Markus Deuling  <deuling@de.ibm.com>
	    Mark Kettenis  <kettenis@gnu.org>

	* alpha-tdep.c (alpha_heuristic_unwind_cache): Replace saved_regs by
	trad_frame_saved_reg.
	(trad-frame.h): New include.

	(alpha_heuristic_frame_unwind_cache): Use trad_frame_alloc_saved_regs
	instead of frame_obstack_zalloc.
	(alpha_heuristic_frame_prev_register): Use trad_frame_get_prev_register.

	* Makefile.in (alpha-tdep.o): Add dependency to trad_frame_h.

2008-02-20  Markus Deuling  <deuling@de.ibm.com>

	* rs6000-tdep.c (gdb_print_insn_powerpc): Get the current endianess
	from disassemble_info instead of gdbarch_byte_order.

	* mips-tdep.c (gdb_print_insn_mips): Likewise.
	* arm-tdep.c (gdb_print_insn_arm): Likewise.

2008-02-20  Markus Deuling  <deuling@de.ibm.com>

	* gdbarch.sh (memory_insert_breakpoint, memory_remove_breakpoint): Add
	gdbarch as parameter.

	* gdbarch.{c,h}: Regenerate.

	* ppc-tdep.h (ppc_linux_memory_remove_breakpoint): Add gdbarch as
	parameter.
	* mem-break.c (default_memory_insert_breakpoint)
	(default_memory_remove_breakpoint): Likewise.
	* target.h (default_memory_remove_breakpoint)
	(default_memory_insert_breakpoint): Likewise.

	* ppc-linux-tdep.c (ppc_linux_memory_remove_breakpoint): Add gdbarch as
	parameter. Replace current_gdbarch by gdbarch.
	* m32r-tdep.c (m32r_memory_insert_breakpoint)
	(m32r_memory_remove_breakpoint): Likewise.

2008-02-19  Daniel Jacobowitz  <dan@codesourcery.com>

	* MAINTAINERS: Add Vladimir Prus as MI maintainer.

2008-02-19  Joel Brobecker  <brobecker@adacore.com>

	* NEWS: Add entry describing Add support improvements.

2008-02-18  Markus Deuling  <deuling@de.ibm.com>

	* m68klinux-nat.c (getfpregs_supplies): Replace gdbarch_fp0_regnum by
	M68K_FP0_REGNUM.

2008-02-18  Markus Deuling  <deuling@de.ibm.com>

	* sentinel-frame.c (sentinel_frame_prev_register): Do not call
	register_offset_hack anymore.

	* regcache.{c,h} (register_offset_hack): Remove.

2008-02-18  Markus Deuling  <deuling@de.ibm.com>

	* hppa-tdep.h (find_global_pointer): Add gdbarch as parameter.

	* hppa-hpux-tdep.c (hppa32_hpux_find_global_pointer): Likewise. Replace
	current_gdbarch by gdbarch.
	(hppa64_hpux_find_global_pointer): Likewise.
	* hppa-tdep.c (hppa_find_global_pointer): Likewise.
	(hppa32_push_dummy_call, hppa64_push_dummy_call): Update call for
	find_global_pointer.

	* hppabsd-tdep.c (hppabsd_find_global_pointer): Add gdbarch as
	parameter.
	* hppa-linux-tdep.c (hppa_linux_find_global_pointer): Likewise.

	* hppa-linux-nat.c (hppa_linux_register_addr): Use ARRAY_SIZE instead
	of gdbarch_num_regs.

	* hppa-hpux-tdep.c (hppa_hpux_sr_for_addr): Add gdbarch as parameter and
	replace current_gdbarch by gdbarch.
	(hppa_hpux_push_dummy_code): Update call for hppa_hpux_sr_for_addr.

2008-02-18  Markus Deuling  <deuling@de.ibm.com>

	* rs6000-nat.c (exec_one_dummy_insn, regmap): Add gdbarch as parameter
	and replace current_gdbarch by gdbarch.

	(store_register): Update call for exec_one_dummy_insn.
	(fetch_register, store_register): Update call of regmap.

	* ppcnbsd-nat.c (getregs_supplies, getfpregs_supplies): Add gdbarch as
	parameter and replace current_gdbarch by gdbarch.

	(ppcnbsd_store_inferior_registers): Use get_regcache_arch to get at
	the current architecture. Update call for getregs_supplies and
	getfpregs_supplies.
	(ppcnbsd_fetch_inferior_registers): Likewise.

	* ppcobsd-nat.c (getfpregs_supplies): Add gdbarch as parameter and
	replace current_gdbarch by gdbarch.
	(ppcobsd_fetch_registers, ppcobsd_store_registers): Use
	get_regcache_arch to get at the current architecture. Update call for
	getfpregs_supplies.

2008-02-18  Markus Deuling  <deuling@de.ibm.com>

	* arch-utils.c (gdbarch_from_bfd): Remove unnecessary {old,new}_gdbarch
	variables.

2008-02-15  Markus Deuling  <deuling@de.ibm.com>

	* mips-linux-tdep.c (mips_linux_init_abi): Remove internal error.

2008-02-14  Vladimir Prus  <vladimir@codesourcery.com>

	* NEWS: Mention pending breakpints in MI.

2008-02-14  Markus Deuling  <deuling@de.ibm.com>

	* Makefile.in (ALL_TARGET_OBS): Remove dependency to xtensa-linux-nat.o.

2008-02-13  Markus Deuling  <deuling@de.ibm.com>

	Add script to build and test GDB using enable-targets=all.

	* gdb_buildall.sh: New file.

2008-02-11  Maxim Grigoriev  <maxim2405@gmail.com>

	* NEWS (New native configurations): Xtensa GNU/Linux.
	(New targets): Xtensa GNU/Linux.
	* Makefile.in (ALL_TARGET_OBS): Add xtensa-linux-nat.o and
	xtensa-linux-tdep.o
	(ALLDEPFILES): Add xtensa-linux-tdep.c and xtensa-linux-nat.c
	(xtensa-linux-nat.o, xtensa-linux-tdep.o): New dependencies.
	* configure.tgt (xtensa*-*-linux*): New entry.
	* xtensa-config.c (xtensa_tdep): New variable.
	(xtensa_config_byte_order, xtensa_config_tdep): Removed.
	(rmap): Change format based on new macro XTREG.
	(XTENSA_CONFIG_INSTANTIATE): Use new macro defined in xtensa-tdep.h.
	* xtensa-linux-nat.c: New.
	* xtensa-linux-tdep.c: New.
	* xtensa-xtregs.c: New.
	* xtensa-tdep.h (xtensa_elf_gregset_t): Update.
	(XTENSA_ELF_NGREG, XTREG, XTREG_END, XTENSA_GDBARCH_TDEP_INSTANTIATE)
	(XCHAL_NUM_CONTEXTS, XCHAL_HAVE_EXCEPTIONS): New macros.
	(xtensa_register_t): New field coprocessor.
	(XTENSA_REGISTER_FLAGS_PRIVILEGED): Name spelling corrected.
	* xtensa-tdep.c (xtensa_config_tdep, xtensa_config_byte_order): Removed.
	(xtensa_pseudo_register_read, xtensa_pseudo_register_write):
	Update to handle privileged registers.
	(xtensa_supply_gregset) Remove exccause and excvaddr registers.
	(xtensa_push_dummy_call): Set windowstart register correctly.
	(call0_analyze_prologue): Initialize xtensa_default_isa.
	(xtensa_derive_tdep): New.
	(xtensa_gdbarch_init): Get rid of xtensa_config_byte_order and
	xtensa_config_tdep, use XCHAL_HAVE_BE and xtensa_tdep instead.
	Call xtensa_derive_tdep().
	* config/xtensa/linux.mh: New.
	* regformats/reg-xtensa.dat: New.

2008-02-09  Aleksandar Ristovski  <aristovski@qnx.com>  (tiny change)

	* corelow.c (core_open): Use IS_ABSOLUTE_PATH.
	(filenames.h): New include.
	* Makefile.in (corelow.o): Add dependency for filenames.h.

2008-02-08  Doug Evans  <dje@google.com>

	* source.c (find_and_open_source): Always rewrite absolute filenames.

2008-02-07  Doug Evans  <dje@google.com>

	* breakpoint.c: #include "hashtab.h".
	(ambiguous_names_p): New fn.
	(update_breakpoint_locations): When restoring bp enable status, don't
	compare function names if any functions have same name.
	* Makefile.in (breakpoint.o): Add hashtab.h dependency.

2008-02-07  Joel Brobecker  <brobecker@adacore.com>

	* ada-lang.c (symbol_completion_add): Make SV parameter a VEC**
	instead of just a VEC*. Update use of SV.
	(ada_make_symbol_completion_list): Update symbol_completion_add calls.

2007-02-07  Joel Brobecker  <brobecker@adacore.com>

	* NEWS: Put all new commands since gdb-6.7 together.

2007-02-07  Joel Brobecker  <brobecker@adacore.com>

	* ada-lang.c: #include "vec.h".
	(struct string_vector, new_string_vector, string_vector_append):
	Delete.
	(char_ptr): New typedef.
	(DEF_VEC_P (char_ptr)): New VEC type.
	(symbol_completion_add): Update profile to take the new VEC type
	instead of the old string_vector structure. Update code accordingly.
	(ada_make_symbol_completion_list): Use the new VEC type instead of
	the old string_vector structure, and update the code accordingly.
	* Makefile.in (ada-lang.o): Add dependency on vec.h.

2008-02-06  Pierre Muller  <muller@ics.u-strasbg.fr>

	* p-exp.y: Set current_type in missing places.
	(leftdiv_is_integer): New static variable.
	Typecast right operand of BINOP_DIV to long_double if both operands
	are integers.

2008-02-06  Maciej W. Rozycki  <macro@mips.com>

	* remote-mips.c (set_breakpoint): Rename to...
	(mips_set_breakpoint): ... this.
	(clear_breakpoint): Rename to...
	(mips_clear_breakpoint): ... this.
	(common_breakpoint): Rename to...
	(mips_common_breakpoint): ... this.
	(check_lsi_error): Rename to...
	(mips_check_lsi_error): ... this.

2007-02-05  Joel Brobecker  <brobecker@adacore.com>

	* language.h (struct language_defn): Add new field
	la_make_symbol_completion_list.
	* symtab.c (default_make_symbol_completion_list): Renames
	make_symbol_completion_list.
	(make_symbol_completion_list): New function.
	* symtab.h (default_make_symbol_completion_list): Add declaration.
	* langauge.c (unknown_language): Set la_make_symbol_completion_list.
	(auto_language, local_language): Likewise.
	* objc-lang.c (objc_language_defn): Likewise.
	* scm-lang.c (scm_language_defn): Likewise.
	* m2-lang.c (m2_language_defn): Likewise.
	* f-lang.c (f_language_defn): Likewise.
	* jv-lang.c (java_language_defn): Likewise.
	* p-lang.c (pascal_language_defn): Likewise.
	* c-lang.c (c_language_defn, cplus_language_defn, asm_language_defn)
	(minimal_language_defn): Likewise.
	* ada-lang.c (struct string_vector): New structure.
	(new_string_vector, string_vector_append, ada_unqualified_name)
	(add_angle_brackets, symbol_completion_match, symbol_completion_add)
	(ada_make_symbol_completion_list): New functions.
	(ada_language_defn): Set la_make_symbol_completion_list.
	* ada-lang.h (ada_make_symbol_completion_list): Remove declaration,
	this function is static.

2008-02-05  Kevin Buettner  <kevinb@redhat.com>

	* mn10300-tdep.c (mn10300_push_dummy_call): Adjust stack pointer
	to account for call site optimizations.

2008-02-05  Andrzej Zaborowski  <balrogg@gmail.com>

	* tracepoint.c (read_actions): Handle end-of-text indicator
	in action list properly.  (Committed by Jim Blandy)

2008-02-05  Jim Blandy  <jimb@red-bean.com>

	* ax-gdb.c (gen_expr): Yield ordinary error if asked to trace a
	pseudoregister, not an internal error.
	Reported by: Andrzej Zaborowski

2008-02-04  Vladimir Prus  <vladimir@codesourcery.com>

	* varobj.c (c_value_of_variable): Use xstrdup.

2008-02-04  Vladimir Prus  <vladimir@codesourcery.com>

	Update stored rendition of varobj value when format changes.
	* varobj.c (varobj_set_display_format): Recomputed
	print_value.
	(c_value_of_variable): Return print_value.

2008-02-03  Doug Evans  <dje@google.com>

	* eval.c (evaluate_subexp_standard): Fix type of result of mixed
	integer/float division operations when EVAL_AVOID_SIDE_EFFECTS.
	* valops.c (value_one): New function.
	* value.h (value_one): Declare.

	Fix argument promotion for binary arithmetic ops for C.
	* valarith.c (unop_result_type): New fn.
	(binop_result_type): New fn.
	(value_binop): Move result type computation to binop_result_type.
	(value_pos, value_neg, value_complement): Move result type
	computation to unop_result_type.

	PR 2384
	* gdbtypes.c (get_vptr_fieldno): Renamed from fill_in_vptr_fieldno.
	Return basetype, fieldno if found.  All callers updated.
	Don't cache TYPE_VPTR_FIELDNO, TYPE_VPTR_BASETYPE if from different
	objfile.
	* gdbtypes.h (get_vptr_fieldno): Renamed from fill_in_vptr_fieldno.
	* symfile.h (fill_in_vptr_fieldno): Delete.

2008-02-02  Doug Evans  <dje@google.com>

	* valarith.c (value_binop): Handle unsigned BINOP_REM division by zero.

	* typeprint.c (*): Whitespace cleanup.

2008-02-02  Mark Kettenis  <kettenis@gnu.org>
	    Luis Machado  <luisgpm@br.ibm.com>
	    Thiago Jung Bauermann  <bauerman@br.ibm.com>

	* ppc-sysv-tdep.c (ppc_sysv_abi_push_dummy_call): Pass floats that
	don't fit into registerson the stack the way GCC does.

2008-02-01  Joel Brobecker  <brobecker@adacore.com>

	* symtab.c (symbol_set_names): Do not add an entry in the demangling
	hash table for Ada symbols. Just store the linkage name as is,
	and leave the demangled_name as NULL.

2007-02-01  Joel Brobecker  <brobecker@adacore.com>

	* dwarf2read.c (add_partial_symbol): Always store all Ada subprograms
	in the global scope.
	(new_symbol): Likewise.

2008-02-01  Vladimir Prus  <vladimir@codesourcery.com>

	* breakpoint.c (break_command_1): Return void.
	(break_command_really): Return void.  Rethrow
	exceptions instead of returning.
	(gdb_breakpoint): Remove the error_message parameter.
	Return void.  Rename to set_breakpoint.
	* gdb.h (gdb_breakpoint): Rename and move to...
	* breakpoint.h (set_breakpoint): ...here.
	* mi/mi-cmb-break.c (mi_cmd_break_insert): Restore
	event hooks even if exception is thrown.  Adjust to
	gdb_breakpoint interface changes.


2008-02-01  Thiago Jung Bauermann  <bauerman@br.ibm.com>

	* ppc-sysv-tdep.c (ppc64_sysv_abi_push_dummy_call): Write 32-bit
	float in both first and second word in the doubleword, to support
	old and new ABIs.

2008-02-01  Vladimir Prus  <vladimir@codesourcery.com>

	Properly rethrow exception.  This fixes errors
	about non-existent functions for -break-insert.
	* breakpoint.c (break_command_really): Use throw_exception
	for rethrowing.  If rethrowing, don't print the exception.

2008-01-31  Thiago Jung Bauermann  <bauerman@br.ibm.com>

	* NEWS: Mention Decimal Floating Point support.

2008-01-31  Joel Brobecker  <brobecker@adacore.com>

	* std-regs.c (value_of_builtin_frame_pc_reg): Change the returned
	value type to builtin_type_void_func_ptr.

2008-01-31  Andreas Krebbel  <krebbel1@de.ibm.com>

	* s390-tdep.c (is_float_singleton, is_float_like,
	alignment_of, s390_return_value): Make checks for
	TYPE_CODE_FLT to match TYPE_CODE_DECFLOAT as well.

2008-01-31  Luis Machado  <luisgpm@br.ibm.com>
	    Thiago Jung Bauermann  <bauerman@br.ibm.com>

	* infcmd.c (default_print_registers_info): Also print hex
	raw contents for TYPE_CODE_DECFLOAT registers.
	* ppc-tdep.h (gdbarch_tdep): Add ppc_dl0_regnum member.
	* rs6000-tdep.c (IS_DFP_PSEUDOREG): New macro.
	(rs6000_register_name): Add support for DFP pseudo-registers.
	(rs6000_pseudo_register_type): Likewise.
	rs6000_pseudo_register_reggroup_p): Likewise.
	(ppc_pseudo_register_read): New function.
	(ppc_pseudo_register_write): Likewise.
	(rs6000_pseudo_register_read): Likewise.
	(rs6000_pseudo_register_write): Likewise.
	(e500_pseudo_register_read): Move checks to
	rs6000_pseudo_register_read.
	(e500_pseudo_register_write): Move checks to
	rs6000_pseudo_register_write.
	(rs6000_gdbarch_init): Initialize tdep->ppc_dl0_regnum.  Install
	rs6000_pseudo_register_read and rs6000_pseudo_register_write
	in gdbarch if SPE or DFP is available.  Adjust gdbarch's
	num_pseudo_regs to account for DFP pseudo regs.

2008-01-31  Thiago Jung Bauermann  <bauerman@br.ibm.com>

	* ppc-tdep.h (struct gdbarch_tdep): Remove ppc_ev31_regnum member.
	* rs6000-tdep.c (IS_SPE_PSEUDOREG): New macro.
	(spe_register_p, rs6000_register_name, rs6000_pseudo_register_type,
	rs6000_pseudo_register_reggroup_p, e500_move_ev_register,
	e500_pseudo_register_read, e500_pseudo_register_write): Use
	IS_SPE_PSEUDOREG macro.
	(rs6000_frame_cache): Remove use of tdep->ppc_ev31_regnum.
	(rs6000_gdbarch_init): Remove unnecessary num_sprs local variable.
	Remove initialization of tdep->ppc_ev31_regnum.

2008-01-08  Paul Hilfinger  <hilfinger@adacore.com>

	* printcmd.c (print_formatted): Handle references as for unformatted
	prints.

2008-01-30  Joel Brobecker  <brobecker@adacore.com>

	* eval.c (evaluate_subexp_standard): Add handling of user
	registers when in EVAL_AVOID_SIDE_EFFECTS mode.

2008-01-30  Pierre Muller  <muller@ics.u-strasbg.fr>

	* eval.c (evaluate_subexp_standard): Support
	BINOP_INTDIV opcode.

2008-01-30  Paul N. Hilfinger  <hilfinger@adacore.com>

	* valarith.c (value_binop): Add floating-point BINOP_MIN and
	BINOP_MAX cases.
	For BINOP_EXP, use length and signedness of left operand only for
	result, as for shifts.
	For integral operands to BINOP_EXP, use new integer_pow and
	uinteger_pow functions so as to get full range of results.
	(integer_pow): New function.
	(uinteger_pow): New function.

2008-01-30  Vladimir Prus  <vladimir@codesourcery.com>

	Use vector for varobj_list_children interface.
	* gdb/varobj.c (varobj_list_children): Return vector
	of varobjs.
	* gdb/varobj.h (varobj_list_children): Adjust
	prototype.
	(varobj_p): Declare.  Declare vector thereof.
	* mi/mi-cmd-var.c (mi_cmd_var_list_children): Adjust
	for varobj_list_children change.
	* Makefile.in (varobj_h): Update dependencies.

2008-01-30  Thiago Jung Bauermann  <bauerman@br.ibm.com>

	* ppc-sysv-tdep.c (ppc_sysv_abi_push_dummy_call): Add support for
	TYPE_CODE_DECFLOAT arguments.
	(ppc64_sysv_abi_push_dummy_call) Likewise.
	(get_decimal_float_return_value): New function.
	(do_ppc_sysv_return_value): Add support for TYPE_CODE_DECFLOAT return
	values by calling get_decimal_float_return_value.
	(ppc64_sysv_abi_return_value): Likewise.

2008-01-30  Nick Roberts  <nickrob@snap.net.nz>

	* mi/mi-cmd-file.c (mi_cmd_file_list_exec_source_file):  Add field
	for preprocessor macro information.  Formatting changes.

2008-01-29  Daniel Jacobowitz  <dan@codesourcery.com>

	* remote.c (struct remote_state): Add cached_wait_status.
	(remote_exec_file): New variable.
	(PACKET_vAttach, PACKET_vRun): New constants.
	(extended_remote_restart): Do not query for status.
	(struct start_remote_args): New.
	(remote_start_remote): Take it as a second argument.  Check
	whether the target is running.  Issue an error for non-running
	non-extended targets.  Cache the wait status.  Set inferior_ptid
	here.
	(remote_open_1): Prompt to disconnect non-running targets.  Make
	sure the target is marked running.  Do not set inferior_ptid here.
	Update call to remote_start_remote.  Do not call remote_check_symbols
	if the target is not running.
	(remote_detach_1): Rename from remote_detach.  Take an EXTENDED
	argument.  Handle a non-running target.
	(remote_detach): Use it.
	(extended_remote_detach): New.
	(remote_disconnect): Fix typo.  Use remoute_mourn_1.
	(extended_remote_attach_1, extended_remote_attach)
	(extended_async_remote_attach): New.
	(remote_vcont_resume): Remove unused variable.
	(remote_wait, remote_async_wait): Use any cached wait status.
	(putpkt_binary, getpkt): Clear any cached wait status.
	(extended_remoute_mourn_1): New.
	(extended_remote_mourn): Use it.
	(extended_async_remote_mourn, extended_remote_run): New.
	(extended_remote_create_inferior_1): New.
	(extended_remote_create_inferior): Use it.
	(extended_remote_async_create_inferior): Likewise.
	(remote_xfer_partial): Skip for non-executing targets.
	(init_extended_remote_ops): Set to_detach and to_attach.
	(init_extended_async_remote_ops): Likewise.  Use
	extended_async_remote_mourn.
	(_initialize_remote): Register vAttach, vRun, and
	set remote exec-file.
	* NEWS: Mention vAttach, vRun, and gdbserver extended-remote support.

2008-01-29  Daniel Jacobowitz  <dan@codesourcery.com>

	* Makefile.in (symfile.o): Update.
	* NEWS: Mention exec tracing support.
	* inf-ttrace.c (inf_ttrace_wait): Return TARGET_WAITKIND_EXECD for
	exec events.
	* infcmd.c (kill_if_already_running, detach_command)
	(disconnect_command): Replace SOLIB_RESTART with no_shared_libraries.
	* infrun.c (MAY_FOLLOW_EXEC, may_follow_exec): Delete.
	(follow_exec): Do not check may_follow_exec.  Do not mourn and push
	targets.  Apply the sysroot path to the loaded executable.  Use
	no_shared_libraries.
	* linux-nat.c (linux_child_follow_fork): Print fork following
	messages if verbose.
	(kill_wait_callback): Kill again before waiting a second time.
	* symfile.c (symbol_file_clear): Replace SOLIB_RESTART with
	no_shared_libraries.

2008-01-29  Joel Brobecker  <brobecker@adacore.com>

	* amd64-tdep.c (amd64_classify): Add handling of TYPE_CODE_CHAR.

2008-01-29  Joel Brobecker  <brobecker@adacore.com>

	* nto-tdep.h: Remove #include "defs.h".
	* nto-tdep.c: Add #include "defs.h".
	* Makefile.in (nto_tdep_h): Update dependencies.
	(nto-tdep.o): Likewise.

2008-01-29  Joel Brobecker  <brobecker@adacore.com>

	* infrun.c (wait_for_inferior): Add treat_exec_as_sigtrap parameter
	and use it.
	(proceed, start_remote): Update call to wait_for_inferior.
	* inferior.h (wait_for_inferior): Update declaration.
	* fork-child.c, infcmd.c, solib-irix.c, solib-osf.c, solib-sunos.c,
	solib-svr4.c, win32-nat.c: Update calls to wait_for_inferior.
	* inf-ttrace.c (inf_ttrace_wait): Report TTEVT_EXEC events as
	TARGET_WAITKIND_EXECD instead of TARGET_WAITKIND_STOPPED.

2008-01-29  Aleksandar Ristovski  <aristovski@qnx.com>

	* varobj (adjust_value_for_child_access): Added checking for
	returned value from gdb_value_ind.
	(c_describe_child): Likewise.
	(cplus_describe_child): Fixed a typo.

2008-01-29  Jim Blandy  <jimb@red-bean.com>

	* MAINTAINERS: Update my info.

2008-01-29  Vladimir Prus  <vladimir@codesourcery.com>

	Use multiple locations for hardware watchpoints.
	This eliminates the need to traverse value chain, doing
	various checks, in three different places.

	* breakpoint.h (struct bp_location): New fields
	lengths and watchpoint_type.
	(struct breakpoint): Remove the val_chain field.
	* breakpoint.c (is_hardware_watchpoint): New.
	(free_valchain): Remove.
	(update_watchpoint): New.
	(insert_bp_location): For hardware watchpoint, just
	directly insert it.
	(insert_breakpoints): Call update_watchpoint_locations
	on all watchpoints.  If we have failed to insert
	any location of a hardware watchpoint, remove all inserted
	locations.
	(remove_breakpoint): For hardware watchpoints, directly
	remove location.
	(watchpoints_triggered): Iterate over locations.
	(bpstat_stop_status): Use only first location of
	a resource watchpoint.
	(delete_breakpoint): Don't call free_valchain.
	(print_one_breakpoint): Don't print all
	locations for watchpoints.
	(breakpoint_re_set_one): Use update_watchpoint for
	watchpoints.

2008-01-29  Vladimir Prus  <vladimir@codesourcery.com>

	Don't reset watchpoint block on solib load.

	* breakpoint.c (insert_bp_location): For watchpoints,
	recompute condition.
	(breakpoint_re_set_one): Instead of recomputing value
	and condition for watchpoints, just reset value and
	let insert_breakpoints/insert_bp_location recompute it.
	Don't do anything about disabled watchpoint.

2008-01-29  Pierre Muller  <muller@ics.u-strasbg.fr>

	* valarith.c (value_binop): Handle unsigned integer
	division by zero.

2008-01-28  Kevin Buettner  <kevinb@redhat.com>

	* mn10300-tdep.c (mn10300_analyze_prologue): Check for an
	instruction pattern that appears frequently in position
	independent code.  Fix bug in code which looks for "fmov" and
	backtracks if no "fmov" is found.

2008-01-28  Doug Evans  <dje@google.com>

	* dbxread.c (read_dbx_symtab): Fix indentation.
	Reformat comments to 80 columns.
	Move local var def closer to only use.

2008-01-28  Daniel Jacobowitz  <dan@codesourcery.com>

	* fork-child.c (SHELL_FILE): Remove #ifndef.
	(fork_inferior): Remove SHELL_COMMAND_CONCAT.

2008-01-25  Pierre Muller  <muller@ics.u-strasbg.fr>

	* i386-tdep.c (i386_skip_noop): New function.
	(i386_analyze_prologue): Call i386_skip_noop function.

2008-01-24  Michael Snyder  <msnyder@specifix.com>

	* procfs.c (procfs_xfer_partial): Comment, cut/paste error.
	* win32-nat.c (win32_xfer_partial): Ditto.
	* target.c (default_xfer_partial): Minor whitespace adjustment.

2008-01-24  Pedro Alves  <pedro@codesourcery.com>

	* arm-tdep.c (arm_addr_bits_remove): In non 26-bit mode, don't
	strip bit 1 even if pc doesn't point to thumb code.

2008-01-23  Daniel Jacobowitz  <dan@codesourcery.com>

	* remote.c (remote_wait): Handle SIGINT between packets.
	(remote_async_wait): Likewise.

2008-01-23  Vladimir Prus  <vladimir@codesourcery.com>
	    Chris Demetriou  <cgd@google.com>

	* thread.c (add_thread_silent): Renamed
	from add_thread.
	(print_thread_events): New variable definition.
	(show_print_thread_events): New function.
	(_initialize_thread): Add "set print thread-events" and
	"show print thread-events" commands.
	(add_thread): Announce new thread.
	* gdbthread.h (add_thread_silent): Declare.
	(print_thread_events): New variable declaration.
	* inf-ttrace.c (inf_ttrace_wait): Don't
	inform about new thread, as add_thread is always
	called too, and will take care of that.
	* infrun.c (handle_inferior_event): Likewise.
	* procfs.c (procfs_wait): Likewise.
	* remote.c (remote_currthread): Likewise.
	* sol-thread.c (sol_thread_wait): Likewise.
	* win32-nat.c (get_win32_debug_event): Likewise.
	* linux-thread-db.c (attach_thread): Likewise.
	Remove the verbose parameter.
	(check_event): Make detach_thread be verbose
	only if print_thread_events is set.
	* linux-nat.c (lin_lwp_attach_lwp): Don't inform
	about new thread.  This is called only from
	linux-thread-db.c:attach_thread, which will take care.
	Remove the verbose parameter.
	* linux-nat.h (lin_lwp_attach_lwp): Adjust prototype.

2008-01-23  Nick Roberts  <nickrob@snap.net.nz>

	* mi/mi-cmd-var.c (mi_cmd_var_set_format): Add value field to output.

2008-01-22  Vladimir Prus  <vladimir@codesourcery.com>

	* breakpoint.c (break_command_really): New parameter
	ignore_count.
	(break_command_1): Pass 0 as
	ignore_count to break_command_really.
	(gdb_breakpoint): Pass ignore_count to
	break_command_really.

2008-01-21  Kevin Buettner  <kevinb@redhat.com>

	* mn10300-linux-tdep.c (am33_linux_sigframe_cache_init): Find
	sigcontext struct via pointer.
	(struct sigframe comment): Update to show new field `psc'.

2008-01-21  Vladimir Prus  <vladimir@codesourcery.com>

	* infrun.c (handle_inferior_event): If
	we failed to remove breakpoints, error,
	don't try to increment PC by hand.

2008-01-18  Nick Hudson  <nick.hudson@dsl.pipex.com>

	Add NetBSD/hppa target and host support.

	* hppabsd-tdep.c (hppabsd_supply_gregset): Move to ...
	(hppabsd_gregset): Move to ...
	(hppabsd_regset_from_core_section): Rename
	hppaobsd_regset_from_core_section and move to ...
	(hppabsd_find_global_pointer): Update comment.
	(hppabsd_init_abi): Make global. Do not register
	hppabsd_regset_from_core_section.
	(hppabsd_core_osabi_sniffer): Rename hppaobsd_core_osabi_sniffer and
	move to ...
	(_initialize_hppabsd_tdep): Move to ...
	* hppaobsd-tdep.c: ... here. New file.
	* hppnbsd-tdep.c: New file.
	* hppnbsd-nat.c: New file.
	* Makefile.in (ALL_TARGET_OBS): Add hppanbsd-tdep.o and hppaobsd-tdep.o.
	(ALLDEPFILES): Add hppabsd-nat.c and hppabsd-tdep.c.
	(hppabsd-nat.o, hppabsd-tdep.o): New dependencies.
	(hppabsd-tdep.o, hppaobsd-tdep.o): Update dependencies.
	* configure.host (hppa*-*-netbsd*): New entry.
	* configure.tgt (hppa*-*-netbsd*): New entry.
	(hppa*-*-openbsd*): Update.
	* NEWS (New native configuration): Mention NetBSD/hppa.
	(New targets): Mention NetBSD/hppa.

2008-01-18  Markus Deuling  <deuling@de.ibm.com>

	* gdbarch.sh (function_list): Add new property bits_big_endian to
	gdbarch structure.
	* gdbarch.{c,h}: Regenerate.

	* value.c (struct value): Replace BITS_BIG_ENDIAN by
	gdbarch_bits_big_endian (comment).
	(unpack_field_as_long, modify_field): Likewise.
	* value.h: Likewise (comment).
	* valops.c (value_slice): Likewise.
	* valarith.c (value_subscript, value_bit_index): Likewise.
	* gdbtypes.h (field): Likewise (comment).
	* eval.c (evaluate_subexp_standard): Likewise.
	* dwarf2read.c (dwarf2_add_field): Likewise.
	* ada-lang.c (decode_packed_array, ada_value_primitive_packed_val)
	(move_bits, ada_value_assign, value_assign_to_component): Likewise.

	* defs.h (BITS_BIG_ENDIAN): Remove.

2008-01-18  Markus Deuling  <deuling@de.ibm.com>

	* jv-exp.y (yylex): Replace DEPRECATED_STREQN with the appropriate
	function calls.
	* m2-exp.y (yylex): Likewise.
	* objc-exp.y (yylex): Likewise.

	* defs.h (DEPRECATED_STREQN): Remove.

2008-01-17  H.J. Lu  <hjl.tools@gmail.com>

	* MAINTAINERS: Update my email address.

2008-01-17  Jim Blandy  <jimb@codesourcery.com>

	* README: Mention gdbserver/README.

2008-01-17  Pierre Muller  <muller@ics.u-strasbg.fr>

	* valarith.c (value_binop): Handle BINOP_INTDIV
	for unsigned and signed integers.

2008-01-17  Ulrich Weigand  <uweigand@de.ibm.com>

	* s390-tdep.c (s390_gdbarch_init): Set default long double
	type to 128-bit IEEE quad.

2008-01-17  Joel Brobecker  <brobecker@adacore.com>

	* hpux-thread.c (hpux_thread_resume): Delete commented-out code.

2008-01-16  Mark Kettenis  <kettenis@gnu.org>

	* auxv.c (fprint_target_auxv): Add support for AT_SUN_AUXFLAGS.

	* dfp.c, dfp.h: Rename decimal_to_double to decimal_to_doublest.
	* value.c: All callers changed.

2008-01-16  Markus Deuling  <deuling@de.ibm.com>

	* rs6000-nat.c (add_vmap, vmap_ldinfo, vmap_exec): Replace
	DEPRECATED_STREQ by its expression.
	* coffread.c (coff_locate_sections, coff_symtab_read): Likewise.
	* xcoffread.c (read_xcoff_symtab, read_symbol_lineno, find_linenos)
	(scan_xcoff_symtab): Likewise.
	* hppa-hpux-tdep.c (hppa_hpux_skip_trampoline_code): Likewise.
	* f-lang.c (find_common_for_function): Likewise.
	* objc-exp.y (parse_number): Likewise.

	* defs.h (DEPRECATED_STREQ): Remove.

2008-01-16  Markus Deuling  <deuling@de.ibm.com>

	* mn10300-tdep.h (AM33_MODE): Add gdbarch as parameter.
	* mn10300-tdep.c (set_reg_offsets, mn10300_analyze_prologue): Use
	get_frame_arch to get at the current_architecture. Update AM33_MODE
	call.
	(mn10300_analyze_prologue): Add gdbarch as parameter. Update caller.
	(mn10300_frame_unwind_cache): Use get_frame_arch to get at the current
	architecture.
	(set_reg_offsets, mn10300_analyze_prologue): Fix indentation.

2008-01-16  Markus Deuling  <deuling@de.ibm.com>

	* amd64-nat.h (amd64_native_gregset_supplies_p): Add gdbarch as
	parameter.
	* amd64-nat.c (amd64_native_gregset_supplies_p): Likewise.

	(amd64_native_gregset_reg_offset): Add gdbarch as parameter. Replace
	current_gdbarch by gdbarch. Update caller.

	* amd64-linux-nat.c (amd64_linux_fetch_inferior_registers)
	(amd64_linux_store_inferior_registers): Use get_regcache_arch to get at
	the current architecture. Update calls of
	amd64_native_gregset_supplies_p.
	* amd64bsd-nat.c (amd64bsd_fetch_inferior_registers)
	(amd64bsd_store_inferior_registers): Likewise.

2008-01-16  Markus Deuling  <deuling@de.ibm.com>

	* ppc-linux-nat.c (ppc_register_u_addr): Add gdbarch as parameter.
	Replace current_gdbarch by gdbarch. Update caller.

2008-01-16  Markus Deuling  <deuling@de.ibm.com>

	* dbxread.c (repeated_header_complaint, dbx_symfile_init)
	(read_dbx_dynamic_symtab, function_outside_compilation_unit_complaint)
	(read_dbx_symtab, end_psymtab, dbx_psymtab_to_symtab_1)
	(dbx_psymtab_to_symtab, read_ofile_symtab, process_one_symbol)
	(stabsect_build_psymtabs): Fix indentation.

2008-01-15  Michael Snyder  <msnyder@specifix.com>

	* corelow.c (core_xfer_partial): Comment, cut/paste error.

2008-01-14  Pierre Muller  <muller@ics.u-strasbg.fr>

	* win32-nat.c (win32_create_inferior): Restore code calling
	CloseHandle on ProcessInformation structure.

2008-01-13  Nick Hudson  <nick.hudson@dsl.pipex.com>

	* configure.ac: Check for void * as 3 argument of ptrace.
	* configure: regenerate.

2008-01-11  Markus Deuling  <deuling@de.ibm.com>

	* alpha-tdep.c (alpha_heuristic_proc_start)
	(alpha_sigtramp_register_address): Add gdbarch as parameter. Replace
	current_gdbarch by gdbarch.

	(alpha_heuristic_frame_unwind_cache): Use get_frame_arch to get at the
	current architecture by frame_info. Update alpha_heuristic_proc_start
	call.

	(alpha_sigtramp_frame_this_id, alpha_sigtramp_frame_prev_register): Use
	get_frame_arch to get at the current architecture by frame_info. Update
	alpha_sigtramp_register_address call.

	* arm-tdep.c (thumb_scan_prologue): Add gdbarch as parameter and replace
	current_gdbarch by gdbarch. Update caller.
	(convert_to_extended, convert_from_extended): Add endianess parameter
	for comparison. Update caller.
	(arm_extract_return_value, arm_store_return_value): Use
	get_regcache_arch to get at the current	architecture.

	* cris-tdep.c (cris_register_size): Add gdbarch as parameter. Replace
	current_gdbarch by gdbarch. Update caller.
	(cris_gdb_func, move_to_preg_op, none_reg_mode_move_from_preg_op): Add
	gdbarch as parameter. Update caller. Replace current_gdbarch by gdbarch.

	* h8300-tdep.c (E_PSEUDO_CCR_REGNUM, E_PSEUDO_EXR_REGNUM, BINWORD): Add
	gdbarch	as parameter. Update caller.
	(h8300_init_frame_cache): Add gdbarch as parameter. Replace
	current_gdbarch by gdbarch. Update caller.

	* hppa-tdep.c (skip_prologue_hard_way): Add gdbarch as parameter and
	update caller. Replace current_gdbarch by gdbarch.

	* m32c-tdep.c (m32c_skip_trampoline_code): Use get_frame_arch to get at
	the current architecture. Replace current_gdbarch by gdbarch.
	* m68hc11-tdep.c (m68hc11_frame_unwind_cache): Likewise.
	(STACK_CORRECTION, USE_PAGE_REGISTER): Replace M6811_TDEP by its
	expression. Add gdbarch as parameter and replace current_gdbarch with
	it. Update caller.
	(M6811_TDEP): Remove.
	(m68hc11_frame_prev_register): Use get_frame_arch to get at the current
	architecture.
	(m68hc11_scan_prologue): Add gdbarch as parameter. Replace
	current_gdbarch by gdbarch. Update caller.

	* m68k-tdep.c (m68k_analyze_prologue): Add gdbarch as parameter and
	update caller.
	(m68k_analyze_register_saves): Likewise. Also replace current_gdbarch
	by gdbarch.

	* rs6000-tdep.c (skip_prologue): Add gdbarch as parameter and update
	caller. Relace current_gdbarch by gdbarch.
	(altivec_register_p, spe_register_p): Likewise.
	* ppc-tdep.h (altivec_register_p, spe_register_p): Add gdbarch as
	parameter.
	* ppc-linux-nat.c (fetch_register, store_register): Update caller of
	altivec_register_p and spe_register_p.

	* score-tdep.c (score_fetch_inst): Add gdbarch as parameter. Update
	caller. Replace current_gdbarch by gdbarch.
	(score_analyze_prologue): use get_frame_arch to get at the current
	architecture.

	* sparc-tdep.h (sparc_analyze_prologue): Add gdbarch as parameter.
	* sparc-tdep.c (sparc_analyze_prologue): Likewise. Replace
	current_gdbarch by gdbarch. Update caller.
	(sparc_frame_cache): Use get_frame_arch to get at the current
	architecture.
	* sparce64-tdep.c (sparc64_skip_prologue): Update call of
	sparc_analyze_prologue.

	* mn10300-tdep.c (mn10300_dwarf2_reg_to_regnum): Add gdbarch as
	parameter.

2008-01-11  Markus Deuling  <deuling@de.ibm.com>

	* exec.c: #include "arch-utils.h"
	 (print_section_info): Use gdbarch_from_bfd to get at the
	current architecture. Replace current_gdbarch. Fix indention. Replace
	deprecated_print_address_numeric by paddress.
	* Makefile.in (exec.o) Add dependency to arch-utils.h.

	* valprint.c (val_print_string): Replace
	deprecated_print_address_numeric.
	* tracepoint.c (trace_mention, scope_info): Likewise.
	* symmisc.c (dump_msymbols, dump_psymtab, dump_symtab_1, print_symbol)
	(print_symbol, print_partial_symbols, maintenance_info_psymtabs)
	(maintenance_check_symtabs): Likewise.
	* symfile.c (list_overlays_command): Likewise.
	* stack.c (frame_info, print_block_frame_labels): Likewise.
	* printcmd.c (print_address, print_address_demangle)
	(address_info): Likewise.
	* corefile.c (memory_error): Likewise.
	* infcmd.c (jump_command): Likewise.
	* breakpoint.c (insert_bp_location, describe_other_breakpoints)
	(mention, delete_breakpoint): Likewise.
	* c-valprint.c (print_function_pointer_address, c_val_print): Likewise.
	* dwarf2read.c (dump_die): Likewise.
	* ada-valprint.c (ada_val_print_1): Likewise.
	* f-valprint.c (f_val_print): Likewise.
	* linux-fork.c (info_forks_command): Likewise.
	* m32r-com.c (m32r_load_section, m32r_load)
	(m32r_upload_command): Likewise.

	* ui-out.c (ui_out_field_core_addr): Remove unnecessary comment.

2008-01-11  Markus Deuling  <deuling@de.ibm.com>

	* gdbarch.sh (skip_prologue): Add gdbarch
	as parameter.
	* gdbarch.{c,h}: Regenerate.

	* alpha-tdep.c (alpha_skip_prologue): Add gdbarch as parameter.
	* amd64-tdep.c (amd64_skip_prologue): Likewise.
	* avr-tdep.c (avr_skip_prologue): Likewise.
	* cris-tdep.c (cris_skip_prologue): Likewise.
	* frv-tdep.c (frv_skip_prologue): Likewise.
	* h8300-tdep.c (h8300_skip_prologue): Likewise.
	* hppa-tdep.c (hppa_skip_prologue): Likewise.
	* i386-tdep.c (i386_skip_prologue): Likewise.
	* ia64-tdep.c (ia64_skip_prologue): Likewise.
	* iq2000-tdep.c (iq2000_skip_prologue): Likewise.
	* m32r-tdep.c (m32r_skip_prologue): Likewise.
	* m68hc11-tdep.c (m68hc11_skip_prologue): Likewise.
	* m68k-tdep.c (m68k_skip_prologue): Likewise.
	* m88k-tdep.c (m88k_skip_prologue): Likewise.
	* mep-tdep.c (mep_skip_prologue): Likewise.
	* mips-tdep.c (mips_skip_prologue): Likewise.
	* mn10300-tdep.c (mn10300_skip_prologue): Likewise.
	* mt-tdep.c (mt_skip_prologue): Likewise.
	* rs6000-tdep.c (rs6000_skip_prologue): Likewise.
	* score-tdep.c (score_skip_prologue): Likewise.
	* sh64-tdep.c (sh64_skip_prologue): Likewise.
	* sh-tdep.c (sh_skip_prologue): Likewise.
	* sparc64-tdep.c (sparc64_skip_prologue): Likewise.
	* sparc-tdep.c (sparc32_skip_prologue): Likewise.
	* spu-tdep.c (spu_skip_prologue): Likewise.
	* v850-tdep.c (v850_skip_prologue): Likewise.
	* vax-tdep.c (vax_skip_prologue): Likewise.
	* xstormy16-tdep.c (xstormy16_skip_prologue): Likewise.
	* xtensa-tdep.c (xtensa_skip_prologue): Likewise.

	* arm-tdep.c (arm_skip_prologue): Add gdbarch as parameter. Replace
	current_gdbarch by gdbarch.
	* m32c-tdep.c (m32c_skip_prologue): Likewise.
	* s390-tdep.c (s390_skip_prologue): Likewise.

2008-01-10  Doug Evans  <dje@google.com>

	* defs.h (struct continuation_arg): Fix typo in comment.
	* target.c (target_translate_tls_address): Fix comment spelling error.

2008-01-09  Thiago Jung Bauermann  <bauerman@br.ibm.com>

	* doublest.h (DOUBLEST_PRINT_FORMAT): Remove % from string.
	(DOUBLEST_SCAN_FORMAT): Likewise.
	* dfp.c (decimal_from_floating): Use DOUBLEST_PRINT_FORMAT.
	* ada-lex.l (processReal): Prepend "%" to use of DOUBLEST_SCAN_FORMAT.
	* c-exp.y (parse_number): Likewise.
	* jv-exp.y (parse_number): Likewise.
	* objc-exp.y (parse_number): Likewise.
	* p-exp.y (parse_number): Likewise.

2008-01-09  Joel Brobecker  <brobecker@adacore.com>

	* gdbtypes.c (create_array_type): Add handling of null Ada arrays.
	(check_typedef): Likewise.

2008-01-09  Luis Machado  <luisgpm@br.ibm.com>

	* printcmd.c (printf_command): Add seen_big_h, seen_big_d and
	seen_double_big_d, treat the new H, D, and DD modifiers as length
	modifiers.

2008-01-08  Joel Brobecker  <brobecker@adacore.com>

	* dwarf2read.c (read_enumeration_type): Add comment.

2008-01-08  Thiago Jung Bauermann  <bauerman@br.ibm.com>

	* config.in: Regenerate.

2008-01-08  Joel Brobecker  <brobecker@adacore.com>

	* ada-lang.c (ada_convert_actual): Renames convert_actual.
	Make non-static.
	(ada_convert_actuals): Delete.
	* ada-lang.h (ada_convert_actual): Add declaration.
	(ada_convert_actuals): Remove declaration.
	* infcall.c: #include "ada-lang.h".
	(value_arg_coerce): Add new parameter sp.  Update function
	documetnation.  Add handling of Ada function call parameters.
	* Makefile.in (infcall.o): Update dependencies.

2008-01-08  Paul Hilfinger  <hilfinger@adacore.com>

	* ada-lang.c (ensure_lval): Fix value lval kind.
	(convert_actual): Add handling for arguments passed by reference.

2008-01-08  Doug Evans  <dje@google.com>

	* dbxread.c (read_dbx_symtab): Fix indentation.

2008-01-07  Thiago Jung Bauermann  <bauerman@br.ibm.com>

	* Makefile.in (dfp.o): Depend on expression.h, gdbtypes.h and value.h.
	(valarith.o): Depend on dfp.h.
	(valops.o): Likewise.
	* dfp.c: Include expression.h, gdbtypes.h, value.h and dfp.h.
	(set_decnumber_context): New function.
	(decimal_check_errors): Likewise.
	(decimal_from_number): Likewise.
	(decimal_to_number): Likewise.
	(decimal_from_string): Use set_decnumber_context and
	decimal_check_errors.
	(decimal_from_integral): New function.
	(decimal_from_floating): Likewise.
	(decimal_to_double): Likewise.
	(promote_decimal): Likewise.
	(decimal_binop): Likewise.
	(decimal_is_zero): Likewise.
	(decimal_compare): Likewise.
	(decimal_convert): Likewise.
	* dfp.h (decimal_from_integral): New prototype.
	(decimal_from_floating): Likewise.
	(decimal_to_double): Likewise.
	(decimal_binop): Likewise.
	(decimal_is_zero): Likewise.
	(decimal_compare): Likewise.
	(decimal_convert): Likewise.
	* eval.c (evaluate_subexp_standard): Remove expect_type argument from
	call to value_from_decfloat.
	* valarith.c: Include dfp.h.
	(value_args_as_decimal): New function.
	(value_binop): Add if block to handle TYPE_CODE_DECFLOAT values.
	(value_logical_not): Likewise.
	(value_equal): Likewise.
	(value_less): Likewise.
	(value_pos): Likewise.
	(value_neg): Formatting fix.
	* valops.c: Include dfp.h.
	(value_cast): Add if block to handle TYPE_CODE_DECFLOAT values.
	* value.c (unpack_long): Add case to handle TYPE_CODE_DECFLOAT.
	(unpack_double): Add if block to handle TYPE_CODE_DECFLOAT.
	(value_from_decfloat): Remove expect_type argument.
	* value.h (value_from_decfloat): Update prototype.

2008-01-07  Vladimir Prus  <vladimir@codesourcery.com>

	Ignore change in name of dynamic linker during
	execution on Solaris.  This also unbreaks pending breakpoints.

	* solist.h (struct target_so_ops): New field same.
	* solib-svr4.c (svr4_same): New.
	(_initialize_svr4_solib): Register svr4_same.
	* solib.c (update_solib_list): Use ops->same, if available.

2008-01-06  Christopher Faylor  <me+cygwin@cgf.cx>

	* win32-nat.c (win32_make_so): Use cygwin-style path to avoid warnings
	when using MS-DOS paths.

2008-01-05  Pedro Alves  <pedro@codesourcery.com>

	* NEWS: Mention --pid and --core command line behaviour changes.

2008-01-05  Pedro Alves  <pedro@codesourcery.com>

	* main.c (captured_main): Remove 'count' varible and the
	ALIGN_STACK_ON_ENTRY block that used it.  Error out if --core and
	--pid options were issued simultaneously.  If an explicit pid
	option was passed, don't fallback to core file.  Detect extra
	arguments better in the presence of explicit pid or core
	arguments.

2008-01-05  Joel Brobecker  <brobecker@adacore.com>

	* ada-lang.c (ada_which_variant_applies): Correctly compute
	the value of the discriminant when the variant record is packed.

2008-01-04  Joel Brobecker  <brobecker@adacore.com>

	* ada-lang.c (is_name_suffix): Handle middle-name numeric suffixes
	that are used to differentiate homonyms.

2008-01-04  Jerome Guitton  <guitton@adacore.com>

	* ada-lang.c (decode_packed_array_type): Avoid a seg fault
	when the type is an anonymous pointer type.
	(ada_check_typedef): Avoid a seg fault when the type is null.
	* ada-typeprint.c (print_array_type): Add support for pointer
	to packed arrays.

2008-01-04  Paul N. Hilfinger  <hilfinger@adacore.com>

	* ada-exp.y: Allow '{type} ADDRESS' notation on left of assignment.

2008-01-04  Joel Brobecker  <brobecker@adacore.com>

	* ada-lang.c (ada_evaluate_subexp): Evaluate tagged types in
	EVAL_NORMAL mode when noside is EVAL_AVOID_SIDE_EFFECTS.

2008-01-04  Joel Brobecker  <brobecker@adacore.com>

	* ada-exp.y (chop_separator): New function.
	(write_selectors): Rewrite to re-use chop_separator.
	(ada_nget_field_index, get_symbol_field_type): New functions.
	(write_var_or_type): Add support for "ptype TYPENAME.FIELD"
	expressions.

2008-01-03  Thiago Jung Bauermann  <bauerman@br.ibm.com>

	* symtab.c (find_pc_sect_line): Use SYMBOL_VALUE_ADDRESS instead
	of SYMBOL_VALUE when working with function symbols.

2008-01-03  Joel Brobecker  <brobecker@adacore.com>

	* ada-lang.c (resolve_subexp): Add handling of OP_REGISTER
	expressions.  These expressions do not need to be rewriten.

2008-01-03  Joel Brobecker  <brobecker@adacore.com>

	* dwarf2read.c (read_enumeration_type): Flag type as stub if
	the given die is a declaration.

2008-01-03  Joel Brobecker  <brobecker@adacore.com>

	* ada-lang.c (ada_array_bound_from_type): Make non-static.
	Handle properly the case when the index type is an enumerated type.
	Do not return the subtype of the bounds type, just return the
	bounds type directly - this is not needed and is more consistent
	with what we do for arrays when no XA parallel type exists.

2008-01-03  Joel Brobecker  <brobecker@adacore.com>

	* ada-lang.c (static_unwrap_type): Add forward declaration.
	(template_to_static_fixed_type): Fields of dynamic types sometimes
	also need to be unwrapped. Take this into account.
	(ada_to_fixed_type_1): Renamed from ada_to_fixed_type.
	(ada_to_fixed_type): New wrapper around ada_to_fixed_type_1.
	* ada-typeprint.c (ada_print_type): Get the typename from
	the original type, not the base type.

2008-01-03  Jerome Guitton  <guitton@adacore.com>

	* ada-lang.c (ada_value_struct_elt, to_fixed_array_type)
	(to_fixed_array_type, ada_to_fixed_value_create, unwrap_value):
	Update calls to ada_to_fixed_type.
	(ada_template_to_fixed_record_type_1): Ditto, but without looking
	for the tag.
	(ada_to_fixed_type): Add check_tag parameter; do not look for
	tag if null.  When looking for a tag, use a fixed record type.
	* ada-lang.h (ada_to_fixed_type): Add check_tag parameter.
	* ada-valprint.c (printable_val_type, ada_value_print): Update
	calls to ada_to_fixed_type.

2008-01-03  Luis Machado  <luisgpm@br.ibm.com>

	* doublest.c (convert_floatformat_to_doublest): Call
	floatformat_to_doublest instead of floatformat_to_double and use
	DOUBLEST variables.
	(convert_doublest_to_floatformat): Call floatformat_from_doublest
	instead of floatformat_from_double and use DOUBLEST variables.

2008-01-03  Nick Hudson  <nick.hudson@dsl.pipex.com>

	* MAINTAINERS (Write After Approval): Add self.

2008-01-03  Joel Brobecker  <brobecker@adacore.com>

	* symfile.c (set_initial_language): Make non-static.
	* symfile.h (set_initial_language): Add declaration.
	* language.c: #include "symfile.h".
	(set_language): Call set_initial_language if the frame language
	could not be determined.

2008-01-03  Paul N. Hilfinger  <hilfinger@adacore.com>

	* eval.c (evaluate_subexp_for_address): Provide frame address to
	locate_var_value only if it will be needed.

2008-01-02  Jan Kratochvil  <jan.kratochvil@redhat.com>

	* linux-nat.c (linux_child_follow_fork): Call also CHECK_FOR_THREAD_DB.

2008-01-02  Joel Brobecker  <brobecker@adacore.com>

	* ada-lang.c (ada_evaluate_subexp): Modify the value returned
	when noside is EVAL_AVOID_SIDE_EFFECTS to be an lval_memory.
	This is needed to make sure that any other treatment applied
	to the resulting value does not fail for spurious reason,
	such as trying to take the address of this value.

2008-01-02  Joel Brobecker  <brobecker@adacore.com>

	* ada-lang.c (ada_value_equal): Dereference reference types when
	comparing arrays.

2008-01-01  Daniel Jacobowitz  <dan@codesourcery.com>

	Updated copyright notices for most files.

2008-01-01  Christopher Faylor  <me+gdb@cgf.cx>

	* win32-nat.c (psapi_module_handle): Remove static.
	(get_module_name): Rename from psapi_get_dll_name.  Revamp slightly to
	return first module found if base_address is zero.  Don't initialize
	psapi function pointers here.  Convert to cygwin paths when
	appropriate.
	(win32_pid_to_exec_file): Use Cygwin's /proc interface to determine
	executable name.  Use get_module_name when that fails or when
	!__CYGWIN__.
	(_initialize_psapi): New function.  Initialize psapi stuff before it is
	needed or issue a warning if it is not found.  Move psapi_module_handle
	here.

2008-01-01  Joel Brobecker  <brobecker@adacore.com>

	* ada-lang.c (ada_remove_trailing_digits): New function.
	(ada_remove_po_subprogram_suffix): New function.
	(ada_decode): Improve. Move the description of the algorithm
	directly inside the code, instead of in the function global
	description.

2008-01-01  Joel Brobecker  <brobecker@adacore.com>

	* ada-valprint.c (ada_val_print_1) [TYPE_CODE_REF]: Ignore deref_ref
	and always print the dereferenced value.

2008-01-01  Joel Brobecker  <brobecker@adacore.com>

	* ada-lang.c (ada_evaluate_subexp, case BINOP_SUB): Add handling
	of the case where the first argument is a reference.
	(ada_evaluate_subexp, case BINOP_ADD): Likewise.

2008-01-01  Joel Brobecker  <brobecker@adacore.com>

	Implement support for Ada interface types.

	* ada-lang.c (ada_is_dispatch_table_ptr_type): New function.
	(ada_is_ignored_field): Ignore fields that are a dispatch table
	of a tagged type.

2008-01-01  Joel Brobecker  <brobecker@adacore.com>

	* top.c (print_gdb_version): Update copyright year.

2008-01-01  Joel Brobecker  <brobecker@adacore.com>

	* ChangeLog-2007: New ChangeLog rotation.
	* ChangeLog: Reset for 2008.
	* config/djgpp/fnchange.lst: Add entries for ChangeLog-2006 and
	ChangeLog-2007.

For older changes see ChangeLog-2007.

Local Variables:
mode: change-log
left-margin: 8
fill-column: 74
version-control: never
coding: utf-8
End:<|MERGE_RESOLUTION|>--- conflicted
+++ resolved
@@ -1,14 +1,12 @@
-<<<<<<< HEAD
 2008-11-20  Tom Tromey  <tromey@redhat.com>
 
 	* python/python-type.c (gdbpy_initialize_types): Add cast for
 	Python 2.4.
-=======
+
 2008-11-20  Thiago Jung Bauermann  <bauerman@br.ibm.com>
 
 	* c-lang.c (c_getstr): Add special case for GDB-hosted strings, and
 	some minor cleanups.
->>>>>>> e78e391a
 
 2008-11-19  Tom Tromey  <tromey@redhat.com>
 
