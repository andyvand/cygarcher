<<<<<<< HEAD
=======
2009-10-07  Jan Kratochvil  <jan.kratochvil@redhat.com>

	* i386-nat.c (i386_stopped_by_hwbp): Remove.

2009-10-07  Joel Brobecker  <brobecker@adacore.com>

	* NEWS: Update following the GDB 7.0 release.

2009-10-07  Pierre Muller  <muller@ics.u-strasbg.fr>

	ARI fix: OP eol rule.
	* doublest.c (floatformat_from_length): Avoid operator at end of line.
	* dwarf2-frame.c (dwarf2_build_frame_info): Idem.
	* dwarf2read.c (read_array_order, dwarf_decode_macros): Idem.
	* eval.c (evaluate_subexp_standard): Idem.
	* event-loop.c (create_timer, handle_timer_event): Idem.
	* expprint.c (print_subexp_standard): Idem.
	* f-exp.y (variable): Idem.
	* f-typeprint.c (f_print_type): Idem.

2009-10-06  Pierre Muller  <muller@ics.u-strasbg.fr>

	ARI fix: OP eol rule.
	* blockframe.c (find_pc_partial_function): Avoid operator at end of
	line.
	* buildsym.c (find_symbol_in_list): Idem.
	(start_subfile, patch_subfile_names): Idem.
	* c-exp.y (variable, yylex): Idem.
	* c-typeprint.c (c_print_type, c_type_print_base): Idem.
	* c-valprint.c (c_val_print): Idem.
	* coffread.c (patch_opaque_types, process_coff_symbol): Idem.
	* corelow.c (core_open): Idem.
	* cris-tdep.c (move_reg_to_mem_movem_op): Idem.
	* cli/cli-decode.c (help_cmd_list, find_command_name_length): Idem.

2009-10-06  Pierre Muller  <muller@ics.u-strasbg.fr>

	ARI fix: OP eol rule.
	* ada-exp.y (block_lookup): Avoid operator at end of line.
	* aix-thread.c (pd_enable): Idem.
	* alpha-tdep.c (alpha_next_pc): Idem.
	* arm-tdep.c (arm_skip_prologue, arm_scan_prologue): Idem.
	(condition_true, coff_sym_is_thumb): Idem.

2009-10-06  Joel Brobecker  <brobecker@adacore.com>

	GDB 7.0 released.

2009-10-06  Pierre Muller  <muller@ics.u-strasbg.fr>

	ARI fix: "%p" rule.
	* target.c (debug_to_thread_architecture): Replace %p by %s using
	host_address_to_string function.

2009-10-06  Tristan Gingold  <gingold@adacore.com>

	* darwin-nat.c: Add __TEXT __info_plist content.
	(darwin_attach_pid): Update error message.

2009-10-06  Joel Brobecker  <brobecker@adacore.com>

	* MAINTAINERS: Add Tristan Gingold as Maintainer of the Darwin port.

2009-10-06  Joel Brobecker  <brobecker@adacore.com>

	* MAINTAINERS: Add Jan Kratochvil as Maintainer of the ia64 target.

2009-10-05  Pedro Alves  <pedro@codesourcery.com>

	Revert:
	2009-10-04  Pedro Alves  <pedro@codesourcery.com>
	* gdbinit.in: Set data-directory to @srcdir@.

2009-10-04  Pedro Alves  <pedro@codesourcery.com>

	* NEWS: Mention non-stop mode.

2009-10-04  Pedro Alves  <pedro@codesourcery.com>

	* gdbinit.in: Set data-directory to @srcdir@.

>>>>>>> 48314948
2009-10-02  Pedro Alves  <pedro@codesourcery.com>

	* linux-nat.c (TRAP_IS_SYSCALL, TRAP_REMOVE_SYSCALL_FLAG): Delete.
	(SYSCALL_SIGTRAP): New.
	(status_to_str): Adjust.
	(get_pending_status): Pending events in lp->waitstatus don't map
	to any signal.  Simplify.
	(linux_handle_syscall_trap): New.
	(linux_handle_extended_wait): When handling PTRACE_EVENT_CLONE
	events, use linux_ops->to_resume instead of direct ptrace with
	PTRACE_CONT.  Remove all TRAP_IS_SYSCALL handling.
	(wait_lwp): Handle syscall traps with linux_handle_syscall_trap,
	and clear the sysgood bit.
	(status_callback): Make it clearer and add comments.
	(cancel_breakpoints_callback): Ignore if LP has waitstatus set.
	(linux_nat_filter_event): Handle syscall traps with
	linux_handle_syscall_trap, and clear the sysgood bit.  Move the
	check for storing siginfo to after handling extended statuses and
	syscall traps.  Store status in the lwp object.
	(linux_wait_1): Don't swap the pending status out of the lwp
	object until after deciding we found an lwp with an interesting
	event.  Requeue a new pending signal if we find one while getting
	rid or a pending SIGSTOP we sent ourselves.  Don't clear the
	sysgood bit here.

	* infrun.c (deal_with_syscall_event): Rename to ...
	(handle_syscall_event): ... this.  Always context switch and set
	stop_pc, even if not catching the syscall.  If not catching the
	syscall, always resume with keep_going.
	(handle_inferior_event): Adjust.

2009-10-02  Jan Kratochvil  <jan.kratochvil@redhat.com>

	Fix compatibility of --with-system-readline and readline-6.0+.
	* configure.ac <--with-system-readline> (for readline_echoing_p): New
	test.
	* config.in: Regenerate.
	* configure: Regenerate.

2009-10-01  Joel Brobecker  <brobecker@adacore.com>

	* MAINTAINERS: Move Don Lee to the correct section (Write After
	Approval).

2009-10-01  Phil Muldoon  <pmuldoon@redhat.com>

	* infcall.c (call_function_by_hand): Add a new cleanup branch for
	std::terminate breakpoints.

2009-09-29  Jan Kratochvil  <jan.kratochvil@redhat.com>

	* ia64-tdep.c (ia64_convert_from_func_ptr_addr): New variable buf.
	Check first the descriptor memory is readable.

2009-09-29  Tom Tromey  <tromey@redhat.com>

	* python/py-value.c (valpy_string): NULL-terminate 'keywords'.

2009-09-29  Ulrich Weigand  <uweigand@de.ibm.com>

	* s390-tdep.c (s390_displaced_step_fixup): Use type ULONGEST
	instead of CORE_ADDR for "amode".

2009-09-29  Joel Brobecker  <brobecker@adacore.com>

	* ia64-tdep.c: Update the comments on how we insert/remove
	breakpoints for L-X instructions.
	(ia64_memory_insert_breakpoint, ia64_memory_remove_breakpoint):
	Update the comments inside these functions.

2009-09-28  Ulrich Weigand  <uweigand@de.ibm.com>

	* gdbarch.sh (displaced_step_hw_singlestep): New callback.
	* gdbarch.c, gdbarch.h: Regenerate.
	* arch-utils.c (default_displaced_step_hw_singlestep): New function.
	* arch-utils.h (default_displaced_step_hw_singlestep): Add prototype.

	* ppc-linux-tdep.c (ppc_displaced_step_hw_singlestep): New function.
	(rs6000_gdbarch_init): Install it.

	* infrun.c (displaced_step_fixup): Use new callback to determine
	whether to "step" or "continue" displaced copy.
	(resume): Likewise.  Do not call maybe_software_singlestep
	for displaced stepping.
	(maybe_software_singlestep): Do not handle displaced stepping.

2009-09-28  Ulrich Weigand  <uweigand@de.ibm.com>

	* eval.c (evaluate_subexp_standard) [OP_OBJC_MSGCALL]: Support
	platforms that use function descriptors.  Prefer to use function
	pointer types instead of function types.
	* linespec.c (decode_objc): Support function descriptors.  Fully
	initialize SAL result.
	* objc-lang.c (find_methods): Support function descriptors.
	Do not require function symbol to point to text section.

	* ppc-sysv-tdep.c (ppc64_sysv_abi_push_dummy_call): When calling
	via a function pointer, use the descriptor it points to.

2009-09-28  Jan Kratochvil  <jan.kratochvil@redhat.com>

	Fix ia64 breakpoints in the L-X slot.
	* ia64-tdep.c (ia64_memory_insert_breakpoint): Extend the comment.
	New variable shadow_slotnum, use it appropriately instead of slotnum.
	Move shadow_len initialization before SLOTNUM adjustment, cover now the
	whole remaining bundle.  Error now on breakpoints requested for the
	slot 2 of L-X bundles.  Better sanity check the requested slot 1 of L-X
	bundles.
	(ia64_memory_remove_breakpoint): New variable shadow_slotnum, use it
	appropriately instead of slotnum.  Warn now on breakpoints requested
	for the slot 2 of L-X bundles.  Better sanity check the requested slot
	1 of L-X bundles.  Update the assertio check of PLACED_SIZE.
	(ia64_breakpoint_from_pc): New variable shadow_slotnum, use it
	appropriately instead of slotnum.  Move *lenptr initialization before
	SLOTNUM adjustment, cover now the whole remaining bundle.  Error now
	on breakpoints requested for the slot 2 of L-X bundles.  Better sanity
	check the requested slot 1 of L-X bundles.  Simplify the returned
	expression.

2009-09-28  Joel Brobecker  <brobecker@adacore.com>

	* ia64-tdep.c (ia64_memory_insert_breakpoint): Check the slotnum
	and the type of instruction before deciding which slot to save
	in the breakpoint shadown contents.

2009-09-28  Doug Evans  <dje@google.com>

	* linux-nat.c (status_to_str): Handle TRAP_IS_SYSCALL.
	(TRAP_REMOVE_SYSCALL_FLAG): New macro.
	(linux_nat_wait_1): Mask off is-syscall bit in wait status for
	TRAP_IS_SYSCALL before passing value to caller.

2009-09-28  Ulrich Weigand  <uweigand@de.ibm.com>

	* valops.c (value_assign): Respect parent offset when
	assigning to a bitfield.

2009-09-28  Hui Zhu  <teawater@gmail.com>

	* i386-tdep.c (i386_process_record): Remove "0x" that
	don't need.

2009-09-27  Ulrich Weigand  <uweigand@de.ibm.com>

	* s390-tdep.c (op_bctr, op_bctgr, op_bct, op1_bctg, op2_bctg,
	op_bxh, op1_bxhg, op2_bxhg, op_bxle, op1_bxleg, op2_bxleg,
	op1_brct, op2_brct, op1_brctg, op2_brctg, op_brxh, op1_brxhg,
	op2_brxhg, op_brxle, op1_brxlg, op2_brxlg): New enum values.
	(is_rsi, is_rie): New insn format decoder routines.
	(s390_displaced_step_fixup): New function.
	(s390_gdbarch_init): Install displaced stepping routines.

2009-09-27  Ulrich Weigand  <uweigand@de.ibm.com>

	* configure.tgt (powerpc-*-linux* | powerpc64-*-linux*):
	Add linux-tdep.o to gdb_target_obs.
	(s390*-*-*): Likewise.

2009-09-27  Don Lee  <don.lee@sunplusct.com>

	* score-tdep.c: Comment out some simulator dependent codes.
	* score-tdep.h: Delete some simulator dependent macro definitions.

2009-09-27  Hui Zhu  <teawater@gmail.com>

	* record.c (record_open): Change "query" to "error".
	(cmd_record_stop): Change "query" to "printf_unfiltered".

2009-09-26  Pierre Muller  <muller@ics.u-strasbg.fr>

	* i386-nat.c (i386_stopped_data_address): Also check that
	hitted watch register is not vacant.

2009-09-25  Tom Tromey  <tromey@redhat.com>

	PR python/10664:
	* language.h (struct language_defn) <la_get_string>: Add
	'char_type' argument.
	(LA_GET_STRING): Likewise.
	(default_get_string, c_get_string): Update.
	* language.c (default_get_string): Add 'char_type' argument.
	* c-valprint.c (c_textual_element_type): Rename from
	textual_element_type.  No longer static.  Update callers.
	* c-lang.h (c_textual_element_type): Declare.
	* c-lang.c (c_get_string): Add 'char_type' argument.

2009-09-25  Tom Tromey  <tromey@redhat.com>

	* charset.c (iconv_open): Use UTF-16 and UTF-32, not UCS-2 and
	UCS-4.
	(iconv): Rename 'ucs_flag'.
	(GDB_DEFAULT_TARGET_WIDE_CHARSET): Use UTF-32.
	* c-lang.c (charset_for_string_type): Use UTF-16 and UTF-32, not
	UCS-2 and UCS-4.
	(convert_ucn): Use UTF-32.

2009-09-25  Nick Roberts  <nickrob@snap.net.nz>

	* mi/gdb-mi.el: Remove file.

2009-09-23  Joel Brobecker  <brobecker@adacore.com>

	* record.c (record_open, record_store_registers, record_xfer_partial):
	Replace calls to nquery by calls to query.

2009-09-23  John Wright  <john.wright@hp.com>

	PR gdb/10684:
	* event-top.c (command_line_handler): Terminate linebuffer before
	xstrdup.

2009-09-22  Joel Brobecker  <brobecker@adacore.com>

	* solib.c (solib_bfd_open): Relax a bit the compatibility check.

2009-09-22  Daniel Jacobowitz  <dan@codesourcery.com>

	* source.c (forget_cached_source_info): Clear last_source_visited.
	(init_last_source_visited): Delete.
	(directory_command): Do not clear last_source_visited.  Call
	forget_cached_source_info only if required.
	(unset_substitute_path_command, set_substitute_path_command): Call
	forget_cached_source_info.
	* mi/mi-cmd-env.c (mi_cmd_env_dir): Do not call
	init_last_source_visited.
	* defs.h (init_last_source_visited): Delete declaration.

2009-09-22  Tom Tromey  <tromey@redhat.com>

	PR gdb/10583:
	* python/py-value.c (valpy_int): Use PyLong_FromLongLong.
	(valpy_long): Likewise.

2009-09-22  Tom Tromey  <tromey@redhat.com>

	PR python/10680:
	* eval.c (evaluate_subexp_standard) <do_call_it>: Handle internal
	functions in EVAL_AVOID_SIDE_EFFECTS case.

2009-09-22  Jie Zhang  <jie.zhang@analog.com>

	* MAINTAINERS: Add myself under Write After Approval.

2009-09-22  Pierre Muller  <muller@ics.u-strasbg.fr>

	* windows-nat.c (ctrl_c_handler): Also handle CTRL_BREAK_EVENT.

2009-09-18  Keith Seitz  <keiths@redhat.com>

	* cp-support.h (cp_validate_operator): Declare new function.
	* cp-support.c (cp_validate_operator): New function.
	* linespec.c (decode_compound): For C++ check for a valid operator.

2009-09-21  Keith Seitz  <keiths@redhat.com>

	* c-exp.y (qualified_name): Call CHECK_TYPEDEF before deciding
	that a type is not an aggregate type.

2009-09-21  Jason Orendorff  <jason.orendorff@gmail.com>

	PR python/10666:
	* python/py-function.c (fnpy_init): Use xstrdup.

2009-09-21  Jie Zhang  <jie.zhang@analog.com>

	* doc/gdb.texinfo: Escape "{" and "}".

2009-09-21  Phil Muldoon <pmuldoon@redhat.com>

	PR python/10633

	* c-lang.c (c_printstr): Do not loop past  options->print_max when
	iterating with wchar_iterate.

2009-09-21  Phil Muldoon <pmuldoon@redhat.com>

	* python/py-value.c (valpy_getitem): Test value before allowing
	subscript operation.

2009-09-21  Hui Zhu  <teawater@gmail.com>
	    Michael Snyder  <msnyder@vmware.com>

	* amd64-linux-tdep.c (amd64_all_but_ip_registers_record): New
	function.
	(amd64_linux_syscall_record): Call
	amd64_all_but_ip_registers_record if syscall is
	sys_rt_sigreturn.
	(AMD64_LINUX_redzone, AMD64_LINUX_xstate,
	AMD64_LINUX_frame_size): New macros.
	(amd64_linux_record_signal): New function.
	(amd64_linux_init_abi): Call set_gdbarch_process_record_signal.

2009-09-21  Hui Zhu  <teawater@gmail.com>
	    Michael Snyder  <msnyder@vmware.com>

	* i386-linux-tdep.c (i386_all_but_ip_registers_record): New
	function.
	(i386_linux_intx80_sysenter_record): Call
	i386_all_but_ip_registers_record if syscall is sys_sigreturn
	or sys_rt_sigreturn.
	(I386_LINUX_xstate, I386_LINUX_frame_size): New macros.
	(i386_linux_record_signal): New function.
	(i386_linux_init_abi): Call set_gdbarch_process_record_signal.

2009-09-21  Hui Zhu  <teawater@gmail.com>
	    Michael Snyder  <msnyder@vmware.com>

	* record.c (record_end_entry): New struct.
	(record_type): Add end.
	(record_arch_list_add_end): Set rec->u.end.sigval to
	TARGET_SIGNAL_0.
	(record_message_args): New struct.
	(record_message): Call gdbarch_process_record_signal.
	(do_record_message): Add argument "signal".
	(record_resume): Ditto.
	(record_wait): Ditto.  Check record_list->u.end.sigval
	in replay mode.

2009-09-21  Hui Zhu  <teawater@gmail.com>
	    Michael Snyder  <msnyder@vmware.com>

	* gdbarch.sh (process_record_signal): New interface.

2009-09-19  Matt Rice <ratmice@gmail.com>  (tiny change)

	Checked in by Joel Brobecker  <brobecker@gnat.com>
	* varobj.c (varobj_update): Initialize children_changed.

2009-09-19  Vladimir Prus  <vladimir@codesourcery.com>

	* mi/mi-cmd-stack.c (list_args_or_locals): Workaround
	gcc warning.

2009-09-19  Vladimir Prus  <vladimir@codesourcery.com>

	* mi/mi-cmds.h (mi_cmd_stack_list_variables): Declare.
	* mi/mi-cmds.c (mi_cmds): Register -stack-list-variables.
	* mi/mi-cmd-stack.c (enum what_to_list): New.
	(list_args_or_locals): Accept what_to_list parameter.
	Use 'variables' as output name of all are requested.
	(mi_cmd_stack_list_variables): New.
	(mi_cmd_stack_list_locals, mi_cmd_stack_list_args): Adjust.

2009-09-19  Eli Zaretskii  <eliz@gnu.org>

	* config/djgpp/fnchange.lst: Add missing edits.

2009-09-18  Maxim Grigoriev  <maxim2405@gmail.com>

        * xtensa-tdep.c (call0_analyze_prologue): Replace INT_MAX by UNIT_MAX.

2009-09-18  Jan Kratochvil  <jan.kratochvil@redhat.com>

	* objfiles.c (free_objfile): Clear SYMFILE_OBJFILE if it is OBJFILE.
	* rs6000-nat.c (vmap_ldinfo): Only assertion check SYMFILE_OBJFILE now.
	* symfile.c (syms_from_objfile, symbol_file_clear): Likewise.

2009-09-18  Ulrich Weigand  <uweigand@de.ibm.com>

	* rs6000-tdep.c (rs6000_builtin_type_vec128): Add v2_double
	union member.

2009-09-17  Joel Brobecker  <brobecker@adacore.com>

	Fix a build failure on pa-hpux:
	* gdb_ptrace.h (PT_SYSCALL): Define here if not already defined.
	* inf-ttrace.c (inf_ttrace_wait): Fix compilation failure
	introduced after field syscall_id inside struct target_waitstatus
	has been renamed into syscall_number.

2009-09-16  H.J. Lu  <hongjiu.lu@intel.com>

	PR gdb/10649
	* Makefile.in (GDB_DATADIR_PATH): Renamed to ...
	(GDB_DATADIR): This.
	(xml-syscall-install): Updated.

2009-09-16  Joel Brobecker  <brobecker@adacore.com>

	GDB 7.0 branch created (branch timestamp: 2009-09-16 19:00 UTC)
	* version.in: Bump version to 7.0.50.20090916-cvs.

2009-09-15  Tom Tromey  <tromey@redhat.com>

	* varobj.h (varobj_update_result_t) <new>: New field.
	(varobj_get_child_range, varobj_set_child_range): Declare.
	(varobj_list_children): Update.
	(varobj_enable_pretty_printing, varobj_has_more)
	(varobj_pretty_printed_p): Declare.
	* varobj.c (pretty_printing): New global.
	(varobj_enable_pretty_printing): New function.
	(struct varobj_root) <from, to, constructor, child_iter,
	saved_item>: New fields.
	(varobj_create): Don't call install_default_visualizer.
	(instantiate_pretty_printer): Don't use value_copy.
	(varobj_has_more): New function.
	(restrict_range): New function.
	(install_dynamic_child): Likewise.
	(dynamic_varobj_has_child_method): Likewise.
	(update_dynamic_varobj_children): Remove 'new_and_unchanged'
	argument; add 'new', 'unchanged', 'from', and 'to' arguments.
	Rewrite.
	(varobj_get_num_children): Call update_dynamic_varobj_children.
	(varobj_list_children): Add 'from' and 'to' arguments.  Ignore
	result of update_dynamic_varobj_children.  Don't call
	install_default_visualizer.  Restrict result range.
	(varobj_add_child): Don't call install_default_visualizer.
	(varobj_pretty_printed_p): New function.
	(install_visualizer): Rewrite.  Move earlier in file.
	(install_default_visualizer): Likewise.
	(construct_visualizer): New function.
	(install_new_value_visualizer): Likewise.
	(install_new_value): Don't call release_value.  Special case
	pretty-printed objects.  Use value_incref.  Rearrange "changed"
	logic.
	(varobj_get_child_range): New function.
	(varobj_set_child_range): Likewise.
	(varobj_set_visualizer): Rewrite.
	(varobj_update): Rewrite pretty-printing logic.
	(new_variable): Initialize new fields.
	(free_variable): Destroy new fields.
	(value_of_root): Copy 'from' and 'to'.
	(my_value_of_variable): Handle pretty-printers.
	(value_get_print_value): Rework pretty-printing logic.
	(cplus_describe_child): Don't use release_value.
	* mi/mi-cmds.h (mi_cmd_enable_pretty_printing)
	(mi_cmd_var_set_update_range): Declare.
	* mi/mi-cmds.c (mi_cmds): Add enable-pretty-printing and
	var-set-update-range.
	* mi/mi-cmd-var.c (print_varobj): Update.  Emit "dynamic"
	attribute.
	(mi_cmd_var_create): Emit "has_more" attribute.
	(mi_cmd_var_set_format): Plug memory leak.
	(mi_print_value_p): Replace 'type' argument with 'var'.  Handle
	pretty-printed varobjs.
	(mi_cmd_var_list_children): Accept 'from' and 'to' arguments.
	Emit "has_more" attribute.
	(mi_cmd_var_evaluate_expression): Plug memory leak.
	(mi_cmd_var_assign): Likewise.
	(varobj_update_one): Likewise.  Emit "dynamic", "has_more", and
	"new_children" attributes.
	(mi_cmd_enable_pretty_printing): New function.
	(mi_cmd_var_set_update_range): Likewise.

2009-09-15  Doug Evans  <dje@google.com>

	* dwarf2expr.h (dwarf_value_location): Add more comments describing
	enum values.
	(struct dwarf_stack_value): New struct.
	(struct dwarf_expr_context): Change type of `stack' from CORE_ADDR*
	to struct dwarf_stack_value*.
	(struct dwarf_expr_piece): Move `v.value' into its own struct, v.expr,
	all uses updated.  Add v.expr.in_stack_memory.
	(dwarf_expr_push): Update declaration.
	(dwarf_expr_fetch_in_stack_memory): Declare.
	* dwarf2expr.c (dwarf_expr_grow_stack): Update calculation of
	size of stack value.
	(dwarf_expr_push): New arg in_stack_memory, all callers updated.
	(dwarf_expr_fetch_in_stack_memory): New function.
	(add_piece): Set in_stack_memory for non-literal values.
	(execute_stack_op): Allow ops to specify whether the value is on the
	program's stack.
	(execute_stack_op, case DW_OP_fbreg): Mark value as in stack memory.
	(execute_stack_op, case DW_OP_call_frame_cfa): Ditto.
	(execute_stack_op, case DW_OP_dup): Copy in_stack_memory flag.
	(execute_stack_op, cases DW_OP_pick, DW_OP_over): Ditto.
	(execute_stack_op, cases DW_OP_swap, DW_OP_rot): Update type of
	dwarf stack value.
	* dwarf2loc.c (read_pieced_value): Call read_stack for values known
	to be on the program's stack.
	(dwarf2_evaluate_loc_desc, case DWARF_VALUE_MEMORY): Call
	set_value_stack only for objects known to be in stack memory.
	* dwarf2-frame.c (execute_stack_op): New arg initial_in_stack_memory,
	all callers updated.

	* target.c (memory_xfer_partial): Pass correct length to dcache_update.

2009-09-15  Jan Kratochvil  <jan.kratochvil@redhat.com>

	Fix gcc-4.5 HEAD warnings for enum ada_operator.
	* Makefile.in (HFILES_NO_SRCDIR): Add ada-operator.inc.
	* ada-lang.h (enum ada_operator): Move it to ...
	* ada-operator.inc: ... a new file.
	* expression.h (enum exp_opcode): Include ada-operator.inc.
	New element OP_UNUSED_LAST.  Update comment for OP_EXTENDED0.

	Fix gcc-4.5 HEAD warnings for GDB_FORM_cached_string.
	* dwarf2read.c (GDB_FORM_cached_string)
	(dwarf_form_name <GDB_FORM_cached_string>): Remove.
	(struct attribute <dwarf_form>): Reduce the bit width.
	(struct attribute <string_is_canonical>, DW_STRING_IS_CANONICAL): New.
	(read_attribute_value <DW_FORM_string>)
	(read_attribute_value <DW_FORM_strp>): Initialize
	DW_STRING_IS_CANONICAL.
	(dwarf2_name, dump_die_shallow <DW_FORM_string>)
	(dump_die_shallow <DW_FORM_strp>): Update the code using former
	GDB_FORM_cached_string.

2009-09-14  Sergio Durigan Junior <sergiodj@linux.vnet.ibm.com>

	* amd64-linux-tdep.c: Include xml-syscall.h header, define the XML
	syscall name for the architecture.
	(amd64_linux_get_syscall_number): New function.
	(amd64_linux_init_abi): Register the correct functions for syscall
	catchpoint; set the correct syscall file name.
	* breakpoint.c: New include: xml-syscall.h.
	(set_raw_breakpoint_without_location): Setting the parameters
	for the catch syscall feature.
	(insert_catch_syscall): New.
	(remove_catch_syscall): New.
	(breakpoint_hit_catch_syscall): New.
	(print_it_catch_syscall): New.
	(print_one_catch_syscall): New.
	(print_mention_catch_syscall): New.
	(catch_syscall_breakpoint_ops): New.
	(syscall_catchpoint_p): New.
	(create_catchpoint_without_mention): New.
	(create_catchpoint): Modified in order to use
	create_catchpoint_without_mention.
	(create_syscall_event_catchpoint): New.
	(clean_up_filters): New.
	(catch_syscall_split_args): New.
	(catch_syscall_command_1): New.
	(delete_breakpoint): Add cleanup for catch syscall.
	(is_syscall_catchpoint_enabled): New.
	(catch_syscall_enabled): New.
	(catching_syscall_number): New.
	(catch_syscall_completer): New completer function.
	(add_catch_command): Add the completer function for catchpoints.
	* breakpoint.h (syscalls_to_be_caught): New vector.
	(catch_syscall_enabled): New.
	(catching_syscall_number): New.
	* gdbarch.c: Regenerated.
	* gdbarch.h: Regenerated.
	* gdbarch.sh: Add syscall catchpoint functions and structures.
	(get_syscall_number): New.
	(UNKNOWN_SYSCALL): New definition.
	* i386-linux-nat.c (i386_linux_resume): Select the proper request
	to be made for ptrace() considering if we are catching syscalls
	or not.
	* i386-linux-tdep.c: Include xml-syscall.h header, define the XML
	syscall name for the architecture.
	(i386_linux_get_syscall_number): New.
	(i386_linux_init_abi): Register the correct functions for syscall
	catchpoint; set the correct syscall file name.
	* inf-child.c (inf_child_set_syscall_catchpoint): New.
	(inf_child_target): Assign default values to target_ops.
	* inf-ptrace.c (inf_ptrace_resume): Select the proper request
	to be made for ptrace() considering if we are catching syscalls
	or not.
	* inferior.h (struct inferior): Included new variables
	any_syscall_count, syscalls_counts and total_syscalls_count,
	used to keep track of requested syscall catchpoints.
	* infrun.c (resume): Add syscall catchpoint.
	(deal_with_syscall_event): New.
	(handle_inferior_event): Add syscall entry/return events.
	(inferior_has_called_syscall): New.
	* linux-nat.c: Define some helpful variables to track wether we have
	support for the needed ptrace option.
	(linux_test_for_tracesysgood): New.
	(linux_supports_tracesysgood): New.
	(linux_enable_tracesysgood): New.
	(linux_enable_event_reporting): Save the current used ptrace
	options.
	(linux_child_post_attach): Calling linux_enable_tracesysgood.
	(linux_child_post_startup_inferior): Likewise.
	(linux_child_set_syscall_catchpoint): New function.
	(linux_handle_extended_wait): Handle the case which the inferior stops
	because it has called or returned from a syscall.
	(linux_target_install_ops): Install the necessary functions to handle
	syscall catchpoints.
	* linux-nat.h (struct lwp_info): Include syscall_state into the
	structure, which indicates if we are in a syscall entry or return.
	* ppc-linux-tdep.c: Include xml-syscall.h header, define the XML
	syscall filename for the arch.
	(ppc_linux_get_syscall_number): New.
	(ppc_linux_init_abi): Register the correct functions for syscall
	catchpoint; setting the correct name for the XML syscall file.
	* target.c (update_current_target): Update/copy functions related to
	syscall catchpoint.
	(target_waitstatus_to_string): Add syscall catchpoint entry/return
	events.
	* target.h (struct target_waitstatus): Add syscall number.
	(struct syscall): New struct to hold information about syscalls
	in the system.
	(struct target_ops): Add ops for syscall catchpoint.
	(inferior_has_called_syscall): New.
	(target_set_syscall_catchpoint): New.
	* xml-support.c (xml_fetch_content_from_file): New function,
	transferred from xml-tdesc.c.
	* xml-support.h (xml_fetch_content_from_file): New.
	* xml-tdesc.c (fetch_xml_from_file): Function removed;
	transferred to xml-support.c.
	(file_read_description_xml): Updated to use the new
	xml_fetch_content_from_file function.
	* syscalls/gdb-syscalls.dtd: New definition file for syscall's XML
	support.
	* syscalls/amd64-linux.xml: New file containing information about
	syscalls for GNU/Linux systems that use amd64 architecture.
	* syscalls/i386-linux.xml: New file containing information about
	syscalls for GNU/Linux systems that use i386 architecture.
	* syscalls/ppc-linux.xml: New file containing information about
	syscalls for GNU/Linux systems that use PPC architecture.
	* syscalls/ppc64-linux.xml: New file containing information about
	syscalls for GNU/Linux systems that use PPC64 architecture.
	* xml-syscall.c: New file containing functions for manipulating
	syscall's XML files.
	* xml-syscall.h: New file, exporting the functions above mentioned.
	* Makefile.in: Support for relocatable GDB datadir and XML
	syscall.
	* NEWS: Added information about the catch syscall feature.

2009-09-14  Doug Evans  <dje@google.com>

	* target.c (memory_xfer_partial): Only update dcache after we know
	the write succeeded.

2009-09-14  Paul Pluzhnikov  <ppluzhnikov@google.com>

	*minsyms.c (lookup_minimal_symbol_by_pc_section_1): Assert non-NULL
	section.
	(lookup_minimal_symbol_by_pc_section): Check for NULL section.
	(lookup_minimal_symbol_by_pc): Adjust.

2009-09-14  Paul Pluzhnikov  <ppluzhnikov@google.com>

	* objfiles.c (qsort_cmp): Remove asserts.
	(insert_section_p, filter_debuginfo_sections): New function.
	(filter_overlapping_sections): Likewise.
	(update_section_map): Adjust.	

2009-09-13  Daniel Jacobowitz  <dan@codesourcery.com>

	* frame.c (get_frame_id): Default to outer_frame_id if the this_id
	method does not supply an ID.  Assert that the result is not
	null_frame_id.
	(outer_frame_id): New.
	(frame_id_p): Accept outer_frame_id.
	(frame_id_eq): Allow outer_frame_id to be equal to itself.
	(frame_find_by_id): Revert previous local workarounds.
	(get_prev_frame_1): Adjust end-of-stack check to test outer_frame_id.
	* frame.h (null_frame_id, frame_id_p): Update comments.
	(outer_frame_id): Declare.
	* infrun.c (handle_inferior_event): Do not treat all steps from the
	outermost frame as subroutine calls.

	* libunwind-frame.c (libunwind_frame_this_id): Do not clear THIS_ID.
	* hppa-tdep.c (hppa_stub_frame_this_id): Likewise.
	* ia64-tdep.c (ia64_frame_this_id): Likewise.
	(ia64_libunwind_frame_this_id, ia64_libunwind_sigtramp_frame_this_id):
	Use outer_frame_id instead of null_frame_id.
	* amd64obsd-tdep.c (amd64obsd_trapframe_cache): Use outer_frame_id.
	* i386obsd-tdep.c (i386obsd_trapframe_cache): Likewise.
	* inline-frame.c (inline_frame_this_id): Refuse outer_frame_id.
	* thread.c (restore_selected_frame): Update comment and remove
	frame_id_p check.

2009-09-11  Doug Evans  <dje@google.com>

	* dwarf2expr.c (execute_stack_op, case DW_OP_piece): Delete unused
	local addr_or_regnum.

	* objfiles.c (struct objfile_data): Delete member cleanup and replace
	with save, free.
	(register_objfile_data_with_cleanup): Delete arg cleanup and replace
	with save, free.  All callers updated.
	(clear_objfile_data): Replace cleanup loop with separate save and
	free loops.
	* objfiles.h (register_objfile_data_with_cleanup): Update.
	* arm-tdep.c (arm_objfile_data_free): Renamed from
	arm_objfile_data_cleanup, all callers updated.
	* dwarf2read.c (dwarf2_per_objfile_free): Renamed from
	dwarf2_per_objfile_cleanup, all callers updated.
	* python/py-objfile.c (py_free_objfile): Renamed from clean_up_objfile,
	all callers updated.
	* python/py-type.c (save_objfile_types): Renamed from
	clean_up_objfile_types, all callers updated.

2009-09-11  Tom Tromey  <tromey@redhat.com>

	* dwarf2loc.c (struct piece_closure) <arch>: New field.
	(dwarf2_evaluate_loc_desc): Update.
	(dwarf2_loc_desc_needs_frame): Likewise.
	(allocate_piece_closure): Initialize new field.
	(read_pieced_value): Update.
	(write_pieced_value): Update.
	(copy_pieced_value_closure): Update.
	* dwarf2expr.h (enum dwarf_value_location): New.
	(struct dwarf_expr_context) <in_reg>: Remove.
	<location, len, data>: New fields.
	(struct dwarf_expr_piece) <in_reg, value>: Remove.
	<location, v>: New fields.
	* dwarf2expr.c (add_piece): Remove in_reg, value arguments.
	Update.
	(require_composition): New function.
	(execute_stack_op): Update.
	<DW_OP_implicit_value, DW_OP_stack_value>: New cases.
	<DW_OP_reg0>: Set location, not in_reg.
	<DW_OP_regx>: Likewise.  Use require_composition.
	<DW_OP_fbreg>: Update.
	<DW_OP_piece>: Likewise.
	* dwarf2-frame.c (execute_stack_op): Update.

2009-09-10  Anthony Green  <green@moxielogic.com>

	* moxie-tdep.c (moxie_analyze_prologue): Recognize new prologue
	sequences.

2009-09-10  Michael Snyder  <msnyder@vmware.com>

	* remote.c (PACKET_bc, PACKET_bs): New enums.
	(remote_protocol_features): Add ReverseStep, ReverseContinue.
	(remote_resume): Check for reverse capability.
	(_initialize_remote): Add packet config for "bs" and "bc" packets.
	* NEWS (new options): Mention set/show for "bs" and "bc" packets.

2009-09-10  Joel Brobecker  <brobecker@adacore.com>

	* top.c (interactive_mode): New static variable.
	(show_interactive_mode): New function.
	(input_from_terminal_p): If interactive_mode is not auto, then
	use that rather than checking the stdin settings.
	(init_main): Add "set/show interactive-mode" command.
	* NEWS: Add entry for new "set/show interactive-mode" command.

2009-09-10  Joel Brobecker  <brobecker@adacore.com>

	* configure.ac: Fix the names of the python source and object files
	following the renaming done in an earlier change.
	* configure: Regenerate.

2009-09-08  Joel Brobecker  <brobecker@adacore.com>

	Fix a build failure on AIX.
	* rs6000-nat.c (vmap_exec): Rewrite using target_get_section_table
	instead of relying on the to_sections/to_section_end target_ops
	field, since the latter have been removed in a previous patch.

2009-09-08  Thiago Jung Bauermann  <thiago.bauermann@gmail.com>

	* Makefile.in (py-cmd.o): Renamed from python-cmd.o.  Updated
	references.
	(py-frame.o): Renamed from python-frame.o.  Updated references.
	(py-function.o): Renamed from python-function.o.  Updated references.
	(py-objfile.o): Renamed from python-objfile.o.  Updated references.
	(py-prettyprint.o): Renamed from python-prettyprint.o.  Updated
	references.
	(py-type.o): Renamed from python-type.o.  Updated references.
	(py-utils.o): Renamed from python-utils.o.  Updated references.
	(py-value.o): Renamed from python-value.o.  Updated references.
	* py-cmd.c: Renamed from python-cmd.c.
	* py-frame.c: Renamed from python-frame.c.
	* py-function.c: Renamed from python-function.c.
	* py-objfile.c: Renamed from python-objfile.c.
	* py-prettyprint.c: Renamed from python-prettyprint.c.
	* py-type.c: Renamed from python-type.c.
	* py-utils.c: Renamed from python-utils.c.
	* py-value.c: Renamed from python-value.c.

2009-09-08  Joel Brobecker  <brobecker@adacore.com>

	Avoid quadratic behavior when computing the value of a register.
	* frame.c (frame_stash): New static constant.
	(frame_stash_add, frame_stash_find, frame_stash_invalidate):
	New functions.
	(get_frame_id): Minor reformatting. Add the frame to the frame stash.
	(frame_find_by_id): Search the frame stash first before walking all
	frames starting from te current_frame.
	(reinit_frame_stash): Add call to frame_stash_invalidate ();

2009-09-08  Joel Brobecker  <brobecker@adacore.com>

	* block.c (contained_in): Return zero for nested functions.
	* blockframe.c (block_innermost_frame): Delete unreferenced local
	variable.

2009-09-08  Doug Evans  <dje@google.com>

	* target.c (initialize_targets): Fix thinko in stack_cache_enabled_p.

2009-09-08  Michael Snyder  <msnyder@vmware.com>

	* amd64-linux-tdep.h (enum amd64_syscall): New enum consts, 
	to replace literal consts used in amd64-linux-tdep.c
	* linux-record.h (enum gdb_syscall): New enum consts, to replace
	literal consts used in amd64-linux-tdep.c and linux-record.c.
	* amd64-linux-tdep.c (amd64_canonicalize_syscall): New function,
	translate from native amd64 Linux syscall id to internal gdb id.
	(amd64_linux_syscall_record): Switch statement abstracted out 
	and replaced with a call to amd64_canonicalize_syscall.
	* linux-record.c (record_linux_system_call): Replace literal
	consts with enum consts.
	* i386-linux-tdep.c (i386_canonicalize_syscall): New function,
	trivially translate from native i386 Linux syscalls to gdb syscalls.
	(i386_linux_intx80_sysenter_record): 

2009-09-08  Ralf Wildenhues  <Ralf.Wildenhues@gmx.de>

	* gdb/Makefile.in (check//%): Parse 'config.status --version'
	output to recreate the configuration from the testsuite directory,
	rather than running 'config.status --recheck' from a different
	build directory.  Let configure do the recursion rather than
	doing it manually.

2009-09-08  Jan Kratochvil  <jan.kratochvil@redhat.com>

	* ia64-tdep.c (ia64_memory_remove_breakpoint): Call do_cleanups
	before a return.

2009-09-08  Jan Kratochvil  <jan.kratochvil@redhat.com>

	* ia64-tdep.c (ia64_memory_insert_breakpoint)
	(ia64_memory_remove_breakpoint): Return immediately if any of memory
	reads fail.  Do not combine the VAL values.

2009-09-08  Jan Kratochvil  <jan.kratochvil@redhat.com>

	Fix ia64 shadowing of breakpoints in multiple slots of a single bundle.
	* ia64-tdep.c (ia64_memory_insert_breakpoint): New call
	of make_show_memory_breakpoints_cleanup with parameter 0.  Move the
	reading of SHADOW_CONTENTS to this memory state point of code.  Update
	comment for the memory re-read.

2009-09-07  Michael Snyder  <msnyder@vmware.com>

	* record.c: Minor comment and white space fix-ups.

2009-09-07  Jan Kratochvil  <jan.kratochvil@redhat.com>

	* m68k-tdep.c (m68k_gdbarch_init): Allocate TDEP as cleared.
	* sparc-tdep.c (sparc32_gdbarch_init): Allocate TDEP as cleared.
	Remove explicit clearing of TDEP fields.

2009-09-06  Hui Zhu  <teawater@gmail.com>

	* i386-tdep.c (i386_record_check_override): Deleted.
	(i386_record_lea_modrm): Ditto.
	(i386_process_record): Ditto.

2009-09-05  Eli Zaretskii  <eliz@gnu.org>

	* config/djgpp/djconfig.sh: Fix for Autoconf 2.64.
	* config/djgpp/config.sed: Fix for Autoconf 2.64.

2009-09-05  Hui Zhu  <teawater@gmail.com>

	* i386-tdep.c (i386_record_s): Add orig_addr.
	(i386_record_check_override): New function.
	(i386_record_lea_modrm): Call i386_record_check_override.
	(i386_process_record): Ditto.

2009-09-03  Nathan Froyd  <froydnj@codesourcery.com>

	* dwarf2loc.c (struct piece_closure): New.
	(allocate_piece_closure): New function.
	(read_pieced_value): New function.
	(write_pieced_value): New function.
	(copy_pieced_value_closure): New function.
	(free_pieced_value_closure): New function.
	(pieced_value_funcs): Define.
	(dwarf2_evaluate_loc_desc): Return a computed value for a variable
	described with pieces.

2009-09-03  Pierre Muller <muller@ics.u-strasbg.fr>
	    Richard Earnshaw <rearnsha@arm.com>

	* arm-tdep.c (displaced_write_reg): Replace call to abort by call
	to internal_error.

2009-09-02  Tom Tromey  <tromey@redhat.com>

	* frame.h (frame_unwinder_is): Declare.
	* frame.c (frame_unwinder_is): New function.
	* dwarf2loc.c: Include dwarf2-frame.h.
	(dwarf_expr_frame_cfa): New function.
	(dwarf2_evaluate_loc_desc): Use it.
	(needs_frame_frame_cfa): New function.
	(dwarf2_loc_desc_needs_frame): Use it.
	* dwarf2expr.h (struct dwarf_expr_context) <get_frame_cfa>: New
	field.
	* dwarf2expr.c (execute_stack_op) <DW_OP_call_frame_cfa>: New
	case.
	* dwarf2-frame.h (dwarf2_frame_cfa): Declare.
	* dwarf2-frame.c (no_get_frame_cfa): New function.
	(execute_stack_op): Use it.
	(dwarf2_frame_cfa): New function.

2009-09-02  Hui Zhu  <teawater@gmail.com>

	* record.c (record_resume): Change "signal" to "siggnal".

2009-09-01  Hui Zhu  <teawater@gmail.com>

	* record.c (record_resume): Change "siggnal" to "signal".

2009-09-01  Hui Zhu  <teawater@gmail.com>

	* record.c (record_resume_siggnal): Deleted.
	(record_resume): Ditto.
	(record_wait): Change record_resume_siggnal to
	TARGET_SIGNAL_0.

2009-08-31  Jacob Potter  <jdpotter@google.com>
	    Doug Evans  <dje@google.com>

	Implement TARGET_OBJECT_STACK_MEMORY.
	* NEWS: Add note on new "set stack-cache" option.
	* corefile.c (read_stack): New function.
	* dcache.c (dcache_struct): New member ptid.
	(dcache_enable_p): Mark as obsolete.
	(show_dcache_enabled_p): Flag option as deprecated.
	(dcache_invalidate): Update ptid.
	(dcache_invalidate_line): New function.
	(dcache_read_line): No longer check cacheable attribute, stack
	accesses get cached despite attribute.
	(dcache_init): Set ptid.
	(dcache_xfer_memory): Flush cache if from different ptid than before.
	Update cache after write.
	(dcache_update): New function.
	(dcache_info): Report ptid.
	(_initialize_dcache): Update text for `remotecache' to indicate it
	is obsolete.
	* dcache.h (dcache_update): Declare.
	* dwarf2loc.c (dwarf2_evaluate_loc_desc): Mark values on stack with
	set_value_stack.
	* frame-unwind.c (frame_unwind_got_memory): Ditto.
	* gdbcore.h (read_stack): Declare.
	* memattr.c (mem_enable_command): Call target_dcache_invalidate
	instead of dcache_invalidate.
	(mem_disable_command, mem_delete_command): Ditto.
	* target.c (stack_cache_enabled_p_1): New static global.
	(stack_cache_enabled_p): New static global.
	(set_stack_cache_enabled_p): New function.
	(show_stack_cache_enabled_p): New function.
	(target_dcache): Make static.
	(target_dcache_invalidate): New function.
	(target_load, target_resume): Call target_dcache_invalidate
	instead of dcache_invalidate.
	(memory_xfer_partial): New arg object, all callers updated.
	Check for existing inferior before calling dcache routines.
	When writing non-TARGET_OBJECT_STACK_MEMORY, notify dcache.
	(target_xfer_partial): Call memory_xfer_partial for
	TARGET_OBJECT_STACK_MEMORY.
	(target_read_stack): New function.
	(initialize_targets): Install new option `stack-cache'.
	* target.h: Remove #include of dcache.h.
	(enum target_object): New value TARGET_OBJECT_STACK_MEMORY.
	(target_dcache): Delete.
	(target_dcache_invalidate): Declare.
	(target_read_stack): Declare.
	* top.c (prepare_execute_command): New function.
	(execute_command): Call prepare_execute_command
	instead of free_all_values.
	* top.h (prepare_execute_command): Declare.
	* valops.c (get_value_at): New function.
	(value_at): Guts moved to get_value_at.
	(value_at_lazy): Similarly.
	(value_fetch_lazy): Call read_stack for stack values.
	* value.c (struct value): New member `stack'.
	(value_stack, set_value_stack): New functions.
	* value.h (value_stack, set_value_stack): Declare.
	* mi/mi-main.c (mi_cmd_execute): Call prepare_execute_command
	instead of free_all_values.

2009-08-29  Hui Zhu  <teawater@gmail.com>

	* i386-tdep.c (i386_process_record): Fix the error of string
	ops instructions's handler.

2009-08-28  Doug Evans  <dje@google.com>

	* top.c (execute_command): Remove redundant comment.

2009-08-28  Daniel Jacobowitz  <dan@codesourcery.com>

	PR gdb/10565

	* value.c (value_primitive_field): Do not save value_offset for
	bitfields.
	(unpack_bits_as_long): Do not read an entire ULONGEST.

2009-08-28  Jan Kratochvil  <jan.kratochvil@redhat.com>

	Support constant DW_AT_data_member_location by GCC PR debug/40659.
	* dwarf2read.c
	(dwarf2_add_field <DW_TAG_member> <DW_AT_data_member_location>):
	Initialize BYTE_OFFSET to 0 by default.  Explicitly check if
	attr_form_is_block.
	(dwarf2_add_field <DW_TAG_inheritance> <DW_AT_data_member_location>)
	(read_common_block <DW_AT_data_member_location>): New variable
	byte_offset.  Fix crash on non-DW_BLOCK ATTR values.

2009-08-28  Hui Zhu  <teawater@gmail.com>

	* record.c (record_list_release_next): Change the first
	record_reg to record_end.

2009-08-27  Doug Evans  <dje@google.com>

	* value.c (free_all_values): Tweak comment.

	* NEWS: Add note on "info sharedlibrary".
	Remove note on "set print symbol-loading".
	* main.c (captured_main): Pass !batch for from_tty when calling
	symbol_file_add_main.
	* objfiles.h (objfile_has_partial_symbols): Declare.
	(objfile_has_full_symbols): Declare.
	* objfiles.c (objfile_has_partial_symbols): New function.
	(have_partial_symbols): Use it.
	(objfile_has_full_symbols): New function.
	(have_full_symbols): Use it.
	* solib.c: Include interps.h.
	(solib_read_symbols): Back out patch of 2008-07-10.
	Add test for info_verbose for symbol loading messages for
	consistency with symfile.c.
	(info_sharedlibrary_command): Handle optional parameter of regex of
	libraries to list.  Inform user of libraries without debugging info.
	Rewrite to use ui_out routines to format output.
	* symfile.c (print_symbol_loading): Delete.
	(symbol_file_add_with_addrs_or_offsets): Back out patch of 2008-07-10.
	Print "no debugging symbols found" only if from_tty || info_verbose;
	and only check file being loaded, not all files.
	(reread_symbols): Test file being loaded for whether it has symbols,
	not all files.
	(__initialize_symfile): Delete `set print symbol-loading'.
	* symfile.h (print_symbol_loading): Delete.

2009-08-27  Jan Kratochvil  <jan.kratochvil@redhat.com>

	* varobj.c (varobj_create): Error if the specified frame was not found
	and it is needed.

2009-08-26  Michael Snyder  <msnyder@vmware.com>

	* i386-tdep.c (i386_process_record): Break out of prefix loop
	if not amd64.  Otherwise inc/dec instructions are lost.

2009-08-25  Keith Seitz  <keiths@redhat.com>

	* c-exp.y (yylex): Add cxx_only check for tokentab2 and tokentab3
	searches. 
	(tokentab3): Add cxx_only for DOT_STAR.

2009-08-25  Pedro Alves  <pedro@codesourcery.com>

	* inferior.c (print_inferior): Align columns left.  Remove header
	for the the "current" column.  Rename column "Id" to "Num".
	Rename column "PID" to "Description".  Print if there's no selected
	inferior.

2009-08-25  Jan Kratochvil  <jan.kratochvil@redhat.com>

	Fix ia64 start crash when GDB built with -lmcheck.
	* ia64-tdep.c (ia64_gdbarch_init): Allocate TDEP as cleared.  Remove
	specific clearing of TDEP SIGCONTEXT_REGISTER_ADDRESS and
	PC_IN_SIGTRAMP.

2009-08-24  Keith Seitz  <keiths@redhat.com>

	* c-exp.y (tokentab3): Add new token, ARROW_STAR. Changed all users.
	(tokentab2): Add new token, DOT_STAR. Changed all users.

2009-08-24  Keith Seitz  <keiths@redhat.com>

	* symtab.c (default_make_symbol_completion_list): Keep
	':', too, so that we can limit searches in namespaces
	and classes. 

2009-08-24  Tom Tromey  <tromey@redhat.com>

	* python/python-value.c (valpy_richcompare): Don't return from
	inside a TRY_CATCH.

2009-08-22  Ralf Wildenhues  <Ralf.Wildenhues@gmx.de>

	* CONTRIBUTE: Bump documented Autoconf version.
	* configure.ac: Do not substitute datarootdir, htmldir,
	pdfdir, docdir.  Do not process --with-datarootdir,
	--with-htmldir, --with-pdfdir, --with-docdir.
	* configure: Regenerate.

	* aclocal.m4: Regenerate.
	* config.in: Likewise.
	* configure: Likewise.
	* gnulib/Makefile.in: Likewise.

	* configure.ac: Use AC_USE_SYSTEM_EXTENSIONS instead of
	AC_GNU_SOURCE, AC_AIX, AC_ISC_POSIX.

2009-08-21  Paul Pluzhnikov  <ppluzhnikov@google.com>

	* objfiles.h (gdb_bfd_ref): New prototype.
	* objfiles.c (gdb_bfd_ref): New function.
	(allocate_objfile): Call it.
	(gdb_bfd_unref): Adjust assertion.
	* solib.c (solib_map_sections): Add reference.
	(symbol_add_stub): Don't add reference here.
	* symfile.c (reread_symbols): Add reference.

2009-08-21  Ken Werner <ken@linux.vnet.ibm.com>
	    Doug Evans  <dje@google.com>

	* jit.c (jit_event_handler): Use paddress to print target addresses.
	Wrap printf string in _().

2009-08-21  Doug Evans  <dje@google.com>

	* jit.c (jit_read_descriptor): New arg gdbarch, all callers updated.
	(jit_read_code_entry, jit_register_code): Ditto.
	(jit_event_handler): Ditto.
	(jit_inferior_init): Renamed from previous jit_inferior_created_hook.
	(jit_inferior_created_hook, jit_breakpoint_re_set): New functions.
	(jit_inferior_created_observer): Renamed from
	jit_inferior_created_hook1, all callers updated.
	* jit.h (jit_breakpoint_re_set): Declare.
	(jit_event_handler): Update prototype.
	* breakpoint.c (breakpoint_re_set): Call jit_breakpoint_re_set instead
	of jit_inferior_created_hook.

2009-08-21  Hui Zhu  <teawater@gmail.com>

	* record.c (record_wait): Change the argument of
	record_beneath_to_wait to options.

2009-08-20  Jacob Potter  <jdpotter@google.com>

	Replace dcache with splay tree.
	Remove partially implemented writeback support.
	* dcache.c: Include splay-tree.h.
	(LINE_SIZE_POWER): Change from 5 to 6.
	(DCACHE_SIZE): Change from 64 to 4096.
	(ENTRY_INVALID, ENTRY_VALID, ENTRY_DIRTY): Delete.
	(state_chars): Delete.
	(struct dcache_block): Clean up; remove state and anydirty fields.
	(struct dcache_struct): Redefine as a splay tree and linked list.
	(last_cache): Make static.
	(dcache_invalidate, dcache_hit): Rewrite for new cache structure.
	(dcache_read_line, dcache_alloc): Rewrite for new cache structure.
	(dcache_write_line): Delete.
	(dcache_writeback): Delete.
	(dcache_peek_byte): Clean up; remove "invalid" state check.
	(dcache_poke_byte): Rewrite for new cache structure; clarify comment.
	(dcache_splay_tree_compare): New function.
	(dcache_init, dcache_free): Rewrite for new cache structure.
	(dcache_xfer_memory): Rewrite for new write-through cache structure.
	(dcache_print_line): New function.
	(dcache_info): Rewrite for new cache structure.
	(_initialize_dcache): Update "info dcache" help text.
	* dcache.h (dcache_xfer_memory): Update declaration.
	* target.c (memory_xfer_partial): Update calls to dcache_xfer_memory.

2009-08-19  Reid Kleckner  <reid@kleckner.net>

	Add interface for JIT code generation.
	* NEWS: Announce JIT interface.
	* Makefile.in (SFILES): Add jit.c.
	(HFILES_NO_SRCDIR): Add jit.h.
	(COMMON_OBS): Add jit.o.
	* jit.c: New file.
	* jit.h: New file.
	* breakpoint.h (enum bptype): Add bp_jit_event to enum.
	* breakpoint.c:
	(update_breakpoints_after_exec): Delete jit breakpoints after exec.
	(bpstat_what): Update event table for bp_jit_event.
	(print_it_typical): Added case for bp_jit_event.
	(print_one_breakpoint_location): Added case for bp_jit_event.
	(allocate_bp_location): Added case for bp_jit_event.
	(mention): Added case for bp_jit_event.
	(delete_command): Added case for bp_jit_event.
	(breakpoint_re_set_one): Added case for bp_jit_event.
	(breakpoint_re_set): Added call to jit_inferior_created_hook.
	(create_jit_event_breakpoint): New.
	* infrun.c (handle_inferior_event): Add handler for jit event.
	(follow_exec): Add call to jit_inferior_created_hook.

2009-08-19  Ulrich Weigand  <uweigand@de.ibm.com>

	* value.c (enum internalvar_kind): Replace INTERNALVAR_SCALAR by
	INTERNALVAR_INTEGER and INTERNALVAR_POINTER.
	(union internalvar_data): Replace "scalar" member by "integer"
	and "pointer".
	(value_of_internalvar): Handle INTERNALVAR_INTEGER and
	INTERNALVAR_POINTER instead of INTERNALVAR_SCALAR.
	(get_internalvar_integer): Likewise.
	(set_internalvar): Likewise.
	(set_internalvar_integer): Likewise.
	(preserve_one_internalvar): Likewise.
	(value_from_pointer): Handle typedef'd pointer types.

2009-08-18  Tom Tromey  <tromey@redhat.com>

	* utils.c (add_internal_problem_command): Free set_doc and
	show_doc.
	* remote.c (add_packet_config_cmd): Free set_doc and show_doc.
	* language.c (add_language): Free language_set_doc.

2009-08-18  Tom Tromey  <tromey@redhat.com>

	* Makefile.in (ALL_TARGET_OBS): Remove prologue-value.o, solib.o.

2009-08-17  Ulrich Weigand  <uweigand@de.ibm.com>

	* symfile.c (reread_symbols): Call objfiles_changed *before*
	calling clear_symtab_users.

2009-08-17  Michael Snyder  <msnyder@vmware.com>

	* amd64-tdep.c: Add a frame unwinder for function epilogues.
	(amd64_in_function_epilogue_p): New function.
	(amd64_epilogue_frame_sniffer): New function.
	(amd64_epilogue_frame_cache): New function.
	(amd64_epilogue_frame_this_id): New function.
	(amd64_epilogue_frame_unwind): New struct frame_unwind.
	(amd64_init_abi): Hook the new unwinder.

	* amd64-linux-tdep.c (amd64_linux_init_abi): Set gdbarch to use
	SVR4 method for skip_trampoline_code.

2009-08-17  Pedro Alves  <pedro@codesourcery.com>>

	* objfiles.c (objfile_relocate): Relocate the entry point before
	relocating the section offsets.  Flush the section map before
	resetting breakpoints.

2009-08-14  Doug Evans  <dje@google.com>

	* symfile.c (find_separate_debug_file): Remove double free of
	canon_name.

2009-08-14  Pedro Alves  <pedro@codesourcery.com>

	* top.c (any_thread_of): Delete.
	(kill_or_detach): Use any_thread_of_process.
	* top.c (print_inferior_quit_action): New.
	(quit_confirm): Rewrite to print info about all inferiors.
	* target.c (dispose_inferior): New.
	(target_preopen): Use it.

2009-08-14  Pedro Alves  <pedro@codesourcery.com>

	* ui-file.h (ui_file_xstrdup): Mention that the length argument
	may be NULL.
	* ui-file.c (ui_file_xstrdup): Don't dereference LENGTH if it is
	NULL.
	* aix-thread.c (aix_thread_extra_thread_info): Pass NULL as length
	parameter to ui_file_xstrdup.
	* arm-tdep.c (_initialize_arm_tdep): Ditto.
	* infrun.c (print_target_wait_results): Ditto.
	* language.c (add_language): Ditto.
	* linespec.c (cplusplus_error): Ditto.
	* remote.c (escape_buffer): Ditto.
	* typeprint.c (type_to_string): Ditto.
	* utils.c (error_stream): Ditto.
	* varobj.c (value_get_print_value): Ditto.
	* xtensa-tdep.c (xtensa_verify_config): Replace `dummy' local with
	`length' local.  Pass it to ui_file_xstrdup, and avoid an strlen
	call.
	* gdbarch.sh (verify_gdbarch): Ditto.
	* gdbarch.c: Regenerate.
	* cli/cli-setshow.c (do_setshow_command): Pass NULL as length
	parameter to ui_file_xstrdup.
	* python/python-frame.c (frapy_str): Ditto.
	* python/python-type.c (typy_str): Use the length local instead of
	calling strlen.
	* python/python-value.c (valpy_str): Pass NULL as length parameter
	to ui_file_xstrdup.

2009-08-13  Doug Evans  <dje@google.com>

	* utils.c (gnu_debuglink_crc32): Store crc32_table as unsigned int
	instead of unsigned long.

2009-08-13  Tom Tromey  <tromey@redhat.com>

	* varobj.c (update_dynamic_varobj_children): Don't use
	value_copy.
	* value.h: (preserve_one_value): Declare.
	(value_prepend_to_list, value_remove_from_list): Remove.
	* value.c (preserve_one_value): No longer static.
	(preserve_values): Call preserve_python_values.
	(value_prepend_to_list): Remove.
	(value_remove_from_list): Remove.
	* python/python.h (values_in_python): Don't declare.
	(preserve_python_values): Declare.
	* python/python-value.c (values_in_python): Change type.  Move
	lower.  Now static.
	(struct value_object): Add struct tag.
	<next, prev>: New fields.
	(valpy_dealloc): Update.
	(note_value): New function.
	(valpy_new): Use value_incref, note_value.
	(preserve_python_values): New function.
	(valpy_positive): Don't use value_copy.
	(value_to_value_object): Use value_incref, note_value.
	(convert_value_from_python): Update comment.

2009-08-13  Pedro Alves  <pedro@codesourcery.com>

	* remote.c (remote_pid_to_str): If printing a process id and we
	don't know what the remote pid could be, output "Remote target";
	otherwise, use normal_pid_to_str.

2009-08-13  Tom Tromey  <tromey@redhat.com>

	* language.h (longest_raw_hex_string): Remove unused declaration.

2009-08-13  Pedro Alves  <pedro@codesourcery.com>

	PR gdb/8869:

	* language.c (language, type, range, case_sensitive): Make const.
	(show_language_command): Don't call deprecated_show_value_hack.
	Special case "auto".
	(set_language_command): An unrecognized language is now an
	internal error instead of a user error.  Don't call set_lang_str.
	(show_type_command): Don't call deprecated_show_value_hack.
	Special case "auto".  Use warning.
	(set_type_command): An unrecognized type is now an internal error
	instead of a user error.  Output type check mismatch with language
	here.  Don't call set_type_str.
	(show_range_command): Don't call deprecated_show_value_hack.
	Special case "auto".  Use warning.
	(set_range_command): An unrecognized range check is now an
	internal error instead of a warning.  Output range check mismatch
	with language here.  Don't call set_range_str.
	(show_case_command): Don't call deprecated_show_value_hack.
	Special case "auto".  Use warning.
	(set_case_command): Don't call set_case_str.  An unrecognized case
	check is now an internal error instead of a warning.  Output range
	check mismatch with language here.  Don't call set_case_str.
	(set_type_range_case): Don't call set_type_str, set_range_str or
	set_case_str here.
	(set_lang_str, set_type_str, set_range_str, set_case_str): Delete.
	(add_language): Install or reinstall the "set language" command
	here, and make it an enum command.  Build the enumeration and the
	help string from the current list of known languages.
	(_initialize_language): Don't install "set language" here.  Make
	"set check type", "set check range" and "set case-sensitive" enum
	commands.  Register the "auto" "local" and "unknown" languages in
	that order.

2009-08-13  Pedro Alves  <pedro@codesourcery.com>

	Revert 2009-08-07 changes for PR gdb/8869:

	* language.c (set_language_command): Strip whitespace.
	(set_type_command): Likewise.
	(set_range_command): Likewise.

	* language.c (language_completer): New function.
	(range_or_type_completer): New function.
	(case_completer): New function.
	(_initialize_language): Set completers.
	* cli/cli-decode.c (add_setshow_string_cmd): Return the "set"
	command.
	(add_setshow_string_noescape_cmd): Likewise.
	(add_setshow_integer_cmd): Likewise.
	(add_setshow_uinteger_cmd): Likewise.
	(add_setshow_zinteger_cmd): Likewise.
	(add_setshow_zuinteger_cmd): Likewise.
	* command.h (add_setshow_string_cmd,
	add_setshow_string_noescape_cmd, add_setshow_uinteger_cmd,
	add_setshow_zinteger_cmd, add_setshow_zuinteger_cmd): Update.

2009-08-12  Michael Snyder  <msnyder@vmware.com>

	* remote.c (remote_add_inferior): Remove unused local.
	(remote_add_thread): Ditto.
	(read_ptid): Ditto.
	(remote_current_thread): Ditto.
	(remote_stop_ns): Ditto.
	(remote_parse_stop_reply): Ditto.
	(remote_get_pending_stop_replies): Ditto.
	(remote_wait_ns): Ditto.
	(remote_wait_as): Ditto.
	(send_g_packet): Ditto.
	(remote_fetch_registers): Ditto.
	(store_register_using_P): Ditto.
	(remote_store_registers): Ditto.
	(remote_remove_breakpoint): Ditto.
	(remote_write_qxfer): Ditto.
	(remote_read_qxfer): Ditto.

2009-08-11  Tom Tromey  <tromey@redhat.com>

	* dwarf2loc.c (dwarf2_evaluate_loc_desc): Make a cleanup.
	(dwarf2_loc_desc_needs_frame): Likewise.
	* dwarf2expr.h (make_cleanup_free_dwarf_expr_context): Declare.
	* dwarf2expr.c (free_dwarf_expr_context_cleanup): New function.
	(make_cleanup_free_dwarf_expr_context): Likewise.
	* dwarf2-frame.c (execute_stack_op): Make a cleanup.

2009-08-10  Jan Kratochvil  <jan.kratochvil@redhat.com>

	* objfiles.c (gdb_bfd_unref): Use the bfd_usrdata accessor.
	* solib.c (symbol_add_stub): Likewise.
	* symfile.c (symfile_bfd_open): Assert BFD_USRDATA is NULL.

2009-08-10  Paul Pluzhnikov  <ppluzhnikov@google.com>

	* objfiles.c (qsort_cmp): Remove assert.
	(preferred_obj_section): New function.
	(update_section_map): Filter duplicates.
	
2009-08-10  Tristan Gingold  <gingold@adacore.com>

	* solib-darwin.c (find_program_interpreter): Simplify the code by
	looking up for the load_dylinker command instead of reading the
	corresponding (but deprecated) section.
	(darwin_solib_create_inferior_hook): Adjust: do not free the
	interpreter path.

2009-08-10  Tristan Gingold  <gingold@adacore.com>

	* i386-darwin-tdep.c (i386_m128_p): New function.
	(i386_darwin_arg_type_alignment): Ditto.
	(i386_darwin_push_dummy_call): Ditto.
	(i386_darwin_init_abi): Define Darwin specific push_dummy_call.
	Adjust long_double size.  Adjust pc offset in setjump buffer.

2009-08-10  Hui Zhu  <teawater@gmail.com>

	Add Linux AMD64 process record support.

	* amd64-linux-tdep.c (amd64_linux_record_tdep): New variable.
	This struct has the argument for the function
	"record_linux_system_call".
	(amd64_linux_syscall_record): New function. Parse the
	system call instruction and call function
	"record_linux_system_call" to record execute log.
	(i386_linux_init_abi): Initialize "amd64_linux_record_tdep".
	Set "amd64_linux_syscall_record" to "i386_syscall_record".

2009-08-10  Hui Zhu  <teawater@gmail.com>

	Add process record Linux system call 64 bits support.

        * linux-record.h (linux_record_tdep): Add size_pointer,
        size_size_t, size_iovec and arg6.  Change the values of
	size_int, size_long and size_ulong to
	gdbarch_int_bit (gdbarch) / TARGET_CHAR_BIT,
	gdbarch_long_bit (gdbarch) / TARGET_CHAR_BIT,
	gdbarch_long_bit (gdbarch) / TARGET_CHAR_BIT.
	* i386-linux-tdep.c (i386_linux_init_abi): Ditto.
	(i386_linux_intx80_sysenter_record): Add a check for system
	call number.
        * linux-record.c (record_linux_system_call): Make this
        function support 64 bits.

2009-08-10  Hui Zhu  <teawater@gmail.com>

	Add AMD64 process record instruction set support.

	* i386-tdep.h (gdbarch_tdep): Add record_regmap for registers
	because the AMD64's registers order in GDB is not same with
	I386 instructions.
	Add i386_syscall_record to be the syscall function handle
	interface.
	(record_i386_regnum): Number for record_regmap.
	* i386-tdep.c (OT_QUAD): For 64 bits.
	(i386_record_s): Add rex_x, rex_b, rip_offset and
	popl_esp_hack for AMD64 instruction set. And regmap for
	record_regmap.
	(i386_record_lea_modrm_addr): Support AMD64 instruction set
	64 bits lea.
	(i386_record_lea_modrm): Ditto.
	(i386_record_push): New function.  Record the execution log
	of push.
	(I386_RECORD_ARCH_LIST_ADD_REG): New macro to record the
	register.
	(i386_process_record): Support AMD64 instruction set.
	* amd64-tdep.c (amd64_record_regmap): For record_regmap.
	(amd64_init_abi): Set amd64_record_regmap to record_regmap.

2009-08-08  Pedro Alves  <pedro@codesourcery.com>

	* bfd-target.c (struct target_bfd_data): New.
	(target_bfd_xfer_partial): Adjust to get at the section table from
	the new structure.
	(target_bfd_get_section_table): Ditto.
	(target_bfd_xclose): Ditto.  Get the bfd pointer from the
	target_bfd_data structure, from the section table.
	(target_bfd_reopen): Store a struct target_bfd_data in the
	target_ops to_data field, instead of a target_section_table.

2009-08-08  Aleksandar Ristovski  <aristovski@qnx.com>
            Hui Zhu  <teawater@gmail.com>

	* record.c (record_store_registers): Remove unused variable.

2009-08-07  Tom Tromey  <tromey@redhat.com>

	* language.c (set_language_command): Strip whitespace.
	(set_type_command): Likewise.
	(set_range_command): Likewise.

2009-08-07  Tom Tromey  <tromey@redhat.com>

	PR gdb/8869:
	* language.c (language_completer): New function.
	(range_or_type_completer): New function.
	(case_completer): New function.
	(_initialize_language): Set completers.
	* cli/cli-decode.c (add_setshow_string_cmd): Return the "set"
	command.
	(add_setshow_string_noescape_cmd): Likewise.
	(add_setshow_integer_cmd): Likewise.
	(add_setshow_uinteger_cmd): Likewise.
	(add_setshow_zinteger_cmd): Likewise.
	(add_setshow_zuinteger_cmd): Likewise.
	* command.h (add_setshow_string_cmd,
	add_setshow_string_noescape_cmd, add_setshow_uinteger_cmd,
	add_setshow_zinteger_cmd, add_setshow_zuinteger_cmd): Update.

2009-08-06  Paul Pluzhnikov  <ppluzhnikov@google.com>
	
	gold/10400
	* dwarf2-frame.c (qsort_fde_cmp): Use stable sort.	
	
2009-08-06  Paul Pluzhnikov  <ppluzhnikov@google.com>

	* dwarf2-frame.c (struct dwarf2_cie): Remove 'next'.
	(struct dwarf2_cie_table): New.
	(struct dwarf2_fde): Remove 'next'.
	(struct dwarf2_fde_table): New.
	(struct comp_unit): Remove 'cie'.
	(bsearch_cie_cmp, bsearch_fde_cmp): New function.
	(find_cie, dwarf2_frame_find_fde): Use bsearch.
	(add_cie, add_fde): Use array instead of linked list.
	(decode_frame_entry, decode_frame_entry_1): New parameters.
	(qsort_fde_cmp): New function.
	(dwarf2_build_frame_info): Adjust.
	
2009-08-06  Don Lee <don.lee@sunplusct.com>

	* score-tdep.c: Support a new Sunplus CT S+core variant, S+core 3.
	* score-tdep.h: Ditto.
	* NEWS: Ditto.
	* configure.tgt: Test do we have a simulator.
	* MAINTAINERS: Add myself under target score

2009-08-06  Nick Roberts  <nickrob@snap.net.nz>

	* utils.c (defaulted_query): Don't ask for confirmation if server
	prefix is used.

2009-08-05  Tom Tromey  <tromey@redhat.com>

	* spu-tdep.h (SPUADDR_SPU): Cast result to int.

2009-08-04  Paul Pluzhnikov  <ppluzhnikov@google.com>

	* objfiles.h (OBJF_KEEPBFD): Delete.
	(gdb_bfd_unref): New prototype.
	* objfiles.c (gdb_bfd_unref): New function.
	(free_objfile): Call gdb_bfd_unref.
	* solib.c (free_so): Likewise.
	(symbol_add_stub): Set refcount.

2009-08-04  Hui Zhu  <teawater@gmail.com>
	    Michael Snyder  <msnyder@vmware.com>

	* record.c (record_mem_entry): New field 'mem_entry_not_accessible'.
	(record_arch_list_add_mem): Initialize 'mem_entry_not_accessible'.
	(record_wait): Set 'mem_entry_not_accessible' flag if target
	memory not readable.  Don't try to change target memory if
	'mem_entry_not_accessible' is set.

2009-08-03  Richard Guenther  <rguenther@suse.de>
	    Jan Kratochvil  <jan.kratochvil@redhat.com>

	Fix memory corruption on reread of file through a symbolic link.
	* symfile.c (find_separate_debug_file): Initialize CANON_NAME earlier.
	Allocate DEBUGFILE with length based on CANON_NAME.  Free CANON_NAME on
	all the return paths.

2009-08-03  Jim Ingham  <jingham@apple.com>
	    Vladimir Prus  <vladimir@codesourcery.com>

	Implement -break-commands

	* breakpoint.c (get_breakpoint, breakpoint_set_commands): New.
	(commands_command): Use breakpoint_set_commands.
	* breakpoint.h (get_breakpoint, breakpoint_set_commands): Declare.

	* mi/mi-cmds.h (mi_cmd_break_commands): New.
	* mi/mi-cmds.c: Register -break-commands.
	* mi/mi-cmd-break.c (mi_cmd_break_commands, mi_read_next_line)
	(mi_command_line_array, mi_command_line_array_cnt)
	(mi_command_line_array_ptr): New.

2009-08-03  Jim Ingham  <jingham@apple.com>
	    Vladimir Prus  <vladimir@codesourcery.com>

	Refactor reading of commands

	* defs.h (read_command_lines_1): Declare.
	* cli/cli-script.c (read_next_line): Only return string,
	do not process.
	(process_next_line): New, extracted from read_next_line.
	(recurse_read_control_structure): Take a function pointer to the
	read function.
	(get_command_line) Pass the read_next_line as reader function
	into recurse_read_control_structure.
	(read_command_lines_1): New, extracted from...
	(read_command_lines): ...here.

2009-07-31  Kazu Hirata  <kazu@codesourcery.com>

	* procfs.c (proc_set_current_signal): Populate mysinfo before
	copying it to arg.
	(proc_clear_current_signal): Likewise.
	(proc_set_watchpoint): Populate pwatch before copying it to arg.

2009-07-31  Michael Snyder  <msnyder@vmware.com>

	* remote.c (store_register_using_P): Call putpkt and getpkt
	directly instead of calling remote_send.
	(store_registers_using_G): Ditto.
	(fetch_register_using_p): Ditto.

	* remote.c (store_register_using_P): Make error msg more verbose.
	(store_registers_using_G): Ditto.
	(fetch_register_using_p): Ditto.

2009-07-31  Ulrich Weigand  <uweigand@de.ibm.com>

	* spu-tdep.c: Include "infcall.h".
	(spu_address_class_type_flags): New function.
	(spu_address_class_type_flags_to_name): Likewise.
	(spu_address_class_name_to_type_flags): Likewise.
	(spu_pointer_to_address): Handle __ea pointers.
	(spu_auto_flush_cache_p): New static variable.
	(spu_objfile_from_frame): New function.
	(flush_ea_cache, spu_attach_normal_stop): Likewise.
	(show_spu_auto_flush_cache): Likewise.
	(spu_gdbarch_init): Install address class handlers.
	(_initialize_spu_tdep): Attach to normal_stop observer.
	Install "set spu auto-flush-cache" / "show spu auto-flush-cache"
	commands.

	* NEWS: Mention "set/show spu auto-flush-cache" commands.

2009-07-31  Ulrich Weigand  <uweigand@de.ibm.com>

	* spu-tdep.c: Include "block.h".
	(setspucmdlist, showspucmdlist): New static variables.
	(spu_stop_on_load_p): Likewise.
	(spu_catch_start): New function.
	(show_spu_command, set_spu_command): New functions.
	(show_spu_stop_on_load): Likewise.
	(_initialize_spu_tdep): Attach spu_catch_start to new_objfile observer.
	Install "set spu" / "show spu" prefix command handler.
	Install "set spu stop-on-load" / "show spu stop-on-load" command.

	* NEWS: Mention "set/show spu stop-on-load" commands.

2009-07-31  Ulrich Weigand  <uweigand@de.ibm.com>

	* ppc-linux-tdep.c: Include "solib.h", "solist.h", "exceptions.h",
	"arch-utils.h", and "spu-tdep.h".
	(spu_context_objfile, spe_context_lm_addr, spe_context_offset):
	New static variables.
	(spe_context_cache_ptid, spe_context_cache_address): Likewise.
	(ppc_linux_spe_context_lookup): New function.
	(ppc_linux_spe_context_inferior_created): Likewise.
	(ppc_linux_spe_context_solib_loaded): Likewise.
	(ppc_linux_spe_context_solib_unloaded): Likewise.
	(ppc_linux_spe_context): Likewise.
	(struct ppu2spu_cache, struct ppu2spu_data): New data types.
	(ppu2spu_prev_arch, ppu2spu_this_id, ppu2spu_prev_register,
	ppu2spu_unwind_register, ppu2spu_sniffer,
	ppu2spu_dealloc_cache): New functions.
	(ppu2spu_unwind): New static variable.
	(ppc_linux_init_abi): Install cross-architecture unwinder.
	(_initialize_ppc_linux_tdep): Attach to observers.

	* spu-tdep.c (struct spu2ppu_cache): New data type.
	(spu2ppu_prev_arch, spu2ppu_this_id, spu2ppu_prev_register,
	spu2ppu_sniffer, spu2ppu_dealloc_cache): New functions.
	(spu2ppu_unwind): New static variable.
	(spu_gdbarch_init): Install cross-architecture unwinder.

2009-07-31  Ulrich Weigand  <uweigand@de.ibm.com>

	* target.h (enum strata): New value arch_stratum.
	* target.c (target_require_runnable): Skip arch_stratum targets.

	* configure.tgt (powerpc-*-linux* | powerpc64-*-linux*): Add
	solib-spu.o and spu-multiarch.o to gdb_target_obs.
	* Makefile.in (ALL_TARGET_OBS): Add solib-spu.o and spu-multiarch.o.
	(ALLDEPFILES): Add solib-spu.c and spu-multiarch.c.

	* solib-spu.c: New file.
	* solib-spu.h: New file.
	* spu-multiarch.c: New file.

	* spu-tdep.h (SPUADDR, SPUADDR_SPU, SPUADDR_ADDR): New macros.

	* spu-tdep.c (struct gdbarch_tdep): New member id.
	(spu_gdbarch_id): New function.
	(spu_lslr): New function.

	(spu_address_to_pointer): New function.
	(spu_pointer_to_address): Support SPU ID address encoding.  Use
	spu_gdbarch_id and spu_lslr.
	(spu_integer_to_address): Likewise.
	(spu_frame_unwind_cache): Update for encoded addresses.
	(spu_unwind_pc, spu_unwind_sp): Likewise.
	(spu_read_pc, spu_write_pc): Likewise.
	(spu_push_dummy_call): Likewise.
	(spu_software_single_step): Likewise.
	(spu_get_longjmp_target): Likewise.
	(spu_overlay_update_osect): Likewise.

	(spu_dis_asm_print_address): New function.
	(gdb_print_insn_spu): Likewise.

	(spu_gdbarch_init): Store SPU ID in tdep structure.
	Install spu_address_to_pointer and gdb_print_insn_spu.

	* ppc-linux-tdep.c: Include "observer.h", "auxv.h", "elf/common.h"
	and "solib-spu.h".
	(ppc_linux_entry_point_addr): New static variable.
	(ppc_linux_inferior_created): New function.
	(ppc_linux_displaced_step_location): Likewise.
	(ppc_linux_init_abi): Enable Cell/B.E. support if supported
	by the target.
	(_initialize_ppc_linux_tdep): Attach to inferior_created observer.

	* NEWS: Mention multi-architecture and Cell/B.E. debugging
	capabilities.

2009-07-31  Ulrich Weigand  <uweigand@de.ibm.com>

	* linux-nat.c: Include <sys/vfs.h>.
	(SPUFS_MAGIC): Define.
	(spu_enumerate_spu_ids): New function.
	(linux_proc_xfer_spu): New function.
	(linux_xfer_partial): Handle TARGET_OBJECT_SPU.

	(iterate_over_spus): New function.
	(struct linux_spu_corefile_data): New data type.
	(linux_spu_corefile_callback): New function.
	(linux_spu_make_corefile_notes): New function.
	(linux_nat_make_corefile_notes): Call it.

	* corelow.c (struct spuid_list): New data type.
	(add_to_spuid_list): New function.
	(core_xfer_partial): Handle TARGET_OBJECT_SPU.

2009-07-31  Ulrich Weigand  <uweigand@de.ibm.com>

	* features/Makefile: Allow sub-platform specific expedite settings.
	(WHICH): Add rs6000/powerpc-cell32l and rs6000/powerpc-cell64l.
	(rs6000/powerpc-cell32l-expedite): Define.
	(rs6000/powerpc-cell64l-expedite): Likewise.
	* features/rs6000/powerpc-cell32l.xml: New file.
	* features/rs6000/powerpc-cell64l.xml: New file.
	* features/rs6000/powerpc-cell32l.c: New generated file.
	* features/rs6000/powerpc-cell64l.c: New generated file.

	* regformats/rs6000/powerpc-cell32l.dat: New generated file.
	* regformats/rs6000/powerpc-cell64l.dat: New generated file.

	* config/djgpp/fnchange.lst: Add mappings for new files.

	* ppc-linux-tdep.h (tdesc_powerpc_cell32l): Add prototype.
	(tdesc_powerpc_cell64l): Likewise.
	* ppc-linux-tdep.c: Include "features/rs6000/powerpc-cell32l.c"
	and "features/rs6000/powerpc-cell64l.c".
	(_initialize_ppc_linux_tdep): Initialize target descriptions.
	(ppc_linux_spu_section): New function.
	(ppc_linux_core_read_description): Detect Cell/B.E. core files.
	* ppc-linux-nat.c (PPC_FEATURE_CELL): Define.
	(ppc_linux_read_description): Detect Cell/B.E. architecture.

	* rs6000-tdep.c (rs6000_gdbarch_init): Do not trust BFD wordsize
	if exec file is not PowerPC architecture.

2009-07-31  Ulrich Weigand  <uweigand@de.ibm.com>

	* features/gdb-target.dtd (target): Accept optional
	<compatible> elements.
	(compatible): Define element.

	* target-descriptions.h (tdesc_compatible_p): New.
	(tdesc_add_compatible): New.
	* target-descriptions.c (arch_p): New VEC_P type.
	(struct target_desc): New member compatible.
	(free_target_description): Handle it.
	(maint_print_c_tdesc_cmd): Likewise.
	(tdesc_compatible_p): New function.
	(tdesc_add_compatible): New function.

	* xml-tdesc.c (tdesc_end_compatible): New function.
	(target_children): Handle <compatible> element.

	* arch-utils.c (choose_architecture_for_target): Accept target
	description instead of BFD architecture as input.  Query target
	description for compatible architectures.
	(gdbarch_info_fill): Update call.

	* NEWS: Mention <compatible> element of target descriptions.

2009-07-31  Ulrich Weigand  <uweigand@de.ibm.com>

	* breakpoint.c (remove_breakpoints): If removing one breakpoint
	location fails, still continue to remove other locations.
	(remove_hw_watchpoints): Likewise.
	(detach_breakpoints): Likewise.

2009-07-31  Ulrich Weigand  <uweigand@de.ibm.com>

	* breakpoint.h (enum enable_state): Add bp_startup_disabled.
	(disable_breakpoints_before_startup): Add prototype.
	(enable_breakpoints_after_startup): Likewise.

	* breakpoint.c (executing_startup): New static variable.
	(describe_other_breakpoints): Handle bp_startup_disabled.
	(check_duplicates_for): Likewise.
	(disable_breakpoints_before_startup): New function.
	(enable_breakpoints_after_startup): New function.
	(create_breakpoint): Mark new breakpoints as bp_startup_disabled
	if executing_startup flag is true.
	(break_command_really): Likewise.
	(breakpoint_re_set_one): Skip bp_startup_disabled breakpoints.

2009-07-31  Julian Brown  <julian@codesourcery.com>

	* arm-linux-tdep.c (arch-utils.h, inferior.h, gdbthread.h, symfile.h):
	Include files.
	(arm_linux_cleanup_svc, arm_linux_copy_svc): New.
	(cleanup_kernel_helper_return, arm_catch_kernel_helper_return): New.
	(arm_linux_displaced_step_copy_insn): New.
	(arm_linux_init_abi): Initialise displaced stepping callbacks.
	* arm-tdep.c (DISPLACED_STEPPING_ARCH_VERSION): New macro.
	(ARM_NOP): New.
	(displaced_read_reg, displaced_in_arm_mode, branch_write_pc)
	(bx_write_pc, load_write_pc, alu_write_pc, displaced_write_reg)
	(insn_references_pc, copy_unmodified, cleanup_preload, copy_preload)
	(copy_preload_reg, cleanup_copro_load_store, copy_copro_load_store)
	(cleanup_branch, copy_b_bl_blx, copy_bx_blx_reg, cleanup_alu_imm)
	(copy_alu_imm, cleanup_alu_reg, copy_alu_reg)
	(cleanup_alu_shifted_reg, copy_alu_shifted_reg, cleanup_load)
	(cleanup_store, copy_extra_ld_st, copy_ldr_str_ldrb_strb)
	(cleanup_block_load_all, cleanup_block_store_pc)
	(cleanup_block_load_pc, copy_block_xfer, cleanup_svc, copy_svc)
	(copy_undef, copy_unpred): New.
	(decode_misc_memhint_neon, decode_unconditional)
	(decode_miscellaneous, decode_dp_misc, decode_ld_st_word_ubyte)
	(decode_media, decode_b_bl_ldmstm, decode_ext_reg_ld_st)
	(decode_svc_copro, arm_process_displaced_insn)
	(arm_displaced_init_closure, arm_displaced_step_copy_insn)
	(arm_displaced_step_fixup): New.
	(arm_gdbarch_init): Initialise max insn length field.
	* arm-tdep.h (DISPLACED_TEMPS, DISPLACED_MODIFIED_INSNS): New
	macros.
	(displaced_step_closure, pc_write_style): New.
	(arm_displaced_init_closure, displaced_read_reg)
	(arm_process_displaced_insn, arm_displaced_init_closure)
	(displaced_read_reg, displaced_write_reg, arm_displaced_step_copy_insn)
	(arm_displaced_step_fixup): Add prototypes.

2009-07-31  Pedro Alves  <pedro@codesourcery.com>
	    Julian Brown  <julian@codesourcery.com>

	* infrun.c (displaced_step_fixup): If this is a software
	single-stepping arch, don't tell the target to single-step.
	(maybe_software_singlestep): Return 0 if we're using displaced
	stepping.
	(resume): If this is a software single-stepping arch, and
	displaced-stepping is enabled, use it for all single-step
	requests.

2009-07-30  Ralf Wildenhues  <Ralf.Wildenhues@gmx.de>

	* Makefile.in (ACLOCAL, ACLOCAL_AMFLAGS, aclocal_m4_deps)
	(AUTOCONF, configure_deps, AUTOHEADER): New variables.
	($(srcdir)/aclocal.m4, $(srcdir)/configure, $(srcdir)/config.in)
	(am--refresh): New rules.
	(stamp-h, config.status): List config.in and configure including
	$(srcdir)/ prefix.
	* aclocal.m4: Regenerate.
	* configure: Regenerate.

2009-07-30  Thomas Schwinge  <tschwinge@gnu.org>

	* gnu-nat.c (add_task_commands) <stopped>: Register the correct
	callback function.

2009-07-30  H.J. Lu  <hongjiu.lu@intel.com>

	* ia64-tdep.c (ia64_access_reg): Correct paddress.

2009-07-30  Jan Kratochvil  <jan.kratochvil@redhat.com>

	Replace public function varobj_list by all_root_varobjs iterator.
	* mi/mi-cmd-var.c (struct mi_cmd_var_update, mi_cmd_var_update_iter):
	New.
	(mi_cmd_var_update): Replace the varobj_list call by all_root_varobjs.
	Remove the variables rootlist, cr.  New variable data.
	* varobj.c (rootcount, varobj_list): Remove.
	(install_variable, uninstall_variable): Remove the rootcount updates.
	(all_root_varobjs): New function.
	(varobj_invalidate): Use the all_root_varobjs call.  Move the code to...
	(varobj_invalidate_iter): ... a new function.
	* varobj.h (varobj_list): Remove the prototype.
	(all_root_varobjs): New prototype.

2009-07-29  Paul Pluzhnikov  <ppluzhnikov@google.com>

	PR gdb/6817
	* dbxread.c (read_dbx_symtab): Reduce stack use.
	
2009-07-29  Jan Kratochvil  <jan.kratochvil@redhat.com>

	Fix gcc-4.5 HEAD warnings.
	* cp-name-parser.y (%union <typed_val_int>, %token GLOBAL)
	(GLOBAL_CONSTRUCTORS, GLOBAL_DESTRUCTORS, demangler_special <GLOBAL>):
	Remove.
	(yylex <"global constructors keyed to ">)
	(yylex <"global destructors keyed to ">): Base it on DEMANGLER_SPECIAL.
	(cp_comp_to_string): Remove variables str, prefix and buf.  Remove the
	GLOBAL_DESTRUCTORS and GLOBAL_CONSTRUCTORS handling.
	(cp_print): Remove the GLOBAL_DESTRUCTORS and GLOBAL_CONSTRUCTORS
	handling.

2009-07-28  Daniel Jacobowitz  <dan@codesourcery.com>

	* NEWS: Mention ARM VFP support.
	* target-descriptions.c (tdesc_register_type): Make public.
	(tdesc_unnumbered_register): New function.
	(tdesc_register_reggroup_p): Allow missing
	pseudo_register_reggroup_p.
	* target-descriptions.h (tdesc_register_type): Declare.
	(tdesc_unnumbered_register): Declare.
	* arm-tdep.c (arm_neon_quad_read, arm_neon_quad_write): New functions.
	(arm_push_dummy_call): Use arm_neon_quad_write.
	(arm_neon_double_type, arm_neon_quad_type): New functions.
	(arm_register_type): Handle VFP and NEON registers.  Override the
	types of double-precision registers for NEON.  Disable FPA registers
	if they are not present.
	(arm_dwarf_reg_to_regnum): Add current VFP and NEON register numbers.
	(arm_return_value): Use arm_neon_quad_write and arm_neon_quad_read.
	(arm_register_name): Handle VFP single and NEON quad registers.
	(arm_pseudo_read, arm_pseudo_write): New functions.
	(arm_gdbarch_init): Check for VFP and NEON in the target description.
	Assign numbers to double-precision registers.  Register VFP and NEON
	pseudo registers.  Remove a shadowed "i" variable.
	* arm-tdep.h (enum gdb_regnum): Add ARM_D0_REGNUM and
	ARM_D31_REGNUM.
	(struct gdbarch_tdep): Add have_neon_pseudos, have_neon,
	have_vfp_registers, have_vfp_pseudos, neon_double_type,
	and neon_quad_type.

	* features/Makefile: Make expedite settings only architecture
	specific.
	(WHICH): Add new ARM descriptions.
	* features/arm-with-neon.xml, features/arm-with-vfpv2.c,
	features/arm-with-vfpv3.c, features/arm-vfpv2.xml,
	features/arm-vfpv3.xml, features/arm-with-vfpv2.xml,
	features/arm-with-vfpv3.xml, features/arm-with-neon.c: New files.
	* regformats/arm-with-neon.dat, regformats/arm-with-vfpv2.dat,
	regformats/arm-with-vfpv3.dat: Generate.

2009-07-28  Daniel Jacobowitz  <dan@codesourcery.com>

	* infrun.c (handle_inferior_event): Clear trap_expected after
	stepping past a single-step breakpoint.

2009-07-28  Joseph Myers  <joseph@codesourcery.com>

	* arm-tdep.c (enum arm_vfp_cprc_base_type,
	arm_vfp_cprc_unit_length, arm_vfp_cprc_reg_char,
	arm_vfp_cprc_sub_candidate, arm_vfp_call_candidate,
	arm_vfp_abi_for_function): New.
	(arm_push_dummy_call): Handle VFP ABI.
	(arm_extract_return_value, arm_store_return_value): Handle
	ARM_FLOAT_VFP case.
	(arm_return_value): Handle VFP ABI.
	(arm_gdbarch_init): Default fp_model based on Tag_ABI_VFP_args for
	EABI binaries.

2009-07-28  Daniel Jacobowitz  <dan@codesourcery.com>

	* arch-utils.c (displaced_step_at_entry_point): Do not call
	gdbarch_convert_from_func_ptr_addr.
	* cris-tdep.c: Remove outdated comment.
	* infcall.c (call_function_by_hand): Do not call
	gdbarch_convert_from_func_ptr_addr after entry_point_address.
	* objfiles.c (entry_point_address): Call both
	gdbarch_convert_from_func_ptr_addr and
	gdbarch_addr_bits_remove.

2009-07-28  Aleksandar Ristovski  <aristovski@qnx.com>

	* nto-tdep.c (nto_thread_state_str): New array.
	(nto_extra_thread_info): New function definition.
	* nto-tdep.h (gdbthread.h): New include.
	(private_thread_info): New struct.
	(nto_extra_thread_info): New declaration.
	* nto-procfs.c (procfs_thread_alive): Properly check if
	thread is still alive.
	(update_thread_private_data_name, update_thread_private_data): New
	function definition.
	(procfs_find_new_threads): Fetch thread private data.
	(init_procfs_ops): Register to_extra_thread_info.

2009-07-25  Pedro Alves  <pedro@codesourcery.com>

	* stack.c (backtrace_command_1): Remove dead check of NULL current
	frame.

2009-07-23  Keith Seitz  <keiths@redhat.com>

	* source.c (forward_search_command): Don't fclose the stream,
	just run the cleanups.
	(reverse_search_command): Likewise.

2009-07-23  Paul Pluzhnikov  <ppluzhnikov@google.com>

	* symtab.c (search_symbols): Add QUIT.
	
2009-07-22  Paul Pluzhnikov  <ppluzhnikov@google.com>

	* symfile.c (symbol_file_add_with_addrs_or_offsets): Call observer.
	
2009-07-22  Paul Pluzhnikov  <ppluzhnikov@google.com>

	* objfiles.h (objfiles_changed): New prototype.
	* objfiles.c (objfiles_updated_p): Rename to objfiles_changed_p.
	(allocate_objfile, free_objfile): Must rebuild section map.
	(objfile_relocate): Likewise.
	(update_section_map, find_pc_section): Adjust.
	(set_objfiles_updated_on_exe_change): Remove.
	(set_objfiles_updated_on_solib_activity): Remove.
	(_initialize_objfiles): Remove.
	(objfiles_changed): New function.
	* symfile.c (reread_symbols): Call objfiles_changed.	
	
2009-07-22  Hui Zhu  <teawater@gmail.com>

	* record.c (record_xfer_partial): Call error When nquery
	return "n".

2009-07-21  Paul Pluzhnikov  <ppluzhnikov@google.com>
	
	* objfiles.c (objfiles_updated_p): New variable.
	(qsort_cmp, bsearch_cmp, update_section_map): New function.
	(find_pc_section): Use bsearch.
	(set_objfiles_updated_on_exe_change): New function.
	(set_objfiles_updated_on_solib_activity): New function.
	(_initialize_objfiles): New function.
	
2009-07-21 Michael Eager <eager@eagercon.com>

	* features/rs6000/powerpc-405.xml: New.
	* rs6000-tdep.c: Add include & initialize for
	powerpc-405.c, add 405 to variants.
	* features/rs6000/powerpc-405.c: Generate.

2009-07-21  Paul Pluzhnikov  <ppluzhnikov@google.com>

	* utils.c (internal_vproblem): Always print failure message.

2009-07-21  Daniel Jacobowitz  <dan@codesourcery.com>
	    Vladimir Prus <vladimir@codesourcery.com>

	* valops.c (value_fetch_lazy): Handle bitfields explicitly.
	(value_assign): Remove unnecessary FIXME.  Honor the container
	type of bitfields if possible.
	* value.c (struct value): Add parent field.
	(value_parent): New function.
	(value_free): Free the parent also.
	(value_copy): Copy the parent also.
	(value_primitive_field): Do not read the contents of a lazy
	value to create a child bitfield value.  Set bitpos and offset
	according to the container type if possible.
	(unpack_bits_as_long): Rename from unpack_field_as_long.  Take
	field_type, bitpos, and bitsize instead of type and fieldno.
	(unpack_field_as_long): Use unpack_bits_as_long.
	* value.h (value_parent, unpack_bits_as_long): New prototypes.

2009-07-21  Daniel Jacobowitz  <dan@codesourcery.com>

	* value.c (struct value): Add reference_count field.
	(allocate_value_lazy): Initialize reference_count.
	(value_incref): New function.
	(value_free): Check the reference count.
	* value.h (value_incref): New prototype.

2009-07-20  Marc Khouzam  <marc.khouzam@ericsson.com>

	* utils.c (defaulted_query): Update comment and remove dead code.

2009-07-20  Doug Evans  <dje@google.com>

	Add support for "comdat types" from DWARF4.
	* dwarf2read.c (dwarf2_per_objfile): New member types,
	signatured_types.
	(TYPES_SECTION): New macro.
	(dwarf2_per_cu_data): Change size of length field from 30 bits
	to 29 bits.  New member from_debug_types.
	(signatured_type): New struct.
	(struct attribute): New union member signatured_type.
	(DW_SIGNATURED_TYPE): New macro.
	(dwarf2_attr_no_follow): New function.
	(read_type_unit_scope): New function.
	(follow_die_ref_or_sig, follow_die_sig): New functions.
	(dwarf2_locate_sectoins): Handle .debug_types.
	(dwarf2_build_psymtabs): Read .debug_types.
	(read_type_comp_unit_head): New function.
	(hash_type_signature, eq_type_signature): New functions.
	(create_debug_types_hash_table): New function.
	(lookup_signatured_type): New function.
	(process_psymtab_comp_unit): Handle type units too.
	(process_type_comp_unit, build_type_psymtabs): New functions.
	(dwarf2_build_psymtabs_hard): Call build_type_psymtabs.
	(load_partial_comp_unit): Assert not called for a type unit.
	(skip_one_die): Handle DW_FORM_sig8.
	(queue_comp_unit): Don't call load_full_comp_unit here, or
	update read_in_chain.
	(psymtab_to_symtab_1): Call read_signatured_type_at_offset for
	type units, or load_full_comp_unit for comp units after
	queue_comp_unit returns.
	(load_full_comp_unit): Assert not called for type units.
	(load_full_comp_unit): Update read_in_chain here.
	(process_die): Handle DW_TAG_type_unit.
	(read_structure_type): Look for signatured types.
	(read_enumeration_type): Ditto.
	(init_cu_die_reader): Handle .debug_types.
	(read_comp_unit): Assert hash not computed yet.
	(read_die_and_children): Expand debugging printf to handle .debug_types.
	(read_partial_die): Handle DW_TAG_type_unit:
	(find_patial_die): Handle .debug_types.
	(read_attribute_value): Handle DW_FORM_sig8.
	(die_type): Call follow_die_ref_or_sig instead of follow_die_ref.
	(die_containing_type): Ditto.
	(dwarf_tag_name): Handle DW_TAG_type_unit.
	(dwarf_attr_name): Handle DW_AT_signature.
	(dwarf_form_name): Handle DW_FORM_sec_offset, DW_FORM_exprloc,
	DW_FORM_flag_present, DW_FORM_sig8.
	(dump_die_shallow): Handlel DW_FORM_sig8.
	(maybe_queue_comp_unit): Change return type to int from void.
	All callers updated.
	(follow_die_ref): Handle .debug_types.
	(lookup_signatured_type_at_offset): New function.
	(read_signatured_type_at_offset): New function.
	(read_signatured_type): New function.

2009-07-20  Ulrich Weigand  <uweigand@de.ibm.com>

	* arch-utils.c (gdbarch_info_fill): Only reference GDB_OSABI_DEFAULT
	if the macro is defined.

2009-07-20  Pedro Alves  <pedro@codesourcery.com>

	* features/gdb-target.dtd (target): Accept an optional 'osabi'
	element.
	(osabi): Define element.
	* features/mips-linux.xml (target): Add an osabi subelement set to
	GNU/Linux.
	* regformats/regdat.sh (xmlarch, xmlosabi): New variables.  Don't
	write the architecture into $xmltarget.  Store it in $xmlarch.
	Handle the 'osabi' type.  Handle outputting the osabi element of
	the target description.
	* regformats/reg-x86-64-linux.dat (osabi): Set to GNU/Linux.
	* regformats/reg-i386-linux.dat (osabi): Set to GNU/Linux.

	* target-descriptions.h (tdesc_osabi, set_tdesc_osabi): Declare.
	* target-descriptions.c (struct target_desc) <osabi>: New field.
	(tdesc_osabi): New function.
	(set_tdesc_osabi): New function.
	* xml-tdesc.c: Include osabi.h.
	(tdesc_end_osabi): New.
	(target_children): Parse "osabi" elements.
	* arch-utils.c (gdbarch_info_fill): Try to get the osabi from the
	target description if the user didn't override it or it is not
	extractable from the bfd.  If that still fails, fallback to the
	configured in default.
	* osabi.h (osabi_from_tdesc_string): Declare.
	* osabi.c (osabi_from_tdesc_string): New.
	(gdbarch_lookup_osabi): Return GDB_OSABI_UNKNOWN instead of
	GDB_OSABI_DEFAULT.

	* NEWS: Mention that target descriptions can now describe the
	target OS ABI.

2009-07-20  Mike Frysinger  <vapier@gentoo.org>

	* configure.ac (AC_CHECK_FUNCS): Check for pipe.
	* config.in, configure: Regenerate.
	* tui/tui-io.c (TUI_USE_PIPE_FOR_READLINE): Define if HAVE_PIPE.

2009-07-20  Pedro Alves  <pedro@codesourcery.com>

	* gnu-nat.c: Include "inf-child.h".
	(gnu_mourn_inferior): Use the passed in target_ops
	instead of the gnu_ops global.
	(gnu_create_inferior): Inline `attach_to_child', use the passed in
	target_ops instead of the gnu_ops global.
	(gnu_can_run): Delete.
	(gnu_attach): Use the passed in target_ops instead of the gnu_ops
	global.
	(gnu_detach): Ditto.
	(gnu_prepare_to_store, gnu_open): Delete.
	(gnu_store_registers, gnu_fetch_registers): Delete declarations.
	(gnu_ops): Delete.
	(init_gnu_ops): Delete.
	(gnu_target): New.
	(_initialize_gnu_nat): Don't call init_gnu_ops or add_target here.
	* gnu-nat.h (gnu_target): Declare.
	* i386gnu-nat.c (gnu_fetch_registers, gnu_store_registers): Make
	static.
	(_initialize_i386gnu_nat): New.

2009-07-20  Ulrich Weigand  <uweigand@de.ibm.com>

	* dwarf2loc.c (find_location_expression): Retrieve beginning and
	ending address offsets in location list entries as integers,
	not as addresses.

2009-07-20  Ulrich Weigand  <uweigand@de.ibm.com>

	* infrun.c (wait_for_inferior): Invalidate registers and overlay
	cache every time before calling target_wait.
	(handle_inferior_event): Make static. Always reset waiton_ptid.
	Never call registers_changed.
	(prepare_to_wait): Do not invaliate registers or overlay cache
	(moved to wait_for_inferior).  Do not reset waiton_ptid (moved
	to handle_inferior_event).
	(fetch_inferior_event): Remove check for always-true condition.  

2009-07-20  Thomas Schwinge  <tschwinge@gnu.org>

	* i386gnu-nat.c (gnu_fetch_registers, gnu_store_registers): Adjust to
	2009-02-23 target_ops changes.

2009-07-18  Michael Snyder  <msnyder@vmware.com>

	* infrun.c (handle_inferior_event): Remove an execution_direction
	check in the "check for subroutine calls" test, and add some 
	additional handling for reverse-stepping through shared libraries.

2009-07-18  Anthony Green  <green@moxielogic.com>

	* moxie-tdep.c (moxie_analyze_prologue): Take gdbarch as last
	parameter instead of frame_info.
	(moxie_frame_cache): Call moxie_analyze_prologue with different
	args.

2009-07-17  Ulrich Weigand  <uweigand@de.ibm.com>

	* solib.c (solib_bfd_open): Do not call ops->bfd_open.
	(solib_map_sections): Call ops->bfd_open instead of solib_bfd_open.
	* solib-frv.c (_initialize_frv_solib): Initialize bfd_open member.
	* solib-irix.c (_initialize_irix_solib): Likewise.
	* solib-null.c (_initialize_null_solib): Likewise.
	* solib-osf.c (_initialize_osf_solib): Likewise.
	* solib-pa64.c (_initialize_pa64_solib): Likewise.
	* solib-som.c (_initialize_som_solib): Likewise.
	* solib-sunos.c (_initialize_sunos_solib): Likewise.
	* solib-svr4.c (_initialize_svr4_solib): Likewise.
	* solib-target.c (_initialize_solib_target): Likewise.

2009-07-17  Ulrich Weigand  <uweigand@de.ibm.com>

	* mi/mi-cmd-disas.c (mi_cmd_disassemble): Respect mixed_mode flag.

2009-07-16  Doug Evans  <dje@google.com>

	* linux-thread.db.c (try_thread_db_load_1): Tweak comment.

2007-07-16  Paul Pluzhnikov  <ppluzhnikov@google.com>

	* linux-thread-db.c (thread_db_find_new_threads_silently):
	New function.
	(try_thread_db_load_1): Call it.

2009-07-15  Doug Evans  <dje@google.com>

	Code reorg in preparation for adding comdat types support.
	* dwarf2read.c (struct die_reader_specs): New struct.
	(locate_pdi_sibling): New arg buffer.  All callers updated.
	(load_partial_dies, read_partial_die): Ditto.
	(read_8_bytes): Change return type to ULONGEST.
	(read_comp_unit): Delete arg abfd.  All callers updated.
	(read_die_and_children_1): Delete args abfd, cu.  New arg reader.
	All callers updated.
	(read_die_and_children, read_die_and_siblings): Ditto.
	(read_full_die): Ditto.  Move closer to callers.
	(skip_one_die): New arg buffer.  All callers updated.
	(load_full_comp_unit): Change return type to void.  All callers
	updated.
	(partial_read_comp_unit_head): New args buffer, buffer_size.
	All callers updated.
	(process_psymtab_comp_unit): New function, split out from
	dwarf2_build_psymtabs_hard.
	(dwarf2_build_psymtabs_hard): Call it.
	(load_partial_comp_unit): Renamed from load_comp_unit.
	All callers updated.
	(skip_children): New arg buffer.  All callers updated.
	(init_cu_die_reader): New function.
	(is_ref_attr): New function.
	(dwarf2_get_ref_die_offset): Call it.
	(alloc_one_comp_unit): New function.

2009-07-14  Stan Shebs  <stan@codesourcery.com>

	* MAINTAINERS (Global Maintainers): Add Doug Evans.

2009-07-14  Stan Shebs  <stan@codesourcery.com>

	Conditional tracepoints.
	* ax-gdb.h (gen_eval_for_expr): Declare.
	* ax-gdb.c (gen_expr): Generate bytecodes for BINOP_EQUAL
	and other comparisons.
	(gen_eval_for_expr): New function.
	(agent_eval_command): New maintenance command.
	(_initialize_ax_gdb): Define the command.
	* remote.c (struct remote_state): New field cond_tracepoints.
	(PACKET_ConditionalTracepoints): New packet config type.
	(remote_cond_tracepoint_feature): New function.
	(remote_protocol_features): Add ConditionalTracepoints.
	(remote_supports_cond_tracepoints): New function.
	(_initialize_remote): Add ConditionalTracepoints.
	* tracepoint.c (download_tracepoint): Add conditional.
	* NEWS: Mention conditional tracepoints.

2009-07-14  Ulrich Weigand  <uweigand@de.ibm.com>

	* objfiles.c (objfile_relocate): Do not relocate the same
	BLOCKVECTOR_MAP address map multiple times.

2009-07-14  Ulrich Weigand  <uweigand@de.ibm.com>

	* remote.c (process_stop_reply): Access expedited target registers
	in target_gdbarch.

2009-07-13  Jan Kratochvil  <jan.kratochvil@redhat.com>

	Fix memory access from signed 32bit inferior registers on 64bit GDB.
	* linux-nat.c (linux_xfer_partial <TARGET_OBJECT_MEMORY>): New variable
	addr_bit.  Mask OFFSET by the ADDR_BIT width.

2009-07-13  Anthony Green  <green@moxielogic.com>

	* moxie-tdep.c (moxie_gdbarch_init): Call
	set_gdbarch_process_record.
	(moxie_process_record): New.
	(moxie_process_readu): New.

2009-07-12  Michael Snyder  <msnyder@vmware.com>

	* i386-tdep.c: Add a frame unwinder for function epilogues.
	(i386_in_function_epilogue_p): New function.
	(i386_epilogue_frame_sniffer): New function.
	(i386_epilogue_frame_cache): New function.
	(i386_epilogue_frame_this_id): New function.
	(i386_epilogue_frame_unwind): New struct frame_unwind.
	(i386_gdbarch_init): Hook the new unwinder.

2009-07-11  Hui Zhu  <teawater@gmail.com>

	* cli/cli-cmds.c (disassemble_command): Add a new modifier /r
	to "disassemble" command to print the raw instructions in hex as
	well as in symbolic form.
	(init_cli_cmds): Ditto.
	(print_disassembly): Change "mixed" to "flags" to translate
	the behavior of disassemble.
	(disassemble_current_function): Ditto.
	* mi/mi-cmd-disas.c (mi_cmd_disassemble): Ditto.
	* stack.c (gdb_disassembly_stub): Ditto.
	* disasm.c (do_mixed_source_and_assembly): Ditto.
	(do_mixed_source_and_assembly): Ditto.
	(do_assembly_only): Ditto.
	(gdb_disassembly): Ditto.
	(dump_insns): print the raw instructions in hex as well as in
	symbolic form if DISASSEMBLY_RAW_INSN and flags is true.
	* disasm.h (DISASSEMBLY_SOURCE): Include source code with the
	assembly if it and flags is true.
	(DISASSEMBLY_RAW_INSN): Include the raw instructions in hex with
	the assembly if it and flags is true.
	(gdb_disassembly): Update extern.
	* NEWS: Document disassemble/r support.

2009-07-10  Tom Tromey  <tromey@redhat.com>

	* dwarf2-frame.c: Include dwarf2.h, not elf/dwarf2.h.
	* dwarf2expr.c: Likewise.
	* dwarf2loc.c: Likewise.
	* dwarf2read.c: Likewise.
	* sh-tdep.c: Likewise.
	* xtensa-tdep.c: Likewise.

2009-07-10  Jan Kratochvil  <jan.kratochvil@redhat.com>

	Tidy up the code.
	* mi/mi-cmd-var.c (mi_cmd_var_update): Remove variable nv.  Move
	variables var, rootlist and cr to their local sub-block.  Move the
	make_cleanup_ui_out_tuple_begin_end, make_cleanup_ui_out_list_begin_end
	and do_cleanups calls to the common base block.  Remove the zero NV
	check.

2009-07-10 Phil Muldoon  <pmuldoon@redhat.com>

	* python/python-internal.h (apply_varobj_pretty_printer): Update
	definition.
	(python_string_to_target_python_string): Add definition.
	* python/python-utils.c (unicode_to_encoded_python_string)
	(unicode_to_target_python_string)
	(python_string_to_target_python_string): New Functions.
	* python/python-prettyprint.c (pretty_print_one_value): Likewise.
	(print_string_repr): Refactor to logic to account for PyObject
	returned strings.
	(apply_varobj_pretty_printer): Likewise.
	* python/python-value.c (valpy_string): Parse length keyword. Use
	length keyword in LA_GET_STRING.
	* varobj.c (value_get_print_value): Refactor logic to account for
	PyObject returned strings.
	* c-lang.c (c_get_string): If the length parameter is specified,
	use that. Return value in characters. Update comments.
	* language.h: Update c_get_string prototype comments.

2009-07-09  Doug Evans  <dje@google.com>

	* i386-tdep.c (i386_displaced_step_fixup): Fix order of arguments
	to read_memory_unsigned_integer.

2009-07-09  Jan Kratochvil  <jan.kratochvil@redhat.com>

	Report error on inaccessible memory.
	* cli/cli-dump.c: Include gdbcore.h.
	(dump_memory_to_file): Call read_memory instead of target_read_memory.

2009-07-09  Hui Zhu  <teawater@gmail.com>

	* solib.c (solib_bfd_open): Output a warning if solib's
	architecture is not compatible with inferior's architecture.

2009-07-09  Ulrich Weigand  <uweigand@de.ibm.com>
	    Jan Kratochvil  <jan.kratochvil@redhat.com>

	* target.h (struct target_ops <to_thread_architecture>): Describe it.
	(target_thread_architecture): Refer to to_thread_architecture.

2009-07-08  Pierre Muller  <muller@ics.u-strasbg.fr>

	* cli/cli-cmds.c (init_cli_cmds): Add "inf" alias for "info" command.

2009-07-07  Ulrich Weigand  <uweigand@de.ibm.com>

	* tui/tui-stack.c (tui_make_status_line): Display PC as ?? if unknown.

2009-07-07  Pierre Muller  <muller@ics.u-strasbg.fr>

	* breakpoint.c (set_raw_breakpoint): Remove static modifier.

2009-07-07  Tom Tromey  <tromey@redhat.com>

	* c-lang.c (convert_octal): Only allow 3 octal digits.
	(print_wchar): Prefer 3-digit octal form.  Fall back to hex if
	needed.
	* c-exp.y (c_parse_escape): Only allow 3 octal digits.

2009-07-07  Paul Pluzhnikov  <ppluzhnikov@google.com>

	* python/python-value.c (valpy_getitem): Remove incorrect assert.
	
2009-07-07  Paul Pluzhnikov  <ppluzhnikov@google.com>

	* python/python-value.c (valpy_getitem): Don't return from TRY_CATCH.

2009-07-07  Sami Wagiaalla  <swagiaal@redhat.com>

	* cp-support.h (struct using_direct): Rename members inner and
	outer to import_src, and import_dest respectively.
	* cp-namespace.c (cp_add_using_directive): Update.
	(cp_add_using): Update.
	(cp_copy_usings): Update.
	(cp_lookup_symbol_namespace): Update.
	(cp_scan_for_anonymous_namespaces): Update.
	* cp-support.c (make_symbol_overload_list_using): Update.
	* cp-support.h (cp_add_using_directive, cp_add_using): Rename
	arguments from inner and outer to src and dest respectively.
	* cp-namespace.c (cp_add_using_directive): Ditto.
	(cp_add_using): Ditto.

2009-07-07  Jan Kratochvil  <jan.kratochvil@redhat.com>

	* mi/mi-cmd-var.c (mi_cmd_var_update): Replace a while loop by for loop.
	* varobj.c (varobj_invalidate): Replace a while loop by for loop.

2009-07-07  Vladimir Prus  <vladimir@codesourcery.com>

	Fix hang in floating varobjs.

	* varobj.c (varobj_invalidate): Advance to next
	element when processing floating varobj.

2009-07-07  Vladimir Prus  <vladimir@codesourcery.com>

	* varobj.c: Remove unnecessary include.

2009-07-07  Tristan Gingold  <gingold@adacore.com>

	* config/i386/darwin.mh	(NATDEPFILES): Remove excServer.o.
	Remove excServer.c target.  Remove _all target.
	* darwin.defs: Removed.

2009-07-06  Aleksandar Ristovski  <aristovski@qnx.com>

	* configure.tgt (i[34567]86-*-nto*): Add build_gdbserver=yes.

2009-07-06  Jan Kratochvil  <jan.kratochvil@redhat.com>

	* source.c (find_and_open_source): Remove the `objfile' parameter.
	Update the function comment.
	(open_source_file, symtab_to_fullname, psymtab_to_fullname): Update the
	find_and_open_source callers.

2009-07-05  Pedro Alves  <pedro@codesourcery.com>

	* coff-pe-read.c (read_pe_exported_syms): Recognize
	"pe-arm-wince-little" and "pei-arm-wince-little" bfd targets as PE
	targets.

2009-07-05  Pedro Alves  <pedro@codesourcery.com>

	* arm-wince-tdep.c (arm_wince_skip_main_prologue): New.
	(arm_wince_init_abi): Register it as gdbarch_skip_main_prologue
	callback.

2009-06-29  Tristan Gingold  <gingold@adacore.com>

	* i386-darwin-tdep.c (amd64_darwin_thread_state_reg_offset)
	(amd64_darwin_thread_state_num_regs)
	(amd64_darwin_sigcontext_addr, x86_darwin_init_abi_64): Moved to
	amd64-darwin-tdep.c
	(_initialize_i386_darwin_tdep): Remove 64 bits parts.
	(darwin_dwarf_signal_frame_p): Make public.
	* amd64-darwin-tdep.c: New file with most chunks from
	i386-darwin-tdep.c	
	* i386-darwin-tdep.h: Add a prototype for darwin_dwarf_signal_frame_p.
	(amd64_darwin_thread_state_reg_offset)
	(amd64_darwin_thread_state_num_regs): Moved to amd64-darwin-tdep.h
	* amd64-darwin-tdep.h: New file.
	* i386-darwin-nat.c: Only includes amd64-nat.h and amd64-darwin-tdep.h
	if BFD64 is defined.
	(i386_darwin_fetch_inferior_registers): Add #ifdef BFD64/#endif around
	64 bits parts.
	(i386_darwin_store_inferior_registers): Ditto.
	(darwin_set_sstep): Ditto.
	(darwin_complete_target): Ditto.
	(amd64_darwin_sstep_at_sigreturn): Ditto.
	* configure.tgt: Create a separate entry for x86_64-*-darwin.
	Add 64 bits support for i386-*-darwin if --enable-64-bit-bfd.
	* Makefile.in (ALLDEPFILES): Add amd64-darwin-tdep.c, darwin-nat.c,
	i386-darwin-tdep.c i386-darwin-nat.c
	(ALL_64_TARGET_OBS): Add amd64-darwin-tdep.o
	
2009-07-02  Pedro Alves  <pedro@codesourcery.com>

	* linux-fork.c (forks_exist_p): Drop unnecessary extern.
	(add_fork, linux_fork_killall, linux_fork_mourn_inferior)
	(linux_fork_detach): Ditto.
	(delete_fork_command): Rename to ...
	(delete_checkpoint_command): ... this.
	(detach_fork_command): Rename to ...
	(detach_checkpoint_command): ... this.
	(info_forks_command): Rename to ...
	(info_checkpoints_command): ... this.
	(_initialize_linux_fork): Remove stale comments.  Adjust.

2009-07-02  Pedro Alves  <pedro@codesourcery.com>

	* linux-nat.c (linux_child_follow_fork): If we're staying attached
	to the child process, enable event reporting on it.  Don't handle
	checkpoints here.  Instead, add the child fork to the lwp thread
	and inferior lists without clobbering the previous inferior.  Let
	the thread_db layer learn about a new child process, even if
	following the parent.
	(linux_nat_switch_fork): Delete lwps of the current inferior only,
	instead of clearing the whole list.  Use thread_change_ptid to
	give the core the illusion the new checkpoint is still the same
	inferior.  Clear the register cache.
	(linux_handle_extended_wait): Handle checkpoints here.
	(linux_multi_process): Turn on.
	* linux-fork.c (struct fork_info) <pc>: Remove field.
	(init_fork_list): Do not delete the checkpoint from the inferior
	list (it is not there).
	(fork_load_infrun_state): Don't switch inferior_ptid here.  Pass
	the new checkpoint's ptid to linux_nat_switch_fork.
	(fork_save_infrun_state): Make static.  Don't stop the pc field of
	fork_info, it's gone.
	(linux_fork_mourn_inferior): Don't delete the checkpoint from the
	inferior list, it's not there.
	(linux_fork_detach): Ditto.
	(delete_fork_command): Replace mention of fork/checkpoint by
	checkpoint only.
	(detach_fork_command): Likewise.  Don't delete the checkpoint from
	the inferior list.
	(info_forks_command): Adjust.
	(restore_detach_fork): Delete.
	(checkpointing_pid): New.
	(linux_fork_checkpointing_p): New.
	(save_detach_fork): Delete.
	(checkpoint_command): Delete temp_detach_fork.  Don't remove
	breakpoints, that's a nop.  Store the pid of the process we're
	checkpointing, and use make_cleanup_restore_integer to restore it.
	Don't reinsert breakpoints here.
	(process_command, fork_command): Delete.
	(restart_command): Update comments to only mention checkpoints,
	not forks.
	(_initialize_linux_fork): Delete "fork", "process", "info forks"
	commands.
	* linux-fork.h (fork_save_infrun_state, fork_list): Delete
	declarations.
	(linux_fork_checkpointing_p): Declare.
	* cli/cli-cmds.c (killlist): New.
	* cli/cli-cmds.h (killlist): Declare.
	* gdbcmd.h (killlist): Declare.
	* inferior.c: Include "gdbthread.h".
	(detach_inferior_command, kill_inferior_command)
	(inferior_command): New.
	(info_inferiors_command): Allow specifying a specific inferior id.
	(_initialize_inferiors): Register "inferior", "kill inferior" and
	"detach inferior" commands.
	* infcmd.c (_initialize_infcmd): Make "kill" a prefix command.
	* gdbthread.h (any_thread_of_process): Declare.
	* thread.c (any_thread_of_process): New.

	* NEWS: Mention multi-inferior debugging.  Mention 'info
	inferiors', 'inferior', 'detach inferior' and 'kill inferior' as
	new commands.
	(Removed commands): New section, mentioning that 'info forks',
	'fork', 'process', 'delete fork' and 'detach fork' are now gone.

2009-07-02  Ulrich Weigand  <uweigand@de.ibm.com>

	* gdbarch.sh (current_gdbarch): Remove global variable.
	(find_arch_by_info): Remove, inline into ...
	(gdbarch_find_by_info): ... this.  Remove current_gdbarch swapping.
	(deprecated_current_gdbarch_select_hack): Rename to ...
	(deprecated_target_gdbarch_select_hack): ... this.  Do not set
	or access current_gdbarch.
	* gdbarch.c, gdbarch.h: Regenerate.

	* arch-utils.c (gdbarch_update_p): Update call.
	(set_gdbarch_from_file): Likewise.

2009-07-02  Ulrich Weigand  <uweigand@de.ibm.com>

	* defs.h (extract_signed_integer, extract_unsigned_integer,
	extract_long_unsigned_integer, store_signed_integer,
	store_unsigned_integer): Add BYTE_ORDER parameter.
	* findvar.c (extract_signed_integer, extract_unsigned_integer,
	extract_long_unsigned_integer, store_signed_integer,
	store_unsigned_integer): Add BYTE_ORDER parameter.  Use it
	instead of current_gdbarch.

	* gdbcore.h (read_memory_integer, safe_read_memory_integer,
	read_memory_unsigned_integer, write_memory_signed_integer,
	write_memory_unsigned_integer): Add BYTE_ORDER parameter.
	* corefile.c (struct captured_read_memory_integer_arguments): Add
	BYTE_ORDER member.
	(safe_read_memory_integer): Add BYTE_ORDER parameter.  Store it into
	struct captured_read_memory_integer_arguments.
	(do_captured_read_memory_integer): Pass it to read_memory_integer.
	(read_memory_integer): Add BYTE_ORDER parameter.  Pass it to
	extract_signed_integer.
	(read_memory_unsigned_integer): Add BYTE_ORDER parameter.  Pass it to
	extract_unsigned_integer.
	(write_memory_signed_integer): Add BYTE_ORDER parameter.  Pass it
	to store_signed_integer.
	(write_memory_unsigned_integer): Add BYTE_ORDER parameter.  Pass it
	to store_unsigned_integer.

	* target.h (get_target_memory_unsigned): Add BYTE_ORDER parameter.
	* target.c (get_target_memory_unsigned): Add BYTE_ORDER parameter.
	Pass it to extract_unsigned_integer.


	Update calls to extract_signed_integer, extract_unsigned_integer,
	extract_long_unsigned_integer, store_signed_integer,
	store_unsigned_integer, read_memory_integer,
	read_memory_unsigned_integer, safe_read_memory_integer,
	write_memory_signed_integer, write_memory_unsigned_integer, and
	get_target_memory_unsigned to pass byte order:
	* ada-lang.c (ada_value_binop): Update.
	* ada-valprint.c (char_at): Update.
	* alpha-osf1-tdep.c (alpha_osf1_sigcontext_addr): Update.
	* alpha-tdep.c (alpha_lds, alpha_sts, alpha_push_dummy_call,
	alpha_extract_return_value, alpha_read_insn,
	alpha_get_longjmp_target): Update.
	* amd64-linux-tdep.c (amd64_linux_sigcontext_addr): Update.
	* amd64obsd-tdep.c (amd64obsd_supply_uthread,
	amd64obsd_collect_uthread, amd64obsd_trapframe_cache): Update.
	* amd64-tdep.c (amd64_push_dummy_call, amd64_analyze_prologue,
	amd64_frame_cache, amd64_sigtramp_frame_cache, fixup_riprel,
	amd64_displaced_step_fixup): Update.
	* arm-linux-tdep.c (arm_linux_sigreturn_init,
	arm_linux_rt_sigreturn_init, arm_linux_supply_gregset): Update.
	* arm-tdep.c (thumb_analyze_prologue, arm_skip_prologue,
	arm_scan_prologue, arm_push_dummy_call, thumb_get_next_pc,
	arm_get_next_pc, arm_extract_return_value, arm_store_return_value,
	arm_return_value): Update.
	* arm-wince-tdep.c (arm_pe_skip_trampoline_code): Update.
	* auxv.c (default_auxv_parse): Update.
	* avr-tdep.c (avr_address_to_pointer, avr_pointer_to_address,
	avr_scan_prologue, avr_extract_return_value,
	avr_frame_prev_register, avr_push_dummy_call): Update.
	* bsd-uthread.c (bsd_uthread_check_magic, bsd_uthread_lookup_offset,
	bsd_uthread_wait, bsd_uthread_thread_alive,
	bsd_uthread_extra_thread_info): Update.
	* c-lang.c (c_printstr, print_wchar): Update.
	* cp-valprint.c (cp_print_class_member): Update.
	* cris-tdep.c (cris_sigcontext_addr, cris_sigtramp_frame_unwind_cache,
	cris_push_dummy_call, cris_scan_prologue, cris_store_return_value,
	cris_extract_return_value, find_step_target, dip_prefix,
	sixteen_bit_offset_branch_op, none_reg_mode_jump_op,
	move_mem_to_reg_movem_op, get_data_from_address): Update.
	* dwarf2expr.c (dwarf2_read_address, execute_stack_op): Update.
	* dwarf2-frame.c (execute_cfa_program): Update.
	* dwarf2loc.c (find_location_expression): Update.
	* dwarf2read.c (dwarf2_const_value): Update.
	* expprint.c (print_subexp_standard): Update.
	* findvar.c (unsigned_pointer_to_address, signed_pointer_to_address,
	unsigned_address_to_pointer, address_to_signed_pointer,
	read_var_value): Update.
	* frame.c (frame_unwind_register_signed,
	frame_unwind_register_unsigned, get_frame_memory_signed,
	get_frame_memory_unsigned): Update.
	* frame-unwind.c (frame_unwind_got_constant): Update.
	* frv-linux-tdep.c (frv_linux_pc_in_sigtramp,
	frv_linux_sigcontext_reg_addr, frv_linux_sigtramp_frame_cache):
	Update.
	* frv-tdep.c (frv_analyze_prologue, frv_skip_main_prologue,
	frv_extract_return_value, find_func_descr,
	frv_convert_from_func_ptr_addr, frv_push_dummy_call): Update.
	* f-valprint.c (f_val_print): Update.
	* gnu-v3-abi.c (gnuv3_decode_method_ptr, gnuv3_make_method_ptr):
	Update.
	* h8300-tdep.c (h8300_is_argument_spill, h8300_analyze_prologue,
	h8300_push_dummy_call, h8300_extract_return_value,
	h8300h_extract_return_value, h8300_store_return_value,
	h8300h_store_return_value): Update.
	* hppabsd-tdep.c (hppabsd_find_global_pointer): Update.
	* hppa-hpux-nat.c (hppa_hpux_fetch_register, hppa_hpux_store_register):
	Update.
	* hppa-hpux-tdep.c (hppa32_hpux_in_solib_call_trampoline,
	hppa64_hpux_in_solib_call_trampoline,
	hppa_hpux_in_solib_return_trampoline, hppa_hpux_skip_trampoline_code,
	hppa_hpux_sigtramp_frame_unwind_cache,
	hppa_hpux_sigtramp_unwind_sniffer, hppa32_hpux_find_global_pointer,
	hppa64_hpux_find_global_pointer, hppa_hpux_search_pattern,
	hppa32_hpux_search_dummy_call_sequence,
	hppa64_hpux_search_dummy_call_sequence, hppa_hpux_supply_save_state,
	hppa_hpux_unwind_adjust_stub): Update.
	* hppa-linux-tdep.c (insns_match_pattern,
	hppa_linux_find_global_pointer): Update.
	* hppa-tdep.c (hppa_in_function_epilogue_p, hppa32_push_dummy_call,
	hppa64_convert_code_addr_to_fptr, hppa64_push_dummy_call,
	skip_prologue_hard_way, hppa_frame_cache, hppa_fallback_frame_cache,
	hppa_pseudo_register_read, hppa_frame_prev_register_helper,
	hppa_match_insns): Update.
	* hpux-thread.c (hpux_thread_fetch_registers): Update.
	* i386-tdep.c (i386bsd_sigcontext_addr): Update.
	* i386-cygwin-tdep.c (core_process_module_section): Update.
	* i386-darwin-nat.c (i386_darwin_sstep_at_sigreturn,
	amd64_darwin_sstep_at_sigreturn): Update.
	* i386-darwin-tdep.c (i386_darwin_sigcontext_addr,
	amd64_darwin_sigcontext_addr): Likewise.
	* i386-linux-nat.c (i386_linux_sigcontext_addr): Update.
	* i386nbsd-tdep.c (i386nbsd_sigtramp_cache_init): Update.
	* i386-nto-tdep.c (i386nto_sigcontext_addr): Update.
	* i386obsd-nat.c (i386obsd_supply_pcb): Update.
	* i386obsd-tdep.c (i386obsd_supply_uthread, i386obsd_collect_uthread,
	i386obsd_trapframe_cache): Update.
	* i386-tdep.c (i386_displaced_step_fixup, i386_follow_jump,
	i386_analyze_frame_setup, i386_analyze_prologue,
	i386_skip_main_prologue, i386_frame_cache, i386_sigtramp_frame_cache,
	i386_get_longjmp_target, i386_push_dummy_call,
	i386_pe_skip_trampoline_code, i386_svr4_sigcontext_addr,
	i386_fetch_pointer_argument): Update.
	* i387-tdep.c (i387_supply_fsave): Update.
	* ia64-linux-tdep.c (ia64_linux_sigcontext_register_address): Update.
	* ia64-tdep.c (ia64_pseudo_register_read, ia64_pseudo_register_write,
	examine_prologue, ia64_frame_cache, ia64_frame_prev_register,
	ia64_sigtramp_frame_cache, ia64_sigtramp_frame_prev_register,
	ia64_access_reg, ia64_access_rse_reg, ia64_libunwind_frame_this_id,
	ia64_libunwind_frame_prev_register,
	ia64_libunwind_sigtramp_frame_this_id,
	ia64_libunwind_sigtramp_frame_prev_register, ia64_find_global_pointer,
	find_extant_func_descr, find_func_descr,
	ia64_convert_from_func_ptr_addr, ia64_push_dummy_call, ia64_dummy_id,
	ia64_unwind_pc): Update.
	* iq2000-tdep.c (iq2000_pointer_to_address, iq2000_address_to_pointer,
	iq2000_scan_prologue, iq2000_extract_return_value,
	iq2000_push_dummy_call): Update.
	* irix5nat.c (fill_gregset): Update.
	* jv-lang.c (evaluate_subexp_java): Update.
	* jv-valprint.c (java_value_print): Update.
	* lm32-tdep.c (lm32_analyze_prologue, lm32_push_dummy_call, 
	lm32_extract_return_value, lm32_store_return_value): Update.
	* m32c-tdep.c (m32c_push_dummy_call, m32c_return_value,
	m32c_skip_trampoline_code, m32c_m16c_address_to_pointer,
	m32c_m16c_pointer_to_address): Update.
	* m32r-tdep.c (m32r_store_return_value, decode_prologue,
	m32r_skip_prologue, m32r_push_dummy_call, m32r_extract_return_value):
	Update.
	* m68hc11-tdep.c (m68hc11_pseudo_register_read,
	m68hc11_pseudo_register_write, m68hc11_analyze_instruction,
	m68hc11_push_dummy_call): Update.
	* m68linux-tdep.c (m68k_linux_pc_in_sigtramp,
	m68k_linux_get_sigtramp_info, m68k_linux_sigtramp_frame_cache):
	Update.
	* m68k-tdep.c (m68k_push_dummy_call, m68k_analyze_frame_setup,
	m68k_analyze_register_saves, m68k_analyze_prologue, m68k_frame_cache,
	m68k_get_longjmp_target): Update.
	* m88k-tdep.c (m88k_fetch_instruction): Update.
	* mep-tdep.c (mep_pseudo_cr32_read, mep_pseudo_csr_write,
	mep_pseudo_cr32_write, mep_get_insn, mep_push_dummy_call): Update.
	* mi/mi-main.c (mi_cmd_data_write_memory): Update.
	* mips-linux-tdep.c (mips_linux_get_longjmp_target, supply_32bit_reg,
	mips64_linux_get_longjmp_target, mips64_fill_gregset,
	mips64_fill_fpregset, mips_linux_in_dynsym_stub): Update.
	* mipsnbdsd-tdep.c (mipsnbsd_get_longjmp_target): Update.
	* mips-tdep.c (mips_fetch_instruction, fetch_mips_16,
	mips_eabi_push_dummy_call, mips_n32n64_push_dummy_call,
	mips_o32_push_dummy_call, mips_o64_push_dummy_call, 
	mips_single_step_through_delay, mips_skip_pic_trampoline_code,
	mips_integer_to_address): Update.
	* mn10300-tdep.c (mn10300_analyze_prologue, mn10300_push_dummy_call):
	Update.
	* monitor.c (monitor_supply_register, monitor_write_memory,
	monitor_read_memory_single): Update.
	* moxie-tdep.c (moxie_store_return_value, moxie_extract_return_value,
	moxie_analyze_prologue): Update.
	* mt-tdep.c (mt_return_value, mt_skip_prologue, mt_select_coprocessor,
	mt_pseudo_register_read, mt_pseudo_register_write, mt_registers_info,
	mt_push_dummy_call): Update.
	* objc-lang.c (read_objc_method, read_objc_methlist_nmethods,
	read_objc_methlist_method, read_objc_object, read_objc_super,
	read_objc_class, find_implementation_from_class): Update.
	* ppc64-linux-tdep.c (ppc64_desc_entry_point,
	ppc64_linux_convert_from_func_ptr_addr, ppc_linux_sigtramp_cache):
	Update.
	* ppcobsd-tdep.c (ppcobsd_sigtramp_frame_sniffer,
	ppcobsd_sigtramp_frame_cache): Update.
	* ppc-sysv-tdep.c (ppc_sysv_abi_push_dummy_call,
	do_ppc_sysv_return_value, ppc64_sysv_abi_push_dummy_call,
	ppc64_sysv_abi_return_value): Update.
	* ppc-linux-nat.c (ppc_linux_auxv_parse): Update.
	* procfs.c (procfs_auxv_parse): Update.
	* p-valprint.c (pascal_val_print): Update.
	* regcache.c (regcache_raw_read_signed, regcache_raw_read_unsigned,
	regcache_raw_write_signed, regcache_raw_write_unsigned,
	regcache_cooked_read_signed, regcache_cooked_read_unsigned,
	regcache_cooked_write_signed, regcache_cooked_write_unsigned): Update.
	* remote-m32r-sdi.c (m32r_fetch_register): Update.
	* remote-mips.c (mips_wait, mips_fetch_registers, mips_xfer_memory):
	Update.
	* rs6000-aix-tdep.c (rs6000_push_dummy_call, rs6000_return_value,
	rs6000_convert_from_func_ptr_addr, branch_dest, 
	rs6000_software_single_step): Update.
	* rs6000-tdep.c (rs6000_in_function_epilogue_p,
	ppc_displaced_step_fixup, ppc_deal_with_atomic_sequence,
	bl_to_blrl_insn_p, rs6000_fetch_instruction, skip_prologue,
	rs6000_skip_main_prologue, rs6000_skip_trampoline_code,
	rs6000_frame_cache): Update.
	* s390-tdep.c (s390_pseudo_register_read, s390_pseudo_register_write,
	s390x_pseudo_register_read, s390x_pseudo_register_write, s390_load,
	s390_backchain_frame_unwind_cache, s390_sigtramp_frame_unwind_cache,
	extend_simple_arg, s390_push_dummy_call, s390_return_value): Update.
	* scm-exp.c (scm_lreadr): Update.
	* scm-lang.c (scm_get_field, scm_unpack): Update.
	* scm-valprint.c (scm_val_print): Update.
	* score-tdep.c (score_breakpoint_from_pc, score_push_dummy_call,
	score_fetch_inst): Update.
	* sh64-tdep.c (look_for_args_moves, sh64_skip_prologue_hard_way,
	sh64_analyze_prologue, sh64_push_dummy_call, sh64_extract_return_value,
	sh64_pseudo_register_read, sh64_pseudo_register_write,
	sh64_frame_prev_register): Update:
	* sh-tdep.c (sh_analyze_prologue, sh_push_dummy_call_fpu,
	sh_push_dummy_call_nofpu, sh_extract_return_value_nofpu,
	sh_store_return_value_nofpu, sh_in_function_epilogue_p): Update.
	* solib-darwin.c (darwin_load_image_infos): Update.
	* solib-frv.c (fetch_loadmap, lm_base, frv_current_sos, enable_break2,
	find_canonical_descriptor_in_load_object): Update.
	* solib-irix.c (extract_mips_address, fetch_lm_info, irix_current_sos,
	irix_open_symbol_file_object): Update.
	* solib-som.c (som_solib_create_inferior_hook, link_map_start,
	som_current_sos, som_open_symbol_file_object): Update.
	* solib-sunos.c (SOLIB_EXTRACT_ADDRESS, LM_ADDR, LM_NEXT, LM_NAME):
	Update.
	* solib-svr4.c (read_program_header, scan_dyntag_auxv,
	solib_svr4_r_ldsomap): Update.
	* sparc64-linux-tdep.c (sparc64_linux_step_trap): Update.
	* sparc64obsd-tdep.c (sparc64obsd_supply_uthread,
	sparc64obsd_collect_uthread): Update.
	* sparc64-tdep.c (sparc64_pseudo_register_read,
	sparc64_pseudo_register_write, sparc64_supply_gregset,
	sparc64_collect_gregset): Update.
	* sparc-linux-tdep.c (sparc32_linux_step_trap): Update.
	* sparcobsd-tdep.c (sparc32obsd_supply_uthread,
	sparc32obsd_collect_uthread): Update.
	* sparc-tdep.c (sparc_fetch_wcookie, sparc32_push_dummy_code,
	sparc32_store_arguments, sparc32_return_value, sparc_supply_rwindow,
	sparc_collect_rwindow): Update.
	* spu-linux-nat.c (parse_spufs_run): Update.
	* spu-tdep.c (spu_pseudo_register_read_spu,
	spu_pseudo_register_write_spu, spu_pointer_to_address,
	spu_analyze_prologue, spu_in_function_epilogue_p,
	spu_frame_unwind_cache, spu_push_dummy_call, spu_software_single_step,
	spu_get_longjmp_target, spu_get_overlay_table, spu_overlay_update_osect,
	info_spu_signal_command, info_spu_mailbox_list, info_spu_dma_cmdlist,
	info_spu_dma_command, info_spu_proxydma_command): Update.
	* stack.c (print_frame_nameless_args, frame_info): Update.
	* symfile.c (read_target_long_array, simple_read_overlay_table,
	simple_read_overlay_region_table): Update.
	* target.c (debug_print_register): Update.
	* tramp-frame.c (tramp_frame_start): Update.
	* v850-tdep.c (v850_analyze_prologue, v850_push_dummy_call,
	v850_extract_return_value, v850_store_return_value, 
	* valarith.c (value_binop, value_bit_index): Update.
	* valops.c (value_cast): Update.
	* valprint.c (val_print_type_code_int, val_print_string,
	read_string): Update.
	* value.c (unpack_long, unpack_double, unpack_field_as_long,
	modify_field, pack_long): Update.
	* vax-tdep.c (vax_store_arguments, vax_push_dummy_call,
	vax_skip_prologue): Update.
	* xstormy16-tdep.c (xstormy16_push_dummy_call,
	xstormy16_analyze_prologue, xstormy16_in_function_epilogue_p,
	xstormy16_resolve_jmp_table_entry, xstormy16_find_jmp_table_entry,
	xstormy16_pointer_to_address, xstormy16_address_to_pointer): Update.
	* xtensa-tdep.c (extract_call_winsize, xtensa_pseudo_register_read,
	xtensa_pseudo_register_write, xtensa_frame_cache,
	xtensa_push_dummy_call, call0_track_op, call0_frame_cache): Update.


	* dfp.h (decimal_to_string, decimal_from_string, decimal_from_integral,
	decimal_from_floating, decimal_to_doublest, decimal_is_zero): Add
	BYTE_ORDER parameter.
	(decimal_binop): Add BYTE_ORDER_X, BYTE_ORDER_Y, and BYTE_ORDER_RESULT
	parameters.
	(decimal_compare): Add BYTE_ORDER_X and BYTE_ORDER_Y parameters.
	(decimal_convert): Add BYTE_ORDER_FROM and BYTE_ORDER_TO parameters.
	* dfp.c (match_endianness): Add BYTE_ORDER parameter.  Use it
	instead of current_gdbarch.
	(decimal_to_string, decimal_from_integral, decimal_from_floating,
	decimal_to_doublest, decimal_is_zero): Add BYTE_ORDER parameter.
	Pass it to match_endianness.
	(decimal_binop): Add BYTE_ORDER_X, BYTE_ORDER_Y, and BYTE_ORDER_RESULT
	parameters.  Pass them to match_endianness.
	(decimal_compare): Add BYTE_ORDER_X and BYTE_ORDER_Y parameters.
	Pass them to match_endianness.
	(decimal_convert): Add BYTE_ORDER_FROM and BYTE_ORDER_TO parameters.
	Pass them to match_endianness.
	* valarith.c (value_args_as_decimal): Add BYTE_ORDER_X and
	BYTE_ORDER_Y output parameters.
	(value_binop): Update call to value_args_as_decimal.

	Update calls to decimal_to_string, decimal_from_string,
	decimal_from_integral, decimal_from_floating, decimal_to_doublest,
	decimal_is_zero, decimal_binop, decimal_compare and decimal_convert
	to pass/receive byte order:
	* c-exp.y (parse_number): Update.
	* printcmd.c (printf_command): Update.
	* valarith.c (value_args_as_decimal, value_binop, value_logical_not,
	value_equal, value_less): Update.
	* valops.c (value_cast, value_one): Update.
	* valprint.c (print_decimal_floating): Update.
	* value.c (unpack_long, unpack_double): Update.
	* python/python-value.c (valpy_nonzero): Update.


	* ada-valprint.c (char_at): Add BYTE_ORDER parameter.
	(printstr): Update calls to char_at.
	(ada_val_print_array): Likewise.
	* valprint.c (read_string): Add BYTE_ORDER parameter.
	(val_print_string): Update call to read_string.
	* c-lang.c (c_get_string): Likewise.
	* charset.h (target_wide_charset): Add BYTE_ORDER parameter.
	* charset.c (target_wide_charset): Add BYTE_ORDER parameter.
	Use it instead of current_gdbarch.
	* printcmd.c (printf_command): Update calls to target_wide_charset.
	* c-lang.c (charset_for_string_type): Add BYTE_ORDER parameter.
	Pass to target_wide_charset.  Use it instead of current_gdbarch.
	(classify_type): Add BYTE_ORDER parameter.  Pass to
	charset_for_string_type.  Allow NULL encoding pointer.
	(print_wchar): Add BYTE_ORDER parameter.
	(c_emit_char): Update calls to classify_type and print_wchar.
	(c_printchar, c_printstr): Likewise.


	* gdbarch.sh (in_solib_return_trampoline): Convert to type "m".
	* gdbarch.c, gdbarch.h: Regenerate.
	* arch-utils.h (generic_in_solib_return_trampoline): Add GDBARCH
	parameter.
	* arch-utils.c (generic_in_solib_return_trampoline): Likewise.
	* hppa-hpux-tdep.c (hppa_hpux_in_solib_return_trampoline): Likewise.
	* rs6000-tdep.c (rs6000_in_solib_return_trampoline): Likewise.
	(rs6000_skip_trampoline_code): Update call.

	* alpha-tdep.h (struct gdbarch_tdep): Add GDBARCH parameter to
	dynamic_sigtramp_offset and pc_in_sigtramp callbacks.
	(alpha_read_insn): Add GDBARCH parameter.
	* alpha-tdep.c (alpha_lds, alpha_sts): Add GDBARCH parameter.
	(alpha_register_to_value): Pass architecture to alpha_sts.
	(alpha_extract_return_value): Likewise.
	(alpha_value_to_register): Pass architecture to alpha_lds.
	(alpha_store_return_value): Likewise.
	(alpha_read_insn): Add GDBARCH parameter.
	(alpha_skip_prologue): Pass architecture to alpha_read_insn.
	(alpha_heuristic_proc_start): Likewise.
	(alpha_heuristic_frame_unwind_cache): Likewise.
	(alpha_next_pc): Likewise.
	(alpha_sigtramp_frame_this_id): Pass architecture to
	tdep->dynamic_sigtramp_offset callback.
	(alpha_sigtramp_frame_sniffer): Pass architecture to
	tdep->pc_in_sigtramp callback.
	* alphafbsd-tdep.c (alphafbsd_pc_in_sigtramp): Add GDBARCH parameter.
	(alphafbsd_sigtramp_offset): Likewise.
	* alpha-linux-tdep.c (alpha_linux_sigtramp_offset_1): Add GDBARCH
	parameter.  Pass to alpha_read_insn.
	(alpha_linux_sigtramp_offset): Add GDBARCH parameter.  Pass to
	alpha_linux_sigtramp_offset_1.
	(alpha_linux_pc_in_sigtramp): Add GDBARCH parameter.  Pass to
	alpha_linux_sigtramp_offset.
	(alpha_linux_sigcontext_addr): Pass architecture to alpha_read_insn
	and alpha_linux_sigtramp_offset.
	* alphanbsd-tdep.c (alphanbsd_sigtramp_offset): Add GDBARCH parameter.
	(alphanbsd_pc_in_sigtramp): Add GDBARCH parameter.  Pass to
	alphanbsd_sigtramp_offset.
	* alphaobsd-tdep.c (alphaobsd_sigtramp_offset): Add GDBARCH parameter.
	(alphaobsd_pc_in_sigtramp): Add GDBARCH parameter.  Pass to
	alpha_read_insn.
	(alphaobsd_sigcontext_addr): Pass architecture to
	alphaobsd_sigtramp_offset.
	* alpha-osf1-tdep.c (alpha_osf1_pc_in_sigtramp): Add GDBARCH
	parameter.

	* amd64-tdep.c (amd64_analyze_prologue): Add GDBARCH parameter.
	(amd64_skip_prologue): Pass architecture to amd64_analyze_prologue.
	(amd64_frame_cache): Likewise.

	* arm-tdep.c (SWAP_SHORT, SWAP_INT): Remove.
	(thumb_analyze_prologue, arm_skip_prologue, arm_scan_prologue,
	thumb_get_next_pc, arm_get_next_pc): Do not use SWAP_ macros.
	* arm-wince-tdep.c: Include "frame.h".

	* avr-tdep.c (EXTRACT_INSN): Remove.
	(avr_scan_prologue): Add GDBARCH argument, inline EXTRACT_INSN.
	(avr_skip_prologue): Pass architecture to avr_scan_prologue.
	(avr_frame_unwind_cache): Likewise.

	* cris-tdep.c (struct instruction_environment): Add BYTE_ORDER member.
	(find_step_target): Initialize it.
	(get_data_from_address): Add BYTE_ORDER parameter.
	(bdap_prefix): Pass byte order to get_data_from_address.
	(handle_prefix_assign_mode_for_aritm_op): Likewise.
	(three_operand_add_sub_cmp_and_or_op): Likewise.
	(handle_inc_and_index_mode_for_aritm_op): Likewise.

	* frv-linux-tdep.c (frv_linux_pc_in_sigtramp): Add GDBARCH parameter.
	(frv_linux_sigcontext_reg_addr): Pass architecture to
	frv_linux_pc_in_sigtramp.
	(frv_linux_sigtramp_frame_sniffer): Likewise.

	* h8300-tdep.c (h8300_is_argument_spill): Add GDBARCH parameter.
	(h8300_analyze_prologue): Add GDBARCH parameter.  Pass to
	h8300_is_argument_spill.
	(h8300_frame_cache, h8300_skip_prologue): Pass architecture
	to h8300_analyze_prologue.

	* hppa-tdep.h (struct gdbarch_tdep): Add GDBARCH parameter to
	in_solib_call_trampoline callback.
	(hppa_in_solib_call_trampoline): Add GDBARCH parameter.
	* hppa-tdep.c (hppa64_convert_code_addr_to_fptr): Add GDBARCH
	parameter.
	(hppa64_push_dummy_call): Pass architecture to
	hppa64_convert_code_addr_to_fptr.
	(hppa_match_insns): Add GDBARCH parameter.
	(hppa_match_insns_relaxed): Add GDBARCH parameter.  Pass to
	hppa_match_insns.
	(hppa_skip_trampoline_code): Pass architecture to hppa_match_insns.
	(hppa_in_solib_call_trampoline): Add GDBARCH parameter.  Pass to
	hppa_match_insns_relaxed.
	(hppa_stub_unwind_sniffer): Pass architecture to
	tdep->in_solib_call_trampoline callback.
	* hppa-hpux-tdep.c (hppa_hpux_search_pattern): Add GDBARCH parameter.
	(hppa32_hpux_search_dummy_call_sequence): Pass architecture to
	hppa_hpux_search_pattern.
	* hppa-linux-tdep.c (insns_match_pattern): Add GDBARCH parameter.
	(hppa_linux_sigtramp_find_sigcontext): Add GDBARCH parameter.
	Pass to insns_match_pattern.
	(hppa_linux_sigtramp_frame_unwind_cache): Pass architecture to
	hppa_linux_sigtramp_find_sigcontext.
	(hppa_linux_sigtramp_frame_sniffer): Likewise.
	(hppa32_hpux_in_solib_call_trampoline): Add GDBARCH parameter.
	(hppa64_hpux_in_solib_call_trampoline): Likewise.

	* i386-tdep.c (i386_follow_jump): Add GDBARCH parameter.
	(i386_analyze_frame_setup): Add GDBARCH parameter.
	(i386_analyze_prologue): Add GDBARCH parameter.  Pass to
	i386_follow_jump and i386_analyze_frame_setup.
	(i386_skip_prologue): Pass architecture to i386_analyze_prologue
	and i386_follow_jump.
	(i386_frame_cache): Pass architecture to i386_analyze_prologue.
	(i386_pe_skip_trampoline_code): Add FRAME parameter.
	* i386-tdep.h (i386_pe_skip_trampoline_code): Add FRAME parameter.
	* i386-cygwin-tdep.c (i386_cygwin_skip_trampoline_code): Pass
	frame to i386_pe_skip_trampoline_code.

	* ia64-tdep.h (struct gdbarch_tdep): Add GDBARCH parameter
	to sigcontext_register_address callback.
	* ia64-tdep.c (ia64_find_global_pointer): Add GDBARCH parameter.
	(ia64_find_unwind_table): Pass architecture to
	ia64_find_global_pointer.
	(find_extant_func_descr): Add GDBARCH parameter.
	(find_func_descr): Pass architecture to find_extant_func_descr
	and ia64_find_global_pointer.
	(ia64_sigtramp_frame_init_saved_regs): Pass architecture to
	tdep->sigcontext_register_address callback.
	* ia64-linux-tdep.c (ia64_linux_sigcontext_register_address): Add
	GDBARCH parameter.

	* iq2000-tdep.c (iq2000_scan_prologue): Add GDBARCH parameter.
	(iq2000_frame_cache): Pass architecture to iq2000_scan_prologue.

	* lm32-tdep.c (lm32_analyze_prologue): Add GDBARCH parameter.
	(lm32_skip_prologue, lm32_frame_cache): Pass architecture to
	lm32_analyze_prologue.

	* m32r-tdep.c (decode_prologue): Add GDBARCH parameter.
	(m32r_skip_prologue): Pass architecture to decode_prologue.

	* m68hc11-tdep.c (m68hc11_analyze_instruction): Add GDBARCH parameter.
	(m68hc11_scan_prologue): Pass architecture to
	m68hc11_analyze_instruction.

	* m68k-tdep.c (m68k_analyze_frame_setup): Add GDBARCH parameter.
	(m68k_analyze_prologue): Pass architecture to
	m68k_analyze_frame_setup.

	* m88k-tdep.c (m88k_fetch_instruction): Add BYTE_ORDER parameter.
	(m88k_analyze_prologue): Add GDBARCH parameter.  Pass byte order
	to m88k_fetch_instruction.
	(m88k_skip_prologue): Pass architecture to m88k_analyze_prologue.
	(m88k_frame_cache): Likewise.

	* mep-tdep.c (mep_get_insn): Add GDBARCH parameter.
	(mep_analyze_prologue): Pass architecture to mep_get_insn.

	* mips-tdep.c (mips_fetch_instruction): Add GDBARCH parameter.
	(mips32_next_pc): Pass architecture to mips_fetch_instruction.
	(deal_with_atomic_sequence): Likewise.
	(unpack_mips16): Add GDBARCH parameter, pass to mips_fetch_instruction.
	(mips16_scan_prologue): Likewise.
	(mips32_scan_prologue): Likewise.
	(mips16_in_function_epilogue_p): Likewise.
	(mips32_in_function_epilogue_p): Likewise.
	(mips_about_to_return): Likewise.
	(mips_insn16_frame_cache): Pass architecture to mips16_scan_prologue.
	(mips_insn32_frame_cache): Pass architecture to mips32_scan_prologue.
	(mips_skip_prologue): Pass architecture to mips16_scan_prologue
	and mips32_scan_prologue.
	(mips_in_function_epilogue_p): Pass architecture to
	mips16_in_function_epilogue_p and
	mips32_in_function_epilogue_p.
	(heuristic_proc_start): Pass architecture to mips_fetch_instruction
	and mips_about_to_return.
	(mips_skip_mips16_trampoline_code): Pass architecture to
	mips_fetch_instruction.
	(fetch_mips_16): Add GDBARCH parameter.
	(mips16_next_pc): Pass architecture to fetch_mips_16.
	(extended_mips16_next_pc): Pass architecture to unpack_mips16 and
	fetch_mips_16.

	* objc-lang.c (read_objc_method, read_objc_methlist_nmethods,
	read_objc_methlist_method, read_objc_object, read_objc_super,
	read_objc_class): Add GDBARCH parameter.
	(find_implementation_from_class): Add GDBARCH parameter, pass
	to read_objc_class, read_objc_methlist_nmethods, and
	read_objc_methlist_method.
	(find_implementation): Add GDBARCH parameter, pass to
	read_objc_object and find_implementation_from_class.
	(resolve_msgsend, resolve_msgsend_stret): Pass architecture
	to find_implementation.
	(resolve_msgsend_super, resolve_msgsend_super_stret): Pass
	architecture to read_objc_super and find_implementation_from_class.

	* ppc64-linux-tdep.c (ppc64_desc_entry_point): Add GDBARCH parameter.
	(ppc64_standard_linkage1_target, ppc64_standard_linkage2_target,
	ppc64_standard_linkage3_target): Pass architecture to
	ppc64_desc_entry_point.
	* rs6000-tdep.c (bl_to_blrl_insn_p): Add BYTE_ORDER parameter.
	(skip_prologue): Pass byte order to bl_to_blrl_insn_p.
	(rs6000_fetch_instruction): Add GDBARCH parameter.
	(rs6000_skip_stack_check): Add GDBARCH parameter, pass to
	rs6000_fetch_instruction.
	(skip_prologue): Pass architecture to rs6000_fetch_instruction.
	
	* remote-mips.c (mips_store_word): Return old_contents as host
	integer value instead of target bytes.

	* s390-tdep.c (struct s390_prologue_data): Add BYTE_ORDER member.
	(s390_analyze_prologue): Initialize it.
	(extend_simple_arg): Add GDBARCH parameter.
	(s390_push_dummy_call): Pass architecture to extend_simple_arg.

	* scm-lang.c (scm_get_field): Add BYTE_ORDER parameter.
	* scm-lang.h (scm_get_field): Add BYTE_ORDER parameter.
	(SCM_CAR, SCM_CDR): Pass SCM_BYTE_ORDER to scm_get_field.
	* scm-valprint.c (scm_scmval_print): Likewise.
	(scm_scmlist_print, scm_ipruk, scm_scmval_print): Define
	SCM_BYTE_ORDER.

	* sh64-tdep.c (look_for_args_moves): Add GDBARCH parameter.
	(sh64_skip_prologue_hard_way): Add GDBARCH parameter, pass to
	look_for_args_moves.
	(sh64_skip_prologue): Pass architecture to
	sh64_skip_prologue_hard_way.
	* sh-tdep.c (sh_analyze_prologue): Add GDBARCH parameter.
	(sh_skip_prologue): Pass architecture to sh_analyze_prologue.
	(sh_frame_cache): Likewise.

	* solib-irix.c (extract_mips_address): Add GDBARCH parameter.
	(fetch_lm_info, irix_current_sos, irix_open_symbol_file_object):
	Pass architecture to extract_mips_address.

	* sparc-tdep.h (sparc_fetch_wcookie): Add GDBARCH parameter.
	* sparc-tdep.c (sparc_fetch_wcookie): Add GDBARCH parameter.
	(sparc_supply_rwindow, sparc_collect_rwindow): Pass architecture
	to sparc_fetch_wcookie.
	(sparc32_frame_prev_register): Likewise.
	* sparc64-tdep.c (sparc64_frame_prev_register): Likewise.
	* sparc32nbsd-tdep.c (sparc32nbsd_sigcontext_saved_regs): Likewise.
	* sparc64nbsd-tdep.c (sparc64nbsd_sigcontext_saved_regs): Likewise.

	* spu-tdep.c (spu_analyze_prologue): Add GDBARCH parameter.
	(spu_skip_prologue): Pass architecture to spu_analyze_prologue.
	(spu_virtual_frame_pointer): Likewise.
	(spu_frame_unwind_cache): Likewise.
	(info_spu_mailbox_list): Add BYTE_ORER parameter.
	(info_spu_mailbox_command): Pass byte order to info_spu_mailbox_list.
	(info_spu_dma_cmdlist): Add BYTE_ORER parameter.
	(info_spu_dma_command, info_spu_proxydma_command): Pass byte order
	to info_spu_dma_cmdlist.

	* symfile.c (read_target_long_array): Add GDBARCH parameter.
	(simple_read_overlay_table, simple_read_overlay_region_table,
	simple_overlay_update_1): Pass architecture to read_target_long_array.

	* v850-tdep.c (v850_analyze_prologue): Add GDBARCH parameter.
	(v850_frame_cache): Pass architecture to v850_analyze_prologue.

	* xstormy16-tdep.c (xstormy16_analyze_prologue): Add GDBARCH
	parameter.
	(xstormy16_skip_prologue, xstormy16_frame_cache): Pass architecture
	to xstormy16_analyze_prologue.
	(xstormy16_resolve_jmp_table_entry): Add GDBARCH parameter.
	(xstormy16_find_jmp_table_entry): Likewise.
	(xstormy16_skip_trampoline_code): Pass architecture to
	xstormy16_resolve_jmp_table_entry.
	(xstormy16_pointer_to_address): Likewise.
	(xstormy16_address_to_pointer): Pass architecture to
	xstormy16_find_jmp_table_entry.

	* xtensa-tdep.c (call0_track_op): Add GDBARCH parameter.
	(call0_analyze_prologue): Add GDBARCH parameter, pass to
	call0_track_op.
	(call0_frame_cache): Pass architecture to call0_analyze_prologue.
	(xtensa_skip_prologue): Likewise.

2009-07-02  Ulrich Weigand  <uweigand@de.ibm.com>

	* defs.h (strlen_paddr, paddr, paddr_nz): Remove.
	(paddress): Add GDBARCH parameter.
	* utils.c (strlen_paddr, paddr, paddr_nz): Remove.
	(paddress): Add GDBARCH parameter, use it instead of current_gdbarch.
	* ui-out.h (ui_out_field_core_addr): Add GDBARCH parameter.
	* ui-out.c (ui_out_field_core_addr): Add GDBARCH parameter,
	use it instead of current_gdbarch.

	Update calls to ui_out_field_core_addr to pass architecture:
	* ada-lang.c (print_one_exception): Update.
	* breakpoint.c (print_one_breakpoint_location,
	print_one_exception_catchpoint): Update.
	* disasm.c (dump_insns): Update.
	* darwin-nat-info.c (darwin_debug_regions_recurse): Update.
	* mi/mi-main.c (mi_cmd_data_read_memory): Update.
	* mi/mi-symbol-cmds.c: Include "objfiles.h".
	(mi_cmd_symbol_list_lines): Update.
	* stack.c (print_frame_info, print_frame): Update.

	Update callers of paddress to pass architecture:
	* ada-tasks.c (info_task): Update.
	* ada-valprint.c (ada_val_print_1): Update.
	* annotate.c (annotate_source, annotate_frame_begin): Update.
	* breakpoint.c (insert_bp_location, describe_other_breakpoints,
	mention): Update.
	* cli/cli-cmds.c (edit_command, list_command, print_disassembly):
	Update.
	* corefile.c (memory_error): Update.
	* c-valprint.c (print_function_pointer_address, c_val_print): Update.
	* disasm.c (dis_asm_print_address): Update.
	* exec.c (print_section_info): Update.
	* f-valprint.c (f_val_print): Update.
	* infcmd.c: Include "arch-utils.h".
	(jump_command, program_info): Update.
	* linux-fork.c: Include "arch-utils.h".
	(info_forks_command): Update.
	* m2-valprint.c (print_function_pointer_address,
	print_unpacked_pointer, print_variable_at_address,
	m2_val_print): Update.
	* m32r-rom.c (m32r_load_section, m32r_load, m32r_upload_command):
	Update.
	* printcmd.c (print_address, print_address_demangle, address_info):
	Update.
	* p-valprint.c (pascal_val_print): Update.
	* source.c: Include "arch-utils.h".
	(line_info): Update.
	* stack.c (frame_info, print_block_frame_labels): Update.
	* symfile.c (add_symbol_file_command, list_overlays_command): Update.
	* symmisc.c (dump_msymbols, dump_psymtab, dump_symtab_1,
	print_symbol, print_partial_symbols, maintenance_info_psymtabs,
	maintenance_check_symtabs): Update.
	* symtab.c (find_pc_sect_symtab): Update.
	* target.c (deprecated_debug_xfer_memory): Update.
	* tracepoint.c (scope_info): Update.
	* tui/tui-stack.c (tui_make_status_line): Update.
	* valprint.c (val_print_string): Update.

	Update callers of paddr_nz to use paddress instead (keeping
	user-visible output identical):
	* alpha-tdep.c (alpha_heuristic_proc_start): Update.
	* amd64-tdep.c (fixup_riprel, amd64_displaced_step_copy_insn,
	amd64_displaced_step_fixup): Update.
	* arch-utils.c (simple_displaced_step_copy_insn): Update.
	* auxv.c (fprint_target_auxv): Update.
	* breakpoint.c (insert_single_step_breakpoint): Update.
	* buildsym.c (finish_block): Update.
	* cli/cli-dump.c (restore_section_callback): Update.
	* fbsd-nat.c (fbsd_find_memory_regions): Update.
	* frame.c (frame_unwind_register_value): Update.
	* gcore.c (gcore_create_callback): Update.
	* hppa-tdep.c (hppa_frame_cache, hppa_skip_trampoline_code): Update.
	* i386-tdep.c (i386_displaced_step_fixup, i386_record_modrm,
	i386_record_lea_modrm_addr, i386_record_lea_modrm,
	i386_process_record): Update.
	* ia64-tdep.c (ia64_frame_this_id, ia64_sigtramp_frame_this_id,
	ia64_libunwind_frame_this_id, ia64_libunwind_sigtramp_frame_this_id,
	ia64_dummy_id, ia64_access_reg, ia64_access_rse_reg): Update.
	* infrun.c (displaced_step_prepare, displaced_step_fixup,
	handle_inferior_event, insert_step_resume_breakpoint_at_sal,
	insert_longjmp_resume_breakpoint): Update.
	* linux-nat.c (linux_nat_find_memory_regions): Update.
	* linux-record.c (record_linux_system_call): Update.
	* mips-tdep.c (heuristic_proc_start, mips_eabi_push_dummy_call,
	mips_n32n64_push_dummy_call, mips_o32_push_dummy_call,
	mips_o64_push_dummy_call): Update.
	* monitor.c (monitor_error, monitor_remove_breakpoint): Update.
	* record.c (record_arch_list_add_mem, record_wait,
	record_xfer_partial): Update.
	* remote-mips.c (mips_fetch_word, mips_check_lsi_error,
	mips_common_breakpoint): Update.
	* remote-sim.c (gdbsim_xfer_inferior_memory): Update.
	* rs6000-tdep.c (ppc_displaced_step_fixup): Update.
	* solib-som.c (som_current_sos): Update.
	* symfile.c (load_progress, generic_load): Update.
	* symfile-mem.c (add_vsyscall_page): Update.
	* valops.c (value_fetch_lazy): Update.
	* windows-tdep.c (windows_xfer_shared_library): Update.

	Update callers of paddr_nz to use paddress instead (changing
	user-visible output to make it more correct):
	* dwarf2loc.c (locexpr_describe_location): Update.
	* ia64-tdep.c (ia64_memory_insert_breakpoint,
	ia64_memory_remove_breakpoint): Update.
	* jv-valprint.c (java_value_print): Update.
	* m32c-tdep.c (m32c_m16c_address_to_pointer): Update.
	* monitor.c (monitor_read_memory): Update.

	Update callers of paddr to use paddress instead (changing
	user-visible output to make it more correct):
	* arm-tdep.c (arm_push_dummy_call): Update.
	* breakpoint.c (insert_bp_location, create_thread_event_breakpoint,
	create_breakpoint): Update.
	* darwin-nat-info.c (darwin_debug_regions): Update.
	* dcache.c (dcache_info): Update.
	* dsrec.c (load_srec, make_srec): Update.
	* dwarf2-frame.c (dwarf2_restore_rule, execute_cfa_program,
	dwarf2_frame_cache): Update.
	* gcore.c (gcore_copy_callback): Update.
	* gnu-nat.c (gnu_xfer_memory): Update.
	* mips-linux-nat.c (mips_show_dr): Update.
	* monitor.c (monitor_write_memory, monitor_insert_breakpoint,
	monitor_remove_breakpoint): Update.
	* remote.c (compare_sections_command): Update.
	* remote-m32r-sdi.c (m32r_xfer_memory, m32r_insert_breakpoint,
	m32r_remove_breakpoint, m32r_insert_watchpoint,
	m32r_remove_watchpoint): Update.
	* sol-thread.c (info_cb): Update.
	* symfile.c (load_progress): Update.

	Update callers of paddress or paddr_nz to use hex_string instead
	(changes output of internal/error/debug messages only):
	* dwarf2read.c (dump_die_shallow): Update.
	* frame.c (fprint_field, fprint_frame, frame_pc_unwind,
	get_frame_func, create_new_frame): Update.
	* hppa-tdep.c (find_unwind_entry, unwind_command): Update.
	* ia64-tdep.c (get_kernel_table, ia64_find_proc_info_x,
	ia64_get_dyn_info_list): Update.
	* maint.c (maintenance_translate_address): Update.
	* mi/mi-cmd-var.c (mi_cmd_var_create): Update.
	* target.c (target_flash_erase): Update.

	Update callers of paddr/paddr_nz to use phex/phex_nz instead,
	using an appropriate address size.  Remove use of strlen_paddr.
	* exec.c (exec_files_info): Update.
	* i386-nat.c (i386_show_dr): Update.
	* remote.c (remote_flash_erase): Update.
	* m32r-rom.c (m32r_load_section): Update.
	* monitor.c (monitor_vsprintf, monitor_store_register): Update.
	* remote.c (remote_check_symbols, remote_search_memory): Update.
	* remote-mips.c (mips_request, mips_common_breakpoint): Update.
	* scm-valprint.c (scm_ipruk, scm_scmval_print): Update.
	* sh64-tdep.c (sh64_show_media_regs, sh64_show_compact_regs): Update.
	* sh-tdep.c (sh_generic_show_regs, sh3_show_regs, sh2e_show_regs,
	sh2a_show_regs, sh2a_nofpu_show_regs, sh3e_show_regs,
	sh3_dsp_show_regs, sh4_show_regs, sh4_nofpu_show_regs,
	sh_dsp_show_regs): Update.
	* xcoffsolib.c (sharedlibrary_command): Update.


	* maint.c (maint_print_section_info): Add ADDR_SIZE parameter.
	Use hex_string_custom instead of paddr.
	(print_bfd_section_info): Pass address size.
	(print_objfile_section_info): Likewise.

	* annotate.h (annotate_source): Add GDBARCH parameter.
	(annotate_frame_begin): Likewise.
	* annotate.c (annotate_source): Add GDBARCH parameter.
	(annotate_frame_begin): Likewise.
	* source.c (identify_source_line): Update call to annotate_source.
	* stack.c (print_frame_info, print_frame): Update call to
	annotate_frame_begin.

	* breakpoint.c (describe_other_breakpoints): Add GDBARCH parameter.
	(create_breakpoint, create_ada_exception_breakpoint): Update call.

	* stack.c (print_block_frame_labels): Add GDBARCH parameter.
	(print_frame_label_vars): Update call.

	* symmisc.c (print_partial_symbols): Add GDBARCH parameter.
	(dump_psymtab): Update call to print_partial_symbols.
	(struct print_symbol_args): Add GDBARCH member.
	(dump_symtab_1): Set print_symbol_args architecture member.
	(print_symbol): Use it.

	* windows-tdep.h (windows_xfer_shared_library): Add GDBARCH
	parameter.
	* windows-tdep.c (windows_xfer_shared_library): Likewise.
	* i386-cygwin-tdep.c (struct cpms_data): Add GDBARCH member.
	(core_process_module_section): Pass architecture from cpms_data to
	windows_xfer_shared_library.
	(windows_core_xfer_shared_libraries): Initialize cmps_data 
	architecture member.
	* windows-nat.c (windows_xfer_shared_libraries): Pass architecture
	to windows_xfer_shared_library.

	* defs.h (print_address): Add GDBARCH parameter.
	* printcmd.c (print_address): Add GDBARCH parameter.
	(print_scalar_formatted, do_examine): Update call.
	* findcmd.c (find_command): Update call.
	* tracepoint.c: Include "arch-utils.h".
	(trace_find_line_command): Update call.
	* tui/tui-disasm.c (tui_disassemble): Update call.

	* value.h (print_address_demangle): Add GDBARCH parameter.
	* printcmd.c (print_address_demangle): Add GDBARCH parameter.
	* c-valprint.c (print_function_pointer_address, c_val_print):
	Update call.
	* f-valprint.c (f_val_print): Update call.
	* gnu-v3-abi.c (gnuv3_print_method_ptr): Update call.
	* jv-valprint.c (java_val_print): Update call.
	* m2-valprint.c (print_function_pointer_address, m2_val_print):
	Update call.
	* p-valprint.c (pascal_val_print): Update call.

	* disasm.c (gdb_disassemble_info): Install architecture into
	di.application_data field.

2009-07-02  Ulrich Weigand  <uweigand@de.ibm.com>

	* disasm.h (gdb_disassembly): Add GDBARCH parameter.
	(gdb_print_insn): Likewise.
	* disasm.c (dump_insns): Add GDBARCH parameter.  Use it instead
	of current_gdbarch.
	(do_mixed_source_and_assembly): Add GDBARCH parameter.  Pass to
	dump_insns.
	(do_assembly_only): Likewise.
	(gdb_disassembly): Add GDBARCH parameter.  Use it instead of
	current_gdbarch.  Pass to subroutines.
	(gdb_print_insn): Add GDBARCH parameter.  Use it instead of
	current_gdbarch.

	* stack.c (struct gdb_disassembly_stub_args): Add GDBARCH member.
	(gdb_disassembly_stub): Pass architecture to gdb_disassembly.
	(do_gdb_disassembly): Add GDBARCH argument.  Store into args.
	(print_frame_info): Pass architecture to do_gdb_disassembly.

	* printcmd.c (print_formatted): Pass architecture to gdb_print_insn.

	* mi/mi-cmd-disas.c: Include "arch-utils.h"
	(mi_cmd_disassemble): Pass architecture to gdb_disassembly.

	* cli/cli-cmds.c: Include "arch-utils.h".
	(print_disassembly): Add GDBARCH parameter.  Pass to gdb_disassembly
	and tui_show_assembly.
	(disassemble_current_function): Pass architecture to
	tui_get_low_disassembly_address and print_disassembly.
	(disassemble_command): Pass architecture to
	tui_get_low_disassembly_address and print_disassembly.

	* tui/tui.c (tui_show_assembly): Add GDBARCH parameter.  Pass to
	tui_update_source_windows_with_addr.

	* tui/tui-data.h (struct tui_locator_element): Add GDBARCH member.
	(struct tui_source_info): Likewise.
	* tui/tui-data.c (tui_clear_win_detail): Clear source_info.gdbarch.

	* tui/tui-disasm.c (tui_disassemble): Add GDBARCH parameter.
	Pass to gdb_print_insn.
	(tui_find_disassembly_address): Add GDBARCH parameter.  Pass to
	tui_disassemble.
	(tui_set_disassem_content): Add GDBARCH parameter.  Install into
	source_info.gdbarch.  Pass to tui_disassemble.
	(tui_show_disassem): Add GDBARCH parameter.  Pass to 
	tui_update_source_window.
	(tui_show_disassem_and_update_source): Add GDBARCH parameter.  Pass to
	tui_show_disassem and tui_update_source_window.

	(tui_get_begin_asm_address): Return locator architecture in addition
	to locator PC value.

	(tui_get_low_disassembly_address): Add GDBARCH parameter.   Pass to
	tui_get_low_disassembly_address.

	(tui_vertical_disassem_scroll): Pass architecture to subroutines.

	* tui/tui-disasm.h (tui_set_disassem_content): Add GDBARCH parameter.
	(tui_show_disassem): Likewise.
	(tui_show_disassem_and_update_source): Likewise.
	(tui_get_begin_asm_address): Return architecture and PC value.

	* tui/tui.h (tui_get_low_disassembly_address): Add GDBARCH parameter.
	(tui_show_assembly): Add GDBARCH parameter.

	* tui/tui-layout.c (extract_display_start_addr): Return current window
	architecture in addition to current PC value.

	(tui_set_layout): Update calls to tui_get_low_disassembly_address and
	extract_display_start_addr.  Pass architecture to
	tui_update_source_windows_with_addr.

	* tui/tui-source.c: Include "objfiles.h".
	(tui_set_source_content): Initialize window architecture.
	(tui_show_symtab_source): Add GDBARCH parameter.  Pass to
	tui_update_source_window_as_is

	* tui/tui-source.h (tui_show_symtab_source): Add GDBARCH parameter.

	* tui/tui-stack.c (tui_set_locator_info): Add GDBARCH parameter.
	Install locator architecture.
	(tui_set_locator_filename): Update call.
	(tui_show_frame_info): Pass architecture to tui_set_locator_info
	and subroutines.

	* tui/tui-win.c (make_visible_with_new_height): Pass architecture
	to tui_update_source_window.

	* tui/tui-winsource.c: Include "objfiles.h".
	(tui_display_main): Update call to tui_get_begin_asm_address.
	Pass architecture to tui_update_source_windows_with_addr.
	(tui_update_source_window): Add GDBARCH parameter.  Pass to
	tui_update_source_window_as_is.
	(tui_update_source_window_as_is): Add GDBARCH parameter.
	Pass to tui_set_disassem_content.
	(tui_update_source_windows_with_addr): Add GDBARCH parameter.
	Pass to subroutines.
	(tui_update_source_windows_with_line): Pass objfile architecture
	to subroutines.
	(tui_horizontal_source_scroll): Pass architecture to 
	tui_update_source_window_as_is.
	
	* tui/tui-winsource.h (tui_update_source_window): Add GDBARCH
	parameter.
	(tui_update_source_window_as_is): Likewise.
	(tui_update_source_windows_with_addr): Likewise.

2009-07-02  Ulrich Weigand  <uweigand@de.ibm.com>

	* breakpoint.h (struct breakpoint): New member GDBARCH.
	* breakpoint.c: Include "arch-utils.h".
	(set_raw_breakpoint_without_location): Add GDBARCH parameter.
	Use it to set breakpoint architecture.
	(set_raw_breakpoint): Add GDBARCH parameter.
	(create_internal_breakpoint): Likewise.
	(create_catchpoint): Likewise.
	(create_fork_vfork_event_catchpoint): Likewise.
	(create_breakpoint): Likewise.
	(create_breakpoints): Likewise.
	(break_command_really): Likewise.
	(create_ada_exception_breakpoint): Likewise.
	Update local callers to pass architecture:
	(create_internal_breakpoint): Update.
	(create_overlay_event_breakpoint): Update.
	(create_longjmp_master_breakpoint): Update.
	(create_thread_event_breakpoint): Update.
	(create_solib_event_breakpoint): Update.
	(create_catchpoint): Update.
	(create_fork_vfork_event_catchpoint): Update.
	(set_momentary_breakpoint): Update.
	(clone_momentary_breakpoint): Update.
	(create_breakpoint): Update.
	(create_breakpoints): Update.
	(break_command_really): Update.
	(break_command_1): Update.
	(set_breakpoint): Update.
	(watch_command_1): Update.
	(catch_fork_command_1): Update.
	(catch_exec_commnd_1): Update.
	(handle_gnu_v3_exceptions): Update.
	(create_ada_exception_breakpoint): Update.
	(catch_ada_exception_command): Update.
	(catch_assert_command): Update.
	(trace_command): Update.

	* breakpoint.h (struct bp_location): New member GDBARCH.
	* breakpoint.c (get_sal_arch): New function.
	(set_raw_breakpoint): Set location architecture.
	(add_location_to_breakpoint): Likewise.
	(clone_momentary_breakpoint): Likewise.
	(watch_command_1): Likewise.
	(update_watchpoint): Likewise.
	(bp_loc_is_permanent): Use location architecture instead of
	current_gdbarch.
	(adjust_breakpoint_address): Add GDBARCH parameter; use it
	instead of current_gdbarch.
	Update callers of adjust_breakpoint_address to pass
	breakpoint location architecture:
	(set_raw_breakpoint): Update.
	(watch_command_1): Update.

	* tracepoint.c: (collect_symbol): Add GDBARCH parameter, use instead
	of current_gdbarch.
	(add_local_symbols): Add GDBARCH parameter.  Pass to collect_symbol.
	(encode_actions): Pass tracepoint architecture to add_local_symbols
	(encode_actions): Use tracepoint architecture instead of
	current_gdbarch.  Pass it to add_local_symbols and collect_symbol.

	* breakpoint.h (struct breakpoint_ops): Replace last_addr parameter
	of print_one callback with last_loc.
	* breakpoint.c (print_one_breakpoint_location): Replace last_addr
	parameter with last_loc.
	(print_one_breakpoint): Likewise.
	(do_captured_breakpoint_query): Update call.
	(breakpoint_1): Pass last_loc instead of last_addr to
	print_one_breakpoint.  Pass last location architecture instead of
	current_gdbarch to set_next_address.
	Update all implementations of the print_one callback:
	* breakpoint.c (print_one_catch_fork): Update.
	(print_one_catch_vfork): Update.
	(print_one_catch_exec): Update.
	(print_one_exception_catchpoint): Update.
	* ada-lang.c (print_one_exception): Update.
	(print_one_catch_exception): Update.
	(print_one_catch_exception_unhandled): Update.
	(print_one_catch_assert): Update.

	* breakpoint.c (print_one_breakpoint_location): Add PRINT_ADDRESS_BITS
	parameter.  Use it instead of gdbarch_addr_bit (current_gdbarch).
	(print_one_breakpoint): Add PRINT_ADDRESS_BITS parameter and pass it
	to print_one_breakpoint_location.
	(breakpoint_address_bits): New function.
	(do_captured_breakpoint_query): Compute number of address bits to print
	and pass it to print_one_breakpoint.
	(breakpoint_1): Likewise.  Use it instead of current_gdbarch.

	* breakpoint.h (create_thread_event_breakpoint): Add GDBARCH.
	* breakpoint.c (create_thread_event_breakpoint): Likewise.
	Update callers to create_thread_event_breakpoint:
	* aix-thread.c (pd_enable): Update.
	* linux-thread-db.c (enable_thread_event): Update.

	* breakpoint.h (create_solib_event_breakpoint): Add GDBARCH.
	* breakpoint.c (create_solib_event_breakpoint): Likewise.
	Update callers to create_solib_event_breakpoint:
	* solib-frv.c (enable_break, enable_break2): Update.
	* solib-pa64.c (pa64_solib_create_inferior_hook): Update.
	* solib-som.c (som_solib_create_inferior_hook): Update.
	* solib-darwin.c (darwin_solib_create_inferior_hook): Update.
	* solib-svr4.c (enable_break): Update.

	* breakpoint.h (insert_single_step_breakpoint): Add GDBARCH.
	* breakpoint.c (insert_single_step_breakpoint): Likewise.
	Update callers to insert_single_step_breakpoint:
	* alpha-tdep.c (alpha_software_single_step): Update.
	* arm-linux-tdep.c (arm_linux_software_single_step): Update.
	* arm-tdep.c (arm_software_single_step): Update.
	* cris-tdep.c (cris_software_single_step): Update.
	* rs6000-aix-tdep.c (rs6000_software_single_step): Update.
	* rs6000-tdep.c (ppc_deal_with_atomic_sequence): Update.
	* sparc-tdep.c (sparc_software_single_step): Update.
	* spu-tdep.c (spu_software_single_step): Update.
	* mips-tdep.c (deal_with_atomic_sequence): Add GDBARCH parameter.
	Pass it to insert_single_step_breakpoint.
	(mips_software_single_step): Pass architecture to
	deal_with_atomic_sequence and insert_single_step_breakpoint.

	* breakpoint.h (deprecated_insert_raw_breakpoint): Add GDBARCH.
	(deprecated_remove_raw_breakpoint): Likewise.
	* breakpoint.c (deprecated_insert_raw_breakpoint): Add GDBARCH.
	(deprecated_remove_raw_breakpoint): Likewise.
	Update callers to deprecated_insert_raw_breakpoint and
	deprecated_remove_raw_breakpoint:
	* breakpoint.c (single_step_gdbarch): New static variable.
	(insert_single_step_breakpoint): Pass GDBARCH parameter to
	deprecated_insert_raw_breakpoint.  Store it in single_step_gdbarch.
	(remove_single_step_breakpoints): Pass architecture stored in
	single_step_gdbarch to deprecated_remove_raw_breakpoint.
	* rs6000-nat.c (exec_one_dummy_insn): Update.
	* solib-irix.c (enable_break, disable_break): Update.
	* procfs.c (procfs_mourn_inferior): Update.
	(remove_dbx_link_breakpoint): Update.

	* breakpoint.h (set_breakpoint): Add GDBARCH parameter.
	(set_momentary_breakpoint, set_momentary_breakpoint_at_pc): Likewise.
	* breakpoint.c (set_breakpoint): Add GDBARCH parameter.
	(set_momentary_breakpoint, set_momentary_breakpoint_at_pc): Likewise.
	Update callers to set_breakpoint, set_momentary_breakpoint and
	set_momentary_breakpoint_at_pc:
	* breakpoint.c (set_momentary_breakpoint_at_pc): Update.
	(until_break_command): Update.
	* infcall.c (call_function_by_hand): Update.
	* infcmd.c (finish_backward, finish_forward): Update.
	* infrun.c (insert_step_resume_breakpoint_at_sal): Add GDBARCH
	parameter.  Pass it to set_momentary_breakpoint.
	(insert_longjmp_resume_breakpoint): Add GDBARCH parameter.
	Pass it to set_momentary_breakpoint_at_pc.
	(handle_inferior_event): Update.
	(insert_step_resume_breakpoint_at_frame): Update.
	(insert_step_resume_breakpoint_at_caller): Update..
	* mi/mi-cmd-break.c: Include "arch-utils.h".
	(mi_cmd_break_insert): Update.

	* target.h (struct target_ops): Add GDBARCH parameter to
	to_insert_breakpoint, to_remove_breakpoint, to_insert_hw_breakpoint,
	and to_remove_hw_breakpoint members.
	(target_insert_breakpoint, target_remove_breakpoint,
	target_insert_hw_breakpoint, target_remove_hw_breakpoint): Add GDBARCH
	parameter, pass to target routine.
	(memory_remove_breakpoint, memory_insert_breakpoint): Add GDBARCH
	parameter.
	* target.c (debug_to_insert_breakpoint, debug_to_remove_breakpoint,
	debug_to_insert_hw_breakpoint, debug_to_remove_hw_breakpoint): Add
	GDBARCH parameter, pass to target routine.
	(update_current_target): Update function signature.
	* breakpoint.c (insert_bp_location, remove_breakpoint,
	deprecated_insert_raw_breakpoint, deprecated_remove_raw_breakpoint):
	Pass architecture to target_ routines.
	Update all implementations of the target breakpoint routines to take
	GDBARCH parameter and use it instead of GDBARCH as appropriate:
	* corelow.c (ignore): Update.
	* exec.c (ignore): Update.
	* mem-break.c (memory_insert_breakpoint): Update.
	(memory_remove_breakpoint): Update.
	* monitor.c (monitor_insert_breakpoint): Update.
	(monitor_remove_breakpoint): Update.
	* record.c (record_insert_breakpoint): Update.
	(record_beneath_to_insert_breakpoint): Update.
	(record_remove_breakpoint): Update.
	(record_beneath_to_remove_breakpoint): Update.
	* remote.c (remote_insert_breakpoint): Update.
	(remote_remove_breakpoint): Update.
	(remote_insert_hw_breakpoint): Update.
	(remote_remove_hw_breakpoint): Update.
	* remote-m32r-sdi.c (m32r_insert_breakpoint): Update.
	(m32r_remove_breakpoint): Update.
	* remote-mips.c (mips_insert_breakpoint): Update.
	(mips_remove_breakpoint): Update.
	* i386-nat.c (i386_insert_hw_breakpoint): Update.
	(i386_remove_hw_breakpoint): Update.
	* nto-procfs.c (procfs_insert_breakpoint):  Update.
	(procfs_remove_breakpoint): Update.
	(procfs_insert_hw_breakpoint): Update.
	(procfs_remove_hw_breakpoint): Update.

2009-07-02  Ulrich Weigand  <uweigand@de.ibm.com>

	* frame.h (frame_unwind_arch): New.
	(frame_unwind_caller_arch): Likewise.
	* frame-unwind.h (frame_prev_arch_ftype): New type.
	(struct frame_unwind): New member prev_arch.
	* frame.c (struct frame_info): New member prev_arch.
	(frame_unwind_arch): New function.
	(frame_unwind_caller_arch): Likewise..
	(get_frame_arch): Reimplement in terms of frame_unwind_arch.
	* sentinel-frame.c (sentinel_frame_prev_arch): New function.
	(sentinel_frame_unwinder): Install it.

	* frame.c (frame_pc_unwind): Use frame_unwind_arch instead
	of get_frame_arch.
	(frame_unwind_register_value): Likewise.
	(frame_unwind_register_signed): Likewise.
	(frame_unwind_register_unsigned): Likewise.
	* frame-unwind.c (frame_unwind_got_optimized): Likewise.
	(frame_unwind_got_register): Likewise.
	(frame_unwind_got_constant): Likewise.
	(frame_unwind_got_bytes): Likewise.
	(frame_unwind_got_address): Likewise.

	* frame.h (enum frame_type): New value ARCH_FRAME.
	* frame.c (fprint_frame_type): Handle ARCH_FRAME.
	* stack.c (print_frame_info): Likewise.

2009-07-02  Ulrich Weigand  <uweigand@de.ibm.com>

	* target.h (struct target_ops): New member to_thread_architecture.
	(target_thread_architecture): New macro.
	* target.c (update_current_target): Inherit to_thread_architecture.
	(default_thread_architecture): New function.
	(debug_to_thread_architecture): New function.
	(setup_target_debug): Handle to_thread_architecture.

	* regcache.h (get_thread_arch_regcache): New.
	* regcache.c (struct regcache_list): New data type.
	(current_regcache): Hold regcache list instead of single regcache.
	(current_thread_ptid, current_thread_arch): New static variables.
	(get_thread_arch_regcache): New function.
	(get_thread_regcache): Use it.  Call target_thread_architecture.
	(regcache_thread_ptid_changed): Update to current_regcache changes.
	(registers_changed): Likewise.  Reset current_thread_arch and
	current_thread_ptid.

	* remote.c (remote_wait): Access target registers in target_gdbarch.
	* linux-nat.c (linux_nat_do_thread_registers): Likewise.
	* proc-service.c (ps_lgetregs, ps_lsetregs): Likewise.
	(ps_lgetfpregs, ps_lsetfpregs): Likewise.
	* sol-thread.c (ps_lgetregs, ps_lsetregs): Likewise.
	(ps_lgetfpregs, ps_lsetfpregs): Likewise.
	* solib-svr4.c (enable_break): Likewise.
	(svr4_relocate_main_executable): Likewise.

2009-07-02  Ulrich Weigand  <uweigand@de.ibm.com>

	* python/python-internal.h (struct language_defn): Declare.
	(python_gdbarch, python_language): Likewise.
	(ensure_python_env): Add prototype.
	(make_cleanup_py_restore_gil): Remove prototype.

	* python/python.c: Include "arch-utils.h", "value.h" and "language.h".
	(python_gdbarch, python_language): New global variables.
	(struct python_env): New data type.
	(ensure_python_env, restore_python_env): New functions.
	(eval_python_from_control_command): Call ensure_python_env to
	install current architecture and language.
	(python_command, gdbpy_new_objfile): Likewise.
	* python/python-cmd.c: Include "arch-utils.h" and "language.h".
	(cmdpy_destroyer, cmdpy_function, cmdpy_completer): Call
	ensure_python_env.
	* python/python-type.c (clean_up_objfile_types): Likewise.
	* python/python-objfile.c: Include "language.h".
	(clean_up_objfile): Call ensure_python_env.
	* python/python-prettyprint.c (apply_val_pretty_printer): Likewise.
	(apply_varobj_pretty_printer): Do not call PyGILState_Ensure.
	* varobj.c (varobj_ensure_python_env): New helper function.
	(varobj_get_display_hint, update_dynamic_varobj_children,
	install_default_visualizer, varobj_set_visualizer, free_variable,
	value_get_print_value): Call it.
	(value_get_print_value): Add varobj argument instead of pretty
	printer argument.  Update all callers.

	* python/python-utils.c (py_gil_restore, make_cleanup_py_restore_gil):
	Remove.

	* value.h (internal_function_fn): Add GDBARCH and LANGUAGE argument.
	(call_internal_function): Likewise.
	* value.c (call_internal_function): Likewise.  Pass to handler.
	* eval.c (evaluate_subexp_standard): Update call.
	* python/python-function.c: Include "language.h".
	(fnpy_call): Add GDBARCH and LANGAUAGE arguments and call
	make_cleanup_python_env.

	* python/python-value.c (builtin_type_pyint, builtin_type_pyfloat,
	builtin_type_pylong, builtin_type_pybool, builtin_type_pychar,
	valpy_str): Use python_gdbarch and python_language instead of
	current_gdbarch and current_language.
	* python/python-type.c (typy_lookup_typename): Likewise.

2009-07-02  Ulrich Weigand  <uweigand@de.ibm.com>

	* arch-utils.c (selected_byte_order): Return target_byte_order_user.
	(show_endian): Use target_byte_order_user if specified; otherwise
	use get_current_arch () instead of current_gdbarch.
	(show_architecture): Use set_architecture_string if specified;
	otherwise use get_current_arch () instead of current_gdbarch.
	(get_current_arch): New function.
	* arch-utils.h (get_current_arch): Add prototype.

	* osabi.c (show_osabi): Use get_current_arch () instead of
	current_gdbarch.

	* findcmd.c: Include "arch-utils.h".
	(parse_find_args): Add BIG_P argument.  Use it instead of byte order
	of current_gdbarch.
	(find_command): Use get_current_arch () instead of current_gdbarch.
	Pass byte order to parse_find_args.

	* maint.c: Include "arch-utils.h".
	(maintenance_print_architecture): Use get_current_arch () instead
	of current_gdbarch.

	* reggroups.c: Include "arch-utils.h".
	(maintenance_print_reggroups): Use get_current_arch () instead
	of current_gdbarch.

	* symfile.c: Include "arch-utils.h".
	(overlay_load_command): Use get_current_arch () instead of
	current_gdbarch.

	* value.c: Include "arch-utils.h".
	(show_convenience): Use get_current_arch () instead of
	current_gdbarch.

	* tui/tui-regs.c: Include "arch-utils.h".
	(tui_reg_next_command): Use get_current_arch () instead of
	current_gdbarch.

	* mi/mi-main.c: Include "arch-utils.h".
	(mi_cmd_data_read_memory): Use get_current_arch () instead of
	current_gdbarch.

	* parse.c: Include "arch-utils.h".
	(parse_exp_in_context): Use get_current_arch () instead of
	current_gdbarch.

2009-07-02  Ulrich Weigand  <uweigand@de.ibm.com>

	* gdbtypes.c (make_pointer_type, make_reference_type,
	smash_to_memberptr_type, lookup_array_range_type, check_stub_method):
	Use type architecture instead of current_gdbarch.

	* gdbtypes.h (address_space_name_to_int, address_space_int_to_name):
	Add GDBARCH paramter.
	* gdbtypes.c (address_space_name_to_int, address_space_int_to_name):
	Add GDBARCH parameter.   Use it instead of current_gdbarch.
	* c-typeprint.c (c_type_print_modifier): Update call.
	* parse.c (push_type_address_space): Likewise.

	* findvar.c (extract_typed_address, store_typed_address): Use type
	architecture instead of current_gdbarch.

	* value.c (value_as_address, unpack_field_as_long): Use type architecture
	instead of current_gdbarch.

	* doublest.c (floatformat_from_length): Add GDBARCH argument.  Use it
	instead of current_gdbarch.
	(floatformat_from_type): Pass type architecture.

	* infcall.c (find_function_addr): Use type architecture instead
	of current_gdbarch.

	* valarith.c (value_bitstring_subscript, value_x_binop, value_neg,
	value_bit_index): Use type architecture instead of current_gdbarch.
	* valops.c (value_cast, value_slice): Likewise.

	* value.h (modify_field): Add TYPE argument.
	* value.c (modify_field): Add TYPE argument.  Use type architecture
	instead of current_gdbarch.
	(set_internalvar_component): Likewise.
	* eval.c (evaluate_struct_tuple): Update call.
	* valops.c (value_assign): Likewise.
	* ada-lang.c (modify_general_field): Likewise.  Add TYPE argument.
	(make_array_descriptor): Update calls.
	(move_bits): Add BITS_BIG_ENDIAN_P argument.  Use it instead of
	current_gdbarch.
	(ada_value_assign, value_assign_to_component): Update calls.
	(decode_packed_array, ada_value_primitive_packed_val, ada_value_assign,
	value_assign_to_component): Use type arch instead of current_gdbarch.

	* printcmd.c (float_type_from_length): Remove GDBARCH argument,
	use type architecture instead.
	(print_scalar_formatted, printf_command): Update calls.  Use type
	architecture instead of current_gdbarch.
	* valprint.c (val_print_type_code_int): Use type architecture
	instead of current_gdbarch.
	* varobj.c (value_get_print_value): Likewise.
	* python/python-prettyprint.c (print_string_repr): Add GDBARCH
	argument.  Use it instead of current_gdbarch.
	(apply_val_pretty_printer): Update call.

	* ada-valprint.c (ada_val_print_1): Use type architecture instead
	of current_gdbarch.
	* c-valprint.c (print_function_pointer_address): Add GDBARCH argument.
	Use it instead of current_gdbarch.
	(c_val_print): Update calls passing type architecture.
	* f-valprint.c (f_val_print): Use type architecture instead of
	current_gdbarch.
	* jv-valprint (java_value_print): Likewise.
	* m2-valprint.c (print_function_pointer_address): Add GDBARCH argument.
	Use it instead of current_gdbarch.
	(print_unpacked_pointer): Update calls passing type architecture.
	* scm-valprint.c (scm_scmval_print): Use type architecture instead of
	current_gdbarch.

	* gnu-v3-abi.c (get_class_arch): Remove.
	(gnuv3_rtti_type): Use get_type_arch instead of get_class_arch.  Remove
	special-case check for Java classes.
	(gnuv3_virtual_fn_field, gnuv3_baseclass_offset, gnuv3_print_method_ptr,
	gnuv3_method_ptr_size, gnuv3_make_method_ptr, gnuv3_method_ptr_to_value):
	Use get_type_arch instead of get_class_arch.

2009-07-02  Ulrich Weigand  <uweigand@de.ibm.com>

	* gdbtypes.h (TYPE_OBJFILE_OWNED, TYPE_OWNER): New macros.
	(TYPE_OBJFILE, TYPE_ALLOC, TYPE_ZALLOC): Reimplement.
	(alloc_type_arch): Add prototype.
	(alloc_type_copy): Likewise.
	(get_type_arch): Likewise.
	(arch_type): Likewise.
	(arch_integer_type): Likewise.
	(arch_character_type): Likewise.
	(arch_boolean_type): Likewise.
	(init_float_type): Remove, replace by ...
	(arch_float_type): ... this.
	(init_complex_type): Remove, replace by ...
	(arch_complex_type): ... this.
	(init_flags_type): Remove, replace by ...
	(arch_flags_type): ... this.
	(init_composite_type): Remove, replace by ...
	(arch_composite_type): ... this.

	* gdbtypes.c (alloc_type): No longer support NULL objfile.
	(init_type): Likewise.
	(alloc_type_arch): New function.
	(alloc_type_copy): New function.
	(get_type_arch): New function.

	(smash_type): Preserve type ownership information.
	(make_pointer_type, make_reference_type, make_function_type,
	smash_to_memberptr_type, smash_to_method_type): No longer
	preserve OBJFILE across smash_type calls.
	(make_pointer_type, make_reference_type, make_function_type,
	lookup_memberptr_type, lookup_methodptr_type, allocate_stub_method,
	create_range_type, create_array_type, create_set_type, copy_type):
	Use alloc_type_copy when allocating types.
	(check_typedef): Use alloc_type_arch.
	(copy_type_recursive): Likewise.  Preserve type ownership data
	after copying type.
	(recursive_dump_type): Dump type ownership data.
	(alloc_type_instance): Update type ownership check.
	(copy_type, copy_type_recursive): Likewise.

	(arch_type): New function.
	(arch_integer_type): Likewise.
	(arch_character_type): Likewise.
	(arch_boolean_type): Likewise.
	(init_float_type): Remove, replace by ...
	(arch_float_type): ... this.
	(init_complex_type): Remove, replace by ...
	(arch_complex_type): ... this.
	(init_flags_type): Remove, replace by ...
	(arch_flags_type): ... this.
	(append_flags_type_flag): Move down.
	(init_composite_type): Remove, replace by ...
	(arch_composite_type): ... this.
	(append_composite_type_field_aligned,
	append_composite_type_field): Move down.

	* gdbarch.c (gdbtypes_post_init): Allocate all types
	using per-architecture routines.
	* ada-lang.c (ada_language_arch_info): Likewise.
	* f-lang.c (build_fortran_types): Likewise.
	* jv-lang.c (build_java_types): Likewise.
	* m2-lang.c (build_m2_types): Likewise.
	* scm-lang.c (build_scm_types): Likewise.

	* ada-lang.c (ada_type_of_array): Use alloc_type_copy.
	(packed_array_type): Likewise.
	(ada_template_to_fixed_record_type_1): Likewise.
	(template_to_static_fixed_type): Likewise.
	(to_record_with_fixed_variant_part): Likewise.
	(to_fixed_variant_branch_type): Likewise.
	(to_fixed_array_type): Likewise.
	(to_fixed_range_type): Likewise.
	(empty_record): Use type instead of objfile argument.
	Use alloc_type_copy.
	(to_fixed_variant_branch_type): Update call to empty_record.
	* jv-lang.c (type_from_class): Use alloc_type_arch.

	* arm-tdep.c (arm_ext_type): Allocate per-architecture type.
	* i386-tdep.c (i386_eflags_type, i386_mxcsr_type, i387_ext_type,
	i386_mmx_type, i386_sse_type): Likewise.
	* ia64-tdep.c (ia64_ext_type): Likewise.
	* m32c-tdep.c (make_types): Likewise.
	* m68k-tdep.c (m68k_ps_type, m68881_ext_type): Likewise.
	* rs6000-tdep.c (rs6000_builtin_type_vec64,
	rs6000_builtin_type_vec128): Likewise.
	* sparc-tdep.c (sparc_psr_type, sparc_fsr_type): Likewise.
	* sparc64-tdep.c (sparc64_pstate_type, sparc64_fsr_type,
	sparc64_fprs_type): Likewise.
	* spu-tdep.c (spu_builtin_type_vec128): Likewise.
	* xtensa-tdep.c (xtensa_register_type): Likewise.
	* linux-tdep.c (linux_get_siginfo_type): Likewise.
	* target-descriptions.c (tdesc_gdb_type): Likewise.
	* gnu-v3-abi.c (build_gdb_vtable_type): Likewise.

2009-07-02  Ulrich Weigand  <uweigand@de.ibm.com>

	* i386-tdep.h (struct gdbarch_tdep): Add i386_eflags_type and
	i386_mxcsr_type members.
	(i386_eflags_type): Make into function.
	(i386_mxcsr_type): Likewise.
	* i386-tdep.c (i386_eflags_type): Make into function.
	(i386_mxcsr_type): Likewise.
	(i386_register_type): Update uses.
	(i386_init_types): Remove.
	(_initialize_i386_tdep): Do not call it.
	* amd64-tdep.c (amd64_register_type): Update uses.

	* m68k-tdep.h (struct gdbarch_tdep): Add m68k_ps_type member.
	* m68k-tdep.c (m68k_ps_type): Make into function.
	(m68k_register_type): Update use.
	(m68k_init_types): Remove.
	(_initialize_m68k_tdep): Do not call it.

	* sparc-tdep.h (struct gdbarch_tdep): Add sparc_psr_type,
	sparc_fsr_type, sparc64_pstate_type, sparc64_fsr_type, and
	sparc64_fprs_type members.
	* sparc-tdep.c (sparc_psr_type): Make into function.
	(sparc_fsr_type): Likewise.
	(sparc32_register_type): Update uses.
	(sparc_init_types): Remove.
	(_initialize_sparc_tdep): Do not call it.
	* sparc64-tdep.c (sparc64_pstate_type): Make into function.
	(sparc64_fsr_type): Likewise.
	(sparc64_fprs_type): Likewise.
	(sparc64_register_type): Update uses.
	(sparc64_init_types): Remove.
	(_initialize_sparc64_tdep): Likewise.

2009-07-02  Ulrich Weigand  <uweigand@de.ibm.com>

	* gdbtypes.h (builtin_type_ieee_single, builtin_type_ieee_double,
	builtin_type_i387_ext, builtin_type_m68881_ext, builtin_type_arm_ext,
	builtin_type_ia64_spill, builtin_type_ia64_quad): Remove.
	(init_float_type, init_complex_type): Add prototypes.
	* gdbtypes.c (builtin_type_ieee_single, builtin_type_ieee_double,
	builtin_type_i387_ext, builtin_type_m68881_ext, builtin_type_arm_ext,
	builtin_type_ia64_spill, builtin_type_ia64_quad): Remove.
	(_initialize_gdbtypes): Do not initialize them.
	(build_flt): Rename to ...
	(init_float_type): ... this.  Make global.
	(build_complex): Rename to ...
	(init_complex_type): ... this.  Make global.  Remove BIT argument.
	(gdbtypes_post_init): Update calls.

	* ada-lang.c (ada_language_arch_info): Use init_float_type.
	* jv-lang.c (build_java_types): Likewise.
	* m2-lang.c (build_m2_types): Likewise.
	* f-lang.c (build_fortran_types): Use init_float_type and
	init_complex_type.

	* target-descriptions.c (tdesc_gdb_type): Call init_float_type instead
	of using builtin_type_ieee_single, builtin_type_ieee_double, or
	builtin_type_arm_ext.

	* ia64-tdep.h (struct gdbarch_tdep): Add ia64_ext_type member.
	* ia64-tdep.c (builtin_type_ia64_ext): Remove.
	(_initialize_ia64_tdep): Do not initialize it.
	(floatformat_valid, floatformat_ia64_ext, floatformats_ia64_ext):
	Move up.
	(ia64_ext_type): New function.
	(ia64_register_reggroup_p, ia64_convert_register_p,
	ia64_register_to_value, ia64_value_to_register,
	ia64_extract_return_value, ia64_store_return_value): Use ia64_ext_type
	instead of builtin_type_ia64_ext.

	* i386-tdep.h (struct gdbarch_tdep): Add i387_ext_type member.
	(i387_ext_type): Add prototype.
	* i386-tdep.c (i387_ext_type): New function.
	(i386_extract_return_value, i386_store_return_value,
	i386_register_type): Use it instead of builtin_type_i387_ext.
	* amd64-tdep.c (amd64_register_type): Likewise.
	* i387-tdep.c (print_i387_value, i387_register_to_value,
	i387_value_to_register): Likewise.
	(print_i387_value, print_i387_ext): Add GDBARCH argument.
	(print_i387_ext, i387_print_float_info): Pass to subroutines.

	* m68k-tdep.h (struct gdbarch_tdep): Add m68881_ext_type member.
	* m68k-tdep.c (m68881_ext_type): New function.
	(m68k_register_type, m68k_convert_register_p): Use it instead
	of builtin_type_m68881_ext.

	* arm-tdep.h (struct gdbarch_tdep): Add arm_ext_type member.
	* arm-tdep.c (arm_ext_type): New function.
	(arm_register_type): Use it instead of builtin_type_arm_ext.

	* alpha-tdep.c (alpha_register_type): Use builtin types
	instead of builtin_type_ieee_double.

	* mips-tdep.c (mips_float_register_type, mips_double_register_type):
	Remove.
	(mips_register_type): Use builtin types instead of
	builtin_type_ieee_single and builtin_type_ieee_double.
	(mips_print_fp_register): Use builtin types instead of
	mips_float_register_type and mips_double_register_type.

	* hppa-tdep.c (hppa32_register_type, hppa64_register_type):
	Use builtin types instead of builtin_type_ieee_single and
	builtin_type_ieee_double.

2009-07-02  Ulrich Weigand  <uweigand@de.ibm.com>

	* gdbtypes.h (builtin_type_int0, builtin_type_int8, builtin_type_uint8,
	builtin_type_int16, builtin_type_uint16, builtin_type_int32,
	builtin_type_uint32, builtin_type_int64, builtin_type_uint64,
	builtin_type_int128, builtin_type_uint128): Remove.
	(struct builtin_type): New members builtin_int0, builtin_int8,
	builtin_uint8, builtin_int16, builtin_uint16, builtin_int32,
	builtin_uint32, builtin_int64, builtin_uint64, builtin_int128,
	and builtin_uint128.
	* gdbtypes.c (builtin_type_int0, builtin_type_int8, builtin_type_uint8,
	builtin_type_int16, builtin_type_uint16, builtin_type_int32,
	builtin_type_uint32, builtin_type_int64, builtin_type_uint64,
	builtin_type_int128, builtin_type_uint128): Remove.
	(_initialize_gdbtypes): Do not initialize them.
	(gdbtypes_post_init): Initialize fixed-size integer types.

	* dwarf2expr.c (unsigned_address_type, signed_address_type): Add
	GDBARCH argument.  Return platform-specific type.
	(dwarf2_read_address, execute_stack_op): Update calls.

	* target-descriptions.c (tdesc_gdb_type): Use platform-specific types
	instead of global builtin_int_... variables.
	* mi/mi-main.c (mi_cmd_data_read_memory): Likewise.
	* printcmd.c (do_examine): Likewise.
	* jv-exp.y (parse_number): Likewise.

	* alpha-tdep.c (alpha_register_type, alpha_push_dummy_call,
	alpha_store_return_value): Likewise.
	* amd64-linux-tdep.c (amd64_linux_register_type): Likewise.
	* amd64-tdep.c (amd64_register_type): Likewise.
	* arm-tdep.c (arm_register_type): Likewise.
	* avr-tdep.c (avr_register_type): Likewise.
	* cris-tdep.c (cris_register_type, crisv32_register_type): Likewise.
	* frv-tdep.c (frv_register_type): Likewise.
	* h8300-tdep.c h8300_register_type): Likewise.
	* hppa-tdep.c (hppa64_push_dummy_call, hppa32_register_type,
	hppa64_register_type): Likewise.
	* i386-tdep.c (i386_mmx_type, i386_sse_type): Likewise.
	* iq2000-tdep.c (iq2000_register_type): Likewise.
	* lm32-tdep.c (lm32_register_type, lm32_push_dummy_call): Likewise.
	* m32r-tdep.c (m32r_register_type): Likewise.
	* m68hc11-tdep.c (m68hc11_register_type, m68hc11_pseudo_register_read,
	m68hc11_pseudo_register_write): Likewise.
	* m68k-tdep.c (m68k_register_type): Likewise.
	* m88k-tdep.c (m88k_register_type, m88k_store_arguments): Likewise.
	* mep-tdep.c (mep_register_type): Likewise.
	* mips-tdep.c (mips_register_type, mips_pseudo_register_type,
	mips_print_fp_register): Likewise.
	* moxie-tdep.c (moxie_register_type): Likewise.
	* mt-tdep.c (mt_copro_register_type, mt_register_type): Likewise.
	* rs6000-tdep.c (rs6000_builtin_type_vec64,
	rs6000_builtin_type_vec128): Likewise.
	* score-tdep.c (score_register_type): Likewise.
	* sparc-tdep.c (sparc32_register_type, sparc32_store_arguments):
	Likewise.
	* sparc64-tdep.c (sparc64_register_type, sparc64_store_arguments):
	Likewise.
	* spu-tdep.c (spu_builtin_type_vec128, spu_register_type): Likewise.
	* v850-tdep.c (v850_register_type): Likewise.
	* xstormy16-tdep.c (xstormy16_register_type): Likewise.
	* xtensa-tdep.c (xtensa_register_type): Likewise.

	* mt-tdep.c (struct gdbarch_tdep): New data structure.
	(mt_gdbarch_init): Alloc TDEP structures.
	(mt_register_type): Cache coprocessor type in TDEP instead of
	static global variable.

	* xtensa-tdep.h (struct gdbarch_tdep): Add type_entries member.
	* xtensa-tdep.c (type_entries): Remove.
	(xtensa_register_type): Cache fixed-size types in TDEP instead
	of in global variable.

2009-07-02  Ulrich Weigand  <uweigand@de.ibm.com>

	* gdbtypes.h (builtin_type_true_char): Remove.
	(builtin_type_true_unsigned_char): Likewise.
	(struct builtin_type): Add builtin_true_char and
	builtin_true_unsigned_char members.
	* gdbtypes.c (builtin_type_true_char): Remove.
	(builtin_type_true_unsigned_char): Likewise.
	(_initialize_gdbtypes): Do not initialize them.
	(gdbtypes_post_init): Initialize builtin_true_char and
	builtin_true_unsigned_char members of builtin_type.

	* printcmd.c (print_scalar_formatted): Use builtin_type
	members instead of builtin_type_true_char and
	builtin_type_true_unsigned_char.
	* ada-valprint.c (ada_val_print_1): Likewise.

2009-07-02  Ulrich Weigand  <uweigand@de.ibm.com>

	* gdbtypes.h (builtin_type_void): Remove.
	* gdbtypes.c (builtin_type_void): Remove.
	(_initialize_gdbtypes): Do not initialize it.

	(safe_parse_type): Add GDBARCH argument.  Use it to construct
	void return type.
	(check_stub_method): Update call.

	* infcall.c (call_function_by_hand): Use platform-specific type
	instead of builtin_type_void.
	* valops.c (value_cast): Use input void type instead of
	builtin_type_void.

2009-07-02  Ulrich Weigand  <uweigand@de.ibm.com>

	* ada-lang.c (assign_component): Use platform-specific integer type
	instead of builtin_type_int32 type.
	(ada_evaluate_subexp) [OP_ATR_SIZE]: Likewise.

	* ax-gdb.c (gen_expr) [UNOP_NEG]: Use platform-specific integer type
	instead of builtin_type_int8 type.
	* valarith.c (value_x_unop): Likewise.
	* python/python-value.c (valpy_absolute): Avoid reference to
	builtin_type_int8 type.

	* eval.c (evaluate_subexp_standard): Use platform-specific integer
	type instead of builtin_type_int8 as EVAL_SKIP return value type.
	* ada-lang.c (ada_evaluate_subexp): Likewise.
	* jv-lang.c (evaluate_subexp_java): Likewise.
	* m2-lang.c (evaluate_subexp_modula2): Likewise.
	* scm-lang.c (evaluate_exp): Likewise.

	* value.h (value_bitstring): Add INDEX_TYPE argument.
	* valops.c (value_bitstring): Add INDEX_TYPE argument, use it instead
	of builtin_type_int32 as base range type.
	* eval.c (evaluate_subexp_standard): Update value_bitstring call.

2009-07-02  Ulrich Weigand  <uweigand@de.ibm.com>

	* gdbtypes.c (lookup_array_range_type): Add prototype.
	(lookup_string_range_type): Likewise.
	* gdbtypes.c (lookup_array_range_type): New function.
	(lookup_string_range_type): Likewise.

	* ax-gdb.c (gen_repeat): Use lookup_array_range_type.
	* parse.c (follow_types): Likewise.
	* jv-lang.c (java_array_type): Likewise.
	* gnu-v3-abi.c (build_gdb_vtable_type): Likewise.
	* mt-tdep.c (mt_register_type): Likewise.
	* sh-tdep.c (sh_sh4_build_float_register_type): Likewise.
	* sh64-tdep.c (sh64_build_float_register_type): Likewise.
	* value.c (allocate_repeat_value): Likewise.
	* valops.c (value_array, value_cstring): Likewise.
	* valops.c (value_string): Use lookup_string_range_type.

2009-07-02  Ulrich Weigand  <uweigand@de.ibm.com>

	* m2-typeprint.c (m2_print_bounds, m2_is_long_set_of_type): Remove
	redundant check for NULL TYPE_TARGET_TYPE.
	* m2-valprint.c (m2_print_long_set): Likewise.
	* p-valprint.c (pascal_type_print_base): Likewise.

2009-07-02  Ulrich Weigand  <uweigand@de.ibm.com>

	* printcmd.c (next_gdbarch): New static variable.
	(set_next_address, do_examine, x_command): Set it.
	(decode_format): Use 'a' size to indicate width of an address.
	(do_examine): Add GDBARCH argument.  Handle 'a' size.
	(x_command): Pass architecture to do_examine.
	Error if called without argument the first time.  
	(do_one_display): Pass architecture to do_examine.

	(examine_i_type, examine_b_type, examine_h_type, examine_w_type,
	examine_g_type): Remove.
	(_initialize_printcmd): Do not initialize them.
	(do_examine): Use builin_type_int... instead of examine_..._type.

2009-07-02  Ulrich Weigand  <uweigand@de.ibm.com>

	* gdbtypes.h (struct builtin_type): Add internal_fn member.
	* gdbtypes.c (gdbtypes_post_init): Initialize it.
	* value.c (internal_fn_type): Remove.
	(_initialize_values): Do not initialize it.

	* value.c (struct internalvar): Add enum internalvar_kind type and
	kind member.  Restructure union internalvar_data type.  Remove type,
	canonical, and make_value members.
	(init_if_undefined_command): Update for data structure changes.
	(create_internalvar): Likewise.
	(create_internalvar_type_lazy): Likewise.
	(get_internalvar_integer): Likewise.
	(get_internalvar_function): Likewise.
	(set_internalvar_component): Likewise.
	(set_internalvar): Likewise.
	(set_internalvar_integer): Likewise.
	(set_internalvar_function): Likewise.
	(clear_internalvar): Likewise.
	(add_internal_function): Likewise.
	(preserve_one_internalvar): New function.
	(preserve_values): Call it.

	* value.h (value_of_internalvar): Add GDBARCH parameter.
	(internalvar_make_value): Likewise.
	* value.c (value_of_internalvar): Add GDBARCH parameter.  Pass it to
	make_value callback.  Use it to generate per-architecture result value
	types for internal variables with no pre-defined type.  Update for data
	structure changes.
	(show_convenience): Pass architecture to value_of_internalvar.
	* eval.c (evaluate_subexp_standard): Likewise.
	* infrun.c (siginfo_make_value): Add GDBARCH parameter.  Use it
	instead of current frame architecture.  Return per-architecture type.

	* value.h (set_internalvar_string): Add prototype.
	* value.c (set_internalvar_string): New function.
	* tracepoint.c (set_traceframe_context): Use it.

2009-07-02  Ulrich Weigand  <uweigand@de.ibm.com>

	* jv-lang.h (java_int_type, java_byte_type, java_short_type,
	java_long_type, java_boolean_type, java_char_type, java_float_type,
	java_double_type, java_void_type): Remove.
	(struct builtin_java_type): New data type.
	(builtin_java_type): Add prototype.
	(java_primitive_type): Add GDBARCH argument.
	(java_primitive_type_from_name): Likewise.
	(type_from_class): Likewise.

	* jv-lang.c (java_int_type, java_byte_type, java_short_type,
	java_long_type, java_boolean_type, java_char_type, java_float_type,
	java_double_type, java_void_type): Remove.

	(build_java_types, builtin_java_type): New functions.
	(java_type_data): New static variable.
	(_initialize_java_language): Initialize it.  No longer initialize
	global types.
	(java_language_arch_info): Use per-architecture types.

	(java_primitive_type): Add GDBARCH argument.  Return per-architecture
	type instead of refering to global variable.
	(java_primitive_type_from_name): Add GDBARCH argument.
	(java_primitive_type_name): New function.
	(java_demangled_signature_length): Use it instead of
	java_primitive_type_from_name.
	(java_demangled_signature_copy): Likewise.

	(type_from_class): Add GDBARCH argument.  Pass to java_link_class_type,
	java_primitive_type, and recursive type_from_class call.
	(java_link_class_type): Add GDBARCH argument.  Pass to type_from_class
	calls.  Use per-architecture types instead of global types.

	* jv-exp.y (parse_java_type): New define.
	Use per-architecture types instead of global types througout.

	* jv-valprint.c (java_value_print): Pass architecture to
	type_from_class and java_primitive_type_from_name.  Use per-
	architecture types instead of global types.

2009-07-01  Doug Evans  <dje@google.com>

	* NEWS: Mention biarch amd64-linux gdbserver and hardware watchpoint
	support for i386-linux, amd64-linux, and i386-win32 builds of
	gdbserver.

2009-07-01  Nick Roberts  <nickrob@snap.net.nz>

	* Makefile.in (HFILES_NO_SRCDIR): Remove entries for deleted files.

2009-06-30  Jan Kratochvil  <jan.kratochvil@redhat.com>

	* Makefile.in (TARGET_FLAGS_TO_PASS): Include also FORCE_PARALLEL.
	(check//%): Construct FORCE_PARALLEL for the sub-make.  Extend the
	comment for it.

2009-06-30  Paul Pluzhnikov  <ppluzhnikov@google.com>

	gdb/10275
	* dwarf2-frame.c (dwarf2_frame_state): Move cfa_offset, cfa_reg,
	cfa_how and cfa_exp into regs and adjust users.
	
2009-06-30  Daniel Jacobowitz  <dan@codesourcery.com>

	* dwarf2read.c (inherit_abstract_dies): Work around GCC PR 40573.

2009-06-30  Vladimir Prus  <vladimir@codesourcery.com>

	* mi/mi-cmd-stack.c (parse_print_values): New.
	(mi_cmd_stack_list_locals, mi_cmd_stack_list_args): Use the above.

2009-06-30  Vladimir Prus  <vladimir@codesourcery.com>

	* varobj.c (varobj_get_type): Use type_to_string.

2009-06-29  Pedro Alves  <pedro@codesourcery.com>

	* infrun.c (handle_inferior_event): Context switch to the new
	thread when resuming for a new_thread_event.

2009-06-29  Ulrich Weigand  <uweigand@de.ibm.com>

	* ada-lang.h (ada_convert_actual): Add GDBARCH argument.
	* ada-lang.c (convert_actual): Remove stale prototype.
	(ensure_lval, make_array_descriptor, ada_convert_actual):
	Add GDBARCH argument and pass through to subroutine calls.
	(ensure_lval): Use GDBARCH instead of current_gdbarch.
	* infcall.c (value_arg_coerce): Update ada_convert_actual call.

2009-06-29  Ulrich Weigand  <uweigand@de.ibm.com>

	* ada-lang.c (resolve): Use per-architecture void type instead
	of platform-independent one.
	(ada_evaluate_subexp) [STRUCTOP_STRUCT]: Likewise.
	(ada_resolve_function): Reimplement fallback logic to avoid
	explicit reference to builtin_type_void.

2009-06-29  Ulrich Weigand  <uweigand@de.ibm.com>

	* ada-valprint.c (ada_print_scalar): Accept NULL type argument
	to indicate scalar should be printed as default integer.
	(print_optional_low_bound): Pass NULL to ada_print_scalar to
	indicate default integer output.
	* ada-typeprint.c (print_range, print_range_bound): Likewise.
	(print_choices): Likewise.  Thus, accept NULL as val_type.
	* ada-lang.c (ada_variant_discrim_type): Return NULL when failed
	to look up controlling discriminant name.

2009-06-29  Ulrich Weigand  <uweigand@de.ibm.com>

	* ada-lang.c (to_fixed_range_type): Add ORIG_TYPE argument.
	Fall back to orig_type as index type if symbol lookup fails.
	Allocate result types from ORIG_TYPE's objfile.
	(ada_array_bound_from_type, to_fixed_array_type,
	ada_evaluate_subexp): Pass original index type to
	to_fixed_range_type.  Do not pass objfile.

	* ada-typeprint.c (print_range_type_named): Add ORIG_TYPE argument.
	Fall back to orig_type as index type if symbol lookup fails.
	(print_array_type, ada_print_type): Pass original index type
	to print_range_type_named.

2009-06-29  Ulrich Weigand  <uweigand@de.ibm.com>

	* ada-lang.c (ada_index_type): Update comment.

2009-06-29  Ulrich Weigand  <uweigand@de.ibm.com>

	* ada-lang.c (ada_index_type): Make static.  Add NAME argument.
	Throw error on invalid input arguments.  Return NULL if unable
	to determine index type.

	(ada_array_bound_from_type): Remove TYPEP argument.
	(ada_array_bound): Make static.  Return LONGEST instead of value.
	Update for ada_array_bound_from_type change.
	(ada_array_length): Return LONGEST instead of value.
	Update for ada_array_bound_from_type change.
	(make_array_descriptor): Update for ada_array_bound change.

	(ada_evaluate_subexp) [OP_ATR_RANGE, OP_ATR_FIRST, OP_ATR_LAST,
	OP_ATR_LENGTH]: Update for ada_array_bound_from_type,
	ada_array_bound, ada_array_length, ada_index_type changes.
	Always use ada_index_type to compute result type; fall back
	to architecture-specific integer type if ada_index_type fails.

	* ada-lang.h (ada_index_type): Remove prototype.
	(ada_array_bound): Likewise.

2009-06-29  Pedro Alves  <pedro@codesourcery.com>

	* dbxread.c (read_dbx_symtab): Clear has_line_numbers when ending
	a psymtab.

2009-06-29  Tom Tromey  <tromey@redhat.com>

	* README: Mention parallel check.

2009-06-29  Sami Wagiaalla  <swagiaal@redhat.com>

	* dwarf2read.c (read_import_statement): Properly set import location
	and destination.
	* cp-support.h (cp_add_using, cp_add_using_directive): Now take char*
	inner, char* outer arguments. Updated callers.

2009-06-29  Ulrich Weigand  <uweigand@de.ibm.com>

	* value.h (value_subscript, value_subscripted_rvalue,
	value_bitstring_subscript, value_ptradd): Use LONGEST instead
	of value as type of the index argument.
	(value_ptrsub): Remove.
	* valarith.c (value_subscript, value_subscripted_rvalue,
	value_bitstring_subscript, value_ptradd): Use LONGEST instead
	of value as type of the index argument.
	(value_ptrsub): Remove.

	* wrapper.h (gdb_value_subscript): Use LONGEST instead of
	value as type of the index argument.
	* wrapper.c (gdb_value_subscript): Likewise.

	Update calls to gdb_value_subscript, value_subscript,
	value_subscripted_rvalue, value_bitstring_subscript and
	value_ptradd to use LONGEST instead of value as index
	argument type.  Use value_ptradd instead of value_ptrsub.
	* ada-lang.c (ada_value_subscript, ada_value_ptr_subscript,
	ada_tag_name_2): Update.
	* ada-tasks.c (read_atcb): Update.
	* eval.c (evaluate_subexp_standard): Update.
	* valarith.c (value_subscript): Update.
	* gnu-v2-abi.c (gnuv2_virtual_fn_field): Update.
	* gnu-v3-abi.c (gnuv3_get_virtual_fn, gnuv3_baseclass_offset,
	gnuv3_method_ptr_to_value): Update.
	* jv-lang.c (evaluate_subexp_java): Update.
	* m2-lang.c (evaluate_subexp_modula2): Update.
	* python/python-value.c (valpy_getitem, valpy_binop): Update.
	* wrapper.c (gdb_value_subscript): Update.
	* varobj.c (c_describe_child): Update.

2009-06-29  Ulrich Weigand  <uweigand@de.ibm.com>

	* gdbtypes.h (make_function_type): Remove OBJFILE parameter.
	* gdbtypes.c (make_function_type): Remove OBJFILE parameter.
	(lookup_function_type): Update call.
	* stabsread.c (read_type): Likewise.
	* dwarf2read.c (read_subroutine_type): Use lookup_function_type
	instead of make_function_type.
	* jv-lang.c (type_from_class): Likewise.  Do not allocate types
	on the fake "dynamics" obstack.

2009-06-29  Ulrich Weigand  <uweigand@de.ibm.com>

	* gdbtypes.h (struct builtin_type): Remove builtin_core_addr,
	nodebug_text_symbol, nodebug_data_symbol, nodebug_unknown_symbol,
	and nodebug_tls_symbol members.
	(struct objfile_type): New data structure.
	(objfile_type): Add prototype.
	* gdbtypes.c (gdbtypes_post_init): Remove initialization code
	for types no longer in struct builtin_type.
	(objfile_type_data): New static variable.
	(_initialize_gdbtypes): Initialize it.
	(objfile_type): New function.

	* gdbtypes.h (builtin_type_error): Remove.
	* gdbtypes.c (build_complex): Do not use builtin_type_error.
	* symtab.c (builtin_type_error): Remove.
	(_initialize_symtab): Remove initialization.

	* stabsread.c (dbx_lookup_type, define_symbol, error_type,
	rs6000_builtin_type, read_range_type): Use per-objfile types
	instead of global or per-architecture builtin types.
	* coffread.c (decode_type): Likewise.
	* dwarf2read.c (read_array_type, read_tag_string_type,
	new_symbol, die_type): Likewise.
	* mdebugread.c (parse_symbol, basic_type, upgrade_type,
	parse_procedure, psymtab_to_symtab_1): Likewise.
	* xcoffread.c (process_xcoff_symbol): Likewise.
	* parse.c (write_exp_msymbol): Likewise.

	* stabsread.c (rs6000_builtin_type_data): New static variable.
	(_initialize_stabsread): Initialize it.
	(rs6000_builtin_type): Add OBJFILE argument.  Allocate builtin
	types per-objfile instead of globally.

	* stabsread.c (dbx_lookup_type): Add OBJFILE argument.  Use it
	instead of current_objfile; pass it to rs6000_builtin_type.
	(dbx_alloc_type, read_type, read_range_type): Update calls.
	(cleanup_undefined_types_noname): Add OBJFILE argument and
	pass it to dbx_lookup_type.
	(cleanup_undefined_types): Add OBJFILE argument and pass it
	to cleanup_undefined_types_noname.
	* stabsread.h (cleanup_undefined_types): Add OBJFILE argument.
	* buildsym.c (end_symtab): Update call.

2009-06-29  Ulrich Weigand  <uweigand@de.ibm.com>

	* darwin-nat-info.c (darwin_debug_regions_recurse): Use
	target_gdbarch instead of current_gdbarch.

2009-06-29  Ulrich Weigand  <uweigand@de.ibm.com>

	* Makefile.in (ALL_64_TARGET_OBS): Add amd64-windows-tdep.o.
	(ALL_TARGET_OBS): Add moxie-tdep.o, i386-darwin-tdep.o, and
	solib-darwin.o.

	* configure.tgt: Add comment.

2009-06-28  Paul Pluzhnikov  <ppluzhnikov@google.com>

	* mi/mi-cmds.c (mi_cmds): Remove unimplemented entries.
	
2009-06-27  Daniel Jacobowitz  <dan@codesourcery.com>
	    Jan Kratochvil  <jan.kratochvil@redhat.com>

	* NEWS: Document inlined function support.
	* Makefile.in (SFILES): Add inline-frame.c.
	(COMMON_OBS): Add inline-frame.o.
	* block.c (contained_in): Rewrite to use lexical nesting.
	(block_linkage_function): Skip inlined function blocks.
	(block_inlined_p): New.
	* block.h (struct block): Update comment.
	(block_inlined_p): New prototype.
	* blockframe.c (get_frame_block): Handle inlined functions.
	(get_frame_function): Do not use block_linkage_function.
	(block_innermost_frame): Use get_frame_block and contained_in.
	* breakpoint.c (watchpoint_check): Remove extra reinit_frame_cache.
	Skip over inlined functions.  Simplify epilogue check.
	(bpstat_check_breakpoint_conditions): Use get_stack_frame_id.
	Update comments.
	(set_momentary_breakpoint): Only accept non-inlined frames.
	(watch_command_1): Use frame_unwind_caller_pc and
	frame_unwind_caller_id instead of get_prev_frame.
	(until_break_command): Likewise.  Use get_stack_frame_id.
	* buildsym.c (end_symtab): Set SYMBOL_SYMTAB for block functions.
	* dwarf2loc.c (dwarf_expr_frame_base): Use block_linkage_function.
	* dwarf2read.c (process_die): Handle DW_TAG_inlined_subroutine.
	(read_func_scope, new_symbol): Likewise.  Handle arguments specially
	for inlined functions without call site information.
	(inherit_abstract_dies): Allow tag mismatch for inlined subroutines.
	(die_specification): Treat DW_AT_abstract_origin as a specification.
	(read_type_die): Handle DW_TAG_inlined_subroutine.
	* frame-unwind.c (frame_unwind_init): Add inline_frame_unwind.
	* frame.c (fprint_frame_id): Print inline depth.
	(fprint_frame_type): Handle INLINE_FRAME and SENTINEL_FRAME.
	(skip_inlined_frames, get_stack_frame_id): New.
	(frame_unwind_caller_id): Use skip_inlined_frames.
	(frame_id_inlined_p): New.
	(frame_id_eq): Make the logic match the comments.  Add inline_depth
	check.
	(frame_id_inner): Handle inlined functions.
	(frame_unwind_pc): New function, copied from frame_unwind_caller_pc.
	(frame_unwind_caller_pc): Use skip_inlined_frames and frame_unwind_pc.
	(get_prev_frame_1): Check for inline frames.  Split out frame
	allocation to get_prev_frame_raw.
	(get_prev_frame_raw): New function.
	(get_prev_frame): Handle inline frames.
	(get_frame_pc): Use frame_unwind_pc.
	(get_frame_address_in_block): Skip inlined frames on both sides.
	(pc_notcurrent): Delete.
	(find_frame_sal): Rewrite to handle inline call sites.  Use
	get_frame_address_in_block.
	(deprecated_update_frame_pc_hack): Make static.
	* frame.h: Update comments.
	(struct frame_id): Add inline_depth.
	(enum frame_type): Add INLINE_FRAME.
	(frame_id_inlined_p, get_stack_frame_id): New prototypes.
	* gdbthread.h (struct thread_info): Add step_stack_frame_id field.
	* infcmd.c (set_step_frame): New function.
	(step_once): Use set_step_frame.  Handle inlined functions.
	(until_next_command): Use set_step_frame.
	(finish_backward), finish_forward): Use get_stack_frame_id.
	(finish_command): Support inlined functions.
	* inferior.h (set_step_info): New prototype.
	* infrun.c (RESUME_ALL): Use minus_one_ptid.
	(clear_proceed_status): Clear step_stack_frame_id.
	(init_wait_for_inferior): Call clear_inline_frame_state.
	(init_execution_control_state): Make static.
	(set_step_info): New function.
	(init_thread_stepping_state): Do not set the symtab or line here.
	(stepped_in_from): New function.
	(handle_inferior_event): Handle inlined functions.  Use set_step_info.
	(insert_step_resume_breakpoint_at_frame): Use get_stack_frame_id.
	(struct inferior_status): Add step_stack_frame_id.
	(save_inferior_status, restore_inferior_status): Save and restore
	step_stack_frame_id.
	* inline-frame.c, inline-frame.h: New files.
	* minsyms.c (prim_record_minimal_symbol_and_info): Use XCALLOC.
	* regcache.c (regcache_write_pc): Call reinit_frame_cache.
	* s390-tdep.c (s390_prologue_frame_unwind_cache): Handle INLINE_FRAME.
	* stack.c (frame_show_address): New.
	(print_frame_info, print_frame): Use it.
	(find_frame_funname): Use get_frame_function.  Handle inlined blocks.
	(frame_info): Mark inlined functions.
	(backtrace_command_1): Use get_current_user_frame.
	(print_frame_local_vars, print_frame_label_vars): Update comments.
	(return_command): Refuse inlined functions.
	* symtab.c (lookup_symbol_aux_local): Stop at inlined function
	boundaries.
	(find_function_start_sal): Avoid inlined functions.
	(completion_list_add_fields): New function.
	(default_make_symbol_completion_list): Use it.  Use block_static_block
	and block_global_block.  Check for inlined functions.
	(skip_prologue_using_sal): Avoid line number comparison across
	inlining.
	* symtab.h (struct symbol): Add is_inlined.
	(SYMBOL_INLINED): New.
	* target.c (target_resume): Call clear_inline_frame_state.
	* valops.c (value_of_variable): Check block_inlined_p.

2009-06-27  Daniel Jacobowitz  <dan@codesourcery.com>

	* frame.c (frame_unwind_id): Renamed to ...
	(frame_unwind_caller_id): ... this.  All callers updated.
	(frame_pc_unwind): Renamed to ...
	(frame_unwind_caller_pc): ... this.  All callers updated.
	* frame.h: Document frame_unwind_caller_WHAT functions.
	(frame_unwind_id): Renamed to ...
	(frame_unwind_caller_id): ... this.
	(frame_pc_unwind): Renamed to ...
	(frame_unwind_caller_pc): ... this.
	* hppa-tdep.c (hppa_find_unwind_entry_in_block): Correct comment.
	* stack.c (parse_frame_specification_1): Do not rely on
	frame_unwind_id.

2009-06-27  Michael Snyder  <msnyder@vmware.com>

	* infrun.c (handle_inferior_event): Improve handling of
	reverse-stepping into and over shared library functions.

2009-06-25  Karen Osmond  <karen.osmond@gmail.com>

	* linespec.c (find_method): Add new not_found_ptr parameter to
	bring in line with symtab_from_filename, decode_variable.
	(decode_compound): Likewise.  Also propagate not_found_ptr to 
	find_method.
	(decode_line_1): Propagate not_found_ptr to decode_compound.
	(cplusplus_error): Now throws NOT_FOUND_ERROR.

2009-06-25  Karen Osmond  <karen.osmond@gmail.com>

	* MAINTAINERS (Write After Approval): Add self.

2009-06-23  Ulrich Weigand  <uweigand@de.ibm.com>

	* valops.c (value_one): Reimplement broken decimal-float case.

2009-06-23  Ulrich Weigand  <uweigand@de.ibm.com>

	* eval.c (evaluate_subexp_standard): Use expression architecture
	instead of current_gdbarch.

	* infrun.c (handle_inferior_event): Avoid unncessary reference
	to current_gdbarch and get_current_frame ().

2009-06-23  Ulrich Weigand  <uweigand@de.ibm.com>

	* breakpoint.h (set_longjmp_breakpoint): Add THREAD argument.
	(enum bptype): Add bp_longjmp_master.

	* breakpoint.c (create_longjmp_master_breakpoint): New function.
	(update_breakpoints_after_exec): Handle bp_longjmp_master
	breakpoints.  Call create_longjmp_master_breakpoint.
	(print_it_typical, bpstat_stop_status, bpstat_what,
	print_one_breakpoint_location, allocate_bp_location, mention,
	delete_command, breakpoint_re_set_one): Handle bp_longjmp_master.
	(breakpoint_re_set): Call create_longjmp_master_breakpoint.
	(create_longjmp_breakpoint): Delete.
	(set_longjmp_breakpoint): Add THREAD argument.  Reimplement
	to install momentary clones of bp_longjmp_master breakpoints.

	* infcmd.c (step_1): Pass thread to set_longjmp_breakpoint.

2009-06-23  Cary Coutant  <ccoutant@google.com>

	* dwarf2read.c (dwarf_decode_lines): Ignore rows where is_stmt is 0.
	Set basic_block to 0 after a special opcode.

2009-06-23  Jan Kratochvil  <jan.kratochvil@redhat.com>

	Fix a regression by the mmap patch from 2009-06-16.
	* symfile.c (reread_symbols): Move sym_finish and clear_objfile_data
	calls before deleting the OBJFILE obstack.  Extend the comment.

2009-06-23  Ulrich Weigand  <uweigand@de.ibm.com>

	* jv-lang.h (JAVA_OBJECT_SIZE): Remove.
	(get_java_object_header_size): Add GDBARCH parameter.
	* jv-lang.c (get_java_object_header_size): Add GDBARCH parameter.
	Use it instead of current_gdbarch.
	(evaluate_subexp_java): Replace JAVA_OBJECT_SIZE with call to
	get_java_object_header_size.
	* jv-valprint.c (java_value_print): Likewise.

2009-06-23  Sami Wagiaalla  <swagiaal@redhat.com>

	* dwarf2read.c (process_die): Handle import statements
	(DW_TAG_imported_declaration, case DW_TAG_imported_module)
	(read_import_statement): New.
	(read_func_scope): Update using_directives to point to current context
	(read_lexical_block_scope): Ditto.
	* cp-support.h: Added prototype for cp_add_using.
	* cp-namespace.c: Removed local context_stack.
	(cp_initialize_namespace): Deleted.
	(cp_finalize_namespace): Deleted.
	(cp_add_using_directive): Use using_directives instead of using_list.
	(cp_add_using): No longer static.
	* buildsym.h: Created global using_direct variable.
	Created using_direct variable in context_stack.
	* buildsym.c (finish_block): Set using directives for the block under
	construction.
	(start_symtab): Removed call to cp_initialize_namespace().
	(end_symtab): Removed call to cp_finalize_namespace().
	(push_context): Save and reset using_directives.
	* block.c (block_using): Return using directives for given
	block instead of static block.

2009-06-23  Ulrich Weigand  <uweigand@de.ibm.com>

	* target-descriptions.h (struct type): Do not declare.
	(struct tdesc_type): Declare.
	(tdesc_named_type): Change return type to struct tdesc_type *.
	(tdesc_record_type): Remove.
	(tdesc_create_vector): Add prototype.
	(tdesc_create_union): Likewise.
	(tdesc_add_field): Likewise.

	* target-descriptions.c (struct tdesc_reg): Replace gdb_type
	member by tdesc_type member.
	(struct tdesc_type_field, tdesc_type_field): Add type and vector def.
	(struct tdesc_type, tdesc_type_p): Likewise.
	(struct tdesc_arch_reg, tdesc_arch_reg): Likewise.
	(struct tdesc_feature): Change type of "types" to VEC(tdesc_type_p).
	(struct tdesc_arch_data): Replace registers member by arch_regs.

	(tdesc_predefined_types): Change to array of pre-defined
	struct tdesc_type structures.  Add "code_ptr" and "data_ptr".
	(tdesc_named_type): Return struct tdesc_type * instead of GDB type.
	(tdesc_gdb_type): New function.

	(target_find_description): Update for data structure changes.
	(tdesc_data_cleanup): Likewise.
	(tdesc_numbered_register): Likewise.
	(tdesc_use_registers): Likewise.
	(tdesc_create_reg): Likewise.
	
	(tdesc_find_arch_register): New function.
	(tdesc_find_register): Use it.
	(tdesc_register_type): Use tdesc_gdb_type to generate GDB type from
	tdesc_type on demand; cache generated types in tdesc_arch_reg.

	(tdesc_free_type): New function.
	(tdesc_free_feature): Call it.

	(tdesc_create_vector): New function.
	(tdesc_create_union): Likewise.
	(tdesc_add_field): Likewise.
	(tdesc_record_type): Remove.

	(tdesc_type_id): Remove.
	(maint_print_c_tdesc_cmd): Update for data structure changes.  Update
	generated code to create tdesc_type structures instead of GDB types.

	* xml-tdesc.c: Do not include "gdbtypes.h".
	(struct tdesc_parsing_data): Change type of current_union to
	struct tdesc_type *.
	(tdesc_start_reg): Do not special-case "code_ptr" or "data_ptr".
	(tdesc_start_union): Call tdesc_create_union.
	(tdesc_start_field): Call tdesc_add_field.
	(tdesc_start_vector): Call tdesc_create_vector.
	(tdesc_end_union): Remove.
	(feature_children): Remove reference to tdesc_end_union.

	* features/arm-with-iwmmxt.c: Regenerate.
	* features/mips-linux.c: Regenerate.
	* features/mips64-linux.c: Regenerate.
	* features/rs6000/powerpc-32.c: Regenerate.
	* features/rs6000/powerpc-32l.c: Regenerate.
	* features/rs6000/powerpc-403.c: Regenerate.
	* features/rs6000/powerpc-403gc.c: Regenerate.
	* features/rs6000/powerpc-505.c: Regenerate.
	* features/rs6000/powerpc-601.c: Regenerate.
	* features/rs6000/powerpc-602.c: Regenerate.
	* features/rs6000/powerpc-603.c: Regenerate.
	* features/rs6000/powerpc-604.c: Regenerate.
	* features/rs6000/powerpc-64.c: Regenerate.
	* features/rs6000/powerpc-64l.c: Regenerate.
	* features/rs6000/powerpc-7400.c: Regenerate.
	* features/rs6000/powerpc-750.c: Regenerate.
	* features/rs6000/powerpc-860.c: Regenerate.
	* features/rs6000/powerpc-altivec32.c: Regenerate.
	* features/rs6000/powerpc-altivec32l.c: Regenerate.
	* features/rs6000/powerpc-altivec64.c: Regenerate.
	* features/rs6000/powerpc-altivec64l.c: Regenerate.
	* features/rs6000/powerpc-e500.c: Regenerate.
	* features/rs6000/powerpc-e500l.c: Regenerate.
	* features/rs6000/powerpc-isa205-32l.c: Regenerate.
	* features/rs6000/powerpc-isa205-64l.c: Regenerate.
	* features/rs6000/powerpc-isa205-altivec32l.c: Regenerate.
	* features/rs6000/powerpc-isa205-altivec64l.c: Regenerate.
	* features/rs6000/powerpc-isa205-vsx32l.c: Regenerate.
	* features/rs6000/powerpc-isa205-vsx64l.c: Regenerate.
	* features/rs6000/powerpc-vsx32.c: Regenerate.
	* features/rs6000/powerpc-vsx32l.c: Regenerate.
	* features/rs6000/powerpc-vsx64.c: Regenerate.
	* features/rs6000/powerpc-vsx64l.c: Regenerate.
	* features/rs6000/rs6000.c: Regenerate.

2009-06-23  Joel Brobecker  <brobecker@adacore.com>

	* ada-lang.c (decode_packed_array): If the value is a pointer to
	an array, then use value_ind to dereference it, not ada_value_ind.
	(ada_template_to_fixed_record_type_1): Handle the case where a
	dynamic field is an aligner type.
	(to_fixed_array_type): Add handling for packed array types.
	(ada_get_base_type): Do not follow the XVS type if the type is
	an aligner type.
	(ada_evaluate_subexp): Split a few statements up for clarity
	and debuggability.
	<OP_FUNCALL>: Add handling of the case of a packed array that
	has already been fixed.

2009-06-23  Joel Brobecker  <brobecker@adacore.com>

	* ada-lang.c (evaluate_subexp): Delete.  Use the version from eval.c.
	(evaluate_subexp_type): Reimplement using evaluate_subexp.
	* value.h (evaluate_subexp): Add declaration.
	* eval.c (evaluate_subexp): Make non-static.
	* objc-lang.c (print_object_command): Use evaluate_subexp.

2009-06-23  Paul Pluzhnikov  <ppluzhnikov@google.com>

	Revert 2009-05-14 breakpoint commit (no longer needed).
	* breakpoint.h (breakpoint_re_set_objfile): Remove
	* breakpoint.c (breakpoint_re_set_objfile): Likewise
	(create_overlay_event_breakpoint): Remove objfile parameter,
	iterate over all objfiles.
	* objfiles.c (objfile_relocate): Update.
	* symfile.c (new_symfile_objfile): Likewise.	
	
2009-06-23  Tom Tromey  <tromey@redhat.com>

	PR gdb/10309:
	* c-lang.c (classify_type): Iterate over typedefs.
	* c-valprint.c (textual_element_type): Iterate over typedefs.

2009-06-22  Tristan Gingold  <gingold@adacore.com>

	* darwin-nat.c (darwin_xfer_partial): Use host_address_to_string
	instead of "%p".

2009-06-22  Jan Kratochvil  <jan.kratochvil@redhat.com>

	PR gdb/9988:
	* buildsym.c (block_compar): New function.
	(end_symtab): Replace the bubble sort by a qsort based code.

2009-06-22  Sami Wagiaalla  <swagiaal@redhat.com>

	* MAINTAINERS (Write After Approval): Add self.

2009-06-22  Ulrich Weigand  <uweigand@de.ibm.com>

	* spu-tdep.c (spu_get_longjmp_target): New function.
	(spu_gdbarch_init): Install it.

2009-06-22  H.J. Lu  <hongjiu.lu@intel.com>

	PR server/10306
	* remote.c (getpkt_or_notif_sane_1): Initialize val to -1.

2009-06-21  Michael Snyder  <msnyder@vmware.com>

	* inferior.h: Update ancient comment.

2009-06-20  Aleksandar Ristovski  <aristovski@qnx.com>
	    Pedro Alves  <pedro@codesourcery.com>

	* solib-svr4.c (IGNORE_FIRST_LINK_MAP_ENTRY): Avoid dereferencing
	NULL pointer.
	(scan_dyntag): Skip if input bfd isn't elf flavoured.
	(locate_base): Call elf_locate_base even without an exec_bfd.

2009-06-19  Samuel Bronson  <naesten@gmail.com>

	PR cli/9903:
	* cli/cli-decode.c (apropos_cmd): Skip traversing abbreviations
	for prefix commands to avoid duplicates in the output.

2009-06-19  Samuel Bronson  <naesten@gmail.com>

	PR cli/9903:
	* cli/cli-decode.c (apropos_cmd): Fix avoidance of double
	printing.

2009-06-19  Jerome Guitton  <guitton@adacore.com>

	* breakpoint.c (expand_line_sal_maybe): When explicit_line,
	skip prologue on each sals.
	(skip_prologue_sal): Return explicit_line and explicit_pc
	unmodified.

2009-06-19  Tristan Gingold  <gingold@adacore.com>

	* darwin-nat.c (_initialize_darwin_inferior): Remove commented-out
	line.

2009-06-19  Tristan Gingold  <gingold@adacore.com>
	* machoread.c (macho_symtab_read): Adjust for bfd changes.
	* darwin-nat.h (struct darwin_exception_msg): New type to describe
	a mach exception.
	(struct private_thread_info): New type to describe the state of the
	thread.
	(DEF_VEC_I thread_t): Removed, replaced by ...
	(DEF_VEC_O darwin_thread_t): ... this new type.
	(struct darwin_inferior): Renamed to ...
	(struct private_inferior): ... this type.  Fields added.
	(darwin_not_port): Moved into the private inferior structure.
	* darwin-nat.c: Add includes, improve comments.
	Rewrite to handle multiple threads and processes.
	(darwin_resume_to): New function and protype.
	(darwin_resume, darwin_wait_to, darwin_wait): Ditto.
	(darwin_kill_inferior): Add ops argument.
	(darwin_pid_to_str): New function.
	(darwin_thread_alive): Ditto.
	(darwin_inf, darwin_not_port): Removed.
	(darwin_inf_fake_stop): New variable.
	(msgin, msgout, msg_state, exc_msg): Removed.
	(mach_check_error): Use warning instead of error.
	(darwin_ptrace): Adjust debug level.
	(cmp_thread_t): Fix names (typo).
	(darwin_check_new_threads): Argument is now an inferior,
	adjust for new structures, add no change check, ignore dead ports,
	handle first thread case.
	(find_inferior_task_it): New function.
	(find_inferior_notify_it): Ditto.
	(darwin_find_inferior_by_task): Ditto.
	(darwin_find_inferior_by_notify): Ditto.
	(darwin_find_thread): Ditto.
	(darwin_suspend_inferior): Ditto.
	(darwin_resume_inferior): Ditto.
	(catch_exception_raise_state): Removed.
	(catch_exception_raise_state_identity): Removed.
	(darwin_suspend_inferior_it): New function.
	(darwin_resume_inferior_it): Ditto.
	(darwin_dump_message): New function, extracted from darwin_wait.
	(darwin_decode_exception_message): New function.
	(darwin_encode_reply): New function.
	(catch_exception_raise): Removed.
	(darwin_send_reply): New function, extracted from darwin_resume.
	(darwin_resume_thread): New function, extracted from darwin_resume.
	(struct resume_inferior_threads_param): New type.
	(darwin_resume_inferior_threads_it): New function.
	(darwin_resume_inferior_threads): New function.
	(darwin_suspend_inferior_threads): New function.
	(darwin_resume): Mostly rewritten to handle multiple threads and
	some corner cases.
	(darwin_decode_message): New function extracted from darwin_wait.
	(cancel_breakpoint): New function.
	(darwin_wait): Mostly rewritten.  Handle multiple threads.
	(darwin_mourn_inferior): Adjust for per process structures.
	(darwin_reply_to_all_pending_messages): New function.
	(darwin_stop_inferior): Adjust for per inferior structures.
	(darwin_attach_pid): Ditto.
	(darwin_init_thread_list): Ditto.
	(darwin_attach): Ditto.
	(darwin_detach): Ditto.
	(darwin_files_info): Now empty.
	(darwin_pid_to_str): Adjust returns string to match one expected by
	the testsuite.
	(darwin_read_write_inferior): Rename err variable to match other uses.
	Adjust debug message.  Handle submaps.
	(darwin_xfer_memory): Adjust for per inferior structures.
	(set_enable_mach_exceptions): Ditto.
	(darwin_pid_to_exec_file): New function.
	(darwin_get_ada_task_ptid): Ditto.
	(darwin_supports_multi_process): Ditto.
	(_initialize_darwin_inferior): Remove useless assertion, adjust for
	per inferior structures.  Add new target operations.

2009-06-18  Hui Zhu  <teawater@gmail.com>
	    Michael Snyder  <msnyder@vmware.com>

	* infrun.c (handle_inferior_event): Improve reverse stepping
	through function epilogue.

	* infrun.c (handle_inferior_event): Reverse-next through
	trampoline.

2009-06-18  Paul Pluzhnikov  <ppluzhnikov@google.com>

	* dwarf2-frame.c (struct comp_unit): Use bfd_size_type for
	dwarf_frame_size.

2009-06-17  Tom Tromey  <tromey@redhat.com>

	* dwarf2read.c (zlib_decompress_section): Use a cleanup.

2009-06-17  Ulrich Weigand  <uweigand@de.ibm.com>

	* gdbarch.sh (pointer_to_address): Change to type 'm'.
	(address_to_pointer): Likewise.
	* gdbarch.c, gdbarch.h: Regenerate.

	* inferior.h (unsigned_pointer_to_address): Add GDBARCH argument.
	(signed_pointer_to_address): Likewise.
	(unsigned_address_to_pointer, address_to_signed_pointer): Likewise.
	* findvar.c (unsigned_pointer_to_address): Likewise.
	(signed_pointer_to_address): Likewise.
	(unsigned_address_to_pointer, address_to_signed_pointer): Likewise.

	* avr-tdep.c (avr_address_to_pointer): Likewise.
	(avr_pointer_to_address): Likewise.
	* iq2000-tdep.c (iq2000_pointer_to_address): Likewise.
	(iq2000_address_to_pointer): Likewise.
	* m32c-tdep.c (m32c_m16c_address_to_pointer): Likewise.
	(m32c_m16c_pointer_to_address): Likewise.
	* spu-tdep.c (spu_pointer_to_address): Likewise.
	* xstormy16-tdep.c (xstormy16_pointer_to_address): Likewise.
	(xstormy16_address_to_pointer): Likewise.

2009-06-17  Ulrich Weigand  <uweigand@de.ibm.com>

	* printcmd.c (print_scalar_formatted): Always truncate
	unsigned data types.

	* cli-dump.c (struct callback_data): Change type of load_offset
	to CORE_ADDR.
	(restore_binary_file): Update type casts.
	(restore_command): Parse load_offset as address, not long.

	* utils.c (string_to_core_addr): Do not sign-extend value.
	* varobj.c (find_frame_addr_in_frame_chain): Truncate frame_base
	before comparing against requested frame address.

2009-06-17  Ulrich Weigand  <uweigand@de.ibm.com>

	* gdbarch.sh (gcore_bfd_target): New gdbarch callback.
	* gdbarch.h, gdbarch.c: Regenerate.

	* gcore.c (default_gcore_target): Make return value const.
	Call gdbarch_gcore_bfd_target if present.
	(default_gcore_arch, default_gcore_mach): Use target_gdbarch.

	* corelow.c (core_read_description): Call gdbarch_core_read_description
	on core_gdbarch instead of current_gdbarch.

	* ppc-linux-tdep.c (ppc_linux_init_abi): Install gcore_bfd_target.

2009-06-17  Ulrich Weigand  <uweigand@de.ibm.com>

	* gdbtypes.c (create_string_type): Receive character type as argument.
	* gdbtypes.h (create_string_type): Add character type argument.
	* dwarf2read.c (read_tag_string_type): Pass character type to
	create_string_type.

	* value.h (value_string): Add character type argument.
	* valops.c (value_string): Add character type argument.  Pass it to
	create_string_type.  Do not allocate space in inferior.
	* valarith.c (value_concat): Pass character type to value_string.

	* value.h (value_typed_string): Rename to ...
	(value_cstring): ... this.
	* valops.c (value_typed_string): Rename to ...
	(value_cstring): ... this.
	* c-lang.c (evaluate_subexp_c): Update.

	* python/python-value.c (builtin_type_pychar): New define.
	(convert_value_from_python): Call value_cstring instead
	of value_from_string.
	* value.c (value_from_string): Remove.
	* value.h (value_from_string): Remove.

	* eval.c (evaluate_subexp_standard): Pass character type to
	value_string.  Pass expression architecture to value_nsstring
	and lookup_child_selector.
	* objc-lang.h (lookup_objc_class): Add GDBARCH parameter.
	(lookup_child_selector): Likewise.
	(value_nsstring): Likewise.
	* objc-lang.c (lookup_objc_class): Add GDBARCH parameter.
	Pass character type to value_string..
	(lookup_child_selector): Likewise.
	(value_nsstring): Add GDBARCH parameter, use it instead of
	objfile architecture.  Pass architecture to lookup_objc_class
	and lookup_child_selector. Pass character type to value_string.
	(end_msglist): Pass architecture to lookup_objc_class.
	* objc-exp.y: Pass architecture to lookup_objc_class.

2009-06-17  Ulrich Weigand  <uweigand@de.ibm.com>

	* gdbtypes.h (struct language_defn): Add forward declaration.
	(lookup_typename): Add LANGUAGE and GDBARCH parameters.
	(lookup_unsigned_typename): Likewise.
	(lookup_signed_typename): Likewise.
	* gdbtypes.c (lookup_typename): Add LANGUAGE and GDBARCH parameters.
	Use them instead of current_language and current_gdbarch.
	(lookup_unsigned_typename): Add LANGUAGE and GDBARCH parameters.
	Pass them to lookup_typename.
	(lookup_signed_typename): Likewise.

	* c-exp.y: Pass parse_language and parse_gdbarch to
	lookup_unsigned_typename and lookup_signed_typename.
	* objc-exp.y: Likewise.
	* m2-exp.y: Pass parse_language and parse_gdbarch to lookup_typename.

	* c-lang.c (evaluate_subexp_c): Pass expression language and
	gdbarch to lookup_typename.
	* printcmd.c (printf_command): Pass current language and
	gdbarch to lookup_typename.
	* python/python-type.c (typy_lookup_typename): Likewise.
	Include "language.h".

2009-06-17  Ulrich Weigand  <uweigand@de.ibm.com>

	* sparc64-nat.c (sparc64_gregset_supplies_p): Add GDBARCH parameter.
	Use it instead of current_gdbarch.  Pass architecture to
	sparc32_gregset_supplies_p.
	(sparc64_fpregset_supplies_p): Add GDBARCH parameter.  Use it instead
	of current_gdbarch.  Pass architecture to sparc32_fpregset_supplies_p.
	* sparc64nbsd-nat.c (sparc64nbsd_gregset_supplies_p,
	sparc64nbsd_fpregset_supplies_p): Likewise.
	* sparc-nat.c (sparc_gregset_supplies_p, sparc_fpregset_supplies_p):
	Add GDBARCH parameter.
	(sparc32_gregset_supplies_p, sparc32_fpregset_supplies_p): Likewise.
	(sparc_fetch_inferior_registers): Pass regcache architecture to
	sparc_gregset_supplies_p and sparc_fpregset_supplies_p.
	(sparc_store_inferior_registers): Likewise.
	* sparc-nat.h (sparc_gregset_supplies_p, sparc_fpregset_supplies_p:
	Add GDBARCH parameter.
	(sparc32_gregset_supplies_p, sparc32_fpregset_supplies_p): Likewise.

2009-06-17  Ulrich Weigand  <uweigand@de.ibm.com>

	* ada-tasks.c (read_known_tasks_array): Use target_gdbarch instead
	of current_gdbarch.
	* aix-thread.c (pd_enable): Likewise.
	* amd64-linux-nat.c (ps_get_thread_area): Likewise.
	* bsd-uthread.c (bsd_uthread_activate): Likewise.
	* linux-nat.c (linux_nat_info_proc_cmd): Likewise.
	* linux-thread-db.c (enable_thread_event): Likewise.
	* monitor.c (monitor_write_memory, monitor_read_memory): Likewise.
	* nto-procfs.c (procfs_open): Likewise.
	* procfs.c (invalidate_cache, procfs_insert_watchpoint,
	info_proc_mappings, info_mappings_callback): Likewise.
	* record.c (record_open): Likewise.
	* rs6000-nat.c (ARCH64): Likewise.
	* solib-darwin.c (darwin_solib_create_inferior_hook): Likewise.
	(darwin_bfd_open): Likewise.
	* memattr.c (mem_info_command): Likewise.

	* windows-nat.c (win32_resume): Use current regcache architecture
	instead of current_gdbarch.

	* dbug-rom.c (dbug_regname): Remove check against number of
	registers in current_gdbarch.
	* solib-pa64.c (read_dynamic_info): Remove unused variable.

2009-06-17  Ulrich Weigand  <uweigand@de.ibm.com>

	* dummy-frame.c (deprecated_pc_in_call_dummy): Add GDBARCH parameter,
	use it instead of current_gdbarch.
	* frame.h (deprecated_pc_in_call_dummy): Add GDBARCH parameter.
	* arm-tdep.c (arm_skip_prologue): Pass architecture to
	deprecated_pc_in_call_dummy.

	* symtab.c (skip_prologue_using_sal): Add GDBARCH parameter.
	Use it instead of current_gdbarch.
	* symtab.h (skip_prologue_using_sal): Add GDBARCH parameter.
	* breakpoint.c (expand_line_sal_maybe): Pass architecture to
	skip_prologue_using_sal.
	* arm-tdep.c (skip_prologue_using_sal): Likewise.
	* lm32-tdep.c (lm32_skip_prologue): Likewise.
	* m32-tdep.c (m32c_skip_prologue): Likewise.
	* mips-tdep.c (mips_skip_prologue): Likewise.
	* moxie-tdep.c (moxie_skip_prologue): Likewise.
	* mt-tdep.c (mt_frame_unwind_cache): Likewise.
	* rs6000-tdep.c (rs6000_skip_prologue): Likewise.
	* frv-tdep.c (frv_analyze_prologue): Add GDBARCH parameter, pass
	it to skip_prologue_using_sal.  Update call sites ...
	(frv_skip_prologue, frv_frame_unwind_cache): ... here.

	* mn10300-tdep.c (struct mn10300_prologue): Add GDBARCH member.
	(check_for_saved): Use it instead of current_gdbarch.
	(mn10300_analyze_prologue): Set it.

	* value.c (using_struct_return): Add GDBARCH parameter.  Use it
	instead of current_gdbarch.
	* value.h (using_struct_return): Add GDBARCH parameter.
	* eval.c (evaluate_subexp_standard): Pass architecture to
	using_struct_return.
	* infcall.c (call_function_by_hand): Likewise.
	* stack.c (return_command): Likewise.
	* sparc-tdep.c (sparc32_push_dummy_code): Likewise.

	* symtab.c (in_prologue): Add GDBARCH parameter.  Use it instead of
	current_gdbarch.
	* symtab.h (in_prologue): Add GDBARCH parameter.
	* infrun.c (handle_inferior_event): Pass architecture to in_prologue.

	* eval.c (evaluate_subexp_standard): Use expression architecture
	instead of current_gdbarch.

	* c-lang.c (evaluate_subexp_c): Use expression architecture and
	language instead of current_gdbarch and current_language.

	* printcmd.c (do_one_display): Use expression architecture instead
	of current_gdbarch.

	* infcmd.c (print_return_value): Use architecture of stop_regcache
	instead of current_gdbarch.
	(print_vector_info, print_float_info): Remove GDBARCH argument,
	use frame architecture instead.
	(vector_info, float_info): Update calls.

	* objc-lang.c (objc_skip_trampoline): Use frame architecture
	instead of current_gdbarch.

	* parse.c (write_dollar_variable): Use parse architecture instead
	of current_gdbarch.

	* source.c (line_info): Use objfile architecture instead of
	current_gdbarch.

	* symtab.c (find_function_start_sal): Use gdbarch instead of
	current_gdbarch.
	(print_msymbol_info): Use objfile architecture instead of
	current_gdbarch.

	* valops.c (value_assign): Use frame architecture instead of
	current_gdbarch.

2009-06-17  Ulrich Weigand  <uweigand@de.ibm.com>

	* buildsym.c (record_line): Remove call to gdbarch_addr_bits_remove.

	* coffread.c (coff_symtab_read): Call gdbarch_addr_bits_remove before
	calling record_line.
	(enter_linenos): Likewise.
	* dbxread.c (process_one_symbol): Likewise.
	* dwarf2read.c (dwarf_decode_lines): Likewise.
	* mdebugread.c (psymtab_to_symtab_1): Likewise.
	* xcoffread.c (enter_line_range): Likewise.

2009-06-17  Ulrich Weigand  <uweigand@de.ibm.com>

	* ax-gdb.c (gen_bitfield_ref): Add EXP argument, use expression
	architecture instead of current_gdbarch.
	(gen_struct_ref): Add EXP argument, pass to get_bitfield_ref.
	(gen_expr): Pass expression to get_struct_ref.

	* symtab.h (struct symbol_ops): Add GDBARCH parameter to
	tracepoint_var_ref callback.
	* ax-gdb.c (gen_var_ref): Pass architecture to tracepoint_var_ref
	symbol operation callback.
	* dwarf2loc.c (dwarf2_tracepoint_var_ref): Add GDBARCH parameter.
	Use it instead of current_gdbarch.
	(locexpr_tracepoint_var_ref): Add GDBARCH parameter.  Pass it to
	dwarf2_tracepoint_var_ref.
	(loclist_tracepoint_var_ref): Likewise.

2009-06-17  Ulrich Weigand  <uweigand@de.ibm.com>

	* prologue-value.c (make_pv_area): Add ADDR_BIT argument.
	Use it instead of address bits of current_gdbarch.
	* prologue-value.c (make_pv_area): Add ADDR_BIT argument.
	* arm-tdep.c (thumb_analyze_prologue): Pass address bits to
	make_pv_area.
	(arm_scan_prologue): Likewise.
	* m32c-tdep.c (m32c_analyze_prologue): Likewise.
	* mep-tdep.c (mep_analyze_prologue): Likewise.
	* mn10300-tdep.c (mn10300_analyze_prologue): Likewise.
	* s390-tdep.c (s390_analyze_prologue): Likewise.

2009-06-17  Ulrich Weigand  <uweigand@de.ibm.com>

	* mi/mi-main.c (mi_cmd_data_list_register_names): Use selected
	frame architecture instead of current_gdbarch.
	(mi_cmd_data_list_changed_registers): Likewise.
	(mi_cmd_data_list_register_values): Likewise.  Pass selected
	frame to get_register.
	(get_register): Add FRAME argument, use it as frame to retrieve
	registers from (instead of selected frame).  Use frame architecture
	instead of current_gdbarch.
	(mi_cmd_data_write_register_values): Use current regcache
	architecture instead of current_gdbarch.

2009-06-17  Ulrich Weigand  <uweigand@de.ibm.com>

	* tui/tui-regs.c (tui_show_register_group): Remove GDBARCH parameter;
	use frame architecture instead.  Replace current_gdbarch uses.
	(tui_show_registers): Update call.
	(tui_get_register): Remove GDBARCH parameter; use frame architecture
	instead.
	(tui_show_register_group): Update call.
	(tui_check_register_values): Likewise.
	(tui_register_format): Remove GDBARCH parameter; use frame
	architecture instead.  Replace current_gdbarch uses.
	(tui_get_register): Update call.

2009-06-17  Ulrich Weigand  <uweigand@de.ibm.com>

	* gdbarch.sh (construct_inferior_arguments): Remove.
	* gdbarch.c, gdbarch.h: Regenerate.
	* infcmd.c (get_inferior_args): Call construct_inferior_arguments
	directly instead of gdbarch_construct_inferior_arguments.
	(construct_inferior_arguments): Remove GDBARCH argument.
	* inferior.h (construct_inferior_arguments): Likewise.

2009-06-17  Ulrich Weigand  <uweigand@de.ibm.com>

	* symfile.c (section_is_mapped): Use objfile architecture instead
	of current_gdbarch.
	(TARGET_LONG_BYTES): Remove.
	(read_target_long_array): Add SIZE argument.  Use it instead of
	TARGET_LONG_BYTES.
	(simple_read_overlay_table): Retrieve long size from objfile
	architecture; pass it to read_target_long_array.
	(simple_read_overlay_region_table): Likewise.
	(simple_overlay_update_1): Likewise.

2009-06-17  Ulrich Weigand  <uweigand@de.ibm.com>

	* infrun.c (cleanup_displaced_step_closure): Remove.
	(displaced_step_clear_cleanup): Move to before displaced_step_prepare.
	(displaced_step_prepare): Use displaced_step_clear_cleanup instead
	of cleanup_displaced_step_closure.
	(handle_inferior_event, keep_going): Use thread architecture instead
	of current_gdbarch.

2009-06-17  Ulrich Weigand  <uweigand@de.ibm.com>

	* infrun.c (handle_inferior_event): Use current frame architecture
	or thread architecture instead of current_gdbarch.  Pass to
	handle_step_into_function and handle_step_into_function_backward.
	(handle_step_into_function): Add GDBARCH parameter.  Use it instead
	of current_gdbarch.
	(handle_step_into_function_backward): Likewise.
	(insert_step_resume_breakpoint_at_frame): Use frame architecture
	instead of current_gdbarch.
	(insert_step_resume_breakpoint_at_caller): Likewise.

2009-06-17  Pierre Muller  <muller@ics.u-strasbg.fr>
	Pedro Alves  <pedro@codesourcery.com>
	
	* infcmd.c (post_create_inferior): Call breakpoint_re_set after target
	is pushed for watchpoint promotion to hardware watchpoint.

2009-06-16  Paul Pluzhnikov  <ppluzhnikov@google.com>

	* dwarf2read.c (dwarf_info_section, dwarf_abbrev_section)
	(dwarf_line_section, dwarf_pubnames_section, dwarf_aranges_section)
	(dwarf_loc_section, dwarf_macinfo_section, dwarf_str_section)
	(dwarf_ranges_section, dwarf_frame_section)
	(dwarf_eh_frame_section): Removed.
	(dwarf2_resize_section): Likewise.
	(dwarf2_read_section): Now static, use bfd_mmap() if possible.
	(dwarf2_get_section_info): New function.
	(munmap_section_buffer): Likewise.
	(dwarf2_per_objfile_cleanup): Likewise.
	(section_is_p): Signature change.
	* dwarf2-frame.c (dwarf2_build_frame_info): Use
	dwarf2_get_section_info instead of dwarf2_read_section.
	
2009-06-16  Paul Pluzhnikov  <ppluzhnikov@google.com>

	* solib.c (symbol_add_stub): New FLAGS parameter.
	(solib_read_symbols): FROM_TTY -> FLAGS, call symbol_add_stub
	directly.
	(solib_add): Defer breakpoint_re_set until after all solibs.
	* bsd-uthread.c (bsd_uthread_solib_loaded): Adjust.
	* rs6000-nat.c (objfile_symbol_add): Adjust.
	* symfile.c (syms_from_objfile): Merge parameters into ADD_FLAGS.
	(new_symfile_objfile): Likewise.
	(symbol_file_add_with_addrs_or_offsets): Likewise.
	(symbol_file_add_from_bfd): Likewise.
	(symbol_file_add): Likewise.
	* symfile.h (enum symfile_add_flags): New. Adjust prototypes.
	* symfile-mem.c (symbol_file_add_from_memory): Adjust.
	* windows-nat.c (safe_symbol_file_add_stub): Adjust.
	* machoread.c (macho_oso_symfile, macho_symfile_read): Adjust.
	
2009-06-16  Keith Seitz  <keiths@redhat.com>

	* linespec.c (collect_methods): Delete.
	(add_matching_methods): Reove destructor special case.
	(find_method): Call find_methods directly instead of
	collect_methods.
	* valops.c (value_struct_elt): Remove destructor
	special cases.
	(check_field): Likewise.
	(value_struct_elt_for_reference): Likewise.
	(destructor_name_p): Remove misleading comment about dtors
	being "special cases". 
	* gdbtypes.h (get_destructor_fn_field): Remove. No longer needed.
	* gdbtypes.c (get_destructor_fn_field): Likewise. 

2009-06-16  Pedro Alves  <pedro@codesourcery.com>

	* mi/mi-main.c (mi_cmd_data_read_memory): Dispatch
	TARGET_OJECT_MEMORY reads to the topmost target, not to the
	flattened current_target.

2009-06-16  Tristan Gingold  <gingold@adacore.com>

	* avr-tdep.c (struct gdbarch_tdep): Replace the unused field with
	call_length field.
	(avr_register_name): Add const to register_names.
	(avr_scan_arg_moves): Move inside avr_scan_prologue.
	(avr_scan_prologue): Add pc_end argument.
	Only read prologue bytes that can be read.
	Limit the scan to the known prologue length.
	Makes pattern variables static and const.
	Fix indentation.
	(avr_skip_prologue): Pass func_end argument to avr_scan_prologue.
	Fix indentation.
	(avr_breakpoint_from_pc): Constify avr_break_insn.
	(avr_extract_return_value): Fix function comment.
	(avr_frame_unwind_cache): Fix GNU style violations.
	Pass current_pc argument to avr_scan_prologue to stop prologue
	analysis to the current pc.  This fixes the bug with the 'next'
	command.
	Correctly set the SP register of the previous frame (use call_length).
	(avr_frame_prev_register): Fix indentation.
	Correctly read PC from the stack on avr6 architectures.
	(avr_push_dummy_call): Fix indentation.
	(avr_gdbarch_init): Set call_length according to the architecture.

2009-06-15  Phil Muldoon  <pmuldoon@redhat.com>

	* infcall.c (show_unwind_on_terminating_exception_p): New
	function.
	(call_function_by_hand): Create breakpoint and clean-up call for
	std::terminate.breakpoint. Add unwind_on_terminating_exception_p
	gate. Pop frame on breakpoint hit.
	(_initialize_infcall): Add add_setshow_boolean_cmd for
	unwind-on-terminating-exception.

2009-06-12  Kevin Buettner  <kevinb@redhat.com>

	* dwarf2read.c (dwarf2_psymtab_to_symtab): Propagate
	`has_section_at_zero' flag from stripped objfile to separate,
	debug info only, objfile.

2009-06-12  Pedro Alves  <pedro@codesourcery.com>

	* exec.h (section_table_xfer_memory_partial): Improve description,
	mention SECTION_NAME.
	* exec.c (section_table_xfer_memory_partial): Remove stale
	description.

2009-06-11  Aleksandar Ristovski  <aristovski@qnx.com>

	* nto-tdep.h (nto_generic_supply_gpregset)
	(nto_generic_supply_fpregset, nto_generic_supply_altregset): Remove.
	* nto-tdep.c (nto_generic_supply_gpregset)
	(nto_generic_supply_fpregset, nto_generic_supply_altregset): Remove.

2009-06-11  Aleksandar Ristovski  <aristovski@qnx.com>

	* i386-nto-tdep.c (I386_NTO_SIGCONTEXT_OFFSET): Remove define.
	(i386nto_sigcontext_addr): Change the way context address is calculated.
	(i386nto_init_abi): Remove usage of deprecated sc_reg_offset and
	sc_sp_offset and set sc_reg_offset and sc_num_regs.

2009-06-11  Aleksandar Ristovski  <aristovski@qnx.com>

	* i386-nto-tdep.c (i386_nto_target): Remove definition.
	(init_i386nto_ops): Use macros to set fields to global
	current_nto_target directly.
	(i386nto_init_abi): Remove unused nto_set_target call.
	* nto-tdep.h (nto_set_target): Remove unused declaration.
	* nto-tdep.c (nto_set_target): Remove unused function.

2009-06-11  Pedro Alves  <pedro@codesourcery.com>

	* breakpoint.c (break_command_really): Rename local variable
	breakpoint_chain to bkpt_chain.

2009-06-11  Aleksandar Ristovski  <aristovski@qnx.com>

	Add support for XMM registers.
	* i386-nto-tdep.c (i386nto_regset_id): Add case for SSE register set.
	(i386nto_register_area): Correctly calculate offsets and sizes for
	all supported registers.

2009-06-11  Tom Tromey  <tromey@redhat.com>

	* eval.c (evaluate_subexp_standard) <OP_OBJC_MSGCALL>: Remove
	'static' from local variable definitions.

2009-06-11  Pedro Alves  <pedro@codesourcery.com>

	* symtab.c (append_expanded_sal): Remove unused local variables.

2009-06-11  Pedro Alves  <pedro@codesourcery.com>

	* infrun.c (sched_multi): New global.
	(resume): If sched_multi is set, resume only threads of the
	current inferior.
	(prepare_to_proceed): Don't switch over to wait_ptid if we're
	resuming a different inferior, and sched_multi is off.
	(show_schedule_multiple): New.
	(_initialize_infrun): Register new "set schedule-multiple" command.
	* inferior.h (sched_multi): Declare.
	* NEWS: Mention new "schedule-multiple" setting.

2009-06-11  Pedro Alves  <pedro@codesourcery.com>

	* varobj.c (varobj_create): Properly restore the selected frame.

2009-06-05  Tom Tromey  <tromey@redhat.com>

	* inferior.c (print_inferior): Make a table, not a list.  Emit
	table headers.

2009-06-10  Jonas Maebe  <jonas.maebe@elis.ugent.be>

	* darwin-nat.c (darwin_stop_inferior): Pass 0 as options to
	darwin_wait (blocking wait).
	(darwin_kill_inferior): Likewise.

2009-06-10  Pedro Alves  <pedro@codesourcery.com>

	* infrun.c (handle_inferior_event): Update comment around trying
	to revert back to a stepping thread that has exited.

2009-06-10  Cary Coutant  <ccoutant@google.com>

	* dwarf2read.c (dwarf_decode_lines): Recognize and ignore
	DW_LNE_set_discriminator.

2009-06-10  Pierre Muller  <muller@ics.u-strasbg.fr>

	* breakpoint.c: ARI fixes.
	(create_overlay_event_breakpoint): Avoid assignment inside if statement.
	(print_one_breakpoint_location): Likewise.
	(create_longjmp_breakpoint): Likewise.
	(tracepoint_save_command): Likewise
	(bpstat_find_step_resume_breakpoint): No operator at end of line.
	(bpstat_stop_status): Likewise.
	(describe_other_breakpoints): Likewise.
	(hw_watchpoint_used_count): Likewise.
	(expand_line_sal_maybe): Likewise.
	(break_command_really): Likewise.
	(delete_command): Likewise.
	(do_enable_breakpoint): Likewise.
	(delete_trace_command): Likewise.
	(catch_exception_command_1): Likewise and remove extra parentheses.

2009-06-08  Pierre Muller  <muller@ics.u-strasbg.fr>

	* breakpoint.c (_initialize_breakpoint): Remove "bu" command alias of
	"ubreak" command that does not exist.

2009-06-08  Pierre Muller  <muller@ics.u-strasbg.fr>

	* cli/cli-decode.c (add_alias_cmd): Correct assertion.

2009-06-07  Pedro Alves  <pedro@codesourcery.com>

	* hppa-tdep.c (_initialize_hppa_tdep): Add declaration.

2009-06-07  Pedro Alves  <pedro@codesourcery.com>

	* procfs.h: New.
	* proc-utils.h (procfs_first_available): Don't declare here.
	* sol-thread.c: Include procfs.h instead of sys/procfs.h and
	proc-utils.h.
	* procfs.c: Include procfs.h.
	(procfs_target): Make it public.  Don't register
	procfs_can_use_hw_breakpoint here.
	(proc_set_watchpoint): Check for PCWATCH or PIOCSWATCH being
	defined instead of TARGET_HAS_HARDWARE_WATCHPOINTS.
	(procfs_can_use_hw_breakpoint): Remove check of
	TARGET_HAS_HARDWARE_WATCHPOINTS.
	(procfs_use_watchpoints): Register procfs_can_use_hw_breakpoint
	here.
	(_initialize_procfs): Don't add the procfs target here.

	* i386-sol2-nat.c: Include target.h and procfs.h.
	(_initialize_amd64_sol2_nat): Install the procfs target here,
	customized with watchpoints support.
	* irix5-nat.c: Include target.h.
	(_initialize_core_irix5): Rename to ...
	(_initialize_irix5_nat): ... this.  Install the procfs target
	here, customized with watchpoints support.
	* alpha-nat.c: Include procfs.h.
	(_initialize_core_alpha): Rename to...
	(_initialize_alpha_nat): ... this.  Install the procfs target
	here, customized with watchpoints support.
	* sparc-sol2-nat.c: Include target.h and procfs.h.
	(_initialize_sparc_sol2_nat): New.

	* config/i386/nm-i386sol2.h (TARGET_HAS_HARDWARE_WATCHPOINTS): Delete.
	* config/sparc/nm-sol2.h (TARGET_HAS_HARDWARE_WATCHPOINTS): Delete.
	* config/mips/irix5.mh (NAT_FILE): Delete.
	* config/mips/irix6.mh (NAT_FILE): Delete.
	* config/mips/nm-irix5.h: Delete.

20009-06-07  Pedro  Alves  <pedro@codesourcery.com>

	* auxv.c (procfs_xfer_auxv): Change type of the `object' argument
	to enum target_object.  Cleanup comments.
	* auxv.h: Include "target.h".  Cleanup comments to not mention
	NATIVE_XFER_AUXV anymore.

2009-06-07  Pedro Alves  <pedro@codesourcery.com>

	* inferior.h (procfs_first_available): Move declaration to...
	* proc-utils.h: ... here.
	* sol-thread.c: Include procfs.h and proc-utils.h.

2009-06-07  Pedro Alves  <pedro@codesourcery.com>

	* inferior.h (proc_iterate_over_mappings): Delete declaration.
	* nto-tdep.h (proc_iterate_over_mappings): Delete declaration.
	* procfs.c (proc_iterate_over_mappings): Delete.

2009-06-07  Pedro Alves  <pedro@codesourcery.com>

	* target.h (struct target_ops): Make to_has_all_memory,
	to_has_memory, to_has_stack, to_has_registers and to_has_execution
	methods instead of variables.
	(target_has_all_memory_1, target_has_memory_1, target_has_stack_1)
	(target_has_registers_1, target_has_execution_1): Declare
	functions.
	(target_has_all_memory): Rewrite to call target_has_all_memory_1.
	(target_has_memory): Rewrite to call target_has_memory_1.
	(target_has_stack): Rewrite to call target_has_all_stack_1.
	(target_has_registers): Rewrite to call target_has_registers_1.
	(target_has_execution): Rewrite to call target_has_execution_1.
	(default_child_has_all_memory, default_child_has_memory)
	(default_child_has_stack, default_child_has_registers)
	(default_child_has_execution): Declare.
	(target_mark_running, target_mark_exited): Delete declarations.
	* target.c (default_child_has_all_memory,
	default_child_has_memory, default_child_has_stack,
	default_child_has_registers, default_child_has_execution): New.
	(target_has_all_memory_1, target_has_memory_1, target_has_stack_1,
	target_has_registers_1, target_has_execution_1): New.
	(add_target): Default the to_has_all_memory, to_has_all_memory,
	to_has_memory, to_has_stack, to_has_registers and to_has_execution
	callbacks to return 0.
	(update_current_target): Do not inherit to_has_all_memory,
	to_has_memory, to_has_stack, to_has_registers or to_has_execution.
	(target_mark_running, target_mark_exited): Delete.
	(memory_xfer_partial): Adjust.
	(target_read_memory, target_write_memory, target_search_memory):
	Dispatch to the the top-most target, not the flattened
	current_target.
	(target_info): Adjust.
	(init_dummy_target): Install return_zero as callback for
	to_has_all_memory, to_has_memory, to_has_stack, to_has_registers,
	to_has_execution.
	(set_maintenance_target_async_permitted): Use have_live_inferiors
	instead of target_has_execution.
	* target-memory.c (target_write_memory_blocks): Dispatch memory
	writes to the the top-most target, not the flattened
	current_target.

	* breakpoint.c (insert_breakpoints): Don't check for
	target_has_execution here.
	(update_global_location_list): Check if there are live inferiors
	to debug instead of target_has_execution.
	* infcmd.c (kill_command, detach_command): Check if there are
	inferiors instead of target_has_execution.
	* inferior.h (have_live_inferiors): Declare.
	* inferior.c (have_live_inferiors): New.
	* infrun.c (normal_stop): Don't check for target_has_execution to
	finish the thread states.
	* thread.c (is_thread_state, is_stopped, is_exited, is_running)
	(any_running, is_executing): Remove checks for
	target_has_execution.
	* top.c (kill_or_detach): Don't try to kill core inferiors.
	(quit_target): Don't check for target_has_execution.

	* corelow.c (core_has_memory, core_has_stack, core_has_registers):
	New.
	(init_core_ops): Install core_has_memory, core_has_stack and
	core_has_registers.
	* exec.c (exec_has_memory): New.
	(init_exec_ops): Install exec_has_memory.
	* remote.c (remote_add_inferior): Don't call target_mark_running.
	(remote_start_remote): Don't call target_mark_exited or call
	target_mark_running.
	(remote_open_1): Use have_inferiors instead of
	target_has_execution.  Don't use target_mark_exited.
	(init_remote_ops): Install deafult_child_has_all_memory,
	default_child_has_memory, default_child_has_stack,
	default_child_has_registers, default_child_has_execution.
	* bsd-kvm.c (bsd_kvm_return_one): New.
	(bsd_kvm_add_target): Register bsd_kvm_return_one as
	to_has_memory, to_has_stack and to_has_registers callbacks.
	* remote-m32r-sdi.c (m32r_return_one): New.
	(init_m32r_ops): Register it.
	* inf-child.c (inf_child_target): Adjust to register
	default_child_has_all_memory, default_child_has_memory,
	default_child_has_stack, default_child_has_registers,
	default_child_has_execution callbacks.
	* gnu-nat.c (init_gnu_ops): Likewise.
	* go32-nat.c (init_go32_ops): Likewise.
	* hpux-thread.c (init_hpux_thread_ops): Likewise.
	* monitor.c (init_base_monitor_ops): Likewise.
	* nto-procfs.c (init_procfs_ops): Likewise.
	* remote-mips.c (_initialize_remote_mips): Likewise.
	* windows-nat.c (init_windows_ops): Likewise.
	* remote-sim.c (gdbsim_create_inferior): Don't use
	target_mark_running or target_mark_exited.
	(gdbsim_mourn_inferior): Don't call target_mark_exited.
	(init_gdbsim_ops): Adjust to register
	default_child_has_all_memory, default_child_has_memory,
	default_child_has_stack, default_child_has_registers,
	default_child_has_execution callbacks.

	* linux-nat.c (linux_nat_xfer_partial): If reading memory, and
	there's no inferior selected, defer to a lower stratum.

2009-06-05  Tom Tromey  <tromey@redhat.com>

	* varobj.c (update_dynamic_varobj_children): Wrap error text in
	_().
	(install_visualizer): Likewise.
	(varobj_set_visualizer): Likewise.

2009-06-05  Marc Khouzam  <marc.khouzam@ericsson.com>

	* mi/mi-main.c (mi_cmd_exec_continue)
	(mi_cmd_exec_interrupt): Adjust parsing of thread group
	ids to current reality, where they don't have any 'p' prefix.

2009-06-05  Aleksandar Ristovski  <aristovski@qnx.com>

	* corelow.c (core_open): Check for core_gdbarch before calling
	gdbarch_target_signal_from_host.

2009-06-05  Tom Tromey  <tromey@redhat.com>

	* c-exp.y (parse_number): Don't use K&R definition.
	(yylex): Likewise.
	(yyerror): Likewise.

2009-06-04  Jan Kratochvil  <jan.kratochvil@redhat.com>

	* varobj.c (varobj_update): Fix out of scope varobjs to not to change.

2009-06-04  Ulrich Weigand  <uweigand@de.ibm.com>

	* symtab.h: Rename SYMBOL_OPS to SYMBOL_COMPUTED_OPS.
	* ax-gdb.c (gen_var_ref): Likewise.
	* findvar.c (read_var_value, symbol_read_needs_frame): Likewise.
	* printcmd.c (address_info): Likewise.
	* dwarf2loc.c (dwarf_expr_frame_base): Likewise.
	* dwarf2read.c (dwarf2_symbol_mark_computed): Likewise.
	* symtab.h: Rename struct symbol_ops to struct symbol_computed_ops.
	* dwarf2loc.h: Likewise.
	* dwarf2loc.c (dwarf2_locexpr_funcs, dwarf2_loclist_funcs): Likewise.

	* symtab.h: (struct symbol_register_ops): New struct definition.
	(struct symbol): Make "ops" member a union of symbol_computed_ops and
	symbol_register_ops callback pointers.
	(SYMBOL_REGISTER_OPS): New macro.
	* tracepoint.c: Include "objfiles.h".
	(scope_info, collect_symbol): Use SYMBOL_REGISTER_OPS register_number
	callback to retrieve register numbers.
	* ax-gdb.c (gen_var_ref): Likewise.
	* findvar.c (read_var_value): Likewise.
	* printcmd.c (address_info): Likewise.

	* coffread.c (coff_reg_to_regnum): New function.
	(coff_register_funcs): New static variable.
	(process_coff_symbol): Do not call gdbarch_sdb_reg_to_regnum.
	Install SYMBOL_REGISTER_OPS callbacks.
	* mdebugread.c (mdebug_reg_to_regnum): New function.
	(mdebug_register_funcs): New static variable.
	(parse_symbol): Do not call gdbarch_ecoff_reg_to_regnum.
	Install SYMBOL_REGISTER_OPS callbacks.
	* stabsread.c (stab_reg_to_regnum): New function.
	(stab_register_funcs): New static variable.
	(define_symbol): Do not call gdbarch_stab_reg_to_regnum.
	Install SYMBOL_REGISTER_OPS callbacks.

2009-06-03  Doug Evans  <dje@google.com>

	* symfile.c (reread_symbols): Reset psymtabs_addrmap to NULL
	after discarding its contents.

2009-06-03  Pedro Alves  <pedro@codesourcery.com>

	* target.c: Include "exec.h".
	(update_current_target): Don't inherit to_sections or
	to_sections_end.
	(target_get_section_table): New.
	(target_section_by_addr): Fetch the section table from the passed
	in target.
	(memory_xfer_partial): Handle unmapped overlay sections before
	anything else.  Get the overlay mapped address here.  Adjust to
	use section_table_xfer_memory_partial.
	(get_target_memory): Request a TARGET_OBJECT_RAW_MEMORY object
	instead of TARGET_OBJECT_MEMORY.
	(target_resize_to_sections): Delete.
	(remove_target_sections): Adjust to remove target sections from
	`current_target_sections', and use resize_section_table.
	* target.h (struct target_ops) <to_sections, to_sections_end>:
	Remove fields.
	<to_get_section_table>: New method.
	(xfer_memory, print_section_info): Delete declarations.
	(struct target_section_table): New type.
	(target_get_section_table): Declare.
	(target_resize_to_sections): Delete declaration.
	(remove_target_sections): Delete declaration.
	* bfd-target.c (target_bfd_xfer_partial): Get the section table
	from to_data.
	(target_bfd_get_section_table): New.
	(target_bfd_xclose): Adjust.
	(target_bfd_reopen): Store the section table in the to_data field.
	* corelow.c (core_data): New.
	(core_close): Adjust to release core_data and its sections.
	(core_open): Allocate core_data, and build its target sections
	table.
	(deprecated_core_resize_section_table): New.
	(core_files_info): Pass core_data to print_section_info.
	(core_xfer_partial): Adjust to use
	section_table_xfer_memory_partial for TARGET_OBJECT_MEMORY xfers.
	(init_core_ops): Do not install a deprecated_xfer_memory callback
	anymore.
	* solib.c (update_solib_list): Add the shared library sections
	to the current target sections table.
	* exec.c (current_target_sections_1): New global.
	(current_target_sections): New global.
	(exec_close_1): New function, refactored from exec_close.  Remove
	the exec_bfd's sections from the current target sections table.
	Adjust to not use to_sections.
	(exec_close): Remove all target sections.  Call exec_close_1.
	(exec_file_clear): Use exec_close_1 instead of unpushing the
	target.
	(exec_file_attach): Likewise.  Adjust to not use to_sections.  Add
	exec_bfd's sections to the current target sections table.  Don't
	push the exec_ops target here.
	(resize_section_table): New.
	(add_target_sections): New.
	(remove_target_sections): Moved here.
	(section_table_xfer_memory): Adjust to implement the xfer_partial
	interface, and rename to...
	(section_table_xfer_memory_partial): ... this, replacing the
	current function of that same name.
	(exec_get_section_table): New.
	(exec_xfer_partial): New.
	(xfer_memory): Delete.
	(print_section_info): Replace the target_ops parameter by a
	target_section_table parameter.
	(exec_files_info, set_section_command, exec_set_section_address):
	Adjust to use the current sections table.
	(init_exec_ops): Do not register a deprecated_xfer_memory
	callback.  Register to_xfer_partial and to_get_section_table
	callbacks.
	* infrun.c (handle_inferior_event): Update comments around
	solib_add.
	* rs6000-nat.c (xcoff_relocate_core): Adjust to use
	deprecated_core_resize_section_table.
	* exec.h (resize_section_table): Declare.
	(section_table_xfer_memory_partial): Add const char * argument.
	(remove_target_sections): Declare here.
	(add_target_sections): Declare.
	(print_section_info): Declare here.
	* gdbcore.h (deprecated_core_resize_section_table): Declare.

2009-06-03  Ulrich Weigand  <uweigand@de.ibm.com>

	* value.h (struct internalvar): Remove.
	(get_internalvar_integer): Add prototype.
	(set_internalvar_integer): Add prototype.
	(clear_internalvar): Add prototype.

	* value.c (struct internalvar): Move here.  Add type member.  Remove
	endian member.  Add union_internalvar member instead of value member.
	(init_if_undefined_command): Use intvar->type.
	(create_internalvar): Do not initialize value/endian, but type.
	(create_internalvar_type_lazy): Call create_internalvar.
	(value_of_internalvar): Handle host-side internalvar contents.
	(set_internalvar_component): Likewise.
	(set_internalvar): Likewise.
	(get_internalvar_integer): New function.
	(clear_internalvar): Likewise.
	(set_internalvar_integer): Likewise.
	(preserve_values): Handle host-side internalvar contents.

	* breakpoint.c (set_breakpoint_count, set_tracepoint_count): Call
	set_internalvar_integer instead of set_internalvar.
	* findcmd.c (find_command): Likewise.
	* infrun.c (handle_inferior_event): Likewise.
	* source.c (forward_search_command, reverse_search_command): Likewise.
	* tracepoint.c (set_traceframe_num, set_tracepoint_num,
	set_traceframe_context): Likewise.

	* printcmd.c (x_command): Call clear_internalvar instead of
	set_internalvar.
	* tracepoint.c (set_traceframe_context): Likewise.
	
	* breakpoint.c (get_number_trailer): Call get_internalvar_integer
	instead of value_of_internalvar.
	* linespec.c (decode_dollar): Likewise.

	* expprint.c (dump_subexp_body_standard): Use internalvar_name
	instead of accessing internalvar private elements.
	* valops.c (value_assign): Copy from original source instead of
	accessing internalvar private elements.

2009-06-03  Ulrich Weigand  <uweigand@de.ibm.com>

	* scm-lang.c (builtin_type_scm): Remove.
	(scm_lookup_name): Add GDBARCH parameter.  Use it instead of
	objfile architecture.  Use per-architecture builtin_scm_type instead
	of builtin_type_scm.
	(evaluate_exp): Pass expression architecture to scm_lookup_name.

	(scm_get_field): Add SIZE parameter.  Use it instead of 
	TYPE_LENGTH (builtin_type_scm).

	(build_scm_types): New function.
	(scm_type_data): New variable.
	(builtin_scm_type): New function.
	(_initialize_scheme_language): Do not initialize builtin_type_scm.
	Register build_scm_types as post-init function for scm_type_data.

	* scm-exp.c (scm_lreadr): Use per-architecture builtin_scm_type
	instead of builtin_type_scm.

	* scm-lang.h (SCM_CAR, SCM_CDR): Pass SCM_SIZE to scm_get_field.
	(scm_get_field): Add SIZE paramter.
	(scm_scmval_print): Remove prototype.
	(builtin_type_scm): Remove.
	(struct builtin_scm_type): Add structure definition.
	(builtin_scm_type): Add prototype.

	* scm-valprint.c (scm_inferior_print): Add TYPE parameter.  Use it
	instead of builtin_core_addr type; do not use objfile architecture.
	(scm_scmlist_print): Add TYPE parameter.  Use it to define SCM_SIZE.
	Pass type to scm_scmval_print.
	(scm_ipruk): Add TYPE parameter.  Use it to define SCM_SIZE.
	(scm_scmval_print): Make static.  Add TYPE parameter.  Use it to
	define SCM_SIZE.  Pass type to scm_ipruk and scm_scmlist_print.
	(scm_val_print): Pass type to scm_inferior_print and scm_scmval_print.

2009-06-03  Ulrich Weigand  <uweigand@de.ibm.com>

	* mdebugread.c (mdebug_type_void, mdebug_type_char, mdebug_type_short,
	mdebug_type_int, mdebug_type_int_32, mdebug_type_int_64,
	mdebug_type_long_32, mdebug_type_long_64, mdebug_type_long_long_64,
	mdebug_type_unsigned_char, mdebug_type_unsigned_short,
	mdebug_type_unsigned_int_32, mdebug_type_unsigned_int_64,
	mdebug_type_unsigned_long_32, mdebug_type_unsigned_long_64,
	mdebug_type_unsigned_long_long_64, mdebug_type_adr_32,
	mdebug_type_adr_64, mdebug_type_float, mdebug_type_double,
	mdebug_type_complex, mdebug_type_double_complex,
	mdebug_type_fixed_dec, mdebug_type_float_dec, mdebug_type_string):
	Remove.

	(basic_type_data): New global variable.
	(basic_type): New function.
	(parse_type): Remove static basic type map map_bt.  Call basic_type
	to get basic types instead of using mdebug_type_ variables.

	(parse_symbol): Use builtin types instead of mdebug_type_ variables.
	(upgrade_type): Likewise.
	(parse_procedure): Likewise.
	(psymtab_to_symtab_1): Likewise.

	(_initialize_mdebugread): Do not initialize mdebug_type_ variables.
	Initialize basic_type_data.

2009-06-03  Ulrich Weigand  <uweigand@de.ibm.com>

	* dfp.h (decimal_binop): Convert LEN_RESULT to input parameter.
	* dfp.c (promote_decimal): Remove.
	(decimal_binop): Convert LEN_RESULT to input parameter.
	Remove call to decimal_binop.
	(decimal_compare): Remove call to decimal_binop.

	* valarith.c (value_binop): Pass desired result type length
	to decimal_binop.

2009-06-01  Tristan Gingold  <gingold@adacore.com>

	* configure.tgt (avr): Set gdb_sim to use the simulator.

2009-05-29  Doug Evans  <dje@google.com>

	* infrun.c (prepare_to_proceed): Document.  Assert !non_stop.
	If scheduler-locking is enabled, we're not going to be singlestepping
	any other previously stopped thread.

2009-05-29  Pedro Alves  <pedro@codesourcery.com>

	* mi/mi-interp.c (mi_on_resume): Initialize `count' to 0.

2009-05-29  Eli Zaretskii  <eliz@gnu.org>

	* i386-tdep.c (i386_go32_init_abi): Use SVR4 register numbering
	for stabs and COFF debug info.

2009-05-28  Pedro Alves  <pedro@codesourcery.com>

	* infrun.c (handle_inferior_event): When thread hoping, switch
	inferior_ptid to the event thread before removing breakpoints from
	the target.  If not stopping, also try to revert back to a thread
	that was doing a "next".  Check if that thread still exists before
	resuming.
	(currently_stepping_thread): Delete and merge with ...
	(currently_stepping): ... this.
	(currently_stepping_callback): Rename to ...
	(currently_stepping_or_nexting_callback): ... this, and also
	return true if the thread was stepping over a call (has a
	step-resume breakpoint).

2009-05-28  Tom Tromey  <tromey@redhat.com>

	* python/python.c (gdbpy_parameter): Rename.  Fix error message.
	(GdbMethods): Change "get_parameter" to "parameter".

2009-05-28  Pierre Muller  <muller@ics.u-strasbg.fr>
	    Paul Pluzhnikov  <ppluzhnikov@google.com>

	* configure.ac (!have_libpython): Add python-prettyprint source
	and object files.
	* configure: Regenerate.
	* python/python-prettyprint.c: Move "#ifdef HAVE_PYTHON" before
	python headers.
	
2009-05-27  Vladimir Prus  <vladimir@codesourcery.com>
	    Tom Tromey  <tromey@redhat.com>
	    Thiago Jung Bauermann  <bauerman@br.ibm.com>

	* mi/mi-main.c (mi_cmd_list_features): List "python" feature.
	* varobj.h (varobj_set_visualizer): Declare.
	(varobj_get_display_hint): Likewise.
	(varobj_update_result_t) <children_changed, value_installed>: New
	fields.
	* mi/mi-cmds.c (mi_cmds): Add var-set-visualizer.
	* mi/mi-cmds.h (mi_cmd_var_set_visualizer,
	mi_cmd_var_set_child_range): Declare.
	* mi/mi-cmd-var.c (mi_cmd_var_set_visualizer): New function.
	(mi_cmd_var_list_children): Emit display hint.
	(varobj_update_one): Emit display hint.  Handle dynamic children.
	* python/python.c (GdbMethods): Add "default_visualizer".
	* python/python-internal.h (apply_varobj_pretty_printer,
	gdbpy_get_varobj_pretty_printer, gdbpy_get_display_hint):
	Declare.
	(gdbpy_default_visualizer): Likewise.
	* varobj.c: Include python.h, python-internal.h.
	(PyObject): New typedef.
	(struct varobj) <children_requested, pretty_printer>: New fields.
	(varobj_create): Call install_default_visualizer.
	(instantiate_pretty_printer): New function.
	(varobj_set_display_format): Update.
	(varobj_get_display_hint): New function.
	(update_dynamic_varobj_children): New function.
	(varobj_get_num_children): Handle dynamic children.
	(varobj_list_children): Likewise.
	(install_new_value): Likewise.
	(varobj_add_child): New function.
	(install_visualizer): Likewise.
	(install_default_visualizer): Likewise.
	(varobj_set_visualizer): Likewise.
	(varobj_update): Handle dynamic children.
	(create_child): Use create_child_with_value.
	(create_child_with_value): New function.
	(value_get_print_value): Call pretty printer.  Add value_formatter
	argument.
	(c_value_of_variable): Update.
	(varobj_invalidate): Always free all_rootvarobj.
	* python/python-prettyprint.c (apply_varobj_pretty_printer): New
	function.
	(gdbpy_get_varobj_pretty_printer): Likewise.
	(gdbpy_default_visualizer): Likewise.

2009-05-27  Tom Tromey  <tromey@redhat.com>
	    Thiago Jung Bauermann  <bauerman@br.ibm.com>
	    Phil Muldoon  <pmuldoon@redhat.com>
	    Paul Pluzhnikov  <ppluzhnikov@google.com>
	    Vladimir Prus  <vladimir@codesourcery.com>

	* python/python-value.c (value_object_to_value): New function.
	* python/python-internal.h: Include frameobject.h.
	(gdbpy_children_cst, gdbpy_to_string_cst, gdbpy_display_hint_cst):
	Declare.
	(value_object_to_value): Declare.
	* printcmd.c (struct format_data) <raw>: New field.
	(last_format): Default to 0.
	(decode_format): Initialize val.raw.  Handle /r flag.
	(print_command_1): Initialize fmt.raw and opts.raw.
	(output_command): Likewise.
	(x_command): Fix initialization of fmt.format.  Initialize
	fmt.raw.
	(display_command): Initialize fmt.raw.
	(do_one_display): Set opts.raw.
	* python/python.c (gdbpy_to_string_cst, gdbpy_children_cst,
	gdbpy_display_hint_cst): New globals.
	(_initialize_python): Initialize them.  Set gdb.pretty_printers.
	* cp-valprint.c: Include python.h.
	(cp_print_value): Call apply_val_pretty_printer.
	* python/python.h (apply_val_pretty_printer): Declare.
	* stack.c (print_this_frame_argument_p): Remove.
	(print_frame_args): Compute summary flag.  Don't use
	print_this_frame_argument_p.
	* valprint.c: Include python.h.
	(user_print_options): Initialize new fields.
	(scalar_type_p): New function.
	(val_print): Handle 'raw' and 'summary' modes.  Call
	apply_val_pretty_printer.
	(value_print): Handle 'raw' mode.
	* valprint.h (struct value_print_options) <raw, summary>: New
	fields.
	* Makefile.in (SUBDIR_PYTHON_OBS): Add python-prettyprint.o
	(SUBDIR_PYTHON_SRCS): Add python-prettyprint.c.
	(python-prettyprint.o): New target.
	* python/python-prettyprint.c: New file.

2009-05-27  Tom Tromey  <tromey@redhat.com>
	    Paul Pluzhnikov  <ppluzhnikov@google.com>

	* mi/mi-main.c (mi_cmd_data_evaluate_expression): Use
	value_address.
	* cli/cli-dump.c (dump_value_to_file): Use value_address.
	* valprint.c (common_val_print): Likewise.
	* v850-tdep.c (v850_push_dummy_call): Use value_address.
	* tracepoint.c (encode_actions): Use value_address.
	* printcmd.c (print_formatted): Use value_address.
	(x_command): Likewise.
	* p-valprint.c (pascal_object_print_static_field): Use
	value_address.
	* mn10300-tdep.c (mn10300_push_dummy_call): Use value_address.
	* mips-tdep.c (mips_eabi_push_dummy_call): Use value_address.
	* m32r-tdep.c (m32r_push_dummy_call): Use value_address.
	* jv-valprint.c (java_value_print): Use value_address.
	* infcall.c (find_function_addr): Use value_address.
	* gnu-v3-abi.c (gnuv3_rtti_type): Use value_address.
	* gnu-v2-abi.c (gnuv2_value_rtti_type): Use value_address.
	* frv-tdep.c (frv_push_dummy_call): Use value_address.
	* frame.c (frame_register_unwind): Use value_address.
	(frame_unwind_register_value): Likewise.
	* darwin-nat-info.c (info_mach_region_command): Use
	value_address.
	* cp-valprint.c (cp_print_static_field): Use value_address.
	* c-valprint.c (c_value_print): Use value_address.
	* breakpoint.c (update_watchpoint): Use value_address.
	(can_use_hardware_watchpoint): Likewise.
	* ada-valprint.c (ada_val_print_1): Use value_address.
	(ada_value_print): Likewise.
	* ada-tasks.c (read_fat_string_value): Use value_address.
	* jv-lang.c (java_link_class_type): Use set_value_address.
	(java_link_class_type): Likewise.
	(get_java_utf8_name): Use value_address.
	(type_from_class): Likewise.
	(java_link_class_type): Likewise.
	* findvar.c (value_of_register): Use set_value_address.
	(read_var_value): Likewise.
	(read_var_value): Likewise.
	* eval.c (evaluate_subexp_standard): Use set_value_address.
	(evaluate_subexp_standard): Use value_address.
	* dwarf2loc.c (dwarf2_evaluate_loc_desc): Use set_value_address.
	* ada-lang.c (coerce_unspec_val_to_type): Use set_value_address.
	(ada_value_primitive_packed_val): Likewise.
	(ensure_lval): Likewise.
	(thin_data_pntr): Use value_address.
	(desc_bounds): Likewise.
	(ada_value_primitive_packed_val): Likewise.
	(value_assign_to_component): Likewise.
	(ensure_lval): Likewise.
	(make_array_descriptor): Likewise.
	(ada_to_fixed_value): Likewise.
	(unwrap_value): Likewise.
	* value.c (deprecated_value_address_hack): Remove.
	(value_address): New function.
	(value_raw_address): Likewise.
	(set_value_address): Likewise.
	(value_fn_field): Use set_value_address.
	(value_from_contents_and_address): Likewise.
	(value_fn_field): Likewise.
	(allocate_value_lazy): Don't use VALUE_ADDRESS.
	(value_as_address): Use value_address.
	(value_static_field): Likewise.
	* valops.c (search_struct_field): Use set_value_address.
	(value_at): Likewise.
	(value_at_lazy): Likewise.
	(value_repeat): Likewise.
	(value_cast_structs): Use value_address.
	(value_cast): Likewise.
	(value_fetch_lazy): Likewise.
	(value_assign): Likewise.
	(value_repeat): Likewise.
	(address_of_variable): Likewise.
	(value_coerce_array): Likewise.
	(value_coerce_function): Likewise.
	(value_addr): Likewise.
	(search_struct_field): Likewise.
	(search_struct_method): Likewise.
	(find_method_list): Likewise.
	(value_struct_elt_for_reference): Likewise.
	(value_full_object): Likewise.
	* jv-valprint.c (java_value_print): Use set_value_address.
	* value.h (deprecated_value_address_hack): Remove.
	(VALUE_ADDRESS): Remove.
	(value_address): Declare.
	(value_raw_address): Declare.
	(set_value_address): Declare.

2009-05-27  Tom Tromey  <tromey@redhat.com>
	    Thiago Jung Bauermann  <bauerman@br.ibm.com>
	    Phil Muldoon  <pmuldoon@redhat.com>
	    Paul Pluzhnikov  <ppluzhnikov@google.com>

	* python/python.c (_initialize_python): Call
	gdbpy_initialize_types.
	(GdbMethods): Add "lookup_type".
	* python/python-value.c (value_object) <type>: New field.
	(valpy_dealloc): Decref type.
	(valpy_new): Initialize type.
	(valpy_get_type): New function.
	(value_to_value_object): Initialize type.
	(valpy_cast): New function.
	(value_object_getset): Add "type".
	(value_object_methods): Add "cast".
	* python/python-internal.h (type_to_type_object): Declare.
	(type_object_to_type): Likewise.
	(gdbpy_initialize_types): Likewise.
	(gdbpy_lookup_type): Declare.
	* Makefile.in (SUBDIR_PYTHON_OBS): Add python-type.o.
	(SUBDIR_PYTHON_SRCS): Add python-type.c.
	(python-type.o): New target.
	* python/python-type.c: New file.

2009-05-27  Tom Tromey  <tromey@redhat.com>
	    Thiago Jung Bauermann  <bauerman@br.ibm.com>
	    Phil Muldoon  <pmuldoon@redhat.com>

	* python/python.c: Include objfiles.h, observer.h.
	(gdbpy_auto_load): New global.
	(gdbpy_current_objfile): Likewise.
	(GDBPY_AUTO_FILENAME): New define.
	(gdbpy_new_objfile): New function.
	(gdbpy_get_current_objfile): Likewise.
	(gdbpy_objfiles): Likewise.
	(_initialize_python): Add "maint set auto-load".  Call
	gdbpy_initialize_objfile.  Attach objfile observer.
	(GdbMethods): New methods current_objfile, objfiles.
	* python/python-objfile.c: New file.
	* python/python-internal.h (objfile_to_objfile_object): Declare.
	(objfpy_get_printers): Likewise.
	(gdbpy_initialize_objfile): Likewise.
	* Makefile.in (SUBDIR_PYTHON_OBS): Add python-objfile.o.
	(SUBDIR_PYTHON_SRCS): Add python-objfile.c.
	(python-objfile.o): New target.

2009-05-27  Pedro Alves  <pedro@codesourcery.com>

	* infrun.c (follow_exec): Clear the stop_requested flag.
	* linux-nat.c (linux_handle_extended_wait) <PTRACE_EVENT_EXEC>:
	Add debug output.

2009-05-27  Aleksandar Ristovski  <aristovski@qnx.com>

	* nto-procfs.c (get_regset): Pass correct pointer.

2009-05-26  Doug Evans  <dje@google.com>

	* dwarf2read.c (follow_die_ref): Add comment.
	(dwarf2_mark_helper): Tweak comment.
	(dwarf2_mark): Move description to its proper place.

2009-05-25  Pierre Muller  <muller@ics.u-strasbg.fr>

	* procfs.c (procfs_wait): Add options parameter.

2009-05-24  Doug Evans  <dje@google.com>

	Global renaming of find_thread_pid to find_thread_ptid.
	* gdbthread.h (find_thread_ptid): Renamed from find_thread_pid.
	* thread.c (find_thread_ptid): Renamed from find_thread_pid.
	All callers updated.

	* infrun.c (follow_fork): Initialize new step_* locals
	to avoid "may be used uninitialized" warnings.

2009-05-24  Pedro Alves  <pedro@codesourcery.com>

	* inflow.c (copy_terminal_info): Deep copy `run_terminal'.

2009-05-24  Pedro Alves  <pedro@codesourcery.com>

	* gdbthread.h (struct thread_info): New `pending_follow' field.
	* thread.c (new_thread): New function.
	(add_thread_silent): Use it.
	* breakpoint.c (internal_breakpoint_number): New global, moved
	from inside...
	(create_internal_breakpoint): ... this.
	(clone_momentary_breakpoint): New.
	* breakpoint.h (clone_momentary_breakpoint): Declare.
	* infrun.c (nullify_last_target_wait_ptid): Move declaration
	higher.
	(pending_follow): Delete.
	(follow_fork): Handle pending follow fork event here.  Moved the
	preserving of thread stepping state here.
	(resume): Don't handle pending follow fork events here.  Only
	install the inferior's terminal modes if we're about to resume it.
	(proceed): Handle possible pending follow fork events here.
	(init_wait_for_inferior): No need to clear pending_follow anymore,
	it's gone.
	(handle_inferior_event): Adjust to per-thread `pending_follow'.
	Call `follow_fork' to handle following the fork.  If the
	follow-fork is cancelled, stop stepping.
	* linux-nat.c (linux_child_follow_fork): Adjust to per-thread
	`pending_follow' events.  Remove code that handled preserving the
	thread stepping state.
	* inf-ptrace.c (inf_ptrace_follow_fork): Ditto.
	* inf-ttrace.c (inf_ttrace_follow_fork): Ditto.

2009-05-24  Pierre Muller  <muller@ics.u-strasbg.fr>

	* symfile.c (add_shared_symbol_files_command): Remove
	prototype and function.
	(_initialize _symfile): Move "add-shared-symbol-files"
	command and "assf" alias.
	* windows-nat.c (_initialize_windows_nat): to here.
	Change "add-shared-symbol-files" to alias.
	
	* config/i386/cygwin.mh: Remove NAT_FILE.
	* config/i386/mingw.mh: Remove NAT_FILE.
	* config/i386/mingw64.mh: Remove NAT_FILE.
	* config/i386/nm-cygwin.h: Remove file.
	* config/i386/nm-cygwin64.h: Remove file.

2009-05-24  Hui Zhu  <teawater@gmail.com>

	* i386-linux-tdep.c (I386_LINUX_RECORD_SIZE_*,
	I386_LINUX_RECORD_IOCTL_*,
	I386_LINUX_RECORD_FCNTL_*) Removed.
	(i386_linux_init_abi): Change size of record from macros to
	numbers.

2009-05-24  Hui Zhu  <teawater@gmail.com>

	* i386-linux-tdep.c (i386_linux_init_abi): Remove size_char.
	* linux-record.c (record_linux_system_call): Ditto.
	* linux-record.h (linux_record_tdep): Ditto.

2009-05-23  Jan Kratochvil  <jan.kratochvil@redhat.com>

	Replace the savestring calls by xstrdup calls where possible.
	* breakpoint.c (condition_command, set_raw_breakpoint)
	(create_catchpoint, update_breakpoint_locations): Replace the
	savestring calls by xstrdup calls where possible.
	* buildsym.c (start_subfile, patch_subfile_names, record_debugformat)
	(record_producer): Likewise.
	* coffread.c (coff_start_symtab, complete_symtab): Likewise.
	* corefile.c (set_gnutarget): Likewise.
	* dbxread.c (add_new_header_file): Likewise.
	* demangle.c (set_demangling_command, set_demangling_style): Likewise.
	* event-top.c (push_prompt, pop_prompt, command_line_handler)
	(set_async_prompt): Likewise.
	* infcmd.c (set_inferior_io_terminal, attach_command_post_wait):
	Likewise.
	* language.c (set_language_command, _initialize_language): Likewise.
	* linespec.c (decode_line_2): Likewise.
	* rs6000-nat.c (add_vmap): Likewise.
	* top.c (set_prompt, init_history, init_main): Likewise.
	* tracepoint.c (stringify_collection_list): Likewise.
	* varobj.c (varobj_create): Remove variable expr_len.  Replace the 
	savestring calls by xstrdup calls where possible.
	(value_of_root, c_name_of_variable, c_describe_child): Replace the
	savestring calls by xstrdup calls where possible.
	* xcoffread.c (complete_symtab): Likewise.
	* cli/cli-script.c (build_command_line, define_command): Likewise.
	* cli/cli-setshow.c (do_setshow_command): Likewise.

2009-05-23  Jan Kratochvil  <jan.kratochvil@redhat.com>

	Remove already unreachable code.
	* varobj.c (varobj_get_handle): Fix comment when error is called.
	All callers updated.

2009-05-23  Eli Zaretskii  <eliz@gnu.org>

	* README (`configure' options): Document GDB-specific options to
	`configure'.

	* symtab.c (skip_prologue_using_lineinfo): New function.
	(find_function_start_sal): Use it to get to the first line of
	function's body that has an entry in the lineinfo table.

	* symmisc.c (dump_symtab): Switch the current language to
	the language of the symtab we are dumping only if the symtab's
	language is neither language_auto nor language_unknown.

	* coffread.c (coff_symtab_read): Set language_minimal as the
	language for the "_globals_" pseudo-file.
	(process_coff_symbol): Set the symbol's language to the language
	of current_subfile.

2009-05-22  Pedro Alves  <pedro@codesourcery.com>

	* target.h (struct section_table): Rename to ...
	(struct target_section): ... this.
	* exec.c: Adjust all references.
	* exec.h: Adjust all references.
	* nto-tdep.c: Adjust all references.
	* nto-tdep.h: Adjust all references.
	* ppc-linux-tdep.c: Adjust all references.
	* rs6000-nat.c: Adjust all references.
	* s390-tdep.c: Adjust all references.
	* solib-darwin.c: Adjust all references.
	* solib-frv.c: Adjust all references.
	* solib-irix.c: Adjust all references.
	* solib-null.c: Adjust all references.
	* solib-osf.c: Adjust all references.
	* solib-pa64.c: Adjust all references.
	* solib-som.c: Adjust all references.
	* solib-sunos.c: Adjust all references.
	* solib-svr4.c: Adjust all references.
	* solib-target.c: Adjust all references.
	* solib.c: Adjust all references.
	* solist.h: Adjust all references.
	* symfile.c: Adjust all references.
	* symfile.h: Adjust all references.
	* target.c: Adjust all references.

2009-05-22  Hui Zhu  <teawater@gmail.com>

	Add sys_fcntl argument interfaces to linux_record_tdep.

	* linux-record.h (linux_record_tdep): Add fcntl_F_GETLK,
	fcntl_F_GETLK64, fcntl_F_SETLK64 and fcntl_F_SETLKW64 to be
	interfaces.
	* i386-linux-tdep.c (I386_LINUX_RECORD_FCNTL_F_GETLK,
	I386_LINUX_RECORD_FCNTL_F_GETLK64,
	I386_LINUX_RECORD_FCNTL_F_SETLK64,
	I386_LINUX_RECORD_FCNTL_F_SETLKW64): New macros. The values
	of I386 Linux sys_fcntl arguments.
	(i386_linux_init_abi): Set macros values to linux_record_tdep.
	* linux-record.c (record_linux_system_call): Change to use
	the interface in linux_record_tdep in sys_fcntl and
	sys_fcntl64.

	* linux-record.c (record_linux_system_call): Fix the process
	record build error about type in CYGWIN.

2009-05-22  Pedro Alves  <pedro@codesourcery.com>

	* inflow.c (kill_command): Delete left over static declaration.

2009-05-22  Pedro Alves  <pedro@codesourcery.com>

	* bfd-target.c: Don't include gdb_assert.h or gdb_string.h.
	Include exec.h.
	(struct section_closure): Delete.
	(add_to_section_table): Delete.
	(build_target_sections_from_bfd): Delete.
	(target_bfd_xfer_partial): Use section_table_xfer_memory_partial.
	(target_bfd_reopen): Use build_section_table.
	* exec.c (xfer_memory): Move most code except for overlay
	debugging support from here...
	(section_table_xfer_memory): ... to this new function.
	(section_table_xfer_memory_partial): New.
	* exec.h (section_table_xfer_memory_partial): Declare.
	* bfd-target.h (build_target_sections_from_bfd): Delete
	declaration.

2009-05-22  Pedro Alves  <pedro@codesourcery.com>

	* remote.c (compare_sections_command): Don't declare exec_bfd.
	* tracepoint.c: Include "gdbcore.h".
	(remote_set_transparent_ranges): Don't declare exec_bfd.

2009-05-21  Pedro Alves  <pedro@codesourcery.com>

	* aix-thread.c (init_aix_thread_ops): Whitespace.

2009-05-21  Pedro Alves  <pedro@codesourcery.com>

	* dec-thread.c (dec_thread_wait): Add options parameter.  Use it
	to call the to_wait method in the target beneath.
	* remote-m32r-sdi.c (m32r_wait): Add options parameter.

2009-05-21  Joel Brobecker  <brobecker@adacore.com>

	* aix-thread.c (aix_thread_wait): Add options parameter.  Use it
	to call the to_wait method in the target_beneath.

2009-05-21  Pedro Alves  <pedro@codesourcery.com>

	* linux-nat.c (linux_nat_terminal_inferior)
	(linux_nat_terminal_ours): Don't check sync_execution.
	* remote.c (remote_terminal_inferior, remote_terminal_ours):
	Don't check sync_execution.  Update comments.
	* target.c (target_terminal_inferior): New.
	* target.h (target_terminal_inferior): Delete macro, and declare
	as function.
	* event-top.c (async_disable_stdin): Make idempotent.  Don't give
	the target the terminal here.
	* inflow.c (terminal_ours_1): Don't return early without setting
	`terminal_is_ours'.

2009-05-21  Pedro Alves  <pedro@codesourcery.com>

	* target.h (TARGET_WNOHANG): New.
	* target.c (target_wait): Add `options' argument.  Adjust.
	(struct target_ops) <to_wait>: Add `options' argument.
	(target_wait): Add `options' argument.
	* infrun.c (wait_for_inferior): Pass 0 as options to
	target_wait (blocking wait).
	(fetch_inferior_event): Pass TARGET_WNOHANG as options to
	target_wait.
	* fork-child.c (startup_inferior): Pass 0 as options to
	target_wait (blocking wait).
	* linux-nat.c (linux_nat_create_inferior): Remove async masking.
	(linux_nat_wait_1): Add `target_options' argument.  Use it instead
	of checking on target_can_async_p.
	(linux_nat_wait): Add `target_options' argument.  Adjust.
	* remote.c (remote_wait_ns): Add `options' argument.  Adjust to
	check on TARGET_WNOWAIT instead of checking on remote_is_async_p.
	(remote_wait_as): Add `options' argument.  Adjust to check on
	TARGET_WNOWAIT instead of checking on remote_is_async_p.  If doing
	a blocking wait, keep waiting until an interesting event comes
	out.
	(remote_wait): Add `options' argument.  Don't loop here if the
	target is in async mode, and a blocking wait has been requested.

	* top.c (deprecated_target_wait_hook): Add `options' argument.
	* linux-thread-db.c (thread_db_wait): Add `options' argument, and
	pass it down to the layer beneath.
	* inf-ptrace.c (inf_ptrace_wait): Add `options' argument.
	* record.c (record_beneath_to_wait): Add `options' argument.
	(record_wait): Add `options' argument, and pass it down to the
	layer beneath.
	* bsd-uthread.c (bsd_uthread_wait): Add `options' argument.
	* darwin-nat.c (darwin_wait): Likewise.
	* defs.h (deprecated_target_wait_hook): Likewise.
	* gnu-nat.c (gnu_wait): Add `options' argument.
	* go32-nat.c (go32_wait): Likewise.
	* hpux-thread.c (hpux_thread_wait): Add `options' argument, and
	pass it down to the layer beneath.
	* inf-ttrace.c (inf_ttrace_wait): Add `options' argument.
	* monitor.c (monitor_wait): Likewise.
	* nto-procfs.c (procfs_wait): Likewise.
	* remote-mips.c (mips_wait): Add `options' argument.
	* remote-sim.c (gdbsim_wait): Likewise.
	* rs6000-nat.c (rs6000_wait): Add `options' argument.
	* sol-thread.c (sol_thread_wait): Add `options' argument, and pass
	it down to the layer beneath.
	* spu-linux-nat.c (spu_child_wait): Add `options' argument.
	* windows-nat.c (windows_wait): Likewise.
	* tui/tui-hooks.c (tui_target_wait_hook): Likewise.  Adjust.

2009-05-21  Pedro Alves  <pedro@codesourcery.com>

	* mi/mi-interp.c (mi_on_resume): Account for whole process
	resumes.

2009-05-21  Jan Kratochvil  <jan.kratochvil@redhat.com>

	* m2-exp.y (MAX_FUNC): Fix trailing UNOP_MAX.

2009-05-21  Jan Kratochvil  <jan.kratochvil@redhat.com>

	* dwarf2read.c (set_cu_language): Recognize also DW_LANG_C99.

2009-05-21  Jan Kratochvil  <jan.kratochvil@redhat.com>

	Fix parsing DW_AT_const_value using DW_FORM_string.
	* dwarf2read.c (dwarf2_const_value <DW_FORM_string>): New.

2009-05-20  Joel Brobecker  <brobecker@adacore.com>

	* aix-thread.c (giter_count): Do not count the main thread.
	(giter_accum): Do not include the main thread.

2009-05-19  Jan Kratochvil  <jan.kratochvil@redhat.com>

	Remove the PROT parameter from openp.
	* source.c (openp): Remove the parameter PROT.  Assertion check MODE.
	defs.h (openp): Update the prototype.
	Update all the openp callers.

2009-05-19  Pedro Alves  <pedro@codesourcery.com>

	* inflow.c (kill_command): Moved to infcmd.c.
	(_initialize_inflow): Don't add the "kill" command or clear
	inferior_ptid here.
	* infcmd.c (kill_command): Moved here from inflow.c.
	(_initialize_infcmd): Add the "kill" command here.

2009-05-19  Pedro Alves  <pedro@codesourcery.com>

	* fork-child.c: Don't include frame.h.  Include terminal.h.
	(fork_inferior): Call new_tty_postfork after forking adn adding
	the child to the inferior list.
	* inferior.h (new_tty_prefork, gdb_has_a_terminal): Don't declare
	here.
	* inflow.c (struct terminal_info): Remove const qualifier from
	`run_terminal' field.
	(inferior_thisrun_terminal): Tweak comment.
	(inflow_inferior_exit): Release the `run_terminal' field.
	(copy_terminal_info): New function.
	(new_tty_postfork): New function.
	* terminal.h (new_tty_prefork, new_tty, new_tty_postfork,
	(copy_terminal_info, gdb_has_a_terminal, gdb_setpgid): Declare.
	* inf-ptrace.c: Include terminal.h.
	(inf_ptrace_follow_fork): Copy the parent's terminal info to the
	child.
	* linux-nat.c: Include terminal.h.
	(linux_child_follow_fork): Copy the parent's terminal info to the
	child.
	* inf-ttrace.c: Include terminal.h.
	(inf_ttrace_follow_fork): Copy the parent's terminal info to the
	child.

2009-05-19  Pedro Alves  <pedro@codesourcery.com>

	* breakpoint.c (insert_breakpoints, breakpoint_init_inferior)
	(update_global_location_list): Use gdbarch_has_global_breakpoints
	instead of gdbarch_has_global_solist and
	target_supports_multi_process.
	* dicos-tdep.c (dicos_init_abi): Set
	gdbarch_has_global_breakpoints.
	* gdbarch.sh (has_global_solist): Update comment.
	(has_global_breakpoints): New.
	* remote.c (remote_start_remote): Use
	gdbarch_has_global_breakpoints instead of
	gdbarch_has_global_solist.
	* target.c (target_detach): Use gdbarch_has_global_breakpoints
	instead of gdbarch_has_global_solist.
	* infcmd.c (attach_command): Use gdbarch_has_global_solist instead
	of target_supports_multi_process.

2009-05-18  Paul Pluzhnikov  <ppluzhnikov@google.com>

	* objc-lang.c (find_methods): Plug a small memory leak.

2009-05-18  Pedro Alves  <pedro@codesourcery.com>

	* solib-svr4.c: Include observer.h.
	(debug_base, debug_loader_offset_p, debug_loader_offset)
	(debug_loader_name, main_lm_addr): Move these globals...
	(struct svr4_info): ... into this new structure.
	(svr4_info_p): New typedef.
	(svr4_info): New global.
	(get_svr4_info, remove_svr4_info, solib_svr4_inferior_exit): New
	functions.
	(locate_base, solib_svr4_r_map, solib_svr4_r_brk)
	(solib_svr4_r_ldsomap): Add svr4_info argument.  Adjust to
	per-inferior svr4.
	(open_symbol_file_object): Adjust to per-inferior svr4.
	(svr4_default_sos, svr4_current_sos, svr4_fetch_objfile_link_map):
	Ditto.
	(enable_break): Add svr4_info argument.  Adjust to per-inferior
	svr4.
	(enable_break, svr4_solib_create_inferior_hook, svr4_clear_solib):
	Adjust to per-inferior svr4.
	(_initialize_svr4_solib): Install the solib_svr4_inferior_exit
	observer.

2009-05-18  Pedro Alves  <pedro@codesourcery.com>

	* linux-nat.h (linux_proc_get_tgid): Declare.
	* linux-nat.c (linux_proc_get_tgid): New.
	* linux-thread-db.c (struct thread_db_info): New field
	`need_stale_parent_threads_check'.
	(add_thread_db_info): Set it.
	(find_new_threads_callback): Ignore stale fork parent threads.
	(thread_db_resume): New.
	(init_thread_db_ops): Install thread_db_resume.

2009-05-18  Pedro Alves  <pedro@codesourcery.com>

	* fork-child.c (fork_inferior): Only reset the thread list if this
	is the first inferior.
	(startup_inferior): If the target support multi-process, tell it
	to resume only the new process.
	* linux-nat.c (num_lwps): Delete global.
	(purge_lwp_list): New function.
	(num_lwps): New function.
	(add_lwp, delete_lwp): Adjust.
	(ptid_match): New.
	(iterate_over_lwps): Add filter argument.  Handle it.
	(linux_nat_attach): Remove FIXME note.
	(linux_nat_detach): Adjust to iterate over threads of the inferior
	we're detaching from.  Adjust to num_lwps being a function.  Don't
	assume the head of the lwp list is the main thread of the process
	we're detaching from.  Don't destroy the LWP list.
	(resume_callback): Add debug output.
	(linux_nat_resume): Handle resuming a single inferior.  Allow a
	wildcard resume in non-stop mode.
	(linux_handle_extended_wait): Don't assume inferior_ptid is the
	correct inferior of the parent LWP.
	(status_callback): Also check lp->waitstatus.
	(select_event_lwp): Add new filter parameter.  Handle it.
	(linux_nat_filter_event): Adjust to num_lwps being a function.
	(linux_nat_wait_1): When adding the first lwp of the inferior, use
	an is_lwp check instead of checking for the number of lwps.
	(linux_nat_wait_1): Handle waiting for a specific tgid.  Handle
	pending process exit statuses.
	(linux_nat_mourn_inferior): Don't destroy all the LWP info.
	Instead delete LWPs of the inferior that we're mourning.  Don't
	unregister from the event loop here.
	(linux_nat_pid_to_str): Use `num_lwps'.
	(linux_nat_make_corefile_notes): Adjust to walk over lwps of a
	single inferior.
	(linux_nat_is_async_p): Check if async was masked out.
	(linux_multi_process): New global.
	(linux_nat_supports_multi_process): New.
	(linux_nat_stop_lwp): Remove LWP filtering.  It is done by the
	caller.
	(linux_nat_stop): Adjust to make iterate_over_lwps itself do the
	LWP filtering.
	(linux_nat_close): New.
	(linux_nat_add_target): Register linux_nat_close and
	linux_nat_supports_multi_process.
	* linux-nat.h (iterate_over_lwps): Add filter argument.
	* linux-thread-db.c (thread_db_handle): Delete.
	(proc_handle, thread_agent, td_init_p, td_ta_new_p)
	(td_ta_map_id2thr_p, td_ta_map_lwp2thr_p, td_ta_thr_iter_p)
	(td_ta_event_addr_p, td_ta_set_event_p, td_ta_event_getmsg_p)
	(td_thr_validate_p, td_thr_get_info_p, td_thr_event_enable_p)
	(td_thr_tls_get_addr_p, td_create_bp_addr, td_death_bp_addr): No
	longer globals, moved to...
	(struct thread_db_info): ... this new structure.
	(thread_db_list): New.
	(add_thread_db_info, get_thread_db_info, delete_thread_db_info):
	New.
	(have_threads_callback): Filter out threads of all inferiors but
	the one specified by the ARGS argument.
	(have_threads): Add ptid argument specifying the inferior we're
	interested in.  Handle it.
	(struct thread_get_info_inout): New.
	(thread_get_info_callback, thread_from_lwp): Adjust to use it.
	(thread_db_attach_lwp): Check that inferior of the passed in
	thread is using thread-db.  Adjust.
	(enable_thread_event): Remove thread_agent parameter.  Instead,
	get it from the per-inferior thread-db info.
	(dladdr_to_soname): Move higher up.
	(enable_thread_event_reporting): Adjust to use per-inferior
	thread-db info.
	(try_thread_db_load_1): Replace `handle' parameter by a
	thread_db_info parameter.  Adjust to use per-inferior thread-db
	info.
	(try_thread_db_load): Adjust to use per-inferior thread-db info.
	(thread_db_load, disable_thread_event_reporting): Ditto.
	(check_for_thread_db): Remove conditional reporting of which
	libthread_db is in use.
	(thread_db_new_objfile): Add comment about inferior_ptid.
	(attach_thread): Adjust to use per-inferior thread-db info.
	(thread_db_detach): Adjust to use per-inferior thread-db info.
	Remove thread event breakpoints of the current inferior.  Only
	unpush the thread-db target if there are no more processes using
	it.
	(check_event): Adjust to use per-inferior thread-db info.
	(thread_db_wait): Adjust to use per-inferior thread-db info.  Only
	unpush the thread-db target if there are no more processes using
	it.
	(thread_db_mourn_inferior): Adjust to use per-inferior thread-db
	info.  Mark breakpoints of the current inferior out before
	deleting them.  Only unpush the thread-db target if there are no
	more processes using it.
	(find_new_threads_callback): Adjust to use per-inferior thread_db
	info.
	(thread_db_find_new_threads_1): Add new ptid argument.  Adjust to
	use per-inferior thread-db info.
	(thread_db_find_new_threads): Adjust to use per-inferior thread-db
	info.
	(thread_db_get_thread_local_address): Adjust.
	(thread_db_get_ada_task_ptid): Adjust.
	* inf-ptrace.c (inf_ptrace_mourn_inferior): Only unpush the target
	if there no more processes left to debug.
	* thread.c (set_running, set_executing): Handle resuming all
	threads of a single inferior.
	* mi/mi-interp.c (mi_output_running_pid): New.
	(mi_inferior_count): New.
	(mi_on_resume): For backwards compatibility, if resuming all
	threads of an inferior, and there is only one inferior, output
	"all".

2009-05-18  Ulrich Weigand  <uweigand@de.ibm.com>

	* ada-lang.c (ada_find_any_type): Move check for primitive types ...
	(to_fixed_range_type): ... to here.

2009-05-18  Ulrich Weigand  <uweigand@de.ibm.com>

	* ada-lang.c (desc_data_type): Remove, replace by ...
	(desc_data_target_type): ... this.
	(thin_data_pntr): Use desc_data_target_type instead of desc_data_type.
	(ada_is_array_descriptor_type): Likewise.
	(ada_type_of_array): Likewise.
	(ada_coerce_to_simple_array_type): Likewise.
	(ada_array_element_type): Likewise.

2009-05-18  Ulrich Weigand  <uweigand@de.ibm.com>

	* ada-valprint.c (ada_val_print_1): Use val_print_string to print
	result of ada_vax_float_print_function inferior call.

2009-05-18  Ulrich Weigand  <uweigand@de.ibm.com>

	* ada-lang.c (ada_coerce_to_simple_array_type): Reimplement to
	avoid creating a dummy value.

2009-05-18  Ulrich Weigand  <uweigand@de.ibm.com>

	* p-valprint.c (pascal_val_print): Use extract_typed_address
	to extract reference value.

2009-05-18  Ulrich Weigand  <uweigand@de.ibm.com>

	* doublest.c (NAN): Remove unused define.
	(extract_floating_by_length, deprecated_extract_floating): Remove.
	(store_floating_by_length, deprecated_store_floating): Remove.
	(extract_typed_floating): Do not call extract_floating_by_length.
	(store_typed_floating): Do not call store_floating_by_length.
	(convert_typed_floating): Remove redundant assertions.
	* doublest.h (deprecated_extract_floating): Remove.
	(deprecated_store_floating): Remove.
	* sh64-tdep.c (sh64_register_convert_to_raw): Call
	extract_typed_floating instead of deprecated_extract_floating.

2009-05-18  Jon Beniston <jon@beniston.com>
        
        * MAINTAINERS: Add lm32 target.        
        * Makefile.in: Add lm32 dependencies.        
        * NEWS: Indicate lm32 is a new target.
        * configure.tgt: Add lm32 targets.
        * lm32-tdep.c: New file.

2009-05-18  Pedro Alves  <pedro@codesourcery.com>

	* corelow.c (core_open): Flush the register cache before doing
	anything with registers.

2009-05-18  Pedro Alves  <pedro@codesourcery.com>

	* inflow.h (our_process_group): Remove declaration.
	(inferior_process_group): Delete global variable declaration.
	(inferior_process_group): New function declaration.
	* inflow.c: Include observer.h.
	(inferior_ttystate, our_ttystate, tflags_inferior, tflags_ours):
	Delete.
	(struct terminal_info): New struct.
	(our_terminal_info): New global.
	(inferior_process_group): New function.
	(inferior_thisrun_terminal): Extend description comment.
	(gdb_has_a_terminal): Adjust to write to our_terminal_info fields
	instead of globals.
	(terminal_init_inferior_with_pgrp): Adjust to per-inferior
	terminal settings.
	(terminal_inferior): Ditto.
	(terminal_ours_1): Ditto.
	(inflow_new_inferior, inflow_inferior_exit): New functions.
	(child_terminal_info): Adjust to per-inferior terminal settings.
	(osig_set): New global.
	(set_sigint_trap): Adjust to per-inferior terminal settings.  Set
	or clear `osig_set' accordingly.
	(clear_sigint_trap): Check `osig_set' to decide wheater to restore
	SIGINT handler, instead of checking the current inferior (which
	may be none).
	(_initialize_inflow): Attach inflow_new_inferior and
	inflow_inferior_exit to the "new_inferior" and "inferior_exit"
	notifications, respectively.
	* inferior.h (struct terminal_info): Forward declare.
	(struct inferior): Add `terminal_info' field.
	* inferior.c (delete_inferior_1): Notify the inferior_exit
	observers before removing the inferior from the lists and deleting
	it.
	* inf-ptrace.c (inf_ptrace_stop): `inferior_process_group' is now
	a function instead of a variable.  Adjust.
	* procfs.c (procfs_stop): Ditto.

2009-05-17  Pedro Alves  <pedro@codesourcery.com>

	* infrun.c (handle_inferior_event): When handling a
	TARGET_WAITKIND_FORKED, detach breakpoints from the fork child
	immediatelly.
	* linux-nat.c (linux_child_follow_fork): Only detach breakpoints
	from the child if vforking.
	* inf-ptrace.c (inf_ptrace_follow_fork): No need to detach
	breakpoints from the child here.

2009-05-17  Pedro Alves  <pedro@codesourcery.com>

	* infrun.c (pending_follow): Remove execd_pathname member.
	(resume): No longer handle TARGET_WAITKIND_EXECD pending follow.
	(handle_inferior_event): When handling a TARGET_WAITKIND_EXECD
	event, don't copy `execd_pathname' to pending_follow, use the
	event copy instead.  Release `execd_pathname' once done with
	handling the event.

	* infrun.c (pending_follow): Remove mention of exec events.

2009-05-17  Hui Zhu  <teawater@gmail.com>

	* i386-tdep.c (i386_process_record): Make it extern.
	(i386_gdbarch_init): Don't call set_gdbarch_process_record
	here.
	* i386-tdep.h (i386_process_record): Declare.
	* i386-linux-tdep.c (i386_linux_init_abi): Call
	set_gdbarch_process_record.

2009-05-17  Vladimir Prus  <vladimir@codesourcery.com>

	Always report varobj as changed when in_scope attribute changes.

	* varobj.c (install_new_value): If non-NULL-ness of value
	changed, return 1.

2009-05-15  Paul Pluzhnikov  <ppluzhnikov@google.com>
	
	* NEWS: Mention set/show libthread-db-search-path.
	* gdb_thread_db.h (LIBTHREAD_DB_SEARCH_PATH): New define.
	(LIBTHREAD_DB_SO): Moved from linux-thread-db.c
	* linux-thread-db.c (libthread_db_search_path): New setting.
	(thread_db_handle): New variable (replaces using_thread_db).
	(try_thread_db_load_1): New function.
	(try_thread_db_load, thread_db_load_search): Likewise.
	(dladdr_to_soname): Likewise.
	(thread_db_load): Iterate over possibly multiple libthread_db's.
	(check_for_thread_db): Attempt to load new libthread_db.
	(thread_db_detach, thread_db_wait): Unload libthread_db.
	(thread_db_mourn_inferior): Likewise.
	(_initialize_thread_db): Add new libthread-db-search-path option.
	Defer loading of libthread_db to check_for_thread_db.
	* solib.c (libpthread_name_p): New function.
	(libpthread_solib_p): Call it.
	* solib.h (libpthread_name_p): New prototype.
	
2009-05-15  Pierre Muller  <muller@ics.u-strasbg.fr>

	* MAINTAINERS: Update my email address.
	
2009-05-14  Paul Pluzhnikov  <ppluzhnikov@google.com>

	* breakpoint.h: Add breakpoint_re_set_objfile prototype.
	* breakpoint.c (create_overlay_event_breakpoint): Renamed
	from create_overlay_event_breakpoint_1, old
	create_overlay_event_breakpoint deleted.
	(breakpoint_re_set_objfile): Don't rescan all objfiles
	unnecessarily.
	(breakpoint_re_set): New function.
	* symfile.c (new_symfile_objfile): Call breakpoint_re_set_objfile
	instead of breakpoint_re_set.
	* objfiles.c (objfile_relocate): Likewise.
	
2009-05-14  Joel Brobecker  <brobecker@adacore.com>

	* gdbarch.sh: Add comment documenting the target_gdbarch global.
	gdbarch.h does NOT need to be regenerated as the corresponding
	change has already been made in a previous commit.

2009-05-14  Pierre Muller  <muller@ics.u-strasbg.fr>

	Remove all i386 debug register low level macros in config nm files.
	(I386_DR_LOW_SET_ADDR, I386_DR_LOW_RESET_ADDR): Remove.
	(I386_DR_LOW_GET_STATUS, I386_DR_LOW_SET_CONTROL): Remove.
	(I386_USE_GENERIC_WATCHPOIINTS): Remove.

	* i386-nat.h: New file (adapted from config/i386/nm-i386.h).
	(struct i386_dr_low_type): New type.
	(i386_dr_low): New global variable.
	* i386-nat.c (TARGET_HAS_DR_LEN_8): Update macro.
	(i386_insert_aligned_watchpoint): Replace i386 dr low macros by
	i386_dr_low struct variable fields.
	(i386_remove_aligned_watchpoint): Likewise.
	(i386_stopped_data_address): Likewise.
	(i386_stopped_by_hwbp): Likewise.
	(show_debug_regs_command_added): New static variable.
	(add_show_debug_regs_command): New static function.
	(i386_use_watchpoints): Call add_show_debug_regs_command if not done.
	(i386_set_debug_register_length): New function.
	(_initialize_i386_nat): Delete.
	
	* amd64-linux-nat.c: Include "i386-nat.h".
	(amd64_linux_dr_set_control):  Change to static.
	(amd64_linux_dr_get_status): Change to static.
	(amd64_linux_dr_set_addr,amd64_linux_dr_reset_addr): Likewise.
	(_initialize_amd64_linux_nat): Set i386_dr_low variable fields.
	
	* go32-nat.c: Include "i386-nat.h".
	(go32_set_addr): Change to static.
	(go32_set_dr7): Change to static. Change arg type to unisgned long.
	(go32_get_dr6): Change to static. Change return type to unisnged long.
	(init_go32_ops):  Set i386_dr_low variable fields.
	* i386-linux-nat.c: Include "i386-nat.h".
	(i386_linux_dr_set_control, i386_linux_dr_get_status): Change to static.
	(i386_linux_dr_set_addr, i386_linux_dr_reset_addr): Idem.
	(_initialize_i386_linux_nat):  Set i386_dr_low variable fields.
	* i386bsd-nat.h: Declare functions used for
	i386_dr_low fields in i386fbsd-nat.c.
	* i386fbsd-nat.c: Include "i386-nat.h".
	(_initialize_i386fbsd_nat): Set i386_dr_low variable fields.
	* windows-nat.c: Include "i386-nat.h".
	(cygwin_set_dr, cygwin_get_dr6, cygwin_set_dr7): Add prototypes.
	Change to static.
	(cygwin_get_dr6): Change return type to unisnged long.
	(cygwin_set_dr7): Change arg type to unisgned long.
	(init_windows_ops): Set i386_dr_low function fields.

	* amd64-windows-nat.c (_initialize_amd64_windows_nat): Call 
	i386_set_debug_register_length.
	* i386-windows-nat.c (_initialize_i386_windows_nat): Likewise.

	* config/i386/nm-cygwin.h: Remove all I386_* macros.
	* config/i386/nm-cygwin64.h: Likewise.
	* config/i386/nm-fbsd.h: Likewise.
	* config/i386/nm-linux.h: Likewise.
	* config/i386/nm-i386.h: Remove completely.
	* config/i386/nm-go32.h: Remove completely.
	* config/i386/nm-linux64.h: Remove completely.
	* config/i386/go32.mh (NAT_FILE): Remove entry.
	* config/i386/linux64.h (NAT_FILE): Change to config/nm-linux.h.

2009-05-14  Jon Beniston  <jon@beniston.com>

	* MAINTAINERS: Add Jon Beniston to write after approval list.

2009-05-13  Paul Pluzhnikov  <ppluzhnikov@google.com>

	* objc-lang.c (objc_objfile_data): New variable.
	(find_methods): Skip objfiles without Obj-C methods.
	(_initialize_objc_lang): New function.

2009-05-13  Joel Brobecker  <brobecker@adacore.com>

	* c-lang.c (print_wchar): Remove unnecessary cast.

2009-05-12  Jim Blandy  <jimb@red-bean.com>

	* MAINTAINERS: Remove self as m32c target maintainer.

2009-05-12  Pedro Alves  <pedro@codesourcery.com>

	* cli/cli-decode.c (deprecated_add_set_cmd): Delete.
	* command.h (deprecated_add_set_cmd): Delete declaration.
	* gnu-nat.c (_initialize_gnu_nat): Replace 'maint gnu-debug' with
	'set debug gnu-nat' and 'show debug gnu-nat'.
	* i386-nat.c (_initialize_i386_nat): Replace 'maint
	show-debug-registers' with 'maint set show-debug-registers' and
	'maint show show-debug-registers'.
	* mips-linux-nat.c (_initialize_mips_linux_nat): Replace 'maint
	show-debug-registers' with 'maint set show-debug-registers' and
	'maint show show-debug-registers'.

2009-05-12  Joel Brobecker <brobecker@adacore.com>

	* c-lang.c (print_wchar): Convert w into a gdb_wchar_t before
	pushing it on the output obstack.

2009-05-11  Joel Brobecker <brobecker@adacore.com>

	Fix internal error on breaking at a multi-locations caller source line.
	* breakpoint.c (parse_breakpoint_sals): Set EXPLICIT_PC for the `break'
	command with no parameters.

2009-05-11  Pedro Alves  <pedro@codesourcery.com>

	* linux-nat.c (enum sigchld_state): Delete.
	(linux_nat_async_events_state): Delete.
	(struct waitpid_result): Delete.
	(waitpid_queue): Delete.
	(queued_waitpid_1): Delete.
	(async_file_flush): New.
	(queued_waitpid, push_waitpid): Delete.
	(async_file_mark): New.
	(drain_queued_events): Delete.
	(my_waitpid): Remove locally queued events handling.
	(linux_test_for_tracefork): Upjust.
	(linux_child_follow_fork): Ditto.
	(sync_sigchld_action): Delete.
	(blocked_mask): Reinstate.
	(async_sigchld_action): Rename to...
	(sigchld_action): ... this.
	(block_child_signals): New.
	(restore_child_signals_mask): New.
	(lin_lwp_attach_lwp): Adjust.
	(linux_nat_create_inferior): Ditto.
	(linux_nat_attach): Also use lp->status in async mode.
	(get_pending_status): Don't use queued_waitpid.
	(linux_nat_detach): Don't drain locally queued events.
	(linux_nat_resume): Allow pending wait statuses stored lp->status
	in async mode.  If returning early due to a pending event,
	re-register the event source.
	(stop_wait_callback): Allow pending wait statuses stored
	lp->status in async mode.
	(pipe_to_local_event_queue, local_event_queue_to_pipe): Delete.
	(linux_nat_wait): Rename to ...
	(linux_nat_wait_1): ... this.  Allow pending wait statuses stored
	lp->status in async mode.  Always add WNOHANG to the waitpid
	options in async mode.
	(linux_nat_wait): New.
	(kill_callback): Don't drain locally queued events.
	(sigchld_handler): Rewrite.
	(linux_nat_is_async_p, linux_nat_can_async_p): Fix comments to
	refer to "set target-async".
	(linux_nat_async_mask): If in non-stop, and re-enabling async
	mode, re-register the target event source in the event loop.
	(linux_nat_event_pipe_pop, linux_nat_event_pipe_push)
	(get_pending_events, async_sigchld_handler)
	(linux_nat_async_events): Delete.
	(handle_target_event): New.
	(linux_nat_async_file_handler): Delete.
	(linux_async_pipe): New.
	(linux_nat_async): Only re-register in the event loop if not
	registered yet.  Always notify the event-loop once if enabling the
	event source.
	(linux_nat_stop_lwp): Rewrite to handle pending events stored in
	lp->status, not in the locally queued event list.
	(linux_nat_stop): Don't mask out async event handling.
	(linux_nat_setup_async): Delete.
	(_initialize_linux_nat): Adjust.
	(lin_thread_get_thread_signals): blocked_mask is global again.
	Adjust.

2009-05-11  Pierre Muller  <muller@ics.u-strasbg.fr>

	Unify target macros.

	* target.h (STOPPED_BY_WATCHPOINT): Delete, replaced by ...
	(target_stoppped_by_watchpoint): New macro.
	(HAVE_STEPPABLE_WATCHPOINT): Delete, replaced by ...
	(target_have_steppable_watchpoint): New macro.
	(HAVE_CONTINUABLE_WATCHPOINT): Delete, replace by ...
	(target_have_continuable_watchpoint): New macro.
	(TARGET_CAN_USE_HARDWARE_WATCHPOINT):Delete, replaced by ...
	(target_can_use_hardware_watchpoint): New macro.
	(TARGET_REGION_OK_FOR_HW_WATCHPOINT):Delete, replaced by ...
	(target_region_ok_for_hw_watchpoint): New macro.

	* breakpoint.c (update_watchpoint): Use new macros.
	(bpstat_alloc): Likewise.
	(create_breakpoint): Likewise.
	(watch_command_1): Likewise.
	(can_use_hardware_watchpoint): Likewise.
	(do_enable_breakpoint): Likewise.
	* infrun.c (handle_inferior_event): Adapt to new macros.
	* mips-tdep.c (mips_gdbarch_init): Update comments.
	* procfs.c (procfs_set_watchpoint): Update comment.
	(procfs_insert_watchpoint): Adapt to new macros.
	* remote-m32r-sdi.c (m32r_stop):
	* remote-mips.c (mips_remove_breakpoint):
	* target.c (debug_to_region_ok_for_hw_watchpoint): Update to new macros.
	(debug_to_stopped_by_watchpoint): Likewise.


2009-05-10  Pierre Muller  <muller@ics.u-strasbg.fr>

	* src/gdb/target.h: Remove all tests for already defined
	macros. All macros defined here should not be set in config
	headers anymore.

2009-05-08  Sergio Durigan Junior <sergiodj@linux.vnet.ibm.com>

	* ppc-linux-nat.c (have_ptrace_getsetregs): New variable.
	(have_ptrace_getsetfpregs): Likewise.
	fetch_all_gp_regs): New function.
	(fetch_gp_regs): New function.
	(fetch_all_fp_regs): Likewise.
	(fetch_fp_regs): New function.
	(fetch_ppc_registers): Using the new methods to fetch general-
	purpose and floating-pointer registers.
	(store_all_gp_regs): New function.
	(store_gp_regs): Likewise.
	(store_all_fp_regs): New function.
	(store_fp_regs): Likewise.
	(store_ppc_registers): Using the new methods to store general-
	purpose and floating-pointer registers.

2009-05-08  Doug Evans  <dje@google.com>

	* linux-nat.c (linux_xfer_siginfo): Delete unused locals lp, n.

2009-05-07  Sergio Durigan Junior  <sergiodj@linux.vnet.ibm.com>

	* MAINTAINERS (Write After Approval): Add self.

2009-05-07  Joel Brobecker  <brobecker@adacore.com>

	* gdbarch.h (target_gdbarch): Add comment documenting this global.

2009-05-06  Joel Brobecker  <brobecker@adacore.com>

	* acinclude.m4 (AM_ICONV): Prefer in-tree libiconv if present over
	system iconv.
	* configure: Regenerate.

2009-05-06  Joel Brobecker  <brobecker@adacore.com>

	* utils.c: Add include of gdb_usleep.h.
	(defaulted_query): Detect false EOF conditions that happen
	on terminals opened with the O_NONBLOCK flag when there is
	nothing to read.

2009-05-06  Pedro Alves  <pedro@codesourcery.com>

	* inferior.c (add_inferior): Move observer_notify_new_inferior
	call to ...
	(add_inferior_silent): ... here.

2009-05-06  Pierre Muller  <muller@ics.u-strasbg.fr>
	    Pedro Alves  <pedro@codesourcery.com>

	* procfs.c (procfs_insert_watchpoint, procfs_remove_watchpoint)
	(procfs_region_ok_for_hw_watchpoint, procfs_use_watchpoints): New
	functions.
	(procfs_stopped_by_watchpoint): Made static, ptid argument
	removed.
	(_initialize_procfs): Register new watchpoint related target
	functions.
	* config/i386/nm-i386sol2.h (TARGET_CAN_USE_HARDWARE_WATCHPOINT)
	(TARGET_REGION_SIZE_OK_FOR_HW_WATCHPOINT, STOPPED_BY_WATCHPOINT)
	(HAVE_CONTINUABLE_WATCHPOINT): Delete.
	(target_insert_watchpoint, target_remove_watchpoint): Delete.
	(procfs_stopped_by_watchpoint, procfs_set_watchpoint): Delete
	declarations.
	* config/mips/nm-irix5.h (STOPPED_BY_WATCHPOINT)
	(TARGET_REGION_SIZE_OK_FOR_HW_WATCHPOINT): Delete.
	(target_insert_watchpoint, target_remove_watchpoint): Delete.
	(procfs_stopped_by_watchpoint, procfs_set_watchpoint): Delete
	declarations.
	* config/sparc/nm-sol2.h (TARGET_REGION_SIZE_OK_FOR_HW_WATCHPOINT)
	(HAVE_CONTINUABLE_WATCHPOINT, STOPPED_BY_WATCHPOINT): Delete.
	(target_insert_watchpoint, target_remove_watchpoint): Delete.
	(procfs_stopped_by_watchpoint, procfs_set_watchpoint): Delete
	declarations.

2009-05-06  Hui Zhu  <teawater@gmail.com>

	* i386-tdep.c (i386_process_record): Change bzero to memset.

2009-05-06  Hui Zhu  <teawater@gmail.com>

	* NEWS: Add item for process record and replay.

2009-05-05  Maxim Grigoriev  <maxim2405@gmail.com>

	* xtensa-tdep.c (xtensa_frame_cache): Use pc instead of cache->pc.

2009-05-05  Ulrich Weigand  <uweigand@de.ibm.com>

	* inferior.h (read_pc, write_pc): Remove.
	* regcache.c (read_pc, write_pc): Remove.

	* infrun.c (displaced_step_fixup): Use regcache_read_pc instead
	of read_pc.
	(handle_inferior_event): Use regcache_read_pc instead of read_pc
	when determining value of stop_pc.  Replace subsequent uses of
	read_pc by inspecting already-retrieved stop_pc value.
	(keep_going): Use regcache_read_pc instead of read_pc.

	* breakpoint.c (watchpoint_check): Use current frame architecture
	and PC instead of current_gdbarch and read_pc ().
	* tracepoint.c (set_traceframe_context): Replace PC argument
	with FRAME argument.
	(trace_start_command, finish_tfind_command): Update calls.
	(finish_tfind_command): Compare frame IDs to identify transitions
	between frames.
	(trace_find_pc_command): Use regcache_read_pc instead of read_pc.
	* rs6000-nat.c (exec_one_dummy_insn): Pass in regcache instead
	of gdbarch.  Use regcache_read_pc and regcache_write_pc instead
	of read_pc and write_pc.
	(store_register): Make regcache argument non-const.  Update call
	to exec_one_dummy_insn.

	* thread.c (switch_to_thread): Use regcache_read_pc instead of read_pc.
	* infcmd.c (post_create_inferior): Likewise.
	* solib-darwin.c (darwin_solib_create_inferior_hook): Likewise.
	* solib-pa64.c (pa64_solib_create_inferior_hook): Likewise.
	* solib-sunos.c (sunos_solib_create_inferior_hook): Likewise.
	* solib-svr4.c (enable_break, svr4_relocate_main_executable): Likewise.
	* linux-fork.c (fork_load_infrun_state): Likewise.
	* hppa-hpux-tdep.c (hppa_hpux_push_dummy_code): Likewise.
	* record.c (record_wait): Likewise.
	* procfs.c (procfs_wait): Likewise.
	* remote-mips.c (common_open, mips_wait): Likewise.
	* remote-m32r-sdi.c (m32r_resume): Likewise.

	* symfile.c (generic_load): Use regcache_write_pc instead of write_pc.
	* monitor.c (monitor_create_inferior, monitor_load): Likewise.
	* m32r-rom.c (m32r_load, m32r_upload_command): Likewise.
	* remote-m32r-sdi.c (m32r_create_inferior, m32r_load): Likewise.
	* remote-mips.c (mips_create_inferior, mips_load): Likewise.

	* solib-darwin.c: Include "regcache.h".
	* solib-pa64.c: Include "regcache.h".
	* solib-svr4.c: Include "regcache.h.".

	* symfile.c: Do not mention read_pc or write_pc in comments.
	* dink32-rom.c: Likewise.
	* m32r-rom.c: Likewise.
	* mips-tdep.c: Likewise.

2009-05-05  Ulrich Weigand  <uweigand@de.ibm.com>

	* fork-child.c (startup_inferior): Move setting stop_pc ...
	* infcmd.c (post_create_inferior): ... to here.

2009-05-04  Michael Snyder  <msnyder@vmware.com>

	* NEWS: Add item for reverse debugging commands.

2009-05-04  Pedro Alves  <pedro@codesourcery.com>

	* go32-nat.c (go32_stop): Delete.
	(go32_kill_inferior): Rewrite to only call go32_mourn_inferior.
	(go32_create_inferior): Don't call go32_stop or
	go32_kill_inferior.
	(go32_mourn_inferior): Inline go32_stop and go32_kill_inferior
	here.
	(init_go32_ops): Don't register go32_stop.

2009-05-02  Eli Zaretskii  <eliz@gnu.org>

	* dbxread.c (read_dbx_symtab): Avoid compiler warnings for
	sym_name.

	* infcall.c (find_function_addr): Avoid compiler warnings for
	funaddr.

2009-05-01  Jan Kratochvil  <jan.kratochvil@redhat.com>

	* dictionary.c (dict_hashed_vector, dict_hashed_expandable_vector)
	(dict_linear_vector, dict_linear_expandable_vector): Fix a comment typo.

2009-05-01  Doug Evans  <dje@google.com>

	* linux-thread-db.c (thread_db_pid_to_str): Delete unused assignment
	to thread_info.

2009-05-01  Eli Zaretskii  <eliz@gnu.org>

	* record.c (_initialize_record): Reformat and clarify doc strings
	for stop-at-limit and insn-number-max.

	* go32-nat.c: Add comments about dirty secrets of DJGPP debugging.

2009-05-01  Jan Kratochvil  <jan.kratochvil@redhat.com>

	Make specifiable the make_function_type type memory ownership.
	* gdbtypes.c (make_function_type): New parameter `objfile', use it
	explicitely instead of TYPE-initialized removed local variable
	`objfile'.  Describe `objfile' it in the function comment.
	(lookup_function_type): Update make_function_type callers.
	* gdbtypes.h (make_function_type): Update the prototype.
	* jv-lang.c (java_link_class_type): Update make_function_type callers.
	* dwarf2read.c (read_subroutine_type): Likewise.
	* stabsread.c (read_type): Likewise.

2009-05-01  Eli Zaretskii  <eliz@gnu.org>

	* go32-nat.c (go32_pid_to_str): Call normal_pid_to_str instead of
	printing a bogus "Thread <main>".
	(go32_thread_alive): Don't return 1 for null_ptid.

	* i386-tdep.c (i386_go32_init_abi): Override the number of
	registers due to non-support of SSE.

2009-04-30  Anthony Green  <green@moxielogic.com>

	* configure.tgt: Link the moxie simulator in with gdb.

2009-04-30  Paul Pluzhnikov  <ppluzhnikov@google.com>

	* elfread.c (elf_symtab_read): Don't assume .data and .rodata
	are present.

2009-04-30  Hui Zhu  <teawater@gmail.com>
            Michael Snyder  <msnyder@vmware.com>

	I386 Linux process record and replay support.

	* i386-linux-tdep.c (i386_linux_record_tdep): New variable.
	This struct has the argument for the function
	"record_linux_system_call".
	(i386_linux_intx80_sysenter_record): New function. Parse the
	system call instruction and call function
	"record_linux_system_call" to record execute log.
	(i386_linux_init_abi): Initialize "i386_linux_record_tdep".
	Set "i386_linux_intx80_sysenter_record" to
	"i386_intx80_record" and "i386_sysenter_record".

2009-04-30  Hui Zhu  <teawater@gmail.com>
            Michael Snyder  <msnyder@vmware.com>

	I386 architecture process record and replay support.

	* i386-tdep.c (PREFIX_REPZ, PREFIX_REPNZ, PREFIX_LOCK,
	PREFIX_DATA, PREFIX_ADDR): New macros. Help decode the i386
	instruction set.
	(aflag, dflag, override, modrm, mod, reg, rm, ot,
	i386_record_pc): New variables. Ditto.
	(i386_record_modrm, i386_record_lea_modrm_addr,
	i386_record_lea_modrm): New functions. Ditto.
	(i386_process_record): New function. Parse the instruction in
	address "addr" and record the values of registers and memory
	that will be changed by this instruction.
	(i386_gdbarch_init): Set "i386_process_record" to GDBARCH
	"process_record" interface.
	* i386-tdep.h (gdbarch_tdep): New function pointers
	"i386_intx80_record" and "i386_sysenter_record" that point to
	the function that can record "intx80" and "sysenter" execute
	log.

2009-04-30  Hui Zhu  <teawater@gmail.com>
            Michael Snyder  <msnyder@vmware.com>

	* infrun.c (use_displaced_stepping): Return false if process
	record and replay target is used.
	(proceed): Call function "record_not_record_set" if pocess
	record and replay target is used.

2009-04-30  Hui Zhu  <teawater@gmail.com>
            Michael Snyder  <msnyder@vmware.com>

	Linux process record and replay support.

	* Makefile.in (ALLDEPFILES): Add linux-record.c.
	(ALL_TARGET_OBS): Add linux-record.o.
	* configure.tgt (x86_64-*-linux*): Add linux-record.o.
	(i[34567]86-*-linux*): Add linux-record.o.
	* linux-record.c, linux-record.h: New file.

2009-04-30  Hui Zhu  <teawater@gmail.com>
            Michael Snyder  <msnyder@vmware.com>

	Process record and replay target.

	* Makefile.in (SFILES): Add record.c.
	(COMMON_OBS): Add record.o.
	* record.c, record.h: New file.

2009-04-30  Hui Zhu  <teawater@gmail.com>
            Michael Snyder  <msnyder@vmware.com>

	* target.h (strata): New stratum "record_stratum".

2009-04-30  Hui Zhu  <teawater@gmail.com>
            Michael Snyder  <msnyder@vmware.com>

	GDBARCH interface for process record and replay.

	* gdbarch.sh (process_record): This interface point to the
	function that records the inferior execute log.

2009-04-29  Doug Evans  <dje@google.com>

	* i386-nat.c (child_post_startup_inferior): Delete, unused.

2009-04-29  Pedro Alves  <pedro@codesourcery.com>

	* breakpoint.c (print_exception_catchpoint): Access `b' directly
	instead of `b->loc->owner'.
	(print_mention_exception_catchpoint): Ditto.

2009-04-29  Jan Kratochvil  <jan.kratochvil@redhat.com>

	* macrocmd.c (info_macro_command): Print -Dname=value if LINE is zero.

2009-04-27  Tom Tromey  <tromey@redhat.com>

	* c-exp.y (yylex): Handle '[' and ']' like '(' and ')'.

2009-04-27  Jerome Guitton  <guitton@adacore.com>

	* symtab.c (append_exact_match_to_sals): New function, extracted
	from expand_line_sal.
	(expand_line_sal): Use append_exact_match_to_sals to append exact
	matches. If none found, append all best items.

2009-04-27  Jerome Guitton  <guitton@adacore.com>

	* main.c (captured_main): Move gdbinit lookups after gdb_init.

2009-04-27  Jan Kratochvil  <jan.kratochvil@redhat.com>

	PR gdb/9675:
	* dwarf2read.c (unsigned_int_compar, inherit_abstract_dies): New.
	(read_func_scope): Call inherit_abstract_dies.

2009-04-25  Eli Zaretskii  <eliz@gnu.org>

	* Makefile.in (ALLDEPFILES): Remove duplicate entries for
	sparc-sol2-nat.c and sparc-sol2-tdep.c.

	* stack.c (_initialize_stack) <disassemble-next-line>: Doc fix.

2009-04-24  Pierre Muller  <muller@ics.u-strasbg.fr>

	ARI change: Use "/* ARI: rule */" pattern.
	* utils.c: Update ARI patterns.
	* gdb_dirent.h: Likewise.

2009-04-23  Anthony Green  <green@moxielogic.com>

	* MAINTAINERS: Add moxie target.
	* configure.tgt: Add moxie-*-elf target.
	* moxie-tdep.c: New file.
	* moxie-tdep.h: New file.

2009-04-23  Joel Brobecker  <brobecker@adacore.com>

	* ada-lang.c: Remove an extra empty line. No code change.

2009-04-23  Jan Kratochvil  <jan.kratochvil@redhat.com>

	Fix double free on error inserting the breakpoint instruction.
	* breakpoint.c (create_breakpoints): Move the
	update_global_location_list call to ...
	(break_command_really): ... here together with the second local call
	both unified after all the cleanups.

2009-04-23  Sergio Durigan Junior <sergiodj@linux.vnet.ibm.com>
	    Tom Tromey  <tromey@redhat.com>

	* configure, config.in: Regenerate.
	* configure.ac: Support for relocatable GDB datadir.  Use
	GDB_AC_WITH_DIR.  Always define TARGET_SYSTEM_ROOT_RELOCATABLE.
	* acinclude.m4 (GDB_AC_WITH_DIR): New defun.
	* top.c (init_main): Add "set data-directory".
	* defs.h (gdb_datadir): Declare.
	* main.c (gdb_datadir): New global.
	(captured_main): Initialize gdb_datadir.  Use relocate_directory.
	(relocate_path): New function.
	(relocate_directory): Likewise.
	(get_init_files): Use relocate_path.
	(README): Mention --with-gdb-datadir.

2009-04-23  Joel Brobecker  <brobecker@adacore.com>

	* ada-tasks (task_command_1): Call target_find_new_threads.

2009-04-23  Joel Brobecker  <brobecker@adacore.com>

	* stack.c (do_gdb_disassembly): Print the exception message if an
	error was thrown while trying to perform the disassembly.

2009-04-22  Jan Kratochvil  <jan.kratochvil@redhat.com>

	* varobj.c (free_variable): Replace free_current_contents by xfree.

2009-04-22  Kazu Hirata  <kazu@codesourcery.com>

	* arm-linux-nat.c (fetch_register, store_register): Use
	ARM_CPSR_GREGNUM instead of ARM_CPSR_REGNUM.
	* arm-linux-tdep.c (arm_linux_supply_gregset,
	arm_linux_collect_gregset): Likewise.
	* arm-linux-tdep.h (ARM_CPSR_GREGNUM): New.
	* arm-tdep.h (ARM_CPSR_REGNUM): Remove.

2009-04-22  Hui Zhu  <teawater@gmail.com>

	* stack.c (_initialize_stack): Set the default of
	disassemble-next-line to off.

2009-04-21  Tom Tromey  <tromey@redhat.com>

	* acinclude.m4: Use AS_HELP_STRING, not AC_HELP_STRING.
	* configure.ac: Use AS_HELP_STRING, not AC_HELP_STRING.

2009-04-21  Andreas Schwab  <schwab@linux-m68k.org>

	* configure.ac: Add quotes to not lose brackets in help text.
	* configure: Rebuild.

2009-04-21  Andreas Schwab  <schwab@linux-m68k.org>

	* configure.ac: Don't postprocess Makefile in config.status.
	Substitute GDB_NM_FILE.  Don't substitute nm_h.
	* Makefile.in (GDB_NM_FILE): Substitute.
	(TAGS): Use $(GDB_NM_FILE) instead of $(NAT_FILE).
	* configure: Regenerate.
	* gnulib/Makefile.in: Regenerate.

2009-04-21  Joseph Myers  <joseph@codesourcery.com>

	* configure.ac (--with-datarootdir, --with-docdir, --with-pdfdir,
	--with-htmldir): New.
	* configure: Regenerate.

2009-04-21  Tom Tromey  <tromey@redhat.com>

	* configure: Rebuild.
	* configure.ac: Use lower case for start of help strings.  Clean
	up --with-sysroot help.

2009-04-21  Tom Tromey  <tromey@redhat.com>

	* configure: Rebuild.
	* acinclude.m4 (AM_ICONV): Use AC_HELP_STRING.
	* configure.ac: Use AC_HELP_STRING.  Use upper case for variables
	in help.

2009-04-21  Pierre Muller  <muller@ics.u-strasbg.fr>

	ARI fix: remove "%p".
	* ia64-tdep.c (ia64_frame_this_id): Use host_address_to_string function.
	(ia64_sigtramp_frame_this_id): Ditto.
	(ia64_libunwind_frame_this_id): Ditto.
	(ia64_libunwind_sigtramp_frame_this_id): Ditto.
	* symmisc.c (maintenance_info_psymtabs): Ditto.

2009-04-21  Joseph Myers  <joseph@codesourcery.com>

	* configure.ac (--with-relocated-sources): New.
	* configure, config.in: Regenerate.
	* source.c (add_substitute_path_rule): Remove static.
	* source.h (add_substitute_path_rule): Declare.
	* main.c: Include "source.h".
	(captured_main): Add substitution rule if RELOC_SRCDIR.

2009-04-21  Pierre Muller  <muller@ics.u-strasbg.fr>

	* gnu-nat.h (proc_debug): Add missing continuation line in macro.

2009-04-20  David Daney  <ddaney@caviumnetworks.com>

	* NEWS: Mention MIPS/Linux hardware watchpoint support.

2009-04-20  David Daney  <ddaney@caviumnetworks.com>

	* mips-linux-nat.c (command.h, gdbcmd.h, gdb_assert.h): New #includes.
	(maint_show_dr, super_close): New variables.
	(super_fetch_registers, super_store_registers): Make static.
	(PTRACE_GET_WATCH_REGS, PTRACE_SET_WATCH_REGS, W_BIT, R_BIT, I_BIT)
	(W_MASK, R_MASK, I_MASK, IRW_MASK, MAX_DEBUG_REGISTER): Define.
	(pt_watch_style): Define new enum.
	(mips32_watch_regs, mips64_watch_regs, pt_watch_regs, mips_watchpoint):
	Define new structs.
	(watch_readback_valid, watch_readback, current_watches,	watch_mirror):
	New variables.
	(get_irw_mask, get_reg_mask, get_num_valid, get_watchlo)
	(set_watchlo, get_watchhi, set_watchhi, mips_show_dr)
	(mips_linux_read_watch_registers, mips_linux_can_use_hw_breakpoint)
	(mips_linux_stopped_by_watchpoint, mips_linux_stopped_data_address)
	(type_to_irw, fill_mask, try_one_watch)
	(mips_linux_region_ok_for_hw_watchpoint, write_watchpoint_regs)
	(mips_linux_new_thread, populate_regs_from_watches)
	(mips_linux_insert_watchpoint, mips_linux_remove_watchpoint)
	(mips_linux_close): New functions.
	(_initialize_mips_linux_nat): Register watchpoint functions with
	the target_ops.  Add show-debug-regs maintenance command.

2009-04-20  David Daney  <ddaney@caviumnetworks.com>

	* infrun.c (handle_inferior_event): Move gegisters_changed call down.

2009-04-19  Pedro Alves  <pedro@codesourcery.com>

	* NEWS: Mention gdbserver support for x86 Windows CE.

2009-04-19  Eli Zaretskii  <eliz@gnu.org>

	* config/djgpp/fnchange.lst: Fix typos.

	Set default host and target charsets in the DJGPP port.

	* config/djgpp/config.sed (am_cv_langinfo_codeset)
	(bash_cv_langinfo_codeset, ac_cv_header_nl_types_h): Set to "yes"
	in all configure scripts that define ac_cv_env_CPP_value.

	* go32-nat.c (dos_codepage, nl_langinfo): New functions.
	Include langinfo.h.

	* config/djgpp/nl_types.h: New file.

	* config/djgpp/langinfo.h: New file.

	* config/i386/go32.mh (MH_CFLAGS): Add $(srcdir)/config/djgpp.

2009-04-18  Carlos O'Donell  <carlos@codesourcery.com>

	* Makefile.in (MAKEHTML): Set to makeinfo --html.
	(MAKEHTMLFLAGS): Set to empty.

2009-04-18  Eli Zaretskii  <eliz@gnu.org>

	* NEWS: Mention all new set/show commands added since GDB 6.8 was
	released.

	* go32-nat.c (go32_sysinfo): Check if the call to
	__dpmi_get_capabilities fills the buffer with information, and
	don't use the buffer if not.

2009-04-17  Tom Tromey  <tromey@redhat.com>

	* charset.c (_initialize_charset): Add special case for "646".

2009-04-17  Carlos O'Donell  <carlos@codesourcery.com>

	* configure.ac: AC_SUBST datarootdir, docdir, htmldir, pdfdir.
	* configure: Regenerate.
	* Makefile.in: Set datarootdir, docdir, htmldir, and pdfdir from
	configure substitutions.
	(FLAGS_TO_PASS): Add datarootdir, docdir, and htmldir.

2009-04-17  Pierre Muller  <muller@ics.u-strasbg.fr>

	ARI fix: Do not use %p, replace by call to host_address_to_string
	for host pointers.
	* darwin-nat.c (darwin_xfer_partial): Apply change.
	* gnu-nat.c (inf_continue, gnu_xfer_memory): Ditto.
	* gnu-nat.h (proc_debug): Ditto.
	* symmisc.c (maintenance_info_symtabs): Ditto.
	(maintenance_info_psymtabs): Ditto.
	* windows-nat.c (handle_load_dll): Ditto.
	(handle_unload_dll, info_w32_command, handle_exception): Ditto.
	* xtensa-tdep.c (xtensa_unwind_pc): Ditto.

2009-04-17  Joseph Myers  <joseph@codesourcery.com>

	* configure.tgt (i[34567]86-*-linux*): Use 64-bit configuration if
	--enable-64-bit-bfd.
	(sparc-*-linux*): Likewise.

2009-04-17  Eli Zaretskii  <eliz@gnu.org>

	* go32-nat.c (go32_sysinfo): Update list of Windows versions of
	the NT family.

2009-04-16  Pedro Alves  <pedro@codesourcery.com>

	* remote.c (remote_query_attached): Fix pasto in packet_ok result
	checking.

2009-04-16  Joel Brobecker  <brobecker@adacore.com>

	* procfs.c (solib_mappings_callback, find_memory_regions_callback):
	Revert the previous change.  Might not be correct, actually.

2009-04-16  Joel Brobecker  <brobecker@adacore.com>

	* ada-lang.h (ada_adjust_exception_stop, ada_print_exception_stop)
	(ada_get_current_task, ada_print_exception_breakpoint_nontask)
	(ada_print_exception_breakpoint_task, ada_reset_thread_registers):
	Remove declaration. These are non-existent functions.

2009-04-16  Joel Brobecker  <brobecker@adacore.com>

	* procfs.c (solib_mappings_callback, find_memory_regions_callback):
	Fix a compilation warning on mips-irix due to casting from
	a pointer of different size.

2009-04-16  Joel Brobecker  <brobecker@adacore.com>

	* ada-lang.c (symtab_for_sym): Delete.
	(user_select_syms): Use sym->symtab instead of calling symtab_for_sym.

2009-04-16  Joel Brobecker  <brobecker@adacore.com>

	* ada-lang.c (extract_string): Delete.
	(ada_main_name): Reimplement using target_read_string instead of
	extract_string.

2009-04-16  Andreas Schwab  <schwab@linux-m68k.org>

	* m68klinux-nat.c: Remove obsolete comment.
	(fetch_register, store_register): Don't call
	gdbarch_cannot_fetch_register or gdbarch_cannot_store_register,
	which are always nops here.

2009-04-14  Tom Tromey  <tromey@redhat.com>

	* c-lang.c (c_emit_char): Use INTERMEDIATE_ENCODING.
	(c_printstr): Likewise.
	* charset.c: Include gdb_wait.h.
	(make_wchar_iterator): Use INTERMEDIATE_ENCODING.
	(find_charset_names): Use pexecute.  Handle libiconv's output.
	Detect errors.
	(_initialize_charset): Use xstrdup.
	* gdb_wchar.h: Check HAVE_BTOWC.  Split PHONY_ICONV and wchar
	cases.
	(INTERMEDIATE_ENCODING): New define.
	* configure, config.in: Rebuild.
	* configure.ac: Check for btowc.

2009-04-15  Tom Tromey  <tromey@redhat.com>

	* c-lang.c (evaluate_subexp_c): Correctly handle EVAL_SKIP.

2009-04-15  Eli Zaretskii  <eliz@gnu.org>

	* utils.c (parse_escape): Initialize target_char to pacify GCC.

2009-04-14  Jan Kratochvil  <jan.kratochvil@redhat.com>

	* c-lang.c (c_get_string): Fix xfree crash on a failed string read.

2009-04-14  Pierre Muller  <muller@ics.u-strasbg.fr>

	ARI fix: sprintf rule.
	* ada-exp.y (convert_char_literal): Replace sprintf by xsnprintf.
	* ada-lang.c (add_angle_brackets): Use xstrprintf.
	(ada_decode): Replace sprintf by xsnprintf.
	(find_old_style_renaming_symbol): Ditto.
	(ada_to_fixed_type_1, ada_enum_name): Ditto.


2009-04-14  Joel Brobecker  <brobecker@adacore.com>

	* target.c (target_mourn_inferior): Call bfd_cache_close_all
	after having executed the target mourn_inferior routine.

2009-04-14  Eli Zaretskii  <eliz@gnu.org>

	* config/djgpp/djconfig.sh (DEPDIR): Define to "_deps", if
	undefined.

2009-04-13  David Daney  <ddaney@caviumnetworks.com>

	* infrun.c (maybe_software_singlestep): New function.
	(resume): Call maybe_software_singlestep.
	(handle_inferior_event): Same.

2009-04-13  Tom Tromey  <tromey@redhat.com>

	* python/python-frame.c (frapy_richcompare): Return
	Py_NotImplemented, not an error.  Handle Py_NE as well.

2009-04-13  Eli Zaretskii  <eliz@gnu.org>

	* charset.c (EILSEQ): Define if not defined by system headers.

2009-04-11  Eli Zaretskii  <eliz@gnu.org>

	* config/djgpp/config.sed: Tweak ac_config_files in intl/configure
	to be consistent with renaming config.intl.in into config_intl.in.

	* go32-nat.c (go32_attach, go32_detach): Fix prototypes to be
	consistent with the change from 2008-11-09.

2009-04-10  Jan Kratochvil  <jan.kratochvil@redhat.com>

	* gdbtypes.c: Remove excessive parentheses at the return keywords.
	* varobj.c (varobj_invalidate): Fix indentation.
	* varobj.c (varobj_invalidate): Fix formatting text width.

2009-04-08  Vladimir Prus  <vladimir@codesourcery.com>

	Implement -exec-jump.

	* mi/mi-cmds.h (mi_cmd_exec_jump): Declare.
	* mi/mi-main.c (mi_cmd_exec_jump): New.
	* mi/mi-cmds.c (mi_cmds): Register exec-jump.

2009-04-07  Doug Evans  <dje@google.com>

	* symfile.c (symbol_file_clear): Fix indentation.

2009-04-06  Mark Kettenis  <kettenis@gnu.org>

	* sparc64nbsd-nat.c (sparc64nbsd_supply_pcb): Fix comment.

2009-04-03  Ulrich Weigand  <uweigand@de.ibm.com>

	* ppc-linux-nat.c (ppc_linux_target_wordsize): New function.
	(ppc_linux_auxv_parse): New function.
	(ppc_linux_read_description): Use ppc_linux_target_wordsize.
	(_initialize_ppc_linux_nat): Install ppc_linux_auxv_parse.

2009-04-03  Ulrich Weigand  <uweigand@de.ibm.com>

	* spu-linux-nat.c (spu_bfd_open): Set filename of in-memory
	BFD to contents of SPU name note.
	(spu_symbol_file_add_from_memory): Call symbol_file_add_from_bfd
	with "from_tty" argument 1 instead of 0.

2009-04-02  Jan Kratochvil  <jan.kratochvil@redhat.com>

	* dwarf2read.c
	(new_symbol <DW_TAG_variable> <!DW_AT_location> <DW_AT_external>):
	Create the symbol in local scope.
	* symtab.h (cu->list_in_scope <LOC_UNRESOLVED>): New comment part.

2009-04-02  Keith Seitz  <keiths@redhat.com>

	* stabsread.c (read_member_functions): GCC may emit an extra space
	at the end of the names "__base_ctor" and "__base_dtor"; so ignore
	whitespace when looking for these functions.

2009-04-01  Joel Brobecker  <brobecker@adacore.com>

	Change the default value for "set print frame-arguments" to scalars.

	* stack.c (print_frame_arguments): Set initial value to "scalars".

2009-04-01  Aleksandar Ristovski  <aristovski@qnx.com>

	* mips-tdep.c (mips_numeric_register_alieses): New definition.
	(mips_gdbarch_init): Add user registers from
	mips_numeric_register_aliases.

2009-04-01  Joel Brobecker  <brobecker@adacore.com>

	* linux-nat.c (linux_nat_filter_event): Minor comment reformatting.

2009-04-01  Joel Brobecker  <brobecker@adacore.com>

	* linux-nat.c (linux_nat_filter_events): Do not delete the lwp if
	this is the last one.

2009-04-01  Pedro Alves  <pedro@codesourcery.com>

	* remote.c (append_resumption): New.
	(remote_vcont_resume): Use it.

2009-04-01  Joel Brobecker  <brobecker@adacore.com>

	* windows-nat.c (+windows_get_ada_task_ptid): New function.
	(init_windows_ops): Set windows_ops.to_get_ada_task_ptid.

2009-03-31  Daniel Jacobowitz  <dan@codesourcery.com>
	    Keith Seitz  <keiths@redhat.com>
	    Jan Kratochvil  <jan.kratochvil@redhat.com>

	PR gdb/6817
	* Makefile.in (dbxread.o): Update.
	* dbxread.c (read_dbx_symtab): Use cp_canonicalize_string.
	* dwarf2read.c (GDB_FORM_cached_string): New.
	(read_partial_die): Use dwarf2_canonicalize_name.
	(dwarf2_linkage_name): Use dwarf2_name.
	(dwarf2_canonicalize_name): New.
	(dwarf2_name): Use dwarf2_canonicalize_name.
	(dwarf_form_name, dump_die): Handle GDB_FORM_cached_string.
	* stabsread.c (define_symbol, read_type): Use cp_canonicalize_string.
	* symtab.c (lookup_symbol_in_language): Canonicalize input before
	searching.
	* cp-name-parser.y: operator() requires two parameters,
	according to libiberty.
	* minsyms.c (lookup_minimal_symbol): Canonicalize input
	before searching.
	* NEWS: Update.

2009-03-31  Joel Brobecker  <brobecker@adacore.com>

	Provide support for (Ada) task-specific breakpoints.

	* ada-lang.h (ada_get_task_number): Add declaration.
	(breakpoint_ada_task_match): Delete declaration.
	* ada-tasks.c (ada_get_task_number): Make non-static.
	* breakpoint.h (struct breakpoint): Add field "task".
	* breakpoint.c (print_one_breakpoint_location): Add handling of
	task-specific breakpoints.
	(create_breakpoint, create_breakpoints, find_condition_and_thread):
	New parameter "task".
	(break_command_really): Update calls to find_condition_and_thread
	and create_breakpoints.
	(breakpoint_re_set_one): Update call to find_condition_and_thread.
	Set b->task.

2009-03-31  Joel Brobecker  <brobecker@adacore.com>

	* ada-tasks.c (short_task_info): Eliminate the "Running" task state.

2009-03-31  Pedro Alves  <pedro@codesourcery.com>

	* remote.c (remote_notice_new_inferior): Use ptid_is_pid.  Check
	if the thread's ptid without a thread id field is in the list
	before calling thread_change_ptid.
	(extended_remote_attach_1): In non-stop mode, do not rely on
	querying the current thread, instead, query the thread list, and
	select the first thread of the process.
	* gdbthread.h (first_thread_of_process): Declare.
	* thread.c (first_thread_of_process): Define.

2009-03-30  Stan Shebs  <stan@codesourcery.com>

	Make tracepoints into a type of breakpoint.
	* breakpoint.h (enum bptype): Add bp_tracepoint.
	(struct breakpoint): Add fields step_count, pass_count, actions.
	(get_tracepoint, get_tracepoint_by_number): Declare.
	(all_tracepoints): Declare.
	* breakpoint.c: Include tracepoint.h, readline.h.
	(ALL_TRACEPOINTS): Move here from tracepoint.c.
	(tracepoint_count): Ditto.
	(should_be_inserted): GDB does not insert tracepoints itself.
	(print_it_typical): Add tracepoint case.
	(bpstat_what): Ditto.
	(print_one_breakpoint_location): Ditto, and add printing for
	pass count, step count, and action list.
	(user_settable_breakpoint): Add tracepoint case.
	(allocate_bp_location): Ditto.
	(set_breakpoint_location_function): Ditto.
	(disable_breakpoints_in_shlibs): Ditto.
	(mention): Ditto.
	(break_command_really): Add argument traceflag, use to choose
	basic breakpoint type.
	(break_command_1): Pass extra argument.
	(set_breakpoint, handle_gnu_v3_exceptions): Ditto.
	(breakpoint_re_set_one): Add tracepoint case.
	(disable_command, enable_command): Ditto.
	(set_tracepoint_count): Move here from tracepoint.c.
	(trace_command): Move here from tracepoint.c and use
	break_command_really.
	(tracepoints_info): Move here from tracepoint.c and call
	breakpoints_info.
	(enable_trace_command): Move here from tracepoint.c and call
	enable_command.
	(disable_trace_command): Move here from tracepoint.c and call
	disable_command.
	(delete_trace_command): Move here from tracepoint.c and call
	delete_breakpoint.
	(trace_pass_command): Move here from tracepoint.c.
	(get_tracepoint_by_number): Ditto.
	(tracepoint_save_command): Ditto.
	(get_tracepoint): New function.
	(all_tracepoints): New function.
	(_initialize_breakpoint): Move tracepoint init from tracepoint.c,
	deprecate "enable trace" and "disable trace" commands.
	* tracepoint.h (struct tracepoint): Remove.
	(tracepoint_chain): Remove decl.
	(deprecated_create_tracepoint_hook): Remove decl.
	(deprecated_delete_tracepoint_hook): Remove decl.
	(deprecated_modify_tracepoint_hook): Remove decl.
	(ALL_TRACEPOINTS, ALL_TRACEPOINTS_SAFE): Remove.
	(free_actions): Update signature.
	(validate_actionline): Update signature.
	(end_actions_pseudocommand): Declare.
	(while_stepping_pseudocommand): Declare.
	* tracepoint.c: Include breakpoint.h.
	(tracepoint_chain, tracepoint_count): Remove.
	(free_actions, make_cleanup_free_actions): Update signature.
	(trace_command, set_raw_tracepoint): Remove.
	(trace_mention): Remove.
	(tracepoints_info): Remove.
	(tracepoint_operation, map_args_over_tracepoints): Remove.
	(get_tracepoint_by_number): Remove.
	(enable_trace_command, disable_trace_command): Remove.
	(delete_trace_command, trace_pass_command): Remove.
	(trace_actions_command, read_actions): Update signature.
	(validate_actionline): Update signature, use bp loc.
	(encode_actions): Ditto.
	(download_tracepoint): New function, body of trace_start_command.
	(trace_start_command): Call it, use all_tracepoints.
	(tracepoint_save_command): Remove.
	(tracepoint_dump_command): Use get_tracepoint.
	(end_actions_pseudocommand): Make globally visible.
	(while_stepping_pseudocommand): Ditto.
	(_initialize_tracepoint): Move command definitions to breakpoint.c.

2009-03-30  Thiago Jung Bauermann  <bauerman@br.ibm.com>

	Expose frames to Python.
	* Makefile.in (SUBDIR_PYTHON_OBS): Add python-frame.o.
	(SUBDIR_PYTHON_SRCS): Add python-frame.c.
	(python-frame.o): New target.
	* python/python-frame.c: New file.
	* python/python-internal.h (gdbpy_frames, gdbpy_newest_frame,
	gdbpy_frame_stop_reason_string, gdbpy_selected_frame,
	gdbpy_initialize_frames): New prototypes.
	* python/python.c (_initialize_python): Call gdbpy_initialize_frames.
	(GdbMethods): Add `selected_frame' and `frame_stop_reason_string'
	entries.
	* stack.c (find_frame_funname): New function, factored out of
	print_frame.
	(print_frame): Call find_frame_funname.
	* stack.h (find_frame_funname): Add prototype.

2009-03-29  Thiago Jung Bauermann  <bauerman@br.ibm.com>

	Remove unused value_object attribute `owned_by_gdb'.
	* python/python-value.c (value_object): Remove owned_by_gdb
	attribute.
	(valpy_dealloc): Remove reference to self->owned_by_gdb.
	(valpy_new): Likewise.
	(value_to_value_object): Likewise.

2009-03-29  Thiago Jung Bauermann  <bauerman@br.ibm.com>

	Change gdb.Value.address from a method to an attribute.
	* python/python-value.c (value_object): Add `address' element.
	(valpy_dealloc): Decrement reference to self->address if set.
	(valpy_new): Initialize val_obj->address.
	(valpy_address): Rename to ...
	(valpy_get_address): ... this.  Change signature from method to
	attribute.  Update self->address if not set.
	(value_to_value_object): Initialize val_obj->address.
	(value_object_getset): Add `address' element.
	(value_object_methods): Remove `address' element.

2009-03-29  Andreas Schwab  <schwab@linux-m68k.org>

	* observer.sh: Set LANG/LC_ALL to C, not c.

2009-03-28  Kevin Buettner  <kevinb@redhat.com>

	* mn10300-tdep.c (mn10300_gdbarch_init): For mn10300, by default,
	`char' is unsigned.

2009-03-28  Pedro Alves  <pedro@codesourcery.com>

	* remote.c (remote_stop_ns): If multi-process extensions are off,
	and GDB is requesting the whole process to stop, sent "vCont;t",
	not "vCont;t:-1"

2009-03-28  Pedro Alves  <pedro@codesourcery.com>

	* inf-loop.c (inferior_event_handler): Avoid calling is_running on
	null inferior_ptid.

2009-03-27  Eli Zaretskii  <eliz@gnu.org>

	* config/djgpp/fnchange.lst: Update to fix ARI-reported problems.

2009-03-26  Doug Evans  <dje@google.com>

	* thread.c (do_restore_current_thread_cleanup): Redo test for
	whether to restore old->inferior_ptid.

2009-03-26  Tom Tromey  <tromey@redhat.com>

	* breakpoint.c (resolve_sal_pc): Preserve original line number
	when skipping prologue.

2009-03-26  Doug Evans  <dje@google.com>

	* thread.c (inferior_thread) Remove "extern" in definition.

2009-03-26  Thiago Jung Bauermann  <bauerman@br.ibm.com>

	Add gdb.Value.is_optimized_out attribute.
	* python/python-value.c (valpy_get_is_optimized_out): New
	function.
	(value_object_getset): New variable.
	(value_object_type): Initialize tp_getset element.

2009-03-26  Joel Brobecker  <brobecker@adacore.com>

	Recognize missing DW_AT_location as <value optimized out>.
	* dwarf2read.c
	(new_symbol <DW_TAG_variable> <!DW_AT_location> <!DW_AT_external>):
	Call add_symbol_to_list.

2009-03-25  Tom Tromey  <tromey@redhat.com>

	* gdbtypes.h (CHECK_TYPEDEF): Don't yield a value.
	* stack.c (print_this_frame_argument_p): Use check_typedef.

2009-03-25  Tom Tromey  <tromey@redhat.com>

	* configure: Rebuild.
	* acinclude.m4 (AM_ICONV): Set am_cv_use_build_libiconv.
	Rearrange flags setting.  Add comments.

2009-03-25  Pierre Muller  <muller@ics.u-strasbg.fr>

	* config/i386/nm-i386.h: Remove code within
	I386_WATCHPOINTS_IN_TARGET_VECTOR conditional.
	* config/i386/nm-cygwin.h: Remove I386_WATCHPOINTS_IN_TARGET_VECTOR
	macro.
	* config/i386/nm-cygwin64.h: Ditto.
	* config/i386/nm-fbsd.h: Ditto.
	* config/i386/nm-go32.h: Ditto.
	* config/i386/nm-linux.h: Ditto.
	* config/i386/nm-linux64.h: Ditto.

2009-03-25  Pierre Muller  <muller@ics.u-strasbg.fr>

	ARI fix: "xasprintf" rule.
	* printcmd.c (sym_info): Replace xasprintf by xstrprintf.

2009-03-25  Pedro Alves  <pedro@codesourcery.com>

	* remote.c (remote_start_remote): In non-stop mode, call
	init_wait_for_inferior before adding threads and inferiors.

2009-03-25  Joel Brobecker  <brobecker@adacore.com>

	* breakpoint.c (breakpoint_thread_match): Split a large condition
	into several smaller conditions.  No behavior change.

2009-03-25  Pedro Alves  <pedro@codesourcery.com>

	* infrun.c (infrun_thread_thread_exit): New.
	(_initialize_infrun): Attach it to the thread_exit observer.
	* thread.c (delete_thread_1): Always call the observer, passing it
	the silent flag.
	* mi/mi-interp.c (mi_thread_exit): Add "silent" parameter.  If
	SILENT, return immediately.

2009-03-25  Pedro Alves  <pedro@codesourcery.com>

	* infrun.c (normal_stop): Use has_stack_frames instead of
	target_has_stack.
	* mi/mi-main.c (mi_execute_command): Avoid calling inferior_thread
	when there is no thread selected.
	(mi_cmd_execute): Don't special case commands that can run without
	a valid selected thread.
	* top.c (execute_command): Don't special case commands that can
	run without a valid selected thread.  Use has_stack_frames.
	* infcmd.c (ensure_valid_thread): New.
	(continue_1, step_1, jump_command, signal_command): Use it.
	(detach_command): Error out if there's no selected thread/inferior.
	* thread.c (print_thread_info): Allow having no thread selected.
	(switch_to_thread): Don't read the PC if there is no current thread.
	(do_restore_current_thread_cleanup): Don't record the current
	frame if there is no current thread.
	(make_cleanup_restore_current_thread): Don't read frame info if
	there is no selected thread.
	(_initialize_thread): Don't mark commands as
	"no_selected_thread_ok".
	* frame.c (get_current_frame): Error out if there is no valid
	selected thread.
	(has_stack_frames): Return false if there is no valid
	selected thread.
	* cli/cli-cmds.c (init_cli_cmds): Don't mark commands as
	"no_selected_thread_ok".
	* cli/cli-decode.c (set_cmd_no_selected_thread_ok)
	(get_cmd_no_selected_thread_ok): Delete.
	* cli/cli-decode.h (CMD_NO_SELECTED_THREAD_OK): Delete.
	(set_cmd_no_selected_thread_ok, get_cmd_no_selected_thread_ok):
	Delete declaration.
	* stack.c (get_selected_block): Use has_stack_frames.

2009-03-25  Thiago Jung Bauermann  <bauerman@br.ibm.com>

	Fix size of FPSCR in Power 7 processors.
	* ppc-linux-nat.c (PPC_FEATURE_ARCH_2_05): Remove #define.
	(PPC_FEATURE_HAS_DFP): New #define.
	(ppc_linux_read_description): Check for DFP feature instead of
	ISA 2.05 to decide on size of the FPSCR.

2009-03-25  Kevin Buettner  <kevinb@redhat.com>

	* mn10300-tdep.c (trad-frame.h): Don't include.
	(prologue-value.h): Include.
	(mn10300_frame_unwind_cache, set_reg_offsets): Delete.
	(struct mn10300_prologue): Define.
	(push_reg, translate_rreg, check_for_saved): New functions.
	(mn10300_analyze_prologue): Rewrite, using prologue-value
	machinery.  Handle more instructions than before.  Permit
	instructions to occur in any order.
	(mn10300_skip_prologue): Find the extents of the function
	in question; mn10300_analyze_prologue no longer does this.
	(mn10300_analyze_frame_prologue): New function.
	(mn10300_frame_base): New function.
	(mn10300_frame_this_id): Rewrite, no longer using trad-frame
	implementation.
	(mn10300_frame_prev_register): Likewise.
	(mn10300_frame_base_address, mn10300_frame_base struct): Delete.
	(mn10300_unwind_pc, mn10300_unwind_sp): Rename `next_frame' to
	`this_frame'.
	(mn10300_frame_unwind_init): Don't call frame_base_set_default().

2009-03-25  Pierre Muller  <muller@ics.u-strasbg.fr>

	Fix completer problem for filename completion on the first try.

	* gdb/completer.h (gdb_completion_word_break_characters): New function.
	* gdb/completer.c: Include gdb_assert.h.
	(complete_line_internal_reason): New enum.
	(complete_line_internal): Change last argument type to
	complete_line_internal_reason.
	Modify function to handle the different complete_line_internal_reason
	argument values.
	(complete_line): Adapt to change in complete_line_internal.
	(command_completer): Ditto.
	(gdb_completion_word_break_characters): Implement new function.
	* top.c (init_main): Set  rl_completion_word_break_hook to
	gdb_completion_word_break_characters.


2009-03-25  Pierre Muller  <muller@ics.u-strasbg.fr>

	ARI fix: "strlen d_name" rule.
	* linux-nat.c (linux_nat_xfer_osdata): Use NAMELEN macro.


2009-03-24  Tom Tromey  <tromey@redhat.com>
	    Pedro Alves  <pedro@codesourcery.com>

	* configure, config.in: Rebuild.
	* configure.ac: Check for libiconvlist.
	* charset.c: Check HAVE_LIBICONVLIST.
	* acinclude.m4 (AM_ICONV): Don't subst LIBICONV, LIBICONV_INCLUDE,
	LIBICONV_LIBDIR.  Update CPPFLAGS and LIBS.
	* Makefile.in (LIBICONV, LIBICONV_INCLUDE, LIBICONV_LIBDIR):
	Remove.
	(INTERNAL_CFLAGS_BASE): Update.
	(INTERNAL_LDFLAGS): Update.
	(CLIBS): Update.

2009-03-24  Jan Kratochvil  <jan.kratochvil@redhat.com>

	* configure.ac: Initialize the variable $PREFER_CURSES.
	* configure: Regenerated.

2009-03-24  Jan Kratochvil  <jan.kratochvil@redhat.com>

	* configure.ac: Enable $PREFER_CURSES even with default $ENABLE_TUI.
	* configure: Regenerated.

2009-03-24  Pierre Muller  <muller@ics.u-strasbg.fr>

	ARI fix: "strerror" rule.
	* darwin-nat.c (darwin_ptrace): Use safe_strerror.
	(darwin_stop_inferior, darwin_attach, darwin_detach): Ditto.

2009-03-23  Joel Brobecker  <brobecker@adacore.com>

	* ada-exp.y (get_symbol_field_type): Make sure to resolve typedefs
	before looking up the fields inside our struct type.

2009-03-23  Joel Brobecker  <brobecker@adacore.com>

	* ada-lang.c (resolve_subexp) [UNOP_QUAL]: Resolve typedefs before
	trying to resolve the type qualification.

2009-03-23  Joel Brobecker  <brobecker@adacore.com>

	* ada-lang.c (ada_evaluate_subexp) [UNOP_IN_RANGE]: make sure
	we try to apply the attribute on the real type, rather than
	its associated typedef.

2009-03-23  Joel Brobecker  <brobecker@adacore.com>

	* ada-lang.c (ada_evaluate_subexp) [OP_ATR_MODULUS]: Use check_typdef
	to make sure we try to get the modulus of the actual type, not the
	associated typedef.

2009-03-23  Joel Brobecker  <brobecker@adacore.com>

	* ada-lang.c (ada_evaluate_subexp): [OP_ATR_FIRST, OP_ATR_LAST]
	[OP_ATR_LENGTH]: When using the attribute on a type, make sure
	to get the real type, not the associated typedef.

2009-03-23  Joel Brobecker  <brobecker@adacore.com>

	* ada-lang.c (ada_get_field_index): Add handling of the case
	when TYPE is a typedef of a struct.

2009-03-23  Joel Brobecker  <brobecker@adacore.com>

	Add gdb_usleep as a portable version of usleep based on gdb_select.
	* gdb_usleep.h, gdb_usleep.c: New files.
	* Makefile.in (SFILES): Add gdb_usleep.c.
	(HFILES_NO_SRCDIR): Add gdb_usleep.h.
	(COMMON_OBS): Add gdb_usleep.o.
	* ser-unix.c (hardwire_send_break): Replace call to gdb_select
	by call to gdb_usleep.

2009-03-23  Joel Brobecker  <brobecker@adacore.com>

	* buildsym.c (end_symtab): If we ignore the subfiles, then
	unlink the associated symtabs if they were already allocated.

2009-03-23  Jerome Guitton  <guitton@adacore.com>

	Provide a way to force building of GDB with libcurses.
	* configure.ac: Add --with-curses.
	* configure: Regenerated.

2009-03-23  Tom Tromey  <tromey@redhat.com>

	* dwarf2expr.c (execute_stack_op) <DW_OP_GNU_uninit>: Fix typo in
	error message.

2009-03-23  Paul Pluzhnikov  <ppluzhnikov@google.com>

	* breakpoint.c (disable_breakpoints_in_unloaded_shlib): Use
	solib_contains_address_p instead of searching.

2009-03-23  Tom Tromey  <tromey@redhat.com>

	* charset.c (ICONV_CONST) <PHONY_ICONV>: Define.
	(iconv): Make 'inbuf' argument const.
	(convert_between_encodings): Use ICONV_CONST.
	(wchar_iterate): Likewise.

2009-03-22  Christopher Faylor  <me+cygwin@cgf.cx>

	* windows-nat.c (AdjustTokenPrivileges): Implement macro wraparound for
	dynamically loaded function.
	(LookupPrivilegeValueA): Ditto.
	(OpenProcessToken): Ditto.
	(AdjustTokenPrivileges): Rename and define placeholder for address of
	dynamically loaded function.
	(LookupPrivilegeValueA): Ditto.
	(OpenProcessToken): Ditto.
	(set_process_privilege): Remove check for loaded functions.
	(bad_OpenProcessToken): Define.
	(_initialize_loadable): Load token functions from advapi here, setting
	OpenProcessToken function to a dummy static function which always return
	error if OS doesn't support this functionality.

2009-03-22   Nicolas Roche  <roche@adacore.com>
	     Christopher Faylor <me+cygwin@cgf.cx>

	* win32-nat.c (ctrl_c_handler): New function.
	(win32_wait): Register ctrl_c_handler as Ctrl-C handler if the inferior
	is run in a separate console.

2009-03-22  Christopher Faylor  <me+cygwin@cgf.cx>

	* windows-nat.c (DebugActiveProcessStop): Implement macro wraparound
	for dynamically loaded function.
	(DebugBreakProcess): Ditto.
	(DebugSetProcessKillOnExit): Ditto.
	(EnumProcessModules): Ditto.
	(GetModuleFileNameExA): Ditto.
	(GetModuleInformation): Ditto.
	(DebugActiveProcessStop): Rename and define placeholder for address of
	dynamically loaded function.
	(DebugBreakProcess): Ditto.
	(DebugSetProcessKillOnExit): Ditto.
	(EnumProcessModules): Ditto.
	(GetModuleFileNameExA): Ditto.
	(GetModuleInformation): Ditto.
	(psapi_loaded): Delete.
	(get_module_name): Don't check psapi_loaded, just rely on the fact that
	dynamically loaded functions will return failure if they weren't
	previously found.
	(has_detach_ability): Delete.
	(windows_attach): Remove call to has_detach_ability ().  Just rely on
	functions being callable.
	(bad_DebugActiveProcessStop): Define.
	(bad_DebugBreakProcess): Ditto.
	(bad_DebugSetProcessKillOnExit): Ditto.
	(bad_EnumProcessModules): Ditto.
	(bad_GetModuleFileNameExA): Ditto.
	(bad_GetModuleInformation): Ditto.
	(_initialize_loadable): Rename from _initialize_psapi.  Initialize all
	dynamic storage here, setting nonexistent functions to dummy static
	functions which always return error.

2009-03-22  Pedro Alves  <pedro@codesourcery.com>

	* mi/mi-interp.c (mi_interpreter_init): Attach mi_about_to_proceed
	to the about_to_proceed observer notification.
	(mi_about_to_proceed): New.
	(mi_on_resume): Only output ^running and the prompt here if the
	target was proceeded.
	* breakpoint.c (breakpoint_proceeded): New static.
	(breakpoint_about_to_proceed): New.
	(_initialize_breakpoints): Attach breakpoint_about_to_proceed to
	the about_to_proceed observer notification.
	* inferior.h (breakpoint_proceeded): Delete declaration.
	* infrun.c (clear_proceed_status): Don't set breakpoint_proceeded.
	Notify the about_to_proceed observers.
	(struct inferior_status): Delete breakpoint_proceeded member.
	(save_inferior_status): Don't save it.
	(restore_inferior_status): Don't restore it.
	* mi-main.h (mi_proceeded): Declare.
	* mi/mi-main.c (mi_cmd_execute): Clear mi_proceeded before running
	a command.

2009-03-22  Pedro Alves  <pedro@codesourcery.com>

	* gdbthread.h (struct thread_info): Add in_infcall member.
	* infcall.c (run_inferior_call): Save, set and restore in_infcall.
	Remove reverences to suppress_resume_observer.  Refresh
	`call_thread' after returning from `proceed'.
	* infcmd.c (suppress_resume_observer): Delete.
	* inferior.h (suppress_resume_observer): Delete declaration.
	* mi/mi-interp.c (mi_on_resume): Suppress output while calling an
	inferior function.
	* thread.c (set_running): Remove references to
	suppress_resume_observer.
	* infrun.c (struct inferior_status): Add in_infcall member.
	(save_inferior_status): Save it.
	(restore_inferior_status): Restore it.

2009-03-22  Pedro Alves  <pedro@codesourcery.com>

	* infcall.c (run_inferior_call): Remove references to
	suppress_stop_observer.
	* infcmd.c (suppress_stop_observer): Delete.
	(finish_command_continuation): Remove NOTE.  Don't clear
	suppress_stop_observer anymore.
	(finish_command_continuation_free_arg): Likewise.
	(finish_forward): Remove references to suppress_stop_observer.
	Call normal_stop observer if we haven't already.
	* inferior.h (suppress_stop_observer): Delete.
	* infrun.c (normal_stop): When deciding to suppress the
	normal_stop observer, check for proceed_to_finish instead of
	suppress_stop_observer.

2009-03-22  Pedro Alves  <pedro@codesourcery.com>

	* symfile.c (symfile_relocate_debug_section): Remove check for
	SEC_DEBUGGING.

2009-03-21  Jan Kratochvil  <jan.kratochvil@redhat.com>
	    Jim Blandy  <jimb@red-bean.com>
	    Thiago Jung Bauermann  <bauerman@br.ibm.com>
	    Tom Tromey  <tromey@redhat.com>

	Miscellaneous fixes to the Python code.
	* python/python-cmd.c (cmdpy_init): Accept keyword
	arguments.
	* python/python-value.c (valpy_string): Accept keyword
	arguments.
	(valpy_binop): Use `break' to exit from the TRY_CATCH block.
	Do not call value_to_value_object on NULL RES_VAL.
	(value_object_methods): Change `string' entry to also accept
	keyword arguments.
	(convert_value_from_python): Return a copy of the value if obj is
	a gdb.Value object.
	(value_object_methods): Mark the `string' method as accepting
	keywords, and show method "prototype" in the doc string.
	* python/python.c (get_parameter): Don't return inside a
	TRY_CATCH.

2009-03-20  Tom Tromey  <tromey@redhat.com>

	Add support for convenience functions in Python.
	* Makefile.in (SUBDIR_PYTHON_OBS): Add python-function.o.
	(SUBDIR_PYTHON_SRCS): Add python-function.c.
	(python-function.o): New target.
	* eval.c: Include "python/python.h" and <ctype.h>.
	(evaluate_subexp_standard): Handle values of type
	TYPE_CODE_INTERNAL_FUNCTION.
	* gdbtypes.h (type_code): Add TYPE_CODE_INTERNAL_FUNCTION.
	* parse.c (write_exp_string): Remove duplicate word in comment.
	* python/python-function.c: New file.
	* python/python-internal.h (gdbpy_initialize_functions): Add
	prototype.
	* python/python.c (_initialize_python): Call
	gdbpy_initialize_functions.
	* valprint.c (value_check_printable): Handle values of type
	TYPE_CODE_INTERNAL_FUNCTION.
	* value.c: Include "cli/cli-decode.h".
	(internal_function): New struct.
	(functionlist, internal_fn_type): New static variables.
	(lookup_only_internalvar,
	lookup_internalvar): Add const qualifier to name argument.
	(create_internalvar): Likewise.  Initialize new field.
	(set_internal_var): Fix typo in comment.  Don't allow assignment
	to canonical variable.
	(value_create_internal_function, value_internal_function_name,
	call_internal_function, function_command, function_destroyer,
	add_internal_function): New functions.
	(_initialize_values): Create `function' placeholder command.
	Initialize internal_fn_type.
	* value.h (lookup_only_internalvar, create_internalvar,
	lookup_internalvar): Add const qualifier to name argument.
	(internal_function_fn, add_internal_function, call_internal_function,
	value_internal_function_name): Add prototypes.
	(struct internalvar) <canonical>: New field.

2009-03-20  Tom Tromey  <tromey@redhat.com>

	* c-lang.c (evaluate_subexp_c): Call check_typedef.

2009-03-20  Tom Tromey  <tromey@redhat.com>
	    Julian Brown  <julian@codesourcery.com>

	PR i18n/7220, PR i18n/7821, PR exp/8815, PR exp/9103,
	PR i18n/9401, PR exp/9613:
	* NEWS: Update
	* value.h (value_typed_string): Declare.
	(val_print_string): Update.
	* valprint.h (print_char_chars): Update.
	* valprint.c (print_char_chars): Add type argument.  Update.
	(val_print_string): Likewise.
	* valops.c (value_typed_string): New function.
	* utils.c (host_char_to_target): New function.
	(parse_escape): Use host_char_to_target, host_hex_value.  Update.
	Remove '^' case.
	(no_control_char_error): Remove.
	* typeprint.c (print_type_scalar): Update.
	* scm-valprint.c (scm_scmval_print): Update.
	* scm-lang.h (scm_printchar, scm_printstr): Update.
	* scm-lang.c (scm_printchar): Add type argument.
	(scm_printstr): Likewise.
	* printcmd.c (print_formatted): Update.
	(print_scalar_formatted): Update.
	(printf_command) <wide_string_arg, wide_char_arg>: New constants.
	Handle '%lc' and '%ls'.
	* parser-defs.h (struct typed_stoken): New type.
	(struct stoken_vector): Likewise.
	(write_exp_string_vector): Declare.
	* parse.c (write_exp_string_vector): New function.
	* p-valprint.c (pascal_val_print): Update.
	* p-lang.h (is_pascal_string_type, pascal_printchar,
	pascal_printstr): Update.
	* p-lang.c (is_pascal_string_type): Remove 'char_size' argument.
	Add 'char_type' argument.
	(pascal_emit_char): Add type argument.
	(pascal_printchar): Likewise.
	(pascal_printstr): Likewise.
	* objc-lang.c (objc_emit_char): Add type argument.
	(objc_printchar): Likewise.
	(objc_printstr): Likewise.
	* macroexp.c (get_character_constant): Handle unicode characters.
	Use c_parse_escape.
	(get_string_literal): Handle unicode strings.  Use
	c_parse_escape.
	* m2-valprint.c (print_unpacked_pointer): Update.
	(m2_print_array_contents): Update.
	(m2_val_print): Update.
	* m2-lang.c (m2_emit_char): Add type argument.
	(m2_printchar): Likewise.
	(m2_printstr): Likewise.
	* language.h (struct language_defn) <la_printchar>: Add type
	argument.
	<la_printstr, la_emitchar>: Likewise.
	(LA_PRINT_CHAR): Likewise.
	(LA_PRINT_STRING): Likewise.
	(LA_EMIT_CHAR): Likewise.
	* language.c (unk_lang_emit_char): Add type argument.
	(unk_lang_printchar): Likewise.
	(unk_lang_printstr): Likewise.
	* jv-valprint.c (java_val_print): Update.
	* jv-lang.c (java_emit_char): Add type argument.
	* f-valprint.c (f_val_print): Update.
	* f-lang.c (f_emit_char): Add type argument.
	(f_printchar): Likewise.
	(f_printstr): Likewise.
	* expprint.c (print_subexp_standard): Update.
	* charset.h (target_wide_charset): Declare.
	(c_target_char_has_backslash_escape, c_parse_backslash,
	host_char_print_literally, host_char_to_target,
	target_char_to_host, target_char_to_control_char): Remove.
	(enum transliterations): New type.
	(convert_between_encodings): Declare.
	(HOST_ESCAPE_CHAR): New define.
	(host_letter_to_control_character, host_hex_value): Declare.
	(enum wchar_iterate_result): New enum.
	(struct wchar_iterator): Declare.
	(make_wchar_iterator, make_cleanup_wchar_iterator, wchar_iterator,
	wchar_push_back): Declare.
	* charset-list.h: New file.
	* c-valprint.c (textual_name): New function.
	(textual_element_type): Handle wide character types.
	(c_val_print): Pass original type to textual_element_type.  Handle
	wide character types.
	(c_value_print): Use textual_element_type.  Pass original type of
	value to val_print.
	* c-lang.h (enum c_string_type): New type.
	(c_printchar, c_printstr): Update.
	* c-lang.c (classify_type): New function.
	(print_wchar): Likewise.
	(c_emit_char): Add type argument.  Handle wide characters.
	(c_printchar): Likewise.
	(c_printstr): Add type argument.  Handle wide and multibyte
	character sets.
	(convert_ucn): New function.
	(emit_numeric_character): Likewise.
	(convert_octal): Likewise.
	(convert_hex): Likewise.
	(ADVANCE): New macro.
	(convert_escape): New function.
	(parse_one_string): Likewise.
	(evaluate_subexp_c): Likewise.
	(exp_descriptor_c): New global.
	(c_language_defn): Use exp_descriptor_c.
	(cplus_language_defn): Likewise.
	(asm_language_defn): Likewise.
	(minimal_language_defn): Likewise.
	(charset_for_string_type): New function.
	* c-exp.y (%union): Add 'svec' and 'tsval'.
	(CHAR): New token.
	(exp): Add CHAR production.
	(string_exp): Rewrite.
	(exp) <string_exp>: Rewrite.
	(tempbuf): Now global.
	(tempbuf_init): New global.
	(parse_string_or_char): New function.
	(yylex) <tempbuf>: Now global.
	<tokptr, tempbufindex, tempbufsize, token_string, class_prefix>:
	Remove.
	Handle 'u', 'U', and 'L' prefixes.  Call parse_string_or_char.
	(c_parse_escape): New function.
	* auxv.c (fprint_target_auxv): Update.
	* ada-valprint.c (ada_emit_char): Add type argument.
	(ada_printchar): Likewise.
	(ada_print_scalar): Update.
	(printstr): Add type argument.  Update calls to ada_emit_char.
	(ada_printstr): Add type argument.
	(ada_val_print_array): Update.
	(ada_val_print_1): Likewise.
	* ada-lang.c (emit_char): Add type argument.
	* ada-lang.h (ada_emit_char, ada_printchar, ada_printstr): Add
	type arguments.
	* gdb_locale.h: Include langinfo.h.
	* charset.c (_initialize_charset): Set default host charset from
	the locale.  Don't register charsets.  Add target-wide-charset
	commands.  Call find_charset_names.
	(struct charset, struct translation): Remove.
	(GDB_DEFAULT_HOST_CHARSET): Remove.
	(GDB_DEFAULT_TARGET_WIDE_CHARSET): New define.
	(target_wide_charset_name): New global.
	(show_host_charset_name): Handle "auto".
	(show_target_wide_charset_name): New function.
	(host_charset_enum, target_charset_enum): Remove.
	(charset_enum): New global.
	(all_charsets, register_charset, lookup_charset, all_translations,
	register_translation, lookup_translation): Remove.
	(simple_charset, ascii_print_literally, ascii_to_control): Remove.
	(iso_8859_print_literally, iso_8859_to_control,
	iso_8859_family_charset): Remove.
	(ebcdic_print_literally, ebcdic_to_control,
	ebcdic_family_charset): Remove.
	(struct cached_iconv, check_iconv_cache, cached_iconv_convert,
	register_iconv_charsets): Remove.
	(target_wide_charset_be_name, target_wide_charset_le_name): New
	globals.
	(identity_either_char_to_other): Remove.
	(set_be_le_names, validate): New functions.
	(backslashable, backslashed, represented): Remove.
	(default_c_target_char_has_backslash_escape): Remove.
	(default_c_parse_backslash, iconv_convert): Remove.
	(ascii_to_iso_8859_1_table, ascii_to_ebcdic_us_table,
	ascii_to_ibm1047_table, iso_8859_1_to_ascii_table,
	iso_8859_1_to_ebcdic_us_table, iso_8859_1_to_ibm1047_table,
	ebcdic_us_to_ascii_table, ebcdic_us_to_iso_8859_1_table,
	ebcdic_us_to_ibm1047_table, ibm1047_to_ascii_table,
	ibm1047_to_iso_8859_1_table, ibm1047_to_ebcdic_us_table): Remove.
	(table_convert_char, table_translation, simple_table_translation):
	Remove.
	(current_host_charset, current_target_charset,
	c_target_char_has_backslash_escape_func,
	c_target_char_has_backslash_escape_baton): Remove.
	(c_parse_backslash_func, c_parse_backslash_baton): Remove.
	(host_char_to_target_func, host_char_to_target_baton): Remove.
	(target_char_to_host_func, target_char_to_host_baton): Remove.
	(cached_iconv_host_to_target, cached_iconv_target_to_host):
	Remove.
	(lookup_charset_or_error, check_valid_host_charset): Remove.
	(set_host_and_target_charsets): Remove.
	(set_host_charset, set_target_charset): Remove.
	(set_host_charset_sfunc, set_target_charset_sfunc): Rewrite.
	(set_target_wide_charset_sfunc): New function.
	(show_charset): Print target wide character set.
	(host_charset, target_charset): Rewrite.
	(target_wide_charset): New function.
	(c_target_char_has_backslash_escape): Remove.
	(c_parse_backslash): Remove.
	(host_letter_to_control_character): New function.
	(host_char_print_literally): Remove.
	(host_hex_value): New function.
	(target_char_to_control_char): Remove.
	(cleanup_iconv): New function.
	(convert_between_encodings): New function.
	(target_char_to_host): Remove.
	(struct wchar_iterator): Define.
	(make_wchar_iterator, make_cleanup_wchar_iterator, wchar_iterator,
	wchar_push_back): New functions.
	(do_cleanup_iterator): New function.
	(char_ptr): New typedef.
	(charsets): New global.
	(add_one, find_charset_names): New functions.
	(default_charset_names): New global.
	(auto_host_charset_name): Likewise.
	* aclocal.m4, config.in, configure: Rebuild.
	* configure.ac: Call AM_LANGINFO_CODESET.
	(GDB_DEFAULT_HOST_CHARSET): Default to UTF-8.
	(AM_ICONV): Invoke earlier.
	* acinclude.m4: Include codeset.m4.  Subst LIBICONV_INCLUDE and
	LIBICONV_LIBDIR.  Check for libiconv in build tree.
	* Makefile.in (LIBICONV_LIBDIR, LIBICONV_INCLUDE): New macros.
	(INTERNAL_CFLAGS_BASE): Add LIBICONV_INCLUDE.
	(INTERNAL_LDFLAGS): Add LIBICONV_LIBDIR.
	* gdb_obstack.h (obstack_grow_wstr): New define.
	* gdb_wchar.h: New file.
	* defs.h: Include it.

2009-03-20  Tom Tromey  <tromey@redhat.com>
	    Jan Kratochvil  <jan.kratochvil@redhat.com>

	* dwarf2read.c (process_die): Handle DW_TAG_typedef.
	* eval.c (evaluate_subexp_standard) <OP_TYPE>: Strip a single
	typedef.
	* ada-lang.c (decode_packed_array_type): Call CHECK_TYPEDEF on the
	SYMBOL_TYPE result.
	* ada-typeprint.c (print_array_type): Do the NULL check
	unconditionally.

2009-03-19  Tom Tromey  <tromey@redhat.com>

	* utils.c (do_obstack_free): New function.
	(make_cleanup_obstack_free): Likewise.
	* defs.h (make_cleanup_obstack_free): Declare.

2009-03-18  Doug Evans  <dje@google.com>

	* linux-nat.c (linux_nat_find_memory_regions): Result of PIDGET is an
	int, not a long long.
	(linux_nat_info_proc_cmd): Store pid in long instead of long long.

	* expprint.c (dump_raw_expression): Print note if non-NULL.

	* printcmd.c (display_uses_solib_p): Redo loop, scan element list
	backwards.

2009-03-18  Nathan Sidwell  <nathan@codesourcery.com>

	* Makefile.in: Update license to GPLv3.
	* ada-exp.y: Update license to GPLv3.
	* ada-lex.l: Update license to GPLv3.
	* c-exp.y: Update license to GPLv3.
	* cp-name-parser.y: Update license to GPLv3.
	* darwin-nat-info.c: Update license to GPLv3.
	* f-exp.y: Update license to GPLv3.
	* gdb_thread_db.h: Update license to GPLv3.
	* hppanbsd-nat.c: Update license to GPLv3.
	* hppanbsd-tdep.c: Update license to GPLv3.
	* hppaobsd-tdep.c: Update license to GPLv3.
	* jv-exp.y: Update license to GPLv3.
	* m2-exp.y: Update license to GPLv3.
	* objc-exp.y: Update license to GPLv3.
	* p-exp.y: Update license to GPLv3.
	* reply_mig_hack.awk: Update license to GPLv3.
	* reverse.c: Update license to GPLv3.
	* xtensa-xtregs.c: Update license to GPLv3.

2009-03-18  Pedro Alves  <pedro@codesourcery.com>

	* remote.c (remote_close): Don't call generic_mourn_inferior.
	(remote_mourn_1): Call generic_mourn_inferior after closing the
	target.

2009-03-18  Pedro Alves  <pedro@codesourcery.com>

	* remote.c (remote_start_remote): Add missing call to
	init_wait_for_inferior in non-stop mode.

2009-03-18  Pedro Alves  <pedro@codesourcery.com>

	* breakpoint.c (bpstat_should_step): Only consider software
	watchpoints that have a location.

2009-03-17  Joel Brobecker  <brobecker@adacore.com>

	Add a target_ops parameter to the to_kill method in struct target_ops.

	* target.h (struct target_ops): Add a "target_ops *" parameter to
	method to_kill.
	(target_kill): Remove macro. Add declaration.
	* target.c (debug_to_kill): Delete, no longer necessary.
	(target_kill): New function.
	(update_current_target):  Stop inheriting the to_kill method.
	Do not de_fault it to no_process either.
	(setup_target_debug): Do not set current_target.to_kill.
	* gnu-nat.c, go32-nat.c, hpux-thread.c, inf-ptrace.c, inf-ttrace.c,
	linux-nat.c, monitor.c, nto-procfs.c, procfs.c, remote-m32r-sdi.c,
	remote-mips.c, remote-sim.c, remote.c, windows-nat.c: Update
	accordingly.

2009-03-17  Doug Evans  <dje@google.com>

	* amd64-linux-nat.c (si_timerid,si_overrun): Provide definition for
	glibc 2.3.2 and earlier.

2009-03-17  Joel Brobecker  <brobecker@adacore.com>

	* frame.c (get_prev_frame_1): Do not perform the inner_frame
	sanity check if this_frame is not NORMAL.
	(frame_id_inner): Update the description of this function.

2009-03-17  Hui Zhu  <teawater@gmail.com>

	* stack.c: Change the introduce of "disassemble-next-line".

2009-03-17  Pedro Alves  <pedro@codesourcery.com>

	* mi/mi-main.h (mi_print_timing_maybe): Add strict prototype,
	declare as extern.

2009-03-17  Hui Zhu  <teawater@gmail.com>

	* stack.c: Include valprint.h.
	(disassemble_next_line): New enum.
	(show_disassemble_next_line): New function.  Show the current
	value of disassemble-next-line.
	(gdb_disassembly_stub_args): New struct for argument passing
	between function do_gdb_disassembly and function
	gdb_disassembly_stub.
	(gdb_disassembly_stub): New function.  Helper for
	gdb_disassembly.
	(do_gdb_disassembly): New function.  Use TRY_CATCH to catch
	the exception from the gdb_disassembly because it will be
	broken by filter sometime.
	(print_frame_info): If disassemble-next-line is set to auto
	or on and doesn't have the line debug messages for $pc,
	output the next instruction.
	If disassemble-next-line is set to on and there is line debug
	messages, output assembly codes for next line.
	(_initialize_stack): Make the "set disassemble-next-line"
	command an auto-boolean command.  Change its class to
	class_stack.  Place it in the top level set list.  Extend help
	to describe the auto mode.

2009-03-17  Pedro Alves  <pedro@codesourcery.com>

	* infrun.c (normal_stop): Don't overwrite old_chain.

2009-03-16  Joel Brobecker  <brobecker@adacore.com>

	* remote-mips.c (mips_load): Replace call to regcache_set_valid_p,
	which is undefined, by call to regcache_invalidate, which should
	do what the original author wanted to do.

2009-03-16  Joel Brobecker  <brobecker@adacore.com>

	* remote-mips.c (mips_mourn_inferior): Add missing ops parameter.
	(mips_create_inferior): Likewise.

2009-03-16  Joel Brobecker  <brobecker@adacore.com>

	* go32-nat.c (go32_create_inferior): Add missing ops parameter.

2009-03-16  Joel Brobecker  <brobecker@adacore.com>

	* darwin-nat.c (darwin_resume): Fix a compiler warning when
	building on x86_64-darwin.

2009-03-16  Tristan Gingold  <gingold@adacore.com>

	* configure.tgt: Add handling for x86_64-darwin.

2009-03-16  Jan Kratochvil  <jan.kratochvil@redhat.com>

	* auxv.c (fprint_target_auxv): New TAG for AT_RANDOM.

2009-03-15  Joel Brobecker  <brobecker@adacore.com>

	* aix-thread.c (aix_thread_thread_alive, aix_thread_pid_to_str):
	Use the ops parameter to get to the target beneath, rather than
	using the current_target global.  Using the current_target global
	was an unintended accident.

2009-03-15  Joel Brobecker  <brobecker@adacore.com>

	Fix an error happening while loading symbols from a core file
	(on AIX).

	* rs6000-nat.c (xcoff_relocate_symtab): Use target_has_execution
	to detect whether we're debugging a core file or not.

2009-03-15  Joel Brobecker  <brobecker@adacore.com>

	Modernize the aix-thread later by getting rid of the base_target
	global.  This brings back to life the AIX port which was otherwise
	crashing all the time.

	* aix-thread.c (base_target): Delete.
	(pd_enable): Do not set base_target.
	(aix_thread_attach): Use find_target_beneath instead of base_target.
	(aix_thread_detach, aix_thread_resume, aix_thread_wait)
	(aix_thread_fetch_registers, aix_thread_store_registers),
	(aix_thread_xfer_partial, aix_thread_mourn_inferior)
	(aix_thread_thread_alive, aix_thread_pid_to_str): Likewise.
	(aix_thread_kill): Delete. Does not seem necessary.
	(init_aix_thread_ops): Do not set aix_thread_ops.to_kill.

2009-03-15  Jan Kratochvil  <jan.kratochvil@redhat.com>

	* stack.c (return_command <retval_exp>): New variables retval_expr
	and old_chain.  Inline parse_and_eval to initialize retval_expr.  Check
	RETVAL_EXPR for UNOP_CAST and set RETURN_TYPE to the RETURN_VALUE type
	if RETURN_TYPE is NULL.

2009-03-14  Pedro Alves  <pedro@codesourcery.com>

	* remote.c (PACKET_qAttached): New.
	(remote_query_attached): New.
	(remote_add_inferior): Add new `attached' argument.  Handle it.
	(remote_notice_new_inferior, remote_start_remote): Adjust to pass
	-1 to remote_add_inferior in new parameter.
	(extended_remote_attach_1): Adjust to pass 1 to
	remote_add_inferior in the new parameter.
	(extended_remote_create_inferior_1): Adjust to pass 0 to
	remote_add_inferior in the new parameter.
	(_initialize_remote): Add "set/show remote query-attached-packet"
	commands.

2009-03-13  Tom Tromey  <tromey@redhat.com>

	* symtab.c (lookup_symbol_in_language): Use a cleanup.

2009-03-13  Doug Evans  <dje@google.com>

	* exceptions.h: Clean up some comments on catch_exceptions usage.
	* exceptions.c: Ditto.  Plus mark catch_errors as superseded by
	catch_exceptions.

2009-02-17  Joel Brobecker  <brobecker@adacore.com>

	The following patch helps getting rid of a warning inside solib-som.c.

	* source.c (source_full_path_of): Constify parameter filename.
	* defs.h (source_full_path_of): Update declaration accordingly.

2009-03-12  Joel Brobecker  <brobecker@adacore.com>

	* ada-lang.c (ada_evaluate_subexp): Merge case BINOP_REM and
	BINOP_MOD cases with the handling of case BINOP_DIV and BINOP_MUL.
	Remove useless op value checks when EVAL_AVOID_SIDE_EFFECTS.

2009-03-12  Joel Brobecker  <brobecker@adacore.com>

	* ada-lang.c (ada_evaluate_subexp) <BINOP_DIV>: make sure to
	promote the operands when noside is EVAL_AVOID_SIDE_EFFECTS.

2009-03-12  Joel Brobecker  <brobecker@adacore.com>

	* ada-tasks.c (ada_task_is_alive): Move up and make static.
	* ada-lang.h (ada_task_is_alive): Remove declaration.

2009-03-12  Jerome Guitton  <guitton@adacore.com>

	* ada-lang.c (ada_delta): Change the type of numerators and
	denominators to DOUBLEST, as they may not fit into a long.
	(scaling_factor): Ditto.

2009-03-12  Jerome Guitton  <guitton@adacore.com>

	* language.c (lang_bool_type): Set lai->bool_type_symbol to NULL.

2009-03-12  Joel Brobecker  <brobecker@adacore.com>

	* ada-lang.c (ada_evaluate_subexp) [OP_VAR_VALUE]: For tagged
	types, if we are unable to determine the actual symbol type
	from its tag, then use the static approximation instead.

2009-03-12  Joel Brobecker  <brobecker@adacore.com>

	Fix crash printing packed record with packed array.

	* ada-lang.c (ada_modulus_from_name): New function.
	(ada_modulus): In the case where the type length is bigger than
	the size of the type used to hold the bounds, try determining
	the modulus from the type name.
	(ada_value_primitive_packed_val): Fix bug in the computation of
	ntarg causing an out-of-buffer invalid access.

2009-03-12  Joel Brobecker  <brobecker@adacore.com>

	Fix segfault when printing short_integer'last.

	* ada-lang.c (ada_find_any_type): Search in the primitive types
	if a symbol could not be found.

2009-03-12  Joel Brobecker  <brobecker@adacore.com>

	* ada-tasks.c (task_states,long_task_states): Add new states
	Activating and Acceptor_Delay_Sleep.  Update the description
	of state Acceptor_Sleep.

2009-03-12  Jonas Maebe <jonas.maebe@elis.ugent.be>  (obvious change)

	Fix a build failure on Darwin following some changes in
	the profile of some target_ops methods.

	* darwin-nat.c (darwin_kill_inferior): Add target_ops parameter
	where missing.
	(darwin_stop_inferior, darwin_detach): Likewise.

2009-03-12  Vladimir Prus  <vladimir@codesourcery.com>

	Include token in ^running notification for CLI commands.

	* mi/mi-main.c (mi_execute_command): Set current_token here.
	(mi_cmd_execute): Do not set current_token here.

2009-03-12  Vladimir Prus  <vladimir@codesourcery.com>

	Fix MI timings.

	* mi/mi-main.c (mi_print_timing_maybe): New.
	(captured_mi_execute_command): Simplify. Output timings to
	CLI commands, too.
	(mi_execute_async_cli_command): Do not print timings.
	* mi/mi-main.h (mi_print_timing_maybe): Declare.
	* mi/mi-interp.c (mi_on_normal_stop): Call mi_print_timing_maybe.

2009-03-12  Jerome Guitton  <guitton@adacore.com>

	* xcoffread.c (process_linenos): Check if the line in the
	include table refers to the main source file and, if so,
	add them to the main subfile.

2009-03-12  Joel Brobecker  <brobecker@adacore.com>

	Fix a build failure on AIX introduced after a change in the profile
	of some of the "methods" in the target_ops structure.
	* aix-thread.c: Add missing target_ops parameter throughout.

	Implement Ada task switching on AIX.
	* aix-thread.c (aix_thread_get_ada_task_ptid): New function.
	(init_aix_thread_ops): Set aix_thread_ops.to_get_ada_task_ptid.

2009-03-11  Daniel Jacobowitz  <dan@codesourcery.com>

	* breakpoint.c (bpstat_check_breakpoint_conditions): Use
	value_mark and value_free_to_mark.
	* objfiles.c (free_objfile): Call objfile_free_data before
	freeing the BFD.

2009-03-10  Hui Zhu  <teawater@gmail.com>

	* disasm.c (gdb_disassembly): Remove unused argument
	"line_num".
	* disasm.h (gdb_disassembly): Ditto.
	* cli/cli-cmds.c (print_disassembly): Ditto.
	* mi/mi-cmd-disas.c (mi_cmd_disassemble): Ditto.

2009-03-09  Paul Pluzhnikov  <ppluzhnikov@google.com>

	* solib.c (solib_contains_address_p): New function.
	(solib_name_from_address): Use it.
	* printcmd.c (display_uses_solib_p): Use it.
	* solib.h (solib_contains_address_p): Declare it.

2009-03-09  Jan Kratochvil  <jan.kratochvil@redhat.com>

	* varobj.c (free_variable): Call value_free.

2009-03-09  Jan Kratochvil  <jan.kratochvil@redhat.com>

	PR gdb/9873:
	* dwarf2read.c (dwarf_decode_macros): New variable `at_commandline'.
	Move the variable `macinfo_type' out of the loop.  Create a new
	processing pass before the current one to pre-create `current_file'.
	New complaint on misplaced zero/non-zero definitions/includes.
	Skip first DW_MACINFO_start_file with `at_commandline' set.

2008-03-09  Vladimir Prus  <vladimir@codesourcery.com>

       * solib.c (reload_shared_libraries): Give
       inferior a chance to reset solib breakpoint.
       Reinit frame cache.

2009-03-08  Christopher Faylor  <me+cygwin@cgf.cx>

	* windows-nat.c (dr): Redefine to use largest possible integer which
	holds a pointer.
	(cygwin_set_dr): Avoid coercion.

2009-03-08  Oswald Buddenhagen  <oswald.buddenhagen@trolltech.de>

	* windows-nat.c (windows_create_inferior): Implement --tty handling on
	non-cygwin.

2009-03-06  Paul Pluzhnikov  <ppluzhnikov@google.com>

	Rename solib_address to solib_name_from_address.
	* breakpoint.c (insert_bp_location, disable_breakpoints_in_shlibs)
	(disable_breakpoints_in_unloaded_shlib): Update.
	* printcmd.c (display_uses_solib_p): Likewise.
	* stack.c (print_frame): Likewise.
	* solib.c: Rename.
	* solib.h: Rename.

2009-03-05  Paul Pluzhnikov  <ppluzhnikov@google.com>

	* printcmd.c (do_one_display): Reparse exp_string.
	(display_uses_solib_p): New function.
	(clear_dangling_display_expressions): New function.
	(_initialize_printcmd): Add observer.
	* solib.c (no_shared_libraries): Swap order of calls to
	clear_solib and objfile_purge_solibs.

2009-03-05  Joel Brobecker  <brobecker@adacore.com>

	Implement the target-specific part of Ada tasking support
	on Tru64.

	* dec-thread.c (dec_thread_get_ada_task_ptid): New function.
	(init_dec_thread_ops): Set the to_get_ada_task_ptid method.

2009-03-05  Joel Brobecker  <brobecker@adacore.com>

	Get rid of the global "base_target" and use "find_target_beneath"
	to find the underlying target.
	* dec-thread.c (base_target): Delete.
	(enable_dec_thread): Remove assignement to base_target.
	(dec_thread_detach, dec_thread_wait, dec_thread_wait)
	(dec_thread_fetch_registers, dec_thread_store_registers)
	(dec_thread_mourn_inferior, dec_thread_pid_to_str):
	Update the function profile if necessary.
	Use find_target_beneath to call the same method but from
	the underlying target, removing the need for "base_target".

	* dec-thread.c (dec_thread_get_regsets, dec_thread_set_regsets):
	Fix a copy/paste error in a few debug traces...

	* solib-osf.c (init_so): Use a simpler method for computing
	the size of lm_info structure. This also gets rid of warning
	emitted by the compiler.

2009-03-05  Pedro Alves  <pedro@codesourcery.com>

	* breakpoint.c (check_duplicates_for): Skip permanent breakpoints
	duplicates of permanent breakpoints.

2009-03-04  Pedro Alves  <pedro@codesourcery.com>

	* inferior.h (notice_new_inferior): Declare.
	* infcmd.c (notice_new_inferior): New.
	* remote.c (remote_add_inferior, remote_add_thread): New.
	(notice_new_inferiors): Rename to...
	(remote_notice_new_inferior): ... this.  Add RUNNING argument.
	Use remote_add_thread instead of add_thread, passing it the
	RUNNING argument.  Add an inferior with remote_add_inferior.  If
	we just learned about an inferior, call notice_new_inferior.
	(record_currthread): Adjust.
	(remote_threads_info): Adjust to use remote_notice_new_inferior.
	(remote_start_remote, extended_remote_attach_1): Use
	remote_add_inferior.
	(process_stop_reply): Adjust.  Call remote_notice_new_inferior
	after handling expedited registers and watchpoint state.
	(extended_remote_create_inferior_1): Use remote_add_inferior.

2009-03-04  Aleksandar Ristovski  <aristovski@qnx.com>

	* infcmd.c (registers_info): Remove register number case.

2009-03-03  Pedro Alves  <pedro@codesourcery.com>

	* top.c (quit_target): Check for target_has_execution before
	killing or detaching from inferiors.

2009-03-02  Joel Brobecker  <brobecker@adacore.com>

	Remove some unused routines.

	* ada-lang.c (is_suppressed_name, ada_suppress_symbol_printing):
	Delete.
	* ada-lang.c (ada_task_list_iterator_ftype)
	(iterate_over_live_ada_tasks): Delete.
	* ada-tasks.c (ada_get_environment_task, iterate_over_live_ada_tasks):
	Delete.

2009-03-01  Doug Evans  <dje@google.com>

	* symtab.c: Remove trailing whitespace throughout the file.
	(expand_line_sal): Fix some typos and whitespace.

	* Makefile.in (clean): rm -f $(DEPDIR)/*.

	* Makefile.in (GDB_CFLAGS): Add -I$(srcdir)/common.
	(init.c): signals/ -> common/.
	(signals.o): Update.
	* target.h (target_signal_to_string,target_signal_to_string)
	(target_signal_from_name,target_signal_to_host_p)
	(target_signal_from_host,target_signal_to_host): Move to ...
	* common/gdb_signals.h: ... here.  New file.
	* common/signals.c: Moved here from signals/signals.c.
	#include gdb_signals.h, remove #include of target.h in gdb case.
	(target_signal_from_command,default_target_signal_to_host)
	(default_target_signal_from_host): Move inside #ifndef GDBSERVER.

	Include thread ID in target_wait debugging output.
	* infrun.c (print_target_wait_results): New function.
	(wait_for_inferior,fetch_inferior_event): Call it.

2009-02-27  Pedro Alves  <pedro@codesourcery.com>

	* gdb_proc_service.h (struct ps_prochandle): Replace pid_t field
	with a ptid_t field.
	* linux-thread-db.c (thread_get_info_callback): Build the ptid
	using the pid stored in proc_handle.ptid.
	(thread_from_lwp, thread_db_attach_lwp, enable_thread_event)
	(check_for_thread_db, thread_db_detach, check_event)
	(thread_db_mourn_inferior, find_new_threads_callback)
	(thread_db_find_new_threads_1): Adjust.
	* proc-service.c (ps_xfer_memory, ps_lgetregs, ps_lsetregs)
	(ps_lgetfpregs, ps_lsetfpregs, ps_getpid): Adjust.

2009-02-27  Phil Muldoon  <pmuldoon@redhat.com>

	* valprint.c (read_string): Rework clean-up logic. Use
	free_current_contents to clean-up buffer.

2009-02-27  Andreas Schwab  <schwab@linux-m68k.org>

	* MAINTAINERS: Update e-mail address.

2009-02-26  Phil Muldoon  <pmuldoon@redhat.com>

	* python/python-utils.c (python_string_to_unicode): Always return
	a new reference.
	(python_string_to_target_string): Decrement transient python
	instance.
	(python_string_to_host_string): Likewise.

2007-02-26  Pedro Alves  <pedro@codesourcery.com>

	* mips-linux-nat.c (mips64_linux_fetch_registers): Pass `ops' to
	call to super_fetch_registers.
	(mips64_linux_store_registers): Pass `ops' to call to
	super_store_registers.

2009-02-25  Doug Evans  <dje@google.com>

	* breakpoint.c (insert_bp_location): Add \n to overlay breakpoint
	error message.

	* breakpoint.c (disable_breakpoints_in_shlibs): Delete local
	disabled_shlib_breaks, unused.

	* printcmd.c (build_address_symbolic): Fix comment.

2009-02-25  Hui Zhu  <teawater@gmail.com>

	* cli/cli-script.c (define_command): Add _() to query.
	* gnu-nat.c (inf_validate_task_sc): Ditto.
	* infcmd.c (kill_if_already_running): Ditto.
	(jump_command): Ditto.
	(attach_command): Ditto.
	* inflow.c (kill_command): Ditto.
	* infrun.c (handle_command): Ditto.
	* maint.c (maintenance_dump_me): Ditto.
	* memattr.c (mem_delete_command): Ditto.
	* monitor.c (monitor_interrupt_query): Ditto.
	* nto-procfs.c (interrupt_query): Ditto.
	* printcmd.c (undisplay_command): Ditto.
	* remote-mips.c (mips_kill): Ditto.
	* remote.c (interrupt_query): Ditto.
	* solib-irix.c (irix_open_symbol_file_object): Ditto.
	* solib-osf.c (osf_open_symbol_file_object): Ditto.
	* solib-pa64.c (pa64_open_symbol_file_object): Ditto.
	* solib-som.c (som_open_symbol_file_object): Ditto.
	* solib-svr4.c (open_symbol_file_object): Ditto.
	* symfile.c (symbol_file_add_with_addrs_or_offsets): Ditto.
	* target.c (kill_or_be_killed): Ditto.
	* tracepoint.c (delete_trace_command): Ditto.
	* top.c (quit_confirm): Add _() to s that will be used
	in query.

2009-02-24  Pierre Muller  <muller@ics.u-strasbg.fr>

	Fix windows-nat.c compilation failure.

	* windows-nat.c (windows_thread_alive): Fix forward declaration.
	(get_windows_debug_event): Add ops parameter to call to windows_resume.

2009-02-23  Pedro Alves  <pedro@codesourcery.com>

	* remote-sim.c (gdbsim_resume): Add target_ops* argument.

2009-02-23  Jay Krell  <jay.krell@cornell.edu>  (tiny change)

	* symtab.c (find_line_symtab): Initialize exact to avoid
	a compiler warning.

2009-02-23  Pedro Alves  <pedro@codesourcery.com>

	* i386-linux-nat.c (i386_linux_fetch_inferior_registers): Pass
	`ops' to recursive call.

2009-02-23  Pedro Alves  <pedro@codesourcery.com>

	* corelow.c (get_core_registers): Adjust.
	(core_file_thread_alive): Rename to...
	(core_thread_alive): ... this.
	(core_pid_to_str): Try gdbarch_core_pid_to_str first.
	(init_core_ops): Adjust.
	(coreops_suppress_target): Delete.
	(_initialize_corelow): Unconditionally add core_ops.
	* procfs.c: Include "inf-child.h".
	(procfs_ops): Delete.
	(init_procfs_ops): Delete.  Reimplement as...
	(procfs_target): ... this, inheriting from inf-child.
	(procfs_attach, procfs_detach, procfs_fetch_registers): Adjust.
	(procfs_prepare_to_store): Delete.
	(procfs_store_registers, procfs_resume): Adjust.
	(procfs_open): Delete.
	(procfs_suppress_run): Delete.
	(procfs_can_run): Delete.
	(procfs_mourn_inferior): Adjust.
	(procfs_init_inferior): Add target_ops parameter.  Adjust.
	(procfs_create_inferior): Don't pass procfs_init_inferior to
	fork_inferior.  Instead call it after fork_inferior returns.
	(procfs_find_new_threads): Adjust.
	(_initialize_procfs): Adjust to use procfs_target instead of
	init_procfs_ops.
	* sol-thread.c (orig_core_ops, sol_core_ops): Delete.
	(lwp_to_thread): Use target_thread_alive.
	(sol_thread_open): Delete.
	(sol_thread_attach): Delete.
	(sol_thread_detach, sol_thread_resume, sol_thread_wait)
	(sol_thread_fetch_registers, sol_thread_store_registers): Adjust
	to use find_target_beneath.
	(sol_thread_prepare_to_store, sol_thread_xfer_memory): Delete.
	(sol_thread_xfer_partial): Adjust to use find_target_beneath.
	(sol_thread_files_info, sol_thread_kill_inferior): Delete.
	(check_for_thread_db): New.
	(sol_thread_notice_signals, sol_thread_create_inferior): Delete.
	(sol_thread_new_objfile): Call check_for_thread_db.
	(sol_thread_mourn_inferior): Adjust to use find_target_beneath.
	(sol_thread_can_run): Delete.
	(sol_thread_alive): Adjust to use find_target_beneath.
	(sol_thread_stop): Delete.
	(rw_common): Use target_write_memory or target_read_memory.
	(ps_lgetregs, ps_lgetfpregs): Use target_fetch_registers.
	(ps_lsetregs, ps_lsetfpregs): Use target_store_registers.
	(solaris_pid_to_str): Remove check for libthread_db initialization
	failing.
	(sol_find_new_threads): Remove check for libthread_db
	initialization failing, or for an invalid inferior_ptid.  Adjust
	to use find_target_beneath.
	(sol_core_open, sol_core_close, sol_core_detach,
	sol_core_files_info, sol_find_memory_regions,
	sol_make_note_section, ignore): Delete.
	(init_sol_thread_ops): Make it a thread_stratum target.  Remove
	unneeded callback settings.
	(init_sol_core_ops): Delete.
	(_initialize_sol_thread): No longer call init_sol_core_ops, set
	procfs_suppress_run, or hack with core_ops.

	* target.h (struct target_ops): Add a target_ops * parameter to
	to_resume, to_fetch_registers, to_store_registers, to_thread_alive
	and to_find_new_threads.
	(target_fetch_registers, target_store_registers)
	(target_thread_alive, target_find_new_threads): Redeclare as
	function.

	* target.c (update_current_target): Do not inherit or de_fault
	to_resume, to_fetch_registers, to_store_registers,
	to_thread_alive, to_find_new_threads.
	(target_resume): Adjust.
	(target_thread_alive, target_find_new_threads): New.
	(debug_to_resume, debug_to_fetch_registers): Delete.
	(target_fetch_registers): New.
	(debug_to_store_registers): Delete.
	(target_store_registers): New.
	(debug_to_thread_alive, debug_to_find_new_threads): Delete.
	(setup_target_debug): Adjust.

	* gdbcore.h (core_ops): Delete declaration.

	* inf-ptrace.c, linux-nat.c, remote.c, amd64-linux-nat.c,
	inf-child.c, linux-thread-db.c, bsd-uthread.c, inf-ttrace.c,
	i386-sol2-tdep.c, darwin-nat.c, gnu-nat.c, go32-nat.c,
	hpux-thread.c, i386-linux-nat.c, i386fbsd-nat.c, monitor.c,
	nto-procfs.c, remote-m32r-sdi.c, remote-mips.c, windows-nat.c,
	alphabsd-nat.c, amd64bsd-nat.c, arm-linux-nat.c, armnbsd-nat.c,
	bsd-kvm.c, hppa-hpux-nat.c, hppa-linux-nat.c, hppabsd-nat.c,
	hppanbsd-nat.c, i386-darwin-nat.c, i386bsd-nat.c,
	ia64-linux-nat.c, m32r-linux-nat.c, m68kbsd-nat.c,
	m68klinux-nat.c, m88kbsd-nat.c, mips-linux-nat.c,
	mips64obsd-nat.c, mipsnbsd-nat.c, ppc-linux-nat.c, ppcnbsd-nat.c,
	ppcobsd-nat.c, remote-sim.c, rs6000-nat.c, s390-nat.c,
	shnbsd-nat.c, sparc-nat.c, sparc-nat.h, spu-linux-nat.c,
	vaxbsd-nat.c, xtensa-linux-nat.c: Adjust to target_ops changes.

	* gdbarch.sh (core_pid_to_str): New gdbarch callback.
	* gdbarch.h, gdbarch.c: Regenerate.

	* sol2-tdep.c: Include "inferior.h".
	(sol2_core_pid_to_str): New.
	* sol2-tdep.h (sol2_core_pid_to_str): Declare.

	* amd64-sol2-tdep.c (amd64_sol2_init_abi): Set it.
	* sparc-sol2-tdep.c (sparc32_sol2_init_abi): Set it.
	* sparc64-sol2-tdep.c (sparc64_sol2_init_abi): Set it.
	* i386-sol2-tdep.c (i386_sol2_init_abi): Set it.

2009-02-22  Doug Evans  <dje@google.com>

	* exec.c (exec_file_attach): Fix comment.

2009-02-22  Pedro Alves  <pedro@codesourcery.com>

	Silence a few -Wmissing-prototypes warnings.

	PR build/9877:
	* alpha-linux-tdep.c (alpha_linux_regset_from_core_section): Make
	it static.
	* alpha-osf1-tdep.c (_initialize_alpha_osf1_tdep): Declare.
	* amd64fbsd-tdep.c (amd64fbsd_init_abi): Make it static.
	* amd64nbsd-tdep.c (_initialize_amd64nbsd_ndep): Rename to ...
	(_initialize_amd64nbsd_tdep): ... this.
	* arm-linux-tdep.c (arm_linux_software_single_step): Make it static.
	(_initialize_arm_linux_tdep): Declare.
	* armbsd-tdep.c (armbsd_fpreg_offset): Make it static.
	* armnbsd-tdep.c (_initialize_arm_netbsd_tdep): Declare.
	* armobsd-tdep.c (_initialize_armobsd_tdep): Declare.
	* avr-tdep.c (avr_return_value): Make it static.
	(avr_frame_unwind_cache): Ditto.
	* bsd-uthread.c (bsd_uthread_inferior_created): Ditto.
	(bsd_uthread_solib_loaded): Ditto.
	(bsd_uthread_solib_unloaded): Ditto.
	(bsd_uthread_target): Ditto.
	(_initialize_bsd_uthread): Declare.
	* cris-tdep.c (crisv32_single_step_through_delay): Make it static.
	(cris_frame_unwind_cache): Ditto.
	* frv-tdep.c (frv_return_value): Ditto.
	* h8300-tdep.c (h8300_use_struct_convention): Ditto.
	(h8300h_use_struct_convention): Ditto.
	* hppa-tdep.c (hppa_sign_extend, hppa_low_hppa_sign_extend):
	Ditto.
	* hppa-tdep.h (hppa_low_sign_extend, hppa_sign_extend): Delete
	declarations.
	* hppabsd-tdep.c: Include hppabsd-tdep.h.
	(hppabsd_find_global_pointer): Make it static.
	* hppabsd-tdep.h: New.
	* hppanbsd-tdep.c: Include hppabsd-tdep.h.
	(hppabsd_init_abi): Remove declaration.
	(_initialize_hppabsd_tdep): Remove declaration.
	(_initialize_hppanbsd_tdep): Declare.
	* hppaobsd-tdep.c: Include hppabsd-tdep.h.
	(hppabsd_init_abi): Delete declaration.
	(hppaobsd_init_abi): Make it static.
	* i386-nto-tdep.c (_initialize_i386nto_tdep): Declare.
	* i386nbsd-tdep.c (_initialize_i386nbsd_tdep): Declare.
	* ia64-linux-tdep.c (_initialize_ia64_linux_tdep): Declare.
	* ia64-tdep.c (ia64_register_reggroup_p): Make it static.
	* iq2000-tdep.c (_initialize_iq2000_tdep): Declare.
	* m32c-tdep.c (m32c_register_reggroup_p): Make it static.
	(m32c_analyze_prologue, m32c_virtual_frame_pointer): Ditto.
	(_initialize_m32c_tdep): Declare.
	* m32r-rom.c (_initialize_m32r_rom): Declare.
	* m32r-tdep.c (m32r_skip_prologue): Make it static.
	(m32r_return_value): Ditto.
	* m68hc11-tdep.c (m68hc11_frame_unwind_cache): Make it static.
	(m68hc11_return_value): Ditto.
	* m68klinux-tdep.c (_initialize_m68k_linux_tdep): Declare.
	* m88k-tdep.c (m88k_frame_cache): Make it static.
	* mep-tdep.c (mep_gdb_print_insn): Ditto.
	(mep_return_value): Ditto.
	(_initialize_mep_tdep): Declare.
	* mips-irix-tdep.c (_initialize_mips_irix_tdep): Declare.
	* mips-linux-tdep.c (supply_64bit_reg): Make it static.
	(mips_linux_syscall_next_pc): Ditto.
	(_initialize_mips_linux_tdep): Declare.
	* mips-tdep.c (mips_single_step_through_delay): Make it static.
	* mipsnbsd-tdep.c (_initialize_mipsnbsd_tdep): Declare.
	* mn10300-linux-tdep.c (_initialize_mn10300_linux_tdep): Declare.
	* mn10300-tdep.c (_initialize_mn10300_tdep): Declare.
	* mt-tdep.c (_initialize_mt_tdep): Declare.
	* nbsd-tdep.c: Include nbsd-tdep.h.
	* nto-tdep.c (find_load_phdr): Make it static.
	(_initialize_nto_tdep): Declare.
	* ppc-linux-tdep.c (ppc_linux_memory_remove_breakpoint): Make it
	static.
	(_initialize_ppc_linux_tdep): Declare.
	* remote-m32r-sdi.c (m32r_can_use_hw_watchpoint)
	(m32r_insert_watchpoint, m32r_remove_watchpoint)
	(m32r_stopped_data_address, m32r_stopped_by_watchpoint): Make
	static.
	* rs6000-aix-tdep.c (_initialize_rs6000_aix_tdep): Declare.
	* rs6000-nat.c: Include xcoffread.h.
	(find_toc_address): Don't extern declare get_toc_offset.  Adjust
	to call xcoff_get_to_offset.
	* rs6000-tdep.c (ppc_vsx_support_p, ppc_displaced_step_fixup)
	(rs6000_skip_main_prologue, rs6000_in_solib_return_trampoline)
	(rs6000_skip_trampoline_code): Make static.
	* s390-tdep.c (s390_regset_from_core_section): Ditto.
	* sh-tdep.c (sh_register_reggroup_p): Ditto.
	* shnbsd-tdep.c (shnbsd_regset_from_core_section): Ditto.
	(_initialize_shnbsd_tdep): Declare.
	* solib-frv.c (displacement_from_map): Make static.
	(_initialize_frv_solib): Declare.
	* solib-irix.c (fetch_lm_info): Make static.
	(_initialize_irix_solib): Declare.
	* solib-som.c: Include solib-som.h.
	(som_solib_select): Line break.
	* sparc-tdep.c (sparc_regset_from_core_section): Make static.
	* sparcnbsd-tdep.c (_initialize_sparnbsd_tdep): Rename to ...
	(_initialize_sparcnbsd_tdep): ... this.
	* spu-tdep.c (spu_software_single_step): Make it static.
	(_initialize_spu_tdep): Declare.
	* vax-tdep.c (vax_frame_cache): Make it static.
	* xcoffread.c: Include xcoffread.h.
	(get_toc_offset): Rename to ...
	(xcoff_get_toc_offset): ... this.
	(_initialize_xcoffread): Declare.
	* xcoffread.h: New.
	* xtensa-linux-tdep.c (_initialize_xtensa_linux_tdep): Declare.
	* xtensa-tdep.c (xtensa_skip_prologue, xtensa_derive_tdep): Make
	static.
	(_initialize_xtensa_tdep): Declare.

2008-02-21  Pedro Alves  <pedro@codesorcery.com>

	Silence a few -Wmissing-prototypes warnings.

	PR build/9877:
	* amd64-nat.c: Include "amd64-nat.h".
	* fork-child.c (_initialize_fork_child): Ditto.
	* gcore.c (_initialize_gcore): Ditto.
	* inf-ptrace.c: Include "inf-ptrace.h".
	(inf_ptrace_store_registers): Make it static.
	* linux-nat.c (linux_nat_terminal_ours): Make it static.
	(_initialize_linux_nat): Declare before definition.
	* linux-tdep.c: Include "linux-tdep.h".
	* linux-thread-db.c (_initialize_thread_db): Declare before
	definition.
	* proc-service.c (_initialize_proc_service): Ditto.
	* remote.c (remote_send_printf): Make it static.
	* solib.c: Include "solib.h".
	* symfile-mem.c (_initialize_symfile_mem): Declare before
	definition.
	* ada-lang.c (ada_la_decode, ada_match_name)
	(ada_suppress_symbol_printing, ada_is_array_type)
	(ada_value_ptr_subscript, ada_array_length)
	(ada_to_static_fixed_value): Make them static.
	(_initialize_ada_language): Declare before definition.
	* ada-tasks.c (ada_get_task_number, ada_get_environment_task)
	(ada_task_list_changed, ada_new_objfile_observer): Make them
	static.
	(_initialize_tasks): Declare before definition.
	* addrmap.c (_initialize_addrmap): Declare before definition.
	* auxv.c (default_auxv_parse): Make it static.
	* bfd-target.c (target_bfd_xfer_partial, target_bfd_xclose): Make
	them static.
	* breakpoint.c (remove_sal): Add line break.
	(expand_line_sal_maybe): Make it static.
	* cp-name-parser.y: Include "cp-support.h".
	* cp-valprint.c (cp_find_class_member): Make it static.
	* eval.c (value_f90_subarray): Ditto.
	* exceptions.c (print_any_exception): Ditto.
	* findcmd.c (_initialize_mem_search): Declare before definition.
	* frame.c (frame_observer_target_changed): Make it static.
	* gnu-v3-abi.c (gnuv3_find_method_in): Make it static.
	* inf-child.c: Include "inf-child.h".
	* inferior.h (valid_inferior_id): Rename to ...
	(valid_gdb_inferior_id): ... this.
	* infrun.c (infrun_thread_stop_requested, siginfo_make_value):
	Make them static.
	* jv-lang.c (java_language_arch_info): Make it static.
	* m2-typeprint.c (m2_get_discrete_bounds): Ditto.
	* osdata.c (info_osdata_command): Make it static.
	* regcache.c (regcache_observer_target_changed): Make it static.
	* reverse.c (_initialize_reverse): Declare before definition.
	* stabsread.c (cleanup_undefined_types_noname)
	(cleanup_undefined_types_1): Make them static.
	* symfile.c (place_section): Make it static.
	* symtab.c (find_pc_sect_psymtab_closer): Make it static.
	* target-descriptions.c (_initialize_target_descriptions): Declare
	before definition.
	* target.c (default_get_ada_task_ptid, find_default_can_async_p)
	(find_default_is_async_p, find_default_supports_non_stop): Make
	them static.
	(target_supports_non_stop): Add prototype.
	(dummy_pid_to_str): Make it static.
	* utils.c (_initialize_utils): Declare before definition.
	* ada-exp.y (_initialize_ada_exp): Declare before definition.
	* solib-svr4.c (HAS_LM_DYNAMIC_FROM_LINK_MAP): Add a prototype.
	* target.h (struct target_ops): Add a prototype to the
	to_can_execute_reverse callback.
	* macroscope.c (_initialize_macroscope): Declare before definition.
	* cp-namespace.c (_initialize_cp_namespace): Declare before definition.
	* python/python.c (_initialize_python): Declare before definition.
	* tui/tui-command.c: Include "tui/tui-command.h".
	* tui/tui-data.c (init_content_element, init_win_info): Make them
	static.
	* tui/tui-disasm.c: Include "tui/tui-disasm.h".
	* tui/tui-interp.c (_initialize_tui_interp): Declare before
	definition.
	* tui/tui-layout.c: Include "tui/tui-layout.h".
	(_initialize_tui_layout): Declare before definition.
	* tui/tui-regs.c: Include "tui/tui-regs.h".
	(tui_display_reg_element_at_line): Make it static.
	(_initialize_tui_regs): Declare before definition.
	* tui/tui-stack.c (_initialize_tui_stack): Declare before
	definition.
	* tui/tui-win.c: Include "tui/tui-win.h".
	(_initialize_tui_win): Declare before definition.
	(tui_sigwinch_handler): Make it static.  Wrap in ifdef SIGWINCH.
	* tui/tui-win.h (tui_sigwinch_handler): Delete declaration.
	(tui_get_cmd_list): Add a prototype.
	* tui/tui-windata.c: Include tui-windata.h.
	* tui/tui-wingeneral.c (box_win): Make it static.
	* cli/cli-logging.c (show_logging_command): Make it static.
	(_initialize_cli_logging): Declare before definition.
	* mi/mi-common.c (_initialize_gdb_mi_common): Declare before
	definition.

2009-02-20  Pierre Muller  <muller@ics.u-strasbg.fr>

	Extend use of i386_use_watchpoints to all i386 native files
	using hardware watchpoints.
	* go32-nat.c (init_go32_ops): Call i386_use_watchpoints.
	* i386fbsd-nat.c (_initialize_i386fbsd_nat): Ditto.
	* windows-nat.c (init_windows_ops): Ditto.
	* config/i386/nm-cygwin.h: Define I386_WATCHPOINTS_IN_TARGET_VECTOR.
	* config/i386/nm-cygwin64.h: Ditto.
	* config/i386/nm-fbsd.h: Ditto.
	* config/i386/nm-go32.h: Ditto.

2009-02-19  Joel Brobecker  <brobecker@adacore.com>

	* ada-typeprint.c (ada_typedef_print): Remove.  Unused.

2009-02-18  Vladimir Prus  <vladimir@codesourcery.com>

	* mi/mi-interp.c (mi_solib_loaded, mi_solib_unloaded): New.
	(mi_interpreter_init): Register the above.
	* solib.c (clear_solib): Notify solib unload.
	* breakpoint.c (disable_breakpoints_in_unloaded_shlib): Do not
	disable breakpoints on a.out targets.

2009-02-17  Vladimir Prus  <vladimir@codesourcery.com>

	* observer.c (observer_test_first_notification_function)
	(observer_test_second_notification_function)
	(observer_test_third_notification_function): Adjust prototype.

2009-02-17  Pedro Alves  <pedro@codesourcery.com>

	* Makefile.in (ALL_64_TARGET_OBS): Add amd64-dicos-tdep.o.
	(ALL_TARGET_OBS): Add dicos-tdep.o.
	(ALLDEPFILES): Add amd64-dicos-tdep.c and dicos-tdep.c.
	* configure.tgt (i[34567]86-*-dicos*): Add dicos-tdep.o to
	gdb_target_obs.
	(x86_64-*-dicos*): Add dicos-tdep.o and amd64-dicos-tdep.o to
	gdb_target_obs.
	* dicos-tdep.h, dicos-tdep.c: New.
	* amd64-dicos-tdep.c: New.
	* i386-dicos-tdep.c: Don't include solib.h, solib-target.h or
	inferior.h.  Include dicos-tdep.h.
	(i386_dicos_init_abi): Call dicos_init_abi.
	(i386_dicos_bfd_has_symbol_p): Delete.
	(i386_dicos_osabi_sniffer): Use dicos_load_module_p.

	* NEWS: Mention x86-64 DICOS target support.

2009-02-16  Doug Evans  <dje@google.com>

	* amd64-tdep.c (amd64_skip_prefixes): Renamed from skip_prefixes.
	All callers updated.
	(amd64_get_insn_details): Handle more 3-byte opcode insns.
	(amd64_breakpoint_p): Delete.
	(amd64_displaced_step_fixup): When fixing up after stepping an int3,
	don't back up pc to the start of the int3.
	* i386-tdep.c: #include opcode/i386.h.
	(i386_skip_prefixes): New function.
	(i386_absolute_jmp_p): Constify argument.
	(i386_absolute_call_p,i386_ret_p,i386_call_p,i386_syscall_p): Ditto.
	(i386_breakpoint_p): Delete.
	(i386_displaced_step_fixup): Handle unnecessary or redundant prefixes.
	When fixing up after stepping an int3, don't back up pc to the start
	of the int3.

2009-02-16  Pedro Alves  <pedro@codesourcery.com>

	* corelow.c (core_close): Don't hardcode the core's pid.
	(core_open): Find core threads before calling
	post_create_inferior.
	(add_to_thread_list, get_core_register_section): Take into account
	systems where the regset section names encode the pid of the
	inferior.

	* gdbarch.sh (core_reg_section_encodes_pid): New gdbarch setting.
	* gdbarch.h, gdbarch.c: Regenerate.

	* amd64-sol2-tdep.c (amd64_sol2_init_abi): Set it.
	* i386-sol2-tdep.c (i386_sol2_init_abi): Set it.
	* sparc-sol2-tdep.c (sparc32_sol2_init_abi): Set it.
	* sparc64-sol2-tdep.c (sparc64_sol2_init_abi): Set it.

2009-02-14  Vladimir Prus  <vladimir@codesourcery.com>

	Include frame information for *stopped due to CLI commands.

	* ada-tasks.c (ada_normal_stop_observer): Adjust prototype.
	* infcmd.c (finish_command_continuation): Pass '1' for
	'print_frame' parameter to the observer.
	* infrun.c (normal_stop): Don't print mi-specific information
	here. Pass 'stop_print_frame' to the 'print_frame' parameter
	of the observer.
	* mi/mi-interp.c (mi_on_normal_stop): Adjust prototype.
	If we need to print frame, and current uiout is not the MI one,
	print frame again.

2009-02-13  Pierre Muller  <muller@ics.u-strasbg.fr>

	* xtensa-tdep.c (call0_analyze_prologue): Delete BSZ macro.
	Replace BSZ macro uses by XTENSA_ISA_BSZ macro.

2009-02-12  Jan Kratochvil  <jan.kratochvil@redhat.com>

	PR fortran/9806
	* dwarf2read.c (process_die <DW_TAG_module>, read_module)
	(scan_partial_symbols <DW_TAG_module>, add_partial_module): New.

2009-02-11  Pierre Muller  <muller@ics.u-strasbg.fr>

	* dwarf2read.c (read_base_type): Set code to TYPE_CODE_CHAR
	for DW_ATE_signed_char and DW_ATE_unsigned_char
	for pascal language.

2009-02-11  Jim Meyering  <meyering@redhat.com>
	    Jan Kratochvil  <jan.kratochvil@redhat.com>

	Avoid NULL dereference.
	* stack.c (return_command): Guard use of SYMBOL_TYPE (thisfun).
	New variable func_type.

2009-02-11  Pedro Alves  <pedro@codesourcery.com>

	* gdbarch.c: Regenerate.

2009-02-10  Pierre Muller  <muller@ics.u-strasbg.fr>

	* p-lang.c (is_pascal_string_type): Fix comment.
	Determine exact size of char elements for GPC
	strings.
	(pascal_printstr): Handle char width of 2 or 4.
	* p-valprint.c (pascal_val_print): Handle char
	of width 2 or 4.

2009-02-07  Daniel Jacobowitz  <dan@codesourcery.com>

	* dwarf2read.c (dwarf2_build_psymtabs_hard): Move lowpc and highpc
	inside the loop.  Only call addrmap_set_empty if the compilation unit
	had DW_AT_high_pc and DW_AT_low_pc.  Update call to
	scan_partial_symbols.
	(scan_partial_symbols): Take NEED_PC argument and pass it along with
	LOWPC and HIGHPC.
	(add_partial_namespace): Take NEED_PC argument and pass it through.
	(add_partial_subprogram): Take NEED_PC argument.  Update the addrmap
	if necessary.

2009-02-07  Pedro Alves  <pedro@codesourcery.com>

	* NEWS: Mention inspecting extra signal information, $_siginfo,
	and the qXfer:siginfo:read and qXfer:siginfo:write packets.

2009-02-07  Pedro Alves  <pedro@codesourcery.com>

	* linux-nat.c (PTRACE_SETSIGINFO): Define if PTRACE_GETSIGINFO
	isn't defined.

2009-02-06  Pedro Alves  <pedro@codesourcery.com>

	* amd64-linux-nat.c (compat_int_t, compat_uptr_t, compat_time_t)
	(compat_timer_t, compat_clock_t, struct compat_timeval)
	(compat_sigval_t, compat_siginfo_t): New types.
	(cpt_si_pid, cpt_si_uid, cpt_si_timerid, cpt_si_overrun)
	(cpt_si_status, cpt_si_utime, cpt_si_stime, cpt_si_ptr)
	(cpt_si_addr, cpt_si_band, cpt_si_fd): New defines.
	(compat_siginfo_from_siginfo, siginfo_from_compat_siginfo)
	(amd64_linux_siginfo_fixup): New.
	* linux-nat.c (linux_nat_siginfo_fixup): New.
	(siginfo_fixup): New.
	(linux_xfer_siginfo): Use siginfo_fixup to convert between the
	siginfo layout expected by ptrace and the siginfo layout of the
	inferior.
	(linux_nat_set_siginfo_fixup): New.
	* linux-nat.h (linux_nat_set_siginfo_fixup): Declare.

2009-02-06  Pedro Alves  <pedro@codesourcery.com>

	* target.h (enum target_object): Add new TARGET_OBJECT_SIGNAL_INFO.
	* infrun.c (siginfo_value_read, siginfo_value_write): New.
	(siginfo_value_funcs): New.
	(siginfo_make_value): New.
	(_initialize_infrun): Create the $_siginfo convenience variable.
	* gdbtypes.h (append_composite_type_field_aligned): Declare.
	* gdbtypes.c (append_composite_type_field): Rename to...
	(append_composite_type_field_aligned): ... this.  Add ALIGNMENT
	argument.  Handle it.
	(append_composite_type_field): Rewrite on top of
	append_composite_type_field_aligned.
	* value.h (internalvar_make_value): New typedef.
	(struct internalvar) <make_value>: New field.
	(create_internalvar_type_lazy): Declare.
	* value.c (create_internalvar): Clear make_value.
	(create_internalvar_type_lazy): New.
	(value_of_internalvar): If make_value is set use it.
	(preserve_values): Skip internal variables that don't have a
	value.
	* gdbarch.sh (get_siginfo_type): New.
	* gdbarch.h, gdbarch.c: Regenerate.

	* linux-tdep.h, linux-tdep.c: New.
	* amd64-linux-tdep.c: Include "linux-tdep.h".
	(amd64_linux_init_abi): Register linux_get_siginfo_type and
	linux_get_siginfo_mapper.
	* i386-linux-tdep.c: Include "linux-tdep.h".
	(i386_linux_init_abi): Register linux_get_siginfo_type and
	linux_get_siginfo_mapper.
	* arm-linux-tdep.c: Include "linux-tdep.h".
	(i386_linux_init_abi): Register linux_get_siginfo_type and
	linux_get_siginfo_mapper.

	* linux-nat.c (linux_xfer_siginfo): New.
	(linux_nat_xfer_partial): Handle TARGET_OBJECT_SIGNAL_INFO.
	* remote.c (PACKET_qXfer_siginfo_read)
	(PACKET_qXfer_siginfo_write): New.
	(feature remote_protocol_features): Add "qXfer:siginfo:read" and
	"qXfer:siginfo:write" features.
	(remote_xfer_partial): Handle TARGET_OBJECT_SIGNAL_INFO.
	(_initialize_remote): Add "set/show remote read-siginfo-object"
	and "set/show remote write-siginfo-object" commands.

	* Makefile.in (ALL_TARGET_OBS): Add linux-tdep.o.
	(HFILES_NO_SRCDIR): Add linux-tdep.h.
	(ALLDEPFILES): Add linux-tdep.c.

	* configure.tgt (arm*-*-linux* | arm*-*-uclinux*)
	(i[34567]86-*-linux*, x86_64-*-linux*): Add linux-tdep.o to
	gdb_target_obs.

2009-02-06  Jim Blandy  <jimb@codesourcery.com>
	    Daniel Jacobowitz  <dan@codesourcery.com>
	    Vladimir Prus  <vladimir@codesourcery.com>
	    Pedro Alves  <pedro@codesourcery.com>

	* defs.h (enum lval_type): New value: lval_computed.
	* value.h (struct lval_funcs): New type.
	(allocate_computed_value, value_computed_funcs)
	(value_computed_closure): New declarations.
	* value.c (struct value): Add a structure to the location union
	for computed lvalues, containing 'funcs' and 'closure' members.
	(allocate_computed_value, value_computed_funcs)
	(value_computed_closure): New functions.
	(value_free): For computed lvalues, call the closure's
	'free_closure' function before freeing the value itself.
	(value_copy): If we're copying an lval_computed value, call the
	closure's 'copy_closure' function.
	(set_value_component_location): If the original value is a
	computed lvalue, then call the closure's 'copy_closure' function.
	(value_of_internalvar): If an internal variable's value is a
	computed lvalue, make retrieving its value produce an equivalent
	computed lvalue.
	* valops.c (value_fetch_lazy): Unlazy computed lvalues by calling
	their read function.
	(value_assign): Assign to computed lvalues by calling their write
	function.

2009-02-06  Pedro Alves  <pedro@codesourcery.com>

	* linux-nat.c (linux_nat_wait): Adjust.
	(linux_nat_pid_to_str): Adjust.  Remove call to thread_db_init.
	* linux-nat.h (thread_db_init): Delete declaration.
	* linux-thread-db.c (target_beneath): Delete.
	(thread_db_init): Delete.
	(thread_db_detach): Use find_target_beneath.
	(thread_db_wait): Adjust interface.  Use find_target_beneath.
	(thread_db_mourn_inferior): Use find_target_beneath.
	(thread_db_can_async_p, thread_db_is_async_p, thread_db_async)
	(thread_db_async_mask): Delete.
	(thread_db_pid_to_str): Adjust interface.  Use
	find_target_beneath.
	(thread_db_get_thread_local_address): Adjust interface.  Use
	find_target_beneath.
	(init_thread_db_ops): Delete references to delete functions.
	* target.c (update_current_target): Don't inherit or default
	to_wait.  Don't inherit to_pid_to_str and
	to_get_thread_local_address.
	(target_translate_tls_address): Look for a pushed target that
	implements to_get_thread_local_address, and use it instead of
	checking for target_get_thread_local_address_p.
	(target_wait, target_pid_to_str): Reimplement as functions.
	(dummy_pid_to_str): New.
	(init_dummy_target): Register it.
	(debug_to_wait): Delete.
	* target.h (struct target_ops): Make to_wait, to_pid_to_str and
	to_get_thread_local_address accept a pointer to struct target_ops.
	(target_wait): Delete macro, and declare as function.
	(target_pid_to_str): Likewise.
	(target_get_thread_local_address)
	(target_get_thread_local_address_p): Delete.
	(noprocess): Add NORETURN and ATTR_NORETURN tags.
	* inf-ptrace.c (inf_ptrace_wait): Adjust.
	(inf_ptrace_pid_to_str): New.
	(inf_ptrace_target): Use inf_ptrace_pid_to_str.
	* aix-thread.c (aix_thread_wait, aix_thread_pid_to_str): Adjust.
	* bsd-kvm.c (bsd_kvm_pid_to_str): Adjust.
	* bsd-uthread.c (bsd_uthread_wait, bsd_uthread_pid_to_str):
	Adjust.
	* corelow.c (core_pid_to_str): Adjust.
	* darwin-nat.c (darwin_wait, darwin_pid_to_str): Adjust.
	* dec-thread.c (dec_thread_wait, dec_thread_pid_to_str): Adjust.
	* gnu-nat.c (gnu_wait, gnu_pid_to_str): Adjust.
	* go32-nat.c (go32_wait, go32_pid_to_str): Adjust.
	* hpux-thread.c (hpux_thread_wait): Adjust.
	* inf-ttrace.c (inf_ttrace_wait, inf_ttrace_pid_to_str): Adjust.
	* monitor.c (monitor_wait, monitor_pid_to_str): Adjust.
	* nto-procfs.c (procfs_wait, procfs_pid_to_str): Adjust.
	* procfs.c (procfs_pid_to_str): Adjust.
	* remote-m32r-sdi.c (m32r_wait, m32r_pid_to_str): Adjust.
	* remote-mips.c (mips_wait): Adjust.
	* remote-sim.c (gdbsim_wait, gdbsim_pid_to_str): Adjust.
	* remote.c (remote_wait, remote_pid_to_str)
	(remote_get_thread_local_address): Adjust.
	* rs6000-nat.c (rs6000_wait): Adjust.
	* sol-thread.c (procfs_pid_to_str): Adjust declaration.
	(sol_thread_wait, solaris_pid_to_str): Adjust.
	* spu-linux-nat.c (spu_child_wait): Adjust.
	* windows-nat.c (windows_wait, windows_pid_to_str): Adjust.

2009-02-06  Tom Tromey  <tromey@redhat.com>

	* Makefile.in (SUBDIR_PYTHON_OBS): Add python-cmd.o.
	(SUBDIR_PYTHON_SRCS): Add python-cmd.c.
	(python-cmd.o): New target.
	* cli/cli-decode.c (set_cmd_completer): Add self parameter to
	completer prototype.
	(add_cmd): Initialize destroyer member of cmd_list_element. Use
	make_symbol_completion_list_fn as completer.
	(delete_cmd): Call destroyer if one is set.
	* cli/cli-decode.h (cmd_list_element): Add cmd parameter to
	completer member.  Add destroyer member.
	(set_cmd_completer): Add self parameter to
	completer prototype.
	* command.h (set_cmd_completer): Add cmd parameter to
	completer prototype.
	* completer.c (noop_completer, filename_completer,
	location_completer, expression_completer, command_completer): Adapt
	to new completer prototype.
	(complete_line_internal): Pass new parameter to completer function.
	* completer.h (noop_completer, filename_completer,
	location_completer, expression_completer, command_completer): Adapt
	prototypes to new completer prototype.
	* interps.c (interpreter_completer): Adapt to new completer
	prototype.
	* python/python-cmd.c: New file.
	* python/python-internal.h (gdbpy_initialize_commands): Add
	prototype.
	(gdbpy_doc_cst): Add forward declaration.
	* python/python.c (gdbpy_doc_cst): Declare.
	(_initialize_python): Call gdbpy_initialize_commands.  Initialize
	gdbpy_doc_cst.
	* symtab.c (make_symbol_completion_list_fn): New function.
	* symtab.h (make_symbol_completion_list_fn): Add prototype.

2009-02-06  Pedro Alves  <pedro@codesourcery.com>

	* target.c (target_get_osdata): Check for equal or higher than
	process_stratum, not dummy_stratum.

2009-02-06  Pedro Alves  <pedro@codesourcery.com>

	* remote.c (extended_remote_can_run): Delete.
	(init_remote_ops): Don't register it.
	* target.c (target_get_osdata): Don't check for target_can_run.
	Instead any target that has already been pushed, otherwise
	fallback to the default run target.

2009-02-06  Pedro Alves  <pedro@codesourcery.com>

	* target.c (target_create_inferior, target_detach)
	(target_mourn_inferior, target_attach, target_close): Do target
	debug output.
	(debug_to_attach, debug_to_detach, debug_to_create_inferior)
	(debug_to_mourn_inferior, debug_to_close): Delete.
	(setup_target_debug): Adjust.

2009-02-05  Pedro Alves  <pedro@codesourcery.com>

	* target.h (target_stopped_data_address_p): Delete declaration,
	and don't define as macro.
	* target.c (target_stopped_data_address_p): Delete.

2009-02-05  Thiago Jung Bauermann  <bauerman@br.ibm.com>
	    Tom Tromey  <tromey@redhat.com>

	* python/python-utils.c (target_string_to_unicode): New function.
	* python/python-internal.h (target_string_to_unicode): New prototype.
	* python/python-value.c (valpy_string): New function.
	(value_object_methods): Add `string' entry.

2009-02-05  Pedro Alves  <pedro@codesourcery.com>

	* target.h (target_tid_to_str): Delete.
	* thread.c (print_thread_info, thread_apply_all_command)
	(thread_apply_command, thread_command, do_captured_thread_select):
	Use target_pid_to_str instead of target_tid_to_str.
	* linux-fork.c (delete_fork_command): Likewise.

2009-02-05  Pedro Alves  <pedro@codesourcery.com>

	* frame.c (has_stack_frames): Make public.
	(get_prev_frame): Don't allow a NULL this_frame anymore.
	* frame.h (has_stack_frames): Declare.
	* varobj.c (find_frame_addr_in_frame_chain): Don't ever pass NULL
	to get_prev_frame, instead start at get_current_frame.
	(varobj_create): Check has_stack_frames before getting any frame;
	eliminate one usage of deprecated_safe_get_selected_frame.

2009-02-05  Tom Tromey  <tromey@redhat.com>
	    Thiago Jung Bauermann  <bauerman@br.ibm.com>

	* python/python.c (GdbMethods): Move to bottom of file.
	(get_parameter, execute_gdb_command, gdbpy_write,
	gdbpy_flush): Remove forward declarations.
	(eval_python_from_control_command): Fix error checking of function
	PyRun_SimpleString.  Fix error string.
	(python_command): Likewise.
	(execute_gdb_command): Added from_tty argument.

2009-02-05  Thiago Jung Bauermann  <bauerman@br.ibm.com>

	* language.h (language_dfn): Add la_get_string member.
	(LA_GET_STRING): New macro.
	(default_get_string): New prototype.
	* language.c (default_get_string): New function.
	(unknown_language_defn, auto_language_defn, local_language_defn): Use
	default_get_string for la_get_string.
	* c-lang.c (c_get_string): New function.
	(c_language_defn, cplus_language_defn, asm_language_defn): Use
	c_get_string for la_get_string.
	(minimal_language_defn): Likewise
	* ada-lang.c (ada_language_defn): Likewise.
	* f-lang.c (f_language_defn): Use default_get_string for
	la_get_string.
	* jv-lang.c (java_language_defn): Likewise.
	* m2-lang.c (m2_language_defn): Likewise.
	* objc-lang.c (objc_language_defn): Likewise.
	* p-lang.c (p_language_defn): Likewise.
	* scm-lang.c (scm_language_defn): Likewise.
	* typeprint.c (type_to_string): New function.
	* value.h (type_to_string): New prototype.
	* valprint.c (val_print_string): Factor out code for reading string
	from the inferior into its own function.  Put 2 spaces after period
	in comments.
	(read_string): New function.
	* valprint.h (read_string): New prototype.

2009-01-07  Pierre Muller  <muller@ics.u-strasbg.fr>
	    Tom Tromey  <tromey@redhat.com>

	PR breakpoints/8079:
	* breakpoint.c (print_one_breakpoint): Use exp_string field
	to display expression of watchpoints.
	(mention): Likewise.
	(watch_command_1): Remove trailing whitespace from expression.
	* printcmd.c (struct display) <exp_string>: New field.
	(display_command): Set exp_string.
	(free_display): Free exp_string.
	(clear_displays): Use free_display.
	(do_one_display): Print exp_string.
	(display_info): Likewise.

2009-02-04  Tom Tromey  <tromey@redhat.com>
	    Thiago Jung Bauermann  <bauerman@br.ibm.com>
	    Phil Muldoon  <pmuldoon@redhat.com>

	* python/python-internal.h (gdbpy_get_value_from_history): Rename
	prototype to gdbpy_history.
	(gdbpy_is_string): Declare.
	(python_string_to_host_string): Declare.
	* python/python-utils.c (gdbpy_is_string): New function.
	(unicode_to_encoded_string): New function.
	(unicode_to_target_string): Use it.
	(python_string_to_host_string): New function.
	* python/python-value.c (valpy_address): New function.
	(convert_value_from_python): Use gdbpy_is_string.  Change to throw
	Python exception instead of a GDB exception on error.  Properly check
	Python booleans.
	(valpy_getitem): Convert field name to host string.  Handle array
	accesses.  Adapt to new behaviour of convert_value_from_python.
	(valpy_new): Adapt to new behaviour of convert_value_from_python.
	(enum valpy_opcode) <VALPY_LSH, VALPY_RSH, VALPY_BITAND,
	VALPY_BITXOR, VALPY_BITOR>: New constants.
	(valpy_binop): Update.  Adapt to new behaviour of
	convert_value_from_python.
	(valpy_invert): New function.
	(valpy_lsh): Likewise.
	(valpy_rsh): Likewise.
	(valpy_and): Likewise.
	(valpy_or): Likewise.
	(valpy_xor): Likewise.
	(valpy_richcompare): Call convert_value_from_python instead of doing
	conversions itself.
	(is_intlike, valpy_int, valpy_long, valpy_float): New functions.
	(gdbpy_get_value_from_history): Rename
	function to gdbpy_history.
	(gdbpy_initialize_values): Don't set tp_new.
	(value_object_type): Add valpy_new.
	(value_object_methods): Add `address' entry.
	(value_object_as_number): Update for new methods.
	* python/python.c (GdbMethods): Rename entry from
	`get_value_from_history' to `history'.

2009-02-04  Jerome Guitton  <guitton@adacore.com>

	* ada-lang.c (ada_template_to_fixed_record_type_1): Check size
	of type to guard against a crash.

2009-02-04  Jerome Guitton  <guitton@adacore.com>

	* value.c (value_from_contents_and_address): Always return
	a lval_memory value, even if address is null.

2009-02-04  Tristan Gingold  <gingold@adacore.com>

	* i386-darwin-tdep.c (i386_darwin_sigcontext_addr): New function.
	(amd64_darwin_sigcontext_addr): Ditto.
	(darwin_dwarf_signal_frame_p): Ditto.
	(i386_darwin_init_abi): Handle signal frames, use the const for
	sc_num_regs.
	(x86_darwin_init_abi_64): Ditto.

2009-02-04  Tristan Gingold  <gingold@adacore.com>

	* i386-tdep.c (i386_sigtramp_p): Make it public.
	* i386-tdep.h (i386_sigtramp_p): Declare.

2009-02-04  Tristan Gingold  <gingold@adacore.com>

	* machoread.c (macho_symfile_read): Read minsymtab also from
	shared libraries.
	(macho_symfile_read): Try to read dwarf2 frame info from main
	object file, but not from OSO files.
	(macho_symfile_offsets): Update section names for latest BFD
	changes.
	* i386-darwin-tdep.c (i386_darwin_init_abi): Call set_solib_ops.
	(x86_darwin_init_abi_64): Ditto.
	* solib-darwin.c: New file.
	* solib-darwin.h: New file.
	* configure.tgt: Add solib.o solib-darwin.o for Darwin.

2009-02-04  Tristan Gingold  <gingold@adacore.com>

	* solist.h (struct target_so_ops): Comment fallback behavior for
	operation same.

2009-02-03  Tom Tromey  <tromey@redhat.com>

	* completer.c (add_struct_fields): Check type_name against NULL
	before use.

2009-02-03  Joel Brobecker  <brobecker@adacore.com>

	* MAINTAINERS: Update Elena's email address.

2009-02-02  Joel Brobecker  <brobecker@adacore.com>

	* breakpoint (update_watchpoint): Minor comment adjustment.

2009-02-02  Tom Tromey  <tromey@redhat.com>

	PR gdb/9594:
	* completer.c (count_struct_fields): Count method names.
	(add_struct_fields): Add matching method names.

2009-02-02  Doug Evans  <dje@google.com>

	* configure.ac (gdbkt): Check both no_tcl/no_tk first, before
	doing any further tcl/tk configury.  Don't configure gdbtk if
	tcl or tk check fails.
	* aclocal.m4: Regenerate.
	* configure: Regenerate.

2009-02-02  Tom Tromey  <tromey@redhat.com>

	PR exp/9059:
	* valops.c (find_overload_match): Follow typedefs before taking
	address of object argument.

2009-02-01  Doug Evans  <dje@google.com>

	* target.h (target_waitstatus_to_string): Declare.
	* target.c (target_waitstatus_to_string): New function.  Copied from
	debug_to_wait.  Add missing entries for TARGET_WAITKIND_SYSCALL_ENTRY,
	TARGET_WAITKIND_SYSCALL_RETURN, TARGET_WAITKIND_IGNORE,
	TARGET_WAITKIND_NO_HISTORY.
	(debug_to_wait): Call it.
	* infrun.c (wait_for_inferior): If debug_infrun, print result of
	target_wait.
	(fetch_inferior_event): Ditto.

2009-01-30  Tom Tromey  <tromey@redhat.com>

	* Makefile.in (HFILES_NO_SRCDIR): Remove i386-cygwin-tdep.h.

2009-01-30  Vladimir Prus  <vladimir@codesourcery.com>

	PR 8145.
	* thread.c (do_captured_list_thread_ids): Report the current
	thread id.

2009-01-30  Vladimir Prus  <vladimir@codesourcery.com>

	* breakpoint.c (create_breakpoint, create_breakpoints)
	(break_command_really, set_breakpoint): New parameter enabled.
	(create_breakpoint, break_command_really): Make breakpoint
	disabled if so requested.
	* breakpoint.h (set_breakpoint): New parameter enabled.
	* mi/mi-cmd-break.c (mi_cmd_break_insert): Handle the -d option.

2009-01-28  Doug Evans  <dje@google.com>

	* amd64-tdep.h (amd64_displaced_step_copy_insn): Declare.
	(amd64_displaced_step_fixup): Declare.
	* amd64-tdep.c: #include opcode/i386.h, dis-asm.h.
	(amd64_arch_regmap): Move out of amd64_analyze_stack_align
	and make static global.
	(amd64_arch_regmap_len): New static global.
	(amd64_arch_reg_to_regnum): New function.
	(struct amd64_insn): New struct.
	(struct displaced_step_closure): New struct.
	(onebyte_has_modrm,twobyte_has_modrm): New static globals.
	(rex_prefix_p,skip_prefixes)
	(amd64_insn_length_fprintf,amd64_insn_length_init_dis)
	(amd64_insn_length,amd64_get_unused_input_int_reg)
	(amd64_get_insn_details,fixup_riprel,fixup_displaced_copy)
	(amd64_displaced_step_copy_insn)
	(amd64_absolute_jmp_p,amd64_absolute_call_p,amd64_ret_p)
	(amd64_call_p,amd64_breakpoint_p,amd64_syscall_p)
	(amd64_displaced_step_fixup): New functions.
	* amd64-linux-tdep.c: #include arch-utils.h.
	(amd64_linux_init_abi): Install displaced stepping support.

2009-01-28  Daniel Jacobowitz  <dan@codesourcery.com>
	    Jerome Guitton  <guitton@adacore.com>

	* configure, config.in: Regenerated.
	* configure.ac: Add --with-system-gdbinit.
	* main.c (get_init_files): New.
	(captured_main): Use get_init_files.  Load system gdbinit before
	$HOME/.gdbinit.
	(print_gdb_help): Print location of init files.

2009-01-28  Pedro Alves  <pedro@codesourcery.com>

	* corefile.c (generic_search): Delete disabled code.
	* gdbcore.h (generic_search): Delete declaration.

2009-01-26  Pedro Alves  <pedro@codesourcery.com>

	* linux-nat.c (linux_child_follow_fork): Copy attach_flag from the
	parent to the child.
	* inf-ttrace.c (inf_ttrace_follow_fork): Likewise.
	* inf-ptrace.c (inf_ptrace_follow_fork): Likewise.  Use
	remove_breakpoints to remove breakpoints from the parent.

2009-01-26  Pedro Alves  <pedro@codesourcery.com>

	PR backtrace/9458, PR backtrace/8864:
	* frame.c (create_new_frame): Update the frame's cached PC before
	finding its unwinder.  Use frame_id_build to build the new frame's
	id.
	* stack.c (parse_frame_specification_1): Correct setting ``addrs''
	array values from the ``args'' array values.

2009-01-26  Pedro Alves  <pedro@codesourcery.com>

	* gdbtypes.c (alloc_type, alloc_type_instance, create_range_type)
	(create_array_type, create_set_type, init_flags_type)
	(copy_type_recursive): Replace pairs of calls to XALLOC and memset
	with a call to XZALLOC or XCALLOC, and pairs of calls to
	obstack_alloc and memset with a call to OBSTACK_ZALLOC.

2009-01-26  Pedro Alves  <pedro@codesourcery.com>

	Add "maint set|show internal-error|internal-warning quit|corefile
	ask|yes|no" commands.

	PR gdb/7580:
	* utils.c (internal_problem_ask, internal_problem_yes)
	(internal_problem_no, internal_problem_modes): New.
	(struct internal_problem): Remove FIXME.  Make should_quit and
	should_dump_core types to char *.
	(internal_vproblem, internal_error_problem)
	(internal_warning_problem): Adjust.
	(set_internal_problem_cmd, show_internal_problem_cmd): New dummy
	functions.
	(add_internal_problem_command): New.
	(_initialize_utils): New.

2009-01-25  Pedro Alves  <pedro@codesourcery.com>

	* infcmd.c (program_info): Use paddress instead of casting stop_pc
	to unsigned long.

2009-01-24  Pedro Alves  <pedro@codesourcery.com>

	* infrun.c (normal_stop): Don't call
	deprecated_update_frame_pc_hack.
	* frame.c (deprecated_update_frame_pc_hack)
	(deprecated_update_frame_base_hack): Delete, and ...
	(create_new_frame): ... inline here.
	* frame.h (deprecated_update_frame_pc_hack)
	(deprecated_update_frame_base_hack): Delete declarations.

2009-01-23  Pedro Alves  <pedro@codesourcery.com>

	* cli/cli-decode.c (add_setshow_zuinteger_cmd): New.
	* cli/cli-setshow.c (do_setshow_command): Handle it.
	* command.h (enum var_types): Add var_zuinteger.
	(add_setshow_zuinteger_cmd): Declare.

	* valprint.c (_initialize_valprint): Change the set input-radix
	and set output-radix commands to zuinteger type.

2009-01-23  Pedro Alves  <pedro@codesourcery.com>

	PR gdb/9664:
	* infrun.c (normal_stop): Tag threads as stopped, and run the
	hook-stop before printing the stack frame.

2009-01-22  Pedro Alves  <pedro@codesourcery.com>

	PR c++/9631:
	* gnu-v3-abi.c (gnuv3_baseclass_offset): Call check_typedef on
	vbasetype.

2009-01-20  Kazu Hirata  <kazu@codesourcery.com>

	* gdb/procfs.c (info_mappings_callback): Cast map->pr_size to
	unsigned long.

2009-01-20  Daniel Jacobowitz  <dan@codesourcery.com>

	PR gdb/9346
	* infcmd.c (signal_command): Do not specify a resume PC.

2009-01-19  Doug Evans  <dje@google.com>

	* dummy-frame.c (dummy_frame): Replace regcache member with
	caller_state.
	(dummy_frame_push): Replace caller_regcache arg with caller_state.
	All callers updated.
	(remove_dummy_frame,pop_dummy_frame,lookup_dummy_frame): New fns.
	(dummy_frame_pop): Rewrite.  Verify requested frame is in the
	dummy frame stack.  Restore program state.
	(cleanup_dummy_frames): Rewrite.
	(dummy_frame_sniffer): Update.  Make static.
	* dummy-frame.h (regcache,frame_info): Delete forward decls.
	(inferior_thread_state): New forward decl.
	(dummy_frame_push): Update prototype.
	* frame.c (frame_pop): dummy_frame_pop now does all the work for
	DUMMY_FRAMEs.
	* infcall.c (breakpoint_auto_delete_contents): Delete.
	(get_function_name,run_inferior_call): New fns.
	(call_function_by_hand): Simplify by moving some code to
	get_function_name, run_inferior_call.  Inferior function call wrapped
	in TRY_CATCH so there's less need for cleanups and all exits from
	proceed are handled similarily.  Detect program exit.
	Detect program stopping in a different thread.
	Make error messages more consistent.
	* inferior.h (inferior_thread_state): Declare (opaque type).
	(save_inferior_thread_state,restore_inferior_thread_state,
	make_cleanup_restore_inferior_thread_state,
	discard_inferior_thread_state, get_inferior_thread_state_regcache):
	Declare.
	(save_inferior_status): Update prototype.
	* infrun.c: (normal_stop): When stopped for the completion of an
	inferior function call, verify the expected stack frame kind.
	(inferior_thread_state): New struct.
	(save_inferior_thread_state,restore_inferior_thread_state,
	do_restore_inferior_thread_state_cleanup,
	make_cleanup_restore_inferior_thread_state,
	discard_inferior_thread_state,
	get_inferior_thread_state_regcache): New functions.
	(inferior_status): Move stop_signal, stop_pc, registers to
	inferior_thread_state.  Remove restore_stack_info.
	(save_inferior_status): Remove arg restore_stack_info.
	All callers updated.  Remove saving of state now saved by
	save_inferior_thread_state.
	(restore_inferior_status): Remove restoration of state now done by
	restore_inferior_thread_state.
	(discard_inferior_status): Remove freeing of registers, now done by
	discard_inferior_thread_state.

2009-01-18  Pedro Alves  <pedro@codesourcery.com>

	* tui/tui-disasm.c (tui_vertical_disassem_scroll): Scroll one line
	at a time, times NUM_TO_SCROLL.
	* tui/tui-winsource.c (tui_horizontal_source_scroll): Don't try to
	fetch the selected frame if there is no stack.

2009-01-18  Pedro Alves  <pedro@codesourcery.com>

	PR gdb/9747:
	* gdbthread.h (finish_thread_state, finish_thread_state_cleanup):
	Declare.
	* thread.c (finish_thread_state, finish_thread_state_cleanup): New.
	* infrun.c (wait_for_inferior, fetch_inferior_event): If an error
	is thrown while handling an event, finish the thread state.
	(normal_stop): Use finish_thread_state cleanup.
	* infcmd.c (run_command_1): If an error is thrown while starting
	the inferior, finish the thread state.

2009-01-18  Pedro Alves  <pedro@codesourcery.com>

	* tui/tui-winsource.c (tui_update_breakpoint_info): In asm layout,
	skip breakpoints without a location (pending breakpoints).

2009-01-18  Pedro Alves  <pedro@codesourcery.com>

	PR build/9186:
	* hppa-hpux-tdep.c (hppa_hpux_write_pc): Remove 'return'.

2009-01-18  Nick Roberts  <nickrob@snap.net.nz>

	* thread.c (thread_command): Move call to annotate_thread_changed
	to...
	(do_captured_thread_select): ... here, to avoid printing an
	annotation if the thread change generates an exception.

2009-01-16  Joel Brobecker  <brobecker@adacore.com>

	* NEWS: Document x86_64/MinGW as a new native configuration.

2009-01-16  Joel Brobecker  <brobecker@adacore.com>

	* NEWS: Move the documentation of "info os processes" to
	the appropriate section (documenting the new commands).

2009-01-15  Doug Evans  <dje@google.com>

	* target.h (target_signal_to_string): Make return type const char *.
	(target_signal_to_name): Ditto.
	(target_signal_from_name): Make arg const char *.
	* infrun.c (sig_print_info): Update.
	* signals/signals.c (signals): Make array and struct members const.
	(target_signal_to_string): Make return type const char *.
	(target_signal_to_name): Ditto.
	(target_signal_from_name): Make arg const char *.

2009-01-15  Ulrich Weigand  <uweigand@de.ibm.com>
	    Tristan Gingold  <gingold@adacore.com>

	* solist.h (struct target_so_ops): New member bfd_open.
	(solib_find): Add prototype.
	(solib_bfd_fopen): Add prototype.
	* solib.c (solib_find, solib_bfd_fopen): New functions, extracted
	from solib_bfd_open.
	(solib_bfd_open): Use ops->bfd_open override if present.  Call
	solib_find and solib_bfd_open otherwise.

	* objfiles.h (OBJF_KEEPBFD): New define.
	* objfiles.c (free_objfile): Do not close BFD if OBJF_KEEPBFD
	objfile flag is set.
	* solib.c (symbol_add_stub): Do not allocate second BFD for
	shared library; use OBJF_KEEPBFD flag on solib objfile.

2009-01-15  Ulrich Weigand  <uweigand@de.ibm.com>

	* frame.c (get_frame_arch): Abort if called with NULL this_frame.

2009-01-15  Ulrich Weigand  <uweigand@de.ibm.com>

	* value.h (address_of_variable): Add prototype.
	(locate_var_value): Remove prototype.

	* findvar.c (read_var_value): Do not attempt to default frame
	to selected frame.
	(locate_var_value): Remove function.
	* valops.c (value_of_variable): Retrieve selected frame for
	symbols that require a frame when called with NULL block.
	* valops.c (address_of_variable): New function.

	* eval.c (evaluate_subexp_for_address): Call address_of_variable
	instead of calling locate_var_value.
	(evaluate_subexp_with_coercion): Likewise.

2009-01-14  Daniel Jacobowitz  <dan@codesourcery.com>

	* NEWS: Document "define" for prefixed commands.
	* cli/cli-cmds.c (show_user): Update calls to show_user_1.  Call
	show_user_1 for prefix commands.
	* cli/cli-decode.c (help_cmd_list): Recurse for "help user-defined".
	* cli/cli-script.c (validate_comname): Rewrite to handle prefix
	commands.  Return the containing command list.
	(define_command, document_command): Update to handle prefix commands.
	(show_user_1): Add prefix and name arguments.  Handle prefix
	commands.
	* cli/cli-script.h (show_user_1): Update prototype.

2009-01-14  Kai Tietz  <kai.tietz@onevision.com>

	* ser-mingw.c (console_select_thread): Add return to make
	compiler happy.
	(pipe_select_thread): Likewise.
	(file_select_thread): Likewise.

2009-01-14  Pedro Alves  <pedro@codesourcery.com>

	* mi/mi-main.c (mi_cmd_execute): Clean up parenthesis mess from
	previous change.

2009-01-14  Pedro Alves  <pedro@codesourcery.com>

	* remote.c (extended_remote_mourn_1): Invalidate our notion of
	current general thread.

2009-01-14  Pedro Alves  <pedro@codesourcery.com>

	* mi/mi-main.c (mi_cmd_execute): Also allow -list-thread-groups
	without a live selected thread.

2009-01-14  Joel Brobecker  <brobecker@adacore.com>

	Update the copyright notice of some of the files I missed
	in the previous copyright update.

2009-01-14  Joel Brobecker  <brobecker@adacore.com>

	* windows-nat.c (handle_unload_dll): Use %p to print the DLL
	base address instead of casting it to DWORD.

2009-01-13  Ulrich Weigand  <uweigand@de.ibm.com>

	* dwarf2loc.c (dwarf2_evaluate_loc_desc): Do not call get_frame_arch
	for NULL frame pointers.

2009-01-13  Mark Kettenis  <kettenis@gnu.org>

	* utils.c (host_address_to_string): Reimplement in a way that
	avoids the cast of the address to long.

2009-01-13  Joel Brobecker  <brobecker@adacore.com>

	* mdebugread.c (parse_symbol): Save the symbol private data
	using SYMBOL_VALUE_BYTES instead of SYMBOL_VALUE.
	(psymtab_to_symtab_1): Likewise.
	(parse_procedure): Declare variable "e" only in the scope
	where it is used. Extract the symbol private data using
	SYMBOL_VALUE_BYTES.

2009-01-13  Jim Blandy  <jimb@codesourcery.com>

	Abstract out common code for copying value locations.

	* value.h (set_value_component_location): New declaration.
	* value.c (set_value_component_location): New function.
	(value_primitive_field): Use it.
	* valarith.c (value_subscript, value_subscripted_rvalue): Same.
	* valops.c (search_struct_field, value_slice): Same.
	* ada-lang.c (coerce_unspec_val_to_type)
	(ada_value_primitive_packed_val): Same.

2009-01-13  Joel Brobecker  <brobecker@adacore.com>

	* MAINTAINERS (GLOBAL MAINTAINERS): Add Tom Tromey.

2009-01-12  Christopher Faylor  <me+cygwin@cgf.cx>

	* amd64-windows-nat.c Rename gdb-specific win32_* to windows_*
	throughout.
	* i386-cygwin-tdep.c: Ditto.
	* i386-windows-nat.c: Ditto.
	* windows-nat.h: Ditto.
	* windows-tdep.c: Ditto.
	* windows-tdep.h: Ditto.
	* windows-nat.c: Ditto.
	(cygwin_load_start): Redefine as CORE_ADDR.
	(cygwin_load_end): Ditto.
	(windows_make_so): Coerce result of address arithmetic to uintptr_t
	before coercing to CORE_ADDR to avoid a compiler warning.
	(handle_exception): Define addr as CORE_ADDR and coerce
	ExceptionAddress to uintptr_t before assigining to avoid a compiler
	warning.
	* config/djgpp/fnchange.lst: Add mappings for recently renamed windows
	files.

2009-01-11  Jan Kratochvil  <jan.kratochvil@redhat.com>

	Fix linking with --enable-targets=all:
	* Makefile.in (ALL_TARGET_OBS): Add windows-tdep.o.
	(HFILES_NO_SRCDIR): Add windows-tdep.h.
	(ALLDEPFILES): Add windows-tdep.c.

2009-01-11  Chris Faylor  <me.gdb@cgf.cx>

	* win32-nat.h: Delete.
	* windows-nat.h: Rename from win32-nat.h.
	* win32-nat.c: Delete.
	* windows-nat.c: Rename from win32-nat.c.
	* win32-termcap.c: Delete.
	* windows-termcap.c: Rename from win32-termcap.c.
	* amd64-windows-nat.c: Handle rename from win32-nat.h -> windows-nat.h.
	* configure.ac: Handle rename from win32-termcap.c ->
	windows-termcap.c.
	* configure: Regenerate.
	* gdb_curses.h: Change comment to reflect rename from win32-termcap.c
	-> windows-termcap.c.
	* i386-cygwin-tdep.c: Handle rename from win32-tdep.h ->
	windows-tdep.h.
	* i386-windows-nat.c: Refect rename from win32-nat.h -> windows-nat.h.
	* windows-nat.c: Ditto.  Also reflect rename from from win32-tdep.h ->
	windows-tdep.h.
	(win32_make_so): Handle cygwin compiler warning due to change of
	load_addr from DWORD to LPVOID.
	(handle_load_dll): Use %p in format string to properly print address
	and avoid a compiler warning.
	(DEBUG_EXCEPTION_SIMPLE): Ditto.
	(handle_exception): Ditto.
	* windows-tdep.c: Handle rename from win32-tdep.h -> windows-tdep.h.
	* config/i386/cygwin.mh: Handle rename from win32-nat.o ->
	windows-nat.o.
	* config/i386/mingw.mh: Ditto.
	* config/i386/mingw64.mh: Ditto.

2009-01-11  Jan Kratochvil  <jan.kratochvil@redhat.com>

	* f-typeprint.c (f_type_print_varspec_suffix): Convert the autovariable
	arrayprint_recurse_level to a parameter.  Update all the callers.  New
	comment at autovariables.

2009-01-11  Jan Kratochvil  <jan.kratochvil@redhat.com>

	* gdbtypes.c (make_qualified_type, replace_type): Reformat to the GNU
	coding style.

2009-01-11  Joel Brobecker  <brobecker@adacore.com>

	* target.c (target_xfer_partial): Use host_address_to_string to
	print the address of readbuf and writebuf. Cast the address of
	elements inside the myaddr buffer into intptr_t.
	(deprecated_debug_xfer_memory): Use paddress to print memaddr.
	Cast the address of elements inside the myaddr buffer into
	intptr_t.

2009-01-11  Joel Brobecker  <brobecker@adacore.com>

	* amd64-windows-nat.c, amd64-windows-tdep.c: New files.
	* config/i386/mingw64.mh, config/i386/nm-cygwin64.h: New files.
	* configure.host, configure.tgt: Add handling for x86_64/windows.
	* config/djgpp/fnchange.lst: Add entries for amd64-windows-nat.c
	and amd64-windows-tdep.c.

2009-01-11  Joel Brobecker  <brobecker@adacore.com>

	* win32-tdep.h, win32-tdep.c: New files.
	* i386-cygwin-tdep.h: Delete.
	* i386-cygwin-tdep.c: Include win32-tdep.h instead of
	i386-cygwin-tdep.h.
	(win32_xfer_shared_library): Delete.  Moved to win32-tdep.c.
	* win32-nat.c: Likewise.
	* configure.tgt: Add win32-tdep.o to the list of target object
	files for i386-cygwin and i386-mingw targets.

2009-01-11  Joel Brobecker  <brobecker@adacore.com>

	* win32-nat.h: New file.
	* win32-nat.c (mappings): Initialize to NULL.
	(win32_set_context_register_offsets): New function.
	* i386-windows-nat.c: New file.
	(mappings): Moved here from win32-nat.c.
	(_initialize_i386_windows_nat): New function.
	* config/i386/mingw.mh (NATDEPFILES): Add i386-windows-nat.o.
	* config/i386/cygwin.mh (NATDEPFILES): Likewise.

2009-01-09  Andreas Schwab  <schwab@suse.de>

	* Makefile.in (init.c): Set LANG/LC_ALL to C, not c.

2009-01-09  Daniel Jacobowitz  <dan@codesourcery.com>

	* gdbtypes.c (append_composite_type_field): Correct the location of
	appended fields.

2009-01-09  Pedro Alves  <pedro@codesourcery.com>

	* defs.h (deprecated_error_hook): Delete declaration.
	* interps.c (clear_interpreter_hooks): Adjust.
	* remote-sim.c (gdb_os_error): Don't try to call
	deprecated_error_hook.  No need to call exit anymore.
	* top.c (deprecated_error_hook): Delete.

2009-01-09  Joel Brobecker  <brobecker@adacore.com>

	* arch-utils.c (gdbarch_update_p): Use host_address_to_string
	to print the address of the gdbarch pointer.

2009-01-09  Joel Brobecker  <brobecker@adacore.com>

	* gdbarch.sh: Fix all the compilation errors on amd64-windows
	due to casting a pointer to a long when printing a function
	address. Instead, use host_address_to_string to convert our
	address to a string.
	* gdbarch.c: Regenerate.

2009-01-09  Joel Brobecker  <brobecker@adacore.com>

	* event-top.c (async_disconnect, async_stop_sig): use "raise"
	instead of "kill" to raise a signal.

2009-01-09  Joel Brobecker  <brobecker@adacore.com>

	* win32-nat.c (get_module_name): Change the type of parameter
	"base_address" to LPVOID.  Remove unnecessary cast.
	(struct lm_info): Change type of load_addr to LPVOID.
	(win32_make_so): Change the type of parameter "load_addr"
	to LPVOID.  Remove some unnecessary casts.
	(handle_unload_dll): Change the type of "lpBaseOfDll" to LPVOID.
	(win32_xfer_shared_libraries): Add missing cast.

2009-01-09  Joel Brobecker  <brobecker@adacore.com>

	* win32-nat.c (has_detach_ability, set_process_privilege):
	Cast the result of GetProcAddress to (void *) to avoid
	a compilation warning.

2009-01-09  Joel Brobecker  <brobecker@adacore.com>

	* win32-nat.c (CONTEXT_EXTENDED_REGISTERS): Define to 0 if not
	already defined.

2009-01-09  Joel Brobecker  <brobecker@adacore.com>

	* win32-nat.c (get_image_name, win32_xfer_memory): Fix type
	definition of local variable "done".
	(info_w32_command, handle_exception): Remove unnecessary cast.

2009-01-09  Joel Brobecker  <brobecker@adacore.com>

	* win32-nat.c (kernel32_DebugSetProcessKillOnExit): Renames
	DebugSetProcessKillOnExit.  Update all uses in this file.
	(kernel32_DebugActiveProcessStop): Renames DebugActiveProcessStop.
	Update all uses in this file.

2009-01-09  Joel Brobecker  <brobecker@adacore.com>

	* win32-nat.c (do_initial_win32_stuff): Add new ops parameter,
	and use it when pushing the target.
	(win32_attach, win32_create_inferior): Update call to
	do_initial_win32_stuff.
	(win32_detach, win32_mourn_inferior): Use our ops parameter
	instead of the global win32_ops to unpush the target.

2009-01-09  Joel Brobecker  <brobecker@adacore.com>

	* ser-mingw.c (ser_windows_open): Use proper type when casting
	in call to _open_osfhandle.

2009-01-09  Kai Tietz  <kai.tietz@onevision.com>

	* coff-pe-read.c (read_pe_exported_syms): Fix typo.

2009-01-09  Joel Brobecker  <brobecker@adacore.com>

	* CONTRIBUTE: Minor reformatting.

2009-01-08  Kai Tietz  <kai.tietz@onevision.com>

	* MAINTAINERS: Add myself to Write After Approval.
	* coff-pe-read.c (read_pe_exported_syms): Enable read of PE+
	export directory.

2009-01-08  Nathan Froyd  <froydnj@codesourcery.com>

	* remote-sim.c (gdb_os_error): Mark as a noreturn function.
	Call exit to make it obvious to GCC.

2009-01-08  Tom Tromey  <tromey@redhat.com>

	PR breakpoints/9350:
	* varobj.c (varobj_invalidate): Unconditionally free
	all_rootvarobj.
	* symfile.c (syms_from_objfile): Free local_addr when returning
	normally.
	* exec.c (exec_file_attach): Do cleanups before returning.
	(exec_file_command): Likewise.
	* corefile.c (reopen_exec_file): Do cleanups before returning.
	* breakpoint.c (insert_breakpoint_locations): Do cleanups before
	returning.
	(do_vec_free): New function.
	(update_global_location_list): Make a cleanup for old_locations.
	Do cleanups before returning.  Remove unused variable 'e'.
	(find_condition_and_thread): Free result of parsing the
	expression.
	(print_it_typical): Do cleanups before returning.
	(breakpoint_re_set_one): Always free sals.sals.

2009-01-08  Joel Brobecker  <brobecker@adacore.com>
	    Emi Suzuki  <emi-suzuki@tjsys.co.jp>

	* breakpoint.c (do_enable_breakpoint): Use update_watchpoint for
	watchpoints.

2009-01-07  Doug Evans  <dje@google.com>

	* top.c (gdb_prompt_string): Delete, unused.

2009-01-07  Pedro Alves  <pedro@codesourcery.com>

	Delete ONE_PROCESS_WRITETEXT leftovers.

	* breakpoint.c (insert_bp_location): Delete process_warning
	argument.  Adjust.
	(insert_breakpoint_locations): Adjust.
	(reattach_breakpoints): Adjust.
	* infrun.c (normal_stop): Drop "It might be running in another
	process" notice.

2009-01-07  Stan Shebs  <stan@codesourcery.com>

	* config/pa/linux.mh (XDEPFILES): Remove.

2009-01-07  Doug Evans  <dje@google.com>

	* cli/cli-cmds.c (set_debug): Fix cut-n-paste error.

2009-01-07  Jan Kratochvil  <jan.kratochvil@redhat.com>

	* f-typeprint.c (f_type_print_base <TYPE_CODE_STRUCT>): Fix output
	spacing, a regression from 2008-04-22.

2009-01-07  Joel Brobecker  <brobecker@adacore.com>

	* utils.c (gdb_print_host_address): Adjust implementation to
	reuse host_address_to_string. Move comment explaining the conversion
	from host address to string from here...
	(host_address_to_string): ... to there.

2009-01-07  Emi Suzuki  <emi-suzuki@tjsys.co.jp>

	* MAINTAINERS: Add myself for write after approval privileges.

2009-01-06  Tom Tromey  <tromey@redhat.com>

	* value.c (set_internalvar): Use value_free, not xfree.

2009-01-06  Jim Blandy  <jimb@red-bean.com>

	Check return values of functions declared with warn_unused_result
	attribute in GLIBC 2.8.
	* cli/cli-cmds.c (pwd_command): Check return value from getcwd.
	* inflow.c (check_syscall): New function.
	(new_tty): Use check_syscall to check return values from open and dup.
	* linux-nat.c (linux_nat_info_proc_cmd): Check return value from fgets.
	* main.c (captured_main): Call cwd after setting up gdb_stderr;
	check for errors from getcwd.
	* mi/mi-cmd-env.c (mi_cmd_env_pwd): Check return value from getcwd.
	* ui-file.c (stdio_file_write): Ignore return value from fwrite.
	(stdio_file_fputs): Same.
	* utils.c (internal_vproblem): abort if last-ditch error message
	write fails.

	* top.c (gdb_init): Don't set the current directory here; that's
	already been done in captured_main.

2009-01-06  Sandra Loosemore  <sandra@codesourcery.com>

	* ser-tcp.c: Adjust includes.
	(tcp_set_cmdlist, tcp_show_cmdlist): Declare.
	(tcp_auto_retry, tcp_retry_limit): Declare.
	(TIMEOUT): Remove, in favor of tcp_retry_limit.
	(POLL_INTERVAL): Increase to 5, in favor of backoff logic.
	(wait_for_connect): New function.
	(net_open): Use it.  Add auto-retry logic.
	(set_tcp_cmd, show_tcp_cmd): New functions.
	(_initialize_ser_tcp): Initialize new "set/show tcp auto-retry"
	and "set/show tcp connect-timeout" commands.
	* NEWS: Document new commands.

2009-01-05  Tom Tromey  <tromey@redhat.com>

	* python/python-internal.h (Py_ssize_t): Define as int.

2009-01-05  Jim Blandy  <jimb@red-bean.com>

	* MAINTAINERS: Fix my e-mail address as steering committee member.

2009-01-03  Joel Brobecker  <brobecker@adacore.com>

	Updated copyright notices for most files.

2009-01-03  Joel Brobecker  <brobecker@adacore.com>

	* top.c (print_gdb_version): Update copyright year.

2009-01-03  Joel Brobecker  <brobecker@adacore.com>

	* config/djgpp/fnchange.lst: Add entry for ChangeLog-2008.

2009-01-01  Pedro Alves  <pedro@codesourcery.com>

	PR breakpoints/9681:
	* exceptions.h (enum errors): New error type, MEMORY_ERROR.
	* corefile.c (memory_error): Rewrite to throw a MEMORY_ERROR.
	* breakpoint.c (fetch_watchpoint_value): Ignore MEMORY_ERRORs, but
	retrow all other exceptions.

For older changes see ChangeLog-2008.

Local Variables:
mode: change-log
left-margin: 8
fill-column: 74
version-control: never
coding: utf-8
End:<|MERGE_RESOLUTION|>--- conflicted
+++ resolved
@@ -1,5 +1,3 @@
-<<<<<<< HEAD
-=======
 2009-10-07  Jan Kratochvil  <jan.kratochvil@redhat.com>
 
 	* i386-nat.c (i386_stopped_by_hwbp): Remove.
@@ -81,7 +79,6 @@
 
 	* gdbinit.in: Set data-directory to @srcdir@.
 
->>>>>>> 48314948
 2009-10-02  Pedro Alves  <pedro@codesourcery.com>
 
 	* linux-nat.c (TRAP_IS_SYSCALL, TRAP_REMOVE_SYSCALL_FLAG): Delete.
