--- conflicted
+++ resolved
@@ -1,7357 +1,4 @@
-<<<<<<< HEAD
-2009-02-02  Sami Wagiaalla  <swagiaal@redhat.com>
-
-	* dwarf2read.c (dwarf2_read_decl_line): New function.
-	(read_import_statement): Read and record import line.
-	* cp-namespace.c (cp_lookup_symbol_namespace): Check line number of
-	import against current line number.
-
-2009-01-29  Sami Wagiaalla  <swagiaal@redhat.com>
-
-	* cp-namespace.c (cp_lookup_symbol_namespace): Added check for empty aliases
-	when searching regular imports.
-
-2009-01-23  Sami Wagiaalla  <swagiaal@redhat.com>
-
-	* symtab.c (lookup_symbol_in_language): Added handling for global 
-	names.
-
-2009-01-23  Sami Wagiaalla  <swagiaal@redhat.com>
-
-	* c-exp.y: Created name_prefix, and used it during lexing.  
-
-2009-01-15  Sami Wagiaalla  <swagiaal@redhat.com>
-
-	* c-exp.y: Added a rule for qualified global references.
-
-2008-12-18  Sami Wagiaalla  <swagiaal@redhat.com>
- 
- 	* dwarf2read.c (new_symbol): Added fall back call on liknage
-	name for when full name cannot be constructed correctly
-	
-2008-12-16  Sami Wagiaalla  <swagiaal@redhat.com>
-
-	* dwarf2read.c (explore_abstract_origin): New function.
-	Moved code for exploring abstract origin by Jan to here.
-	Added a workaround for die inheritance	being indicated by 
-	DW_AT_specification. 
-	(read_func_scope): Added call to explore_abstract_origin.
-
-2008-11-24  Tom Tromey  <tromey@redhat.com>
-
-	* ada-lang.c (value_from_contents_and_address): Move...
-	* value.c: ... here.
-	* ada-lang.h (value_from_contents_and_address): Move
-	declaration...
-	* value.h: ... here.
-
-2008-11-24  Paul Pluzhnikov  <ppluzhnikov@google.com>
-
-	* valprint.c (val_print_array_elements): Pass correct
-	element address to val_print.
-	
-2008-11-24  Jan Kratochvil  <jan.kratochvil@redhat.com>
-
-	Fix access of an already freed memory.
-	* parse.c (parse_field_expression): Call xstrdup on `*name'.
-	* completer.c (expression_completer): Free fieldname.
-
-2008-11-24  Daniel Jacobowitz  <dan@codesourcery.com>
-
-	PR gdb/2474
-	* remote.c (remote_read_description_p): New function.
-	(remote_start_remote): Try to fetch the target description
-	before adding shared libraries.  Try again later if the
-	target is running but stopped.
-	(remote_open_1): Mark extended targets as exited by default.
-	(remote_read_description): Check target_has_execution.
-
-2008-11-24  Jerome Guitton  <guitton@adacore.com>
-
-	* alpha-mdebug-tdep.c (alpha_mdebug_frame_unwind_cache): Use
-        the frame address in block instead of the return address to
-        locate the mdebug PDR of the frame.
-
-2008-11-21  Joel Brobecker  <brobecker@adacore.com>
-
-	Remove the unused BPSTAT_WHAT_CHECK_SHLIBS_RESUME_FROM_HOOK.
-
-	* breakpoint.h (enum bpstat_what_main_action): Remove
-	BPSTAT_WHAT_CHECK_SHLIBS_RESUME_FROM_HOOK.
-	* breakpoint.c (bpstat_what): Delete catch_shlib_event from enum class.
-	Remove the BPSTAT_WHAT_CHECK_SHLIBS_RESUME_FROM_HOOK column from
-	variable table.
-	* infrun.c (wait_for_inferior): Remove handling of
-	BPSTAT_WHAT_CHECK_SHLIBS_RESUME_FROM_HOOK.
-
-2008-11-21  Tom Tromey  <tromey@redhat.com>
-
-	* configure: Rebuild.
-	* configure.ac: Merge calls to AC_CHECK_FUNCS, AC_CHECK_HEADERS,
-	AC_CHECK_DECLS, and AC_CHECK_MEMBERS.
-
-2008-11-21  Tom Tromey  <tromey@redhat.com>
-
-	* python/python-internal.h (PyGILState_Ensure): New define.
-	(PyGILState_Release): Likewise.
-	(PyEval_InitThreads): Likewise.
-	(PyThreadState_Swap): Likewise.
-	(PyEval_InitThreads): Likewise.
-	* python/python.c (_initialize_python): Initialize threads.
-	Release GIL.
-	(eval_python_from_control_command): Acquire GIL.
-	(python_command): Likewise.
-	* python/python-internal.h (make_cleanup_py_restore_gil):
-	Declare.
-	* python/python-utils.c (py_gil_restore): New function.
-	(make_cleanup_py_restore_gil): Likewise.
-
-2008-11-20  Doug Evans  <dje@google.com>
-
-	* frame.c (frame_debug_got_null_frame): Remove file arg.
-	All callers updated.
-
-2008-11-20  Pedro Alves  <pedro@codesourcery.com>
-
-	* infrun.c (resume): If following a fork, also reset regcache,
-	gdbarch and pc.
-
-2008-11-20  Doug Evans  <dje@google.com>
-
-	* printcmd.c (sym_info): Don't print the offset if it's zero.
-
-2008-11-20  Pedro Alves  <pedro@codesourcery.com>
-
-	* infrun.c (resume): If following a fork, reread the current
-	thread.  Avoid dereferencing a possibly dangling pointer.
-
-2008-11-19  Doug Evans  <dje@google.com>
-
-	* inferior.h (proceed_to_finish): Delete, unused.
-	(stop_registers): Tweak comment.
-	* infrun.c (stop_registers): Tweak comment.
-
-2008-11-19  Kevin Buettner  <kevinb@redhat.com>
-
-	* frv-tdep.c (frv_skip_main_prologue): New function.
-	(frv_gdbarch_init): Register frv_skip_main_prologue.
-	* solib-frv.c (fetch_loadmap): Return early when no segments are
-	found.
-	(frv_relocate_main_executable): Return early when both interpreter
-	and executable loadmap addresses are zero.
-
-2008-11-19  Bob Wilson  <bob.wilson@acm.org>
-	
-	* xtensa-config.c (rmap): Remove entries for ar32 through ar63.  Add
-	threadptr, scompare1, mmid, epc5, epc6, epc7, eps5, eps6, eps7,
-	excsave5, excsave6, excsave7, cpenable, and vecbase registers.
-	(xtensa_submask0, xtensa_submask1, xtensa_submask2)
-	(xtensa_submask3, xtensa_submask4, xtensa_submask5, xtensa_submask6)
-	(xtensa_submask7, xtensa_submask8, xtensa_submask9, xtensa_submask10)
-	(xtensa_submask11, xtensa_submask12, xtensa_submask13, xtensa_submask14)
-	(xtensa_submask15): Adjust register numbers.
-	* xtensa-xtregs.c (XTENSA_ELF_XTREG_SIZE): Change to 4.
-	(xtensa_regmap_table): Add entry for scompare1.
-	* regformats/reg-xtensa.dat: Remove ar32 through ar63.  Add threadptr
-	and scompare1.
-	
-2008-11-19  Pedro Alves  <pedro@codesourcery.com>
-
-	* remote.c (escape_buffer): New.
-	(putpkt_binary, read_frame, getpkt_or_notif_sane_1): Use it.  Make
-	sure debug output printing a packet buffer goes through a single
-	fprintf_unfiltered call.
-	* utils.c (vfprintf_unfiltered): If outputting timestamps, end
-	output with a newline if it wasn't going to already.
-
-2008-11-18  Paul Pluzhnikov  <ppluzhnikov@google.com>
-
-	* maint.c (maintenance_translate_address): Fix a buglet.
-	
-2008-11-18  Thiago Jung Bauermann  <bauerman@br.ibm.com>
-
-	* features/Makefile (rs6000/powerpc-isa205-32l-expedite,
-	rs6000/powerpc-isa205-altivec32l-expedite,
-	powerpc-isa205-vsx32l-expedite, rs6000/powerpc-isa205-64l-expedite,
-	rs6000/powerpc-isa205-altivec64l-expedite,
-	powerpc-isa205-vsx64l-expedite): New variables.
-	* regformats/rs6000/powerpc-isa205-32l.dat: Generate.
-	* regformats/rs6000/powerpc-isa205-altivec32l.dat: Generate.
-	* regformats/rs6000/powerpc-isa205-vsx32l.dat: Generate.
-	* regformats/rs6000/powerpc-isa205-64l.dat: Generate.
-	* regformats/rs6000/powerpc-isa205-altivec64l.dat: Generate.
-	* regformats/rs6000/powerpc-isa205-vsx64l.dat: Generate.
-
-2008-11-18  Thiago Jung Bauermann  <bauerman@br.ibm.com>
-
-	* ppc-linux-nat.c (ppc_register_u_addr): Add special case to return
-	offset for full 64-bit slot of FPSCR when in 32-bits.
-	(ppc_linux_read_description): Return target description with 64-bit
-	FPSCR when inferior is running on an ISA 2.05 or later processor.
-	* ppc-linux-tdep.c (_initialize_ppc_linux_tdep): Call
-	initialize_tdec_powerpc_isa205_32l,
-	initialize_tdec_powerpc_isa205_altivec32l,
-	initialize_tdec_powerpc_isa205_vsx32l,
-	initialize_tdec_powerpc_isa205_64l,
-	initialize_tdec_powerpc_isa205_altivec64l and
-	initialize_tdec_powerpc_isa205_vsx64l.
-	* ppc-linux-tdep.h: Add external declaration for
-	tdesc_powerpc_isa205_32l, tdesc_powerpc_isa205_altivec32l,
-	tdesc_powerpc_isa205_vsx32l, tdesc_powerpc_isa205_64l,
-	tdesc_powerpc_isa205_altivec64l and tdesc_powerpc_isa205_vsx64l.
-	* features/rs600/powerpc-fpu-isa205.xml: New file.
-	* features/rs600/powerpc-isa205-32l.xml: New file.
-	* features/rs600/powerpc-isa205-64l.xml: New file.
-	* features/rs600/powerpc-isa205-altivec32l.xml: New file.
-	* features/rs600/powerpc-isa205-altivec64l.xml: New file.
-	* features/rs600/powerpc-isa205-vsx32l.xml: New file.
-	* features/rs600/powerpc-isa205-vsx64l.xml: New file.
-	* features/rs600/powerpc-isa205-32l.c: Generate.
-	* features/rs600/powerpc-isa205-64l.c: Generate.
-	* features/rs600/powerpc-isa205-altivec32l.c: Generate.
-	* features/rs600/powerpc-isa205-altivec64l.c: Generate.
-	* features/rs600/powerpc-isa205-vsx32l.c: Generate.
-	* features/rs600/powerpc-isa205-vsx64l.c: Generate.
-
-2008-11-18  Paul Pluzhnikov  <ppluzhnikov@google.com>
-
-	* objfiles.h: New MULTI_OBJFILE_P macro.
-	* printcmd.c (sym_info): Print object name.
-	* maint.c (maintenance_translate_address): Likewise.
-	
-2008-11-18  Joel Brobecker  <brobecker@adacore.com>
-
-	* NEWS: Document the removal of "catch load" and "catch unload".
-
-2008-11-17  Doug Evans  <dje@google.com>
-
-	* infcall.c (call_function_by_hand): Fix punctuation and capitalization
-	on error messages.
-
-2008-11-17  Ulrich Weigand  <uweigand@de.ibm.com>
-
-	PR gdb/2250
-	* infrun.c (clear_proceed_status_thread): New function.
-	(clear_proceed_status_callback): New function.
-	(clear_proceed_status): In all-stop mode, clear per-thread
-	proceed status of *all* threads, not only the current.
-	(handle_inferior_event): In all-stop mode, if we're stepping
-	one thread, but got some inferior event in another thread
-	that does not cause GDB to break to the user interface,
-	ensure the interrupted stepping operation continues in the
-	original thread.
-	(currently_stepping): Move thread-related tests to ...
-	(currently_stepping_thread): ... this new function.
-	(currently_stepping_callback): New function.
-
-2008-11-17  Vladimir Prus  <vladimir@codesourcery.com>
-
-	Implement =thread-selected notification.
-
-        * mi/mi-common.h (struct mi_interp): New, moved from ...
-        * mi/mi-interp.c: ...here.
-        * mi/mi-main.c (mi_execute_command): If the thread changed
-        as result of command, report that.
-
-2008-11-17  Vladimir Prus  <vladimir@codesourcery.com>
-
-	Implement continue/interrupt of thread groups.
-
-        * mi/mi-main.c (proceed_thread_callback): New.
-        (mi_cmd_exec_continue): If --thread-group is specified, resume all
-        threads in that group.
-        (interrupt_thread_callback): New.
-        (mi_cmd_exec_interrupt): If --thread-group is specified, interrupt
-        all threads in that group.
-
-2008-11-17  Vladimir Prus  <vladimir@codesourcery.com>
-
-	Implement '-target-detach pid'.
-
-        * infcmd.c (detach_command): Make nonstatic.
-        * inferior.h (detach_command): Declare.
-        * mi/mi-cmds.c (mi_cmds): Don't route -target-detach via CLI.
-        * mi/mi-cmds.h (mi_cmd_target_detach): Declare.
-        * mi/mi-main.c (find_thread_of_process, mi_cmd_target_detach): New.
-
-2008-11-17  Vladimir Prus  <vladimir@codesourcery.com>
-
-	Include group-id in thread-created notification.
-
-        * mi/mi-interp.c (mi_new_thread, mi_thread_exit): Include
-        group id in the output.
-
-2008-11-17  Vladimir Prus  <vladimir@codesourcery.com>
-
-	Notification for attach/detach.
-
-        * inferior.c: Call the process observers.
-        * mi/mi-interp.c (mi_new_inferior, mi_inferior_exit): New.
-        (mi_interpreter_init): Register the above.
-
-2008-11-17  Vladimir Prus  <vladimir@codesourcery.com>
-
-	Implement -list-thread-groups.
-
-        * thread.c (print_thread_info): New parameter pid, to print
-        threads of specific process.
-        * gdbthread.h (print_thread_info): New parameter pid.
-        * mi/mi-cmds.c (mi_cmds): Register -list-thread-groups.
-        * mi/mi-cmds.h (mi_cmd_list_thread_groups): New.
-        * mi/mi-main.c (mi_cmd_thread_info): Adjust.
-        (print_one_process, mi_cmd_list_thread_groups): New.
-
-2008-11-16  Joel Brobecker  <brobecker@adacore.com>
-
-	Remove some unused macros related to the old load/unload catchpoints.
-
-	* breakpoint.c (SOLIB_LOADED_LIBRARY_PATHNAME)
-	(SOLIB_UNLOADED_LIBRARY_PATHNAME, SOLIB_CREATE_CATCH_LOAD_HOOK)
-	(SOLIB_CREATE_CATCH_UNLOAD_HOOK): Delete. No longer used.
-
-2008-11-16  Joel Brobecker  <brobecker@adacore.com>
-
-	Remove support for catch load and catch unload commands.
-
-	* breakpoint.h (enum bptype): Remove bp_catch_load and bp_catch_unload.
-	(struct breakpoint): Remove fields dll_pathname and
-	triggered_dll_pathname.
-	(bpstat_get_triggered_catchpoints, ep_is_shlib_catchpoint): Delete.
-	* breakpoint.c (ep_is_catchpoint): Remove handling of
-	bp_catch_load and bp_catch_unload.
-	(print_it_typical, bpstat_check_location, bpstat_what)
-	(print_one_breakpoint_location, print_one_breakpoint_location)
-	(user_settable_breakpoint, allocate_bp_location)
-	(set_raw_breakpoint_without_location, mention, delete_breakpoint,
-	(breakpoint_re_set_one, disable_command, enable_command): Likewise.
-	(ep_is_shlib_catchpoint, bpstat_get_triggered_catchpoints)
-	(catch_load_command_1, catch_unload_command_1): Delete.
-	(_initialize_breakpoint): Remove the "catch load" and "catch unload"
-	command creation.
-	* infrun.c (handle_inferior_event): Remove the handling of
-	load/unload catchpoint events.
-
-2008-11-15  Joel Brobecker  <brobecker@adacore.com>
-
-	From  Jerome Guitton  <guitton@adacore.com>
-	* dwarf2read.c (dwarf2_debug_line_missing_end_sequence_complaint):
-	New function.
-	(dwarf_decode_lines): Detect null file numbers. Detect the end of
-	the line program sequence when no end sequence is emitted.
-
-2008-11-15  Joel Brobecker  <brobecker@adacore.com>
-
-	* ada-lang.c (ada_evaluate_subexp): Improve handling of integer
-	type dereferencing.
-
-2008-11-15  Daniel Jacobowitz  <dan@codesourcery.com>
-
-	* NEWS: Mention sparc64-linux-gnu gdbserver support.
-
-2008-11-14  Daniel Gutson  <dgutson@codesourcery.com>
-
-	* configure.tgt (sparc64-*-linux*): Added gdbserver support.
-	* regformats/reg-sparc64.dat: New file.
-
-2008-11-14  Tom Tromey  <tromey@redhat.com>
-
-	PR mi/2549:
-	* mi/mi-main.c (get_register): Use get_formatted_print_options.
-
-2008-11-13  Joel Brobecker  <brobecker@adacore.com>
-
-	* printcmd.c: define PRINTF_HAS_LONG_LONG only if not yet defined.
-
-2008-11-13  Ulrich Weigand  <uweigand@de.ibm.com>
-
-	* auxv.c (fprint_target_auxv): Handle AT_BASE_PLATFORM and
-	AT_EXECFN.  Re-sort AT_SECURE.
-
-2008-11-13  Jan Kratochvil  <jan.kratochvil@redhat.com>
-
-	* monitor.c (monitor_insert_breakpoint): Remove unused variable `bp'.
-
-2008-11-13  Joel Brobecker  <brobecker@adacore.com>
-
-	* ia64-tdep.c: Remove commented out #define.
-
-2008-11-12  Joel Brobecker  <brobecker@adacore.com>
-
-	From Joel Sherrill  <joel.sherrill@oarcorp.com>
-	* remote-sim.c (gdbsim_mourn_inferior): Use "target" parameter
-	instead of the "gdbsim_ops" global.
-
-2008-11-11  Doug Evans  <dje@google.com>
-
-	* infcall.c (call_function_by_hand): Handle inferior exit.
-
-2008-11-11  Thiago Jung Bauermann  <bauerman@br.ibm.com>
-
-	* remote-sim.c (gdbsim_create_inferior, gdbsim_mourn_inferior): Add
-	missing struct target_ops argument.
-
-2008-11-11  Joel Sherrill <joel.sherrilL@oarcorp.com>
-
-	* MAINTAINERS: Add myself for write after approval privileges.
-
-2008-11-10  Tom Tromey  <tromey@redhat.com>
-
-	* gdbtypes.c (copy_type_recursive): Clear new fields.
-
-2008-11-10  Tom Tromey  <tromey@redhat.com>
-
-	* cli/cli-cmds.c (source_script): Clean up full_pathname.  Run
-	cleanups on early return.
-
-2008-11-09  Vladimir Prus  <vladimir@codesourcery.com>
-
-	Kill pthread_ops_hack
-
-	* target.h (struct target_ops): Make to_attach, to_detach,
-	to_create_inferior and to_mourn_inferior accept a pointer
-    	to struct target_ops.
-	(target_attach, target_create_inferior, target_create_inferior):
-	Convert from macros to function.  Find the right target to
-	invoke a method of.
-	(find_default_attach, find_default_create_inferior): New parameter
-	ops.
-	* corefile.c (core_file_command): Pass target to to_detach.
-	* corelow.c (core_detach): Add 'ops' parameter.
-	* fork-child.c (fork_inferior): Return the pid.  Allow
-	init_trace_fun to be NULL.
-	* inf-ptrace (ptrace_ops_hack): Remove.
-	(inf_ptrace_him): Remove, moving all logic into....
-	(inf_ptrace_create_inferior): ... here.  Push the target
-	passed as parameter.
-	(inf_ptrace_mourn_inferior, inf_ptrace_attach, inf_ptrace_detach):
-	Push/pop target passed as parameter, no ptrace_ops_hack.
-	(inf_ptrace_target): Don't remember result.
-	* inferior.h (fork_inferior): Adjust prototype.
-	* linux-nat.c (linux_nat_create_inferior, linux_nat_attach)
-	(linux_nat_detach, linux_nat_mourn_inferior): New parameter ops.
-	Pass it to linux_ops target.
-	* linux-thread-db.c (thread_db_detach, thread_db_mourn_inferior):
-	New parameter ops. Pass it to the target beneath.
-	* remote.c (remote_mourn, extended_remote_mourn, remote_detach)
-	(extended_remote_create_inferior): New parameter ops. Pass it
-	further.
-	* target.c (debug_to_attach, debug_to_detach)
-	(debug_to_mourn_inferior): New parameter ops.
-	(target_create_inferior): New.
-	(update_current_target): Do not inherit to_attach, to_detach,
-	to_create_inferiour, to_mourn_inferior.  Do not default
-	to_detach and to_mourn_inferior.
-	(target_detach): Find the right target to use.
-	(target_mourn_inferior): New.
-	(find_default_attach, find_default_create_inferior): New parameter
-	ops.  Pass the found target when calling its method.
-	(init_dummy_target): Provide fallback definition of to_detach.
-	(target_attach): New.
-	(debug_to_attach, debug_to_detach, debug_to_create_inferior)
-	(debug_to_mourn_inferiour): New parameter ops.
-        * aix-thread.c: Adjust.
-        * bsd-uthread.c: Adjust.
-        * gnu-nat.c: Adjust.
-        * go32-nat.c: Adjust.
-        * hpux-thread.c: Adjust.
-        * inf-ttrace.c: Ajust.
-        * monitor.c: Adjust.
-        * nto-procfs.c: Adjust.
-        * procfs.c: Adjust.
-        * remote-m32r-sdi.c: Adjust.
-        * remote-mips.c: Adjust.
-        * remote-sim.c: Adjust.
-        * rs6000-nat.c: Adjust.
-        * sol-thread.c: Adjust.
-        * win32-nat.c: Adjust.
-	* dec-thread.c: Adjust.
-
-2008-11-09  Vladimir Prus  <vladimir@codesourcery.com>
-
-	* thread.c (print_thread_info): Eliminate now useless checks
-	for exited threads.
-
-2008-11-06  Sami Wagiaalla  <swagiaal@redhat.com>
-
-	* dwarf2read.c (read_import_statement): Create using_direc structs
-	representing imported declarations.
-	* cp-namespace.c (cp_lookup_symbol_namespace): Check for imported 
-	declarations.
-
-2008-11-06  Pedro Alves  <pedro@codesourcery.com>
-
-	* i386-dicos-tdep.c (i386_dicos_init_abi): Set decr_pc_after_break
-	to 0.
-
-2008-11-06  Sami Wagiaalla  <swagiaal@redhat.com> 
- 
-	* cp-support.h: Added char* declaration element to using_direct data struct.
-	(cp_add_using): Added char* declaration argument.
-	(cp_add_using_directive): Ditto. 
-	* cp-namespace.c: Updated with the above changes.
-	* dwarf2read.c (read_import_statement): Ditto.
-	(read_namespace): Ditto.
-	* cp-namespace.c (cp_copy_usings): Copy aliases and declarations 
-
-2008-11-06  Sami Wagiaalla  <swagiaal@redhat.com>
-
-	* cp-namespace.c (cp_lookup_symbol_namespace): Check for aliases.
-	lookup unqualified names without namespace concatenation.
-	* dwarf2read.c (read_import_statement): Figure out local alias for
-	the import and pass it on cp_add_using.
-
-2008-11-05  Pedro Alves  <pedro@codesourcery.com>
-
-	* remote.c (notice_new_inferiors): Add a new inferior only when
-	we're going to add a new thread.
-
-2008-11-05  Pedro Alves  <pedro@codesourcery.com>
-
-	* defs.h (add_inferior_continuation)
-	(do_all_inferior_continuations)
-	(discard_all_inferior_continuations): Declare.
-	* utils.c (add_inferior_continuation)
-	(do_all_inferior_continuations)
-	(discard_all_inferior_continuations): New.
-	* inferior.h (struct inferior) <continuations>: New field.
-	* inferior.c (free_inferior): Discard all the inferior
-	continuations.
-	* inf-loop.c (inferior_event_handler): Do all current inferior
-	continuations.
-	* infcmd.c (attach_command): Register an inferior continuation
-	instead of a thread continuation.
-	* infrun.c (handle_inferior_event): If stop_soon is
-	STOP_QUIETLY_NO_SIGSTOP, also expect a TARGET_SIGNAL_0.
-
-2008-11-04  Sami Wagiaalla  <swagiaal@redhat.com>
-
-	* cp-namespace.c (lookup_namespace_scope): Use 
-	cp_lookup_symbol_namespace_incremental.
-	* dwarf2read.c (read_import_statement): Correctly set the import 
-	location.
-	* symtab.c (lookup_symbol_aux_local): Removed call to 
-	lookup_namespace_scope.
-
-2008-11-04  Sami Wagiaalla  <swagiaal@redhat.com>
-	
-	* cp-namespace.c (cp_lookup_symbol_namespace_incremental): Removed 
-	extraneous print statement. 
-
-2008-11-04  Sami Wagiaalla  <swagiaal@redhat.com>
-
-	* cp-support.h: Added char* alias element to using_direct data struct.
-	(cp_add_using): Added char* alias argument.
-	(cp_add_using_directive): Ditto. 
-	* cp-namespace.c: Updated with the above changes.
-	* dwarf2read.c (read_import_statement): Ditto.
-	(read_namespace): Ditto.
-
-2008-11-04  Pedro Alves  <pedro@codesourcery.com>
-
-	* inf-loop.c (inferior_event_handler): On INF_ERROR and
-	INF_REG_EVENT throwing, don't call target_async or pop_target.
-	Call pop_all_targets_above.
-	* remote.c (remote_close): Call remote_terminal_ours.  Don't call
-	signal or target_async.
-
-2008-11-04  Daniel Jacobowitz  <dan@codesourcery.com>
-
-	* eval.c (evaluate_subexp_standard): Assert that there is at
-	least one array dimension.
-
-2008-11-03  Sami Wagiaalla  <swagiaal@redhat.com>
-
-	* cp-namespace.h (cp_add_using_directive): Now takes char
-	and char* outer arguments.
-	(cp_add_using): Ditto.
-	(cp_add_using_directive): Updated with the above changes.
-	* cp-namespace.c (cp_add_using): ditto.
-	(cp_scan_for_anonymous_namespaces): Ditto.
-	* dwarf2read.c (read_namespace): Ditto.
-
-2008-11-03  Vladimir Prus  <vladimir@codesourcery.com>
-
-	Make attach_command exception-safe
-        * infcmd.c (attach_command): Call async_enable_stdin
-        if exception is thrown.
-
-2008-11-03  Pedro Alves  <pedro@codesourcery.com>
-
-	* gdbarch.sh (has_global_solist): Mention global breakpoints.
-	* gdbarch.h: Regenerate.
-
-2008-11-03  Pedro Alves  <pedro@codesourcery.com>
-
-	* remote.c (remote_start_remote): If the solib list is global,
-	fetch libraries and insert breakpoints after connecting.
-	* infcmd.c (post_create_inferior): If the solist is shared between
-	inferiors, no need to refetch it on every new inferior.
-	(detach_command): If the shared library list is shared between
-	inferiors, then don't clear it on every inferior detach.
-	* gdbarch.sh (has_global_solist): New.
-	* i386-dicos-tdep.c (i386_dicos_init_abi): Set
-	gdbarch_has_global_solist.
-	* target.c (target_pre_inferior): If the shared library list is
-	shared between inferiors, then don't clear it here, neither
-	invalidate the memory regions or clear the target description.
-	(target_detach): If the shared library list is shared between
-	inferiors, then don't remove breakpoints from the target here.
-	(target_disconnect): Comment.
-	* solib.c (update_solib_list): Check for null_ptid.
-	* breakpoint.c (insert_breakpoints, update_global_location_list):
-	If the shared library list is shared between inferiors, insert
-	breakpoints even if there's no execution.
-	(breakpoint_init_inferior): If the shared library list is shared
-	between inferiors, don't delete breakpoints or mark them
-	uninserted here.
-
-	* gdbarch.c, gdbarch.h: Regenerate.
-
-2008-10-31  Pedro Alves  <pedro@codesourcery.com>
-
-	* inferior.h (inferior_ignoring_leading_exec_events): Delete
-	declaration.
-
-2008-10-31  Pedro Alves  <pedro@codesourcery.com>
-
-	* inferior.h (write_inferior_status_register): Delete.
-	* infrun.c (write_inferior_status_register): Delete.
-
-2008-11-06  Sami Wagiaalla  <swagiaal@redhat.com>
-
-	* cp-namespace.c (cp_lookup_symbol_namespace): Check for aliases.
-	lookup unqualified names without namespace concatenation.
-	* dwarf2read.c (read_import_statement): Figure out local alias for
-	the import and pass it on cp_add_using.
-
-2008-11-04  Sami Wagiaalla  <swagiaal@redhat.com>
-
-	* cp-namespace.c (lookup_namespace_scope): Use 
-	cp_lookup_symbol_namespace_incremental.
-	* dwarf2read.c (read_import_statement): Correctly set the import 
-	location.
-	* symtab.c (lookup_symbol_aux_local): Removed call to 
-	lookup_namespace_scope.
-
-2008-11-04  Sami Wagiaalla  <swagiaal@redhat.com>
-	
-	* cp-namespace.c (cp_lookup_symbol_namespace_incremental): Removed 
-	extraneous print statement. 
-	
-2008-11-04  Sami Wagiaalla  <swagiaal@redhat.com>
-
-	* cp-support.h: Added char* alias element to using_direct data struct.
-	(cp_add_using): Added char* alias argument.
-	(cp_add_using_directive): Ditto. 
-	* cp-namespace.c: Updated with the above changes.
-	* dwarf2read.c (read_import_statement): Ditto.
-	(read_namespace): Ditto.
-	
-2008-11-03  Sami Wagiaalla  <swagiaal@redhat.com>
-
-	* cp-namespace.h (cp_add_using_directive): Now takes char
-	and char* outer arguments.
-	(cp_add_using): Ditto.
-	(cp_add_using_directive): Updated with the above changes.
-	* cp-namespace.c (cp_add_using): ditto.
-	(cp_scan_for_anonymous_namespaces): Ditto.
-	* dwarf2read.c (read_namespace): Ditto.
-
-2008-10-30  Sami Wagiaalla  <swagiaal@redhat.com>
-
-	* cp-support.h: Added prototype for 
-	cp_lookup_symbol_namespace_incremental.
-	* cp-namespace.c (cp_lookup_symbol_namespace_incremental): New 
-	function.
-	* valops.c (value_maybe_namespace_elt): use 
-	cp_lookup_symbol_namespace_incremental instead of 
-	cp_lookup_symbol_namespace.
-	
-2008-10-30  Tom Tromey  <tromey@redhat.com>
-
-	* value.c (coerce_array): Use check_typedef.
-
-2008-10-30  Tom Tromey  <tromey@redhat.com>
-
-	* cli/cli-logging.c (handle_redirections): Make a cleanup.
-	* reggroups.c (maintenance_print_reggroups): Make a cleanup.
-	* regcache.c (regcache_print): Make a cleanup.
-	* maint.c (maintenance_print_architecture): Make a cleanup.
-	* dummy-frame.c (maintenance_print_dummy_frames): Make a cleanup.
-
-2008-10-30  Tom Tromey  <tromey@redhat.com>
-
-	* utils.c (make_cleanup_close): Use make_cleanup_dtor.
-	(do_close_cleanup): Don't free 'fd'.
-
-2008-10-30  Tom Tromey  <tromey@redhat.com>
-
-	* source.c (symtab_to_fullname): Test 'r >= 0'.
-	(psymtab_to_fullname): Likewise.
-	(get_filename_and_charpos): Make a cleanup.
-	(forward_search_command): Likewise.
-	(reverse_search_command): Likewise.
-	* exec.c (exec_file_attach): Close scratch_chan on failure.
-	* nto-procfs.c (procfs_open): Make a cleanup.
-	(procfs_pidlist): Likewise.
-	(do_closedir_cleanup): New function.
-
-2008-10-30  Andreas Schwab  <schwab@suse.de>
-
-	* infcmd.c (construct_inferior_arguments): Handle newlines
-	specially.
-
-2008-10-30  Joel Brobecker  <brobecker@adacore.com>
-
-	* breakpoint.h (enum bptype): Delete bp_catch_exec.
-	* breakpoint.c (insert_catchpoint): Remove handling for
-	bp_catch_exec breakpoint kinds.
-	(insert_bp_location, update_breakpoints_after_exec, remove_breakpoint)
-	(ep_is_catchpoint, print_it_typical, bpstat_check_location),
-	(bpstat_check_location, bpstat_what, print_one_breakpoint_location)
-	(print_one_breakpoint_location, user_settable_breakpoint)
-	(breakpoint_address_is_meaningful, adjust_breakpoint_address)
-	(allocate_bp_location, mention, breakpoint_re_set_one)
-	(disable_command, enable_command): Likewise.
-	(create_exec_event_catchpoint): Delete.
-	(insert_catch_exec, remove_catch_exec, breakpoint_hit_catch_exec)
-	(print_it_catch_exec, print_one_catch_exec, print_mention_catch_exec):
-	New functions.
-	(catch_exec_breakpoint_ops): New static global.
-	(catch_exec_command_1): Use create_catchpoint instead of
-	create_exec_event_catchpoint to create the exec catchpoint.
-
-2008-10-29  Sami Wagiaalla  <swagiaal@redhat.com>
-
-	* dwarf2read.c (determine_prefix): Added a rule to skip dies which
-	have a subprogram ancestor.
-	(new_symbol): use dwarf2_full_name instead of dwarf2_linkage_name for
-	variables. 
-
-2008-10-28  Tom Tromey  <tromey@redhat.com>
-
-	* Makefile.in (SUBDIR_CLI_OBS): Don't mention cli-utils.o.
-	(SUBDIR_CLI_DEPS): Don't mention cli-utils.c.
-	(HFILES_NO_SRCDIR): Don't mention cli-utils.h.
-	(cli-utils.o): Remove.
-	* cli/cli-utils.c: Remove.
-	* cli/cli-utils.h: Remove.
-
-2008-10-28  Tom Tromey  <tromey@redhat.com>
-
-	* varobj.c (value_get_print_value): Include valprint.h.
-	(value_get_print_value): Use get_formatted_print_options.
-	* value.h (struct value_print_options): Declare.
-	(value_print, val_print, common_val_print, val_print_string):
-	Update.
-	* value.c: Include valprint.h.
-	(show_values): Use get_user_print_options.
-	(show_convenience): Likewise.
-	* valprint.h (prettyprint_arrays, prettyprint_structs): Don't
-	declare.
-	(struct value_print_options): New type.
-	(vtblprint, unionprint, addressprint, objectprint, print_max,
-	inspect_it, repeat_count_threshold, output_format,
-	stop_print_at_null): Don't declare.
-	(user_print_options, get_user_print_options,
-	get_raw_print_options, get_formatted_print_options): Declare.
-	(print_array_indexes_p): Don't declare.
-	(maybe_print_array_index, val_print_array_elements): Update.
-	* valprint.c (print_max): Remove.
-	(user_print_options): New global.
-	(get_user_print_options, get_raw_print_options,
-	get_formatted_print_options): New functions.
-	(print_array_indexes, repeat_count_threshold, stop_print_at_null,
-	prettyprint_structs, prettyprint_arrays, unionprint,
-	addressprint): Remove.
-	(val_print): Remove format, deref_ref, pretty arguments; add
-	options.  Update.
-	(common_val_print): Likewise.
-	(print_array_indexes_p): Remove.
-	(maybe_print_array_index): Remove format, pretty arguments; add
-	options.  Update.
-	(val_print_array_elements): Remove format, deref_ref, pretty
-	arguments; add options.  Update.
-	(val_print_string): Add options argument.  Update.
-	(_initialize_valprint): Use user_print_options.
-	(output_format): Remove.
-	(set_output_radix_1): Use user_print_options.
-	* typeprint.c: Include valprint.h.
-	(objectprint): Don't declare.
-	(whatis_exp): Use get_user_print_options.
-	* tui/tui-regs.c: Include valprint.h.
-	(tui_register_format): Use get_formatted_print_options.
-	* tracepoint.c: Include valprint.h.
-	(addressprint): Don't declare.
-	(trace_mention): Use get_user_print_options.
-	(tracepoints_info): Likewise.
-	* stack.c (print_frame_args): Use get_raw_print_options.
-	(print_frame_info): Use get_user_print_options.
-	(print_frame): Likewise.
-	* sh64-tdep.c: Include valprint.h
-	(sh64_do_register): Use get_formatted_print_options.
-	* scm-valprint.c (scm_inferior_print): Remove format, deref_ref,
-	pretty arguments; add options.
-	(scm_scmlist_print): Likewise.  Update.
-	(scm_scmval_print): Likewise.
-	(scm_val_print): Likewise.
-	(scm_value_print): Remove format, pretty arguments; add options.
-	Update.
-	* scm-lang.h (scm_value_print, scm_val_print, scm_scmval_print):
-	Update.
-	* scm-lang.c (scm_printstr): Add options argument.
-	* python/python-value.c: Include valprint.h.
-	(valpy_str): Use get_user_print_options.
-	* printcmd.c: Include valprint.h.
-	(addressprint): Don't declare.
-	(inspect_it): Remove.
-	(print_formatted): Remove format option; add options.  Update.
-	(print_scalar_formatted): Likewise.
-	(print_address_demangle): Use get_user_print_options.
-	(do_examine): Use get_formatted_print_options.
-	(print_command_1): Likewise.
-	(output_command): Use get_formatted_print_options.
-	(do_one_display): Likewise.
-	(print_variable_value): Use get_user_print_options.
-	* p-valprint.c (pascal_val_print): Remove format, deref_ref,
-	pretty arguments; add options.  Update.
-	(pascal_value_print): Remove format, pretty arguments; add
-	options.  Update.
-	(vtblprint, objectprint): Don't declare.
-	(pascal_static_field_print): Remove.
-	(pascal_object_print_value_fields): Remove format, pretty
-	arguments; add options.  Update.
-	(pascal_object_print_static_field): Likewise.
-	(_initialize_pascal_valprint): Use user_print_options.  Update.
-	* p-lang.h (pascal_val_print, pascal_value_print,
-	pascal_printstr, pascal_object_print_value_fields): Update.
-	(vtblprint, static_field_print): Don't declare.
-	* p-lang.c (pascal_printstr): Add options argument.  Update.
-	* objc-lang.c (objc_printstr): Add options argument.  Update.
-	* mt-tdep.c: Include valprint.h.
-	(mt_registers_info): Use get_raw_print_options.
-	* mips-tdep.c: Include valprint.h.
-	(mips_print_fp_register): Use get_formatted_print_options.
-	(mips_print_register): Likewise.
-	* mi/mi-main.c: Include valprint.h.
-	(get_register): Use get_user_print_options.
-	(mi_cmd_data_evaluate_expression): Likewise.
-	(mi_cmd_data_read_memory): Use get_formatted_print_options.
-	* mi/mi-cmd-stack.c: Include valprint.h.
-	(list_args_or_locals): Use get_raw_print_options.
-	* m2-valprint.c (print_function_pointer_address): Add addressprint
-	argument.
-	(m2_print_long_set): Remove format, pretty arguments.
-	(m2_print_unbounded_array): Remove format, deref_ref, pretty
-	arguments; add options.  Update.
-	(print_unpacked_pointer): Remove format argument; add options.
-	Now static.  Update.
-	(print_variable_at_address): Remove format, deref_ref, pretty
-	arguments; add options.  Update.
-	(m2_print_array_contents): Likewise.
-	(m2_val_print): Likewise.
-	* m2-lang.h (m2_val_print): Update.
-	* m2-lang.c (m2_printstr): Add options argument. Update.
-	* language.h (struct value_print_options): Declare.
-	(struct language_defn) <la_printstr>: Add options argument.
-	<la_val_print>: Remove format, deref_ref, pretty argument; add
-	options.
-	<la_value_print>: Remove format, pretty arguments; add options.
-	<la_print_array_index>: Likewise.
-	(LA_VAL_PRINT, LA_VALUE_PRINT, LA_PRINT_STRING,
-	LA_PRINT_ARRAY_INDEX): Update.
-	(default_print_array_index): Update.
-	* language.c (default_print_array_index): Remove format, pretty
-	arguments; add options.  Update.
-	(unk_lang_printstr): Add options argument.
-	(unk_lang_val_print): Remove format, deref_ref, pretty arguments;
-	add options.
-	(unk_lang_value_print): Remove format, pretty arguments; add
-	options.
-	* jv-valprint.c (java_value_print): Remove format, pretty
-	arguments; add options.  Update.
-	(java_print_value_fields): Likewise.
-	(java_val_print): Remove format, deref_ref, pretty arguments; add
-	options.  Update.
-	* jv-lang.h (java_val_print, java_value_print): Declare.
-	* infcmd.c: Include valprint.h.
-	(print_return_value): Use get_raw_print_options.
-	(default_print_registers_info): Use get_user_print_options,
-	get_formatted_print_options.
-	(registers_info): Use get_formatted_print_options.
-	* gdbtypes.h (struct value_print_options): Declare.
-	(print_scalar_formatted): Update.
-	* f-valprint.c (f77_print_array_1): Remove format, deref_ref,
-	pretty arguments; add options.  Update.
-	(f77_print_array): Likewise.
-	(f_val_print): Likewise.
-	* f-lang.h (f_val_print): Update.
-	* f-lang.c (f_printstr): Add options argument.  Update.
-	(c_value_print): Update declaration.
-	* expprint.c: Include valprint.h.
-	(print_subexp_standard): Use get_raw_print_options,
-	get_user_print_options.
-	* eval.c: Include valprint.h.
-	(objectprint): Don't declare.
-	(evaluate_subexp_standard): Use get_user_print_options.
-	* cp-valprint.c (vtblprint, objectprint, static_field_print):
-	Remove.
-	(cp_print_value_fields): Remove format, pretty arguments; add
-	options.  Update.
-	(cp_print_value): Likewise.
-	(cp_print_static_field): Likewise.
-	(_initialize_cp_valprint): Use user_print_options.  Update.
-	* c-valprint.c (print_function_pointer_address): Add addressprint
-	argument.
-	(c_val_print): Remove format, deref_ref, pretty arguments; add
-	options.  Update.
-	(c_value_print): Add options argument.  Update.
-	* c-lang.h (c_val_print, c_value_print, c_printstr): Update.
-	(vtblprint, static_field_print): Don't declare.
-	(cp_print_value_fields): Update.
-	* c-lang.c (c_printstr): Add options argument.  Update.
-	* breakpoint.c: Include valprint.h.
-	(addressprint): Don't declare.
-	(watchpoint_value_print): Use get_user_print_options.
-	(print_one_breakpoint_location): Likewise.
-	(breakpoint_1, print_it_catch_fork, print_it_catch_vfork, mention,
-	print_exception_catchpoint): Likewise.
-	* auxv.c (fprint_target_auxv): Don't declare addressprint.  Use
-	get_user_print_options.
-	* ada-valprint.c (struct ada_val_print_args): Remove format,
-	deref_ref, and pretty; add options.
-	(print_optional_low_bound): Add options argument.
-	(val_print_packed_array_elements): Remove format and pretty
-	arguments; add options.  Update.
-	(printstr): Add options argument.  Update.
-	(ada_printstr): Likewise.
-	(ada_val_print): Remove format, deref_ref, pretty arguments; add
-	options argument.  Update.
-	(ada_val_print_stub): Update.
-	(ada_val_print_array): Remove format, deref_ref, pretty arguments;
-	add options.  Update.
-	(ada_val_print_1): Likewise.
-	(print_variant_part): Likewise.
-	(ada_value_print): Remove format, pretty arguments; add options.
-	Update.
-	(print_record): Likewise.
-	(print_field_values): Likewise.
-	* ada-lang.h (ada_val_print, ada_value_print, ada_printstr):
-	Update.
-	* ada-lang.c (ada_print_array_index): Add options argument; remove
-	format and pretty arguments.
-	(print_one_exception): Use get_user_print_options.
-
-2008-10-28  Tom Tromey  <tromey@redhat.com>
-
-	* cli/cli-script.c (do_fclose_cleanup): Remove.
-	(script_from_file): Use make_cleanup_fclose.
-	* xml-tdesc.c (do_cleanup_fclose): Remove.
-	(fetch_xml_from_file): Use make_cleanup_fclose.
-	* tracepoint.c (tracepoint_save_command): Use
-	make_cleanup_fclose.  Always free pathname.
-	* source.c (print_source_lines_base): Use make_cleanup_fclose.
-	* remote.c (fclose_cleanup): Remove.
-	(remote_file_put): Use make_cleanup_fclose.
-	(remote_file_get): Likewise.
-	* linux-nat.c (linux_nat_find_memory_regions): Use
-	make_cleanup_fclose.
-	(linux_nat_info_proc_cmd): Likewise.
-	(linux_proc_pending_signals): Likewise.
-	* fbsd-nat.c (fbsd_find_memory_regions): Use make_cleanup_fclose.
-	Free file name.
-	* cli/cli-dump.c (do_fclose_cleanup): Remove.
-	(make_cleanup_fclose): Remove.
-	* defs.h (make_cleanup_fclose): Declare.
-	* utils.c (do_fclose_cleanup): New function.
-	(make_cleanup_fclose): Likewise.
-
-2008-10-27  Sami Wagiaalla  <swagiaal@redhat.com>
-
-	* dwarf2read.c (read_import_statement): Properly construct
-	prefix of imported namespace.
-
-2008-10-27  Pedro Alves  <pedro@codesourcery.com>
-
-	* inflow.c (kill_command): If the target claims there is still
-	execution, don't clear the thread list.
-
-2008-10-27  Pedro Alves  <pedro@codesourcery.com>
-
-	* cp-name-parser.y: Include defs.h instead of config.h.
-	(parse_escape): Rename to ...
-	(cp_parse_escape): ... this.
-	(yylex): Update.
-	(xfree) [TEST_CPNAMES]: New.
-
-2008-10-27  Pedro Alves  <pedro@codesourcery.com>
-
-	* CONTRIBUTE: Mention autoconf 2.59 and configure.ac instead of
-	2.13 and configure.in.
-
-2008-10-27  Pedro Alves  <pedro@codesourcery.com>
-
-	* target.h (struct target_ops) <to_supports_multi_process>: New
-	field.
-	(target_supports_multi_process): New define.
-	* target.c (update_current_target): Inherit and de_fault
-	to_supports_multi_process.
-	* infcmd.c (attach_command): Allow attaching to multiple processes
-	if the target supports it.
-	(detach_command): If the target claims there is still execution,
-	don't clear the thread list.
-	* remote.c (remote_supports_multi_process): New.
-	(init_remote_ops): Register remote_supports_multi_process.
-
-2008-10-27  Pedro Alves  <pedro@codesourcery.com>
-
-	* Makefile.in (.y.c, .l.c): sed free to xfree.
-
-2008-10-27  Pedro Alves  <pedro@codesourcery.com>
-
-	* Makefile.in (INSTALLED_LIBS, CLIBS): Remove reference to
-	$(TM_CLIBS).
-	(CDEPS): Remove reference to $(TM_CDEPS).
-
-2008-10-26  Michael Snyder  <msnyder@vmware.com>
-
-	* infrun.c (handle_inferior_event): Handle dynamic symbol
-	resolution in reverse.
-
-2008-10-25  Joel Brobecker  <brobecker@adacore.com>
-
-	* infrun.c: Minor comment reformatting.
-
-2008-10-25  Pedro Alves  <pedro@codesourcery.com>
-
-	* ada-exp.y (write_object_renaming): Use malloc instead of
-	xmalloc.
-	* p-exp.y (pop_current_type): Use free instead of xfree.
-
-2008-10-24  Pedro Alves  <pedro@codesourcery.com>
-
-	* fork-child.c (startup_inferior): Only set threads not-executing
-	after getting all the pending execs.  On TARGET_WAITKIND_IGNORE,
-	keep waiting, don't resume.  On all other cases but
-	TARGET_WAITKIND_SIGNALLED and TARGET_WAITKIND_EXITED, switch to
-	the event ptid.
-
-2008-10-24  Pedro Alves  <pedro@codesourcery.com>
-
-	Remote non-stop mode support.
-
-	* remote.c (pending_stop_reply): New.
-	(struct remote_state) <non_stop_aware, support_vCont_t>: New
-	fields.
-	(remote_async_inferior_event_token)
-	(remote_async_get_pending_events_token): New.
-	(notice_new_inferiors): New, abstracted out from record_currthread.
-	(record_currthread): Call it.
-	(remote_threads_info): Default threads to running in non-stop
-	mode.  In non-stop mode, only qfThreadInfo is supported.
-	(remote_close): Discard all pending stop_replies.  Close the event
-	sources.
-	(set_stop_requested_callback): New.
-	(remote_start_remote): Implement non-stop mode startup.  In
-	all-stop, don't clear the thread list here.
-	(remote_non_stop_feature): New.
-	(remote_protocol_features): Add a "QNonStop" feature.
-	(remote_open_1): Clear cached_wait_status and non_stop_aware.
-	Clear the thread list here.
-	(remote_detach_1): Discard pending stop replies of the process we
-	detached from.
-	(extended_remote_attach_1): Implement non-stop mode.
-	(remote_vcont_probe): Recognize `vCont;t'.
-	(remote_vcont_resume): Implement non-stop mode.
-	(remote_resume): Don't set waiting_for_stop_reply in non-stop
-	mode.
-	(remote_stop_ns): New.
-	(remote_stop): Rename to ...
-	(remote_stop_as): ... this.  If we have a cached wait status,
-	don't bother interrupting the remote.
-	(remote_stop): Reimplement as wrapper around remote_stop_as and
-	remote_stop_ns.
-	(interrupt_query): Don't query in async mode.
-	(struct cached_reg, cahed_reg_t): New.
-	(struct stop_reply): New.
-	(stop_reply_queue): New.
-	(stop_reply_xmalloc, stop_reply_xfree)
-	(discard_pending_stop_replies, do_stop_reply_xfree)
-	(queued_stop_reply, push_stop_reply, peek_stop_reply)
-	(remote_parse_stop_reply, remote_get_pending_stop_replies)
-	(process_stop_reply): New.
-	(remote_wait_ns): New.
-	(remote_wait_as): Use remote_parse_stop_reply.  Invalidate the
-	notion of current general thread is a process exit was reported.
-	(remote_wait): Call remote_wait_ns in non-stop mode.
-	(handle_notification): New.
-	(putpkt_binary): Handle notifications.  Don't care for
-	waiting_for_stop_reply in non-stop mode.
-	(getpkt_sane): Rename to ...
-	(getpkt_or_notif_sane_1): ... this.  Add `expecting_notif'
-	argument.  Handle it.  Handle notifications.
-	(getpkt_sane): Reimplement as wrapper around getpkt_or_notif_sane_1.
-	(getpkt_or_notif_sane): New.
-	(select_new_thread_callback): Check for exited state instead of
-	comparing the ptid against minus_one_ptid.
-	(extended_remote_create_inferior_1): Query the remote about the
-	current thread.
-	(remote_supports_non_stop): New.
-	(init_remote_ops): Register it.
-	(remote_async_inferior_event_handler): New.
-	(remote_async_get_pending_events_handler): New.
-
-	* infcmd.c (proceed_thread_callback): Comment.
-	(proceed_after_attach_callback, proceed_after_attach): New.
-	(attach_command_post_wait): In background attach, resume all
-	threads, but only if they are unsignalled, and not explicitly
-	stopped.  In foreground attach, in non-stop mode, make sure to
-	stop all threads of the just attached to process.
-	(attach_command): In non-stop mode: If doing a background attach,
-	stop at least one thread.  If a foreground attach, stop all
-	threads.
-
-2008-10-24  Pedro Alves  <pedro@codesourcery.com>
-
-	* event-loop.h: Mention async_event_handlers.
-	(async_event_handler): Forward declare.
-	(async_event_handler_func): New typedef.
-	(create_async_event_handler, delete_async_event_handler)
-	(mark_async_event_handler): Declare.
-	* event-loop.c (event_data): New.
-	(event_handler_func): Take an event_data instead of an integer.
-	(struct gdb_event): Replace the integer file descriptor by a
-	generic event_data.
-	(async_event_handler): New.
-	(async_handler_ready): Delete.
-	(async_event_handler_list): New.
-	(create_event): New.
-	(create_file_event): Use it.
-	(process_event): Adjust.
-	(gdb_do_one_event): Poll from the event sources in round-robin
-	fashion across calls.  Be sure to consult all sources before
-	blocking.
-	(handle_file_event): Take an event_data instead of an integer.
-	Adjust.
-	(gdb_wait_for_event): Add `block' argument.  Handle it.
-	(mark_async_signal_handler): Remove unneeded cast.
-	(invoke_async_signal_handler): Rename to ...
-	(invoke_async_signal_handlres): ... this.  Return true if any was
-	handled.
-	(check_async_ready): Delete
-	(create_async_event_handler): New.
-	(mark_async_event_handler): New.
-	(struct async_event_handler_data): New.
-	(invoke_async_event_handler): New.
-	(check_async_event_handlers): New.
-	(delete_async_event_handler): New.
-	(handle_timer_event): Adjust.
-
-2008-10-24  Doug Evans  <dje@google.com>
-
-	* dwarf2read.c (typename_concat): Don't segv if prefix or suffix
-	is NULL.  Simplify obs == NULL case.
-
-2008-10-24  Hui Zhu  <teawater@gmail.com>
-	    Pedro Alves  <pedro@codesourcery.com>
-
-	* infrun.c (can_use_displaced_stepping): Change type to
-	const char pointer.
-	(can_use_displaced_stepping_auto): New string.
-	(can_use_displaced_stepping_on): New string.
-	(can_use_displaced_stepping_off): New string.
-	(can_use_displaced_stepping_enum): New array.
-	(show_can_use_displaced_stepping): In auto mode, also show
-	the current effect of the option.
-	(use_displaced_stepping): Return non-zero if displaced
-	stepping is auto, and can be used with GDBARCH, and in
-	non-stop mode.  Return non-zero if displaced stepping is on,
-	and can be used with GDBARCH.  Return zero otherwise.
-	(_initialize_infrun): Make the "set displaced-stepping"
-	command an enum command.  Change its class to class_run.
-	Place it in the top level set list.  Extend help to describe
-	the auto mode.
-
-2008-10-23  Pedro Alves  <pedro@codesourcery.com>
-
-	* defs.h: Mention ptid_is_pid.
-	* inferior.h (ptid_is_pid): Declare.
-	* gdbthread.h (struct thread_info) <stop_requested>: New field.
-	(set_stop_requested): Declare.
-	* infcmd.c (interrupt_target_1): Call set_stop_requested.
-	* infrun.c (clear_proceed_status): Clear stop_requested.
-	(infrun_thread_stop_requested_callback,
-	infrun_thread_stop_requested): New.
-	(handle_inferior_event): If a TARGET_SIGNAL_TRAP is reported on a
-	thread that had an explicit stop request, pretend we got a
-	TARGET_SIGNAL_0.  Always stop if the thread had an explicit stop
-	request.
-	(print_stop_reason): In the SIGNAL_RECEIVED case, if we're not
-	outputting to MI, and we got a TARGET_SIGNAL_0, print "# Stopped",
-	instead of mentioning signal 0.
-	(ptid_is_pid): New.
-	* thread.c (set_stop_requested): New.
-
-	* linux-nat.c (queued_waitpid): Rename to ...
-	(queued_waitpid_1): ... this.  Add `peek' argument.  Handle it.
-	(queued_waitpid): New, as wrapper to queued_waitpid_1.
-	(push_waitpid): Push the SIGTRAP to the local event queue, to the
-	kernel's.
-	(send_sigint_callback): Delete.
-	(linux_nat_stop_lwp): New.
-	(linux_nat_stop): Use it.
-
-2008-10-23  Paul Pluzhnikov  <ppluzhnikov@google.com>
-
-	* python/python-value (valpy_getitem): Fix heap corruption.
-	
-2008-10-23  Aleksandar Ristovski  <aristovski@qnx.com>
-
-	* nto-procfs.c (do_attach): Form proper ptid including pid and tid.
-	(procfs_create_inferior): Fetch list of threads.
-
-2008-10-23  Aleksandar Ristovski  <aristovski@qnx.com>
-
-	* nto-procfs.c (procfs_files_info): Fix a typo.
-	(procfs_create_inferior): Make attach_flag per-inferior.
-
-2008-10-23  Tom Tromey  <tromey@redhat.com>
-
-	* python/python-value.c (value_to_value_object): Initialize
-	owned_by_gdb field.
-	(valpy_new): Likewise.
-	
-2008-10-23  Jan Kratochvil  <jan.kratochvil@redhat.com>
-	    Joel Brobecker  <brobecker@adacore.com>
-
-	* ada-tasks.c (task_states, long_task_states): Use constant N_()
-	initializer.  Define the strings as const.
-	(short_task_info, info_task): Translate the strings above.
-
-2008-10-22  Joel Brobecker  <brobecker@adacore.com>
-
-	* NEWS: Add entry for new feature (Ada tasking support).
-
-2008-10-22  Joel Brobecker  <brobecker@adacore.com>
-
-	* configure.ac: On alpha-osf, error out if enable_tui is set to
-	"yes", and set enable_tui to "no" if previously set to "auto".
-	Check for waddstr only if TUI support was requested. Move the
-	part of the configure script that updates various Makefile
-	variables up, together with the check for waddstr.
-	* configure: Regenerate.
-
-2008-10-22  Joel brobecker  <brobecker@adacore.com>
-
-	* gdbtypes.c (copy_type): New function.
-	* gdbtypes.h (copy_type): Add declaration.
-	* ada-lang.c (ada_to_fixed_type_1): If there is a parallel XVZ
-	variable, then use it.
-
-2008-10-22  Joel Brobecker  <brobecker@adacore.com>
-
-	* target.h (struct target_ops): Add new field to_get_ada_task_ptid.
-	(target_get_ada_task_ptid): New macro.
-	* target.c (default_get_ada_task_ptid): New function.
-	(update_current_target): Inherit field default_get_ada_task_ptid.
-	(update_current_target): Make default_get_ada_task_ptid the default
-	value for field to_get_ada_task_ptid.
-	* ada-lang.h (struct task_control_block): Delete. Never used.
-	(struct task_ptid, task_ptid_t, struct task_entry, task_list):
-	Likewise.
-	(struct ada_task_info): New.
-	(ada_task_is_alive, ada_find_printable_frame)
-	(ada_task_list_iterator_ftype, iterate_over_live_ada_tasks): Add
-	declarations.
-	(ada_build_task_list): Update prototype.
-	(init_task_list, ada_is_exception_breakpoint): Remove prototypes.
-	* ada-lang.c (ada_find_printable_frame): Make non-static.
-	* ada-tasks.c: New file.
-	* Makefile.in (SFILES): Add ada-tasks.c.
-	(COMMON_OBS): Add ada-tasks.o.
-	* linux-thread-db.c (thread_db_find_thread_from_tid)
-	(thread_db_get_ada_task_ptid): New functions.
-	(init_thread_db_ops): Set thread_db_ops.to_get_ada_task_ptid.
-
-2008-10-22  Tom Tromey  <tromey@redhat.com>
-
-	PR gdb/2506:
-	* c-exp.y (string_exp): New production.
-	(exp): Use it.
-
-2008-10-22  Sami Wagiaalla  <swagiaal@redhat.com>
-
-	* buildsym.c (start_symtab): Removed call to cp_initialize_namespace.
-	(end_symtab): removed call to cp_finalize_namespace.
-	* cp-namespace.c: Removed local variable using_list, and used global
-	using_directives instead.
-	(cp_initialize_namespace): Deleted.
-	(cp_finalize_namespace): Deleted.
-	Added #include "buildsym.h".
-
-2008-10-21  Jan Kratochvil  <jan.kratochvil@redhat.com>
-
-	* mips-tdep.c (mips_n32n64_fp_arg_chunk_p): Update TYPE_FIELD_STATIC
-	removed before.
-
-2008-10-20  Sami Wagiaalla  <swagiaal@redhat.com>
-
-	* symtab.c (lookup_symbol_aux_local): Search continues through static
-	and stops at global block.
-	Now does a namespace at each block level via lookup_namespace_scope. 
-	* cp-support.h: Added extern lookup_namespace_scope prototype.
-	* cp-namespace.c (lookup_namespace_scope): Removed static qualifier.
-	(cp_lookup_symbol_nonlocal): Now calls lookup_symbol_file if call to 
-	lookup_namespace_scope fails.
-	(cp_lookup_symbol_namespace): Reuturn NULL if no namespace is 
-	specified.
-	
-2008-10-20  Joel Brobecker  <brobecker@adacore.com>
-
-	* NEWS: Add entry mentioning thread-support on Tru64
-
-2008-10-19  Joel Brobecker  <brobecker@adacore.com>
-
-	* dec-thread.c: New file.
-	* config/alpha/alpha-osf3.mh (NATDEPFILES): Add dec-thread.o.
-	(NAT_CLIBS): Define.
-
-2008-10-19  Hui Zhu  <teawater@gmail.com>
-
-	* infrun.c (handle_inferior_event): Set "stop_pc" when
-	TARGET_WAITKIND_NO_HISTORY.
-
-2008-10-19  Pedro Alves  <pedro@codesourcery.com>
-
-	* python/python-value.c (value_object_methods)
-	(value_object_as_number, value_object_as_mapping): Move to bottom
-	of file.
-	(valpy_dealloc, valpy_new, valpy_length, valpy_getitem)
-	(valpy_setitem, valpy_str, valpy_add, valpy_subtract)
-	(valpy_multiply, valpy_divide, valpy_remainder, valpy_power)
-	(valpy_negative, valpy_positive, valpy_absolute, valpy_nonzero)
-	(valpy_richcompare, valpy_dereference): Don't forward-declare.
-	(valpy_length) [HAVE_LIBPYTHON2_4]: Change return type to `int'.
-
-2008-10-18  Pedro Alves  <pedro@codesourcery.com>
-
-	* infrun.c (adjust_pc_after_break): Do nothing if executing in
-	reverse.
-
-2008-10-17  Pedro Alves  <pedro@codesourcery.com>
-
-	* infcmd.c (GO_USAGE): Delete.
-	(go_command): Adjust.
-
-2008-10-17  Michael Snyder  <msnyder@vmware.com>
-	Target interface for reverse debugging.
-	* target.h (enum target_waitkind): 
-	Add new wait event, TARGET_WAITKIND_NO_HISTORY.
-	(struct target_ops): New method to_can_execute_reverse.
-	(target_can_execute_reverse): New macro.
-	* target.c (update_current_target): Inherit to_can_execute_reverse.
-
-	Remote interface for reverse debugging.
-	* remote.c (remote_can_execute_reverse): New target method.
-	(remote_resume): Check for reverse exec direction, and send 
-	appropriate command to target.
-	(remote_wait_as): Check target response for NO_HISTORY status.
-	Also check for empty reply (target doesn't understand "bs" or "bc).
-	(remote_vcont_resume): Jump out if attempting reverse execution.
-
-	Event handling interface for reverse debugging.
-	* infrun.c (execution_direction): New state variable.
-	(enum inferior_stop_reason): Add NO_HISTORY reason.
-	(handle_inferior_event): Handle TARGET_WAITKIND_NO_HISTORY.
-	Handle stepping over a function call in reverse.
-	Handle stepping thru a line range in reverse.
-	Handle setting a step-resume breakpoint in reverse.
-	Handle stepping into a function in reverse.
-	Handle stepping between line ranges in reverse.
-	(print_stop_reason): Print reason for NO_HISTORY.
-	(step_into_function): Rename to handle_step_into_function.
-	(handle_step_into_function_backward): New function.
-	(set_exec_direction_func, show_exec_direction_func): New funcs.
-	(proceed): No need to singlestep over a breakpoint
-	when resuming in reverse.
-	
-	* inferior.h (enum exec_direction_kind): New enum.
-	(execution_direction): Export new execution state variable.
-
-	* breakpoint.c (make_breakpoint_silent): New function.
-	* breakpoint.h (make_breakpoint_silent): Export.
-	* infcmd.c (finish_command): Check for reverse exec direction.
-	(finish_backward): New function, handle finish cmd in reverse.
-
-	User interface for reverse execution.
-	* Makefile.in (reverse.c): New file.
-	* reverse.c: New file.  User interface for reverse execution.
-
-2008-10-17  Pedro Alves  <pedro@codesourcery.com>
-
-	* remote.c (record_currthread): Add inferior before child threads.
-	(remote_threads_info): Check for exited threads.  Mention
-	notification order.
-
-2008-10-16  Joel Brobecker  <brobecker@adacore.com>
-
-	* breakpoint.h (enum bptype): New enum bp_catchpoint.
-	Delete bp_catch_fork and bp_catch_vfork.
-	(struct breakpoint_ops): Add new methods "insert", "remove"
-	and "breakpoint_hit".
-	* breakpoint.c (create_fork_vfork_event_catchpoint)
-	(create_fork_event_catchpoint, create_vfork_event_catchpoint): Remove.
-	(insert_catchpoint): Remove handling of bp_catch_fork and
-	bp_catch_vfork catchpoints, and handle them as bp_catchpoint
-	catchpoints instead.
-	(insert_bp_location, update_breakpoints_after_exec)
-	(remove_breakpoint, bpstat_check_location, bpstat_what)
-	(allocate_bp_location): Likewise.
-	(print_it_typical, print_one_breakpoint_location, mention): Remove
-	handling of bp_catch_fork and bp_catch_vfork breakpoints.
-	(ep_is_catchpoint, user_settable_breakpoint)
-	(breakpoint_address_is_meaningful, adjust_breakpoint_address)
-	(breakpoint_re_set_one, disable_command, enable_command):
-	Remove use of bp_catch_fork and bp_catch_vfork.  Add handling of
-	bp_catchpoint breakpoints.
-	(insert_catch_fork, remove_catch_fork, breakpoint_hit_catch_fork)
-	(print_it_catch_fork, print_one_catch_fork, print_mention_catch_fork):
-	New functions.
-	(catch_fork_breakpoint_ops): New static constant.
-	(insert_catch_vfork, remove_catch_vfork, breakpoint_hit_catch_vfork)
-	(print_it_catch_vfork, print_one_catch_vfork)
-	(print_mention_catch_vfork): New functions.
-	(catch_vfork_breakpoint_ops): New static constant.
-	(create_catchpoint, create_fork_vfork_event_catchpoint): New functions.
-	(catch_fork_command_1): Use create_fork_vfork_event_catchpoint
-	to create the fork and vfork catchpoints.
-	(gnu_v3_exception_catchpoint_ops): Set new breakpoint_ops fields.
-	* ada-lang.c (catch_exception_breakpoint_ops): Set new breakpoint_ops
-	fields.
-	(catch_exception_unhandled_breakpoint_ops): Likewise.
-	(catch_assert_breakpoint_ops): Likewise.
-
-2008-10-16  Pedro Alves  <pedro@codesourcery.com>
-
-	* remote.c (set_general_process): New.
-	(remote_check_symbols): Use it.
-
-2008-10-16  Pedro Alves  <pedro@codesourcery.com>
-
-	* remote.c (push_remote_target): Delete.
-	* target.h (push_remote_target): Delete declaration.
-
-2008-10-15  Pedro Alves  <pedro@codesourcery.com>
-
-	* remote.c (remote_close): Unregister remote_desc from the event
-	loop.  Always restore the SIGINT handler.  Discard all inferiors
-	here.
-	(remote_detach_1, remote_disconnect): Don't unregister the file
-	descriptor from the event loop here.
-	(interrupt_query, readchar, getpkt_sane): Pop the target instead
-	of morning the current inferior.
-	(remote_kill): Don't unregister the file descriptor from the event
-	loop here.
-	(remote_mourn_1): Don't discard inferiors here.
-
-2008-10-15  Pedro Alves  <pedro@codesourcery.com>
-
-	* breakpoint.c (breakpoint_init_inferior): Clean up the moribund
-	locations list.
-	(moribund_breakpoint_here_p): Record the moribund
-	location in the moribund_locations vector.
-	* breakpoint.h (moribund_breakpoint_here_p): Declare.
-	(displaced_step_fixup): Check if the breakpoint the thread was
-	trying to step over has been removed since having been placed in
-	the displaced stepping queue.
-	(adjust_pc_after_break): In non-stop mode, check for a moribund
-	breakpoint at the stop pc.
-	(handle_inferior_event): Don't retire moribund breakpoints on
-	TARGET_WAITKIND_IGNORE.
-
-2008-10-15  Pedro Alves  <pedro@codesourcery.com>
-
-	* infrun.c (displaced_step_prepare): Switch thread temporarily
-	while we're here.
-	(displaced_step_fixup): Make sure target_resume sees ptid as
-	inferior_ptid.  Add debug output.
-
-2008-10-14  Pedro Alves  <pedro@codesourcery.com>
-
-	Remove dead code.
-
-	* breakpoint.c (show_breakpoint_hit_counts): Delete.
-	(print_one_breakpoint_location): Adjust.
-	(breakpoint_clear_ignore_counts): Delete.
-	* breakpoint.h (breakpoint_clear_ignore_counts): Remove
-	declaration.
-	* target.c (generic_mourn_inferior): Don't clear ignore
-	counts (never reached).
-
-2008-10-10  Doug Evans  <dje@google.com>
-
-	* dwarf2read.c (comp_unit_head): Use unsigned int consistently
-	for dwarf section offsets and sizes.
-	(dwarf2_cu): Ditto.
-	(dwarf2_per_cu_data): Ditto.
-	(create_all_comp_units): Change offset to unsigned int.
-	(load_full_comp_unit,find_partial_die_in_comp_unit,find_partial_die,
-	dwarf2_find_containing_comp_unit,dwarf2_find_comp_unit): Ditto.
-
-	* dwarf2read.c (read_initial_length): Delete cu_header arg.
-	All callers updated.
-	(read_checked_initial_length_and_offset): New function.
-	(read_offset_1): New function.
-	(read_offset): Call it.
-	(dwarf_decode_line_header): Call read_checked_initial_length_and_offset
-	instead of read_initial_length.  Call read_offset_1 instead of
-	read_offset.
-
-	* dwarf2read.c (dwarf2_get_ref_die_offset): Remove unused arg `cu'.
-	All callers updated.
-
-	* dwarf2read.c (dwarf_attr_name): Unconditionally support all
-	DW_AT_MIPS_* except DW_AT_MIPS_fde which collides with
-	DW_AT_HP_block_index.
-
-2008-10-10  Pedro Alves  <pedro@codesourcery.com>
-
-	* remote.c (remote_start_remote): Always tell the stub if we're in
-	extended-remote.
-
-2008-10-09  Pedro Alves  <pedro@codesourcery.com>
-
-	* remote.c (remote_wait): Rename to...
-	(remote_wait_as): ... this.  Don't loop here.  If the remote
-	didn't stop, return TARGET_WAITKIND_IGNORE.
-	(remote_wait): New, reimplemented on top of remote_wait_as.
-
-2008-10-09  Thomas Schwinge  <tschwinge@gnu.org>
-
-	* Makefile.in (gnu-nat.o): Revert the 2008-09-10 change, as the problem
-	is fixed upstream.
-
-	* reply_mig_hack.awk: Use the `BAD_TYPECHECK' macro.
-
-	* MAINTAINERS (Write After Approval): Add myself.
-
-2008-10-09  Pedro Alves  <pedro@codesourcery.com>
-
-	Make it compile without warnings.
-
-	* procfs.c (create_procinfo): Initialize `parent'.
-	(dead_procinfo): Pass a constant string as format to error.
-	(procfs_address_to_host_pointer): Add cast to gdb_type *.
-	(procfs_find_LDT_entry): Adjust format string to long int
-	ptid.tid.
-	(procfs_xfer_partial): Adjust prototype.  Add gdb_byte* cast.
-	(procfs_xfer_memory): Adjust prototype.
-	(info_mappings_callback, info_proc_mappings): Adjust to not pass a
-	variable as printf_filtered format.
-	(procfs_make_note_section): Change type of auxv local to gdb_byte.
-	* Makefile.in: Remove special rule.
-
-2008-10-09  Pedro Alves  <pedro@codesourcery.com>
-	    Daniel Jacobowitz  <dan@codesourcery.com>
-
-	* remote.c (remote_open_1): Move acknowledging any pending ack,
-	querying supported features, activating noack mode, finding the
-	target description, enabling extended remote, and checking remote
-	symbols from here ...
-	(remote_start_remote): ... to here.
-	(remote_open_1): Don't pop the target if it is already gone.
-	* target.c (unpush_target): Check for the dummy target.
-
-2008-10-09  Pedro Alves  <pedro@codesourcery.com>
-
-	* ser-mingw.c: Include "command.h".
-	(pipe_windows_open): Declare locals at the beginning of the scope.
-
-2008-10-08  Pedro Alves  <pedro@codesourcery.com>
-
-	* remote.c (struct remote_state) <waiting_for_stop_reply>: New
-	field.
-	(remote_open_1): Clear waiting_for_stop_reply.
-	(remote_resume): Set waiting_for_stop_reply.
-	(remote_wait): Clear or set waiting_for_stop_reply accordingly.
-	(putpkt_binary): If we're in async mode and waiting for a stop
-	reply, bail out with an error.
-	(extended_remote_mourn_1): Clear waiting_for_stop_reply.
-
-2008-10-08  Pedro Alves  <pedro@codesourcery.com>
-
-	* remote.c (remote_get_thread_info): If the remote doesn't support
-	the query, bail out.
-
-2008-10-08  Jan Kratochvil  <jan.kratochvil@redhat.com>
-
-	Convert static_kind into loc_kind enum.
-	* gdbtypes.h (enum field_loc_kind): New.
-	(union field_location): New field dwarf_block.
-	(struct field): Rename static_kind as loc_kind.
-	(FIELD_STATIC_KIND): Rename to ...
-	(FIELD_LOC_KIND): ... here.
-	(TYPE_FIELD_STATIC_KIND): Rename to ...
-	(TYPE_FIELD_LOC_KIND): ... here and use there now new FIELD_LOC_KIND.
-	(TYPE_FIELD_STATIC_HAS_ADDR): Remove.
-	(TYPE_FIELD_STATIC): Remove.
-	(TYPE_FIELD_BITPOS): Reformat.
-	(SET_FIELD_BITPOS): New.
-	(FIELD_PHYSADDR): Rename to ...
-	(FIELD_STATIC_PHYSADDR): ... here.
-	(TYPE_FIELD_STATIC_PHYSADDR): Follow the FIELD_PHYSADDR rename.
-	(SET_FIELD_PHYSADDR): Use new FIELD_LOC_KIND.
-	(FIELD_PHYSNAME): Rename to ...
-	(FIELD_STATIC_PHYSNAME): ... here.
-	(TYPE_FIELD_STATIC_PHYSNAME): Follow the FIELD_PHYSNAME rename.
-	(SET_FIELD_PHYSNAME): Use new FIELD_LOC_KIND.
-	(FIELD_DWARF_BLOCK, TYPE_FIELD_DWARF_BLOCK, SET_FIELD_DWARF_BLOCK): New.
-	(field_is_static): New declaration.
-	* gdbtypes.c (field_is_static): New function.
-	(copy_type_recursive): Update throughout.
-	* amd64-tdep.c, c-typeprint.c, coffread.c, cp-valprint.c, dwarf2read.c,
-	eval.c, jv-typeprint.c, jv-valprint.c, mdebugread.c, p-typeprint.c,
-	p-valprint.c, valops.c, value.c, varobj.c: Update throughout.
-
-2008-10-07  Sami Wagiaalla  <swagiaal@redhat.com>
-
-	* symtab.c (lookup_symbol_aux_local): Added 'lanuage' argument.
-	Added a call to	la_lookup_symbol_nonlocal.
-
-2008-10-07  Thomas Schwinge  <tschwinge@gnu.org>
-	    Pedro Alves  <pedro@codesourcery.com>
-
-	* gnu-nat.h: Rename `current_inferior' to `gnu_current_inf' to
-	avoid a name collision.
-	* gnu-nat.c: Likewise.
-	* i386gnu-nat.c: Likewise.
-
-2008-10-07  Joel Brobecker  <brobecker@adacore.com>
-
-	* ada-lang.c (ada_evaluate_subexp) [OP_ATR_SIZE]: Add handling
-	of arguments that are references.
-
-2008-10-06  Doug Evans  <dje@google.com>
-
-	* dwarf2read.c (dwarf2_die_debug): New static global.
-	(dump_die_shallow): Renamed from dump_die, New args f, indent.
-	Print to specified file, indented by the specified amount.
-	(dump_die_for_error): New fn.  Point all existing callers of
-	dump_die here.
-	(dump_die_die_1,dump_die): New fns, replaces ...
-	(dump_die_list): ... deleted.
-	(read_die_and_children_1): Old contents of read_die_and_children
-	moved here.
-	(read_die_and_children): Rewrite.
-	(read_die_and_siblings): Call read_die_and_children_1 instead of
-	read_die_and_children.
-	(_initialize_dwarf2_read): New option "debug dwarf2-die".
-	* gdbinit.in (pdie): New macro.
-
-	* dwarf2read.c (offset_in_cu_p): New function.
-	(find_partial_die,follow_die_ref): Use it.
-
-	* symmisc.c (maintenance_info_symtabs): Watch for ^c.
-	(maintenance_info_psymtabs): Ditto.
-
-2008-10-05  Michael Snyder  <msnyder@vmware.com>
-
-	* infrun.c (handle_inferior_event): Fix typo in comment.
-
-2008-10-04  Vladimir Prus  <vladimir@codesourcery.com>
-
-	* mi/mi-interp.c (mi_on_resume): Flush raw_stdout.
-
-2008-10-03  Paul Pluzhnikov  <ppluzhnikov@google.com>
-
-	PR gdb/2384:
-	* gdbtypes.c (get_vptr_fieldno): baseclass and basetype may have
-	different lifetimes.
-	
-2008-10-03  Joel Brobecker  <brobecker@adacore.com>
-
-	* solib-osf.c: Include "solib.h".
-
-2008-10-03  Paul Pluzhnikov  <ppluzhnikov@google.com>
-	
-	* utils.c, defs.h (gdb_buildargv): New fn. Wrap buildargv
-	and check for out-of-memory condition.
-	* exec.c (exec_file_command): Call it.
-	* infrun.c (handle_command, xdb_handle_command): Likewise.
-	* interps.c (interpreter_exec_cmd): Likewise.
-	* linux-nat.c (linux_nat_info_proc_cmd): Likewise.
-	* procfs.c (info_proc_cmd): Likewise.
-	* remote-mips.c (common_open): Likewise.
-	* remote-sim.c (gdbsim_kill, gdbsim_create_inferior)
-	(gdbsim_open): Likewise.
-	* remote.c (extended_remote_run, remote_put_command)
-	(remote_get_command, remote_delete_command): Likewise.
-	* ser-mingw.c (pipe_windows_open): Likesise.
-	* source.c (add_path, show_substitute_path_command)
-	(unset_substitute_path_command, set_substitute_path_command):
-	Likewise.
-	* stack.c (backtrace_command): Likewise.
-	* symfile.c (symbol_file_command, generic_load)
-	(add_symbol_file_command): Likesise.
-	* symmisc.c (maintenance_print_symbols, maintenance_print_psymbols)
-	(maintenance_print_msymbols): Likewise.
-
-2008-10-02  Jan Kratochvil  <jan.kratochvil@redhat.com>
-
-	Replace TYPE_ARRAY_{UPPER,LOWER}_BOUND_TYPE by a bit if {un,}defined.
-	* c-typeprint.c (c_type_print_varspec_suffix), m2-typeprint.c
-	(m2_array), p-typeprint.c (pascal_type_print_varspec_prefix),
-	valops.c (value_cast), varobj.c (c_number_of_children): Replace
-	TYPE_ARRAY_UPPER_BOUND_TYPE compared to BOUND_CANNOT_BE_DETERMINED by
-	TYPE_ARRAY_UPPER_BOUND_IS_UNDEFINED.
-	* parse.c (follow_types): Use TYPE_ARRAY_UPPER_BOUND_IS_UNDEFINED.
-	* f-valprint.c (f77_get_dynamic_upperbound): Replace with ...
-	(f77_get_upperbound): ... this function handling now only
-	TYPE_ARRAY_UPPER_BOUND_IS_UNDEFINED.
-	(f77_get_dynamic_lowerbound): Replace with ...
-	(f77_get_lowerbound): ... this function handling now only
-	TYPE_ARRAY_LOWER_BOUND_IS_UNDEFINED.
-	(f77_get_dynamic_length_of_aggregate, f77_create_arrayprint_offset_tbl):
-	Update their callers.
-	* eval.c (evaluate_subexp_standard): Update their callers.
-	* f-lang.h (f77_get_dynamic_upperbound, f77_get_upperbound)
-	(f77_get_dynamic_lowerbound, f77_get_lowerbound): Update their
-	prototypes.
-	(BOUND_FETCH_OK, BOUND_FETCH_ERROR): Remove.
-	* f-typeprint.c (f_type_print_varspec_suffix, f_type_print_base): Remove
-	the lower_bound_was_default variable.  Update the
-	f77_get_dynamic_upperbound, f77_get_upperbound and
-	TYPE_ARRAY_UPPER_BOUND_TYPE calls.
-	* gdbtypes.c (print_bound_type): Remove the function.
-	(recursive_dump_type): Remove its calls printing UPPER_BOUND_TYPE and
-	LOWER_BOUND_TYPE.
-	* gdbtypes.h (enum array_bound_type): Remove.
-	(struct main_type): Remove the fields upper_bound_type and
-	lower_bound_type.  Comment the new overload of the field artificial.
-	(TYPE_ARRAY_UPPER_BOUND_TYPE): Replace by ...
-	(TYPE_ARRAY_UPPER_BOUND_IS_UNDEFINED): ... this macro.
-	(TYPE_ARRAY_LOWER_BOUND_TYPE): Replace by ...
-	(TYPE_ARRAY_LOWER_BOUND_IS_UNDEFINED): ... this macro.
-
-2008-10-02  Tom Tromey  <tromey@redhat.com>
-
-	* Makefile.in (HFILES_NO_SRCDIR): Remove gdb-events.h, gstdint.h.
-
-2008-10-02  Daniel Jacobowitz  <dan@codesourcery.com>
-
-	* mips-linux-tdep.c (mips_linux_in_dynsym_resolve_code): Update
-	comments.
-	(mips_linux_skip_resolver): Also use glibc_skip_solib_resolver.
-	(mips_linux_init_abi): Do not override skip_trampoline_code.
-	* configure.tgt (mips*-*-linux*): Add glibc-tdep.o.
-	* mips-tdep.c (mips32_scan_prologue): Stop scanning at branches.
-	(mips_stub_frame_sniffer): Use the stub frame sniffer for PIC stubs.
-	(mips_skip_mips16_trampoline_code): Rename from
-	mips_skip_trampoline_code.
-	(mips_skip_pic_trampoline_code, mips_skip_trampoline_code): New.
-	* infrun.c (handle_inferior_event): Do not pass zero to
-	in_solib_dynsym_resolve_code.
-
-2008-10-02  Pierre Muller  <muller@ics.u-strasbg.fr>
-	    Pedro Alves  <pedro@codesourcery.com>
-
-	* win32-nat.c (do_initial_win32_stuff): Set inferior_ptid.
-
-
-2008-10-01  Tom Tromey  <tromey@redhat.com>
-
-	* symtab.c (search_symbols): Update.
-	* symtab.h (domain_enum_tag) <METHODS_DOMAIN>: Remove.
-
-2008-10-01  Tom Tromey  <tromey@redhat.com>
-
-	* symfile.c (syms_from_objfile): Update.
-	(reread_symbols): Update.
-	* objfiles.h (OBJF_SYMS): Remove.
-	(OBJF_REORDERED): Renumber.
-	(OBJF_SHARED): Likewise.
-	(OBJF_READNOW): Likewise.
-	(OBJF_USERLOADED): Likewise.
-
-2008-10-01  Tom Tromey  <tromey@redhat.com>
-
-	* symtab.c (find_pc_sect_psymtab): Use MSYMBOL_TYPE.
-	(find_pc_sect_symtab): Likewise.
-	* symmisc.c (dump_msymbols): Use MSYMBOL_TYPE.
-	* solib-som.c (som_solib_desire_dynamic_linker_symbols): Use
-	MSYMBOL_TYPE, not SYMBOL_TYPE.
-	* parse.c (write_exp_msymbol): Use MSYMBOL_TYPE.
-	* objc-lang.c (find_methods): Use MSYMBOL_TYPE.
-	* minsyms.c (lookup_minimal_symbol_by_pc_section_1): Use
-	MSYMBOL_TYPE.
-	* m2-exp.y (yylex): Use SYMBOL_CLASS.
-
-2008-10-01  Tom Tromey  <tromey@redhat.com>
-
-	* xcoffread.c (RECORD_MINIMAL_SYMBOL): Update.
-	(scan_xcoff_symtab): Update.
-	* mdebugread.c (record_minimal_symbol): Update.
-	(parse_partial_symbols): Update.
-	* elfread.c (record_minimal_symbol): Update.
-	* dbxread.c (record_minimal_symbol): Update.
-	* coffread.c (record_minimal_symbol): Update.
-	* sh64-tdep.c (MSYMBOL_IS_SPECIAL): Redefine.
-	(sh64_elf_make_msymbol_special): Update.
-	* mips-tdep.c (mips_elf_make_msymbol_special): Use
-	MSYMBOL_TARGET_FLAG_1.
-	(mips_elf_make_msymbol_special): Likewise.
-	(msymbol_is_special): Likewise.
-	* minsyms.c (prim_record_minimal_symbol_and_info): Update.
-	(install_minimal_symbols): Likewise.
-	(prim_record_minimal_symbol): Update.
-	(prim_record_minimal_symbol_and_info): Remove 'info' argument.
-	* m68hc11-tdep.c (MSYMBOL_SET_RTC): Redefine.
-	(MSYMBOL_SET_RTI): Redefine.
-	(MSYMBOL_IS_RTC): Redefine.
-	(MSYMBOL_IS_RTI): Redefine.
-	* arm-tdep.c (MSYMBOL_SET_SPECIAL): Redefine.
-	(MSYMBOL_IS_SPECIAL): Redefine.
-	* symtab.h (struct minimal_symbol) <info>: Remove.
-	<target_flag_1, target_flag_2>: New fields.
-	(MSYMBOL_INFO): Remove.
-	(MSYMBOL_TARGET_FLAG_1): New macro.
-	(MSYMBOL_TARGET_FLAG_2): Likewise.
-	(prim_record_minimal_symbol_and_info): Update.
-
-2008-09-30  Joel Brobecker  <brobecker@adacore.com>
-
-	* ada-lang.c (is_digits_suffix): Delete unused function.
-
-2008-09-30  Paul Hilfinger  <hilfinger@adacore.com>
-
-	* ada-lang.c (ada_modulus): Correct to avoid sign problem with
-	moduli >= 2**31.
-
-2008-09-30  Paul Hilfinger  <hilfinger@adacore.com>
-
-	* ada-lang.c (ada_lookup_struct_elt_type): Handle case of a "naked"
-	variant branch.
-	(empty_record): Use INIT_CPLUS_SPECIFIC, since this field is not
-	supposed to be null.  Fixes debugger segfaults.
-	(is_unchecked_variant): New function.
-	(to_fixed_variant_branch_type): Modify to leave unchecked unions
-	untouched.
-	(ada_template_to_fixed_record_type_1): Fix comment.
-
-2008-09-30  Joel Brobecker  <brobecker@adacore.com>
-
-	* ada-lang.c (standard_exc): New static constant.
-	(ada_exception_catchpoint_cond_string): Add special handling
-	for the predefined exceptions.
-
-2008-09-30  Joel Brobecker  <brobecker@adacore.com>
-
-	* ada-lang.c (ADA_RETAIN_DOTS): Delete this dead macro.  Update
-	the code accordingly.
-
-2008-09-30  Joel Brobecker  <brobecker@adacore.com>
-
-	* ada-lang.c (ada_evaluate_subexp) [UNOP_IND]: Remove strange
-	treatment of expect_type. Return the correct type when dereferencing
-	an integer.
-
-2008-09-30  Tom Tromey  <tromey@redhat.com>
-
-	PR gdb/2484:
-	* symtab.c (struct add_macro_name_data): New struct.
-	(add_macro_name): New function.
-	(default_make_symbol_completion_list): Complete macro names.
-	* scm-lang.c (scm_language_defn): Update.
-	* p-lang.c (pascal_language_defn): Update.
-	* objc-lang.c (objc_language_defn): Update.
-	* macrotab.h (macro_callback_fn): Add user_data argument.
-	(macro_for_each): Likewise.
-	(macro_for_each_in_scope): Declare.
-	* macrotab.c: (struct macro_for_each_data): New struct.
-	(foreach_macro): Use it.
-	(macro_for_each): Likewise.
-	(foreach_macro_in_scope): New function.
-	(macro_for_each_in_scope): Likewise.
-	* macrocmd.c (print_one_macro): Add argument.
-	(macro_list_command): Pass NULL to macro_for_each.
-	* m2-lang.c (m2_language_defn): Update.
-	* language.h (struct language_defn) <la_macro_expansion>: New
-	field.
-	(macro_expansion): New enum.
-	* language.c (unknown_language_defn): Update.  Fix order of
-	initializers.
-	(auto_language_defn): Likewise.
-	(local_language_defn): Update.
-	* jv-lang.c (java_language_defn): Update.
-	* f-lang.c (f_language_defn): Update.
-	* c-lang.c (c_language_defn): Update.
-	(cplus_language_defn): Likewise.
-	(asm_language_defn): Likewise.
-	(minimal_language_defn): Likewise.
-	* ada-lang.c (ada_language_defn): Update.
-
-2008-09-30  Joel Brobecker  <brobecker@adacore.com>
-
-	* dwarf2read.c (dwarf2_get_subprogram_pc_bounds): New function.
-	(get_scope_pc_bounds): Use it.
-
-2008-09-27  Tom Tromey  <tromey@redhat.com>
-
-	* NEWS: Update.
-	* macrocmd.c (extract_identifier): Add is_parameter argument.
-	(macro_define_command): Update.
-	(macro_undef_command): Likewise.
-	* macroexp.c (stringify): New function.
-	(find_parameter): Likewise.
-	(gather_arguments): Add nargs argument.  Handle varargs.
-	(substitute_args): Add is_varargs and va_arg_name arguments.
-	Handle varargs, splicing, stringification.  Use find_parameter.
-	(expand): Handle varargs.
-
-2008-09-27  Tom Tromey  <tromey@redhat.com>
-
-	* scm-lang.c (scm_language_defn): Update.
-	* p-typeprint.c (pascal_print_typedef): New function.
-	* p-lang.h: (pascal_print_typedef): Declare.
-	* p-lang.c (pascal_language_defn): Update.
-	* objc-lang.c (objc_language_defn): Update.
-	* m2-typeprint.c (m2_print_typedef): New function.
-	* m2-lang.h (m2_print_typedef): Declare.
-	* m2-lang.c (m2_language_defn): Update.
-	* language.h (_LANG_c, _LANG_m2, _LANG_fortran, _LANG_pascal):
-	Remove.
-	(struct language_defn) <la_print_typedef>: New field.
-	(default_print_typedef): Declare.
-	(LA_PRINT_TYPEDEF): New define.
-	* language.c (unknown_language_defn): Update.
-	(auto_language_defn): Update.
-	(local_language_defn): Update.
-	* jv-lang.c (java_language_defn): Update.
-	* f-lang.c (f_language_defn): Update.
-	* c-typeprint.c (c_print_typedef): New function.
-	* c-lang.h (c_print_typedef): Declare.
-	* c-lang.c (c_language_defn): Update.
-	(cplus_language_defn): Update.
-	(asm_language_defn): Update.
-	(minimal_language_defn): Update.
-	* ada-lang.c (ada_language_defn): Update.
-	* typeprint.c (default_print_typedef): New function.
-
-2008-09-27  Tom Tromey  <tromey@redhat.com>
-
-	* jv-exp.y (insert_exp): Define using ISO syntax.
-	(copy_exp): Likewise.
-	(push_expression_name): Likewise.
-	(push_fieldnames): Likewise.
-	(java_type_from_name): Likewise.
-	(yyerror): Likewise.
-	(yylex): Likewise.
-	(parse_number): Likewise.
-
-2008-09-26  Joel Brobecker  <brobecker@adacore.com>
-
-	* MAINTAINERS (GLOBAL MAINTAINERS): Add Pedro Alves.
-
-2008-09-25  Stephan Springl  <springl-gdb@bfw-online.de> (tiny change)
-
-	* stack.c (print_frame_args): Fix typos in comments.
-
-2008-09-25  Sérgio Durigan Júnior  <sergiodj@linux.vnet.ibm.com>
-
-	* linux-nat.c (get_pending_status): Fix argument to WIFSTOPPED.
-
-2008-09-24  Vladimir Prus  <vladimir@codesourcery.com>
-
-	* remote-sim.c (gdbsim_create_inferior): Fix missing parenthesis.
-	
-2008-09-24  Andreas Schwab  <schwab@suse.de>
-
-	* frame.c (get_frame_register_bytes): Take pseudo registers into
-	account.  Avoid excessive function calls.
-
-2008-09-23  Doug Evans  <dje@google.com>
-
-	* dcache.c (state_chars): New static global.
-	(ENTRY_INVALID,ENTRY_VALID): Renamed from ENTRY_BAD,ENTRY_OK.
-	All uses updated.
-	(dcache_info): Print cache state as mnemonically useful letters instead
-	of magic numbers.
-
-	* dwarf2read.c (comp_unit_head): Reorganize for better packing.
-
-2008-09-22  Tom Tromey  <tromey@redhat.com>
-
-	* symfile.c (symbol_file_add_with_addrs_or_offsets): Don't use
-	printf_filtered.
-
-2008-09-22  Pedro Alves  <pedro@codesourcery.com>
-
-	* infrun.c (follow_exec): Don't do a generic mourn.  Instead
-	inline the required bits.
-	* breakpoint.h (enum inf_context): Add inf_execd.
-
-2008-09-22  Pedro Alves  <pedro@codesourcery.com>
-
-	* infrun.c (handle_inferior_event): In the follow exec case,
-	context-switch before doing anything else.
-
-2008-09-22  Pedro Alves  <pedro@codesourcery.com>
-
-	* top.c (any_thread_of, kill_or_detach): New functions.
-	(quit_target): Iterate over all inferiors, killing or detaching
-	accordingly.
-
-2008-09-22  Pedro Alves  <pedro@codesourcery.com>
-
-	Remove the attach_flag global, and make it per-inferior.
-
-	* inferior.h (attach_flag): Delete.
-	(inferior_process): Declare.
-	* solib.c (update_solib_list): Adjust.
-	* gnu-nat.c (gnu_create_inferior, gnu_attach): Adjust.
-	* inf-ptrace.c (inf_ptrace_detach): Adjust.
-	(inf_ptrace_files_info): Get it from the current inferior.
-	* inf-ttrace.c (inf_ttrace_attach): Adjust.
-	(inf_ttrace_files_info): Get it from the current
-	inferior.
-	* inflow.c (terminal_inferior, terminal_ours_1, set_sigint_trap)
-	(clear_sigint_trap): Get it from the current process.
-	* remote.c (extended_remote_attach_1)
-	(extended_remote_create_inferior_1): Adjust.
-	* top.c (quit_confirm, quit_target): Get it from the current inferior.
-	* procfs.c (do_detach): Adjust.
-	(procfs_wait): Get it from the event inferior.
-	(procfs_files_info): Get it from the current inferior.
-	* nto-procfs.c (procfs_files_info): Likewise.
-	(procfs_attach): Adjust.  Set the attach_flag here.
-	(do_attach): Don't set it here.
-	(procfs_detach): Don't clear it.
-	(procfs_mourn_inferior): Don't clear it.
-	* solib-osf.c (osf_solib_create_inferior_hook): Adjust.
-	* target.c (attach_flag): Delete.
-	(generic_mourn_inferior): Don't clear it.
-	* win32-nat.c (get_win32_debug_event): Get it from the event
-	process.
-	(do_initial_win32_stuff): Add attaching argument.  Set attach_flag
-	in the inferior accordingly.
-	(win32_attach): Don't set the attach_flag here.  Pass 1 to
-	do_intial_win32_stuff.
-	(win32_files_info): Get it from the current inferior.
-	(win32_create_inferior): Dont clear attach_flag here.  Pass 0 to
-	do_intial_win32_stuff.
-
-2008-09-22  Pedro Alves  <pedro@codesourcery.com>
-
-	Make the stop_soon global be per-inferior instead.
-
-	* infcmd.c (attach_command_post_wait): Adjust.
-	(attach_command): Likewise.
-
-	* inferior.h (stop_soon): Delete.
-	(struct inferior): Add stop_soon member.
-
-	* infrun.c (stop_soon): Delete.
-	(clear_proceed_status, start_remote)
-	(fetch_inferior_event, handle_inferior_event): Adjust.
-	(signal_stop_state): Don't check stop_soon here.  Check in callers
-	instead.
-	(save_inferior_status, restore_inferior_status): Adjust.
-
-	* linux-nat.c (linux_nat_resume, linux_nat_wait): Always pass
-	signals to common code if starting up the inferior.
-	
-	* inferior.h (struct inferior_info): Added stop_soon member.
-	* inferior.c (add_inferior) Clear stop_soon.
-
-	* mips-tdep.c (heuristic_proc_start): Adjust.
-	* nto-procfs.c (procfs_create_inferior): Adjust.
-	* solib-irix.c (irix_solib_create_inferior_hook): Adjust.
-	* solib-osf.c (osf_solib_create_inferior_hook): Adjust.
-	* solib-sunos.c (sunos_solib_create_inferior_hook): Adjust.
-	* solib-svr4.c (svr4_solib_create_inferior_hook): Adjust.
-
-	* win32-nat.c (do_initial_win32_stuff): Adjust.
-
-	* alpha-tdep.c (alpha_heuristic_proc_start): Adjust.
-
-2008-09-22  Pedro Alves  <pedro@codesourcery.com>
-
-	Implement remote multi-process extensions.
-
-	* remote.c (struct remote_state): Add extended and
-	multi_process_aware fields.
-	(remote_multi_process_p): New.
-	(PACKET_vKill): New.
-	(record_currthread): Use thread_change_ptid.  Notice new
-	inferiors.
-	(set_thread, remote_thread_alive): Use write_ptid.
-	(write_ptid, read_ptid): New.
-	(remote_current_thread, remote_threads_extra_info): Use them.
-	(remote_threads_info): Likewise.  Detect new inferiors.
-	(remote_start_remote): Add inferior to inferior list.
-	(remote_multi_process_feature): New.
-	(remote_protocol_features): Add "multiprocess" feature.
-	(remote_query_supported): Pass "multiprocess+" as supported
-	features.
-	(remote_open_1): Clear multi_process_aware.  Set extended
-	accordingly.
-	(remote_detach_1): Detach current process.  Use extended packet
-	format for extended-remote multi-process.  Detach process from the
-	inferior list.  Only mourn after printing output.
-	(extended_remote_attach_1): Add process to the inferior list.
-	(remote_vcont_resume): Use write_ptid to pass the thread ids.
-	(remote_wait): Use read_ptid.  Implement the extended
-	multi-process extension format of the 'W' and 'X' reply packets.
-	Remove exited inferiors from inferior list.
-	(remote_xfer_memory): Set general thread.
-	(remote_vkill): New.
-	(extended_remote_kill): New.
-	(remote_mourn_1): Discard all inferiors.
-	(select_new_thread_callback): New.
-	(extended_remote_mourn_1): If there are more processes to debug,
-	switch to a thread in another process, and don't pop the target.
-	(extended_remote_create_inferior_1): Add the new process to the
-	inferior list.
-	(remote_stopped_by_watchpoint): Indenting.
-	(remote_xfer_partial): Set the general thread.
-	(remote_pid_to_str): If the remote is multi-process aware, print
-	the process id as well as the thread id.
-	(remote_get_thread_local_address): Use write_ptid.
-	(init_extended_remote_ops): Register extended_remote_kill.
-	(_initialize_remote): Register new packets.  Change
-	magic_null_ptid's, not_sent_ptid's and any_thread_ptid's pid
-	member to 42000.
-
-	* thread.c (thread_change_ptid): Also account for the inferior pid
-	changing.
-
-	* inferior.h (discard_all_inferiors): Declare.
-	* inferior.c (discard_all_inferiors): New.
-
-2008-09-22  Pedro Alves  <pedro@codesourcery.com>
-
-	* gnu-nat.c (gnu_attach): Add process to inferiors table.
-	(gnu_detach): Remove it.
-	* go32-nat.c (go32_create_inferior): Add process to gdb's inferior
-	table.
-	* inf-ptrace.c (inf_ptrace_follow_fork): Delete and add inferiors
-	to inferior table accordingly.
-	(inf_ptrace_attach): Add new process to inferior table.
-	(inf_ptrace_detach): Remove it.
-	* inf-ttrace.c (inf_ttrace_follow_fork): Delete and add inferiors
-	to inferior table accordingly.
-	(inf_ttrace_attach): Add process to inferior table.
-	(inf_ttrace_detach): Remove it.
-	* linux-fork.c (init_fork_list): Delete any left over inferior.
-	(linux_fork_mourn_inferior, detach_fork_command): Also delete
-	processes from inferior list.
-	* monitor.c (monitor_open): Add process to inferior list.
-	(monitor_close): Remove it.
-	* nto-procfs.c (procfs_attach): Add process to inferior list.
-	Find threads after pushing the target.
-	(procfs_detach): Remove process from inferior list.
-	(procfs_create_inferior): Add process to inferior list.
-	* procfs.c (procfs_detach): Remove process from inferior list.
-	(do_attach): Add process to inferior list.
-	* remote-sim.c (sim_create_inferior): Add process to inferior list.
-	(gdbsim_close): Remove it.
-	* target.c (generic_mourn_inferior): If inferior_ptid is not
-	null_ptid, remove the corresponding inferior from inferior list.
-	* win32-nat.c (do_initial_win32_stuff): Add process to inferior list.
-	(win32_detach): Remove it.
-	* linux-nat.c (linux_child_follow_fork): Delete and add inferiors
-	to inferior list accordingly.
-	* fork-child.c (fork_inferior): Add process to inferior list.
-	* corelow.c (CORELOW_PID): Define.
-	(core_close): Remove core from inferior list.
-	(core_open): Add it.
-
-2008-09-22  Pedro Alves  <pedro@codesourcery.com>
-
-	* inferior.h: Forward declare struct ui_out.
-	Forward declare struct private_inferior.
-	(struct inferior): New.
-	(init_inferior_list, add_inferior, add_inferior_silent)
-	(delete_inferior, delete_inferior_silent, detach_inferior)
-	(gdb_inferior_id_to_pid, pid_to_gdb_inferior_id, in_inferior_list)
-	(valid_inferior_id, find_inferior_pid): New functions.
-	(inferior_callback_func): New typedef.
-	(iterate_over_inferiors, print_inferior, have_inferiors)
-	(current_inferior): New functions.
-	* inferior.c: New file.
-
-	* Makefile.in (SFILES): Add inferior.c.
-	(COMMON_OBS): Add inferior.o.
-
-2008-09-22  Jonathan Larmour  <jifl@eCosCentric.com>
-
-	* arm-tdep.c (arm_skip_prologue): Call skip_prologue_using_sal
-	instead of determining symbol and line info directly.
-	* MAINTAINERS: Update my email address.
-
-2008-09-22  Daniel Jacobowitz  <dan@codesourcery.com>
-
-	* symtab.c (skip_prologue_using_sal): Treat two consecutive lines
-	at the same address as a prologue marker.  Do not skip an entire
-	function.
-
-2008-09-22  Andrew Stubbs  <ams@codesourcery.com>
-
-	* frame.c (get_frame_register_bytes): Comment improvments.
-
-2008-09-22  Pedro Alves  <pedro@codesourcery.com>
-
-	* linux-nat.c (linux_nat_wait): Only use set_ignore_sigint in
-	all-stop mode.
-
-2008-09-19  Andrew Stubbs  <ams@codesourcery.com>
-
-	* MAINTAINERS: Update my email address.
-
-2008-09-19  Andrew Stubbs  <ams@codesourcery.com>
-
-	* frame.c (get_frame_register_bytes): Detect bad debug info.
-
-2008-09-17  Jan Kratochvil  <jan.kratochvil@redhat.com>
-
-	Fix a crash on uninitialized ECS->EVENT_THREAD for a newly found thread.
-	* infrun.c (wait_for_inferior): Move this ECS->EVENT_THREAD
-	initialization ...
-	(fetch_inferior_event): ... and this ECS->EVENT_THREAD initialization
-	...
-	(handle_inferior_event): ... here after the add_thread call together
-	with the local adjust_pc_after_break and reinit_frame_cache calls.
-
-2008-09-16  David Daney  <ddaney@avtrex.com>
-
-	* breakpoint.c (bpstat_stop_status): Clear breakpoint_at for
-	all hardware bpstats.
-
-2008-09-16  Joel Brobecker  <brobecker@adacore.com>
-
-	* gstdint.h: Delete.
-
-2008-09-15  Mark Kettenis  <kettenis@gnu.org>
-
-	* infcall.c (generic_push_dummy_code): Remove.
-	(push_dummy_code): Unconditionally call gdbarch_push_dummy_code.
-
-2008-09-15  Doug Evans  <dje@google.com>
-
-	* dwarf2read.c (struct abbrev_info): Make members name, form 16 bits.
-	(struct attribute): Ditto.
-
-2008-09-14  John David Anglin  <dave.anglin@nrc-cnrc.gc.ca>
-
-	* hppa-linux-tdep.c (hppa_linux_sigtramp_frame_unwind_cache): Record
-	HPPA_IPSW_REGNUM and HPPA_SAR_REGNUM values.
-
-	* hppa-linux-tdep.c (hppa_dwarf_reg_to_regnum): Remove surrounding
-	"#if 0" "#endif".  Fix mapping of DWARF DBX registers to GDB registers.
-	Correct arguments and improve comments.
-	(hppa_linux_init_abi): Call set_gdbarch_dwarf2_reg_to_regnum.  Delete
-	disabled code.
-	* hppa-tdep.c (hppa64_dwarf_reg_to_regnum): Fix check for floating
-	point DBX register, change error to warning, and improve comments.
-
-2008-09-14  Doug Evans  <dje@google.com>
-
-	* dwarf2read.c (struct die_info): Make members tag, num_attrs 16 bits.
-
-2008-09-14  John David Anglin  <dave.anglin@nrc-cnrc.gc.ca>
-
-	* hppa-linux-tdep.c (hppa_linux_supply_fpregset): Correct iteration.
-
-2008-09-13  Joel Brobecker  <brobecker@adacore.com>
-
-	* defs.h (GCC_GENERATED_STDINT_H): Define.
-
-2008-09-13  Tom Tromey  <tromey@redhat.com>
-
-	* varobj.c (varobj_set_display_format): Use xfree.
-	* tracepoint.c (stringify_collection_list): Use xfree.
-	* remote-fileio.c (remote_fileio_reset): Use xfree.
-	* mipsread.c (read_alphacoff_dynamic_symtab): Use xfree.
-	* dfp.c (decimal_from_floating): Use xfree, xstrprintf.  Don't use
-	asprintf.
-	* cp-support.c (mangled_name_to_comp): Use xfree.
-
-2008-09-13  Joel Brobecker  <brobecker@adacore.com>
-
-	* ada-lang.c (remove_extra_symbols): Remove stub symbols if
-	the associated complete symbol is also in the list.
-	(ada_add_local_symbols, ada_add_non_local_symbols): New functions,
-	extracted out from ada_lookup_symbol_list.
-	(ada_lookup_symbol_list): Use them.  Remove the search through
-	the minimal symbols.
-
-2008-09-13  Joel Brobecker  <brobecker@adacore.com>
-
-        * dwarf2read.c (add_partial_subprogram): New procedure.
-        (scan_partial_symbols): Use it.
-        (load_partial_dies): Read in children of subprogram and lexical
-        blocks for Ada compilation units.
-
-2008-09-13  Tom Tromey  <tromey@redhat.com>
-
-	* symfile.c (build_id_verify): Free 'found'.
-	(find_separate_debug_file): Use xfree, not free.
-
-2008-09-12  Doug Evans  <dje@google.com>
-
-	* corefile.c (write_memory): Remove unnecessary copying.
-
-	* sol-thread.c (_initialize_sol_thread): Add FIXME regarding
-	order of _initialize_* fns.
-
-	* dwarf2read.c (comp_unit_head): Rename first_die_ptr to
-	first_die_offset.  All uses updated.
-	Delete unused members cu_head_ptr, next.
-	Move members base_known, base_address to ...
-	(dwarf2_cu) ... here.  All uses updated.
-
-2008-09-12  Pedro Alves  <pedro@codesourcery.com>
-
-	* Makefile.in (generated_files): Add $(NAT_GENERATED_FILES).
-	* config/i386/i386gnu.mh (NAT_GENERATED_FILES): New.
-
-2008-09-11  Ulrich Weigand  <uweigand@de.ibm.com>
-
-	* fork-child.c (startup_inferior): Use target_wait and target_resume
-	directly instead of calling wait_for_inferior / resume.
-
-	* infcmd.c (kill_if_already_running): Do not call no_shared_libraries
-	or init_wait_for_inferior.
-	(run_command_1): Call init_wait_for_inferior.
-
-2008-09-11  Ulrich Weigand  <uweigand@de.ibm.com>
-
-	* gdbtypes.h (builtin_type_void_data_ptr, builtin_type_void_func_ptr,
-	builtin_type_CORE_ADDR, builtin_type_char, builtin_type_short,
-	builtin_type_int, builtin_type_long, builtin_type_signed_char,
-	builtin_type_unsigned_char, builtin_type_unsigned_short,
-	builtin_type_unsigned_int, builtin_type_unsigned_long,
-	builtin_type_float, builtin_type_double, builtin_type_long_double,
-	builtin_type_complex, builtin_type_double_complex, builtin_type_string,
-	builtin_type_bool, builtin_type_long_long,
-	builtin_type_unsigned_long_long): Remove macros.
-
-	(builtin_type_f_character, builtin_type_f_integer,
-	builtin_type_f_integer_s2, builtin_type_f_logical,
-	builtin_type_f_logical_s1, builtin_type_f_logical_s2,
-	builtin_type_f_real, builtin_type_f_real_s8, builtin_type_f_real_s16,
-	builtin_type_f_complex_s8, builtin_type_f_complex_s16,
-	builtin_type_f_complex_s32): Likewise.
-
-	(builtin_type_m2_char, builtin_type_m2_int, builtin_type_m2_card,
-	builtin_type_m2_real, builtin_type_m2_bool): Likewise.
-
-	(struct builtin_f_type, builtin_f_type): Move to f-lang.h.
-	(struct builtin_m2_type, builtin_m2_type): Move to m2-lang.h.
-
-	* f-lang.h (struct builtin_f_type, builtin_f_type): Move here.
-	* m2-lang.h (struct builtin_m2_type, builtin_m2_type): Move here.
-
-2008-09-11  Ulrich Weigand  <uweigand@de.ibm.com>
-
-	* solib-svr4.c (LM_ADDR_FROM_LINK_MAP): Use builtin types of
-	target_gdbarch instead of builtin_type_void_data_ptr.
-	(LM_DYNAMIC_FROM_LINK_MAP, LM_NEXT, LM_NAME,
-	IGNORE_FIRST_LINK_MAP_ENTRY, scan_dyntag, elf_locate_base,
-	solib_svr4_r_map, solib_svr4_r_brk, solib_svr4_r_ldsomap,
-	open_symbol_file_object): Likewise.
-	* nto-tdep.c (LM_ADDR): Likewise.
-
-2008-09-11  Ulrich Weigand  <uweigand@de.ibm.com>
-
-	* bsd-uthread.c (bsd_uthread_read_memory_address): New function.
-	(bsd_uthread_fetch_registers, bsd_uthread_store_registers,
-	bsd_uthread_wait, bsd_uthread_find_new_threads): Use it.
-
-2008-09-11  Ulrich Weigand  <uweigand@de.ibm.com>
-
-	* procfs.c (procfs_address_to_host_pointer): Use target_gdbarch
-	and its associated types to perform pointer conversion.
-	(procfs_can_use_hw_breakpoint): Likewise.
-	(procfs_auxv_parse): Remove unused variable.
-
-2008-09-11  Ulrich Weigand  <uweigand@de.ibm.com>
-
-	* auxv.c (default_auxv_parse): Use gdbarch_ptr_bit (target_gdbarch)
-	instead of builtin_type_void_data_ptr.
-	* target.c (default_region_ok_for_hw_watchpoint): Likewise.
-
-2008-09-11  Ulrich Weigand  <uweigand@de.ibm.com>
-
-	* expprint.c (print_subexp_standard): Compare against builtin type
-	associated with exp->gdbarch instead of builtin_type_char.
-
-	* f-valprint.c (f_val_print): Use extract_unsigned_integer to
-	extract values of arbitrary logical type.  Handle arbitrary
-	complex types.
-
-	* printcmd.c (float_type_from_length): New function.
-	(print_scalar_formatted, printf_command): Use it.
-
-2008-09-11  Ulrich Weigand  <uweigand@de.ibm.com>
-
-	* valops.c: Include "objfiles.h" and "symtab.h".
-	(find_function_in_inferior): New argument OBJF_P.  Use it to return
-	objfile where function is defined.  Use per-objfile arch types
-	instead of builtin_type_ to define default return type.
-
-	* linux-fork.c (checkpoint_command): Update calls.  Use per-objfile
-	architecture to define inferior call argument types.
-	* gcore.c (derive_heap_segment): Likewise.
-	* objc-lang.c (value_nsstring): Likewise.
-	* scm-lang.c (scm_lookup_name): Likewise.
-	* scm-valprint.c (scm_inferior_print): Likewise.
-	* valops.c (value_allocate_space_in_inferior): Likewise.
-
-	* eval.c (evaluate_subexp_standard): Update calls.
-	* objc-lang.c (lookup_objc_class, print_object_command): Likewise.
-
-	* linux-fork.c: Include "objfiles.h".
-	* scm-lang.c: Include "objfiles.h".
-	* scm-valprint.c: Include "objfiles.h".
-
-2008-09-11  Ulrich Weigand  <uweigand@de.ibm.com>
-
-	* gdbarch.sh (name_of_malloc): Remove.
-	* gdbarch.c, gdbarch.h: Re-generate.
-	* valops.c (value_allocate_space_in_inferior): Do not call
-	gdbarch_name_of_malloc.
-
-2008-09-11  Ulrich Weigand  <uweigand@de.ibm.com>
-
-	* valarith.c (value_x_unop): Use builtin_type_int8 as type for
-	UNOP_POSTINCREMENT/UNOP_POSTDECREMENT constant 0 argument.
-	(value_bit_index): Use extract_unsigned_integer
-	instead of unpack_long to read single byte.
-
-2008-09-11  Ulrich Weigand  <uweigand@de.ibm.com>
-
-	* infcall.c (value_arg_coerce): Add GDBARCH parameter.  Use its
-	associates types instead of builtin_type_ macros.
-	(find_function_addr): Leave output VALUE_TYPE NULL if unknown.
-	(call_function_by_hand): Use per-architecture "int" type as
-	fall-back if find_function_addr returns NULL VALUE_TYPE.
-	Update call to value_arg_coerce.
-
-2008-09-11  Ulrich Weigand  <uweigand@de.ibm.com>
-
-	* cp-abi.h (cplus_method_ptr_size): Add TO_TYPE parameter.
-	(cplus_make_method_ptr): Add TYPE parameter.
-	* cp-abi.c (cplus_method_ptr_size): Add TO_TYPE parameter.  Pass it
-	on to current_cp_abi.method_ptr_size callback.
-	(cplus_make_method_ptr): Add TYPE parameter.  Pass it on to
-	current_cp_abi.make_method_ptr callback.
-
-	* gdbtypes.c (lookup_methodptr_type): Pass target type
-	argument to cplus_method_ptr_size.
-	* valops.c (value_cast): Pass type argument to cplus_make_method_ptr.
-	(value_struct_elt_for_reference): Likewise.
-
-	* gnu-v3-abi.c (get_class_arch): New function.
-	(vtable_address_point_offset): Add GDBARCH parameter.  Use it
-	instead of current_gdbarch.  Update all callers.
-	(gnuv3_get_vtable): Likewise.
-	(gnuv3_get_virtual_fn): Likewise.
-	(gnuv3_decode_method_ptr): Likewise.
-	(gnuv3_rtti_type): Call get_class_arch to determine architecture.
-	Use it instead of current_gdbarch.
-	(gnuv3_virtual_fn_field): Likewise.
-	(gnuv3_baseclass_offset): Likewise.
-	(gnuv3_print_method_ptr): Likewise.
-	(gnuv3_method_ptr_to_value): Likewise.
-	(gnuv3_method_ptr_size): Add TYPE parameter.  Use it to determine
-	class architecture.  Use architecture types instead of builtin types.
-	(gnuv3_make_method_ptr): Likewise.
-
-	* cp-valprint.c (cp_print_class_member): Expect pointer type
-	instead of class type.  Use its length when extracting value.
-	* c-valprint.c (c_val_print): Update call to cp_print_class_member.
-
-2008-09-11  Ulrich Weigand  <uweigand@de.ibm.com>
-
-	* stack.c (return_command): Use frame architecture to determine
-	default integer return type.
-
-	* f-valprint.c (f77_get_dynamic_lowerbound): Use frame architecture
-	to determine pointer types.
-	(f77_get_dynamic_upperbound): Likewise.
-
-	* objc-lang.c (OBJC_FETCH_POINTER_ARGUMENT): Remove.
-	(resolve_msgsend): Use architecture of current frame to determine
-	pointer types.  Inline OBJC_FETCH_POINTER_ARGUMENT.
-	(resolve_msgsend_stret, resolve_msgsend_super,
-	resolve_msgsend_super_stret): Likewise.
-
-2008-09-11  Ulrich Weigand  <uweigand@de.ibm.com>
-
-	* alpha-tdep.c (alpha_register_type): Use builtin_type (gdbarch)
-	instead of builtin_type_ macros.
-	* amd64-tdep.c (amd64_register_type): Likewise.
-	(amd64_get_longjmp_target): Likewise.
-	* arm-tdep.c (arm_register_type): Likewise.
-	* avr-tdep.c (avr_register_type): Likewise.
-	* cris-tdep.c (cris_register_type, crisv32_register_type): Likewise.
-	* frv-tdep.c (frv_register_type): Likewise.
-	* h8300-tdep.c (h8300_register_type): Likewise.
-	* hppa-tdep.c (hppa32_convert_from_func_ptr_addr, 
-	hppa_skip_trampoline_code): Likewise.
-	* i386-tdep.c (i386_register_type): Likewise.
-	(i386_unwind_pc, i386_sse_type): Likewise.
-	* ia64-tdep.c (ia64_register_type): Likewise.
-	* m32r-tdep.c (m32r_register_type): Likewise.
-	* m68k-tdep.c (m68k_register_type, m68k_unwind_pc): Likewise.
-	* m88k-tdep.c (m88k_register_type): Likewise.
-	* mep-tdep.c (mep_register_type): Likewise.
-	* mips-tdep.c (mips_pseudo_register_type): Likewise.
-	* mn10300-tdep.c (mn10300_register_type): Likewise.
-	* mt-tdep.c (mt_copro_register_type): Likewise.
-	* rs6000-tdep.c (rs6000_builtin_type_vec64): Likewise.
-	(rs6000_convert_register_p, rs6000_register_to_value,
-	rs6000_value_to_register): Likewise.
-	* s390-tdep.c (s390_register_type): Likewise.
-	* sh64-tdep.c (sh64_register_type): Likewise.
-	(sh64_build_float_register_type, sh64_do_fp_register): Likewise.
-	* sh-tdep.c (sh_sh2a_register_type, sh_sh3e_register_type,
-	sh_sh4_build_float_register_type, sh_sh4_register_type,
-	sh_default_register_type): Likewise.
-	* sparc64-tdep.c (sparc64_register_type): Likewise.
-	* sparc-tdep.c (sparc32_register_type): Likewise.
-	* spu-tdep.c (spu_builtin_type_vec128, spu_register_type): Likewise.
-	* v850-tdep.c (v850_register_type): Likewise.
-	* vax-tdep.c (vax_register_type): Likewise.
-	* xtensa-tdep.c (xtensa_register_type, xtensa_unwind_pc,
-	xtensa_push_dummy_call): Likewise.
-
-	* std-regs.c (value_of_builtin_frame_fp_reg,
-	value_of_builtin_frame_pc_reg): Likewise.
-	* target-descriptions.c (tdesc_register_type): Likewise.
-
-2008-09-11  Ulrich Weigand  <uweigand@de.ibm.com>
-
-	* ada-lang.c (ada_coerce_to_simple_array_type): Use builtin_type_int32
-	instead of builtin_type_int as default unspecified integral type.
-	(ada_index_type, ada_array_bound_from_type, ada_variant_discrim_type,
-	assign_component, to_fixed_range_type): Likewise.
-	* ada-typeprint.c (print_range, print_range_bound,
-	print_range_type_named): Likewise.
-	* ada-valprint.c (print_optional_low_bound, ada_val_print_1): Likewise.
-	* eval.c (evaluate_subexp_standard): Likewise.
-	* gnu-v2-abi.c (gnuv2_virtual_fn_field): Likewise.
-	* gnu-v3-abi.c (gnuv3_get_virtual_fn, gnuv3_baseclass_offset,
-	build_gdb_vtable_type): Likewise.
-	* jv-lang.c (java_array_type): Likewise.
-	* m2-typeprint.c (m2_print_bounds, m2_is_long_set_of_type): Likewise.
-	* m2-valprint.c (m2_print_long_set): Likewise.
-	* parse.c (follow_types): Likewise.
-	* p-typeprint.c (pascal_type_print_base): Likewise.
-	* valops.c (value_one, value_array, value_string,
-	value_bitstring): Likewise.
-	* value.c (allocate_repeat_value, value_from_string): Likewise.
-	* varobj.c (c_describe_child): Likewise.
-	* mt-tdep.c (mt_register_type): Likewise.
-	* sh-tdep.c (sh_sh4_build_float_register_type): Likewise.
-	* sh64-tdep.c (sh64_build_float_register_type): Likewise.
-
-2008-09-11  Ulrich Weigand  <uweigand@de.ibm.com>
-
-	* defs.h (struct gdbarch): Add forward declaration.
-	(set_next_address): Add GDBARCH argument.
-	* printcmd.c (set_next_address): Use it to find pointer type.
-	* breakpoint.c (breakpoint_1): Update call.
-	* source.c (line_info): Likewise.
-	* findcmd.c (find_command): Use current_gdbarch to find pointer type.
-
-	* breakpoint.c (set_breakpoint_count): Use platform-neutral
-	types for internal variable values.
-	* infrun.c (handle_inferior_event): Likewise.
-	* source.c (forward_search_command, reverse_search_command): Likewise.
-	* tracepoint.c (set_tracepoint_count, set_traceframe_num,
-	set_tracepoint_num, set_traceframe_context): Likewise.
-
-2008-09-11  Ulrich Weigand  <uweigand@de.ibm.com>
-
-	* gdbtypes.h (struct builtin_type): Remove builtin_true_char
-	and builtin_true_unsigned_char.
-	(builtin_type_true_char): Remove macro, add extern declaration.
-	(builtin_type_true_unsigned_char): Add extern declaration.
-	* gdbtypes.c (builtin_type_true_char): New global variable.
-	(builtin_type_true_unsigned_char): Likewise.
-	(_initialize_gdbtypes): Initialize them.
-	(gdbtypes_post_init): Do not initialize builtin_true_char
-	and builtin_true_unsigned_char members of struct builtin_type.
-
-	* printcmd.c (print_scalar_formatted): Do not use builtin_type;
-	use builtin_type_true_unsigned_char instead.
-
-	* ada-valprint.c (ada_val_print_1): Use builtin_type_true_char
-	instead of builtin_type_char for internal string.
-
-2008-09-11  Ulrich Weigand  <uweigand@de.ibm.com>
-
-	* gdbtypes.h (builtin_type_void): Remove macro, add declaration.
-	(builtin_type_f_void): Remove macro.
-	* gdbtypes.c (builtin_type_void): New global variable.
-	(_initialize_gdbtypes): Initialize it.
-
-	* gnu-v3-abi.c (build_gdb_vtable_type): Do not call
-	lookup_pointer_type or lookup_function_type on builtin_type_void.
-	* printcmd.c (set_next_address): Likewise.
-	* objc-lang.c (value_nsstring): Likewise.
-	* mt-tdep.c (mt_copro_register_type): Likewise.
-	* xtensa-tdep.c (xtensa_register_type): Likewise.
-
-	* symfile.c (syms_from_objfile): Remove special handling
-	of builtin_type_void and builtin_type_char.
-
-2008-09-11  Ulrich Weigand  <uweigand@de.ibm.com>
-
-	* eval.c (evaluate_subexp_standard): Use exp->gdbarch types instead
-	of builtin_type_ macros when handling OP_OBJC_ operations.
-	* objc-lang.c (print_object_command): Likewise.
-
-2008-09-11  Ulrich Weigand  <uweigand@de.ibm.com>
-
-	* ada-valprint.c: Include "objfiles.h".
-	(ada_val_print_1): Use the gdbarch associated with the objfile whether
-	a System.Address type is defined to retrieve the proper pointer type
-	to use to print it.
-
-2008-09-11  Ulrich Weigand  <uweigand@de.ibm.com>
-
-	* ada-lang.c (value_pos_atr): Add TYPE argument.  Use it as
-	result type instead of builtin_type_int.
-	(value_subscript_packed): Use pos_atr instead of value_pos_atr.
-	(ada_value_subscript): Update call to value_pos_atr.
-	(ada_value_ptr_subscript): Likewise.
-	(ada_evaluate_subexp): Likewise.
-
-2008-09-11  Ulrich Weigand  <uweigand@de.ibm.com>
-
-	* ada-lang.c (cast_to_fixed): Do not cast to builtin_type_double.
-	(cast_from_fixed_to_double): Rename to ...
-	(cast_from_fixed): ... this.  Add TYPE parameter.  Use it instead
-	of builtin_type_double.
-	(ada_value_cast): Use cast_from_fixed instead of casting result
-	of cast_from_fixed_to_double.
-	(ada_evaluate_subexp): Update calls to cast_from_fixed_to_double. 
-
-2008-09-11  Ulrich Weigand  <uweigand@de.ibm.com>
-
-	* valops.c (value_ind): No longer allow dereferencing an
-	integer type.
-	* eval.c (evaluate_subexp_standard): Handle deferencing an
-	integer type here.
-	* ada-lang.c (ada_evaluate_subexp): Likewise.
-
-2008-09-11  Ulrich Weigand  <uweigand@de.ibm.com>
-
-	* ada-valprint.c (ada_val_print_1): When implicitly dereferencing
-	a reference type, pass the reference type directly to unpack_pointer.
-	* c-valprint.c (c_val_print): Likewise.
-	* f-valprint.c (f_val_print): Likewise.
-	* m2-valprint.c (print_variable_at_address, m2_val_print): Likewise.
-	* p-valprint.c (pascal_val_print): Likewise.
-
-2008-09-11  Ulrich Weigand  <uweigand@de.ibm.com>
-
-	* eval.c (evaluate_subexp_standard): Use builtin_type_int8
-	to construct the EVAL_SKIP dummy return value.
-	* ada-lang.c (ada_evaluate_subexp): Likewise.
-	* jv-lang.c (evaluate_subexp_java): Likewise.
-	* m2-lang.c (evaluate_subexp_modula2): Likewise.
-	* scm-lang.c (evaluate_exp): Likewise.
-
-2008-09-11  Ulrich Weigand  <uweigand@de.ibm.com>
-
-	* value.h (coerce_enum, coerce_number): Remove prototypes.
-	* value.c (coerce_enum, coerce_number): Remove.
-	* valarith.c (value_x_binop): Do not call coerce_enum.
-	(value_x_unop): Likewise.
-	(value_logical_not): Call coerce_array instead of coerce_number.
-
-2008-09-11  Ulrich Weigand  <uweigand@de.ibm.com>
-
-	* ax-gdb.c: Include "language.h".
-	(gen_frame_args_address): Add GDBARCH parameter; use it
-	instead of current_gdbarch.
-	(gen_frame_locals_address): Likewise.
-	(gen_var_ref): Add GDBARCH parameter.  Update calls to
-	gen_frame_args_address and gen_frame_locals_address.  Use
-	pointer type from gdbarch.
-	(gen_usual_unary): Add EXP parameter.  Use integer type
-	from exp->gdbarch.
-	(gen_usual_arithmetic): Likewise.
-	(gen_integral_promotions): Likewise.
-	(gen_add, gen_sub): Remove.
-	(gen_ptradd, gen_ptrsub, gen_ptrdiff): New functions.
-	(gen_logical_not): Use passed-in boolean result type
-	instead of builtin_type_int.
-	(gen_complement): Do not call gen_usual_unary or
-	gen_integral_promotions.
-	(gen_struct_ref): Call require_rvalue instead of gen_usual_unary.
-	(gen_repeat): Add EXP parameter.  Update call to gen_expr.
-	Use builtin_type_int32 as internal range type.
-	(gen_sizeof): Add EXP and SIZE_TYPE parameters.  Use SIZE_TYPE
-	as result type.  Update call to gen_expr.
-	(gen_expr): Add EXP parameter.  Update calls to gen_expr,
-	gen_repeat, gen_var_ref, gen_usual_unary, gen_usual_arithmetic,
-	and gen_integral_promotions.  Call gen_ptradd, gen_ptrsub,
-	gen_ptrdiff, or gen_binop instead of gen_add or gen_sub.
-	Use exp->gdbarch instead of current_gdbarch.
-	Call language_bool_type to determine result type of UNOP_LOGICAL_NOT.
-
-2008-09-11  Ulrich Weigand  <uweigand@de.ibm.com>
-
-	* eval.c (evaluate_subexp_standard): Add calls to binop_promote
-	and unop_promote before calling value_binop et. al.
-	* ada-lang.c (ada_evaluate_subexp): Add calls to binop_promote
-	and unop_promote before calling value_binop et. al.
-
-	* valarith.c (value_binop): Do not call binop_promote or unop_promote.
-	(value_pos): Do not call unop_promote.
-	(value_neg, value_complement): Likewise.
-
-2008-09-11  Ulrich Weigand  <uweigand@de.ibm.com>
-
-	* value.h (unop_promote, binop_promote): Add prototypes.
-	* eval.c (unop_promote, binop_promote): New functions.
-	* valarith.c (unop_result_type, binop_result_type): Remove.
-	(value_binop): Call binop_promote or unop_promote.
-	Inline remaining parts of binop_result_type.  Remove special
-	code to truncate integer values for unsigned operations.
-	(value_pos): Call unop_promote.  Inline remaining parts of
-	unop_result_type.
-	(value_neg, value_complement): Likewise.
-
-2008-09-11  Ulrich Weigand  <uweigand@de.ibm.com>
-
-	* value.h (value_add, value_sub): Remove.
-	(value_ptradd, value_ptrsub, value_ptrdiff): Add prototypes.
-	* valarith.c (value_add, value_sub): Remove.
-	(value_ptradd, value_ptrsub, value_ptrdiff): New functions.
-	(find_size_for_pointer_math): Add assertion.  Update comment.
-	(value_binop): Update comment.
-
-	* eval.c (ptrmath_type_p): New function.
-	(evaluate_subexp_standard): Replace value_add and value_sub
-	by value_ptradd, value_ptrsub, value_ptrdiff or value_binop.
-	Use builtin_type_uint8 instead of builtin_type_char to hold
-	the increment for BINOP_{PRE,POST}{IN,DE}CREMENT operations.
-	* valarith.c (value_subscript): Replace value_add by
-	value_ptradd.  Replace value_sub by value_binop.
-	* ada-lang.c (ada_value_ptr_subscript): Likewise.
-	(ada_tag_name_2): Replace value_add by value_ptradd.
-	(ada_evaluate_subexp): Replace value_add and value_sub by
-	value_binop.
-	* m2-lang.c (evaluate_subexp_modula2): Replace value_add
-	by value_ptradd.
-	* gnu-v2-abi.c (gnuv2_virtual_fn_field): Likewise.
-	* gnu-v3-abi.c (gnuv3_method_ptr_to_value): Likewise.
-
-2008-09-11  Ulrich Weigand  <uweigand@de.ibm.com>
-
-	* eval.c (evaluate_subexp_for_sizeof): Use builtin_int type of
-	the expression architecture instead of builtin_type_int as the
-	sizeof return type.
-
-2008-09-11  Ulrich Weigand  <uweigand@de.ibm.com>
-
-	* expression.h (enum exp_opcode): Document OP_COMPLEX to take
-	a type parameter as expression element.
-	* eval.c (evaluate_subexp_standard) [OP_COMPLEX]: Retrieve result
-	type as expression element.
-	* f-exp.y: Pass in type when buildin OP_COMPLEX expression.
-	* parse.c (operator_length_standard): Update length of OP_COMPLEX.
-
-2008-09-11  Ulrich Weigand  <uweigand@de.ibm.com>
-
-	* language.h (struct language_arch_info): New members
-	bool_type_default and bool_type_symbol.
-	(lang_bool_type): Remove prototype.
-	(LA_BOOL_TYPE): Remove macro.
-	(language_bool_type): Add prototype.
-	* language.c (lang_bool_type): Remove.
-	(language_bool_type): New function.
-
-	* value.h (value_in): Change return value to int.
-	* value.c (value_in): Return int instead of struct value *.
-
-	* eval.c (evaluate_subexp_standard): Call language_bool_type instead
-	of using LA_BOOL_TYPE.  Update call to value_in.
-	* ada-lang.c (ada_evaluate_subexp): Call language_bool_type instead
-	of using LA_BOOL_TYPE or builtin_type_int for boolean values.
-
-	* language.c (unknown_language_arch_info): Set bool_type_default member
-	of struct language_arch_info.
-	* ada-lang.c (ada_language_arch_info): Set bool_type_symbol and
-	bool_type_default members of struct language_arch_info.
-	* c-lang.c (c_language_arch_info): Set bool_type_default member
-	of struct language_arch_info.
-	(cplus_language_arch_info): Set bool_type_symbol and bool_type_default
-	members of struct language_arch_info.
-	* f-lang.c (f_language_arch_info): Set bool_type_symbol and
-	bool_type_default members of struct language_arch_info.
-	* jv-lang.c (java_language_arch_info): Set bool_type_symbol and
-	bool_type_default members of struct language_arch_info.
-	* m2-lang.c (m2_language_arch_info): Set bool_type_symbol and
-	bool_type_default members of struct language_arch_info.
-	* p-lang.c (p_language_arch_info): Set bool_type_symbol and
-	bool_type_default members of struct language_arch_info.
-
-2008-09-11  Ulrich Weigand  <uweigand@de.ibm.com>
-
-	* jv-lang.c (enum java_primitive_types): New type.
-	(java_language_arch_info): New function.
-	(java_language): Use it instead of c_language_arch_info.
-
-2008-09-11  Ulrich Weigand  <uweigand@de.ibm.com>
-
-	* value.h (value_bitstring_subscript): New prototype.
-	* valarith.h (value_bitstring_subscript): New function.
-	(value_subscript): No longer handle TYPE_CODE_BITSTRING.
-	* eval.c (evaluate_subexp_standard): Call value_bitstring_subscript
-	instead of value_subscript to handle TYPE_CODE_BITSTRING.
-
-2008-09-11  Ulrich Weigand  <uweigand@de.ibm.com>
-
-	* expression.h (struct expression): New member GDBARCH.
-	* parse.c (parse_exp_in_context): Initialize it.
-	* parser-def.h (parse_gdbarch, parse_language): New macros.
-
-	* ada-exp.y (parse_type): New macro.
-	Replace builtin_type_ macros by using parse_type.
-	Replace current_language by parse_language.
-	* ada-lex.l (processInt): Replace current_gdbarch by parse_gdbarch.
-	Replace builtin_type_ macros.
-
-	* c-exp.y (parse_type): New macro.
-	Replace builtin_type_ macros by using parse_type.
-	(parse_number): Replace current_gdbarch by parse_gdbarch.
-	(yylex): Replace current_language by parse_language.
-
-	* f-exp.y (parse_type, parse_f_type): New macros.
-	Replace builtin_type_ macros by using parse_{f_,}type.
-	(parse_number): Replace current_gdbarch by parse_gdbarch.
-	(yylex): Replace current_language by parse_language.
-
-	* jv-exp.y (parse_type): New macro.
-	(parse_number): Replace builtin_type_ macros by using parse_type.
-
-	* m2-exp.y (parse_type, parse_m2_type): New macros.
-	Replace builtin_type_ macros by using parse_{m2_,}type.
-
-	* objc-exp.y (parse_type): New macro.
-	Replace builtin_type_ macros by using parse_type.
-	(parse_number): Replace current_gdbarch by parse_gdbarch.
-	(yylex): Replace current_language by parse_language.
-
-	* p-exp.y (parse_type): New macro.
-	Replace builtin_type_ macros by using parse_type.
-	(parse_number): Replace current_gdbarch by parse_gdbarch.
-	(yylex): Replace current_language by parse_language.
-
-2008-09-11  Ulrich Weigand  <uweigand@de.ibm.com>
-
-	* parser-defs.h (write_exp_msymbol): Remove TEXT_SYMBOL_TYPE
-	and DATA_SYMBOL_TYPE arguments.
-	* parse.c (write_exp_msymbol): Remove TEXT_SYMBOL_TYPE and
-	DATA_SYMBOL_TYPE arguments.  Replace use of builtin_type_CORE_ADDR.
-	(write_dollar_variable): Update call.
-
-	* ada-exp.y (write_var_or_type): Update call.
-	* c-exp.y: Likewise.
-	* f-exp.y: Likewise.
-	* jv-exp.y: Likewise.
-	* m2-exp.y: Likewise.
-	* objc-exp.y: Likewise.
-	* p-exp.y: Likewise.
-
-2008-09-10  Joel Brobecker  <brobecker@adacore.com>
-
-	* ada-lang.c (ada_parent_type): Add handling of the case where
-	the _parent field is a pointer and/or has a parallel XVS type.
-	(ada_evaluate_subexp) [OP_VAR_VALUE]: When doing an
-	EVAL_AVOID_SIDE_EFFECTS evaluation of a tagged type, return
-	the type of the tag instead of doing forcing an EVAL_NORMAL
-	expression evaluation.
-
-2008-09-10  Paul N. Hilfinger  <hilfinger@adacore.com> 
-	    Joel Brobecker  <brobecker@adacore.com>
-
-	* ada-lang.c (is_digits_suffix): New function.
-	(is_dot_digits_suffix): Remove.
-	(ada_lookup_symbol_list): Remove digits suffix from minimal symbols
-	before looking up in symbol table, and do not use wild matches on them.
-	(wild_match): Reimplement for speed and to allow matching of operator
-	symbols.
-	(is_valid_name_for_wild_match): Return zero for names that do not
-	follow the GNAT encoding.
-
-	(is_name_suffix): Fix typo in comment.
-	(to_record_with_fixed_variant_part): Ditto.
-
-2008-09-10  Pedro Alves  <pedro@codesourcery.com>
-
-	* Makefile.in (gnu-nat.o): New rule.
-
-2008-09-10  Joel Brobecker  <brobecker@adacore.com>
-
-	* ada-lang.c (ada_evaluate_subexp) [OP_ATR_SIZE]: Use
-	archecture-neutral builtin_type_int32 instead of builtin_type_int.
-
-2008-09-10  Joel Brobecker  <brobecker@adacore.com>
-
-	* ada-lang.c (ada_evaluate_subexp) [BINOP_ADD, BINOP_SUB]:
-	Add special handling for pointer types.
-
-2008-09-10  Pedro Alves  <pedro@codesourcery.com>
-
-	* inf-ttrace.c (inf_ttrace_follow_fork): Declare locals at the
-	right scope level.
-	(inf_ttrace_resume, inf_ttrace_wait): Typos.
-
-2008-09-10  Ulrich Weigand  <uweigand@de.ibm.com>
-
-	* ada-lang.c (ada_array_length): Use builtin_type_int32 instead
-	of builtin_type_int.
-	(ada_evaluate_subexp) [UNOP_IN_RANGE]: Use operand range type
-	instead of builtin_type_int.
-
-2008-09-09  Sami Wagiaalla  <swagiaal@redhat.com>
-
-	* dwarf2read.c (process_die): Added call to
-	read_import_statement to the appropriate dies.
-	(read_import_statement): New function.
-	(read_func_scope): Resets the using directives from saved
-	context.	
-	* cp-namespace.c: Changed cp_adding_using to extern.
-	Moved cp_adding_using prototype from here...
-	* cp-support.h: ...to here.
-	* buildsym.h: Add global variable using_directives.
-	Added using_directives variable to context struct.
-	Added extern prototype for
-	* buildsym.c (finish_block): Set using directives for
-	the block, and reset the global variable.
-	(push_context): Save and reset using_directives.
-	* block.c (block_using): Return using directives for
-	the given block instead of its owning static block.
-
-2008-09-09  Pedro Alves  <pedro@codesourcery.com>
-
-	* infrun.c (normal_stop): Run hook-stop last.
-
-2008-09-09  Pedro Alves  <pedro@codesourcery.com>
-
-	* gnu-nat.c (gnu_pid_to_exec_file): Delete.
-	(init_gnu_ops): Don't register it.
-
-2008-09-09  Pedro Alves  <pedro@codesourcery.com>
-
-	* gnu-nat.c (gnu_attach): Push target before fetching the list of
-	threads.
-
-2008-09-08  Daniel Jacobowitz  <dan@codesourcery.com>
-
-	* valops.c (value_cast_structs): Return NULL for failure.
-	(value_cast): Handle NULL from value_cast_structs.
-	(value_fetch_lazy): Call check_typedef.  Remove unused variable.
-
-2008-09-08  Pedro Alves  <pedro@codesourcery.com>
-
-	* inferior.h (context_switch_to): Delete.
-	* infrun.c (context_switch): Don't save and load infrun state.
-	(context_switch_to): Delete.
-
-	* infcmd.c (proceed_thread_callback): Replace context_switch_to
-	calls by switch_to_thread calls.
-
-	* gdbthread.h (save_infrun_state, load_infrun_state): Delete.
-	* thread.c (main_thread_state, main_thread_executing): Delete.
-	(inferior_thread): Delete references to them.
-	(add_thread_silent): Fix case where we're adding a thread with the
-	same ptid as an exited thread.  Remove references to
-	context-switching.
-	(load_infrun_state, save_infrun_state): Delete.
-	(thread_alive, is_thread_state, any_running, is_executing)
-	(set_executing): Remove the special handling for targets that
-	don't register any thread.
-	(restore_current_thread, thread_apply_all_command)
-	(do_captured_thread_select): Unconditionally call
-	switch_to_thread.
-
-	* mi/mi-main.c (mi_cmd_execute): Check for exited threads.
-	Call switch_to_thread instead of context_switch_to.
-
-2008-09-08  Pedro Alves  <pedro@codesourcery.com>
-
-	Remove global continuations in favour of a per-thread
-	continuations.
-
-	* gdbthread.h (struct thread_info): Add comments around
-	continuations and intermediate_continuations.
-	(save_infrun_state, load_infrun_state): Delete continuations and
-	intermediate_continuations arguments.
-	* infrun.c (context_switch): Don't context-switch the continuations.
-	* thread.c (clear_thread_inferior_resources): Discard all
-	continuations of the thread we're clearing.
-	(save_infrun_state, load_infrun_state): Delete continuations and
-	intermediate_continuations arguments, and the code referencing
-	them.
-	* utils.c: Include "gdbthread.h".
-	(cmd_continuation, intermediate_continuation): Delete.
-	(add_continuation): Add thread_info* argument.  Install the
-	continuation on it.
-	(restore_thread_cleanup): New.
-	(do_all_continuations_ptid, do_all_continuations_thread_callback):
-	New.
-	(do_all_continuations): Reimplement.
-	(discard_all_continuations_thread_callback,
-	discard_all_continuations_thread): New.
-	(discard_all_continuations): Reimplement.
-	(add_intermediate_continuation): Add thread_info* argument.
-	Install the continuation on it.
-	(do_all_intermediate_continuations_thread_callback)
-	(do_all_intermediate_continuations_thread): New.
-	(do_all_intermediate_continuations): Reimplement.
-	(discard_all_intermediate_continuations_thread_callback): New.
-	(discard_all_intermediate_continuations_thread): New.
-	(discard_all_intermediate_continuations): Reimplement.
-
-	* breakpoint.c (until_break_command): Install the continuation on
-	the current thread.
-
-	* defs.h (cmd_continuation, intermediate_continuation): Delete.
-	(struct thread_info): Forward declare.
-	(add_continuation, add_intermediate_continuation): Add
-	thread_info* argument.
-	(do_all_continuations_thread, discard_all_continuations_thread)
-	(do_all_intermediate_continuations_thread)
-	(discard_all_intermediate_continuations_thread): Declare.
-	* inf-loop.c (inferior_event_handler): In non-stop only run
-	continuations on the thread that stopped.  In all-stop, run
-	continuations on all threads.
-	* infcmd.c (step_once, finish_command): Adjust.
-
-2008-09-08  Pedro Alves  <pedro@codesourcery.com>
-
-	Remove the global stop_step in favour of a per-thread
-	stop_step.
-
-	* inferior.h (stop_step): Delete.
-
-	* gdbthread.h (struct thread_info): Add comments to stop_step.
-	(save_infrun_state, load_infrun_state): Remove stop_step argument.
-	* thread.c (load_infrun_state, save_infrun_state): Remove
-	stop_step argument, and references to it.
-
-	* infrun.c (clear_proceed_status): Clear stop_step.
-	(fetch_inferior_event): Adjust.
-	(context_switch): Don't context-switch stop_step.
-	(handle_inferior_event): Adjust.
-	(normal_stop): Adjust.
-	(save_inferior_status, restore_inferior_status): Adjust.
-
-	* infcmd.c (stop_step): Delete.
-	(step_1, step_1_continuation, step_once, until_next_command):
-	Adjust.
-
-2008-09-08  Pedro Alves  <pedro@codesourcery.com>
-
-	Remove the global step_multi in favour of a per-thread
-	step_multi.
-
-	* inferior.h (step_multi): Delete.
-	* gdbthread.h (struct thread_info): Add comments around
-	step_multi.
-	(save_infrun_state, load_infrun_state): Remove step_multi
-	parameter.
-	* thread.c (load_infrun_state, save_infrun_state): Remove
-	step_multi argument, and references to it.
-	* infcmd.c (step_multi): Delete.
-	(step_1): Adjust.
-	(step_1_continuation, until_next_command): Adjust.
-	* infrun.c (fetch_inferior_event): Adjust.
-	(context_switch): Don't context-switch step_multi.
-	(print_stop_reason, normal_stop): Adjust.
-
-2008-09-08  Pedro Alves  <pedro@codesourcery.com>
-
-	Remove the global stop_signal in favour of a per-thread
-	stop_signal.
-
-	* inferior.h (stop_signal): Delete.
-	* gdbthread.h (save_infrun_state, load_infrun_state): Remove
-	stop_signal argument.
-	* thread.c (load_infrun_state, save_infrun_state): Remove
-	stop_signal argument.  Don't reference it.
-
-	* infcmd.c (stop_signal): Delete.
-	(program_info): Adjust.
-	* infrun.c (resume): Clear stop_signal.
-	(proceed): Adjust.  Pass the last stop_signal to the thread we're
-	resuming.
-	(context_switch): Don't context-switch stop_signal.
-	(handle_inferior_event, keep_going): Adjust.
-	(save_inferior_status, restore_inferior_status): Adjust.
-
-	* fbsd-nat.c: Include "gdbthread.h".
-	(find_signalled_thread, find_stop_signal): New.
-	(fbsd_make_corefile_notes): Use it.
-	* fork-child.c (startup_inferior): Adjust.
-
-	* linux-nat.c (get_pending_status): Adjust.
-	(linux_nat_do_thread_registers): Adjust.
-	(find_signalled_thread, find_stop_signal): New.
-	(linux_nat_do_thread_registers): Add stop_signal parameter.
-	(struct linux_nat_corefile_thread_data): Add stop_signal member.
-	(linux_nat_corefile_thread_callback): Pass stop_signal.
-	(linux_nat_do_registers): Delete.
-	(linux_nat_make_corefile_notes): Use find_stop_signal.  Assume
-	there's always a thread.
-
-	* procfs.c (find_signalled_thread, find_stop_signal): New.
-	(find_stop_signal): New.
-	(procfs_do_thread_registers): Add stop_signal parameter.
-	(struct procfs_corefile_thread_data): Add stop_signal member.
-	(procfs_corefile_thread_callback): Pass args->stop_signal.
-	(procfs_make_note_section): Find the last stop_signal.
-
-	* solib-irix.c: Include gdbthread.h.
-	(irix_solib_create_inferior_hook): Adjust.
-	* solib-osf.c: Include gdbthread.h.
-	(osf_solib_create_inferior_hook): Adjust.
-	* solib-sunos.c: Include gdbthread.h.
-	(sunos_solib_create_inferior_hook): Adjust.
-	* solib-svr4.c: Include gdbthread.h.
-	(svr4_solib_create_inferior_hook): Adjust.
-
-	* win32-nat.c (do_initial_win32_stuff): Adjust.
-
-2008-09-08  Pedro Alves  <pedro@codesourcery.com>
-
-	* gdbthread.h (struct thread_info): Add comments around
-	proceed_to_finish.
-	(save_infrun_state, load_infrun_state): Remove proceed_to_finish
-	argument.
-	* thread.c (load_infrun_state, save_infrun_state): Delete
-	proceed_to_finish argument and references to it.
-
-	* infcall.c (call_function_by_hand): Adjust.
-	* infcmd.c (finish_command): Adjust.
-	* infrun.c (proceed_to_finish): Delete.
-	(clear_proceed_status): Adjust.
-	(context_switch): Don't context-switch proceed_to_finish.
-	(normal_stop, save_inferior_status, restore_inferior_status):
-	Adjust.
-
-2008-09-08  Pedro Alves  <pedro@codesourcery.com>
-
-	* inferior.h (stop_bpstat): Delete.
-
-	* breakpoint.h (bpstat_do_actions): Remove bpstat* argument.
-	
-	* breakpoint.c (bpstat_do_actions): Rename to ...
-	(bpstat_do_actions_1): ... this.  Make static.  Change return type
-	to int.  Return true if a breakpoint proceeded.
-	(bpstat_do_actions): New, as wrapper around bpstat_do_actions_1.
-	(delete_breakpoint): Don't reference the global stop_bpstat; it's
-	gone.
-
-	* gdbthread.h (struct thread_info): Add stop_bpstat.
-	(save_infrun_state, load_infrun_state): Remove stop_bpstat
-	argument.
-	* thread.c (load_infrun_state, save_infrun_state): Remove
-	stop_bpstat argument, and the code referencing it.
-
-	* infcall.c: Include "gdbthread.h".
-	(call_function_by_hand): Adjust.
-	* exceptions.c: Include "gdbthread.h".
-	(throw_exception): Adjust.
-	* infcmd.c (stop_bpstat): Delete.
-	(continue_command): In all-stop, set the ignore count on the
-	thread that reported the stop.  In non-stop, set it on the current
-	thread.
-	(finish_command_continuation): Adjust.
-	(program_info): Adjust.
-	* infrun.c (clear_proceed_status): Adjust.
-	(context_switch): Don't context-switch stop_bpstat.
-	(handle_inferior_event): Adjust.
-	(normal_stop): Adjust.
-	(save_inferior_status, restore_inferior_status): Adjust.
-
-	* inf-loop.c (inferior_event_handler): Remove parameter to
-	bpstat_do_actions call.
-	* top.c (command_loop): Remove parameter to bpstat_do_actions
-	call.  Call it unconditionally.
-	* event-top.c (command_handler): Ditto.
-	* python/python.c (execute_gdb_command): Ditto.
-
-2008-09-08  Pedro Alves  <pedro@codesourcery.com>
-
-	* inferior.h (step_over_calls): Delete.
-
-	* gdbthread.h (save_infrun_state, load_infrun_state): Remove
-	step_over_calls argument.
-	* thread.c (save_infrun_state, load_infrun_state): Remove
-	step_over_calls argument.  Adjust.
-
-	* infcmd.c (step_over_calls): Delete.
-	(step_1): Adjust.
-	* infrun.c (clear_proceed_status): Adjust.
-	(context_switch): Don't context-switch step_over_calls.
-	(handle_inferior_event, save_inferior_status)
-	(restore_inferior_status): Adjust.
-
-2008-09-08  Pedro Alves  <pedro@codesourcery.com>
-
-	Remove context switching in favour of accessing thread_info fields
-	directly.
-
-	* infrun.c (stepping_over_breakpoint, step_resume_breakpoint):
-	Delete.
-	(struct thread_stepping_state): Delete.
-	(gtss, tss): Delete.
-	(follow_inferior_reset_breakpoints, follow_exec)
-	(resume, clear_proceed_status): Adjust.
-	(prev_pc): Delete.
-	(proceed, start_remote, init_wait_for_inferior): Adjust.
-	(struct execution_control_state): Add event_thread member.
-	(delete_step_resume_breakpoint_callback)
-	(delete_step_thread_step_resume_breakpoint)
-	(delete_step_thread_step_resume_breakpoint_cleanup)
-	(delete_step_thread_step_resume_breakpoint): New.
-	(wait_for_inferior, init_execution_control_state): Use
-	delete_step_thread_step_resume_breakpoint_cleanup.
-	(wait_for_inferior): Set the event_thread.
-	(fetch_inferior_event): Ditto.  Delete the step-resume breakpoint
-	with delete_step_thread_step_resume_breakpoint.
-	(init_thread_stepping_state): Change parameter type to
-	thread_info.  Adjust.
-	(context_switch): Don't context switch prev_pc,
-	stepping_over_breakpoint, step_resume_breakpoint,
-	step_range_start, step_range_end, step_frame_id,
-	tss->stepping_over_breakpoint,
-	tss->stepping_through_solib_after_catch,
-	tss->stepping_through_solib_catchpoints, tss->current_line, or
-	tss->current_symtab.
-	(adjust_pc_after_break, handle_inferior_event)
-	(currently_stepping, step_into_function)
-	(insert_step_resume_breakpoint_at_sal)
-	(insert_longjmp_resume_breakpoint, keep_going): Adjust.
-	(clear_stepping_state): New.
-	(normal_stop): Adjust.
-	(save_inferior_status, restore_inferior_status): Adjust.
-
-	* gdbthread.h (struct thread_info): Comments describing the
-	members moved here.  Add step_after_step_resume_breakpoint.
-	(delete_step_resume_breakpoint): Add thread_info argument.
-	(save_infrun_state, load_infrun_state): Remove prev_pc,
-	trap_expected, step_resume_breakpoint, step_range_start,
-	step_range_end, step_frame_id, another_trap,
-	stepping_through_solib_after_catch,
-	stepping_through_solib_catchpoints, current_line and
-	current_symtab function arguments.
-	(inferior_thread): Declare.
-
-	* thread.c (inferior_thread): New.
-	(delete_step_resume_breakpoint): Add a thread_info parameter and
-	rewrite.
-	(load_infrun_state, save_infrun_state): Remove prev_pc,
-	trap_expected, step_resume_breakpoint, step_range_start,
-	step_range_end, step_frame_id, stepping_over_breakpoint,
-	stepping_through_solib_after_catch,
-	stepping_through_solib_catchpoints, current_line and
-	current_symtab args.  Remove code referencing them.
-
-	* infcmd.c (step_range_start, step_range_end, step_frame_id):
-	Delete.
-	(step_1, step_once, until_next_command): Adjust.
-
-	* inferior.h (step_range_start, step_range_end, step_frame_id):
-	Delete.
-
-	* linux-nat.c (linux_child_follow_fork): If following the child,
-	move the step state to it.  Adjust.
-	* inf-ptrace.c (inf_ptrace_follow_fork): Ditto.
-	* inf-ttrace.c (inf_ttrace_follow_fork): Ditto.
-
-2008-09-08  Pedro Alves  <pedro@codesourcery.com>
-
-	* bsd-uthread.c (bsd_uthread_find_new_threads): Claim the main
-	thread.
-
-2008-09-08  Pedro Alves  <pedro@codesourcery.com>
-
-	* corelow.c (add_to_thread_list): If this is the first time we
-	hear about thread info, update inferior_ptid.
-	(core_open): Clear the thread list and set inferior_ptid before
-	acknowledging a new inferior.  Find threads before fetching
-	register info.  Give an upper target layer a chance to find and
-	claim new threads.  Print core generation and stop signal info
-	after finding new threads.
-	(get_core_register_section): Look at the lwp member of
-	inferior_ptid for detecting if we have threads info, instead of
-	the pid member.
-	(core_pid_to_str): New.
-	(init_core_ops): Register core_pid_to_str.
-
-2008-09-08  Pedro Alves  <pedro@codesourcery.com>
-
-	* spu-linux-nat.c (spu_child_post_startup_inferior)
-	(spu_child_post_attach): Don't add the main thread here.
-
-2008-09-08  Pedro Alves  <pedro@codesourcery.com>
-
-	Use ptid_t.tid to store thread ids instead of ptid_t.pid.
-
-	* gnu-nat.c (inf_validate_procs): If this is the first time we're
-	seeing a thread id, extend the main thread's ptid.  If we still
-	have pending execs, don't be verbose about new threads.
-	(gnu_wait, gnu_resume, gnu_attach, gnu_thread_alive)
-	(gnu_pid_to_str, cur_thread, sig_thread_cmd): Adjust.
-	* i386gnu-nat.c (gnu_fetch_registers, gnu_store_registers):
-	Adjust.
-
-2008-09-08  Pedro Alves  <pedro@codesourcery.com>
-
-	* procfs.c (to_attach): Create a procinfo for the current lwp.
-	Add it to gdb's thread list.
-	(procfs_fetch_registers, procfs_store_registers): Assume there's
-	always an lwp.
-	(procfs_wait): Don't add the main thread here.
-	(procfs_init_inferior): Create a procinfo for the main lwp here.
-	Change main thread's ptid with thread_change_ptid.
-	(procfs_notice_thread): Check for exited threads.
-	(procfs_corefile_thread_callback): Remove check for the main
-	process.
-	(procfs_make_note_section): Assume there is always a thread.
-
-	* sol-thread.c (sol_thread_attach): Clear sol_thread_active before
-	attaching.  Change the main thread ptid with thread_change_ptid.
-	(sol_thread_detach): Clear sol_thread_active.
-	(sol_thread_wait): Check for exited threads.
-	(sol_thread_create_inferior): Clear sol_thread_active before
-	creating a new inferior.  Change the main thread ptid with
-	thread_change_ptid.
-	(sol_thread_mourn_inferior): Clear sol_thread_active.
-	(sol_find_new_threads_callback): Check for exited threads.
-
-2008-09-08  Pedro Alves  <pedro@codesourcery.com>
-
-	* inf-ttrace.c (inf_ttrace_wait): On TTEVT_LWP_CREATE and
-	LWP_TERMINATE, resume the caller thread.  On TTEVT_LWP_CREATE,
-	TTEVT_LWP_EXIT and TTEVT_LWP_TERMINATE, don't stop the whole
-	process, and return TARGET_WAITKIND_IGNORE.
-
-2008-09-08  Pedro Alves  <pedro@codesourcery.com>
-
-	* inf-ttrace.c: Include <signal.h>
-	(inf_ttrace_delete_dead_threads_callback): New.
-	(inf_ttrace_resume_lwp): New.
-	(inf_ttrace_resume_callback, inf_ttrace_resume): Rewrite.  Don't
-	delete dying threads until they are really dead.
-	(inf_ttrace_wait): After stopping the whole process, delete any
-	dying thread that is really dead by now.
-	(inf_ttrace_thread_alive): Return 1.
-	(inf_ttrace_extra_thread_info): New.
-	(inf_ttrace_target): Register inf_ttrace_extra_thread_info.
-
-2008-09-08  Pedro Alves  <pedro@codesourcery.com>
-
-	* inf-ttrace.c (inf_ttrace_follow_fork): Register the main thread
-	of the child fork.
-	(inf_ttrace_attach): Add the main thread.
-	(inf_ttrace_resume_callback): Check for exited threads.  Adjust
-	for always a thread.
-	(inf_ttrace_wait): Decorate the main thread's ptid with lwp info
-	using thread_change_ptid, and set its private data.  Don't add the
-	main thread here.
-	(inf_ttrace_pid_to_str): Adjust.
-
-2008-09-08  Pedro Alves  <pedro@codesourcery.com>
-
-	* bsd-uthread.c (bsd_uthread_wait): Decorate the main thread with
-	thread_change_ptid.  Check for exited threads.
-	(bsd_uthread_find_new_threads): Check for exited threads.
-
-2008-09-08  Pedro Alves  <pedro@codesourcery.com>
-
-	* inf-ptrace.c: Include "gdbthread.h".
-	(inf_ptrace_attach): Add the main thread here.
-	* linux-nat.c (linux_nat_attach): Don't add the main thread here.
-	Decorate the main thread id with the lwp id.
-
-2008-09-08  Pedro Alves  <pedro@codesourcery.com>
-
-	* linux-nat.c (linux_nat_wait): Update inferior_ptid's ptid with
-	thread_change_ptid.  Don't add or mark the main thread as running
-	and executing here.
-	* fork-child.c (fork_inferior): Add the main thread here.
-
-2008-09-08  Jerome Guitton  <guitton@adacore.com>
-
-	* rs6000-tdep.c (rs6000_fetch_instruction)
-	(rs6000_skip_stack_check): New functions.
-	(skip_prologue): Skip stack check sequence.
-	
-2008-09-08  David Daney  <ddaney@avtrex.com>
-
-	* dummy-frame.h (frame.h): Include it.
-	(struct frame_id): Remove declaration.
-
-2008-09-05  Ulrich Weigand  <uweigand@de.ibm.com>
-
-	* spu-tdep.c (spu_push_dummy_code): New function.
-	(spu_gdbarch_init): Install it.
-
-2008-09-05  Ulrich Weigand  <uweigand@de.ibm.com>
-
-	* gdbarch.sh (gdbarch_dump): Use core_addr_to_string_nz
-	instead of paddr_nz.
-	* gdbarch.c: Regenerate.
-
-	* target.c (target_xfer_partial, debug_print_register): Use
-	core_addr_to_string_nz instead of paddr_nz.
-
-2008-09-05  Ulrich Weigand  <uweigand@de.ibm.com>
-
-	* rs6000-tdep.c (rs6000_gdbarch_init): Setup displaced stepping
-	*before* calling gdbarch_init_osabi.
-	(rs6000_aix_init_osabi): Disable displaced stepping.
-
-2008-09-05  Ulrich Weigand  <uweigand@de.ibm.com>
-
-	* target.c (update_current_target): Do not inherit to_open
-	or to_close.
-	(pop_target): Call target_close on target_stack instead
-	of current_target.
-	(pop_all_targets_above): Likewise.
-
-2008-09-05  Ulrich Weigand  <uweigand@de.ibm.com>
-
-	* gnu-v3-abi.c (gnuv3_decode_method_ptr): New function.
-	(gnuv3_print_method_ptr): Use it.
-	(gnuv3_method_ptr_to_value): Likewise.
-
-2008-09-05  Ulrich Weigand  <uweigand@de.ibm.com>
-
-	* nto-tdep.h (struct nto_target_ops): Add gdbarch parameter to
-	register_area callback function.
-	* i386-nto-tdep.c (i386nto_register_area): Add gdbarch parameter.
-	Use it instead of current_gdbarch.
-	* nto-procfs.c (procfs_store_registers): Update call.
-
-2008-09-05  Ulrich Weigand  <uweigand@de.ibm.com>
-
-	* mips-tdep.c (deprecated_mips_set_processor_regs_hack): Use
-	regcache architecture instead of current_gdbarch.
-
-2008-09-05  Ulrich Weigand  <uweigand@de.ibm.com>
-
-	* mep-tdep.c (struct mep_prologue): Add gdbarch member.
-	(check_for_saved): Use it instead of current_gdbarch.
-	(is_arg_spill): Add gdbarch paramter.  Use it instead
-	of current_gdbarch.
-	(mep_analyze_prologue): Add gdbarch parameter.  Pass it
-	to is_arg_spill and check_for_saved.
-	(mep_skip_prologue, mep_analyze_frame_prologue): Update calls.
-
-2008-09-05  Ulrich Weigand  <uweigand@de.ibm.com>
-
-	* hppa-tdep.c (internalize_unwinds): Use objfile architecture
-	instead of current_gdbarch.
-
-2008-09-05  Ulrich Weigand  <uweigand@de.ibm.com>
-
-	* m68k-tdep.h (m68kbsd_fpreg_offset): Add gdbarch parameter.
-	* m68kbsd-tdep.c (m68kbsd_fpreg_offset): Add gdbarch paramter.
-	Use it instead of current_gdbarch.
-	(m68kbsd_supply_fpregset): Update call.
-	* m68kbsd-nat.c (m68kbsd_supply_fpregset): Likewise.
-	(m68kbsd_collect_fpregset): Likewise.
-
-2008-09-05  Ulrich Weigand  <uweigand@de.ibm.com>
-
-	* cris-tdep.c (cris_version, cris_mode): Remove.
-	(crisv32_single_step_through_delay): Use tdep->cris_mode.
-	(cris_breakpoint_from_pc): Likewise.
-	(cris_frame_unwind_cache): Use tdep->cris_version.
-	(crisv32_scan_prologue): Likewise.
-	(cris_spec_reg_applicable): Add gdbarch argument.
-	Use tdep->cris_version.
-	(cris_register_size, cris_special_register_name): Update calls.
-	(cris_special_register_name): Add gdbarch argument.
-	(cris_register_name, crisv32_register_name): Update calls.
-
-2008-09-05  Ulrich Weigand  <uweigand@de.ibm.com>
-
-	* m68hc11-tdep.c (gdb_print_insn_m68hc11): Use info->arch
-	instead of current_gdbarch.
-
-	* sh64-tdep.c (gdb_print_insn_sh64): Remove.
-	(sh64_gdbarch_init): Install print_insn_sh64 directly.
-	* sh-tdep.c (gdb_print_insn_sh): Remove.
-	(sh_gdbarch_init): Install print_insn_sh directly.
-
-	* mips-tdep.c (gdb_print_insn_mips): Do not check mips_abi
-	from current_gdbarch.
-	(gdb_print_insn_mips_n32, gdb_print_insn_mips_n64): New functions.
-	(mips_gdbarch_init): Install them instead of gdb_print_insn_mips
-	depending on mips_abi.
-
-2008-09-05  Ulrich Weigand  <uweigand@de.ibm.com>
-
-	* gdbarch.sh (addr_bits_remove): Change type to 'm'.
-	(smash_text_address): Likewise.
-	* gdbarch.c, gdbarch.h: Regenerate.
-
-	* arch-utils.c (core_addr_identity): Add gdbarch parameter.
-	* arch-utils.h (core_addr_identity): Likewise.
-	* arm-tdep.c (arm_addr_bits_remove): Likewise.
-	(arm_smash_text_address): Likewise.
-	* hppa-tdep.c (hppa_smash_text_address): Likewise.
-	* m88k-tdep.c (m88k_addr_bits_remove): Likewise.
-	* s390-tdep.c (s390_addr_bits_remove): Likewise.
-
-	* mips-tdep.c (mips_addr_bits_remove): Add gdbarch parameter.
-	Use it instead of current_gdbarch.
-
-	* arm-tdep.c (arm_prologue_prev_register, arm_unwind_pc,
-	arm_dwarf2_prev_register): Update calls.
-	* m88k-tdep.c (m88k_unwind_pc): Update call.
-
-2008-09-05  Ulrich Weigand  <uweigand@de.ibm.com>
-
-	* dwarf2expr.h (dwarf2_read_address): Add gdbarch argument.
-	* dwarf2expr.c (dwarf2_read_address): Add gdbarch argument.
-	Call gdbarch_integer_to_address directly instead of converting
-	to value and back.  Update comment.
-	(execute_stack_op): Update call site.
-	* dwarf2loc.c (find_location_expression): Likewise.
-	(locexpr_describe_location): Update
-
-	* dwarf2expr.h (struct dwarf_expr_context): Add gdbarch member.
-	* dwarf2-frame.c (execute_stack_op): Initialize ctx->gdbarch.
-	* dwarf2loc. (dwarf2_evaluate_loc_desc): Likewise.
-	(dwarf2_loc_desc_needs_frame): Likewise.
-
-2008-09-05  Ulrich Weigand  <uweigand@de.ibm.com>
-
-	* breakpoint.h (struct bp_location): Change type of section
-	member to "struct obj_section *".
-	* tracepoint.h (struct tracepoint): Likewise.
-	* symtab.h (struct general_symbol_info): Replace bfd_section
-	member with obj_section.
-	(struct symtab_and_line): Change type of section member to
-	"struct obj_section *".
-	(SYMBOL_BFD_SECTION): Remove macro, replace by ...
-	(SYMBOL_OBJ_SECTION): ... this.
-
-	* minsym.c (prim_record_minimal_symbol_and_info): Record symbol
-	section as obj_section instead of bfd_section.
-
-	* ada-lang.c (ada_decode_symbol): Use gsymbol->obj_section
-	directly instead of looking of obj_section from bfd_section.
-
-	* objfiles.h (find_pc_sect_section): Remove.
-	* objfiles.c (find_pc_sect_section): Remove.
-	(find_pc_section): Inline find_pc_sect_section code.
-
-	* symfile.h (find_pc_overlay): Return struct obj_section *.
-	(find_pc_mapped_section): Likewise.
-	(section_is_overlay, section_is_mapped): Change type of section
-	argument to struct obj_section *.
-	(pc_in_mapped_range, pc_in_unmapped_range): Likewise.
-	(overlay_mapped_address, overlay_unmapped_address): Likewise.
-	(symbol_overlayed_address): Likewise.
-	* symtab.h (symbol_overlayed_address): Likewise.
-	* symfile.c (overlay_is_mapped): Remove.
-	(section_is_mapped): Inline overlay_is_mapped code.  Update.
-	(overlay_invalidate_all): Update.
-	(section_is_overlay): Change section argument to type
-	"struct obj_section *".  Use bfd_ methods.
-	(pc_in_unmapped_range): Likewise.  Handle relocated sections.
-	(pc_in_mapped_range): Likewise.  Handle relocated sections.
-	(sections_overlap): Likewise.
-	(overlay_unmapped_address): Likewise.
-	(overlay_mapped_address): Likewise.
-	(symbol_overlayed_address): Likewise.
-	(find_pc_overlay): Return struct obj_section *.
-	(find_pc_mapped_section): Likewise.
-	(list_overlays_command): Update.
-	(map_overlay_command, unmap_overlay_command): Update.
-	(simple_overlay_update): Update.
-
-	* block.h (blockvector_for_pc_sect): Change section argument
-	to type "struct obj_section *".
-	(block_for_pc_sect): Likewise.
-	* block.c (blockvector_for_pc_sect): Change section argument
-	to type "struct obj_section *".
-	(block_for_pc_sect): Likewise.
-	* symtab.h (find_pc_sect_function, find_pc_sect_psymtab,
-	find_pc_sect_symtab, find_pc_sect_psymbol, find_pc_sect_line,
-	lookup_minimal_symbol_by_pc_section, find_function_start_pc): Likewise.
-	(matching_bfd_sections): Rename to ...
-	(matching_obj_sections): ... this.  Update argument types.
-	* blockframe.c (find_pc_sect_function): Likewise.
-	* breakpoint.c (describe_other_breakpoints): Likewise.
-	(breakpoint_has_pc, check_duplicates_for): Likewise.
-	* minsyms.c (lookup_minimal_symbol_by_pc_section_1): Likewise.
-	(lookup_minimal_symbol_by_pc_section): Likewise.
-	* symtab.c (find_pc_sect_psymtab_closer): Likewise.
-	(find_pc_sect_psymtab, find_pc_sect_psymbol, find_pc_sect_symtab,
-	find_pc_sect_line, find_function_start_pc): Likewise.
-	(matching_bfd_sections): Rename to ...
-	(matching_obj_sections): ... this.  Update argument types.
-
-	* blockframe.c (find_pc_partial_function): Update to section
-	type changes.  No longer call find_pc_sect_section.
-	(cache_pc_function_section): Change to type "struct obj_section *".
-	* breakpoint.c (resolve_sal_pc): Update to section type changes.
-	* exec.c (xfer_memory): Likewise.
-	* findvar.c (read_var_value): Likewise.
-	* infcmd.c (jump_command): Likewise.
-	* linespec.c (minsym_found): Likewise.
-	* maint.c (maintenance_translate_address): Likewise.
-	* minsyms.c (lookup_minimal_symbol_by_pc_section_1): Likewise.
-	(lookup_solib_trampoline_symbol_by_pc): Likewise.
-	* parse.c (write_exp_msymbol): Likewise.
-	* printcmd.c (build_address_symbolic): Likewise.
-	(address_info, sym_info): Likewise.
-	* symmisc.c (dump_msymbols, print_symbol): Likewise.
-	* symtab.c (fixup_section): Likewise.
-	(fixup_symbol_section, fixup_psymbol_section): Likewise.
-	(find_pc_line, find_function_start_sal): Likewise.
-	* target.c (memory_xfer_partial): Likewise.
-	* hppa-hpux-tdep.c (hppa64_hpux_in_solib_call_trampoline): Likewise.
-	* spu-tdep.c (spu_overlay_update): Likewise.
-
-2008-09-04  Doug Evans  <dje@google.com>
-
-	* defs.h (plongest,pulongest): Renamed from paddr_u,paddr_d.
-	Change argument of pulongest from CORE_ADDR to ULONGEST.
-	All callers updated.
-	* utils.c (plongest): Renamed from paddr_d.
-	(pulongest): Renamed from paddr_u, change arg type to ULONGEST.
-	* remote-mips.c (send_srec): Use paddr_nz instead of paddr_u in
-	`CORE_ADDR addr' arg of error message.
-
-2008-09-03  Angela Marie Thomas <angela@releasedominatrix.com>
-
-	* ser-tcp.c (ser_tcp_send_break): New function.
-	(_initialize_ser_tcp): Use ser_tcp_send_break.
-	* ser-tcp.h (ser_tcp_send_break): New prototype.
-
-2008-09-03  Ulrich Weigand  <uweigand@de.ibm.com>
-
-	* spu-tdep.c (spu_push_dummy_call): Update all stack pointer slots
-	when allocating stack frame for inferior call.
-
-2008-09-03  Ulrich Weigand  <uweigand@de.ibm.com>
-
-	* spu-tdep.c (spu_frame_unwind_cache): Do not attempt to unwind
-	SP or return address if we failed to find a valid frame.
-
-2008-09-03  Aleksandar Ristovski  <aristovski@qnx.com>
-
-	* breakpoint.c (breakpoint_init_inferior): Mark as not inserted only
-	non-permanent breakpoints.
-	(bpstat_stop_status): Change enable_state to bp_disabled only for
-	non-permanent breakpoints.
-	(bp_loc_is_permanent): New function.
-	(create_breakpoint): Check if the location points to a permanent
-	breakpoint and if it does, make breakpoint permanent.
-	(update_breakpoint_locations): Make sure new locations of permanent
-	breakpoints are properly initialized.
-	* i386-tdep.c (i386_skip_permanent_breakpoint): New function.
-	(i386_gdbarch_init): Set gdbarch_skip_permanent_breakpoint.
-
-2008-09-02  Pedro Alves  <pedro@codesourcery.com>
-
-	* breakpoint.c (insert_breakpoints, update_global_location_list):
-	Check breakpoints_always_inserted_mode instead of
-	always_inserted_mode directly.
-
-2008-09-02  Andreas Schwab  <schwab@suse.de>
-
-	* ia64-tdep.c (ia64_get_dyn_info_list): Use obj_section_addr.
-
-2008-09-01  Jan Kratochvil  <jan.kratochvil@redhat.com>
-
-	Stay compatible after the GCC PR fortran/29635 fix.
-	* dwarf2read.c (process_die <DW_TAG_imported_module>)
-	(process_die <DW_TAG_imported_module>): Do not assert anything about
-	these unsupported tags.
-
-2008-08-29  Tom Tromey  <tromey@redhat.com>
-
-	* maint.c (_initialize_maint_cmds): Fix typo.
-
-2008-08-29  Tom Tromey  <tromey@redhat.com>
-
-	* dwarf2read.c (dwarf2_build_psymtabs_hard): Copy dirname on
-	obstack.
-
-2008-08-27  Ulrich Weigand  <uweigand@de.ibm.com>
-
-	* remote.c: Include "gdb_stat.h".
-
-2008-08-26  Ulrich Weigand  <uweigand@de.ibm.com>
-
-	* dummy-frame.h (dummy_frame_pop): Add prototype.
-	* dummy-frame.c: Include "observer.h".
-	(dummy_frame_push): Do not check for stale frames.
-	(dummy_frame_pop): New function.
-	(cleanup_dummy_frames): New function.
-	(_initialize_dummy_frame): Install it as inferior_created observer.
-
-	* frame.h (struct frame_id): Update comments.
-	(frame_id_inner): Remove prototype.
-	* frame.c (frame_id_inner): Make static.  Add comments.
-	(frame_find_by_id): Update frame_id_inner safety net check to avoid
-	false positives for targets using non-contiguous stack ranges.
-	(get_prev_frame_1): Update frame_id_inner safety net check.
-	(frame_pop): Call dummy_frame_pop when popping a dummy frame.
-
-	* stack.c (return_command): Directly pop the selected frame.
-	* infrun.c (handle_inferior_event): Remove dead code.
-	* i386-tdep.c (i386_push_dummy_call): Update comment.
-
-2008-08-26  Ulrich Weigand  <uweigand@de.ibm.com>
-
-	* breakpoint.c (remove_breakpoint): Do not fail if unable to remove
-	breakpoint from shared library.
-
-2008-08-26  Ulrich Weigand  <uweigand@de.ibm.com>
-
-	* solib-svr4.c (read_program_header): New function.
-	(scan_dyntag_auxv): New function.
-	(elf_locate_base): Use it if scan_dyntag fails.
-	(find_program_interpreter): New function.
-	(enable_break): Use it instead of .interp section.
-
-2008-08-26  Ulrich Weigand  <uweigand@de.ibm.com>
-
-	* remote.h (remote_filename_p, remote_bfd_open): Add prototypes.
-	* remote.c (remote_bfd_iovec_open, remote_bfd_iovec_close,
-	remote_bfd_iovec_pread, remote_bfd_iovec_stat, remote_filename_p,
-	remote_bfd_open): New functions.
-	(remote_hostio_send_command): Fail safely if remote connection
-	is not set up.
-
-	* solist.h (solib_open): Remove prototype.
-	(solib_bfd_open): Add prototype.
-	* solib.c: Include "remote.h".
-	(solib_open): Remove, replace by ...
-	(solib_bfd_open): ... this new function.  Handle remote BFDs.
-	(solib_map_sections): Replace solib_open by solib_bfd_open.
-	* solib-frv.c: Include "exceptions.h".
-	(enable_break2): Replace solib_open by solib_bfd_open.
-	* solib-svr4.c: Include "exceptions.h".
-	(enable_break): Replace solib_open by solib_bfd_open.
-
-	* symfile.c: Include "remote.h".
-	(build_id_verify): Handle remote BFDs.
-	(separate_debug_file_exists): Use BFD to access file.  Handle
-	remote BFDs.
-	(symfile_bfd_open): Handle remote BFDs.
-	(reread_symbols): Handle remote BFDs.
-
-	* NEWS: Mention "remote:" argument prefix to "set sysroot".
-
-2008-08-26  Ulrich Weigand  <uweigand@de.ibm.com>
-
-	* gdbarch.sh (target_gdbarch): New global variable.
-	(deprecated_current_gdbarch_select_hack): Set it.
-	* gdbarch.c, gdbarch.h: Regenerate.
-
-	* arch-utils.c (gdbarch_update_p): Use target_gdbarch instead
-	of current_gdbarch.
-	* target-descriptions.c (target_find_description): Likewise.
-	* arm-tdep.c (arm_update_current_architecture): Likewise.
-	(show_fp_model, arm_show_abi, arm_show_fallback_mode, 
-	arm_show_force_mode): Likewise.
-	* mips-tdep.c (show_mask_address, show_mipsfpu_command,
-	show_mips_abi): Likewise.
-	* mep-tdep.c (me_module_register_set, current_me_module): Likewise.
-
-	* target.c (target_translate_tls_address): Use target_gdbarch
-	instead of current_gdbarch.
-	* remote.c (struct packet_reg): Likewise.
-	(get_remote_arch_state, packet_reg_from_regnum,
-	packet_reg_from_pnum, remote_check_symbols, remote_wait,
-	remote_address_masked, remote_insert_breakpoint,
-	remote_insert_hw_breakpoint, remote_read_description): Likewise.
-	* remote-m32r-sdi.c (m32r_resume, m32r_wait): Likewise.
-	* remote-mips.c (mips_open, mips_common_breakpoint): Likewise.
-	* cris-tdep.c (cris_can_use_hardware_watchpoint): Likewise.
-
-	* solib.c (solib_open, solib_map_sections, solib_read_symbols,
-	solib_add, info_sharedlibrary_command, solib_address, 
-	solib_create_inferior_hook, in_solib_dynsym_resolve_code,
-	solib_global_lookup): Likewise.
-	* solib-frv.c (enable_break2, frv_relocate_main_executable): Likewise.
-	* solib-irix.c (irix_current_sos, irix_open_symbol_file_object):
-	Likewise.
-	* solib-sunos.c (sunos_solib_create_inferior_hook): Likewise.
-	* solib-svr4.c (exec_entry_point, enable_break, svr4_free_so,
-	set_solib_svr4_fetch_link_map_offsets, svr4_fetch_link_map_offsets):
-	Likewise.
-	* nto-tdep.c (nto_find_and_open_solib, nto_init_solib_absolute_prefix,
-	nto_truncate_ptr): Likewise.
-	* mips-linux-tdep.c (mips_linux_in_dynsym_stub): Likewise.
-
-2008-08-26  Luis Machado  <luisgpm@br.ibm.com>
-
-	* ppc-linux-tdep.c (ppc_linux_vsx_regset_sections) New structure.
-	(ppc_linux_vmx_regset_sections): New structure.
-	(ppc_linux_fp_regset_sections): New structure.
-	(ppc_linux_init_abi): Select core-file regset  based on target
-	features.
-
-2008-08-26  Ulrich Weigand  <uweigand@de.ibm.com>
-
-	* target.c (debug_print_register): Use regcache_raw_collect
-	instead of regcache_cooked_read.  Only handle raw registers.
-
-2008-08-25  Pedro Alves  <pedro@codesourcery.com>
-
-	* cp-name-parser.y: Include config.h before system headers.
-
-2008-08-25  Ulrich Weigand  <uweigand@de.ibm.com>
-
-	* m88k-tdep.c: Update for unwinder changes.
-
-2008-08-24  Tom Tromey  <tromey@redhat.com>
-
-	* s390-tdep.c (s390_address_class_type_flags): Use
-	TYPE_INSTANCE_FLAG_ADDRESS_CLASS_1.
-	(s390_address_class_type_flags_to_name): Likewise.
-	(s390_address_class_name_to_type_flags): Likewise.
-
-2008-08-24  Tom Tromey  <tromey@redhat.com>
-
-	* rs6000-tdep.c (rs6000_builtin_type_vec128): Don't use
-	TYPE_FLAGS.
-	* features/rs6000/powerpc-vsx32l.c
-	(initialize_tdesc_powerpc_vsx32l): Update.
-	* features/rs6000/powerpc-vsx32.c
-	(initialize_tdesc_powerpc_vsx32): Update.
-	* features/rs6000/powerpc-vsx64.c
-	(initialize_tdesc_powerpc_vsx64): Update.
-	* features/rs6000/powerpc-vsx64l.c
-	(initialize_tdesc_powerpc_vsx64l): Update.
-	* target-descriptions.c (maint_print_c_tdesc_cmd): Emit
-	TYPE_VECTOR, not TYPE_FLAGS.
-
-2008-08-24  Tom Tromey  <tromey@redhat.com>
-
-	* xml-tdesc.c (tdesc_end_union): Update.
-	* stabsread.c (define_symbol): Update.
-	(read_type): Update.
-	(read_struct_type): Update.
-	(read_enum_type): Update.
-	* spu-tdep.c (spu_builtin_type_vec128): Update.
-	* sh-tdep.c (sh_push_dummy_call_fpu): Update.
-	(sh_push_dummy_call_nofpu): Update.
-	* mdebugread.c (parse_symbol): Update.
-	(parse_symbol): Update.
-	(parse_symbol): Update.
-	(upgrade_type): Update.
-	* jv-lang.c (java_lookup_class): Update.
-	* iq2000-tdep.c (iq2000_pointer_to_address): Update.
-	* i386-tdep.c (i386_mmx_type): Update.
-	(i386_sse_type): Update.
-	* gdbtypes.h (enum type_flag_value): New enum.
-	(enum type_instance_flag_value): New enum.
-	(TYPE_FLAG_UNSIGNED, TYPE_FLAG_NOSIGN, TYPE_FLAG_STUB,
-	TYPE_FLAG_TARGET_STUB, TYPE_FLAG_STATIC, TYPE_FLAG_PROTOTYPED,
-	TYPE_FLAG_INCOMPLETE, TYPE_FLAG_VARARGS, TYPE_FLAG_VECTOR,
-	TYPE_FLAG_FIXED_INSTANCE, TYPE_FLAG_STUB_SUPPORTED,
-	TYPE_FLAG_NOTTEXT): Now enum constants.
-	(TYPE_FLAG_CONST, TYPE_FLAG_VOLATILE, TYPE_FLAG_CODE_SPACE,
-	TYPE_FLAG_DATA_SPACE, TYPE_FLAG_ADDRESS_CLASS_1,
-	TYPE_FLAG_ADDRESS_CLASS_2): Remove.
-	(TYPE_INSTANCE_FLAG_CONST, TYPE_INSTANCE_FLAG_VOLATILE,
-	TYPE_INSTANCE_FLAG_CODE_SPACE, TYPE_INSTANCE_FLAG_DATA_SPACE,
-	TYPE_INSTANCE_FLAG_ADDRESS_CLASS_1,
-	TYPE_INSTANCE_FLAG_ADDRESS_CLASS_2): New constants.
-	(TYPE_UNSIGNED, TYPE_NOSIGN, TYPE_STUB, TYPE_TARGET_STUB,
-	TYPE_STATIC, TYPE_PROTOTYPED, TYPE_INCOMPLETE, TYPE_VARARGS,
-	TYPE_VECTOR, TYPE_FIXED_INSTANCE, TYPE_STUB_SUPPORTED,
-	TYPE_NOTTEXT): Update.
-	(TYPE_FLAG_ADDRESS_CLASS_ALL): Remove.
-	(TYPE_INSTANCE_FLAG_ADDRESS_CLASS_ALL): New define.
-	(TYPE_VOLATILE, TYPE_CODE_SPACE, TYPE_DATA_SPACE,
-	TYPE_ADDRESS_CLASS_1, TYPE_ADDRESS_CLASS_2,
-	TYPE_ADDRESS_CLASS_ALL): Update.
-	(struct main_type) <flags>: Remove.
-	<flag_unsigned, flag_nosign, flag_stub, flag_target_stub,
-	flag_static, flag_prototyped, flag_incomplete, flag_varargs,
-	flag_vector, flag_stub_supported, flag_nottext,
-	flag_fixed_instance>: New fields.
-	<nfields, vptr_fieldno>: Move earlier.
-	(TYPE_FLAGS): Remove.
-	* gdbtypes.c (make_pointer_type): Update.
-	(address_space_name_to_int): Update.
-	(address_space_int_to_name): Update.
-	(make_type_with_address_space): Update.
-	(make_cv_type): Update.
-	(create_range_type): Update.
-	(get_discrete_bounds): Update.
-	(create_set_type): Update.
-	(make_vector_type): Update.
-	(smash_to_method_type): Update.
-	(check_typedef): Update.
-	(check_stub_method): Update.
-	(init_type): Individually assign flag fields.
-	(recursive_dump_type): Don't print entire TYPE_FLAGS field.  Do
-	print TYPE_FIXED_INSTANCE, TYPE_STUB_SUPPORTED, and TYPE_NOTTEXT.
-	(copy_type_recursive): Copy the entire main type.  Don't use
-	TYPE_FLAGS.
-	* features/rs6000/powerpc-altivec64l.c
-	(initialize_tdesc_powerpc_altivec64l): Update.
-	* features/rs6000/powerpc-altivec64.c
-	(initialize_tdesc_powerpc_altivec64): Update.
-	* features/rs6000/powerpc-altivec32l.c
-	(initialize_tdesc_powerpc_altivec32l): Update.
-	* features/rs6000/powerpc-altivec32.c
-	(initialize_tdesc_powerpc_altivec32): Update.
-	* features/rs6000/powerpc-7400.c (initialize_tdesc_powerpc_7400):
-	Update.
-	* features/arm-with-iwmmxt.c (initialize_tdesc_arm_with_iwmmxt):
-	Update.
-	* dwarf2read.c (read_structure_type): Update.
-	(read_enumeration_type): Likewise.
-	(process_enumeration_scope): Likewise.
-	(read_tag_pointer_type): Likewise.
-	(read_subroutine_type): Likewise.
-	(read_subroutine_type): Likewise.
-	(read_base_type): Likewise.
-	* coffread.c (coff_read_enum_type): Update.
-	* ada-valprint.c (adjust_type_signedness): Update.
-	* ada-typeprint.c (print_record_field_types): Update.
-	* ada-lang.c (packed_array_type): Update.
-	(empty_record): Don't reset TYPE_FLAGS.
-	(ada_template_to_fixed_record_type_1): Update.
-	(ada_template_to_fixed_record_type_1): Likewise.
-	(template_to_static_fixed_type): Likewise.
-	(to_record_with_fixed_variant_part): Likewise.
-	(to_fixed_record_type): Likewise.
-	(to_fixed_array_type): Likewise.
-	(to_static_fixed_type): Likewise.
-
-2008-08-23  Jim Blandy  <jimb@redhat.com>
-
-	PR macros/607:
-	* symmisc.c (print_symbol_bcache_statistics): Include statistics
-	for the macro bcache.
-
-2008-08-23  Tom Tromey  <tromey@redhat.com>
-
-	* macrotab.h (struct macro_definition) <kind>: Shrink to one bit.
-	(argc): Now 31 bits.
-
-2008-08-22  Tom Tromey  <tromey@redhat.com>
-
-	* NEWS: Move macro entries back under "New commands".
-
-2008-08-22  Ulrich Weigand  <uweigand@de.ibm.com>
-
-	* breakpoint.c (create_overlay_event_breakpoint): Rename to ...
-	(create_overlay_event_breakpoint_1): ... this.  Add OBJFILE parameter.
-	(create_overlay_event_breakpoint): Loop over all objfiles to install
-	multiple instances of the overlay event breakpoint if present.
-
-2008-08-22  Ulrich Weigand  <uweigand@de.ibm.com>
-
-	* spu-tdep.c (spu_overlay_new_objfile): Only consider SPU objfiles.
-	(info_spu_event_command): Command only supported on SPU architecture.
-	(info_spu_signal_command): Likewise.
-	(info_spu_mailbox_command): Likewise.
-	(info_spu_dma_command): Likewise.
-	(info_spu_proxydma_command): Likewise.
-
-2008-08-22  Ulrich Weigand  <uweigand@de.ibm.com>
-
-	* infrun.c (adjust_pc_after_break): Do not call get_thread_regcache
-	if the thread has already exited.
-
-2008-08-22  Pedro Alves  <pedro@codesourcery.com>
-
-	* infrun.c (proceed): Move back setting previous_inferior_ptid
-	from here ...
-	(wait_for_inferior): ... to here.
-	(fetch_inferior_event): ... and here.
-
-2008-08-21  Ulrich Weigand  <uweigand@de.ibm.com>
-
-	* gdbarch.sh: Include "regcache.h" into gdbarch.c.
-	(deprecated_current_gdbarch_select_hack): Call registers_changed
-	instead of reinit_frame_cache.
-	* gdbarch.c: Regenerate.
-
-2008-08-21  Ulrich Weigand  <uweigand@de.ibm.com>
-
-	* elfread.c (elf_symtab_read): Do not relocate thread-local symbols.
-
-2008-08-21  Daniel Jacobowitz  <dan@codesourcery.com>
-
-	* xcoffread.c (SYMNAME_ALLOC): Correct syntax.
-
-2008-08-21  Ulrich Weigand  <uweigand@de.ibm.com>
-
-	* findvar.c (locate_var_value): Do not call get_frame_arch
-	with a NULL frame argument.
-
-2008-08-21  Ulrich Weigand  <uweigand@de.ibm.com>
-
-	* frame.h (frame_map_regnum_to_name): Remove prototype.
-	(frame_map_name_to_regnum): Remove prototype.
-	* frame.c (frame_map_regnum_to_name): Remove.
-	(frame_map_name_to_regnum): Remove.
-	(frame_unwind_register_value): Use user_reg_map_regnum_to_name
-	instead of frame_map_regnum_to_name.
-	* ax-gdb.c: Include "user-regs.h".
-	(gen_expr): Use user_reg_map_name_to_regnum instead of
-	frame_map_name_to_regnum.
-	* eval.c:  Include "user-regs.h".
-	(evaluate_subexp_standard): Use user_reg_map_name_to_regnum
-	instead of frame_map_name_to_regnum.
-	* infcmd.c (registers_info): Likewise.
-	* parse.c: Include "user-regs.h".
-	(write_dollar_variable): Use user_reg_map_name_to_regnum
-	instead of frame_map_name_to_regnum.
-	* tracepoint.c: Include "user-regs.h".
-	(encode_actions): Use user_reg_map_name_to_regnum
-	instead of frame_map_name_to_regnum.
-	* valops.c: Include "user-regs.h".
-	(value_fetch_lazy): Use user_reg_map_regnum_to_name instead
-	of frame_map_regnum_to_name.
-
-2008-08-21  Ulrich Weigand  <uweigand@de.ibm.com>
-
-	* ppc-linux-tdep.c (ppc64_linux_convert_from_func_ptr_addr): Read
-	and manually relocate .opd contents from BFD instead of reading
-	them from target memory.
-
-2008-08-21  Daniel Jacobowitz  <dan@codesourcery.com>
-
-	* dwarf2read.c (processing_current_prefix): Delete static
-	variable.
-	(process_full_comp_unit): Do not set processing_current_prefix.
-	(dwarf2_full_name): New function.
-	(read_func_scope): Do not set processing_current_prefix.  Use
-	determine_prefix.
-	(read_structure_type): Do not set processing_current_prefix.  Remove
-	unused inner cleanup.
-	(process_structure_scope): Do not set processing_current_prefix.
-	(read_enumeration_type): Use dwarf2_full_name.
-	(determine_class_name): Return a const char *.  Put the result
-	on the objfile obstack.  Use dwarf2_full_name.
-	(read_namespace_type): New function.
-	(read_namespace): Do not create the type here.  Use
-	determine_prefix.
-	(read_typedef): Use dwarf2_full_name.  Do not pass the name
-	to init_type.
-	(read_base_type): Do not pass the name to init_type.  Handle
-	TYPE_FLAG_NOSIGN.
-	(read_unspecified_type): Do not pass the name to init_type.
-	(new_symbol): Use dwarf2_full_name instead of
-	processing_current_prefix.
-	(read_type_die): Do not set processing_current_prefix.  Handle
-	DW_TAG_namespace.
-	(determine_prefix): Handle specifications.  Return the result
-	on the objfile obstack.  Handle unions correctly.
-
-2008-08-21  Daniel Jacobowitz  <dan@codesourcery.com>
-
-	* buildsym.c (add_symbol_to_list): Do not call
-	cp_scan_for_anonymous_namespaces here.
-	(finish_block): Do not call cp_set_block_scope here.
-	* cp-namespace.c (processing_has_namespace_info)
-	(processing_current_prefix): Delete.
-	(cp_initialize_namespace): Do not initialize
-	processing_has_namespace_info.
-	(cp_scan_for_anonymous_namespaces): Use SYMBOL_DEMANGLED_NAME.  Do
-	not check processing_has_namespace_info.
-	(cp_set_block_scope): Take prefix and namespace info flag as
-	arguments.  Honor namespaces regardless of a demangled name.
-	* cp-support.h (processing_has_namespace_info)
-	(processing_current_prefix): Delete declarations.
-	(cp_set_block_scope): Update prototype.
-	* dwarf2read.c (processing_has_namespace_info)
-	(processing_current_prefix): New static variables.
-	(read_file_scope): Initialize processing_has_namespace_info.
-	(read_func_scope): Call cp_set_block_scope for C++.
-	(new_symbol): Call cp_scan_for_anonymous_namespaces for C++.
-	* symtab.c (symbol_demangled_name): Accept a const argument.
-	* symtab.h (symbol_demangled_name): Update prototype.
-
-2008-08-21  Daniel Jacobowitz  <dan@codesourcery.com>
-
-	* ax-gdb.c (gen_var_ref): Use SYMBOL_LINKAGE_NAME.
-	* blockframe.c (find_pc_partial_function): Likewise.
-	* buildsym.c (find_symbol_in_list): Likewise.
-	* c-valprint.c (c_val_print): Likewise.
-	* coffread.c (patch_opaque_types, process_coff_symbol): Likewise.
-	(coff_read_enum_type): Likewise.  Use SYMBOL_SET_LINKAGE_NAME.
-	* cp-support.c (cp_remove_params): Renamed from remove_params and
-	made global.
-	(overload_list_add_symbol): Update call to remove_params.
-	* cp-support.h (cp_remove_params): Declare.
-	* dwarf2read.c (process_enumeration_scope): Use SYMBOL_LINKAGE_NAME.
-	(dwarf2_const_value): Use SYMBOL_PRINT_NAME.
-	* expprint.c (dump_subexp_body_standard): Likewise.
-	* f-valprint.c (info_common_command, there_is_a_visible_common_named):
-	Use SYMBOL_LINKAGE_NAME to find symbols and SYMBOL_PRINT_NAME
-	for messages.
-	* findvar.c (read_var_value): Use SYMBOL_LINKAGE_NAME.
-	* gnu-v2-abi.c (gnuv2_value_rtti_type): Likewise.
-	* hppa-hpux-tdep.c (hppa32_hpux_in_solib_call_trampoline)
-	(hppa_hpux_skip_trampoline_code): Use SYMBOL_LINKAGE_NAME to find
-	symbols and SYMBOL_PRINT_NAME for messages.
-	* jv-lang.c (add_class_symbol): Use SYMBOL_SET_LINKAGE_NAME.
-	* linespec.c (decode_line_2): Use SYMBOL_LINKAGE_NAME.
-	* mdebugread.c (parse_symbol): Use SYMBOL_LINKAGE_NAME and
-	SYMBOL_SET_LINKAGE_NAME.
-	(mylookup_symbol): Use SYMBOL_LINKAGE_NAME.
-	* minsyms.c (add_minsym_to_demangled_hash_table): Use
-	SYMBOL_SEARCH_NAME.
-	(lookup_minimal_symbol): Use SYMBOL_LINKAGE_NAME or
-	SYMBOL_MATCHES_SEARCH_NAME, depending on the pass.
-	* objfiles.h (ALL_OBJFILE_MSYMBOLS): Use SYMBOL_LINKAGE_NAME.
-	* printcmd.c (build_address_symbolic): Use SYMBOL_LINKAGE_NAME.
-	(address_info): Use SYMBOL_PRINT_NAME for messages and
-	SYMBOL_LINKAGE_NAME for lookups.
-	* sol-thread.c (info_cb): Use SYMBOL_PRINT_NAME for messages.
-	* stabsread.c (patch_block_stabs, define_symbol)
-	(read_type, read_enum_type, common_block_end)
-	(cleanup_undefined_types_1, scan_file_globals): Use
-	SYMBOL_LINKAGE_NAME, SYMBOL_SET_LINKAGE_NAME, ALL_OBJFILE_MSYMBOLS,
-	and SYMBOL_PRINT_NAME.
-	* stack.c (print_frame_args): Use SYMBOL_LINKAGE_NAME.
-	(print_frame, frame_info): Use SYMBOL_PRINT_NAME for output.  Use
-	cp_remove_params instead of cplus_demangle.
-	(print_block_frame_labels, print_frame_arg_vars): Use
-	SYMBOL_LINKAGE_NAME.
-	* symmisc.c (dump_msymbols): Use ALL_OBJFILE_MSYMBOLS and
-	SYMBOL_LINKAGE_NAME.
-	(dump_symtab_1, print_symbol, print_partial_symbols)
-	(maintenance_check_symtabs): Use SYMBOL_LINKAGE_NAME.
-	* symtab.h (DEPRECATED_SYMBOL_NAME): Delete.
-	(SYMBOL_SET_LINKAGE_NAME): New.
-	(SYMBOL_SET_NAMES): Add a comment.
-	* tracepoint.c (set_traceframe_context, validate_actionline)
-	(collect_symbol, scope_info): Use SYMBOL_LINKAGE_NAME for
-	lookups and SYMBOL_PRINT_NAME for output.
-	* typeprint.c (typedef_print): Use SYMBOL_LINKAGE_NAME.
-	* xcoffread.c (process_xcoff_symbol): Use SYMBOL_SET_LINKAGE_NAME.
-
-2008-08-21  Pedro Alves  <pedro@codesourcery.com>
-
-	* arm-tdep.c (arm_pc_is_thumb): Use obj_section_addr.
-	* hppa-hpux-tdep.c (hppa_hpux_find_dummy_bpaddr): Likewise.
-	* hppa-linux-tdep.c (hppa_linux_find_global_pointer): Use
-	obj_section_addr and obj_section_endaddr.
-	* hppa-tdep.c (hppa64_convert_code_addr_to_fptr): Likewise.
-	* hppabsd-tdep.c (hppabsd_find_global_pointer): Likewise.
-	* ia64-tdep.c (ia64_find_global_pointer): Likewise.
-	(find_extant_func_descr): Likewise.
-	* solib-frv.c (frv_relocate_main_executable): Use
-	obj_section_addr.
-	* xstormy16-tdep.c (xstormy16_find_jmp_table_entry): Use
-	obj_section_addr and obj_section_endaddr.
-
-2008-08-21  Paul N. Hilfinger  <hilfinger@adacore.com>
-
-	* NEWS: Amplify last entry on boolean types in Ada.
-
-2008-08-20  Daniel Jacobowitz  <dan@codesourcery.com>
-
-	* dwarf2read.c (die_specification, dwarf2_extension, follow_die_ref):
-	Make the dwarf2_cu * parameter output as well as input.  Update it if
-	we follow a reference to another CU.
-	(read_func_scope, determine_class_name, namespace_name, dwarf2_attr)
-	(die_type, die_containing_type): Update calls to changed functions.
-	Use the returned CU along with the returned DIE.
-	(read_namespace): Use dwarf2_attr instead of dwarf2_extension.
-
-2008-08-20  Daniel Jacobowitz  <dan@codesourcery.com>
-
-	* dwarf2read.c (queue_comp_unit): Take an objfile argument.  Read
-	in the DIEs here.
-	(process_queue): Do not read in the DIEs here.
-	(psymtab_to_symtab_1): Update call to queue_comp_unit.
-	(read_full_die): Do not call queue_comp_unit from here.
-	(maybe_queue_comp_unit): New function.
-	(follow_die_ref): Use it.
-
-2008-08-20  Daniel Jacobowitz  <dan@codesourcery.com>
-
-	* dwarf2read.c (struct attribute): Move earlier.
-	(struct die_info): Change attrs to a trailing array.
-	(dwarf_alloc_die): Take the number of attributes.  Allocate space
-	for them.
-	(read_full_die): Update call to dwarf_alloc_die.  Do not manually
-	allocate attributes.
-
-2008-08-20  Daniel Jacobowitz  <dan@codesourcery.com>
-
-	* dwarf2read.c (REF_HASH_SIZE): Delete.
-	(struct dwarf2_cu): Replace die_ref_table with die_hash.
-	(struct die_info): Remove next_ref.
-	(store_in_ref_table): Remove offset argument.  Rewrite to use
-	htab_find_slot_with_hash.
-	(die_hash, die_eq): New.
-	(read_comp_unit): Allocate the die_hash.
-	(read_die_and_children): Update call to store_die_ref.
-	(follow_die_ref): Rewrite to use htab_find_with_hash.
-
-2008-08-20  Daniel Jacobowitz  <dan@codesourcery.com>
-
-	* dwarf2read.c (free_die_list, copy_die): Delete.
-	(dwarf_alloc_die): Take a CU argument.  Allocate the new DIE
-	on the obstack.
-	(read_full_die): Update call to dwarf_alloc_die.  Allocate
-	attributes on the CU obstack.
-	(free_one_comp_unit): Do not call free_die_list.
-
-2008-08-20  Daniel Jacobowitz  <dan@codesourcery.com>
-
-	* dwarf2read.c (read_die_and_children): Ignore NULL DIEs.
-	(read_die_and_siblings): Likewise.  Do not add padding DIEs to the
-	sibling list.
-	(read_full_die): Do not allocate DIEs for abbrev 0.
-	(follow_die_ref): Correct error message.
-
-2008-08-20  Pedro Alves  <pedro@codesourcery.com>
-
-	* linespec.c (symtab_from_filename): Also throw NOT_FOUND_ERROR if
-	there are no symbols loaded, instead of throwing a generic error.
-	(decode_variable): Likewise.
-
-2008-08-20  Pedro Alves  <pedro@codesourcery.com>
-
-	* objfiles.h (struct obj_section): Remove addr and endaddr fields.
-	(obj_section_offset, obj_section_addr, obj_section_endaddr): New
-	macros.
-	* objfiles.c (add_to_objfile_sections): Don't set addr, endaddr
-	and offset.  Use size_t instead of unsigned long.
-	(build_objfile_section_table): Use size_t instead of unsigned
-	long.
-	(objfile_relocate): Don't relocate s->addr and s->endaddr, they're
-	gone.
-	(find_pc_sect_section): Use obj_section_addr and
-	obj_section_endaddr.
-	* symfile.c (symfile.c): Remove code that maps sections
-	offsets in "addr" to the object's sections.
-	* blockframe.c (find_pc_partial_function): Use obj_section_endaddr.
-	* gcore.c (gcore_create_callback): Use obj_section_addr and
-	obj_section_endaddr.
-	* maint.c (print_objfile_section_info): Likewise.
-	* printcmd.c (sym_info): Use obj_section_addr and
-	obj_section_endaddr.
-	* symtab.c (fixup_section): Likewise.
-
-2008-08-20  Mark Kettenis  <kettenis@gnu.org>
-
-	* sparc-tdep.c: Make some comments catch up with reality.
-
-2008-08-20  Vladimir Prus  <vladimir@codesourcery.com>
-
-	* NEWS: Mention 'set target-async'
-
-2008-08-19  Vladimir Prus  <vladimir@codesourcery.com>
-
-	* infrun.c (resume): If the thread is placed to the deferred step
-        queue, mark it as running.
-
-2008-08-19  Vladimir Prus  <vladimir@codesourcery.com>
-
-	Make sure target supports non-stop.
-        * infcmd.c (run_command_1, attach_command): If non-stop mode
-        is requested, verify the target supports it.
-        * linux-nat.c (linux_nat_supports_non_stop): New.
-        (linux_nat_add_target): Register the above.
-        * target.c (find_default_supports_non_stop)
-        (target_supports_non_stop): New.
-        (init_dummy_target): Register find_default_supports_non_stop.
-        * target.h (struct target_ops): New field to_supports_non_stop.
-        (target_supports_non_stop): New.
-
-2008-08-19  Pedro Alves  <pedro@codesourcery.com>
-  	    Vladimir Prus  <vladimir@codesourcery.com>
-
-	* target.c (target_async_permitted, target_async_permitted_1)
-        (set_maintenance_target_async_permitted)
-        (show_maintenance_target_async_permitted): New.
-        (initialize_targets): Register 'set target-async'.
-        * target.h (target_async_permitted): Declare.
-        * linux-nat.c (linux_nat_async_enabled)
-        (linux_nat_async_permitted, set_maintenance_linux_async_permitted)
-        (show_maintenance_linux_async_permitted): Remove.
-        (sigchld_handler, linux_nat_is_async_p, linux_nat_can_async_p)
-        (get_pending_events, linux_nat_async): Use target_async_permitted.
-        (linux_nat_set_async_mode): Remove, moving the only used bits
-        into...
-        (linux_nat_setup_async): This.
-        (_initialize_linux_nat): Do not register 'maint set linux-async'.
-        Use linux_nat_setup_async.
-        * remote.c (remote_async_permitted, remote_async_permitted_set)
-        (set_maintenance_remote_async_permitted)
-        (show_maintenance_remote_async_permitted): Remove.
-        (remote_open_1, remote_terminal_inferior, remote_can_async_p)
-        (remote_is_async_p): Use target_async_permitted.
-        (_initialize_remote): Don't register 'main set remote-async'.
-        * mi/mi-cmds.c (mi_cmds): Register -list-target-features.
-        * mi/mi-cmds.h (mi_cmd_list_target_features): New.
-        * mi/mi-main.c (mi_cmd_list_target_features): New.
-
-2008-08-19  Vladimir Prus  <vladimir@codesourcery.com>
-
-	* target.c (maybe_kill_then_attach)
-        (maybe_kill_then_create_inferior): Remove.
-        (update_current_target): Do not default to_attach,
-        to_create_inferiour, to_is_async_p.
-
-2008-08-19  Paul N. Hilfinger  <hilfinger@adacore.com>
-	
-	Changes for supporting boolean types in debugging data.
-	* ada-lang.c (discrete_type_high_bound,discrete_type_low_bound): Change 
-	API to return LONGEST values rather than struct values.
-	(ada_evaluate_subexp): Change to use new API of discrete_type_low_bound
-	and discrete_type_high_bound.
-	(to_fixed_range_type): Create a range type in cases where 
-	argument is base type and its limits are representable as ints.
-	(ada_is_modular_type): Correct so that base type must be integral.
-	* ada-lex.l (TRUEKEYWORD,FALSEKEYWORD): Make 'true' and 'false' 
-	keywords when they appear alone, since we are phasing out 
-	direct representation of these identifiers in debugging data.
-	* ada-exp.y: Define 'true' and 'false' as primaries.
-	(type_boolean): New function.
-	(type_int,type_long,type_long_long,type_floattype_double)
-	(type_long_double): Remove uses of current_gdbarch for consistency
-	with type_boolean.
-	(write_int): Change comment to indicate that it might write boolean 
-	constant as well.
-	* ada-typeprint.c (ada_print_type): Print '(false, true)' for boolean
-	type, since will no longer be represented as enumerated type in 
-	debugging data.
-	* ada-valprint.c (print_optional_low_bound): Handle boolean case
-	as well.
-	* NEWS: Note support boolean types.
-	
-2008-08-18  Pedro Alves  <pedro@codesourcery.com>
-
-	* bsd-uthread.c (bsd_uthread_close): New.
-	(bsd_uthread_deactivate): Don't cleanup here, just unpush the
-	target.
-	(bsd_uthread_solib_loaded): Fix typo.
-	(bsd_uthread_target): Register bsd_uthread_close.
-
-2008-08-18  Pedro Alves  <pedro@codesourcery.com>
-
-	* corelow.c (core_open): Assume there was no upper layer left
-	behind from a previous inferior.
-	* target.c (pop_all_targets): Rename to ...
-	(pop_all_targets_above): ... this.  Add a target stratum
-	parameter.  Use it instead of hardcoding the dummy_stratum.
-	(pop_all_targets): New, defer to pop_all_targets_above.
-	(target_preopen): Use pop_all_targets_above.
-	* target.h (pop_all_targets_above): Declare.
-
-2008-08-18  Pedro Alves  <pedro@codesourcery.com>
-
-	* gdbthread.h (thread_change_ptid): Declare.
-	* infrun.c (infrun_thread_ptid_changed): New.
-	(_initialize_infrun): Attach infrun_thread_ptid_changed to the
-	thread_ptid_changed observer.
-	* regcache.c (regcache_thread_ptid_changed): New.
-	(_initialize_regcache): Attach regcache_thread_ptid_changed to the
-	thread_ptid_changed observer.
-	* thread.c (thread_change_ptid): New.
-
-2008-08-18  Tom Tromey  <tromey@redhat.com>
-
-	* symfile.c (reread_symbols): Update.
-	* solib-sunos.c (allocate_rt_common_objfile): Update.
-	* objfiles.c (allocate_objfile): Update.
-	* objfiles.h (struct objfile) <md, mmfd, deprecated_obj_private>:
-	Remove.
-
-2008-08-18  Tom Tromey  <tromey@redhat.com>
-
-	* gdbtypes.c (copy_type_recursive): Allocate 'stored' on objfile's
-	obstack.
-
-2008-08-18  Daniel Jacobowitz  <dan@codesourcery.com>
-
-	* rs6000-tdep.c (struct rs6000_framedata): Add gpr_mask, used_bl,
-	lr_register.
-	(rs6000_in_function_epilogue_p): Check for bctr.
-	(skip_prologue): Initialize lr_register.  Set lr_reg to a register
-	number.  Set gpr_mask and used_bl.  Continue scanning while some
-	expected registers are not saved.  Set lr_register if LR is not
-	stored.
-	(rs6000_frame_cache): Handle gpr_mask and lr_register.
-
-2008-08-17  Tom Tromey  <tromey@redhat.com>
-
-	PR gdb/1535:
-	* breakpoint.c (CATCH_PERMANENT, CATCH_TEMPORARY): New macros.
-	(ep_find_event_name_end): Remove.
-	(catch_fork_temporary, catch_vfork_temporary,
-	catch_fork_permanent, catch_vfork_permanent): New constants.
-	(catch_vfork, catch_fork): Remove.
-	(catch_fork_command_1): Add 'command' argument.  Remove
-	'fork_kind' and 'tempflag'.  Handle NULL 'arg'.  Update switch for
-	all cases.
-	(catch_exec_command_1): Add 'command' argument; remove
-	'tempflag'.  Handle NULL 'arg'.
-	(catch_load_command_1): Likewise.
-	(catch_unload_command_1): Likewise.
-	(catch_ada_exception_command): Likewise.
-	(catch_assert_command): Likewise.
-	(catch_catch_command): New function.
-	(catch_throw_command): Likewise.
-	(catch_command_1): Remove.
-	(catch_command): Just call error.
-	(tcatch_command): Likewise.
-	(catch_cmdlist): New global.
-	(tcatch_cmdlist): Likewise.
-	(add_catch_command): New function.
-	(_initialize_breakpoint): Create "catch" and "tcatch" as prefix
-	commands.  Create all catch sub-commands.
-
-2008-08-17  Pedro Alves  <pedro@codesourcery.com>
-
-	* gdbthread.h: Add comments.
-	* stack.c (get_selected_block): Return 0 on an exited thread.
-	* top.c (execute_command): Check for is_stopped, not !is_running.
-	* event-top.c (command_handler): Likewise.
-
-2008-08-16  Pedro Alves  <pedro@codesourcery.com>
-
-	* mi/mi-main.c (mi_cmd_exec_next, mi_cmd_exec_next_instruction)
-	(mi_cmd_exec_step, mi_cmd_exec_step_instruction)
-	(mi_cmd_exec_finish): Remove "return".
-
-2008-08-16  Pedro Alves  <pedro@codesourcery.com>
-
-	* target.h (pop_all_targets): Declare.
-	* target.c (pop_all_targets): New.
-	* top.c (quit_target): Pop all targets instead of just closing the
-	current.
-
-2008-08-16  Vladimir Prus  <vladimir@codesourcery.com>
-	    Thiago Jung Bauermann  <bauerman@br.ibm.com>
-
-	* cli-script.c (read_next_line): Add parse_commands argument.
-	(recurse_read_control_structure): Adapt to new read_next_line
-	signature.
-	(read_command_lines): Add parse_commands argument.
-	(define_command): Adapt to new read_command_lines signature.
-	(document_command): Likewise.
-	* breakpoint.c (commands_command): Likewise.
-	* defs.h (read_command_lines): Adjust function prototype.
-
-2008-08-16  Paul N. Hilfinger  <hilfinger@adacore.com>
-
-	* ada-lang.c (pos_atr): Account for the possibility that the 
-	argument may be a reference.
-
-2008-08-16  Paul N. Hilfinger  <hilfingr@adacore.com>
-
-	* xcoffread.c (scan_xcoff_symtab): Do not include global symbols
-	('F' format) for @FIX names generated by the loader, retaining only
-	the minimal symbols (and no partial symbol tables) for these names.
-	Fixes warning messages about symbols that are found in partial 
-	symbol tables, but not full symbol tables.
-
-2008-08-16  Pedro Alves  <pedro@codesourcery.com>
-
-	* infrun.c (fetch_inferior_event): Only call normal_stop if not
-	stopping quietly.
-
-2008-08-15  Luis Machado  <luisgpm@br.ibm.com>
-
-	* rs6000-tdep: Include "features/rs6000/powerpc-vsx32.c".
-	Include "features/rs6000/powerpc-vsx64.c".
-	(ppc_supply_vsxregset): New function.
-	(ppc_collect_vsxregset): New function.
-	(IS_VSX_PSEUDOREG): New macro.
-	(IS_EFP_PSEUDOREG): New macro.
-	(vsx_register_p): New function.
-	(ppc_vsx_support_p): New function.
-	(rs6000_builtin_type_vec128): New function.
-	(rs6000_register_name): Hide upper halves of vs0~vs31.  Return
-	correct names for VSX registers and EFPR registers.
-	(rs6000_pseudo_register_type): Return correct types for VSX
-	and EFPR registers.
-	(rs6000_pseudo_register_reggroup_p): Return correct group for
-	VSX and EFPR registers.
-	(ppc_pseudo_register_read): Rename to dfp_pseudo_register_read.
-	(ppc_pseudo_register_write): Rename to dfp_pseudo_register_write.
-	(vsx_pseudo_register_read): New function.
-	(vsx_pseudo_register_write): New function.
-	(efpr_pseudo_register_read): New function.
-	(efpr_pseudo_register_write): New function.
-	(rs6000_pseudo_register_read): Call new VSX and EFPR read functions.
-	(rs6000_pseudo_register_write): Call new VSX and EFPR write functions.
-	(rs6000_gdbarch_init): Declare have_vsx.
-	Initialize new upper half VSX registers.
-	Initialize VSX-related and EFPR-related pseudo-registers variables.
-	Adjust the number of pseudo registers accordingly.
-
-	* ppc-linux-nat.c: Define PTRACE_GETVSXREGS, PTRACE_SETVSXREGS
-	and SIZEOF_VSRREGS.
-	(gdb_vsxregset_t): New type.
-	(have_ptrace_getsetvsxregs): New variable.
-	(fetch_vsx_register): New function.
-	(fetch_register): Handle VSX registers.
-	(fetch_vsx_registers): New function.
-	(fetch_ppc_registers): Handle VSX registers.
-	(store_ppc_registers): Handle VSX registers.
-	(store_vsx_register): New function.
-	(store_register): Handle VSX registers.
-	(store_vsx_registers): New function.
-	(ppc_linux_read_description): Handle VSX-enabled inferiors.
-	(gdb_vsxregset_t): New type.
-	(supply_vsxregset): New function.
-	(fill_vsxregset): New function.
-
-	* ppc-tdep.h (vsx_register_p): New prototype.
-	(vsx_support_p): New prototype.
-	(ppc_vsr0_regnum): New variable.
-	(ppc_vsr0_upper_regnum): Likewise.
-	(ppc_efpr0_regnum): Likewise.
-	(ppc_builtin_type_vec128): New type.
-	(ppc_num_vsrs): New constant.
-	(ppc_num_vshrs): New constant.
-	(ppc_num_efprs): Likewise.
-	Define POWERPC_VEC_VSX PPC_VSR0_UPPER_REGNUM and PPC_VSR31_UPPER_REGNUM.
-	(ppc_supply_vsxregset): New prototype.
-	(ppc_collect_vsxregset): New prototype.
-
-	* ppc-linux-tdep.c: Include "features/rs6000/powerpc-vsx32l.c"
-	Include "features/rs6000/powerpc-vsx64l.c".
-	(_initialize_ppc_linux_tdep): Initialize VSX-enabled targets.
-	(ppc_linux_regset_sections): Add new ".reg-ppc-vsx" field.
-	(ppc32_linux_vsxregset): New 32-bit VSX-enabled regset.
-	(ppc_linux_regset_from_core_section): Handle VSX core section.
-	(ppc_linux_core_read_description): Support VSX-enabled core files.
-
-	* ppc-linux-tdep.h: Declare *tdesc_powerpc_vsx32l
-	Declare tdesc_powerpc_vsx64l
-
-	* corelow.c (get_core_register_section): Support VSX-enabled
-	core files.
-
-	* features/rs6000/power-vsx.xml: New VSX descriptions.
-	* features/rs6000/powerpc-vsx32.xml: New file.
-	* features/rs6000/powerpc-vsx32l.xml: New file.
-	* features/rs6000/powerpc-vsx64.xml: New file.
-	* features/rs6000/powerpc-vsx64l.xml: New file.
-	* features/rs6000/powerpc-vsx32.c: New file (generated).
-	* features/rs6000/powerpc-vsx32l.c: New file (generated).
-	* features/rs6000/powerpc-vsx64.c: New file (generated).
-	* features/rs6000/powerpc-vsx64l.c: New file (generated).
-	* features/Makefile: Updated with new descriptions.
-	* regformats/rs6000/powerpc-vsx32l.dat: New file (generated).
-	* regformats/rs6000/powerpc-vsx64l.dat: New file (generated).
-
-2008-08-15  Vladimir Prus  <vladimir@codesourcery.com>
-
-	* ia64-linux.nat (_initialize_ia64_linux_nat): Don't
-	call linux_target twice.
-
-2008-08-14  Aleksandar Ristovski  <aristovski@qnx.com>
-
-	* nto-tdep.c (lm_info): Updated struct lm_info definition from
-	solib-svr4.c
-	(LM_ADDR): Use l_addr if available; if not, use link map and set 
-	l_addr.
-
-2008-08-14  Tom Tromey  <tromey@redhat.com>
-
-	* macrocmd.c (macro_define_command): Check for NULL argument.
-	(macro_undef_command): Likewise.
-
-2008-08-14  Pedro Alves  <pedro@codesourcery.com>
-
-	* infcmd.c (continue_1): Add an ERROR_NO_INFERIOR call.
-
-2008-08-13  Pedro Alves  <pedro@codesourcery.com>
-
-	* breakpoint.c (always_inserted_auto, always_inserted_on)
-	(always_inserted_off, always_inserted_enums): New.
-	(always_inserted_mode): Change type to char* and point to
-	always_inserted_auto.
-	(show_always_inserted_mode): In auto mode, also show the current
-	effect of the option.
-	(breakpoints_always_inserted_mode): Adjust for the new auto mode.
-	(_initialize_breakpoint): Make the "set breakpoints
-	always-inserted" command an enum command.  Extend help to describe
-	the auto mode.
-
-2008-08-13  Ulrich Weigand  <uweigand@de.ibm.com>
-
-	* spu-tdep.c (info_spu_dma_command): Respect TSQV (tag status
-	query valid) bit.  Ignore bits outside the condition field.
-	(info_spu_proxydma_command): Ignore bits outside the field.
-
-2008-08-12  Michael Snyder  <msnyder@vmware.com>
-
-	* MAINTAINERS: Update my email address.
-
-2008-08-12  Ulrich Weigand  <uweigand@de.ibm.com>
-
-	* ppc-linux-nat.c (ppc_linux_get_hwcap): Really get AT_HWCAP.
-
-2008-08-12  Pedro Alves  <pedro@codesourcery.com>
-
-	Add no-ack mode to the remote protocol --- optionally stop ACKing
-	packets and responses when we have a reliable communication
-	medium.
-
-	Based on Apple's GDB, by Jason Molenda <jmolenda@apple.com>
-
-	* remote.c (struct remote_state): Add noack_mode field.
-	(PACKET_QStartNoAckMode): New.
-	(remote_start_remote): Don't any outstanding packet here.
-	(remote_open_1): Clear noack_mode.  Ack any outstanding packet
-	here.  Activate noack mode if requested.
-	(remote_protocol_features): Add QStartNoAckMode.
-	(remote_open_1):
-	(putpkt_binary): Don't send ack in noack mode.
-	(read_frame): Don't recompute the checksum in noack mode.
-	(getpkt_sane): Skip sending ack if in noack mode.
-	(_initialize_remote): Add set/show remote noack mode.
-	* NEWS:  Note the new features.
-
-2008-08-11  Kevin Buettner  <kevinb@redhat.com>
-
- 	* rs6000-tdep.c (BL_MASK, BL_INSTRUCTION, BL_DISPLACEMENT_MASK):
- 	New macros.
- 	(rs6000_skip_main_prologue): New function.
- 	(rs6000_gdb_arch_init): Register rs6000_skip_main_prologue.
-
-2008-08-11  Sandra Loosemore  <sandra@codesourcery.com>
-
-	* MAINTAINERS (Write After Approval):  Add self.
-
-2008-08-11  Stan Shebs  <stan@codesourcery.com>
-
-	ARM BE8 support.
-	* disasm.c (gdb_disassemble_info): Set endian_code.
-	* gdbarch.sh (gdbarch_info): New field byte_order_for_code.
-	* gdbarch.h, gdbarch.c: Regenerate.
-	* arch-utils.c (initialize_current_architecture): Set the
-	default byte_order_for_code.
-	(gdbarch_info_init): Ditto.
-	(gdbarch_info_fill): Ditto.
-	* arm-tdep.c (SWAP_INT, SWAP_SHORT): New macros.
-	(thumb_analyze_prologue): Swap halfword if code endianness is
-	different from general endianness.
-	(arm_skip_prologue): Similarly.
-	(arm_scan_prologue): Ditto.
-	(thumb_get_next_pc): Ditto.
-	(arm_get_next_pc): Ditto.
-	(arm_gdbarch_init): Set byte_order_for_code from BE8 flag,
-	choose correct endianness for breakpoints.
-
-2008-08-10  Pedro Alves  <pedro@codesourcery.com>
-
-	* bsd-kvm.c: Include "gdbthread.h".
-	(bsd_kvm_ptid): New.
-	(bsd_kvm_open): Add a main thread.
-	(bsd_kvm_close): Delete it.
-	(bsd_kvm_thread_alive): New.
-	(bsd_kvm_pid_to_str): New.
-	(bsd_kvm_add_target): Register bsd_kvm_thread_alive and
-	bsd_kvm_pid_to_str.
-	(bsd_kvm_add_target): Initialize bsd_kvm_ptid.
-
-2008-08-09  Pedro Alves  <pedro@codesourcery.com>
-
-	* buildsym.c (start_subfile): Properly cast sentinel in concat
-	call.
-	* cp-name-parser.y: Include "config.h".
-	* xml-tdesc.c (fetch_xml_from_file): Properly cast sentinel in
-	concat call.
-	* gdb_select.h: Include sys/time.h if sys/select.h is not
-	available.
-
-2008-08-09  Pedro Alves  <pedro@codesourcery.com>
-
-	* go32-nat.c: Include "gdbthread.h".
-	(go32_stop, go32_kill_inferior): Delete the main thread.
-	(go32_create_inferior): Add it.
-	(go32_thread_alive, go32_pid_to_str): New.
-	(init_go32_ops): Register go32_thread_alive and go32_pid_to_str.
-
-2008-08-09  Pedro Alves  <pedro@codesourcery.com>
-
-	* go32-nat.c (fetch_register, store_register): Pass the regcache
-	gdbarch to i386_fp_regnum_p and i386_fpc_regnum_p.
-	(go32_xfer_memory): Change type of myaddr parameter to gdb_byte.
-	(struct seg_descr, struct seg_descr): pack the whole struct
-	instead of each member individually.
-
-2008-08-09  Andreas Schwab  <schwab@suse.de>
-
-	* python/python.c (_initialize_python): Use unabbreviated commands
-	in prefix name.
-
-2008-08-09  Daniel Jacobowitz  <dan@codesourcery.com>
-
-	* Makefile.in (stamp-h): Also create .deps.
-
-2008-08-09  Tom Tromey  <tromey@redhat.com>
-
-	* Makefile.in (generated_files): Add GNULIB_H.
-
-2008-08-09  John David Anglin  <dave.anglin@nrc-cnrc.gc.ca>
-
-	* solib-pa64.c (pa64_solib_create_inferior_hook): Don't set
-	DT_HP_DEBUG_PRIVATE.  Add warning if DT_HP_DEBUG_PRIVATE is not set.
-	Revise comment.
-	(pa64_current_sos): Remove map private warning warning.
-	* solib-som.c: Include string.h and sys/utsname.h.
-	(get_hpux_major_release): New function.
-	(som_solib_create_inferior_hook): Read dynamic linker header.  Warn
-	about shared library private mapping on HP-UX 11 and later.  Only force
-	private mapping of shared libraries on HP-UX 10 and earlier.
-	(link_map_start): Delete warning.
-
-2008-08-09  Xuepeng Guo  <xuepeng.guo@intel.com>
-	    H.J. Lu  <hongjiu.lu@intel.com>
-	    Mark Kettenis <kettenis@gnu.org>
-
-	* amd64-tdep.c (amd64_frame_cache): Add saved_sp_reg.
-	(amd64_init_frame_cache): Initialize saved_sp_reg.
-	(amd64_analyze_stack_align): New.
-	(amd64_analyze_prologue): Call it.
-	(amd64_frame_cache): Use saved_sp_reg if it is invalid.  Don't set
-	%rip to 8 when halfway aligning the stack.
-
-	* amd64-tdep.h (amd64_regnum): Add AMD64_R9_REGNUM to
-	AMD64_R14_REGNUM.
-
-	* i386-tdep.c (i386_frame_cache): Remove stack_align.  Add
-	saved_sp_reg.
-	(i386_alloc_frame_cache): Remove stack_align.  Initialize
-	saved_sp_reg to -1.
-	(i386_analyze_stack_align): Rewrite.
-	(i386_frame_cache): Use saved_sp_reg if it is valid.
-
-2008-08-09  Ulrich Weigand  <uweigand@de.ibm.com>
-
-	* target.c: Include "solib.h".
-	(target_pre_inferior): Call no_shared_libraries.
-	* infcmd.c (run_command_1): Do not call objfile_purge_solibs
-	or clear_solib.
-	(attach_command): Do not call clear_solib.
-
-2008-08-09  Mark Kettenis  <kettenis@gnu.org>
-
-	* i386obsd-nat.c (i386obsd_supply_pcb): Supply the right bytes for
-	the %eip register.
-
-2008-08-08  Tom Tromey  <tromey@redhat.com>
-
-	* Makefile.in (python.o): Remove dependencies.  Use COMPILE and
-	POSTCOMPILE.
-	(python-utils.o): Likewise.
-
-2008-08-08  Andreas Schwab  <schwab@suse.de>
-
-	* corefile.c (_initialize_core): Remove spurious paren from set
-	gnutarget doc string.
-
-2008-08-08  Luis Machado  <luisgpm@br.ibm.com>
-
-	* ppc-linux-nat.c: Include "auxv.h" and "elf/common.h".
-	Define PPC_FEATURE_BOOKE.
-	(ppc_linux_get_hwcap): New function.
-	(ppc_linux_region_ok_for_hw_watchpoint): Handle PowerPC 440
-	4-bytes alignment restrictions.
-	(ppc_linux_insert_watchpoint): Handle PowerPC 440-specific
-	positioning of the read/write flags.
-	(ppc_linux_watchpoint_addr_within_range): Handle PowerPC 440
-	4-bytes alignment.
-
-2008-08-08  Pedro Alves  <pedro@codesourcery.com>
-
-	Use ptid_t.tid to store thread ids instead of ptid_t.pid.
-
-	* win32-nat.c (win32_add_thread): Change thread argument type to
-	ptid_t.  Adjust.
-	(win32_add_thread): Adjust.
-	(win32_delete_thread): Change thread argument type to ptid_t.
-	Adjust.
-	(win32_fetch_inferior_registers, win32_store_inferior_registers)
-	(win32_resume, get_win32_debug_event, get_win32_debug_event)
-	(win32_wait, win32_pid_to_exec_file, win32_pid_to_str): Adjust.
-	(init_win32_ops): Put to_magic last.
-	(win32_win32_thread_alive): Adjust.
-
-2008-08-08  Pedro Alves  <pedro@codesourcery.com>
-
-	* remote-m32r-sdi.c (m32r_thread_alive, m32r_pid_to_str): New.
-	(init_m32r_ops): Register m32r_thread_alive and m32r_pid_to_str.
-
-2008-08-08  Pedro Alves  <pedro@codesourcery.com>
-
-	* remote-m32r-sdi.c: Include "gdbthread.h".
-	(remote_m32r_ptid): New.
-	(m32r_close): Delete the main thread.
-	(m32r_resume): Set inferior_ptid toA remote_m32r_ptid. Add the
-	main thread.
-	(m32r_kill, m32r_load, sdireset_command): Delete the main thread.
-	(_initialize_remote_m32r): Initialize remote_m32r_ptid.
-
-2008-08-07  Tom Tromey  <tromey@redhat.com>
-	    Ralf Wildenhues  <Ralf.Wildenhues@gmx.de>
-
-	* aclocal.m4, configure: Rebuild.
-	* configure.in: Call ZW_CREATE_DEPDIR,
-	ZW_PROG_COMPILER_DEPENDENCIES, AC_PROG_MAKE_SET.
-	(MAKE, GMAKE): New substs.
-	* acinclude.m4: Include depstand.m4.
-	* Makefile.in (DEPMODE, DEPDIR, COMPILE.post, COMPILE.pre,
-	COMPILE, POSTCOMPILE, depcomp): New variables.
-	Remove all _h variables.
-	Remove many .o targets.
-	($(srcdir)/copying.c): avoid backslash-newline after comment
-	sign (@maintainer_mode_true@).
-	(HFILES_NO_SRCDIR): Regenerate.
-	(generated_files): New variable.
-	(all_gdbtk_cflags): Likewise.
-	(.c.o): Rewrote.
-	(init.o, version.o, copying.o): Remove.
-	(distclean): Remove DEPDIR.
-	(test-cp-name-parser.o, hpux-thread.o, main.o, monitor.o,
-	printcmd.o, procfs.o, v850ice.o): Rewrite.
-	(cli-cmds.o, cli-decode.o, cli-dump.o, cli-interp.o, cli-logging.o,
-	cli-script.o, cli-setshow.o, cli-utils.o): Likewise.
-	(gdbtk.o, gdbtk-bp.o, gdbtk-cmds.o, gdbtk-hooks.o, gdbtk-interp.o,
-	gdbtk-main.o, gdbtk-register.o, gdbtk-stack.o, gdbtk-varobj.o,
-	gdbtk-wrapper.o): Likewise.
-	(mi-cmd-break.o, mi-cmd-disas.o, mi-cmd-env.o, mi-cmd-file.o,
-	mi-cmds.o, mi-cmd-stack.o, mi-cmd-target.o, mi-cmd-var.o,
-	mi-console.o, mi-getopt.o, mi-interp.o, mi-main.o, mi-out.o,
-	mi-parse.o, mi-symbol-cmds.o, mi-common.o, signals.o, tui.o,
-	tui-command.o, tui-data.o, tui-disasm.o, tui-file.o, tui-hooks.o,
-	tui-interp.o, tui-io.o, tui-layout.o, tui-main.o, tui-out.o,
-	tui-regs.o, tui-source.o, tui-stack.o, tui-win.o, tui-windata.o,
-	tui-wingeneral.o, tui-winsource.o): Likewise.
-	(all_object_files): New variable.
-	($(all_object_files)): New target.
-	Include dependency files, when using GNU Make.
-
-2008-08-07  Ulrich Weigand  <uweigand@de.ibm.com>
-
-	* spu-tdep.c (info_spu_dma_cmdlist): Only show entries with
-	the valid bit set.  Ensure display order respects partial
-	order defined by dependency bits.
-
-2008-08-06  John David Anglin  <dave.anglin@nrc-cnrc.gc.ca>
-
-	* solib-pa64.c (read_dld_descriptor): Return zero if load map is not
-	setup.
-
-2008-08-06  Mark Kettenis  <kettenis@gnu.org>
-
-	* i386obsd-nat.c (i386obsd_supply_pcb): Adjust for changes in
-	OpenBSD 4.3.
-
-2008-08-06  Vladimir Prus  <vladimir@codesourcery.com>
-	    Tom Tromey  <tromey@redhat.com>
-	    Thiago Jung Bauermann  <bauerman@br.ibm.com>
-	    Doug Evans  <dje@google.com>
-
-	* Makefile.in (SUBDIR_PYTHON_OBS, SUBDIR_PYTHON_SRCS,
-	SUBDIR_PYTHON_DEPS, SUBDIR_PYTHON_LDFLAGS, SUBDIR_PYTHON_CFLAGS,
-	PYTHON_CFLAGS): New.
-	(python_h, python_internal_h): New.
-	(cli-script.o): Depend on python.h
-	(python.o, python-utils.o): New.
-	* cli/cli-script.c (print_command_lines): Handle python_control.
-	(execute_control_command): Handle python_control.
-	(execute_control_command_untraced): New function.
-	(while_command): Call execute_control_command_untraced.
-	(if_command): Likewise.
-	(get_command_line): Remove static attribute.
-	(read_next_line): Handle "python".
-	(recurse_read_control_structure): Handle python_control.
-	(read_command_lines): Handle python_control.
-	Include python.h.
-	* cli/cli-script.h (get_command_line): Add prototype.
-	(execute_control_command_untraced): Likewise.
-	* configure.ac: Add --with-python.
-	* defs.h (enum command_control_type) <python_control>: New
-	constant.
-	* python/python-internal.h: New file.
-	* python/python.c: New file.
-	* python/python.h: New file.
-	* python/python-utils.c: New file.
-	* NEWS: Mention Python scripting support and its new commands.
-
-2008-08-06  Ulrich Weigand  <uweigand@de.ibm.com>
-
-	* spu-tdep.c (spu_gdbarch_init): Call set_gdbarch_frame_red_zone_size.
-
-2008-08-06  Phil Muldoon  <pmuldoon@redhat.com>
-
-	* MAINTAINERS (Write After Approval): Add self.
-
-2008-08-06  Phil Muldoon  <pmuldoon@redhat.com>
-
-	* breakpoint.c (hw_breakpoint_used_count): Use breakpoint_enabled.
-	(insert_breakpoint_locations): Likewise.
-
-2008-08-05  Phil Muldoon  <pmuldoon@redhat.com>
-
-	* breakpoint.c (create_longjmp_breakpoint): Remove unused struct
-	breakpoint.
-	(set_longjmp_breakpoint): Likewise.
-
-2008-08-04  John David Anglin  <dave.anglin@nrc-cnrc.gc.ca>
-
-	PR build/2490
-	* solib-pa64.c: Only compile if both HAVE_ELF_HP_H and __LP64__ are
-	defined.
-
-2008-08-05  Tom Tromey  <tromey@redhat.com>
-
-	* bcache.c (deprecated_bcache_added): Initialize obstack.
-	(bcache_xmalloc): Don't initialize obstack.
-	(bcache_xfree): Conditionally free obstack.
-	(bcache_memory_used): Update.
-
-2008-08-05  Tom Tromey  <tromey@redhat.com>
-
-	* symfile.c (add_psymbol_to_bcache): Return a const pointer.  Use
-	bcache_full.
-	(append_psymbol_to_list): Accept a const pointer.
-	(add_psymbol_to_list): Fix const correctness.
-	* bcache.h: (deprecated_bcache_added, deprecated_bcache): Remove.
-	(bcache_full): Declare.
-	* bcache.c (bcache_data, deprecated_bcache): Remove.
-	(bcache): Use bcache_full.
-	(bcache_full): Rename from deprecated_bcache_added.  Change return
-	type.
-
-2008-08-04  Stan Shebs  <stan@codesourcery.com>
-
-	* solib-svr4.c (BKPT_AT_SYMBOL): Remove, always defined.
-	(bkpt_names): Remove SOLIB_BKPT_NAME, never defined.
-	(enable_break): Remove test of BKPT_AT_SYMBOL.
-
-2008-08-02  Keith Seitz  <keiths@redhat.com>
-
-	* acinclude.m4: Include ../config/tcl.m4 to pick up
-	standard Tcl configury bits.
-	Remove all Tcl, Tk, Itcl, Itk, etc definitions.
-	* configure.ac: Don't check if ../itcl exists when building
-	gdbtk. It could be installed.
-	Rewrite gdbtk configury to allow for using system-supplied
-	Tcl and Tk. Gdbtk no longer requires build-time access to
-	itcl and itk.
-	* Makefile.in: Remove everything related to itcl and itk.
-	Rewrite the Tcl bits for gdbtk to correspond to rewrite of
-	configure.ac.
-	Remove v850ice.o build rule.
-	(ALL_TCL_CFLAGS): New convenience defintion. Change all
-	gdbtk sources to use it.
-	* configure: Regenerate.
-
-2008-07-31  Stan Shebs  <stan@codesourcery.com>
-
-	* coffread.c (coff_symtab_read): Remove FUNCTION_EPILOGUE_SIZE.
-
-2008-07-30  Stan Shebs  <stan@codesourcery.com>
-
-	* objfiles.c (TARGET_KEEP_SECTION): Remove.
-	(add_to_objfile_sections): Remove use.
-
-2008-07-29  Tom Tromey  <tromey@redhat.com>
-
-	* cli/cli-decode.c (lookup_cmd_1): Use memcpy.
-	(lookup_cmd_composition): Likewise.
-
-2008-07-29  Tom Tromey  <tromey@redhat.com>
-
-	* cli/cli-cmds.c (edit_command): Remove unused variables.  Delete
-	dead code.  Fix indentation.
-
-2008-07-29  Stan Shebs  <stan@codesourcery.com>
-
-	* main.c (captured_main): Remove long-unused #if 0 blocks.
-
-2008-07-28  Tom Tromey  <tromey@redhat.com>
-
-	* annotate.h (deprecated_annotate_starting_hook): Remove.
-	(deprecated_annotate_stopped_hook): Remove.
-	(deprecated_annotate_exited_hook): Remove.
-	* Makefile.in (annotate.o): Depend on observer_h.
-	* top.c (deprecated_delete_breakpoint_hook): Remove.
-	(deprecated_create_breakpoint_hook): Likewise.
-	(deprecated_modify_breakpoint_hook): Likewise.
-	* interps.c (clear_interpreter_hooks): Update for removed hooks.
-	* breakpoint.c (mention): Don't call removed hook.
-	(delete_breakpoint): Likewise.
-	(disable_breakpoint): Likewise.
-	(do_enable_breakpoint): Likewise.
-	* annotate.c: Include observer.h.
-	(breakpoint_changed): Change type of argument.
-	(_initialize_annotate): Register observers.
-	(deprecated_annotate_starting_hook): Remove.
-	(deprecated_annotate_stopped_hook): Remove.
-	(deprecated_annotate_exited_hook): Remove.
-	(annotate_starting): Update for hook removal.
-	(annotate_stopped): Likewise.
-	(annotate_exited): Likewise.
-	* defs.h (deprecated_delete_breakpoint_hook): Remove.
-	(deprecated_create_breakpoint_hook): Likewise.
-	(deprecated_modify_breakpoint_hook): Likewise.
-
-2008-07-28  Tom Tromey  <tromey@redhat.com>
-
-	* main.c (captured_main): Don't use BEFORE_MAIN_LOOP_HOOK.
-
-2008-07-27  Daniel Jacobowitz  <dan@codesourcery.com>
-
-	* configure.ac: Check for the GNU/Linux ptrace signature.
-	* configure: Regenerated.
-
-2008-07-27  Daniel Jacobowitz  <dan@codesourcery.com>
-
-	* linux-nat.c (resume_callback): Add more debugging output.
-	(linux_nat_has_pending_sigint): New function, based on
-	linux_nat_has_pending.
-	(set_ignore_sigint, maybe_clear_ignore_sigint): New functions.
-	(stop_wait_callback): Remove flush_mask handling.  Honor
-	ignore_sigint.  Call maybe_clear_ignore_sigint.  Pass NULL
-	to recursive calls.
-	(linux_nat_has_pending, flush_callback): Remove.
-	(linux_nat_filter_event): Check for ignore_sigint.
-	(linux_nat_wait): Remove flush_mask support and call to
-	flush_callback.  Use set_ignore_sigint and maybe_clear_ignore_sigint.
-	* linux-nat.h (struct lwp_info): Add ignore_sigint field.
-
-2008-07-27  Daniel Jacobowitz  <dan@codesourcery.com>
-
-	* linux-nat.c (count_events_callback, select_event_lwp_callback): Only
-	report events from resumed threads.
-
-2008-07-27  Daniel Jacobowitz  <dan@codesourcery.com>
-
-	* mips-linux-tdep.c (mips_linux_syscall_next_pc): New function.
-	(mips_linux_init_abi): Set tdep->syscall_next_pc.
-	* mips-tdep.c (enum mips_fpu_type, struct gdbarch_tdep): Move to
-	mips-tdep.h.
-	(mips32_next_pc): Handle the syscall instruction.
-	* mips-tdep.h (enum mips_fpu_type, struct gdbarch_tdep): New,
-	from mips-tdep.c.  Add syscall_next_pc to gdbarch_tdep.
-
-2008-07-26  Tom Tromey  <tromey@redhat.com>
-
-	PR gdb/1158:
-	* valops.c (value_struct_elt): Treat function-valued field as a
-	static method.
-
-2008-07-26  Tom Tromey  <tromey@redhat.com>
-
-	PR gdb/1136:
-	* macroexp.c (get_punctuator) <punctuators>: Rearrange to put
-	longer tokens first.
-
-2008-07-26  Vladimir Prus  <vladimir@codesourcery.com>
-
-	Kill cmd_async_ok.
-	* cli/cli-decode.h (CMD_ASYNC_OK, set_cmd_async_ok)
-	(get_cmd_async_ok): Remove.
-	* cli/cli-decode.c (set_cmd_async_ok, get_cmd_async_ok): Remove.
-	* cli/cli-cmds.c (init_cli_cmds): Don't use set_cmd_async_ok.
-	* infcmd.c (_initialize_infcmd): Likewise.
-	* thread.c (_initialize_thread): Likewise.
-
-2008-07-25  Joseph Myers  <joseph@codesourcery.com>
-
-	* mips-tdep.c (mips_n32n64_push_dummy_call): Handle passing
-	128-bit long doubles in even-odd pairs of FPRs.  Do not
-	right-align float arguments for big-endian.
-	(mips_n32n64_return_value): Apply return value convention for
-	structs containing one or two floating-point values to soft-float
-	as well as hard-float.  Handle 128-bit long doubles in such
-	structs.
-	(mips_o32_push_dummy_call): Only skip one integer register for a
-	float argument passed in an FPR.
-
-2008-07-25  Tom Tromey  <tromey@redhat.com>
-
-	* tui/tui-hooks.c: Include observer.h.
-	(tui_event_default, tui_old_event_hooks, tui_event_hooks):
-	Remove.
-	(tui_bp_created_observer, tui_bp_deleted_observer,
-	tui_bp_modified_observer): New globals.
-	(tui_install_hooks): Use observers, not events.
-	(tui_remove_hooks): Likewise.
-	* mi/mi-cmd-break.c: Include observer.h, not gdb-events.h.
-	(mi_breakpoint_observers_installed, mi_can_breakpoint_notify): New
-	globals.
-	(breakpoint_notify): Check mi_can_breakpoint_notify.
-	(breakpoint_hooks): Remove.
-	(mi_cmd_break_insert): Attach observers.  Don't use events.
-	* tracepoint.c: Include observer.h, not gdb-events.h.
-	(tracepoint_operation, trace_pass_command): Notify observer.
-	* interps.c: Don't include gdb-events.h.
-	(clear_interpreter_hooks): Don't call clear_gdb_event_hooks.
-	* gdbarch.c: Rebuild.
-	* gdbarch.sh: Emit include for observer.h, not gdb-events.h.
-	(deprecated_current_gdbarch_select_hack): Notify observer.
-	* breakpoint.h: Don't include gdb-events.h.
-	* breakpoint.c: Don't include gdb-events.h.
-	(condition_command): Notify observer.
-	(commands_command): Likewise.
-	(commands_from_control_command): Likewise.
-	(mention, delete_breakpoint, set_ignore_count): Likewise.
-	(disable_breakpoint, do_enable_breakpoint): Likewise.
-	* Makefile.in (gdb_events_h): Remove.
-	(breakpoint_h): Update.
-	(COMMON_OBS): Remove gdb-events.o.
-	(gdb-events.o): Remove.
-	(breakpoint.o, gdbarch.o, interps.o, tracepoint.o, gdbtk-bp.o,
-	gdbtk-hooks.o, mi-cmd-break.o, tui-hooks.o): Update.
-	* gdb-events.c: Remove.
-	* gdb-events.h: Remove.
-	* gdb-events.sh: Remove.
-
-2008-07-24  Pedro Alves  <pedro@codesourcery.com>
-
-	* remote.c (remote_threads_extra_info): Don't query the remote
-	server about info on the internally added main thread.
-
-2008-07-24  Aleksandar Ristovski  <aristovski@qnx.com>
-
-	* nto-procfs.c (procfs_attach): Populate initial thread list.
-	(procfs_wait): Return new pid, built from the inferior status.
-
-2008-07-23  Thiago Jung Bauermann  <bauerman@br.ibm.com>
-
-	* configure.ac (CONFIG_INITS): Delete long obsoleted variable.
-	* configure: Regenerate.
-
-2008-07-23  Aleksandar Ristovski  <aristovski@qnx.com>
-
-	* nto-procfs.c (procfs_xfer_memory): Changed signature.
-	(procfs_resume): Workaround for dereferencing type-punned pointer
-	warning.
-	* nto-tdep.c (nto_parse_redirection): Change signature to be const
-	correct.
-	* nto-tdep.h (nto_parse_redirection): Likewise.
-
-2008-07-21  Stan Shebs  <stan@codesourcery.com>
-
-	Scrub remnants of IN_SOLIB_DYNSYM_RESOLVE_CODE.
-	* gdbarch.sh: Adjust comment to refer to
-	in_solib_dynsym_resolve_code().
-	* gdbarch.h, gdbarch.c: Update.
-	* solib-osf.c: Ditto.
-	* infrun.c: Ditto.
-	(handle_inferior_event): Use in_solib_dynsym_resolve_code
-	unconditionally.
-	* config/mips/nm-irix5.h: Remove undef of
-	IN_SOLIB_DYNSYM_RESOLVE_CODE.
-
-2008-07-21  Tom Tromey  <tromey@redhat.com>
-
-	* symfile.c (reread_symbols): Don't pass argument to observer.
-	* exec.c (exec_file_attach): Don't pass argument to observer.
-	* ada-lang.c (ada_executable_changed_observer): Remove argument.
-	* symtab.c (symtab_observer_executable_changed): Remove argument.
-	* observer.sh: Handle functions with no arguments.
-
-2008-07-20  Sergei Poselenov  <sposelenov@emcraft.com>
-	    Chris Demetriou  <cgd@google.com>
-
-	* elfread.c (elf_symfile_segments): Fix the check that each loadable
-	section fits within an ELF segment to handle ELF segments that hit
-	the end of the address space.
-
-2008-07-20  Chris Demetriou  <cgd@google.com>
-
-	* MAINTAINERS (Write After Approval): Add self.
-
-2008-07-18  Tom Tromey  <tromey@redhat.com>
-
-	PR gdb/855:
-	* NEWS: Add entry for macro commands.
-	* Makefile.in (macrocmd.o): Add gdb_string.h.
-	* macroscope.h (user_macro_scope): Declare.
-	(default_macro_scope): Update documentation.
-	(macro_user_macros): Declare.
-	* c-lang.c (c_preprocess_and_parse): Always attempt macro lookup.
-	Use user_macro_scope.
-	(null_macro_lookup): Remove.
-	* macrotab.h (macro_callback_fn): Declare.
-	(macro_for_each): Likewise.
-	(macro_allow_redefinitions): Likewise.
-	* macrotab.c (foreach_macro): New function
-	(macro_for_each): Likewise.
-	(struct macro_table) <redef_ok>: New field.
-	(macro_allow_redefinitions): New function.
-	(new_macro_table): Update.
-	(macro_define_function): Likewise.
-	(macro_define_object): Likewise.
-	* macroscope.c (user_macro_scope): New function.
-	(default_macro_scope): Use it.
-	(macro_user_macros): New global.
-	(standard_macro_lookup): Look in macro_user_macros.
-	(_initialize_macroscope): New function.
-	* macroexp.h (macro_is_whitespace, macro_is_digit,
-	macro_is_identifier_nondigit): Declare.
-	* macroexp.c (macro_is_whitespace): Rename.  No longer static.
-	(macro_is_digit): Likewise.
-	(macro_is_identifier_nondigit): Likewise.
-	(get_identifier): Update.
-	(get_pp_number): Likewise.
-	(get_token): Likewise.
-	* macrocmd.c (skip_ws): New function.
-	(extract_identifier): Likewise.
-	(free_macro_definition_ptr): Likewise.
-	(user_macros): Remove.
-	(macro_define_command): Implement.
-	(_initialize_macrocmd): Update.
-	(macro_undef_command): Implement.
-	(print_one_macro): New function.
-	(macro_list_command): Implement.
-
-2008-07-18  Joseph Myers  <joseph@codesourcery.com>
-
-	* configure.ac: Put old value of $LIBS after -lbfd -liberty $intl
-	in BFD ELF check.
-	* configure: Regenerate.
-
-2008-07-17  Paul Pluzhnikov  <ppluzhnikov@google.com>
-
-	* auxv.c (fprint_target_auxv): Stop at AT_NULL.
-
-2008-07-15  Andreas Schwab  <schwab@suse.de>
-
-	* valops.c (value_cast_pointers): Follow typedefs when checking
-	result of coercion.
-
-2008-07-15  Daniel Jacobowitz  <dan@codesourcery.com>
-
-	* block.c (block_function): Renamed to ...
-	(block_linkage_function): ... this.  All callers changed.
-	* block.h (block_function): Renamed to ...
-	(block_linkage_function): ... this.
-
-2008-07-15  Daniel Jacobowitz  <dan@codesourcery.com>
-
-	* mn10300-tdep.c (set_reg_offsets): Use get_frame_register_unsigned.
-
-2008-07-15  Daniel Jacobowitz  <dan@codesourcery.com>
-
-	* frame.c (frame_sp_unwind): Delete.
-	(get_frame_sp): Do not use it.
-	* frame.h (frame_sp_unwind): Delete prototype.
-
-2008-07-15  Daniel Jacobowitz  <dan@codesourcery.com>
-
-	* ia64-tdep.c (ia64_dummy_id): Use get_frame_pc.
-
-2008-07-15  Daniel Jacobowitz  <dan@codesourcery.com>
-
-	* dwarf2-frame.c (dwarf2_frame_cache): Update comment.
-	* frame.c (frame_unwind_address_in_block): Delete.
-	(get_frame_address_in_block): Do not use it.  Check the type
-	of the next frame first.
-	(frame_cleanup_after_sniffer): Update comment.
-	* frame.h (frame_unwind_address_in_block): Delete prototype.
-	* hppa-tdep.c (hppa_find_unwind_entry_in_block): Update comment.
-
-2008-07-15  Daniel Jacobowitz  <dan@codesourcery.com>
-
-	* frame.c (frame_func_unwind): Delete.
-	(get_frame_func): Do not use it.
-	* frame.h (frame_func_unwind): Delete prototype.
-	* hppa-tdep.c (hppa_frame_cache): Update comment.
-	* rs6000-tdep.c (rs6000_frame_cache): Update comment.
-
-2008-07-14  Stan Shebs  <stan@codesourcery.com>
-
-	* remote-sim.c (init_gdbsim_ops): Remove
-	TARGET_REDEFINE_DEFAULT_OPS.
-
-2008-07-15  Daniel Jacobowitz  <dan@codesourcery.com>
-
-	* findvar.c (read_var_value): Remove unused variable.
-
-2008-07-15  Luis Machado  <luisgpm@br.ibm.com>
-
-	* infrun.c (handle_inferior_event): Tag threads as stopped
-	before inserting breakpoints.
-
-2008-07-15  Hui Zhu  <teawater@gmail.com>
-
-	* MAINTAINERS: Added myself to section Write After Approval.
-
-2008-07-14  Paul Pluzhnikov  <ppluzhnikov@google.com>
-
-	PR gdb/2477
-	* cp-abi.c (value_virtual_fn_field): Handle invalid pointers.
-
-2008-07-14  Pedro Alves  <pedro@codesourcery.com>
-
-	* i386-dicos-tdep.c (i386_dicos_frame_align): Delete.
-	(i386_dicos_push_dummy_code): New.
-	(i386_dicos_init_abi): Don't register i386_dicos_frame_align.
-	Register i386_dicos_push_dummy_code.
-
-2008-07-14  Markus Deuling  <deuling@de.ibm.com>
-
-	* mips-tdep.c (fp_register_arg_p): Add gdbarch as paramter.
-	(mips_n32n64_push_dummy_call, mips_o64_return_value)
-	(mips_eabi_push_dummy_call): Update call to fp_register_arg_p.
-
-	(MIPS_FPU_TYPE): Add gdbarch as parameter and replace current_gdbarch.
-	(fp_register_arg_p, mips_dump_tdep, show_mipsfpu_command)
-	(mips_n32n64_fp_arg_chunk_p): Update caller.
-
-	(mips_n32n64_fp_arg_chunk_p): Add gdbarch as paramter.
-	(mips_n32n64_push_dummy_call): Update caller.
-
-	(MIPS_LAST_ARG_REGNUM): Add gdbarch as parameter and replace
-	current_gdbarch.
-	(mips_eabi_push_dummy_call, mips_n32n64_push_dummy_call)
-	(mips_o32_push_dummy_call, mips_o64_push_dummy_call): Update caller.
-
-
-	(MIPS_LAST_FP_ARG_REGNUM): Add gdbarch as parameter and replace
-	current_gdbarch.
-	(mips_eabi_push_dummy_call, mips_o32_push_dummy_call)
-	(mips_o64_push_dummy_call): Update caller.
-
-	(MIPS_EABI): Add gdbarch as parameter and replace current_gdbarch.
-	(fp_register_arg_p, mips_dump_tdep): Update caller.
-
-	(set_reg_offset): Add gdbarch as parameter and replace current_gdbarch.
-	(mips16_scan_prologue, mips32_scan_prologue): Update caller.
-
-	(reset_saved_regs): Make static.  Add gdbarch as parameter.  Replace
-	current_gdbarch.
-	(mips32_scan_prologue): Update caller.
-
-	(heuristic_proc_start): Add gdbarch as parameter. Replace
-	current_gdbarch.
-	(mips_insn16_frame_cache, mips_insn32_frame_cache): Update caller.
-
-	* mipsnbsd-nat.c (mipsnbsd_fetch_inferior_registers)
-	(mipsnbsd_store_inferior_registers): Use get_regcache_arch to get at
-	the current architecture. Update call to getregs_supplies.
-	(getregs_supplies): Add gdbarch as parameter and replace
-	current_gdbarch.
-
-	* mipsnbsd-tdep.c (mipsnbsd_get_longjmp_target): Use get_frame_arch to
-	get at the current architecture. Update call to NBSD_MIPS_JB_OFFSET and
-	NBSD_MIPS_JB_ELEMENT_SIZE.
-	(NBSD_MIPS_JB_ELEMENT_SIZE, NBSD_MIPS_JB_OFFSET): Add gdbarch and
-	replace current_gdbarch.
-
-	* remote-mips.c (mips_map_regno): Add gdbarch as parameter and replace
-	current_gdbarch.
-	(mips_fetch_registers, mips_store_registers): Update call
-	to mips_map_regno.
-	(mips_load): Use get_regcache_arch to get at the current_architecture
-	and replace current_gdbarch.
-
-2008-07-13  Pedro Alves  <pedro@codesourcery.com>
-
-	* thread.c (restore_selected_frame): On fail to restore, select
-	the innermost frame, and don't crash when warning the user.
-
-2008-07-13  Hui Zhu  <teawater@gmail.com>
-
-	* symtab.c (expand_line_sal): Fix a memory leak.
-
-2008-07-13  Pedro Alves  <pedro@codesourcery.com>
-
-	* utils.c (struct continuation): Define as inheriting struct
-	cleanup.
-	(add_continuation, do_all_continuations)
-	(discard_all_continuations, add_intermediate_continuation)
-	(do_all_intermediate_continuations)
-	(discard_all_intermediate_continuations): Adjust.
-
-2008-07-13  Vladimir Prus  <vladimir@codesourcery.com>
-
-	Skip varobj in running threads.
-	* mi/mi-cmd-var.c (mi_cmd_var_update): If varobj's
-	thread is not stopped, skip the varobj.
-	* Makefile.in: Update dependencies.
-
-2008-07-13  Vladimir Prus  <vladimir@codesourcery.com>
-
-	Enable all commands while inferiour is running
-	* mi/mi-main.c (mi_cmd_execute): Don't check if
-	inferiour is executing.
-
-2008-07-13  Vladimir Prus  <vladimir@codesourcery.com>
-
-	Allow all CLI command even if target is executing.
-	* gdb/top.c (execute_command_1): Don't check if the inferiour
-	is running.
-
-2008-07-13  Vladimir Prus  <vladimir@codesourcery.com>
-
-	* mi/mi-main.c (mi_cmd_execute): Remove unused variable.
-	Fix printing of frame, when frame is wrong.
-
-2008-07-12  Ulrich Weigand  <uweigand@de.ibm.com>
-
-	* spu-tdep.c (spu_frame_unwind_cache): Do not error if
-	backchain is unreadable.
-
-2008-07-12  Ulrich Weigand  <uweigand@de.ibm.com>
-
-	* spu-linux-nat.c: Include "gdbthread.h".
-	(spu_child_post_startup_inferior): Register main thread.
-	(spu_child_post_attach): Likewise.
-	* Makefile.in (spu-linux-nat.o): Update dependencies.
-
-2008-07-12  Pedro Alves  <pedro@codesourcery.com>
-
-	Rewrite continuations internals on top of cleanups and plug
-	continuation arguments leaks.
-
-	* defs.h (struct continuation): Make it opaque.
-	(add_continuation, add_intermediate_continuation): Drop the int
-	argument of the continuation hook argument.  Add
-	continuation_free_args argument.
-	(do_all_continuations, do_all_intermediate_continuations): Drop
-	the error_p argument.
-
-	* utils.c (add_continuation): Drop the int argument of the
-	continuation hook argument.  Add continuation_free_args argument.
-	Reimplement on top of cleanups.
-	(do_all_continuations): Drop error argument.  Reimplement on top
-	of cleanups.
-	(discard_all_continuations): Reimplement on top of cleanups.
-	(add_intermediate_continuation): Drop the int argument of the
-	continuation hook argument.  Add continuation_free_args argument.
-	Reimplement on top of cleanups.
-	(do_all_intermediate_continuations): Drop error argument.
-	Reimplement on top of cleanups.
-	(discard_all_intermediate_continuations): Reimplement on top of
-	cleanups.
-
-	* breakpoint.c (until_break_command_continuation): Drop error
-	argument.  Add xfree as continuation argument deleter.
-
-	* inf-loop.c (inferior_event_handler): On error, discard all
-	continuations.  Adjust to new do_all_intermediate_continuations
-	and do_all_continuations interfaces.
-
-	* infcmd.c (step_1_continuation): Drop error_p argument.  Adjust.
-	Pass xfree as continuation argument deleter.
-	(finish_command_continuation): Drop error_p argument.  Adjust.
-	(finish_command_continuation_free_arg): New.
-	(finish_command): Pass finish_command_continuation_free_arg as
-	continuation argument deleter.  Adjust to new do_all_continuations
-	interfaces.
-	(attach_command_continuation): Drop error_p argument.
-	(attach_command_continuation_free_args): New.
-	(attach_command): Pass attach_command_continuation_free_args as
-	continuation argument deleter.
-
-	* interps.c (interp_set): Adjust to new do_all_continuations
-	interfaces.
-
-	* event-top.c (stdin_event_handler): In error, also discard the
-	intermediate continuations.
-
-2008-07-12  Pedro Alves  <pedro@codesourcery.com>
-
-	Replace struct continuation_args by void* and per command structs.
-
-	* top.c (execute_command): Remove unused arg1 and arg2 locals.
-
-	* breakpoint.c (struct until_break_command_continuation_args):
-	New.
-	(until_break_command_continuation): Take a void* instead of a
-	continuations_arg.  Adjust.
-	(until_break_command): Adjust to use struct
-	until_break_command_continuation_args instead of struct
-	continuation_arg.
-
-	* infcmd.c (struct step_1_continuation_args): New.
-	(step_1_continuation): Take a void* instead of a
-	continuations_arg.  Adjust to use struct step_1_continuation_args.
-	(step_once): Adjust to use struct step_1_continuation_args.
-
-	(struct finish_command_continuation_args): New.
-	(finish_command_continuation): Take a void* instead of a
-	continuations_arg.  Adjust to use struct
-	finish_command_continuation_args.
-	(finish_command): Adjust to use struct
-	finish_command_continuation_args.
-	(struct attach_command_continuation_args): New.
-	(attach_command_continuation): Take a void* instead of a
-	continuations_arg.  Adjust to use struct
-	attach_command_continuation_args.
-	(attach_command): Adjust to use struct
-	attach_command_continuation_args.
-
-	* defs.h (struct continuation_arg): Delete.
-	(struct continuation): Replace the struct continuation_arg*
-	parameter of continuation_hook by a void*.  Replace "arg_list"
-	member by a new "args" member with void* type.
-	(add_continuation, add_intermediate_continuation): Replace struct
-	continuation_arg type usages by void* usages.
-
-	* utils.c (add_continuation, do_all_continuations)
-	(add_intermediate_continuation)
-	(do_all_intermediate_continuations): Replace struct
-	continuation_arg type usages by void* usages.  Pass "args" instead
-	of "arg_list".
-
-2008-07-12  Pedro Alves  <pedro@codesourcery.com>
-
-	* infrun.c (struct thread_stepping_state): Delete sal member.
-	(init_thread_stepping_state): Add local sal.  Use it instead of
-	tss->sal.
-	(handle_inferior_event): New local stop_pc_sal.  Use it instead of
-	tss->sal.
-	(step_into_function): Add local stop_func_sal.  Use it instead of
-	tss->sal.
-
-2008-07-12  Vladimir Prus  <vladimir@codesourcery.com>
-
-	Implement -exec-continue/-exec-interrupt --all.
-	* infcmd.c (continue_1): New, extracted from
-	(continue_command): ...here.
-	(interrupt_target_1): New, extracted from
-	(interrupt_target_command): ...here.
-	* inferior.h (continue_1, interrupt_target_1): New.
-	* mi/mi-main.c (mi_cmd_exec_continue)
-	(mi_cmd_exec_interrupt): Handle --all.
-
-2008-07-12  Vladimir Prus  <vladimir@codesourcery.com>
-
-	Implement --thread and --frame.
-	* gdbthread.h (find_thread_id): Declare.
-	* thread.c (find_thread_id): Make non-static.
-	* mi/mi-main.c (mi_cmd_execute): Switch to the right
-	thread and frame, if necessary.
-	* mi/mi-parse.c (mi_parse): Handle --thread and --frame.
-	* mi/mi-parse.h (strcut mi_parse): New fields thread and frame.
-
-2008-07-12  Vladimir Prus  <vladimir@codesourcery.com>
-
-	* infrun.c (resume): Discard cleanups on early exit path.
-
-2008-07-12  Vladimir Prus  <vladimir@codesourcery.com>
-
-	* infrun.c (normal_stop): For MI, report which threads
-	were stopped.
-
-2008-07-12  Vladimir Prus  <vladimir@codesourcery.com>
-
-	Report thread state in -thread-info output.
-	* thread.c (print_thread_info): Add new field "state".
-
-2008-07-11  Pedro Alves  <pedro@codesourcery.com>
-
-	* infrun.c (handle_inferior_event): Also ignore a
-	TARGET_SIGNAL_TRAP on a STOP_QUIETLY_NO_SIGSTOP.
-
-2008-07-11  Tom Tromey  <tromey@redhat.com>
-
-	* completer.c (complete_line_internal): New function, from
-	complete_line.  Add 'for_help' parameter.
-	(complete_line): Use it.
-	(command_completer): Move later.  Rewrite.
-
-2008-07-11  Pedro Alves  <pedro@codesourcery.com>
-
-	* thread.c (thread_apply_command): Move making the cleanup out of
-	the loop.
-
-2008-07-11  Pedro Alves  <pedro@codesourcery.com>
-
-	Exited threads.
-
-	* thread.c (enum thread_state): New.
-	(thread_state main_thread_running): Delete, in favor of...
-	(thread_state main_thread_state): ... this.  Update throughout.
-	(clear_thread_inferior_resources): New, split from free_thread.
-	(free_thread): Call clear_thread_inferior_resources.
-	(init_thread_list): Set main thread to stopped state.
-	(add_thread_silent): Take care of PTID reuses.
-	(delete_thread): If deleting inferior_ptid or a thread with
-	refcount > 0, mark it as exited, but still keep it in the list.
-	Only notify of thread exits, if we haven't done so yet.
-	(iterate_over_threads): Make it safe to delete threads while
-	iterating over them.
-	(do_captured_list_thread_ids): Don't account for exited threads.
-	(thread_alive): Check for the THREAD_EXITED state, and don't set
-	ptid to -1 on exited threads.
-	(set_running): Update to account for extra possible states.
-	(is_thread_state): New.
-	(is_stopped, is_exited): New.
-	(is_running): Implement in terms of is_thread_state.
-	(any_running): Update.
-	(print_thread_info): Update.  Account for exited threads.  Don't
-	warn about missed frame restoring here, its done in the cleanup.
-	(switch_to_thread): Don't read from a thread that has gone.
-	(restore_current_thread): In non-stop mode, do a full context
-	switch.
-	(restore_selected_frame): Add a frame_level argument.  Rewrite.
-	(struct current_thread_cleanup): Add selected_frame_level and
-	was_stopped members.
-	(do_restore_current_thread_cleanup): Check if thread was stopped
-	and still is, and if the target has registers, stack and memory
-	before restoring the selected frame.  Don't delete the cleanup
-	argument here.
-	(restore_current_thread_cleanup_dtor): New.
-	(make_cleanup_restore_current_thread): Remove all arguments.
-	Rewrite.
-	(thread_apply_all_command): Update.  Prune threads.
-	(thread_apply_command): Update.
-	(thread_command): Account for currently selected exited thread.
-	(do_captured_thread_select): Check for a running thread.  Prune
-	threads.
-	(_initialize_thread): Make "info threads", "thread", "thread
-	apply", and "thread apply all" appliable without a selected thread.
-	* gdbthread.h (struct thread_info): Replace running_ by state_.
-	Add refcount.
-	(is_exited, is_stopped): Declare.
-	(make_cleanup_restore_current_thread): Remove all arguments.
-	* infrun.c: Include "event-top.h".
-	(fetch_inferior_event): In non-stop mode, restore selected thread
-	and frame after handling the event and running breakpoint
-	commands.  Display GDB prompt if needed.
-	(normal_stop): In non-stop mode, don't print thread switching
-	notice.
-	* cli/cli-decode.c (set_cmd_no_selected_thread_ok)
-	(get_cmd_no_selected_thread_ok): New.
-	* cli/cli-decode.h (CMD_NO_SELECTED_THREAD_OK): New.
-	(set_cmd_no_selected_thread_ok, get_cmd_no_selected_thread_ok):
-	Declare.
-	* cli/cli-cmds.c: Set "pwd", "help", "info", "show" as
-	no-selected-thread ok.
-	* top.c (execute_command): Check for non no-selected-thread-ok
-	commands.
-	* linux-nat.c (struct saved_ptids, threads_to_delete)
-	(record_dead_thread, prune_lwps): Delete.
-	(exit_lwp): Unconditionally delete thread.
-	(linux_nat_resume): Remove prune_lwps call.
-	* infcmd.c (proceed_thread_callback): Check if !is_stopped instead
-	of is_running.  Adjust to make_cleanup_restore_current_thread
-	interface change.
-	* mi/mi-main.c (mi_cmd_execute): Only allow a few commands if the
-	selected thread has exited.
-	* inf-loop.c (inferior_event_handler): Don't display the prompt
-	here.
-	* varobj.c (c_value_of_root): Update.
-	* defs.h (make_cleanup_dtor): Declare.
-	* utils.c (make_cleanup_dtor): New.
-
-	* Makefile.in (infrun.o): Depend on $(event_top_h).
-
-2008-07-11  Pedro Alves  <pedro@codesourcery.com>
-
-	Add "continue -a" and "interrupt -a" options for non-stop mode.
-
-	* infcmd.c (proceed_thread_callback, do_context_switch_to): New.
-	(continue_command): Add "-a" option.
-	(interrupt_target_command): Add "-a" option.
-	(_initialize_infcmd): Add extend help of continue and interrupt
-	command to mention the new "-a" option.  Mark "continue" async ok.
-
-2008-07-10  Doug Evans  <dje@google.com>
-
-	Add "set print symbol-loading on|off".
-	* NEWS: Document new option.
-	* symfile.h (print_symbol_loading): Declare.
-	* symfile.c (print_symbol_loading): New global.
-	(symbol_file_add_with_addrs_or_offsets): Only print "Reading symbols
-	from ..." if print_symbol_loading.
-	(_initialize_symfile): Add set/show print symbol-loading.
-	* solib.c (solib_read_symbols): Only print "Loaded symbols for ..."
-	if print_symbol_loading.
-
-2008-07-10  Pedro Alves  <pedro@codesourcery.com>
-
-	Non-stop linux native.
-
-	* linux-nat.c (linux_test_for_tracefork): Block events while we're
-	here.
-	(get_pending_status): Implement non-stop mode.
-	(linux_nat_detach): Stop threads before detaching.
-	(linux_nat_resume): In non-stop mode, always resume only a single
-	PTID.
-	(linux_handle_extended_wait): On a clone event, in non-stop mode,
-	add new lwp to GDB's thread table, and mark as running, executing
-	and stopped appropriately.
-	(linux_nat_filter_event): Don't assume there are other running
-	threads when a thread exits.
-	(linux_nat_wait): Mark the main thread as running and executing.
-	In non-stop mode, don't stop all lwps.
-	(linux_nat_kill): Stop lwps before killing them.
-	(linux_nat_thread_alive): Use signal 0 to detect if a thread is
-	alive.
-	(send_sigint_callback): New.
-	(linux_nat_stop): New.
-	(linux_nat_add_target): Set to_stop to linux_nat_stop.
-
-	* linux-nat.h (thread_db_attach_lwp): Declare.
-
-	* linux-thread-db.c (thread_get_info_callback): Check for new
-	threads if we have none.
-	(thread_from_lwp, enable_thread_event): Set proc_handle.pid to the
-	stopped lwp.  Check for new threads if we have none.
-	(thread_db_attach_lwp): New.
-	(thread_db_init): Set proc_handle.pid to inferior_ptid.
-	(check_event): Set proc_handle.pid to the stopped lwp.
-	(thread_db_find_new_threads): Set proc_handle.pid to any stopped
-	lwp available, bail out if there is none.
-
-	* linux-fork.c (linux_fork_killall): Use SIGKILL instead of
-	PTRACE_KILL.
-
-2008-07-10  Kevin Buettner  <kevinb@redhat.com>
-
-	* rs6000-tdep.c (ppc_displaced_step_fixup): Change type of
-	`current_pc' from CORE_ADDR to ULONGEST.
-
-	* remote-sim.c (gdbsim_cntrl_c): Pass remote_sim_ptid to
-	gdbsim_stop().
-
-2008-07-10  Jan Kratochvil  <jan.kratochvil@redhat.com>
-
-	* NEWS (New commands): Mention "set disable-randomization".
-	* configure.ac: Add check for HAVE_PERSONALITY and
-	HAVE_DECL_ADDR_NO_RANDOMIZE.
-	* configure, config.in: Regenerate.
-	* linux-nat.c [HAVE_PERSONALITY]: New include <sys/personality.h>.
-	[HAVE_PERSONALITY] [!HAVE_DECL_ADDR_NO_RANDOMIZE]: Set
-	ADDR_NO_RANDOMIZE.
-	(disable_randomization, show_disable_randomization)
-	(set_disable_randomization): New.
-	(linux_nat_create_inferior) [HAVE_PERSONALITY]: New variables
-	PERSONALITY_ORIG and PERSONALITY_SET.  Disable randomization upon the
-	variable DISABLE_RANDOMIZATION.
-	(_initialize_linux_nat): Call ADD_SETSHOW_BOOLEAN_CMD for the variable
-	DISABLE_RANDOMIZATION.
-
-2008-07-09  Pedro Alves  <pedro@codesourcery.com>
-
-	Adjust all targets to new target_stop interface.
-
-	* gnu-nat.c (gnu_stop): Add ptid argument.
-	* go32-nat.c (go32_stop): Add ptid argument.
-	(go32_create_inferior): Pass inferior_ptid to go32_stop.
-	* hpux-thread.c (hpux_thread_stop): Add ptid argument.
-	* monitor.c (monitor_stop): Add ptid argument.
-	(monitor_open): Pass inferior_ptid to monitor_stop.
-	(monitor_interrupt): Pass inferior_ptid to target_stop.
-	(monitor_stop): Add ptid argument.
-	* nto-procfs.c (nto_interrupt): Pass inferior_ptid to target_stop.
-	(procfs_create_inferior): Add ptid argument.
-	* procfs.c (procfs_stop): Add ptid argument.
-	* remote-m32r-sdi.c (m32r_stop): Add ptid argument.
-	* remote-sim.c (gdbsim_stop): Add ptid argument.
-	* sol-thread.c (sol_thread_stop): Add ptid argument.
-	* win32-nat.c (win32_stop): Add ptid argument.
-
-2008-07-09  Pedro Alves  <pedro@codesourcery.com>
-
-	Non-stop inferior control.
-
-	* infrun.c (resume): In non-stop mode, always resume just one
-	thread.
-	(proceed): Don't call prepare_to_proceed in non-stop mode.
-	(fetch_inferior_event): In non-stop mode, switch context before
-	handling the event.
-	(error_is_running, ensure_not_running): New.
-	(handle_inferior_event): In non-stop mode: Mark only the event
-	thread as stopped.  Require that the target module manages adding
-	threads to the thread list.  Assert that there isn't a
-	deferred_step_ptid set.  Don't switch to infwait_thread_hop_state.
-	(normal_stop): Only mark not-running if inferior hasn't exited.
-	In non-stop mode, only mark the event thread.
-
-	* thread.c:Include "cli/cli-decode.h".
-	(print_thread_info): Don't read from a running thread.
-	Output "(running)" if thread is running.
-	(switch_to_thread): Don't read stop_pc if thread is executing.
-	(do_restore_current_thread_cleanup): Don't write to a running
-	thread.
-	(thread_apply_all_command): Don't read from a running thread.  In
-	non-stop mode, do a full context-switch instead of just switching
-	threads.
-	(thread_apply_command): In non-stop mode, do a full context-switch
-	instead of just switching threads.
-	(do_captured_thread_select): Likewise.  Inform user if selected
-	thread is running.
-	(_initialize_thread): Mark "info threads" and "thread" and
-	async_ok.
-
-	* inf-loop.c (inferior_event_handler): In non-stop mode, don't
-	unregister the target from the event loop.
-
-	* infcmd.c (continue_command, step_1, jump_command)
-	(signal_command): Ensure the selected thread isn't running.
-	(interrupt_target_command): In non-stop mode, interrupt only the
-	selected thread.
-
-	* inferior.h (error_is_running, ensure_not_running): Declare.
-
-	* target.h (struct target_ops): Add ptid argument to the to_stop
-	member.
-	(target_stop): Add ptid_t argument.
-
-	* target.c (update_current_target): Add ptid argument to to_stop's
-	type.
-	(debug_to_stop): Add ptid_t argument.
-	(debug_to_rcmd): Set to_stop_ptid.
-
-	* remote.c (remote_stop): Add ptid_t argument.
-	(async_remote_interrupt): Add inferior_ptid to target_stop.
-	* inf-ptrace.c (inf_ptrace_stop): Add ptid argument.
-
-	* Makefile.in (thread.o): Depend on $(cli_decode_h).
-
-2008-07-09  Pedro Alves  <pedro@codesourcery.com>
-
-	Don't rely on ecs->wait_for_more.
-
-	* infrun.c (proceed): Clear the stepping state, set
-	previous_inferior_ptid and clear infwait state.
-	(wait_for_inferior): Don't clear the stepping state, set
-	previous_inferior_ptid, or clear the infwait state here.
-	(fetch_inferior_event): Don't clear the stepping state, set
-	previous_inferior_ptid, or clear the infwait state here.  Don't
-	condition on wait_for_more.
-
-2008-07-09  Pedro Alves  <pedro@codesourcery.com>
-
-	Refactor infrun a bit.
-
-	* infrun.c (currently_stepping): Take a struct
-	thread_stepping_state instead of an execution_control_state.
-	(struct thread_stepping_state): New, split from
-	execution_control_state.
-	(gtss, tss): New globals.
-	(proceed): Clear the stepping state, set previous_inferior_ptid
-	and clear infwait state.
-	(init_wait_for_inferior): Clear the stepping state,
-	previous_inferior_ptid and infwait state.
-	(waiton_ptid, infwait_state): New, split from
-	execution_control_state.
-	(struct execution_control_state): Members that persist through
-	events moved out to either struct thred_stepping_state or made
-	global.  Deleted unneeded wp, saved_inferior_ptid, tmpstatus.
-	(wait_for_inferior, fetch_inferior_event): Use local
-	execution_control_state.  Update to execution_control_state split.
-	(init_execution_control_state): Adjust.
-	(init_thread_stepping_state): New, extracted from
-	init_execution_control_state.
-	(context_switch): Take a ptid instead of an
-	execution_control_state.
-	(context_switch_to): Adjust.
-	(adjust_pc_after_break): Adjust.
-	(init_infwait_state): New.
-	(handle_inferior_event): Adjust.
-
-2008-07-09  Pedro Alves  <pedro@codesourcery.com>
-	    Vladimir Prus  <vladimir@codesourcery.com>
-
-	Per-thread commands.
-
-	* gdbthread.h: Remove unneeded forward declarations.
-	Include "inferior.h".
-	(struct thread_info): Add continuations,
-	intermediate_continuations, proceed_to_finish, step_over_calls,
-	stop_step, step_multi and stop_signal members.
-	(save_infrun_state): Add continuations,
-	intermediate_continuations, proceed_to_finish, step_over_calls,
-	stop_step, step_multi, stop_signal and stop_bpstat parameters.
-	(load_infrun_state): Add continuations,
-	intermediate_continuations, proceed_to_finish, step_over_calls,
-	stop_step, step_multi, stop_signal and stop_bpstat parameters.
-
-	* thread.c (load_infrun_state): In non-stop mode, load
-	continuations, intermediate_continuations, proceed_to_finish,
-	step_over_calls, stop_step, step_multi and stop_signal.
-	(save_infrun_state): Store continuations,
-	intermediate_continuations, proceed_to_finish, step_over_calls,
-	stop_step, step_multi, stop_signal and stop_bpstat.
-	(save_infrun_state): Store continuations,
-	intermediate_continuations, proceed_to_finish, step_over_calls,
-	stop_step, step_multi, stop_signal and stop_bpstat.
-	(free_thread): Clear The thread's stop_bpstat.
-
-	* inferior.h (context_switch_to): Declare.
-
-	* infrun.c (ecss): New global.
-	(context_switch): Context switch continuations,
-	intermediate_continuations, proceed_to_finish, step_over_calls,
-	stop_step, step_multi, stop_signal and stop_bpstat.
-	(wait_for_inferior): Use global ecss.
-	(async_ecss, async_ecs): Delete.
-	(fetch_inferior_event): Use global ecss.
-	(context_switch_to): New.
-
-	* top.c (execute_command): In non-stop, only check if the current
-	thread is running, in all-stop, check if there's any thread
-	running.
-
-	* breakpoint.c (bpstat_remove_breakpoint): New.
-	(bpstat_remove_breakpoint_callback): New.
-	(delete_breakpoint): Clear the stop_bpstats of all threads.
-
-	* mi/mi-main.c (mi_cmd_execute): In non-stop, only check if the
-	current thread is running, in all-stop, check if there's any
-	thread running.
-
-	* Makefile.in (gdbthread_h): Depend on $(inferior_h).
-
-2008-07-09  Pedro Alves  <pedro@codesourcery.com>
-
-	Add non_stop global.
-
-	* inferior.h (non_stop): Declare.
-	* infrun.c (non_stop, non_stop_1): New.
-	(set_non_stop, show_non_stop): New.
-	(_initialize_infrun): Add "set/show non-stop" command.
-
-2008-07-09  Pedro Alves  <pedro@codesourcery.com>
-
-	Adjust fork/vfork/exec to pass ptids around.
-
-	* target.h (struct target_waitstatus): Store related_pid as a ptid.
-	(inferior_has_forked, inferior_has_vforked, inferior_has_execd):
-	Take a ptid_t.
-	* breakpoint.h (struct breakpoint): Change forked_inferior_pid
-	type to ptid.
-	* breakpoint.c (print_it_typical, bpstat_check_location)
-	(print_one_breakpoint_location, set_raw_breakpoint_without_location)
-	(create_fork_vfork_event_catchpoint): Adjust.
-	* infrun.c (fork_event): Change parent_pid and child_pid types to
-	ptid.
-	(follow_exec, inferior_has_forked, inferior_has_vforked)
-	(inferior_has_execd): Take a ptid_t and don't trim it.
-	* linux-thread-db.c (thread_db_wait): Don't trim the returned ptid.
-	* linux-nat.c (linux_child_follow_fork): Adjust.
-	* inf-ptrace.c (inf_ptrace_wait): Adjust.
-	* inf-ttrace.c (inf_ttrace_wait): Adjust.
-	* win32-nat.c (get_win32_debug_event): Don't set related_pid.
-
-2008-07-09  Pedro Alves  <pedro@codesourcery.com>
-
-	Add "executing" property to threads.
-
-	* inferior.h (target_executing): Delete.
-	* gdbthread.h (struct thread_info): Add executing_ field.
-	(set_executing, is_executing): New.
-	* thread.c (main_thread_executing): New.
-	(init_thread_list): Clear it and also main_thread_running.
-	(is_running): Return false if target has no execution.
-	(any_running, is_executing, set_executing): New.
-
-	* top.c: Include "gdbthread.h".
-	(target_executing): Delete.
-	(execute_command): Replace target_executing check by any_running.
-	* event-top.c: Include "gdbthread.h".
-	(display_gdb_prompt, command_handler): Replace target_executing by
-	is_running.
-	* inf-loop.c: Include "gdbthread.h".  Don't mark as not executing
-	here.  Replace target_executing by is_running.
-	* infrun.c (handle_inferior_event): Mark all threads as
-	not-executing.
-	* linux-nat.c (linux_nat_resume): Don't mark thread as executing
-	here.
-	* stack.c (get_selected_block): Return null if inferior is
-	executing.
-	* target.c (target_resume): Mark resumed ptid as executing.
-	* breakpoint.c (until_break_command): Replace target_executing
-	check by is_executing.
-	* remote.c (remote_async_resume): Don't mark inferior as executing
-	here.
-	* mi/mi-interp.c (mi_cmd_interpreter_exec): Replace target_executing
-	by any_running.
-
-	* mi/mi-main.c (mi_cmd_exec_interrupt, mi_cmd_execute)
-	(mi_execute_async_cli_command): Replace target_executing by
-	is_running.
-
-	* frame.c (get_current_frame): Error out if the current thread is
-	executing.
-	(has_stack_frames): New.
-	(get_selected_frame, deprecated_safe_get_selected_frame): Check
-	has_stack_frames.
-
-	* Makefile.in (event-top.o, frame.o, inf-loop.o, top.o): Depend on
-	$(gdbthread_h).
-
-2008-07-09  Pedro Alves  <pedro@codesourcery.com>
-
-	* symfile.c (load_command): Reopen the exec file and reread
-	symbols before anything else.
-
-2008-07-09  Pedro Alves  <pedro@codesourcery.com>
-
-	* remote-sim.c: Include gdbthread.h.
-	(remote_sim_ptid): New global.
-	(gdbsim_create_inferior): Silently add the main task to GDB's
-	thread list.
-	(gdbsim_close, gdbsim_mourn_inferior): Silently delete the main
-	task from GDB's thread list.
-	(gdbsim_resume): Adjust to use remote_sim_ptid.
-	(gdbsim_thread_alive, gdbsim_pid_to_str): New.
-	(init_gdbsim_ops): Register gdbsim_thread_alive and
-	gdbsim_pid_to_str.
-	(_initialize_remote_sim): Initialize remote_sim_ptid.
-	* Makefile.in (remote-sim.o): Depend on $(gdbthread_h).
-
-2008-07-09  Pedro Alves  <pedro@codesourcery.com>
-
-	* monitor (monitor_ptid): New global.
-	(monitor_open): Silently add the main task to GDB's thread list.
-	(monitor_close, monitor_mourn_inferior): Silently delete the main
-	task from GDB's thread list.
-	(monitor_thread_alive, monitor_pid_to_str): New.
-	(init_base_monitor_ops): Register monitor_thread_alive and
-	monitor_pid_to_str.
-	(_initialize_remote_monitors): Initialize monitor_ptid.
-
-	* gdbthread.h (delete_thread_silent): Declare.
-	* thread.c (delete_thread): Rename to ...
-	(delete_thread_1): ... this.  Add "silent" parameter.  If silent,
-	don't do exit notifications.
-	(delete_thread, delete_thread_silent): New, as wrappers to
-	delete_thread_1.
-
-2008-07-08  Pedro Alves  <pedro@codesourcery.com>
-
-	* breakpoint.c (update_global_location_list): Add boolean
-	"should_insert" argument.  Only insert locations if caller told it
-	too.
-	(update_global_location_list_nothrow): Add boolean "should_insert"
-	argument.  Pass it to update_global_location_list.
-	(insert_breakpoints, create_longjmp_breakpoint)
-	(create_overlay_event_breakpoint, enable_overlay_breakpoints)
-	(create_thread_event_breakpoint, create_solib_event_breakpoint)
-	(create_fork_vfork_event_catchpoint, create_exec_event_catchpoint)
-	(enable_watchpoints_after_interactive_call_stop)
-	(set_momentary_breakpoint, create_breakpoints)
-	(break_command_really, watch_command_1)
-	(create_ada_exception_breakpoint, update_breakpoint_locations)
-	(do_enable_breakpoint, enable_command): Pass true to
-	update_global_location_list.
-	(bpstat_stop_status, disable_overlay_breakpoints)
-	(disable_watchpoints_before_interactive_call_start)
-	(delete_breakpoint, disable_breakpoint, disable_command): Pass
-	false to update_global_location_list.
-	(update_breakpoints_after_exec): Don't temporarily disable
-	always-inserted mode.
-
-2008-07-08  Pedro Alves  <pedro@codesourcery.com>
-
-	* breakpoint.c (mark_breakpoints_out): Make public.
-	(update_breakpoints_after_exec): Don't call mark_breakpoints_out
-	here.  Update comment.
-	* breakpoint.h (mark_breakpoints_out): Declare.
-
-	* linux-nat.c (linux_handle_extended_wait): On
-	TARGET_WAITKIND_EXECD, call mark_breakpoints_out.
-	* inf-ttrace.c (inf_ttrace_wait): Likewise.
-
-2008-07-08  Pedro Alves  <pedro@codesourcery.com>
-
-	* infrun.c (follow_exec): Reset shared libraries before adding the
-	main exec file.
-
-2008-07-07  Jan Kratochvil  <jan.kratochvil@redhat.com>
-
-	* breakpoint.c (bpstat_copy): Call RELEASE_VALUE on the new OLD_VAL.
-
-2008-07-07  Pedro Alves  <pedro@codesourcery.com>
-
-	* i386-dicos-tdep.c: Include "inferior.h".
-	(i386_dicos_frame_align): New.
-	(i386_dicos_init_abi): Register i386_dicos_frame_align.  Set call
-	dummy location ON_STACK.
-	* Makefile.in (i386-dicos-tdep.o): Depend on $(inferior_h).
-
-2008-07-07  Joel Brobecker  <brobecker@adacore.com>
-
-	* gstdint.h: New file.
-
-2008-07-05  Vladimir Prus  <vladimir@codesourcery.com>
-
-	* mi/mi-interp.c (mi_on_resume): Don't try to report
-	resumed thread it the thread list is empty.
-
-2008-07-05  Pierre Muller  <muller@ics.u-strasbg.fr>
-
-	* cli/cli-decode.c (add_setshow_optional_filename_cmd): Set
-	completer for set to filename_completer.
-
-	NEWS: Mention it.
-
-2008-07-04  Vladimir Prus  <vladimir@codesourcery.com>
-
-	Implement -target-attach.
-	* mi/mi-cmds.c (mi_cmds): Forward -target-attach to CLI attach.
-
-2008-06-21  Hui Zhu  <teawater@gmail.com>
-
-	* target-descriptions.c (maint_print_c_tdesc_cmd): Fix a memory leak.
-
-2008-07-03  Pedro Alves  <pedro@codesourcery.com>
-
-	* config/i386/nm-cygwin.h (ATTACH_NO_WAIT): Delete.
-	* config/i386/nm-i386gnu.h (ATTACH_NO_WAIT): Delete.
-
-	* target.h (struct target_ops): Add to_attach_no_wait member.
-	(target_attach_no_wait): New.
-	* target.c (update_current_target): Inherit to_attach_no_wait.
-
-	* infcmd.c: Replace ATTACH_NO_WAIT compile time check by
-	target_attach_no_wait runtime check.
-
-	* gnu-nat.c (init_gnu_ops): Set to_attach_no_wait in gnu_ops.
-	* win32-nat.c (init_win32_ops): Set to_attach_no_wait in
-	win32_ops.
-
-2008-07-03  Pedro Alves  <pedro@codesourcery.com>
-
-	* i386-tdep.c (i386_displaced_step_fixup): Condition log printing
-	on debug_displaced being set.
-
-2008-06-30  Daniel Jacobowitz  <dan@codesourcery.com>
-
-	* frame.c (get_prev_frame_1): Call frame_unwind_find_by_frame
-	directly instead of get_frame_id.
-
-2008-06-30  Luis Machado  <luisgpm@br.ibm.com>
-
-	* rs6000-tdep.c (ppc_displaced_step_fixup): New function.
-	(deal_with_atomic_sequence): Update BC masks.
-	(rs6000_gdbarch_init): Init displaced stepping infra-structure.
-	Define BRANCH_MASK, B_INSN, BC_INSN, BXL_INSN, BP_MASK and BP_INSN.
-
-2008-06-30  Daniel Jacobowitz  <dan@codesourcery.com>
-
-	* cris-tdep.c (crisv32_single_step_through_delay): Get this frame's
-	register, not the previous frame's.
-
-2008-06-30  Luis Machado  <luisgpm@br.ibm.com>
-
-	* source.c (select_source_symtab): Make sure we skip namespace
-	symtabs when showing cpp source code.
-
-2008-06-30  Hans-Peter Nilsson  <hp@axis.com>
-
-	* MAINTAINERS (Authorized committers): Fix my email address.
-
-2008-06-28  Vladimir Prus  <vladimir@codesourcery.com>
-
-	* mi/mi-cmds.c (mi_cmds): Route -exec-run, -exec-until,
-	-target-download and -target-select via CLI, so that
-	the quoting rules are the same as they were (unfortunately)
-	in all prior gdb releases.
-	* mi/mi-cmds.h (mi_cmd_exec_run, mi_cmd_exec_until)
-	(mi_cmd_target_download, mi_cmd_target_select): Remove.
-	* mi/mi-main.c (mi_cmd_exec_run, mi_cmd_exec_until)
-	(mi_cmd_target_download, mi_cmd_target_select): Remove.
-	(mi_cmd_execute): Set current_token even for commands
-	routed via CLI.
-
-2008-06-28  Ulrich Weigand  <uweigand@de.ibm.com>
-
-	* alphafbsd-tdep.c: Update for unwinder changes.
-	* alpha-linux-tdep.c: Likewise.
-	* alphanbsd-tdep.c: Likewise.
-	* alphaobsd-tdep.c: Likewise.
-	* avr-tdep.c: Likewise.
-	* cris-tdep.c: Likewise.
-	* frv-linux-tdep.c: Likewise.
-	* frv-tdep.c: Likewise.
-	* h8300-tdep.c: Likewise.
-	* hppa-linux-tdep.c: Likewise.
-	* iq2000-tdep.c: Likewise.
-	* m32c-tdep.c: Likewise.
-	* m32r-linux-tdep.c: Likewise.
-	* m32r-tdep.c: Likewise.
-	* m68hc11-tdep.c: Likewise.
-	* mep-tdep.c: Likewise.
-	* mn10300-tdep.c: Likewise.
-	* mt-tdep.c: Likewise.
-	* score-tdep.c: Likewise.
-	* sh64-tdep.c: Likewise.
-	* sh-tdep.c: Likewise.
-	* sparc64fbsd-tdep.c: Likewise.
-	* sparc64nbsd-tdep.c: Likewise.
-	* sparc64obsd-tdep.c: Likewise.
-	* v850-tdep.c: Likewise.
-	* vaxobsd-tdep.c: Likewise.
-	* vax-tdep.c: Likewise.
-	* xstormy16-tdep.c: Likewise.
-
-2008-06-28  Vladimir Prus  <vladimir@codesourcery.com>
-
-	* mi/mi-main.c (enum captured_mi_execute_command_actions)
-	(captured_mi_execute_command_args): Remove.
-	(captured_mi_execute_command): Cast the closure to mi_parse
-	pointer, not to captured_mi_execute_command_args, and don't
-	set the action field thereof.
-	(mi_execute_command): Pass struct mi_parse, not
-	captured_mi_execute_command_args to captured_mi_execute_command.
-	(mi_execute_command): Remove (dead) code for suppressing
-	printing prompt.
-
-2008-06-28  Pedro Alves  <pedro@codesourcery.com>
-
-	* linux-nat.c (enum sigchld_state): New.
-	(linux_nat_async_events_state): Renamed from
-	linux_nat_async_events_enabled.
-	(linux_nat_event_pipe_push, my_waitpid): Adjust.
-	(sigchld_default_action): New.
-	(lin_lwp_attach_lwp): Adjust.  Call linux_nat_async_events
-	unconditionally.
-	(linux_nat_create_inferior): Set events state to sigchld_default
-	state.
-	(linux_nat_resume): Adjust.
-	(linux_nat_wait): Call linux_nat_async_events unconditionally.
-	(sigchld_handler): Adjust.
-	(linux_nat_async_mask): Don't set SIGCHLD actions here.
-	(get_pending_events): Adjust.
-	(linux_nat_async_events): Rewrite to handle enum sigchld_state
-	instead of a boolean.
-	(linux_nat_async): Adjust.
-	(_initialize_linux_nat): Capture default SIGCHLD action into
-	sigchld_default_action.
-
-2008-06-28  Vladimir Prus  <vladimir@codesourcery.com>
-
-	* breakpoint.c (moribund_locations): New.
-	(bpstat_stop_status): Process moribund locations.
-	(update_global_location_list): Add removed
-	locations to moribund_locations.
-	(breakpoint_retire_moribund): New.
-	* breakpoint.h (struct bp_location): New field
-	events_till_retirement.
-	(breakpoint_retire_moribund): Declare.
-	* thread.c (thread_count): New.
-	* infrun.c (handle_inferior_event): Call
-	breakpoint_retire_moribund.
-	* gdbthread.h (thread_count): Declare.
-
-2008-06-27  Joseph Myers  <joseph@codesourcery.com>
-
-	* dfp.c (decimal_convert): Call match_endianness before and after
-	conversion.
-
-2008-06-27  Jonathan Larmour  <jifl@eCosCentric.com>
-
-	* remote.c (remote_insert_breakpoint): Ensure that if Z0
-	unsupported and we fall back to memory_insert_breakpoint, we
-	use the unmodified requested address.
-
-2008-06-27  Joel Brobecker  <brobecker@adacore.com>
-
-	* dwarf2read.c (read_attribute_value): Issue a complaint when
-	adjusting size attribute values of 0xffffffff as zero.
-
-2008-06-27  Joseph Myers  <joseph@codesourcery.com>
-
-	* i386-tdep.c (i386_16_byte_align_p): New.
-	(i386_push_dummy_call): Determine stack space required for
-	arguments going forwards allowing for 16-byte alignment, then push
-	arguments going forwards.
-
-2008-06-27  Pedro Alves  <pedro@codesourcery.com>
-
-	* infrun.c (start_remote): Don't clear thread list here.
-	* monitor.c (monitor_open): Include "gdbthread.h".  Clear thread
-	list here.
-	* remote.c (record_currthread): Upgrade the main thread and its
-	entry in the thread list if this is the first time we hear about
-	threads.
-	(remote_thread_alive): Consider magic_null_ptid or a ptid without
-	a tid member always alive.
-	(remote_find_new_threads): Don't update the main thread here.
-	(remote_start_remote): Clear thread list here.  Always add the
-	main thread.
-	(extended_remote_attach_1): Add the main thread here.
-	(extended_remote_mourn_1): Re-add the main thread here.
-	(extended_remote_create_inferior_1): Add a main thread.
-
-	* Makefile.in (monitor.o): Depend on $(gdbthread_h).
-
-2008-06-27  Pedro Alves  <pedro@codesourcery.com>
-
-	Use ptid_t.tid to store thread ids instead of ptid_t.pid.
-
-	* remote.c (magic_null_ptid, not_sent_ptid, any_thread_ptid): New
-	globals.
-	(general_thread, continue_thread): Change type to ptid_t.
-	(record_currthread): Take a ptid_t parameter instead of an
-	integer.
-	(MAGIC_NULL_PID): Delete.
-	(set_thread): Take a ptid_t parameter and adjust.
-	(set_general_thread, set_continue_thread): New.
-	(remote_thread_alive, remote_newthread_step)
-	(remote_current_thread, remote_find_new_threads)
-	(remote_threads_info, remote_start_remote, remote_vcont_resume)
-	(remote_resume_1, remote_wait, extended_remote_create_inferior_1)
-	(threadalive_test, remote_pid_to_str)
-	(remote_get_thread_local_address): Adjust.
-	(_initialize_remote): Initialize magic_null_ptid, not_sent_ptid
-	and any_thread_ptid.
-
-2008-06-26  Jan Kratochvil  <jan.kratochvil@redhat.com>
-
-	* configure.ac (--enable-tui): AC_MSG_ERROR for explicit --enable-tui.
-	* configure: Regenerated.
-
-2008-06-26  Joel Brobecker  <brobecker@adacore.com>
-
-	* dwarf2read.c (read_attribute_value): Treat size attribute
-	values of 0xffffffff as if the attribute value was zero.
-
-2008-06-26  Vladimir Prus  <vladimir@codesourcery.com>
-
-	* linux-nat.c: Add description of overall logic.
-
-2008-06-26  Daniel Jacobowitz  <dan@codesourcery.com>
-
-	* Makefile.in (GNULIB_H): Use GNULIB_STDINT_H.
-	(gdb_stdint_h, gdb_stdint.h, stamp-int): Delete.  Remove
-	all dependencies on $(gdb_stdint_h).
-	(distclean): Do not delete gdb_stdint.h.
-	* acinclude.m4: Do not use stdint.m4.
-	* configure.ac: Set GNULIB_STDINT_H.  Remove tests for stdint.h,
-	uintptr_t, and gdb_stdint.h.
-	* defs.h: Include <stdint.h>.
-	* gdb_thread_db.h: Assume stdint.h is already included.
-	* breakpoint.c, findcmd.c, hppa-tdep.c, inf-ptrace.c, proc-service.c,
-	rs6000-nat.c, spu-linux-nat.c, target.c, win32-nat.c: Do not
-	include gdb_stdint.h.
-	* configure, config.in: Regenerate.
-
-2008-06-26  Joseph Myers  <joseph@codesourcery.com>
-
-	* ppc-sysv-tdep.c (ppc_sysv_abi_push_dummy_call): Handle passing
-	decimal floating-point values in GPRs for soft-float.
-	(do_ppc_sysv_return_value): Handle returning decimal
-	floating-point values in GPRs for soft-float.
-
-2008-06-26  Vladimir Prus  <vladimir@codesourcery.com>
-
-	* target.c (target_read_until_error): New.
-	* target.h (target_read_until_error): Declare.
-	* mi/mi-main.c (mi_cmd_data_read_memory): Use
-	target_read_until_error.
-
-2008-06-25  Jan Kratochvil  <jan.kratochvil@redhat.com>
-
-	Fix a memory leak found by Hui Zhu <teawater@gmail.com>.
-	* c-exp.y (parse_number): Move the S and SAVED_CHAR initialization
-	after the DECFLOAT detection to fix a memory leak.  Remove the
-	redundant NUM initialization.  Protect the DECFLOAT detection memory
-	access before the P block.  Restore the P memory content for the
-	DECFLOAT detection.
-
-2008-06-25  Vladimir Prus  <vladimir@codesourcery.com>
-
-	Kill the return value for all MI command functions.
-	* mi/mi-cmds.h (enum mi_cmd_result): Remove.
-	(mi_cmd_argv_ftype): Change return type to void.
-
-	* mi/mi-main.c: Adjust all function that implement
-	MI commands to return nothing.
-	(struct captured_mi_execute_command_actions):
-	Remove the rc field.
-	(mi_cmd_execute): Return nothing.
-	(mi_execute_async_cli_command): Return nothing.
-	(mi_cmd_exec_interrupt): Don't print ^done here.
-	(mi_cmd_target_select): Don't print ^connected here.
-	(captured_mi_execute_command): Don't check for MI_CMD_DONE.
-	Special-case -target-select and output ^connected, not ^done.
-
-	* mi/mi-cmd-break.c: Adjust.
-	* mi/mi-cmd-disas.c: Adjust.
-	* mi/mi-cmd-env.c: Adjust.
-	* mi/mi-cmd-file.c: Adjust.
-	* mi/mi-cmd-stack.c: Adjust.
-	* mi/mi-cmd-target.c: Adjust.
-	* mi/mi-cmd-var.c: Adjust.
-	* mi/mi-interp.c: Adjust.
-	* mi/mi-symbol-cmds.c: Adjust.
-
-2008-06-25  Vladimir Prus  <vladimir@codesourcery.com>
-
-	Emit ^running via observer.
-	* mi/mi-interp.c (mi_cmd_interpreter_exec): Do no print
-	^running here.
-	(mi_on_resume): Print ^running if not previously output.
-	* mi/mi-main.c (running_result_record_printed): New.
-	(captured_mi_execute_command): Reset
-	running_result_record_printed.  Use running_result_record_printed
-	to decide if we should skip ^done.
-	(mi_execute_async_cli_command): Don't print ^running here.
-	* mi/mi-main.h (current_token, running_result_record_printed):
-	Declare.
-
-2008-06-24  Michael Snyder  <msnyder@specifix.com>
-
-	* infrun.c (_initialize_infrun): White space and typo fix.
-
-2008-06-23  Christopher Faylor  <me.gdb.changelog@cgf.cx>
-
-	* win32-nat.c (safe_symbol_file_add_stub): Remove unused variable.
-	(do_initial_win32_stuff): Fix problem with inability to set breakpoints
-	when first loading DLL with "dll" command.
-
-2008-06-19  Pierre Muller  <muller@ics.u-strasbg.fr>
-
-	* gnu-nat.c (proc_string): Use capital T for "Thread".
-
-2008-06-19  Pierre Muller  <muller@ics.u-strasbg.fr>
-
-	* win32-nat.c (win32_pid_to_str): Use capital T for "Thread".
-
-2008-06-18  Joel Brobecker  <brobecker@adacore.com>
-
-	* solib-osf.c (osf_solib_create_inferior_hook): Do nothing if
-	the target cannot run.
-
-2008-06-18  Joel Brobecker  <brobecker@adacore.com>
-
-	* solib-osf.c (osf_solib_create_inferior_hook): Do nothing if
-	we're attaching to a running process.
-
-2008-06-18  Pierre Muller  <muller@ics.u-strasbg.fr>
-
-	* win32-nat.c (handle_load_dll): Give dll name and load address
-	if debug_events is on.
-	(handle_unload_dll): Likewise.
-
-2008-06-14  Vladimir Prus  <vladimir@codesourcery.com>
-
-	Don't suppress *running when doing finish.
-	* infcall.c (call_function_by_hand): Set both
-	suppress_resume_observer and suppress_stop_observer.
-	* infcmd.c (suppress_run_stop_observers): Split into...
-	(suppress_resume_observer, suppress_stop_observer): ...those.
-	(finish_command_continuation): Clear suppress_stop_observer.
-	(finish_command): Set suppress_stop_observer.
-	* inferior.h (suppress_run_stop_observers): Split into...
-	(suppress_resume_observer, suppress_stop_observer): ...those.
-	* infrun.c (normal_stop): Check for suppress_stop_observer.
-	* thread.c (set_running): Check for suppress_resume_observer.
-
-2008-06-12  Pedro Alves  <pedro_alves@portugalmail.pt>
-	    Pierre Muller  <muller@ics.u-strasbg.fr>
-
-	* gdbarch.sh (gdbarch_skip_main_prologue): New.
-	* gdbarch.h, gdbarch.c: Regenerate.
-	* i386-tdep.h (i386_skip_main_prologue): Declare.
-	* i386-tdep.c (i386_skip_main_prologue): New.
-	* i386-cygwin-tdep.c (i386_cygwin_init_abi): Register
-	i386_skip_main_prologue as gdbarch_skip_main_prologue gdbarch callback.
-	* symtab.c (find_function_start_sal): When pc points at the "main"
-	function, call gdbarch_skip_main_prologue.
-
-2008-06-11  Daniel Jacobowitz  <dan@codesourcery.com>
-
-	* value.c (value_primitive_field): Fetch lazy register values.
-
-2008-06-11  Pedro Alves  <pedro@codesourcery.com>
-
-	* NEWS: Mention support removal of undocumented S AA p PID stop
-	reply packet.
-
-	* remote.c (remote_wait): Remove undocumented S AA p PID support.
-
-2008-06-10  Stan Shebs  <stan@codesourcery.com>
-
-	* MAINTAINERS: Update my affiliation and address.
-
-2008-06-10  Andreas Schwab  <schwab@suse.de>
-
-	* top.c (print_gdb_version): Don't print final newline.
-
-2008-06-10  Vladimir Prus  <vladimir@codesourcery.com>
-
-	Implement *running.
-	* Makefile.in: Update dependencies.
-	* gdbthread.h (struct thread_info): New field
-	running_.
-	(set_running, is_running): New.
-	* thread.c (set_running, is_running): New.
-	* inferior.h (suppress_normal_stop_observer): Rename to...
-	(suppress_run_stop_observers): ..this.
-	* infcmd.c (suppress_normal_stop_observer): Rename to...
-	(suppress_run_stop_observers): ..this.
-	(finish_command_continuation, finish_command): Adjust.
-	* infcall.c (call_function_by_hand): Adjust.
-	* infrun.c (normal_stop): Call set_running.
-	* target.c (target_resume): New.  Call set_running.
-	* target.h (target_resume): Convert from macro to
-	a function.
-
-	* mi/mi-interp.c (mi_on_resume): New.
-	(mi_interpreter_init): Register mi_on_resume.
-
-2008-06-10  Vladimir Prus  <vladimir@codesourcery.com>
-
-	Use observers to report stop events in MI.
-	* mi/mi-interp.c (mi_on_normal_stop): New.
-	(mi_interpreter_init): Register mi_on_normal_stop.
-	(mi_interpreter_exec_continuation): Remove.
-	(mi_cmd_interpreter_exec): Don't register the above.
-	* mi/mi-main.c (captured_mi_execute_command): Don't care
-	about sync_execution.
-	(mi_execute_async_cli_command): Don't install continuation.  Don't
-	print *stopped.
-	(mi_exec_async_cli_cmd_continuation): Remove.
-
-2008-06-10  Vladimir Prus  <vladimir@codesourcery.com>
-
-	Suppress normal stop observer when it's problematic.
-	* inferior.h (suppress_normal_stop_observer): New.
-	* infcall.c (call_function_by_hand): Disable stop events when
-	doing function calls.
-	* infmcd.c (suppress_normal_stop_observer): New.
-	(finish_command_continuation): Call normal_stop observer
-	explicitly.
-	(finish_command): Disable stop events inside proceed.
-	* infrun.c (normal_stop): Don't call normal stop observer if
-	suppressed of if multi-step is in progress.
-
-2008-06-10  Vladimir Prus  <vladimir@codesourcery.com>
-
-	Remove stale code.
-	* infrun.c (finish_command): Don't pass cleanup
-	to continuation.
-	(finish_command_continuation): Don't grab cleanup from
-	the passed data, as we don't use, and cannot, use it anyway.
-
-2008-06-10  Vladimir Prus  <vladimir@codesourcery.com>
-
-	Introduce common cleanup for restoring integers.
-	* defs.h (make_cleanup_restore_integer): New declaration.
-	(struct cleanup): New field free_arg.
-	(make_my_cleanup_2): New.
-	* utils.c (restore_integer_closure, restore_integer)
-	(make_cleanup_restore_integer): New.
-	(make_my_cleanup): Initialize the free_arg field and
-	renamed to make_my_cleanup_2.
-	(do_my_cleanups): Call free_arg.
-	(discard_cleanups): Call free_arg.
-	* breakpoint.c (restore_always_inserted_mode): Remove.
-	(update_breakpoints_after_exec): Use make_cleanup_restore_integer.
-
-2008-06-09  Doug Evans  <dje@google.com>
-
-	* remote.c (remote_wait): Include beginning of malformed packet
-	in error output.
-
-2008-06-09  Tom Tromey  <tromey@redhat.com>
-
-	* completer.c (complete_line): Don't special-case
-	expression_completer.
-	(expression_completer): Only pass last word to
-	location_completer.
-	* c-exp.y (yylex): Check 'token', not 'operator'.
-
-2008-06-09  Daniel Jacobowitz  <dan@codesourcery.com>
-
-	* configure.ac (build_warnings): Add -Wno-format for mingw.
-	* configure: Regenerated.
-
-2008-06-07  Daniel Jacobowitz  <dan@codesourcery.com>
-
-	* NEWS: Make indentation consistent.  Move exec tracing entry out
-	of remote packet list.
-
-2008-06-06  Tom Tromey  <tromey@redhat.com>
-
-	* value.h (evaluate_subexpression_type, extract_field_op):
-	Declare.
-	* printcmd.c (_initialize_printcmd): Use expression_completer for
-	'p', 'inspect', 'call'.
-	* parser-defs.h (parse_field_expression): Declare.
-	* parse.c: Include exceptions.h.
-	(in_parse_field, expout_last_struct): New globals.
-	(mark_struct_expression): New function.
-	(prefixify_expression): Return int.
-	(prefixify_subexp): Return int.  Use expout_last_struct.
-	(parse_exp_1): Update.
-	(parse_exp_in_context): Add 'out_subexp' argument.  Handle
-	in_parse_field.
-	(parse_field_expression): New function.
-	* expression.h (parse_field_expression): Declare.
-	(in_parse_field): Likewise.
-	* eval.c (evaluate_subexpression_type): New function.
-	(extract_field_op): Likewise.
-	* completer.h (expression_completer): Declare.
-	* completer.c (expression_completer): New function.
-	(count_struct_fields, add_struct_fields): New functions.
-	* c-exp.y (yyparse): Redefine.
-	(COMPLETE): New token.
-	(exp): New productions.
-	(saw_name_at_eof, last_was_structop): New globals.
-	(yylex): Return COMPLETE when needed.  Recognize in_parse_field.
-	(c_parse): New function.
-	* breakpoint.c (_initialize_breakpoint): Use expression_completer
-	for watch, awatch, and rwatch.
-	* Makefile.in (parse.o): Depend on exceptions_h.
-
-2008-06-06  Paul Pluzhnikov  <ppluzhnikov@google.com>
-
-	PR gdb/1147
-	* gdb/valopts.c (find_overload_match): Handle references
-	to pointers.
-
-2008-06-06  Paul N. Hilfinger  <hilfinger@adacore.com>
-
-	* ada-lang.c (ada_value_assign): Correct big-endian case to take into
-	account the bitsize of the 'from' operand.
-
-2008-06-06  Pedro Alves  <pedro@codesourcery.com>
-
-	* annotate.h (annotate_thread_changed): Declare.
-
-2008-06-06  Nick Roberts  <nickrob@snap.net.nz>
-
-	* annotate.c (annotate_thread_changed): New function.
-	* thread.c (thread_command) : Use it.
-	* infrun.c (normal_stop): Use it.
-
-2008-06-05  Vladimir Prus  <vladimir@codesourcery.com>
-	    Nathan Sidwell  <nathan@codesourcery.com>
-	    Joseph Myers  <joseph@codesourcery.com>
-
-	* acinclude.m4: Include ../config/acx.m4.
-	* configure.ac: Use ACX_PKGVERSION and ACX_BUGURL.
-	* configure, config.in: Regenerate.
-	* main.c (print_gdb_help): Use REPORT_BUGS_TO for bug-reporting
-	address.
-	* top.c (print_gdb_version): Use PKGVERSION and REPORT_BUGS_TO.
-
-2008-06-05  Pedro Alves  <pedro@codesourcery.com>
-
-	Replace 'target async' by 'maintenance set remote-async' and
-	'target remote' combination.
-
-	* remote.c (remote_async_wait): Merge into remote_wait, and
-	remove.
-	(remote_async_permitted, remote_async_permitted_set): New
-	variables.
-	(set_maintenance_remote_async_permitted)
-	(show_maintenance_remote_async_permitted): New functions.
-	(remote_async_ops, extended_async_remote_ops): Delete.
-	(remote_async_open, extended_remote_async_open): Delete.
-	(remote_open_1): Drop async_p parameter.  Update callers.  Replace
-	async_p with remote_async_permitted checks.
-	(extended_async_remote_attach): Delete.
-	(remote_resume, remote_async_resume): Merge and leave remote_resume.
-	(remote_async_terminal_inferior): Rename to...
-	(remote_terminal_inferior): ... this, and add
-	remote_async_termitted check.
-	(remote_async_terminal_ours): Rename to...
-	(remote_terminal_ours): ... this, and add remote_async_termitted
-	check.
-	(remote_wait, remote_async_wait): Merge and leave remote_wait
-	only.
-	(remote_kill, remote_async_kill): Merge and leave remote_kill
-	only.
-	(remote_async_mourn, extended_async_remote_mourn): Delete.
-	(extended_remote_create_inferior_1): Drop async_p parameter.
-	Update callers.  Always use extended_remote_ops.
-	(extended_remote_async_create_inferior): Delete.
-	(remote_return_zero): Delete.
-	(init_remote_ops): Register remote_can_async_p, remote_async,
-	remote_async_mask, remote_terminal_inferior and
-	remote_terminal_ours.
-	(remote_can_async_p, remote_is_async_p): Check for
-	remote_async_permitted.
-	(init_remote_async_ops, init_extended_async_remote_ops): Remove.
-	(set_remote_cmd): Don't add async and extended-async targets.
-	(_initialize_remote): Add set/show remote-async maintenance
-	commands.
-
-2008-06-05  Pedro Alves  <pedro@codesourcery.com>
-
-	* remote.c (kill_kludge): Delete.
-	(remote_wait, remote_async_wait): Don't set it.
-	(remote_kill, remote_async_kill): Don't do anything with it.
-
-2008-06-05  Pedro Alves  <pedro@codesourcery.com>
-
-	* linux-thread-db.c (thread_db_wait): Don't trim event ptid.
-
-2008-06-05  Aleksandar Ristovski  <aristovski@qnx.com>
-
-	* bcache.c (bcache_data): Call deprecated_bcache_added function.
-	(deprecated_bcache_added): New function name. Body of function
-	bcache_data is used here with the addition of 'added' argument.
-	* bcache.h (deprecated_bcache_added): New function.
-	* symfile.c (add_psymbol_to_bcache): New helper function, takes part of
-	work from add_psymbol_to_list - initialises partial symbol and stashes
-	it in objfile's cache.
-	(append_psymbol_to_list): New helper function, takes other part of
-	work from add_psymbol_to_list - adds partial symbol to the given list.
-	(add_psymbol_to_list): Call helper functions instead of doing work
-	here. If adding to global list, do not duplicate partial symbols in the
-	partial symtab.
-
-2008-06-05  Aleksandar Ristovski  <aristovski@qnx.com>
-
-	* breakpoint.c (print_exception_catchpoint): Put 'exception' back to
-	'exception caught|thrown' message.
-
-2008-06-05  Jan Kratochvil  <jan.kratochvil@redhat.com>
-
-	* Makefile.in: Update dependencies.
-	* dwarf2expr.c: New include "gdb_assert.h".
-	(new_dwarf_expr_context): Initialize MAX_RECURSION_DEPTH.
-	(dwarf_expr_eval): Sanity check the RECURSION_DEPTH count.
-	(execute_stack_op): Error out on too large RECURSION_DEPTH.
-	Increase/decrease RECURSION_DEPTH around the function.
-
-2008-06-05  Daniel Jacobowitz  <dan@codesourcery.com>
-
-	* remote.c (get_offsets): Handle a single segment.
-	* symfile.c (symfile_map_offsets_to_segments): Allow more bases
-	than segments.
-
-2008-06-03  Daniel Jacobowitz  <dan@codesourcery.com>
-
-	* solib-svr4.c (struct lm_info): Add lm_addr.
-	(main_lm_addr): New.
-	(svr4_default_sos): Set lm_addr.
-	(svr4_current_sos): Set lm_addr and main_lm_addr.
-	(svr4_fetch_objfile_link_map): Rewrite.
-	(svr4_clear_solib): Clear main_lm_addr.
-
-2008-06-03  Michael Snyder  <msnyder@redhat.com>
-	    Joseph Myers  <joseph@codesourcery.com>
-
-	* mips-tdep.c (mips_eabi_return_value): Replace stub that always
-	returned RETURN_VALUE_STRUCT_CONVENTION with a real function.
-
-2008-06-02  Roman Zippel <zippel@linux-m68k.org>
-
-	* m68klinux-tdep.c (m68k_linux_pc_in_sigtramp): Fix incorrect test.
-
-2008-06-02  Roman Zippel <zippel@linux-m68k.org>
-
-	* m68k-tdep.c (m68k_analyze_prologue): Fix length of lea insn.
-
-2008-06-01  Joel Brobecker  <brobecker@adacore.com>
-
-	* rs6000-aix-tdep.c (rs6000_convert_from_func_ptr_addr): Do not
-	treat pointers in data space as function descriptors if the
-	target address is also in the data space.
-
-2008-05-30  Joel Brobecker  <brobecker@adacore.com>
-
-	* alpha-tdep.c (alpha_heuristic_frame_unwind_cache): Set
-	the trad-frame register value for the SP register.
-
-2008-05-29  Mark Kettenis  <kettenis@gnu.org>
-
-	* sparcnbsd-tdep.c, sparcobsd-tdep.c: Update for unwinder changes.
-
-2008-05-28  Joel Brobecker  <brobecker@adacore.com>
-
-	* ia64-tdep.c (ia64_convert_from_func_ptr_addr): Improve the heuristic
-	that identifies function descriptors outside of the .opd section.
-
-2008-05-28  Aleksandar Ristovski  <aristovski@qnx.com>
-
-	* breakpoint.c (print_exception_catchpoint): In CLI add 'Temporary' for
-	temporary catchpoints.  In MI add missing fields 'reason', 'disp',
-	'bkptno'.
-	(print_mention_exception_catchpoint): Add 'Temporary' for temporary
-	catchpoints.
-	(handle_gnu_v3_exceptions): Use tempflag.
-
-2008-05-28  Vladimir Prus  <vladimir@codesourcery.com>
-
-	Refactor varobj_update interface.
-	* varobj.c (varobj_update): Report changes as vector.  Also
-	return not just a list of varobj, but a list of special structures
-	that tell what exactly has changed.
-	* varobj.h (enum varobj_update_error): Rename to
-	varobj_scope_status.
-	(struct varobj_update_result_t): New.
-	(varobj_update): Adjust prototype.
-	* mi/mi-cmd-var.c: Adjust for changes.
-
-2008-05-28  Vladimir Prus  <vladimir@codesourcery.com>
-
-	* varobj.c (varobj_update): Fix comment typo.
-	Fix indentation.
-
-2008-05-26  Joel Brobecker  <brobecker@adacore.com>
-
-	Set the symtab field of symbols read from ECOFF debugging entries.
-	* mdebugread.c (add_symbol): Add new parameter symtab.
-	(parse_symbol): Update calls to add_symbol throughout.
-
-2008-05-27  Andreas Schwab  <schwab@suse.de>
-
-	* symtab.h (enum address_class): Remove LOC_REGPARM and
-	LOC_COMPUTED_ARG.
-	(struct symbol): Add is_argument.
-	(SYMBOL_IS_ARGUMENT): Define.
-
-	* ada-lang.c (ada_add_block_symbols): Use SYMBOL_IS_ARGUMENT.
-	* buildsym.c (finish_block): Likewise.
-	* stack.c (print_frame_args, print_block_frame_locals)
-	(print_frame_arg_vars): Likewise.
-	* symtab.c (lookup_block_symbol): Likewise.
-	* tracepoint.c (add_local_symbols): Likewise.
-	* mi/mi-cmd-stack.c (list_args_or_locals): Likewise.
-
-	* coffread.c (process_coff_symbol): Set SYMBOL_IS_ARGUMENT.
-	* dwarf2read.c (new_symbol): Likewise.
-	* mdebugread.c (parse_symbol): Likewise.
-	* stabsread.c (define_symbol): Likewise.
-
-	* ada-exp.y (select_possible_type_sym): Don't handle LOC_REGPARM
-	and LOC_COMPUTED_ARG.
-	* ada-lang.c (resolve_subexp, symtab_for_sym): Likewise.
-	* ax-gdb.c (gen_var_ref): Likewise.
-	* eval.c (evaluate_subexp_for_address): Likewise.
-	* findvar.c (symbol_read_needs_frame, read_var_value): Likewise.
-	* m2-exp.y (yylex): Likewise.
-	* printcmd.c (address_info): Likewise.
-	* symmisc.c (print_symbol, print_partial_symbols): Likewise.
-	* tracepoint.c (collect_symbol, scope_info): Likewise.
-
-2008-05-24  Carlos Eduardo Seo  <cseo@linux.vnet.ibm.com>
-
-	* gdbarch.sh: Added new gdbarch struct
-	core_regset_sections.
-	* gdbarch.c: Refreshed.
-	* gdbarch.h: Refreshed.
-	* regset.h (core_regset_section): Declared.
-	* linux-nat.c (linux_nat_do_thread_registers): Added
-	support for the new gdbarch struct core_regset_sections.
-	* utils.c (host_address_to_string): New function.
-	* defs.h (host_address_to_string): New prototype.
-	* i386-linux-tdep.c (i386_regset_rections): New register
-	sections list for i386.
-	  (i386_linux_init_abi): Initialized new gdbarch struct
-	  core_regset_sections.
-	* Makefile.in: Updated to reflect dependency changes.
-	* ppc-linux-tdep.c (ppc_regset_sections): Register
-	sections list for ppc.
-	  (ppc_linux_init_abi): Initialized new gdbarch struct
-	  core_regset_sections
-
-2008-05-24  Andreas Schwab  <schwab@suse.de>
-
-	* linespec.c (decode_objc): Save current language around call to
-	get_selected_block.
-
-2008-05-23  Joel Brobecker  <brobecker@adacore.com>
-
-	* valprint.h (get_array_bounds): Renames get_array_low_bound.
-	* valprint.c (get_array_bounds): Renames get_array_low_bound.
-	Return the proper bound value if the array index type is an
-	enumerated type. Compute the high bound if requested.
-	(val_print_array_elements): Handle the case when the array
-	element has a null size.
-	* ada-valprint.c (print_optional_low_bound): Add handling
-	for empty arrays or arrays of zero-size elements.
-	(ada_val_print_array): New function, extracted out from
-	ada_val_print_1 case TYPE_CODE_ARRAY, and enhanced to
-	handle empty arrays and arrays of zero-size elements.
-	(ada_val_print_1)[case TYPE_CODE_ARRAY]: Replace extracted-out
-	code by call to ada_val_print_array.
-	(ada_value_print): Remove handling of null array.  The handling
-	was incomplete and is now better handled by ada_val_print_array.
-
-2008-05-23 Markus Deuling  <deuling@de.ibm.com>
-
-	* annotate.c (annotate_source, annotate_frame_begin): Replace
-	deprecated_print_address_numeric with paddress.
-	* cli/cli-cmds.c (list_command, edit_command): Likewise.
-	* tui/tui-stack.c (tui_make_status_line): Likewise.
-
-	* defs.h (deprecated_print_address_numeric): Remove.
-	* printcmd.c (deprecated_print_address_numeric): Remove.
-	* maint.c (maint_print_section_info): Fix comment.
-
-2008-05-23 Markus Deuling  <deuling@de.ibm.com>
-
-	* valprint.c (print_hex_chars, print_octal_chars, print_decimal_chars,
-	print_binary_chars, print_char_chars): Add byte_order parameter and
-	replace gdbarch_byte_order.
-	(print_decimal_chars): Replace START_P, NOT_END_P and NEXT_P by their
-	expressions and remove them.  Remove unused TWO_TO_FOURTH.
-	(val_print_type_code_int): Introduce gdbarch_byte_order to get at the
-	endianness.  Update call to print_hex_chars.
-	* valprint.h (print_hex_chars, print_octal_chars, print_decimal_chars,
-	print_binary_chars, print_char_chars): Add byte_order parameter.
-	* printcmd.c (print_scalar_formatted): Introduce gdbarch_byte_order to
-	get at the endianness.  Update print_*_char calls to use byte_order.
-
-2008-05-22  Ulrich Weigand  <uweigand@de.ibm.com>
-
-	* symtab.h (struct symbol): Make "aux_value" member a void pointer
-	instead of a union.
-	(SYMBOL_LOCATION_BATON): Update.
-
-2008-05-22  Ulrich Weigand  <uweigand@de.ibm.com>
-
-	* symtab.h (enum address_class): Remove LOC_BASEREG and
-	LOC_BASEREG_ARG.
-	(struct symbol): Remove "basereg" member of "aux_value" union.
-	(SYMBOL_BASEREG): Remove.
-
-	* ada-exp.y (select_possible_type_sym): Do not handle LOC_BASEREG
-	or LOC_BASEREG_ARG.
-	* ada-lang.c (resolve_subexp, symtab_for_sym): Likewise.
-	(ada_add_block_symbols): Likewise.
-	* ax-gdb.c (gen_var_ref): Likewise.
-	* buildsym.c (finish_block): Likewise.
-	* findvar.c (symbol_read_needs_frame, read_var_value): Likewise.
-	* m2-exp.y (yylex): Likewise.
-	* mi/mi-cmd-stack.c (list_args_or_locals): Likewise.
-	* printcmd.c (address_info): Likewise.
-	* stack.c (print_frame_args, print_block_frame_locals): Likewise.
-	(print_frame_arg_vars): Likewise.
-	* symmisc.c (print_symbol): Likewise.
-	* symtab.c (lookup_block_symbol): Likewise.
-	* tracepoint.c (collect_symbol, add_local_symbols): Likewise.
-	(scope_info): Likewise.
-
-2008-05-22  Ulrich Weigand  <uweigand@de.ibm.com>
-
-	* symtab.h (enum address_class): Remove LOC_LOCAL_ARG.
-
-	* ada-exp.y (select_possible_type_sym): Do not handle LOC_LOCAL_ARG.
-	* ada-lang.c (resolve_subexp, symtab_for_sym): Likewise.
-	(ada_add_block_symbols): Likewise.
-	* ax-gdb.c (gen_var_ref): Likewise.
-	* buildsyms.c (finish_block): Likewise.
-	* findvar.c (symbol_read_needs_frame, read_var_value): Likewise.
-	* m2-exp.y (yylex): Likewise.
-	* mi/mi-cmd-stack.c (list_args_or_locals): Likewise.
-	* printcmd.c (address_info): Likewise.
-	* stack.c (print_frame_args, print_frame_arg_vars): Likewise.
-	* symmisc.c (print_symbol, print_partial_symbols): Likewise.
-	* symtab.c (lookup_block_symbol): Likewise.
-	* tracepoint.c (collect_symbol, add_local_symbols): Likewise.
-	(scope_info): Likewise.
-
-2008-05-22  Ulrich Weigand  <uweigand@de.ibm.com>
-
-	* symtab.h (enum address_class): Remove LOC_INDIRECT and
-	LOC_HP_THREAD_LOCAL_STATIC.
-
-	* findvar.c (symbol_read_needs_frame, read_var_value): Do not
-	handle LOC_INDIRECT or LOC_HP_THREAD_LOCAL_STATIC.
-	(read_var_value): Likewise.
-	* buildsym.c (finish_block): Likewise.
-	* objfiles.c (objfile_relocate): Likewise.
-	* printcmd.c (address_info): Likewise.
-	* symmisc.c (print_symbol, print_partial_symbols): Likewise.
-	* tracepoint.c (scope_info): Likewise.
-
-2008-05-21 Markus Deuling  <deuling@de.ibm.com>
-	   Maxim Grigoriev  <maxim2405@gmail.com>
-
-	* xtensa-tdep.c (xtensa_read_register): Remove.
-	(xtensa_frame_cache): Get rid of xtensa_read_register. Pass extra
-	argument litbase to call0_frame_cache().
-	(call0_track_op, call0_analyze_prologue)
-	(call0_frame_cache): Use extra argument litbase.
-
-2008-05-21  Joel Brobecker  <brobecker@adacore.com>
-
-	* infcmd.c (_initialize_infcmd): Add new "fin" alias for "finish".
-
-2008-05-21  Ulrich Weigand  <uweigand@de.ibm.com>
-
-	* frame.h (SIZEOF_FRAME_SAVED_REGS): Remove.
-
-2008-05-21  Ulrich Weigand  <uweigand@de.ibm.com>
-
-	* alpha-mdebug-tdep.c: Include "trad-frame.h".
-	(struct alpha_mdebug_unwind_cache): Change type of SAVED_REGS to
-	struct trad_frame_saved_reg *.
-	(alpha_mdebug_frame_unwind_cache): Allocate SAVED_REGS using
-	trad_frame_alloc_saved_regs.  Update accesses.  Record previous
-	value of SP as being vfp.
-	(alpha_mdebug_frame_prev_register): Use trad_frame_get_prev_register.
-	* Makefile.in (alpha-mdebug-tdep.o): Update dependencies.
-
-2008-05-21  Markus Deuling  <deuling@de.ibm.com>
-
-	* score-tdep.c (score_print_insn): Get the current endianess from
-	disassemble_info instead of gdbarch_byte_order.
-
-2008-05-21  Pedro Alves  <pedro@codesourcery.com>
-
-	* frame.c (get_prev_frame_1): Build frame id before setting
-	this_frame->prev_p, not after.
-
-2008-05-21  Nick Roberts  <nickrob@snap.net.nz>
-
-	* annotate.c (annotate_new_thread): New function for new-thread
-	annotation.
-	* annotate.h: (annotate_new_thread): New extern.
-	* thread.c (add_thread_with_info): Use it.
-	* Makefile.in (thread.o): Add dependency on annotate.h.
-
-2008-05-20  Joel Brobecker  <brobecker@adacore.com>
-
-	* win32-nat.c (win32_wait): Block the control-c event while
-	waiting for a debug event.
-
-2008-05-19  Pedro Alves  <pedro@codesourcery.com>
-
-	* symtab.h (lookup_symbol_in_language): Update comment.
-	* symtab.c (lookup_symbol_aux_block): Update comment.
-	* ada-lang.c (ada_lookup_symbol_list): Update comment.
-
-2008-05-19  Ulrich Weigand  <uweigand@de.ibm.com>
-
-	* symtab.h (lookup_symbol_in_language): Remove SYMTAB parameter.
-	(lookup_symbol): Likewise.
-	* symtab.c (lookup_symbol_in_language): Remove SYMTAB parameter.
-	(lookup_symbol): Likewise.
-	(search_symbols): Update.
-
-	* linespec.c (find_methods, collect_methods): Update.
-	(add_matching_methods, add_constructors): Update.
-	(decode_compound, decode_dollar, decode_variable): Update.
-	(lookup_prefix_sym): Update.
-
-	(symbol_found): Remove SYM_SYMTAB parameter.
-	Use SYMBOL_SYMTAB (sym) instead.
-
-	* gdbtypes.c (lookup_typename): Update.
-	(lookup_struct, lookup_union, lookup_enum): Update.
-	(lookup_template_type): Update.
-	(check_typedef): Update.
-	* language.c (lang_bool_type): Update.
-	* mdebugread.c (parse_procedure): Update.
-	* mi/mi-cmd-stack.c (list_args_or_locals): Update.
-	* parse.c (write_dollar_variable): Update.
-	* printcmd.c (address_info): Update.
-	* source.c (select_source_symtab): Update.
-	* stack.c (print_frame_args, print_frame_arg_vars): Update.
-	* valops.c (find_function_in_inferior): Update.
-	(value_struct_elt_for_reference): Update.
-	* value.c (value_static_field, value_fn_field): Update.
-
-	* alpha-mdebug-tdep.c (find_proc_desc): Update.
-	* arm-tdep.c (arm_skip_prologue): Update.
-	* mt-tdep.c (mt_skip_prologue): Update.
-	* xstormy16-tdep.c (xstormy16_skip_prologue): Update.
-
-	* ada-lang.h (struct ada_symbol_info): Remove SYMTAB member.
-	* ada-lang.c (ada_add_block_symbols): Remove SYMTAB parameter.
-	(add_defn_to_vec): Likewise.
-	(ada_add_block_symbols): Likewise.
-	(lookup_cached_symbol, cache_symbol): Likewise.
-	(standard_lookup): Update.
-	(ada_lookup_symbol_list): Update.
-
-	* c-valprint.c (c_val_print): Update.
-	* cp-support.c (cp_lookup_rtti_type): Update.
-	* jv-lang.c (java_lookup_class, get_java_object_type): Update.
-	* objc-lang.c (lookup_struct_typedef, find_imps): Update.
-	* p-valprint.c (pascal_val_print): Update.
-	* scm-lang.c (scm_lookup_name): Update.
-
-	* c-exp.y: Update.
-	* f-exp.y: Update.
-	* jv-exp.y: Update.
-	* m2-exp.y: Update.
-	* objc-exp.y: Update.
-	* p-exp.y: Update.
-
-2008-05-19  Ulrich Weigand  <uweigand@de.ibm.com>
-
-	* language.h (struct language_defn): Remove SYMTAB parameter from
-	la_lookup_symbol_nonlocal callback function pointer.
-
-	* ada-lang.h (ada_lookup_encoded_symbol): Remove SYMTAB parameter.
-	(ada_lookup_encoded_symbol): Likewise.
-	* ada-lang.c (ada_lookup_encoded_symbol): Remove SYMTAB parameter.
-	Always call fixup_symbol_section.
-	(ada_lookup_symbol): Remove SYMTAB parameter.
-	(ada_lookup_symbol_nonlocal): Likewise.
-	* ada-exp.y (write_object_renaming): Update.
-	(find_primitive_type): Likewise.
-
-	* cp-support.h (cp_lookup_symbol_nonlocal): Remove SYMTAB parameter.
-	(cp_lookup_symbol_namespace): Likewise.
-	* cp-namespace.c (lookup_namespace_scope): Remove SYMTAB parameter.
-	(lookup_symbol_file): Likewise.
-	(lookup_possible_namespace_symbol): Likewise.
-	(cp_lookup_symbol_nonlocal): Likewise.
-	(cp_lookup_symbol_namespace): Likewise.
-	(cp_lookup_nested_type): Update.
-
-	* scm-valprint.c (scm_inferior_print): Update.
-	* valops.c (value_maybe_namespace_elt): Update.
-
-	* solist.h (struct target_so_ops): Remove SYMTAB parameter from
-	lookup_lib_global_symbol callback function pointer.
-	(solib_global_lookup): Remove SYMTAB parameter.
-	* solib.c (solib_global_lookup): Remove SYMTAB parameter.
-	* solib-svr4.c (elf_lookup_lib_symbol): Likewise.
-
-	* symtab.h (basic_lookup_symbol_nonlocal): Remove SYMTAB parameter.
-	(lookup_symbol_static): Likewise.
-	(lookup_symbol_global): Likewise.
-	(lookup_symbol_aux_block): Likewise.
-	(lookup_global_symbol_from_objfile): Likewise.
-	* symtab.c (lookup_symbol_aux): Remove SYMTAB parameter.
-	(lookup_symbol_aux_local): Likewise.
-	(lookup_symbol_aux_block): Likewise.
-	(lookup_symbol_aux_symtabs): Likewise.
-	(lookup_symbol_aux_psymtabs): Likewise.
-	(lookup_global_symbol_from_objfile): Likewise.
-	(basic_lookup_symbol_nonlocal): Likewise.
-	(lookup_symbol_static): Likewise.
-	(lookup_symbol_global): Likewise.
-
-	(lookup_symbol_in_language): Do not pass SYMTAB to lookup_symbol_aux.
-
-2008-05-17  Pedro Alves  <pedro@codesourcery.com>
-
-	* remote.c (init_extended_remote_ops): Fix typo.
-
-2008-05-16  Pedro Alves  <pedro@codesourcery.com>
-
-	* NEWS: Mention new DICOS x86 target configuration.
-
-2008-05-16  Pedro Alves  <pedro@codesourcery.com>
-	    Ulrich Weigand  <uweigand@de.ibm.com>
-
-	* minsyms.c (lookup_minimal_symbol_by_pc_name): New function.
-	* symtab.h (lookup_minimal_symbol_by_pc_name): Add prototype.
-
-	* symtab.c (fixup_section): Remove prototype.  Add ADDR parameter;
-	use it instead of ginfo->value.address.  Look up minimal symbol by
-	address and name.  Assume OBJFILE is non-NULL.
-	(fixup_symbol_section): Ensure we always have an objfile to look
-	into.  Extract and pass to fixup_section the symbol's address that
-	will match the minimal symbol's address.
-	(fixup_psymbol_section): Likewise.
-
-	(find_pc_sect_psymtab): Fall back to non-addrmap case when debugging
-	overlays and the addrmap returned the wrong section.
-
-	* dwarf2read.c (var_decode_location): Set SYMBOL_CLASS before
-	calling fixup_symbol_section.
-
-2008-05-16  Ulrich Weigand  <uweigand@de.ibm.com>
-
-	* minsyms.c: Include "target.h".
-	(find_solib_trampoline_target): Handle minimal symbols pointing
-	to function descriptors as well.
-	* Makefile.in (minsyms.o): Update dependencies.
-
-	* ppc-linux-tdep.c (ppc64_standard_linkage): Rename to ...
-	(ppc64_standard_linkage1): ... this.  Fix optional instructions.
-	(PPC64_STANDARD_LINKAGE_LEN): Rename to ...
-	(PPC64_STANDARD_LINKAGE1_LEN): ... this.
-	(ppc64_standard_linkage2, ppc64_standard_linkage3): New.
-	(PPC64_STANDARD_LINKAGE2_LEN, PPC64_STANDARD_LINKAGE3_LEN): New.
-	(ppc64_standard_linkage_target): Rename to ...
-	(ppc64_standard_linkage1_target): ... this.
-	(ppc64_standard_linkage2_target, ppc64_standard_linkage3_target): New.
-	(ppc64_skip_trampoline_code): Support three variants of standard
-	linkage stubs.  Call find_solib_trampoline_target to handle
-	glink stubs.
-
-2008-05-16  Ulrich Weigand  <uweigand@de.ibm.com>
-
-	* ppc-linux-tdep.c (ppc_linux_init_abi): Do not install
-	ppc64_sysv_abi_adjust_breakpoint_address.
-	* ppc-sysv-tdep.c (ppc64_sysv_abi_adjust_breakpoint_address): Remove.
-	* ppc-tdep.h (ppc64_sysv_abi_adjust_breakpoint_address): Remove.
-
-2008-05-16  Ulrich Weigand  <uweigand@de.ibm.com>
-
-	* ppc-linux-tdep.c (ppc_linux_skip_trampoline_code): Remove.
-	(ppc_linux_init_abi): Install find_solib_trampoline_target instead
-	of ppc_linux_skip_trampoline_code.
-
-2008-05-15  Daniel Jacobowitz  <dan@codesourcery.com>
-
-	* gdbarch.sh: Delete dwarf_reg_to_regnum.
-	* gdbarch.c, gdbarch.h: Regenerated.
-	* amd64-tdep.c, arm-tdep.c, h8300-tdep.c, hppa-linux-tdep.c,
-	hppa-tdep.c, i386-tdep.c, m32c-tdep.c, m68k-tdep.c, mips-tdep.c,
-	s390-tdep.c, xtensa-tdep.c: Do not set dwarf_reg_to_regnum.
-
-2008-05-15  Pedro Alves  <pedro@codesourcery.com>
-
-	* linux-nat.c (trap_ptid): Delete.
-	(linux_nat_detach, linux_nat_wait, linux_nat_mourn_inferior):
-	Adjust.
-	* linux-thread-db.c (thread_db_wait): Adjust.
-
-2008-05-15  Joel Brobecker  <brobecker@adacore.com>
-
-	* linespec.c (decode_line_1): Fix a couple of comments.
-
-2008-05-15  Alan Modra  <amodra@bigpond.net.au>
-
-	* dbxread.c: Formatting.
-	(INTERNALIZE_SYMBOL): Init n_other.
-	(set_namestring): Take pointer to nlist arg rather than struct
-	copy.  Update all callers.
-
-2008-05-15  Andreas Schwab  <schwab@suse.de>
-
-	* Makefile.in (dwarf2loc.o): Remove $(addrmap_h).
-	(dwarf2read.o): Add $(addrmap_h).
-
-2008-05-14  Ulrich Weigand  <uweigand@de.ibm.com>
-
-	* ppc-linux-tdep.c (ppc_linux_convert_from_func_ptr_addr): Rename ...
-	(ppc64_linux_convert_from_func_ptr_addr): ... to this.  No longer try
-	to handle ppc32 PLT entries.
-	(ppc_linux_init_abi): Install ppc64_linux_convert_from_func_ptr_addr
-	only on ppc64.
-
-2008-05-14  Daniel Jacobowitz  <dan@codesourcery.com>
-
-	* elfread.c (elf_symtab_read): Create trampolines for @plt symbols.
-	* minsyms.c (lookup_minimal_symbol_by_pc_section_1): Renamed from
-	lookup_minimal_symbol_by_pc_section.  Prefer trampolines if requested.
-	(lookup_minimal_symbol_by_pc_section): Use
-	lookup_minimal_symbol_by_pc_section_1.
-	(lookup_solib_trampoline_symbol_by_pc): Likewise.
-
-2008-05-13  Joel Brobecker  <brobecker@adacore.com>
-
-	* findcmd.c: Add #include "gdb_stdint.h".
-	* Makefile.in (findcmd.o): Update dependencies.
-
-2008-05-11  David S. Miller  <davem@davemloft.net>
-
-	* sparc-linux-tdep.c (sparc32_linux_init_abi): Remove
-	long double size override, Linux does use 128-bit now.
-
-	* sparc-linux-tdep.c (PSR_SYSCALL): Define.
-	(sparc_linux_write_pc): New function.
-	(sparc32_linux_init_abi): Register it.
-	* sparc64-linux-tdep.c (TSTATE_SYSCALL): Define.
-	(sparc64_linux_write_pc): New function.
-	(sparc64_linux_init_abi): Register it.
-
- 	* sparc-linux-tdep.c, sparc64-linux-tdep.c: Use
-	dwarf2_append_unwinders(), not dwarf2_frame_sniffer.
-
-2008-05-11  Ulrich Weigand  <uweigand@de.ibm.com>
-
-	* rs6000-tdep.c (rs6000_gdbarch_init): Set up info.target_desc
-	and info.tdep_info before calling gdbarch_init_osabi.
-
-2008-05-09  Joel Brobecker  <brobecker@adacore.com>
-
-	* ada-lang.c (ada_evaluate_subexp) [BINOP_ASSIGN]: Do not force
-	the type of the right hand side of the assignment to the type
-	of the left hand side if the left hand side is a convenience
-	variable.
-
-2008-05-09  Ulrich Weigand  <uweigand@de.ibm.com>
-
-	* NEWS: Mention gdbserver bi-arch capability.
-
-2008-05-09  Doug Evans  <dje@google.com>
-
-	New "find" command.
-	* NEWS: Document find command and qSearch:memory packet.
-	* Makefile.in (SFILES): Add findcmd.c.
-	(COMMON_OBJS): Add findcmd.o.
-	(findcmd.o): New rule.
-	* findcmd.c: New file.
-	* target.h (target_ops): New member to_search_memory.
-	(simple_search_memory): Declare.
-	(target_search_memory): Declare.
-	* target.c (simple_search_memory): New fn.
-	(target_search_memory): New fn.
-	* remote.c (PACKET_qSearch_memory): New packet kind.
-	(remote_search_memory): New fn.
-	(init_remote_ops): Init to_search_memory.
-	(init_extended_remote_ops): Ditto.
-	(_initialize_remote): Add qSearch:memory packet config command.
-
-2008-05-09  Eli Zaretskii  <eliz@gnu.org>
-
-	* thread.c (_initialize_thread): Don't use commas and periods in
-	first line of doc string of "set/show print thread-events".
-
-2008-05-08  Joel Brobecker  <brobecker@adacore.com>
-
-	* alpha-mdebug-tdep.c, alpha-osf1-tdep.c, alpha-tdep.c:
-	Update for unwinder changes.
-
-2008-05-08  Joel Brobecker  <brobecker@adacore.com>
-
-	* frame.c (get_frame_base_address, get_frame_locals_address)
-	(get_frame_args_address): Pass the correct frame when calling
-	frame_base_find_by_frame.
-
-2008-05-08  Ulrich Weigand  <uweigand@de.ibm.com>
-
-	* remote.c (extended_remote_attach_1): Call target_find_description.
-
-2008-05-08  Daniel Jacobowitz  <dan@codesourcery.com>
-
-	* remote.c (extended_remote_create_inferior_1): Clean up
-	before marking the target running.
-=======
-2009-02-02  Joel Brobecker  <brobecker@adacore.com>
->>>>>>> 83244659
-
-	* breakpoint (update_watchpoint): Minor comment adjustment.
-
-2009-02-02  Tom Tromey  <tromey@redhat.com>
-
-	PR gdb/9594:
-	* completer.c (count_struct_fields): Count method names.
-	(add_struct_fields): Add matching method names.
-
-2009-02-02  Doug Evans  <dje@google.com>
-
-	* configure.ac (gdbkt): Check both no_tcl/no_tk first, before
-	doing any further tcl/tk configury.  Don't configure gdbtk if
-	tcl or tk check fails.
-	* aclocal.m4: Regenerate.
+ aclocal.m4: Regenerate.
 	* configure: Regenerate.
 
 2009-02-02  Tom Tromey  <tromey@redhat.com>
