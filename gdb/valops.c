--- conflicted
+++ resolved
@@ -255,12 +255,7 @@
 	{
 	  /* Downcasting is possible (t1 is superclass of v2).  */
 	  CORE_ADDR addr2 = value_address (v2);
-<<<<<<< HEAD
-	  addr2 -= (value_address (v)
-		    + value_embedded_offset (v));
-=======
 	  addr2 -= value_address (v) + value_embedded_offset (v);
->>>>>>> b2f2d10e
 	  return value_at (type, addr2);
 	}
     }
@@ -511,12 +506,7 @@
       return arg2;
     }
   else if (VALUE_LVAL (arg2) == lval_memory)
-<<<<<<< HEAD
-    return value_at_lazy (type, 
-			  value_address (arg2));
-=======
     return value_at_lazy (type, value_address (arg2));
->>>>>>> b2f2d10e
   else if (code1 == TYPE_CODE_VOID)
     {
       return value_zero (builtin_type_void, not_lval);
@@ -614,10 +604,6 @@
 
   VALUE_LVAL (val) = lval_memory;
   set_value_address (val, addr);
-<<<<<<< HEAD
-  set_value_lazy (val, 1);
-=======
->>>>>>> b2f2d10e
 
   return val;
 }
@@ -1161,11 +1147,7 @@
     error (_("Attempt to take address of value not located in memory."));
 
   return value_from_pointer (lookup_pointer_type (TYPE_TARGET_TYPE (type)),
-<<<<<<< HEAD
-			     (value_address (arg1)));
-=======
 			     value_address (arg1));
->>>>>>> b2f2d10e
 }
 
 /* Given a value which is a function, return a value which is a pointer
@@ -1180,11 +1162,7 @@
     error (_("Attempt to take address of value not located in memory."));
 
   retval = value_from_pointer (lookup_pointer_type (value_type (arg1)),
-<<<<<<< HEAD
-			       (value_address (arg1)));
-=======
 			       value_address (arg1));
->>>>>>> b2f2d10e
   return retval;
 }
 
@@ -1634,12 +1612,7 @@
 	      CORE_ADDR base_addr;
 
 	      v2  = allocate_value (basetype);
-<<<<<<< HEAD
-	      base_addr = 
-		value_address (arg1) + boffset;
-=======
 	      base_addr = value_address (arg1) + boffset;
->>>>>>> b2f2d10e
 	      if (target_read_memory (base_addr, 
 				      value_contents_raw (v2),
 				      TYPE_LENGTH (basetype)) != 0)
@@ -1658,12 +1631,7 @@
 			  value_contents_raw (arg1) + boffset,
 			  TYPE_LENGTH (basetype));
 		}
-<<<<<<< HEAD
-	      VALUE_LVAL (v2) = VALUE_LVAL (arg1);
-	      set_value_address (v2, value_raw_address (arg1));
-=======
 	      set_value_component_location (v2, arg1);
->>>>>>> b2f2d10e
 	      VALUE_FRAME_ID (v2) = VALUE_FRAME_ID (arg1);
 	      set_value_offset (v2, value_offset (arg1) + boffset);
 	    }
@@ -3015,7 +2983,6 @@
 
       if (VALUE_LVAL (array) == lval_memory && value_lazy (array))
 	slice = allocate_value_lazy (slice_type);
-<<<<<<< HEAD
       else
 	{
 	  slice = allocate_value (slice_type);
@@ -3024,23 +2991,7 @@
 		  TYPE_LENGTH (slice_type));
 	}
 
-      if (VALUE_LVAL (array) == lval_internalvar)
-	VALUE_LVAL (slice) = lval_internalvar_component;
-=======
->>>>>>> b2f2d10e
-      else
-	{
-	  slice = allocate_value (slice_type);
-	  memcpy (value_contents_writeable (slice),
-		  value_contents (array) + offset,
-		  TYPE_LENGTH (slice_type));
-	}
-
-<<<<<<< HEAD
-      set_value_address (slice, value_raw_address (array));
-=======
       set_value_component_location (slice, array);
->>>>>>> b2f2d10e
       VALUE_FRAME_ID (slice) = VALUE_FRAME_ID (array);
       set_value_offset (slice, value_offset (array) + offset);
     }
