--- conflicted
+++ resolved
@@ -2447,12 +2447,8 @@
 		  printf_unfiltered (_("(no debugging symbols found)\n"));
 		  wrap_here ("");
 		}
-<<<<<<< HEAD
-
-	      objfile->flags |= OBJF_SYMS;
+
 	      objfile->flags &= ~OBJF_SYMTABS_READ;
-=======
->>>>>>> 7f38f003
 
 	      /* We're done reading the symbol file; finish off complaints.  */
 	      clear_complaints (&symfile_complaints, 0, 1);
