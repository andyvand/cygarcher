/* Generic symbol file reading for the GNU debugger, GDB.

   Copyright (C) 1990, 1991, 1992, 1993, 1994, 1995, 1996, 1997, 1998, 1999,
   2000, 2001, 2002, 2003, 2004, 2005, 2006, 2007, 2008, 2009
   Free Software Foundation, Inc.

   Contributed by Cygnus Support, using pieces from other GDB modules.

   This file is part of GDB.

   This program is free software; you can redistribute it and/or modify
   it under the terms of the GNU General Public License as published by
   the Free Software Foundation; either version 3 of the License, or
   (at your option) any later version.

   This program is distributed in the hope that it will be useful,
   but WITHOUT ANY WARRANTY; without even the implied warranty of
   MERCHANTABILITY or FITNESS FOR A PARTICULAR PURPOSE.  See the
   GNU General Public License for more details.

   You should have received a copy of the GNU General Public License
   along with this program.  If not, see <http://www.gnu.org/licenses/>.  */

#include "defs.h"
#include "arch-utils.h"
#include "bfdlink.h"
#include "symtab.h"
#include "gdbtypes.h"
#include "gdbcore.h"
#include "frame.h"
#include "target.h"
#include "value.h"
#include "symfile.h"
#include "objfiles.h"
#include "source.h"
#include "gdbcmd.h"
#include "breakpoint.h"
#include "language.h"
#include "complaints.h"
#include "demangle.h"
#include "inferior.h"
#include "regcache.h"
#include "filenames.h"		/* for DOSish file names */
#include "gdb-stabs.h"
#include "gdb_obstack.h"
#include "completer.h"
#include "bcache.h"
#include "hashtab.h"
#include "readline/readline.h"
#include "gdb_assert.h"
#include "block.h"
#include "observer.h"
#include "exec.h"
#include "parser-defs.h"
#include "elf-bfd.h"
#include "solib.h"
#include "remote.h"

#include <sys/types.h>
#include <fcntl.h>
#include "gdb_string.h"
#include "gdb_stat.h"
#include <ctype.h>
#include <time.h>
#include <sys/time.h>


int (*deprecated_ui_load_progress_hook) (const char *section, unsigned long num);
void (*deprecated_show_load_progress) (const char *section,
			    unsigned long section_sent,
			    unsigned long section_size,
			    unsigned long total_sent,
			    unsigned long total_size);
void (*deprecated_pre_add_symbol_hook) (const char *);
void (*deprecated_post_add_symbol_hook) (void);

static void clear_symtab_users_cleanup (void *ignore);

/* Global variables owned by this file */
int readnow_symbol_files;	/* Read full symbols immediately */

/* External variables and functions referenced. */

extern void report_transfer_performance (unsigned long, time_t, time_t);

/* Functions this file defines */

#if 0
static int simple_read_overlay_region_table (void);
static void simple_free_overlay_region_table (void);
#endif

static void load_command (char *, int);

static void symbol_file_add_main_1 (char *args, int from_tty, int flags);

static void add_symbol_file_command (char *, int);

static void reread_separate_symbols (struct objfile *objfile);

static void cashier_psymtab (struct partial_symtab *);

bfd *symfile_bfd_open (char *);

int get_section_index (struct objfile *, char *);

static struct sym_fns *find_sym_fns (bfd *);

static void decrement_reading_symtab (void *);

static void overlay_invalidate_all (void);

void list_overlays_command (char *, int);

void map_overlay_command (char *, int);

void unmap_overlay_command (char *, int);

static void overlay_auto_command (char *, int);

static void overlay_manual_command (char *, int);

static void overlay_off_command (char *, int);

static void overlay_load_command (char *, int);

static void overlay_command (char *, int);

static void simple_free_overlay_table (void);

static void read_target_long_array (CORE_ADDR, unsigned int *, int, int,
				    enum bfd_endian);

static int simple_read_overlay_table (void);

static int simple_overlay_update_1 (struct obj_section *);

static void add_filename_language (char *ext, enum language lang);

static void info_ext_lang_command (char *args, int from_tty);

static char *find_separate_debug_file (struct objfile *objfile);

static void init_filename_language_table (void);

static void symfile_find_segment_sections (struct objfile *objfile);

void _initialize_symfile (void);

/* List of all available sym_fns.  On gdb startup, each object file reader
   calls add_symtab_fns() to register information on each format it is
   prepared to read. */

static struct sym_fns *symtab_fns = NULL;

/* Flag for whether user will be reloading symbols multiple times.
   Defaults to ON for VxWorks, otherwise OFF.  */

#ifdef SYMBOL_RELOADING_DEFAULT
int symbol_reloading = SYMBOL_RELOADING_DEFAULT;
#else
int symbol_reloading = 0;
#endif
static void
show_symbol_reloading (struct ui_file *file, int from_tty,
		       struct cmd_list_element *c, const char *value)
{
  fprintf_filtered (file, _("\
Dynamic symbol table reloading multiple times in one run is %s.\n"),
		    value);
}

/* If non-zero, gdb will notify the user when it is loading symbols
   from a file.  This is almost always what users will want to have happen;
   but for programs with lots of dynamically linked libraries, the output
   can be more noise than signal.  */

int print_symbol_loading = 1;

/* If non-zero, shared library symbols will be added automatically
   when the inferior is created, new libraries are loaded, or when
   attaching to the inferior.  This is almost always what users will
   want to have happen; but for very large programs, the startup time
   will be excessive, and so if this is a problem, the user can clear
   this flag and then add the shared library symbols as needed.  Note
   that there is a potential for confusion, since if the shared
   library symbols are not loaded, commands like "info fun" will *not*
   report all the functions that are actually present. */

int auto_solib_add = 1;

/* For systems that support it, a threshold size in megabytes.  If
   automatically adding a new library's symbol table to those already
   known to the debugger would cause the total shared library symbol
   size to exceed this threshhold, then the shlib's symbols are not
   added.  The threshold is ignored if the user explicitly asks for a
   shlib to be added, such as when using the "sharedlibrary"
   command. */

int auto_solib_limit;


/* This compares two partial symbols by names, using strcmp_iw_ordered
   for the comparison.  */

static int
compare_psymbols (const void *s1p, const void *s2p)
{
  struct partial_symbol *const *s1 = s1p;
  struct partial_symbol *const *s2 = s2p;

  return strcmp_iw_ordered (SYMBOL_SEARCH_NAME (*s1),
			    SYMBOL_SEARCH_NAME (*s2));
}

void
sort_pst_symbols (struct partial_symtab *pst)
{
  /* Sort the global list; don't sort the static list */

  qsort (pst->objfile->global_psymbols.list + pst->globals_offset,
	 pst->n_global_syms, sizeof (struct partial_symbol *),
	 compare_psymbols);
}

/* Make a null terminated copy of the string at PTR with SIZE characters in
   the obstack pointed to by OBSTACKP .  Returns the address of the copy.
   Note that the string at PTR does not have to be null terminated, I.E. it
   may be part of a larger string and we are only saving a substring. */

char *
obsavestring (const char *ptr, int size, struct obstack *obstackp)
{
  char *p = (char *) obstack_alloc (obstackp, size + 1);
  /* Open-coded memcpy--saves function call time.  These strings are usually
     short.  FIXME: Is this really still true with a compiler that can
     inline memcpy? */
  {
    const char *p1 = ptr;
    char *p2 = p;
    const char *end = ptr + size;
    while (p1 != end)
      *p2++ = *p1++;
  }
  p[size] = 0;
  return p;
}

/* Concatenate strings S1, S2 and S3; return the new string.  Space is found
   in the obstack pointed to by OBSTACKP.  */

char *
obconcat (struct obstack *obstackp, const char *s1, const char *s2,
	  const char *s3)
{
  int len = strlen (s1) + strlen (s2) + strlen (s3) + 1;
  char *val = (char *) obstack_alloc (obstackp, len);
  strcpy (val, s1);
  strcat (val, s2);
  strcat (val, s3);
  return val;
}

/* True if we are nested inside psymtab_to_symtab. */

int currently_reading_symtab = 0;

static void
decrement_reading_symtab (void *dummy)
{
  currently_reading_symtab--;
}

/* Get the symbol table that corresponds to a partial_symtab.
   This is fast after the first time you do it.  In fact, there
   is an even faster macro PSYMTAB_TO_SYMTAB that does the fast
   case inline.  */

struct symtab *
psymtab_to_symtab (struct partial_symtab *pst)
{
  /* If it's been looked up before, return it. */
  if (pst->symtab)
    return pst->symtab;

  /* If it has not yet been read in, read it.  */
  if (!pst->readin)
    {
      struct cleanup *back_to = make_cleanup (decrement_reading_symtab, NULL);
      currently_reading_symtab++;
      (*pst->read_symtab) (pst);
      do_cleanups (back_to);
    }

  return pst->symtab;
}

/* Remember the lowest-addressed loadable section we've seen.
   This function is called via bfd_map_over_sections.

   In case of equal vmas, the section with the largest size becomes the
   lowest-addressed loadable section.

   If the vmas and sizes are equal, the last section is considered the
   lowest-addressed loadable section.  */

void
find_lowest_section (bfd *abfd, asection *sect, void *obj)
{
  asection **lowest = (asection **) obj;

  if (0 == (bfd_get_section_flags (abfd, sect) & SEC_LOAD))
    return;
  if (!*lowest)
    *lowest = sect;		/* First loadable section */
  else if (bfd_section_vma (abfd, *lowest) > bfd_section_vma (abfd, sect))
    *lowest = sect;		/* A lower loadable section */
  else if (bfd_section_vma (abfd, *lowest) == bfd_section_vma (abfd, sect)
	   && (bfd_section_size (abfd, (*lowest))
	       <= bfd_section_size (abfd, sect)))
    *lowest = sect;
}

/* Create a new section_addr_info, with room for NUM_SECTIONS.  */

struct section_addr_info *
alloc_section_addr_info (size_t num_sections)
{
  struct section_addr_info *sap;
  size_t size;

  size = (sizeof (struct section_addr_info)
	  +  sizeof (struct other_sections) * (num_sections - 1));
  sap = (struct section_addr_info *) xmalloc (size);
  memset (sap, 0, size);
  sap->num_sections = num_sections;

  return sap;
}


/* Return a freshly allocated copy of ADDRS.  The section names, if
   any, are also freshly allocated copies of those in ADDRS.  */
struct section_addr_info *
copy_section_addr_info (struct section_addr_info *addrs)
{
  struct section_addr_info *copy
    = alloc_section_addr_info (addrs->num_sections);
  int i;

  copy->num_sections = addrs->num_sections;
  for (i = 0; i < addrs->num_sections; i++)
    {
      copy->other[i].addr = addrs->other[i].addr;
      if (addrs->other[i].name)
        copy->other[i].name = xstrdup (addrs->other[i].name);
      else
        copy->other[i].name = NULL;
      copy->other[i].sectindex = addrs->other[i].sectindex;
    }

  return copy;
}



/* Build (allocate and populate) a section_addr_info struct from
   an existing section table. */

extern struct section_addr_info *
build_section_addr_info_from_section_table (const struct target_section *start,
                                            const struct target_section *end)
{
  struct section_addr_info *sap;
  const struct target_section *stp;
  int oidx;

  sap = alloc_section_addr_info (end - start);

  for (stp = start, oidx = 0; stp != end; stp++)
    {
      if (bfd_get_section_flags (stp->bfd,
				 stp->the_bfd_section) & (SEC_ALLOC | SEC_LOAD)
	  && oidx < end - start)
	{
	  sap->other[oidx].addr = stp->addr;
	  sap->other[oidx].name
	    = xstrdup (bfd_section_name (stp->bfd, stp->the_bfd_section));
	  sap->other[oidx].sectindex = stp->the_bfd_section->index;
	  oidx++;
	}
    }

  return sap;
}


/* Free all memory allocated by build_section_addr_info_from_section_table. */

extern void
free_section_addr_info (struct section_addr_info *sap)
{
  int idx;

  for (idx = 0; idx < sap->num_sections; idx++)
    if (sap->other[idx].name)
      xfree (sap->other[idx].name);
  xfree (sap);
}


/* Initialize OBJFILE's sect_index_* members.  */
static void
init_objfile_sect_indices (struct objfile *objfile)
{
  asection *sect;
  int i;

  sect = bfd_get_section_by_name (objfile->obfd, ".text");
  if (sect)
    objfile->sect_index_text = sect->index;

  sect = bfd_get_section_by_name (objfile->obfd, ".data");
  if (sect)
    objfile->sect_index_data = sect->index;

  sect = bfd_get_section_by_name (objfile->obfd, ".bss");
  if (sect)
    objfile->sect_index_bss = sect->index;

  sect = bfd_get_section_by_name (objfile->obfd, ".rodata");
  if (sect)
    objfile->sect_index_rodata = sect->index;

  /* This is where things get really weird...  We MUST have valid
     indices for the various sect_index_* members or gdb will abort.
     So if for example, there is no ".text" section, we have to
     accomodate that.  First, check for a file with the standard
     one or two segments.  */

  symfile_find_segment_sections (objfile);

  /* Except when explicitly adding symbol files at some address,
     section_offsets contains nothing but zeros, so it doesn't matter
     which slot in section_offsets the individual sect_index_* members
     index into.  So if they are all zero, it is safe to just point
     all the currently uninitialized indices to the first slot.  But
     beware: if this is the main executable, it may be relocated
     later, e.g. by the remote qOffsets packet, and then this will
     be wrong!  That's why we try segments first.  */

  for (i = 0; i < objfile->num_sections; i++)
    {
      if (ANOFFSET (objfile->section_offsets, i) != 0)
	{
	  break;
	}
    }
  if (i == objfile->num_sections)
    {
      if (objfile->sect_index_text == -1)
	objfile->sect_index_text = 0;
      if (objfile->sect_index_data == -1)
	objfile->sect_index_data = 0;
      if (objfile->sect_index_bss == -1)
	objfile->sect_index_bss = 0;
      if (objfile->sect_index_rodata == -1)
	objfile->sect_index_rodata = 0;
    }
}

/* The arguments to place_section.  */

struct place_section_arg
{
  struct section_offsets *offsets;
  CORE_ADDR lowest;
};

/* Find a unique offset to use for loadable section SECT if
   the user did not provide an offset.  */

static void
place_section (bfd *abfd, asection *sect, void *obj)
{
  struct place_section_arg *arg = obj;
  CORE_ADDR *offsets = arg->offsets->offsets, start_addr;
  int done;
  ULONGEST align = ((ULONGEST) 1) << bfd_get_section_alignment (abfd, sect);

  /* We are only interested in allocated sections.  */
  if ((bfd_get_section_flags (abfd, sect) & SEC_ALLOC) == 0)
    return;

  /* If the user specified an offset, honor it.  */
  if (offsets[sect->index] != 0)
    return;

  /* Otherwise, let's try to find a place for the section.  */
  start_addr = (arg->lowest + align - 1) & -align;

  do {
    asection *cur_sec;

    done = 1;

    for (cur_sec = abfd->sections; cur_sec != NULL; cur_sec = cur_sec->next)
      {
	int indx = cur_sec->index;
	CORE_ADDR cur_offset;

	/* We don't need to compare against ourself.  */
	if (cur_sec == sect)
	  continue;

	/* We can only conflict with allocated sections.  */
	if ((bfd_get_section_flags (abfd, cur_sec) & SEC_ALLOC) == 0)
	  continue;

	/* If the section offset is 0, either the section has not been placed
	   yet, or it was the lowest section placed (in which case LOWEST
	   will be past its end).  */
	if (offsets[indx] == 0)
	  continue;

	/* If this section would overlap us, then we must move up.  */
	if (start_addr + bfd_get_section_size (sect) > offsets[indx]
	    && start_addr < offsets[indx] + bfd_get_section_size (cur_sec))
	  {
	    start_addr = offsets[indx] + bfd_get_section_size (cur_sec);
	    start_addr = (start_addr + align - 1) & -align;
	    done = 0;
	    break;
	  }

	/* Otherwise, we appear to be OK.  So far.  */
      }
    }
  while (!done);

  offsets[sect->index] = start_addr;
  arg->lowest = start_addr + bfd_get_section_size (sect);
}

/* Parse the user's idea of an offset for dynamic linking, into our idea
   of how to represent it for fast symbol reading.  This is the default
   version of the sym_fns.sym_offsets function for symbol readers that
   don't need to do anything special.  It allocates a section_offsets table
   for the objectfile OBJFILE and stuffs ADDR into all of the offsets.  */

void
default_symfile_offsets (struct objfile *objfile,
			 struct section_addr_info *addrs)
{
  int i;

  objfile->num_sections = bfd_count_sections (objfile->obfd);
  objfile->section_offsets = (struct section_offsets *)
    obstack_alloc (&objfile->objfile_obstack,
		   SIZEOF_N_SECTION_OFFSETS (objfile->num_sections));
  memset (objfile->section_offsets, 0,
	  SIZEOF_N_SECTION_OFFSETS (objfile->num_sections));

  /* Now calculate offsets for section that were specified by the
     caller. */
  for (i = 0; i < addrs->num_sections && addrs->other[i].name; i++)
    {
      struct other_sections *osp ;

      osp = &addrs->other[i] ;
      if (osp->addr == 0)
  	continue;

      /* Record all sections in offsets */
      /* The section_offsets in the objfile are here filled in using
         the BFD index. */
      (objfile->section_offsets)->offsets[osp->sectindex] = osp->addr;
    }

  /* For relocatable files, all loadable sections will start at zero.
     The zero is meaningless, so try to pick arbitrary addresses such
     that no loadable sections overlap.  This algorithm is quadratic,
     but the number of sections in a single object file is generally
     small.  */
  if ((bfd_get_file_flags (objfile->obfd) & (EXEC_P | DYNAMIC)) == 0)
    {
      struct place_section_arg arg;
      bfd *abfd = objfile->obfd;
      asection *cur_sec;
      CORE_ADDR lowest = 0;

      for (cur_sec = abfd->sections; cur_sec != NULL; cur_sec = cur_sec->next)
	/* We do not expect this to happen; just skip this step if the
	   relocatable file has a section with an assigned VMA.  */
	if (bfd_section_vma (abfd, cur_sec) != 0)
	  break;

      if (cur_sec == NULL)
	{
	  CORE_ADDR *offsets = objfile->section_offsets->offsets;

	  /* Pick non-overlapping offsets for sections the user did not
	     place explicitly.  */
	  arg.offsets = objfile->section_offsets;
	  arg.lowest = 0;
	  bfd_map_over_sections (objfile->obfd, place_section, &arg);

	  /* Correctly filling in the section offsets is not quite
	     enough.  Relocatable files have two properties that
	     (most) shared objects do not:

	     - Their debug information will contain relocations.  Some
	     shared libraries do also, but many do not, so this can not
	     be assumed.

	     - If there are multiple code sections they will be loaded
	     at different relative addresses in memory than they are
	     in the objfile, since all sections in the file will start
	     at address zero.

	     Because GDB has very limited ability to map from an
	     address in debug info to the correct code section,
	     it relies on adding SECT_OFF_TEXT to things which might be
	     code.  If we clear all the section offsets, and set the
	     section VMAs instead, then symfile_relocate_debug_section
	     will return meaningful debug information pointing at the
	     correct sections.

	     GDB has too many different data structures for section
	     addresses - a bfd, objfile, and so_list all have section
	     tables, as does exec_ops.  Some of these could probably
	     be eliminated.  */

	  for (cur_sec = abfd->sections; cur_sec != NULL;
	       cur_sec = cur_sec->next)
	    {
	      if ((bfd_get_section_flags (abfd, cur_sec) & SEC_ALLOC) == 0)
		continue;

	      bfd_set_section_vma (abfd, cur_sec, offsets[cur_sec->index]);
	      exec_set_section_address (bfd_get_filename (abfd), cur_sec->index,
					offsets[cur_sec->index]);
	      offsets[cur_sec->index] = 0;
	    }
	}
    }

  /* Remember the bfd indexes for the .text, .data, .bss and
     .rodata sections. */
  init_objfile_sect_indices (objfile);
}


/* Divide the file into segments, which are individual relocatable units.
   This is the default version of the sym_fns.sym_segments function for
   symbol readers that do not have an explicit representation of segments.
   It assumes that object files do not have segments, and fully linked
   files have a single segment.  */

struct symfile_segment_data *
default_symfile_segments (bfd *abfd)
{
  int num_sections, i;
  asection *sect;
  struct symfile_segment_data *data;
  CORE_ADDR low, high;

  /* Relocatable files contain enough information to position each
     loadable section independently; they should not be relocated
     in segments.  */
  if ((bfd_get_file_flags (abfd) & (EXEC_P | DYNAMIC)) == 0)
    return NULL;

  /* Make sure there is at least one loadable section in the file.  */
  for (sect = abfd->sections; sect != NULL; sect = sect->next)
    {
      if ((bfd_get_section_flags (abfd, sect) & SEC_ALLOC) == 0)
	continue;

      break;
    }
  if (sect == NULL)
    return NULL;

  low = bfd_get_section_vma (abfd, sect);
  high = low + bfd_get_section_size (sect);

  data = XZALLOC (struct symfile_segment_data);
  data->num_segments = 1;
  data->segment_bases = XCALLOC (1, CORE_ADDR);
  data->segment_sizes = XCALLOC (1, CORE_ADDR);

  num_sections = bfd_count_sections (abfd);
  data->segment_info = XCALLOC (num_sections, int);

  for (i = 0, sect = abfd->sections; sect != NULL; i++, sect = sect->next)
    {
      CORE_ADDR vma;

      if ((bfd_get_section_flags (abfd, sect) & SEC_ALLOC) == 0)
	continue;

      vma = bfd_get_section_vma (abfd, sect);
      if (vma < low)
	low = vma;
      if (vma + bfd_get_section_size (sect) > high)
	high = vma + bfd_get_section_size (sect);

      data->segment_info[i] = 1;
    }

  data->segment_bases[0] = low;
  data->segment_sizes[0] = high - low;

  return data;
}

/* Process a symbol file, as either the main file or as a dynamically
   loaded file.

   OBJFILE is where the symbols are to be read from.

   ADDRS is the list of section load addresses.  If the user has given
   an 'add-symbol-file' command, then this is the list of offsets and
   addresses he or she provided as arguments to the command; or, if
   we're handling a shared library, these are the actual addresses the
   sections are loaded at, according to the inferior's dynamic linker
   (as gleaned by GDB's shared library code).  We convert each address
   into an offset from the section VMA's as it appears in the object
   file, and then call the file's sym_offsets function to convert this
   into a format-specific offset table --- a `struct section_offsets'.
   If ADDRS is non-zero, OFFSETS must be zero.

   OFFSETS is a table of section offsets already in the right
   format-specific representation.  NUM_OFFSETS is the number of
   elements present in OFFSETS->offsets.  If OFFSETS is non-zero, we
   assume this is the proper table the call to sym_offsets described
   above would produce.  Instead of calling sym_offsets, we just dump
   it right into objfile->section_offsets.  (When we're re-reading
   symbols from an objfile, we don't have the original load address
   list any more; all we have is the section offset table.)  If
   OFFSETS is non-zero, ADDRS must be zero.

   ADD_FLAGS encodes verbosity level, whether this is main symbol or
   an extra symbol file such as dynamically loaded code, and wether
   breakpoint reset should be deferred.  */

void
syms_from_objfile (struct objfile *objfile,
                   struct section_addr_info *addrs,
                   struct section_offsets *offsets,
                   int num_offsets,
		   int add_flags)
{
  struct section_addr_info *local_addr = NULL;
  struct cleanup *old_chain;
  const int mainline = add_flags & SYMFILE_MAINLINE;

  gdb_assert (! (addrs && offsets));

  init_entry_point_info (objfile);
  objfile->sf = find_sym_fns (objfile->obfd);

  if (objfile->sf == NULL)
    return;	/* No symbols. */

  /* Make sure that partially constructed symbol tables will be cleaned up
     if an error occurs during symbol reading.  */
  old_chain = make_cleanup_free_objfile (objfile);

  /* If ADDRS and OFFSETS are both NULL, put together a dummy address
     list.  We now establish the convention that an addr of zero means
     no load address was specified. */
  if (! addrs && ! offsets)
    {
      local_addr
	= alloc_section_addr_info (bfd_count_sections (objfile->obfd));
      make_cleanup (xfree, local_addr);
      addrs = local_addr;
    }

  /* Now either addrs or offsets is non-zero.  */

  if (mainline)
    {
      /* We will modify the main symbol table, make sure that all its users
         will be cleaned up if an error occurs during symbol reading.  */
      make_cleanup (clear_symtab_users_cleanup, 0 /*ignore*/);

      /* Since no error yet, throw away the old symbol table.  */

      if (symfile_objfile != NULL)
	{
	  free_objfile (symfile_objfile);
	  symfile_objfile = NULL;
	}

      /* Currently we keep symbols from the add-symbol-file command.
         If the user wants to get rid of them, they should do "symbol-file"
         without arguments first.  Not sure this is the best behavior
         (PR 2207).  */

      (*objfile->sf->sym_new_init) (objfile);
    }

  /* Convert addr into an offset rather than an absolute address.
     We find the lowest address of a loaded segment in the objfile,
     and assume that <addr> is where that got loaded.

     We no longer warn if the lowest section is not a text segment (as
     happens for the PA64 port.  */
  if (!mainline && addrs && addrs->other[0].name)
    {
      asection *lower_sect;
      asection *sect;
      CORE_ADDR lower_offset;
      int i;

      /* Find lowest loadable section to be used as starting point for
         continguous sections. FIXME!! won't work without call to find
	 .text first, but this assumes text is lowest section. */
      lower_sect = bfd_get_section_by_name (objfile->obfd, ".text");
      if (lower_sect == NULL)
	bfd_map_over_sections (objfile->obfd, find_lowest_section,
			       &lower_sect);
      if (lower_sect == NULL)
	{
	  warning (_("no loadable sections found in added symbol-file %s"),
		   objfile->name);
	  lower_offset = 0;
	}
      else
	lower_offset = bfd_section_vma (objfile->obfd, lower_sect);

      /* Calculate offsets for the loadable sections.
 	 FIXME! Sections must be in order of increasing loadable section
 	 so that contiguous sections can use the lower-offset!!!

         Adjust offsets if the segments are not contiguous.
         If the section is contiguous, its offset should be set to
 	 the offset of the highest loadable section lower than it
 	 (the loadable section directly below it in memory).
 	 this_offset = lower_offset = lower_addr - lower_orig_addr */

        for (i = 0; i < addrs->num_sections && addrs->other[i].name; i++)
          {
            if (addrs->other[i].addr != 0)
              {
                sect = bfd_get_section_by_name (objfile->obfd,
                                                addrs->other[i].name);
                if (sect)
                  {
                    addrs->other[i].addr
                      -= bfd_section_vma (objfile->obfd, sect);
                    lower_offset = addrs->other[i].addr;
                    /* This is the index used by BFD. */
                    addrs->other[i].sectindex = sect->index ;
                  }
                else
                  {
                    warning (_("section %s not found in %s"),
                             addrs->other[i].name,
                             objfile->name);
                    addrs->other[i].addr = 0;
                  }
              }
            else
              addrs->other[i].addr = lower_offset;
          }
    }

  /* Initialize symbol reading routines for this objfile, allow complaints to
     appear for this new file, and record how verbose to be, then do the
     initial symbol reading for this file. */

  (*objfile->sf->sym_init) (objfile);
  clear_complaints (&symfile_complaints, 1, add_flags & SYMFILE_VERBOSE);

  if (addrs)
    (*objfile->sf->sym_offsets) (objfile, addrs);
  else
    {
      size_t size = SIZEOF_N_SECTION_OFFSETS (num_offsets);

      /* Just copy in the offset table directly as given to us.  */
      objfile->num_sections = num_offsets;
      objfile->section_offsets
        = ((struct section_offsets *)
           obstack_alloc (&objfile->objfile_obstack, size));
      memcpy (objfile->section_offsets, offsets, size);

      init_objfile_sect_indices (objfile);
    }

  (*objfile->sf->sym_read) (objfile, mainline);

  /* Discard cleanups as symbol reading was successful.  */

  discard_cleanups (old_chain);
  xfree (local_addr);
}

/* Perform required actions after either reading in the initial
   symbols for a new objfile, or mapping in the symbols from a reusable
   objfile. */

void
new_symfile_objfile (struct objfile *objfile, int add_flags)
{

  /* If this is the main symbol file we have to clean up all users of the
     old main symbol file. Otherwise it is sufficient to fixup all the
     breakpoints that may have been redefined by this symbol file.  */
  if (add_flags & SYMFILE_MAINLINE)
    {
      /* OK, make it the "real" symbol file.  */
      symfile_objfile = objfile;

      clear_symtab_users ();
    }
  else if ((add_flags & SYMFILE_DEFER_BP_RESET) == 0)
    {
      breakpoint_re_set ();
    }

  /* We're done reading the symbol file; finish off complaints.  */
<<<<<<< HEAD
  clear_complaints (&symfile_complaints, 0, verbo);

  /* We have finished unloading of OBJFILE.  */
  observer_notify_objfile_unloaded ();
=======
  clear_complaints (&symfile_complaints, 0, add_flags & SYMFILE_VERBOSE);
>>>>>>> 97854b98
}

/* Process a symbol file, as either the main file or as a dynamically
   loaded file.

   ABFD is a BFD already open on the file, as from symfile_bfd_open.
   This BFD will be closed on error, and is always consumed by this function.

   ADD_FLAGS encodes verbosity, whether this is main symbol file or
   extra, such as dynamically loaded code, and what to do with breakpoins.

   ADDRS, OFFSETS, and NUM_OFFSETS are as described for
   syms_from_objfile, above.
   ADDRS is ignored when SYMFILE_MAINLINE bit is set in ADD_FLAGS.

   Upon success, returns a pointer to the objfile that was added.
   Upon failure, jumps back to command level (never returns). */

static struct objfile *
symbol_file_add_with_addrs_or_offsets (bfd *abfd,
                                       int add_flags,
                                       struct section_addr_info *addrs,
                                       struct section_offsets *offsets,
                                       int num_offsets,
                                       int flags)
{
  struct objfile *objfile;
  struct partial_symtab *psymtab;
  char *debugfile = NULL;
  struct section_addr_info *orig_addrs = NULL;
  struct cleanup *my_cleanups;
  const char *name = bfd_get_filename (abfd);
  const int from_tty = add_flags & SYMFILE_VERBOSE;

  my_cleanups = make_cleanup_bfd_close (abfd);

  /* Give user a chance to burp if we'd be
     interactively wiping out any existing symbols.  */

  if ((have_full_symbols () || have_partial_symbols ())
      && (add_flags & SYMFILE_MAINLINE)
      && from_tty
      && !query (_("Load new symbol table from \"%s\"? "), name))
    error (_("Not confirmed."));

  objfile = allocate_objfile (abfd, flags);
  discard_cleanups (my_cleanups);

  if (addrs)
    {
      orig_addrs = copy_section_addr_info (addrs);
      make_cleanup_free_section_addr_info (orig_addrs);
    }

  /* We either created a new mapped symbol table, mapped an existing
     symbol table file which has not had initial symbol reading
     performed, or need to read an unmapped symbol table. */
  if (from_tty || info_verbose)
    {
      if (deprecated_pre_add_symbol_hook)
	deprecated_pre_add_symbol_hook (name);
      else
	{
          if (print_symbol_loading)
	    {
	      printf_unfiltered (_("Reading symbols from %s..."), name);
	      wrap_here ("");
	      gdb_flush (gdb_stdout);
	    }
	}
    }
  syms_from_objfile (objfile, addrs, offsets, num_offsets,
		     add_flags);

  /* We now have at least a partial symbol table.  Check to see if the
     user requested that all symbols be read on initial access via either
     the gdb startup command line or on a per symbol file basis.  Expand
     all partial symbol tables for this objfile if so. */

  if ((flags & OBJF_READNOW) || readnow_symbol_files)
    {
      if ((from_tty || info_verbose) && print_symbol_loading)
	{
	  printf_unfiltered (_("expanding to full symbols..."));
	  wrap_here ("");
	  gdb_flush (gdb_stdout);
	}

      for (psymtab = objfile->psymtabs;
	   psymtab != NULL;
	   psymtab = psymtab->next)
	{
	  psymtab_to_symtab (psymtab);
	}
    }

  /* If the file has its own symbol tables it has no separate debug info.
     `.dynsym'/`.symtab' go to MSYMBOLS, `.debug_info' goes to SYMTABS/PSYMTABS.
     `.gnu_debuglink' may no longer be present with `.note.gnu.build-id'.  */
  if (objfile->psymtabs == NULL)
    debugfile = find_separate_debug_file (objfile);
  if (debugfile)
    {
      if (addrs != NULL)
	{
	  objfile->separate_debug_objfile
            = symbol_file_add (debugfile, add_flags, orig_addrs, flags);
	}
      else
	{
	  objfile->separate_debug_objfile
            = symbol_file_add (debugfile, add_flags, NULL, flags);
	}
      objfile->separate_debug_objfile->separate_debug_objfile_backlink
        = objfile;

      /* Put the separate debug object before the normal one, this is so that
         usage of the ALL_OBJFILES_SAFE macro will stay safe. */
      put_objfile_before (objfile->separate_debug_objfile, objfile);

      xfree (debugfile);
    }

  if (!have_partial_symbols () && !have_full_symbols ()
      && print_symbol_loading)
    {
      wrap_here ("");
      printf_unfiltered (_("(no debugging symbols found)"));
      if (from_tty || info_verbose)
        printf_unfiltered ("...");
      else
        printf_unfiltered ("\n");
      wrap_here ("");
    }

  if (from_tty || info_verbose)
    {
      if (deprecated_post_add_symbol_hook)
	deprecated_post_add_symbol_hook ();
      else
	{
	  if (print_symbol_loading)
	    printf_unfiltered (_("done.\n"));
	}
    }

  /* We print some messages regardless of whether 'from_tty ||
     info_verbose' is true, so make sure they go out at the right
     time.  */
  gdb_flush (gdb_stdout);

  do_cleanups (my_cleanups);

  if (objfile->sf == NULL)
    {
      observer_notify_new_objfile (objfile);
      return objfile;	/* No symbols. */
    }

  new_symfile_objfile (objfile, add_flags);

  observer_notify_new_objfile (objfile);

  bfd_cache_close_all ();
  return (objfile);
}


/* Process the symbol file ABFD, as either the main file or as a
   dynamically loaded file.

   See symbol_file_add_with_addrs_or_offsets's comments for
   details.  */
struct objfile *
symbol_file_add_from_bfd (bfd *abfd, int add_flags,
                          struct section_addr_info *addrs,
                          int flags)
{
  return symbol_file_add_with_addrs_or_offsets (abfd, add_flags, addrs, 0, 0,
                                                flags);
}


/* Process a symbol file, as either the main file or as a dynamically
   loaded file.  See symbol_file_add_with_addrs_or_offsets's comments
   for details.  */
struct objfile *
symbol_file_add (char *name, int add_flags, struct section_addr_info *addrs,
		 int flags)
{
  return symbol_file_add_from_bfd (symfile_bfd_open (name), add_flags, addrs,
                                   flags);
}


/* Call symbol_file_add() with default values and update whatever is
   affected by the loading of a new main().
   Used when the file is supplied in the gdb command line
   and by some targets with special loading requirements.
   The auxiliary function, symbol_file_add_main_1(), has the flags
   argument for the switches that can only be specified in the symbol_file
   command itself.  */

void
symbol_file_add_main (char *args, int from_tty)
{
  symbol_file_add_main_1 (args, from_tty, 0);
}

static void
symbol_file_add_main_1 (char *args, int from_tty, int flags)
{
  const int add_flags = SYMFILE_MAINLINE | (from_tty ? SYMFILE_VERBOSE : 0);
  symbol_file_add (args, add_flags, NULL, flags);

  /* Getting new symbols may change our opinion about
     what is frameless.  */
  reinit_frame_cache ();

  set_initial_language ();
}

void
symbol_file_clear (int from_tty)
{
  if ((have_full_symbols () || have_partial_symbols ())
      && from_tty
      && (symfile_objfile
	  ? !query (_("Discard symbol table from `%s'? "),
		    symfile_objfile->name)
	  : !query (_("Discard symbol table? "))))
    error (_("Not confirmed."));

  free_all_objfiles ();

  /* solib descriptors may have handles to objfiles.  Since their
     storage has just been released, we'd better wipe the solib
     descriptors as well.  */
  no_shared_libraries (NULL, from_tty);

  symfile_objfile = NULL;
  if (from_tty)
    printf_unfiltered (_("No symbol file now.\n"));
}

struct build_id
  {
    size_t size;
    gdb_byte data[1];
  };

/* Locate NT_GNU_BUILD_ID from ABFD and return its content.  */

static struct build_id *
build_id_bfd_get (bfd *abfd)
{
  struct build_id *retval;

  if (!bfd_check_format (abfd, bfd_object)
      || bfd_get_flavour (abfd) != bfd_target_elf_flavour
      || elf_tdata (abfd)->build_id == NULL)
    return NULL;

  retval = xmalloc (sizeof *retval - 1 + elf_tdata (abfd)->build_id_size);
  retval->size = elf_tdata (abfd)->build_id_size;
  memcpy (retval->data, elf_tdata (abfd)->build_id, retval->size);

  return retval;
}

/* Return if FILENAME has NT_GNU_BUILD_ID matching the CHECK value.  */

static int
build_id_verify (const char *filename, struct build_id *check)
{
  bfd *abfd;
  struct build_id *found = NULL;
  int retval = 0;

  /* We expect to be silent on the non-existing files.  */
  if (remote_filename_p (filename))
    abfd = remote_bfd_open (filename, gnutarget);
  else
    abfd = bfd_openr (filename, gnutarget);
  if (abfd == NULL)
    return 0;

  found = build_id_bfd_get (abfd);

  if (found == NULL)
    warning (_("File \"%s\" has no build-id, file skipped"), filename);
  else if (found->size != check->size
           || memcmp (found->data, check->data, found->size) != 0)
    warning (_("File \"%s\" has a different build-id, file skipped"), filename);
  else
    retval = 1;

  if (!bfd_close (abfd))
    warning (_("cannot close \"%s\": %s"), filename,
	     bfd_errmsg (bfd_get_error ()));

  xfree (found);

  return retval;
}

static char *
build_id_to_debug_filename (struct build_id *build_id)
{
  char *link, *s, *retval = NULL;
  gdb_byte *data = build_id->data;
  size_t size = build_id->size;

  /* DEBUG_FILE_DIRECTORY/.build-id/ab/cdef */
  link = xmalloc (strlen (debug_file_directory) + (sizeof "/.build-id/" - 1) + 1
		  + 2 * size + (sizeof ".debug" - 1) + 1);
  s = link + sprintf (link, "%s/.build-id/", debug_file_directory);
  if (size > 0)
    {
      size--;
      s += sprintf (s, "%02x", (unsigned) *data++);
    }
  if (size > 0)
    *s++ = '/';
  while (size-- > 0)
    s += sprintf (s, "%02x", (unsigned) *data++);
  strcpy (s, ".debug");

  /* lrealpath() is expensive even for the usually non-existent files.  */
  if (access (link, F_OK) == 0)
    retval = lrealpath (link);
  xfree (link);

  if (retval != NULL && !build_id_verify (retval, build_id))
    {
      xfree (retval);
      retval = NULL;
    }

  return retval;
}

static char *
get_debug_link_info (struct objfile *objfile, unsigned long *crc32_out)
{
  asection *sect;
  bfd_size_type debuglink_size;
  unsigned long crc32;
  char *contents;
  int crc_offset;
  unsigned char *p;

  sect = bfd_get_section_by_name (objfile->obfd, ".gnu_debuglink");

  if (sect == NULL)
    return NULL;

  debuglink_size = bfd_section_size (objfile->obfd, sect);

  contents = xmalloc (debuglink_size);
  bfd_get_section_contents (objfile->obfd, sect, contents,
			    (file_ptr)0, (bfd_size_type)debuglink_size);

  /* Crc value is stored after the filename, aligned up to 4 bytes. */
  crc_offset = strlen (contents) + 1;
  crc_offset = (crc_offset + 3) & ~3;

  crc32 = bfd_get_32 (objfile->obfd, (bfd_byte *) (contents + crc_offset));

  *crc32_out = crc32;
  return contents;
}

static int
separate_debug_file_exists (const char *name, unsigned long crc)
{
  unsigned long file_crc = 0;
  bfd *abfd;
  gdb_byte buffer[8*1024];
  int count;

  if (remote_filename_p (name))
    abfd = remote_bfd_open (name, gnutarget);
  else
    abfd = bfd_openr (name, gnutarget);

  if (!abfd)
    return 0;

  while ((count = bfd_bread (buffer, sizeof (buffer), abfd)) > 0)
    file_crc = gnu_debuglink_crc32 (file_crc, buffer, count);

  bfd_close (abfd);

  return crc == file_crc;
}

char *debug_file_directory = NULL;
static void
show_debug_file_directory (struct ui_file *file, int from_tty,
			   struct cmd_list_element *c, const char *value)
{
  fprintf_filtered (file, _("\
The directory where separate debug symbols are searched for is \"%s\".\n"),
		    value);
}

#if ! defined (DEBUG_SUBDIRECTORY)
#define DEBUG_SUBDIRECTORY ".debug"
#endif

static char *
find_separate_debug_file (struct objfile *objfile)
{
  asection *sect;
  char *basename;
  char *dir;
  char *debugfile;
  char *name_copy;
  char *canon_name;
  bfd_size_type debuglink_size;
  unsigned long crc32;
  int i;
  struct build_id *build_id;

  build_id = build_id_bfd_get (objfile->obfd);
  if (build_id != NULL)
    {
      char *build_id_name;

      build_id_name = build_id_to_debug_filename (build_id);
      xfree (build_id);
      /* Prevent looping on a stripped .debug file.  */
      if (build_id_name != NULL && strcmp (build_id_name, objfile->name) == 0)
        {
	  warning (_("\"%s\": separate debug info file has no debug info"),
		   build_id_name);
	  xfree (build_id_name);
	}
      else if (build_id_name != NULL)
        return build_id_name;
    }

  basename = get_debug_link_info (objfile, &crc32);

  if (basename == NULL)
    return NULL;

  dir = xstrdup (objfile->name);

  /* Strip off the final filename part, leaving the directory name,
     followed by a slash.  Objfile names should always be absolute and
     tilde-expanded, so there should always be a slash in there
     somewhere.  */
  for (i = strlen(dir) - 1; i >= 0; i--)
    {
      if (IS_DIR_SEPARATOR (dir[i]))
	break;
    }
  gdb_assert (i >= 0 && IS_DIR_SEPARATOR (dir[i]));
  dir[i+1] = '\0';

  debugfile = alloca (strlen (debug_file_directory) + 1
                      + strlen (dir)
                      + strlen (DEBUG_SUBDIRECTORY)
                      + strlen ("/")
                      + strlen (basename)
                      + 1);

  /* First try in the same directory as the original file.  */
  strcpy (debugfile, dir);
  strcat (debugfile, basename);

  if (separate_debug_file_exists (debugfile, crc32))
    {
      xfree (basename);
      xfree (dir);
      return xstrdup (debugfile);
    }

  /* Then try in the subdirectory named DEBUG_SUBDIRECTORY.  */
  strcpy (debugfile, dir);
  strcat (debugfile, DEBUG_SUBDIRECTORY);
  strcat (debugfile, "/");
  strcat (debugfile, basename);

  if (separate_debug_file_exists (debugfile, crc32))
    {
      xfree (basename);
      xfree (dir);
      return xstrdup (debugfile);
    }

  /* Then try in the global debugfile directory.  */
  strcpy (debugfile, debug_file_directory);
  strcat (debugfile, "/");
  strcat (debugfile, dir);
  strcat (debugfile, basename);

  if (separate_debug_file_exists (debugfile, crc32))
    {
      xfree (basename);
      xfree (dir);
      return xstrdup (debugfile);
    }

  /* If the file is in the sysroot, try using its base path in the
     global debugfile directory.  */
  canon_name = lrealpath (dir);
  if (canon_name
      && strncmp (canon_name, gdb_sysroot, strlen (gdb_sysroot)) == 0
      && IS_DIR_SEPARATOR (canon_name[strlen (gdb_sysroot)]))
    {
      strcpy (debugfile, debug_file_directory);
      strcat (debugfile, canon_name + strlen (gdb_sysroot));
      strcat (debugfile, "/");
      strcat (debugfile, basename);

      if (separate_debug_file_exists (debugfile, crc32))
	{
	  xfree (canon_name);
	  xfree (basename);
	  xfree (dir);
	  return xstrdup (debugfile);
	}
    }
  
  if (canon_name)
    xfree (canon_name);

  xfree (basename);
  xfree (dir);
  return NULL;
}


/* This is the symbol-file command.  Read the file, analyze its
   symbols, and add a struct symtab to a symtab list.  The syntax of
   the command is rather bizarre:

   1. The function buildargv implements various quoting conventions
   which are undocumented and have little or nothing in common with
   the way things are quoted (or not quoted) elsewhere in GDB.

   2. Options are used, which are not generally used in GDB (perhaps
   "set mapped on", "set readnow on" would be better)

   3. The order of options matters, which is contrary to GNU
   conventions (because it is confusing and inconvenient).  */

void
symbol_file_command (char *args, int from_tty)
{
  dont_repeat ();

  if (args == NULL)
    {
      symbol_file_clear (from_tty);
    }
  else
    {
      char **argv = gdb_buildargv (args);
      int flags = OBJF_USERLOADED;
      struct cleanup *cleanups;
      char *name = NULL;

      cleanups = make_cleanup_freeargv (argv);
      while (*argv != NULL)
	{
	  if (strcmp (*argv, "-readnow") == 0)
	    flags |= OBJF_READNOW;
	  else if (**argv == '-')
	    error (_("unknown option `%s'"), *argv);
	  else
	    {
	      symbol_file_add_main_1 (*argv, from_tty, flags);
	      name = *argv;
	    }

	  argv++;
	}

      if (name == NULL)
	error (_("no symbol file name was specified"));

      do_cleanups (cleanups);
    }
}

/* Set the initial language.

   FIXME: A better solution would be to record the language in the
   psymtab when reading partial symbols, and then use it (if known) to
   set the language.  This would be a win for formats that encode the
   language in an easily discoverable place, such as DWARF.  For
   stabs, we can jump through hoops looking for specially named
   symbols or try to intuit the language from the specific type of
   stabs we find, but we can't do that until later when we read in
   full symbols.  */

void
set_initial_language (void)
{
  struct partial_symtab *pst;
  enum language lang = language_unknown;

  pst = find_main_psymtab ();
  if (pst != NULL)
    {
      if (pst->filename != NULL)
	lang = deduce_language_from_filename (pst->filename);

      if (lang == language_unknown)
	{
	  /* Make C the default language */
	  lang = language_c;
	}

      set_language (lang);
      expected_language = current_language; /* Don't warn the user.  */
    }
}

/* Open the file specified by NAME and hand it off to BFD for
   preliminary analysis.  Return a newly initialized bfd *, which
   includes a newly malloc'd` copy of NAME (tilde-expanded and made
   absolute).  In case of trouble, error() is called.  */

bfd *
symfile_bfd_open (char *name)
{
  bfd *sym_bfd;
  int desc;
  char *absolute_name;

  if (remote_filename_p (name))
    {
      name = xstrdup (name);
      sym_bfd = remote_bfd_open (name, gnutarget);
      if (!sym_bfd)
	{
	  make_cleanup (xfree, name);
	  error (_("`%s': can't open to read symbols: %s."), name,
		 bfd_errmsg (bfd_get_error ()));
	}

      if (!bfd_check_format (sym_bfd, bfd_object))
	{
	  bfd_close (sym_bfd);
	  make_cleanup (xfree, name);
	  error (_("`%s': can't read symbols: %s."), name,
		 bfd_errmsg (bfd_get_error ()));
	}

      return sym_bfd;
    }

  name = tilde_expand (name);	/* Returns 1st new malloc'd copy.  */

  /* Look down path for it, allocate 2nd new malloc'd copy.  */
  desc = openp (getenv ("PATH"), OPF_TRY_CWD_FIRST, name,
		O_RDONLY | O_BINARY, &absolute_name);
#if defined(__GO32__) || defined(_WIN32) || defined (__CYGWIN__)
  if (desc < 0)
    {
      char *exename = alloca (strlen (name) + 5);
      strcat (strcpy (exename, name), ".exe");
      desc = openp (getenv ("PATH"), OPF_TRY_CWD_FIRST, exename,
		    O_RDONLY | O_BINARY, &absolute_name);
    }
#endif
  if (desc < 0)
    {
      make_cleanup (xfree, name);
      perror_with_name (name);
    }

  /* Free 1st new malloc'd copy, but keep the 2nd malloc'd copy in
     bfd.  It'll be freed in free_objfile(). */
  xfree (name);
  name = absolute_name;

  sym_bfd = bfd_fopen (name, gnutarget, FOPEN_RB, desc);
  if (!sym_bfd)
    {
      close (desc);
      make_cleanup (xfree, name);
      error (_("`%s': can't open to read symbols: %s."), name,
	     bfd_errmsg (bfd_get_error ()));
    }
  bfd_set_cacheable (sym_bfd, 1);

  if (!bfd_check_format (sym_bfd, bfd_object))
    {
      /* FIXME: should be checking for errors from bfd_close (for one
         thing, on error it does not free all the storage associated
         with the bfd).  */
      bfd_close (sym_bfd);	/* This also closes desc.  */
      make_cleanup (xfree, name);
      error (_("`%s': can't read symbols: %s."), name,
	     bfd_errmsg (bfd_get_error ()));
    }

  return sym_bfd;
}

/* Return the section index for SECTION_NAME on OBJFILE.  Return -1 if
   the section was not found.  */

int
get_section_index (struct objfile *objfile, char *section_name)
{
  asection *sect = bfd_get_section_by_name (objfile->obfd, section_name);

  if (sect)
    return sect->index;
  else
    return -1;
}

/* Link SF into the global symtab_fns list.  Called on startup by the
   _initialize routine in each object file format reader, to register
   information about each format the the reader is prepared to
   handle. */

void
add_symtab_fns (struct sym_fns *sf)
{
  sf->next = symtab_fns;
  symtab_fns = sf;
}

/* Initialize OBJFILE to read symbols from its associated BFD.  It
   either returns or calls error().  The result is an initialized
   struct sym_fns in the objfile structure, that contains cached
   information about the symbol file.  */

static struct sym_fns *
find_sym_fns (bfd *abfd)
{
  struct sym_fns *sf;
  enum bfd_flavour our_flavour = bfd_get_flavour (abfd);

  if (our_flavour == bfd_target_srec_flavour
      || our_flavour == bfd_target_ihex_flavour
      || our_flavour == bfd_target_tekhex_flavour)
    return NULL;	/* No symbols.  */

  for (sf = symtab_fns; sf != NULL; sf = sf->next)
    if (our_flavour == sf->sym_flavour)
      return sf;

  error (_("I'm sorry, Dave, I can't do that.  Symbol format `%s' unknown."),
	 bfd_get_target (abfd));
}


/* This function runs the load command of our current target.  */

static void
load_command (char *arg, int from_tty)
{
  /* The user might be reloading because the binary has changed.  Take
     this opportunity to check.  */
  reopen_exec_file ();
  reread_symbols ();

  if (arg == NULL)
    {
      char *parg;
      int count = 0;

      parg = arg = get_exec_file (1);

      /* Count how many \ " ' tab space there are in the name.  */
      while ((parg = strpbrk (parg, "\\\"'\t ")))
	{
	  parg++;
	  count++;
	}

      if (count)
	{
	  /* We need to quote this string so buildargv can pull it apart.  */
	  char *temp = xmalloc (strlen (arg) + count + 1 );
	  char *ptemp = temp;
	  char *prev;

	  make_cleanup (xfree, temp);

	  prev = parg = arg;
	  while ((parg = strpbrk (parg, "\\\"'\t ")))
	    {
	      strncpy (ptemp, prev, parg - prev);
	      ptemp += parg - prev;
	      prev = parg++;
	      *ptemp++ = '\\';
	    }
	  strcpy (ptemp, prev);

	  arg = temp;
	}
    }

  target_load (arg, from_tty);

  /* After re-loading the executable, we don't really know which
     overlays are mapped any more.  */
  overlay_cache_invalid = 1;
}

/* This version of "load" should be usable for any target.  Currently
   it is just used for remote targets, not inftarg.c or core files,
   on the theory that only in that case is it useful.

   Avoiding xmodem and the like seems like a win (a) because we don't have
   to worry about finding it, and (b) On VMS, fork() is very slow and so
   we don't want to run a subprocess.  On the other hand, I'm not sure how
   performance compares.  */

static int validate_download = 0;

/* Callback service function for generic_load (bfd_map_over_sections).  */

static void
add_section_size_callback (bfd *abfd, asection *asec, void *data)
{
  bfd_size_type *sum = data;

  *sum += bfd_get_section_size (asec);
}

/* Opaque data for load_section_callback.  */
struct load_section_data {
  unsigned long load_offset;
  struct load_progress_data *progress_data;
  VEC(memory_write_request_s) *requests;
};

/* Opaque data for load_progress.  */
struct load_progress_data {
  /* Cumulative data.  */
  unsigned long write_count;
  unsigned long data_count;
  bfd_size_type total_size;
};

/* Opaque data for load_progress for a single section.  */
struct load_progress_section_data {
  struct load_progress_data *cumulative;

  /* Per-section data.  */
  const char *section_name;
  ULONGEST section_sent;
  ULONGEST section_size;
  CORE_ADDR lma;
  gdb_byte *buffer;
};

/* Target write callback routine for progress reporting.  */

static void
load_progress (ULONGEST bytes, void *untyped_arg)
{
  struct load_progress_section_data *args = untyped_arg;
  struct load_progress_data *totals;

  if (args == NULL)
    /* Writing padding data.  No easy way to get at the cumulative
       stats, so just ignore this.  */
    return;

  totals = args->cumulative;

  if (bytes == 0 && args->section_sent == 0)
    {
      /* The write is just starting.  Let the user know we've started
	 this section.  */
      ui_out_message (uiout, 0, "Loading section %s, size %s lma %s\n",
		      args->section_name, hex_string (args->section_size),
		      paddress (target_gdbarch, args->lma));
      return;
    }

  if (validate_download)
    {
      /* Broken memories and broken monitors manifest themselves here
	 when bring new computers to life.  This doubles already slow
	 downloads.  */
      /* NOTE: cagney/1999-10-18: A more efficient implementation
	 might add a verify_memory() method to the target vector and
	 then use that.  remote.c could implement that method using
	 the ``qCRC'' packet.  */
      gdb_byte *check = xmalloc (bytes);
      struct cleanup *verify_cleanups = make_cleanup (xfree, check);

      if (target_read_memory (args->lma, check, bytes) != 0)
	error (_("Download verify read failed at %s"),
	       paddress (target_gdbarch, args->lma));
      if (memcmp (args->buffer, check, bytes) != 0)
	error (_("Download verify compare failed at %s"),
	       paddress (target_gdbarch, args->lma));
      do_cleanups (verify_cleanups);
    }
  totals->data_count += bytes;
  args->lma += bytes;
  args->buffer += bytes;
  totals->write_count += 1;
  args->section_sent += bytes;
  if (quit_flag
      || (deprecated_ui_load_progress_hook != NULL
	  && deprecated_ui_load_progress_hook (args->section_name,
					       args->section_sent)))
    error (_("Canceled the download"));

  if (deprecated_show_load_progress != NULL)
    deprecated_show_load_progress (args->section_name,
				   args->section_sent,
				   args->section_size,
				   totals->data_count,
				   totals->total_size);
}

/* Callback service function for generic_load (bfd_map_over_sections).  */

static void
load_section_callback (bfd *abfd, asection *asec, void *data)
{
  struct memory_write_request *new_request;
  struct load_section_data *args = data;
  struct load_progress_section_data *section_data;
  bfd_size_type size = bfd_get_section_size (asec);
  gdb_byte *buffer;
  const char *sect_name = bfd_get_section_name (abfd, asec);

  if ((bfd_get_section_flags (abfd, asec) & SEC_LOAD) == 0)
    return;

  if (size == 0)
    return;

  new_request = VEC_safe_push (memory_write_request_s,
			       args->requests, NULL);
  memset (new_request, 0, sizeof (struct memory_write_request));
  section_data = xcalloc (1, sizeof (struct load_progress_section_data));
  new_request->begin = bfd_section_lma (abfd, asec) + args->load_offset;
  new_request->end = new_request->begin + size; /* FIXME Should size be in instead?  */
  new_request->data = xmalloc (size);
  new_request->baton = section_data;

  buffer = new_request->data;

  section_data->cumulative = args->progress_data;
  section_data->section_name = sect_name;
  section_data->section_size = size;
  section_data->lma = new_request->begin;
  section_data->buffer = buffer;

  bfd_get_section_contents (abfd, asec, buffer, 0, size);
}

/* Clean up an entire memory request vector, including load
   data and progress records.  */

static void
clear_memory_write_data (void *arg)
{
  VEC(memory_write_request_s) **vec_p = arg;
  VEC(memory_write_request_s) *vec = *vec_p;
  int i;
  struct memory_write_request *mr;

  for (i = 0; VEC_iterate (memory_write_request_s, vec, i, mr); ++i)
    {
      xfree (mr->data);
      xfree (mr->baton);
    }
  VEC_free (memory_write_request_s, vec);
}

void
generic_load (char *args, int from_tty)
{
  bfd *loadfile_bfd;
  struct timeval start_time, end_time;
  char *filename;
  struct cleanup *old_cleanups = make_cleanup (null_cleanup, 0);
  struct load_section_data cbdata;
  struct load_progress_data total_progress;

  CORE_ADDR entry;
  char **argv;

  memset (&cbdata, 0, sizeof (cbdata));
  memset (&total_progress, 0, sizeof (total_progress));
  cbdata.progress_data = &total_progress;

  make_cleanup (clear_memory_write_data, &cbdata.requests);

  if (args == NULL)
    error_no_arg (_("file to load"));

  argv = gdb_buildargv (args);
  make_cleanup_freeargv (argv);

  filename = tilde_expand (argv[0]);
  make_cleanup (xfree, filename);

  if (argv[1] != NULL)
    {
      char *endptr;

      cbdata.load_offset = strtoul (argv[1], &endptr, 0);

      /* If the last word was not a valid number then
         treat it as a file name with spaces in.  */
      if (argv[1] == endptr)
        error (_("Invalid download offset:%s."), argv[1]);

      if (argv[2] != NULL)
	error (_("Too many parameters."));
    }

  /* Open the file for loading. */
  loadfile_bfd = bfd_openr (filename, gnutarget);
  if (loadfile_bfd == NULL)
    {
      perror_with_name (filename);
      return;
    }

  /* FIXME: should be checking for errors from bfd_close (for one thing,
     on error it does not free all the storage associated with the
     bfd).  */
  make_cleanup_bfd_close (loadfile_bfd);

  if (!bfd_check_format (loadfile_bfd, bfd_object))
    {
      error (_("\"%s\" is not an object file: %s"), filename,
	     bfd_errmsg (bfd_get_error ()));
    }

  bfd_map_over_sections (loadfile_bfd, add_section_size_callback,
			 (void *) &total_progress.total_size);

  bfd_map_over_sections (loadfile_bfd, load_section_callback, &cbdata);

  gettimeofday (&start_time, NULL);

  if (target_write_memory_blocks (cbdata.requests, flash_discard,
				  load_progress) != 0)
    error (_("Load failed"));

  gettimeofday (&end_time, NULL);

  entry = bfd_get_start_address (loadfile_bfd);
  ui_out_text (uiout, "Start address ");
  ui_out_field_fmt (uiout, "address", "%s", paddress (target_gdbarch, entry));
  ui_out_text (uiout, ", load size ");
  ui_out_field_fmt (uiout, "load-size", "%lu", total_progress.data_count);
  ui_out_text (uiout, "\n");
  /* We were doing this in remote-mips.c, I suspect it is right
     for other targets too.  */
  regcache_write_pc (get_current_regcache (), entry);

  /* FIXME: are we supposed to call symbol_file_add or not?  According
     to a comment from remote-mips.c (where a call to symbol_file_add
     was commented out), making the call confuses GDB if more than one
     file is loaded in.  Some targets do (e.g., remote-vx.c) but
     others don't (or didn't - perhaps they have all been deleted).  */

  print_transfer_performance (gdb_stdout, total_progress.data_count,
			      total_progress.write_count,
			      &start_time, &end_time);

  do_cleanups (old_cleanups);
}

/* Report how fast the transfer went. */

/* DEPRECATED: cagney/1999-10-18: report_transfer_performance is being
   replaced by print_transfer_performance (with a very different
   function signature). */

void
report_transfer_performance (unsigned long data_count, time_t start_time,
			     time_t end_time)
{
  struct timeval start, end;

  start.tv_sec = start_time;
  start.tv_usec = 0;
  end.tv_sec = end_time;
  end.tv_usec = 0;

  print_transfer_performance (gdb_stdout, data_count, 0, &start, &end);
}

void
print_transfer_performance (struct ui_file *stream,
			    unsigned long data_count,
			    unsigned long write_count,
			    const struct timeval *start_time,
			    const struct timeval *end_time)
{
  ULONGEST time_count;

  /* Compute the elapsed time in milliseconds, as a tradeoff between
     accuracy and overflow.  */
  time_count = (end_time->tv_sec - start_time->tv_sec) * 1000;
  time_count += (end_time->tv_usec - start_time->tv_usec) / 1000;

  ui_out_text (uiout, "Transfer rate: ");
  if (time_count > 0)
    {
      unsigned long rate = ((ULONGEST) data_count * 1000) / time_count;

      if (ui_out_is_mi_like_p (uiout))
	{
	  ui_out_field_fmt (uiout, "transfer-rate", "%lu", rate * 8);
	  ui_out_text (uiout, " bits/sec");
	}
      else if (rate < 1024)
	{
	  ui_out_field_fmt (uiout, "transfer-rate", "%lu", rate);
	  ui_out_text (uiout, " bytes/sec");
	}
      else
	{
	  ui_out_field_fmt (uiout, "transfer-rate", "%lu", rate / 1024);
	  ui_out_text (uiout, " KB/sec");
	}
    }
  else
    {
      ui_out_field_fmt (uiout, "transferred-bits", "%lu", (data_count * 8));
      ui_out_text (uiout, " bits in <1 sec");
    }
  if (write_count > 0)
    {
      ui_out_text (uiout, ", ");
      ui_out_field_fmt (uiout, "write-rate", "%lu", data_count / write_count);
      ui_out_text (uiout, " bytes/write");
    }
  ui_out_text (uiout, ".\n");
}

/* This function allows the addition of incrementally linked object files.
   It does not modify any state in the target, only in the debugger.  */
/* Note: ezannoni 2000-04-13 This function/command used to have a
   special case syntax for the rombug target (Rombug is the boot
   monitor for Microware's OS-9 / OS-9000, see remote-os9k.c). In the
   rombug case, the user doesn't need to supply a text address,
   instead a call to target_link() (in target.c) would supply the
   value to use. We are now discontinuing this type of ad hoc syntax. */

static void
add_symbol_file_command (char *args, int from_tty)
{
  struct gdbarch *gdbarch = get_current_arch ();
  char *filename = NULL;
  int flags = OBJF_USERLOADED;
  char *arg;
  int expecting_option = 0;
  int section_index = 0;
  int argcnt = 0;
  int sec_num = 0;
  int i;
  int expecting_sec_name = 0;
  int expecting_sec_addr = 0;
  char **argv;

  struct sect_opt
  {
    char *name;
    char *value;
  };

  struct section_addr_info *section_addrs;
  struct sect_opt *sect_opts = NULL;
  size_t num_sect_opts = 0;
  struct cleanup *my_cleanups = make_cleanup (null_cleanup, NULL);

  num_sect_opts = 16;
  sect_opts = (struct sect_opt *) xmalloc (num_sect_opts
					   * sizeof (struct sect_opt));

  dont_repeat ();

  if (args == NULL)
    error (_("add-symbol-file takes a file name and an address"));

  argv = gdb_buildargv (args);
  make_cleanup_freeargv (argv);

  for (arg = argv[0], argcnt = 0; arg != NULL; arg = argv[++argcnt])
    {
      /* Process the argument. */
      if (argcnt == 0)
	{
	  /* The first argument is the file name. */
	  filename = tilde_expand (arg);
	  make_cleanup (xfree, filename);
	}
      else
	if (argcnt == 1)
	  {
	    /* The second argument is always the text address at which
               to load the program. */
	    sect_opts[section_index].name = ".text";
	    sect_opts[section_index].value = arg;
	    if (++section_index >= num_sect_opts)
	      {
		num_sect_opts *= 2;
		sect_opts = ((struct sect_opt *)
			     xrealloc (sect_opts,
				       num_sect_opts
				       * sizeof (struct sect_opt)));
	      }
	  }
	else
	  {
	    /* It's an option (starting with '-') or it's an argument
	       to an option */

	    if (*arg == '-')
	      {
		if (strcmp (arg, "-readnow") == 0)
		  flags |= OBJF_READNOW;
		else if (strcmp (arg, "-s") == 0)
		  {
		    expecting_sec_name = 1;
		    expecting_sec_addr = 1;
		  }
	      }
	    else
	      {
		if (expecting_sec_name)
		  {
		    sect_opts[section_index].name = arg;
		    expecting_sec_name = 0;
		  }
		else
		  if (expecting_sec_addr)
		    {
		      sect_opts[section_index].value = arg;
		      expecting_sec_addr = 0;
		      if (++section_index >= num_sect_opts)
			{
			  num_sect_opts *= 2;
			  sect_opts = ((struct sect_opt *)
				       xrealloc (sect_opts,
						 num_sect_opts
						 * sizeof (struct sect_opt)));
			}
		    }
		  else
		    error (_("USAGE: add-symbol-file <filename> <textaddress> [-mapped] [-readnow] [-s <secname> <addr>]*"));
	      }
	  }
    }

  /* This command takes at least two arguments.  The first one is a
     filename, and the second is the address where this file has been
     loaded.  Abort now if this address hasn't been provided by the
     user.  */
  if (section_index < 1)
    error (_("The address where %s has been loaded is missing"), filename);

  /* Print the prompt for the query below. And save the arguments into
     a sect_addr_info structure to be passed around to other
     functions.  We have to split this up into separate print
     statements because hex_string returns a local static
     string. */

  printf_unfiltered (_("add symbol table from file \"%s\" at\n"), filename);
  section_addrs = alloc_section_addr_info (section_index);
  make_cleanup (xfree, section_addrs);
  for (i = 0; i < section_index; i++)
    {
      CORE_ADDR addr;
      char *val = sect_opts[i].value;
      char *sec = sect_opts[i].name;

      addr = parse_and_eval_address (val);

      /* Here we store the section offsets in the order they were
         entered on the command line. */
      section_addrs->other[sec_num].name = sec;
      section_addrs->other[sec_num].addr = addr;
      printf_unfiltered ("\t%s_addr = %s\n", sec,
			 paddress (gdbarch, addr));
      sec_num++;

      /* The object's sections are initialized when a
	 call is made to build_objfile_section_table (objfile).
	 This happens in reread_symbols.
	 At this point, we don't know what file type this is,
	 so we can't determine what section names are valid.  */
    }

  if (from_tty && (!query ("%s", "")))
    error (_("Not confirmed."));

  symbol_file_add (filename, from_tty ? SYMFILE_VERBOSE : 0,
                   section_addrs, flags);

  /* Getting new symbols may change our opinion about what is
     frameless.  */
  reinit_frame_cache ();
  do_cleanups (my_cleanups);
}


/* Re-read symbols if a symbol-file has changed.  */
void
reread_symbols (void)
{
  struct objfile *objfile;
  long new_modtime;
  int reread_one = 0;
  struct stat new_statbuf;
  int res;

  /* With the addition of shared libraries, this should be modified,
     the load time should be saved in the partial symbol tables, since
     different tables may come from different source files.  FIXME.
     This routine should then walk down each partial symbol table
     and see if the symbol table that it originates from has been changed */

  for (objfile = object_files; objfile; objfile = objfile->next)
    {
      if (objfile->obfd)
	{
#ifdef DEPRECATED_IBM6000_TARGET
	  /* If this object is from a shared library, then you should
	     stat on the library name, not member name. */

	  if (objfile->obfd->my_archive)
	    res = stat (objfile->obfd->my_archive->filename, &new_statbuf);
	  else
#endif
	    res = stat (objfile->name, &new_statbuf);
	  if (res != 0)
	    {
	      /* FIXME, should use print_sys_errmsg but it's not filtered. */
	      printf_unfiltered (_("`%s' has disappeared; keeping its symbols.\n"),
			       objfile->name);
	      continue;
	    }
	  new_modtime = new_statbuf.st_mtime;
	  if (new_modtime != objfile->mtime)
	    {
	      struct cleanup *old_cleanups;
	      struct section_offsets *offsets;
	      int num_offsets;
	      char *obfd_filename;

	      printf_unfiltered (_("`%s' has changed; re-reading symbols.\n"),
			       objfile->name);

	      /* There are various functions like symbol_file_add,
	         symfile_bfd_open, syms_from_objfile, etc., which might
	         appear to do what we want.  But they have various other
	         effects which we *don't* want.  So we just do stuff
	         ourselves.  We don't worry about mapped files (for one thing,
	         any mapped file will be out of date).  */

	      /* If we get an error, blow away this objfile (not sure if
	         that is the correct response for things like shared
	         libraries).  */
	      old_cleanups = make_cleanup_free_objfile (objfile);
	      /* We need to do this whenever any symbols go away.  */
	      make_cleanup (clear_symtab_users_cleanup, 0 /*ignore*/);

	      if (exec_bfd != NULL && strcmp (bfd_get_filename (objfile->obfd),
					      bfd_get_filename (exec_bfd)) == 0)
		{
		  /* Reload EXEC_BFD without asking anything.  */

		  exec_file_attach (bfd_get_filename (objfile->obfd), 0);
		}

	      /* Clean up any state BFD has sitting around.  We don't need
	         to close the descriptor but BFD lacks a way of closing the
	         BFD without closing the descriptor.  */
	      obfd_filename = bfd_get_filename (objfile->obfd);
	      if (!bfd_close (objfile->obfd))
		error (_("Can't close BFD for %s: %s"), objfile->name,
		       bfd_errmsg (bfd_get_error ()));
	      if (remote_filename_p (obfd_filename))
		objfile->obfd = remote_bfd_open (obfd_filename, gnutarget);
	      else
		objfile->obfd = bfd_openr (obfd_filename, gnutarget);
	      if (objfile->obfd == NULL)
		error (_("Can't open %s to read symbols."), objfile->name);
	      /* bfd_openr sets cacheable to true, which is what we want.  */
	      if (!bfd_check_format (objfile->obfd, bfd_object))
		error (_("Can't read symbols from %s: %s."), objfile->name,
		       bfd_errmsg (bfd_get_error ()));

	      /* Save the offsets, we will nuke them with the rest of the
	         objfile_obstack.  */
	      num_offsets = objfile->num_sections;
	      offsets = ((struct section_offsets *)
			 alloca (SIZEOF_N_SECTION_OFFSETS (num_offsets)));
	      memcpy (offsets, objfile->section_offsets,
		      SIZEOF_N_SECTION_OFFSETS (num_offsets));

	      /* Remove any references to this objfile in the global
		 value lists.  */
	      observer_notify_objfile_unloading (objfile);

	      /* Nuke all the state that we will re-read.  Much of the following
	         code which sets things to NULL really is necessary to tell
	         other parts of GDB that there is nothing currently there.
		 
		 Try to keep the freeing order compatible with free_objfile.  */

	      if (objfile->sf != NULL)
		{
		  (*objfile->sf->sym_finish) (objfile);
		}

	      clear_objfile_data (objfile);

	      /* FIXME: Do we have to free a whole linked list, or is this
	         enough?  */
	      if (objfile->global_psymbols.list)
		xfree (objfile->global_psymbols.list);
	      memset (&objfile->global_psymbols, 0,
		      sizeof (objfile->global_psymbols));
	      if (objfile->static_psymbols.list)
		xfree (objfile->static_psymbols.list);
	      memset (&objfile->static_psymbols, 0,
		      sizeof (objfile->static_psymbols));

	      /* Free the obstacks for non-reusable objfiles */
	      bcache_xfree (objfile->psymbol_cache);
	      objfile->psymbol_cache = bcache_xmalloc ();
	      bcache_xfree (objfile->macro_cache);
	      objfile->macro_cache = bcache_xmalloc ();
	      if (objfile->demangled_names_hash != NULL)
		{
		  htab_delete (objfile->demangled_names_hash);
		  objfile->demangled_names_hash = NULL;
		}
	      obstack_free (&objfile->objfile_obstack, 0);
	      objfile->sections = NULL;
	      objfile->symtabs = NULL;
	      objfile->psymtabs = NULL;
	      objfile->psymtabs_addrmap = NULL;
	      objfile->free_psymtabs = NULL;
	      objfile->cp_namespace_symtab = NULL;
	      objfile->msymbols = NULL;
	      objfile->deprecated_sym_private = NULL;
	      objfile->minimal_symbol_count = 0;
	      memset (&objfile->msymbol_hash, 0,
		      sizeof (objfile->msymbol_hash));
	      memset (&objfile->msymbol_demangled_hash, 0,
		      sizeof (objfile->msymbol_demangled_hash));

	      objfile->psymbol_cache = bcache_xmalloc ();
	      objfile->macro_cache = bcache_xmalloc ();
	      /* obstack_init also initializes the obstack so it is
	         empty.  We could use obstack_specify_allocation but
	         gdb_obstack.h specifies the alloc/dealloc
	         functions.  */
	      obstack_init (&objfile->objfile_obstack);
	      if (build_objfile_section_table (objfile))
		{
		  error (_("Can't find the file sections in `%s': %s"),
			 objfile->name, bfd_errmsg (bfd_get_error ()));
		}
              terminate_minimal_symbol_table (objfile);

	      /* We use the same section offsets as from last time.  I'm not
	         sure whether that is always correct for shared libraries.  */
	      objfile->section_offsets = (struct section_offsets *)
		obstack_alloc (&objfile->objfile_obstack,
			       SIZEOF_N_SECTION_OFFSETS (num_offsets));
	      memcpy (objfile->section_offsets, offsets,
		      SIZEOF_N_SECTION_OFFSETS (num_offsets));
	      objfile->num_sections = num_offsets;

	      /* What the hell is sym_new_init for, anyway?  The concept of
	         distinguishing between the main file and additional files
	         in this way seems rather dubious.  */
	      if (objfile == symfile_objfile)
		{
		  (*objfile->sf->sym_new_init) (objfile);
		}

	      (*objfile->sf->sym_init) (objfile);
	      clear_complaints (&symfile_complaints, 1, 1);
	      /* The "mainline" parameter is a hideous hack; I think leaving it
	         zero is OK since dbxread.c also does what it needs to do if
	         objfile->global_psymbols.size is 0.  */
	      (*objfile->sf->sym_read) (objfile, 0);
	      if (!have_partial_symbols () && !have_full_symbols ())
		{
		  wrap_here ("");
		  printf_unfiltered (_("(no debugging symbols found)\n"));
		  wrap_here ("");
		}

	      /* We're done reading the symbol file; finish off complaints.  */
	      clear_complaints (&symfile_complaints, 0, 1);

	      /* Getting new symbols may change our opinion about what is
	         frameless.  */

	      reinit_frame_cache ();

	      /* We have finished reloading of OBJFILE.  */
	      observer_notify_objfile_unloaded ();

	      /* Discard cleanups as symbol reading was successful.  */
	      discard_cleanups (old_cleanups);

	      /* If the mtime has changed between the time we set new_modtime
	         and now, we *want* this to be out of date, so don't call stat
	         again now.  */
	      objfile->mtime = new_modtime;
	      reread_one = 1;
              reread_separate_symbols (objfile);
	      init_entry_point_info (objfile);
	    }
	}
    }

  if (reread_one)
    {
      clear_symtab_users ();
      /* At least one objfile has changed, so we can consider that
         the executable we're debugging has changed too.  */
      observer_notify_executable_changed ();

      /* Notify objfiles that we've modified objfile sections.  */
      objfiles_changed ();
    }
}


/* Handle separate debug info for OBJFILE, which has just been
   re-read:
   - If we had separate debug info before, but now we don't, get rid
     of the separated objfile.
   - If we didn't have separated debug info before, but now we do,
     read in the new separated debug info file.
   - If the debug link points to a different file, toss the old one
     and read the new one.
   This function does *not* handle the case where objfile is still
   using the same separate debug info file, but that file's timestamp
   has changed.  That case should be handled by the loop in
   reread_symbols already.  */
static void
reread_separate_symbols (struct objfile *objfile)
{
  char *debug_file;
  unsigned long crc32;

  /* Does the updated objfile's debug info live in a
     separate file?  */
  debug_file = find_separate_debug_file (objfile);

  if (objfile->separate_debug_objfile)
    {
      /* There are two cases where we need to get rid of
         the old separated debug info objfile:
         - if the new primary objfile doesn't have
         separated debug info, or
         - if the new primary objfile has separate debug
         info, but it's under a different filename.

         If the old and new objfiles both have separate
         debug info, under the same filename, then we're
         okay --- if the separated file's contents have
         changed, we will have caught that when we
         visited it in this function's outermost
         loop.  */
      if (! debug_file
          || strcmp (debug_file, objfile->separate_debug_objfile->name) != 0)
        free_objfile (objfile->separate_debug_objfile);
    }

  /* If the new objfile has separate debug info, and we
     haven't loaded it already, do so now.  */
  if (debug_file
      && ! objfile->separate_debug_objfile)
    {
      /* Use the same section offset table as objfile itself.
         Preserve the flags from objfile that make sense.  */
      objfile->separate_debug_objfile
        = (symbol_file_add_with_addrs_or_offsets
           (symfile_bfd_open (debug_file),
            info_verbose ? SYMFILE_VERBOSE : 0,
            0, /* No addr table.  */
            objfile->section_offsets, objfile->num_sections,
            objfile->flags & (OBJF_REORDERED | OBJF_SHARED | OBJF_READNOW
                              | OBJF_USERLOADED)));
      objfile->separate_debug_objfile->separate_debug_objfile_backlink
        = objfile;
    }
  if (debug_file)
    xfree (debug_file);
}





typedef struct
{
  char *ext;
  enum language lang;
}
filename_language;

static filename_language *filename_language_table;
static int fl_table_size, fl_table_next;

static void
add_filename_language (char *ext, enum language lang)
{
  if (fl_table_next >= fl_table_size)
    {
      fl_table_size += 10;
      filename_language_table =
	xrealloc (filename_language_table,
		  fl_table_size * sizeof (*filename_language_table));
    }

  filename_language_table[fl_table_next].ext = xstrdup (ext);
  filename_language_table[fl_table_next].lang = lang;
  fl_table_next++;
}

static char *ext_args;
static void
show_ext_args (struct ui_file *file, int from_tty,
	       struct cmd_list_element *c, const char *value)
{
  fprintf_filtered (file, _("\
Mapping between filename extension and source language is \"%s\".\n"),
		    value);
}

static void
set_ext_lang_command (char *args, int from_tty, struct cmd_list_element *e)
{
  int i;
  char *cp = ext_args;
  enum language lang;

  /* First arg is filename extension, starting with '.' */
  if (*cp != '.')
    error (_("'%s': Filename extension must begin with '.'"), ext_args);

  /* Find end of first arg.  */
  while (*cp && !isspace (*cp))
    cp++;

  if (*cp == '\0')
    error (_("'%s': two arguments required -- filename extension and language"),
	   ext_args);

  /* Null-terminate first arg */
  *cp++ = '\0';

  /* Find beginning of second arg, which should be a source language.  */
  while (*cp && isspace (*cp))
    cp++;

  if (*cp == '\0')
    error (_("'%s': two arguments required -- filename extension and language"),
	   ext_args);

  /* Lookup the language from among those we know.  */
  lang = language_enum (cp);

  /* Now lookup the filename extension: do we already know it?  */
  for (i = 0; i < fl_table_next; i++)
    if (0 == strcmp (ext_args, filename_language_table[i].ext))
      break;

  if (i >= fl_table_next)
    {
      /* new file extension */
      add_filename_language (ext_args, lang);
    }
  else
    {
      /* redefining a previously known filename extension */

      /* if (from_tty) */
      /*   query ("Really make files of type %s '%s'?", */
      /*          ext_args, language_str (lang));           */

      xfree (filename_language_table[i].ext);
      filename_language_table[i].ext = xstrdup (ext_args);
      filename_language_table[i].lang = lang;
    }
}

static void
info_ext_lang_command (char *args, int from_tty)
{
  int i;

  printf_filtered (_("Filename extensions and the languages they represent:"));
  printf_filtered ("\n\n");
  for (i = 0; i < fl_table_next; i++)
    printf_filtered ("\t%s\t- %s\n",
		     filename_language_table[i].ext,
		     language_str (filename_language_table[i].lang));
}

static void
init_filename_language_table (void)
{
  if (fl_table_size == 0)	/* protect against repetition */
    {
      fl_table_size = 20;
      fl_table_next = 0;
      filename_language_table =
	xmalloc (fl_table_size * sizeof (*filename_language_table));
      add_filename_language (".c", language_c);
      add_filename_language (".C", language_cplus);
      add_filename_language (".cc", language_cplus);
      add_filename_language (".cp", language_cplus);
      add_filename_language (".cpp", language_cplus);
      add_filename_language (".cxx", language_cplus);
      add_filename_language (".c++", language_cplus);
      add_filename_language (".java", language_java);
      add_filename_language (".class", language_java);
      add_filename_language (".m", language_objc);
      add_filename_language (".f", language_fortran);
      add_filename_language (".F", language_fortran);
      add_filename_language (".s", language_asm);
      add_filename_language (".sx", language_asm);
      add_filename_language (".S", language_asm);
      add_filename_language (".pas", language_pascal);
      add_filename_language (".p", language_pascal);
      add_filename_language (".pp", language_pascal);
      add_filename_language (".adb", language_ada);
      add_filename_language (".ads", language_ada);
      add_filename_language (".a", language_ada);
      add_filename_language (".ada", language_ada);
    }
}

enum language
deduce_language_from_filename (char *filename)
{
  int i;
  char *cp;

  if (filename != NULL)
    if ((cp = strrchr (filename, '.')) != NULL)
      for (i = 0; i < fl_table_next; i++)
	if (strcmp (cp, filename_language_table[i].ext) == 0)
	  return filename_language_table[i].lang;

  return language_unknown;
}

/* allocate_symtab:

   Allocate and partly initialize a new symbol table.  Return a pointer
   to it.  error() if no space.

   Caller must set these fields:
   LINETABLE(symtab)
   symtab->blockvector
   symtab->dirname
   symtab->free_code
   symtab->free_ptr
   possibly free_named_symtabs (symtab->filename);
 */

struct symtab *
allocate_symtab (char *filename, struct objfile *objfile)
{
  struct symtab *symtab;

  symtab = (struct symtab *)
    obstack_alloc (&objfile->objfile_obstack, sizeof (struct symtab));
  memset (symtab, 0, sizeof (*symtab));
  symtab->filename = obsavestring (filename, strlen (filename),
				   &objfile->objfile_obstack);
  symtab->fullname = NULL;
  symtab->language = deduce_language_from_filename (filename);
  symtab->debugformat = obsavestring ("unknown", 7,
				      &objfile->objfile_obstack);

  /* Hook it to the objfile it comes from */

  symtab->objfile = objfile;
  symtab->next = objfile->symtabs;
  objfile->symtabs = symtab;

  return (symtab);
}

struct partial_symtab *
allocate_psymtab (char *filename, struct objfile *objfile)
{
  struct partial_symtab *psymtab;

  if (objfile->free_psymtabs)
    {
      psymtab = objfile->free_psymtabs;
      objfile->free_psymtabs = psymtab->next;
    }
  else
    psymtab = (struct partial_symtab *)
      obstack_alloc (&objfile->objfile_obstack,
		     sizeof (struct partial_symtab));

  memset (psymtab, 0, sizeof (struct partial_symtab));
  psymtab->filename = obsavestring (filename, strlen (filename),
				    &objfile->objfile_obstack);
  psymtab->symtab = NULL;

  /* Prepend it to the psymtab list for the objfile it belongs to.
     Psymtabs are searched in most recent inserted -> least recent
     inserted order. */

  psymtab->objfile = objfile;
  psymtab->next = objfile->psymtabs;
  objfile->psymtabs = psymtab;
#if 0
  {
    struct partial_symtab **prev_pst;
    psymtab->objfile = objfile;
    psymtab->next = NULL;
    prev_pst = &(objfile->psymtabs);
    while ((*prev_pst) != NULL)
      prev_pst = &((*prev_pst)->next);
    (*prev_pst) = psymtab;
  }
#endif

  return (psymtab);
}

void
discard_psymtab (struct partial_symtab *pst)
{
  struct partial_symtab **prev_pst;

  /* From dbxread.c:
     Empty psymtabs happen as a result of header files which don't
     have any symbols in them.  There can be a lot of them.  But this
     check is wrong, in that a psymtab with N_SLINE entries but
     nothing else is not empty, but we don't realize that.  Fixing
     that without slowing things down might be tricky.  */

  /* First, snip it out of the psymtab chain */

  prev_pst = &(pst->objfile->psymtabs);
  while ((*prev_pst) != pst)
    prev_pst = &((*prev_pst)->next);
  (*prev_pst) = pst->next;

  /* Next, put it on a free list for recycling */

  pst->next = pst->objfile->free_psymtabs;
  pst->objfile->free_psymtabs = pst;
}


/* Reset all data structures in gdb which may contain references to symbol
   table data.  */

void
clear_symtab_users (void)
{
  /* Someday, we should do better than this, by only blowing away
     the things that really need to be blown.  */

  /* Clear the "current" symtab first, because it is no longer valid.
     breakpoint_re_set may try to access the current symtab.  */
  clear_current_source_symtab_and_line ();

  clear_displays ();
  breakpoint_re_set ();
  set_default_breakpoint (0, 0, 0, 0);
  clear_pc_function_cache ();
  observer_notify_new_objfile (NULL);

  /* Clear globals which might have pointed into a removed objfile.
     FIXME: It's not clear which of these are supposed to persist
     between expressions and which ought to be reset each time.  */
  expression_context_block = NULL;
  innermost_block = NULL;
}

static void
clear_symtab_users_cleanup (void *ignore)
{
  clear_symtab_users ();
}

/* clear_symtab_users_once:

   This function is run after symbol reading, or from a cleanup.
   If an old symbol table was obsoleted, the old symbol table
   has been blown away, but the other GDB data structures that may
   reference it have not yet been cleared or re-directed.  (The old
   symtab was zapped, and the cleanup queued, in free_named_symtab()
   below.)

   This function can be queued N times as a cleanup, or called
   directly; it will do all the work the first time, and then will be a
   no-op until the next time it is queued.  This works by bumping a
   counter at queueing time.  Much later when the cleanup is run, or at
   the end of symbol processing (in case the cleanup is discarded), if
   the queued count is greater than the "done-count", we do the work
   and set the done-count to the queued count.  If the queued count is
   less than or equal to the done-count, we just ignore the call.  This
   is needed because reading a single .o file will often replace many
   symtabs (one per .h file, for example), and we don't want to reset
   the breakpoints N times in the user's face.

   The reason we both queue a cleanup, and call it directly after symbol
   reading, is because the cleanup protects us in case of errors, but is
   discarded if symbol reading is successful.  */

#if 0
/* FIXME:  As free_named_symtabs is currently a big noop this function
   is no longer needed.  */
static void clear_symtab_users_once (void);

static int clear_symtab_users_queued;
static int clear_symtab_users_done;

static void
clear_symtab_users_once (void)
{
  /* Enforce once-per-`do_cleanups'-semantics */
  if (clear_symtab_users_queued <= clear_symtab_users_done)
    return;
  clear_symtab_users_done = clear_symtab_users_queued;

  clear_symtab_users ();
}
#endif

/* Delete the specified psymtab, and any others that reference it.  */

static void
cashier_psymtab (struct partial_symtab *pst)
{
  struct partial_symtab *ps, *pprev = NULL;
  int i;

  /* Find its previous psymtab in the chain */
  for (ps = pst->objfile->psymtabs; ps; ps = ps->next)
    {
      if (ps == pst)
	break;
      pprev = ps;
    }

  if (ps)
    {
      /* Unhook it from the chain.  */
      if (ps == pst->objfile->psymtabs)
	pst->objfile->psymtabs = ps->next;
      else
	pprev->next = ps->next;

      /* FIXME, we can't conveniently deallocate the entries in the
         partial_symbol lists (global_psymbols/static_psymbols) that
         this psymtab points to.  These just take up space until all
         the psymtabs are reclaimed.  Ditto the dependencies list and
         filename, which are all in the objfile_obstack.  */

      /* We need to cashier any psymtab that has this one as a dependency... */
    again:
      for (ps = pst->objfile->psymtabs; ps; ps = ps->next)
	{
	  for (i = 0; i < ps->number_of_dependencies; i++)
	    {
	      if (ps->dependencies[i] == pst)
		{
		  cashier_psymtab (ps);
		  goto again;	/* Must restart, chain has been munged. */
		}
	    }
	}
    }
}

/* If a symtab or psymtab for filename NAME is found, free it along
   with any dependent breakpoints, displays, etc.
   Used when loading new versions of object modules with the "add-file"
   command.  This is only called on the top-level symtab or psymtab's name;
   it is not called for subsidiary files such as .h files.

   Return value is 1 if we blew away the environment, 0 if not.
   FIXME.  The return value appears to never be used.

   FIXME.  I think this is not the best way to do this.  We should
   work on being gentler to the environment while still cleaning up
   all stray pointers into the freed symtab.  */

int
free_named_symtabs (char *name)
{
#if 0
  /* FIXME:  With the new method of each objfile having it's own
     psymtab list, this function needs serious rethinking.  In particular,
     why was it ever necessary to toss psymtabs with specific compilation
     unit filenames, as opposed to all psymtabs from a particular symbol
     file?  -- fnf
     Well, the answer is that some systems permit reloading of particular
     compilation units.  We want to blow away any old info about these
     compilation units, regardless of which objfiles they arrived in. --gnu.  */

  struct symtab *s;
  struct symtab *prev;
  struct partial_symtab *ps;
  struct blockvector *bv;
  int blewit = 0;

  /* We only wack things if the symbol-reload switch is set.  */
  if (!symbol_reloading)
    return 0;

  /* Some symbol formats have trouble providing file names... */
  if (name == 0 || *name == '\0')
    return 0;

  /* Look for a psymtab with the specified name.  */

again2:
  for (ps = partial_symtab_list; ps; ps = ps->next)
    {
      if (strcmp (name, ps->filename) == 0)
	{
	  cashier_psymtab (ps);	/* Blow it away...and its little dog, too.  */
	  goto again2;		/* Must restart, chain has been munged */
	}
    }

  /* Look for a symtab with the specified name.  */

  for (s = symtab_list; s; s = s->next)
    {
      if (strcmp (name, s->filename) == 0)
	break;
      prev = s;
    }

  if (s)
    {
      if (s == symtab_list)
	symtab_list = s->next;
      else
	prev->next = s->next;

      /* For now, queue a delete for all breakpoints, displays, etc., whether
         or not they depend on the symtab being freed.  This should be
         changed so that only those data structures affected are deleted.  */

      /* But don't delete anything if the symtab is empty.
         This test is necessary due to a bug in "dbxread.c" that
         causes empty symtabs to be created for N_SO symbols that
         contain the pathname of the object file.  (This problem
         has been fixed in GDB 3.9x).  */

      bv = BLOCKVECTOR (s);
      if (BLOCKVECTOR_NBLOCKS (bv) > 2
	  || BLOCK_NSYMS (BLOCKVECTOR_BLOCK (bv, GLOBAL_BLOCK))
	  || BLOCK_NSYMS (BLOCKVECTOR_BLOCK (bv, STATIC_BLOCK)))
	{
	  complaint (&symfile_complaints, _("Replacing old symbols for `%s'"),
		     name);
	  clear_symtab_users_queued++;
	  make_cleanup (clear_symtab_users_once, 0);
	  blewit = 1;
	}
      else
	complaint (&symfile_complaints, _("Empty symbol table found for `%s'"),
		   name);

      free_symtab (s);
    }
  else
    {
      /* It is still possible that some breakpoints will be affected
         even though no symtab was found, since the file might have
         been compiled without debugging, and hence not be associated
         with a symtab.  In order to handle this correctly, we would need
         to keep a list of text address ranges for undebuggable files.
         For now, we do nothing, since this is a fairly obscure case.  */
      ;
    }

  /* FIXME, what about the minimal symbol table? */
  return blewit;
#else
  return (0);
#endif
}

/* Allocate and partially fill a partial symtab.  It will be
   completely filled at the end of the symbol list.

   FILENAME is the name of the symbol-file we are reading from. */

struct partial_symtab *
start_psymtab_common (struct objfile *objfile,
		      struct section_offsets *section_offsets, char *filename,
		      CORE_ADDR textlow, struct partial_symbol **global_syms,
		      struct partial_symbol **static_syms)
{
  struct partial_symtab *psymtab;

  psymtab = allocate_psymtab (filename, objfile);
  psymtab->section_offsets = section_offsets;
  psymtab->textlow = textlow;
  psymtab->texthigh = psymtab->textlow;		/* default */
  psymtab->globals_offset = global_syms - objfile->global_psymbols.list;
  psymtab->statics_offset = static_syms - objfile->static_psymbols.list;
  return (psymtab);
}

/* Helper function, initialises partial symbol structure and stashes 
   it into objfile's bcache.  Note that our caching mechanism will
   use all fields of struct partial_symbol to determine hash value of the
   structure.  In other words, having two symbols with the same name but
   different domain (or address) is possible and correct.  */

static const struct partial_symbol *
add_psymbol_to_bcache (char *name, int namelength, domain_enum domain,
		       enum address_class class,
		       long val,	/* Value as a long */
		       CORE_ADDR coreaddr,	/* Value as a CORE_ADDR */
		       enum language language, struct objfile *objfile,
		       int *added)
{
  char *buf = name;  
  /* psymbol is static so that there will be no uninitialized gaps in the
     structure which might contain random data, causing cache misses in
     bcache. */
  static struct partial_symbol psymbol;
  
  if (name[namelength] != '\0')
    {
      buf = alloca (namelength + 1);
      /* Create local copy of the partial symbol */
      memcpy (buf, name, namelength);
      buf[namelength] = '\0';
    }
  /* val and coreaddr are mutually exclusive, one of them *will* be zero */
  if (val != 0)
    {
      SYMBOL_VALUE (&psymbol) = val;
    }
  else
    {
      SYMBOL_VALUE_ADDRESS (&psymbol) = coreaddr;
    }
  SYMBOL_SECTION (&psymbol) = 0;
  SYMBOL_LANGUAGE (&psymbol) = language;
  PSYMBOL_DOMAIN (&psymbol) = domain;
  PSYMBOL_CLASS (&psymbol) = class;

  SYMBOL_SET_NAMES (&psymbol, buf, namelength, objfile);

  /* Stash the partial symbol away in the cache */
  return bcache_full (&psymbol, sizeof (struct partial_symbol),
		      objfile->psymbol_cache, added);
}

/* Helper function, adds partial symbol to the given partial symbol
   list.  */

static void
append_psymbol_to_list (struct psymbol_allocation_list *list,
			const struct partial_symbol *psym,
			struct objfile *objfile)
{
  if (list->next >= list->list + list->size)
    extend_psymbol_list (list, objfile);
  *list->next++ = (struct partial_symbol *) psym;
  OBJSTAT (objfile, n_psyms++);
}

/* Add a symbol with a long value to a psymtab.
   Since one arg is a struct, we pass in a ptr and deref it (sigh).
   Return the partial symbol that has been added.  */

/* NOTE: carlton/2003-09-11: The reason why we return the partial
   symbol is so that callers can get access to the symbol's demangled
   name, which they don't have any cheap way to determine otherwise.
   (Currenly, dwarf2read.c is the only file who uses that information,
   though it's possible that other readers might in the future.)
   Elena wasn't thrilled about that, and I don't blame her, but we
   couldn't come up with a better way to get that information.  If
   it's needed in other situations, we could consider breaking up
   SYMBOL_SET_NAMES to provide access to the demangled name lookup
   cache.  */

const struct partial_symbol *
add_psymbol_to_list (char *name, int namelength, domain_enum domain,
		     enum address_class class,
		     struct psymbol_allocation_list *list, 
		     long val,	/* Value as a long */
		     CORE_ADDR coreaddr,	/* Value as a CORE_ADDR */
		     enum language language, struct objfile *objfile)
{
  const struct partial_symbol *psym;

  int added;

  /* Stash the partial symbol away in the cache */
  psym = add_psymbol_to_bcache (name, namelength, domain, class,
				val, coreaddr, language, objfile, &added);

  /* Do not duplicate global partial symbols.  */
  if (list == &objfile->global_psymbols
      && !added)
    return psym;

  /* Save pointer to partial symbol in psymtab, growing symtab if needed. */
  append_psymbol_to_list (list, psym, objfile);
  return psym;
}

/* Initialize storage for partial symbols.  */

void
init_psymbol_list (struct objfile *objfile, int total_symbols)
{
  /* Free any previously allocated psymbol lists.  */

  if (objfile->global_psymbols.list)
    {
      xfree (objfile->global_psymbols.list);
    }
  if (objfile->static_psymbols.list)
    {
      xfree (objfile->static_psymbols.list);
    }

  /* Current best guess is that approximately a twentieth
     of the total symbols (in a debugging file) are global or static
     oriented symbols */

  objfile->global_psymbols.size = total_symbols / 10;
  objfile->static_psymbols.size = total_symbols / 10;

  if (objfile->global_psymbols.size > 0)
    {
      objfile->global_psymbols.next =
	objfile->global_psymbols.list = (struct partial_symbol **)
	xmalloc ((objfile->global_psymbols.size
		  * sizeof (struct partial_symbol *)));
    }
  if (objfile->static_psymbols.size > 0)
    {
      objfile->static_psymbols.next =
	objfile->static_psymbols.list = (struct partial_symbol **)
	xmalloc ((objfile->static_psymbols.size
		  * sizeof (struct partial_symbol *)));
    }
}

/* OVERLAYS:
   The following code implements an abstraction for debugging overlay sections.

   The target model is as follows:
   1) The gnu linker will permit multiple sections to be mapped into the
   same VMA, each with its own unique LMA (or load address).
   2) It is assumed that some runtime mechanism exists for mapping the
   sections, one by one, from the load address into the VMA address.
   3) This code provides a mechanism for gdb to keep track of which
   sections should be considered to be mapped from the VMA to the LMA.
   This information is used for symbol lookup, and memory read/write.
   For instance, if a section has been mapped then its contents
   should be read from the VMA, otherwise from the LMA.

   Two levels of debugger support for overlays are available.  One is
   "manual", in which the debugger relies on the user to tell it which
   overlays are currently mapped.  This level of support is
   implemented entirely in the core debugger, and the information about
   whether a section is mapped is kept in the objfile->obj_section table.

   The second level of support is "automatic", and is only available if
   the target-specific code provides functionality to read the target's
   overlay mapping table, and translate its contents for the debugger
   (by updating the mapped state information in the obj_section tables).

   The interface is as follows:
   User commands:
   overlay map <name>   -- tell gdb to consider this section mapped
   overlay unmap <name> -- tell gdb to consider this section unmapped
   overlay list         -- list the sections that GDB thinks are mapped
   overlay read-target  -- get the target's state of what's mapped
   overlay off/manual/auto -- set overlay debugging state
   Functional interface:
   find_pc_mapped_section(pc):    if the pc is in the range of a mapped
   section, return that section.
   find_pc_overlay(pc):       find any overlay section that contains
   the pc, either in its VMA or its LMA
   section_is_mapped(sect):       true if overlay is marked as mapped
   section_is_overlay(sect):      true if section's VMA != LMA
   pc_in_mapped_range(pc,sec):    true if pc belongs to section's VMA
   pc_in_unmapped_range(...):     true if pc belongs to section's LMA
   sections_overlap(sec1, sec2):  true if mapped sec1 and sec2 ranges overlap
   overlay_mapped_address(...):   map an address from section's LMA to VMA
   overlay_unmapped_address(...): map an address from section's VMA to LMA
   symbol_overlayed_address(...): Return a "current" address for symbol:
   either in VMA or LMA depending on whether
   the symbol's section is currently mapped
 */

/* Overlay debugging state: */

enum overlay_debugging_state overlay_debugging = ovly_off;
int overlay_cache_invalid = 0;	/* True if need to refresh mapped state */

/* Function: section_is_overlay (SECTION)
   Returns true if SECTION has VMA not equal to LMA, ie.
   SECTION is loaded at an address different from where it will "run".  */

int
section_is_overlay (struct obj_section *section)
{
  if (overlay_debugging && section)
    {
      bfd *abfd = section->objfile->obfd;
      asection *bfd_section = section->the_bfd_section;
  
      if (bfd_section_lma (abfd, bfd_section) != 0
	  && bfd_section_lma (abfd, bfd_section)
	     != bfd_section_vma (abfd, bfd_section))
	return 1;
    }

  return 0;
}

/* Function: overlay_invalidate_all (void)
   Invalidate the mapped state of all overlay sections (mark it as stale).  */

static void
overlay_invalidate_all (void)
{
  struct objfile *objfile;
  struct obj_section *sect;

  ALL_OBJSECTIONS (objfile, sect)
    if (section_is_overlay (sect))
      sect->ovly_mapped = -1;
}

/* Function: section_is_mapped (SECTION)
   Returns true if section is an overlay, and is currently mapped.

   Access to the ovly_mapped flag is restricted to this function, so
   that we can do automatic update.  If the global flag
   OVERLAY_CACHE_INVALID is set (by wait_for_inferior), then call
   overlay_invalidate_all.  If the mapped state of the particular
   section is stale, then call TARGET_OVERLAY_UPDATE to refresh it.  */

int
section_is_mapped (struct obj_section *osect)
{
  struct gdbarch *gdbarch;

  if (osect == 0 || !section_is_overlay (osect))
    return 0;

  switch (overlay_debugging)
    {
    default:
    case ovly_off:
      return 0;			/* overlay debugging off */
    case ovly_auto:		/* overlay debugging automatic */
      /* Unles there is a gdbarch_overlay_update function,
         there's really nothing useful to do here (can't really go auto)  */
      gdbarch = get_objfile_arch (osect->objfile);
      if (gdbarch_overlay_update_p (gdbarch))
	{
	  if (overlay_cache_invalid)
	    {
	      overlay_invalidate_all ();
	      overlay_cache_invalid = 0;
	    }
	  if (osect->ovly_mapped == -1)
	    gdbarch_overlay_update (gdbarch, osect);
	}
      /* fall thru to manual case */
    case ovly_on:		/* overlay debugging manual */
      return osect->ovly_mapped == 1;
    }
}

/* Function: pc_in_unmapped_range
   If PC falls into the lma range of SECTION, return true, else false.  */

CORE_ADDR
pc_in_unmapped_range (CORE_ADDR pc, struct obj_section *section)
{
  if (section_is_overlay (section))
    {
      bfd *abfd = section->objfile->obfd;
      asection *bfd_section = section->the_bfd_section;

      /* We assume the LMA is relocated by the same offset as the VMA.  */
      bfd_vma size = bfd_get_section_size (bfd_section);
      CORE_ADDR offset = obj_section_offset (section);

      if (bfd_get_section_lma (abfd, bfd_section) + offset <= pc
	  && pc < bfd_get_section_lma (abfd, bfd_section) + offset + size)
	return 1;
    }

  return 0;
}

/* Function: pc_in_mapped_range
   If PC falls into the vma range of SECTION, return true, else false.  */

CORE_ADDR
pc_in_mapped_range (CORE_ADDR pc, struct obj_section *section)
{
  if (section_is_overlay (section))
    {
      if (obj_section_addr (section) <= pc
	  && pc < obj_section_endaddr (section))
	return 1;
    }

  return 0;
}


/* Return true if the mapped ranges of sections A and B overlap, false
   otherwise.  */
static int
sections_overlap (struct obj_section *a, struct obj_section *b)
{
  CORE_ADDR a_start = obj_section_addr (a);
  CORE_ADDR a_end = obj_section_endaddr (a);
  CORE_ADDR b_start = obj_section_addr (b);
  CORE_ADDR b_end = obj_section_endaddr (b);

  return (a_start < b_end && b_start < a_end);
}

/* Function: overlay_unmapped_address (PC, SECTION)
   Returns the address corresponding to PC in the unmapped (load) range.
   May be the same as PC.  */

CORE_ADDR
overlay_unmapped_address (CORE_ADDR pc, struct obj_section *section)
{
  if (section_is_overlay (section) && pc_in_mapped_range (pc, section))
    {
      bfd *abfd = section->objfile->obfd;
      asection *bfd_section = section->the_bfd_section;

      return pc + bfd_section_lma (abfd, bfd_section)
		- bfd_section_vma (abfd, bfd_section);
    }

  return pc;
}

/* Function: overlay_mapped_address (PC, SECTION)
   Returns the address corresponding to PC in the mapped (runtime) range.
   May be the same as PC.  */

CORE_ADDR
overlay_mapped_address (CORE_ADDR pc, struct obj_section *section)
{
  if (section_is_overlay (section) && pc_in_unmapped_range (pc, section))
    {
      bfd *abfd = section->objfile->obfd;
      asection *bfd_section = section->the_bfd_section;

      return pc + bfd_section_vma (abfd, bfd_section)
		- bfd_section_lma (abfd, bfd_section);
    }

  return pc;
}


/* Function: symbol_overlayed_address
   Return one of two addresses (relative to the VMA or to the LMA),
   depending on whether the section is mapped or not.  */

CORE_ADDR
symbol_overlayed_address (CORE_ADDR address, struct obj_section *section)
{
  if (overlay_debugging)
    {
      /* If the symbol has no section, just return its regular address. */
      if (section == 0)
	return address;
      /* If the symbol's section is not an overlay, just return its address */
      if (!section_is_overlay (section))
	return address;
      /* If the symbol's section is mapped, just return its address */
      if (section_is_mapped (section))
	return address;
      /*
       * HOWEVER: if the symbol is in an overlay section which is NOT mapped,
       * then return its LOADED address rather than its vma address!!
       */
      return overlay_unmapped_address (address, section);
    }
  return address;
}

/* Function: find_pc_overlay (PC)
   Return the best-match overlay section for PC:
   If PC matches a mapped overlay section's VMA, return that section.
   Else if PC matches an unmapped section's VMA, return that section.
   Else if PC matches an unmapped section's LMA, return that section.  */

struct obj_section *
find_pc_overlay (CORE_ADDR pc)
{
  struct objfile *objfile;
  struct obj_section *osect, *best_match = NULL;

  if (overlay_debugging)
    ALL_OBJSECTIONS (objfile, osect)
      if (section_is_overlay (osect))
      {
	if (pc_in_mapped_range (pc, osect))
	  {
	    if (section_is_mapped (osect))
	      return osect;
	    else
	      best_match = osect;
	  }
	else if (pc_in_unmapped_range (pc, osect))
	  best_match = osect;
      }
  return best_match;
}

/* Function: find_pc_mapped_section (PC)
   If PC falls into the VMA address range of an overlay section that is
   currently marked as MAPPED, return that section.  Else return NULL.  */

struct obj_section *
find_pc_mapped_section (CORE_ADDR pc)
{
  struct objfile *objfile;
  struct obj_section *osect;

  if (overlay_debugging)
    ALL_OBJSECTIONS (objfile, osect)
      if (pc_in_mapped_range (pc, osect) && section_is_mapped (osect))
	return osect;

  return NULL;
}

/* Function: list_overlays_command
   Print a list of mapped sections and their PC ranges */

void
list_overlays_command (char *args, int from_tty)
{
  int nmapped = 0;
  struct objfile *objfile;
  struct obj_section *osect;

  if (overlay_debugging)
    ALL_OBJSECTIONS (objfile, osect)
      if (section_is_mapped (osect))
      {
	struct gdbarch *gdbarch = get_objfile_arch (objfile);
	const char *name;
	bfd_vma lma, vma;
	int size;

	vma = bfd_section_vma (objfile->obfd, osect->the_bfd_section);
	lma = bfd_section_lma (objfile->obfd, osect->the_bfd_section);
	size = bfd_get_section_size (osect->the_bfd_section);
	name = bfd_section_name (objfile->obfd, osect->the_bfd_section);

	printf_filtered ("Section %s, loaded at ", name);
	fputs_filtered (paddress (gdbarch, lma), gdb_stdout);
	puts_filtered (" - ");
	fputs_filtered (paddress (gdbarch, lma + size), gdb_stdout);
	printf_filtered (", mapped at ");
	fputs_filtered (paddress (gdbarch, vma), gdb_stdout);
	puts_filtered (" - ");
	fputs_filtered (paddress (gdbarch, vma + size), gdb_stdout);
	puts_filtered ("\n");

	nmapped++;
      }
  if (nmapped == 0)
    printf_filtered (_("No sections are mapped.\n"));
}

/* Function: map_overlay_command
   Mark the named section as mapped (ie. residing at its VMA address).  */

void
map_overlay_command (char *args, int from_tty)
{
  struct objfile *objfile, *objfile2;
  struct obj_section *sec, *sec2;

  if (!overlay_debugging)
    error (_("\
Overlay debugging not enabled.  Use either the 'overlay auto' or\n\
the 'overlay manual' command."));

  if (args == 0 || *args == 0)
    error (_("Argument required: name of an overlay section"));

  /* First, find a section matching the user supplied argument */
  ALL_OBJSECTIONS (objfile, sec)
    if (!strcmp (bfd_section_name (objfile->obfd, sec->the_bfd_section), args))
    {
      /* Now, check to see if the section is an overlay. */
      if (!section_is_overlay (sec))
	continue;		/* not an overlay section */

      /* Mark the overlay as "mapped" */
      sec->ovly_mapped = 1;

      /* Next, make a pass and unmap any sections that are
         overlapped by this new section: */
      ALL_OBJSECTIONS (objfile2, sec2)
	if (sec2->ovly_mapped && sec != sec2 && sections_overlap (sec, sec2))
	{
	  if (info_verbose)
	    printf_unfiltered (_("Note: section %s unmapped by overlap\n"),
			     bfd_section_name (objfile->obfd,
					       sec2->the_bfd_section));
	  sec2->ovly_mapped = 0;	/* sec2 overlaps sec: unmap sec2 */
	}
      return;
    }
  error (_("No overlay section called %s"), args);
}

/* Function: unmap_overlay_command
   Mark the overlay section as unmapped
   (ie. resident in its LMA address range, rather than the VMA range).  */

void
unmap_overlay_command (char *args, int from_tty)
{
  struct objfile *objfile;
  struct obj_section *sec;

  if (!overlay_debugging)
    error (_("\
Overlay debugging not enabled.  Use either the 'overlay auto' or\n\
the 'overlay manual' command."));

  if (args == 0 || *args == 0)
    error (_("Argument required: name of an overlay section"));

  /* First, find a section matching the user supplied argument */
  ALL_OBJSECTIONS (objfile, sec)
    if (!strcmp (bfd_section_name (objfile->obfd, sec->the_bfd_section), args))
    {
      if (!sec->ovly_mapped)
	error (_("Section %s is not mapped"), args);
      sec->ovly_mapped = 0;
      return;
    }
  error (_("No overlay section called %s"), args);
}

/* Function: overlay_auto_command
   A utility command to turn on overlay debugging.
   Possibly this should be done via a set/show command. */

static void
overlay_auto_command (char *args, int from_tty)
{
  overlay_debugging = ovly_auto;
  enable_overlay_breakpoints ();
  if (info_verbose)
    printf_unfiltered (_("Automatic overlay debugging enabled."));
}

/* Function: overlay_manual_command
   A utility command to turn on overlay debugging.
   Possibly this should be done via a set/show command. */

static void
overlay_manual_command (char *args, int from_tty)
{
  overlay_debugging = ovly_on;
  disable_overlay_breakpoints ();
  if (info_verbose)
    printf_unfiltered (_("Overlay debugging enabled."));
}

/* Function: overlay_off_command
   A utility command to turn on overlay debugging.
   Possibly this should be done via a set/show command. */

static void
overlay_off_command (char *args, int from_tty)
{
  overlay_debugging = ovly_off;
  disable_overlay_breakpoints ();
  if (info_verbose)
    printf_unfiltered (_("Overlay debugging disabled."));
}

static void
overlay_load_command (char *args, int from_tty)
{
  struct gdbarch *gdbarch = get_current_arch ();

  if (gdbarch_overlay_update_p (gdbarch))
    gdbarch_overlay_update (gdbarch, NULL);
  else
    error (_("This target does not know how to read its overlay state."));
}

/* Function: overlay_command
   A place-holder for a mis-typed command */

/* Command list chain containing all defined "overlay" subcommands. */
struct cmd_list_element *overlaylist;

static void
overlay_command (char *args, int from_tty)
{
  printf_unfiltered
    ("\"overlay\" must be followed by the name of an overlay command.\n");
  help_list (overlaylist, "overlay ", -1, gdb_stdout);
}


/* Target Overlays for the "Simplest" overlay manager:

   This is GDB's default target overlay layer.  It works with the
   minimal overlay manager supplied as an example by Cygnus.  The
   entry point is via a function pointer "gdbarch_overlay_update",
   so targets that use a different runtime overlay manager can
   substitute their own overlay_update function and take over the
   function pointer.

   The overlay_update function pokes around in the target's data structures
   to see what overlays are mapped, and updates GDB's overlay mapping with
   this information.

   In this simple implementation, the target data structures are as follows:
   unsigned _novlys;            /# number of overlay sections #/
   unsigned _ovly_table[_novlys][4] = {
   {VMA, SIZE, LMA, MAPPED},    /# one entry per overlay section #/
   {..., ...,  ..., ...},
   }
   unsigned _novly_regions;     /# number of overlay regions #/
   unsigned _ovly_region_table[_novly_regions][3] = {
   {VMA, SIZE, MAPPED_TO_LMA},  /# one entry per overlay region #/
   {..., ...,  ...},
   }
   These functions will attempt to update GDB's mappedness state in the
   symbol section table, based on the target's mappedness state.

   To do this, we keep a cached copy of the target's _ovly_table, and
   attempt to detect when the cached copy is invalidated.  The main
   entry point is "simple_overlay_update(SECT), which looks up SECT in
   the cached table and re-reads only the entry for that section from
   the target (whenever possible).
 */

/* Cached, dynamically allocated copies of the target data structures: */
static unsigned (*cache_ovly_table)[4] = 0;
#if 0
static unsigned (*cache_ovly_region_table)[3] = 0;
#endif
static unsigned cache_novlys = 0;
#if 0
static unsigned cache_novly_regions = 0;
#endif
static CORE_ADDR cache_ovly_table_base = 0;
#if 0
static CORE_ADDR cache_ovly_region_table_base = 0;
#endif
enum ovly_index
  {
    VMA, SIZE, LMA, MAPPED
  };

/* Throw away the cached copy of _ovly_table */
static void
simple_free_overlay_table (void)
{
  if (cache_ovly_table)
    xfree (cache_ovly_table);
  cache_novlys = 0;
  cache_ovly_table = NULL;
  cache_ovly_table_base = 0;
}

#if 0
/* Throw away the cached copy of _ovly_region_table */
static void
simple_free_overlay_region_table (void)
{
  if (cache_ovly_region_table)
    xfree (cache_ovly_region_table);
  cache_novly_regions = 0;
  cache_ovly_region_table = NULL;
  cache_ovly_region_table_base = 0;
}
#endif

/* Read an array of ints of size SIZE from the target into a local buffer.
   Convert to host order.  int LEN is number of ints  */
static void
read_target_long_array (CORE_ADDR memaddr, unsigned int *myaddr,
			int len, int size, enum bfd_endian byte_order)
{
  /* FIXME (alloca): Not safe if array is very large. */
  gdb_byte *buf = alloca (len * size);
  int i;

  read_memory (memaddr, buf, len * size);
  for (i = 0; i < len; i++)
    myaddr[i] = extract_unsigned_integer (size * i + buf, size, byte_order);
}

/* Find and grab a copy of the target _ovly_table
   (and _novlys, which is needed for the table's size) */
static int
simple_read_overlay_table (void)
{
  struct minimal_symbol *novlys_msym, *ovly_table_msym;
  struct gdbarch *gdbarch;
  int word_size;
  enum bfd_endian byte_order;

  simple_free_overlay_table ();
  novlys_msym = lookup_minimal_symbol ("_novlys", NULL, NULL);
  if (! novlys_msym)
    {
      error (_("Error reading inferior's overlay table: "
             "couldn't find `_novlys' variable\n"
             "in inferior.  Use `overlay manual' mode."));
      return 0;
    }

  ovly_table_msym = lookup_minimal_symbol ("_ovly_table", NULL, NULL);
  if (! ovly_table_msym)
    {
      error (_("Error reading inferior's overlay table: couldn't find "
             "`_ovly_table' array\n"
             "in inferior.  Use `overlay manual' mode."));
      return 0;
    }

  gdbarch = get_objfile_arch (msymbol_objfile (ovly_table_msym));
  word_size = gdbarch_long_bit (gdbarch) / TARGET_CHAR_BIT;
  byte_order = gdbarch_byte_order (gdbarch);

  cache_novlys = read_memory_integer (SYMBOL_VALUE_ADDRESS (novlys_msym),
				      4, byte_order);
  cache_ovly_table
    = (void *) xmalloc (cache_novlys * sizeof (*cache_ovly_table));
  cache_ovly_table_base = SYMBOL_VALUE_ADDRESS (ovly_table_msym);
  read_target_long_array (cache_ovly_table_base,
                          (unsigned int *) cache_ovly_table,
                          cache_novlys * 4, word_size, byte_order);

  return 1;			/* SUCCESS */
}

#if 0
/* Find and grab a copy of the target _ovly_region_table
   (and _novly_regions, which is needed for the table's size) */
static int
simple_read_overlay_region_table (void)
{
  struct minimal_symbol *msym;
  struct gdbarch *gdbarch;
  int word_size;
  enum bfd_endian byte_order;

  simple_free_overlay_region_table ();
  msym = lookup_minimal_symbol ("_novly_regions", NULL, NULL);
  if (msym == NULL)
    return 0;			/* failure */

  gdbarch = get_objfile_arch (msymbol_objfile (msym));
  word_size = gdbarch_long_bit (gdbarch) / TARGET_CHAR_BIT;
  byte_order = gdbarch_byte_order (gdbarch);

  cache_novly_regions = read_memory_integer (SYMBOL_VALUE_ADDRESS (msym),
					     4, byte_order);

  cache_ovly_region_table = (void *) xmalloc (cache_novly_regions * 12);
  if (cache_ovly_region_table != NULL)
    {
      msym = lookup_minimal_symbol ("_ovly_region_table", NULL, NULL);
      if (msym != NULL)
	{
	  cache_ovly_region_table_base = SYMBOL_VALUE_ADDRESS (msym);
	  read_target_long_array (cache_ovly_region_table_base,
				  (unsigned int *) cache_ovly_region_table,
				  cache_novly_regions * 3,
				  word_size, byte_order);
	}
      else
	return 0;		/* failure */
    }
  else
    return 0;			/* failure */
  return 1;			/* SUCCESS */
}
#endif

/* Function: simple_overlay_update_1
   A helper function for simple_overlay_update.  Assuming a cached copy
   of _ovly_table exists, look through it to find an entry whose vma,
   lma and size match those of OSECT.  Re-read the entry and make sure
   it still matches OSECT (else the table may no longer be valid).
   Set OSECT's mapped state to match the entry.  Return: 1 for
   success, 0 for failure.  */

static int
simple_overlay_update_1 (struct obj_section *osect)
{
  int i, size;
  bfd *obfd = osect->objfile->obfd;
  asection *bsect = osect->the_bfd_section;
  struct gdbarch *gdbarch = get_objfile_arch (osect->objfile);
  int word_size = gdbarch_long_bit (gdbarch) / TARGET_CHAR_BIT;
  enum bfd_endian byte_order = gdbarch_byte_order (gdbarch);

  size = bfd_get_section_size (osect->the_bfd_section);
  for (i = 0; i < cache_novlys; i++)
    if (cache_ovly_table[i][VMA] == bfd_section_vma (obfd, bsect)
	&& cache_ovly_table[i][LMA] == bfd_section_lma (obfd, bsect)
	/* && cache_ovly_table[i][SIZE] == size */ )
      {
	read_target_long_array (cache_ovly_table_base + i * word_size,
				(unsigned int *) cache_ovly_table[i],
				4, word_size, byte_order);
	if (cache_ovly_table[i][VMA] == bfd_section_vma (obfd, bsect)
	    && cache_ovly_table[i][LMA] == bfd_section_lma (obfd, bsect)
	    /* && cache_ovly_table[i][SIZE] == size */ )
	  {
	    osect->ovly_mapped = cache_ovly_table[i][MAPPED];
	    return 1;
	  }
	else	/* Warning!  Warning!  Target's ovly table has changed! */
	  return 0;
      }
  return 0;
}

/* Function: simple_overlay_update
   If OSECT is NULL, then update all sections' mapped state
   (after re-reading the entire target _ovly_table).
   If OSECT is non-NULL, then try to find a matching entry in the
   cached ovly_table and update only OSECT's mapped state.
   If a cached entry can't be found or the cache isn't valid, then
   re-read the entire cache, and go ahead and update all sections.  */

void
simple_overlay_update (struct obj_section *osect)
{
  struct objfile *objfile;

  /* Were we given an osect to look up?  NULL means do all of them. */
  if (osect)
    /* Have we got a cached copy of the target's overlay table? */
    if (cache_ovly_table != NULL)
      /* Does its cached location match what's currently in the symtab? */
      if (cache_ovly_table_base ==
	  SYMBOL_VALUE_ADDRESS (lookup_minimal_symbol ("_ovly_table", NULL, NULL)))
	/* Then go ahead and try to look up this single section in the cache */
	if (simple_overlay_update_1 (osect))
	  /* Found it!  We're done. */
	  return;

  /* Cached table no good: need to read the entire table anew.
     Or else we want all the sections, in which case it's actually
     more efficient to read the whole table in one block anyway.  */

  if (! simple_read_overlay_table ())
    return;

  /* Now may as well update all sections, even if only one was requested. */
  ALL_OBJSECTIONS (objfile, osect)
    if (section_is_overlay (osect))
    {
      int i, size;
      bfd *obfd = osect->objfile->obfd;
      asection *bsect = osect->the_bfd_section;

      size = bfd_get_section_size (bsect);
      for (i = 0; i < cache_novlys; i++)
	if (cache_ovly_table[i][VMA] == bfd_section_vma (obfd, bsect)
	    && cache_ovly_table[i][LMA] == bfd_section_lma (obfd, bsect)
	    /* && cache_ovly_table[i][SIZE] == size */ )
	  { /* obj_section matches i'th entry in ovly_table */
	    osect->ovly_mapped = cache_ovly_table[i][MAPPED];
	    break;		/* finished with inner for loop: break out */
	  }
    }
}

/* Set the output sections and output offsets for section SECTP in
   ABFD.  The relocation code in BFD will read these offsets, so we
   need to be sure they're initialized.  We map each section to itself,
   with no offset; this means that SECTP->vma will be honored.  */

static void
symfile_dummy_outputs (bfd *abfd, asection *sectp, void *dummy)
{
  sectp->output_section = sectp;
  sectp->output_offset = 0;
}

/* Relocate the contents of a debug section SECTP in ABFD.  The
   contents are stored in BUF if it is non-NULL, or returned in a
   malloc'd buffer otherwise.

   For some platforms and debug info formats, shared libraries contain
   relocations against the debug sections (particularly for DWARF-2;
   one affected platform is PowerPC GNU/Linux, although it depends on
   the version of the linker in use).  Also, ELF object files naturally
   have unresolved relocations for their debug sections.  We need to apply
   the relocations in order to get the locations of symbols correct.
   Another example that may require relocation processing, is the
   DWARF-2 .eh_frame section in .o files, although it isn't strictly a
   debug section.  */

bfd_byte *
symfile_relocate_debug_section (bfd *abfd, asection *sectp, bfd_byte *buf)
{
  /* We're only interested in sections with relocation
     information.  */
  if ((sectp->flags & SEC_RELOC) == 0)
    return NULL;

  /* We will handle section offsets properly elsewhere, so relocate as if
     all sections begin at 0.  */
  bfd_map_over_sections (abfd, symfile_dummy_outputs, NULL);

  return bfd_simple_get_relocated_section_contents (abfd, sectp, buf, NULL);
}

struct symfile_segment_data *
get_symfile_segment_data (bfd *abfd)
{
  struct sym_fns *sf = find_sym_fns (abfd);

  if (sf == NULL)
    return NULL;

  return sf->sym_segments (abfd);
}

void
free_symfile_segment_data (struct symfile_segment_data *data)
{
  xfree (data->segment_bases);
  xfree (data->segment_sizes);
  xfree (data->segment_info);
  xfree (data);
}


/* Given:
   - DATA, containing segment addresses from the object file ABFD, and
     the mapping from ABFD's sections onto the segments that own them,
     and
   - SEGMENT_BASES[0 .. NUM_SEGMENT_BASES - 1], holding the actual
     segment addresses reported by the target,
   store the appropriate offsets for each section in OFFSETS.

   If there are fewer entries in SEGMENT_BASES than there are segments
   in DATA, then apply SEGMENT_BASES' last entry to all the segments.

   If there are more entries, then ignore the extra.  The target may
   not be able to distinguish between an empty data segment and a
   missing data segment; a missing text segment is less plausible.  */
int
symfile_map_offsets_to_segments (bfd *abfd, struct symfile_segment_data *data,
				 struct section_offsets *offsets,
				 int num_segment_bases,
				 const CORE_ADDR *segment_bases)
{
  int i;
  asection *sect;

  /* It doesn't make sense to call this function unless you have some
     segment base addresses.  */
  gdb_assert (segment_bases > 0);

  /* If we do not have segment mappings for the object file, we
     can not relocate it by segments.  */
  gdb_assert (data != NULL);
  gdb_assert (data->num_segments > 0);

  for (i = 0, sect = abfd->sections; sect != NULL; i++, sect = sect->next)
    {
      int which = data->segment_info[i];

      gdb_assert (0 <= which && which <= data->num_segments);

      /* Don't bother computing offsets for sections that aren't
         loaded as part of any segment.  */
      if (! which)
        continue;

      /* Use the last SEGMENT_BASES entry as the address of any extra
         segments mentioned in DATA->segment_info.  */
      if (which > num_segment_bases)
        which = num_segment_bases;

      offsets->offsets[i] = (segment_bases[which - 1]
                             - data->segment_bases[which - 1]);
    }

  return 1;
}

static void
symfile_find_segment_sections (struct objfile *objfile)
{
  bfd *abfd = objfile->obfd;
  int i;
  asection *sect;
  struct symfile_segment_data *data;

  data = get_symfile_segment_data (objfile->obfd);
  if (data == NULL)
    return;

  if (data->num_segments != 1 && data->num_segments != 2)
    {
      free_symfile_segment_data (data);
      return;
    }

  for (i = 0, sect = abfd->sections; sect != NULL; i++, sect = sect->next)
    {
      CORE_ADDR vma;
      int which = data->segment_info[i];

      if (which == 1)
	{
	  if (objfile->sect_index_text == -1)
	    objfile->sect_index_text = sect->index;

	  if (objfile->sect_index_rodata == -1)
	    objfile->sect_index_rodata = sect->index;
	}
      else if (which == 2)
	{
	  if (objfile->sect_index_data == -1)
	    objfile->sect_index_data = sect->index;

	  if (objfile->sect_index_bss == -1)
	    objfile->sect_index_bss = sect->index;
	}
    }

  free_symfile_segment_data (data);
}

void
_initialize_symfile (void)
{
  struct cmd_list_element *c;

  c = add_cmd ("symbol-file", class_files, symbol_file_command, _("\
Load symbol table from executable file FILE.\n\
The `file' command can also load symbol tables, as well as setting the file\n\
to execute."), &cmdlist);
  set_cmd_completer (c, filename_completer);

  c = add_cmd ("add-symbol-file", class_files, add_symbol_file_command, _("\
Load symbols from FILE, assuming FILE has been dynamically loaded.\n\
Usage: add-symbol-file FILE ADDR [-s <SECT> <SECT_ADDR> -s <SECT> <SECT_ADDR> ...]\n\
ADDR is the starting address of the file's text.\n\
The optional arguments are section-name section-address pairs and\n\
should be specified if the data and bss segments are not contiguous\n\
with the text.  SECT is a section name to be loaded at SECT_ADDR."),
	       &cmdlist);
  set_cmd_completer (c, filename_completer);

  c = add_cmd ("load", class_files, load_command, _("\
Dynamically load FILE into the running program, and record its symbols\n\
for access from GDB.\n\
A load OFFSET may also be given."), &cmdlist);
  set_cmd_completer (c, filename_completer);

  add_setshow_boolean_cmd ("symbol-reloading", class_support,
			   &symbol_reloading, _("\
Set dynamic symbol table reloading multiple times in one run."), _("\
Show dynamic symbol table reloading multiple times in one run."), NULL,
			   NULL,
			   show_symbol_reloading,
			   &setlist, &showlist);

  add_prefix_cmd ("overlay", class_support, overlay_command,
		  _("Commands for debugging overlays."), &overlaylist,
		  "overlay ", 0, &cmdlist);

  add_com_alias ("ovly", "overlay", class_alias, 1);
  add_com_alias ("ov", "overlay", class_alias, 1);

  add_cmd ("map-overlay", class_support, map_overlay_command,
	   _("Assert that an overlay section is mapped."), &overlaylist);

  add_cmd ("unmap-overlay", class_support, unmap_overlay_command,
	   _("Assert that an overlay section is unmapped."), &overlaylist);

  add_cmd ("list-overlays", class_support, list_overlays_command,
	   _("List mappings of overlay sections."), &overlaylist);

  add_cmd ("manual", class_support, overlay_manual_command,
	   _("Enable overlay debugging."), &overlaylist);
  add_cmd ("off", class_support, overlay_off_command,
	   _("Disable overlay debugging."), &overlaylist);
  add_cmd ("auto", class_support, overlay_auto_command,
	   _("Enable automatic overlay debugging."), &overlaylist);
  add_cmd ("load-target", class_support, overlay_load_command,
	   _("Read the overlay mapping state from the target."), &overlaylist);

  /* Filename extension to source language lookup table: */
  init_filename_language_table ();
  add_setshow_string_noescape_cmd ("extension-language", class_files,
				   &ext_args, _("\
Set mapping between filename extension and source language."), _("\
Show mapping between filename extension and source language."), _("\
Usage: set extension-language .foo bar"),
				   set_ext_lang_command,
				   show_ext_args,
				   &setlist, &showlist);

  add_info ("extensions", info_ext_lang_command,
	    _("All filename extensions associated with a source language."));

  add_setshow_optional_filename_cmd ("debug-file-directory", class_support,
				     &debug_file_directory, _("\
Set the directory where separate debug symbols are searched for."), _("\
Show the directory where separate debug symbols are searched for."), _("\
Separate debug symbols are first searched for in the same\n\
directory as the binary, then in the `" DEBUG_SUBDIRECTORY "' subdirectory,\n\
and lastly at the path of the directory of the binary with\n\
the global debug-file directory prepended."),
				     NULL,
				     show_debug_file_directory,
				     &setlist, &showlist);

  add_setshow_boolean_cmd ("symbol-loading", no_class,
                           &print_symbol_loading, _("\
Set printing of symbol loading messages."), _("\
Show printing of symbol loading messages."), NULL,
                           NULL,
                           NULL,
                           &setprintlist, &showprintlist);
}<|MERGE_RESOLUTION|>--- conflicted
+++ resolved
@@ -925,14 +925,10 @@
     }
 
   /* We're done reading the symbol file; finish off complaints.  */
-<<<<<<< HEAD
-  clear_complaints (&symfile_complaints, 0, verbo);
+  clear_complaints (&symfile_complaints, 0, add_flags & SYMFILE_VERBOSE);
 
   /* We have finished unloading of OBJFILE.  */
   observer_notify_objfile_unloaded ();
-=======
-  clear_complaints (&symfile_complaints, 0, add_flags & SYMFILE_VERBOSE);
->>>>>>> 97854b98
 }
 
 /* Process a symbol file, as either the main file or as a dynamically
