--- conflicted
+++ resolved
@@ -977,19 +977,15 @@
   /* Give user a chance to burp if we'd be
      interactively wiping out any existing symbols.  */
 
-<<<<<<< HEAD
-  if (mainline
-=======
-  if ((have_full_symbols () || have_partial_symbols ())
-      && (add_flags & SYMFILE_MAINLINE)
->>>>>>> 5a5358d5
+  if ((add_flags & SYMFILE_MAINLINE)
+      && (have_full_symbols () || have_partial_symbols ())
       && from_tty
       && (have_full_symbols () || have_partial_symbols ())
       && !query (_("Load new symbol table from \"%s\"? "), name))
     error (_("Not confirmed."));
 
   objfile = allocate_objfile (abfd, flags);
-  if (mainline)
+  if (add_flags & SYMFILE_MAINLINE)
     objfile->flags |= OBJF_MAIN;
   discard_cleanups (my_cleanups);
 
@@ -1073,7 +1069,8 @@
   /* has_any_debug_symbols is not fully compatible with the former calls which
      would just be needlessly expensive here.  */
   if ((from_tty || info_verbose) && print_symbol_loading
-      && !has_any_debug_symbols (objfile) && mainline)
+      && (add_flags & SYMFILE_MAINLINE)
+      && !has_any_debug_symbols (objfile))
     {
       wrap_here ("");
       printf_unfiltered (_("(no debugging symbols found)"));
