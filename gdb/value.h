--- conflicted
+++ resolved
@@ -309,23 +309,6 @@
 
 extern struct value *coerce_array (struct value *value);
 
-<<<<<<< HEAD
-/* Internal variables (variables for convenience of use of debugger)
-   are recorded as a chain of these structures.  */
-
-struct internalvar
-{
-  struct internalvar *next;
-  char *name;
-  struct value *value;
-  int endian;
-  /* True if this internalvar is the canonical name for a convenience
-     function.  */
-  int canonical;
-};
-
-=======
->>>>>>> b2f2d10e
  
 
@@ -557,11 +540,6 @@
 				       struct value *newvalue);
 
 extern struct internalvar *lookup_only_internalvar (const char *name);
-<<<<<<< HEAD
-
-extern struct internalvar *create_internalvar (const char *name);
-
-=======
 
 extern struct internalvar *create_internalvar (const char *name);
 
@@ -570,7 +548,6 @@
 extern struct internalvar *
   create_internalvar_type_lazy (char *name, internalvar_make_value fun);
 
->>>>>>> b2f2d10e
 extern struct internalvar *lookup_internalvar (const char *name);
 
 extern int value_equal (struct value *arg1, struct value *arg2);
@@ -602,12 +579,6 @@
 extern int destructor_name_p (const char *name, const struct type *type);
 
 extern void value_free (struct value *val);
-<<<<<<< HEAD
-
-/* The same as value_free, but suitable for use as a cleanup.  */
-extern void value_free_cleanup (void *val);
-=======
->>>>>>> b2f2d10e
 
 extern void free_all_values (void);
 
@@ -697,12 +668,8 @@
 
 extern struct value *value_of_local (const char *name, int complain);
 
-<<<<<<< HEAD
-extern struct value * value_subscripted_rvalue (struct value *array, struct value *idx, int lowerbound);
-=======
 extern struct value *value_subscripted_rvalue (struct value *array,
 					       LONGEST index, int lowerbound);
->>>>>>> b2f2d10e
 
 /* User function handler.  */
 
