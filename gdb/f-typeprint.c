/* Support for printing Fortran types for GDB, the GNU debugger.

   Copyright (C) 1986, 1988, 1989, 1991, 1993, 1994, 1995, 1996, 1998, 2000,
   2001, 2002, 2003, 2006, 2007, 2008, 2009 Free Software Foundation, Inc.

   Contributed by Motorola.  Adapted from the C version by Farooq Butt
   (fmbutt@engage.sps.mot.com).

   This file is part of GDB.

   This program is free software; you can redistribute it and/or modify
   it under the terms of the GNU General Public License as published by
   the Free Software Foundation; either version 3 of the License, or
   (at your option) any later version.

   This program is distributed in the hope that it will be useful,
   but WITHOUT ANY WARRANTY; without even the implied warranty of
   MERCHANTABILITY or FITNESS FOR A PARTICULAR PURPOSE.  See the
   GNU General Public License for more details.

   You should have received a copy of the GNU General Public License
   along with this program.  If not, see <http://www.gnu.org/licenses/>.  */

#include "defs.h"
#include "gdb_obstack.h"
#include "bfd.h"
#include "symtab.h"
#include "gdbtypes.h"
#include "expression.h"
#include "value.h"
#include "gdbcore.h"
#include "target.h"
#include "f-lang.h"
#include "dwarf2loc.h"
#include "gdb_string.h"
#include <errno.h>

#if 0				/* Currently unused */
static void f_type_print_args (struct type *, struct ui_file *);
#endif

static void f_type_print_varspec_suffix (struct type *, struct ui_file *, int,
					 int, int, int);

void f_type_print_varspec_prefix (struct type *, struct ui_file *,
				  int, int);

void f_type_print_base (struct type *, struct ui_file *, int, int);


const char *
f_object_address_data_valid_print_to_stream (struct type *type,
					     struct ui_file *stream)
{
  const char *msg;

  msg = object_address_data_not_valid (type);
  if (msg != NULL)
    {
      /* Assuming the content printed to STREAM should not be localized.  */
      fprintf_filtered (stream, "<%s>", msg);
    }

  return msg;
}

void
f_object_address_data_valid_or_error (struct type *type)
{
  const char *msg;

  msg = object_address_data_not_valid (type);
  if (msg != NULL)
    {
      error (_("Cannot access it because the %s."), _(msg));
    }
}

/* LEVEL is the depth to indent lines by.  */

void
f_print_type (struct type *type, char *varstring, struct ui_file *stream,
	      int show, int level)
{
  enum type_code code;
  int demangled_args;

  if (f_object_address_data_valid_print_to_stream (type, stream) != NULL)
    return;

  f_type_print_base (type, stream, show, level);
  code = TYPE_CODE (type);
  if ((varstring != NULL && *varstring != '\0')
      ||
  /* Need a space if going to print stars or brackets;
     but not if we will print just a type name.  */
      ((show > 0 || TYPE_NAME (type) == 0)
       &&
       (code == TYPE_CODE_PTR || code == TYPE_CODE_FUNC
	|| code == TYPE_CODE_METHOD
	|| code == TYPE_CODE_ARRAY
	|| code == TYPE_CODE_REF)))
    fputs_filtered (" ", stream);
  f_type_print_varspec_prefix (type, stream, show, 0);

  if (varstring != NULL)
    {
      fputs_filtered (varstring, stream);

      /* For demangled function names, we have the arglist as part of the name,
         so don't print an additional pair of ()'s */

      demangled_args = varstring[strlen (varstring) - 1] == ')'; 
      f_type_print_varspec_suffix (type, stream, show, 0, demangled_args, 0);
   }
}

/* Print any asterisks or open-parentheses needed before the
   variable name (to describe its type).

   On outermost call, pass 0 for PASSED_A_PTR.
   On outermost call, SHOW > 0 means should ignore
   any typename for TYPE and show its details.
   SHOW is always zero on recursive calls.  */

void
f_type_print_varspec_prefix (struct type *type, struct ui_file *stream,
			     int show, int passed_a_ptr)
{
  if (type == 0)
    return;

  if (TYPE_NAME (type) && show <= 0)
    return;

  QUIT;

  switch (TYPE_CODE (type))
    {
    case TYPE_CODE_PTR:
      f_type_print_varspec_prefix (TYPE_TARGET_TYPE (type), stream, 0, 1);
      break;

    case TYPE_CODE_FUNC:
      f_type_print_varspec_prefix (TYPE_TARGET_TYPE (type), stream, 0, 0);
      if (passed_a_ptr)
	fprintf_filtered (stream, "(");
      break;

    case TYPE_CODE_ARRAY:
      f_type_print_varspec_prefix (TYPE_TARGET_TYPE (type), stream, 0, 0);
      break;

    case TYPE_CODE_UNDEF:
    case TYPE_CODE_STRUCT:
    case TYPE_CODE_UNION:
    case TYPE_CODE_ENUM:
    case TYPE_CODE_INT:
    case TYPE_CODE_FLT:
    case TYPE_CODE_VOID:
    case TYPE_CODE_ERROR:
    case TYPE_CODE_CHAR:
    case TYPE_CODE_BOOL:
    case TYPE_CODE_SET:
    case TYPE_CODE_RANGE:
    case TYPE_CODE_STRING:
    case TYPE_CODE_BITSTRING:
    case TYPE_CODE_METHOD:
    case TYPE_CODE_REF:
    case TYPE_CODE_COMPLEX:
    case TYPE_CODE_TYPEDEF:
      /* These types need no prefix.  They are listed here so that
         gcc -Wall will reveal any types that haven't been handled.  */
      break;
    }
}

/* Print any array sizes, function arguments or close parentheses
   needed after the variable name (to describe its type).
   Args work like c_type_print_varspec_prefix.  */

static void
f_type_print_varspec_suffix (struct type *type, struct ui_file *stream,
			     int show, int passed_a_ptr, int demangled_args,
			     int arrayprint_recurse_level)
{
  int upper_bound, lower_bound;
  int retcode;
<<<<<<< HEAD
  /* No static variables (such as ARRAYPRINT_RECURSE_LEVEL) permitted as ERROR
     may occur during the evaluation of DWARF_BLOCK values.  */
=======
  /* No static variables are permitted as an error call may occur during
     execution of this function.  */
>>>>>>> 10d81c8c

  if (type == 0)
    return;

  if (TYPE_NAME (type) && show <= 0)
    return;

  QUIT;

  if (TYPE_CODE (type) != TYPE_CODE_TYPEDEF)
    CHECK_TYPEDEF (type);

  switch (TYPE_CODE (type))
    {
    case TYPE_CODE_ARRAY:
      arrayprint_recurse_level++;

      if (arrayprint_recurse_level == 1)
	fprintf_filtered (stream, "(");

      if (TYPE_CODE (TYPE_TARGET_TYPE (type)) == TYPE_CODE_ARRAY)
	f_type_print_varspec_suffix (TYPE_TARGET_TYPE (type), stream, 0, 0, 0,
				     arrayprint_recurse_level);

      lower_bound = f77_get_lowerbound (type);
      if (lower_bound != 1)	/* Not the default.  */
	fprintf_filtered (stream, "%d:", lower_bound);

      /* Make sure that, if we have an assumed size array, we
         print out a warning and print the upperbound as '*' */

      if (TYPE_ARRAY_UPPER_BOUND_IS_UNDEFINED (type))
	fprintf_filtered (stream, "*");
      else
	{
	  upper_bound = f77_get_upperbound (type);
	  fprintf_filtered (stream, "%d", upper_bound);
	}

      if (TYPE_CODE (TYPE_TARGET_TYPE (type)) != TYPE_CODE_ARRAY)
	f_type_print_varspec_suffix (TYPE_TARGET_TYPE (type), stream, 0, 0, 0,
				     arrayprint_recurse_level);
      if (arrayprint_recurse_level == 1)
	fprintf_filtered (stream, ")");
      else
	fprintf_filtered (stream, ",");
      arrayprint_recurse_level--;
      break;

    case TYPE_CODE_PTR:
    case TYPE_CODE_REF:
      f_type_print_varspec_suffix (TYPE_TARGET_TYPE (type), stream, 0, 1, 0,
				   arrayprint_recurse_level);
      fprintf_filtered (stream, ")");
      break;

    case TYPE_CODE_FUNC:
      f_type_print_varspec_suffix (TYPE_TARGET_TYPE (type), stream, 0,
				   passed_a_ptr, 0, arrayprint_recurse_level);
      if (passed_a_ptr)
	fprintf_filtered (stream, ")");

      fprintf_filtered (stream, "()");
      break;

    case TYPE_CODE_UNDEF:
    case TYPE_CODE_STRUCT:
    case TYPE_CODE_UNION:
    case TYPE_CODE_ENUM:
    case TYPE_CODE_INT:
    case TYPE_CODE_FLT:
    case TYPE_CODE_VOID:
    case TYPE_CODE_ERROR:
    case TYPE_CODE_CHAR:
    case TYPE_CODE_BOOL:
    case TYPE_CODE_SET:
    case TYPE_CODE_RANGE:
    case TYPE_CODE_STRING:
    case TYPE_CODE_BITSTRING:
    case TYPE_CODE_METHOD:
    case TYPE_CODE_COMPLEX:
    case TYPE_CODE_TYPEDEF:
      /* These types do not need a suffix.  They are listed so that
         gcc -Wall will report types that may not have been considered.  */
      break;
    }
}

/* Print the name of the type (or the ultimate pointer target,
   function value or array element), or the description of a
   structure or union.

   SHOW nonzero means don't print this type as just its name;
   show its real definition even if it has a name.
   SHOW zero means print just typename or struct tag if there is one
   SHOW negative means abbreviate structure elements.
   SHOW is decremented for printing of structure elements.

   LEVEL is the depth to indent by.
   We increase it for some recursive calls.  */

void
f_type_print_base (struct type *type, struct ui_file *stream, int show,
		   int level)
{
  int retcode;
  int upper_bound;

  int index;

  QUIT;

  wrap_here ("    ");
  if (type == NULL)
    {
      fputs_filtered ("<type unknown>", stream);
      return;
    }

  /* When SHOW is zero or less, and there is a valid type name, then always
     just print the type name directly from the type. */

  if ((show <= 0) && (TYPE_NAME (type) != NULL))
    {
      fputs_filtered (TYPE_NAME (type), stream);
      return;
    }

  if (TYPE_CODE (type) != TYPE_CODE_TYPEDEF)
    CHECK_TYPEDEF (type);

  switch (TYPE_CODE (type))
    {
    case TYPE_CODE_TYPEDEF:
      f_type_print_base (TYPE_TARGET_TYPE (type), stream, 0, level);
      break;

    case TYPE_CODE_ARRAY:
    case TYPE_CODE_FUNC:
      f_type_print_base (TYPE_TARGET_TYPE (type), stream, show, level);
      break;

    case TYPE_CODE_PTR:
      fprintf_filtered (stream, "PTR TO -> ( ");
      f_type_print_base (TYPE_TARGET_TYPE (type), stream, 0, level);
      break;

    case TYPE_CODE_REF:
      fprintf_filtered (stream, "REF TO -> ( ");
      f_type_print_base (TYPE_TARGET_TYPE (type), stream, 0, level);
      break;

    case TYPE_CODE_VOID:
      fprintfi_filtered (level, stream, "VOID");
      break;

    case TYPE_CODE_UNDEF:
      fprintfi_filtered (level, stream, "struct <unknown>");
      break;

    case TYPE_CODE_ERROR:
      fprintfi_filtered (level, stream, "<unknown type>");
      break;

    case TYPE_CODE_RANGE:
      /* This should not occur */
      fprintfi_filtered (level, stream, "<range type>");
      break;

    case TYPE_CODE_CHAR:
      /* Override name "char" and make it "character" */
      fprintfi_filtered (level, stream, "character");
      break;

    case TYPE_CODE_INT:
      /* There may be some character types that attempt to come
         through as TYPE_CODE_INT since dbxstclass.h is so
         C-oriented, we must change these to "character" from "char".  */

      if (strcmp (TYPE_NAME (type), "char") == 0)
	fprintfi_filtered (level, stream, "character");
      else
	goto default_case;
      break;

    case TYPE_CODE_STRING:
      /* Strings may have dynamic upperbounds (lengths) like arrays. */

      if (TYPE_ARRAY_UPPER_BOUND_IS_UNDEFINED (type))
	fprintfi_filtered (level, stream, "character*(*)");
      else
	{
	  upper_bound = f77_get_upperbound (type);
	  fprintf_filtered (stream, "character*%d", upper_bound);
	}
      break;

    case TYPE_CODE_STRUCT:
    case TYPE_CODE_UNION:
      if (TYPE_CODE (type) == TYPE_CODE_UNION)
	fprintfi_filtered (level, stream, "Type, C_Union :: ");
      else
	fprintfi_filtered (level, stream, "Type ");
      fputs_filtered (TYPE_TAG_NAME (type), stream);
      fputs_filtered ("\n", stream);
      for (index = 0; index < TYPE_NFIELDS (type); index++)
	{
	  f_type_print_base (TYPE_FIELD_TYPE (type, index), stream, show,
			     level + 4);
	  fputs_filtered (" :: ", stream);
	  fputs_filtered (TYPE_FIELD_NAME (type, index), stream);
	  f_type_print_varspec_suffix (TYPE_FIELD_TYPE (type, index),
				       stream, 0, 0, 0, 0);
	  fputs_filtered ("\n", stream);
	} 
      fprintfi_filtered (level, stream, "End Type ");
      fputs_filtered (TYPE_TAG_NAME (type), stream);
      break;

    default_case:
    default:
      /* Handle types not explicitly handled by the other cases,
         such as fundamental types.  For these, just print whatever
         the type name is, as recorded in the type itself.  If there
         is no type name, then complain. */
      if (TYPE_NAME (type) != NULL)
	fprintfi_filtered (level, stream, "%s", TYPE_NAME (type));
      else
	error (_("Invalid type code (%d) in symbol table."), TYPE_CODE (type));
      break;
    }
}<|MERGE_RESOLUTION|>--- conflicted
+++ resolved
@@ -187,13 +187,8 @@
 {
   int upper_bound, lower_bound;
   int retcode;
-<<<<<<< HEAD
-  /* No static variables (such as ARRAYPRINT_RECURSE_LEVEL) permitted as ERROR
-     may occur during the evaluation of DWARF_BLOCK values.  */
-=======
   /* No static variables are permitted as an error call may occur during
      execution of this function.  */
->>>>>>> 10d81c8c
 
   if (type == 0)
     return;
