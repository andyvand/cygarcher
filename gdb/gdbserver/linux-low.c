--- conflicted
+++ resolved
@@ -577,14 +577,9 @@
 	  close (0);
 	  open ("/dev/null", O_RDONLY);
 	  dup2 (2, 1);
-<<<<<<< HEAD
-	  write (2, "stdin/stdout redirected\n",
-		 sizeof ("stdin/stdout redirected\n") - 1);
-=======
 	  if (write (2, "stdin/stdout redirected\n",
 		     sizeof ("stdin/stdout redirected\n") - 1) < 0)
 	    /* Errors ignored.  */;
->>>>>>> 554bc23a
 	}
 
       execv (program, allargs);
