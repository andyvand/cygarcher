--- conflicted
+++ resolved
@@ -604,7 +604,7 @@
   CORE_ADDR found_addr;
   int cmd_name_len = sizeof ("qSearch:memory:") - 1;
 
-  pattern = xmalloc (packet_len);
+  pattern = malloc (packet_len);
   if (pattern == NULL)
     {
       error ("Unable to allocate memory to perform the search");
@@ -628,7 +628,7 @@
   if (search_space_len < search_buf_size)
     search_buf_size = search_space_len;
 
-  search_buf = xmalloc (search_buf_size);
+  search_buf = malloc (search_buf_size);
   if (search_buf == NULL)
     {
       free (pattern);
@@ -763,7 +763,7 @@
 	return;
       if (len > PBUFSIZ - 2)
 	len = PBUFSIZ - 2;
-      spu_buf = xmalloc (len + 1);
+      spu_buf = malloc (len + 1);
       if (!spu_buf)
 	return;
 
@@ -790,7 +790,7 @@
 
       require_running (own_buf);
       strcpy (own_buf, "E00");
-      spu_buf = xmalloc (packet_len - 15);
+      spu_buf = malloc (packet_len - 15);
       if (!spu_buf)
 	return;
       if (decode_xfer_write (own_buf + 16, packet_len - 16, &annex,
@@ -834,16 +834,12 @@
 	 more.  */
       if (len > PBUFSIZ - 2)
 	len = PBUFSIZ - 2;
-<<<<<<< HEAD
-      data = xmalloc (len + 1);
-=======
       data = malloc (len + 1);
       if (data == NULL)
 	{
 	  write_enn (own_buf);
 	  return;
 	}
->>>>>>> b2f2d10e
       n = (*the_target->read_auxv) (ofs, data, len + 1);
       if (n < 0)
 	write_enn (own_buf);
@@ -921,16 +917,12 @@
       for (dll_ptr = all_dlls.head; dll_ptr != NULL; dll_ptr = dll_ptr->next)
 	total_len += 128 + 6 * strlen (((struct dll_info *) dll_ptr)->name);
 
-<<<<<<< HEAD
-      document = xmalloc (total_len);
-=======
       document = malloc (total_len);
       if (document == NULL)
 	{
 	  write_enn (own_buf);
 	  return;
 	}
->>>>>>> b2f2d10e
       strcpy (document, "<library-list>\n");
       p = document + strlen (document);
 
@@ -983,24 +975,6 @@
 
       strcpy (own_buf, "E00");
       if (decode_xfer_read (own_buf + 18, &annex, &ofs, &len) < 0)
-<<<<<<< HEAD
-       return;
-      if (len > PBUFSIZ - 2)
-       len = PBUFSIZ - 2;
-      workbuf = xmalloc (len + 1);
-      if (!workbuf)
-        return;
-
-      n = (*the_target->qxfer_osdata) (annex, workbuf, NULL, ofs, len + 1);
-      if (n < 0)
-       write_enn (own_buf);
-      else if (n > len)
-       *new_packet_len_p = write_qxfer_response
-                             (own_buf, workbuf, len, 1);
-      else
-       *new_packet_len_p = write_qxfer_response
-                             (own_buf, workbuf, n, 0);
-=======
 	return;
       if (len > PBUFSIZ - 2)
 	len = PBUFSIZ - 2;
@@ -1015,14 +989,11 @@
 	*new_packet_len_p = write_qxfer_response (own_buf, workbuf, len, 1);
       else
 	*new_packet_len_p = write_qxfer_response (own_buf, workbuf, n, 0);
->>>>>>> b2f2d10e
 
       free (workbuf);
       return;
     }
 
-<<<<<<< HEAD
-=======
   if (the_target->qxfer_siginfo != NULL
       && strncmp ("qXfer:siginfo:read:", own_buf, 19) == 0)
     {
@@ -1094,7 +1065,6 @@
       return;
     }
 
->>>>>>> b2f2d10e
   /* Protocol features query.  */
   if (strncmp ("qSupported", own_buf, 10) == 0
       && (own_buf[10] == ':' || own_buf[10] == '\0'))
@@ -1143,9 +1113,6 @@
 	strcat (own_buf, ";QStartNoAckMode+");
 
       if (the_target->qxfer_osdata != NULL)
-<<<<<<< HEAD
-        strcat (own_buf, ";qXfer:osdata:read+");
-=======
 	strcat (own_buf, ";qXfer:osdata:read+");
 
       if (target_supports_multi_process ())
@@ -1153,7 +1120,6 @@
 
       if (target_supports_non_stop ())
 	strcat (own_buf, ";QNonStop+");
->>>>>>> b2f2d10e
 
       return;
     }
@@ -1226,7 +1192,7 @@
   /* Handle "monitor" commands.  */
   if (strncmp ("qRcmd,", own_buf, 6) == 0)
     {
-      char *mon = xmalloc (PBUFSIZ);
+      char *mon = malloc (PBUFSIZ);
       int len = strlen (own_buf + 6);
 
       if (mon == NULL)
@@ -1347,13 +1313,6 @@
       p++;
       p = strchr (p, ';');
     }
-<<<<<<< HEAD
-  /* Allocate room for one extra action, for the default remain-stopped
-     behavior; if no default action is in the list, we'll need the extra
-     slot.  */
-  resume_info = xmalloc ((n + 1) * sizeof (resume_info[0]));
-=======
->>>>>>> b2f2d10e
 
   resume_info = malloc (n * sizeof (resume_info[0]));
   if (resume_info == NULL)
@@ -1498,9 +1457,6 @@
       new_argc++;
     }
 
-<<<<<<< HEAD
-  new_argv = xcalloc (new_argc + 2, sizeof (char *));
-=======
   new_argv = calloc (new_argc + 2, sizeof (char *));
   if (new_argv == NULL)
     {
@@ -1508,7 +1464,6 @@
       return 0;
     }
 
->>>>>>> b2f2d10e
   i = 0;
   for (p = own_buf + strlen ("vRun;"); *p; p = next_p)
     {
@@ -1520,10 +1475,7 @@
 	new_argv[i] = NULL;
       else
 	{
-<<<<<<< HEAD
-=======
 	  /* FIXME: Fail request if out of memory instead of dying.  */
->>>>>>> b2f2d10e
 	  new_argv[i] = xmalloc (1 + (next_p - p) / 2);
 	  unhexify (new_argv[i], p, (next_p - p) / 2);
 	  new_argv[i][(next_p - p) / 2] = '\0';
@@ -1547,17 +1499,6 @@
 	  return 0;
 	}
 
-<<<<<<< HEAD
-      new_argv[0] = xstrdup (program_argv[0]);
-    }
-
-  /* Free the old argv.  */
-  if (program_argv)
-    {
-      for (pp = program_argv; *pp != NULL; pp++)
-	free (*pp);
-      free (program_argv);
-=======
       new_argv[0] = strdup (program_argv[0]);
       if (new_argv[0] == NULL)
 	{
@@ -1565,9 +1506,7 @@
 	  write_enn (own_buf);
 	  return 0;
 	}
->>>>>>> b2f2d10e
-    }
-  program_argv = new_argv;
+    }
 
   /* Free the old argv and install the new one.  */
   freeargv (program_argv);
