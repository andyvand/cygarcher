--- conflicted
+++ resolved
@@ -397,27 +397,14 @@
   buffer_grow (BUFFER, STRING, strlen (STRING))
 #define buffer_grow_str0(BUFFER,STRING)                        \
   buffer_grow (BUFFER, STRING, strlen (STRING) + 1)
-<<<<<<< HEAD
-
-/* Functions from ``signals.c''.  */
-enum target_signal target_signal_from_host (int hostsig);
-int target_signal_to_host_p (enum target_signal oursig);
-int target_signal_to_host (enum target_signal oursig);
-char *target_signal_to_name (enum target_signal);
-=======
->>>>>>> b2f2d10e
 
 /* Functions from utils.c */
 
 void *xmalloc (size_t) ATTR_MALLOC;
 void *xcalloc (size_t, size_t) ATTR_MALLOC;
 char *xstrdup (const char *) ATTR_MALLOC;
-<<<<<<< HEAD
-void perror_with_name (char *string);
-=======
 void freeargv (char **argv);
 void perror_with_name (const char *string);
->>>>>>> b2f2d10e
 void error (const char *string,...) ATTR_NORETURN ATTR_FORMAT (printf, 1, 2);
 void fatal (const char *string,...) ATTR_NORETURN ATTR_FORMAT (printf, 1, 2);
 void warning (const char *string,...) ATTR_FORMAT (printf, 1, 2);
