/* Thread management interface, for the remote server for GDB.
   Copyright (C) 2002, 2004, 2005, 2006, 2007, 2008, 2009
   Free Software Foundation, Inc.

   Contributed by MontaVista Software.

   This file is part of GDB.

   This program is free software; you can redistribute it and/or modify
   it under the terms of the GNU General Public License as published by
   the Free Software Foundation; either version 3 of the License, or
   (at your option) any later version.

   This program is distributed in the hope that it will be useful,
   but WITHOUT ANY WARRANTY; without even the implied warranty of
   MERCHANTABILITY or FITNESS FOR A PARTICULAR PURPOSE.  See the
   GNU General Public License for more details.

   You should have received a copy of the GNU General Public License
   along with this program.  If not, see <http://www.gnu.org/licenses/>.  */

#include "server.h"

#include "linux-low.h"

extern int debug_threads;

static int thread_db_use_events;

#ifdef HAVE_THREAD_DB_H
#include <thread_db.h>
#endif

#include "gdb_proc_service.h"

#include <stdint.h>

static int find_one_thread (ptid_t);
static int find_new_threads_callback (const td_thrhandle_t *th_p, void *data);

static const char *
thread_db_err_str (td_err_e err)
{
  static char buf[64];

  switch (err)
    {
    case TD_OK:
      return "generic 'call succeeded'";
    case TD_ERR:
      return "generic error";
    case TD_NOTHR:
      return "no thread to satisfy query";
    case TD_NOSV:
      return "no sync handle to satisfy query";
    case TD_NOLWP:
      return "no LWP to satisfy query";
    case TD_BADPH:
      return "invalid process handle";
    case TD_BADTH:
      return "invalid thread handle";
    case TD_BADSH:
      return "invalid synchronization handle";
    case TD_BADTA:
      return "invalid thread agent";
    case TD_BADKEY:
      return "invalid key";
    case TD_NOMSG:
      return "no event message for getmsg";
    case TD_NOFPREGS:
      return "FPU register set not available";
    case TD_NOLIBTHREAD:
      return "application not linked with libthread";
    case TD_NOEVENT:
      return "requested event is not supported";
    case TD_NOCAPAB:
      return "capability not available";
    case TD_DBERR:
      return "debugger service failed";
    case TD_NOAPLIC:
      return "operation not applicable to";
    case TD_NOTSD:
      return "no thread-specific data for this thread";
    case TD_MALLOC:
      return "malloc failed";
    case TD_PARTIALREG:
      return "only part of register set was written/read";
    case TD_NOXREGS:
      return "X register set not available for this thread";
#ifdef HAVE_TD_VERSION
    case TD_VERSION:
      return "version mismatch between libthread_db and libpthread";
#endif
    default:
      snprintf (buf, sizeof (buf), "unknown thread_db error '%d'", err);
      return buf;
    }
}

#if 0
static char *
thread_db_state_str (td_thr_state_e state)
{
  static char buf[64];

  switch (state)
    {
    case TD_THR_STOPPED:
      return "stopped by debugger";
    case TD_THR_RUN:
      return "runnable";
    case TD_THR_ACTIVE:
      return "active";
    case TD_THR_ZOMBIE:
      return "zombie";
    case TD_THR_SLEEP:
      return "sleeping";
    case TD_THR_STOPPED_ASLEEP:
      return "stopped by debugger AND blocked";
    default:
      snprintf (buf, sizeof (buf), "unknown thread_db state %d", state);
      return buf;
    }
}
#endif

static int
thread_db_create_event (CORE_ADDR where)
{
  td_event_msg_t msg;
  td_err_e err;
  struct lwp_info *lwp;
  struct process_info_private *proc = current_process()->private;

  if (debug_threads)
    fprintf (stderr, "Thread creation event.\n");

  /* FIXME: This assumes we don't get another event.
     In the LinuxThreads implementation, this is safe,
     because all events come from the manager thread
     (except for its own creation, of course).  */
  err = td_ta_event_getmsg (proc->thread_agent, &msg);
  if (err != TD_OK)
    fprintf (stderr, "thread getmsg err: %s\n",
	     thread_db_err_str (err));

  /* If we do not know about the main thread yet, this would be a good time to
     find it.  We need to do this to pick up the main thread before any newly
     created threads.  */
  lwp = get_thread_lwp (current_inferior);
  if (lwp->thread_known == 0)
    find_one_thread (lwp->head.id);

  /* msg.event == TD_EVENT_CREATE */

  find_new_threads_callback (msg.th_p, NULL);

  return 0;
}

#if 0
static int
thread_db_death_event (CORE_ADDR where)
{
  if (debug_threads)
    fprintf (stderr, "Thread death event.\n");

  return 0;
}
#endif

static int
thread_db_enable_reporting ()
{
  td_thr_events_t events;
  td_notify_t notify;
  td_err_e err;
  struct process_info_private *proc = current_process()->private;

  /* Set the process wide mask saying which events we're interested in.  */
  td_event_emptyset (&events);
  td_event_addset (&events, TD_CREATE);

#if 0
  /* This is reported to be broken in glibc 2.1.3.  A different approach
     will be necessary to support that.  */
  td_event_addset (&events, TD_DEATH);
#endif

  err = td_ta_set_event (proc->thread_agent, &events);
  if (err != TD_OK)
    {
      warning ("Unable to set global thread event mask: %s",
	       thread_db_err_str (err));
      return 0;
    }

  /* Get address for thread creation breakpoint.  */
  err = td_ta_event_addr (proc->thread_agent, TD_CREATE, &notify);
  if (err != TD_OK)
    {
      warning ("Unable to get location for thread creation breakpoint: %s",
	       thread_db_err_str (err));
      return 0;
    }
  set_breakpoint_at ((CORE_ADDR) (unsigned long) notify.u.bptaddr,
		     thread_db_create_event);

#if 0
  /* Don't concern ourselves with reported thread deaths, only
     with actual thread deaths (via wait).  */

  /* Get address for thread death breakpoint.  */
  err = td_ta_event_addr (proc->thread_agent, TD_DEATH, &notify);
  if (err != TD_OK)
    {
      warning ("Unable to get location for thread death breakpoint: %s",
	       thread_db_err_str (err));
      return;
    }
  set_breakpoint_at ((CORE_ADDR) (unsigned long) notify.u.bptaddr,
		     thread_db_death_event);
#endif

  return 1;
}

static int
find_one_thread (ptid_t ptid)
{
  td_thrhandle_t th;
  td_thrinfo_t ti;
  td_err_e err;
  struct thread_info *inferior;
  struct lwp_info *lwp;
  struct process_info_private *proc;
  int lwpid = ptid_get_lwp (ptid);

  inferior = (struct thread_info *) find_inferior_id (&all_threads, ptid);
  lwp = get_thread_lwp (inferior);
  if (lwp->thread_known)
    return 1;

  /* Get information about this thread.  */
  proc = get_thread_process (inferior)->private;
  err = td_ta_map_lwp2thr (proc->thread_agent, lwpid, &th);
  if (err != TD_OK)
    error ("Cannot get thread handle for LWP %d: %s",
	   lwpid, thread_db_err_str (err));

  err = td_thr_get_info (&th, &ti);
  if (err != TD_OK)
    error ("Cannot get thread info for LWP %d: %s",
	   lwpid, thread_db_err_str (err));

  if (debug_threads)
    fprintf (stderr, "Found thread %ld (LWP %d)\n",
	     ti.ti_tid, ti.ti_lid);

  if (lwpid != ti.ti_lid)
    {
      warning ("PID mismatch!  Expected %ld, got %ld",
	       (long) lwpid, (long) ti.ti_lid);
      return 0;
    }

  if (thread_db_use_events)
    {
      err = td_thr_event_enable (&th, 1);
      if (err != TD_OK)
	error ("Cannot enable thread event reporting for %d: %s",
	       ti.ti_lid, thread_db_err_str (err));
    }

  /* If the new thread ID is zero, a final thread ID will be available
     later.  Do not enable thread debugging yet.  */
  if (ti.ti_tid == 0)
    return 0;

<<<<<<< HEAD
  process->thread_known = 1;
  process->th = th;
=======
  lwp->thread_known = 1;
  lwp->th = th;
>>>>>>> b2f2d10e

  return 1;
}

static void
maybe_attach_thread (const td_thrhandle_t *th_p, td_thrinfo_t *ti_p)
{
  td_err_e err;
  struct lwp_info *lwp;

  lwp = find_lwp_pid (pid_to_ptid (ti_p->ti_lid));
  if (lwp != NULL)
    return;

  if (debug_threads)
    fprintf (stderr, "Attaching to thread %ld (LWP %d)\n",
	     ti_p->ti_tid, ti_p->ti_lid);
  linux_attach_lwp (ti_p->ti_lid);
  lwp = find_lwp_pid (pid_to_ptid (ti_p->ti_lid));
  if (lwp == NULL)
    {
      warning ("Could not attach to thread %ld (LWP %d)\n",
	       ti_p->ti_tid, ti_p->ti_lid);
      return;
    }

<<<<<<< HEAD
  process = inferior_target_data (inferior);

  process->thread_known = 1;
  process->th = *th_p;
=======
  lwp->thread_known = 1;
  lwp->th = *th_p;
>>>>>>> b2f2d10e

  if (thread_db_use_events)
    {
      err = td_thr_event_enable (th_p, 1);
      if (err != TD_OK)
	error ("Cannot enable thread event reporting for %d: %s",
	       ti_p->ti_lid, thread_db_err_str (err));
    }
}

static int
find_new_threads_callback (const td_thrhandle_t *th_p, void *data)
{
  td_thrinfo_t ti;
  td_err_e err;

  err = td_thr_get_info (th_p, &ti);
  if (err != TD_OK)
    error ("Cannot get thread info: %s", thread_db_err_str (err));

  /* Check for zombies.  */
  if (ti.ti_state == TD_THR_UNKNOWN || ti.ti_state == TD_THR_ZOMBIE)
    return 0;

  maybe_attach_thread (th_p, &ti);

  return 0;
}

static void
thread_db_find_new_threads (void)
{
  td_err_e err;
  ptid_t ptid = ((struct inferior_list_entry *) current_inferior)->id;
  struct process_info_private *proc = current_process()->private;

  /* This function is only called when we first initialize thread_db.
     First locate the initial thread.  If it is not ready for
     debugging yet, then stop.  */
  if (find_one_thread (ptid) == 0)
    return;

  /* Iterate over all user-space threads to discover new threads.  */
  err = td_ta_thr_iter (proc->thread_agent,
			find_new_threads_callback, NULL,
			TD_THR_ANY_STATE, TD_THR_LOWEST_PRIORITY,
			TD_SIGNO_MASK, TD_THR_ANY_USER_FLAGS);
  if (err != TD_OK)
    error ("Cannot find new threads: %s", thread_db_err_str (err));
}

/* Cache all future symbols that thread_db might request.  We can not
   request symbols at arbitrary states in the remote protocol, only
   when the client tells us that new symbols are available.  So when
   we load the thread library, make sure to check the entire list.  */

static void
thread_db_look_up_symbols (void)
{
  const char **sym_list = td_symbol_list ();
  CORE_ADDR unused;

  for (sym_list = td_symbol_list (); *sym_list; sym_list++)
    look_up_one_symbol (*sym_list, &unused);
}

int
thread_db_get_tls_address (struct thread_info *thread, CORE_ADDR offset,
			   CORE_ADDR load_module, CORE_ADDR *address)
{
#if HAVE_TD_THR_TLS_GET_ADDR
  psaddr_t addr;
  td_err_e err;
  struct lwp_info *lwp;
  struct thread_info *saved_inferior;

  /* If the thread layer is not (yet) initialized, fail.  */
  if (!get_thread_process (thread)->all_symbols_looked_up)
    return TD_ERR;

  lwp = get_thread_lwp (thread);
  if (!lwp->thread_known)
    find_one_thread (lwp->head.id);
  if (!lwp->thread_known)
    return TD_NOTHR;

  saved_inferior = current_inferior;
  current_inferior = thread;
  /* Note the cast through uintptr_t: this interface only works if
     a target address fits in a psaddr_t, which is a host pointer.
     So a 32-bit debugger can not access 64-bit TLS through this.  */
  err = td_thr_tls_get_addr (&lwp->th, (psaddr_t) (uintptr_t) load_module,
			     offset, &addr);
  current_inferior = saved_inferior;
  if (err == TD_OK)
    {
      *address = (CORE_ADDR) (uintptr_t) addr;
      return 0;
    }
  else
    return err;
#else
  return -1;
#endif
}

int
thread_db_init (int use_events)
{
  int err;
  struct process_info *proc = current_process ();
  struct process_info_private *priv = proc->private;

  /* FIXME drow/2004-10-16: This is the "overall process ID", which
     GNU/Linux calls tgid, "thread group ID".  When we support
     attaching to threads, the original thread may not be the correct
     thread.  We would have to get the process ID from /proc for NPTL.
     For LinuxThreads we could do something similar: follow the chain
     of parent processes until we find the highest one we're attached
     to, and use its tgid.

     This isn't the only place in gdbserver that assumes that the first
     process in the list is the thread group leader.  */

  thread_db_use_events = use_events;

  err = td_ta_new (&priv->proc_handle, &priv->thread_agent);
  switch (err)
    {
    case TD_NOLIBTHREAD:
      /* No thread library was detected.  */
      return 0;

    case TD_OK:
      /* The thread library was detected.  */

      if (use_events && thread_db_enable_reporting () == 0)
	return 0;
      thread_db_find_new_threads ();
      thread_db_look_up_symbols ();
      proc->all_symbols_looked_up = 1;
      return 1;

    default:
      warning ("error initializing thread_db library: %s",
	       thread_db_err_str (err));
    }

  return 0;
}<|MERGE_RESOLUTION|>--- conflicted
+++ resolved
@@ -277,13 +277,8 @@
   if (ti.ti_tid == 0)
     return 0;
 
-<<<<<<< HEAD
-  process->thread_known = 1;
-  process->th = th;
-=======
   lwp->thread_known = 1;
   lwp->th = th;
->>>>>>> b2f2d10e
 
   return 1;
 }
@@ -310,15 +305,8 @@
       return;
     }
 
-<<<<<<< HEAD
-  process = inferior_target_data (inferior);
-
-  process->thread_known = 1;
-  process->th = *th_p;
-=======
   lwp->thread_known = 1;
   lwp->th = *th_p;
->>>>>>> b2f2d10e
 
   if (thread_db_use_events)
     {
