--- conflicted
+++ resolved
@@ -1558,23 +1558,6 @@
     {
       if (percent)
        {
-<<<<<<< HEAD
-         switch (*f)
-           {
-           case 's':
-             {
-               char *p;
-               char *a = va_arg (ap, char *);
-               buffer_grow (buffer, prev, f - prev - 1);
-               p = xml_escape_text (a);
-               buffer_grow_str (buffer, p);
-               free (p);
-               prev = f + 1;
-             }
-             break;
-           }
-         percent = 0;
-=======
 	 switch (*f)
 	   {
 	   case 's':
@@ -1590,7 +1573,6 @@
 	     break;
 	   }
 	 percent = 0;
->>>>>>> b2f2d10e
        }
       else if (*f == '%')
        percent = 1;
