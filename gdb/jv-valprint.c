/* Support for printing Java values for GDB, the GNU debugger.

   Copyright (C) 1997, 1998, 1999, 2000, 2001, 2002, 2003, 2004, 2005, 2007,
   2008, 2009 Free Software Foundation, Inc.

   This file is part of GDB.

   This program is free software; you can redistribute it and/or modify
   it under the terms of the GNU General Public License as published by
   the Free Software Foundation; either version 3 of the License, or
   (at your option) any later version.

   This program is distributed in the hope that it will be useful,
   but WITHOUT ANY WARRANTY; without even the implied warranty of
   MERCHANTABILITY or FITNESS FOR A PARTICULAR PURPOSE.  See the
   GNU General Public License for more details.

   You should have received a copy of the GNU General Public License
   along with this program.  If not, see <http://www.gnu.org/licenses/>.  */

#include "defs.h"
#include "symtab.h"
#include "gdbtypes.h"
#include "gdbcore.h"
#include "expression.h"
#include "value.h"
#include "demangle.h"
#include "valprint.h"
#include "language.h"
#include "jv-lang.h"
#include "c-lang.h"
#include "annotate.h"
#include "gdb_string.h"

/* Local functions */

int
java_value_print (struct value *val, struct ui_file *stream, 
		  const struct value_print_options *options)
{
  struct gdbarch *gdbarch = current_gdbarch;
  struct type *type;
  CORE_ADDR address;
  int i;
  char *name;
  struct value_print_options opts;

  type = value_type (val);
  address = value_address (val);

  if (is_object_type (type))
    {
      CORE_ADDR obj_addr;

      /* Get the run-time type, and cast the object into that */

      obj_addr = unpack_pointer (type, value_contents (val));

      if (obj_addr != 0)
	{
	  type = type_from_class (java_class_from_object (val));
	  type = lookup_pointer_type (type);

	  val = value_at (type, address);
	}
    }

  if (TYPE_CODE (type) == TYPE_CODE_PTR && !value_logical_not (val))
    type_print (TYPE_TARGET_TYPE (type), "", stream, -1);

  name = TYPE_TAG_NAME (type);
  if (TYPE_CODE (type) == TYPE_CODE_STRUCT && name != NULL
      && (i = strlen (name), name[i - 1] == ']'))
    {
      gdb_byte buf4[4];
      long length;
      unsigned int things_printed = 0;
      int reps;
      struct type *el_type = java_primitive_type_from_name (name, i - 2);
      i = 0;
      read_memory (address + get_java_object_header_size (gdbarch), buf4, 4);

      length = (long) extract_signed_integer (buf4, 4);
      fprintf_filtered (stream, "{length: %ld", length);

      if (el_type == NULL)
	{
	  CORE_ADDR element;
	  CORE_ADDR next_element = -1; /* dummy initial value */

	  /* Skip object header and length. */
	  address += get_java_object_header_size (gdbarch) + 4;

	  while (i < length && things_printed < options->print_max)
	    {
	      gdb_byte *buf;

	      buf = alloca (gdbarch_ptr_bit (gdbarch) / HOST_CHAR_BIT);
	      fputs_filtered (", ", stream);
	      wrap_here (n_spaces (2));

	      if (i > 0)
		element = next_element;
	      else
		{
		  read_memory (address, buf, sizeof (buf));
		  address += gdbarch_ptr_bit (gdbarch) / HOST_CHAR_BIT;
		  /* FIXME: cagney/2003-05-24: Bogus or what.  It
                     pulls a host sized pointer out of the target and
                     then extracts that as an address (while assuming
                     that the address is unsigned)!  */
		  element = extract_unsigned_integer (buf, sizeof (buf));
		}

	      for (reps = 1; i + reps < length; reps++)
		{
		  read_memory (address, buf, sizeof (buf));
		  address += gdbarch_ptr_bit (gdbarch) / HOST_CHAR_BIT;
		  /* FIXME: cagney/2003-05-24: Bogus or what.  It
                     pulls a host sized pointer out of the target and
                     then extracts that as an address (while assuming
                     that the address is unsigned)!  */
		  next_element = extract_unsigned_integer (buf, sizeof (buf));
		  if (next_element != element)
		    break;
		}

	      if (reps == 1)
		fprintf_filtered (stream, "%d: ", i);
	      else
		fprintf_filtered (stream, "%d..%d: ", i, i + reps - 1);

	      if (element == 0)
		fprintf_filtered (stream, "null");
	      else
		fprintf_filtered (stream, "@%s", paddr_nz (element));

	      things_printed++;
	      i += reps;
	    }
	}
      else
	{
	  struct value *v = allocate_value (el_type);
	  struct value *next_v = allocate_value (el_type);

<<<<<<< HEAD
	  set_value_address (v, address + JAVA_OBJECT_SIZE + 4);
=======
	  set_value_address (v, (address
				 + get_java_object_header_size (gdbarch) + 4));
>>>>>>> b2f2d10e
	  set_value_address (next_v, value_raw_address (v));

	  while (i < length && things_printed < options->print_max)
	    {
	      fputs_filtered (", ", stream);
	      wrap_here (n_spaces (2));

	      if (i > 0)
		{
		  struct value *tmp;

		  tmp = next_v;
		  next_v = v;
		  v = tmp;
		}
	      else
		{
		  set_value_lazy (v, 1);
		  set_value_offset (v, 0);
		}

	      set_value_offset (next_v, value_offset (v));

	      for (reps = 1; i + reps < length; reps++)
		{
		  set_value_lazy (next_v, 1);
		  set_value_offset (next_v, value_offset (next_v) + TYPE_LENGTH (el_type));
		  if (memcmp (value_contents (v), value_contents (next_v),
			      TYPE_LENGTH (el_type)) != 0)
		    break;
		}

	      if (reps == 1)
		fprintf_filtered (stream, "%d: ", i);
	      else
		fprintf_filtered (stream, "%d..%d: ", i, i + reps - 1);

	      opts = *options;
	      opts.deref_ref = 1;
	      common_val_print (v, stream, 1, &opts, current_language);

	      things_printed++;
	      i += reps;
	    }
	}

      if (i < length)
	fprintf_filtered (stream, "...");

      fprintf_filtered (stream, "}");

      return 0;
    }

  /* If it's type String, print it */

  if (TYPE_CODE (type) == TYPE_CODE_PTR
      && TYPE_TARGET_TYPE (type)
      && TYPE_TAG_NAME (TYPE_TARGET_TYPE (type))
      && strcmp (TYPE_TAG_NAME (TYPE_TARGET_TYPE (type)),
		 "java.lang.String") == 0
      && (options->format == 0 || options->format == 's')
      && address != 0
      && value_as_address (val) != 0)
    {
      struct value *data_val;
      CORE_ADDR data;
      struct value *boffset_val;
      unsigned long boffset;
      struct value *count_val;
      unsigned long count;
      struct value *mark;

      mark = value_mark ();	/* Remember start of new values */

      data_val = value_struct_elt (&val, NULL, "data", NULL, NULL);
      data = value_as_address (data_val);

      boffset_val = value_struct_elt (&val, NULL, "boffset", NULL, NULL);
      boffset = value_as_address (boffset_val);

      count_val = value_struct_elt (&val, NULL, "count", NULL, NULL);
      count = value_as_address (count_val);

      value_free_to_mark (mark);	/* Release unnecessary values */

      val_print_string (java_char_type, data + boffset, count, stream, options);

      return 0;
    }

  opts = *options;
  opts.deref_ref = 1;
  return common_val_print (val, stream, 0, &opts, current_language);
}

/* TYPE, VALADDR, ADDRESS, STREAM, RECURSE, and OPTIONS have the
   same meanings as in cp_print_value and c_val_print.

   DONT_PRINT is an array of baseclass types that we
   should not print, or zero if called from top level.  */

static void
java_print_value_fields (struct type *type, const gdb_byte *valaddr,
			 CORE_ADDR address, struct ui_file *stream,
			 int recurse,
			 const struct value_print_options *options)
{
  int i, len, n_baseclasses;

  CHECK_TYPEDEF (type);

  fprintf_filtered (stream, "{");
  len = TYPE_NFIELDS (type);
  n_baseclasses = TYPE_N_BASECLASSES (type);

  if (n_baseclasses > 0)
    {
      int i, n_baseclasses = TYPE_N_BASECLASSES (type);

      for (i = 0; i < n_baseclasses; i++)
	{
	  int boffset;
	  struct type *baseclass = check_typedef (TYPE_BASECLASS (type, i));
	  char *basename = TYPE_NAME (baseclass);
	  const gdb_byte *base_valaddr;

	  if (BASETYPE_VIA_VIRTUAL (type, i))
	    continue;

	  if (basename != NULL && strcmp (basename, "java.lang.Object") == 0)
	    continue;

	  boffset = 0;

	  if (options->pretty)
	    {
	      fprintf_filtered (stream, "\n");
	      print_spaces_filtered (2 * (recurse + 1), stream);
	    }
	  fputs_filtered ("<", stream);
	  /* Not sure what the best notation is in the case where there is no
	     baseclass name.  */
	  fputs_filtered (basename ? basename : "", stream);
	  fputs_filtered ("> = ", stream);

	  base_valaddr = valaddr;

	  java_print_value_fields (baseclass, base_valaddr, address + boffset,
				   stream, recurse + 1, options);
	  fputs_filtered (", ", stream);
	}

    }

  if (!len && n_baseclasses == 1)
    fprintf_filtered (stream, "<No data fields>");
  else
    {
      int fields_seen = 0;

      for (i = n_baseclasses; i < len; i++)
	{
	  /* If requested, skip printing of static fields.  */
	  if (field_is_static (&TYPE_FIELD (type, i)))
	    {
	      char *name = TYPE_FIELD_NAME (type, i);
	      if (!options->static_field_print)
		continue;
	      if (name != NULL && strcmp (name, "class") == 0)
		continue;
	    }
	  if (fields_seen)
	    fprintf_filtered (stream, ", ");
	  else if (n_baseclasses > 0)
	    {
	      if (options->pretty)
		{
		  fprintf_filtered (stream, "\n");
		  print_spaces_filtered (2 + 2 * recurse, stream);
		  fputs_filtered ("members of ", stream);
		  fputs_filtered (type_name_no_tag (type), stream);
		  fputs_filtered (": ", stream);
		}
	    }
	  fields_seen = 1;

	  if (options->pretty)
	    {
	      fprintf_filtered (stream, "\n");
	      print_spaces_filtered (2 + 2 * recurse, stream);
	    }
	  else
	    {
	      wrap_here (n_spaces (2 + 2 * recurse));
	    }
	  if (options->inspect_it)
	    {
	      if (TYPE_CODE (TYPE_FIELD_TYPE (type, i)) == TYPE_CODE_PTR)
		fputs_filtered ("\"( ptr \"", stream);
	      else
		fputs_filtered ("\"( nodef \"", stream);
	      if (field_is_static (&TYPE_FIELD (type, i)))
		fputs_filtered ("static ", stream);
	      fprintf_symbol_filtered (stream, TYPE_FIELD_NAME (type, i),
				       language_cplus,
				       DMGL_PARAMS | DMGL_ANSI);
	      fputs_filtered ("\" \"", stream);
	      fprintf_symbol_filtered (stream, TYPE_FIELD_NAME (type, i),
				       language_cplus,
				       DMGL_PARAMS | DMGL_ANSI);
	      fputs_filtered ("\") \"", stream);
	    }
	  else
	    {
	      annotate_field_begin (TYPE_FIELD_TYPE (type, i));

	      if (field_is_static (&TYPE_FIELD (type, i)))
		fputs_filtered ("static ", stream);
	      fprintf_symbol_filtered (stream, TYPE_FIELD_NAME (type, i),
				       language_cplus,
				       DMGL_PARAMS | DMGL_ANSI);
	      annotate_field_name_end ();
	      fputs_filtered (": ", stream);
	      annotate_field_value ();
	    }

	  if (!field_is_static (&TYPE_FIELD (type, i))
	      && TYPE_FIELD_PACKED (type, i))
	    {
	      struct value *v;

	      /* Bitfields require special handling, especially due to byte
	         order problems.  */
	      if (TYPE_FIELD_IGNORE (type, i))
		{
		  fputs_filtered ("<optimized out or zero length>", stream);
		}
	      else
		{
		  struct value_print_options opts;

		  v = value_from_longest (TYPE_FIELD_TYPE (type, i),
				   unpack_field_as_long (type, valaddr, i));

		  opts = *options;
		  opts.deref_ref = 0;
		  common_val_print (v, stream, recurse + 1,
				    &opts, current_language);
		}
	    }
	  else
	    {
	      if (TYPE_FIELD_IGNORE (type, i))
		{
		  fputs_filtered ("<optimized out or zero length>", stream);
		}
	      else if (field_is_static (&TYPE_FIELD (type, i)))
		{
		  struct value *v = value_static_field (type, i);
		  if (v == NULL)
		    fputs_filtered ("<optimized out>", stream);
		  else
		    {
		      struct value_print_options opts;
		      struct type *t = check_typedef (value_type (v));
		      if (TYPE_CODE (t) == TYPE_CODE_STRUCT)
			v = value_addr (v);
		      opts = *options;
		      opts.deref_ref = 0;
		      common_val_print (v, stream, recurse + 1,
					&opts, current_language);
		    }
		}
	      else if (TYPE_FIELD_TYPE (type, i) == NULL)
		fputs_filtered ("<unknown type>", stream);
	      else
		{
		  struct value_print_options opts = *options;
		  opts.deref_ref = 0;
		  val_print (TYPE_FIELD_TYPE (type, i),
			     valaddr + TYPE_FIELD_BITPOS (type, i) / 8, 0,
			     address + TYPE_FIELD_BITPOS (type, i) / 8,
			     stream, recurse + 1, &opts,
			     current_language);
		}
	    }
	  annotate_field_end ();
	}

      if (options->pretty)
	{
	  fprintf_filtered (stream, "\n");
	  print_spaces_filtered (2 * recurse, stream);
	}
    }
  fprintf_filtered (stream, "}");
}

/* Print data of type TYPE located at VALADDR (within GDB), which came from
   the inferior at address ADDRESS, onto stdio stream STREAM according to
   OPTIONS.  The data at VALADDR is in target byte order.

   If the data are a string pointer, returns the number of string characters
   printed.  */

int
java_val_print (struct type *type, const gdb_byte *valaddr,
		int embedded_offset, CORE_ADDR address,
		struct ui_file *stream, int recurse,
		const struct value_print_options *options)
{
  unsigned int i = 0;	/* Number of characters printed */
  struct type *target_type;
  CORE_ADDR addr;

  CHECK_TYPEDEF (type);
  switch (TYPE_CODE (type))
    {
    case TYPE_CODE_PTR:
      if (options->format && options->format != 's')
	{
	  print_scalar_formatted (valaddr, type, options, 0, stream);
	  break;
	}
#if 0
      if (options->vtblprint && cp_is_vtbl_ptr_type (type))
	{
	  /* Print the unmangled name if desired.  */
	  /* Print vtable entry - we only get here if we ARE using
	     -fvtable_thunks.  (Otherwise, look under TYPE_CODE_STRUCT.) */
	  /* Extract an address, assume that it is unsigned.  */
	  print_address_demangle (extract_unsigned_integer (valaddr, TYPE_LENGTH (type)),
				  stream, demangle);
	  break;
	}
#endif
      addr = unpack_pointer (type, valaddr);
      if (addr == 0)
	{
	  fputs_filtered ("null", stream);
	  return i;
	}
      target_type = check_typedef (TYPE_TARGET_TYPE (type));

      if (TYPE_CODE (target_type) == TYPE_CODE_FUNC)
	{
	  /* Try to print what function it points to.  */
	  print_address_demangle (addr, stream, demangle);
	  /* Return value is irrelevant except for string pointers.  */
	  return (0);
	}

      if (options->addressprint && options->format != 's')
	{
	  fputs_filtered ("@", stream);
	  print_longest (stream, 'x', 0, (ULONGEST) addr);
	}

      return i;

    case TYPE_CODE_CHAR:
    case TYPE_CODE_INT:
      /* Can't just call c_val_print because that prints bytes as C
	 chars.  */
      if (options->format || options->output_format)
	{
	  struct value_print_options opts = *options;
	  opts.format = (options->format ? options->format
			 : options->output_format);
	  print_scalar_formatted (valaddr, type, &opts, 0, stream);
	}
      else if (TYPE_CODE (type) == TYPE_CODE_CHAR
	       || (TYPE_CODE (type) == TYPE_CODE_INT
		   && TYPE_LENGTH (type) == 2
		   && strcmp (TYPE_NAME (type), "char") == 0))
	LA_PRINT_CHAR ((int) unpack_long (type, valaddr), type, stream);
      else
	val_print_type_code_int (type, valaddr, stream);
      break;

    case TYPE_CODE_STRUCT:
      java_print_value_fields (type, valaddr, address, stream, recurse,
			       options);
      break;

    default:
      return c_val_print (type, valaddr, embedded_offset, address, stream,
			  recurse, options);
    }

  return 0;
}<|MERGE_RESOLUTION|>--- conflicted
+++ resolved
@@ -144,12 +144,8 @@
 	  struct value *v = allocate_value (el_type);
 	  struct value *next_v = allocate_value (el_type);
 
-<<<<<<< HEAD
-	  set_value_address (v, address + JAVA_OBJECT_SIZE + 4);
-=======
 	  set_value_address (v, (address
 				 + get_java_object_header_size (gdbarch) + 4));
->>>>>>> b2f2d10e
 	  set_value_address (next_v, value_raw_address (v));
 
 	  while (i < length && things_printed < options->print_max)
