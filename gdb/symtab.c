--- conflicted
+++ resolved
@@ -240,14 +240,9 @@
 	struct cleanup *cleanups = make_cleanup (xfree, rp);
 
 	gdb_assert (IS_ABSOLUTE_PATH (real_path));
-<<<<<<< HEAD
+	gdb_assert (IS_ABSOLUTE_PATH (name));
 	if (FILENAME_CMP (rp, real_path) == 0
 	    || compare_filenames_for_search (rp, name))
-=======
-	gdb_assert (IS_ABSOLUTE_PATH (name));
-	make_cleanup (xfree, rp);
-	if (FILENAME_CMP (real_path, rp) == 0)
->>>>>>> a74eb28d
 	  {
 	    if (callback (s, data))
 	      {
