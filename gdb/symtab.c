/* Symbol table lookup for the GNU debugger, GDB.

   Copyright (C) 1986-2004, 2007-2012 Free Software Foundation, Inc.

   This file is part of GDB.

   This program is free software; you can redistribute it and/or modify
   it under the terms of the GNU General Public License as published by
   the Free Software Foundation; either version 3 of the License, or
   (at your option) any later version.

   This program is distributed in the hope that it will be useful,
   but WITHOUT ANY WARRANTY; without even the implied warranty of
   MERCHANTABILITY or FITNESS FOR A PARTICULAR PURPOSE.  See the
   GNU General Public License for more details.

   You should have received a copy of the GNU General Public License
   along with this program.  If not, see <http://www.gnu.org/licenses/>.  */

#include "defs.h"
#include "symtab.h"
#include "gdbtypes.h"
#include "gdbcore.h"
#include "frame.h"
#include "target.h"
#include "value.h"
#include "symfile.h"
#include "objfiles.h"
#include "gdbcmd.h"
#include "gdb_regex.h"
#include "expression.h"
#include "language.h"
#include "demangle.h"
#include "inferior.h"
#include "source.h"
#include "filenames.h"		/* for FILENAME_CMP */
#include "objc-lang.h"
#include "d-lang.h"
#include "ada-lang.h"
#include "go-lang.h"
#include "p-lang.h"
#include "addrmap.h"

#include "hashtab.h"

#include "gdb_obstack.h"
#include "block.h"
#include "dictionary.h"

#include <sys/types.h>
#include <fcntl.h>
#include "gdb_string.h"
#include "gdb_stat.h"
#include <ctype.h>
#include "cp-abi.h"
#include "cp-support.h"
#include "observer.h"
#include "gdb_assert.h"
#include "solist.h"
#include "macrotab.h"
#include "macroscope.h"

#include "psymtab.h"
#include "parser-defs.h"

/* Prototypes for local functions */

static void rbreak_command (char *, int);

static void types_info (char *, int);

static void functions_info (char *, int);

static void variables_info (char *, int);

static void sources_info (char *, int);

static int find_line_common (struct linetable *, int, int *, int);

static struct symbol *lookup_symbol_aux (const char *name,
					 const struct block *block,
					 const domain_enum domain,
					 enum language language,
					 struct field_of_this_result *is_a_field_of_this);

static
struct symbol *lookup_symbol_aux_local (const char *name,
					const struct block *block,
					const domain_enum domain,
					enum language language);

static
struct symbol *lookup_symbol_aux_symtabs (int block_index,
					  const char *name,
					  const domain_enum domain);

static
struct symbol *lookup_symbol_aux_quick (struct objfile *objfile,
					int block_index,
					const char *name,
					const domain_enum domain);

static void print_msymbol_info (struct minimal_symbol *);

void _initialize_symtab (void);

/* */

/* When non-zero, print debugging messages related to symtab creation.  */
int symtab_create_debug = 0;

/* Non-zero if a file may be known by two different basenames.
   This is the uncommon case, and significantly slows down gdb.
   Default set to "off" to not slow down the common case.  */
int basenames_may_differ = 0;

/* Allow the user to configure the debugger behavior with respect
   to multiple-choice menus when more than one symbol matches during
   a symbol lookup.  */

const char multiple_symbols_ask[] = "ask";
const char multiple_symbols_all[] = "all";
const char multiple_symbols_cancel[] = "cancel";
static const char *const multiple_symbols_modes[] =
{
  multiple_symbols_ask,
  multiple_symbols_all,
  multiple_symbols_cancel,
  NULL
};
static const char *multiple_symbols_mode = multiple_symbols_all;

/* Read-only accessor to AUTO_SELECT_MODE.  */

const char *
multiple_symbols_select_mode (void)
{
  return multiple_symbols_mode;
}

/* Block in which the most recently searched-for symbol was found.
   Might be better to make this a parameter to lookup_symbol and
   value_of_this.  */

const struct block *block_found;

/* See whether FILENAME matches SEARCH_NAME using the rule that we
   advertise to the user.  (The manual's description of linespecs
   describes what we advertise).  Returns true if they match, false
   otherwise.  */

int
compare_filenames_for_search (const char *filename, const char *search_name)
{
  int len = strlen (filename);
  size_t search_len = strlen (search_name);

  if (len < search_len)
    return 0;

  /* The tail of FILENAME must match.  */
  if (FILENAME_CMP (filename + len - search_len, search_name) != 0)
    return 0;

  /* Either the names must completely match, or the character
     preceding the trailing SEARCH_NAME segment of FILENAME must be a
     directory separator.  */
  return (len == search_len
<<<<<<< HEAD
	  || (!IS_ABSOLUTE_PATH (search_name)
	      && IS_DIR_SEPARATOR (filename[len - search_len - 1])));
=======
	  || IS_DIR_SEPARATOR (filename[len - search_len - 1]));
>>>>>>> 587f9a4b
}

/* Check for a symtab of a specific name by searching some symtabs.
   This is a helper function for callbacks of iterate_over_symtabs.

   The return value, NAME, FULL_PATH, REAL_PATH, CALLBACK, and DATA
   are identical to the `map_symtabs_matching_filename' method of
   quick_symbol_functions.

   FIRST and AFTER_LAST indicate the range of symtabs to search.
   AFTER_LAST is one past the last symtab to search; NULL means to
   search until the end of the list.  */

int
iterate_over_some_symtabs (const char *name,
			   const char *full_path,
			   const char *real_path,
			   int (*callback) (struct symtab *symtab,
					    void *data),
			   void *data,
			   struct symtab *first,
			   struct symtab *after_last)
{
  struct symtab *s = NULL;
  const char* base_name = lbasename (name);

  for (s = first; s != NULL && s != after_last; s = s->next)
    {
      if (compare_filenames_for_search (s->filename, name))
	{
	  if (callback (s, data))
	    return 1;
	}

    /* Before we invoke realpath, which can get expensive when many
       files are involved, do a quick comparison of the basenames.  */
    if (! basenames_may_differ
	&& FILENAME_CMP (base_name, lbasename (s->filename)) != 0)
      continue;

    /* If the user gave us an absolute path, try to find the file in
       this symtab and use its absolute path.  */

    if (full_path != NULL)
      {
        const char *fp = symtab_to_fullname (s);

	gdb_assert (IS_ABSOLUTE_PATH (full_path));
        if (FILENAME_CMP (full_path, fp) == 0)
          {
	    if (callback (s, data))
	      return 1;
          }
<<<<<<< HEAD
=======

	if (compare_filenames_for_search (fp, name))
	  {
	    if (callback (s, data))
	      return 1;
	  }
>>>>>>> 587f9a4b
      }

    if (real_path != NULL)
      {
        const char *fullname = symtab_to_fullname (s);
	char *rp = gdb_realpath (fullname);

	gdb_assert (IS_ABSOLUTE_PATH (real_path));
	make_cleanup (xfree, rp);
	if (FILENAME_CMP (real_path, rp) == 0)
	  {
	    if (callback (s, data))
	      return 1;
	  }
<<<<<<< HEAD
=======

	if (compare_filenames_for_search (rp, name))
	  {
	    if (callback (s, data))
	      return 1;
	  }
>>>>>>> 587f9a4b
      }
    }

  return 0;
}

/* Check for a symtab of a specific name; first in symtabs, then in
   psymtabs.  *If* there is no '/' in the name, a match after a '/'
   in the symtab filename will also work.

   Calls CALLBACK with each symtab that is found and with the supplied
   DATA.  If CALLBACK returns true, the search stops.  */

void
iterate_over_symtabs (const char *name,
		      int (*callback) (struct symtab *symtab,
				       void *data),
		      void *data)
{
  struct symtab *s = NULL;
  struct objfile *objfile;
  char *real_path = NULL;
  char *full_path = NULL;
  struct cleanup *cleanups = make_cleanup (null_cleanup, NULL);

  /* Here we are interested in canonicalizing an absolute path, not
     absolutizing a relative path.  */
  if (IS_ABSOLUTE_PATH (name))
    {
      full_path = xfullpath (name);
      make_cleanup (xfree, full_path);
      real_path = gdb_realpath (name);
      make_cleanup (xfree, real_path);
    }

  ALL_OBJFILES (objfile)
  {
    if (iterate_over_some_symtabs (name, full_path, real_path, callback, data,
				   objfile->symtabs, NULL))
      {
	do_cleanups (cleanups);
	return;
      }
  }

  /* Same search rules as above apply here, but now we look thru the
     psymtabs.  */

  ALL_OBJFILES (objfile)
  {
    if (objfile->sf
	&& objfile->sf->qf->map_symtabs_matching_filename (objfile,
							   name,
							   full_path,
							   real_path,
							   callback,
							   data))
      {
	do_cleanups (cleanups);
	return;
      }
  }

  do_cleanups (cleanups);
}

/* The callback function used by lookup_symtab.  */

static int
lookup_symtab_callback (struct symtab *symtab, void *data)
{
  struct symtab **result_ptr = data;

  *result_ptr = symtab;
  return 1;
}

/* A wrapper for iterate_over_symtabs that returns the first matching
   symtab, or NULL.  */

struct symtab *
lookup_symtab (const char *name)
{
  struct symtab *result = NULL;

  iterate_over_symtabs (name, lookup_symtab_callback, &result);
  return result;
}


/* Mangle a GDB method stub type.  This actually reassembles the pieces of the
   full method name, which consist of the class name (from T), the unadorned
   method name from METHOD_ID, and the signature for the specific overload,
   specified by SIGNATURE_ID.  Note that this function is g++ specific.  */

char *
gdb_mangle_name (struct type *type, int method_id, int signature_id)
{
  int mangled_name_len;
  char *mangled_name;
  struct fn_field *f = TYPE_FN_FIELDLIST1 (type, method_id);
  struct fn_field *method = &f[signature_id];
  const char *field_name = TYPE_FN_FIELDLIST_NAME (type, method_id);
  const char *physname = TYPE_FN_FIELD_PHYSNAME (f, signature_id);
  const char *newname = type_name_no_tag (type);

  /* Does the form of physname indicate that it is the full mangled name
     of a constructor (not just the args)?  */
  int is_full_physname_constructor;

  int is_constructor;
  int is_destructor = is_destructor_name (physname);
  /* Need a new type prefix.  */
  char *const_prefix = method->is_const ? "C" : "";
  char *volatile_prefix = method->is_volatile ? "V" : "";
  char buf[20];
  int len = (newname == NULL ? 0 : strlen (newname));

  /* Nothing to do if physname already contains a fully mangled v3 abi name
     or an operator name.  */
  if ((physname[0] == '_' && physname[1] == 'Z')
      || is_operator_name (field_name))
    return xstrdup (physname);

  is_full_physname_constructor = is_constructor_name (physname);

  is_constructor = is_full_physname_constructor 
    || (newname && strcmp (field_name, newname) == 0);

  if (!is_destructor)
    is_destructor = (strncmp (physname, "__dt", 4) == 0);

  if (is_destructor || is_full_physname_constructor)
    {
      mangled_name = (char *) xmalloc (strlen (physname) + 1);
      strcpy (mangled_name, physname);
      return mangled_name;
    }

  if (len == 0)
    {
      xsnprintf (buf, sizeof (buf), "__%s%s", const_prefix, volatile_prefix);
    }
  else if (physname[0] == 't' || physname[0] == 'Q')
    {
      /* The physname for template and qualified methods already includes
         the class name.  */
      xsnprintf (buf, sizeof (buf), "__%s%s", const_prefix, volatile_prefix);
      newname = NULL;
      len = 0;
    }
  else
    {
      xsnprintf (buf, sizeof (buf), "__%s%s%d", const_prefix,
		 volatile_prefix, len);
    }
  mangled_name_len = ((is_constructor ? 0 : strlen (field_name))
		      + strlen (buf) + len + strlen (physname) + 1);

  mangled_name = (char *) xmalloc (mangled_name_len);
  if (is_constructor)
    mangled_name[0] = '\0';
  else
    strcpy (mangled_name, field_name);

  strcat (mangled_name, buf);
  /* If the class doesn't have a name, i.e. newname NULL, then we just
     mangle it using 0 for the length of the class.  Thus it gets mangled
     as something starting with `::' rather than `classname::'.  */
  if (newname != NULL)
    strcat (mangled_name, newname);

  strcat (mangled_name, physname);
  return (mangled_name);
}

/* Initialize the cplus_specific structure.  'cplus_specific' should
   only be allocated for use with cplus symbols.  */

static void
symbol_init_cplus_specific (struct general_symbol_info *gsymbol,
                           struct objfile *objfile)
{
  /* A language_specific structure should not have been previously
     initialized.  */
  gdb_assert (gsymbol->language_specific.cplus_specific == NULL);
  gdb_assert (objfile != NULL);

  gsymbol->language_specific.cplus_specific =
      OBSTACK_ZALLOC (&objfile->objfile_obstack, struct cplus_specific);
}

/* Set the demangled name of GSYMBOL to NAME.  NAME must be already
   correctly allocated.  For C++ symbols a cplus_specific struct is
   allocated so OBJFILE must not be NULL.  If this is a non C++ symbol
   OBJFILE can be NULL.  */

void
symbol_set_demangled_name (struct general_symbol_info *gsymbol,
                           char *name,
                           struct objfile *objfile)
{
  if (gsymbol->language == language_cplus)
    {
      if (gsymbol->language_specific.cplus_specific == NULL)
	symbol_init_cplus_specific (gsymbol, objfile);

      gsymbol->language_specific.cplus_specific->demangled_name = name;
    }
  else
    gsymbol->language_specific.mangled_lang.demangled_name = name;
}

/* Return the demangled name of GSYMBOL.  */

const char *
symbol_get_demangled_name (const struct general_symbol_info *gsymbol)
{
  if (gsymbol->language == language_cplus)
    {
      if (gsymbol->language_specific.cplus_specific != NULL)
	return gsymbol->language_specific.cplus_specific->demangled_name;
      else
	return NULL;
    }
  else
    return gsymbol->language_specific.mangled_lang.demangled_name;
}


/* Initialize the language dependent portion of a symbol
   depending upon the language for the symbol.  */

void
symbol_set_language (struct general_symbol_info *gsymbol,
                     enum language language)
{
  gsymbol->language = language;
  if (gsymbol->language == language_d
      || gsymbol->language == language_go
      || gsymbol->language == language_java
      || gsymbol->language == language_objc
      || gsymbol->language == language_fortran)
    {
      symbol_set_demangled_name (gsymbol, NULL, NULL);
    }
  else if (gsymbol->language == language_cplus)
    gsymbol->language_specific.cplus_specific = NULL;
  else
    {
      memset (&gsymbol->language_specific, 0,
	      sizeof (gsymbol->language_specific));
    }
}

/* Functions to initialize a symbol's mangled name.  */

/* Objects of this type are stored in the demangled name hash table.  */
struct demangled_name_entry
{
  char *mangled;
  char demangled[1];
};

/* Hash function for the demangled name hash.  */

static hashval_t
hash_demangled_name_entry (const void *data)
{
  const struct demangled_name_entry *e = data;

  return htab_hash_string (e->mangled);
}

/* Equality function for the demangled name hash.  */

static int
eq_demangled_name_entry (const void *a, const void *b)
{
  const struct demangled_name_entry *da = a;
  const struct demangled_name_entry *db = b;

  return strcmp (da->mangled, db->mangled) == 0;
}

/* Create the hash table used for demangled names.  Each hash entry is
   a pair of strings; one for the mangled name and one for the demangled
   name.  The entry is hashed via just the mangled name.  */

static void
create_demangled_names_hash (struct objfile *objfile)
{
  /* Choose 256 as the starting size of the hash table, somewhat arbitrarily.
     The hash table code will round this up to the next prime number.
     Choosing a much larger table size wastes memory, and saves only about
     1% in symbol reading.  */

  objfile->demangled_names_hash = htab_create_alloc
    (256, hash_demangled_name_entry, eq_demangled_name_entry,
     NULL, xcalloc, xfree);
}

/* Try to determine the demangled name for a symbol, based on the
   language of that symbol.  If the language is set to language_auto,
   it will attempt to find any demangling algorithm that works and
   then set the language appropriately.  The returned name is allocated
   by the demangler and should be xfree'd.  */

static char *
symbol_find_demangled_name (struct general_symbol_info *gsymbol,
			    const char *mangled)
{
  char *demangled = NULL;

  if (gsymbol->language == language_unknown)
    gsymbol->language = language_auto;

  if (gsymbol->language == language_objc
      || gsymbol->language == language_auto)
    {
      demangled =
	objc_demangle (mangled, 0);
      if (demangled != NULL)
	{
	  gsymbol->language = language_objc;
	  return demangled;
	}
    }
  if (gsymbol->language == language_cplus
      || gsymbol->language == language_auto)
    {
      demangled =
        cplus_demangle (mangled, DMGL_PARAMS | DMGL_ANSI);
      if (demangled != NULL)
	{
	  gsymbol->language = language_cplus;
	  return demangled;
	}
    }
  if (gsymbol->language == language_java)
    {
      demangled =
        cplus_demangle (mangled,
                        DMGL_PARAMS | DMGL_ANSI | DMGL_JAVA);
      if (demangled != NULL)
	{
	  gsymbol->language = language_java;
	  return demangled;
	}
    }
  if (gsymbol->language == language_d
      || gsymbol->language == language_auto)
    {
      demangled = d_demangle(mangled, 0);
      if (demangled != NULL)
	{
	  gsymbol->language = language_d;
	  return demangled;
	}
    }
  /* FIXME(dje): Continually adding languages here is clumsy.
     Better to just call la_demangle if !auto, and if auto then call
     a utility routine that tries successive languages in turn and reports
     which one it finds.  I realize the la_demangle options may be different
     for different languages but there's already a FIXME for that.  */
  if (gsymbol->language == language_go
      || gsymbol->language == language_auto)
    {
      demangled = go_demangle (mangled, 0);
      if (demangled != NULL)
	{
	  gsymbol->language = language_go;
	  return demangled;
	}
    }

  /* We could support `gsymbol->language == language_fortran' here to provide
     module namespaces also for inferiors with only minimal symbol table (ELF
     symbols).  Just the mangling standard is not standardized across compilers
     and there is no DW_AT_producer available for inferiors with only the ELF
     symbols to check the mangling kind.  */
  return NULL;
}

/* Set both the mangled and demangled (if any) names for GSYMBOL based
   on LINKAGE_NAME and LEN.  Ordinarily, NAME is copied onto the
   objfile's obstack; but if COPY_NAME is 0 and if NAME is
   NUL-terminated, then this function assumes that NAME is already
   correctly saved (either permanently or with a lifetime tied to the
   objfile), and it will not be copied.

   The hash table corresponding to OBJFILE is used, and the memory
   comes from that objfile's objfile_obstack.  LINKAGE_NAME is copied,
   so the pointer can be discarded after calling this function.  */

/* We have to be careful when dealing with Java names: when we run
   into a Java minimal symbol, we don't know it's a Java symbol, so it
   gets demangled as a C++ name.  This is unfortunate, but there's not
   much we can do about it: but when demangling partial symbols and
   regular symbols, we'd better not reuse the wrong demangled name.
   (See PR gdb/1039.)  We solve this by putting a distinctive prefix
   on Java names when storing them in the hash table.  */

/* FIXME: carlton/2003-03-13: This is an unfortunate situation.  I
   don't mind the Java prefix so much: different languages have
   different demangling requirements, so it's only natural that we
   need to keep language data around in our demangling cache.  But
   it's not good that the minimal symbol has the wrong demangled name.
   Unfortunately, I can't think of any easy solution to that
   problem.  */

#define JAVA_PREFIX "##JAVA$$"
#define JAVA_PREFIX_LEN 8

void
symbol_set_names (struct general_symbol_info *gsymbol,
		  const char *linkage_name, int len, int copy_name,
		  struct objfile *objfile)
{
  struct demangled_name_entry **slot;
  /* A 0-terminated copy of the linkage name.  */
  const char *linkage_name_copy;
  /* A copy of the linkage name that might have a special Java prefix
     added to it, for use when looking names up in the hash table.  */
  const char *lookup_name;
  /* The length of lookup_name.  */
  int lookup_len;
  struct demangled_name_entry entry;

  if (gsymbol->language == language_ada)
    {
      /* In Ada, we do the symbol lookups using the mangled name, so
         we can save some space by not storing the demangled name.

         As a side note, we have also observed some overlap between
         the C++ mangling and Ada mangling, similarly to what has
         been observed with Java.  Because we don't store the demangled
         name with the symbol, we don't need to use the same trick
         as Java.  */
      if (!copy_name)
	gsymbol->name = linkage_name;
      else
	{
	  char *name = obstack_alloc (&objfile->objfile_obstack, len + 1);

	  memcpy (name, linkage_name, len);
	  name[len] = '\0';
	  gsymbol->name = name;
	}
      symbol_set_demangled_name (gsymbol, NULL, NULL);

      return;
    }

  if (objfile->demangled_names_hash == NULL)
    create_demangled_names_hash (objfile);

  /* The stabs reader generally provides names that are not
     NUL-terminated; most of the other readers don't do this, so we
     can just use the given copy, unless we're in the Java case.  */
  if (gsymbol->language == language_java)
    {
      char *alloc_name;

      lookup_len = len + JAVA_PREFIX_LEN;
      alloc_name = alloca (lookup_len + 1);
      memcpy (alloc_name, JAVA_PREFIX, JAVA_PREFIX_LEN);
      memcpy (alloc_name + JAVA_PREFIX_LEN, linkage_name, len);
      alloc_name[lookup_len] = '\0';

      lookup_name = alloc_name;
      linkage_name_copy = alloc_name + JAVA_PREFIX_LEN;
    }
  else if (linkage_name[len] != '\0')
    {
      char *alloc_name;

      lookup_len = len;
      alloc_name = alloca (lookup_len + 1);
      memcpy (alloc_name, linkage_name, len);
      alloc_name[lookup_len] = '\0';

      lookup_name = alloc_name;
      linkage_name_copy = alloc_name;
    }
  else
    {
      lookup_len = len;
      lookup_name = linkage_name;
      linkage_name_copy = linkage_name;
    }

  entry.mangled = (char *) lookup_name;
  slot = ((struct demangled_name_entry **)
	  htab_find_slot (objfile->demangled_names_hash,
			  &entry, INSERT));

  /* If this name is not in the hash table, add it.  */
  if (*slot == NULL
      /* A C version of the symbol may have already snuck into the table.
	 This happens to, e.g., main.init (__go_init_main).  Cope.  */
      || (gsymbol->language == language_go
	  && (*slot)->demangled[0] == '\0'))
    {
      char *demangled_name = symbol_find_demangled_name (gsymbol,
							 linkage_name_copy);
      int demangled_len = demangled_name ? strlen (demangled_name) : 0;

      /* Suppose we have demangled_name==NULL, copy_name==0, and
	 lookup_name==linkage_name.  In this case, we already have the
	 mangled name saved, and we don't have a demangled name.  So,
	 you might think we could save a little space by not recording
	 this in the hash table at all.
	 
	 It turns out that it is actually important to still save such
	 an entry in the hash table, because storing this name gives
	 us better bcache hit rates for partial symbols.  */
      if (!copy_name && lookup_name == linkage_name)
	{
	  *slot = obstack_alloc (&objfile->objfile_obstack,
				 offsetof (struct demangled_name_entry,
					   demangled)
				 + demangled_len + 1);
	  (*slot)->mangled = (char *) lookup_name;
	}
      else
	{
	  /* If we must copy the mangled name, put it directly after
	     the demangled name so we can have a single
	     allocation.  */
	  *slot = obstack_alloc (&objfile->objfile_obstack,
				 offsetof (struct demangled_name_entry,
					   demangled)
				 + lookup_len + demangled_len + 2);
	  (*slot)->mangled = &((*slot)->demangled[demangled_len + 1]);
	  strcpy ((*slot)->mangled, lookup_name);
	}

      if (demangled_name != NULL)
	{
	  strcpy ((*slot)->demangled, demangled_name);
	  xfree (demangled_name);
	}
      else
	(*slot)->demangled[0] = '\0';
    }

  gsymbol->name = (*slot)->mangled + lookup_len - len;
  if ((*slot)->demangled[0] != '\0')
    symbol_set_demangled_name (gsymbol, (*slot)->demangled, objfile);
  else
    symbol_set_demangled_name (gsymbol, NULL, objfile);
}

/* Return the source code name of a symbol.  In languages where
   demangling is necessary, this is the demangled name.  */

const char *
symbol_natural_name (const struct general_symbol_info *gsymbol)
{
  switch (gsymbol->language)
    {
    case language_cplus:
    case language_d:
    case language_go:
    case language_java:
    case language_objc:
    case language_fortran:
      if (symbol_get_demangled_name (gsymbol) != NULL)
	return symbol_get_demangled_name (gsymbol);
      break;
    case language_ada:
      if (symbol_get_demangled_name (gsymbol) != NULL)
	return symbol_get_demangled_name (gsymbol);
      else
	return ada_decode_symbol (gsymbol);
      break;
    default:
      break;
    }
  return gsymbol->name;
}

/* Return the demangled name for a symbol based on the language for
   that symbol.  If no demangled name exists, return NULL.  */

const char *
symbol_demangled_name (const struct general_symbol_info *gsymbol)
{
  const char *dem_name = NULL;

  switch (gsymbol->language)
    {
    case language_cplus:
    case language_d:
    case language_go:
    case language_java:
    case language_objc:
    case language_fortran:
      dem_name = symbol_get_demangled_name (gsymbol);
      break;
    case language_ada:
      dem_name = symbol_get_demangled_name (gsymbol);
      if (dem_name == NULL)
	dem_name = ada_decode_symbol (gsymbol);
      break;
    default:
      break;
    }
  return dem_name;
}

/* Return the search name of a symbol---generally the demangled or
   linkage name of the symbol, depending on how it will be searched for.
   If there is no distinct demangled name, then returns the same value
   (same pointer) as SYMBOL_LINKAGE_NAME.  */

const char *
symbol_search_name (const struct general_symbol_info *gsymbol)
{
  if (gsymbol->language == language_ada)
    return gsymbol->name;
  else
    return symbol_natural_name (gsymbol);
}

/* Initialize the structure fields to zero values.  */

void
init_sal (struct symtab_and_line *sal)
{
  sal->pspace = NULL;
  sal->symtab = 0;
  sal->section = 0;
  sal->line = 0;
  sal->pc = 0;
  sal->end = 0;
  sal->explicit_pc = 0;
  sal->explicit_line = 0;
  sal->probe = NULL;
}


/* Return 1 if the two sections are the same, or if they could
   plausibly be copies of each other, one in an original object
   file and another in a separated debug file.  */

int
matching_obj_sections (struct obj_section *obj_first,
		       struct obj_section *obj_second)
{
  asection *first = obj_first? obj_first->the_bfd_section : NULL;
  asection *second = obj_second? obj_second->the_bfd_section : NULL;
  struct objfile *obj;

  /* If they're the same section, then they match.  */
  if (first == second)
    return 1;

  /* If either is NULL, give up.  */
  if (first == NULL || second == NULL)
    return 0;

  /* This doesn't apply to absolute symbols.  */
  if (first->owner == NULL || second->owner == NULL)
    return 0;

  /* If they're in the same object file, they must be different sections.  */
  if (first->owner == second->owner)
    return 0;

  /* Check whether the two sections are potentially corresponding.  They must
     have the same size, address, and name.  We can't compare section indexes,
     which would be more reliable, because some sections may have been
     stripped.  */
  if (bfd_get_section_size (first) != bfd_get_section_size (second))
    return 0;

  /* In-memory addresses may start at a different offset, relativize them.  */
  if (bfd_get_section_vma (first->owner, first)
      - bfd_get_start_address (first->owner)
      != bfd_get_section_vma (second->owner, second)
	 - bfd_get_start_address (second->owner))
    return 0;

  if (bfd_get_section_name (first->owner, first) == NULL
      || bfd_get_section_name (second->owner, second) == NULL
      || strcmp (bfd_get_section_name (first->owner, first),
		 bfd_get_section_name (second->owner, second)) != 0)
    return 0;

  /* Otherwise check that they are in corresponding objfiles.  */

  ALL_OBJFILES (obj)
    if (obj->obfd == first->owner)
      break;
  gdb_assert (obj != NULL);

  if (obj->separate_debug_objfile != NULL
      && obj->separate_debug_objfile->obfd == second->owner)
    return 1;
  if (obj->separate_debug_objfile_backlink != NULL
      && obj->separate_debug_objfile_backlink->obfd == second->owner)
    return 1;

  return 0;
}

struct symtab *
find_pc_sect_symtab_via_partial (CORE_ADDR pc, struct obj_section *section)
{
  struct objfile *objfile;
  struct minimal_symbol *msymbol;

  /* If we know that this is not a text address, return failure.  This is
     necessary because we loop based on texthigh and textlow, which do
     not include the data ranges.  */
  msymbol = lookup_minimal_symbol_by_pc_section (pc, section);
  if (msymbol
      && (MSYMBOL_TYPE (msymbol) == mst_data
	  || MSYMBOL_TYPE (msymbol) == mst_bss
	  || MSYMBOL_TYPE (msymbol) == mst_abs
	  || MSYMBOL_TYPE (msymbol) == mst_file_data
	  || MSYMBOL_TYPE (msymbol) == mst_file_bss))
    return NULL;

  ALL_OBJFILES (objfile)
  {
    struct symtab *result = NULL;

    if (objfile->sf)
      result = objfile->sf->qf->find_pc_sect_symtab (objfile, msymbol,
						     pc, section, 0);
    if (result)
      return result;
  }

  return NULL;
}

/* Debug symbols usually don't have section information.  We need to dig that
   out of the minimal symbols and stash that in the debug symbol.  */

void
fixup_section (struct general_symbol_info *ginfo,
	       CORE_ADDR addr, struct objfile *objfile)
{
  struct minimal_symbol *msym;

  /* First, check whether a minimal symbol with the same name exists
     and points to the same address.  The address check is required
     e.g. on PowerPC64, where the minimal symbol for a function will
     point to the function descriptor, while the debug symbol will
     point to the actual function code.  */
  msym = lookup_minimal_symbol_by_pc_name (addr, ginfo->name, objfile);
  if (msym)
    {
      ginfo->obj_section = SYMBOL_OBJ_SECTION (msym);
      ginfo->section = SYMBOL_SECTION (msym);
    }
  else
    {
      /* Static, function-local variables do appear in the linker
	 (minimal) symbols, but are frequently given names that won't
	 be found via lookup_minimal_symbol().  E.g., it has been
	 observed in frv-uclinux (ELF) executables that a static,
	 function-local variable named "foo" might appear in the
	 linker symbols as "foo.6" or "foo.3".  Thus, there is no
	 point in attempting to extend the lookup-by-name mechanism to
	 handle this case due to the fact that there can be multiple
	 names.

	 So, instead, search the section table when lookup by name has
	 failed.  The ``addr'' and ``endaddr'' fields may have already
	 been relocated.  If so, the relocation offset (i.e. the
	 ANOFFSET value) needs to be subtracted from these values when
	 performing the comparison.  We unconditionally subtract it,
	 because, when no relocation has been performed, the ANOFFSET
	 value will simply be zero.

	 The address of the symbol whose section we're fixing up HAS
	 NOT BEEN adjusted (relocated) yet.  It can't have been since
	 the section isn't yet known and knowing the section is
	 necessary in order to add the correct relocation value.  In
	 other words, we wouldn't even be in this function (attempting
	 to compute the section) if it were already known.

	 Note that it is possible to search the minimal symbols
	 (subtracting the relocation value if necessary) to find the
	 matching minimal symbol, but this is overkill and much less
	 efficient.  It is not necessary to find the matching minimal
	 symbol, only its section.

	 Note that this technique (of doing a section table search)
	 can fail when unrelocated section addresses overlap.  For
	 this reason, we still attempt a lookup by name prior to doing
	 a search of the section table.  */

      struct obj_section *s;

      ALL_OBJFILE_OSECTIONS (objfile, s)
	{
	  int idx = s->the_bfd_section->index;
	  CORE_ADDR offset = ANOFFSET (objfile->section_offsets, idx);

	  if (obj_section_addr (s) - offset <= addr
	      && addr < obj_section_endaddr (s) - offset)
	    {
	      ginfo->obj_section = s;
	      ginfo->section = idx;
	      return;
	    }
	}
    }
}

struct symbol *
fixup_symbol_section (struct symbol *sym, struct objfile *objfile)
{
  CORE_ADDR addr;

  if (!sym)
    return NULL;

  if (SYMBOL_OBJ_SECTION (sym))
    return sym;

  /* We either have an OBJFILE, or we can get at it from the sym's
     symtab.  Anything else is a bug.  */
  gdb_assert (objfile || SYMBOL_SYMTAB (sym));

  if (objfile == NULL)
    objfile = SYMBOL_SYMTAB (sym)->objfile;

  /* We should have an objfile by now.  */
  gdb_assert (objfile);

  switch (SYMBOL_CLASS (sym))
    {
    case LOC_STATIC:
    case LOC_LABEL:
      addr = SYMBOL_VALUE_ADDRESS (sym);
      break;
    case LOC_BLOCK:
      addr = BLOCK_START (SYMBOL_BLOCK_VALUE (sym));
      break;

    default:
      /* Nothing else will be listed in the minsyms -- no use looking
	 it up.  */
      return sym;
    }

  fixup_section (&sym->ginfo, addr, objfile);

  return sym;
}

/* Compute the demangled form of NAME as used by the various symbol
   lookup functions.  The result is stored in *RESULT_NAME.  Returns a
   cleanup which can be used to clean up the result.

   For Ada, this function just sets *RESULT_NAME to NAME, unmodified.
   Normally, Ada symbol lookups are performed using the encoded name
   rather than the demangled name, and so it might seem to make sense
   for this function to return an encoded version of NAME.
   Unfortunately, we cannot do this, because this function is used in
   circumstances where it is not appropriate to try to encode NAME.
   For instance, when displaying the frame info, we demangle the name
   of each parameter, and then perform a symbol lookup inside our
   function using that demangled name.  In Ada, certain functions
   have internally-generated parameters whose name contain uppercase
   characters.  Encoding those name would result in those uppercase
   characters to become lowercase, and thus cause the symbol lookup
   to fail.  */

struct cleanup *
demangle_for_lookup (const char *name, enum language lang,
		     const char **result_name)
{
  char *demangled_name = NULL;
  const char *modified_name = NULL;
  struct cleanup *cleanup = make_cleanup (null_cleanup, 0);

  modified_name = name;

  /* If we are using C++, D, Go, or Java, demangle the name before doing a
     lookup, so we can always binary search.  */
  if (lang == language_cplus)
    {
      demangled_name = cplus_demangle (name, DMGL_ANSI | DMGL_PARAMS);
      if (demangled_name)
	{
	  modified_name = demangled_name;
	  make_cleanup (xfree, demangled_name);
	}
      else
	{
	  /* If we were given a non-mangled name, canonicalize it
	     according to the language (so far only for C++).  */
	  demangled_name = cp_canonicalize_string (name);
	  if (demangled_name)
	    {
	      modified_name = demangled_name;
	      make_cleanup (xfree, demangled_name);
	    }
	}
    }
  else if (lang == language_java)
    {
      demangled_name = cplus_demangle (name,
		      		       DMGL_ANSI | DMGL_PARAMS | DMGL_JAVA);
      if (demangled_name)
	{
	  modified_name = demangled_name;
	  make_cleanup (xfree, demangled_name);
	}
    }
  else if (lang == language_d)
    {
      demangled_name = d_demangle (name, 0);
      if (demangled_name)
	{
	  modified_name = demangled_name;
	  make_cleanup (xfree, demangled_name);
	}
    }
  else if (lang == language_go)
    {
      demangled_name = go_demangle (name, 0);
      if (demangled_name)
	{
	  modified_name = demangled_name;
	  make_cleanup (xfree, demangled_name);
	}
    }

  *result_name = modified_name;
  return cleanup;
}

/* Find the definition for a specified symbol name NAME
   in domain DOMAIN, visible from lexical block BLOCK.
   Returns the struct symbol pointer, or zero if no symbol is found.
   C++: if IS_A_FIELD_OF_THIS is nonzero on entry, check to see if
   NAME is a field of the current implied argument `this'.  If so set
   *IS_A_FIELD_OF_THIS to 1, otherwise set it to zero.
   BLOCK_FOUND is set to the block in which NAME is found (in the case of
   a field of `this', value_of_this sets BLOCK_FOUND to the proper value.)  */

/* This function (or rather its subordinates) have a bunch of loops and
   it would seem to be attractive to put in some QUIT's (though I'm not really
   sure whether it can run long enough to be really important).  But there
   are a few calls for which it would appear to be bad news to quit
   out of here: e.g., find_proc_desc in alpha-mdebug-tdep.c.  (Note
   that there is C++ code below which can error(), but that probably
   doesn't affect these calls since they are looking for a known
   variable and thus can probably assume it will never hit the C++
   code).  */

struct symbol *
lookup_symbol_in_language (const char *name, const struct block *block,
			   const domain_enum domain, enum language lang,
			   struct field_of_this_result *is_a_field_of_this)
{
  const char *modified_name;
  struct symbol *returnval;
  struct cleanup *cleanup = demangle_for_lookup (name, lang, &modified_name);

  returnval = lookup_symbol_aux (modified_name, block, domain, lang,
				 is_a_field_of_this);
  do_cleanups (cleanup);

  return returnval;
}

/* Behave like lookup_symbol_in_language, but performed with the
   current language.  */

struct symbol *
lookup_symbol (const char *name, const struct block *block,
	       domain_enum domain,
	       struct field_of_this_result *is_a_field_of_this)
{
  return lookup_symbol_in_language (name, block, domain,
				    current_language->la_language,
				    is_a_field_of_this);
}

/* Look up the `this' symbol for LANG in BLOCK.  Return the symbol if
   found, or NULL if not found.  */

struct symbol *
lookup_language_this (const struct language_defn *lang,
		      const struct block *block)
{
  if (lang->la_name_of_this == NULL || block == NULL)
    return NULL;

  while (block)
    {
      struct symbol *sym;

      sym = lookup_block_symbol (block, lang->la_name_of_this, VAR_DOMAIN);
      if (sym != NULL)
	{
	  block_found = block;
	  return sym;
	}
      if (BLOCK_FUNCTION (block))
	break;
      block = BLOCK_SUPERBLOCK (block);
    }

  return NULL;
}

/* Given TYPE, a structure/union,
   return 1 if the component named NAME from the ultimate target
   structure/union is defined, otherwise, return 0.  */

static int
check_field (struct type *type, const char *name,
	     struct field_of_this_result *is_a_field_of_this)
{
  int i;

  /* The type may be a stub.  */
  CHECK_TYPEDEF (type);

  for (i = TYPE_NFIELDS (type) - 1; i >= TYPE_N_BASECLASSES (type); i--)
    {
      const char *t_field_name = TYPE_FIELD_NAME (type, i);

      if (t_field_name && (strcmp_iw (t_field_name, name) == 0))
	{
	  is_a_field_of_this->type = type;
	  is_a_field_of_this->field = &TYPE_FIELD (type, i);
	  return 1;
	}
    }

  /* C++: If it was not found as a data field, then try to return it
     as a pointer to a method.  */

  for (i = TYPE_NFN_FIELDS (type) - 1; i >= 0; --i)
    {
      if (strcmp_iw (TYPE_FN_FIELDLIST_NAME (type, i), name) == 0)
	{
	  is_a_field_of_this->type = type;
	  is_a_field_of_this->fn_field = &TYPE_FN_FIELDLIST (type, i);
	  return 1;
	}
    }

  for (i = TYPE_N_BASECLASSES (type) - 1; i >= 0; i--)
    if (check_field (TYPE_BASECLASS (type, i), name, is_a_field_of_this))
      return 1;

  return 0;
}

/* Behave like lookup_symbol except that NAME is the natural name
   (e.g., demangled name) of the symbol that we're looking for.  */

static struct symbol *
lookup_symbol_aux (const char *name, const struct block *block,
		   const domain_enum domain, enum language language,
		   struct field_of_this_result *is_a_field_of_this)
{
  struct symbol *sym;
  const struct language_defn *langdef;

  /* Make sure we do something sensible with is_a_field_of_this, since
     the callers that set this parameter to some non-null value will
     certainly use it later.  If we don't set it, the contents of
     is_a_field_of_this are undefined.  */
  if (is_a_field_of_this != NULL)
    memset (is_a_field_of_this, 0, sizeof (*is_a_field_of_this));

  /* Search specified block and its superiors.  Don't search
     STATIC_BLOCK or GLOBAL_BLOCK.  */

  sym = lookup_symbol_aux_local (name, block, domain, language);
  if (sym != NULL)
    return sym;

  /* If requested to do so by the caller and if appropriate for LANGUAGE,
     check to see if NAME is a field of `this'.  */

  langdef = language_def (language);

  /* Don't do this check if we are searching for a struct.  It will
     not be found by check_field, but will be found by other
     means.  */
  if (is_a_field_of_this != NULL && domain != STRUCT_DOMAIN)
    {
      struct symbol *sym = lookup_language_this (langdef, block);

      if (sym)
	{
	  struct type *t = sym->type;

	  /* I'm not really sure that type of this can ever
	     be typedefed; just be safe.  */
	  CHECK_TYPEDEF (t);
	  if (TYPE_CODE (t) == TYPE_CODE_PTR
	      || TYPE_CODE (t) == TYPE_CODE_REF)
	    t = TYPE_TARGET_TYPE (t);

	  if (TYPE_CODE (t) != TYPE_CODE_STRUCT
	      && TYPE_CODE (t) != TYPE_CODE_UNION)
	    error (_("Internal error: `%s' is not an aggregate"),
		   langdef->la_name_of_this);

	  if (check_field (t, name, is_a_field_of_this))
	    return NULL;
	}
    }

  /* Now do whatever is appropriate for LANGUAGE to look
     up static and global variables.  */

  sym = langdef->la_lookup_symbol_nonlocal (name, block, domain);
  if (sym != NULL)
    return sym;

  /* Now search all static file-level symbols.  Not strictly correct,
     but more useful than an error.  */

  return lookup_static_symbol_aux (name, domain);
}

/* Search all static file-level symbols for NAME from DOMAIN.  Do the symtabs
   first, then check the psymtabs.  If a psymtab indicates the existence of the
   desired name as a file-level static, then do psymtab-to-symtab conversion on
   the fly and return the found symbol.  */

struct symbol *
lookup_static_symbol_aux (const char *name, const domain_enum domain)
{
  struct objfile *objfile;
  struct symbol *sym;

  sym = lookup_symbol_aux_symtabs (STATIC_BLOCK, name, domain);
  if (sym != NULL)
    return sym;

  ALL_OBJFILES (objfile)
  {
    sym = lookup_symbol_aux_quick (objfile, STATIC_BLOCK, name, domain);
    if (sym != NULL)
      return sym;
  }

  return NULL;
}

/* Check to see if the symbol is defined in BLOCK or its superiors.
   Don't search STATIC_BLOCK or GLOBAL_BLOCK.  */

static struct symbol *
lookup_symbol_aux_local (const char *name, const struct block *block,
                         const domain_enum domain,
                         enum language language)
{
  struct symbol *sym;
  const struct block *static_block = block_static_block (block);
  const char *scope = block_scope (block);
  
  /* Check if either no block is specified or it's a global block.  */

  if (static_block == NULL)
    return NULL;

  while (block != static_block)
    {
      sym = lookup_symbol_aux_block (name, block, domain);
      if (sym != NULL)
	return sym;

      if (language == language_cplus || language == language_fortran)
        {
          sym = cp_lookup_symbol_imports_or_template (scope, name, block,
						      domain);
          if (sym != NULL)
            return sym;
        }

      if (BLOCK_FUNCTION (block) != NULL && block_inlined_p (block))
	break;
      block = BLOCK_SUPERBLOCK (block);
    }

  /* We've reached the edge of the function without finding a result.  */

  return NULL;
}

/* Look up OBJFILE to BLOCK.  */

struct objfile *
lookup_objfile_from_block (const struct block *block)
{
  struct objfile *obj;
  struct symtab *s;

  if (block == NULL)
    return NULL;

  block = block_global_block (block);
  /* Go through SYMTABS.  */
  ALL_SYMTABS (obj, s)
    if (block == BLOCKVECTOR_BLOCK (BLOCKVECTOR (s), GLOBAL_BLOCK))
      {
	if (obj->separate_debug_objfile_backlink)
	  obj = obj->separate_debug_objfile_backlink;

	return obj;
      }

  return NULL;
}

/* Look up a symbol in a block; if found, fixup the symbol, and set
   block_found appropriately.  */

struct symbol *
lookup_symbol_aux_block (const char *name, const struct block *block,
			 const domain_enum domain)
{
  struct symbol *sym;

  sym = lookup_block_symbol (block, name, domain);
  if (sym)
    {
      block_found = block;
      return fixup_symbol_section (sym, NULL);
    }

  return NULL;
}

/* Check all global symbols in OBJFILE in symtabs and
   psymtabs.  */

struct symbol *
lookup_global_symbol_from_objfile (const struct objfile *main_objfile,
				   const char *name,
				   const domain_enum domain)
{
  const struct objfile *objfile;
  struct symbol *sym;
  struct blockvector *bv;
  const struct block *block;
  struct symtab *s;

  for (objfile = main_objfile;
       objfile;
       objfile = objfile_separate_debug_iterate (main_objfile, objfile))
    {
      /* Go through symtabs.  */
      ALL_OBJFILE_PRIMARY_SYMTABS (objfile, s)
	{
	  bv = BLOCKVECTOR (s);
	  block = BLOCKVECTOR_BLOCK (bv, GLOBAL_BLOCK);
	  sym = lookup_block_symbol (block, name, domain);
	  if (sym)
	    {
	      block_found = block;
	      return fixup_symbol_section (sym, (struct objfile *)objfile);
	    }
	}

      sym = lookup_symbol_aux_quick ((struct objfile *) objfile, GLOBAL_BLOCK,
				     name, domain);
      if (sym)
	return sym;
    }

  return NULL;
}

/* Check to see if the symbol is defined in one of the OBJFILE's
   symtabs.  BLOCK_INDEX should be either GLOBAL_BLOCK or STATIC_BLOCK,
   depending on whether or not we want to search global symbols or
   static symbols.  */

static struct symbol *
lookup_symbol_aux_objfile (struct objfile *objfile, int block_index,
			   const char *name, const domain_enum domain)
{
  struct symbol *sym = NULL;
  struct blockvector *bv;
  const struct block *block;
  struct symtab *s;

  if (objfile->sf)
    objfile->sf->qf->pre_expand_symtabs_matching (objfile, block_index,
						  name, domain);

  ALL_OBJFILE_PRIMARY_SYMTABS (objfile, s)
    {
      bv = BLOCKVECTOR (s);
      block = BLOCKVECTOR_BLOCK (bv, block_index);
      sym = lookup_block_symbol (block, name, domain);
      if (sym)
	{
	  block_found = block;
	  return fixup_symbol_section (sym, objfile);
	}
    }

  return NULL;
}

/* Same as lookup_symbol_aux_objfile, except that it searches all
   objfiles.  Return the first match found.  */

static struct symbol *
lookup_symbol_aux_symtabs (int block_index, const char *name,
			   const domain_enum domain)
{
  struct symbol *sym;
  struct objfile *objfile;

  ALL_OBJFILES (objfile)
  {
    sym = lookup_symbol_aux_objfile (objfile, block_index, name, domain);
    if (sym)
      return sym;
  }

  return NULL;
}

/* Wrapper around lookup_symbol_aux_objfile for search_symbols.
   Look up LINKAGE_NAME in DOMAIN in the global and static blocks of OBJFILE
   and all related objfiles.  */

static struct symbol *
lookup_symbol_in_objfile_from_linkage_name (struct objfile *objfile,
					    const char *linkage_name,
					    domain_enum domain)
{
  enum language lang = current_language->la_language;
  const char *modified_name;
  struct cleanup *cleanup = demangle_for_lookup (linkage_name, lang,
						 &modified_name);
  struct objfile *main_objfile, *cur_objfile;

  if (objfile->separate_debug_objfile_backlink)
    main_objfile = objfile->separate_debug_objfile_backlink;
  else
    main_objfile = objfile;

  for (cur_objfile = main_objfile;
       cur_objfile;
       cur_objfile = objfile_separate_debug_iterate (main_objfile, cur_objfile))
    {
      struct symbol *sym;

      sym = lookup_symbol_aux_objfile (cur_objfile, GLOBAL_BLOCK,
				       modified_name, domain);
      if (sym == NULL)
	sym = lookup_symbol_aux_objfile (cur_objfile, STATIC_BLOCK,
					 modified_name, domain);
      if (sym != NULL)
	{
	  do_cleanups (cleanup);
	  return sym;
	}
    }

  do_cleanups (cleanup);
  return NULL;
}

/* A helper function for lookup_symbol_aux that interfaces with the
   "quick" symbol table functions.  */

static struct symbol *
lookup_symbol_aux_quick (struct objfile *objfile, int kind,
			 const char *name, const domain_enum domain)
{
  struct symtab *symtab;
  struct blockvector *bv;
  const struct block *block;
  struct symbol *sym;

  if (!objfile->sf)
    return NULL;
  symtab = objfile->sf->qf->lookup_symbol (objfile, kind, name, domain);
  if (!symtab)
    return NULL;

  bv = BLOCKVECTOR (symtab);
  block = BLOCKVECTOR_BLOCK (bv, kind);
  sym = lookup_block_symbol (block, name, domain);
  if (!sym)
    {
      /* This shouldn't be necessary, but as a last resort try
	 looking in the statics even though the psymtab claimed
	 the symbol was global, or vice-versa.  It's possible
	 that the psymtab gets it wrong in some cases.  */

      /* FIXME: carlton/2002-09-30: Should we really do that?
	 If that happens, isn't it likely to be a GDB error, in
	 which case we should fix the GDB error rather than
	 silently dealing with it here?  So I'd vote for
	 removing the check for the symbol in the other
	 block.  */
      block = BLOCKVECTOR_BLOCK (bv,
				 kind == GLOBAL_BLOCK ?
				 STATIC_BLOCK : GLOBAL_BLOCK);
      sym = lookup_block_symbol (block, name, domain);
      if (!sym)
	error (_("\
Internal: %s symbol `%s' found in %s psymtab but not in symtab.\n\
%s may be an inlined function, or may be a template function\n\
(if a template, try specifying an instantiation: %s<type>)."),
	       kind == GLOBAL_BLOCK ? "global" : "static",
	       name, symtab_to_filename (symtab), name, name);
    }
  return fixup_symbol_section (sym, objfile);
}

/* A default version of lookup_symbol_nonlocal for use by languages
   that can't think of anything better to do.  This implements the C
   lookup rules.  */

struct symbol *
basic_lookup_symbol_nonlocal (const char *name,
			      const struct block *block,
			      const domain_enum domain)
{
  struct symbol *sym;

  /* NOTE: carlton/2003-05-19: The comments below were written when
     this (or what turned into this) was part of lookup_symbol_aux;
     I'm much less worried about these questions now, since these
     decisions have turned out well, but I leave these comments here
     for posterity.  */

  /* NOTE: carlton/2002-12-05: There is a question as to whether or
     not it would be appropriate to search the current global block
     here as well.  (That's what this code used to do before the
     is_a_field_of_this check was moved up.)  On the one hand, it's
     redundant with the lookup_symbol_aux_symtabs search that happens
     next.  On the other hand, if decode_line_1 is passed an argument
     like filename:var, then the user presumably wants 'var' to be
     searched for in filename.  On the third hand, there shouldn't be
     multiple global variables all of which are named 'var', and it's
     not like decode_line_1 has ever restricted its search to only
     global variables in a single filename.  All in all, only
     searching the static block here seems best: it's correct and it's
     cleanest.  */

  /* NOTE: carlton/2002-12-05: There's also a possible performance
     issue here: if you usually search for global symbols in the
     current file, then it would be slightly better to search the
     current global block before searching all the symtabs.  But there
     are other factors that have a much greater effect on performance
     than that one, so I don't think we should worry about that for
     now.  */

  sym = lookup_symbol_static (name, block, domain);
  if (sym != NULL)
    return sym;

  return lookup_symbol_global (name, block, domain);
}

/* Lookup a symbol in the static block associated to BLOCK, if there
   is one; do nothing if BLOCK is NULL or a global block.  */

struct symbol *
lookup_symbol_static (const char *name,
		      const struct block *block,
		      const domain_enum domain)
{
  const struct block *static_block = block_static_block (block);

  if (static_block != NULL)
    return lookup_symbol_aux_block (name, static_block, domain);
  else
    return NULL;
}

/* Private data to be used with lookup_symbol_global_iterator_cb.  */

struct global_sym_lookup_data
{
  /* The name of the symbol we are searching for.  */
  const char *name;

  /* The domain to use for our search.  */
  domain_enum domain;

  /* The field where the callback should store the symbol if found.
     It should be initialized to NULL before the search is started.  */
  struct symbol *result;
};

/* A callback function for gdbarch_iterate_over_objfiles_in_search_order.
   It searches by name for a symbol in the GLOBAL_BLOCK of the given
   OBJFILE.  The arguments for the search are passed via CB_DATA,
   which in reality is a pointer to struct global_sym_lookup_data.  */

static int
lookup_symbol_global_iterator_cb (struct objfile *objfile,
				  void *cb_data)
{
  struct global_sym_lookup_data *data =
    (struct global_sym_lookup_data *) cb_data;

  gdb_assert (data->result == NULL);

  data->result = lookup_symbol_aux_objfile (objfile, GLOBAL_BLOCK,
					    data->name, data->domain);
  if (data->result == NULL)
    data->result = lookup_symbol_aux_quick (objfile, GLOBAL_BLOCK,
					    data->name, data->domain);

  /* If we found a match, tell the iterator to stop.  Otherwise,
     keep going.  */
  return (data->result != NULL);
}

/* Lookup a symbol in all files' global blocks (searching psymtabs if
   necessary).  */

struct symbol *
lookup_symbol_global (const char *name,
		      const struct block *block,
		      const domain_enum domain)
{
  struct symbol *sym = NULL;
  struct objfile *objfile = NULL;
  struct global_sym_lookup_data lookup_data;

  /* Call library-specific lookup procedure.  */
  objfile = lookup_objfile_from_block (block);
  if (objfile != NULL)
    sym = solib_global_lookup (objfile, name, domain);
  if (sym != NULL)
    return sym;

  memset (&lookup_data, 0, sizeof (lookup_data));
  lookup_data.name = name;
  lookup_data.domain = domain;
  gdbarch_iterate_over_objfiles_in_search_order
    (objfile != NULL ? get_objfile_arch (objfile) : target_gdbarch (),
     lookup_symbol_global_iterator_cb, &lookup_data, objfile);

  return lookup_data.result;
}

int
symbol_matches_domain (enum language symbol_language,
		       domain_enum symbol_domain,
		       domain_enum domain)
{
  /* For C++ "struct foo { ... }" also defines a typedef for "foo".
     A Java class declaration also defines a typedef for the class.
     Similarly, any Ada type declaration implicitly defines a typedef.  */
  if (symbol_language == language_cplus
      || symbol_language == language_d
      || symbol_language == language_java
      || symbol_language == language_ada)
    {
      if ((domain == VAR_DOMAIN || domain == STRUCT_DOMAIN)
	  && symbol_domain == STRUCT_DOMAIN)
	return 1;
    }
  /* For all other languages, strict match is required.  */
  return (symbol_domain == domain);
}

/* Look up a type named NAME in the struct_domain.  The type returned
   must not be opaque -- i.e., must have at least one field
   defined.  */

struct type *
lookup_transparent_type (const char *name)
{
  return current_language->la_lookup_transparent_type (name);
}

/* A helper for basic_lookup_transparent_type that interfaces with the
   "quick" symbol table functions.  */

static struct type *
basic_lookup_transparent_type_quick (struct objfile *objfile, int kind,
				     const char *name)
{
  struct symtab *symtab;
  struct blockvector *bv;
  struct block *block;
  struct symbol *sym;

  if (!objfile->sf)
    return NULL;
  symtab = objfile->sf->qf->lookup_symbol (objfile, kind, name, STRUCT_DOMAIN);
  if (!symtab)
    return NULL;

  bv = BLOCKVECTOR (symtab);
  block = BLOCKVECTOR_BLOCK (bv, kind);
  sym = lookup_block_symbol (block, name, STRUCT_DOMAIN);
  if (!sym)
    {
      int other_kind = kind == GLOBAL_BLOCK ? STATIC_BLOCK : GLOBAL_BLOCK;

      /* This shouldn't be necessary, but as a last resort
       * try looking in the 'other kind' even though the psymtab
       * claimed the symbol was one thing.  It's possible that
       * the psymtab gets it wrong in some cases.
       */
      block = BLOCKVECTOR_BLOCK (bv, other_kind);
      sym = lookup_block_symbol (block, name, STRUCT_DOMAIN);
      if (!sym)
	/* FIXME; error is wrong in one case.  */
	error (_("\
Internal: global symbol `%s' found in %s psymtab but not in symtab.\n\
%s may be an inlined function, or may be a template function\n\
(if a template, try specifying an instantiation: %s<type>)."),
	       name, symtab_to_filename (symtab), name, name);
    }
  if (!TYPE_IS_OPAQUE (SYMBOL_TYPE (sym)))
    return SYMBOL_TYPE (sym);

  return NULL;
}

/* The standard implementation of lookup_transparent_type.  This code
   was modeled on lookup_symbol -- the parts not relevant to looking
   up types were just left out.  In particular it's assumed here that
   types are available in struct_domain and only at file-static or
   global blocks.  */

struct type *
basic_lookup_transparent_type (const char *name)
{
  struct symbol *sym;
  struct symtab *s = NULL;
  struct blockvector *bv;
  struct objfile *objfile;
  struct block *block;
  struct type *t;

  /* Now search all the global symbols.  Do the symtab's first, then
     check the psymtab's.  If a psymtab indicates the existence
     of the desired name as a global, then do psymtab-to-symtab
     conversion on the fly and return the found symbol.  */

  ALL_OBJFILES (objfile)
  {
    if (objfile->sf)
      objfile->sf->qf->pre_expand_symtabs_matching (objfile,
						    GLOBAL_BLOCK,
						    name, STRUCT_DOMAIN);

    ALL_OBJFILE_PRIMARY_SYMTABS (objfile, s)
      {
	bv = BLOCKVECTOR (s);
	block = BLOCKVECTOR_BLOCK (bv, GLOBAL_BLOCK);
	sym = lookup_block_symbol (block, name, STRUCT_DOMAIN);
	if (sym && !TYPE_IS_OPAQUE (SYMBOL_TYPE (sym)))
	  {
	    return SYMBOL_TYPE (sym);
	  }
      }
  }

  ALL_OBJFILES (objfile)
  {
    t = basic_lookup_transparent_type_quick (objfile, GLOBAL_BLOCK, name);
    if (t)
      return t;
  }

  /* Now search the static file-level symbols.
     Not strictly correct, but more useful than an error.
     Do the symtab's first, then
     check the psymtab's.  If a psymtab indicates the existence
     of the desired name as a file-level static, then do psymtab-to-symtab
     conversion on the fly and return the found symbol.  */

  ALL_OBJFILES (objfile)
  {
    if (objfile->sf)
      objfile->sf->qf->pre_expand_symtabs_matching (objfile, STATIC_BLOCK,
						    name, STRUCT_DOMAIN);

    ALL_OBJFILE_PRIMARY_SYMTABS (objfile, s)
      {
	bv = BLOCKVECTOR (s);
	block = BLOCKVECTOR_BLOCK (bv, STATIC_BLOCK);
	sym = lookup_block_symbol (block, name, STRUCT_DOMAIN);
	if (sym && !TYPE_IS_OPAQUE (SYMBOL_TYPE (sym)))
	  {
	    return SYMBOL_TYPE (sym);
	  }
      }
  }

  ALL_OBJFILES (objfile)
  {
    t = basic_lookup_transparent_type_quick (objfile, STATIC_BLOCK, name);
    if (t)
      return t;
  }

  return (struct type *) 0;
}

/* Find the name of the file containing main().  */
/* FIXME:  What about languages without main() or specially linked
   executables that have no main() ?   */

const char *
find_main_filename (void)
{
  struct objfile *objfile;
  char *name = main_name ();

  ALL_OBJFILES (objfile)
  {
    const char *result;

    if (!objfile->sf)
      continue;
    result = objfile->sf->qf->find_symbol_file (objfile, name);
    if (result)
      return result;
  }
  return (NULL);
}

/* Search BLOCK for symbol NAME in DOMAIN.

   Note that if NAME is the demangled form of a C++ symbol, we will fail
   to find a match during the binary search of the non-encoded names, but
   for now we don't worry about the slight inefficiency of looking for
   a match we'll never find, since it will go pretty quick.  Once the
   binary search terminates, we drop through and do a straight linear
   search on the symbols.  Each symbol which is marked as being a ObjC/C++
   symbol (language_cplus or language_objc set) has both the encoded and
   non-encoded names tested for a match.  */

struct symbol *
lookup_block_symbol (const struct block *block, const char *name,
		     const domain_enum domain)
{
  struct block_iterator iter;
  struct symbol *sym;

  if (!BLOCK_FUNCTION (block))
    {
      for (sym = block_iter_name_first (block, name, &iter);
	   sym != NULL;
	   sym = block_iter_name_next (name, &iter))
	{
	  if (symbol_matches_domain (SYMBOL_LANGUAGE (sym),
				     SYMBOL_DOMAIN (sym), domain))
	    return sym;
	}
      return NULL;
    }
  else
    {
      /* Note that parameter symbols do not always show up last in the
	 list; this loop makes sure to take anything else other than
	 parameter symbols first; it only uses parameter symbols as a
	 last resort.  Note that this only takes up extra computation
	 time on a match.  */

      struct symbol *sym_found = NULL;

      for (sym = block_iter_name_first (block, name, &iter);
	   sym != NULL;
	   sym = block_iter_name_next (name, &iter))
	{
	  if (symbol_matches_domain (SYMBOL_LANGUAGE (sym),
				     SYMBOL_DOMAIN (sym), domain))
	    {
	      sym_found = sym;
	      if (!SYMBOL_IS_ARGUMENT (sym))
		{
		  break;
		}
	    }
	}
      return (sym_found);	/* Will be NULL if not found.  */
    }
}

/* Iterate over the symbols named NAME, matching DOMAIN, starting with
   BLOCK.
   
   For each symbol that matches, CALLBACK is called.  The symbol and
   DATA are passed to the callback.
   
   If CALLBACK returns zero, the iteration ends.  Otherwise, the
   search continues.  This function iterates upward through blocks.
   When the outermost block has been finished, the function
   returns.  */

void
iterate_over_symbols (const struct block *block, const char *name,
		      const domain_enum domain,
		      symbol_found_callback_ftype *callback,
		      void *data)
{
  while (block)
    {
      struct block_iterator iter;
      struct symbol *sym;

      for (sym = block_iter_name_first (block, name, &iter);
	   sym != NULL;
	   sym = block_iter_name_next (name, &iter))
	{
	  if (symbol_matches_domain (SYMBOL_LANGUAGE (sym),
				     SYMBOL_DOMAIN (sym), domain))
	    {
	      if (!callback (sym, data))
		return;
	    }
	}

      block = BLOCK_SUPERBLOCK (block);
    }
}

/* Find the symtab associated with PC and SECTION.  Look through the
   psymtabs and read in another symtab if necessary.  */

struct symtab *
find_pc_sect_symtab (CORE_ADDR pc, struct obj_section *section)
{
  struct block *b;
  struct blockvector *bv;
  struct symtab *s = NULL;
  struct symtab *best_s = NULL;
  struct objfile *objfile;
  struct program_space *pspace;
  CORE_ADDR distance = 0;
  struct minimal_symbol *msymbol;

  pspace = current_program_space;

  /* If we know that this is not a text address, return failure.  This is
     necessary because we loop based on the block's high and low code
     addresses, which do not include the data ranges, and because
     we call find_pc_sect_psymtab which has a similar restriction based
     on the partial_symtab's texthigh and textlow.  */
  msymbol = lookup_minimal_symbol_by_pc_section (pc, section);
  if (msymbol
      && (MSYMBOL_TYPE (msymbol) == mst_data
	  || MSYMBOL_TYPE (msymbol) == mst_bss
	  || MSYMBOL_TYPE (msymbol) == mst_abs
	  || MSYMBOL_TYPE (msymbol) == mst_file_data
	  || MSYMBOL_TYPE (msymbol) == mst_file_bss))
    return NULL;

  /* Search all symtabs for the one whose file contains our address, and which
     is the smallest of all the ones containing the address.  This is designed
     to deal with a case like symtab a is at 0x1000-0x2000 and 0x3000-0x4000
     and symtab b is at 0x2000-0x3000.  So the GLOBAL_BLOCK for a is from
     0x1000-0x4000, but for address 0x2345 we want to return symtab b.

     This happens for native ecoff format, where code from included files
     gets its own symtab.  The symtab for the included file should have
     been read in already via the dependency mechanism.
     It might be swifter to create several symtabs with the same name
     like xcoff does (I'm not sure).

     It also happens for objfiles that have their functions reordered.
     For these, the symtab we are looking for is not necessarily read in.  */

  ALL_PRIMARY_SYMTABS (objfile, s)
  {
    bv = BLOCKVECTOR (s);
    b = BLOCKVECTOR_BLOCK (bv, GLOBAL_BLOCK);

    if (BLOCK_START (b) <= pc
	&& BLOCK_END (b) > pc
	&& (distance == 0
	    || BLOCK_END (b) - BLOCK_START (b) < distance))
      {
	/* For an objfile that has its functions reordered,
	   find_pc_psymtab will find the proper partial symbol table
	   and we simply return its corresponding symtab.  */
	/* In order to better support objfiles that contain both
	   stabs and coff debugging info, we continue on if a psymtab
	   can't be found.  */
	if ((objfile->flags & OBJF_REORDERED) && objfile->sf)
	  {
	    struct symtab *result;

	    result
	      = objfile->sf->qf->find_pc_sect_symtab (objfile,
						      msymbol,
						      pc, section,
						      0);
	    if (result)
	      return result;
	  }
	if (section != 0)
	  {
	    struct block_iterator iter;
	    struct symbol *sym = NULL;

	    ALL_BLOCK_SYMBOLS (b, iter, sym)
	      {
		fixup_symbol_section (sym, objfile);
		if (matching_obj_sections (SYMBOL_OBJ_SECTION (sym), section))
		  break;
	      }
	    if (sym == NULL)
	      continue;		/* No symbol in this symtab matches
				   section.  */
	  }
	distance = BLOCK_END (b) - BLOCK_START (b);
	best_s = s;
      }
  }

  if (best_s != NULL)
    return (best_s);

  /* Not found in symtabs, search the "quick" symtabs (e.g. psymtabs).  */

  ALL_OBJFILES (objfile)
  {
    struct symtab *result;

    if (!objfile->sf)
      continue;
    result = objfile->sf->qf->find_pc_sect_symtab (objfile,
						   msymbol,
						   pc, section,
						   1);
    if (result)
      return result;
  }

  return NULL;
}

/* Find the symtab associated with PC.  Look through the psymtabs and read
   in another symtab if necessary.  Backward compatibility, no section.  */

struct symtab *
find_pc_symtab (CORE_ADDR pc)
{
  return find_pc_sect_symtab (pc, find_pc_mapped_section (pc));
}


/* Find the source file and line number for a given PC value and SECTION.
   Return a structure containing a symtab pointer, a line number,
   and a pc range for the entire source line.
   The value's .pc field is NOT the specified pc.
   NOTCURRENT nonzero means, if specified pc is on a line boundary,
   use the line that ends there.  Otherwise, in that case, the line
   that begins there is used.  */

/* The big complication here is that a line may start in one file, and end just
   before the start of another file.  This usually occurs when you #include
   code in the middle of a subroutine.  To properly find the end of a line's PC
   range, we must search all symtabs associated with this compilation unit, and
   find the one whose first PC is closer than that of the next line in this
   symtab.  */

/* If it's worth the effort, we could be using a binary search.  */

struct symtab_and_line
find_pc_sect_line (CORE_ADDR pc, struct obj_section *section, int notcurrent)
{
  struct symtab *s;
  struct linetable *l;
  int len;
  int i;
  struct linetable_entry *item;
  struct symtab_and_line val;
  struct blockvector *bv;
  struct minimal_symbol *msymbol;
  struct minimal_symbol *mfunsym;
  struct objfile *objfile;

  /* Info on best line seen so far, and where it starts, and its file.  */

  struct linetable_entry *best = NULL;
  CORE_ADDR best_end = 0;
  struct symtab *best_symtab = 0;

  /* Store here the first line number
     of a file which contains the line at the smallest pc after PC.
     If we don't find a line whose range contains PC,
     we will use a line one less than this,
     with a range from the start of that file to the first line's pc.  */
  struct linetable_entry *alt = NULL;
  struct symtab *alt_symtab = 0;

  /* Info on best line seen in this file.  */

  struct linetable_entry *prev;

  /* If this pc is not from the current frame,
     it is the address of the end of a call instruction.
     Quite likely that is the start of the following statement.
     But what we want is the statement containing the instruction.
     Fudge the pc to make sure we get that.  */

  init_sal (&val);		/* initialize to zeroes */

  val.pspace = current_program_space;

  /* It's tempting to assume that, if we can't find debugging info for
     any function enclosing PC, that we shouldn't search for line
     number info, either.  However, GAS can emit line number info for
     assembly files --- very helpful when debugging hand-written
     assembly code.  In such a case, we'd have no debug info for the
     function, but we would have line info.  */

  if (notcurrent)
    pc -= 1;

  /* elz: added this because this function returned the wrong
     information if the pc belongs to a stub (import/export)
     to call a shlib function.  This stub would be anywhere between
     two functions in the target, and the line info was erroneously
     taken to be the one of the line before the pc.  */

  /* RT: Further explanation:

   * We have stubs (trampolines) inserted between procedures.
   *
   * Example: "shr1" exists in a shared library, and a "shr1" stub also
   * exists in the main image.
   *
   * In the minimal symbol table, we have a bunch of symbols
   * sorted by start address.  The stubs are marked as "trampoline",
   * the others appear as text. E.g.:
   *
   *  Minimal symbol table for main image
   *     main:  code for main (text symbol)
   *     shr1: stub  (trampoline symbol)
   *     foo:   code for foo (text symbol)
   *     ...
   *  Minimal symbol table for "shr1" image:
   *     ...
   *     shr1: code for shr1 (text symbol)
   *     ...
   *
   * So the code below is trying to detect if we are in the stub
   * ("shr1" stub), and if so, find the real code ("shr1" trampoline),
   * and if found,  do the symbolization from the real-code address
   * rather than the stub address.
   *
   * Assumptions being made about the minimal symbol table:
   *   1. lookup_minimal_symbol_by_pc() will return a trampoline only
   *      if we're really in the trampoline.s If we're beyond it (say
   *      we're in "foo" in the above example), it'll have a closer
   *      symbol (the "foo" text symbol for example) and will not
   *      return the trampoline.
   *   2. lookup_minimal_symbol_text() will find a real text symbol
   *      corresponding to the trampoline, and whose address will
   *      be different than the trampoline address.  I put in a sanity
   *      check for the address being the same, to avoid an
   *      infinite recursion.
   */
  msymbol = lookup_minimal_symbol_by_pc (pc);
  if (msymbol != NULL)
    if (MSYMBOL_TYPE (msymbol) == mst_solib_trampoline)
      {
	mfunsym = lookup_minimal_symbol_text (SYMBOL_LINKAGE_NAME (msymbol),
					      NULL);
	if (mfunsym == NULL)
	  /* I eliminated this warning since it is coming out
	   * in the following situation:
	   * gdb shmain // test program with shared libraries
	   * (gdb) break shr1  // function in shared lib
	   * Warning: In stub for ...
	   * In the above situation, the shared lib is not loaded yet,
	   * so of course we can't find the real func/line info,
	   * but the "break" still works, and the warning is annoying.
	   * So I commented out the warning.  RT */
	  /* warning ("In stub for %s; unable to find real function/line info",
	     SYMBOL_LINKAGE_NAME (msymbol)); */
	  ;
	/* fall through */
	else if (SYMBOL_VALUE_ADDRESS (mfunsym)
		 == SYMBOL_VALUE_ADDRESS (msymbol))
	  /* Avoid infinite recursion */
	  /* See above comment about why warning is commented out.  */
	  /* warning ("In stub for %s; unable to find real function/line info",
	     SYMBOL_LINKAGE_NAME (msymbol)); */
	  ;
	/* fall through */
	else
	  return find_pc_line (SYMBOL_VALUE_ADDRESS (mfunsym), 0);
      }


  s = find_pc_sect_symtab (pc, section);
  if (!s)
    {
      /* If no symbol information, return previous pc.  */
      if (notcurrent)
	pc++;
      val.pc = pc;
      return val;
    }

  bv = BLOCKVECTOR (s);
  objfile = s->objfile;

  /* Look at all the symtabs that share this blockvector.
     They all have the same apriori range, that we found was right;
     but they have different line tables.  */

  ALL_OBJFILE_SYMTABS (objfile, s)
    {
      if (BLOCKVECTOR (s) != bv)
	continue;

      /* Find the best line in this symtab.  */
      l = LINETABLE (s);
      if (!l)
	continue;
      len = l->nitems;
      if (len <= 0)
	{
	  /* I think len can be zero if the symtab lacks line numbers
	     (e.g. gcc -g1).  (Either that or the LINETABLE is NULL;
	     I'm not sure which, and maybe it depends on the symbol
	     reader).  */
	  continue;
	}

      prev = NULL;
      item = l->item;		/* Get first line info.  */

      /* Is this file's first line closer than the first lines of other files?
         If so, record this file, and its first line, as best alternate.  */
      if (item->pc > pc && (!alt || item->pc < alt->pc))
	{
	  alt = item;
	  alt_symtab = s;
	}

      for (i = 0; i < len; i++, item++)
	{
	  /* Leave prev pointing to the linetable entry for the last line
	     that started at or before PC.  */
	  if (item->pc > pc)
	    break;

	  prev = item;
	}

      /* At this point, prev points at the line whose start addr is <= pc, and
         item points at the next line.  If we ran off the end of the linetable
         (pc >= start of the last line), then prev == item.  If pc < start of
         the first line, prev will not be set.  */

      /* Is this file's best line closer than the best in the other files?
         If so, record this file, and its best line, as best so far.  Don't
         save prev if it represents the end of a function (i.e. line number
         0) instead of a real line.  */

      if (prev && prev->line && (!best || prev->pc > best->pc))
	{
	  best = prev;
	  best_symtab = s;

	  /* Discard BEST_END if it's before the PC of the current BEST.  */
	  if (best_end <= best->pc)
	    best_end = 0;
	}

      /* If another line (denoted by ITEM) is in the linetable and its
         PC is after BEST's PC, but before the current BEST_END, then
	 use ITEM's PC as the new best_end.  */
      if (best && i < len && item->pc > best->pc
          && (best_end == 0 || best_end > item->pc))
	best_end = item->pc;
    }

  if (!best_symtab)
    {
      /* If we didn't find any line number info, just return zeros.
	 We used to return alt->line - 1 here, but that could be
	 anywhere; if we don't have line number info for this PC,
	 don't make some up.  */
      val.pc = pc;
    }
  else if (best->line == 0)
    {
      /* If our best fit is in a range of PC's for which no line
	 number info is available (line number is zero) then we didn't
	 find any valid line information.  */
      val.pc = pc;
    }
  else
    {
      val.symtab = best_symtab;
      val.line = best->line;
      val.pc = best->pc;
      if (best_end && (!alt || best_end < alt->pc))
	val.end = best_end;
      else if (alt)
	val.end = alt->pc;
      else
	val.end = BLOCK_END (BLOCKVECTOR_BLOCK (bv, GLOBAL_BLOCK));
    }
  val.section = section;
  return val;
}

/* Backward compatibility (no section).  */

struct symtab_and_line
find_pc_line (CORE_ADDR pc, int notcurrent)
{
  struct obj_section *section;

  section = find_pc_overlay (pc);
  if (pc_in_unmapped_range (pc, section))
    pc = overlay_mapped_address (pc, section);
  return find_pc_sect_line (pc, section, notcurrent);
}

/* Find line number LINE in any symtab whose name is the same as
   SYMTAB.

   If found, return the symtab that contains the linetable in which it was
   found, set *INDEX to the index in the linetable of the best entry
   found, and set *EXACT_MATCH nonzero if the value returned is an
   exact match.

   If not found, return NULL.  */

struct symtab *
find_line_symtab (struct symtab *symtab, int line,
		  int *index, int *exact_match)
{
  int exact = 0;  /* Initialized here to avoid a compiler warning.  */

  /* BEST_INDEX and BEST_LINETABLE identify the smallest linenumber > LINE
     so far seen.  */

  int best_index;
  struct linetable *best_linetable;
  struct symtab *best_symtab;

  /* First try looking it up in the given symtab.  */
  best_linetable = LINETABLE (symtab);
  best_symtab = symtab;
  best_index = find_line_common (best_linetable, line, &exact, 0);
  if (best_index < 0 || !exact)
    {
      /* Didn't find an exact match.  So we better keep looking for
         another symtab with the same name.  In the case of xcoff,
         multiple csects for one source file (produced by IBM's FORTRAN
         compiler) produce multiple symtabs (this is unavoidable
         assuming csects can be at arbitrary places in memory and that
         the GLOBAL_BLOCK of a symtab has a begin and end address).  */

      /* BEST is the smallest linenumber > LINE so far seen,
         or 0 if none has been seen so far.
         BEST_INDEX and BEST_LINETABLE identify the item for it.  */
      int best;

      struct objfile *objfile;
      struct symtab *s;

      if (best_index >= 0)
	best = best_linetable->item[best_index].line;
      else
	best = 0;

      ALL_OBJFILES (objfile)
      {
	if (objfile->sf)
	  objfile->sf->qf->expand_symtabs_with_filename (objfile,
							 symtab->filename);
      }

      ALL_SYMTABS (objfile, s)
      {
	struct linetable *l;
	int ind;

	if (FILENAME_CMP (symtab->filename, s->filename) != 0)
	  continue;
	if (FILENAME_CMP (symtab->fullname, symtab_to_fullname (s)) != 0)
	  continue;	
	l = LINETABLE (s);
	ind = find_line_common (l, line, &exact, 0);
	if (ind >= 0)
	  {
	    if (exact)
	      {
		best_index = ind;
		best_linetable = l;
		best_symtab = s;
		goto done;
	      }
	    if (best == 0 || l->item[ind].line < best)
	      {
		best = l->item[ind].line;
		best_index = ind;
		best_linetable = l;
		best_symtab = s;
	      }
	  }
      }
    }
done:
  if (best_index < 0)
    return NULL;

  if (index)
    *index = best_index;
  if (exact_match)
    *exact_match = exact;

  return best_symtab;
}

/* Given SYMTAB, returns all the PCs function in the symtab that
   exactly match LINE.  Returns NULL if there are no exact matches,
   but updates BEST_ITEM in this case.  */

VEC (CORE_ADDR) *
find_pcs_for_symtab_line (struct symtab *symtab, int line,
			  struct linetable_entry **best_item)
{
  int start = 0, ix;
  struct symbol *previous_function = NULL;
  VEC (CORE_ADDR) *result = NULL;

  /* First, collect all the PCs that are at this line.  */
  while (1)
    {
      int was_exact;
      int idx;

      idx = find_line_common (LINETABLE (symtab), line, &was_exact, start);
      if (idx < 0)
	break;

      if (!was_exact)
	{
	  struct linetable_entry *item = &LINETABLE (symtab)->item[idx];

	  if (*best_item == NULL || item->line < (*best_item)->line)
	    *best_item = item;

	  break;
	}

      VEC_safe_push (CORE_ADDR, result, LINETABLE (symtab)->item[idx].pc);
      start = idx + 1;
    }

  return result;
}


/* Set the PC value for a given source file and line number and return true.
   Returns zero for invalid line number (and sets the PC to 0).
   The source file is specified with a struct symtab.  */

int
find_line_pc (struct symtab *symtab, int line, CORE_ADDR *pc)
{
  struct linetable *l;
  int ind;

  *pc = 0;
  if (symtab == 0)
    return 0;

  symtab = find_line_symtab (symtab, line, &ind, NULL);
  if (symtab != NULL)
    {
      l = LINETABLE (symtab);
      *pc = l->item[ind].pc;
      return 1;
    }
  else
    return 0;
}

/* Find the range of pc values in a line.
   Store the starting pc of the line into *STARTPTR
   and the ending pc (start of next line) into *ENDPTR.
   Returns 1 to indicate success.
   Returns 0 if could not find the specified line.  */

int
find_line_pc_range (struct symtab_and_line sal, CORE_ADDR *startptr,
		    CORE_ADDR *endptr)
{
  CORE_ADDR startaddr;
  struct symtab_and_line found_sal;

  startaddr = sal.pc;
  if (startaddr == 0 && !find_line_pc (sal.symtab, sal.line, &startaddr))
    return 0;

  /* This whole function is based on address.  For example, if line 10 has
     two parts, one from 0x100 to 0x200 and one from 0x300 to 0x400, then
     "info line *0x123" should say the line goes from 0x100 to 0x200
     and "info line *0x355" should say the line goes from 0x300 to 0x400.
     This also insures that we never give a range like "starts at 0x134
     and ends at 0x12c".  */

  found_sal = find_pc_sect_line (startaddr, sal.section, 0);
  if (found_sal.line != sal.line)
    {
      /* The specified line (sal) has zero bytes.  */
      *startptr = found_sal.pc;
      *endptr = found_sal.pc;
    }
  else
    {
      *startptr = found_sal.pc;
      *endptr = found_sal.end;
    }
  return 1;
}

/* Given a line table and a line number, return the index into the line
   table for the pc of the nearest line whose number is >= the specified one.
   Return -1 if none is found.  The value is >= 0 if it is an index.
   START is the index at which to start searching the line table.

   Set *EXACT_MATCH nonzero if the value returned is an exact match.  */

static int
find_line_common (struct linetable *l, int lineno,
		  int *exact_match, int start)
{
  int i;
  int len;

  /* BEST is the smallest linenumber > LINENO so far seen,
     or 0 if none has been seen so far.
     BEST_INDEX identifies the item for it.  */

  int best_index = -1;
  int best = 0;

  *exact_match = 0;

  if (lineno <= 0)
    return -1;
  if (l == 0)
    return -1;

  len = l->nitems;
  for (i = start; i < len; i++)
    {
      struct linetable_entry *item = &(l->item[i]);

      if (item->line == lineno)
	{
	  /* Return the first (lowest address) entry which matches.  */
	  *exact_match = 1;
	  return i;
	}

      if (item->line > lineno && (best == 0 || item->line < best))
	{
	  best = item->line;
	  best_index = i;
	}
    }

  /* If we got here, we didn't get an exact match.  */
  return best_index;
}

int
find_pc_line_pc_range (CORE_ADDR pc, CORE_ADDR *startptr, CORE_ADDR *endptr)
{
  struct symtab_and_line sal;

  sal = find_pc_line (pc, 0);
  *startptr = sal.pc;
  *endptr = sal.end;
  return sal.symtab != 0;
}

/* Given a function start address FUNC_ADDR and SYMTAB, find the first
   address for that function that has an entry in SYMTAB's line info
   table.  If such an entry cannot be found, return FUNC_ADDR
   unaltered.  */

static CORE_ADDR
skip_prologue_using_lineinfo (CORE_ADDR func_addr, struct symtab *symtab)
{
  CORE_ADDR func_start, func_end;
  struct linetable *l;
  int i;

  /* Give up if this symbol has no lineinfo table.  */
  l = LINETABLE (symtab);
  if (l == NULL)
    return func_addr;

  /* Get the range for the function's PC values, or give up if we
     cannot, for some reason.  */
  if (!find_pc_partial_function (func_addr, NULL, &func_start, &func_end))
    return func_addr;

  /* Linetable entries are ordered by PC values, see the commentary in
     symtab.h where `struct linetable' is defined.  Thus, the first
     entry whose PC is in the range [FUNC_START..FUNC_END[ is the
     address we are looking for.  */
  for (i = 0; i < l->nitems; i++)
    {
      struct linetable_entry *item = &(l->item[i]);

      /* Don't use line numbers of zero, they mark special entries in
	 the table.  See the commentary on symtab.h before the
	 definition of struct linetable.  */
      if (item->line > 0 && func_start <= item->pc && item->pc < func_end)
	return item->pc;
    }

  return func_addr;
}

/* Given a function symbol SYM, find the symtab and line for the start
   of the function.
   If the argument FUNFIRSTLINE is nonzero, we want the first line
   of real code inside the function.  */

struct symtab_and_line
find_function_start_sal (struct symbol *sym, int funfirstline)
{
  struct symtab_and_line sal;

  fixup_symbol_section (sym, NULL);
  sal = find_pc_sect_line (BLOCK_START (SYMBOL_BLOCK_VALUE (sym)),
			   SYMBOL_OBJ_SECTION (sym), 0);

  /* We always should have a line for the function start address.
     If we don't, something is odd.  Create a plain SAL refering
     just the PC and hope that skip_prologue_sal (if requested)
     can find a line number for after the prologue.  */
  if (sal.pc < BLOCK_START (SYMBOL_BLOCK_VALUE (sym)))
    {
      init_sal (&sal);
      sal.pspace = current_program_space;
      sal.pc = BLOCK_START (SYMBOL_BLOCK_VALUE (sym));
      sal.section = SYMBOL_OBJ_SECTION (sym);
    }

  if (funfirstline)
    skip_prologue_sal (&sal);

  return sal;
}

/* Adjust SAL to the first instruction past the function prologue.
   If the PC was explicitly specified, the SAL is not changed.
   If the line number was explicitly specified, at most the SAL's PC
   is updated.  If SAL is already past the prologue, then do nothing.  */

void
skip_prologue_sal (struct symtab_and_line *sal)
{
  struct symbol *sym;
  struct symtab_and_line start_sal;
  struct cleanup *old_chain;
  CORE_ADDR pc, saved_pc;
  struct obj_section *section;
  const char *name;
  struct objfile *objfile;
  struct gdbarch *gdbarch;
  struct block *b, *function_block;
  int force_skip, skip;

  /* Do not change the SAL if PC was specified explicitly.  */
  if (sal->explicit_pc)
    return;

  old_chain = save_current_space_and_thread ();
  switch_to_program_space_and_thread (sal->pspace);

  sym = find_pc_sect_function (sal->pc, sal->section);
  if (sym != NULL)
    {
      fixup_symbol_section (sym, NULL);

      pc = BLOCK_START (SYMBOL_BLOCK_VALUE (sym));
      section = SYMBOL_OBJ_SECTION (sym);
      name = SYMBOL_LINKAGE_NAME (sym);
      objfile = SYMBOL_SYMTAB (sym)->objfile;
    }
  else
    {
      struct minimal_symbol *msymbol
        = lookup_minimal_symbol_by_pc_section (sal->pc, sal->section);

      if (msymbol == NULL)
	{
	  do_cleanups (old_chain);
	  return;
	}

      pc = SYMBOL_VALUE_ADDRESS (msymbol);
      section = SYMBOL_OBJ_SECTION (msymbol);
      name = SYMBOL_LINKAGE_NAME (msymbol);
      objfile = msymbol_objfile (msymbol);
    }

  gdbarch = get_objfile_arch (objfile);

  /* Process the prologue in two passes.  In the first pass try to skip the
     prologue (SKIP is true) and verify there is a real need for it (indicated
     by FORCE_SKIP).  If no such reason was found run a second pass where the
     prologue is not skipped (SKIP is false).  */

  skip = 1;
  force_skip = 1;

  /* Be conservative - allow direct PC (without skipping prologue) only if we
     have proven the CU (Compilation Unit) supports it.  sal->SYMTAB does not
     have to be set by the caller so we use SYM instead.  */
  if (sym && SYMBOL_SYMTAB (sym)->locations_valid)
    force_skip = 0;

  saved_pc = pc;
  do
    {
      pc = saved_pc;

      /* If the function is in an unmapped overlay, use its unmapped LMA address,
	 so that gdbarch_skip_prologue has something unique to work on.  */
      if (section_is_overlay (section) && !section_is_mapped (section))
	pc = overlay_unmapped_address (pc, section);

      /* Skip "first line" of function (which is actually its prologue).  */
      pc += gdbarch_deprecated_function_start_offset (gdbarch);
      if (skip)
	pc = gdbarch_skip_prologue (gdbarch, pc);

      /* For overlays, map pc back into its mapped VMA range.  */
      pc = overlay_mapped_address (pc, section);

      /* Calculate line number.  */
      start_sal = find_pc_sect_line (pc, section, 0);

      /* Check if gdbarch_skip_prologue left us in mid-line, and the next
	 line is still part of the same function.  */
      if (skip && start_sal.pc != pc
	  && (sym ? (BLOCK_START (SYMBOL_BLOCK_VALUE (sym)) <= start_sal.end
		     && start_sal.end < BLOCK_END (SYMBOL_BLOCK_VALUE (sym)))
	      : (lookup_minimal_symbol_by_pc_section (start_sal.end, section)
		 == lookup_minimal_symbol_by_pc_section (pc, section))))
	{
	  /* First pc of next line */
	  pc = start_sal.end;
	  /* Recalculate the line number (might not be N+1).  */
	  start_sal = find_pc_sect_line (pc, section, 0);
	}

      /* On targets with executable formats that don't have a concept of
	 constructors (ELF with .init has, PE doesn't), gcc emits a call
	 to `__main' in `main' between the prologue and before user
	 code.  */
      if (gdbarch_skip_main_prologue_p (gdbarch)
	  && name && strcmp_iw (name, "main") == 0)
	{
	  pc = gdbarch_skip_main_prologue (gdbarch, pc);
	  /* Recalculate the line number (might not be N+1).  */
	  start_sal = find_pc_sect_line (pc, section, 0);
	  force_skip = 1;
	}
    }
  while (!force_skip && skip--);

  /* If we still don't have a valid source line, try to find the first
     PC in the lineinfo table that belongs to the same function.  This
     happens with COFF debug info, which does not seem to have an
     entry in lineinfo table for the code after the prologue which has
     no direct relation to source.  For example, this was found to be
     the case with the DJGPP target using "gcc -gcoff" when the
     compiler inserted code after the prologue to make sure the stack
     is aligned.  */
  if (!force_skip && sym && start_sal.symtab == NULL)
    {
      pc = skip_prologue_using_lineinfo (pc, SYMBOL_SYMTAB (sym));
      /* Recalculate the line number.  */
      start_sal = find_pc_sect_line (pc, section, 0);
    }

  do_cleanups (old_chain);

  /* If we're already past the prologue, leave SAL unchanged.  Otherwise
     forward SAL to the end of the prologue.  */
  if (sal->pc >= pc)
    return;

  sal->pc = pc;
  sal->section = section;

  /* Unless the explicit_line flag was set, update the SAL line
     and symtab to correspond to the modified PC location.  */
  if (sal->explicit_line)
    return;

  sal->symtab = start_sal.symtab;
  sal->line = start_sal.line;
  sal->end = start_sal.end;

  /* Check if we are now inside an inlined function.  If we can,
     use the call site of the function instead.  */
  b = block_for_pc_sect (sal->pc, sal->section);
  function_block = NULL;
  while (b != NULL)
    {
      if (BLOCK_FUNCTION (b) != NULL && block_inlined_p (b))
	function_block = b;
      else if (BLOCK_FUNCTION (b) != NULL)
	break;
      b = BLOCK_SUPERBLOCK (b);
    }
  if (function_block != NULL
      && SYMBOL_LINE (BLOCK_FUNCTION (function_block)) != 0)
    {
      sal->line = SYMBOL_LINE (BLOCK_FUNCTION (function_block));
      sal->symtab = SYMBOL_SYMTAB (BLOCK_FUNCTION (function_block));
    }
}

/* If P is of the form "operator[ \t]+..." where `...' is
   some legitimate operator text, return a pointer to the
   beginning of the substring of the operator text.
   Otherwise, return "".  */

static char *
operator_chars (char *p, char **end)
{
  *end = "";
  if (strncmp (p, "operator", 8))
    return *end;
  p += 8;

  /* Don't get faked out by `operator' being part of a longer
     identifier.  */
  if (isalpha (*p) || *p == '_' || *p == '$' || *p == '\0')
    return *end;

  /* Allow some whitespace between `operator' and the operator symbol.  */
  while (*p == ' ' || *p == '\t')
    p++;

  /* Recognize 'operator TYPENAME'.  */

  if (isalpha (*p) || *p == '_' || *p == '$')
    {
      char *q = p + 1;

      while (isalnum (*q) || *q == '_' || *q == '$')
	q++;
      *end = q;
      return p;
    }

  while (*p)
    switch (*p)
      {
      case '\\':			/* regexp quoting */
	if (p[1] == '*')
	  {
	    if (p[2] == '=')		/* 'operator\*=' */
	      *end = p + 3;
	    else			/* 'operator\*'  */
	      *end = p + 2;
	    return p;
	  }
	else if (p[1] == '[')
	  {
	    if (p[2] == ']')
	      error (_("mismatched quoting on brackets, "
		       "try 'operator\\[\\]'"));
	    else if (p[2] == '\\' && p[3] == ']')
	      {
		*end = p + 4;	/* 'operator\[\]' */
		return p;
	      }
	    else
	      error (_("nothing is allowed between '[' and ']'"));
	  }
	else
	  {
	    /* Gratuitous qoute: skip it and move on.  */
	    p++;
	    continue;
	  }
	break;
      case '!':
      case '=':
      case '*':
      case '/':
      case '%':
      case '^':
	if (p[1] == '=')
	  *end = p + 2;
	else
	  *end = p + 1;
	return p;
      case '<':
      case '>':
      case '+':
      case '-':
      case '&':
      case '|':
	if (p[0] == '-' && p[1] == '>')
	  {
	    /* Struct pointer member operator 'operator->'.  */
	    if (p[2] == '*')
	      {
		*end = p + 3;	/* 'operator->*' */
		return p;
	      }
	    else if (p[2] == '\\')
	      {
		*end = p + 4;	/* Hopefully 'operator->\*' */
		return p;
	      }
	    else
	      {
		*end = p + 2;	/* 'operator->' */
		return p;
	      }
	  }
	if (p[1] == '=' || p[1] == p[0])
	  *end = p + 2;
	else
	  *end = p + 1;
	return p;
      case '~':
      case ',':
	*end = p + 1;
	return p;
      case '(':
	if (p[1] != ')')
	  error (_("`operator ()' must be specified "
		   "without whitespace in `()'"));
	*end = p + 2;
	return p;
      case '?':
	if (p[1] != ':')
	  error (_("`operator ?:' must be specified "
		   "without whitespace in `?:'"));
	*end = p + 2;
	return p;
      case '[':
	if (p[1] != ']')
	  error (_("`operator []' must be specified "
		   "without whitespace in `[]'"));
	*end = p + 2;
	return p;
      default:
	error (_("`operator %s' not supported"), p);
	break;
      }

  *end = "";
  return *end;
}


/* Cache to watch for file names already seen by filename_seen.  */

struct filename_seen_cache
{
  /* Table of files seen so far.  */
  htab_t tab;
  /* Initial size of the table.  It automagically grows from here.  */
#define INITIAL_FILENAME_SEEN_CACHE_SIZE 100
};

/* filename_seen_cache constructor.  */

static struct filename_seen_cache *
create_filename_seen_cache (void)
{
  struct filename_seen_cache *cache;

  cache = XNEW (struct filename_seen_cache);
  cache->tab = htab_create_alloc (INITIAL_FILENAME_SEEN_CACHE_SIZE,
				  filename_hash, filename_eq,
				  NULL, xcalloc, xfree);

  return cache;
}

/* Empty the cache, but do not delete it.  */

static void
clear_filename_seen_cache (struct filename_seen_cache *cache)
{
  htab_empty (cache->tab);
}

/* filename_seen_cache destructor.
   This takes a void * argument as it is generally used as a cleanup.  */

static void
delete_filename_seen_cache (void *ptr)
{
  struct filename_seen_cache *cache = ptr;

  htab_delete (cache->tab);
  xfree (cache);
}

/* If FILE is not already in the table of files in CACHE, return zero;
   otherwise return non-zero.  Optionally add FILE to the table if ADD
   is non-zero.

   NOTE: We don't manage space for FILE, we assume FILE lives as long
   as the caller needs.  */

static int
filename_seen (struct filename_seen_cache *cache, const char *file, int add)
{
  void **slot;

  /* Is FILE in tab?  */
  slot = htab_find_slot (cache->tab, file, add ? INSERT : NO_INSERT);
  if (*slot != NULL)
    return 1;

  /* No; maybe add it to tab.  */
  if (add)
    *slot = (char *) file;

  return 0;
}

/* Data structure to maintain printing state for output_source_filename.  */

struct output_source_filename_data
{
  /* Cache of what we've seen so far.  */
  struct filename_seen_cache *filename_seen_cache;

  /* Flag of whether we're printing the first one.  */
  int first;
};

/* Slave routine for sources_info.  Force line breaks at ,'s.
   NAME is the name to print.
   DATA contains the state for printing and watching for duplicates.  */

static void
output_source_filename (const char *name,
			struct output_source_filename_data *data)
{
  /* Since a single source file can result in several partial symbol
     tables, we need to avoid printing it more than once.  Note: if
     some of the psymtabs are read in and some are not, it gets
     printed both under "Source files for which symbols have been
     read" and "Source files for which symbols will be read in on
     demand".  I consider this a reasonable way to deal with the
     situation.  I'm not sure whether this can also happen for
     symtabs; it doesn't hurt to check.  */

  /* Was NAME already seen?  */
  if (filename_seen (data->filename_seen_cache, name, 1))
    {
      /* Yes; don't print it again.  */
      return;
    }

  /* No; print it and reset *FIRST.  */
  if (! data->first)
    printf_filtered (", ");
  data->first = 0;

  wrap_here ("");
  fputs_filtered (name, gdb_stdout);
}

/* A callback for map_partial_symbol_filenames.  */

static void
output_partial_symbol_filename (const char *filename, const char *fullname,
				void *data)
{
  output_source_filename (fullname ? fullname : filename, data);
}

static void
sources_info (char *ignore, int from_tty)
{
  struct symtab *s;
  struct objfile *objfile;
  struct output_source_filename_data data;
  struct cleanup *cleanups;

  if (!have_full_symbols () && !have_partial_symbols ())
    {
      error (_("No symbol table is loaded.  Use the \"file\" command."));
    }

  data.filename_seen_cache = create_filename_seen_cache ();
  cleanups = make_cleanup (delete_filename_seen_cache,
			   data.filename_seen_cache);

  printf_filtered ("Source files for which symbols have been read in:\n\n");

  data.first = 1;
  ALL_SYMTABS (objfile, s)
  {
    const char *fullname = symtab_to_fullname (s);

    output_source_filename (fullname, &data);
  }
  printf_filtered ("\n\n");

  printf_filtered ("Source files for which symbols "
		   "will be read in on demand:\n\n");

  clear_filename_seen_cache (data.filename_seen_cache);
  data.first = 1;
  map_partial_symbol_filenames (output_partial_symbol_filename, &data,
				1 /*need_fullname*/);
  printf_filtered ("\n");

  do_cleanups (cleanups);
}

static int
file_matches (const char *file, char *files[], int nfiles)
{
  int i;

  if (file != NULL && nfiles != 0)
    {
      for (i = 0; i < nfiles; i++)
	{
	  if (compare_filenames_for_search (file, files[i]))
	    return 1;
	}
    }
  else if (nfiles == 0)
    return 1;
  return 0;
}

/* Free any memory associated with a search.  */

void
free_search_symbols (struct symbol_search *symbols)
{
  struct symbol_search *p;
  struct symbol_search *next;

  for (p = symbols; p != NULL; p = next)
    {
      next = p->next;
      xfree (p);
    }
}

static void
do_free_search_symbols_cleanup (void *symbols)
{
  free_search_symbols (symbols);
}

struct cleanup *
make_cleanup_free_search_symbols (struct symbol_search *symbols)
{
  return make_cleanup (do_free_search_symbols_cleanup, symbols);
}

/* Helper function for sort_search_symbols and qsort.  Can only
   sort symbols, not minimal symbols.  */

static int
compare_search_syms (const void *sa, const void *sb)
{
  struct symbol_search **sym_a = (struct symbol_search **) sa;
  struct symbol_search **sym_b = (struct symbol_search **) sb;

  return strcmp (SYMBOL_PRINT_NAME ((*sym_a)->symbol),
		 SYMBOL_PRINT_NAME ((*sym_b)->symbol));
}

/* Sort the ``nfound'' symbols in the list after prevtail.  Leave
   prevtail where it is, but update its next pointer to point to
   the first of the sorted symbols.  */

static struct symbol_search *
sort_search_symbols (struct symbol_search *prevtail, int nfound)
{
  struct symbol_search **symbols, *symp, *old_next;
  int i;

  symbols = (struct symbol_search **) xmalloc (sizeof (struct symbol_search *)
					       * nfound);
  symp = prevtail->next;
  for (i = 0; i < nfound; i++)
    {
      symbols[i] = symp;
      symp = symp->next;
    }
  /* Generally NULL.  */
  old_next = symp;

  qsort (symbols, nfound, sizeof (struct symbol_search *),
	 compare_search_syms);

  symp = prevtail;
  for (i = 0; i < nfound; i++)
    {
      symp->next = symbols[i];
      symp = symp->next;
    }
  symp->next = old_next;

  xfree (symbols);
  return symp;
}

/* An object of this type is passed as the user_data to the
   expand_symtabs_matching method.  */
struct search_symbols_data
{
  int nfiles;
  char **files;

  /* It is true if PREG contains valid data, false otherwise.  */
  unsigned preg_p : 1;
  regex_t preg;
};

/* A callback for expand_symtabs_matching.  */

static int
search_symbols_file_matches (const char *filename, void *user_data)
{
  struct search_symbols_data *data = user_data;

  return file_matches (filename, data->files, data->nfiles);
}

/* A callback for expand_symtabs_matching.  */

static int
search_symbols_name_matches (const char *symname, void *user_data)
{
  struct search_symbols_data *data = user_data;

  return !data->preg_p || regexec (&data->preg, symname, 0, NULL, 0) == 0;
}

/* Search the symbol table for matches to the regular expression REGEXP,
   returning the results in *MATCHES.

   Only symbols of KIND are searched:
   VARIABLES_DOMAIN - search all symbols, excluding functions, type names,
                      and constants (enums)
   FUNCTIONS_DOMAIN - search all functions
   TYPES_DOMAIN     - search all type names
   ALL_DOMAIN       - an internal error for this function

   free_search_symbols should be called when *MATCHES is no longer needed.

   The results are sorted locally; each symtab's global and static blocks are
   separately alphabetized.  */

void
search_symbols (char *regexp, enum search_domain kind,
		int nfiles, char *files[],
		struct symbol_search **matches)
{
  struct symtab *s;
  struct blockvector *bv;
  struct block *b;
  int i = 0;
  struct block_iterator iter;
  struct symbol *sym;
  struct objfile *objfile;
  struct minimal_symbol *msymbol;
  int found_misc = 0;
  static const enum minimal_symbol_type types[]
    = {mst_data, mst_text, mst_abs};
  static const enum minimal_symbol_type types2[]
    = {mst_bss, mst_file_text, mst_abs};
  static const enum minimal_symbol_type types3[]
    = {mst_file_data, mst_solib_trampoline, mst_abs};
  static const enum minimal_symbol_type types4[]
    = {mst_file_bss, mst_text_gnu_ifunc, mst_abs};
  enum minimal_symbol_type ourtype;
  enum minimal_symbol_type ourtype2;
  enum minimal_symbol_type ourtype3;
  enum minimal_symbol_type ourtype4;
  struct symbol_search *sr;
  struct symbol_search *psr;
  struct symbol_search *tail;
  struct search_symbols_data datum;

  /* OLD_CHAIN .. RETVAL_CHAIN is always freed, RETVAL_CHAIN .. current
     CLEANUP_CHAIN is freed only in the case of an error.  */
  struct cleanup *old_chain = make_cleanup (null_cleanup, NULL);
  struct cleanup *retval_chain;

  gdb_assert (kind <= TYPES_DOMAIN);

  ourtype = types[kind];
  ourtype2 = types2[kind];
  ourtype3 = types3[kind];
  ourtype4 = types4[kind];

  sr = *matches = NULL;
  tail = NULL;
  datum.preg_p = 0;

  if (regexp != NULL)
    {
      /* Make sure spacing is right for C++ operators.
         This is just a courtesy to make the matching less sensitive
         to how many spaces the user leaves between 'operator'
         and <TYPENAME> or <OPERATOR>.  */
      char *opend;
      char *opname = operator_chars (regexp, &opend);
      int errcode;

      if (*opname)
	{
	  int fix = -1;		/* -1 means ok; otherwise number of
                                    spaces needed.  */

	  if (isalpha (*opname) || *opname == '_' || *opname == '$')
	    {
	      /* There should 1 space between 'operator' and 'TYPENAME'.  */
	      if (opname[-1] != ' ' || opname[-2] == ' ')
		fix = 1;
	    }
	  else
	    {
	      /* There should 0 spaces between 'operator' and 'OPERATOR'.  */
	      if (opname[-1] == ' ')
		fix = 0;
	    }
	  /* If wrong number of spaces, fix it.  */
	  if (fix >= 0)
	    {
	      char *tmp = (char *) alloca (8 + fix + strlen (opname) + 1);

	      sprintf (tmp, "operator%.*s%s", fix, " ", opname);
	      regexp = tmp;
	    }
	}

      errcode = regcomp (&datum.preg, regexp,
			 REG_NOSUB | (case_sensitivity == case_sensitive_off
				      ? REG_ICASE : 0));
      if (errcode != 0)
	{
	  char *err = get_regcomp_error (errcode, &datum.preg);

	  make_cleanup (xfree, err);
	  error (_("Invalid regexp (%s): %s"), err, regexp);
	}
      datum.preg_p = 1;
      make_regfree_cleanup (&datum.preg);
    }

  /* Search through the partial symtabs *first* for all symbols
     matching the regexp.  That way we don't have to reproduce all of
     the machinery below.  */

  datum.nfiles = nfiles;
  datum.files = files;
  ALL_OBJFILES (objfile)
  {
    if (objfile->sf)
      objfile->sf->qf->expand_symtabs_matching (objfile,
						(nfiles == 0
						 ? NULL
						 : search_symbols_file_matches),
						search_symbols_name_matches,
						kind,
						&datum);
  }

  retval_chain = old_chain;

  /* Here, we search through the minimal symbol tables for functions
     and variables that match, and force their symbols to be read.
     This is in particular necessary for demangled variable names,
     which are no longer put into the partial symbol tables.
     The symbol will then be found during the scan of symtabs below.

     For functions, find_pc_symtab should succeed if we have debug info
     for the function, for variables we have to call
     lookup_symbol_in_objfile_from_linkage_name to determine if the variable
     has debug info.
     If the lookup fails, set found_misc so that we will rescan to print
     any matching symbols without debug info.
     We only search the objfile the msymbol came from, we no longer search
     all objfiles.  In large programs (1000s of shared libs) searching all
     objfiles is not worth the pain.  */

  if (nfiles == 0 && (kind == VARIABLES_DOMAIN || kind == FUNCTIONS_DOMAIN))
    {
      ALL_MSYMBOLS (objfile, msymbol)
      {
        QUIT;

	if (msymbol->created_by_gdb)
	  continue;

	if (MSYMBOL_TYPE (msymbol) == ourtype
	    || MSYMBOL_TYPE (msymbol) == ourtype2
	    || MSYMBOL_TYPE (msymbol) == ourtype3
	    || MSYMBOL_TYPE (msymbol) == ourtype4)
	  {
	    if (!datum.preg_p
		|| regexec (&datum.preg, SYMBOL_NATURAL_NAME (msymbol), 0,
			    NULL, 0) == 0)
	      {
		/* Note: An important side-effect of these lookup functions
		   is to expand the symbol table if msymbol is found, for the
		   benefit of the next loop on ALL_PRIMARY_SYMTABS.  */
		if (kind == FUNCTIONS_DOMAIN
		    ? find_pc_symtab (SYMBOL_VALUE_ADDRESS (msymbol)) == NULL
		    : (lookup_symbol_in_objfile_from_linkage_name
		       (objfile, SYMBOL_LINKAGE_NAME (msymbol), VAR_DOMAIN)
		       == NULL))
		  found_misc = 1;
	      }
	  }
      }
    }

  ALL_PRIMARY_SYMTABS (objfile, s)
  {
    bv = BLOCKVECTOR (s);
    for (i = GLOBAL_BLOCK; i <= STATIC_BLOCK; i++)
      {
	struct symbol_search *prevtail = tail;
	int nfound = 0;

	b = BLOCKVECTOR_BLOCK (bv, i);
	ALL_BLOCK_SYMBOLS (b, iter, sym)
	  {
	    struct symtab *real_symtab = SYMBOL_SYMTAB (sym);

	    QUIT;

	    if (file_matches (symtab_to_fullname (real_symtab), files, nfiles)
		&& ((!datum.preg_p
		     || regexec (&datum.preg, SYMBOL_NATURAL_NAME (sym), 0,
				 NULL, 0) == 0)
		    && ((kind == VARIABLES_DOMAIN
			 && SYMBOL_CLASS (sym) != LOC_TYPEDEF
			 && SYMBOL_CLASS (sym) != LOC_UNRESOLVED
			 && SYMBOL_CLASS (sym) != LOC_BLOCK
			 /* LOC_CONST can be used for more than just enums,
			    e.g., c++ static const members.
			    We only want to skip enums here.  */
			 && !(SYMBOL_CLASS (sym) == LOC_CONST
			      && TYPE_CODE (SYMBOL_TYPE (sym))
			      == TYPE_CODE_ENUM))
			|| (kind == FUNCTIONS_DOMAIN 
			    && SYMBOL_CLASS (sym) == LOC_BLOCK)
			|| (kind == TYPES_DOMAIN
			    && SYMBOL_CLASS (sym) == LOC_TYPEDEF))))
	      {
		/* match */
		psr = (struct symbol_search *)
		  xmalloc (sizeof (struct symbol_search));
		psr->block = i;
		psr->symtab = real_symtab;
		psr->symbol = sym;
		psr->msymbol = NULL;
		psr->next = NULL;
		if (tail == NULL)
		  sr = psr;
		else
		  tail->next = psr;
		tail = psr;
		nfound ++;
	      }
	  }
	if (nfound > 0)
	  {
	    if (prevtail == NULL)
	      {
		struct symbol_search dummy;

		dummy.next = sr;
		tail = sort_search_symbols (&dummy, nfound);
		sr = dummy.next;

		make_cleanup_free_search_symbols (sr);
	      }
	    else
	      tail = sort_search_symbols (prevtail, nfound);
	  }
      }
  }

  /* If there are no eyes, avoid all contact.  I mean, if there are
     no debug symbols, then print directly from the msymbol_vector.  */

  if (found_misc || (nfiles == 0 && kind != FUNCTIONS_DOMAIN))
    {
      ALL_MSYMBOLS (objfile, msymbol)
      {
        QUIT;

	if (msymbol->created_by_gdb)
	  continue;

	if (MSYMBOL_TYPE (msymbol) == ourtype
	    || MSYMBOL_TYPE (msymbol) == ourtype2
	    || MSYMBOL_TYPE (msymbol) == ourtype3
	    || MSYMBOL_TYPE (msymbol) == ourtype4)
	  {
	    if (!datum.preg_p
		|| regexec (&datum.preg, SYMBOL_NATURAL_NAME (msymbol), 0,
			    NULL, 0) == 0)
	      {
		/* For functions we can do a quick check of whether the
		   symbol might be found via find_pc_symtab.  */
		if (kind != FUNCTIONS_DOMAIN
		    || find_pc_symtab (SYMBOL_VALUE_ADDRESS (msymbol)) == NULL)
		  {
		    if (lookup_symbol_in_objfile_from_linkage_name
			(objfile, SYMBOL_LINKAGE_NAME (msymbol), VAR_DOMAIN)
			== NULL)
		      {
			/* match */
			psr = (struct symbol_search *)
			  xmalloc (sizeof (struct symbol_search));
			psr->block = i;
			psr->msymbol = msymbol;
			psr->symtab = NULL;
			psr->symbol = NULL;
			psr->next = NULL;
			if (tail == NULL)
			  {
			    sr = psr;
			    make_cleanup_free_search_symbols (sr);
			  }
			else
			  tail->next = psr;
			tail = psr;
		      }
		  }
	      }
	  }
      }
    }

  discard_cleanups (retval_chain);
  do_cleanups (old_chain);
  *matches = sr;
}

/* Helper function for symtab_symbol_info, this function uses
   the data returned from search_symbols() to print information
   regarding the match to gdb_stdout.  */

static void
print_symbol_info (enum search_domain kind,
		   struct symtab *s, struct symbol *sym,
		   int block, const char *last)
{
  const char *s_filename = symtab_to_filename (s);

  if (last == NULL || filename_cmp (last, s_filename) != 0)
    {
      fputs_filtered ("\nFile ", gdb_stdout);
      fputs_filtered (s_filename, gdb_stdout);
      fputs_filtered (":\n", gdb_stdout);
    }

  if (kind != TYPES_DOMAIN && block == STATIC_BLOCK)
    printf_filtered ("static ");

  /* Typedef that is not a C++ class.  */
  if (kind == TYPES_DOMAIN
      && SYMBOL_DOMAIN (sym) != STRUCT_DOMAIN)
    typedef_print (SYMBOL_TYPE (sym), sym, gdb_stdout);
  /* variable, func, or typedef-that-is-c++-class.  */
  else if (kind < TYPES_DOMAIN
	   || (kind == TYPES_DOMAIN
	       && SYMBOL_DOMAIN (sym) == STRUCT_DOMAIN))
    {
      type_print (SYMBOL_TYPE (sym),
		  (SYMBOL_CLASS (sym) == LOC_TYPEDEF
		   ? "" : SYMBOL_PRINT_NAME (sym)),
		  gdb_stdout, 0);

      printf_filtered (";\n");
    }
}

/* This help function for symtab_symbol_info() prints information
   for non-debugging symbols to gdb_stdout.  */

static void
print_msymbol_info (struct minimal_symbol *msymbol)
{
  struct gdbarch *gdbarch = get_objfile_arch (msymbol_objfile (msymbol));
  char *tmp;

  if (gdbarch_addr_bit (gdbarch) <= 32)
    tmp = hex_string_custom (SYMBOL_VALUE_ADDRESS (msymbol)
			     & (CORE_ADDR) 0xffffffff,
			     8);
  else
    tmp = hex_string_custom (SYMBOL_VALUE_ADDRESS (msymbol),
			     16);
  printf_filtered ("%s  %s\n",
		   tmp, SYMBOL_PRINT_NAME (msymbol));
}

/* This is the guts of the commands "info functions", "info types", and
   "info variables".  It calls search_symbols to find all matches and then
   print_[m]symbol_info to print out some useful information about the
   matches.  */

static void
symtab_symbol_info (char *regexp, enum search_domain kind, int from_tty)
{
  static const char * const classnames[] =
    {"variable", "function", "type"};
  struct symbol_search *symbols;
  struct symbol_search *p;
  struct cleanup *old_chain;
  const char *last_filename = NULL;
  int first = 1;

  gdb_assert (kind <= TYPES_DOMAIN);

  /* Must make sure that if we're interrupted, symbols gets freed.  */
  search_symbols (regexp, kind, 0, (char **) NULL, &symbols);
  old_chain = make_cleanup_free_search_symbols (symbols);

  if (regexp != NULL)
    printf_filtered (_("All %ss matching regular expression \"%s\":\n"),
		     classnames[kind], regexp);
  else
    printf_filtered (_("All defined %ss:\n"), classnames[kind]);

  for (p = symbols; p != NULL; p = p->next)
    {
      QUIT;

      if (p->msymbol != NULL)
	{
	  if (first)
	    {
	      printf_filtered (_("\nNon-debugging symbols:\n"));
	      first = 0;
	    }
	  print_msymbol_info (p->msymbol);
	}
      else
	{
	  print_symbol_info (kind,
			     p->symtab,
			     p->symbol,
			     p->block,
			     last_filename);
	  last_filename = symtab_to_filename (p->symtab);
	}
    }

  do_cleanups (old_chain);
}

static void
variables_info (char *regexp, int from_tty)
{
  symtab_symbol_info (regexp, VARIABLES_DOMAIN, from_tty);
}

static void
functions_info (char *regexp, int from_tty)
{
  symtab_symbol_info (regexp, FUNCTIONS_DOMAIN, from_tty);
}


static void
types_info (char *regexp, int from_tty)
{
  symtab_symbol_info (regexp, TYPES_DOMAIN, from_tty);
}

/* Breakpoint all functions matching regular expression.  */

void
rbreak_command_wrapper (char *regexp, int from_tty)
{
  rbreak_command (regexp, from_tty);
}

/* A cleanup function that calls end_rbreak_breakpoints.  */

static void
do_end_rbreak_breakpoints (void *ignore)
{
  end_rbreak_breakpoints ();
}

static void
rbreak_command (char *regexp, int from_tty)
{
  struct symbol_search *ss;
  struct symbol_search *p;
  struct cleanup *old_chain;
  char *string = NULL;
  int len = 0;
  char **files = NULL, *file_name;
  int nfiles = 0;

  if (regexp)
    {
      char *colon = strchr (regexp, ':');

      if (colon && *(colon + 1) != ':')
	{
	  int colon_index;

	  colon_index = colon - regexp;
	  file_name = alloca (colon_index + 1);
	  memcpy (file_name, regexp, colon_index);
	  file_name[colon_index--] = 0;
	  while (isspace (file_name[colon_index]))
	    file_name[colon_index--] = 0; 
	  files = &file_name;
	  nfiles = 1;
	  regexp = colon + 1;
	  while (isspace (*regexp))  regexp++; 
	}
    }

  search_symbols (regexp, FUNCTIONS_DOMAIN, nfiles, files, &ss);
  old_chain = make_cleanup_free_search_symbols (ss);
  make_cleanup (free_current_contents, &string);

  start_rbreak_breakpoints ();
  make_cleanup (do_end_rbreak_breakpoints, NULL);
  for (p = ss; p != NULL; p = p->next)
    {
      if (p->msymbol == NULL)
	{
	  const char *filename = symtab_to_filename (p->symtab);

	  int newlen = (strlen (filename)
			+ strlen (SYMBOL_LINKAGE_NAME (p->symbol))
			+ 4);

	  if (newlen > len)
	    {
	      string = xrealloc (string, newlen);
	      len = newlen;
	    }
	  strcpy (string, filename);
	  strcat (string, ":'");
	  strcat (string, SYMBOL_LINKAGE_NAME (p->symbol));
	  strcat (string, "'");
	  break_command (string, from_tty);
	  print_symbol_info (FUNCTIONS_DOMAIN,
			     p->symtab,
			     p->symbol,
			     p->block,
			     filename);
	}
      else
	{
	  int newlen = (strlen (SYMBOL_LINKAGE_NAME (p->msymbol)) + 3);

	  if (newlen > len)
	    {
	      string = xrealloc (string, newlen);
	      len = newlen;
	    }
	  strcpy (string, "'");
	  strcat (string, SYMBOL_LINKAGE_NAME (p->msymbol));
	  strcat (string, "'");

	  break_command (string, from_tty);
	  printf_filtered ("<function, no debug info> %s;\n",
			   SYMBOL_PRINT_NAME (p->msymbol));
	}
    }

  do_cleanups (old_chain);
}


/* Evaluate if NAME matches SYM_TEXT and SYM_TEXT_LEN.

   Either sym_text[sym_text_len] != '(' and then we search for any
   symbol starting with SYM_TEXT text.

   Otherwise sym_text[sym_text_len] == '(' and then we require symbol name to
   be terminated at that point.  Partial symbol tables do not have parameters
   information.  */

static int
compare_symbol_name (const char *name, const char *sym_text, int sym_text_len)
{
  int (*ncmp) (const char *, const char *, size_t);

  ncmp = (case_sensitivity == case_sensitive_on ? strncmp : strncasecmp);

  if (ncmp (name, sym_text, sym_text_len) != 0)
    return 0;

  if (sym_text[sym_text_len] == '(')
    {
      /* User searches for `name(someth...'.  Require NAME to be terminated.
	 Normally psymtabs and gdbindex have no parameter types so '\0' will be
	 present but accept even parameters presence.  In this case this
	 function is in fact strcmp_iw but whitespace skipping is not supported
	 for tab completion.  */

      if (name[sym_text_len] != '\0' && name[sym_text_len] != '(')
	return 0;
    }

  return 1;
}

/* Free any memory associated with a completion list.  */

static void
free_completion_list (VEC (char_ptr) **list_ptr)
{
  int i;
  char *p;

  for (i = 0; VEC_iterate (char_ptr, *list_ptr, i, p); ++i)
    xfree (p);
  VEC_free (char_ptr, *list_ptr);
}

/* Callback for make_cleanup.  */

static void
do_free_completion_list (void *list)
{
  free_completion_list (list);
}

/* Helper routine for make_symbol_completion_list.  */

static VEC (char_ptr) *return_val;

#define COMPLETION_LIST_ADD_SYMBOL(symbol, sym_text, len, text, word) \
      completion_list_add_name \
	(SYMBOL_NATURAL_NAME (symbol), (sym_text), (len), (text), (word))

/*  Test to see if the symbol specified by SYMNAME (which is already
   demangled for C++ symbols) matches SYM_TEXT in the first SYM_TEXT_LEN
   characters.  If so, add it to the current completion list.  */

static void
completion_list_add_name (const char *symname,
			  const char *sym_text, int sym_text_len,
			  const char *text, const char *word)
{
  int newsize;

  /* Clip symbols that cannot match.  */
  if (!compare_symbol_name (symname, sym_text, sym_text_len))
    return;

  /* We have a match for a completion, so add SYMNAME to the current list
     of matches.  Note that the name is moved to freshly malloc'd space.  */

  {
    char *new;

    if (word == sym_text)
      {
	new = xmalloc (strlen (symname) + 5);
	strcpy (new, symname);
      }
    else if (word > sym_text)
      {
	/* Return some portion of symname.  */
	new = xmalloc (strlen (symname) + 5);
	strcpy (new, symname + (word - sym_text));
      }
    else
      {
	/* Return some of SYM_TEXT plus symname.  */
	new = xmalloc (strlen (symname) + (sym_text - word) + 5);
	strncpy (new, word, sym_text - word);
	new[sym_text - word] = '\0';
	strcat (new, symname);
      }

    VEC_safe_push (char_ptr, return_val, new);
  }
}

/* ObjC: In case we are completing on a selector, look as the msymbol
   again and feed all the selectors into the mill.  */

static void
completion_list_objc_symbol (struct minimal_symbol *msymbol,
			     const char *sym_text, int sym_text_len,
			     const char *text, const char *word)
{
  static char *tmp = NULL;
  static unsigned int tmplen = 0;

  const char *method, *category, *selector;
  char *tmp2 = NULL;

  method = SYMBOL_NATURAL_NAME (msymbol);

  /* Is it a method?  */
  if ((method[0] != '-') && (method[0] != '+'))
    return;

  if (sym_text[0] == '[')
    /* Complete on shortened method method.  */
    completion_list_add_name (method + 1, sym_text, sym_text_len, text, word);

  while ((strlen (method) + 1) >= tmplen)
    {
      if (tmplen == 0)
	tmplen = 1024;
      else
	tmplen *= 2;
      tmp = xrealloc (tmp, tmplen);
    }
  selector = strchr (method, ' ');
  if (selector != NULL)
    selector++;

  category = strchr (method, '(');

  if ((category != NULL) && (selector != NULL))
    {
      memcpy (tmp, method, (category - method));
      tmp[category - method] = ' ';
      memcpy (tmp + (category - method) + 1, selector, strlen (selector) + 1);
      completion_list_add_name (tmp, sym_text, sym_text_len, text, word);
      if (sym_text[0] == '[')
	completion_list_add_name (tmp + 1, sym_text, sym_text_len, text, word);
    }

  if (selector != NULL)
    {
      /* Complete on selector only.  */
      strcpy (tmp, selector);
      tmp2 = strchr (tmp, ']');
      if (tmp2 != NULL)
	*tmp2 = '\0';

      completion_list_add_name (tmp, sym_text, sym_text_len, text, word);
    }
}

/* Break the non-quoted text based on the characters which are in
   symbols.  FIXME: This should probably be language-specific.  */

static char *
language_search_unquoted_string (char *text, char *p)
{
  for (; p > text; --p)
    {
      if (isalnum (p[-1]) || p[-1] == '_' || p[-1] == '\0')
	continue;
      else
	{
	  if ((current_language->la_language == language_objc))
	    {
	      if (p[-1] == ':')     /* Might be part of a method name.  */
		continue;
	      else if (p[-1] == '[' && (p[-2] == '-' || p[-2] == '+'))
		p -= 2;             /* Beginning of a method name.  */
	      else if (p[-1] == ' ' || p[-1] == '(' || p[-1] == ')')
		{                   /* Might be part of a method name.  */
		  char *t = p;

		  /* Seeing a ' ' or a '(' is not conclusive evidence
		     that we are in the middle of a method name.  However,
		     finding "-[" or "+[" should be pretty un-ambiguous.
		     Unfortunately we have to find it now to decide.  */

		  while (t > text)
		    if (isalnum (t[-1]) || t[-1] == '_' ||
			t[-1] == ' '    || t[-1] == ':' ||
			t[-1] == '('    || t[-1] == ')')
		      --t;
		    else
		      break;

		  if (t[-1] == '[' && (t[-2] == '-' || t[-2] == '+'))
		    p = t - 2;      /* Method name detected.  */
		  /* Else we leave with p unchanged.  */
		}
	    }
	  break;
	}
    }
  return p;
}

static void
completion_list_add_fields (struct symbol *sym, char *sym_text,
			    int sym_text_len, char *text, char *word)
{
  if (SYMBOL_CLASS (sym) == LOC_TYPEDEF)
    {
      struct type *t = SYMBOL_TYPE (sym);
      enum type_code c = TYPE_CODE (t);
      int j;

      if (c == TYPE_CODE_UNION || c == TYPE_CODE_STRUCT)
	for (j = TYPE_N_BASECLASSES (t); j < TYPE_NFIELDS (t); j++)
	  if (TYPE_FIELD_NAME (t, j))
	    completion_list_add_name (TYPE_FIELD_NAME (t, j),
				      sym_text, sym_text_len, text, word);
    }
}

/* Type of the user_data argument passed to add_macro_name or
   expand_partial_symbol_name.  The contents are simply whatever is
   needed by completion_list_add_name.  */
struct add_name_data
{
  char *sym_text;
  int sym_text_len;
  char *text;
  char *word;
};

/* A callback used with macro_for_each and macro_for_each_in_scope.
   This adds a macro's name to the current completion list.  */

static void
add_macro_name (const char *name, const struct macro_definition *ignore,
		struct macro_source_file *ignore2, int ignore3,
		void *user_data)
{
  struct add_name_data *datum = (struct add_name_data *) user_data;

  completion_list_add_name ((char *) name,
			    datum->sym_text, datum->sym_text_len,
			    datum->text, datum->word);
}

/* A callback for expand_partial_symbol_names.  */

static int
expand_partial_symbol_name (const char *name, void *user_data)
{
  struct add_name_data *datum = (struct add_name_data *) user_data;

  return compare_symbol_name (name, datum->sym_text, datum->sym_text_len);
}

VEC (char_ptr) *
default_make_symbol_completion_list_break_on (char *text, char *word,
					      const char *break_on,
					      enum type_code code)
{
  /* Problem: All of the symbols have to be copied because readline
     frees them.  I'm not going to worry about this; hopefully there
     won't be that many.  */

  struct symbol *sym;
  struct symtab *s;
  struct minimal_symbol *msymbol;
  struct objfile *objfile;
  struct block *b;
  const struct block *surrounding_static_block, *surrounding_global_block;
  struct block_iterator iter;
  /* The symbol we are completing on.  Points in same buffer as text.  */
  char *sym_text;
  /* Length of sym_text.  */
  int sym_text_len;
  struct add_name_data datum;
  struct cleanup *back_to;

  /* Now look for the symbol we are supposed to complete on.  */
  {
    char *p;
    char quote_found;
    char *quote_pos = NULL;

    /* First see if this is a quoted string.  */
    quote_found = '\0';
    for (p = text; *p != '\0'; ++p)
      {
	if (quote_found != '\0')
	  {
	    if (*p == quote_found)
	      /* Found close quote.  */
	      quote_found = '\0';
	    else if (*p == '\\' && p[1] == quote_found)
	      /* A backslash followed by the quote character
	         doesn't end the string.  */
	      ++p;
	  }
	else if (*p == '\'' || *p == '"')
	  {
	    quote_found = *p;
	    quote_pos = p;
	  }
      }
    if (quote_found == '\'')
      /* A string within single quotes can be a symbol, so complete on it.  */
      sym_text = quote_pos + 1;
    else if (quote_found == '"')
      /* A double-quoted string is never a symbol, nor does it make sense
         to complete it any other way.  */
      {
	return NULL;
      }
    else
      {
	/* It is not a quoted string.  Break it based on the characters
	   which are in symbols.  */
	while (p > text)
	  {
	    if (isalnum (p[-1]) || p[-1] == '_' || p[-1] == '\0'
		|| p[-1] == ':' || strchr (break_on, p[-1]) != NULL)
	      --p;
	    else
	      break;
	  }
	sym_text = p;
      }
  }

  sym_text_len = strlen (sym_text);

  /* Prepare SYM_TEXT_LEN for compare_symbol_name.  */

  if (current_language->la_language == language_cplus
      || current_language->la_language == language_java
      || current_language->la_language == language_fortran)
    {
      /* These languages may have parameters entered by user but they are never
	 present in the partial symbol tables.  */

      const char *cs = memchr (sym_text, '(', sym_text_len);

      if (cs)
	sym_text_len = cs - sym_text;
    }
  gdb_assert (sym_text[sym_text_len] == '\0' || sym_text[sym_text_len] == '(');

  return_val = NULL;
  back_to = make_cleanup (do_free_completion_list, &return_val);

  datum.sym_text = sym_text;
  datum.sym_text_len = sym_text_len;
  datum.text = text;
  datum.word = word;

  /* Look through the partial symtabs for all symbols which begin
     by matching SYM_TEXT.  Expand all CUs that you find to the list.
     The real names will get added by COMPLETION_LIST_ADD_SYMBOL below.  */
  expand_partial_symbol_names (expand_partial_symbol_name, &datum);

  /* At this point scan through the misc symbol vectors and add each
     symbol you find to the list.  Eventually we want to ignore
     anything that isn't a text symbol (everything else will be
     handled by the psymtab code above).  */

  if (code == TYPE_CODE_UNDEF)
    {
      ALL_MSYMBOLS (objfile, msymbol)
	{
	  QUIT;
	  COMPLETION_LIST_ADD_SYMBOL (msymbol, sym_text, sym_text_len, text,
				      word);

	  completion_list_objc_symbol (msymbol, sym_text, sym_text_len, text,
				       word);
	}
    }

  /* Search upwards from currently selected frame (so that we can
     complete on local vars).  Also catch fields of types defined in
     this places which match our text string.  Only complete on types
     visible from current context.  */

  b = get_selected_block (0);
  surrounding_static_block = block_static_block (b);
  surrounding_global_block = block_global_block (b);
  if (surrounding_static_block != NULL)
    while (b != surrounding_static_block)
      {
	QUIT;

	ALL_BLOCK_SYMBOLS (b, iter, sym)
	  {
	    if (code == TYPE_CODE_UNDEF)
	      {
		COMPLETION_LIST_ADD_SYMBOL (sym, sym_text, sym_text_len, text,
					    word);
		completion_list_add_fields (sym, sym_text, sym_text_len, text,
					    word);
	      }
	    else if (SYMBOL_DOMAIN (sym) == STRUCT_DOMAIN
		     && TYPE_CODE (SYMBOL_TYPE (sym)) == code)
	      COMPLETION_LIST_ADD_SYMBOL (sym, sym_text, sym_text_len, text,
					  word);
	  }

	/* Stop when we encounter an enclosing function.  Do not stop for
	   non-inlined functions - the locals of the enclosing function
	   are in scope for a nested function.  */
	if (BLOCK_FUNCTION (b) != NULL && block_inlined_p (b))
	  break;
	b = BLOCK_SUPERBLOCK (b);
      }

  /* Add fields from the file's types; symbols will be added below.  */

  if (code == TYPE_CODE_UNDEF)
    {
      if (surrounding_static_block != NULL)
	ALL_BLOCK_SYMBOLS (surrounding_static_block, iter, sym)
	  completion_list_add_fields (sym, sym_text, sym_text_len, text, word);

      if (surrounding_global_block != NULL)
	ALL_BLOCK_SYMBOLS (surrounding_global_block, iter, sym)
	  completion_list_add_fields (sym, sym_text, sym_text_len, text, word);
    }

  /* Go through the symtabs and check the externs and statics for
     symbols which match.  */

  ALL_PRIMARY_SYMTABS (objfile, s)
  {
    QUIT;
    b = BLOCKVECTOR_BLOCK (BLOCKVECTOR (s), GLOBAL_BLOCK);
    ALL_BLOCK_SYMBOLS (b, iter, sym)
      {
	if (code == TYPE_CODE_UNDEF
	    || (SYMBOL_DOMAIN (sym) == STRUCT_DOMAIN
		&& TYPE_CODE (SYMBOL_TYPE (sym)) == code))
	  COMPLETION_LIST_ADD_SYMBOL (sym, sym_text, sym_text_len, text, word);
      }
  }

  ALL_PRIMARY_SYMTABS (objfile, s)
  {
    QUIT;
    b = BLOCKVECTOR_BLOCK (BLOCKVECTOR (s), STATIC_BLOCK);
    ALL_BLOCK_SYMBOLS (b, iter, sym)
      {
	if (code == TYPE_CODE_UNDEF
	    || (SYMBOL_DOMAIN (sym) == STRUCT_DOMAIN
		&& TYPE_CODE (SYMBOL_TYPE (sym)) == code))
	  COMPLETION_LIST_ADD_SYMBOL (sym, sym_text, sym_text_len, text, word);
      }
  }

  /* Skip macros if we are completing a struct tag -- arguable but
     usually what is expected.  */
  if (current_language->la_macro_expansion == macro_expansion_c
      && code == TYPE_CODE_UNDEF)
    {
      struct macro_scope *scope;

      /* Add any macros visible in the default scope.  Note that this
	 may yield the occasional wrong result, because an expression
	 might be evaluated in a scope other than the default.  For
	 example, if the user types "break file:line if <TAB>", the
	 resulting expression will be evaluated at "file:line" -- but
	 at there does not seem to be a way to detect this at
	 completion time.  */
      scope = default_macro_scope ();
      if (scope)
	{
	  macro_for_each_in_scope (scope->file, scope->line,
				   add_macro_name, &datum);
	  xfree (scope);
	}

      /* User-defined macros are always visible.  */
      macro_for_each (macro_user_macros, add_macro_name, &datum);
    }

  discard_cleanups (back_to);
  return (return_val);
}

VEC (char_ptr) *
default_make_symbol_completion_list (char *text, char *word,
				     enum type_code code)
{
  return default_make_symbol_completion_list_break_on (text, word, "", code);
}

/* Return a vector of all symbols (regardless of class) which begin by
   matching TEXT.  If the answer is no symbols, then the return value
   is NULL.  */

VEC (char_ptr) *
make_symbol_completion_list (char *text, char *word)
{
  return current_language->la_make_symbol_completion_list (text, word,
							   TYPE_CODE_UNDEF);
}

/* Like make_symbol_completion_list, but only return STRUCT_DOMAIN
   symbols whose type code is CODE.  */

VEC (char_ptr) *
make_symbol_completion_type (char *text, char *word, enum type_code code)
{
  gdb_assert (code == TYPE_CODE_UNION
	      || code == TYPE_CODE_STRUCT
	      || code == TYPE_CODE_CLASS
	      || code == TYPE_CODE_ENUM);
  return current_language->la_make_symbol_completion_list (text, word, code);
}

/* Like make_symbol_completion_list, but suitable for use as a
   completion function.  */

VEC (char_ptr) *
make_symbol_completion_list_fn (struct cmd_list_element *ignore,
				char *text, char *word)
{
  return make_symbol_completion_list (text, word);
}

/* Like make_symbol_completion_list, but returns a list of symbols
   defined in a source file FILE.  */

VEC (char_ptr) *
make_file_symbol_completion_list (char *text, char *word, char *srcfile)
{
  struct symbol *sym;
  struct symtab *s;
  struct block *b;
  struct block_iterator iter;
  /* The symbol we are completing on.  Points in same buffer as text.  */
  char *sym_text;
  /* Length of sym_text.  */
  int sym_text_len;

  /* Now look for the symbol we are supposed to complete on.
     FIXME: This should be language-specific.  */
  {
    char *p;
    char quote_found;
    char *quote_pos = NULL;

    /* First see if this is a quoted string.  */
    quote_found = '\0';
    for (p = text; *p != '\0'; ++p)
      {
	if (quote_found != '\0')
	  {
	    if (*p == quote_found)
	      /* Found close quote.  */
	      quote_found = '\0';
	    else if (*p == '\\' && p[1] == quote_found)
	      /* A backslash followed by the quote character
	         doesn't end the string.  */
	      ++p;
	  }
	else if (*p == '\'' || *p == '"')
	  {
	    quote_found = *p;
	    quote_pos = p;
	  }
      }
    if (quote_found == '\'')
      /* A string within single quotes can be a symbol, so complete on it.  */
      sym_text = quote_pos + 1;
    else if (quote_found == '"')
      /* A double-quoted string is never a symbol, nor does it make sense
         to complete it any other way.  */
      {
	return NULL;
      }
    else
      {
	/* Not a quoted string.  */
	sym_text = language_search_unquoted_string (text, p);
      }
  }

  sym_text_len = strlen (sym_text);

  return_val = NULL;

  /* Find the symtab for SRCFILE (this loads it if it was not yet read
     in).  */
  s = lookup_symtab (srcfile);
  if (s == NULL)
    {
      /* Maybe they typed the file with leading directories, while the
	 symbol tables record only its basename.  */
      const char *tail = lbasename (srcfile);

      if (tail > srcfile)
	s = lookup_symtab (tail);
    }

  /* If we have no symtab for that file, return an empty list.  */
  if (s == NULL)
    return (return_val);

  /* Go through this symtab and check the externs and statics for
     symbols which match.  */

  b = BLOCKVECTOR_BLOCK (BLOCKVECTOR (s), GLOBAL_BLOCK);
  ALL_BLOCK_SYMBOLS (b, iter, sym)
    {
      COMPLETION_LIST_ADD_SYMBOL (sym, sym_text, sym_text_len, text, word);
    }

  b = BLOCKVECTOR_BLOCK (BLOCKVECTOR (s), STATIC_BLOCK);
  ALL_BLOCK_SYMBOLS (b, iter, sym)
    {
      COMPLETION_LIST_ADD_SYMBOL (sym, sym_text, sym_text_len, text, word);
    }

  return (return_val);
}

/* A helper function for make_source_files_completion_list.  It adds
   another file name to a list of possible completions, growing the
   list as necessary.  */

static void
add_filename_to_list (const char *fname, char *text, char *word,
		      VEC (char_ptr) **list)
{
  char *new;
  size_t fnlen = strlen (fname);

  if (word == text)
    {
      /* Return exactly fname.  */
      new = xmalloc (fnlen + 5);
      strcpy (new, fname);
    }
  else if (word > text)
    {
      /* Return some portion of fname.  */
      new = xmalloc (fnlen + 5);
      strcpy (new, fname + (word - text));
    }
  else
    {
      /* Return some of TEXT plus fname.  */
      new = xmalloc (fnlen + (text - word) + 5);
      strncpy (new, word, text - word);
      new[text - word] = '\0';
      strcat (new, fname);
    }
  VEC_safe_push (char_ptr, *list, new);
}

static int
not_interesting_fname (const char *fname)
{
  static const char *illegal_aliens[] = {
    "_globals_",	/* inserted by coff_symtab_read */
    NULL
  };
  int i;

  for (i = 0; illegal_aliens[i]; i++)
    {
      if (filename_cmp (fname, illegal_aliens[i]) == 0)
	return 1;
    }
  return 0;
}

/* An object of this type is passed as the user_data argument to
   map_partial_symbol_filenames.  */
struct add_partial_filename_data
{
  struct filename_seen_cache *filename_seen_cache;
  char *text;
  char *word;
  VEC (char_ptr) **list;
};

/* A callback for map_partial_symbol_filenames.  */

static void
maybe_add_partial_symtab_filename (const char *filename, const char *fullname,
				   void *user_data)
{
  struct add_partial_filename_data *data = user_data;
  struct cleanup *back_to;
  char *fullname_shortened, *fullname_shortener, *fullname_min;

  if (fullname == NULL)
    fullname = filename;

  if (not_interesting_fname (filename))
    return;
  if (filename_seen (data->filename_seen_cache, fullname, 1))
    return;

  fullname_shortened = xstrdup (fullname);
  back_to = make_cleanup (xfree, fullname_shortened);
  fullname_min = &fullname_shortened[strlen (data->text)];

  for (fullname_shortener = &fullname_shortened[strlen (fullname_shortened)];
       fullname_shortener >= fullname_min;
       fullname_shortener--)
    {
      *fullname_shortener = '\0';
      
      if (compare_filenames_for_search (fullname_shortened, data->text))
	{
	  /* This file matches for a completion; add it to the
	     current list of matches.  */
	  add_filename_to_list ((fullname + strlen (fullname_shortened)
				 - strlen (data->text)),
				data->text, data->word, data->list);
	  break;
	}
    }

  do_cleanups (back_to);
}

/* Return a vector of all source files whose names begin with matching
   TEXT.  The file names are looked up in the symbol tables of this
   program.  If the answer is no matchess, then the return value is
   NULL.  */

VEC (char_ptr) *
make_source_files_completion_list (char *text, char *word)
{
  struct symtab *s;
  struct objfile *objfile;
  VEC (char_ptr) *list = NULL;
  const char *base_name;
  struct add_partial_filename_data datum;
  struct filename_seen_cache *filename_seen_cache;
  struct cleanup *back_to, *cache_cleanup;

  if (!have_full_symbols () && !have_partial_symbols ())
    return list;

  back_to = make_cleanup (do_free_completion_list, &list);

  filename_seen_cache = create_filename_seen_cache ();
  cache_cleanup = make_cleanup (delete_filename_seen_cache,
				filename_seen_cache);

  datum.filename_seen_cache = filename_seen_cache;
  datum.text = text;
  datum.word = word;
  datum.list = &list;

  ALL_SYMTABS (objfile, s)
    {
      /* FIXME: gdb_realpath is not used here.  */
      const char *fullname = symtab_to_fullname (s);

      maybe_add_partial_symtab_filename (s->filename, fullname, &datum);
    }

  map_partial_symbol_filenames (maybe_add_partial_symtab_filename, &datum,
				1 /*need_fullname*/);

  do_cleanups (cache_cleanup);
  discard_cleanups (back_to);

  return list;
}

/* Determine if PC is in the prologue of a function.  The prologue is the area
   between the first instruction of a function, and the first executable line.
   Returns 1 if PC *might* be in prologue, 0 if definately *not* in prologue.

   If non-zero, func_start is where we think the prologue starts, possibly
   by previous examination of symbol table information.  */

int
in_prologue (struct gdbarch *gdbarch, CORE_ADDR pc, CORE_ADDR func_start)
{
  struct symtab_and_line sal;
  CORE_ADDR func_addr, func_end;

  /* We have several sources of information we can consult to figure
     this out.
     - Compilers usually emit line number info that marks the prologue
       as its own "source line".  So the ending address of that "line"
       is the end of the prologue.  If available, this is the most
       reliable method.
     - The minimal symbols and partial symbols, which can usually tell
       us the starting and ending addresses of a function.
     - If we know the function's start address, we can call the
       architecture-defined gdbarch_skip_prologue function to analyze the
       instruction stream and guess where the prologue ends.
     - Our `func_start' argument; if non-zero, this is the caller's
       best guess as to the function's entry point.  At the time of
       this writing, handle_inferior_event doesn't get this right, so
       it should be our last resort.  */

  /* Consult the partial symbol table, to find which function
     the PC is in.  */
  if (! find_pc_partial_function (pc, NULL, &func_addr, &func_end))
    {
      CORE_ADDR prologue_end;

      /* We don't even have minsym information, so fall back to using
         func_start, if given.  */
      if (! func_start)
	return 1;		/* We *might* be in a prologue.  */

      prologue_end = gdbarch_skip_prologue (gdbarch, func_start);

      return func_start <= pc && pc < prologue_end;
    }

  /* If we have line number information for the function, that's
     usually pretty reliable.  */
  sal = find_pc_line (func_addr, 0);

  /* Now sal describes the source line at the function's entry point,
     which (by convention) is the prologue.  The end of that "line",
     sal.end, is the end of the prologue.

     Note that, for functions whose source code is all on a single
     line, the line number information doesn't always end up this way.
     So we must verify that our purported end-of-prologue address is
     *within* the function, not at its start or end.  */
  if (sal.line == 0
      || sal.end <= func_addr
      || func_end <= sal.end)
    {
      /* We don't have any good line number info, so use the minsym
	 information, together with the architecture-specific prologue
	 scanning code.  */
      CORE_ADDR prologue_end = gdbarch_skip_prologue (gdbarch, func_addr);

      return func_addr <= pc && pc < prologue_end;
    }

  /* We have line number info, and it looks good.  */
  return func_addr <= pc && pc < sal.end;
}

/* Given PC at the function's start address, attempt to find the
   prologue end using SAL information.  Return zero if the skip fails.

   A non-optimized prologue traditionally has one SAL for the function
   and a second for the function body.  A single line function has
   them both pointing at the same line.

   An optimized prologue is similar but the prologue may contain
   instructions (SALs) from the instruction body.  Need to skip those
   while not getting into the function body.

   The functions end point and an increasing SAL line are used as
   indicators of the prologue's endpoint.

   This code is based on the function refine_prologue_limit
   (found in ia64).  */

CORE_ADDR
skip_prologue_using_sal (struct gdbarch *gdbarch, CORE_ADDR func_addr)
{
  struct symtab_and_line prologue_sal;
  CORE_ADDR start_pc;
  CORE_ADDR end_pc;
  struct block *bl;

  /* Get an initial range for the function.  */
  find_pc_partial_function (func_addr, NULL, &start_pc, &end_pc);
  start_pc += gdbarch_deprecated_function_start_offset (gdbarch);

  prologue_sal = find_pc_line (start_pc, 0);
  if (prologue_sal.line != 0)
    {
      /* For languages other than assembly, treat two consecutive line
	 entries at the same address as a zero-instruction prologue.
	 The GNU assembler emits separate line notes for each instruction
	 in a multi-instruction macro, but compilers generally will not
	 do this.  */
      if (prologue_sal.symtab->language != language_asm)
	{
	  struct linetable *linetable = LINETABLE (prologue_sal.symtab);
	  int idx = 0;

	  /* Skip any earlier lines, and any end-of-sequence marker
	     from a previous function.  */
	  while (linetable->item[idx].pc != prologue_sal.pc
		 || linetable->item[idx].line == 0)
	    idx++;

	  if (idx+1 < linetable->nitems
	      && linetable->item[idx+1].line != 0
	      && linetable->item[idx+1].pc == start_pc)
	    return start_pc;
	}

      /* If there is only one sal that covers the entire function,
	 then it is probably a single line function, like
	 "foo(){}".  */
      if (prologue_sal.end >= end_pc)
	return 0;

      while (prologue_sal.end < end_pc)
	{
	  struct symtab_and_line sal;

	  sal = find_pc_line (prologue_sal.end, 0);
	  if (sal.line == 0)
	    break;
	  /* Assume that a consecutive SAL for the same (or larger)
	     line mark the prologue -> body transition.  */
	  if (sal.line >= prologue_sal.line)
	    break;

	  /* The line number is smaller.  Check that it's from the
	     same function, not something inlined.  If it's inlined,
	     then there is no point comparing the line numbers.  */
	  bl = block_for_pc (prologue_sal.end);
	  while (bl)
	    {
	      if (block_inlined_p (bl))
		break;
	      if (BLOCK_FUNCTION (bl))
		{
		  bl = NULL;
		  break;
		}
	      bl = BLOCK_SUPERBLOCK (bl);
	    }
	  if (bl != NULL)
	    break;

	  /* The case in which compiler's optimizer/scheduler has
	     moved instructions into the prologue.  We look ahead in
	     the function looking for address ranges whose
	     corresponding line number is less the first one that we
	     found for the function.  This is more conservative then
	     refine_prologue_limit which scans a large number of SALs
	     looking for any in the prologue.  */
	  prologue_sal = sal;
	}
    }

  if (prologue_sal.end < end_pc)
    /* Return the end of this line, or zero if we could not find a
       line.  */
    return prologue_sal.end;
  else
    /* Don't return END_PC, which is past the end of the function.  */
    return prologue_sal.pc;
}

/* Track MAIN */
static char *name_of_main;
enum language language_of_main = language_unknown;

void
set_main_name (const char *name)
{
  if (name_of_main != NULL)
    {
      xfree (name_of_main);
      name_of_main = NULL;
      language_of_main = language_unknown;
    }
  if (name != NULL)
    {
      name_of_main = xstrdup (name);
      language_of_main = language_unknown;
    }
}

/* Deduce the name of the main procedure, and set NAME_OF_MAIN
   accordingly.  */

static void
find_main_name (void)
{
  const char *new_main_name;

  /* Try to see if the main procedure is in Ada.  */
  /* FIXME: brobecker/2005-03-07: Another way of doing this would
     be to add a new method in the language vector, and call this
     method for each language until one of them returns a non-empty
     name.  This would allow us to remove this hard-coded call to
     an Ada function.  It is not clear that this is a better approach
     at this point, because all methods need to be written in a way
     such that false positives never be returned.  For instance, it is
     important that a method does not return a wrong name for the main
     procedure if the main procedure is actually written in a different
     language.  It is easy to guaranty this with Ada, since we use a
     special symbol generated only when the main in Ada to find the name
     of the main procedure.  It is difficult however to see how this can
     be guarantied for languages such as C, for instance.  This suggests
     that order of call for these methods becomes important, which means
     a more complicated approach.  */
  new_main_name = ada_main_name ();
  if (new_main_name != NULL)
    {
      set_main_name (new_main_name);
      return;
    }

  new_main_name = go_main_name ();
  if (new_main_name != NULL)
    {
      set_main_name (new_main_name);
      return;
    }

  new_main_name = pascal_main_name ();
  if (new_main_name != NULL)
    {
      set_main_name (new_main_name);
      return;
    }

  /* The languages above didn't identify the name of the main procedure.
     Fallback to "main".  */
  set_main_name ("main");
}

char *
main_name (void)
{
  if (name_of_main == NULL)
    find_main_name ();

  return name_of_main;
}

/* Handle ``executable_changed'' events for the symtab module.  */

static void
symtab_observer_executable_changed (void)
{
  /* NAME_OF_MAIN may no longer be the same, so reset it for now.  */
  set_main_name (NULL);
}

/* Return 1 if the supplied producer string matches the ARM RealView
   compiler (armcc).  */

int
producer_is_realview (const char *producer)
{
  static const char *const arm_idents[] = {
    "ARM C Compiler, ADS",
    "Thumb C Compiler, ADS",
    "ARM C++ Compiler, ADS",
    "Thumb C++ Compiler, ADS",
    "ARM/Thumb C/C++ Compiler, RVCT",
    "ARM C/C++ Compiler, RVCT"
  };
  int i;

  if (producer == NULL)
    return 0;

  for (i = 0; i < ARRAY_SIZE (arm_idents); i++)
    if (strncmp (producer, arm_idents[i], strlen (arm_idents[i])) == 0)
      return 1;

  return 0;
}

void
_initialize_symtab (void)
{
  add_info ("variables", variables_info, _("\
All global and static variable names, or those matching REGEXP."));
  if (dbx_commands)
    add_com ("whereis", class_info, variables_info, _("\
All global and static variable names, or those matching REGEXP."));

  add_info ("functions", functions_info,
	    _("All function names, or those matching REGEXP."));

  /* FIXME:  This command has at least the following problems:
     1.  It prints builtin types (in a very strange and confusing fashion).
     2.  It doesn't print right, e.g. with
     typedef struct foo *FOO
     type_print prints "FOO" when we want to make it (in this situation)
     print "struct foo *".
     I also think "ptype" or "whatis" is more likely to be useful (but if
     there is much disagreement "info types" can be fixed).  */
  add_info ("types", types_info,
	    _("All type names, or those matching REGEXP."));

  add_info ("sources", sources_info,
	    _("Source files in the program."));

  add_com ("rbreak", class_breakpoint, rbreak_command,
	   _("Set a breakpoint for all functions matching REGEXP."));

  if (xdb_commands)
    {
      add_com ("lf", class_info, sources_info,
	       _("Source files in the program"));
      add_com ("lg", class_info, variables_info, _("\
All global and static variable names, or those matching REGEXP."));
    }

  add_setshow_enum_cmd ("multiple-symbols", no_class,
                        multiple_symbols_modes, &multiple_symbols_mode,
                        _("\
Set the debugger behavior when more than one symbol are possible matches\n\
in an expression."), _("\
Show how the debugger handles ambiguities in expressions."), _("\
Valid values are \"ask\", \"all\", \"cancel\", and the default is \"all\"."),
                        NULL, NULL, &setlist, &showlist);

  add_setshow_boolean_cmd ("basenames-may-differ", class_obscure,
			   &basenames_may_differ, _("\
Set whether a source file may have multiple base names."), _("\
Show whether a source file may have multiple base names."), _("\
(A \"base name\" is the name of a file with the directory part removed.\n\
Example: The base name of \"/home/user/hello.c\" is \"hello.c\".)\n\
If set, GDB will canonicalize file names (e.g., expand symlinks)\n\
before comparing them.  Canonicalization is an expensive operation,\n\
but it allows the same file be known by more than one base name.\n\
If not set (the default), all source files are assumed to have just\n\
one base name, and gdb will do file name comparisons more efficiently."),
			   NULL, NULL,
			   &setlist, &showlist);

  add_setshow_boolean_cmd ("symtab-create", no_class, &symtab_create_debug,
			   _("Set debugging of symbol table creation."),
			   _("Show debugging of symbol table creation."), _("\
When enabled, debugging messages are printed when building symbol tables."),
			    NULL,
			    NULL,
			    &setdebuglist, &showdebuglist);

  observer_attach_executable_changed (symtab_observer_executable_changed);
}<|MERGE_RESOLUTION|>--- conflicted
+++ resolved
@@ -166,12 +166,8 @@
      preceding the trailing SEARCH_NAME segment of FILENAME must be a
      directory separator.  */
   return (len == search_len
-<<<<<<< HEAD
 	  || (!IS_ABSOLUTE_PATH (search_name)
 	      && IS_DIR_SEPARATOR (filename[len - search_len - 1])));
-=======
-	  || IS_DIR_SEPARATOR (filename[len - search_len - 1]));
->>>>>>> 587f9a4b
 }
 
 /* Check for a symtab of a specific name by searching some symtabs.
@@ -225,15 +221,6 @@
 	    if (callback (s, data))
 	      return 1;
           }
-<<<<<<< HEAD
-=======
-
-	if (compare_filenames_for_search (fp, name))
-	  {
-	    if (callback (s, data))
-	      return 1;
-	  }
->>>>>>> 587f9a4b
       }
 
     if (real_path != NULL)
@@ -248,15 +235,6 @@
 	    if (callback (s, data))
 	      return 1;
 	  }
-<<<<<<< HEAD
-=======
-
-	if (compare_filenames_for_search (rp, name))
-	  {
-	    if (callback (s, data))
-	      return 1;
-	  }
->>>>>>> 587f9a4b
       }
     }
 
