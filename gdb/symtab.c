--- conflicted
+++ resolved
@@ -221,11 +221,7 @@
 	      return 1;
           }
 
-<<<<<<< HEAD
-	if (!is_abs && compare_filenames_for_search (fp, name))
-=======
-	if (fp != NULL && compare_filenames_for_search (fp, name))
->>>>>>> d8c3a907
+	if (compare_filenames_for_search (fp, name))
 	  {
 	    if (callback (s, data))
 	      return 1;
@@ -244,20 +240,11 @@
 	      return 1;
 	  }
 
-<<<<<<< HEAD
-	if (!is_abs && compare_filenames_for_search (rp, name))
+	if (compare_filenames_for_search (rp, name))
 	  {
 	    if (callback (s, data))
 	      return 1;
 	  }
-=======
-	    if (compare_filenames_for_search (rp, name))
-	      {
-		if (callback (s, data))
-		  return 1;
-	      }
-          }
->>>>>>> d8c3a907
       }
     }
 
@@ -3297,11 +3284,7 @@
   {
     const char *fullname = symtab_to_fullname (s);
 
-<<<<<<< HEAD
     output_source_filename (fullname, &data);
-=======
-    output_source_filename (fullname ? fullname : s->filenamex, &data);
->>>>>>> d8c3a907
   }
   printf_filtered ("\n\n");
 
