--- conflicted
+++ resolved
@@ -223,23 +223,6 @@
     /* If the user gave us an absolute path, try to find the file in
        this symtab and use its absolute path.  */
 
-<<<<<<< HEAD
-    if (full_path != NULL)
-      {
-	/* FP is here in xfullpath form.  */
-        const char *fp = symtab_to_fullname (s);
-
-	gdb_assert (IS_ABSOLUTE_PATH (full_path));
-	gdb_assert (IS_ABSOLUTE_PATH (name));
-        if (FILENAME_CMP (full_path, fp) == 0)
-          {
-	    if (callback (s, data))
-	      return 1;
-          }
-      }
-
-=======
->>>>>>> e6061813
     if (real_path != NULL)
       {
         const char *fullname = symtab_to_fullname (s);
