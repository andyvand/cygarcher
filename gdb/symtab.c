--- conflicted
+++ resolved
@@ -2551,14 +2551,8 @@
 	struct linetable *l;
 	int ind;
 
-<<<<<<< HEAD
-	if (FILENAME_CMP (symtab->fullname, symtab_to_fullname (s)) != 0)
-=======
-	if (FILENAME_CMP (symtab->filename, s->filename) != 0)
-	  continue;
 	if (FILENAME_CMP (symtab_to_fullname (symtab),
 			  symtab_to_fullname (s)) != 0)
->>>>>>> ec68fead
 	  continue;	
 	l = LINETABLE (s);
 	ind = find_line_common (l, line, &exact, 0);
