--- conflicted
+++ resolved
@@ -147,22 +147,13 @@
 
 /* See whether FILENAME matches SEARCH_NAME using the rule that we
    advertise to the user.  (The manual's description of linespecs
-<<<<<<< HEAD
-   describes what we advertise).  SEARCH_LEN is the length of
-   SEARCH_NAME.  Returns true if they match, false otherwise.  */
-=======
-   describes what we advertise).  We assume that SEARCH_NAME is
-   a relative path.  Returns true if they match, false otherwise.  */
->>>>>>> ffea984c
+   describes what we advertise).  Returns true if they match, false
+   otherwise.  */
 
 int
 compare_filenames_for_search (const char *filename, const char *search_name)
 {
-<<<<<<< HEAD
-  size_t len = strlen (filename);
-=======
   int len = strlen (filename);
->>>>>>> ffea984c
   size_t search_len = strlen (search_name);
 
   if (len < search_len)
@@ -202,25 +193,10 @@
 {
   struct symtab *s = NULL;
   const char* base_name = lbasename (name);
-<<<<<<< HEAD
 
   for (s = first; s != NULL && s != after_last; s = s->next)
     {
       if (compare_filenames_for_search (s->filenamex, name))
-=======
-  int is_abs = IS_ABSOLUTE_PATH (name);
-
-  for (s = first; s != NULL && s != after_last; s = s->next)
-    {
-      /* Exact match is always ok.  */
-      if (FILENAME_CMP (name, s->filename) == 0)
-	{
-	  if (callback (s, data))
-	    return 1;
-	}
-
-      if (!is_abs && compare_filenames_for_search (s->filename, name))
->>>>>>> ffea984c
 	{
 	  if (callback (s, data))
 	    return 1;
@@ -245,11 +221,7 @@
 	      return 1;
           }
 
-<<<<<<< HEAD
 	if (fp != NULL && compare_filenames_for_search (fp, name))
-=======
-	if (fp != NULL && !is_abs && compare_filenames_for_search (fp, name))
->>>>>>> ffea984c
 	  {
 	    if (callback (s, data))
 	      return 1;
@@ -271,11 +243,7 @@
 		  return 1;
 	      }
 
-<<<<<<< HEAD
 	    if (compare_filenames_for_search (rp, name))
-=======
-	    if (!is_abs && compare_filenames_for_search (rp, name))
->>>>>>> ffea984c
 	      {
 		if (callback (s, data))
 		  return 1;
