--- conflicted
+++ resolved
@@ -237,12 +237,8 @@
 	char *rp = gdb_realpath (fullname);
 	struct cleanup *cleanups = make_cleanup (xfree, rp);
 
-<<<<<<< HEAD
 	gdb_assert (IS_ABSOLUTE_PATH (real_path));
 	gdb_assert (IS_ABSOLUTE_PATH (name));
-	make_cleanup (xfree, rp);
-=======
->>>>>>> 44ab4b61
 	if (FILENAME_CMP (real_path, rp) == 0)
 	  {
 	    if (callback (s, data))
@@ -251,19 +247,7 @@
 		return 1;
 	      }
 	  }
-<<<<<<< HEAD
-=======
-
-	if (!is_abs && compare_filenames_for_search (rp, name))
-	  {
-	    if (callback (s, data))
-	      {
-		do_cleanups (cleanups);
-		return 1;
-	      }
-	  }
 	do_cleanups (cleanups);
->>>>>>> 44ab4b61
       }
     }
 
