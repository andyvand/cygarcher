/* Target-struct-independent code to start (run) and stop an inferior
   process.

   Copyright (C) 1986, 1987, 1988, 1989, 1990, 1991, 1992, 1993, 1994, 1995,
   1996, 1997, 1998, 1999, 2000, 2001, 2002, 2003, 2004, 2005, 2006, 2007,
   2008, 2009 Free Software Foundation, Inc.

   This file is part of GDB.

   This program is free software; you can redistribute it and/or modify
   it under the terms of the GNU General Public License as published by
   the Free Software Foundation; either version 3 of the License, or
   (at your option) any later version.

   This program is distributed in the hope that it will be useful,
   but WITHOUT ANY WARRANTY; without even the implied warranty of
   MERCHANTABILITY or FITNESS FOR A PARTICULAR PURPOSE.  See the
   GNU General Public License for more details.

   You should have received a copy of the GNU General Public License
   along with this program.  If not, see <http://www.gnu.org/licenses/>.  */

#include "defs.h"
#include "gdb_string.h"
#include <ctype.h>
#include "symtab.h"
#include "frame.h"
#include "inferior.h"
#include "exceptions.h"
#include "breakpoint.h"
#include "gdb_wait.h"
#include "gdbcore.h"
#include "gdbcmd.h"
#include "cli/cli-script.h"
#include "target.h"
#include "gdbthread.h"
#include "annotate.h"
#include "symfile.h"
#include "top.h"
#include <signal.h>
#include "inf-loop.h"
#include "regcache.h"
#include "value.h"
#include "observer.h"
#include "language.h"
#include "solib.h"
#include "main.h"
#include "gdb_assert.h"
#include "mi/mi-common.h"
#include "event-top.h"
#include "record.h"
#include "inline-frame.h"

/* Prototypes for local functions */

static void signals_info (char *, int);

static void handle_command (char *, int);

static void sig_print_info (enum target_signal);

static void sig_print_header (void);

static void resume_cleanups (void *);

static int hook_stop_stub (void *);

static int restore_selected_frame (void *);

static void build_infrun (void);

static int follow_fork (void);

static void set_schedlock_func (char *args, int from_tty,
				struct cmd_list_element *c);

static int currently_stepping (struct thread_info *tp);

static int currently_stepping_or_nexting_callback (struct thread_info *tp,
						   void *data);

static void xdb_handle_command (char *args, int from_tty);

static int prepare_to_proceed (int);

void _initialize_infrun (void);

void nullify_last_target_wait_ptid (void);

/* When set, stop the 'step' command if we enter a function which has
   no line number information.  The normal behavior is that we step
   over such function.  */
int step_stop_if_no_debug = 0;
static void
show_step_stop_if_no_debug (struct ui_file *file, int from_tty,
			    struct cmd_list_element *c, const char *value)
{
  fprintf_filtered (file, _("Mode of the step operation is %s.\n"), value);
}

/* In asynchronous mode, but simulating synchronous execution. */

int sync_execution = 0;

/* wait_for_inferior and normal_stop use this to notify the user
   when the inferior stopped in a different thread than it had been
   running in.  */

static ptid_t previous_inferior_ptid;

int debug_displaced = 0;
static void
show_debug_displaced (struct ui_file *file, int from_tty,
		      struct cmd_list_element *c, const char *value)
{
  fprintf_filtered (file, _("Displace stepping debugging is %s.\n"), value);
}

static int debug_infrun = 0;
static void
show_debug_infrun (struct ui_file *file, int from_tty,
		   struct cmd_list_element *c, const char *value)
{
  fprintf_filtered (file, _("Inferior debugging is %s.\n"), value);
}

/* If the program uses ELF-style shared libraries, then calls to
   functions in shared libraries go through stubs, which live in a
   table called the PLT (Procedure Linkage Table).  The first time the
   function is called, the stub sends control to the dynamic linker,
   which looks up the function's real address, patches the stub so
   that future calls will go directly to the function, and then passes
   control to the function.

   If we are stepping at the source level, we don't want to see any of
   this --- we just want to skip over the stub and the dynamic linker.
   The simple approach is to single-step until control leaves the
   dynamic linker.

   However, on some systems (e.g., Red Hat's 5.2 distribution) the
   dynamic linker calls functions in the shared C library, so you
   can't tell from the PC alone whether the dynamic linker is still
   running.  In this case, we use a step-resume breakpoint to get us
   past the dynamic linker, as if we were using "next" to step over a
   function call.

   in_solib_dynsym_resolve_code() says whether we're in the dynamic
   linker code or not.  Normally, this means we single-step.  However,
   if SKIP_SOLIB_RESOLVER then returns non-zero, then its value is an
   address where we can place a step-resume breakpoint to get past the
   linker's symbol resolution function.

   in_solib_dynsym_resolve_code() can generally be implemented in a
   pretty portable way, by comparing the PC against the address ranges
   of the dynamic linker's sections.

   SKIP_SOLIB_RESOLVER is generally going to be system-specific, since
   it depends on internal details of the dynamic linker.  It's usually
   not too hard to figure out where to put a breakpoint, but it
   certainly isn't portable.  SKIP_SOLIB_RESOLVER should do plenty of
   sanity checking.  If it can't figure things out, returning zero and
   getting the (possibly confusing) stepping behavior is better than
   signalling an error, which will obscure the change in the
   inferior's state.  */

/* This function returns TRUE if pc is the address of an instruction
   that lies within the dynamic linker (such as the event hook, or the
   dld itself).

   This function must be used only when a dynamic linker event has
   been caught, and the inferior is being stepped out of the hook, or
   undefined results are guaranteed.  */

#ifndef SOLIB_IN_DYNAMIC_LINKER
#define SOLIB_IN_DYNAMIC_LINKER(pid,pc) 0
#endif


/* Convert the #defines into values.  This is temporary until wfi control
   flow is completely sorted out.  */

#ifndef CANNOT_STEP_HW_WATCHPOINTS
#define CANNOT_STEP_HW_WATCHPOINTS 0
#else
#undef  CANNOT_STEP_HW_WATCHPOINTS
#define CANNOT_STEP_HW_WATCHPOINTS 1
#endif

/* Tables of how to react to signals; the user sets them.  */

static unsigned char *signal_stop;
static unsigned char *signal_print;
static unsigned char *signal_program;

#define SET_SIGS(nsigs,sigs,flags) \
  do { \
    int signum = (nsigs); \
    while (signum-- > 0) \
      if ((sigs)[signum]) \
	(flags)[signum] = 1; \
  } while (0)

#define UNSET_SIGS(nsigs,sigs,flags) \
  do { \
    int signum = (nsigs); \
    while (signum-- > 0) \
      if ((sigs)[signum]) \
	(flags)[signum] = 0; \
  } while (0)

/* Value to pass to target_resume() to cause all threads to resume */

#define RESUME_ALL minus_one_ptid

/* Command list pointer for the "stop" placeholder.  */

static struct cmd_list_element *stop_command;

/* Function inferior was in as of last step command.  */

static struct symbol *step_start_function;

/* Nonzero if we want to give control to the user when we're notified
   of shared library events by the dynamic linker.  */
static int stop_on_solib_events;
static void
show_stop_on_solib_events (struct ui_file *file, int from_tty,
			   struct cmd_list_element *c, const char *value)
{
  fprintf_filtered (file, _("Stopping for shared library events is %s.\n"),
		    value);
}

/* Nonzero means expecting a trace trap
   and should stop the inferior and return silently when it happens.  */

int stop_after_trap;

/* Save register contents here when executing a "finish" command or are
   about to pop a stack dummy frame, if-and-only-if proceed_to_finish is set.
   Thus this contains the return value from the called function (assuming
   values are returned in a register).  */

struct regcache *stop_registers;

/* Nonzero after stop if current stack frame should be printed.  */

static int stop_print_frame;

/* This is a cached copy of the pid/waitstatus of the last event
   returned by target_wait()/deprecated_target_wait_hook().  This
   information is returned by get_last_target_status().  */
static ptid_t target_last_wait_ptid;
static struct target_waitstatus target_last_waitstatus;

static void context_switch (ptid_t ptid);

void init_thread_stepping_state (struct thread_info *tss);

void init_infwait_state (void);

static const char follow_fork_mode_child[] = "child";
static const char follow_fork_mode_parent[] = "parent";

static const char *follow_fork_mode_kind_names[] = {
  follow_fork_mode_child,
  follow_fork_mode_parent,
  NULL
};

static const char *follow_fork_mode_string = follow_fork_mode_parent;
static void
show_follow_fork_mode_string (struct ui_file *file, int from_tty,
			      struct cmd_list_element *c, const char *value)
{
  fprintf_filtered (file, _("\
Debugger response to a program call of fork or vfork is \"%s\".\n"),
		    value);
}


/* Tell the target to follow the fork we're stopped at.  Returns true
   if the inferior should be resumed; false, if the target for some
   reason decided it's best not to resume.  */

static int
follow_fork (void)
{
  int follow_child = (follow_fork_mode_string == follow_fork_mode_child);
  int should_resume = 1;
  struct thread_info *tp;

  /* Copy user stepping state to the new inferior thread.  FIXME: the
     followed fork child thread should have a copy of most of the
     parent thread structure's run control related fields, not just these.
     Initialized to avoid "may be used uninitialized" warnings from gcc.  */
  struct breakpoint *step_resume_breakpoint = NULL;
  CORE_ADDR step_range_start = 0;
  CORE_ADDR step_range_end = 0;
  struct frame_id step_frame_id = { 0 };

  if (!non_stop)
    {
      ptid_t wait_ptid;
      struct target_waitstatus wait_status;

      /* Get the last target status returned by target_wait().  */
      get_last_target_status (&wait_ptid, &wait_status);

      /* If not stopped at a fork event, then there's nothing else to
	 do.  */
      if (wait_status.kind != TARGET_WAITKIND_FORKED
	  && wait_status.kind != TARGET_WAITKIND_VFORKED)
	return 1;

      /* Check if we switched over from WAIT_PTID, since the event was
	 reported.  */
      if (!ptid_equal (wait_ptid, minus_one_ptid)
	  && !ptid_equal (inferior_ptid, wait_ptid))
	{
	  /* We did.  Switch back to WAIT_PTID thread, to tell the
	     target to follow it (in either direction).  We'll
	     afterwards refuse to resume, and inform the user what
	     happened.  */
	  switch_to_thread (wait_ptid);
	  should_resume = 0;
	}
    }

  tp = inferior_thread ();

  /* If there were any forks/vforks that were caught and are now to be
     followed, then do so now.  */
  switch (tp->pending_follow.kind)
    {
    case TARGET_WAITKIND_FORKED:
    case TARGET_WAITKIND_VFORKED:
      {
	ptid_t parent, child;

	/* If the user did a next/step, etc, over a fork call,
	   preserve the stepping state in the fork child.  */
	if (follow_child && should_resume)
	  {
	    step_resume_breakpoint
	      = clone_momentary_breakpoint (tp->step_resume_breakpoint);
	    step_range_start = tp->step_range_start;
	    step_range_end = tp->step_range_end;
	    step_frame_id = tp->step_frame_id;

	    /* For now, delete the parent's sr breakpoint, otherwise,
	       parent/child sr breakpoints are considered duplicates,
	       and the child version will not be installed.  Remove
	       this when the breakpoints module becomes aware of
	       inferiors and address spaces.  */
	    delete_step_resume_breakpoint (tp);
	    tp->step_range_start = 0;
	    tp->step_range_end = 0;
	    tp->step_frame_id = null_frame_id;
	  }

	parent = inferior_ptid;
	child = tp->pending_follow.value.related_pid;

	/* Tell the target to do whatever is necessary to follow
	   either parent or child.  */
	if (target_follow_fork (follow_child))
	  {
	    /* Target refused to follow, or there's some other reason
	       we shouldn't resume.  */
	    should_resume = 0;
	  }
	else
	  {
	    /* This pending follow fork event is now handled, one way
	       or another.  The previous selected thread may be gone
	       from the lists by now, but if it is still around, need
	       to clear the pending follow request.  */
	    tp = find_thread_ptid (parent);
	    if (tp)
	      tp->pending_follow.kind = TARGET_WAITKIND_SPURIOUS;

	    /* This makes sure we don't try to apply the "Switched
	       over from WAIT_PID" logic above.  */
	    nullify_last_target_wait_ptid ();

	    /* If we followed the child, switch to it... */
	    if (follow_child)
	      {
		switch_to_thread (child);

		/* ... and preserve the stepping state, in case the
		   user was stepping over the fork call.  */
		if (should_resume)
		  {
		    tp = inferior_thread ();
		    tp->step_resume_breakpoint = step_resume_breakpoint;
		    tp->step_range_start = step_range_start;
		    tp->step_range_end = step_range_end;
		    tp->step_frame_id = step_frame_id;
		  }
		else
		  {
		    /* If we get here, it was because we're trying to
		       resume from a fork catchpoint, but, the user
		       has switched threads away from the thread that
		       forked.  In that case, the resume command
		       issued is most likely not applicable to the
		       child, so just warn, and refuse to resume.  */
		    warning (_("\
Not resuming: switched threads before following fork child.\n"));
		  }

		/* Reset breakpoints in the child as appropriate.  */
		follow_inferior_reset_breakpoints ();
	      }
	    else
	      switch_to_thread (parent);
	  }
      }
      break;
    case TARGET_WAITKIND_SPURIOUS:
      /* Nothing to follow.  */
      break;
    default:
      internal_error (__FILE__, __LINE__,
		      "Unexpected pending_follow.kind %d\n",
		      tp->pending_follow.kind);
      break;
    }

  return should_resume;
}

void
follow_inferior_reset_breakpoints (void)
{
  struct thread_info *tp = inferior_thread ();

  /* Was there a step_resume breakpoint?  (There was if the user
     did a "next" at the fork() call.)  If so, explicitly reset its
     thread number.

     step_resumes are a form of bp that are made to be per-thread.
     Since we created the step_resume bp when the parent process
     was being debugged, and now are switching to the child process,
     from the breakpoint package's viewpoint, that's a switch of
     "threads".  We must update the bp's notion of which thread
     it is for, or it'll be ignored when it triggers.  */

  if (tp->step_resume_breakpoint)
    breakpoint_re_set_thread (tp->step_resume_breakpoint);

  /* Reinsert all breakpoints in the child.  The user may have set
     breakpoints after catching the fork, in which case those
     were never set in the child, but only in the parent.  This makes
     sure the inserted breakpoints match the breakpoint list.  */

  breakpoint_re_set ();
  insert_breakpoints ();
}

/* EXECD_PATHNAME is assumed to be non-NULL. */

static void
follow_exec (ptid_t pid, char *execd_pathname)
{
  struct target_ops *tgt;
  struct thread_info *th = inferior_thread ();

  /* This is an exec event that we actually wish to pay attention to.
     Refresh our symbol table to the newly exec'd program, remove any
     momentary bp's, etc.

     If there are breakpoints, they aren't really inserted now,
     since the exec() transformed our inferior into a fresh set
     of instructions.

     We want to preserve symbolic breakpoints on the list, since
     we have hopes that they can be reset after the new a.out's
     symbol table is read.

     However, any "raw" breakpoints must be removed from the list
     (e.g., the solib bp's), since their address is probably invalid
     now.

     And, we DON'T want to call delete_breakpoints() here, since
     that may write the bp's "shadow contents" (the instruction
     value that was overwritten witha TRAP instruction).  Since
     we now have a new a.out, those shadow contents aren't valid. */
  update_breakpoints_after_exec ();

  /* If there was one, it's gone now.  We cannot truly step-to-next
     statement through an exec(). */
  th->step_resume_breakpoint = NULL;
  th->step_range_start = 0;
  th->step_range_end = 0;

  /* The target reports the exec event to the main thread, even if
     some other thread does the exec, and even if the main thread was
     already stopped --- if debugging in non-stop mode, it's possible
     the user had the main thread held stopped in the previous image
     --- release it now.  This is the same behavior as step-over-exec
     with scheduler-locking on in all-stop mode.  */
  th->stop_requested = 0;

  /* What is this a.out's name? */
  printf_unfiltered (_("Executing new program: %s\n"), execd_pathname);

  /* We've followed the inferior through an exec.  Therefore, the
     inferior has essentially been killed & reborn. */

  gdb_flush (gdb_stdout);

  breakpoint_init_inferior (inf_execd);

  if (gdb_sysroot && *gdb_sysroot)
    {
      char *name = alloca (strlen (gdb_sysroot)
			    + strlen (execd_pathname)
			    + 1);
      strcpy (name, gdb_sysroot);
      strcat (name, execd_pathname);
      execd_pathname = name;
    }

  /* That a.out is now the one to use. */
  exec_file_attach (execd_pathname, 0);

  /* Reset the shared library package.  This ensures that we get a
     shlib event when the child reaches "_start", at which point the
     dld will have had a chance to initialize the child.  */
  /* Also, loading a symbol file below may trigger symbol lookups, and
     we don't want those to be satisfied by the libraries of the
     previous incarnation of this process.  */
  no_shared_libraries (NULL, 0);

  /* Load the main file's symbols.  */
  symbol_file_add_main (execd_pathname, 0);

#ifdef SOLIB_CREATE_INFERIOR_HOOK
  SOLIB_CREATE_INFERIOR_HOOK (PIDGET (inferior_ptid));
#else
  solib_create_inferior_hook ();
#endif

  /* Reinsert all breakpoints.  (Those which were symbolic have
     been reset to the proper address in the new a.out, thanks
     to symbol_file_command...) */
  insert_breakpoints ();

  /* The next resume of this inferior should bring it to the shlib
     startup breakpoints.  (If the user had also set bp's on
     "main" from the old (parent) process, then they'll auto-
     matically get reset there in the new process.) */
}

/* Non-zero if we just simulating a single-step.  This is needed
   because we cannot remove the breakpoints in the inferior process
   until after the `wait' in `wait_for_inferior'.  */
static int singlestep_breakpoints_inserted_p = 0;

/* The thread we inserted single-step breakpoints for.  */
static ptid_t singlestep_ptid;

/* PC when we started this single-step.  */
static CORE_ADDR singlestep_pc;

/* If another thread hit the singlestep breakpoint, we save the original
   thread here so that we can resume single-stepping it later.  */
static ptid_t saved_singlestep_ptid;
static int stepping_past_singlestep_breakpoint;

/* If not equal to null_ptid, this means that after stepping over breakpoint
   is finished, we need to switch to deferred_step_ptid, and step it.

   The use case is when one thread has hit a breakpoint, and then the user 
   has switched to another thread and issued 'step'. We need to step over
   breakpoint in the thread which hit the breakpoint, but then continue
   stepping the thread user has selected.  */
static ptid_t deferred_step_ptid;

/* Displaced stepping.  */

/* In non-stop debugging mode, we must take special care to manage
   breakpoints properly; in particular, the traditional strategy for
   stepping a thread past a breakpoint it has hit is unsuitable.
   'Displaced stepping' is a tactic for stepping one thread past a
   breakpoint it has hit while ensuring that other threads running
   concurrently will hit the breakpoint as they should.

   The traditional way to step a thread T off a breakpoint in a
   multi-threaded program in all-stop mode is as follows:

   a0) Initially, all threads are stopped, and breakpoints are not
       inserted.
   a1) We single-step T, leaving breakpoints uninserted.
   a2) We insert breakpoints, and resume all threads.

   In non-stop debugging, however, this strategy is unsuitable: we
   don't want to have to stop all threads in the system in order to
   continue or step T past a breakpoint.  Instead, we use displaced
   stepping:

   n0) Initially, T is stopped, other threads are running, and
       breakpoints are inserted.
   n1) We copy the instruction "under" the breakpoint to a separate
       location, outside the main code stream, making any adjustments
       to the instruction, register, and memory state as directed by
       T's architecture.
   n2) We single-step T over the instruction at its new location.
   n3) We adjust the resulting register and memory state as directed
       by T's architecture.  This includes resetting T's PC to point
       back into the main instruction stream.
   n4) We resume T.

   This approach depends on the following gdbarch methods:

   - gdbarch_max_insn_length and gdbarch_displaced_step_location
     indicate where to copy the instruction, and how much space must
     be reserved there.  We use these in step n1.

   - gdbarch_displaced_step_copy_insn copies a instruction to a new
     address, and makes any necessary adjustments to the instruction,
     register contents, and memory.  We use this in step n1.

   - gdbarch_displaced_step_fixup adjusts registers and memory after
     we have successfuly single-stepped the instruction, to yield the
     same effect the instruction would have had if we had executed it
     at its original address.  We use this in step n3.

   - gdbarch_displaced_step_free_closure provides cleanup.

   The gdbarch_displaced_step_copy_insn and
   gdbarch_displaced_step_fixup functions must be written so that
   copying an instruction with gdbarch_displaced_step_copy_insn,
   single-stepping across the copied instruction, and then applying
   gdbarch_displaced_insn_fixup should have the same effects on the
   thread's memory and registers as stepping the instruction in place
   would have.  Exactly which responsibilities fall to the copy and
   which fall to the fixup is up to the author of those functions.

   See the comments in gdbarch.sh for details.

   Note that displaced stepping and software single-step cannot
   currently be used in combination, although with some care I think
   they could be made to.  Software single-step works by placing
   breakpoints on all possible subsequent instructions; if the
   displaced instruction is a PC-relative jump, those breakpoints
   could fall in very strange places --- on pages that aren't
   executable, or at addresses that are not proper instruction
   boundaries.  (We do generally let other threads run while we wait
   to hit the software single-step breakpoint, and they might
   encounter such a corrupted instruction.)  One way to work around
   this would be to have gdbarch_displaced_step_copy_insn fully
   simulate the effect of PC-relative instructions (and return NULL)
   on architectures that use software single-stepping.

   In non-stop mode, we can have independent and simultaneous step
   requests, so more than one thread may need to simultaneously step
   over a breakpoint.  The current implementation assumes there is
   only one scratch space per process.  In this case, we have to
   serialize access to the scratch space.  If thread A wants to step
   over a breakpoint, but we are currently waiting for some other
   thread to complete a displaced step, we leave thread A stopped and
   place it in the displaced_step_request_queue.  Whenever a displaced
   step finishes, we pick the next thread in the queue and start a new
   displaced step operation on it.  See displaced_step_prepare and
   displaced_step_fixup for details.  */

/* If this is not null_ptid, this is the thread carrying out a
   displaced single-step.  This thread's state will require fixing up
   once it has completed its step.  */
static ptid_t displaced_step_ptid;

struct displaced_step_request
{
  ptid_t ptid;
  struct displaced_step_request *next;
};

/* A queue of pending displaced stepping requests.  */
struct displaced_step_request *displaced_step_request_queue;

/* The architecture the thread had when we stepped it.  */
static struct gdbarch *displaced_step_gdbarch;

/* The closure provided gdbarch_displaced_step_copy_insn, to be used
   for post-step cleanup.  */
static struct displaced_step_closure *displaced_step_closure;

/* The address of the original instruction, and the copy we made.  */
static CORE_ADDR displaced_step_original, displaced_step_copy;

/* Saved contents of copy area.  */
static gdb_byte *displaced_step_saved_copy;

/* Enum strings for "set|show displaced-stepping".  */

static const char can_use_displaced_stepping_auto[] = "auto";
static const char can_use_displaced_stepping_on[] = "on";
static const char can_use_displaced_stepping_off[] = "off";
static const char *can_use_displaced_stepping_enum[] =
{
  can_use_displaced_stepping_auto,
  can_use_displaced_stepping_on,
  can_use_displaced_stepping_off,
  NULL,
};

/* If ON, and the architecture supports it, GDB will use displaced
   stepping to step over breakpoints.  If OFF, or if the architecture
   doesn't support it, GDB will instead use the traditional
   hold-and-step approach.  If AUTO (which is the default), GDB will
   decide which technique to use to step over breakpoints depending on
   which of all-stop or non-stop mode is active --- displaced stepping
   in non-stop mode; hold-and-step in all-stop mode.  */

static const char *can_use_displaced_stepping =
  can_use_displaced_stepping_auto;

static void
show_can_use_displaced_stepping (struct ui_file *file, int from_tty,
				 struct cmd_list_element *c,
				 const char *value)
{
  if (can_use_displaced_stepping == can_use_displaced_stepping_auto)
    fprintf_filtered (file, _("\
Debugger's willingness to use displaced stepping to step over \
breakpoints is %s (currently %s).\n"),
		      value, non_stop ? "on" : "off");
  else
    fprintf_filtered (file, _("\
Debugger's willingness to use displaced stepping to step over \
breakpoints is %s.\n"), value);
}

/* Return non-zero if displaced stepping can/should be used to step
   over breakpoints.  */

static int
use_displaced_stepping (struct gdbarch *gdbarch)
{
  return (((can_use_displaced_stepping == can_use_displaced_stepping_auto
	    && non_stop)
	   || can_use_displaced_stepping == can_use_displaced_stepping_on)
	  && gdbarch_displaced_step_copy_insn_p (gdbarch)
	  && !RECORD_IS_USED);
}

/* Clean out any stray displaced stepping state.  */
static void
displaced_step_clear (void)
{
  /* Indicate that there is no cleanup pending.  */
  displaced_step_ptid = null_ptid;

  if (displaced_step_closure)
    {
      gdbarch_displaced_step_free_closure (displaced_step_gdbarch,
                                           displaced_step_closure);
      displaced_step_closure = NULL;
    }
}

static void
displaced_step_clear_cleanup (void *ignore)
{
  displaced_step_clear ();
}

/* Dump LEN bytes at BUF in hex to FILE, followed by a newline.  */
void
displaced_step_dump_bytes (struct ui_file *file,
                           const gdb_byte *buf,
                           size_t len)
{
  int i;

  for (i = 0; i < len; i++)
    fprintf_unfiltered (file, "%02x ", buf[i]);
  fputs_unfiltered ("\n", file);
}

/* Prepare to single-step, using displaced stepping.

   Note that we cannot use displaced stepping when we have a signal to
   deliver.  If we have a signal to deliver and an instruction to step
   over, then after the step, there will be no indication from the
   target whether the thread entered a signal handler or ignored the
   signal and stepped over the instruction successfully --- both cases
   result in a simple SIGTRAP.  In the first case we mustn't do a
   fixup, and in the second case we must --- but we can't tell which.
   Comments in the code for 'random signals' in handle_inferior_event
   explain how we handle this case instead.

   Returns 1 if preparing was successful -- this thread is going to be
   stepped now; or 0 if displaced stepping this thread got queued.  */
static int
displaced_step_prepare (ptid_t ptid)
{
  struct cleanup *old_cleanups, *ignore_cleanups;
  struct regcache *regcache = get_thread_regcache (ptid);
  struct gdbarch *gdbarch = get_regcache_arch (regcache);
  CORE_ADDR original, copy;
  ULONGEST len;
  struct displaced_step_closure *closure;

  /* We should never reach this function if the architecture does not
     support displaced stepping.  */
  gdb_assert (gdbarch_displaced_step_copy_insn_p (gdbarch));

  /* For the first cut, we're displaced stepping one thread at a
     time.  */

  if (!ptid_equal (displaced_step_ptid, null_ptid))
    {
      /* Already waiting for a displaced step to finish.  Defer this
	 request and place in queue.  */
      struct displaced_step_request *req, *new_req;

      if (debug_displaced)
	fprintf_unfiltered (gdb_stdlog,
			    "displaced: defering step of %s\n",
			    target_pid_to_str (ptid));

      new_req = xmalloc (sizeof (*new_req));
      new_req->ptid = ptid;
      new_req->next = NULL;

      if (displaced_step_request_queue)
	{
	  for (req = displaced_step_request_queue;
	       req && req->next;
	       req = req->next)
	    ;
	  req->next = new_req;
	}
      else
	displaced_step_request_queue = new_req;

      return 0;
    }
  else
    {
      if (debug_displaced)
	fprintf_unfiltered (gdb_stdlog,
			    "displaced: stepping %s now\n",
			    target_pid_to_str (ptid));
    }

  displaced_step_clear ();

  old_cleanups = save_inferior_ptid ();
  inferior_ptid = ptid;

  original = regcache_read_pc (regcache);

  copy = gdbarch_displaced_step_location (gdbarch);
  len = gdbarch_max_insn_length (gdbarch);

  /* Save the original contents of the copy area.  */
  displaced_step_saved_copy = xmalloc (len);
  ignore_cleanups = make_cleanup (free_current_contents,
				  &displaced_step_saved_copy);
  read_memory (copy, displaced_step_saved_copy, len);
  if (debug_displaced)
    {
      fprintf_unfiltered (gdb_stdlog, "displaced: saved 0x%s: ",
			  paddr_nz (copy));
      displaced_step_dump_bytes (gdb_stdlog, displaced_step_saved_copy, len);
    };

  closure = gdbarch_displaced_step_copy_insn (gdbarch,
					      original, copy, regcache);

  /* We don't support the fully-simulated case at present.  */
  gdb_assert (closure);

  /* Save the information we need to fix things up if the step
     succeeds.  */
  displaced_step_ptid = ptid;
  displaced_step_gdbarch = gdbarch;
  displaced_step_closure = closure;
  displaced_step_original = original;
  displaced_step_copy = copy;

  make_cleanup (displaced_step_clear_cleanup, 0);

  /* Resume execution at the copy.  */
  regcache_write_pc (regcache, copy);

  discard_cleanups (ignore_cleanups);

  do_cleanups (old_cleanups);

  if (debug_displaced)
    fprintf_unfiltered (gdb_stdlog, "displaced: displaced pc to 0x%s\n",
			paddr_nz (copy));

  return 1;
}

static void
write_memory_ptid (ptid_t ptid, CORE_ADDR memaddr, const gdb_byte *myaddr, int len)
{
  struct cleanup *ptid_cleanup = save_inferior_ptid ();
  inferior_ptid = ptid;
  write_memory (memaddr, myaddr, len);
  do_cleanups (ptid_cleanup);
}

static void
displaced_step_fixup (ptid_t event_ptid, enum target_signal signal)
{
  struct cleanup *old_cleanups;

  /* Was this event for the pid we displaced?  */
  if (ptid_equal (displaced_step_ptid, null_ptid)
      || ! ptid_equal (displaced_step_ptid, event_ptid))
    return;

  old_cleanups = make_cleanup (displaced_step_clear_cleanup, 0);

  /* Restore the contents of the copy area.  */
  {
    ULONGEST len = gdbarch_max_insn_length (displaced_step_gdbarch);
    write_memory_ptid (displaced_step_ptid, displaced_step_copy,
		       displaced_step_saved_copy, len);
    if (debug_displaced)
      fprintf_unfiltered (gdb_stdlog, "displaced: restored 0x%s\n",
                          paddr_nz (displaced_step_copy));
  }

  /* Did the instruction complete successfully?  */
  if (signal == TARGET_SIGNAL_TRAP)
    {
      /* Fix up the resulting state.  */
      gdbarch_displaced_step_fixup (displaced_step_gdbarch,
                                    displaced_step_closure,
                                    displaced_step_original,
                                    displaced_step_copy,
                                    get_thread_regcache (displaced_step_ptid));
    }
  else
    {
      /* Since the instruction didn't complete, all we can do is
         relocate the PC.  */
      struct regcache *regcache = get_thread_regcache (event_ptid);
      CORE_ADDR pc = regcache_read_pc (regcache);
      pc = displaced_step_original + (pc - displaced_step_copy);
      regcache_write_pc (regcache, pc);
    }

  do_cleanups (old_cleanups);

  displaced_step_ptid = null_ptid;

  /* Are there any pending displaced stepping requests?  If so, run
     one now.  */
  while (displaced_step_request_queue)
    {
      struct displaced_step_request *head;
      ptid_t ptid;
      CORE_ADDR actual_pc;

      head = displaced_step_request_queue;
      ptid = head->ptid;
      displaced_step_request_queue = head->next;
      xfree (head);

      context_switch (ptid);

      actual_pc = regcache_read_pc (get_thread_regcache (ptid));

      if (breakpoint_here_p (actual_pc))
	{
	  if (debug_displaced)
	    fprintf_unfiltered (gdb_stdlog,
				"displaced: stepping queued %s now\n",
				target_pid_to_str (ptid));

	  displaced_step_prepare (ptid);

	  if (debug_displaced)
	    {
	      gdb_byte buf[4];

	      fprintf_unfiltered (gdb_stdlog, "displaced: run 0x%s: ",
				  paddr_nz (actual_pc));
	      read_memory (actual_pc, buf, sizeof (buf));
	      displaced_step_dump_bytes (gdb_stdlog, buf, sizeof (buf));
	    }

	  target_resume (ptid, 1, TARGET_SIGNAL_0);

	  /* Done, we're stepping a thread.  */
	  break;
	}
      else
	{
	  int step;
	  struct thread_info *tp = inferior_thread ();

	  /* The breakpoint we were sitting under has since been
	     removed.  */
	  tp->trap_expected = 0;

	  /* Go back to what we were trying to do.  */
	  step = currently_stepping (tp);

	  if (debug_displaced)
	    fprintf_unfiltered (gdb_stdlog, "breakpoint is gone %s: step(%d)\n",
				target_pid_to_str (tp->ptid), step);

	  target_resume (ptid, step, TARGET_SIGNAL_0);
	  tp->stop_signal = TARGET_SIGNAL_0;

	  /* This request was discarded.  See if there's any other
	     thread waiting for its turn.  */
	}
    }
}

/* Update global variables holding ptids to hold NEW_PTID if they were
   holding OLD_PTID.  */
static void
infrun_thread_ptid_changed (ptid_t old_ptid, ptid_t new_ptid)
{
  struct displaced_step_request *it;

  if (ptid_equal (inferior_ptid, old_ptid))
    inferior_ptid = new_ptid;

  if (ptid_equal (singlestep_ptid, old_ptid))
    singlestep_ptid = new_ptid;

  if (ptid_equal (displaced_step_ptid, old_ptid))
    displaced_step_ptid = new_ptid;

  if (ptid_equal (deferred_step_ptid, old_ptid))
    deferred_step_ptid = new_ptid;

  for (it = displaced_step_request_queue; it; it = it->next)
    if (ptid_equal (it->ptid, old_ptid))
      it->ptid = new_ptid;
}


/* Resuming.  */

/* Things to clean up if we QUIT out of resume ().  */
static void
resume_cleanups (void *ignore)
{
  normal_stop ();
}

static const char schedlock_off[] = "off";
static const char schedlock_on[] = "on";
static const char schedlock_step[] = "step";
static const char *scheduler_enums[] = {
  schedlock_off,
  schedlock_on,
  schedlock_step,
  NULL
};
static const char *scheduler_mode = schedlock_off;
static void
show_scheduler_mode (struct ui_file *file, int from_tty,
		     struct cmd_list_element *c, const char *value)
{
  fprintf_filtered (file, _("\
Mode for locking scheduler during execution is \"%s\".\n"),
		    value);
}

static void
set_schedlock_func (char *args, int from_tty, struct cmd_list_element *c)
{
  if (!target_can_lock_scheduler)
    {
      scheduler_mode = schedlock_off;
      error (_("Target '%s' cannot support this command."), target_shortname);
    }
}

/* True if execution commands resume all threads of all processes by
   default; otherwise, resume only threads of the current inferior
   process.  */
int sched_multi = 0;

/* Try to setup for software single stepping over the specified location.
   Return 1 if target_resume() should use hardware single step.

   GDBARCH the current gdbarch.
   PC the location to step over.  */

static int
maybe_software_singlestep (struct gdbarch *gdbarch, CORE_ADDR pc)
{
  int hw_step = 1;

  if (gdbarch_software_single_step_p (gdbarch)
      && gdbarch_software_single_step (gdbarch, get_current_frame ()))
    {
      hw_step = 0;
      /* Do not pull these breakpoints until after a `wait' in
	 `wait_for_inferior' */
      singlestep_breakpoints_inserted_p = 1;
      singlestep_ptid = inferior_ptid;
      singlestep_pc = pc;
    }
  return hw_step;
}

/* Resume the inferior, but allow a QUIT.  This is useful if the user
   wants to interrupt some lengthy single-stepping operation
   (for child processes, the SIGINT goes to the inferior, and so
   we get a SIGINT random_signal, but for remote debugging and perhaps
   other targets, that's not true).

   STEP nonzero if we should step (zero to continue instead).
   SIG is the signal to give the inferior (zero for none).  */
void
resume (int step, enum target_signal sig)
{
  int should_resume = 1;
  struct cleanup *old_cleanups = make_cleanup (resume_cleanups, 0);
  struct regcache *regcache = get_current_regcache ();
  struct gdbarch *gdbarch = get_regcache_arch (regcache);
  struct thread_info *tp = inferior_thread ();
  CORE_ADDR pc = regcache_read_pc (regcache);

  QUIT;

  if (debug_infrun)
    fprintf_unfiltered (gdb_stdlog,
                        "infrun: resume (step=%d, signal=%d), "
			"trap_expected=%d\n",
 			step, sig, tp->trap_expected);

  /* Some targets (e.g. Solaris x86) have a kernel bug when stepping
     over an instruction that causes a page fault without triggering
     a hardware watchpoint. The kernel properly notices that it shouldn't
     stop, because the hardware watchpoint is not triggered, but it forgets
     the step request and continues the program normally.
     Work around the problem by removing hardware watchpoints if a step is
     requested, GDB will check for a hardware watchpoint trigger after the
     step anyway.  */
  if (CANNOT_STEP_HW_WATCHPOINTS && step)
    remove_hw_watchpoints ();


  /* Normally, by the time we reach `resume', the breakpoints are either
     removed or inserted, as appropriate.  The exception is if we're sitting
     at a permanent breakpoint; we need to step over it, but permanent
     breakpoints can't be removed.  So we have to test for it here.  */
  if (breakpoint_here_p (pc) == permanent_breakpoint_here)
    {
      if (gdbarch_skip_permanent_breakpoint_p (gdbarch))
	gdbarch_skip_permanent_breakpoint (gdbarch, regcache);
      else
	error (_("\
The program is stopped at a permanent breakpoint, but GDB does not know\n\
how to step past a permanent breakpoint on this architecture.  Try using\n\
a command like `return' or `jump' to continue execution."));
    }

  /* If enabled, step over breakpoints by executing a copy of the
     instruction at a different address.

     We can't use displaced stepping when we have a signal to deliver;
     the comments for displaced_step_prepare explain why.  The
     comments in the handle_inferior event for dealing with 'random
     signals' explain what we do instead.  */
  if (use_displaced_stepping (gdbarch)
      && tp->trap_expected
      && sig == TARGET_SIGNAL_0)
    {
      if (!displaced_step_prepare (inferior_ptid))
	{
	  /* Got placed in displaced stepping queue.  Will be resumed
	     later when all the currently queued displaced stepping
	     requests finish.  The thread is not executing at this point,
	     and the call to set_executing will be made later.  But we
	     need to call set_running here, since from frontend point of view,
	     the thread is running.  */
	  set_running (inferior_ptid, 1);
	  discard_cleanups (old_cleanups);
	  return;
	}
    }

  /* Do we need to do it the hard way, w/temp breakpoints?  */
  if (step)
    step = maybe_software_singlestep (gdbarch, pc);

  if (should_resume)
    {
      ptid_t resume_ptid;

      /* If STEP is set, it's a request to use hardware stepping
	 facilities.  But in that case, we should never
	 use singlestep breakpoint.  */
      gdb_assert (!(singlestep_breakpoints_inserted_p && step));

      /* Decide the set of threads to ask the target to resume.  Start
	 by assuming everything will be resumed, than narrow the set
	 by applying increasingly restricting conditions.  */

      /* By default, resume all threads of all processes.  */
      resume_ptid = RESUME_ALL;

      /* Maybe resume only all threads of the current process.  */
      if (!sched_multi && target_supports_multi_process ())
	{
	  resume_ptid = pid_to_ptid (ptid_get_pid (inferior_ptid));
	}

      /* Maybe resume a single thread after all.  */
      if (singlestep_breakpoints_inserted_p
	  && stepping_past_singlestep_breakpoint)
	{
	  /* The situation here is as follows.  In thread T1 we wanted to
	     single-step.  Lacking hardware single-stepping we've
	     set breakpoint at the PC of the next instruction -- call it
	     P.  After resuming, we've hit that breakpoint in thread T2.
	     Now we've removed original breakpoint, inserted breakpoint
	     at P+1, and try to step to advance T2 past breakpoint.
	     We need to step only T2, as if T1 is allowed to freely run,
	     it can run past P, and if other threads are allowed to run,
	     they can hit breakpoint at P+1, and nested hits of single-step
	     breakpoints is not something we'd want -- that's complicated
	     to support, and has no value.  */
	  resume_ptid = inferior_ptid;
	}
      else if ((step || singlestep_breakpoints_inserted_p)
	       && tp->trap_expected)
	{
	  /* We're allowing a thread to run past a breakpoint it has
	     hit, by single-stepping the thread with the breakpoint
	     removed.  In which case, we need to single-step only this
	     thread, and keep others stopped, as they can miss this
	     breakpoint if allowed to run.

	     The current code actually removes all breakpoints when
	     doing this, not just the one being stepped over, so if we
	     let other threads run, we can actually miss any
	     breakpoint, not just the one at PC.  */
	  resume_ptid = inferior_ptid;
	}
      else if (non_stop)
	{
	  /* With non-stop mode on, threads are always handled
	     individually.  */
	  resume_ptid = inferior_ptid;
	}
      else if ((scheduler_mode == schedlock_on)
	       || (scheduler_mode == schedlock_step
		   && (step || singlestep_breakpoints_inserted_p)))
	{
	  /* User-settable 'scheduler' mode requires solo thread resume. */
	  resume_ptid = inferior_ptid;
	}

      if (gdbarch_cannot_step_breakpoint (gdbarch))
	{
	  /* Most targets can step a breakpoint instruction, thus
	     executing it normally.  But if this one cannot, just
	     continue and we will hit it anyway.  */
	  if (step && breakpoint_inserted_here_p (pc))
	    step = 0;
	}

      if (debug_displaced
          && use_displaced_stepping (gdbarch)
          && tp->trap_expected)
        {
	  struct regcache *resume_regcache = get_thread_regcache (resume_ptid);
          CORE_ADDR actual_pc = regcache_read_pc (resume_regcache);
          gdb_byte buf[4];

          fprintf_unfiltered (gdb_stdlog, "displaced: run 0x%s: ",
                              paddr_nz (actual_pc));
          read_memory (actual_pc, buf, sizeof (buf));
          displaced_step_dump_bytes (gdb_stdlog, buf, sizeof (buf));
        }

      /* Install inferior's terminal modes.  */
      target_terminal_inferior ();

      /* Avoid confusing the next resume, if the next stop/resume
	 happens to apply to another thread.  */
      tp->stop_signal = TARGET_SIGNAL_0;

      target_resume (resume_ptid, step, sig);
    }

  discard_cleanups (old_cleanups);
}

/* Proceeding.  */

/* Clear out all variables saying what to do when inferior is continued.
   First do this, then set the ones you want, then call `proceed'.  */

static void
clear_proceed_status_thread (struct thread_info *tp)
{
  if (debug_infrun)
    fprintf_unfiltered (gdb_stdlog,
			"infrun: clear_proceed_status_thread (%s)\n",
			target_pid_to_str (tp->ptid));

  tp->trap_expected = 0;
  tp->step_range_start = 0;
  tp->step_range_end = 0;
  tp->step_frame_id = null_frame_id;
  tp->step_stack_frame_id = null_frame_id;
  tp->step_over_calls = STEP_OVER_UNDEBUGGABLE;
  tp->stop_requested = 0;

  tp->stop_step = 0;

  tp->proceed_to_finish = 0;

  /* Discard any remaining commands or status from previous stop.  */
  bpstat_clear (&tp->stop_bpstat);
}

static int
clear_proceed_status_callback (struct thread_info *tp, void *data)
{
  if (is_exited (tp->ptid))
    return 0;

  clear_proceed_status_thread (tp);
  return 0;
}

void
clear_proceed_status (void)
{
  if (!ptid_equal (inferior_ptid, null_ptid))
    {
      struct inferior *inferior;

      if (non_stop)
	{
	  /* If in non-stop mode, only delete the per-thread status
	     of the current thread.  */
	  clear_proceed_status_thread (inferior_thread ());
	}
      else
	{
	  /* In all-stop mode, delete the per-thread status of
	     *all* threads.  */
	  iterate_over_threads (clear_proceed_status_callback, NULL);
	}
  
      inferior = current_inferior ();
      inferior->stop_soon = NO_STOP_QUIETLY;
    }

  stop_after_trap = 0;

  observer_notify_about_to_proceed ();

  if (stop_registers)
    {
      regcache_xfree (stop_registers);
      stop_registers = NULL;
    }
}

/* Check the current thread against the thread that reported the most recent
   event.  If a step-over is required return TRUE and set the current thread
   to the old thread.  Otherwise return FALSE.

   This should be suitable for any targets that support threads. */

static int
prepare_to_proceed (int step)
{
  ptid_t wait_ptid;
  struct target_waitstatus wait_status;
  int schedlock_enabled;

  /* With non-stop mode on, threads are always handled individually.  */
  gdb_assert (! non_stop);

  /* Get the last target status returned by target_wait().  */
  get_last_target_status (&wait_ptid, &wait_status);

  /* Make sure we were stopped at a breakpoint.  */
  if (wait_status.kind != TARGET_WAITKIND_STOPPED
      || wait_status.value.sig != TARGET_SIGNAL_TRAP)
    {
      return 0;
    }

  schedlock_enabled = (scheduler_mode == schedlock_on
		       || (scheduler_mode == schedlock_step
			   && step));

  /* Don't switch over to WAIT_PTID if scheduler locking is on.  */
  if (schedlock_enabled)
    return 0;

  /* Don't switch over if we're about to resume some other process
     other than WAIT_PTID's, and schedule-multiple is off.  */
  if (!sched_multi
      && ptid_get_pid (wait_ptid) != ptid_get_pid (inferior_ptid))
    return 0;

  /* Switched over from WAIT_PID.  */
  if (!ptid_equal (wait_ptid, minus_one_ptid)
      && !ptid_equal (inferior_ptid, wait_ptid))
    {
      struct regcache *regcache = get_thread_regcache (wait_ptid);

      if (breakpoint_here_p (regcache_read_pc (regcache)))
	{
	  /* If stepping, remember current thread to switch back to.  */
	  if (step)
	    deferred_step_ptid = inferior_ptid;

	  /* Switch back to WAIT_PID thread.  */
	  switch_to_thread (wait_ptid);

	  /* We return 1 to indicate that there is a breakpoint here,
	     so we need to step over it before continuing to avoid
	     hitting it straight away. */
	  return 1;
	}
    }

  return 0;
}

/* Basic routine for continuing the program in various fashions.

   ADDR is the address to resume at, or -1 for resume where stopped.
   SIGGNAL is the signal to give it, or 0 for none,
   or -1 for act according to how it stopped.
   STEP is nonzero if should trap after one instruction.
   -1 means return after that and print nothing.
   You should probably set various step_... variables
   before calling here, if you are stepping.

   You should call clear_proceed_status before calling proceed.  */

void
proceed (CORE_ADDR addr, enum target_signal siggnal, int step)
{
  struct regcache *regcache;
  struct gdbarch *gdbarch;
  struct thread_info *tp;
  CORE_ADDR pc;
  int oneproc = 0;
<<<<<<< HEAD
=======

  /* If we're stopped at a fork/vfork, follow the branch set by the
     "set follow-fork-mode" command; otherwise, we'll just proceed
     resuming the current thread.  */
  if (!follow_fork ())
    {
      /* The target for some reason decided not to resume.  */
      normal_stop ();
      return;
    }

  regcache = get_current_regcache ();
  gdbarch = get_regcache_arch (regcache);
  pc = regcache_read_pc (regcache);
>>>>>>> b2f2d10e

  if (step > 0)
    step_start_function = find_pc_function (pc);
  if (step < 0)
    stop_after_trap = 1;

  if (addr == (CORE_ADDR) -1)
    {
      if (pc == stop_pc && breakpoint_here_p (pc) 
	  && execution_direction != EXEC_REVERSE)
	/* There is a breakpoint at the address we will resume at,
	   step one instruction before inserting breakpoints so that
	   we do not stop right away (and report a second hit at this
	   breakpoint).

	   Note, we don't do this in reverse, because we won't
	   actually be executing the breakpoint insn anyway.
	   We'll be (un-)executing the previous instruction.  */

	oneproc = 1;
      else if (gdbarch_single_step_through_delay_p (gdbarch)
	       && gdbarch_single_step_through_delay (gdbarch,
						     get_current_frame ()))
	/* We stepped onto an instruction that needs to be stepped
	   again before re-inserting the breakpoint, do so.  */
	oneproc = 1;
    }
  else
    {
      regcache_write_pc (regcache, addr);
    }

  if (debug_infrun)
    fprintf_unfiltered (gdb_stdlog,
			"infrun: proceed (addr=0x%s, signal=%d, step=%d)\n",
			paddr_nz (addr), siggnal, step);

  if (non_stop)
    /* In non-stop, each thread is handled individually.  The context
       must already be set to the right thread here.  */
    ;
  else
    {
      /* In a multi-threaded task we may select another thread and
	 then continue or step.

	 But if the old thread was stopped at a breakpoint, it will
	 immediately cause another breakpoint stop without any
	 execution (i.e. it will report a breakpoint hit incorrectly).
	 So we must step over it first.

	 prepare_to_proceed checks the current thread against the
	 thread that reported the most recent event.  If a step-over
	 is required it returns TRUE and sets the current thread to
	 the old thread. */
      if (prepare_to_proceed (step))
	oneproc = 1;
    }

  /* prepare_to_proceed may change the current thread.  */
  tp = inferior_thread ();

  if (oneproc)
    {
      tp->trap_expected = 1;
      /* If displaced stepping is enabled, we can step over the
	 breakpoint without hitting it, so leave all breakpoints
	 inserted.  Otherwise we need to disable all breakpoints, step
	 one instruction, and then re-add them when that step is
	 finished.  */
      if (!use_displaced_stepping (gdbarch))
	remove_breakpoints ();
    }

  /* We can insert breakpoints if we're not trying to step over one,
     or if we are stepping over one but we're using displaced stepping
     to do so.  */
  if (! tp->trap_expected || use_displaced_stepping (gdbarch))
    insert_breakpoints ();

  if (!non_stop)
    {
      /* Pass the last stop signal to the thread we're resuming,
	 irrespective of whether the current thread is the thread that
	 got the last event or not.  This was historically GDB's
	 behaviour before keeping a stop_signal per thread.  */

      struct thread_info *last_thread;
      ptid_t last_ptid;
      struct target_waitstatus last_status;

      get_last_target_status (&last_ptid, &last_status);
      if (!ptid_equal (inferior_ptid, last_ptid)
	  && !ptid_equal (last_ptid, null_ptid)
	  && !ptid_equal (last_ptid, minus_one_ptid))
	{
	  last_thread = find_thread_ptid (last_ptid);
	  if (last_thread)
	    {
	      tp->stop_signal = last_thread->stop_signal;
	      last_thread->stop_signal = TARGET_SIGNAL_0;
	    }
	}
    }

  if (siggnal != TARGET_SIGNAL_DEFAULT)
    tp->stop_signal = siggnal;
  /* If this signal should not be seen by program,
     give it zero.  Used for debugging signals.  */
  else if (!signal_program[tp->stop_signal])
    tp->stop_signal = TARGET_SIGNAL_0;

  annotate_starting ();

  /* Make sure that output from GDB appears before output from the
     inferior.  */
  gdb_flush (gdb_stdout);

  /* Refresh prev_pc value just prior to resuming.  This used to be
     done in stop_stepping, however, setting prev_pc there did not handle
     scenarios such as inferior function calls or returning from
     a function via the return command.  In those cases, the prev_pc
     value was not set properly for subsequent commands.  The prev_pc value 
     is used to initialize the starting line number in the ecs.  With an 
     invalid value, the gdb next command ends up stopping at the position
     represented by the next line table entry past our start position.
     On platforms that generate one line table entry per line, this
     is not a problem.  However, on the ia64, the compiler generates
     extraneous line table entries that do not increase the line number.
     When we issue the gdb next command on the ia64 after an inferior call
     or a return command, we often end up a few instructions forward, still 
     within the original line we started.

     An attempt was made to have init_execution_control_state () refresh
     the prev_pc value before calculating the line number.  This approach
     did not work because on platforms that use ptrace, the pc register
     cannot be read unless the inferior is stopped.  At that point, we
     are not guaranteed the inferior is stopped and so the regcache_read_pc ()
     call can fail.  Setting the prev_pc value here ensures the value is 
     updated correctly when the inferior is stopped.  */
  tp->prev_pc = regcache_read_pc (get_current_regcache ());

  /* Fill in with reasonable starting values.  */
  init_thread_stepping_state (tp);

  /* Reset to normal state.  */
  init_infwait_state ();

  /* Resume inferior.  */
  resume (oneproc || step || bpstat_should_step (), tp->stop_signal);

  /* Wait for it to stop (if not standalone)
     and in any case decode why it stopped, and act accordingly.  */
  /* Do this only if we are not using the event loop, or if the target
     does not support asynchronous execution. */
  if (!target_can_async_p ())
    {
      wait_for_inferior (0);
      normal_stop ();
    }
}


/* Start remote-debugging of a machine over a serial link.  */

void
start_remote (int from_tty)
{
  struct inferior *inferior;
  init_wait_for_inferior ();

  inferior = current_inferior ();
  inferior->stop_soon = STOP_QUIETLY_REMOTE;

  /* Always go on waiting for the target, regardless of the mode. */
  /* FIXME: cagney/1999-09-23: At present it isn't possible to
     indicate to wait_for_inferior that a target should timeout if
     nothing is returned (instead of just blocking).  Because of this,
     targets expecting an immediate response need to, internally, set
     things up so that the target_wait() is forced to eventually
     timeout. */
  /* FIXME: cagney/1999-09-24: It isn't possible for target_open() to
     differentiate to its caller what the state of the target is after
     the initial open has been performed.  Here we're assuming that
     the target has stopped.  It should be possible to eventually have
     target_open() return to the caller an indication that the target
     is currently running and GDB state should be set to the same as
     for an async run. */
  wait_for_inferior (0);

  /* Now that the inferior has stopped, do any bookkeeping like
     loading shared libraries.  We want to do this before normal_stop,
     so that the displayed frame is up to date.  */
  post_create_inferior (&current_target, from_tty);

  normal_stop ();
}

/* Initialize static vars when a new inferior begins.  */

void
init_wait_for_inferior (void)
{
  /* These are meaningless until the first time through wait_for_inferior.  */

  breakpoint_init_inferior (inf_starting);

  clear_proceed_status ();

  stepping_past_singlestep_breakpoint = 0;
  deferred_step_ptid = null_ptid;

  target_last_wait_ptid = minus_one_ptid;

  previous_inferior_ptid = null_ptid;
  init_infwait_state ();

  displaced_step_clear ();

  /* Discard any skipped inlined frames.  */
  clear_inline_frame_state (minus_one_ptid);
}


/* This enum encodes possible reasons for doing a target_wait, so that
   wfi can call target_wait in one place.  (Ultimately the call will be
   moved out of the infinite loop entirely.) */

enum infwait_states
{
  infwait_normal_state,
  infwait_thread_hop_state,
  infwait_step_watch_state,
  infwait_nonstep_watch_state
};

/* Why did the inferior stop? Used to print the appropriate messages
   to the interface from within handle_inferior_event(). */
enum inferior_stop_reason
{
  /* Step, next, nexti, stepi finished. */
  END_STEPPING_RANGE,
  /* Inferior terminated by signal. */
  SIGNAL_EXITED,
  /* Inferior exited. */
  EXITED,
  /* Inferior received signal, and user asked to be notified. */
  SIGNAL_RECEIVED,
  /* Reverse execution -- target ran out of history info.  */
  NO_HISTORY
};

/* The PTID we'll do a target_wait on.*/
ptid_t waiton_ptid;

/* Current inferior wait state.  */
enum infwait_states infwait_state;

/* Data to be passed around while handling an event.  This data is
   discarded between events.  */
struct execution_control_state
{
  ptid_t ptid;
  /* The thread that got the event, if this was a thread event; NULL
     otherwise.  */
  struct thread_info *event_thread;

  struct target_waitstatus ws;
  int random_signal;
  CORE_ADDR stop_func_start;
  CORE_ADDR stop_func_end;
  char *stop_func_name;
  int new_thread_event;
  int wait_some_more;
};

static void init_execution_control_state (struct execution_control_state *ecs);

void handle_inferior_event (struct execution_control_state *ecs);

static void handle_step_into_function (struct gdbarch *gdbarch,
				       struct execution_control_state *ecs);
static void handle_step_into_function_backward (struct gdbarch *gdbarch,
						struct execution_control_state *ecs);
static void insert_step_resume_breakpoint_at_frame (struct frame_info *step_frame);
static void insert_step_resume_breakpoint_at_caller (struct frame_info *);
static void insert_step_resume_breakpoint_at_sal (struct symtab_and_line sr_sal,
						  struct frame_id sr_id);
static void insert_longjmp_resume_breakpoint (CORE_ADDR);

static void stop_stepping (struct execution_control_state *ecs);
static void prepare_to_wait (struct execution_control_state *ecs);
static void keep_going (struct execution_control_state *ecs);
static void print_stop_reason (enum inferior_stop_reason stop_reason,
			       int stop_info);

/* Callback for iterate over threads.  If the thread is stopped, but
   the user/frontend doesn't know about that yet, go through
   normal_stop, as if the thread had just stopped now.  ARG points at
   a ptid.  If PTID is MINUS_ONE_PTID, applies to all threads.  If
   ptid_is_pid(PTID) is true, applies to all threads of the process
   pointed at by PTID.  Otherwise, apply only to the thread pointed by
   PTID.  */

static int
infrun_thread_stop_requested_callback (struct thread_info *info, void *arg)
{
  ptid_t ptid = * (ptid_t *) arg;

  if ((ptid_equal (info->ptid, ptid)
       || ptid_equal (minus_one_ptid, ptid)
       || (ptid_is_pid (ptid)
	   && ptid_get_pid (ptid) == ptid_get_pid (info->ptid)))
      && is_running (info->ptid)
      && !is_executing (info->ptid))
    {
      struct cleanup *old_chain;
      struct execution_control_state ecss;
      struct execution_control_state *ecs = &ecss;

      memset (ecs, 0, sizeof (*ecs));

      old_chain = make_cleanup_restore_current_thread ();

      switch_to_thread (info->ptid);

      /* Go through handle_inferior_event/normal_stop, so we always
	 have consistent output as if the stop event had been
	 reported.  */
      ecs->ptid = info->ptid;
      ecs->event_thread = find_thread_ptid (info->ptid);
      ecs->ws.kind = TARGET_WAITKIND_STOPPED;
      ecs->ws.value.sig = TARGET_SIGNAL_0;

      handle_inferior_event (ecs);

      if (!ecs->wait_some_more)
	{
	  struct thread_info *tp;

	  normal_stop ();

	  /* Finish off the continuations.  The continations
	     themselves are responsible for realising the thread
	     didn't finish what it was supposed to do.  */
	  tp = inferior_thread ();
	  do_all_intermediate_continuations_thread (tp);
	  do_all_continuations_thread (tp);
	}

      do_cleanups (old_chain);
    }

  return 0;
}

/* This function is attached as a "thread_stop_requested" observer.
   Cleanup local state that assumed the PTID was to be resumed, and
   report the stop to the frontend.  */

static void
infrun_thread_stop_requested (ptid_t ptid)
{
  struct displaced_step_request *it, *next, *prev = NULL;

  /* PTID was requested to stop.  Remove it from the displaced
     stepping queue, so we don't try to resume it automatically.  */
  for (it = displaced_step_request_queue; it; it = next)
    {
      next = it->next;

      if (ptid_equal (it->ptid, ptid)
	  || ptid_equal (minus_one_ptid, ptid)
	  || (ptid_is_pid (ptid)
	      && ptid_get_pid (ptid) == ptid_get_pid (it->ptid)))
	{
	  if (displaced_step_request_queue == it)
	    displaced_step_request_queue = it->next;
	  else
	    prev->next = it->next;

	  xfree (it);
	}
      else
	prev = it;
    }

  iterate_over_threads (infrun_thread_stop_requested_callback, &ptid);
}

static void
infrun_thread_thread_exit (struct thread_info *tp, int silent)
{
  if (ptid_equal (target_last_wait_ptid, tp->ptid))
    nullify_last_target_wait_ptid ();
}

/* Callback for iterate_over_threads.  */

static int
delete_step_resume_breakpoint_callback (struct thread_info *info, void *data)
{
  if (is_exited (info->ptid))
    return 0;

  delete_step_resume_breakpoint (info);
  return 0;
}

/* In all-stop, delete the step resume breakpoint of any thread that
   had one.  In non-stop, delete the step resume breakpoint of the
   thread that just stopped.  */

static void
delete_step_thread_step_resume_breakpoint (void)
{
  if (!target_has_execution
      || ptid_equal (inferior_ptid, null_ptid))
    /* If the inferior has exited, we have already deleted the step
       resume breakpoints out of GDB's lists.  */
    return;

  if (non_stop)
    {
      /* If in non-stop mode, only delete the step-resume or
	 longjmp-resume breakpoint of the thread that just stopped
	 stepping.  */
      struct thread_info *tp = inferior_thread ();
      delete_step_resume_breakpoint (tp);
    }
  else
    /* In all-stop mode, delete all step-resume and longjmp-resume
       breakpoints of any thread that had them.  */
    iterate_over_threads (delete_step_resume_breakpoint_callback, NULL);
}

/* A cleanup wrapper. */

static void
delete_step_thread_step_resume_breakpoint_cleanup (void *arg)
{
  delete_step_thread_step_resume_breakpoint ();
}

/* Pretty print the results of target_wait, for debugging purposes.  */

static void
print_target_wait_results (ptid_t waiton_ptid, ptid_t result_ptid,
			   const struct target_waitstatus *ws)
{
  char *status_string = target_waitstatus_to_string (ws);
  struct ui_file *tmp_stream = mem_fileopen ();
  char *text;
  long len;

  /* The text is split over several lines because it was getting too long.
     Call fprintf_unfiltered (gdb_stdlog) once so that the text is still
     output as a unit; we want only one timestamp printed if debug_timestamp
     is set.  */

  fprintf_unfiltered (tmp_stream,
		      "infrun: target_wait (%d", PIDGET (waiton_ptid));
  if (PIDGET (waiton_ptid) != -1)
    fprintf_unfiltered (tmp_stream,
			" [%s]", target_pid_to_str (waiton_ptid));
  fprintf_unfiltered (tmp_stream, ", status) =\n");
  fprintf_unfiltered (tmp_stream,
		      "infrun:   %d [%s],\n",
		      PIDGET (result_ptid), target_pid_to_str (result_ptid));
  fprintf_unfiltered (tmp_stream,
		      "infrun:   %s\n",
		      status_string);

  text = ui_file_xstrdup (tmp_stream, &len);

  /* This uses %s in part to handle %'s in the text, but also to avoid
     a gcc error: the format attribute requires a string literal.  */
  fprintf_unfiltered (gdb_stdlog, "%s", text);

  xfree (status_string);
  xfree (text);
  ui_file_delete (tmp_stream);
}

/* Wait for control to return from inferior to debugger.

   If TREAT_EXEC_AS_SIGTRAP is non-zero, then handle EXEC signals
   as if they were SIGTRAP signals.  This can be useful during
   the startup sequence on some targets such as HP/UX, where
   we receive an EXEC event instead of the expected SIGTRAP.

   If inferior gets a signal, we may decide to start it up again
   instead of returning.  That is why there is a loop in this function.
   When this function actually returns it means the inferior
   should be left stopped and GDB should read more commands.  */

void
wait_for_inferior (int treat_exec_as_sigtrap)
{
  struct cleanup *old_cleanups;
  struct execution_control_state ecss;
  struct execution_control_state *ecs;

  if (debug_infrun)
    fprintf_unfiltered
      (gdb_stdlog, "infrun: wait_for_inferior (treat_exec_as_sigtrap=%d)\n",
       treat_exec_as_sigtrap);

  old_cleanups =
    make_cleanup (delete_step_thread_step_resume_breakpoint_cleanup, NULL);

  ecs = &ecss;
  memset (ecs, 0, sizeof (*ecs));

  overlay_cache_invalid = 1;

  /* We'll update this if & when we switch to a new thread.  */
  previous_inferior_ptid = inferior_ptid;

  /* We have to invalidate the registers BEFORE calling target_wait
     because they can be loaded from the target while in target_wait.
     This makes remote debugging a bit more efficient for those
     targets that provide critical registers as part of their normal
     status mechanism. */

  registers_changed ();

  while (1)
    {
      struct cleanup *old_chain;

      if (deprecated_target_wait_hook)
	ecs->ptid = deprecated_target_wait_hook (waiton_ptid, &ecs->ws, 0);
      else
	ecs->ptid = target_wait (waiton_ptid, &ecs->ws, 0);

      if (debug_infrun)
	print_target_wait_results (waiton_ptid, ecs->ptid, &ecs->ws);

      if (treat_exec_as_sigtrap && ecs->ws.kind == TARGET_WAITKIND_EXECD)
        {
          xfree (ecs->ws.value.execd_pathname);
          ecs->ws.kind = TARGET_WAITKIND_STOPPED;
          ecs->ws.value.sig = TARGET_SIGNAL_TRAP;
        }

      /* If an error happens while handling the event, propagate GDB's
	 knowledge of the executing state to the frontend/user running
	 state.  */
      old_chain = make_cleanup (finish_thread_state_cleanup, &minus_one_ptid);

      /* Now figure out what to do with the result of the result.  */
      handle_inferior_event (ecs);

      /* No error, don't finish the state yet.  */
      discard_cleanups (old_chain);

      if (!ecs->wait_some_more)
	break;
    }

  do_cleanups (old_cleanups);
}

/* Asynchronous version of wait_for_inferior. It is called by the
   event loop whenever a change of state is detected on the file
   descriptor corresponding to the target. It can be called more than
   once to complete a single execution command. In such cases we need
   to keep the state in a global variable ECSS. If it is the last time
   that this function is called for a single execution command, then
   report to the user that the inferior has stopped, and do the
   necessary cleanups. */

void
fetch_inferior_event (void *client_data)
{
  struct execution_control_state ecss;
  struct execution_control_state *ecs = &ecss;
  struct cleanup *old_chain = make_cleanup (null_cleanup, NULL);
  struct cleanup *ts_old_chain;
  int was_sync = sync_execution;

  memset (ecs, 0, sizeof (*ecs));

  overlay_cache_invalid = 1;

  /* We can only rely on wait_for_more being correct before handling
     the event in all-stop, but previous_inferior_ptid isn't used in
     non-stop.  */
  if (!ecs->wait_some_more)
    /* We'll update this if & when we switch to a new thread.  */
    previous_inferior_ptid = inferior_ptid;

  if (non_stop)
    /* In non-stop mode, the user/frontend should not notice a thread
       switch due to internal events.  Make sure we reverse to the
       user selected thread and frame after handling the event and
       running any breakpoint commands.  */
    make_cleanup_restore_current_thread ();

  /* We have to invalidate the registers BEFORE calling target_wait
     because they can be loaded from the target while in target_wait.
     This makes remote debugging a bit more efficient for those
     targets that provide critical registers as part of their normal
     status mechanism. */

  registers_changed ();

  if (deprecated_target_wait_hook)
    ecs->ptid =
      deprecated_target_wait_hook (waiton_ptid, &ecs->ws, TARGET_WNOHANG);
  else
    ecs->ptid = target_wait (waiton_ptid, &ecs->ws, TARGET_WNOHANG);

  if (debug_infrun)
    print_target_wait_results (waiton_ptid, ecs->ptid, &ecs->ws);

  if (non_stop
      && ecs->ws.kind != TARGET_WAITKIND_IGNORE
      && ecs->ws.kind != TARGET_WAITKIND_EXITED
      && ecs->ws.kind != TARGET_WAITKIND_SIGNALLED)
    /* In non-stop mode, each thread is handled individually.  Switch
       early, so the global state is set correctly for this
       thread.  */
    context_switch (ecs->ptid);

  /* If an error happens while handling the event, propagate GDB's
     knowledge of the executing state to the frontend/user running
     state.  */
  if (!non_stop)
    ts_old_chain = make_cleanup (finish_thread_state_cleanup, &minus_one_ptid);
  else
    ts_old_chain = make_cleanup (finish_thread_state_cleanup, &ecs->ptid);

  /* Now figure out what to do with the result of the result.  */
  handle_inferior_event (ecs);

  if (!ecs->wait_some_more)
    {
      struct inferior *inf = find_inferior_pid (ptid_get_pid (ecs->ptid));

      delete_step_thread_step_resume_breakpoint ();

      /* We may not find an inferior if this was a process exit.  */
      if (inf == NULL || inf->stop_soon == NO_STOP_QUIETLY)
	normal_stop ();

      if (target_has_execution
	  && ecs->ws.kind != TARGET_WAITKIND_EXITED
	  && ecs->ws.kind != TARGET_WAITKIND_SIGNALLED
	  && ecs->event_thread->step_multi
	  && ecs->event_thread->stop_step)
	inferior_event_handler (INF_EXEC_CONTINUE, NULL);
      else
	inferior_event_handler (INF_EXEC_COMPLETE, NULL);
    }

  /* No error, don't finish the thread states yet.  */
  discard_cleanups (ts_old_chain);

  /* Revert thread and frame.  */
  do_cleanups (old_chain);

  /* If the inferior was in sync execution mode, and now isn't,
     restore the prompt.  */
  if (was_sync && !sync_execution)
    display_gdb_prompt (0);
}

/* Record the frame and location we're currently stepping through.  */
void
set_step_info (struct frame_info *frame, struct symtab_and_line sal)
{
  struct thread_info *tp = inferior_thread ();

  tp->step_frame_id = get_frame_id (frame);
  tp->step_stack_frame_id = get_stack_frame_id (frame);

  tp->current_symtab = sal.symtab;
  tp->current_line = sal.line;
}

/* Prepare an execution control state for looping through a
   wait_for_inferior-type loop.  */

static void
init_execution_control_state (struct execution_control_state *ecs)
{
  ecs->random_signal = 0;
}

/* Clear context switchable stepping state.  */

void
init_thread_stepping_state (struct thread_info *tss)
{
  tss->stepping_over_breakpoint = 0;
  tss->step_after_step_resume_breakpoint = 0;
  tss->stepping_through_solib_after_catch = 0;
  tss->stepping_through_solib_catchpoints = NULL;
}

/* Return the cached copy of the last pid/waitstatus returned by
   target_wait()/deprecated_target_wait_hook().  The data is actually
   cached by handle_inferior_event(), which gets called immediately
   after target_wait()/deprecated_target_wait_hook().  */

void
get_last_target_status (ptid_t *ptidp, struct target_waitstatus *status)
{
  *ptidp = target_last_wait_ptid;
  *status = target_last_waitstatus;
}

void
nullify_last_target_wait_ptid (void)
{
  target_last_wait_ptid = minus_one_ptid;
}

/* Switch thread contexts.  */

static void
context_switch (ptid_t ptid)
{
  if (debug_infrun)
    {
      fprintf_unfiltered (gdb_stdlog, "infrun: Switching context from %s ",
			  target_pid_to_str (inferior_ptid));
      fprintf_unfiltered (gdb_stdlog, "to %s\n",
			  target_pid_to_str (ptid));
    }

  switch_to_thread (ptid);
}

static void
adjust_pc_after_break (struct execution_control_state *ecs)
{
  struct regcache *regcache;
  struct gdbarch *gdbarch;
  CORE_ADDR breakpoint_pc;

  /* If we've hit a breakpoint, we'll normally be stopped with SIGTRAP.  If
     we aren't, just return.

     We assume that waitkinds other than TARGET_WAITKIND_STOPPED are not
     affected by gdbarch_decr_pc_after_break.  Other waitkinds which are
     implemented by software breakpoints should be handled through the normal
     breakpoint layer.

     NOTE drow/2004-01-31: On some targets, breakpoints may generate
     different signals (SIGILL or SIGEMT for instance), but it is less
     clear where the PC is pointing afterwards.  It may not match
     gdbarch_decr_pc_after_break.  I don't know any specific target that
     generates these signals at breakpoints (the code has been in GDB since at
     least 1992) so I can not guess how to handle them here.

     In earlier versions of GDB, a target with 
     gdbarch_have_nonsteppable_watchpoint would have the PC after hitting a
     watchpoint affected by gdbarch_decr_pc_after_break.  I haven't found any
     target with both of these set in GDB history, and it seems unlikely to be
     correct, so gdbarch_have_nonsteppable_watchpoint is not checked here.  */

  if (ecs->ws.kind != TARGET_WAITKIND_STOPPED)
    return;

  if (ecs->ws.value.sig != TARGET_SIGNAL_TRAP)
    return;

  /* In reverse execution, when a breakpoint is hit, the instruction
     under it has already been de-executed.  The reported PC always
     points at the breakpoint address, so adjusting it further would
     be wrong.  E.g., consider this case on a decr_pc_after_break == 1
     architecture:

       B1         0x08000000 :   INSN1
       B2         0x08000001 :   INSN2
		  0x08000002 :   INSN3
	    PC -> 0x08000003 :   INSN4

     Say you're stopped at 0x08000003 as above.  Reverse continuing
     from that point should hit B2 as below.  Reading the PC when the
     SIGTRAP is reported should read 0x08000001 and INSN2 should have
     been de-executed already.

       B1         0x08000000 :   INSN1
       B2   PC -> 0x08000001 :   INSN2
		  0x08000002 :   INSN3
		  0x08000003 :   INSN4

     We can't apply the same logic as for forward execution, because
     we would wrongly adjust the PC to 0x08000000, since there's a
     breakpoint at PC - 1.  We'd then report a hit on B1, although
     INSN1 hadn't been de-executed yet.  Doing nothing is the correct
     behaviour.  */
  if (execution_direction == EXEC_REVERSE)
    return;

  /* If this target does not decrement the PC after breakpoints, then
     we have nothing to do.  */
  regcache = get_thread_regcache (ecs->ptid);
  gdbarch = get_regcache_arch (regcache);
  if (gdbarch_decr_pc_after_break (gdbarch) == 0)
    return;

  /* Find the location where (if we've hit a breakpoint) the
     breakpoint would be.  */
  breakpoint_pc = regcache_read_pc (regcache)
		  - gdbarch_decr_pc_after_break (gdbarch);

  /* Check whether there actually is a software breakpoint inserted at
     that location.

     If in non-stop mode, a race condition is possible where we've
     removed a breakpoint, but stop events for that breakpoint were
     already queued and arrive later.  To suppress those spurious
     SIGTRAPs, we keep a list of such breakpoint locations for a bit,
     and retire them after a number of stop events are reported.  */
  if (software_breakpoint_inserted_here_p (breakpoint_pc)
      || (non_stop && moribund_breakpoint_here_p (breakpoint_pc)))
    {
      struct cleanup *old_cleanups = NULL;
      if (RECORD_IS_USED)
	old_cleanups = record_gdb_operation_disable_set ();

      /* When using hardware single-step, a SIGTRAP is reported for both
	 a completed single-step and a software breakpoint.  Need to
	 differentiate between the two, as the latter needs adjusting
	 but the former does not.

	 The SIGTRAP can be due to a completed hardware single-step only if 
	  - we didn't insert software single-step breakpoints
	  - the thread to be examined is still the current thread
	  - this thread is currently being stepped

	 If any of these events did not occur, we must have stopped due
	 to hitting a software breakpoint, and have to back up to the
	 breakpoint address.

	 As a special case, we could have hardware single-stepped a
	 software breakpoint.  In this case (prev_pc == breakpoint_pc),
	 we also need to back up to the breakpoint address.  */

      if (singlestep_breakpoints_inserted_p
	  || !ptid_equal (ecs->ptid, inferior_ptid)
	  || !currently_stepping (ecs->event_thread)
	  || ecs->event_thread->prev_pc == breakpoint_pc)
	regcache_write_pc (regcache, breakpoint_pc);

      if (RECORD_IS_USED)
	do_cleanups (old_cleanups);
    }
}

void
init_infwait_state (void)
{
  waiton_ptid = pid_to_ptid (-1);
  infwait_state = infwait_normal_state;
}

void
error_is_running (void)
{
  error (_("\
Cannot execute this command while the selected thread is running."));
}

void
ensure_not_running (void)
{
  if (is_running (inferior_ptid))
    error_is_running ();
}

static int
stepped_in_from (struct frame_info *frame, struct frame_id step_frame_id)
{
  for (frame = get_prev_frame (frame);
       frame != NULL;
       frame = get_prev_frame (frame))
    {
      if (frame_id_eq (get_frame_id (frame), step_frame_id))
	return 1;
      if (get_frame_type (frame) != INLINE_FRAME)
	break;
    }

  return 0;
}

/* Given an execution control state that has been freshly filled in
   by an event from the inferior, figure out what it means and take
   appropriate action.  */

void
handle_inferior_event (struct execution_control_state *ecs)
{
  struct frame_info *frame;
  struct gdbarch *gdbarch;
  int sw_single_step_trap_p = 0;
  int stopped_by_watchpoint;
  int stepped_after_stopped_by_watchpoint = 0;
  struct symtab_and_line stop_pc_sal;
  enum stop_kind stop_soon;

  if (ecs->ws.kind != TARGET_WAITKIND_EXITED
      && ecs->ws.kind != TARGET_WAITKIND_SIGNALLED
      && ecs->ws.kind != TARGET_WAITKIND_IGNORE)
    {
      struct inferior *inf = find_inferior_pid (ptid_get_pid (ecs->ptid));
      gdb_assert (inf);
      stop_soon = inf->stop_soon;
    }
  else
    stop_soon = NO_STOP_QUIETLY;

  /* Cache the last pid/waitstatus. */
  target_last_wait_ptid = ecs->ptid;
  target_last_waitstatus = ecs->ws;

  /* Always clear state belonging to the previous time we stopped.  */
  stop_stack_dummy = 0;

  /* If it's a new process, add it to the thread database */

  ecs->new_thread_event = (!ptid_equal (ecs->ptid, inferior_ptid)
			   && !ptid_equal (ecs->ptid, minus_one_ptid)
			   && !in_thread_list (ecs->ptid));

  if (ecs->ws.kind != TARGET_WAITKIND_EXITED
      && ecs->ws.kind != TARGET_WAITKIND_SIGNALLED && ecs->new_thread_event)
    add_thread (ecs->ptid);

  ecs->event_thread = find_thread_ptid (ecs->ptid);

  /* Dependent on valid ECS->EVENT_THREAD.  */
  adjust_pc_after_break (ecs);

  /* Dependent on the current PC value modified by adjust_pc_after_break.  */
  reinit_frame_cache ();

  if (ecs->ws.kind != TARGET_WAITKIND_IGNORE)
    {
      breakpoint_retire_moribund ();

      /* Mark the non-executing threads accordingly.  In all-stop, all
	 threads of all processes are stopped when we get any event
	 reported.  In non-stop mode, only the event thread stops.  If
	 we're handling a process exit in non-stop mode, there's
	 nothing to do, as threads of the dead process are gone, and
	 threads of any other process were left running.  */
      if (!non_stop)
	set_executing (minus_one_ptid, 0);
      else if (ecs->ws.kind != TARGET_WAITKIND_SIGNALLED
	       && ecs->ws.kind != TARGET_WAITKIND_EXITED)
	set_executing (inferior_ptid, 0);
    }

  switch (infwait_state)
    {
    case infwait_thread_hop_state:
      if (debug_infrun)
        fprintf_unfiltered (gdb_stdlog, "infrun: infwait_thread_hop_state\n");
      /* Cancel the waiton_ptid. */
      waiton_ptid = pid_to_ptid (-1);
      break;

    case infwait_normal_state:
      if (debug_infrun)
        fprintf_unfiltered (gdb_stdlog, "infrun: infwait_normal_state\n");
      break;

    case infwait_step_watch_state:
      if (debug_infrun)
        fprintf_unfiltered (gdb_stdlog,
			    "infrun: infwait_step_watch_state\n");

      stepped_after_stopped_by_watchpoint = 1;
      break;

    case infwait_nonstep_watch_state:
      if (debug_infrun)
        fprintf_unfiltered (gdb_stdlog,
			    "infrun: infwait_nonstep_watch_state\n");
      insert_breakpoints ();

      /* FIXME-maybe: is this cleaner than setting a flag?  Does it
         handle things like signals arriving and other things happening
         in combination correctly?  */
      stepped_after_stopped_by_watchpoint = 1;
      break;

    default:
      internal_error (__FILE__, __LINE__, _("bad switch"));
    }
  infwait_state = infwait_normal_state;

  switch (ecs->ws.kind)
    {
    case TARGET_WAITKIND_LOADED:
      if (debug_infrun)
        fprintf_unfiltered (gdb_stdlog, "infrun: TARGET_WAITKIND_LOADED\n");
      /* Ignore gracefully during startup of the inferior, as it might
         be the shell which has just loaded some objects, otherwise
         add the symbols for the newly loaded objects.  Also ignore at
         the beginning of an attach or remote session; we will query
         the full list of libraries once the connection is
         established.  */
      if (stop_soon == NO_STOP_QUIETLY)
	{
	  /* Check for any newly added shared libraries if we're
	     supposed to be adding them automatically.  Switch
	     terminal for any messages produced by
	     breakpoint_re_set.  */
	  target_terminal_ours_for_output ();
	  /* NOTE: cagney/2003-11-25: Make certain that the target
	     stack's section table is kept up-to-date.  Architectures,
	     (e.g., PPC64), use the section table to perform
	     operations such as address => section name and hence
	     require the table to contain all sections (including
	     those found in shared libraries).  */
#ifdef SOLIB_ADD
	  SOLIB_ADD (NULL, 0, &current_target, auto_solib_add);
#else
	  solib_add (NULL, 0, &current_target, auto_solib_add);
#endif
	  target_terminal_inferior ();

	  /* If requested, stop when the dynamic linker notifies
	     gdb of events.  This allows the user to get control
	     and place breakpoints in initializer routines for
	     dynamically loaded objects (among other things).  */
	  if (stop_on_solib_events)
	    {
	      stop_stepping (ecs);
	      return;
	    }

	  /* NOTE drow/2007-05-11: This might be a good place to check
	     for "catch load".  */
	}

      /* If we are skipping through a shell, or through shared library
	 loading that we aren't interested in, resume the program.  If
	 we're running the program normally, also resume.  But stop if
	 we're attaching or setting up a remote connection.  */
      if (stop_soon == STOP_QUIETLY || stop_soon == NO_STOP_QUIETLY)
	{
	  /* Loading of shared libraries might have changed breakpoint
	     addresses.  Make sure new breakpoints are inserted.  */
	  if (stop_soon == NO_STOP_QUIETLY
	      && !breakpoints_always_inserted_mode ())
	    insert_breakpoints ();
	  resume (0, TARGET_SIGNAL_0);
	  prepare_to_wait (ecs);
	  return;
	}

      break;

    case TARGET_WAITKIND_SPURIOUS:
      if (debug_infrun)
        fprintf_unfiltered (gdb_stdlog, "infrun: TARGET_WAITKIND_SPURIOUS\n");
      resume (0, TARGET_SIGNAL_0);
      prepare_to_wait (ecs);
      return;

    case TARGET_WAITKIND_EXITED:
      if (debug_infrun)
        fprintf_unfiltered (gdb_stdlog, "infrun: TARGET_WAITKIND_EXITED\n");
      inferior_ptid = ecs->ptid;
      target_terminal_ours ();	/* Must do this before mourn anyway */
      print_stop_reason (EXITED, ecs->ws.value.integer);

      /* Record the exit code in the convenience variable $_exitcode, so
         that the user can inspect this again later.  */
      set_internalvar_integer (lookup_internalvar ("_exitcode"),
			       (LONGEST) ecs->ws.value.integer);
      gdb_flush (gdb_stdout);
      target_mourn_inferior ();
      singlestep_breakpoints_inserted_p = 0;
      stop_print_frame = 0;
      stop_stepping (ecs);
      return;

    case TARGET_WAITKIND_SIGNALLED:
      if (debug_infrun)
        fprintf_unfiltered (gdb_stdlog, "infrun: TARGET_WAITKIND_SIGNALLED\n");
      inferior_ptid = ecs->ptid;
      stop_print_frame = 0;
      target_terminal_ours ();	/* Must do this before mourn anyway */

      /* Note: By definition of TARGET_WAITKIND_SIGNALLED, we shouldn't
         reach here unless the inferior is dead.  However, for years
         target_kill() was called here, which hints that fatal signals aren't
         really fatal on some systems.  If that's true, then some changes
         may be needed. */
      target_mourn_inferior ();

      print_stop_reason (SIGNAL_EXITED, ecs->ws.value.sig);
      singlestep_breakpoints_inserted_p = 0;
      stop_stepping (ecs);
      return;

      /* The following are the only cases in which we keep going;
         the above cases end in a continue or goto. */
    case TARGET_WAITKIND_FORKED:
    case TARGET_WAITKIND_VFORKED:
      if (debug_infrun)
        fprintf_unfiltered (gdb_stdlog, "infrun: TARGET_WAITKIND_FORKED\n");

      if (!ptid_equal (ecs->ptid, inferior_ptid))
	{
	  context_switch (ecs->ptid);
	  reinit_frame_cache ();
	}

      /* Immediately detach breakpoints from the child before there's
	 any chance of letting the user delete breakpoints from the
	 breakpoint lists.  If we don't do this early, it's easy to
	 leave left over traps in the child, vis: "break foo; catch
	 fork; c; <fork>; del; c; <child calls foo>".  We only follow
	 the fork on the last `continue', and by that time the
	 breakpoint at "foo" is long gone from the breakpoint table.
	 If we vforked, then we don't need to unpatch here, since both
	 parent and child are sharing the same memory pages; we'll
	 need to unpatch at follow/detach time instead to be certain
	 that new breakpoints added between catchpoint hit time and
	 vfork follow are detached.  */
      if (ecs->ws.kind != TARGET_WAITKIND_VFORKED)
	{
	  int child_pid = ptid_get_pid (ecs->ws.value.related_pid);

	  /* This won't actually modify the breakpoint list, but will
	     physically remove the breakpoints from the child.  */
	  detach_breakpoints (child_pid);
	}

      /* In case the event is caught by a catchpoint, remember that
	 the event is to be followed at the next resume of the thread,
	 and not immediately.  */
      ecs->event_thread->pending_follow = ecs->ws;

      stop_pc = regcache_read_pc (get_thread_regcache (ecs->ptid));

      ecs->event_thread->stop_bpstat = bpstat_stop_status (stop_pc, ecs->ptid);

      ecs->random_signal = !bpstat_explains_signal (ecs->event_thread->stop_bpstat);

      /* If no catchpoint triggered for this, then keep going.  */
      if (ecs->random_signal)
	{
	  int should_resume;

	  ecs->event_thread->stop_signal = TARGET_SIGNAL_0;

	  should_resume = follow_fork ();

	  ecs->event_thread = inferior_thread ();
	  ecs->ptid = inferior_ptid;

	  if (should_resume)
	    keep_going (ecs);
	  else
	    stop_stepping (ecs);
	  return;
	}
      ecs->event_thread->stop_signal = TARGET_SIGNAL_TRAP;
      goto process_event_stop_test;

    case TARGET_WAITKIND_EXECD:
      if (debug_infrun)
        fprintf_unfiltered (gdb_stdlog, "infrun: TARGET_WAITKIND_EXECD\n");

      if (!ptid_equal (ecs->ptid, inferior_ptid))
	{
	  context_switch (ecs->ptid);
	  reinit_frame_cache ();
	}

      stop_pc = regcache_read_pc (get_thread_regcache (ecs->ptid));

      /* This causes the eventpoints and symbol table to be reset.
         Must do this now, before trying to determine whether to
         stop.  */
      follow_exec (inferior_ptid, ecs->ws.value.execd_pathname);

      ecs->event_thread->stop_bpstat = bpstat_stop_status (stop_pc, ecs->ptid);
      ecs->random_signal = !bpstat_explains_signal (ecs->event_thread->stop_bpstat);

      /* Note that this may be referenced from inside
	 bpstat_stop_status above, through inferior_has_execd.  */
      xfree (ecs->ws.value.execd_pathname);
      ecs->ws.value.execd_pathname = NULL;

      /* If no catchpoint triggered for this, then keep going.  */
      if (ecs->random_signal)
	{
	  ecs->event_thread->stop_signal = TARGET_SIGNAL_0;
	  keep_going (ecs);
	  return;
	}
      ecs->event_thread->stop_signal = TARGET_SIGNAL_TRAP;
      goto process_event_stop_test;

      /* Be careful not to try to gather much state about a thread
         that's in a syscall.  It's frequently a losing proposition.  */
    case TARGET_WAITKIND_SYSCALL_ENTRY:
      if (debug_infrun)
        fprintf_unfiltered (gdb_stdlog, "infrun: TARGET_WAITKIND_SYSCALL_ENTRY\n");
      resume (0, TARGET_SIGNAL_0);
      prepare_to_wait (ecs);
      return;

      /* Before examining the threads further, step this thread to
         get it entirely out of the syscall.  (We get notice of the
         event when the thread is just on the verge of exiting a
         syscall.  Stepping one instruction seems to get it back
         into user code.)  */
    case TARGET_WAITKIND_SYSCALL_RETURN:
      if (debug_infrun)
        fprintf_unfiltered (gdb_stdlog, "infrun: TARGET_WAITKIND_SYSCALL_RETURN\n");
      target_resume (ecs->ptid, 1, TARGET_SIGNAL_0);
      prepare_to_wait (ecs);
      return;

    case TARGET_WAITKIND_STOPPED:
      if (debug_infrun)
        fprintf_unfiltered (gdb_stdlog, "infrun: TARGET_WAITKIND_STOPPED\n");
      ecs->event_thread->stop_signal = ecs->ws.value.sig;
      break;

    case TARGET_WAITKIND_NO_HISTORY:
      /* Reverse execution: target ran out of history info.  */
      stop_pc = regcache_read_pc (get_thread_regcache (ecs->ptid));
      print_stop_reason (NO_HISTORY, 0);
      stop_stepping (ecs);
      return;

      /* We had an event in the inferior, but we are not interested
         in handling it at this level. The lower layers have already
         done what needs to be done, if anything.

         One of the possible circumstances for this is when the
         inferior produces output for the console. The inferior has
         not stopped, and we are ignoring the event.  Another possible
         circumstance is any event which the lower level knows will be
         reported multiple times without an intervening resume.  */
    case TARGET_WAITKIND_IGNORE:
      if (debug_infrun)
        fprintf_unfiltered (gdb_stdlog, "infrun: TARGET_WAITKIND_IGNORE\n");
      prepare_to_wait (ecs);
      return;
    }

  if (ecs->new_thread_event)
    {
      if (non_stop)
	/* Non-stop assumes that the target handles adding new threads
	   to the thread list.  */
	internal_error (__FILE__, __LINE__, "\
targets should add new threads to the thread list themselves in non-stop mode.");

      /* We may want to consider not doing a resume here in order to
	 give the user a chance to play with the new thread.  It might
	 be good to make that a user-settable option.  */

      /* At this point, all threads are stopped (happens automatically
	 in either the OS or the native code).  Therefore we need to
	 continue all threads in order to make progress.  */

      if (!ptid_equal (ecs->ptid, inferior_ptid))
	context_switch (ecs->ptid);
      target_resume (RESUME_ALL, 0, TARGET_SIGNAL_0);
      prepare_to_wait (ecs);
      return;
    }

  if (ecs->ws.kind == TARGET_WAITKIND_STOPPED)
    {
      /* Do we need to clean up the state of a thread that has
	 completed a displaced single-step?  (Doing so usually affects
	 the PC, so do it here, before we set stop_pc.)  */
      displaced_step_fixup (ecs->ptid, ecs->event_thread->stop_signal);

      /* If we either finished a single-step or hit a breakpoint, but
	 the user wanted this thread to be stopped, pretend we got a
	 SIG0 (generic unsignaled stop).  */

      if (ecs->event_thread->stop_requested
	  && ecs->event_thread->stop_signal == TARGET_SIGNAL_TRAP)
	ecs->event_thread->stop_signal = TARGET_SIGNAL_0;
    }

  stop_pc = regcache_read_pc (get_thread_regcache (ecs->ptid));

  if (debug_infrun)
    {
      fprintf_unfiltered (gdb_stdlog, "infrun: stop_pc = 0x%s\n",
                          paddr_nz (stop_pc));
      if (target_stopped_by_watchpoint ())
	{
          CORE_ADDR addr;
	  fprintf_unfiltered (gdb_stdlog, "infrun: stopped by watchpoint\n");

          if (target_stopped_data_address (&current_target, &addr))
            fprintf_unfiltered (gdb_stdlog,
                                "infrun: stopped data address = 0x%s\n",
                                paddr_nz (addr));
          else
            fprintf_unfiltered (gdb_stdlog,
                                "infrun: (no data address available)\n");
	}
    }

  if (stepping_past_singlestep_breakpoint)
    {
      gdb_assert (singlestep_breakpoints_inserted_p);
      gdb_assert (ptid_equal (singlestep_ptid, ecs->ptid));
      gdb_assert (!ptid_equal (singlestep_ptid, saved_singlestep_ptid));

      stepping_past_singlestep_breakpoint = 0;

      /* We've either finished single-stepping past the single-step
         breakpoint, or stopped for some other reason.  It would be nice if
         we could tell, but we can't reliably.  */
      if (ecs->event_thread->stop_signal == TARGET_SIGNAL_TRAP)
	{
	  if (debug_infrun)
	    fprintf_unfiltered (gdb_stdlog, "infrun: stepping_past_singlestep_breakpoint\n");
	  /* Pull the single step breakpoints out of the target.  */
	  remove_single_step_breakpoints ();
	  singlestep_breakpoints_inserted_p = 0;

	  ecs->random_signal = 0;

	  context_switch (saved_singlestep_ptid);
	  if (deprecated_context_hook)
	    deprecated_context_hook (pid_to_thread_id (ecs->ptid));

	  resume (1, TARGET_SIGNAL_0);
	  prepare_to_wait (ecs);
	  return;
	}
    }

  if (!ptid_equal (deferred_step_ptid, null_ptid))
    {
      /* In non-stop mode, there's never a deferred_step_ptid set.  */
      gdb_assert (!non_stop);

      /* If we stopped for some other reason than single-stepping, ignore
	 the fact that we were supposed to switch back.  */
      if (ecs->event_thread->stop_signal == TARGET_SIGNAL_TRAP)
	{
	  if (debug_infrun)
	    fprintf_unfiltered (gdb_stdlog,
				"infrun: handling deferred step\n");

	  /* Pull the single step breakpoints out of the target.  */
	  if (singlestep_breakpoints_inserted_p)
	    {
	      remove_single_step_breakpoints ();
	      singlestep_breakpoints_inserted_p = 0;
	    }

	  /* Note: We do not call context_switch at this point, as the
	     context is already set up for stepping the original thread.  */
	  switch_to_thread (deferred_step_ptid);
	  deferred_step_ptid = null_ptid;
	  /* Suppress spurious "Switching to ..." message.  */
	  previous_inferior_ptid = inferior_ptid;

	  resume (1, TARGET_SIGNAL_0);
	  prepare_to_wait (ecs);
	  return;
	}

      deferred_step_ptid = null_ptid;
    }

  /* See if a thread hit a thread-specific breakpoint that was meant for
     another thread.  If so, then step that thread past the breakpoint,
     and continue it.  */

  if (ecs->event_thread->stop_signal == TARGET_SIGNAL_TRAP)
    {
      int thread_hop_needed = 0;

      /* Check if a regular breakpoint has been hit before checking
         for a potential single step breakpoint. Otherwise, GDB will
         not see this breakpoint hit when stepping onto breakpoints.  */
      if (regular_breakpoint_inserted_here_p (stop_pc))
	{
	  ecs->random_signal = 0;
	  if (!breakpoint_thread_match (stop_pc, ecs->ptid))
	    thread_hop_needed = 1;
	}
      else if (singlestep_breakpoints_inserted_p)
	{
	  /* We have not context switched yet, so this should be true
	     no matter which thread hit the singlestep breakpoint.  */
	  gdb_assert (ptid_equal (inferior_ptid, singlestep_ptid));
	  if (debug_infrun)
	    fprintf_unfiltered (gdb_stdlog, "infrun: software single step "
				"trap for %s\n",
				target_pid_to_str (ecs->ptid));

	  ecs->random_signal = 0;
	  /* The call to in_thread_list is necessary because PTIDs sometimes
	     change when we go from single-threaded to multi-threaded.  If
	     the singlestep_ptid is still in the list, assume that it is
	     really different from ecs->ptid.  */
	  if (!ptid_equal (singlestep_ptid, ecs->ptid)
	      && in_thread_list (singlestep_ptid))
	    {
	      /* If the PC of the thread we were trying to single-step
		 has changed, discard this event (which we were going
		 to ignore anyway), and pretend we saw that thread
		 trap.  This prevents us continuously moving the
		 single-step breakpoint forward, one instruction at a
		 time.  If the PC has changed, then the thread we were
		 trying to single-step has trapped or been signalled,
		 but the event has not been reported to GDB yet.

		 There might be some cases where this loses signal
		 information, if a signal has arrived at exactly the
		 same time that the PC changed, but this is the best
		 we can do with the information available.  Perhaps we
		 should arrange to report all events for all threads
		 when they stop, or to re-poll the remote looking for
		 this particular thread (i.e. temporarily enable
		 schedlock).  */

	     CORE_ADDR new_singlestep_pc
	       = regcache_read_pc (get_thread_regcache (singlestep_ptid));

	     if (new_singlestep_pc != singlestep_pc)
	       {
		 enum target_signal stop_signal;

		 if (debug_infrun)
		   fprintf_unfiltered (gdb_stdlog, "infrun: unexpected thread,"
				       " but expected thread advanced also\n");

		 /* The current context still belongs to
		    singlestep_ptid.  Don't swap here, since that's
		    the context we want to use.  Just fudge our
		    state and continue.  */
                 stop_signal = ecs->event_thread->stop_signal;
                 ecs->event_thread->stop_signal = TARGET_SIGNAL_0;
                 ecs->ptid = singlestep_ptid;
                 ecs->event_thread = find_thread_ptid (ecs->ptid);
                 ecs->event_thread->stop_signal = stop_signal;
                 stop_pc = new_singlestep_pc;
               }
             else
	       {
		 if (debug_infrun)
		   fprintf_unfiltered (gdb_stdlog,
				       "infrun: unexpected thread\n");

		 thread_hop_needed = 1;
		 stepping_past_singlestep_breakpoint = 1;
		 saved_singlestep_ptid = singlestep_ptid;
	       }
	    }
	}

      if (thread_hop_needed)
	{
	  struct regcache *thread_regcache;
	  int remove_status = 0;

	  if (debug_infrun)
	    fprintf_unfiltered (gdb_stdlog, "infrun: thread_hop_needed\n");

	  /* Switch context before touching inferior memory, the
	     previous thread may have exited.  */
	  if (!ptid_equal (inferior_ptid, ecs->ptid))
	    context_switch (ecs->ptid);

	  /* Saw a breakpoint, but it was hit by the wrong thread.
	     Just continue. */

	  if (singlestep_breakpoints_inserted_p)
	    {
	      /* Pull the single step breakpoints out of the target. */
	      remove_single_step_breakpoints ();
	      singlestep_breakpoints_inserted_p = 0;
	    }

	  /* If the arch can displace step, don't remove the
	     breakpoints.  */
	  thread_regcache = get_thread_regcache (ecs->ptid);
	  if (!use_displaced_stepping (get_regcache_arch (thread_regcache)))
	    remove_status = remove_breakpoints ();

	  /* Did we fail to remove breakpoints?  If so, try
	     to set the PC past the bp.  (There's at least
	     one situation in which we can fail to remove
	     the bp's: On HP-UX's that use ttrace, we can't
	     change the address space of a vforking child
	     process until the child exits (well, okay, not
	     then either :-) or execs. */
	  if (remove_status != 0)
	    error (_("Cannot step over breakpoint hit in wrong thread"));
	  else
	    {			/* Single step */
	      if (!non_stop)
		{
		  /* Only need to require the next event from this
		     thread in all-stop mode.  */
		  waiton_ptid = ecs->ptid;
		  infwait_state = infwait_thread_hop_state;
		}

	      ecs->event_thread->stepping_over_breakpoint = 1;
	      keep_going (ecs);
	      registers_changed ();
	      return;
	    }
	}
      else if (singlestep_breakpoints_inserted_p)
	{
	  sw_single_step_trap_p = 1;
	  ecs->random_signal = 0;
	}
    }
  else
    ecs->random_signal = 1;

  /* See if something interesting happened to the non-current thread.  If
     so, then switch to that thread.  */
  if (!ptid_equal (ecs->ptid, inferior_ptid))
    {
      if (debug_infrun)
	fprintf_unfiltered (gdb_stdlog, "infrun: context switch\n");

      context_switch (ecs->ptid);

      if (deprecated_context_hook)
	deprecated_context_hook (pid_to_thread_id (ecs->ptid));
    }

  /* At this point, get hold of the now-current thread's frame.  */
  frame = get_current_frame ();
  gdbarch = get_frame_arch (frame);

  if (singlestep_breakpoints_inserted_p)
    {
      /* Pull the single step breakpoints out of the target. */
      remove_single_step_breakpoints ();
      singlestep_breakpoints_inserted_p = 0;
    }

  if (stepped_after_stopped_by_watchpoint)
    stopped_by_watchpoint = 0;
  else
    stopped_by_watchpoint = watchpoints_triggered (&ecs->ws);

  /* If necessary, step over this watchpoint.  We'll be back to display
     it in a moment.  */
  if (stopped_by_watchpoint
      && (target_have_steppable_watchpoint
	  || gdbarch_have_nonsteppable_watchpoint (gdbarch)))
    {
      /* At this point, we are stopped at an instruction which has
         attempted to write to a piece of memory under control of
         a watchpoint.  The instruction hasn't actually executed
         yet.  If we were to evaluate the watchpoint expression
         now, we would get the old value, and therefore no change
         would seem to have occurred.

         In order to make watchpoints work `right', we really need
         to complete the memory write, and then evaluate the
         watchpoint expression.  We do this by single-stepping the
	 target.

	 It may not be necessary to disable the watchpoint to stop over
	 it.  For example, the PA can (with some kernel cooperation)
	 single step over a watchpoint without disabling the watchpoint.

	 It is far more common to need to disable a watchpoint to step
	 the inferior over it.  If we have non-steppable watchpoints,
	 we must disable the current watchpoint; it's simplest to
	 disable all watchpoints and breakpoints.  */
      int hw_step = 1;

      if (!target_have_steppable_watchpoint)
	remove_breakpoints ();
	/* Single step */
      hw_step = maybe_software_singlestep (gdbarch, stop_pc);
      target_resume (ecs->ptid, hw_step, TARGET_SIGNAL_0);
      registers_changed ();
      waiton_ptid = ecs->ptid;
      if (target_have_steppable_watchpoint)
	infwait_state = infwait_step_watch_state;
      else
	infwait_state = infwait_nonstep_watch_state;
      prepare_to_wait (ecs);
      return;
    }

  ecs->stop_func_start = 0;
  ecs->stop_func_end = 0;
  ecs->stop_func_name = 0;
  /* Don't care about return value; stop_func_start and stop_func_name
     will both be 0 if it doesn't work.  */
  find_pc_partial_function (stop_pc, &ecs->stop_func_name,
			    &ecs->stop_func_start, &ecs->stop_func_end);
  ecs->stop_func_start
    += gdbarch_deprecated_function_start_offset (gdbarch);
  ecs->event_thread->stepping_over_breakpoint = 0;
  bpstat_clear (&ecs->event_thread->stop_bpstat);
  ecs->event_thread->stop_step = 0;
  stop_print_frame = 1;
  ecs->random_signal = 0;
  stopped_by_random_signal = 0;

  /* Hide inlined functions starting here, unless we just performed stepi or
     nexti.  After stepi and nexti, always show the innermost frame (not any
     inline function call sites).  */
  if (ecs->event_thread->step_range_end != 1)
    skip_inline_frames (ecs->ptid);

  if (ecs->event_thread->stop_signal == TARGET_SIGNAL_TRAP
      && ecs->event_thread->trap_expected
      && gdbarch_single_step_through_delay_p (gdbarch)
      && currently_stepping (ecs->event_thread))
    {
      /* We're trying to step off a breakpoint.  Turns out that we're
	 also on an instruction that needs to be stepped multiple
	 times before it's been fully executing. E.g., architectures
	 with a delay slot.  It needs to be stepped twice, once for
	 the instruction and once for the delay slot.  */
      int step_through_delay
	= gdbarch_single_step_through_delay (gdbarch, frame);
      if (debug_infrun && step_through_delay)
	fprintf_unfiltered (gdb_stdlog, "infrun: step through delay\n");
      if (ecs->event_thread->step_range_end == 0 && step_through_delay)
	{
	  /* The user issued a continue when stopped at a breakpoint.
	     Set up for another trap and get out of here.  */
         ecs->event_thread->stepping_over_breakpoint = 1;
         keep_going (ecs);
         return;
	}
      else if (step_through_delay)
	{
	  /* The user issued a step when stopped at a breakpoint.
	     Maybe we should stop, maybe we should not - the delay
	     slot *might* correspond to a line of source.  In any
	     case, don't decide that here, just set 
	     ecs->stepping_over_breakpoint, making sure we 
	     single-step again before breakpoints are re-inserted.  */
	  ecs->event_thread->stepping_over_breakpoint = 1;
	}
    }

  /* Look at the cause of the stop, and decide what to do.
     The alternatives are:
     1) stop_stepping and return; to really stop and return to the debugger,
     2) keep_going and return to start up again
     (set ecs->event_thread->stepping_over_breakpoint to 1 to single step once)
     3) set ecs->random_signal to 1, and the decision between 1 and 2
     will be made according to the signal handling tables.  */

  /* First, distinguish signals caused by the debugger from signals
     that have to do with the program's own actions.  Note that
     breakpoint insns may cause SIGTRAP or SIGILL or SIGEMT, depending
     on the operating system version.  Here we detect when a SIGILL or
     SIGEMT is really a breakpoint and change it to SIGTRAP.  We do
     something similar for SIGSEGV, since a SIGSEGV will be generated
     when we're trying to execute a breakpoint instruction on a
     non-executable stack.  This happens for call dummy breakpoints
     for architectures like SPARC that place call dummies on the
     stack.

     If we're doing a displaced step past a breakpoint, then the
     breakpoint is always inserted at the original instruction;
     non-standard signals can't be explained by the breakpoint.  */
  if (ecs->event_thread->stop_signal == TARGET_SIGNAL_TRAP
      || (! ecs->event_thread->trap_expected
          && breakpoint_inserted_here_p (stop_pc)
	  && (ecs->event_thread->stop_signal == TARGET_SIGNAL_ILL
	      || ecs->event_thread->stop_signal == TARGET_SIGNAL_SEGV
	      || ecs->event_thread->stop_signal == TARGET_SIGNAL_EMT))
      || stop_soon == STOP_QUIETLY || stop_soon == STOP_QUIETLY_NO_SIGSTOP
      || stop_soon == STOP_QUIETLY_REMOTE)
    {
      if (ecs->event_thread->stop_signal == TARGET_SIGNAL_TRAP && stop_after_trap)
	{
          if (debug_infrun)
	    fprintf_unfiltered (gdb_stdlog, "infrun: stopped\n");
	  stop_print_frame = 0;
	  stop_stepping (ecs);
	  return;
	}

      /* This is originated from start_remote(), start_inferior() and
         shared libraries hook functions.  */
      if (stop_soon == STOP_QUIETLY || stop_soon == STOP_QUIETLY_REMOTE)
	{
          if (debug_infrun)
	    fprintf_unfiltered (gdb_stdlog, "infrun: quietly stopped\n");
	  stop_stepping (ecs);
	  return;
	}

      /* This originates from attach_command().  We need to overwrite
	 the stop_signal here, because some kernels don't ignore a
	 SIGSTOP in a subsequent ptrace(PTRACE_CONT,SIGSTOP) call.
	 See more comments in inferior.h.  On the other hand, if we
	 get a non-SIGSTOP, report it to the user - assume the backend
	 will handle the SIGSTOP if it should show up later.

	 Also consider that the attach is complete when we see a
	 SIGTRAP.  Some systems (e.g. Windows), and stubs supporting
	 target extended-remote report it instead of a SIGSTOP
	 (e.g. gdbserver).  We already rely on SIGTRAP being our
	 signal, so this is no exception.

	 Also consider that the attach is complete when we see a
	 TARGET_SIGNAL_0.  In non-stop mode, GDB will explicitly tell
	 the target to stop all threads of the inferior, in case the
	 low level attach operation doesn't stop them implicitly.  If
	 they weren't stopped implicitly, then the stub will report a
	 TARGET_SIGNAL_0, meaning: stopped for no particular reason
	 other than GDB's request.  */
      if (stop_soon == STOP_QUIETLY_NO_SIGSTOP
	  && (ecs->event_thread->stop_signal == TARGET_SIGNAL_STOP
	      || ecs->event_thread->stop_signal == TARGET_SIGNAL_TRAP
	      || ecs->event_thread->stop_signal == TARGET_SIGNAL_0))
	{
	  stop_stepping (ecs);
	  ecs->event_thread->stop_signal = TARGET_SIGNAL_0;
	  return;
	}

      /* See if there is a breakpoint at the current PC.  */
      ecs->event_thread->stop_bpstat = bpstat_stop_status (stop_pc, ecs->ptid);
      
      /* Following in case break condition called a
	 function.  */
      stop_print_frame = 1;

      /* NOTE: cagney/2003-03-29: These two checks for a random signal
         at one stage in the past included checks for an inferior
         function call's call dummy's return breakpoint.  The original
         comment, that went with the test, read:

         ``End of a stack dummy.  Some systems (e.g. Sony news) give
         another signal besides SIGTRAP, so check here as well as
         above.''

         If someone ever tries to get call dummys on a
         non-executable stack to work (where the target would stop
         with something like a SIGSEGV), then those tests might need
         to be re-instated.  Given, however, that the tests were only
         enabled when momentary breakpoints were not being used, I
         suspect that it won't be the case.

         NOTE: kettenis/2004-02-05: Indeed such checks don't seem to
         be necessary for call dummies on a non-executable stack on
         SPARC.  */

      if (ecs->event_thread->stop_signal == TARGET_SIGNAL_TRAP)
	ecs->random_signal
	  = !(bpstat_explains_signal (ecs->event_thread->stop_bpstat)
	      || ecs->event_thread->trap_expected
	      || (ecs->event_thread->step_range_end
		  && ecs->event_thread->step_resume_breakpoint == NULL));
      else
	{
	  ecs->random_signal = !bpstat_explains_signal (ecs->event_thread->stop_bpstat);
	  if (!ecs->random_signal)
	    ecs->event_thread->stop_signal = TARGET_SIGNAL_TRAP;
	}
    }

  /* When we reach this point, we've pretty much decided
     that the reason for stopping must've been a random
     (unexpected) signal. */

  else
    ecs->random_signal = 1;

process_event_stop_test:

  /* Re-fetch current thread's frame in case we did a
     "goto process_event_stop_test" above.  */
  frame = get_current_frame ();
  gdbarch = get_frame_arch (frame);

  /* For the program's own signals, act according to
     the signal handling tables.  */

  if (ecs->random_signal)
    {
      /* Signal not for debugging purposes.  */
      int printed = 0;

      if (debug_infrun)
	 fprintf_unfiltered (gdb_stdlog, "infrun: random signal %d\n",
			     ecs->event_thread->stop_signal);

      stopped_by_random_signal = 1;

      if (signal_print[ecs->event_thread->stop_signal])
	{
	  printed = 1;
	  target_terminal_ours_for_output ();
	  print_stop_reason (SIGNAL_RECEIVED, ecs->event_thread->stop_signal);
	}
      /* Always stop on signals if we're either just gaining control
	 of the program, or the user explicitly requested this thread
	 to remain stopped.  */
      if (stop_soon != NO_STOP_QUIETLY
	  || ecs->event_thread->stop_requested
	  || signal_stop_state (ecs->event_thread->stop_signal))
	{
	  stop_stepping (ecs);
	  return;
	}
      /* If not going to stop, give terminal back
         if we took it away.  */
      else if (printed)
	target_terminal_inferior ();

      /* Clear the signal if it should not be passed.  */
      if (signal_program[ecs->event_thread->stop_signal] == 0)
	ecs->event_thread->stop_signal = TARGET_SIGNAL_0;

      if (ecs->event_thread->prev_pc == stop_pc
	  && ecs->event_thread->trap_expected
	  && ecs->event_thread->step_resume_breakpoint == NULL)
	{
	  /* We were just starting a new sequence, attempting to
	     single-step off of a breakpoint and expecting a SIGTRAP.
	     Instead this signal arrives.  This signal will take us out
	     of the stepping range so GDB needs to remember to, when
	     the signal handler returns, resume stepping off that
	     breakpoint.  */
	  /* To simplify things, "continue" is forced to use the same
	     code paths as single-step - set a breakpoint at the
	     signal return address and then, once hit, step off that
	     breakpoint.  */
          if (debug_infrun)
            fprintf_unfiltered (gdb_stdlog,
                                "infrun: signal arrived while stepping over "
                                "breakpoint\n");

	  insert_step_resume_breakpoint_at_frame (frame);
	  ecs->event_thread->step_after_step_resume_breakpoint = 1;
	  keep_going (ecs);
	  return;
	}

      if (ecs->event_thread->step_range_end != 0
	  && ecs->event_thread->stop_signal != TARGET_SIGNAL_0
	  && (ecs->event_thread->step_range_start <= stop_pc
	      && stop_pc < ecs->event_thread->step_range_end)
	  && frame_id_eq (get_stack_frame_id (frame),
			  ecs->event_thread->step_stack_frame_id)
	  && ecs->event_thread->step_resume_breakpoint == NULL)
	{
	  /* The inferior is about to take a signal that will take it
	     out of the single step range.  Set a breakpoint at the
	     current PC (which is presumably where the signal handler
	     will eventually return) and then allow the inferior to
	     run free.

	     Note that this is only needed for a signal delivered
	     while in the single-step range.  Nested signals aren't a
	     problem as they eventually all return.  */
          if (debug_infrun)
            fprintf_unfiltered (gdb_stdlog,
                                "infrun: signal may take us out of "
                                "single-step range\n");

	  insert_step_resume_breakpoint_at_frame (frame);
	  keep_going (ecs);
	  return;
	}

      /* Note: step_resume_breakpoint may be non-NULL.  This occures
	 when either there's a nested signal, or when there's a
	 pending signal enabled just as the signal handler returns
	 (leaving the inferior at the step-resume-breakpoint without
	 actually executing it).  Either way continue until the
	 breakpoint is really hit.  */
      keep_going (ecs);
      return;
    }

  /* Handle cases caused by hitting a breakpoint.  */
  {
    CORE_ADDR jmp_buf_pc;
    struct bpstat_what what;

    what = bpstat_what (ecs->event_thread->stop_bpstat);

    if (what.call_dummy)
      {
	stop_stack_dummy = 1;
      }

    switch (what.main_action)
      {
      case BPSTAT_WHAT_SET_LONGJMP_RESUME:
	/* If we hit the breakpoint at longjmp while stepping, we
	   install a momentary breakpoint at the target of the
	   jmp_buf.  */

	if (debug_infrun)
	  fprintf_unfiltered (gdb_stdlog,
			      "infrun: BPSTAT_WHAT_SET_LONGJMP_RESUME\n");

	ecs->event_thread->stepping_over_breakpoint = 1;

	if (!gdbarch_get_longjmp_target_p (gdbarch)
	    || !gdbarch_get_longjmp_target (gdbarch, frame, &jmp_buf_pc))
	  {
	    if (debug_infrun)
	      fprintf_unfiltered (gdb_stdlog, "\
infrun: BPSTAT_WHAT_SET_LONGJMP_RESUME (!gdbarch_get_longjmp_target)\n");
	    keep_going (ecs);
	    return;
	  }

	/* We're going to replace the current step-resume breakpoint
	   with a longjmp-resume breakpoint.  */
	delete_step_resume_breakpoint (ecs->event_thread);

	/* Insert a breakpoint at resume address.  */
	insert_longjmp_resume_breakpoint (jmp_buf_pc);

	keep_going (ecs);
	return;

      case BPSTAT_WHAT_CLEAR_LONGJMP_RESUME:
        if (debug_infrun)
	  fprintf_unfiltered (gdb_stdlog,
			      "infrun: BPSTAT_WHAT_CLEAR_LONGJMP_RESUME\n");

	gdb_assert (ecs->event_thread->step_resume_breakpoint != NULL);
	delete_step_resume_breakpoint (ecs->event_thread);

	ecs->event_thread->stop_step = 1;
	print_stop_reason (END_STEPPING_RANGE, 0);
	stop_stepping (ecs);
	return;

      case BPSTAT_WHAT_SINGLE:
        if (debug_infrun)
	  fprintf_unfiltered (gdb_stdlog, "infrun: BPSTAT_WHAT_SINGLE\n");
	ecs->event_thread->stepping_over_breakpoint = 1;
	/* Still need to check other stuff, at least the case
	   where we are stepping and step out of the right range.  */
	break;

      case BPSTAT_WHAT_STOP_NOISY:
        if (debug_infrun)
	  fprintf_unfiltered (gdb_stdlog, "infrun: BPSTAT_WHAT_STOP_NOISY\n");
	stop_print_frame = 1;

	/* We are about to nuke the step_resume_breakpointt via the
	   cleanup chain, so no need to worry about it here.  */

	stop_stepping (ecs);
	return;

      case BPSTAT_WHAT_STOP_SILENT:
        if (debug_infrun)
	  fprintf_unfiltered (gdb_stdlog, "infrun: BPSTAT_WHAT_STOP_SILENT\n");
	stop_print_frame = 0;

	/* We are about to nuke the step_resume_breakpoin via the
	   cleanup chain, so no need to worry about it here.  */

	stop_stepping (ecs);
	return;

      case BPSTAT_WHAT_STEP_RESUME:
        if (debug_infrun)
	  fprintf_unfiltered (gdb_stdlog, "infrun: BPSTAT_WHAT_STEP_RESUME\n");

	delete_step_resume_breakpoint (ecs->event_thread);
	if (ecs->event_thread->step_after_step_resume_breakpoint)
	  {
	    /* Back when the step-resume breakpoint was inserted, we
	       were trying to single-step off a breakpoint.  Go back
	       to doing that.  */
	    ecs->event_thread->step_after_step_resume_breakpoint = 0;
	    ecs->event_thread->stepping_over_breakpoint = 1;
	    keep_going (ecs);
	    return;
	  }
	if (stop_pc == ecs->stop_func_start
	    && execution_direction == EXEC_REVERSE)
	  {
	    /* We are stepping over a function call in reverse, and
	       just hit the step-resume breakpoint at the start
	       address of the function.  Go back to single-stepping,
	       which should take us back to the function call.  */
	    ecs->event_thread->stepping_over_breakpoint = 1;
	    keep_going (ecs);
	    return;
	  }
	break;

      case BPSTAT_WHAT_CHECK_SHLIBS:
	{
          if (debug_infrun)
	    fprintf_unfiltered (gdb_stdlog, "infrun: BPSTAT_WHAT_CHECK_SHLIBS\n");

	  /* Check for any newly added shared libraries if we're
	     supposed to be adding them automatically.  Switch
	     terminal for any messages produced by
	     breakpoint_re_set.  */
	  target_terminal_ours_for_output ();
	  /* NOTE: cagney/2003-11-25: Make certain that the target
	     stack's section table is kept up-to-date.  Architectures,
	     (e.g., PPC64), use the section table to perform
	     operations such as address => section name and hence
	     require the table to contain all sections (including
	     those found in shared libraries).  */
#ifdef SOLIB_ADD
	  SOLIB_ADD (NULL, 0, &current_target, auto_solib_add);
#else
	  solib_add (NULL, 0, &current_target, auto_solib_add);
#endif
	  target_terminal_inferior ();

	  /* If requested, stop when the dynamic linker notifies
	     gdb of events.  This allows the user to get control
	     and place breakpoints in initializer routines for
	     dynamically loaded objects (among other things).  */
	  if (stop_on_solib_events || stop_stack_dummy)
	    {
	      stop_stepping (ecs);
	      return;
	    }
	  else
	    {
	      /* We want to step over this breakpoint, then keep going.  */
	      ecs->event_thread->stepping_over_breakpoint = 1;
	      break;
	    }
	}
	break;

      case BPSTAT_WHAT_LAST:
	/* Not a real code, but listed here to shut up gcc -Wall.  */

      case BPSTAT_WHAT_KEEP_CHECKING:
	break;
      }
  }

  /* We come here if we hit a breakpoint but should not
     stop for it.  Possibly we also were stepping
     and should stop for that.  So fall through and
     test for stepping.  But, if not stepping,
     do not stop.  */

  /* In all-stop mode, if we're currently stepping but have stopped in
     some other thread, we need to switch back to the stepped thread.  */
  if (!non_stop)
    {
      struct thread_info *tp;
      tp = iterate_over_threads (currently_stepping_or_nexting_callback,
				 ecs->event_thread);
      if (tp)
	{
	  /* However, if the current thread is blocked on some internal
	     breakpoint, and we simply need to step over that breakpoint
	     to get it going again, do that first.  */
	  if ((ecs->event_thread->trap_expected
	       && ecs->event_thread->stop_signal != TARGET_SIGNAL_TRAP)
	      || ecs->event_thread->stepping_over_breakpoint)
	    {
	      keep_going (ecs);
	      return;
	    }

	  /* If the stepping thread exited, then don't try to switch
	     back and resume it, which could fail in several different
	     ways depending on the target.  Instead, just keep going.

	     We can find a stepping dead thread in the thread list in
	     two cases:

	     - The target supports thread exit events, and when the
	     target tries to delete the thread from the thread list,
	     inferior_ptid pointed at the exiting thread.  In such
	     case, calling delete_thread does not really remove the
	     thread from the list; instead, the thread is left listed,
	     with 'exited' state.

	     - The target's debug interface does not support thread
	     exit events, and so we have no idea whatsoever if the
	     previously stepping thread is still alive.  For that
	     reason, we need to synchronously query the target
	     now.  */
	  if (is_exited (tp->ptid)
	      || !target_thread_alive (tp->ptid))
	    {
	      if (debug_infrun)
		fprintf_unfiltered (gdb_stdlog, "\
infrun: not switching back to stepped thread, it has vanished\n");

	      delete_thread (tp->ptid);
	      keep_going (ecs);
	      return;
	    }

	  /* Otherwise, we no longer expect a trap in the current thread.
	     Clear the trap_expected flag before switching back -- this is
	     what keep_going would do as well, if we called it.  */
	  ecs->event_thread->trap_expected = 0;

	  if (debug_infrun)
	    fprintf_unfiltered (gdb_stdlog,
				"infrun: switching back to stepped thread\n");

	  ecs->event_thread = tp;
	  ecs->ptid = tp->ptid;
	  context_switch (ecs->ptid);
	  keep_going (ecs);
	  return;
	}
    }

  /* Are we stepping to get the inferior out of the dynamic linker's
     hook (and possibly the dld itself) after catching a shlib
     event?  */
  if (ecs->event_thread->stepping_through_solib_after_catch)
    {
#if defined(SOLIB_ADD)
      /* Have we reached our destination?  If not, keep going. */
      if (SOLIB_IN_DYNAMIC_LINKER (PIDGET (ecs->ptid), stop_pc))
	{
          if (debug_infrun)
	    fprintf_unfiltered (gdb_stdlog, "infrun: stepping in dynamic linker\n");
	  ecs->event_thread->stepping_over_breakpoint = 1;
	  keep_going (ecs);
	  return;
	}
#endif
      if (debug_infrun)
	 fprintf_unfiltered (gdb_stdlog, "infrun: step past dynamic linker\n");
      /* Else, stop and report the catchpoint(s) whose triggering
         caused us to begin stepping. */
      ecs->event_thread->stepping_through_solib_after_catch = 0;
      bpstat_clear (&ecs->event_thread->stop_bpstat);
      ecs->event_thread->stop_bpstat
	= bpstat_copy (ecs->event_thread->stepping_through_solib_catchpoints);
      bpstat_clear (&ecs->event_thread->stepping_through_solib_catchpoints);
      stop_print_frame = 1;
      stop_stepping (ecs);
      return;
    }

  if (ecs->event_thread->step_resume_breakpoint)
    {
      if (debug_infrun)
	 fprintf_unfiltered (gdb_stdlog,
			     "infrun: step-resume breakpoint is inserted\n");

      /* Having a step-resume breakpoint overrides anything
         else having to do with stepping commands until
         that breakpoint is reached.  */
      keep_going (ecs);
      return;
    }

  if (ecs->event_thread->step_range_end == 0)
    {
      if (debug_infrun)
	 fprintf_unfiltered (gdb_stdlog, "infrun: no stepping, continue\n");
      /* Likewise if we aren't even stepping.  */
      keep_going (ecs);
      return;
    }

  /* If stepping through a line, keep going if still within it.

     Note that step_range_end is the address of the first instruction
     beyond the step range, and NOT the address of the last instruction
     within it!

     Note also that during reverse execution, we may be stepping
     through a function epilogue and therefore must detect when
     the current-frame changes in the middle of a line.  */

  if (stop_pc >= ecs->event_thread->step_range_start
      && stop_pc < ecs->event_thread->step_range_end
      && (execution_direction != EXEC_REVERSE
	  || frame_id_eq (get_frame_id (frame),
			  ecs->event_thread->step_frame_id)))
    {
      if (debug_infrun)
	fprintf_unfiltered (gdb_stdlog, "infrun: stepping inside range [0x%s-0x%s]\n",
			    paddr_nz (ecs->event_thread->step_range_start),
			    paddr_nz (ecs->event_thread->step_range_end));

      /* When stepping backward, stop at beginning of line range
	 (unless it's the function entry point, in which case
	 keep going back to the call point).  */
      if (stop_pc == ecs->event_thread->step_range_start
	  && stop_pc != ecs->stop_func_start
	  && execution_direction == EXEC_REVERSE)
	{
	  ecs->event_thread->stop_step = 1;
	  print_stop_reason (END_STEPPING_RANGE, 0);
	  stop_stepping (ecs);
	}
      else
	keep_going (ecs);

      return;
    }

  /* We stepped out of the stepping range.  */

  /* If we are stepping at the source level and entered the runtime
     loader dynamic symbol resolution code...

     EXEC_FORWARD: we keep on single stepping until we exit the run
     time loader code and reach the callee's address.

     EXEC_REVERSE: we've already executed the callee (backward), and
     the runtime loader code is handled just like any other
     undebuggable function call.  Now we need only keep stepping
     backward through the trampoline code, and that's handled further
     down, so there is nothing for us to do here.  */

  if (execution_direction != EXEC_REVERSE
      && ecs->event_thread->step_over_calls == STEP_OVER_UNDEBUGGABLE
      && in_solib_dynsym_resolve_code (stop_pc))
    {
      CORE_ADDR pc_after_resolver =
	gdbarch_skip_solib_resolver (gdbarch, stop_pc);

      if (debug_infrun)
	 fprintf_unfiltered (gdb_stdlog, "infrun: stepped into dynsym resolve code\n");

      if (pc_after_resolver)
	{
	  /* Set up a step-resume breakpoint at the address
	     indicated by SKIP_SOLIB_RESOLVER.  */
	  struct symtab_and_line sr_sal;
	  init_sal (&sr_sal);
	  sr_sal.pc = pc_after_resolver;

	  insert_step_resume_breakpoint_at_sal (sr_sal, null_frame_id);
	}

      keep_going (ecs);
      return;
    }

  if (ecs->event_thread->step_range_end != 1
      && (ecs->event_thread->step_over_calls == STEP_OVER_UNDEBUGGABLE
	  || ecs->event_thread->step_over_calls == STEP_OVER_ALL)
      && get_frame_type (frame) == SIGTRAMP_FRAME)
    {
      if (debug_infrun)
	 fprintf_unfiltered (gdb_stdlog, "infrun: stepped into signal trampoline\n");
      /* The inferior, while doing a "step" or "next", has ended up in
         a signal trampoline (either by a signal being delivered or by
         the signal handler returning).  Just single-step until the
         inferior leaves the trampoline (either by calling the handler
         or returning).  */
      keep_going (ecs);
      return;
    }

  /* Check for subroutine calls.  The check for the current frame
     equalling the step ID is not necessary - the check of the
     previous frame's ID is sufficient - but it is a common case and
     cheaper than checking the previous frame's ID.

     NOTE: frame_id_eq will never report two invalid frame IDs as
     being equal, so to get into this block, both the current and
     previous frame must have valid frame IDs.  */
  if (!frame_id_eq (get_stack_frame_id (frame),
		    ecs->event_thread->step_stack_frame_id)
      && (frame_id_eq (frame_unwind_caller_id (frame),
		       ecs->event_thread->step_stack_frame_id)
	  || execution_direction == EXEC_REVERSE))
    {
      CORE_ADDR real_stop_pc;

      if (debug_infrun)
	 fprintf_unfiltered (gdb_stdlog, "infrun: stepped into subroutine\n");

      if ((ecs->event_thread->step_over_calls == STEP_OVER_NONE)
	  || ((ecs->event_thread->step_range_end == 1)
	      && in_prologue (gdbarch, ecs->event_thread->prev_pc,
			      ecs->stop_func_start)))
	{
	  /* I presume that step_over_calls is only 0 when we're
	     supposed to be stepping at the assembly language level
	     ("stepi").  Just stop.  */
	  /* Also, maybe we just did a "nexti" inside a prolog, so we
	     thought it was a subroutine call but it was not.  Stop as
	     well.  FENN */
	  /* And this works the same backward as frontward.  MVS */
	  ecs->event_thread->stop_step = 1;
	  print_stop_reason (END_STEPPING_RANGE, 0);
	  stop_stepping (ecs);
	  return;
	}

      /* Reverse stepping through solib trampolines.  */

      if (execution_direction == EXEC_REVERSE
	  && (gdbarch_skip_trampoline_code (gdbarch, frame, stop_pc)
	      || (ecs->stop_func_start == 0
		  && in_solib_dynsym_resolve_code (stop_pc))))
	{
	  /* Any solib trampoline code can be handled in reverse
	     by simply continuing to single-step.  We have already
	     executed the solib function (backwards), and a few 
	     steps will take us back through the trampoline to the
	     caller.  */
	  keep_going (ecs);
	  return;
	}

      if (ecs->event_thread->step_over_calls == STEP_OVER_ALL)
	{
	  /* We're doing a "next".

	     Normal (forward) execution: set a breakpoint at the
	     callee's return address (the address at which the caller
	     will resume).

	     Reverse (backward) execution.  set the step-resume
	     breakpoint at the start of the function that we just
	     stepped into (backwards), and continue to there.  When we
	     get there, we'll need to single-step back to the caller.  */

	  if (execution_direction == EXEC_REVERSE)
	    {
	      struct symtab_and_line sr_sal;

	      /* Normal function call return (static or dynamic).  */
	      init_sal (&sr_sal);
	      sr_sal.pc = ecs->stop_func_start;
	      insert_step_resume_breakpoint_at_sal (sr_sal, null_frame_id);
	    }
	  else
	    insert_step_resume_breakpoint_at_caller (frame);

	  keep_going (ecs);
	  return;
	}

      /* If we are in a function call trampoline (a stub between the
         calling routine and the real function), locate the real
         function.  That's what tells us (a) whether we want to step
         into it at all, and (b) what prologue we want to run to the
         end of, if we do step into it.  */
      real_stop_pc = skip_language_trampoline (frame, stop_pc);
      if (real_stop_pc == 0)
	real_stop_pc = gdbarch_skip_trampoline_code (gdbarch, frame, stop_pc);
      if (real_stop_pc != 0)
	ecs->stop_func_start = real_stop_pc;

      if (real_stop_pc != 0 && in_solib_dynsym_resolve_code (real_stop_pc))
	{
	  struct symtab_and_line sr_sal;
	  init_sal (&sr_sal);
	  sr_sal.pc = ecs->stop_func_start;

	  insert_step_resume_breakpoint_at_sal (sr_sal, null_frame_id);
	  keep_going (ecs);
	  return;
	}

      /* If we have line number information for the function we are
         thinking of stepping into, step into it.

         If there are several symtabs at that PC (e.g. with include
         files), just want to know whether *any* of them have line
         numbers.  find_pc_line handles this.  */
      {
	struct symtab_and_line tmp_sal;

	tmp_sal = find_pc_line (ecs->stop_func_start, 0);
	if (tmp_sal.line != 0)
	  {
	    if (execution_direction == EXEC_REVERSE)
	      handle_step_into_function_backward (gdbarch, ecs);
	    else
	      handle_step_into_function (gdbarch, ecs);
	    return;
	  }
      }

      /* If we have no line number and the step-stop-if-no-debug is
         set, we stop the step so that the user has a chance to switch
         in assembly mode.  */
      if (ecs->event_thread->step_over_calls == STEP_OVER_UNDEBUGGABLE
	  && step_stop_if_no_debug)
	{
	  ecs->event_thread->stop_step = 1;
	  print_stop_reason (END_STEPPING_RANGE, 0);
	  stop_stepping (ecs);
	  return;
	}

      if (execution_direction == EXEC_REVERSE)
	{
	  /* Set a breakpoint at callee's start address.
	     From there we can step once and be back in the caller.  */
	  struct symtab_and_line sr_sal;
	  init_sal (&sr_sal);
	  sr_sal.pc = ecs->stop_func_start;
	  insert_step_resume_breakpoint_at_sal (sr_sal, null_frame_id);
	}
      else
	/* Set a breakpoint at callee's return address (the address
	   at which the caller will resume).  */
	insert_step_resume_breakpoint_at_caller (frame);

      keep_going (ecs);
      return;
    }

  /* If we're in the return path from a shared library trampoline,
     we want to proceed through the trampoline when stepping.  */
  if (gdbarch_in_solib_return_trampoline (gdbarch,
					  stop_pc, ecs->stop_func_name))
    {
      /* Determine where this trampoline returns.  */
      CORE_ADDR real_stop_pc;
      real_stop_pc = gdbarch_skip_trampoline_code (gdbarch, frame, stop_pc);

      if (debug_infrun)
	 fprintf_unfiltered (gdb_stdlog, "infrun: stepped into solib return tramp\n");

      /* Only proceed through if we know where it's going.  */
      if (real_stop_pc)
	{
	  /* And put the step-breakpoint there and go until there. */
	  struct symtab_and_line sr_sal;

	  init_sal (&sr_sal);	/* initialize to zeroes */
	  sr_sal.pc = real_stop_pc;
	  sr_sal.section = find_pc_overlay (sr_sal.pc);

	  /* Do not specify what the fp should be when we stop since
	     on some machines the prologue is where the new fp value
	     is established.  */
	  insert_step_resume_breakpoint_at_sal (sr_sal, null_frame_id);

	  /* Restart without fiddling with the step ranges or
	     other state.  */
	  keep_going (ecs);
	  return;
	}
    }

  stop_pc_sal = find_pc_line (stop_pc, 0);

  /* NOTE: tausq/2004-05-24: This if block used to be done before all
     the trampoline processing logic, however, there are some trampolines 
     that have no names, so we should do trampoline handling first.  */
  if (ecs->event_thread->step_over_calls == STEP_OVER_UNDEBUGGABLE
      && ecs->stop_func_name == NULL
      && stop_pc_sal.line == 0)
    {
      if (debug_infrun)
	 fprintf_unfiltered (gdb_stdlog, "infrun: stepped into undebuggable function\n");

      /* The inferior just stepped into, or returned to, an
         undebuggable function (where there is no debugging information
         and no line number corresponding to the address where the
         inferior stopped).  Since we want to skip this kind of code,
         we keep going until the inferior returns from this
         function - unless the user has asked us not to (via
         set step-mode) or we no longer know how to get back
         to the call site.  */
      if (step_stop_if_no_debug
	  || !frame_id_p (frame_unwind_caller_id (frame)))
	{
	  /* If we have no line number and the step-stop-if-no-debug
	     is set, we stop the step so that the user has a chance to
	     switch in assembly mode.  */
	  ecs->event_thread->stop_step = 1;
	  print_stop_reason (END_STEPPING_RANGE, 0);
	  stop_stepping (ecs);
	  return;
	}
      else
	{
	  /* Set a breakpoint at callee's return address (the address
	     at which the caller will resume).  */
	  insert_step_resume_breakpoint_at_caller (frame);
	  keep_going (ecs);
	  return;
	}
    }

  if (ecs->event_thread->step_range_end == 1)
    {
      /* It is stepi or nexti.  We always want to stop stepping after
         one instruction.  */
      if (debug_infrun)
	 fprintf_unfiltered (gdb_stdlog, "infrun: stepi/nexti\n");
      ecs->event_thread->stop_step = 1;
      print_stop_reason (END_STEPPING_RANGE, 0);
      stop_stepping (ecs);
      return;
    }

  if (stop_pc_sal.line == 0)
    {
      /* We have no line number information.  That means to stop
         stepping (does this always happen right after one instruction,
         when we do "s" in a function with no line numbers,
         or can this happen as a result of a return or longjmp?).  */
      if (debug_infrun)
	 fprintf_unfiltered (gdb_stdlog, "infrun: no line number info\n");
      ecs->event_thread->stop_step = 1;
      print_stop_reason (END_STEPPING_RANGE, 0);
      stop_stepping (ecs);
      return;
    }

  /* Look for "calls" to inlined functions, part one.  If the inline
     frame machinery detected some skipped call sites, we have entered
     a new inline function.  */

  if (frame_id_eq (get_frame_id (get_current_frame ()),
		   ecs->event_thread->step_frame_id)
      && inline_skipped_frames (ecs->ptid))
    {
      struct symtab_and_line call_sal;

      if (debug_infrun)
	fprintf_unfiltered (gdb_stdlog,
			    "infrun: stepped into inlined function\n");

      find_frame_sal (get_current_frame (), &call_sal);

      if (ecs->event_thread->step_over_calls != STEP_OVER_ALL)
	{
	  /* For "step", we're going to stop.  But if the call site
	     for this inlined function is on the same source line as
	     we were previously stepping, go down into the function
	     first.  Otherwise stop at the call site.  */

	  if (call_sal.line == ecs->event_thread->current_line
	      && call_sal.symtab == ecs->event_thread->current_symtab)
	    step_into_inline_frame (ecs->ptid);

	  ecs->event_thread->stop_step = 1;
	  print_stop_reason (END_STEPPING_RANGE, 0);
	  stop_stepping (ecs);
	  return;
	}
      else
	{
	  /* For "next", we should stop at the call site if it is on a
	     different source line.  Otherwise continue through the
	     inlined function.  */
	  if (call_sal.line == ecs->event_thread->current_line
	      && call_sal.symtab == ecs->event_thread->current_symtab)
	    keep_going (ecs);
	  else
	    {
	      ecs->event_thread->stop_step = 1;
	      print_stop_reason (END_STEPPING_RANGE, 0);
	      stop_stepping (ecs);
	    }
	  return;
	}
    }

  /* Look for "calls" to inlined functions, part two.  If we are still
     in the same real function we were stepping through, but we have
     to go further up to find the exact frame ID, we are stepping
     through a more inlined call beyond its call site.  */

  if (get_frame_type (get_current_frame ()) == INLINE_FRAME
      && !frame_id_eq (get_frame_id (get_current_frame ()),
		       ecs->event_thread->step_frame_id)
      && stepped_in_from (get_current_frame (),
			  ecs->event_thread->step_frame_id))
    {
      if (debug_infrun)
	fprintf_unfiltered (gdb_stdlog,
			    "infrun: stepping through inlined function\n");

      if (ecs->event_thread->step_over_calls == STEP_OVER_ALL)
	keep_going (ecs);
      else
	{
	  ecs->event_thread->stop_step = 1;
	  print_stop_reason (END_STEPPING_RANGE, 0);
	  stop_stepping (ecs);
	}
      return;
    }

  if ((stop_pc == stop_pc_sal.pc)
      && (ecs->event_thread->current_line != stop_pc_sal.line
 	  || ecs->event_thread->current_symtab != stop_pc_sal.symtab))
    {
      /* We are at the start of a different line.  So stop.  Note that
         we don't stop if we step into the middle of a different line.
         That is said to make things like for (;;) statements work
         better.  */
      if (debug_infrun)
	 fprintf_unfiltered (gdb_stdlog, "infrun: stepped to a different line\n");
      ecs->event_thread->stop_step = 1;
      print_stop_reason (END_STEPPING_RANGE, 0);
      stop_stepping (ecs);
      return;
    }

  /* We aren't done stepping.

     Optimize by setting the stepping range to the line.
     (We might not be in the original line, but if we entered a
     new line in mid-statement, we continue stepping.  This makes
     things like for(;;) statements work better.)  */

  ecs->event_thread->step_range_start = stop_pc_sal.pc;
  ecs->event_thread->step_range_end = stop_pc_sal.end;
  set_step_info (frame, stop_pc_sal);

  if (debug_infrun)
     fprintf_unfiltered (gdb_stdlog, "infrun: keep going\n");
  keep_going (ecs);
}

/* Is thread TP in the middle of single-stepping?  */

static int
currently_stepping (struct thread_info *tp)
{
  return ((tp->step_range_end && tp->step_resume_breakpoint == NULL)
 	  || tp->trap_expected
 	  || tp->stepping_through_solib_after_catch
 	  || bpstat_should_step ());
}

/* Returns true if any thread *but* the one passed in "data" is in the
   middle of stepping or of handling a "next".  */

static int
currently_stepping_or_nexting_callback (struct thread_info *tp, void *data)
{
  if (tp == data)
    return 0;

  return (tp->step_range_end
 	  || tp->trap_expected
 	  || tp->stepping_through_solib_after_catch);
}

/* Inferior has stepped into a subroutine call with source code that
   we should not step over.  Do step to the first line of code in
   it.  */

static void
handle_step_into_function (struct gdbarch *gdbarch,
			   struct execution_control_state *ecs)
{
  struct symtab *s;
  struct symtab_and_line stop_func_sal, sr_sal;

  s = find_pc_symtab (stop_pc);
  if (s && s->language != language_asm)
    ecs->stop_func_start = gdbarch_skip_prologue (gdbarch,
						  ecs->stop_func_start);

  stop_func_sal = find_pc_line (ecs->stop_func_start, 0);
  /* Use the step_resume_break to step until the end of the prologue,
     even if that involves jumps (as it seems to on the vax under
     4.2).  */
  /* If the prologue ends in the middle of a source line, continue to
     the end of that source line (if it is still within the function).
     Otherwise, just go to end of prologue.  */
  if (stop_func_sal.end
      && stop_func_sal.pc != ecs->stop_func_start
      && stop_func_sal.end < ecs->stop_func_end)
    ecs->stop_func_start = stop_func_sal.end;

  /* Architectures which require breakpoint adjustment might not be able
     to place a breakpoint at the computed address.  If so, the test
     ``ecs->stop_func_start == stop_pc'' will never succeed.  Adjust
     ecs->stop_func_start to an address at which a breakpoint may be
     legitimately placed.

     Note:  kevinb/2004-01-19:  On FR-V, if this adjustment is not
     made, GDB will enter an infinite loop when stepping through
     optimized code consisting of VLIW instructions which contain
     subinstructions corresponding to different source lines.  On
     FR-V, it's not permitted to place a breakpoint on any but the
     first subinstruction of a VLIW instruction.  When a breakpoint is
     set, GDB will adjust the breakpoint address to the beginning of
     the VLIW instruction.  Thus, we need to make the corresponding
     adjustment here when computing the stop address.  */

  if (gdbarch_adjust_breakpoint_address_p (gdbarch))
    {
      ecs->stop_func_start
	= gdbarch_adjust_breakpoint_address (gdbarch,
					     ecs->stop_func_start);
    }

  if (ecs->stop_func_start == stop_pc)
    {
      /* We are already there: stop now.  */
      ecs->event_thread->stop_step = 1;
      print_stop_reason (END_STEPPING_RANGE, 0);
      stop_stepping (ecs);
      return;
    }
  else
    {
      /* Put the step-breakpoint there and go until there.  */
      init_sal (&sr_sal);	/* initialize to zeroes */
      sr_sal.pc = ecs->stop_func_start;
      sr_sal.section = find_pc_overlay (ecs->stop_func_start);

      /* Do not specify what the fp should be when we stop since on
         some machines the prologue is where the new fp value is
         established.  */
      insert_step_resume_breakpoint_at_sal (sr_sal, null_frame_id);

      /* And make sure stepping stops right away then.  */
      ecs->event_thread->step_range_end = ecs->event_thread->step_range_start;
    }
  keep_going (ecs);
}

/* Inferior has stepped backward into a subroutine call with source
   code that we should not step over.  Do step to the beginning of the
   last line of code in it.  */

static void
handle_step_into_function_backward (struct gdbarch *gdbarch,
				    struct execution_control_state *ecs)
{
  struct symtab *s;
  struct symtab_and_line stop_func_sal, sr_sal;

  s = find_pc_symtab (stop_pc);
  if (s && s->language != language_asm)
    ecs->stop_func_start = gdbarch_skip_prologue (gdbarch,
						  ecs->stop_func_start);

  stop_func_sal = find_pc_line (stop_pc, 0);

  /* OK, we're just going to keep stepping here.  */
  if (stop_func_sal.pc == stop_pc)
    {
      /* We're there already.  Just stop stepping now.  */
      ecs->event_thread->stop_step = 1;
      print_stop_reason (END_STEPPING_RANGE, 0);
      stop_stepping (ecs);
    }
  else
    {
      /* Else just reset the step range and keep going.
	 No step-resume breakpoint, they don't work for
	 epilogues, which can have multiple entry paths.  */
      ecs->event_thread->step_range_start = stop_func_sal.pc;
      ecs->event_thread->step_range_end = stop_func_sal.end;
      keep_going (ecs);
    }
  return;
}

/* Insert a "step-resume breakpoint" at SR_SAL with frame ID SR_ID.
   This is used to both functions and to skip over code.  */

static void
insert_step_resume_breakpoint_at_sal (struct symtab_and_line sr_sal,
				      struct frame_id sr_id)
{
  /* There should never be more than one step-resume or longjmp-resume
     breakpoint per thread, so we should never be setting a new
     step_resume_breakpoint when one is already active.  */
  gdb_assert (inferior_thread ()->step_resume_breakpoint == NULL);

  if (debug_infrun)
    fprintf_unfiltered (gdb_stdlog,
			"infrun: inserting step-resume breakpoint at 0x%s\n",
			paddr_nz (sr_sal.pc));

  inferior_thread ()->step_resume_breakpoint
    = set_momentary_breakpoint (sr_sal, sr_id, bp_step_resume);
}

/* Insert a "step-resume breakpoint" at RETURN_FRAME.pc.  This is used
   to skip a potential signal handler.

   This is called with the interrupted function's frame.  The signal
   handler, when it returns, will resume the interrupted function at
   RETURN_FRAME.pc.  */

static void
insert_step_resume_breakpoint_at_frame (struct frame_info *return_frame)
{
  struct gdbarch *gdbarch = get_frame_arch (return_frame);
  struct symtab_and_line sr_sal;

  gdb_assert (return_frame != NULL);
  init_sal (&sr_sal);		/* initialize to zeros */

  sr_sal.pc = gdbarch_addr_bits_remove (gdbarch, get_frame_pc (return_frame));
  sr_sal.section = find_pc_overlay (sr_sal.pc);

  insert_step_resume_breakpoint_at_sal (sr_sal, get_stack_frame_id (return_frame));
}

/* Similar to insert_step_resume_breakpoint_at_frame, except
   but a breakpoint at the previous frame's PC.  This is used to
   skip a function after stepping into it (for "next" or if the called
   function has no debugging information).

   The current function has almost always been reached by single
   stepping a call or return instruction.  NEXT_FRAME belongs to the
   current function, and the breakpoint will be set at the caller's
   resume address.

   This is a separate function rather than reusing
   insert_step_resume_breakpoint_at_frame in order to avoid
   get_prev_frame, which may stop prematurely (see the implementation
   of frame_unwind_caller_id for an example).  */

static void
insert_step_resume_breakpoint_at_caller (struct frame_info *next_frame)
{
  struct gdbarch *gdbarch = get_frame_arch (next_frame);
  struct symtab_and_line sr_sal;

  /* We shouldn't have gotten here if we don't know where the call site
     is.  */
  gdb_assert (frame_id_p (frame_unwind_caller_id (next_frame)));

  init_sal (&sr_sal);		/* initialize to zeros */

  sr_sal.pc = gdbarch_addr_bits_remove (gdbarch,
					frame_unwind_caller_pc (next_frame));
  sr_sal.section = find_pc_overlay (sr_sal.pc);

  insert_step_resume_breakpoint_at_sal (sr_sal,
					frame_unwind_caller_id (next_frame));
}

/* Insert a "longjmp-resume" breakpoint at PC.  This is used to set a
   new breakpoint at the target of a jmp_buf.  The handling of
   longjmp-resume uses the same mechanisms used for handling
   "step-resume" breakpoints.  */

static void
insert_longjmp_resume_breakpoint (CORE_ADDR pc)
{
  /* There should never be more than one step-resume or longjmp-resume
     breakpoint per thread, so we should never be setting a new
     longjmp_resume_breakpoint when one is already active.  */
  gdb_assert (inferior_thread ()->step_resume_breakpoint == NULL);

  if (debug_infrun)
    fprintf_unfiltered (gdb_stdlog,
			"infrun: inserting longjmp-resume breakpoint at 0x%s\n",
			paddr_nz (pc));

  inferior_thread ()->step_resume_breakpoint =
    set_momentary_breakpoint_at_pc (pc, bp_longjmp_resume);
}

static void
stop_stepping (struct execution_control_state *ecs)
{
  if (debug_infrun)
    fprintf_unfiltered (gdb_stdlog, "infrun: stop_stepping\n");

  /* Let callers know we don't want to wait for the inferior anymore.  */
  ecs->wait_some_more = 0;
}

/* This function handles various cases where we need to continue
   waiting for the inferior.  */
/* (Used to be the keep_going: label in the old wait_for_inferior) */

static void
keep_going (struct execution_control_state *ecs)
{
  /* Save the pc before execution, to compare with pc after stop.  */
  ecs->event_thread->prev_pc
    = regcache_read_pc (get_thread_regcache (ecs->ptid));

  /* If we did not do break;, it means we should keep running the
     inferior and not return to debugger.  */

  if (ecs->event_thread->trap_expected
      && ecs->event_thread->stop_signal != TARGET_SIGNAL_TRAP)
    {
      /* We took a signal (which we are supposed to pass through to
	 the inferior, else we'd not get here) and we haven't yet
	 gotten our trap.  Simply continue.  */
      resume (currently_stepping (ecs->event_thread),
	      ecs->event_thread->stop_signal);
    }
  else
    {
      /* Either the trap was not expected, but we are continuing
         anyway (the user asked that this signal be passed to the
         child)
         -- or --
         The signal was SIGTRAP, e.g. it was our signal, but we
         decided we should resume from it.

         We're going to run this baby now!  

	 Note that insert_breakpoints won't try to re-insert
	 already inserted breakpoints.  Therefore, we don't
	 care if breakpoints were already inserted, or not.  */
      
      if (ecs->event_thread->stepping_over_breakpoint)
	{
	  struct regcache *thread_regcache = get_thread_regcache (ecs->ptid);
	  if (!use_displaced_stepping (get_regcache_arch (thread_regcache)))
	    /* Since we can't do a displaced step, we have to remove
	       the breakpoint while we step it.  To keep things
	       simple, we remove them all.  */
	    remove_breakpoints ();
	}
      else
	{
	  struct gdb_exception e;
	  /* Stop stepping when inserting breakpoints
	     has failed.  */
	  TRY_CATCH (e, RETURN_MASK_ERROR)
	    {
	      insert_breakpoints ();
	    }
	  if (e.reason < 0)
	    {
	      stop_stepping (ecs);
	      return;
	    }
	}

      ecs->event_thread->trap_expected = ecs->event_thread->stepping_over_breakpoint;

      /* Do not deliver SIGNAL_TRAP (except when the user explicitly
         specifies that such a signal should be delivered to the
         target program).

         Typically, this would occure when a user is debugging a
         target monitor on a simulator: the target monitor sets a
         breakpoint; the simulator encounters this break-point and
         halts the simulation handing control to GDB; GDB, noteing
         that the break-point isn't valid, returns control back to the
         simulator; the simulator then delivers the hardware
         equivalent of a SIGNAL_TRAP to the program being debugged. */

      if (ecs->event_thread->stop_signal == TARGET_SIGNAL_TRAP
	  && !signal_program[ecs->event_thread->stop_signal])
	ecs->event_thread->stop_signal = TARGET_SIGNAL_0;

      resume (currently_stepping (ecs->event_thread),
	      ecs->event_thread->stop_signal);
    }

  prepare_to_wait (ecs);
}

/* This function normally comes after a resume, before
   handle_inferior_event exits.  It takes care of any last bits of
   housekeeping, and sets the all-important wait_some_more flag.  */

static void
prepare_to_wait (struct execution_control_state *ecs)
{
  if (debug_infrun)
    fprintf_unfiltered (gdb_stdlog, "infrun: prepare_to_wait\n");
  if (infwait_state == infwait_normal_state)
    {
      overlay_cache_invalid = 1;

      /* We have to invalidate the registers BEFORE calling
         target_wait because they can be loaded from the target while
         in target_wait.  This makes remote debugging a bit more
         efficient for those targets that provide critical registers
         as part of their normal status mechanism. */

      registers_changed ();
      waiton_ptid = pid_to_ptid (-1);
    }
  /* This is the old end of the while loop.  Let everybody know we
     want to wait for the inferior some more and get called again
     soon.  */
  ecs->wait_some_more = 1;
}

/* Print why the inferior has stopped. We always print something when
   the inferior exits, or receives a signal. The rest of the cases are
   dealt with later on in normal_stop() and print_it_typical().  Ideally
   there should be a call to this function from handle_inferior_event()
   each time stop_stepping() is called.*/
static void
print_stop_reason (enum inferior_stop_reason stop_reason, int stop_info)
{
  switch (stop_reason)
    {
    case END_STEPPING_RANGE:
      /* We are done with a step/next/si/ni command. */
      /* For now print nothing. */
      /* Print a message only if not in the middle of doing a "step n"
         operation for n > 1 */
      if (!inferior_thread ()->step_multi
	  || !inferior_thread ()->stop_step)
	if (ui_out_is_mi_like_p (uiout))
	  ui_out_field_string
	    (uiout, "reason",
	     async_reason_lookup (EXEC_ASYNC_END_STEPPING_RANGE));
      break;
    case SIGNAL_EXITED:
      /* The inferior was terminated by a signal. */
      annotate_signalled ();
      if (ui_out_is_mi_like_p (uiout))
	ui_out_field_string
	  (uiout, "reason",
	   async_reason_lookup (EXEC_ASYNC_EXITED_SIGNALLED));
      ui_out_text (uiout, "\nProgram terminated with signal ");
      annotate_signal_name ();
      ui_out_field_string (uiout, "signal-name",
			   target_signal_to_name (stop_info));
      annotate_signal_name_end ();
      ui_out_text (uiout, ", ");
      annotate_signal_string ();
      ui_out_field_string (uiout, "signal-meaning",
			   target_signal_to_string (stop_info));
      annotate_signal_string_end ();
      ui_out_text (uiout, ".\n");
      ui_out_text (uiout, "The program no longer exists.\n");
      break;
    case EXITED:
      /* The inferior program is finished. */
      annotate_exited (stop_info);
      if (stop_info)
	{
	  if (ui_out_is_mi_like_p (uiout))
	    ui_out_field_string (uiout, "reason", 
				 async_reason_lookup (EXEC_ASYNC_EXITED));
	  ui_out_text (uiout, "\nProgram exited with code ");
	  ui_out_field_fmt (uiout, "exit-code", "0%o",
			    (unsigned int) stop_info);
	  ui_out_text (uiout, ".\n");
	}
      else
	{
	  if (ui_out_is_mi_like_p (uiout))
	    ui_out_field_string
	      (uiout, "reason",
	       async_reason_lookup (EXEC_ASYNC_EXITED_NORMALLY));
	  ui_out_text (uiout, "\nProgram exited normally.\n");
	}
      /* Support the --return-child-result option.  */
      return_child_result_value = stop_info;
      break;
    case SIGNAL_RECEIVED:
      /* Signal received.  The signal table tells us to print about
	 it. */
      annotate_signal ();

      if (stop_info == TARGET_SIGNAL_0 && !ui_out_is_mi_like_p (uiout))
	{
	  struct thread_info *t = inferior_thread ();

	  ui_out_text (uiout, "\n[");
	  ui_out_field_string (uiout, "thread-name",
			       target_pid_to_str (t->ptid));
	  ui_out_field_fmt (uiout, "thread-id", "] #%d", t->num);
	  ui_out_text (uiout, " stopped");
	}
      else
	{
	  ui_out_text (uiout, "\nProgram received signal ");
	  annotate_signal_name ();
	  if (ui_out_is_mi_like_p (uiout))
	    ui_out_field_string
	      (uiout, "reason", async_reason_lookup (EXEC_ASYNC_SIGNAL_RECEIVED));
	  ui_out_field_string (uiout, "signal-name",
			       target_signal_to_name (stop_info));
	  annotate_signal_name_end ();
	  ui_out_text (uiout, ", ");
	  annotate_signal_string ();
	  ui_out_field_string (uiout, "signal-meaning",
			       target_signal_to_string (stop_info));
	  annotate_signal_string_end ();
	}
      ui_out_text (uiout, ".\n");
      break;
    case NO_HISTORY:
      /* Reverse execution: target ran out of history info.  */
      ui_out_text (uiout, "\nNo more reverse-execution history.\n");
      break;
    default:
      internal_error (__FILE__, __LINE__,
		      _("print_stop_reason: unrecognized enum value"));
      break;
    }
}


/* Here to return control to GDB when the inferior stops for real.
   Print appropriate messages, remove breakpoints, give terminal our modes.

   STOP_PRINT_FRAME nonzero means print the executing frame
   (pc, function, args, file, line number and line text).
   BREAKPOINTS_FAILED nonzero means stop was due to error
   attempting to insert breakpoints.  */

void
normal_stop (void)
{
  struct target_waitstatus last;
  ptid_t last_ptid;
  struct cleanup *old_chain = make_cleanup (null_cleanup, NULL);

  get_last_target_status (&last_ptid, &last);

  /* If an exception is thrown from this point on, make sure to
     propagate GDB's knowledge of the executing state to the
     frontend/user running state.  A QUIT is an easy exception to see
     here, so do this before any filtered output.  */
  if (!non_stop)
    make_cleanup (finish_thread_state_cleanup, &minus_one_ptid);
  else if (last.kind != TARGET_WAITKIND_SIGNALLED
	   && last.kind != TARGET_WAITKIND_EXITED)
    make_cleanup (finish_thread_state_cleanup, &inferior_ptid);

  /* In non-stop mode, we don't want GDB to switch threads behind the
     user's back, to avoid races where the user is typing a command to
     apply to thread x, but GDB switches to thread y before the user
     finishes entering the command.  */

  /* As with the notification of thread events, we want to delay
     notifying the user that we've switched thread context until
     the inferior actually stops.

     There's no point in saying anything if the inferior has exited.
     Note that SIGNALLED here means "exited with a signal", not
     "received a signal".  */
  if (!non_stop
      && !ptid_equal (previous_inferior_ptid, inferior_ptid)
      && target_has_execution
      && last.kind != TARGET_WAITKIND_SIGNALLED
      && last.kind != TARGET_WAITKIND_EXITED)
    {
      target_terminal_ours_for_output ();
      printf_filtered (_("[Switching to %s]\n"),
		       target_pid_to_str (inferior_ptid));
      annotate_thread_changed ();
      previous_inferior_ptid = inferior_ptid;
    }

  if (!breakpoints_always_inserted_mode () && target_has_execution)
    {
      if (remove_breakpoints ())
	{
	  target_terminal_ours_for_output ();
	  printf_filtered (_("\
Cannot remove breakpoints because program is no longer writable.\n\
Further execution is probably impossible.\n"));
	}
    }

  /* If an auto-display called a function and that got a signal,
     delete that auto-display to avoid an infinite recursion.  */

  if (stopped_by_random_signal)
    disable_current_display ();

  /* Don't print a message if in the middle of doing a "step n"
     operation for n > 1 */
  if (target_has_execution
      && last.kind != TARGET_WAITKIND_SIGNALLED
      && last.kind != TARGET_WAITKIND_EXITED
      && inferior_thread ()->step_multi
      && inferior_thread ()->stop_step)
    goto done;

  target_terminal_ours ();

  /* Set the current source location.  This will also happen if we
     display the frame below, but the current SAL will be incorrect
     during a user hook-stop function.  */
  if (has_stack_frames () && !stop_stack_dummy)
    set_current_sal_from_frame (get_current_frame (), 1);

  /* Let the user/frontend see the threads as stopped.  */
  do_cleanups (old_chain);

  /* Look up the hook_stop and run it (CLI internally handles problem
     of stop_command's pre-hook not existing).  */
  if (stop_command)
    catch_errors (hook_stop_stub, stop_command,
		  "Error while running hook_stop:\n", RETURN_MASK_ALL);

  if (!has_stack_frames ())
    goto done;

  if (last.kind == TARGET_WAITKIND_SIGNALLED
      || last.kind == TARGET_WAITKIND_EXITED)
    goto done;

  /* Select innermost stack frame - i.e., current frame is frame 0,
     and current location is based on that.
     Don't do this on return from a stack dummy routine,
     or if the program has exited. */

  if (!stop_stack_dummy)
    {
      select_frame (get_current_frame ());

      /* Print current location without a level number, if
         we have changed functions or hit a breakpoint.
         Print source line if we have one.
         bpstat_print() contains the logic deciding in detail
         what to print, based on the event(s) that just occurred. */

      /* If --batch-silent is enabled then there's no need to print the current
	 source location, and to try risks causing an error message about
	 missing source files.  */
      if (stop_print_frame && !batch_silent)
	{
	  int bpstat_ret;
	  int source_flag;
	  int do_frame_printing = 1;
	  struct thread_info *tp = inferior_thread ();

	  bpstat_ret = bpstat_print (tp->stop_bpstat);
	  switch (bpstat_ret)
	    {
	    case PRINT_UNKNOWN:
	      /* If we had hit a shared library event breakpoint,
		 bpstat_print would print out this message.  If we hit
		 an OS-level shared library event, do the same
		 thing.  */
	      if (last.kind == TARGET_WAITKIND_LOADED)
		{
		  printf_filtered (_("Stopped due to shared library event\n"));
		  source_flag = SRC_LINE;	/* something bogus */
		  do_frame_printing = 0;
		  break;
		}

	      /* FIXME: cagney/2002-12-01: Given that a frame ID does
	         (or should) carry around the function and does (or
	         should) use that when doing a frame comparison.  */
	      if (tp->stop_step
		  && frame_id_eq (tp->step_frame_id,
				  get_frame_id (get_current_frame ()))
		  && step_start_function == find_pc_function (stop_pc))
		source_flag = SRC_LINE;	/* finished step, just print source line */
	      else
		source_flag = SRC_AND_LOC;	/* print location and source line */
	      break;
	    case PRINT_SRC_AND_LOC:
	      source_flag = SRC_AND_LOC;	/* print location and source line */
	      break;
	    case PRINT_SRC_ONLY:
	      source_flag = SRC_LINE;
	      break;
	    case PRINT_NOTHING:
	      source_flag = SRC_LINE;	/* something bogus */
	      do_frame_printing = 0;
	      break;
	    default:
	      internal_error (__FILE__, __LINE__, _("Unknown value."));
	    }

	  /* The behavior of this routine with respect to the source
	     flag is:
	     SRC_LINE: Print only source line
	     LOCATION: Print only location
	     SRC_AND_LOC: Print location and source line */
	  if (do_frame_printing)
	    print_stack_frame (get_selected_frame (NULL), 0, source_flag);

	  /* Display the auto-display expressions.  */
	  do_displays ();
	}
    }

  /* Save the function value return registers, if we care.
     We might be about to restore their previous contents.  */
  if (inferior_thread ()->proceed_to_finish)
    {
      /* This should not be necessary.  */
      if (stop_registers)
	regcache_xfree (stop_registers);

      /* NB: The copy goes through to the target picking up the value of
	 all the registers.  */
      stop_registers = regcache_dup (get_current_regcache ());
    }

  if (stop_stack_dummy)
    {
      /* Pop the empty frame that contains the stack dummy.
	 This also restores inferior state prior to the call
	 (struct inferior_thread_state).  */
      struct frame_info *frame = get_current_frame ();
      gdb_assert (get_frame_type (frame) == DUMMY_FRAME);
      frame_pop (frame);
      /* frame_pop() calls reinit_frame_cache as the last thing it does
	 which means there's currently no selected frame.  We don't need
	 to re-establish a selected frame if the dummy call returns normally,
	 that will be done by restore_inferior_status.  However, we do have
	 to handle the case where the dummy call is returning after being
	 stopped (e.g. the dummy call previously hit a breakpoint).  We
	 can't know which case we have so just always re-establish a
	 selected frame here.  */
      select_frame (get_current_frame ());
    }

done:
  annotate_stopped ();

  /* Suppress the stop observer if we're in the middle of:

     - a step n (n > 1), as there still more steps to be done.

     - a "finish" command, as the observer will be called in
       finish_command_continuation, so it can include the inferior
       function's return value.

     - calling an inferior function, as we pretend we inferior didn't
       run at all.  The return value of the call is handled by the
       expression evaluator, through call_function_by_hand.  */

  if (!target_has_execution
      || last.kind == TARGET_WAITKIND_SIGNALLED
      || last.kind == TARGET_WAITKIND_EXITED
      || (!inferior_thread ()->step_multi
	  && !(inferior_thread ()->stop_bpstat
	       && inferior_thread ()->proceed_to_finish)
	  && !inferior_thread ()->in_infcall))
    {
      if (!ptid_equal (inferior_ptid, null_ptid))
	observer_notify_normal_stop (inferior_thread ()->stop_bpstat,
				     stop_print_frame);
      else
	observer_notify_normal_stop (NULL, stop_print_frame);
    }

  if (target_has_execution)
    {
      if (last.kind != TARGET_WAITKIND_SIGNALLED
	  && last.kind != TARGET_WAITKIND_EXITED)
	/* Delete the breakpoint we stopped at, if it wants to be deleted.
	   Delete any breakpoint that is to be deleted at the next stop.  */
	breakpoint_auto_delete (inferior_thread ()->stop_bpstat);
<<<<<<< HEAD

      /* Mark the stopped threads accordingly.  In all-stop, all
	 threads of all processes are stopped when we get any event
	 reported.  In non-stop mode, only the event thread stops.  If
	 we're handling a process exit in non-stop mode, there's
	 nothing to do, as threads of the dead process are gone, and
	 threads of any other process were left running.  */
      if (!non_stop)
	set_running (minus_one_ptid, 0);
      else if (last.kind != TARGET_WAITKIND_SIGNALLED
	       && last.kind != TARGET_WAITKIND_EXITED)
	set_running (inferior_ptid, 0);
=======
>>>>>>> b2f2d10e
    }
}

static int
hook_stop_stub (void *cmd)
{
  execute_cmd_pre_hook ((struct cmd_list_element *) cmd);
  return (0);
}

int
signal_stop_state (int signo)
{
  return signal_stop[signo];
}

int
signal_print_state (int signo)
{
  return signal_print[signo];
}

int
signal_pass_state (int signo)
{
  return signal_program[signo];
}

int
signal_stop_update (int signo, int state)
{
  int ret = signal_stop[signo];
  signal_stop[signo] = state;
  return ret;
}

int
signal_print_update (int signo, int state)
{
  int ret = signal_print[signo];
  signal_print[signo] = state;
  return ret;
}

int
signal_pass_update (int signo, int state)
{
  int ret = signal_program[signo];
  signal_program[signo] = state;
  return ret;
}

static void
sig_print_header (void)
{
  printf_filtered (_("\
Signal        Stop\tPrint\tPass to program\tDescription\n"));
}

static void
sig_print_info (enum target_signal oursig)
{
  const char *name = target_signal_to_name (oursig);
  int name_padding = 13 - strlen (name);

  if (name_padding <= 0)
    name_padding = 0;

  printf_filtered ("%s", name);
  printf_filtered ("%*.*s ", name_padding, name_padding, "                 ");
  printf_filtered ("%s\t", signal_stop[oursig] ? "Yes" : "No");
  printf_filtered ("%s\t", signal_print[oursig] ? "Yes" : "No");
  printf_filtered ("%s\t\t", signal_program[oursig] ? "Yes" : "No");
  printf_filtered ("%s\n", target_signal_to_string (oursig));
}

/* Specify how various signals in the inferior should be handled.  */

static void
handle_command (char *args, int from_tty)
{
  char **argv;
  int digits, wordlen;
  int sigfirst, signum, siglast;
  enum target_signal oursig;
  int allsigs;
  int nsigs;
  unsigned char *sigs;
  struct cleanup *old_chain;

  if (args == NULL)
    {
      error_no_arg (_("signal to handle"));
    }

  /* Allocate and zero an array of flags for which signals to handle. */

  nsigs = (int) TARGET_SIGNAL_LAST;
  sigs = (unsigned char *) alloca (nsigs);
  memset (sigs, 0, nsigs);

  /* Break the command line up into args. */

  argv = gdb_buildargv (args);
  old_chain = make_cleanup_freeargv (argv);

  /* Walk through the args, looking for signal oursigs, signal names, and
     actions.  Signal numbers and signal names may be interspersed with
     actions, with the actions being performed for all signals cumulatively
     specified.  Signal ranges can be specified as <LOW>-<HIGH>. */

  while (*argv != NULL)
    {
      wordlen = strlen (*argv);
      for (digits = 0; isdigit ((*argv)[digits]); digits++)
	{;
	}
      allsigs = 0;
      sigfirst = siglast = -1;

      if (wordlen >= 1 && !strncmp (*argv, "all", wordlen))
	{
	  /* Apply action to all signals except those used by the
	     debugger.  Silently skip those. */
	  allsigs = 1;
	  sigfirst = 0;
	  siglast = nsigs - 1;
	}
      else if (wordlen >= 1 && !strncmp (*argv, "stop", wordlen))
	{
	  SET_SIGS (nsigs, sigs, signal_stop);
	  SET_SIGS (nsigs, sigs, signal_print);
	}
      else if (wordlen >= 1 && !strncmp (*argv, "ignore", wordlen))
	{
	  UNSET_SIGS (nsigs, sigs, signal_program);
	}
      else if (wordlen >= 2 && !strncmp (*argv, "print", wordlen))
	{
	  SET_SIGS (nsigs, sigs, signal_print);
	}
      else if (wordlen >= 2 && !strncmp (*argv, "pass", wordlen))
	{
	  SET_SIGS (nsigs, sigs, signal_program);
	}
      else if (wordlen >= 3 && !strncmp (*argv, "nostop", wordlen))
	{
	  UNSET_SIGS (nsigs, sigs, signal_stop);
	}
      else if (wordlen >= 3 && !strncmp (*argv, "noignore", wordlen))
	{
	  SET_SIGS (nsigs, sigs, signal_program);
	}
      else if (wordlen >= 4 && !strncmp (*argv, "noprint", wordlen))
	{
	  UNSET_SIGS (nsigs, sigs, signal_print);
	  UNSET_SIGS (nsigs, sigs, signal_stop);
	}
      else if (wordlen >= 4 && !strncmp (*argv, "nopass", wordlen))
	{
	  UNSET_SIGS (nsigs, sigs, signal_program);
	}
      else if (digits > 0)
	{
	  /* It is numeric.  The numeric signal refers to our own
	     internal signal numbering from target.h, not to host/target
	     signal  number.  This is a feature; users really should be
	     using symbolic names anyway, and the common ones like
	     SIGHUP, SIGINT, SIGALRM, etc. will work right anyway.  */

	  sigfirst = siglast = (int)
	    target_signal_from_command (atoi (*argv));
	  if ((*argv)[digits] == '-')
	    {
	      siglast = (int)
		target_signal_from_command (atoi ((*argv) + digits + 1));
	    }
	  if (sigfirst > siglast)
	    {
	      /* Bet he didn't figure we'd think of this case... */
	      signum = sigfirst;
	      sigfirst = siglast;
	      siglast = signum;
	    }
	}
      else
	{
	  oursig = target_signal_from_name (*argv);
	  if (oursig != TARGET_SIGNAL_UNKNOWN)
	    {
	      sigfirst = siglast = (int) oursig;
	    }
	  else
	    {
	      /* Not a number and not a recognized flag word => complain.  */
	      error (_("Unrecognized or ambiguous flag word: \"%s\"."), *argv);
	    }
	}

      /* If any signal numbers or symbol names were found, set flags for
         which signals to apply actions to. */

      for (signum = sigfirst; signum >= 0 && signum <= siglast; signum++)
	{
	  switch ((enum target_signal) signum)
	    {
	    case TARGET_SIGNAL_TRAP:
	    case TARGET_SIGNAL_INT:
	      if (!allsigs && !sigs[signum])
		{
		  if (query (_("%s is used by the debugger.\n\
Are you sure you want to change it? "), target_signal_to_name ((enum target_signal) signum)))
		    {
		      sigs[signum] = 1;
		    }
		  else
		    {
		      printf_unfiltered (_("Not confirmed, unchanged.\n"));
		      gdb_flush (gdb_stdout);
		    }
		}
	      break;
	    case TARGET_SIGNAL_0:
	    case TARGET_SIGNAL_DEFAULT:
	    case TARGET_SIGNAL_UNKNOWN:
	      /* Make sure that "all" doesn't print these.  */
	      break;
	    default:
	      sigs[signum] = 1;
	      break;
	    }
	}

      argv++;
    }

  for (signum = 0; signum < nsigs; signum++)
    if (sigs[signum])
      {
	target_notice_signals (inferior_ptid);

	if (from_tty)
	  {
	    /* Show the results.  */
	    sig_print_header ();
	    for (; signum < nsigs; signum++)
	      if (sigs[signum])
		sig_print_info (signum);
	  }

	break;
      }

  do_cleanups (old_chain);
}

static void
xdb_handle_command (char *args, int from_tty)
{
  char **argv;
  struct cleanup *old_chain;

  if (args == NULL)
    error_no_arg (_("xdb command"));

  /* Break the command line up into args. */

  argv = gdb_buildargv (args);
  old_chain = make_cleanup_freeargv (argv);
  if (argv[1] != (char *) NULL)
    {
      char *argBuf;
      int bufLen;

      bufLen = strlen (argv[0]) + 20;
      argBuf = (char *) xmalloc (bufLen);
      if (argBuf)
	{
	  int validFlag = 1;
	  enum target_signal oursig;

	  oursig = target_signal_from_name (argv[0]);
	  memset (argBuf, 0, bufLen);
	  if (strcmp (argv[1], "Q") == 0)
	    sprintf (argBuf, "%s %s", argv[0], "noprint");
	  else
	    {
	      if (strcmp (argv[1], "s") == 0)
		{
		  if (!signal_stop[oursig])
		    sprintf (argBuf, "%s %s", argv[0], "stop");
		  else
		    sprintf (argBuf, "%s %s", argv[0], "nostop");
		}
	      else if (strcmp (argv[1], "i") == 0)
		{
		  if (!signal_program[oursig])
		    sprintf (argBuf, "%s %s", argv[0], "pass");
		  else
		    sprintf (argBuf, "%s %s", argv[0], "nopass");
		}
	      else if (strcmp (argv[1], "r") == 0)
		{
		  if (!signal_print[oursig])
		    sprintf (argBuf, "%s %s", argv[0], "print");
		  else
		    sprintf (argBuf, "%s %s", argv[0], "noprint");
		}
	      else
		validFlag = 0;
	    }
	  if (validFlag)
	    handle_command (argBuf, from_tty);
	  else
	    printf_filtered (_("Invalid signal handling flag.\n"));
	  if (argBuf)
	    xfree (argBuf);
	}
    }
  do_cleanups (old_chain);
}

/* Print current contents of the tables set by the handle command.
   It is possible we should just be printing signals actually used
   by the current target (but for things to work right when switching
   targets, all signals should be in the signal tables).  */

static void
signals_info (char *signum_exp, int from_tty)
{
  enum target_signal oursig;
  sig_print_header ();

  if (signum_exp)
    {
      /* First see if this is a symbol name.  */
      oursig = target_signal_from_name (signum_exp);
      if (oursig == TARGET_SIGNAL_UNKNOWN)
	{
	  /* No, try numeric.  */
	  oursig =
	    target_signal_from_command (parse_and_eval_long (signum_exp));
	}
      sig_print_info (oursig);
      return;
    }

  printf_filtered ("\n");
  /* These ugly casts brought to you by the native VAX compiler.  */
  for (oursig = TARGET_SIGNAL_FIRST;
       (int) oursig < (int) TARGET_SIGNAL_LAST;
       oursig = (enum target_signal) ((int) oursig + 1))
    {
      QUIT;

      if (oursig != TARGET_SIGNAL_UNKNOWN
	  && oursig != TARGET_SIGNAL_DEFAULT && oursig != TARGET_SIGNAL_0)
	sig_print_info (oursig);
    }

  printf_filtered (_("\nUse the \"handle\" command to change these tables.\n"));
}

/* The $_siginfo convenience variable is a bit special.  We don't know
   for sure the type of the value until we actually have a chance to
   fetch the data.  The type can change depending on gdbarch, so it it
   also dependent on which thread you have selected.

     1. making $_siginfo be an internalvar that creates a new value on
     access.

     2. making the value of $_siginfo be an lval_computed value.  */

/* This function implements the lval_computed support for reading a
   $_siginfo value.  */

static void
siginfo_value_read (struct value *v)
{
  LONGEST transferred;

  transferred =
    target_read (&current_target, TARGET_OBJECT_SIGNAL_INFO,
		 NULL,
		 value_contents_all_raw (v),
		 value_offset (v),
		 TYPE_LENGTH (value_type (v)));

  if (transferred != TYPE_LENGTH (value_type (v)))
    error (_("Unable to read siginfo"));
}

/* This function implements the lval_computed support for writing a
   $_siginfo value.  */

static void
siginfo_value_write (struct value *v, struct value *fromval)
{
  LONGEST transferred;

  transferred = target_write (&current_target,
			      TARGET_OBJECT_SIGNAL_INFO,
			      NULL,
			      value_contents_all_raw (fromval),
			      value_offset (v),
			      TYPE_LENGTH (value_type (fromval)));

  if (transferred != TYPE_LENGTH (value_type (fromval)))
    error (_("Unable to write siginfo"));
}

static struct lval_funcs siginfo_value_funcs =
  {
    siginfo_value_read,
    siginfo_value_write
  };

/* Return a new value with the correct type for the siginfo object of
   the current thread.  Return a void value if there's no object
   available.  */

static struct value *
siginfo_make_value (struct internalvar *var)
{
  struct type *type;
  struct gdbarch *gdbarch;

  if (target_has_stack
      && !ptid_equal (inferior_ptid, null_ptid))
    {
      gdbarch = get_frame_arch (get_current_frame ());

      if (gdbarch_get_siginfo_type_p (gdbarch))
	{
	  type = gdbarch_get_siginfo_type (gdbarch);

	  return allocate_computed_value (type, &siginfo_value_funcs, NULL);
	}
    }

  return allocate_value (builtin_type_void);
}


/* Inferior thread state.
   These are details related to the inferior itself, and don't include
   things like what frame the user had selected or what gdb was doing
   with the target at the time.
   For inferior function calls these are things we want to restore
   regardless of whether the function call successfully completes
   or the dummy frame has to be manually popped.  */

struct inferior_thread_state
{
  enum target_signal stop_signal;
  CORE_ADDR stop_pc;
  struct regcache *registers;
};

struct inferior_thread_state *
save_inferior_thread_state (void)
{
  struct inferior_thread_state *inf_state = XMALLOC (struct inferior_thread_state);
  struct thread_info *tp = inferior_thread ();

  inf_state->stop_signal = tp->stop_signal;
  inf_state->stop_pc = stop_pc;

  inf_state->registers = regcache_dup (get_current_regcache ());

  return inf_state;
}

/* Restore inferior session state to INF_STATE.  */

void
restore_inferior_thread_state (struct inferior_thread_state *inf_state)
{
  struct thread_info *tp = inferior_thread ();

  tp->stop_signal = inf_state->stop_signal;
  stop_pc = inf_state->stop_pc;

  /* The inferior can be gone if the user types "print exit(0)"
     (and perhaps other times).  */
  if (target_has_execution)
    /* NB: The register write goes through to the target.  */
    regcache_cpy (get_current_regcache (), inf_state->registers);
  regcache_xfree (inf_state->registers);
  xfree (inf_state);
}

static void
do_restore_inferior_thread_state_cleanup (void *state)
{
  restore_inferior_thread_state (state);
}

struct cleanup *
make_cleanup_restore_inferior_thread_state (struct inferior_thread_state *inf_state)
{
  return make_cleanup (do_restore_inferior_thread_state_cleanup, inf_state);
}

void
discard_inferior_thread_state (struct inferior_thread_state *inf_state)
{
  regcache_xfree (inf_state->registers);
  xfree (inf_state);
}

struct regcache *
get_inferior_thread_state_regcache (struct inferior_thread_state *inf_state)
{
  return inf_state->registers;
}

/* Session related state for inferior function calls.
   These are the additional bits of state that need to be restored
   when an inferior function call successfully completes.  */

struct inferior_status
{
  bpstat stop_bpstat;
  int stop_step;
  int stop_stack_dummy;
  int stopped_by_random_signal;
  int stepping_over_breakpoint;
  CORE_ADDR step_range_start;
  CORE_ADDR step_range_end;
  struct frame_id step_frame_id;
  struct frame_id step_stack_frame_id;
  enum step_over_calls_kind step_over_calls;
  CORE_ADDR step_resume_break_address;
  int stop_after_trap;
  int stop_soon;

  /* ID if the selected frame when the inferior function call was made.  */
  struct frame_id selected_frame_id;

  int proceed_to_finish;
  int in_infcall;
};

/* Save all of the information associated with the inferior<==>gdb
   connection.  */

struct inferior_status *
save_inferior_status (void)
{
  struct inferior_status *inf_status = XMALLOC (struct inferior_status);
  struct thread_info *tp = inferior_thread ();
  struct inferior *inf = current_inferior ();

  inf_status->stop_step = tp->stop_step;
  inf_status->stop_stack_dummy = stop_stack_dummy;
  inf_status->stopped_by_random_signal = stopped_by_random_signal;
  inf_status->stepping_over_breakpoint = tp->trap_expected;
  inf_status->step_range_start = tp->step_range_start;
  inf_status->step_range_end = tp->step_range_end;
  inf_status->step_frame_id = tp->step_frame_id;
  inf_status->step_stack_frame_id = tp->step_stack_frame_id;
  inf_status->step_over_calls = tp->step_over_calls;
  inf_status->stop_after_trap = stop_after_trap;
  inf_status->stop_soon = inf->stop_soon;
  /* Save original bpstat chain here; replace it with copy of chain.
     If caller's caller is walking the chain, they'll be happier if we
     hand them back the original chain when restore_inferior_status is
     called.  */
  inf_status->stop_bpstat = tp->stop_bpstat;
  tp->stop_bpstat = bpstat_copy (tp->stop_bpstat);
  inf_status->proceed_to_finish = tp->proceed_to_finish;
  inf_status->in_infcall = tp->in_infcall;

  inf_status->selected_frame_id = get_frame_id (get_selected_frame (NULL));

  return inf_status;
}

static int
restore_selected_frame (void *args)
{
  struct frame_id *fid = (struct frame_id *) args;
  struct frame_info *frame;

  frame = frame_find_by_id (*fid);

  /* If inf_status->selected_frame_id is NULL, there was no previously
     selected frame.  */
  if (frame == NULL)
    {
      warning (_("Unable to restore previously selected frame."));
      return 0;
    }

  select_frame (frame);

  return (1);
}

/* Restore inferior session state to INF_STATUS.  */

void
restore_inferior_status (struct inferior_status *inf_status)
{
  struct thread_info *tp = inferior_thread ();
  struct inferior *inf = current_inferior ();

  tp->stop_step = inf_status->stop_step;
  stop_stack_dummy = inf_status->stop_stack_dummy;
  stopped_by_random_signal = inf_status->stopped_by_random_signal;
  tp->trap_expected = inf_status->stepping_over_breakpoint;
  tp->step_range_start = inf_status->step_range_start;
  tp->step_range_end = inf_status->step_range_end;
  tp->step_frame_id = inf_status->step_frame_id;
  tp->step_stack_frame_id = inf_status->step_stack_frame_id;
  tp->step_over_calls = inf_status->step_over_calls;
  stop_after_trap = inf_status->stop_after_trap;
  inf->stop_soon = inf_status->stop_soon;
  bpstat_clear (&tp->stop_bpstat);
  tp->stop_bpstat = inf_status->stop_bpstat;
  inf_status->stop_bpstat = NULL;
  tp->proceed_to_finish = inf_status->proceed_to_finish;
  tp->in_infcall = inf_status->in_infcall;

  if (target_has_stack)
    {
      /* The point of catch_errors is that if the stack is clobbered,
         walking the stack might encounter a garbage pointer and
         error() trying to dereference it.  */
      if (catch_errors
	  (restore_selected_frame, &inf_status->selected_frame_id,
	   "Unable to restore previously selected frame:\n",
	   RETURN_MASK_ERROR) == 0)
	/* Error in restoring the selected frame.  Select the innermost
	   frame.  */
	select_frame (get_current_frame ());
    }

  xfree (inf_status);
}

static void
do_restore_inferior_status_cleanup (void *sts)
{
  restore_inferior_status (sts);
}

struct cleanup *
make_cleanup_restore_inferior_status (struct inferior_status *inf_status)
{
  return make_cleanup (do_restore_inferior_status_cleanup, inf_status);
}

void
discard_inferior_status (struct inferior_status *inf_status)
{
  /* See save_inferior_status for info on stop_bpstat. */
  bpstat_clear (&inf_status->stop_bpstat);
  xfree (inf_status);
}

int
inferior_has_forked (ptid_t pid, ptid_t *child_pid)
{
  struct target_waitstatus last;
  ptid_t last_ptid;

  get_last_target_status (&last_ptid, &last);

  if (last.kind != TARGET_WAITKIND_FORKED)
    return 0;

  if (!ptid_equal (last_ptid, pid))
    return 0;

  *child_pid = last.value.related_pid;
  return 1;
}

int
inferior_has_vforked (ptid_t pid, ptid_t *child_pid)
{
  struct target_waitstatus last;
  ptid_t last_ptid;

  get_last_target_status (&last_ptid, &last);

  if (last.kind != TARGET_WAITKIND_VFORKED)
    return 0;

  if (!ptid_equal (last_ptid, pid))
    return 0;

  *child_pid = last.value.related_pid;
  return 1;
}

int
inferior_has_execd (ptid_t pid, char **execd_pathname)
{
  struct target_waitstatus last;
  ptid_t last_ptid;

  get_last_target_status (&last_ptid, &last);

  if (last.kind != TARGET_WAITKIND_EXECD)
    return 0;

  if (!ptid_equal (last_ptid, pid))
    return 0;

  *execd_pathname = xstrdup (last.value.execd_pathname);
  return 1;
}

/* Oft used ptids */
ptid_t null_ptid;
ptid_t minus_one_ptid;

/* Create a ptid given the necessary PID, LWP, and TID components.  */

ptid_t
ptid_build (int pid, long lwp, long tid)
{
  ptid_t ptid;

  ptid.pid = pid;
  ptid.lwp = lwp;
  ptid.tid = tid;
  return ptid;
}

/* Create a ptid from just a pid.  */

ptid_t
pid_to_ptid (int pid)
{
  return ptid_build (pid, 0, 0);
}

/* Fetch the pid (process id) component from a ptid.  */

int
ptid_get_pid (ptid_t ptid)
{
  return ptid.pid;
}

/* Fetch the lwp (lightweight process) component from a ptid.  */

long
ptid_get_lwp (ptid_t ptid)
{
  return ptid.lwp;
}

/* Fetch the tid (thread id) component from a ptid.  */

long
ptid_get_tid (ptid_t ptid)
{
  return ptid.tid;
}

/* ptid_equal() is used to test equality of two ptids.  */

int
ptid_equal (ptid_t ptid1, ptid_t ptid2)
{
  return (ptid1.pid == ptid2.pid && ptid1.lwp == ptid2.lwp
	  && ptid1.tid == ptid2.tid);
}

/* Returns true if PTID represents a process.  */

int
ptid_is_pid (ptid_t ptid)
{
  if (ptid_equal (minus_one_ptid, ptid))
    return 0;
  if (ptid_equal (null_ptid, ptid))
    return 0;

  return (ptid_get_lwp (ptid) == 0 && ptid_get_tid (ptid) == 0);
}

/* restore_inferior_ptid() will be used by the cleanup machinery
   to restore the inferior_ptid value saved in a call to
   save_inferior_ptid().  */

static void
restore_inferior_ptid (void *arg)
{
  ptid_t *saved_ptid_ptr = arg;
  inferior_ptid = *saved_ptid_ptr;
  xfree (arg);
}

/* Save the value of inferior_ptid so that it may be restored by a
   later call to do_cleanups().  Returns the struct cleanup pointer
   needed for later doing the cleanup.  */

struct cleanup *
save_inferior_ptid (void)
{
  ptid_t *saved_ptid_ptr;

  saved_ptid_ptr = xmalloc (sizeof (ptid_t));
  *saved_ptid_ptr = inferior_ptid;
  return make_cleanup (restore_inferior_ptid, saved_ptid_ptr);
}


/* User interface for reverse debugging:
   Set exec-direction / show exec-direction commands
   (returns error unless target implements to_set_exec_direction method).  */

enum exec_direction_kind execution_direction = EXEC_FORWARD;
static const char exec_forward[] = "forward";
static const char exec_reverse[] = "reverse";
static const char *exec_direction = exec_forward;
static const char *exec_direction_names[] = {
  exec_forward,
  exec_reverse,
  NULL
};

static void
set_exec_direction_func (char *args, int from_tty,
			 struct cmd_list_element *cmd)
{
  if (target_can_execute_reverse)
    {
      if (!strcmp (exec_direction, exec_forward))
	execution_direction = EXEC_FORWARD;
      else if (!strcmp (exec_direction, exec_reverse))
	execution_direction = EXEC_REVERSE;
    }
}

static void
show_exec_direction_func (struct ui_file *out, int from_tty,
			  struct cmd_list_element *cmd, const char *value)
{
  switch (execution_direction) {
  case EXEC_FORWARD:
    fprintf_filtered (out, _("Forward.\n"));
    break;
  case EXEC_REVERSE:
    fprintf_filtered (out, _("Reverse.\n"));
    break;
  case EXEC_ERROR:
  default:
    fprintf_filtered (out, 
		      _("Forward (target `%s' does not support exec-direction).\n"),
		      target_shortname);
    break;
  }
}

/* User interface for non-stop mode.  */

int non_stop = 0;
static int non_stop_1 = 0;

static void
set_non_stop (char *args, int from_tty,
	      struct cmd_list_element *c)
{
  if (target_has_execution)
    {
      non_stop_1 = non_stop;
      error (_("Cannot change this setting while the inferior is running."));
    }

  non_stop = non_stop_1;
}

static void
show_non_stop (struct ui_file *file, int from_tty,
	       struct cmd_list_element *c, const char *value)
{
  fprintf_filtered (file,
		    _("Controlling the inferior in non-stop mode is %s.\n"),
		    value);
}

static void
show_schedule_multiple (struct ui_file *file, int from_tty,
			struct cmd_list_element *c, const char *value)
{
  fprintf_filtered (file, _("\
Resuming the execution of threads of all processes is %s.\n"), value);
}

void
_initialize_infrun (void)
{
  int i;
  int numsigs;
  struct cmd_list_element *c;

  add_info ("signals", signals_info, _("\
What debugger does when program gets various signals.\n\
Specify a signal as argument to print info on that signal only."));
  add_info_alias ("handle", "signals", 0);

  add_com ("handle", class_run, handle_command, _("\
Specify how to handle a signal.\n\
Args are signals and actions to apply to those signals.\n\
Symbolic signals (e.g. SIGSEGV) are recommended but numeric signals\n\
from 1-15 are allowed for compatibility with old versions of GDB.\n\
Numeric ranges may be specified with the form LOW-HIGH (e.g. 1-5).\n\
The special arg \"all\" is recognized to mean all signals except those\n\
used by the debugger, typically SIGTRAP and SIGINT.\n\
Recognized actions include \"stop\", \"nostop\", \"print\", \"noprint\",\n\
\"pass\", \"nopass\", \"ignore\", or \"noignore\".\n\
Stop means reenter debugger if this signal happens (implies print).\n\
Print means print a message if this signal happens.\n\
Pass means let program see this signal; otherwise program doesn't know.\n\
Ignore is a synonym for nopass and noignore is a synonym for pass.\n\
Pass and Stop may be combined."));
  if (xdb_commands)
    {
      add_com ("lz", class_info, signals_info, _("\
What debugger does when program gets various signals.\n\
Specify a signal as argument to print info on that signal only."));
      add_com ("z", class_run, xdb_handle_command, _("\
Specify how to handle a signal.\n\
Args are signals and actions to apply to those signals.\n\
Symbolic signals (e.g. SIGSEGV) are recommended but numeric signals\n\
from 1-15 are allowed for compatibility with old versions of GDB.\n\
Numeric ranges may be specified with the form LOW-HIGH (e.g. 1-5).\n\
The special arg \"all\" is recognized to mean all signals except those\n\
used by the debugger, typically SIGTRAP and SIGINT.\n\
Recognized actions include \"s\" (toggles between stop and nostop), \n\
\"r\" (toggles between print and noprint), \"i\" (toggles between pass and \
nopass), \"Q\" (noprint)\n\
Stop means reenter debugger if this signal happens (implies print).\n\
Print means print a message if this signal happens.\n\
Pass means let program see this signal; otherwise program doesn't know.\n\
Ignore is a synonym for nopass and noignore is a synonym for pass.\n\
Pass and Stop may be combined."));
    }

  if (!dbx_commands)
    stop_command = add_cmd ("stop", class_obscure,
			    not_just_help_class_command, _("\
There is no `stop' command, but you can set a hook on `stop'.\n\
This allows you to set a list of commands to be run each time execution\n\
of the program stops."), &cmdlist);

  add_setshow_zinteger_cmd ("infrun", class_maintenance, &debug_infrun, _("\
Set inferior debugging."), _("\
Show inferior debugging."), _("\
When non-zero, inferior specific debugging is enabled."),
			    NULL,
			    show_debug_infrun,
			    &setdebuglist, &showdebuglist);

  add_setshow_boolean_cmd ("displaced", class_maintenance, &debug_displaced, _("\
Set displaced stepping debugging."), _("\
Show displaced stepping debugging."), _("\
When non-zero, displaced stepping specific debugging is enabled."),
			    NULL,
			    show_debug_displaced,
			    &setdebuglist, &showdebuglist);

  add_setshow_boolean_cmd ("non-stop", no_class,
			   &non_stop_1, _("\
Set whether gdb controls the inferior in non-stop mode."), _("\
Show whether gdb controls the inferior in non-stop mode."), _("\
When debugging a multi-threaded program and this setting is\n\
off (the default, also called all-stop mode), when one thread stops\n\
(for a breakpoint, watchpoint, exception, or similar events), GDB stops\n\
all other threads in the program while you interact with the thread of\n\
interest.  When you continue or step a thread, you can allow the other\n\
threads to run, or have them remain stopped, but while you inspect any\n\
thread's state, all threads stop.\n\
\n\
In non-stop mode, when one thread stops, other threads can continue\n\
to run freely.  You'll be able to step each thread independently,\n\
leave it stopped or free to run as needed."),
			   set_non_stop,
			   show_non_stop,
			   &setlist,
			   &showlist);

  numsigs = (int) TARGET_SIGNAL_LAST;
  signal_stop = (unsigned char *) xmalloc (sizeof (signal_stop[0]) * numsigs);
  signal_print = (unsigned char *)
    xmalloc (sizeof (signal_print[0]) * numsigs);
  signal_program = (unsigned char *)
    xmalloc (sizeof (signal_program[0]) * numsigs);
  for (i = 0; i < numsigs; i++)
    {
      signal_stop[i] = 1;
      signal_print[i] = 1;
      signal_program[i] = 1;
    }

  /* Signals caused by debugger's own actions
     should not be given to the program afterwards.  */
  signal_program[TARGET_SIGNAL_TRAP] = 0;
  signal_program[TARGET_SIGNAL_INT] = 0;

  /* Signals that are not errors should not normally enter the debugger.  */
  signal_stop[TARGET_SIGNAL_ALRM] = 0;
  signal_print[TARGET_SIGNAL_ALRM] = 0;
  signal_stop[TARGET_SIGNAL_VTALRM] = 0;
  signal_print[TARGET_SIGNAL_VTALRM] = 0;
  signal_stop[TARGET_SIGNAL_PROF] = 0;
  signal_print[TARGET_SIGNAL_PROF] = 0;
  signal_stop[TARGET_SIGNAL_CHLD] = 0;
  signal_print[TARGET_SIGNAL_CHLD] = 0;
  signal_stop[TARGET_SIGNAL_IO] = 0;
  signal_print[TARGET_SIGNAL_IO] = 0;
  signal_stop[TARGET_SIGNAL_POLL] = 0;
  signal_print[TARGET_SIGNAL_POLL] = 0;
  signal_stop[TARGET_SIGNAL_URG] = 0;
  signal_print[TARGET_SIGNAL_URG] = 0;
  signal_stop[TARGET_SIGNAL_WINCH] = 0;
  signal_print[TARGET_SIGNAL_WINCH] = 0;

  /* These signals are used internally by user-level thread
     implementations.  (See signal(5) on Solaris.)  Like the above
     signals, a healthy program receives and handles them as part of
     its normal operation.  */
  signal_stop[TARGET_SIGNAL_LWP] = 0;
  signal_print[TARGET_SIGNAL_LWP] = 0;
  signal_stop[TARGET_SIGNAL_WAITING] = 0;
  signal_print[TARGET_SIGNAL_WAITING] = 0;
  signal_stop[TARGET_SIGNAL_CANCEL] = 0;
  signal_print[TARGET_SIGNAL_CANCEL] = 0;

  add_setshow_zinteger_cmd ("stop-on-solib-events", class_support,
			    &stop_on_solib_events, _("\
Set stopping for shared library events."), _("\
Show stopping for shared library events."), _("\
If nonzero, gdb will give control to the user when the dynamic linker\n\
notifies gdb of shared library events.  The most common event of interest\n\
to the user would be loading/unloading of a new library."),
			    NULL,
			    show_stop_on_solib_events,
			    &setlist, &showlist);

  add_setshow_enum_cmd ("follow-fork-mode", class_run,
			follow_fork_mode_kind_names,
			&follow_fork_mode_string, _("\
Set debugger response to a program call of fork or vfork."), _("\
Show debugger response to a program call of fork or vfork."), _("\
A fork or vfork creates a new process.  follow-fork-mode can be:\n\
  parent  - the original process is debugged after a fork\n\
  child   - the new process is debugged after a fork\n\
The unfollowed process will continue to run.\n\
By default, the debugger will follow the parent process."),
			NULL,
			show_follow_fork_mode_string,
			&setlist, &showlist);

  add_setshow_enum_cmd ("scheduler-locking", class_run, 
			scheduler_enums, &scheduler_mode, _("\
Set mode for locking scheduler during execution."), _("\
Show mode for locking scheduler during execution."), _("\
off  == no locking (threads may preempt at any time)\n\
on   == full locking (no thread except the current thread may run)\n\
step == scheduler locked during every single-step operation.\n\
	In this mode, no other thread may run during a step command.\n\
	Other threads may run while stepping over a function call ('next')."), 
			set_schedlock_func,	/* traps on target vector */
			show_scheduler_mode,
			&setlist, &showlist);

  add_setshow_boolean_cmd ("schedule-multiple", class_run, &sched_multi, _("\
Set mode for resuming threads of all processes."), _("\
Show mode for resuming threads of all processes."), _("\
When on, execution commands (such as 'continue' or 'next') resume all\n\
threads of all processes.  When off (which is the default), execution\n\
commands only resume the threads of the current process.  The set of\n\
threads that are resumed is further refined by the scheduler-locking\n\
mode (see help set scheduler-locking)."),
			   NULL,
			   show_schedule_multiple,
			   &setlist, &showlist);

  add_setshow_boolean_cmd ("step-mode", class_run, &step_stop_if_no_debug, _("\
Set mode of the step operation."), _("\
Show mode of the step operation."), _("\
When set, doing a step over a function without debug line information\n\
will stop at the first instruction of that function. Otherwise, the\n\
function is skipped and the step command stops at a different source line."),
			   NULL,
			   show_step_stop_if_no_debug,
			   &setlist, &showlist);

  add_setshow_enum_cmd ("displaced-stepping", class_run,
			can_use_displaced_stepping_enum,
			&can_use_displaced_stepping, _("\
Set debugger's willingness to use displaced stepping."), _("\
Show debugger's willingness to use displaced stepping."), _("\
If on, gdb will use displaced stepping to step over breakpoints if it is\n\
supported by the target architecture.  If off, gdb will not use displaced\n\
stepping to step over breakpoints, even if such is supported by the target\n\
architecture.  If auto (which is the default), gdb will use displaced stepping\n\
if the target architecture supports it and non-stop mode is active, but will not\n\
use it in all-stop mode (see help set non-stop)."),
			NULL,
			show_can_use_displaced_stepping,
			&setlist, &showlist);

  add_setshow_enum_cmd ("exec-direction", class_run, exec_direction_names,
			&exec_direction, _("Set direction of execution.\n\
Options are 'forward' or 'reverse'."),
			_("Show direction of execution (forward/reverse)."),
			_("Tells gdb whether to execute forward or backward."),
			set_exec_direction_func, show_exec_direction_func,
			&setlist, &showlist);

  /* ptid initializations */
  null_ptid = ptid_build (0, 0, 0);
  minus_one_ptid = ptid_build (-1, 0, 0);
  inferior_ptid = null_ptid;
  target_last_wait_ptid = minus_one_ptid;
  displaced_step_ptid = null_ptid;

  observer_attach_thread_ptid_changed (infrun_thread_ptid_changed);
  observer_attach_thread_stop_requested (infrun_thread_stop_requested);
  observer_attach_thread_exit (infrun_thread_thread_exit);

  /* Explicitly create without lookup, since that tries to create a
     value with a void typed value, and when we get here, gdbarch
     isn't initialized yet.  At this point, we're quite sure there
     isn't another convenience variable of the same name.  */
  create_internalvar_type_lazy ("_siginfo", siginfo_make_value);
}<|MERGE_RESOLUTION|>--- conflicted
+++ resolved
@@ -1463,8 +1463,6 @@
   struct thread_info *tp;
   CORE_ADDR pc;
   int oneproc = 0;
-<<<<<<< HEAD
-=======
 
   /* If we're stopped at a fork/vfork, follow the branch set by the
      "set follow-fork-mode" command; otherwise, we'll just proceed
@@ -1479,7 +1477,6 @@
   regcache = get_current_regcache ();
   gdbarch = get_regcache_arch (regcache);
   pc = regcache_read_pc (regcache);
->>>>>>> b2f2d10e
 
   if (step > 0)
     step_start_function = find_pc_function (pc);
@@ -4855,21 +4852,6 @@
 	/* Delete the breakpoint we stopped at, if it wants to be deleted.
 	   Delete any breakpoint that is to be deleted at the next stop.  */
 	breakpoint_auto_delete (inferior_thread ()->stop_bpstat);
-<<<<<<< HEAD
-
-      /* Mark the stopped threads accordingly.  In all-stop, all
-	 threads of all processes are stopped when we get any event
-	 reported.  In non-stop mode, only the event thread stops.  If
-	 we're handling a process exit in non-stop mode, there's
-	 nothing to do, as threads of the dead process are gone, and
-	 threads of any other process were left running.  */
-      if (!non_stop)
-	set_running (minus_one_ptid, 0);
-      else if (last.kind != TARGET_WAITKIND_SIGNALLED
-	       && last.kind != TARGET_WAITKIND_EXITED)
-	set_running (inferior_ptid, 0);
-=======
->>>>>>> b2f2d10e
     }
 }
 
