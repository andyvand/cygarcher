/* Evaluate expressions for GDB.

   Copyright (C) 1986, 1987, 1988, 1989, 1990, 1991, 1992, 1993, 1994, 1995,
   1996, 1997, 1998, 1999, 2000, 2001, 2002, 2003, 2005, 2006, 2007, 2008,
   2009 Free Software Foundation, Inc.

   This file is part of GDB.

   This program is free software; you can redistribute it and/or modify
   it under the terms of the GNU General Public License as published by
   the Free Software Foundation; either version 3 of the License, or
   (at your option) any later version.

   This program is distributed in the hope that it will be useful,
   but WITHOUT ANY WARRANTY; without even the implied warranty of
   MERCHANTABILITY or FITNESS FOR A PARTICULAR PURPOSE.  See the
   GNU General Public License for more details.

   You should have received a copy of the GNU General Public License
   along with this program.  If not, see <http://www.gnu.org/licenses/>.  */

#include "defs.h"
#include "gdb_string.h"
#include "symtab.h"
#include "gdbtypes.h"
#include "value.h"
#include "expression.h"
#include "target.h"
#include "frame.h"
#include "language.h"		/* For CAST_IS_CONVERSION */
#include "f-lang.h"		/* for array bound stuff */
#include "cp-abi.h"
#include "infcall.h"
#include "objc-lang.h"
#include "block.h"
#include "parser-defs.h"
#include "cp-support.h"
#include "ui-out.h"
#include "exceptions.h"
#include "regcache.h"
#include "user-regs.h"
#include "valprint.h"
#include "dwarf2loc.h"

#include "gdb_assert.h"

/* This is defined in valops.c */
extern int overload_resolution;

/* Prototypes for local functions. */

static struct value *evaluate_subexp_for_sizeof (struct expression *, int *);

static struct value *evaluate_subexp_for_address (struct expression *,
						  int *, enum noside);

static struct value *evaluate_subexp (struct type *, struct expression *,
				      int *, enum noside);

static char *get_label (struct expression *, int *);

static struct value *evaluate_struct_tuple (struct value *,
					    struct expression *, int *,
					    enum noside, int);

static LONGEST init_array_element (struct value *, struct value *,
				   struct expression *, int *, enum noside,
				   LONGEST, LONGEST);

static struct value *
evaluate_subexp (struct type *expect_type, struct expression *exp,
		 int *pos, enum noside noside)
{
  return (*exp->language_defn->la_exp_desc->evaluate_exp) 
    (expect_type, exp, pos, noside);
}

/* Parse the string EXP as a C expression, evaluate it,
   and return the result as a number.  */

CORE_ADDR
parse_and_eval_address (char *exp)
{
  struct expression *expr = parse_expression (exp);
  CORE_ADDR addr;
  struct cleanup *old_chain =
    make_cleanup (free_current_contents, &expr);

  addr = value_as_address (evaluate_expression (expr));
  do_cleanups (old_chain);
  return addr;
}

/* Like parse_and_eval_address but takes a pointer to a char * variable
   and advanced that variable across the characters parsed.  */

CORE_ADDR
parse_and_eval_address_1 (char **expptr)
{
  struct expression *expr = parse_exp_1 (expptr, (struct block *) 0, 0);
  CORE_ADDR addr;
  struct cleanup *old_chain =
    make_cleanup (free_current_contents, &expr);

  addr = value_as_address (evaluate_expression (expr));
  do_cleanups (old_chain);
  return addr;
}

/* Like parse_and_eval_address, but treats the value of the expression
   as an integer, not an address, returns a LONGEST, not a CORE_ADDR */
LONGEST
parse_and_eval_long (char *exp)
{
  struct expression *expr = parse_expression (exp);
  LONGEST retval;
  struct cleanup *old_chain =
    make_cleanup (free_current_contents, &expr);

  retval = value_as_long (evaluate_expression (expr));
  do_cleanups (old_chain);
  return (retval);
}

struct value *
parse_and_eval (char *exp)
{
  struct expression *expr = parse_expression (exp);
  struct value *val;
  struct cleanup *old_chain =
    make_cleanup (free_current_contents, &expr);

  val = evaluate_expression (expr);
  do_cleanups (old_chain);
  return val;
}

/* Parse up to a comma (or to a closeparen)
   in the string EXPP as an expression, evaluate it, and return the value.
   EXPP is advanced to point to the comma.  */

struct value *
parse_to_comma_and_eval (char **expp)
{
  struct expression *expr = parse_exp_1 (expp, (struct block *) 0, 1);
  struct value *val;
  struct cleanup *old_chain =
    make_cleanup (free_current_contents, &expr);

  val = evaluate_expression (expr);
  do_cleanups (old_chain);
  return val;
}

/* Evaluate an expression in internal prefix form
   such as is constructed by parse.y.

   See expression.h for info on the format of an expression.  */

struct value *
evaluate_expression (struct expression *exp)
{
  int pc = 0;
  return evaluate_subexp (NULL_TYPE, exp, &pc, EVAL_NORMAL);
}

/* Evaluate an expression, avoiding all memory references
   and getting a value whose type alone is correct.  */

struct value *
evaluate_type (struct expression *exp)
{
  int pc = 0;
  return evaluate_subexp (NULL_TYPE, exp, &pc, EVAL_AVOID_SIDE_EFFECTS);
}

/* Evaluate a subexpression, avoiding all memory references and
   getting a value whose type alone is correct.  */

struct value *
evaluate_subexpression_type (struct expression *exp, int subexp)
{
  return evaluate_subexp (NULL_TYPE, exp, &subexp, EVAL_AVOID_SIDE_EFFECTS);
}

/* Extract a field operation from an expression.  If the subexpression
   of EXP starting at *SUBEXP is not a structure dereference
   operation, return NULL.  Otherwise, return the name of the
   dereferenced field, and advance *SUBEXP to point to the
   subexpression of the left-hand-side of the dereference.  This is
   used when completing field names.  */

char *
extract_field_op (struct expression *exp, int *subexp)
{
  int tem;
  char *result;
  if (exp->elts[*subexp].opcode != STRUCTOP_STRUCT
      && exp->elts[*subexp].opcode != STRUCTOP_PTR)
    return NULL;
  tem = longest_to_int (exp->elts[*subexp + 1].longconst);
  result = &exp->elts[*subexp + 2].string;
  (*subexp) += 1 + 3 + BYTES_TO_EXP_ELEM (tem + 1);
  return result;
}

/* If the next expression is an OP_LABELED, skips past it,
   returning the label.  Otherwise, does nothing and returns NULL. */

static char *
get_label (struct expression *exp, int *pos)
{
  if (exp->elts[*pos].opcode == OP_LABELED)
    {
      int pc = (*pos)++;
      char *name = &exp->elts[pc + 2].string;
      int tem = longest_to_int (exp->elts[pc + 1].longconst);
      (*pos) += 3 + BYTES_TO_EXP_ELEM (tem + 1);
      return name;
    }
  else
    return NULL;
}

/* This function evaluates tuples (in (the deleted) Chill) or
   brace-initializers (in C/C++) for structure types.  */

static struct value *
evaluate_struct_tuple (struct value *struct_val,
		       struct expression *exp,
		       int *pos, enum noside noside, int nargs)
{
  struct type *struct_type = check_typedef (value_type (struct_val));
  struct type *substruct_type = struct_type;
  struct type *field_type;
  int fieldno = -1;
  int variantno = -1;
  int subfieldno = -1;
  while (--nargs >= 0)
    {
      int pc = *pos;
      struct value *val = NULL;
      int nlabels = 0;
      int bitpos, bitsize;
      bfd_byte *addr;

      /* Skip past the labels, and count them. */
      while (get_label (exp, pos) != NULL)
	nlabels++;

      do
	{
	  char *label = get_label (exp, &pc);
	  if (label)
	    {
	      for (fieldno = 0; fieldno < TYPE_NFIELDS (struct_type);
		   fieldno++)
		{
		  char *field_name = TYPE_FIELD_NAME (struct_type, fieldno);
		  if (field_name != NULL && strcmp (field_name, label) == 0)
		    {
		      variantno = -1;
		      subfieldno = fieldno;
		      substruct_type = struct_type;
		      goto found;
		    }
		}
	      for (fieldno = 0; fieldno < TYPE_NFIELDS (struct_type);
		   fieldno++)
		{
		  char *field_name = TYPE_FIELD_NAME (struct_type, fieldno);
		  field_type = TYPE_FIELD_TYPE (struct_type, fieldno);
		  if ((field_name == 0 || *field_name == '\0')
		      && TYPE_CODE (field_type) == TYPE_CODE_UNION)
		    {
		      variantno = 0;
		      for (; variantno < TYPE_NFIELDS (field_type);
			   variantno++)
			{
			  substruct_type
			    = TYPE_FIELD_TYPE (field_type, variantno);
			  if (TYPE_CODE (substruct_type) == TYPE_CODE_STRUCT)
			    {
			      for (subfieldno = 0;
				 subfieldno < TYPE_NFIELDS (substruct_type);
				   subfieldno++)
				{
				  if (strcmp(TYPE_FIELD_NAME (substruct_type,
							      subfieldno),
					     label) == 0)
				    {
				      goto found;
				    }
				}
			    }
			}
		    }
		}
	      error (_("there is no field named %s"), label);
	    found:
	      ;
	    }
	  else
	    {
	      /* Unlabelled tuple element - go to next field. */
	      if (variantno >= 0)
		{
		  subfieldno++;
		  if (subfieldno >= TYPE_NFIELDS (substruct_type))
		    {
		      variantno = -1;
		      substruct_type = struct_type;
		    }
		}
	      if (variantno < 0)
		{
		  fieldno++;
		  /* Skip static fields.  */
		  while (fieldno < TYPE_NFIELDS (struct_type)
			 && field_is_static (&TYPE_FIELD (struct_type,
							  fieldno)))
		    fieldno++;
		  subfieldno = fieldno;
		  if (fieldno >= TYPE_NFIELDS (struct_type))
		    error (_("too many initializers"));
		  field_type = TYPE_FIELD_TYPE (struct_type, fieldno);
		  if (TYPE_CODE (field_type) == TYPE_CODE_UNION
		      && TYPE_FIELD_NAME (struct_type, fieldno)[0] == '0')
		    error (_("don't know which variant you want to set"));
		}
	    }

	  /* Here, struct_type is the type of the inner struct,
	     while substruct_type is the type of the inner struct.
	     These are the same for normal structures, but a variant struct
	     contains anonymous union fields that contain substruct fields.
	     The value fieldno is the index of the top-level (normal or
	     anonymous union) field in struct_field, while the value
	     subfieldno is the index of the actual real (named inner) field
	     in substruct_type. */

	  field_type = TYPE_FIELD_TYPE (substruct_type, subfieldno);
	  if (val == 0)
	    val = evaluate_subexp (field_type, exp, pos, noside);

	  /* Now actually set the field in struct_val. */

	  /* Assign val to field fieldno. */
	  if (value_type (val) != field_type)
	    val = value_cast (field_type, val);

	  bitsize = TYPE_FIELD_BITSIZE (substruct_type, subfieldno);
	  bitpos = TYPE_FIELD_BITPOS (struct_type, fieldno);
	  if (variantno >= 0)
	    bitpos += TYPE_FIELD_BITPOS (substruct_type, subfieldno);
	  addr = value_contents_writeable (struct_val) + bitpos / 8;
	  if (bitsize)
	    modify_field (addr, value_as_long (val),
			  bitpos % 8, bitsize);
	  else
	    memcpy (addr, value_contents (val),
		    TYPE_LENGTH (value_type (val)));
	}
      while (--nlabels > 0);
    }
  return struct_val;
}

/* Recursive helper function for setting elements of array tuples for
   (the deleted) Chill.  The target is ARRAY (which has bounds
   LOW_BOUND to HIGH_BOUND); the element value is ELEMENT; EXP, POS
   and NOSIDE are as usual.  Evaluates index expresions and sets the
   specified element(s) of ARRAY to ELEMENT.  Returns last index
   value.  */

static LONGEST
init_array_element (struct value *array, struct value *element,
		    struct expression *exp, int *pos,
		    enum noside noside, LONGEST low_bound, LONGEST high_bound)
{
  LONGEST index;
  int element_size = TYPE_LENGTH (value_type (element));
  if (exp->elts[*pos].opcode == BINOP_COMMA)
    {
      (*pos)++;
      init_array_element (array, element, exp, pos, noside,
			  low_bound, high_bound);
      return init_array_element (array, element,
				 exp, pos, noside, low_bound, high_bound);
    }
  else if (exp->elts[*pos].opcode == BINOP_RANGE)
    {
      LONGEST low, high;
      (*pos)++;
      low = value_as_long (evaluate_subexp (NULL_TYPE, exp, pos, noside));
      high = value_as_long (evaluate_subexp (NULL_TYPE, exp, pos, noside));
      if (low < low_bound || high > high_bound)
	error (_("tuple range index out of range"));
      for (index = low; index <= high; index++)
	{
	  memcpy (value_contents_raw (array)
		  + (index - low_bound) * element_size,
		  value_contents (element), element_size);
	}
    }
  else
    {
      index = value_as_long (evaluate_subexp (NULL_TYPE, exp, pos, noside));
      if (index < low_bound || index > high_bound)
	error (_("tuple index out of range"));
      memcpy (value_contents_raw (array) + (index - low_bound) * element_size,
	      value_contents (element), element_size);
    }
  return index;
}

struct value *
value_f90_subarray (struct value *array,
		    struct expression *exp, int *pos, enum noside noside)
{
  int pc = (*pos) + 1;
  LONGEST low_bound, high_bound;
  struct type *range = check_typedef (TYPE_INDEX_TYPE (value_type (array)));
  enum f90_range_type range_type = longest_to_int (exp->elts[pc].longconst);
 
  *pos += 3;

  if (range_type == LOW_BOUND_DEFAULT || range_type == BOTH_BOUND_DEFAULT)
    low_bound = TYPE_LOW_BOUND (range);
  else
    low_bound = value_as_long (evaluate_subexp (NULL_TYPE, exp, pos, noside));

  if (range_type == HIGH_BOUND_DEFAULT || range_type == BOTH_BOUND_DEFAULT)
    high_bound = TYPE_HIGH_BOUND (range);
  else
    high_bound = value_as_long (evaluate_subexp (NULL_TYPE, exp, pos, noside));

  return value_slice (array, low_bound, high_bound - low_bound + 1);
}


/* Promote value ARG1 as appropriate before performing a unary operation
   on this argument.
   If the result is not appropriate for any particular language then it
   needs to patch this function.  */

void
unop_promote (const struct language_defn *language, struct gdbarch *gdbarch,
	      struct value **arg1)
{
  struct type *type1;

  *arg1 = coerce_ref (*arg1);
  type1 = check_typedef (value_type (*arg1));

  if (is_integral_type (type1))
    {
      switch (language->la_language)
	{
	default:
	  /* Perform integral promotion for ANSI C/C++.
	     If not appropropriate for any particular language
	     it needs to modify this function.  */
	  {
	    struct type *builtin_int = builtin_type (gdbarch)->builtin_int;
	    if (TYPE_LENGTH (type1) < TYPE_LENGTH (builtin_int))
	      *arg1 = value_cast (builtin_int, *arg1);
	  }
	  break;
	}
    }
}

/* Promote values ARG1 and ARG2 as appropriate before performing a binary
   operation on those two operands.
   If the result is not appropriate for any particular language then it
   needs to patch this function.  */

void
binop_promote (const struct language_defn *language, struct gdbarch *gdbarch,
	       struct value **arg1, struct value **arg2)
{
  struct type *promoted_type = NULL;
  struct type *type1;
  struct type *type2;

  *arg1 = coerce_ref (*arg1);
  *arg2 = coerce_ref (*arg2);

  type1 = check_typedef (value_type (*arg1));
  type2 = check_typedef (value_type (*arg2));

  if ((TYPE_CODE (type1) != TYPE_CODE_FLT
       && TYPE_CODE (type1) != TYPE_CODE_DECFLOAT
       && !is_integral_type (type1))
      || (TYPE_CODE (type2) != TYPE_CODE_FLT
	  && TYPE_CODE (type2) != TYPE_CODE_DECFLOAT
	  && !is_integral_type (type2)))
    return;

  if (TYPE_CODE (type1) == TYPE_CODE_DECFLOAT
      || TYPE_CODE (type2) == TYPE_CODE_DECFLOAT)
    {
      /* No promotion required.  */
    }
  else if (TYPE_CODE (type1) == TYPE_CODE_FLT
	   || TYPE_CODE (type2) == TYPE_CODE_FLT)
    {
      switch (language->la_language)
	{
	case language_c:
	case language_cplus:
	case language_asm:
	case language_objc:
	  /* No promotion required.  */
	  break;

	default:
	  /* For other languages the result type is unchanged from gdb
	     version 6.7 for backward compatibility.
	     If either arg was long double, make sure that value is also long
	     double.  Otherwise use double.  */
	  if (TYPE_LENGTH (type1) * 8 > gdbarch_double_bit (gdbarch)
	      || TYPE_LENGTH (type2) * 8 > gdbarch_double_bit (gdbarch))
	    promoted_type = builtin_type (gdbarch)->builtin_long_double;
	  else
	    promoted_type = builtin_type (gdbarch)->builtin_double;
	  break;
	}
    }
  else if (TYPE_CODE (type1) == TYPE_CODE_BOOL
	   && TYPE_CODE (type2) == TYPE_CODE_BOOL)
    {
      /* No promotion required.  */
    }
  else
    /* Integral operations here.  */
    /* FIXME: Also mixed integral/booleans, with result an integer.  */
    {
      const struct builtin_type *builtin = builtin_type (gdbarch);
      unsigned int promoted_len1 = TYPE_LENGTH (type1);
      unsigned int promoted_len2 = TYPE_LENGTH (type2);
      int is_unsigned1 = TYPE_UNSIGNED (type1);
      int is_unsigned2 = TYPE_UNSIGNED (type2);
      unsigned int result_len;
      int unsigned_operation;

      /* Determine type length and signedness after promotion for
         both operands.  */
      if (promoted_len1 < TYPE_LENGTH (builtin->builtin_int))
	{
	  is_unsigned1 = 0;
	  promoted_len1 = TYPE_LENGTH (builtin->builtin_int);
	}
      if (promoted_len2 < TYPE_LENGTH (builtin->builtin_int))
	{
	  is_unsigned2 = 0;
	  promoted_len2 = TYPE_LENGTH (builtin->builtin_int);
	}

      if (promoted_len1 > promoted_len2)
	{
	  unsigned_operation = is_unsigned1;
	  result_len = promoted_len1;
	}
      else if (promoted_len2 > promoted_len1)
	{
	  unsigned_operation = is_unsigned2;
	  result_len = promoted_len2;
	}
      else
	{
	  unsigned_operation = is_unsigned1 || is_unsigned2;
	  result_len = promoted_len1;
	}

      switch (language->la_language)
	{
	case language_c:
	case language_cplus:
	case language_asm:
	case language_objc:
	  if (result_len <= TYPE_LENGTH (builtin->builtin_int))
	    {
	      promoted_type = (unsigned_operation
			       ? builtin->builtin_unsigned_int
			       : builtin->builtin_int);
	    }
	  else if (result_len <= TYPE_LENGTH (builtin->builtin_long))
	    {
	      promoted_type = (unsigned_operation
			       ? builtin->builtin_unsigned_long
			       : builtin->builtin_long);
	    }
	  else
	    {
	      promoted_type = (unsigned_operation
			       ? builtin->builtin_unsigned_long_long
			       : builtin->builtin_long_long);
	    }
	  break;

	default:
	  /* For other languages the result type is unchanged from gdb
	     version 6.7 for backward compatibility.
	     If either arg was long long, make sure that value is also long
	     long.  Otherwise use long.  */
	  if (unsigned_operation)
	    {
	      if (result_len > gdbarch_long_bit (gdbarch) / HOST_CHAR_BIT)
		promoted_type = builtin->builtin_unsigned_long_long;
	      else
		promoted_type = builtin->builtin_unsigned_long;
	    }
	  else
	    {
	      if (result_len > gdbarch_long_bit (gdbarch) / HOST_CHAR_BIT)
		promoted_type = builtin->builtin_long_long;
	      else
		promoted_type = builtin->builtin_long;
	    }
	  break;
	}
    }

  if (promoted_type)
    {
      /* Promote both operands to common type.  */
      *arg1 = value_cast (promoted_type, *arg1);
      *arg2 = value_cast (promoted_type, *arg2);
    }
}

static int
ptrmath_type_p (struct type *type)
{
  type = check_typedef (type);
  if (TYPE_CODE (type) == TYPE_CODE_REF)
    type = TYPE_TARGET_TYPE (type);

  switch (TYPE_CODE (type))
    {
    case TYPE_CODE_PTR:
    case TYPE_CODE_FUNC:
      return 1;

    case TYPE_CODE_ARRAY:
      return current_language->c_style_arrays;

    default:
      return 0;
    }
}

struct value *
evaluate_subexp_standard (struct type *expect_type,
			  struct expression *exp, int *pos,
			  enum noside noside)
{
  enum exp_opcode op;
  int tem, tem2, tem3;
  int pc, pc2 = 0, oldpos;
  struct value *arg1 = NULL;
  struct value *arg2 = NULL;
  struct value *arg3;
  struct type *type;
  int nargs;
  struct value **argvec;
  int upper, lower, retcode;
  int code;
  int ix;
  long mem_offset;
  struct type **arg_types;
  int save_pos1;
  struct cleanup *old_chain;

  pc = (*pos)++;
  op = exp->elts[pc].opcode;

  switch (op)
    {
    case OP_SCOPE:
      tem = longest_to_int (exp->elts[pc + 2].longconst);
      (*pos) += 4 + BYTES_TO_EXP_ELEM (tem + 1);
      if (noside == EVAL_SKIP)
	goto nosideret;
      arg1 = value_aggregate_elt (exp->elts[pc + 1].type,
				  &exp->elts[pc + 3].string,
				  0, noside);
      if (arg1 == NULL)
	error (_("There is no field named %s"), &exp->elts[pc + 3].string);
      return arg1;

    case OP_LONG:
      (*pos) += 3;
      return value_from_longest (exp->elts[pc + 1].type,
				 exp->elts[pc + 2].longconst);

    case OP_DOUBLE:
      (*pos) += 3;
      return value_from_double (exp->elts[pc + 1].type,
				exp->elts[pc + 2].doubleconst);

    case OP_DECFLOAT:
      (*pos) += 3;
      return value_from_decfloat (exp->elts[pc + 1].type,
				  exp->elts[pc + 2].decfloatconst);

    case OP_VAR_VALUE:
      (*pos) += 3;
      if (noside == EVAL_SKIP)
	goto nosideret;

      /* JYG: We used to just return value_zero of the symbol type
	 if we're asked to avoid side effects.  Otherwise we return
	 value_of_variable (...).  However I'm not sure if
	 value_of_variable () has any side effect.
	 We need a full value object returned here for whatis_exp ()
	 to call evaluate_type () and then pass the full value to
	 value_rtti_target_type () if we are dealing with a pointer
	 or reference to a base class and print object is on. */

      {
	volatile struct gdb_exception except;
	struct value *ret = NULL;

	TRY_CATCH (except, RETURN_MASK_ERROR)
	  {
	    ret = value_of_variable (exp->elts[pc + 2].symbol,
				     exp->elts[pc + 1].block);
	  }

	if (except.reason < 0)
	  {
	    if (noside == EVAL_AVOID_SIDE_EFFECTS)
	      ret = value_zero (SYMBOL_TYPE (exp->elts[pc + 2].symbol), not_lval);
	    else
	      throw_exception (except);
	  }

	return ret;
      }

    case OP_LAST:
      (*pos) += 2;
      return
	access_value_history (longest_to_int (exp->elts[pc + 1].longconst));

    case OP_REGISTER:
      {
	const char *name = &exp->elts[pc + 2].string;
	int regno;
	struct value *val;

	(*pos) += 3 + BYTES_TO_EXP_ELEM (exp->elts[pc + 1].longconst + 1);
	regno = user_reg_map_name_to_regnum (current_gdbarch,
					     name, strlen (name));
	if (regno == -1)
	  error (_("Register $%s not available."), name);

        /* In EVAL_AVOID_SIDE_EFFECTS mode, we only need to return
           a value with the appropriate register type.  Unfortunately,
           we don't have easy access to the type of user registers.
           So for these registers, we fetch the register value regardless
           of the evaluation mode.  */
	if (noside == EVAL_AVOID_SIDE_EFFECTS
	    && regno < gdbarch_num_regs (current_gdbarch)
	       + gdbarch_num_pseudo_regs (current_gdbarch))
	  val = value_zero (register_type (current_gdbarch, regno), not_lval);
	else
	  val = value_of_register (regno, get_selected_frame (NULL));
	if (val == NULL)
	  error (_("Value of register %s not available."), name);
	else
	  return val;
      }
    case OP_BOOL:
      (*pos) += 2;
      type = language_bool_type (exp->language_defn, exp->gdbarch);
      return value_from_longest (type, exp->elts[pc + 1].longconst);

    case OP_INTERNALVAR:
      (*pos) += 2;
      return value_of_internalvar (exp->elts[pc + 1].internalvar);

    case OP_STRING:
      tem = longest_to_int (exp->elts[pc + 1].longconst);
      (*pos) += 3 + BYTES_TO_EXP_ELEM (tem + 1);
      if (noside == EVAL_SKIP)
	goto nosideret;
      return value_string (&exp->elts[pc + 2].string, tem);

    case OP_OBJC_NSSTRING:		/* Objective C Foundation Class NSString constant.  */
      tem = longest_to_int (exp->elts[pc + 1].longconst);
      (*pos) += 3 + BYTES_TO_EXP_ELEM (tem + 1);
      if (noside == EVAL_SKIP)
	{
	  goto nosideret;
	}
      return (struct value *) value_nsstring (&exp->elts[pc + 2].string, tem + 1);

    case OP_BITSTRING:
      tem = longest_to_int (exp->elts[pc + 1].longconst);
      (*pos)
	+= 3 + BYTES_TO_EXP_ELEM ((tem + HOST_CHAR_BIT - 1) / HOST_CHAR_BIT);
      if (noside == EVAL_SKIP)
	goto nosideret;
      return value_bitstring (&exp->elts[pc + 2].string, tem);
      break;

    case OP_ARRAY:
      (*pos) += 3;
      tem2 = longest_to_int (exp->elts[pc + 1].longconst);
      tem3 = longest_to_int (exp->elts[pc + 2].longconst);
      nargs = tem3 - tem2 + 1;
      type = expect_type ? check_typedef (expect_type) : NULL_TYPE;

      if (expect_type != NULL_TYPE && noside != EVAL_SKIP
	  && TYPE_CODE (type) == TYPE_CODE_STRUCT)
	{
	  struct value *rec = allocate_value (expect_type);
	  memset (value_contents_raw (rec), '\0', TYPE_LENGTH (type));
	  return evaluate_struct_tuple (rec, exp, pos, noside, nargs);
	}

      if (expect_type != NULL_TYPE && noside != EVAL_SKIP
	  && TYPE_CODE (type) == TYPE_CODE_ARRAY)
	{
	  struct type *range_type = TYPE_INDEX_TYPE (type);
	  struct type *element_type = TYPE_TARGET_TYPE (type);
	  struct value *array = allocate_value (expect_type);
	  int element_size = TYPE_LENGTH (check_typedef (element_type));
	  LONGEST low_bound, high_bound, index;
	  if (get_discrete_bounds (range_type, &low_bound, &high_bound) < 0)
	    {
	      low_bound = 0;
	      high_bound = (TYPE_LENGTH (type) / element_size) - 1;
	    }
	  index = low_bound;
	  memset (value_contents_raw (array), 0, TYPE_LENGTH (expect_type));
	  for (tem = nargs; --nargs >= 0;)
	    {
	      struct value *element;
	      int index_pc = 0;
	      if (exp->elts[*pos].opcode == BINOP_RANGE)
		{
		  index_pc = ++(*pos);
		  evaluate_subexp (NULL_TYPE, exp, pos, EVAL_SKIP);
		}
	      element = evaluate_subexp (element_type, exp, pos, noside);
	      if (value_type (element) != element_type)
		element = value_cast (element_type, element);
	      if (index_pc)
		{
		  int continue_pc = *pos;
		  *pos = index_pc;
		  index = init_array_element (array, element, exp, pos, noside,
					      low_bound, high_bound);
		  *pos = continue_pc;
		}
	      else
		{
		  if (index > high_bound)
		    /* to avoid memory corruption */
		    error (_("Too many array elements"));
		  memcpy (value_contents_raw (array)
			  + (index - low_bound) * element_size,
			  value_contents (element),
			  element_size);
		}
	      index++;
	    }
	  return array;
	}

      if (expect_type != NULL_TYPE && noside != EVAL_SKIP
	  && TYPE_CODE (type) == TYPE_CODE_SET)
	{
	  struct value *set = allocate_value (expect_type);
	  gdb_byte *valaddr = value_contents_raw (set);
	  struct type *element_type = TYPE_INDEX_TYPE (type);
	  struct type *check_type = element_type;
	  LONGEST low_bound, high_bound;

	  /* get targettype of elementtype */
	  while (TYPE_CODE (check_type) == TYPE_CODE_RANGE ||
		 TYPE_CODE (check_type) == TYPE_CODE_TYPEDEF)
	    check_type = TYPE_TARGET_TYPE (check_type);

	  if (get_discrete_bounds (element_type, &low_bound, &high_bound) < 0)
	    error (_("(power)set type with unknown size"));
	  memset (valaddr, '\0', TYPE_LENGTH (type));
	  for (tem = 0; tem < nargs; tem++)
	    {
	      LONGEST range_low, range_high;
	      struct type *range_low_type, *range_high_type;
	      struct value *elem_val;
	      if (exp->elts[*pos].opcode == BINOP_RANGE)
		{
		  (*pos)++;
		  elem_val = evaluate_subexp (element_type, exp, pos, noside);
		  range_low_type = value_type (elem_val);
		  range_low = value_as_long (elem_val);
		  elem_val = evaluate_subexp (element_type, exp, pos, noside);
		  range_high_type = value_type (elem_val);
		  range_high = value_as_long (elem_val);
		}
	      else
		{
		  elem_val = evaluate_subexp (element_type, exp, pos, noside);
		  range_low_type = range_high_type = value_type (elem_val);
		  range_low = range_high = value_as_long (elem_val);
		}
	      /* check types of elements to avoid mixture of elements from
	         different types. Also check if type of element is "compatible"
	         with element type of powerset */
	      if (TYPE_CODE (range_low_type) == TYPE_CODE_RANGE)
		range_low_type = TYPE_TARGET_TYPE (range_low_type);
	      if (TYPE_CODE (range_high_type) == TYPE_CODE_RANGE)
		range_high_type = TYPE_TARGET_TYPE (range_high_type);
	      if ((TYPE_CODE (range_low_type) != TYPE_CODE (range_high_type)) ||
		  (TYPE_CODE (range_low_type) == TYPE_CODE_ENUM &&
		   (range_low_type != range_high_type)))
		/* different element modes */
		error (_("POWERSET tuple elements of different mode"));
	      if ((TYPE_CODE (check_type) != TYPE_CODE (range_low_type)) ||
		  (TYPE_CODE (check_type) == TYPE_CODE_ENUM &&
		   range_low_type != check_type))
		error (_("incompatible POWERSET tuple elements"));
	      if (range_low > range_high)
		{
		  warning (_("empty POWERSET tuple range"));
		  continue;
		}
	      if (range_low < low_bound || range_high > high_bound)
		error (_("POWERSET tuple element out of range"));
	      range_low -= low_bound;
	      range_high -= low_bound;
	      for (; range_low <= range_high; range_low++)
		{
		  int bit_index = (unsigned) range_low % TARGET_CHAR_BIT;
		  if (gdbarch_bits_big_endian (current_gdbarch))
		    bit_index = TARGET_CHAR_BIT - 1 - bit_index;
		  valaddr[(unsigned) range_low / TARGET_CHAR_BIT]
		    |= 1 << bit_index;
		}
	    }
	  return set;
	}

      argvec = (struct value **) alloca (sizeof (struct value *) * nargs);
      for (tem = 0; tem < nargs; tem++)
	{
	  /* Ensure that array expressions are coerced into pointer objects. */
	  argvec[tem] = evaluate_subexp_with_coercion (exp, pos, noside);
	}
      if (noside == EVAL_SKIP)
	goto nosideret;
      return value_array (tem2, tem3, argvec);

    case TERNOP_SLICE:
      {
	struct value *array = evaluate_subexp (NULL_TYPE, exp, pos, noside);
	int lowbound
	= value_as_long (evaluate_subexp (NULL_TYPE, exp, pos, noside));
	int upper
	= value_as_long (evaluate_subexp (NULL_TYPE, exp, pos, noside));
	if (noside == EVAL_SKIP)
	  goto nosideret;
	return value_slice (array, lowbound, upper - lowbound + 1);
      }

    case TERNOP_SLICE_COUNT:
      {
	struct value *array = evaluate_subexp (NULL_TYPE, exp, pos, noside);
	int lowbound
	= value_as_long (evaluate_subexp (NULL_TYPE, exp, pos, noside));
	int length
	= value_as_long (evaluate_subexp (NULL_TYPE, exp, pos, noside));
	return value_slice (array, lowbound, length);
      }

    case TERNOP_COND:
      /* Skip third and second args to evaluate the first one.  */
      arg1 = evaluate_subexp (NULL_TYPE, exp, pos, noside);
      if (value_logical_not (arg1))
	{
	  evaluate_subexp (NULL_TYPE, exp, pos, EVAL_SKIP);
	  return evaluate_subexp (NULL_TYPE, exp, pos, noside);
	}
      else
	{
	  arg2 = evaluate_subexp (NULL_TYPE, exp, pos, noside);
	  evaluate_subexp (NULL_TYPE, exp, pos, EVAL_SKIP);
	  return arg2;
	}

    case OP_OBJC_SELECTOR:
      {				/* Objective C @selector operator.  */
	char *sel = &exp->elts[pc + 2].string;
	int len = longest_to_int (exp->elts[pc + 1].longconst);
	struct type *selector_type;

	(*pos) += 3 + BYTES_TO_EXP_ELEM (len + 1);
	if (noside == EVAL_SKIP)
	  goto nosideret;

	if (sel[len] != 0)
	  sel[len] = 0;		/* Make sure it's terminated.  */

	selector_type = builtin_type (exp->gdbarch)->builtin_data_ptr;
	return value_from_longest (selector_type, lookup_child_selector (sel));
      }

    case OP_OBJC_MSGCALL:
      {				/* Objective C message (method) call.  */

	static CORE_ADDR responds_selector = 0;
	static CORE_ADDR method_selector = 0;

	CORE_ADDR selector = 0;

	int struct_return = 0;
	int sub_no_side = 0;

	static struct value *msg_send = NULL;
	static struct value *msg_send_stret = NULL;
	static int gnu_runtime = 0;

	struct value *target = NULL;
	struct value *method = NULL;
	struct value *called_method = NULL; 

	struct type *selector_type = NULL;
	struct type *long_type;

	struct value *ret = NULL;
	CORE_ADDR addr = 0;

	selector = exp->elts[pc + 1].longconst;
	nargs = exp->elts[pc + 2].longconst;
	argvec = (struct value **) alloca (sizeof (struct value *) 
					   * (nargs + 5));

	(*pos) += 3;

	long_type = builtin_type (exp->gdbarch)->builtin_long;
	selector_type = builtin_type (exp->gdbarch)->builtin_data_ptr;

	if (noside == EVAL_AVOID_SIDE_EFFECTS)
	  sub_no_side = EVAL_NORMAL;
	else
	  sub_no_side = noside;

	target = evaluate_subexp (selector_type, exp, pos, sub_no_side);

	if (value_as_long (target) == 0)
 	  return value_from_longest (long_type, 0);
	
	if (lookup_minimal_symbol ("objc_msg_lookup", 0, 0))
	  gnu_runtime = 1;
	
	/* Find the method dispatch (Apple runtime) or method lookup
	   (GNU runtime) function for Objective-C.  These will be used
	   to lookup the symbol information for the method.  If we
	   can't find any symbol information, then we'll use these to
	   call the method, otherwise we can call the method
	   directly. The msg_send_stret function is used in the special
	   case of a method that returns a structure (Apple runtime 
	   only).  */
	if (gnu_runtime)
	  {
	    struct type *type = selector_type;
	    type = lookup_function_type (type);
	    type = lookup_pointer_type (type);
	    type = lookup_function_type (type);
	    type = lookup_pointer_type (type);

	    msg_send = find_function_in_inferior ("objc_msg_lookup", NULL);
	    msg_send_stret
	      = find_function_in_inferior ("objc_msg_lookup", NULL);

	    msg_send = value_from_pointer (type, value_as_address (msg_send));
	    msg_send_stret = value_from_pointer (type, 
					value_as_address (msg_send_stret));
	  }
	else
	  {
	    msg_send = find_function_in_inferior ("objc_msgSend", NULL);
	    /* Special dispatcher for methods returning structs */
	    msg_send_stret
	      = find_function_in_inferior ("objc_msgSend_stret", NULL);
	  }

	/* Verify the target object responds to this method. The
	   standard top-level 'Object' class uses a different name for
	   the verification method than the non-standard, but more
	   often used, 'NSObject' class. Make sure we check for both. */

	responds_selector = lookup_child_selector ("respondsToSelector:");
	if (responds_selector == 0)
	  responds_selector = lookup_child_selector ("respondsTo:");
	
	if (responds_selector == 0)
	  error (_("no 'respondsTo:' or 'respondsToSelector:' method"));
	
	method_selector = lookup_child_selector ("methodForSelector:");
	if (method_selector == 0)
	  method_selector = lookup_child_selector ("methodFor:");
	
	if (method_selector == 0)
	  error (_("no 'methodFor:' or 'methodForSelector:' method"));

	/* Call the verification method, to make sure that the target
	 class implements the desired method. */

	argvec[0] = msg_send;
	argvec[1] = target;
	argvec[2] = value_from_longest (long_type, responds_selector);
	argvec[3] = value_from_longest (long_type, selector);
	argvec[4] = 0;

	ret = call_function_by_hand (argvec[0], 3, argvec + 1);
	if (gnu_runtime)
	  {
	    /* Function objc_msg_lookup returns a pointer.  */
	    argvec[0] = ret;
	    ret = call_function_by_hand (argvec[0], 3, argvec + 1);
	  }
	if (value_as_long (ret) == 0)
	  error (_("Target does not respond to this message selector."));

	/* Call "methodForSelector:" method, to get the address of a
	   function method that implements this selector for this
	   class.  If we can find a symbol at that address, then we
	   know the return type, parameter types etc.  (that's a good
	   thing). */

	argvec[0] = msg_send;
	argvec[1] = target;
	argvec[2] = value_from_longest (long_type, method_selector);
	argvec[3] = value_from_longest (long_type, selector);
	argvec[4] = 0;

	ret = call_function_by_hand (argvec[0], 3, argvec + 1);
	if (gnu_runtime)
	  {
	    argvec[0] = ret;
	    ret = call_function_by_hand (argvec[0], 3, argvec + 1);
	  }

	/* ret should now be the selector.  */

	addr = value_as_long (ret);
	if (addr)
	  {
	    struct symbol *sym = NULL;
	    /* Is it a high_level symbol?  */

	    sym = find_pc_function (addr);
	    if (sym != NULL) 
	      method = value_of_variable (sym, 0);
	  }

	/* If we found a method with symbol information, check to see
           if it returns a struct.  Otherwise assume it doesn't.  */

	if (method)
	  {
	    struct block *b;
	    CORE_ADDR funaddr;
	    struct type *val_type;

	    funaddr = find_function_addr (method, &val_type);

	    b = block_for_pc (funaddr);

	    CHECK_TYPEDEF (val_type);
	  
	    if ((val_type == NULL) 
		|| (TYPE_CODE(val_type) == TYPE_CODE_ERROR))
	      {
		if (expect_type != NULL)
		  val_type = expect_type;
	      }

	    struct_return = using_struct_return (value_type (method), val_type);
	  }
	else if (expect_type != NULL)
	  {
	    struct_return = using_struct_return (NULL,
						 check_typedef (expect_type));
	  }
	
	/* Found a function symbol.  Now we will substitute its
	   value in place of the message dispatcher (obj_msgSend),
	   so that we call the method directly instead of thru
	   the dispatcher.  The main reason for doing this is that
	   we can now evaluate the return value and parameter values
	   according to their known data types, in case we need to
	   do things like promotion, dereferencing, special handling
	   of structs and doubles, etc.
	  
	   We want to use the type signature of 'method', but still
	   jump to objc_msgSend() or objc_msgSend_stret() to better
	   mimic the behavior of the runtime.  */
	
	if (method)
	  {
	    if (TYPE_CODE (value_type (method)) != TYPE_CODE_FUNC)
	      error (_("method address has symbol information with non-function type; skipping"));
	    if (struct_return)
	      VALUE_ADDRESS (method) = value_as_address (msg_send_stret);
	    else
	      VALUE_ADDRESS (method) = value_as_address (msg_send);
	    called_method = method;
	  }
	else
	  {
	    if (struct_return)
	      called_method = msg_send_stret;
	    else
	      called_method = msg_send;
	  }

	if (noside == EVAL_SKIP)
	  goto nosideret;

	if (noside == EVAL_AVOID_SIDE_EFFECTS)
	  {
	    /* If the return type doesn't look like a function type,
	       call an error.  This can happen if somebody tries to
	       turn a variable into a function call. This is here
	       because people often want to call, eg, strcmp, which
	       gdb doesn't know is a function.  If gdb isn't asked for
	       it's opinion (ie. through "whatis"), it won't offer
	       it. */

	    struct type *type = value_type (called_method);
	    if (type && TYPE_CODE (type) == TYPE_CODE_PTR)
	      type = TYPE_TARGET_TYPE (type);
	    type = TYPE_TARGET_TYPE (type);

	    if (type)
	    {
	      if ((TYPE_CODE (type) == TYPE_CODE_ERROR) && expect_type)
		return allocate_value (expect_type);
	      else
		return allocate_value (type);
	    }
	    else
	      error (_("Expression of type other than \"method returning ...\" used as a method"));
	  }

	/* Now depending on whether we found a symbol for the method,
	   we will either call the runtime dispatcher or the method
	   directly.  */

	argvec[0] = called_method;
	argvec[1] = target;
	argvec[2] = value_from_longest (long_type, selector);
	/* User-supplied arguments.  */
	for (tem = 0; tem < nargs; tem++)
	  argvec[tem + 3] = evaluate_subexp_with_coercion (exp, pos, noside);
	argvec[tem + 3] = 0;

	if (gnu_runtime && (method != NULL))
	  {
	    /* Function objc_msg_lookup returns a pointer.  */
	    deprecated_set_value_type (argvec[0],
				       lookup_function_type (lookup_pointer_type (value_type (argvec[0]))));
	    argvec[0] = call_function_by_hand (argvec[0], nargs + 2, argvec + 1);
	  }

	ret = call_function_by_hand (argvec[0], nargs + 2, argvec + 1);
	return ret;
      }
      break;

    case OP_FUNCALL:
      (*pos) += 2;
      op = exp->elts[*pos].opcode;
      nargs = longest_to_int (exp->elts[pc + 1].longconst);
      /* Allocate arg vector, including space for the function to be
         called in argvec[0] and a terminating NULL */
      argvec = (struct value **) alloca (sizeof (struct value *) * (nargs + 3));
      if (op == STRUCTOP_MEMBER || op == STRUCTOP_MPTR)
	{
	  nargs++;
	  /* First, evaluate the structure into arg2 */
	  pc2 = (*pos)++;

	  if (noside == EVAL_SKIP)
	    goto nosideret;

	  if (op == STRUCTOP_MEMBER)
	    {
	      arg2 = evaluate_subexp_for_address (exp, pos, noside);
	    }
	  else
	    {
	      arg2 = evaluate_subexp (NULL_TYPE, exp, pos, noside);
	    }

	  /* If the function is a virtual function, then the
	     aggregate value (providing the structure) plays
	     its part by providing the vtable.  Otherwise,
	     it is just along for the ride: call the function
	     directly.  */

	  arg1 = evaluate_subexp (NULL_TYPE, exp, pos, noside);

	  if (TYPE_CODE (check_typedef (value_type (arg1)))
	      != TYPE_CODE_METHODPTR)
	    error (_("Non-pointer-to-member value used in pointer-to-member "
		     "construct"));

	  if (noside == EVAL_AVOID_SIDE_EFFECTS)
	    {
	      struct type *method_type = check_typedef (value_type (arg1));
	      arg1 = value_zero (method_type, not_lval);
	    }
	  else
	    arg1 = cplus_method_ptr_to_value (&arg2, arg1);

	  /* Now, say which argument to start evaluating from */
	  tem = 2;
	}
      else if (op == STRUCTOP_STRUCT || op == STRUCTOP_PTR)
	{
	  /* Hair for method invocations */
	  int tem2;

	  nargs++;
	  /* First, evaluate the structure into arg2 */
	  pc2 = (*pos)++;
	  tem2 = longest_to_int (exp->elts[pc2 + 1].longconst);
	  *pos += 3 + BYTES_TO_EXP_ELEM (tem2 + 1);
	  if (noside == EVAL_SKIP)
	    goto nosideret;

	  if (op == STRUCTOP_STRUCT)
	    {
	      /* If v is a variable in a register, and the user types
	         v.method (), this will produce an error, because v has
	         no address.

	         A possible way around this would be to allocate a
	         copy of the variable on the stack, copy in the
	         contents, call the function, and copy out the
	         contents.  I.e. convert this from call by reference
	         to call by copy-return (or whatever it's called).
	         However, this does not work because it is not the
	         same: the method being called could stash a copy of
	         the address, and then future uses through that address
	         (after the method returns) would be expected to
	         use the variable itself, not some copy of it.  */
	      arg2 = evaluate_subexp_for_address (exp, pos, noside);
	    }
	  else
	    {
	      arg2 = evaluate_subexp (NULL_TYPE, exp, pos, noside);
	    }
	  /* Now, say which argument to start evaluating from */
	  tem = 2;
	}
      else
	{
	  /* Non-method function call */
	  save_pos1 = *pos;
	  argvec[0] = evaluate_subexp_with_coercion (exp, pos, noside);
	  tem = 1;
	  type = value_type (argvec[0]);
	  if (type && TYPE_CODE (type) == TYPE_CODE_PTR)
	    type = TYPE_TARGET_TYPE (type);
	  if (type && TYPE_CODE (type) == TYPE_CODE_FUNC)
	    {
	      for (; tem <= nargs && tem <= TYPE_NFIELDS (type); tem++)
		{
		  /* pai: FIXME This seems to be coercing arguments before
		   * overload resolution has been done! */
		  argvec[tem] = evaluate_subexp (TYPE_FIELD_TYPE (type, tem - 1),
						 exp, pos, noside);
		}
	    }
	}

      /* Evaluate arguments */
      for (; tem <= nargs; tem++)
	{
	  /* Ensure that array expressions are coerced into pointer objects. */
	  argvec[tem] = evaluate_subexp_with_coercion (exp, pos, noside);
	}

      /* signal end of arglist */
      argvec[tem] = 0;

      if (op == STRUCTOP_STRUCT || op == STRUCTOP_PTR)
	{
	  int static_memfuncp;
	  char tstr[256];

	  /* Method invocation : stuff "this" as first parameter */
	  argvec[1] = arg2;
	  /* Name of method from expression */
	  strcpy (tstr, &exp->elts[pc2 + 2].string);

	  if (overload_resolution && (exp->language_defn->la_language == language_cplus))
	    {
	      /* Language is C++, do some overload resolution before evaluation */
	      struct value *valp = NULL;

	      /* Prepare list of argument types for overload resolution */
	      arg_types = (struct type **) alloca (nargs * (sizeof (struct type *)));
	      for (ix = 1; ix <= nargs; ix++)
		arg_types[ix - 1] = value_type (argvec[ix]);

	      (void) find_overload_match (arg_types, nargs, tstr,
				     1 /* method */ , 0 /* strict match */ ,
					  &arg2 /* the object */ , NULL,
					  &valp, NULL, &static_memfuncp);


	      argvec[1] = arg2;	/* the ``this'' pointer */
	      argvec[0] = valp;	/* use the method found after overload resolution */
	    }
	  else
	    /* Non-C++ case -- or no overload resolution */
	    {
	      struct value *temp = arg2;
	      argvec[0] = value_struct_elt (&temp, argvec + 1, tstr,
					    &static_memfuncp,
					    op == STRUCTOP_STRUCT
				       ? "structure" : "structure pointer");
	      /* value_struct_elt updates temp with the correct value
	 	 of the ``this'' pointer if necessary, so modify argvec[1] to
		 reflect any ``this'' changes.  */
	      arg2 = value_from_longest (lookup_pointer_type(value_type (temp)),
					 VALUE_ADDRESS (temp) + value_offset (temp)
					 + value_embedded_offset (temp));
	      argvec[1] = arg2;	/* the ``this'' pointer */
	    }

	  if (static_memfuncp)
	    {
	      argvec[1] = argvec[0];
	      nargs--;
	      argvec++;
	    }
	}
      else if (op == STRUCTOP_MEMBER || op == STRUCTOP_MPTR)
	{
	  argvec[1] = arg2;
	  argvec[0] = arg1;
	}
      else if (op == OP_VAR_VALUE)
	{
	  /* Non-member function being called */
          /* fn: This can only be done for C++ functions.  A C-style function
             in a C++ program, for instance, does not have the fields that 
             are expected here */

	  if (overload_resolution && (exp->language_defn->la_language == language_cplus))
	    {
	      /* Language is C++, do some overload resolution before evaluation */
	      struct symbol *symp;

	      /* Prepare list of argument types for overload resolution */
	      arg_types = (struct type **) alloca (nargs * (sizeof (struct type *)));
	      for (ix = 1; ix <= nargs; ix++)
		arg_types[ix - 1] = value_type (argvec[ix]);

	      (void) find_overload_match (arg_types, nargs, NULL /* no need for name */ ,
				 0 /* not method */ , 0 /* strict match */ ,
		      NULL, exp->elts[save_pos1+2].symbol /* the function */ ,
					  NULL, &symp, NULL);

	      /* Now fix the expression being evaluated */
	      exp->elts[save_pos1+2].symbol = symp;
	      argvec[0] = evaluate_subexp_with_coercion (exp, &save_pos1, noside);
	    }
	  else
	    {
	      /* Not C++, or no overload resolution allowed */
	      /* nothing to be done; argvec already correctly set up */
	    }
	}
      else
	{
	  /* It is probably a C-style function */
	  /* nothing to be done; argvec already correctly set up */
	}

    do_call_it:

      if (noside == EVAL_SKIP)
	goto nosideret;
      if (argvec[0] == NULL)
	error (_("Cannot evaluate function -- may be inlined"));
      if (noside == EVAL_AVOID_SIDE_EFFECTS)
	{
	  /* If the return type doesn't look like a function type, call an
	     error.  This can happen if somebody tries to turn a variable into
	     a function call. This is here because people often want to
	     call, eg, strcmp, which gdb doesn't know is a function.  If
	     gdb isn't asked for it's opinion (ie. through "whatis"),
	     it won't offer it. */

	  struct type *ftype =
	  TYPE_TARGET_TYPE (value_type (argvec[0]));

	  if (ftype)
	    return allocate_value (TYPE_TARGET_TYPE (value_type (argvec[0])));
	  else
	    error (_("Expression of type other than \"Function returning ...\" used as function"));
	}
      return call_function_by_hand (argvec[0], nargs, argvec + 1);
      /* pai: FIXME save value from call_function_by_hand, then adjust pc by adjust_fn_pc if +ve  */

    case OP_F77_UNDETERMINED_ARGLIST:

      /* Remember that in F77, functions, substring ops and 
         array subscript operations cannot be disambiguated 
         at parse time.  We have made all array subscript operations, 
         substring operations as well as function calls  come here 
         and we now have to discover what the heck this thing actually was.  
         If it is a function, we process just as if we got an OP_FUNCALL. */

      nargs = longest_to_int (exp->elts[pc + 1].longconst);
      (*pos) += 2;

      /* First determine the type code we are dealing with.  */
      arg1 = evaluate_subexp (NULL_TYPE, exp, pos, noside);
      old_chain = make_cleanup (null_cleanup, 0);
      object_address_set (VALUE_ADDRESS (arg1));
      type = check_typedef (value_type (arg1));
      do_cleanups (old_chain);
      code = TYPE_CODE (type);

      if (code == TYPE_CODE_PTR)
	{
	  /* Fortran always passes variable to subroutines as pointer.
	     So we need to look into its target type to see if it is
	     array, string or function.  If it is, we need to switch
	     to the target value the original one points to.  */ 
	  struct type *target_type = check_typedef (TYPE_TARGET_TYPE (type));

	  if (TYPE_CODE (target_type) == TYPE_CODE_ARRAY
	      || TYPE_CODE (target_type) == TYPE_CODE_STRING
	      || TYPE_CODE (target_type) == TYPE_CODE_FUNC)
	    {
	      arg1 = value_ind (arg1);
	      type = check_typedef (value_type (arg1));
	      code = TYPE_CODE (type);
	    }
	} 

      switch (code)
	{
	case TYPE_CODE_ARRAY:
	  if (exp->elts[*pos].opcode == OP_F90_RANGE)
	    return value_f90_subarray (arg1, exp, pos, noside);
	  else
	    goto multi_f77_subscript;

	case TYPE_CODE_STRING:
	  if (exp->elts[*pos].opcode == OP_F90_RANGE)
	    return value_f90_subarray (arg1, exp, pos, noside);
	  else
	    {
	      arg2 = evaluate_subexp_with_coercion (exp, pos, noside);
	      return value_subscript (arg1, arg2);
	    }

	case TYPE_CODE_PTR:
	case TYPE_CODE_FUNC:
	  /* It's a function call. */
	  /* Allocate arg vector, including space for the function to be
	     called in argvec[0] and a terminating NULL */
	  argvec = (struct value **) alloca (sizeof (struct value *) * (nargs + 2));
	  argvec[0] = arg1;
	  tem = 1;
	  for (; tem <= nargs; tem++)
	    argvec[tem] = evaluate_subexp_with_coercion (exp, pos, noside);
	  argvec[tem] = 0;	/* signal end of arglist */
	  goto do_call_it;

	default:
	  error (_("Cannot perform substring on this type"));
	}

    case OP_COMPLEX:
      /* We have a complex number, There should be 2 floating 
         point numbers that compose it */
      (*pos) += 2;
      arg1 = evaluate_subexp (NULL_TYPE, exp, pos, noside);
      arg2 = evaluate_subexp (NULL_TYPE, exp, pos, noside);

      return value_literal_complex (arg1, arg2, exp->elts[pc + 1].type);

    case STRUCTOP_STRUCT:
      tem = longest_to_int (exp->elts[pc + 1].longconst);
      (*pos) += 3 + BYTES_TO_EXP_ELEM (tem + 1);
      arg1 = evaluate_subexp (NULL_TYPE, exp, pos, noside);
      if (noside == EVAL_SKIP)
	goto nosideret;
      if (noside == EVAL_AVOID_SIDE_EFFECTS)
	return value_zero (lookup_struct_elt_type (value_type (arg1),
						   &exp->elts[pc + 2].string,
						   0),
			   lval_memory);
      else
	{
	  struct value *temp = arg1;
	  return value_struct_elt (&temp, NULL, &exp->elts[pc + 2].string,
				   NULL, "structure");
	}

    case STRUCTOP_PTR:
      tem = longest_to_int (exp->elts[pc + 1].longconst);
      (*pos) += 3 + BYTES_TO_EXP_ELEM (tem + 1);
      arg1 = evaluate_subexp (NULL_TYPE, exp, pos, noside);
      if (noside == EVAL_SKIP)
	goto nosideret;

      /* JYG: if print object is on we need to replace the base type
	 with rtti type in order to continue on with successful
	 lookup of member / method only available in the rtti type. */
      {
        struct type *type = value_type (arg1);
        struct type *real_type;
        int full, top, using_enc;
	struct value_print_options opts;

	get_user_print_options (&opts);
        if (opts.objectprint && TYPE_TARGET_TYPE(type) &&
            (TYPE_CODE (TYPE_TARGET_TYPE (type)) == TYPE_CODE_CLASS))
          {
            real_type = value_rtti_target_type (arg1, &full, &top, &using_enc);
            if (real_type)
              {
                if (TYPE_CODE (type) == TYPE_CODE_PTR)
                  real_type = lookup_pointer_type (real_type);
                else
                  real_type = lookup_reference_type (real_type);

                arg1 = value_cast (real_type, arg1);
              }
          }
      }

      if (noside == EVAL_AVOID_SIDE_EFFECTS)
	return value_zero (lookup_struct_elt_type (value_type (arg1),
						   &exp->elts[pc + 2].string,
						   0),
			   lval_memory);
      else
	{
	  struct value *temp = arg1;
	  return value_struct_elt (&temp, NULL, &exp->elts[pc + 2].string,
				   NULL, "structure pointer");
	}

    case STRUCTOP_MEMBER:
    case STRUCTOP_MPTR:
      if (op == STRUCTOP_MEMBER)
	arg1 = evaluate_subexp_for_address (exp, pos, noside);
      else
	arg1 = evaluate_subexp (NULL_TYPE, exp, pos, noside);

      arg2 = evaluate_subexp (NULL_TYPE, exp, pos, noside);

      if (noside == EVAL_SKIP)
	goto nosideret;

      type = check_typedef (value_type (arg2));
      switch (TYPE_CODE (type))
	{
	case TYPE_CODE_METHODPTR:
	  if (noside == EVAL_AVOID_SIDE_EFFECTS)
	    return value_zero (TYPE_TARGET_TYPE (type), not_lval);
	  else
	    {
	      arg2 = cplus_method_ptr_to_value (&arg1, arg2);
	      gdb_assert (TYPE_CODE (value_type (arg2)) == TYPE_CODE_PTR);
	      return value_ind (arg2);
	    }

	case TYPE_CODE_MEMBERPTR:
	  /* Now, convert these values to an address.  */
	  arg1 = value_cast (lookup_pointer_type (TYPE_DOMAIN_TYPE (type)),
			     arg1);

	  mem_offset = value_as_long (arg2);

	  arg3 = value_from_pointer (lookup_pointer_type (TYPE_TARGET_TYPE (type)),
				     value_as_long (arg1) + mem_offset);
	  return value_ind (arg3);

	default:
	  error (_("non-pointer-to-member value used in pointer-to-member construct"));
	}

    case BINOP_CONCAT:
      arg1 = evaluate_subexp_with_coercion (exp, pos, noside);
      arg2 = evaluate_subexp_with_coercion (exp, pos, noside);
      if (noside == EVAL_SKIP)
	goto nosideret;
      if (binop_user_defined_p (op, arg1, arg2))
	return value_x_binop (arg1, arg2, op, OP_NULL, noside);
      else
	return value_concat (arg1, arg2);

    case BINOP_ASSIGN:
      arg1 = evaluate_subexp (NULL_TYPE, exp, pos, noside);
      arg2 = evaluate_subexp (value_type (arg1), exp, pos, noside);

      if (noside == EVAL_SKIP || noside == EVAL_AVOID_SIDE_EFFECTS)
	return arg1;
      if (binop_user_defined_p (op, arg1, arg2))
	return value_x_binop (arg1, arg2, op, OP_NULL, noside);
      else
	return value_assign (arg1, arg2);

    case BINOP_ASSIGN_MODIFY:
      (*pos) += 2;
      arg1 = evaluate_subexp (NULL_TYPE, exp, pos, noside);
      arg2 = evaluate_subexp (value_type (arg1), exp, pos, noside);
      if (noside == EVAL_SKIP || noside == EVAL_AVOID_SIDE_EFFECTS)
	return arg1;
      op = exp->elts[pc + 1].opcode;
      if (binop_user_defined_p (op, arg1, arg2))
	return value_x_binop (arg1, arg2, BINOP_ASSIGN_MODIFY, op, noside);
      else if (op == BINOP_ADD && ptrmath_type_p (value_type (arg1)))
	arg2 = value_ptradd (arg1, arg2);
      else if (op == BINOP_SUB && ptrmath_type_p (value_type (arg1)))
	arg2 = value_ptrsub (arg1, arg2);
      else
	{
	  struct value *tmp = arg1;

	  /* For shift and integer exponentiation operations,
	     only promote the first argument.  */
	  if ((op == BINOP_LSH || op == BINOP_RSH || op == BINOP_EXP)
	      && is_integral_type (value_type (arg2)))
	    unop_promote (exp->language_defn, exp->gdbarch, &tmp);
	  else
	    binop_promote (exp->language_defn, exp->gdbarch, &tmp, &arg2);

	  arg2 = value_binop (tmp, arg2, op);
	}
      return value_assign (arg1, arg2);

    case BINOP_ADD:
      arg1 = evaluate_subexp_with_coercion (exp, pos, noside);
      arg2 = evaluate_subexp_with_coercion (exp, pos, noside);
      if (noside == EVAL_SKIP)
	goto nosideret;
      if (binop_user_defined_p (op, arg1, arg2))
	return value_x_binop (arg1, arg2, op, OP_NULL, noside);
      else if (ptrmath_type_p (value_type (arg1)))
	return value_ptradd (arg1, arg2);
      else if (ptrmath_type_p (value_type (arg2)))
	return value_ptradd (arg2, arg1);
      else
	{
	  binop_promote (exp->language_defn, exp->gdbarch, &arg1, &arg2);
	  return value_binop (arg1, arg2, BINOP_ADD);
	}

    case BINOP_SUB:
      arg1 = evaluate_subexp_with_coercion (exp, pos, noside);
      arg2 = evaluate_subexp_with_coercion (exp, pos, noside);
      if (noside == EVAL_SKIP)
	goto nosideret;
      if (binop_user_defined_p (op, arg1, arg2))
	return value_x_binop (arg1, arg2, op, OP_NULL, noside);
      else if (ptrmath_type_p (value_type (arg1)))
	{
	  if (ptrmath_type_p (value_type (arg2)))
	    {
	      /* FIXME -- should be ptrdiff_t */
	      type = builtin_type (exp->gdbarch)->builtin_long;
	      return value_from_longest (type, value_ptrdiff (arg1, arg2));
	    }
	  else
	    return value_ptrsub (arg1, arg2);
	}
      else
	{
	  binop_promote (exp->language_defn, exp->gdbarch, &arg1, &arg2);
	  return value_binop (arg1, arg2, BINOP_SUB);
	}

    case BINOP_EXP:
    case BINOP_MUL:
    case BINOP_DIV:
    case BINOP_INTDIV:
    case BINOP_REM:
    case BINOP_MOD:
    case BINOP_LSH:
    case BINOP_RSH:
    case BINOP_BITWISE_AND:
    case BINOP_BITWISE_IOR:
    case BINOP_BITWISE_XOR:
      arg1 = evaluate_subexp (NULL_TYPE, exp, pos, noside);
      arg2 = evaluate_subexp (NULL_TYPE, exp, pos, noside);
      if (noside == EVAL_SKIP)
	goto nosideret;
      if (binop_user_defined_p (op, arg1, arg2))
	return value_x_binop (arg1, arg2, op, OP_NULL, noside);
      else
	{
	  /* If EVAL_AVOID_SIDE_EFFECTS and we're dividing by zero,
	     fudge arg2 to avoid division-by-zero, the caller is
	     (theoretically) only looking for the type of the result.  */
	  if (noside == EVAL_AVOID_SIDE_EFFECTS
	      /* ??? Do we really want to test for BINOP_MOD here?
		 The implementation of value_binop gives it a well-defined
		 value.  */
	      && (op == BINOP_DIV
		  || op == BINOP_INTDIV
		  || op == BINOP_REM
		  || op == BINOP_MOD)
	      && value_logical_not (arg2))
	    {
	      struct value *v_one, *retval;

	      v_one = value_one (value_type (arg2), not_lval);
	      binop_promote (exp->language_defn, exp->gdbarch, &arg1, &v_one);
	      retval = value_binop (arg1, v_one, op);
	      return retval;
	    }
	  else
	    {
	      /* For shift and integer exponentiation operations,
		 only promote the first argument.  */
	      if ((op == BINOP_LSH || op == BINOP_RSH || op == BINOP_EXP)
		  && is_integral_type (value_type (arg2)))
		unop_promote (exp->language_defn, exp->gdbarch, &arg1);
	      else
		binop_promote (exp->language_defn, exp->gdbarch, &arg1, &arg2);

	      return value_binop (arg1, arg2, op);
	    }
	}

    case BINOP_RANGE:
      arg1 = evaluate_subexp (NULL_TYPE, exp, pos, noside);
      arg2 = evaluate_subexp (NULL_TYPE, exp, pos, noside);
      if (noside == EVAL_SKIP)
	goto nosideret;
      error (_("':' operator used in invalid context"));

    case BINOP_SUBSCRIPT:
      arg1 = evaluate_subexp_with_coercion (exp, pos, noside);
      arg2 = evaluate_subexp_with_coercion (exp, pos, noside);
      if (noside == EVAL_SKIP)
	goto nosideret;
      if (binop_user_defined_p (op, arg1, arg2))
	return value_x_binop (arg1, arg2, op, OP_NULL, noside);
      else
	{
	  /* If the user attempts to subscript something that is not an
	     array or pointer type (like a plain int variable for example),
	     then report this as an error. */

	  arg1 = coerce_ref (arg1);
	  type = check_typedef (value_type (arg1));
	  if (TYPE_CODE (type) != TYPE_CODE_ARRAY
	      && TYPE_CODE (type) != TYPE_CODE_PTR)
	    {
	      if (TYPE_NAME (type))
		error (_("cannot subscript something of type `%s'"),
		       TYPE_NAME (type));
	      else
		error (_("cannot subscript requested type"));
	    }

	  if (noside == EVAL_AVOID_SIDE_EFFECTS)
	    return value_zero (TYPE_TARGET_TYPE (type), VALUE_LVAL (arg1));
	  else
	    return value_subscript (arg1, arg2);
	}

    case BINOP_IN:
      arg1 = evaluate_subexp_with_coercion (exp, pos, noside);
      arg2 = evaluate_subexp_with_coercion (exp, pos, noside);
      if (noside == EVAL_SKIP)
	goto nosideret;
      type = language_bool_type (exp->language_defn, exp->gdbarch);
      return value_from_longest (type, (LONGEST) value_in (arg1, arg2));

    case MULTI_SUBSCRIPT:
      (*pos) += 2;
      nargs = longest_to_int (exp->elts[pc + 1].longconst);
      arg1 = evaluate_subexp_with_coercion (exp, pos, noside);
      while (nargs-- > 0)
	{
	  arg2 = evaluate_subexp_with_coercion (exp, pos, noside);
	  /* FIXME:  EVAL_SKIP handling may not be correct. */
	  if (noside == EVAL_SKIP)
	    {
	      if (nargs > 0)
		{
		  continue;
		}
	      else
		{
		  goto nosideret;
		}
	    }
	  /* FIXME:  EVAL_AVOID_SIDE_EFFECTS handling may not be correct. */
	  if (noside == EVAL_AVOID_SIDE_EFFECTS)
	    {
	      /* If the user attempts to subscript something that has no target
	         type (like a plain int variable for example), then report this
	         as an error. */

	      type = TYPE_TARGET_TYPE (check_typedef (value_type (arg1)));
	      if (type != NULL)
		{
		  arg1 = value_zero (type, VALUE_LVAL (arg1));
		  noside = EVAL_SKIP;
		  continue;
		}
	      else
		{
		  error (_("cannot subscript something of type `%s'"),
			 TYPE_NAME (value_type (arg1)));
		}
	    }

	  if (binop_user_defined_p (op, arg1, arg2))
	    {
	      arg1 = value_x_binop (arg1, arg2, op, OP_NULL, noside);
	    }
	  else
	    {
	      arg1 = coerce_ref (arg1);
	      type = check_typedef (value_type (arg1));

	      switch (TYPE_CODE (type))
		{
		case TYPE_CODE_PTR:
		case TYPE_CODE_ARRAY:
		case TYPE_CODE_STRING:
		  arg1 = value_subscript (arg1, arg2);
		  break;

		case TYPE_CODE_BITSTRING:
		  type = language_bool_type (exp->language_defn, exp->gdbarch);
		  arg1 = value_bitstring_subscript (type, arg1, arg2);
		  break;

		default:
		  if (TYPE_NAME (type))
		    error (_("cannot subscript something of type `%s'"),
			   TYPE_NAME (type));
		  else
		    error (_("cannot subscript requested type"));
		}
	    }
	}
      return (arg1);

    multi_f77_subscript:
      {
	int subscript_array[MAX_FORTRAN_DIMS];
	int array_size_array[MAX_FORTRAN_DIMS];
	int byte_stride_array[MAX_FORTRAN_DIMS];
	int ndimensions = 1, i;
	struct type *tmp_type;
	int offset_item;	/* The array offset where the item lives */
	CORE_ADDR offset_byte;	/* byte_stride based offset  */
	unsigned element_size;

	if (nargs > MAX_FORTRAN_DIMS)
	  error (_("Too many subscripts for F77 (%d Max)"), MAX_FORTRAN_DIMS);

	old_chain = make_cleanup (null_cleanup, 0);
	object_address_set (VALUE_ADDRESS (arg1));

	tmp_type = check_typedef (value_type (arg1));
	ndimensions = calc_f77_array_dims (type);

	if (nargs != ndimensions)
	  error (_("Wrong number of subscripts"));

	gdb_assert (nargs > 0);

	/* Now that we know we have a legal array subscript expression 
	   let us actually find out where this element exists in the array. */

	offset_item = 0;
	/* Take array indices left to right */
	for (i = 0; i < nargs; i++)
	  {
	    /* Evaluate each subscript, It must be a legal integer in F77 */
	    arg2 = evaluate_subexp_with_coercion (exp, pos, noside);

	    /* Fill in the subscript and array size arrays */

	    subscript_array[i] = value_as_long (arg2);
	  }

	/* Internal type of array is arranged right to left */
	for (i = 0; i < nargs; i++)
	  {
	    upper = f77_get_upperbound (tmp_type);
	    lower = f77_get_lowerbound (tmp_type);

	    byte_stride_array[nargs - i - 1] =
					TYPE_ARRAY_BYTE_STRIDE_VALUE (tmp_type);

	    array_size_array[nargs - i - 1] = upper - lower + 1;

	    /* Zero-normalize subscripts so that offsetting will work. */

	    subscript_array[nargs - i - 1] -= lower;

	    /* If we are at the bottom of a multidimensional 
	       array type then keep a ptr to the last ARRAY
	       type around for use when calling value_subscript()
	       below. This is done because we pretend to value_subscript
	       that we actually have a one-dimensional array 
	       of base element type that we apply a simple 
	       offset to. */

	    if (i < nargs - 1)
	      tmp_type = check_typedef (TYPE_TARGET_TYPE (tmp_type));
	  }

	/* Kept for the f77_get_upperbound / f77_get_lowerbound calls above.  */
	do_cleanups (old_chain);

	/* Now let us calculate the offset for this item */

	offset_item = 0;
	offset_byte = 0;

	for (i = ndimensions - 1; i >= 0; --i)
	  {
	    offset_item *= array_size_array[i];
	    if (byte_stride_array[i] == 0)
	      offset_item += subscript_array[i];
	    else
	      offset_byte += subscript_array[i] * byte_stride_array[i];
	  }

	element_size = TYPE_LENGTH (TYPE_TARGET_TYPE (tmp_type));
	offset_byte += offset_item * element_size;

	/* Let us now play a dirty trick: we will take arg1 
	   which is a value node pointing to the topmost level
	   of the multidimensional array-set and pretend
	   that it is actually a array of the final element 
	   type, this will ensure that value_subscript()
	   returns the correct type value */

	deprecated_set_value_type (arg1, tmp_type);
	return value_subscripted_rvalue (arg1, offset_byte);
      }

    case BINOP_LOGICAL_AND:
      arg1 = evaluate_subexp (NULL_TYPE, exp, pos, noside);
      if (noside == EVAL_SKIP)
	{
	  arg2 = evaluate_subexp (NULL_TYPE, exp, pos, noside);
	  goto nosideret;
	}

      oldpos = *pos;
      arg2 = evaluate_subexp (NULL_TYPE, exp, pos, EVAL_AVOID_SIDE_EFFECTS);
      *pos = oldpos;

      if (binop_user_defined_p (op, arg1, arg2))
	{
	  arg2 = evaluate_subexp (NULL_TYPE, exp, pos, noside);
	  return value_x_binop (arg1, arg2, op, OP_NULL, noside);
	}
      else
	{
	  tem = value_logical_not (arg1);
	  arg2 = evaluate_subexp (NULL_TYPE, exp, pos,
				  (tem ? EVAL_SKIP : noside));
	  type = language_bool_type (exp->language_defn, exp->gdbarch);
	  return value_from_longest (type,
			     (LONGEST) (!tem && !value_logical_not (arg2)));
	}

    case BINOP_LOGICAL_OR:
      arg1 = evaluate_subexp (NULL_TYPE, exp, pos, noside);
      if (noside == EVAL_SKIP)
	{
	  arg2 = evaluate_subexp (NULL_TYPE, exp, pos, noside);
	  goto nosideret;
	}

      oldpos = *pos;
      arg2 = evaluate_subexp (NULL_TYPE, exp, pos, EVAL_AVOID_SIDE_EFFECTS);
      *pos = oldpos;

      if (binop_user_defined_p (op, arg1, arg2))
	{
	  arg2 = evaluate_subexp (NULL_TYPE, exp, pos, noside);
	  return value_x_binop (arg1, arg2, op, OP_NULL, noside);
	}
      else
	{
	  tem = value_logical_not (arg1);
	  arg2 = evaluate_subexp (NULL_TYPE, exp, pos,
				  (!tem ? EVAL_SKIP : noside));
	  type = language_bool_type (exp->language_defn, exp->gdbarch);
	  return value_from_longest (type,
			     (LONGEST) (!tem || !value_logical_not (arg2)));
	}

    case BINOP_EQUAL:
      arg1 = evaluate_subexp (NULL_TYPE, exp, pos, noside);
      arg2 = evaluate_subexp (value_type (arg1), exp, pos, noside);
      if (noside == EVAL_SKIP)
	goto nosideret;
      if (binop_user_defined_p (op, arg1, arg2))
	{
	  return value_x_binop (arg1, arg2, op, OP_NULL, noside);
	}
      else
	{
	  binop_promote (exp->language_defn, exp->gdbarch, &arg1, &arg2);
	  tem = value_equal (arg1, arg2);
	  type = language_bool_type (exp->language_defn, exp->gdbarch);
	  return value_from_longest (type, (LONGEST) tem);
	}

    case BINOP_NOTEQUAL:
      arg1 = evaluate_subexp (NULL_TYPE, exp, pos, noside);
      arg2 = evaluate_subexp (value_type (arg1), exp, pos, noside);
      if (noside == EVAL_SKIP)
	goto nosideret;
      if (binop_user_defined_p (op, arg1, arg2))
	{
	  return value_x_binop (arg1, arg2, op, OP_NULL, noside);
	}
      else
	{
	  binop_promote (exp->language_defn, exp->gdbarch, &arg1, &arg2);
	  tem = value_equal (arg1, arg2);
	  type = language_bool_type (exp->language_defn, exp->gdbarch);
	  return value_from_longest (type, (LONGEST) ! tem);
	}

    case BINOP_LESS:
      arg1 = evaluate_subexp (NULL_TYPE, exp, pos, noside);
      arg2 = evaluate_subexp (value_type (arg1), exp, pos, noside);
      if (noside == EVAL_SKIP)
	goto nosideret;
      if (binop_user_defined_p (op, arg1, arg2))
	{
	  return value_x_binop (arg1, arg2, op, OP_NULL, noside);
	}
      else
	{
	  binop_promote (exp->language_defn, exp->gdbarch, &arg1, &arg2);
	  tem = value_less (arg1, arg2);
	  type = language_bool_type (exp->language_defn, exp->gdbarch);
	  return value_from_longest (type, (LONGEST) tem);
	}

    case BINOP_GTR:
      arg1 = evaluate_subexp (NULL_TYPE, exp, pos, noside);
      arg2 = evaluate_subexp (value_type (arg1), exp, pos, noside);
      if (noside == EVAL_SKIP)
	goto nosideret;
      if (binop_user_defined_p (op, arg1, arg2))
	{
	  return value_x_binop (arg1, arg2, op, OP_NULL, noside);
	}
      else
	{
	  binop_promote (exp->language_defn, exp->gdbarch, &arg1, &arg2);
	  tem = value_less (arg2, arg1);
	  type = language_bool_type (exp->language_defn, exp->gdbarch);
	  return value_from_longest (type, (LONGEST) tem);
	}

    case BINOP_GEQ:
      arg1 = evaluate_subexp (NULL_TYPE, exp, pos, noside);
      arg2 = evaluate_subexp (value_type (arg1), exp, pos, noside);
      if (noside == EVAL_SKIP)
	goto nosideret;
      if (binop_user_defined_p (op, arg1, arg2))
	{
	  return value_x_binop (arg1, arg2, op, OP_NULL, noside);
	}
      else
	{
	  binop_promote (exp->language_defn, exp->gdbarch, &arg1, &arg2);
	  tem = value_less (arg2, arg1) || value_equal (arg1, arg2);
	  type = language_bool_type (exp->language_defn, exp->gdbarch);
	  return value_from_longest (type, (LONGEST) tem);
	}

    case BINOP_LEQ:
      arg1 = evaluate_subexp (NULL_TYPE, exp, pos, noside);
      arg2 = evaluate_subexp (value_type (arg1), exp, pos, noside);
      if (noside == EVAL_SKIP)
	goto nosideret;
      if (binop_user_defined_p (op, arg1, arg2))
	{
	  return value_x_binop (arg1, arg2, op, OP_NULL, noside);
	}
      else
	{
	  binop_promote (exp->language_defn, exp->gdbarch, &arg1, &arg2);
	  tem = value_less (arg1, arg2) || value_equal (arg1, arg2);
	  type = language_bool_type (exp->language_defn, exp->gdbarch);
	  return value_from_longest (type, (LONGEST) tem);
	}

    case BINOP_REPEAT:
      arg1 = evaluate_subexp (NULL_TYPE, exp, pos, noside);
      arg2 = evaluate_subexp (NULL_TYPE, exp, pos, noside);
      if (noside == EVAL_SKIP)
	goto nosideret;
      type = check_typedef (value_type (arg2));
      if (TYPE_CODE (type) != TYPE_CODE_INT)
	error (_("Non-integral right operand for \"@\" operator."));
      if (noside == EVAL_AVOID_SIDE_EFFECTS)
	{
	  return allocate_repeat_value (value_type (arg1),
				     longest_to_int (value_as_long (arg2)));
	}
      else
	return value_repeat (arg1, longest_to_int (value_as_long (arg2)));

    case BINOP_COMMA:
      evaluate_subexp (NULL_TYPE, exp, pos, noside);
      return evaluate_subexp (NULL_TYPE, exp, pos, noside);

    case UNOP_PLUS:
      arg1 = evaluate_subexp (NULL_TYPE, exp, pos, noside);
      if (noside == EVAL_SKIP)
	goto nosideret;
      if (unop_user_defined_p (op, arg1))
	return value_x_unop (arg1, op, noside);
      else
	{
	  unop_promote (exp->language_defn, exp->gdbarch, &arg1);
	  return value_pos (arg1);
	}
      
    case UNOP_NEG:
      arg1 = evaluate_subexp (NULL_TYPE, exp, pos, noside);
      if (noside == EVAL_SKIP)
	goto nosideret;
      if (unop_user_defined_p (op, arg1))
	return value_x_unop (arg1, op, noside);
      else
	{
	  unop_promote (exp->language_defn, exp->gdbarch, &arg1);
	  return value_neg (arg1);
	}

    case UNOP_COMPLEMENT:
      /* C++: check for and handle destructor names.  */
      op = exp->elts[*pos].opcode;

      arg1 = evaluate_subexp (NULL_TYPE, exp, pos, noside);
      if (noside == EVAL_SKIP)
	goto nosideret;
      if (unop_user_defined_p (UNOP_COMPLEMENT, arg1))
	return value_x_unop (arg1, UNOP_COMPLEMENT, noside);
      else
	{
	  unop_promote (exp->language_defn, exp->gdbarch, &arg1);
	  return value_complement (arg1);
	}

    case UNOP_LOGICAL_NOT:
      arg1 = evaluate_subexp (NULL_TYPE, exp, pos, noside);
      if (noside == EVAL_SKIP)
	goto nosideret;
      if (unop_user_defined_p (op, arg1))
	return value_x_unop (arg1, op, noside);
      else
	{
	  type = language_bool_type (exp->language_defn, exp->gdbarch);
	  return value_from_longest (type, (LONGEST) value_logical_not (arg1));
	}

    case UNOP_IND:
      if (expect_type && TYPE_CODE (expect_type) == TYPE_CODE_PTR)
	expect_type = TYPE_TARGET_TYPE (check_typedef (expect_type));
      arg1 = evaluate_subexp (expect_type, exp, pos, noside);
      type = check_typedef (value_type (arg1));
      if (TYPE_CODE (type) == TYPE_CODE_METHODPTR
	  || TYPE_CODE (type) == TYPE_CODE_MEMBERPTR)
	error (_("Attempt to dereference pointer to member without an object"));
      if (noside == EVAL_SKIP)
	goto nosideret;
      if (unop_user_defined_p (op, arg1))
	return value_x_unop (arg1, op, noside);
      else if (noside == EVAL_AVOID_SIDE_EFFECTS)
	{
	  type = check_typedef (value_type (arg1));
	  if (TYPE_CODE (type) == TYPE_CODE_PTR
	      || TYPE_CODE (type) == TYPE_CODE_REF
	  /* In C you can dereference an array to get the 1st elt.  */
	      || TYPE_CODE (type) == TYPE_CODE_ARRAY
	    )
	    return value_zero (TYPE_TARGET_TYPE (type),
			       lval_memory);
	  else if (TYPE_CODE (type) == TYPE_CODE_INT)
	    /* GDB allows dereferencing an int.  */
	    return value_zero (builtin_type (exp->gdbarch)->builtin_int,
			       lval_memory);
	  else
	    error (_("Attempt to take contents of a non-pointer value."));
	}

      /* Allow * on an integer so we can cast it to whatever we want.
	 This returns an int, which seems like the most C-like thing to
	 do.  "long long" variables are rare enough that
	 BUILTIN_TYPE_LONGEST would seem to be a mistake.  */
      if (TYPE_CODE (type) == TYPE_CODE_INT)
	return value_at_lazy (builtin_type (exp->gdbarch)->builtin_int,
			      (CORE_ADDR) value_as_address (arg1));
      return value_ind (arg1);

    case UNOP_ADDR:
      /* C++: check for and handle pointer to members.  */

      op = exp->elts[*pos].opcode;

      if (noside == EVAL_SKIP)
	{
	  evaluate_subexp (NULL_TYPE, exp, pos, EVAL_SKIP);
	  goto nosideret;
	}
      else
	{
	  struct value *retvalp = evaluate_subexp_for_address (exp, pos, noside);
	  return retvalp;
	}

    case UNOP_SIZEOF:
      if (noside == EVAL_SKIP)
	{
	  evaluate_subexp (NULL_TYPE, exp, pos, EVAL_SKIP);
	  goto nosideret;
	}
      return evaluate_subexp_for_sizeof (exp, pos);

    case UNOP_CAST:
      (*pos) += 2;
      type = exp->elts[pc + 1].type;
      arg1 = evaluate_subexp (type, exp, pos, noside);
      if (noside == EVAL_SKIP)
	goto nosideret;
      if (type != value_type (arg1))
	arg1 = value_cast (type, arg1);
      return arg1;

    case UNOP_MEMVAL:
      (*pos) += 2;
      arg1 = evaluate_subexp (expect_type, exp, pos, noside);
      if (noside == EVAL_SKIP)
	goto nosideret;
      if (noside == EVAL_AVOID_SIDE_EFFECTS)
	return value_zero (exp->elts[pc + 1].type, lval_memory);
      else
	return value_at_lazy (exp->elts[pc + 1].type,
			      value_as_address (arg1));

    case UNOP_MEMVAL_TLS:
      (*pos) += 3;
      arg1 = evaluate_subexp (expect_type, exp, pos, noside);
      if (noside == EVAL_SKIP)
	goto nosideret;
      if (noside == EVAL_AVOID_SIDE_EFFECTS)
	return value_zero (exp->elts[pc + 2].type, lval_memory);
      else
	{
	  CORE_ADDR tls_addr;
	  tls_addr = target_translate_tls_address (exp->elts[pc + 1].objfile,
						   value_as_address (arg1));
	  return value_at_lazy (exp->elts[pc + 2].type, tls_addr);
	}

    case UNOP_PREINCREMENT:
      arg1 = evaluate_subexp (expect_type, exp, pos, noside);
      if (noside == EVAL_SKIP || noside == EVAL_AVOID_SIDE_EFFECTS)
	return arg1;
      else if (unop_user_defined_p (op, arg1))
	{
	  return value_x_unop (arg1, op, noside);
	}
      else
	{
	  arg2 = value_from_longest (builtin_type_uint8, (LONGEST) 1);
	  if (ptrmath_type_p (value_type (arg1)))
	    arg2 = value_ptradd (arg1, arg2);
	  else
	    {
	      struct value *tmp = arg1;
	      binop_promote (exp->language_defn, exp->gdbarch, &tmp, &arg2);
	      arg2 = value_binop (tmp, arg2, BINOP_ADD);
	    }

	  return value_assign (arg1, arg2);
	}

    case UNOP_PREDECREMENT:
      arg1 = evaluate_subexp (expect_type, exp, pos, noside);
      if (noside == EVAL_SKIP || noside == EVAL_AVOID_SIDE_EFFECTS)
	return arg1;
      else if (unop_user_defined_p (op, arg1))
	{
	  return value_x_unop (arg1, op, noside);
	}
      else
	{
	  arg2 = value_from_longest (builtin_type_uint8, (LONGEST) 1);
	  if (ptrmath_type_p (value_type (arg1)))
	    arg2 = value_ptrsub (arg1, arg2);
	  else
	    {
	      struct value *tmp = arg1;
	      binop_promote (exp->language_defn, exp->gdbarch, &tmp, &arg2);
	      arg2 = value_binop (tmp, arg2, BINOP_SUB);
	    }

	  return value_assign (arg1, arg2);
	}

    case UNOP_POSTINCREMENT:
      arg1 = evaluate_subexp (expect_type, exp, pos, noside);
      if (noside == EVAL_SKIP || noside == EVAL_AVOID_SIDE_EFFECTS)
	return arg1;
      else if (unop_user_defined_p (op, arg1))
	{
	  return value_x_unop (arg1, op, noside);
	}
      else
	{
	  arg2 = value_from_longest (builtin_type_uint8, (LONGEST) 1);
	  if (ptrmath_type_p (value_type (arg1)))
	    arg2 = value_ptradd (arg1, arg2);
	  else
	    {
	      struct value *tmp = arg1;
	      binop_promote (exp->language_defn, exp->gdbarch, &tmp, &arg2);
	      arg2 = value_binop (tmp, arg2, BINOP_ADD);
	    }

	  value_assign (arg1, arg2);
	  return arg1;
	}

    case UNOP_POSTDECREMENT:
      arg1 = evaluate_subexp (expect_type, exp, pos, noside);
      if (noside == EVAL_SKIP || noside == EVAL_AVOID_SIDE_EFFECTS)
	return arg1;
      else if (unop_user_defined_p (op, arg1))
	{
	  return value_x_unop (arg1, op, noside);
	}
      else
	{
	  arg2 = value_from_longest (builtin_type_uint8, (LONGEST) 1);
	  if (ptrmath_type_p (value_type (arg1)))
	    arg2 = value_ptrsub (arg1, arg2);
	  else
	    {
	      struct value *tmp = arg1;
	      binop_promote (exp->language_defn, exp->gdbarch, &tmp, &arg2);
	      arg2 = value_binop (tmp, arg2, BINOP_SUB);
	    }

	  value_assign (arg1, arg2);
	  return arg1;
	}

    case OP_THIS:
      (*pos) += 1;
      return value_of_this (1);

    case OP_OBJC_SELF:
      (*pos) += 1;
      return value_of_local ("self", 1);

    case OP_TYPE:
      /* The value is not supposed to be used.  This is here to make it
         easier to accommodate expressions that contain types.  */
      (*pos) += 2;
      if (noside == EVAL_SKIP)
        goto nosideret;
      else if (noside == EVAL_AVOID_SIDE_EFFECTS)
        return allocate_value (exp->elts[pc + 1].type);
      else
        error (_("Attempt to use a type name as an expression"));

    default:
      /* Removing this case and compiling with gcc -Wall reveals that
         a lot of cases are hitting this case.  Some of these should
         probably be removed from expression.h; others are legitimate
         expressions which are (apparently) not fully implemented.

         If there are any cases landing here which mean a user error,
         then they should be separate cases, with more descriptive
         error messages.  */

      error (_("\
GDB does not (yet) know how to evaluate that kind of expression"));
    }

nosideret:
  return value_from_longest (builtin_type_int8, (LONGEST) 1);
}

/* Evaluate a subexpression of EXP, at index *POS,
   and return the address of that subexpression.
   Advance *POS over the subexpression.
   If the subexpression isn't an lvalue, get an error.
   NOSIDE may be EVAL_AVOID_SIDE_EFFECTS;
   then only the type of the result need be correct.  */

static struct value *
evaluate_subexp_for_address (struct expression *exp, int *pos,
			     enum noside noside)
{
  enum exp_opcode op;
  int pc;
  struct symbol *var;
  struct value *x;
  int tem;

  pc = (*pos);
  op = exp->elts[pc].opcode;

  switch (op)
    {
    case UNOP_IND:
      (*pos)++;
      x = evaluate_subexp (NULL_TYPE, exp, pos, noside);

      /* We can't optimize out "&*" if there's a user-defined operator*.  */
      if (unop_user_defined_p (op, x))
	{
	  x = value_x_unop (x, op, noside);
	  goto default_case_after_eval;
	}

      return x;

    case UNOP_MEMVAL:
      (*pos) += 3;
      return value_cast (lookup_pointer_type (exp->elts[pc + 1].type),
			 evaluate_subexp (NULL_TYPE, exp, pos, noside));

    case OP_VAR_VALUE:
      var = exp->elts[pc + 2].symbol;

      /* C++: The "address" of a reference should yield the address
       * of the object pointed to. Let value_addr() deal with it. */
      if (TYPE_CODE (SYMBOL_TYPE (var)) == TYPE_CODE_REF)
	goto default_case;

      (*pos) += 4;
      if (noside == EVAL_AVOID_SIDE_EFFECTS)
	{
	  struct type *type =
	  lookup_pointer_type (SYMBOL_TYPE (var));
	  enum address_class sym_class = SYMBOL_CLASS (var);

	  if (sym_class == LOC_CONST
	      || sym_class == LOC_CONST_BYTES
	      || sym_class == LOC_REGISTER)
	    error (_("Attempt to take address of register or constant."));

	  return
	    value_zero (type, not_lval);
	}
      else
	return address_of_variable (var, exp->elts[pc + 1].block);

    case OP_SCOPE:
      tem = longest_to_int (exp->elts[pc + 2].longconst);
      (*pos) += 5 + BYTES_TO_EXP_ELEM (tem + 1);
      x = value_aggregate_elt (exp->elts[pc + 1].type,
			       &exp->elts[pc + 3].string,
			       1, noside);
      if (x == NULL)
	error (_("There is no field named %s"), &exp->elts[pc + 3].string);
      return x;

    default:
    default_case:
      x = evaluate_subexp (NULL_TYPE, exp, pos, noside);
    default_case_after_eval:
      if (noside == EVAL_AVOID_SIDE_EFFECTS)
	{
	  struct type *type = check_typedef (value_type (x));

	  if (VALUE_LVAL (x) == lval_memory || value_must_coerce_to_target (x))
	    return value_zero (lookup_pointer_type (value_type (x)),
			       not_lval);
	  else if (TYPE_CODE (type) == TYPE_CODE_REF)
	    return value_zero (lookup_pointer_type (TYPE_TARGET_TYPE (type)),
			       not_lval);
	  else
	    error (_("Attempt to take address of value not located in memory."));
	}
      return value_addr (x);
    }
}

/* Evaluate like `evaluate_subexp' except coercing arrays to pointers.
   When used in contexts where arrays will be coerced anyway, this is
   equivalent to `evaluate_subexp' but much faster because it avoids
   actually fetching array contents (perhaps obsolete now that we have
   value_lazy()).

   Note that we currently only do the coercion for C expressions, where
   arrays are zero based and the coercion is correct.  For other languages,
   with nonzero based arrays, coercion loses.  Use CAST_IS_CONVERSION
   to decide if coercion is appropriate.

 */

struct value *
evaluate_subexp_with_coercion (struct expression *exp,
			       int *pos, enum noside noside)
{
  enum exp_opcode op;
  int pc;
  struct value *val;
  struct symbol *var;
  struct type *type;

  pc = (*pos);
  op = exp->elts[pc].opcode;

  switch (op)
    {
    case OP_VAR_VALUE:
      var = exp->elts[pc + 2].symbol;
<<<<<<< HEAD
      /* locate_var_value will call object_address_set for check_typedef.  */
      val = locate_var_value (var,
			      block_innermost_frame (exp->elts[pc + 1].block));
      if (TYPE_CODE (check_typedef (SYMBOL_TYPE (var))) == TYPE_CODE_ARRAY
	  && CAST_IS_CONVERSION)
	{
	  (*pos) += 4;
	  return value_cast (lookup_pointer_type (TYPE_TARGET_TYPE (check_typedef (SYMBOL_TYPE (var)))),
=======
      type = check_typedef (SYMBOL_TYPE (var));
      if (TYPE_CODE (type) == TYPE_CODE_ARRAY
	  && CAST_IS_CONVERSION)
	{
	  (*pos) += 4;
	  val = address_of_variable (var, exp->elts[pc + 1].block);
	  return value_cast (lookup_pointer_type (TYPE_TARGET_TYPE (type)),
>>>>>>> 13c7170f
			     val);
	}
      /* FALLTHROUGH */

    default:
      return evaluate_subexp (NULL_TYPE, exp, pos, noside);
    }
}

/* Evaluate a subexpression of EXP, at index *POS,
   and return a value for the size of that subexpression.
   Advance *POS over the subexpression.  */

static struct value *
evaluate_subexp_for_sizeof (struct expression *exp, int *pos)
{
  /* FIXME: This should be size_t.  */
  struct type *size_type = builtin_type (exp->gdbarch)->builtin_int;
  enum exp_opcode op;
  int pc;
  struct type *type;
  struct value *val;

  pc = (*pos);
  op = exp->elts[pc].opcode;

  switch (op)
    {
      /* This case is handled specially
         so that we avoid creating a value for the result type.
         If the result type is very big, it's desirable not to
         create a value unnecessarily.  */
    case UNOP_IND:
      (*pos)++;
      val = evaluate_subexp (NULL_TYPE, exp, pos, EVAL_AVOID_SIDE_EFFECTS);
      type = check_typedef (value_type (val));
      if (TYPE_CODE (type) != TYPE_CODE_PTR
	  && TYPE_CODE (type) != TYPE_CODE_REF
	  && TYPE_CODE (type) != TYPE_CODE_ARRAY)
	error (_("Attempt to take contents of a non-pointer value."));
      type = check_typedef (TYPE_TARGET_TYPE (type));
      return value_from_longest (size_type, (LONGEST) TYPE_LENGTH (type));

    case UNOP_MEMVAL:
      (*pos) += 3;
      type = check_typedef (exp->elts[pc + 1].type);
      return value_from_longest (size_type, (LONGEST) TYPE_LENGTH (type));

    case OP_VAR_VALUE:
      (*pos) += 4;
      /* We do not need to call read_var_value but the object evaluation may
	 need to have executed object_address_set which needs valid
	 SYMBOL_VALUE_ADDRESS of the symbol.  Still VALUE returned by
	 read_var_value we left as lazy.  */
      type = value_type (read_var_value (exp->elts[pc + 2].symbol, NULL));
      return value_from_longest (size_type, (LONGEST) TYPE_LENGTH (type));

    default:
      val = evaluate_subexp (NULL_TYPE, exp, pos, EVAL_AVOID_SIDE_EFFECTS);
      return value_from_longest (size_type,
				 (LONGEST) TYPE_LENGTH (value_type (val)));
    }
}

/* Parse a type expression in the string [P..P+LENGTH). */

struct type *
parse_and_eval_type (char *p, int length)
{
  char *tmp = (char *) alloca (length + 4);
  struct expression *expr;
  tmp[0] = '(';
  memcpy (tmp + 1, p, length);
  tmp[length + 1] = ')';
  tmp[length + 2] = '0';
  tmp[length + 3] = '\0';
  expr = parse_expression (tmp);
  if (expr->elts[0].opcode != UNOP_CAST)
    error (_("Internal error in eval_type."));
  return expr->elts[1].type;
}

int
calc_f77_array_dims (struct type *array_type)
{
  int ndimen = 1;
  struct type *tmp_type;

  if ((TYPE_CODE (array_type) != TYPE_CODE_ARRAY))
    error (_("Can't get dimensions for a non-array type"));

  tmp_type = array_type;

  while ((tmp_type = TYPE_TARGET_TYPE (tmp_type)))
    {
      if (TYPE_CODE (tmp_type) == TYPE_CODE_ARRAY)
	++ndimen;
    }
  return ndimen;
}<|MERGE_RESOLUTION|>--- conflicted
+++ resolved
@@ -2649,24 +2649,14 @@
     {
     case OP_VAR_VALUE:
       var = exp->elts[pc + 2].symbol;
-<<<<<<< HEAD
-      /* locate_var_value will call object_address_set for check_typedef.  */
-      val = locate_var_value (var,
-			      block_innermost_frame (exp->elts[pc + 1].block));
-      if (TYPE_CODE (check_typedef (SYMBOL_TYPE (var))) == TYPE_CODE_ARRAY
-	  && CAST_IS_CONVERSION)
-	{
-	  (*pos) += 4;
-	  return value_cast (lookup_pointer_type (TYPE_TARGET_TYPE (check_typedef (SYMBOL_TYPE (var)))),
-=======
+      /* address_of_variable will call object_address_set for check_typedef.  */
+      val = address_of_variable (var, exp->elts[pc + 1].block);
       type = check_typedef (SYMBOL_TYPE (var));
       if (TYPE_CODE (type) == TYPE_CODE_ARRAY
 	  && CAST_IS_CONVERSION)
 	{
 	  (*pos) += 4;
-	  val = address_of_variable (var, exp->elts[pc + 1].block);
 	  return value_cast (lookup_pointer_type (TYPE_TARGET_TYPE (type)),
->>>>>>> 13c7170f
 			     val);
 	}
       /* FALLTHROUGH */
