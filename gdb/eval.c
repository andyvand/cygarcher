--- conflicted
+++ resolved
@@ -2361,31 +2361,16 @@
 
     multi_f77_subscript:
       {
-<<<<<<< HEAD
 	LONGEST subscript_array[MAX_FORTRAN_DIMS];
 	int ndimensions = 1, i;
 	struct value *array = arg1;
-=======
-	int subscript_array[MAX_FORTRAN_DIMS];
-	int array_size_array[MAX_FORTRAN_DIMS];
-	int byte_stride_array[MAX_FORTRAN_DIMS];
-	int ndimensions = 1, i;
-	struct type *tmp_type;
-	int offset_item;	/* The array offset where the item lives.  */
-	CORE_ADDR offset_byte;	/* byte_stride based offset  */
-	unsigned element_size;
->>>>>>> 3ebce94a
 
 	if (nargs > MAX_FORTRAN_DIMS)
 	  error (_("Too many subscripts for F77 (%d Max)"), MAX_FORTRAN_DIMS);
 
-<<<<<<< HEAD
-=======
 	old_chain = make_cleanup (null_cleanup, 0);
 	object_address_set (value_raw_address (arg1));
 
-	tmp_type = check_typedef (value_type (arg1));
->>>>>>> 3ebce94a
 	ndimensions = calc_f77_array_dims (type);
 
 	if (nargs != ndimensions)
@@ -2410,68 +2395,15 @@
 	/* Internal type of array is arranged right to left.  */
 	for (i = nargs; i > 0; i--)
 	  {
-<<<<<<< HEAD
 	    struct type *array_type = check_typedef (value_type (array));
 	    LONGEST index = subscript_array[i - 1];
-=======
-	    upper = f77_get_upperbound (tmp_type);
-	    lower = f77_get_lowerbound (tmp_type);
-
-	    byte_stride_array[nargs - i - 1] =
-					TYPE_ARRAY_BYTE_STRIDE_VALUE (tmp_type);
-
-	    array_size_array[nargs - i - 1] = upper - lower + 1;
-
-	    /* Zero-normalize subscripts so that offsetting will work.  */
-
-	    subscript_array[nargs - i - 1] -= lower;
-
-	    /* If we are at the bottom of a multidimensional 
-	       array type then keep a ptr to the last ARRAY
-	       type around for use when calling value_subscript()
-	       below.  This is done because we pretend to value_subscript
-	       that we actually have a one-dimensional array 
-	       of base element type that we apply a simple 
-	       offset to.  */
->>>>>>> 3ebce94a
 
 	    lower = f77_get_lowerbound (array_type);
 	    array = value_subscripted_rvalue (array, index, lower);
 	  }
 
-<<<<<<< HEAD
+	do_cleanups (old_chain);
 	return array;
-=======
-	/* Kept for the f77_get_upperbound / f77_get_lowerbound calls above.  */
-	do_cleanups (old_chain);
-
-	/* Now let us calculate the offset for this item.  */
-
-	offset_item = 0;
-	offset_byte = 0;
-
-	for (i = ndimensions - 1; i >= 0; --i)
-	  {
-	    offset_item *= array_size_array[i];
-	    if (byte_stride_array[i] == 0)
-	      offset_item += subscript_array[i];
-	    else
-	      offset_byte += subscript_array[i] * byte_stride_array[i];
-	  }
-
-	element_size = TYPE_LENGTH (TYPE_TARGET_TYPE (tmp_type));
-	offset_byte += offset_item * element_size;
-
-	/* Let us now play a dirty trick: we will take arg1 
-	   which is a value node pointing to the topmost level
-	   of the multidimensional array-set and pretend
-	   that it is actually a array of the final element 
-	   type, this will ensure that value_subscript()
-	   returns the correct type value.  */
-
-	deprecated_set_value_type (arg1, tmp_type);
-	return value_subscripted_rvalue (arg1, offset_byte);
->>>>>>> 3ebce94a
       }
 
     case BINOP_LOGICAL_AND:
