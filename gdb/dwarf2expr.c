/* DWARF 2 Expression Evaluator.

   Copyright (C) 2001, 2002, 2003, 2005, 2007, 2008, 2009, 2010
   Free Software Foundation, Inc.

   Contributed by Daniel Berlin (dan@dberlin.org)

   This file is part of GDB.

   This program is free software; you can redistribute it and/or modify
   it under the terms of the GNU General Public License as published by
   the Free Software Foundation; either version 3 of the License, or
   (at your option) any later version.

   This program is distributed in the hope that it will be useful,
   but WITHOUT ANY WARRANTY; without even the implied warranty of
   MERCHANTABILITY or FITNESS FOR A PARTICULAR PURPOSE.  See the
   GNU General Public License for more details.

   You should have received a copy of the GNU General Public License
   along with this program.  If not, see <http://www.gnu.org/licenses/>.  */

#include "defs.h"
#include "symtab.h"
#include "gdbtypes.h"
#include "value.h"
#include "gdbcore.h"
#include "dwarf2.h"
#include "dwarf2expr.h"
#include "gdb_assert.h"

/* Local prototypes.  */

static void execute_stack_op (struct dwarf_expr_context *,
			      const gdb_byte *, const gdb_byte *);

/* Create a new context for the expression evaluator.  */

struct dwarf_expr_context *
new_dwarf_expr_context (void)
{
  struct dwarf_expr_context *retval;

  retval = xcalloc (1, sizeof (struct dwarf_expr_context));
  retval->stack_len = 0;
  retval->stack_allocated = 10;
  retval->stack = xmalloc (retval->stack_allocated
			   * sizeof (struct dwarf_stack_value));
  retval->num_pieces = 0;
  retval->pieces = 0;
  retval->max_recursion_depth = 0x100;
  return retval;
}

/* Release the memory allocated to CTX.  */

void
free_dwarf_expr_context (struct dwarf_expr_context *ctx)
{
  xfree (ctx->stack);
  xfree (ctx->pieces);
  xfree (ctx);
}

/* Helper for make_cleanup_free_dwarf_expr_context.  */

static void
free_dwarf_expr_context_cleanup (void *arg)
{
  free_dwarf_expr_context (arg);
}

/* Return a cleanup that calls free_dwarf_expr_context.  */

struct cleanup *
make_cleanup_free_dwarf_expr_context (struct dwarf_expr_context *ctx)
{
  return make_cleanup (free_dwarf_expr_context_cleanup, ctx);
}

/* Expand the memory allocated to CTX's stack to contain at least
   NEED more elements than are currently used.  */

static void
dwarf_expr_grow_stack (struct dwarf_expr_context *ctx, size_t need)
{
  if (ctx->stack_len + need > ctx->stack_allocated)
    {
      size_t newlen = ctx->stack_len + need + 10;

      ctx->stack = xrealloc (ctx->stack,
			     newlen * sizeof (struct dwarf_stack_value));
      ctx->stack_allocated = newlen;
    }
}

/* Push VALUE onto CTX's stack.  */

void
dwarf_expr_push (struct dwarf_expr_context *ctx, ULONGEST value,
		 int in_stack_memory)
{
  struct dwarf_stack_value *v;

  /* We keep all stack elements within the range defined by the
     DWARF address size.  */
  if (ctx->addr_size < sizeof (ULONGEST))
    value &= ((ULONGEST) 1 << (ctx->addr_size * HOST_CHAR_BIT)) - 1;

  dwarf_expr_grow_stack (ctx, 1);
  v = &ctx->stack[ctx->stack_len++];
  v->value = value;
  v->in_stack_memory = in_stack_memory;
}

/* Pop the top item off of CTX's stack.  */

void
dwarf_expr_pop (struct dwarf_expr_context *ctx)
{
  if (ctx->stack_len <= 0)
    error (_("dwarf expression stack underflow"));
  ctx->stack_len--;
}

/* Retrieve the N'th item on CTX's stack.  */

ULONGEST
dwarf_expr_fetch (struct dwarf_expr_context *ctx, int n)
{
  if (ctx->stack_len <= n)
     error (_("Asked for position %d of stack, stack only has %d elements on it."),
	    n, ctx->stack_len);
  return ctx->stack[ctx->stack_len - (1 + n)].value;

}

/* Retrieve the N'th item on CTX's stack, converted to an address.  */

CORE_ADDR
dwarf_expr_fetch_address (struct dwarf_expr_context *ctx, int n)
{
  ULONGEST result = dwarf_expr_fetch (ctx, n);

  /* For most architectures, calling extract_unsigned_integer() alone
     is sufficient for extracting an address.  However, some
     architectures (e.g. MIPS) use signed addresses and using
     extract_unsigned_integer() will not produce a correct
     result.  Make sure we invoke gdbarch_integer_to_address()
     for those architectures which require it.  */
  if (gdbarch_integer_to_address_p (ctx->gdbarch))
    {
      enum bfd_endian byte_order = gdbarch_byte_order (ctx->gdbarch);
      gdb_byte *buf = alloca (ctx->addr_size);
      struct type *int_type;

      switch (ctx->addr_size)
	{
	case 2:
	  int_type = builtin_type (ctx->gdbarch)->builtin_uint16;
	  break;
	case 4:
	  int_type = builtin_type (ctx->gdbarch)->builtin_uint32;
	  break;
	case 8:
	  int_type = builtin_type (ctx->gdbarch)->builtin_uint64;
	  break;
	default:
	  internal_error (__FILE__, __LINE__,
			  _("Unsupported address size.\n"));
	}

      store_unsigned_integer (buf, ctx->addr_size, byte_order, result);
      return gdbarch_integer_to_address (ctx->gdbarch, int_type, buf);
    }

  return (CORE_ADDR) result;
}

/* Retrieve the in_stack_memory flag of the N'th item on CTX's stack.  */

int
dwarf_expr_fetch_in_stack_memory (struct dwarf_expr_context *ctx, int n)
{
  if (ctx->stack_len <= n)
     error (_("Asked for position %d of stack, stack only has %d elements on it."),
	    n, ctx->stack_len);
  return ctx->stack[ctx->stack_len - (1 + n)].in_stack_memory;

}

/* Return true if the expression stack is empty.  */

static int
dwarf_expr_stack_empty_p (struct dwarf_expr_context *ctx)
{
  return ctx->stack_len == 0;
}

/* Add a new piece to CTX's piece list.  */
static void
add_piece (struct dwarf_expr_context *ctx, ULONGEST size, ULONGEST offset)
{
  struct dwarf_expr_piece *p;

  ctx->num_pieces++;

  ctx->pieces = xrealloc (ctx->pieces,
			  (ctx->num_pieces
			   * sizeof (struct dwarf_expr_piece)));

  p = &ctx->pieces[ctx->num_pieces - 1];
  p->location = ctx->location;
  p->size = size;
  p->offset = offset;

  if (p->location == DWARF_VALUE_LITERAL)
    {
      p->v.literal.data = ctx->data;
      p->v.literal.length = ctx->len;
    }
  else if (dwarf_expr_stack_empty_p (ctx))
    {
      p->location = DWARF_VALUE_OPTIMIZED_OUT;
      /* Also reset the context's location, for our callers.  This is
	 a somewhat strange approach, but this lets us avoid setting
	 the location to DWARF_VALUE_MEMORY in all the individual
	 cases in the evaluator.  */
      ctx->location = DWARF_VALUE_OPTIMIZED_OUT;
    }
  else if (p->location == DWARF_VALUE_MEMORY)
    {
      p->v.mem.addr = dwarf_expr_fetch_address (ctx, 0);
      p->v.mem.in_stack_memory = dwarf_expr_fetch_in_stack_memory (ctx, 0);
    }
  else
    {
      p->v.value = dwarf_expr_fetch (ctx, 0);
    }
}

/* Evaluate the expression at ADDR (LEN bytes long) using the context
   CTX.  */

void
dwarf_expr_eval (struct dwarf_expr_context *ctx, const gdb_byte *addr,
		 size_t len)
{
  int old_recursion_depth = ctx->recursion_depth;

  execute_stack_op (ctx, addr, addr + len);

  /* CTX RECURSION_DEPTH becomes invalid if an exception was thrown here.  */

  gdb_assert (ctx->recursion_depth == old_recursion_depth);
}

/* Decode the unsigned LEB128 constant at BUF into the variable pointed to
   by R, and return the new value of BUF.  Verify that it doesn't extend
   past BUF_END.  */

const gdb_byte *
read_uleb128 (const gdb_byte *buf, const gdb_byte *buf_end, ULONGEST * r)
{
  unsigned shift = 0;
  ULONGEST result = 0;
  gdb_byte byte;

  while (1)
    {
      if (buf >= buf_end)
	error (_("read_uleb128: Corrupted DWARF expression."));

      byte = *buf++;
      result |= (byte & 0x7f) << shift;
      if ((byte & 0x80) == 0)
	break;
      shift += 7;
    }
  *r = result;
  return buf;
}

/* Decode the signed LEB128 constant at BUF into the variable pointed to
   by R, and return the new value of BUF.  Verify that it doesn't extend
   past BUF_END.  */

const gdb_byte *
read_sleb128 (const gdb_byte *buf, const gdb_byte *buf_end, LONGEST * r)
{
  unsigned shift = 0;
  LONGEST result = 0;
  gdb_byte byte;

  while (1)
    {
      if (buf >= buf_end)
	error (_("read_sleb128: Corrupted DWARF expression."));

      byte = *buf++;
      result |= (byte & 0x7f) << shift;
      shift += 7;
      if ((byte & 0x80) == 0)
	break;
    }
  if (shift < (sizeof (*r) * 8) && (byte & 0x40) != 0)
    result |= -(1 << shift);

  *r = result;
  return buf;
}


/* Check that the current operator is either at the end of an
   expression, or that it is followed by a composition operator.  */

void
dwarf_expr_require_composition (const gdb_byte *op_ptr, const gdb_byte *op_end,
				const char *op_name)
{
  /* It seems like DW_OP_GNU_uninit should be handled here.  However,
     it doesn't seem to make sense for DW_OP_*_value, and it was not
     checked at the other place that this function is called.  */
  if (op_ptr != op_end && *op_ptr != DW_OP_piece && *op_ptr != DW_OP_bit_piece)
    error (_("DWARF-2 expression error: `%s' operations must be "
	     "used either alone or in conjuction with DW_OP_piece "
	     "or DW_OP_bit_piece."),
	   op_name);
}

/* The engine for the expression evaluator.  Using the context in CTX,
   evaluate the expression between OP_PTR and OP_END.  */

static void
execute_stack_op (struct dwarf_expr_context *ctx,
		  const gdb_byte *op_ptr, const gdb_byte *op_end)
{
#define sign_ext(x) ((LONGEST) (((x) ^ sign_bit) - sign_bit))
  ULONGEST sign_bit = (ctx->addr_size >= sizeof (ULONGEST) ? 0
		       : ((ULONGEST) 1) << (ctx->addr_size * 8 - 1));
  enum bfd_endian byte_order = gdbarch_byte_order (ctx->gdbarch);

  ctx->location = DWARF_VALUE_MEMORY;
  ctx->initialized = 1;  /* Default is initialized.  */

  if (ctx->recursion_depth > ctx->max_recursion_depth)
    error (_("DWARF-2 expression error: Loop detected (%d)."),
	   ctx->recursion_depth);
  ctx->recursion_depth++;

  while (op_ptr < op_end)
    {
      enum dwarf_location_atom op = *op_ptr++;
      ULONGEST result;
      /* Assume the value is not in stack memory.
	 Code that knows otherwise sets this to 1.
	 Some arithmetic on stack addresses can probably be assumed to still
	 be a stack address, but we skip this complication for now.
	 This is just an optimization, so it's always ok to punt
	 and leave this as 0.  */
      int in_stack_memory = 0;
      ULONGEST uoffset, reg;
      LONGEST offset;

      switch (op)
	{
	case DW_OP_lit0:
	case DW_OP_lit1:
	case DW_OP_lit2:
	case DW_OP_lit3:
	case DW_OP_lit4:
	case DW_OP_lit5:
	case DW_OP_lit6:
	case DW_OP_lit7:
	case DW_OP_lit8:
	case DW_OP_lit9:
	case DW_OP_lit10:
	case DW_OP_lit11:
	case DW_OP_lit12:
	case DW_OP_lit13:
	case DW_OP_lit14:
	case DW_OP_lit15:
	case DW_OP_lit16:
	case DW_OP_lit17:
	case DW_OP_lit18:
	case DW_OP_lit19:
	case DW_OP_lit20:
	case DW_OP_lit21:
	case DW_OP_lit22:
	case DW_OP_lit23:
	case DW_OP_lit24:
	case DW_OP_lit25:
	case DW_OP_lit26:
	case DW_OP_lit27:
	case DW_OP_lit28:
	case DW_OP_lit29:
	case DW_OP_lit30:
	case DW_OP_lit31:
	  result = op - DW_OP_lit0;
	  break;

	case DW_OP_addr:
	  result = extract_unsigned_integer (op_ptr,
					     ctx->addr_size, byte_order);
	  op_ptr += ctx->addr_size;
	  /* Some versions of GCC emit DW_OP_addr before
	     DW_OP_GNU_push_tls_address.  In this case the value is an
	     index, not an address.  We don't support things like
	     branching between the address and the TLS op.  */
	  if (op_ptr >= op_end || *op_ptr != DW_OP_GNU_push_tls_address)
	    result += ctx->offset;
	  break;

	case DW_OP_const1u:
	  result = extract_unsigned_integer (op_ptr, 1, byte_order);
	  op_ptr += 1;
	  break;
	case DW_OP_const1s:
	  result = extract_signed_integer (op_ptr, 1, byte_order);
	  op_ptr += 1;
	  break;
	case DW_OP_const2u:
	  result = extract_unsigned_integer (op_ptr, 2, byte_order);
	  op_ptr += 2;
	  break;
	case DW_OP_const2s:
	  result = extract_signed_integer (op_ptr, 2, byte_order);
	  op_ptr += 2;
	  break;
	case DW_OP_const4u:
	  result = extract_unsigned_integer (op_ptr, 4, byte_order);
	  op_ptr += 4;
	  break;
	case DW_OP_const4s:
	  result = extract_signed_integer (op_ptr, 4, byte_order);
	  op_ptr += 4;
	  break;
	case DW_OP_const8u:
	  result = extract_unsigned_integer (op_ptr, 8, byte_order);
	  op_ptr += 8;
	  break;
	case DW_OP_const8s:
	  result = extract_signed_integer (op_ptr, 8, byte_order);
	  op_ptr += 8;
	  break;
	case DW_OP_constu:
	  op_ptr = read_uleb128 (op_ptr, op_end, &uoffset);
	  result = uoffset;
	  break;
	case DW_OP_consts:
	  op_ptr = read_sleb128 (op_ptr, op_end, &offset);
	  result = offset;
	  break;

	/* The DW_OP_reg operations are required to occur alone in
	   location expressions.  */
	case DW_OP_reg0:
	case DW_OP_reg1:
	case DW_OP_reg2:
	case DW_OP_reg3:
	case DW_OP_reg4:
	case DW_OP_reg5:
	case DW_OP_reg6:
	case DW_OP_reg7:
	case DW_OP_reg8:
	case DW_OP_reg9:
	case DW_OP_reg10:
	case DW_OP_reg11:
	case DW_OP_reg12:
	case DW_OP_reg13:
	case DW_OP_reg14:
	case DW_OP_reg15:
	case DW_OP_reg16:
	case DW_OP_reg17:
	case DW_OP_reg18:
	case DW_OP_reg19:
	case DW_OP_reg20:
	case DW_OP_reg21:
	case DW_OP_reg22:
	case DW_OP_reg23:
	case DW_OP_reg24:
	case DW_OP_reg25:
	case DW_OP_reg26:
	case DW_OP_reg27:
	case DW_OP_reg28:
	case DW_OP_reg29:
	case DW_OP_reg30:
	case DW_OP_reg31:
	  if (op_ptr != op_end 
	      && *op_ptr != DW_OP_piece
	      && *op_ptr != DW_OP_bit_piece
	      && *op_ptr != DW_OP_GNU_uninit)
	    error (_("DWARF-2 expression error: DW_OP_reg operations must be "
		     "used either alone or in conjuction with DW_OP_piece "
		     "or DW_OP_bit_piece."));

	  result = op - DW_OP_reg0;
	  ctx->location = DWARF_VALUE_REGISTER;
	  break;

	case DW_OP_regx:
	  op_ptr = read_uleb128 (op_ptr, op_end, &reg);
	  dwarf_expr_require_composition (op_ptr, op_end, "DW_OP_regx");

	  result = reg;
	  ctx->location = DWARF_VALUE_REGISTER;
	  break;

	case DW_OP_implicit_value:
	  {
	    ULONGEST len;

	    op_ptr = read_uleb128 (op_ptr, op_end, &len);
	    if (op_ptr + len > op_end)
	      error (_("DW_OP_implicit_value: too few bytes available."));
	    ctx->len = len;
	    ctx->data = op_ptr;
	    ctx->location = DWARF_VALUE_LITERAL;
	    op_ptr += len;
	    dwarf_expr_require_composition (op_ptr, op_end,
					    "DW_OP_implicit_value");
	  }
	  goto no_push;

	case DW_OP_stack_value:
	  ctx->location = DWARF_VALUE_STACK;
	  dwarf_expr_require_composition (op_ptr, op_end, "DW_OP_stack_value");
	  goto no_push;

	case DW_OP_breg0:
	case DW_OP_breg1:
	case DW_OP_breg2:
	case DW_OP_breg3:
	case DW_OP_breg4:
	case DW_OP_breg5:
	case DW_OP_breg6:
	case DW_OP_breg7:
	case DW_OP_breg8:
	case DW_OP_breg9:
	case DW_OP_breg10:
	case DW_OP_breg11:
	case DW_OP_breg12:
	case DW_OP_breg13:
	case DW_OP_breg14:
	case DW_OP_breg15:
	case DW_OP_breg16:
	case DW_OP_breg17:
	case DW_OP_breg18:
	case DW_OP_breg19:
	case DW_OP_breg20:
	case DW_OP_breg21:
	case DW_OP_breg22:
	case DW_OP_breg23:
	case DW_OP_breg24:
	case DW_OP_breg25:
	case DW_OP_breg26:
	case DW_OP_breg27:
	case DW_OP_breg28:
	case DW_OP_breg29:
	case DW_OP_breg30:
	case DW_OP_breg31:
	  {
	    op_ptr = read_sleb128 (op_ptr, op_end, &offset);
	    result = (ctx->read_reg) (ctx->baton, op - DW_OP_breg0);
	    result += offset;
	  }
	  break;
	case DW_OP_bregx:
	  {
	    op_ptr = read_uleb128 (op_ptr, op_end, &reg);
	    op_ptr = read_sleb128 (op_ptr, op_end, &offset);
	    result = (ctx->read_reg) (ctx->baton, reg);
	    result += offset;
	  }
	  break;
	case DW_OP_fbreg:
	  {
	    const gdb_byte *datastart;
	    size_t datalen;
	    unsigned int before_stack_len;

	    op_ptr = read_sleb128 (op_ptr, op_end, &offset);
	    /* Rather than create a whole new context, we simply
	       record the stack length before execution, then reset it
	       afterwards, effectively erasing whatever the recursive
	       call put there.  */
	    before_stack_len = ctx->stack_len;
	    /* FIXME: cagney/2003-03-26: This code should be using
               get_frame_base_address(), and then implement a dwarf2
               specific this_base method.  */
	    (ctx->get_frame_base) (ctx->baton, &datastart, &datalen);
	    dwarf_expr_eval (ctx, datastart, datalen);
	    if (ctx->location == DWARF_VALUE_MEMORY)
	      result = dwarf_expr_fetch_address (ctx, 0);
	    else if (ctx->location == DWARF_VALUE_REGISTER)
	      result = (ctx->read_reg) (ctx->baton, dwarf_expr_fetch (ctx, 0));
	    else
	      error (_("Not implemented: computing frame base using explicit value operator"));
	    result = result + offset;
	    in_stack_memory = 1;
	    ctx->stack_len = before_stack_len;
	    ctx->location = DWARF_VALUE_MEMORY;
	  }
	  break;

	case DW_OP_dup:
	  result = dwarf_expr_fetch (ctx, 0);
	  in_stack_memory = dwarf_expr_fetch_in_stack_memory (ctx, 0);
	  break;

	case DW_OP_drop:
	  dwarf_expr_pop (ctx);
	  goto no_push;

	case DW_OP_pick:
	  offset = *op_ptr++;
	  result = dwarf_expr_fetch (ctx, offset);
	  in_stack_memory = dwarf_expr_fetch_in_stack_memory (ctx, offset);
	  break;
	  
	case DW_OP_swap:
	  {
	    struct dwarf_stack_value t1, t2;

	    if (ctx->stack_len < 2)
	       error (_("Not enough elements for DW_OP_swap. Need 2, have %d."),
		      ctx->stack_len);
	    t1 = ctx->stack[ctx->stack_len - 1];
	    t2 = ctx->stack[ctx->stack_len - 2];
	    ctx->stack[ctx->stack_len - 1] = t2;
	    ctx->stack[ctx->stack_len - 2] = t1;
	    goto no_push;
	  }

	case DW_OP_over:
	  result = dwarf_expr_fetch (ctx, 1);
	  in_stack_memory = dwarf_expr_fetch_in_stack_memory (ctx, 1);
	  break;

	case DW_OP_rot:
	  {
	    struct dwarf_stack_value t1, t2, t3;

	    if (ctx->stack_len < 3)
	       error (_("Not enough elements for DW_OP_rot. Need 3, have %d."),
		      ctx->stack_len);
	    t1 = ctx->stack[ctx->stack_len - 1];
	    t2 = ctx->stack[ctx->stack_len - 2];
	    t3 = ctx->stack[ctx->stack_len - 3];
	    ctx->stack[ctx->stack_len - 1] = t2;
	    ctx->stack[ctx->stack_len - 2] = t3;
	    ctx->stack[ctx->stack_len - 3] = t1;
	    goto no_push;
	  }

	case DW_OP_deref:
	case DW_OP_deref_size:
	  {
	    int addr_size = (op == DW_OP_deref ? ctx->addr_size : *op_ptr++);
	    gdb_byte *buf = alloca (addr_size);
	    CORE_ADDR addr = dwarf_expr_fetch_address (ctx, 0);
	    dwarf_expr_pop (ctx);

	    (ctx->read_mem) (ctx->baton, buf, addr, addr_size);
	    result = extract_unsigned_integer (buf, addr_size, byte_order);
	    break;
	  }

	case DW_OP_abs:
	case DW_OP_neg:
	case DW_OP_not:
	case DW_OP_plus_uconst:
	  /* Unary operations.  */
	  result = dwarf_expr_fetch (ctx, 0);
	  dwarf_expr_pop (ctx);

	  switch (op)
	    {
	    case DW_OP_abs:
	      if (sign_ext (result) < 0)
		result = -result;
	      break;
	    case DW_OP_neg:
	      result = -result;
	      break;
	    case DW_OP_not:
	      result = ~result;
	      break;
	    case DW_OP_plus_uconst:
	      op_ptr = read_uleb128 (op_ptr, op_end, &reg);
	      result += reg;
	      break;
	    }
	  break;

	case DW_OP_and:
	case DW_OP_div:
	case DW_OP_minus:
	case DW_OP_mod:
	case DW_OP_mul:
	case DW_OP_or:
	case DW_OP_plus:
	case DW_OP_shl:
	case DW_OP_shr:
	case DW_OP_shra:
	case DW_OP_xor:
	case DW_OP_le:
	case DW_OP_ge:
	case DW_OP_eq:
	case DW_OP_lt:
	case DW_OP_gt:
	case DW_OP_ne:
	  {
	    /* Binary operations.  */
	    ULONGEST first, second;

	    second = dwarf_expr_fetch (ctx, 0);
	    dwarf_expr_pop (ctx);

	    first = dwarf_expr_fetch (ctx, 0);
	    dwarf_expr_pop (ctx);

	    switch (op)
	      {
	      case DW_OP_and:
		result = first & second;
		break;
	      case DW_OP_div:
		if (!second)
		  error (_("Division by zero"));
		result = sign_ext (first) / sign_ext (second);
                break;
	      case DW_OP_minus:
		result = first - second;
		break;
	      case DW_OP_mod:
		if (!second)
		  error (_("Division by zero"));
		result = first % second;
		break;
	      case DW_OP_mul:
		result = first * second;
		break;
	      case DW_OP_or:
		result = first | second;
		break;
	      case DW_OP_plus:
		result = first + second;
		break;
	      case DW_OP_shl:
		result = first << second;
		break;
	      case DW_OP_shr:
		result = first >> second;
                break;
	      case DW_OP_shra:
		result = sign_ext (first) >> second;
		break;
	      case DW_OP_xor:
		result = first ^ second;
		break;
	      case DW_OP_le:
		result = sign_ext (first) <= sign_ext (second);
		break;
	      case DW_OP_ge:
		result = sign_ext (first) >= sign_ext (second);
		break;
	      case DW_OP_eq:
		result = sign_ext (first) == sign_ext (second);
		break;
	      case DW_OP_lt:
		result = sign_ext (first) < sign_ext (second);
		break;
	      case DW_OP_gt:
		result = sign_ext (first) > sign_ext (second);
		break;
	      case DW_OP_ne:
		result = sign_ext (first) != sign_ext (second);
		break;
	      default:
		internal_error (__FILE__, __LINE__,
				_("Can't be reached."));
	      }
	  }
	  break;

	case DW_OP_call_frame_cfa:
	  result = (ctx->get_frame_cfa) (ctx->baton);
	  in_stack_memory = 1;
	  break;

	case DW_OP_GNU_push_tls_address:
	  /* Variable is at a constant offset in the thread-local
	  storage block into the objfile for the current thread and
	  the dynamic linker module containing this expression. Here
	  we return returns the offset from that base.  The top of the
	  stack has the offset from the beginning of the thread
	  control block at which the variable is located.  Nothing
	  should follow this operator, so the top of stack would be
	  returned.  */
	  result = dwarf_expr_fetch (ctx, 0);
	  dwarf_expr_pop (ctx);
	  result = (ctx->get_tls_address) (ctx->baton, result);
	  break;

	case DW_OP_skip:
	  offset = extract_signed_integer (op_ptr, 2, byte_order);
	  op_ptr += 2;
	  op_ptr += offset;
	  goto no_push;

	case DW_OP_bra:
	  offset = extract_signed_integer (op_ptr, 2, byte_order);
	  op_ptr += 2;
	  if (dwarf_expr_fetch (ctx, 0) != 0)
	    op_ptr += offset;
	  dwarf_expr_pop (ctx);
	  goto no_push;

	case DW_OP_nop:
	  goto no_push;

        case DW_OP_piece:
          {
            ULONGEST size;

            /* Record the piece.  */
            op_ptr = read_uleb128 (op_ptr, op_end, &size);
	    add_piece (ctx, 8 * size, 0);

            /* Pop off the address/regnum, and reset the location
	       type.  */
	    if (ctx->location != DWARF_VALUE_LITERAL
		&& ctx->location != DWARF_VALUE_OPTIMIZED_OUT)
	      dwarf_expr_pop (ctx);
            ctx->location = DWARF_VALUE_MEMORY;
          }
          goto no_push;

	case DW_OP_bit_piece:
	  {
	    ULONGEST size, offset;

            /* Record the piece.  */
	    op_ptr = read_uleb128 (op_ptr, op_end, &size);
	    op_ptr = read_uleb128 (op_ptr, op_end, &offset);
	    add_piece (ctx, size, offset);

            /* Pop off the address/regnum, and reset the location
	       type.  */
	    if (ctx->location != DWARF_VALUE_LITERAL
		&& ctx->location != DWARF_VALUE_OPTIMIZED_OUT)
	      dwarf_expr_pop (ctx);
            ctx->location = DWARF_VALUE_MEMORY;
	  }
	  goto no_push;

	case DW_OP_GNU_uninit:
	  if (op_ptr != op_end)
	    error (_("DWARF-2 expression error: DW_OP_GNU_uninit must always "
		   "be the very last op."));

	  ctx->initialized = 0;
	  goto no_push;

<<<<<<< HEAD
	case DW_OP_push_object_address:
	  if (ctx->get_object_address == NULL)
	    error (_("DWARF-2 expression error: DW_OP_push_object_address must "
	           "have a value to push."));
	  result = (ctx->get_object_address) (ctx->baton);
	  break;
=======
	case DW_OP_call2:
	  result = extract_unsigned_integer (op_ptr, 2, byte_order);
	  op_ptr += 2;
	  ctx->dwarf_call (ctx, result);
	  goto no_push;

	case DW_OP_call4:
	  result = extract_unsigned_integer (op_ptr, 4, byte_order);
	  op_ptr += 4;
	  ctx->dwarf_call (ctx, result);
	  goto no_push;
>>>>>>> cd4c6c46

	default:
	  error (_("Unhandled dwarf expression opcode 0x%x"), op);
	}

      /* Most things push a result value.  */
      dwarf_expr_push (ctx, result, in_stack_memory);
    no_push:;
    }

  ctx->recursion_depth--;
  gdb_assert (ctx->recursion_depth >= 0);
#undef sign_ext
}<|MERGE_RESOLUTION|>--- conflicted
+++ resolved
@@ -864,26 +864,24 @@
 	  ctx->initialized = 0;
 	  goto no_push;
 
-<<<<<<< HEAD
+	case DW_OP_call2:
+	  result = extract_unsigned_integer (op_ptr, 2, byte_order);
+	  op_ptr += 2;
+	  ctx->dwarf_call (ctx, result);
+	  goto no_push;
+
+	case DW_OP_call4:
+	  result = extract_unsigned_integer (op_ptr, 4, byte_order);
+	  op_ptr += 4;
+	  ctx->dwarf_call (ctx, result);
+	  goto no_push;
+
 	case DW_OP_push_object_address:
 	  if (ctx->get_object_address == NULL)
 	    error (_("DWARF-2 expression error: DW_OP_push_object_address must "
 	           "have a value to push."));
 	  result = (ctx->get_object_address) (ctx->baton);
 	  break;
-=======
-	case DW_OP_call2:
-	  result = extract_unsigned_integer (op_ptr, 2, byte_order);
-	  op_ptr += 2;
-	  ctx->dwarf_call (ctx, result);
-	  goto no_push;
-
-	case DW_OP_call4:
-	  result = extract_unsigned_integer (op_ptr, 4, byte_order);
-	  op_ptr += 4;
-	  ctx->dwarf_call (ctx, result);
-	  goto no_push;
->>>>>>> cd4c6c46
 
 	default:
 	  error (_("Unhandled dwarf expression opcode 0x%x"), op);
