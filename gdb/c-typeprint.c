--- conflicted
+++ resolved
@@ -610,7 +610,6 @@
 	  fprintf_filtered (stream, ")");
 
 	fprintf_filtered (stream, "[");
-<<<<<<< HEAD
 	if (TYPE_RANGE_DATA (TYPE_INDEX_TYPE (type))->high.kind
 	    != RANGE_BOUND_KIND_CONSTANT)
 	  {
@@ -619,11 +618,6 @@
 	  }
 	else if (get_array_bounds (type, &low_bound, &high_bound))
 	  fprintf_filtered (stream, "%d", (int) (high_bound - low_bound + 1));
-=======
-	if (get_array_bounds (type, &low_bound, &high_bound))
-	  fprintf_filtered (stream, "%d", 
-			    (int) (high_bound - low_bound + 1));
->>>>>>> 26ae9b76
 	fprintf_filtered (stream, "]");
 
 	c_type_print_varspec_suffix (TYPE_TARGET_TYPE (type), stream,
