/* Memory-access and commands for "inferior" process, for GDB.

   Copyright (C) 1986, 1987, 1988, 1989, 1990, 1991, 1992, 1993, 1994, 1995,
   1996, 1997, 1998, 1999, 2000, 2001, 2002, 2003, 2004, 2005, 2006, 2007,
   2008, 2009 Free Software Foundation, Inc.

   This file is part of GDB.

   This program is free software; you can redistribute it and/or modify
   it under the terms of the GNU General Public License as published by
   the Free Software Foundation; either version 3 of the License, or
   (at your option) any later version.

   This program is distributed in the hope that it will be useful,
   but WITHOUT ANY WARRANTY; without even the implied warranty of
   MERCHANTABILITY or FITNESS FOR A PARTICULAR PURPOSE.  See the
   GNU General Public License for more details.

   You should have received a copy of the GNU General Public License
   along with this program.  If not, see <http://www.gnu.org/licenses/>.  */

#include "defs.h"
#include <signal.h>
#include "gdb_string.h"
#include "symtab.h"
#include "gdbtypes.h"
#include "frame.h"
#include "inferior.h"
#include "environ.h"
#include "value.h"
#include "gdbcmd.h"
#include "symfile.h"
#include "gdbcore.h"
#include "target.h"
#include "language.h"
#include "symfile.h"
#include "objfiles.h"
#include "completer.h"
#include "ui-out.h"
#include "event-top.h"
#include "parser-defs.h"
#include "regcache.h"
#include "reggroups.h"
#include "block.h"
#include "solib.h"
#include <ctype.h>
#include "gdb_assert.h"
#include "observer.h"
#include "target-descriptions.h"
#include "user-regs.h"
#include "exceptions.h"
#include "cli/cli-decode.h"
#include "gdbthread.h"
#include "valprint.h"
#include "inline-frame.h"

/* Functions exported for general use, in inferior.h: */

void all_registers_info (char *, int);

void registers_info (char *, int);

void nexti_command (char *, int);

void stepi_command (char *, int);

void continue_command (char *, int);

void interrupt_target_command (char *args, int from_tty);

/* Local functions: */

static void nofp_registers_info (char *, int);

static void print_return_value (struct type *func_type,
				struct type *value_type);

static void until_next_command (int);

static void until_command (char *, int);

static void path_info (char *, int);

static void path_command (char *, int);

static void unset_command (char *, int);

static void float_info (char *, int);

static void disconnect_command (char *, int);

static void unset_environment_command (char *, int);

static void set_environment_command (char *, int);

static void environment_info (char *, int);

static void program_info (char *, int);

static void finish_command (char *, int);

static void signal_command (char *, int);

static void jump_command (char *, int);

static void step_1 (int, int, char *);
static void step_once (int skip_subroutines, int single_inst, int count, int thread);

static void next_command (char *, int);

static void step_command (char *, int);

static void run_command (char *, int);

static void run_no_args_command (char *args, int from_tty);

static void go_command (char *line_no, int from_tty);

static int strip_bg_char (char **);

void _initialize_infcmd (void);

#define ERROR_NO_INFERIOR \
   if (!target_has_execution) error (_("The program is not being run."));

/* String containing arguments to give to the program, separated by spaces.
   Empty string (pointer to '\0') means no args.  */

static char *inferior_args;

/* The inferior arguments as a vector.  If INFERIOR_ARGC is nonzero,
   then we must compute INFERIOR_ARGS from this (via the target).  */

static int inferior_argc;
static char **inferior_argv;

/* File name for default use for standard in/out in the inferior.  */

static char *inferior_io_terminal;

/* Pid of our debugged inferior, or 0 if no inferior now.
   Since various parts of infrun.c test this to see whether there is a program
   being debugged it should be nonzero (currently 3 is used) for remote
   debugging.  */

ptid_t inferior_ptid;

/* Address at which inferior stopped.  */

CORE_ADDR stop_pc;

/* Flag indicating that a command has proceeded the inferior past the
   current breakpoint.  */

int breakpoint_proceeded;

/* Nonzero if stopped due to completion of a stack dummy routine.  */

int stop_stack_dummy;

/* Nonzero if stopped due to a random (unexpected) signal in inferior
   process.  */

int stopped_by_random_signal;

/* Environment to use for running inferior,
   in format described in environ.h.  */

struct gdb_environ *inferior_environ;

/* Accessor routines. */

void 
set_inferior_io_terminal (const char *terminal_name)
{
  if (inferior_io_terminal)
    xfree (inferior_io_terminal);

  if (!terminal_name)
    inferior_io_terminal = NULL;
  else
    inferior_io_terminal = xstrdup (terminal_name);
}

const char *
get_inferior_io_terminal (void)
{
  return inferior_io_terminal;
}

char *
get_inferior_args (void)
{
  if (inferior_argc != 0)
    {
      char *n, *old;

      n = construct_inferior_arguments (inferior_argc, inferior_argv);
      old = set_inferior_args (n);
      xfree (old);
    }

  if (inferior_args == NULL)
    inferior_args = xstrdup ("");

  return inferior_args;
}

char *
set_inferior_args (char *newargs)
{
  char *saved_args = inferior_args;

  inferior_args = newargs;
  inferior_argc = 0;
  inferior_argv = 0;

  return saved_args;
}

void
set_inferior_args_vector (int argc, char **argv)
{
  inferior_argc = argc;
  inferior_argv = argv;
}

/* Notice when `set args' is run.  */
static void
notice_args_set (char *args, int from_tty, struct cmd_list_element *c)
{
  inferior_argc = 0;
  inferior_argv = 0;
}

/* Notice when `show args' is run.  */
static void
notice_args_read (struct ui_file *file, int from_tty,
		  struct cmd_list_element *c, const char *value)
{
  /* Note that we ignore the passed-in value in favor of computing it
     directly.  */
  deprecated_show_value_hack (file, from_tty, c, get_inferior_args ());
}


/* Compute command-line string given argument vector.  This does the
   same shell processing as fork_inferior.  */
char *
construct_inferior_arguments (int argc, char **argv)
{
  char *result;

  if (STARTUP_WITH_SHELL)
    {
      /* This holds all the characters considered special to the
	 typical Unix shells.  We include `^' because the SunOS
	 /bin/sh treats it as a synonym for `|'.  */
      char *special = "\"!#$&*()\\|[]{}<>?'\"`~^; \t\n";
      int i;
      int length = 0;
      char *out, *cp;

      /* We over-compute the size.  It shouldn't matter.  */
      for (i = 0; i < argc; ++i)
	length += 3 * strlen (argv[i]) + 1 + 2 * (argv[i][0] == '\0');

      result = (char *) xmalloc (length);
      out = result;

      for (i = 0; i < argc; ++i)
	{
	  if (i > 0)
	    *out++ = ' ';

	  /* Need to handle empty arguments specially.  */
	  if (argv[i][0] == '\0')
	    {
	      *out++ = '\'';
	      *out++ = '\'';
	    }
	  else
	    {
	      for (cp = argv[i]; *cp; ++cp)
		{
		  if (*cp == '\n')
		    {
		      /* A newline cannot be quoted with a backslash (it
			 just disappears), only by putting it inside
			 quotes.  */
		      *out++ = '\'';
		      *out++ = '\n';
		      *out++ = '\'';
		    }
		  else
		    {
		      if (strchr (special, *cp) != NULL)
			*out++ = '\\';
		      *out++ = *cp;
		    }
		}
	    }
	}
      *out = '\0';
    }
  else
    {
      /* In this case we can't handle arguments that contain spaces,
	 tabs, or newlines -- see breakup_args().  */
      int i;
      int length = 0;

      for (i = 0; i < argc; ++i)
	{
	  char *cp = strchr (argv[i], ' ');
	  if (cp == NULL)
	    cp = strchr (argv[i], '\t');
	  if (cp == NULL)
	    cp = strchr (argv[i], '\n');
	  if (cp != NULL)
	    error (_("can't handle command-line argument containing whitespace"));
	  length += strlen (argv[i]) + 1;
	}

      result = (char *) xmalloc (length);
      result[0] = '\0';
      for (i = 0; i < argc; ++i)
	{
	  if (i > 0)
	    strcat (result, " ");
	  strcat (result, argv[i]);
	}
    }

  return result;
}


/* This function detects whether or not a '&' character (indicating
   background execution) has been added as *the last* of the arguments ARGS
   of a command. If it has, it removes it and returns 1. Otherwise it
   does nothing and returns 0. */
static int
strip_bg_char (char **args)
{
  char *p = NULL;

  p = strchr (*args, '&');

  if (p)
    {
      if (p == (*args + strlen (*args) - 1))
	{
	  if (strlen (*args) > 1)
	    {
	      do
		p--;
	      while (*p == ' ' || *p == '\t');
	      *(p + 1) = '\0';
	    }
	  else
	    *args = 0;
	  return 1;
	}
    }
  return 0;
}

void
tty_command (char *file, int from_tty)
{
  if (file == 0)
    error_no_arg (_("terminal name for running target process"));

  set_inferior_io_terminal (file);
}

/* Common actions to take after creating any sort of inferior, by any
   means (running, attaching, connecting, et cetera).  The target
   should be stopped.  */

void
post_create_inferior (struct target_ops *target, int from_tty)
{
  /* Be sure we own the terminal in case write operations are performed.  */ 
  target_terminal_ours ();

  /* If the target hasn't taken care of this already, do it now.
     Targets which need to access registers during to_open,
     to_create_inferior, or to_attach should do it earlier; but many
     don't need to.  */
  target_find_description ();

  /* Now that we know the register layout, retrieve current PC.  */
  stop_pc = regcache_read_pc (get_current_regcache ());

  /* If the solist is global across processes, there's no need to
     refetch it here.  */
  if (exec_bfd && !gdbarch_has_global_solist (target_gdbarch))
    {
      /* Sometimes the platform-specific hook loads initial shared
	 libraries, and sometimes it doesn't.  Try to do so first, so
	 that we can add them with the correct value for FROM_TTY.
	 If we made all the inferior hook methods consistent,
	 this call could be removed.  */
#ifdef SOLIB_ADD
      SOLIB_ADD (NULL, from_tty, target, auto_solib_add);
#else
      solib_add (NULL, from_tty, target, auto_solib_add);
#endif
    }

  if (exec_bfd)
    {
      /* Create the hooks to handle shared library load and unload
	 events.  */
#ifdef SOLIB_CREATE_INFERIOR_HOOK
      SOLIB_CREATE_INFERIOR_HOOK (PIDGET (inferior_ptid));
#else
      solib_create_inferior_hook ();
#endif
    }

  /* If the user sets watchpoints before execution having started,
     then she gets software watchpoints, because GDB can't know which
     target will end up being pushed, or if it supports hardware
     watchpoints or not.  breakpoint_re_set takes care of promoting
     watchpoints to hardware watchpoints if possible, however, if this
     new inferior doesn't load shared libraries or we don't pull in
     symbols from any other source on this target/arch,
     breakpoint_re_set is never called.  Call it now so that software
     watchpoints get a chance to be promoted to hardware watchpoints
     if the now pushed target supports hardware watchpoints.  */
  breakpoint_re_set ();

  observer_notify_inferior_created (target, from_tty);
}

/* Kill the inferior if already running.  This function is designed
   to be called when we are about to start the execution of the program
   from the beginning.  Ask the user to confirm that he wants to restart
   the program being debugged when FROM_TTY is non-null.  */

static void
kill_if_already_running (int from_tty)
{
  if (! ptid_equal (inferior_ptid, null_ptid) && target_has_execution)
    {
      /* Bail out before killing the program if we will not be able to
	 restart it.  */
      target_require_runnable ();

      if (from_tty
	  && !query (_("The program being debugged has been started already.\n\
Start it from the beginning? ")))
	error (_("Program not restarted."));
      target_kill ();
    }
}

/* Implement the "run" command. If TBREAK_AT_MAIN is set, then insert
   a temporary breakpoint at the begining of the main program before
   running the program.  */

static void
run_command_1 (char *args, int from_tty, int tbreak_at_main)
{
  char *exec_file;
  struct cleanup *old_chain;
  ptid_t ptid;

  dont_repeat ();

  kill_if_already_running (from_tty);

  init_wait_for_inferior ();
  clear_breakpoint_hit_counts ();

  /* Clean up any leftovers from other runs.  Some other things from
     this function should probably be moved into target_pre_inferior.  */
  target_pre_inferior (from_tty);

  /* The comment here used to read, "The exec file is re-read every
     time we do a generic_mourn_inferior, so we just have to worry
     about the symbol file."  The `generic_mourn_inferior' function
     gets called whenever the program exits.  However, suppose the
     program exits, and *then* the executable file changes?  We need
     to check again here.  Since reopen_exec_file doesn't do anything
     if the timestamp hasn't changed, I don't see the harm.  */
  reopen_exec_file ();
  reread_symbols ();

  /* Insert the temporary breakpoint if a location was specified.  */
  if (tbreak_at_main)
    tbreak_command (main_name (), 0);

  exec_file = (char *) get_exec_file (0);

  if (non_stop && !target_supports_non_stop ())
    error (_("The target does not support running in non-stop mode."));

  /* We keep symbols from add-symbol-file, on the grounds that the
     user might want to add some symbols before running the program
     (right?).  But sometimes (dynamic loading where the user manually
     introduces the new symbols with add-symbol-file), the code which
     the symbols describe does not persist between runs.  Currently
     the user has to manually nuke all symbols between runs if they
     want them to go away (PR 2207).  This is probably reasonable.  */

  if (!args)
    {
      if (target_can_async_p ())
	async_disable_stdin ();
    }
  else
    {
      int async_exec = strip_bg_char (&args);

      /* If we get a request for running in the bg but the target
         doesn't support it, error out. */
      if (async_exec && !target_can_async_p ())
	error (_("Asynchronous execution not supported on this target."));

      /* If we don't get a request of running in the bg, then we need
         to simulate synchronous (fg) execution. */
      if (!async_exec && target_can_async_p ())
	{
	  /* Simulate synchronous execution */
	  async_disable_stdin ();
	}

      /* If there were other args, beside '&', process them. */
      if (args)
	{
          char *old_args = set_inferior_args (xstrdup (args));
          xfree (old_args);
	}
    }

  if (from_tty)
    {
      ui_out_field_string (uiout, NULL, "Starting program");
      ui_out_text (uiout, ": ");
      if (exec_file)
	ui_out_field_string (uiout, "execfile", exec_file);
      ui_out_spaces (uiout, 1);
      /* We call get_inferior_args() because we might need to compute
	 the value now.  */
      ui_out_field_string (uiout, "infargs", get_inferior_args ());
      ui_out_text (uiout, "\n");
      ui_out_flush (uiout);
    }

  /* We call get_inferior_args() because we might need to compute
     the value now.  */
  target_create_inferior (exec_file, get_inferior_args (),
			  environ_vector (inferior_environ), from_tty);

  /* We're starting off a new process.  When we get out of here, in
     non-stop mode, finish the state of all threads of that process,
     but leave other threads alone, as they may be stopped in internal
     events --- the frontend shouldn't see them as stopped.  In
     all-stop, always finish the state of all threads, as we may be
     resuming more than just the new process.  */
  if (non_stop)
    ptid = pid_to_ptid (ptid_get_pid (inferior_ptid));
  else
    ptid = minus_one_ptid;
  old_chain = make_cleanup (finish_thread_state_cleanup, &ptid);

  /* Pass zero for FROM_TTY, because at this point the "run" command
     has done its thing; now we are setting up the running program.  */
  post_create_inferior (&current_target, 0);

  /* Start the target running.  */
  proceed ((CORE_ADDR) -1, TARGET_SIGNAL_0, 0);

  /* Since there was no error, there's no need to finish the thread
     states here.  */
  discard_cleanups (old_chain);
}

static void
run_command (char *args, int from_tty)
{
  run_command_1 (args, from_tty, 0);
}

static void
run_no_args_command (char *args, int from_tty)
{
  char *old_args = set_inferior_args (xstrdup (""));
  xfree (old_args);
}


/* Start the execution of the program up until the beginning of the main
   program.  */

static void
start_command (char *args, int from_tty)
{
  /* Some languages such as Ada need to search inside the program
     minimal symbols for the location where to put the temporary
     breakpoint before starting.  */
  if (!have_minimal_symbols ())
    error (_("No symbol table loaded.  Use the \"file\" command."));

  /* Run the program until reaching the main procedure...  */
  run_command_1 (args, from_tty, 1);
} 

static int
proceed_thread_callback (struct thread_info *thread, void *arg)
{
  /* We go through all threads individually instead of compressing
     into a single target `resume_all' request, because some threads
     may be stopped in internal breakpoints/events, or stopped waiting
     for its turn in the displaced stepping queue (that is, they are
     running && !executing).  The target side has no idea about why
     the thread is stopped, so a `resume_all' command would resume too
     much.  If/when GDB gains a way to tell the target `hold this
     thread stopped until I say otherwise', then we can optimize
     this.  */
  if (!is_stopped (thread->ptid))
    return 0;

  switch_to_thread (thread->ptid);
  clear_proceed_status ();
  proceed ((CORE_ADDR) -1, TARGET_SIGNAL_DEFAULT, 0);
  return 0;
}

void
ensure_valid_thread (void)
{
  if (ptid_equal (inferior_ptid, null_ptid)
      || is_exited (inferior_ptid))
    error (_("\
Cannot execute this command without a live selected thread."));
}

void
continue_1 (int all_threads)
{
  ERROR_NO_INFERIOR;

  if (non_stop && all_threads)
    {
      /* Don't error out if the current thread is running, because
        there may be other stopped threads.  */
      struct cleanup *old_chain;

      /* Backup current thread and selected frame.  */
      old_chain = make_cleanup_restore_current_thread ();

      iterate_over_threads (proceed_thread_callback, NULL);

      /* Restore selected ptid.  */
      do_cleanups (old_chain);
    }
  else
    {
      ensure_valid_thread ();
      ensure_not_running ();
      clear_proceed_status ();
      proceed ((CORE_ADDR) -1, TARGET_SIGNAL_DEFAULT, 0);
    }
}

/* continue [-a] [proceed-count] [&]  */
void
continue_command (char *args, int from_tty)
{
  int async_exec = 0;
  int all_threads = 0;
  ERROR_NO_INFERIOR;

  /* Find out whether we must run in the background. */
  if (args != NULL)
    async_exec = strip_bg_char (&args);

  /* If we must run in the background, but the target can't do it,
     error out. */
  if (async_exec && !target_can_async_p ())
    error (_("Asynchronous execution not supported on this target."));

  /* If we are not asked to run in the bg, then prepare to run in the
     foreground, synchronously. */
  if (!async_exec && target_can_async_p ())
    {
      /* Simulate synchronous execution */
      async_disable_stdin ();
    }

  if (args != NULL)
    {
      if (strncmp (args, "-a", sizeof ("-a") - 1) == 0)
	{
	  all_threads = 1;
	  args += sizeof ("-a") - 1;
	  if (*args == '\0')
	    args = NULL;
	}
    }

  if (!non_stop && all_threads)
    error (_("`-a' is meaningless in all-stop mode."));

  if (args != NULL && all_threads)
    error (_("\
Can't resume all threads and specify proceed count simultaneously."));

  /* If we have an argument left, set proceed count of breakpoint we
     stopped at.  */
  if (args != NULL)
    {
      bpstat bs = NULL;
      int num, stat;
      int stopped = 0;
      struct thread_info *tp;

      if (non_stop)
	tp = find_thread_ptid (inferior_ptid);
      else
	{
	  ptid_t last_ptid;
	  struct target_waitstatus ws;

	  get_last_target_status (&last_ptid, &ws);
	  tp = find_thread_ptid (last_ptid);
	}
      if (tp != NULL)
	bs = tp->stop_bpstat;

      while ((stat = bpstat_num (&bs, &num)) != 0)
	if (stat > 0)
	  {
	    set_ignore_count (num,
			      parse_and_eval_long (args) - 1,
			      from_tty);
	    /* set_ignore_count prints a message ending with a period.
	       So print two spaces before "Continuing.".  */
	    if (from_tty)
	      printf_filtered ("  ");
	    stopped = 1;
	  }

      if (!stopped && from_tty)
	{
	  printf_filtered
	    ("Not stopped at any breakpoint; argument ignored.\n");
	}
    }

  if (from_tty)
    printf_filtered (_("Continuing.\n"));

  continue_1 (all_threads);
}

/* Record the starting point of a "step" or "next" command.  */

static void
set_step_frame (void)
{
  struct symtab_and_line sal;

  find_frame_sal (get_current_frame (), &sal);
  set_step_info (get_current_frame (), sal);
}

/* Step until outside of current statement.  */

static void
step_command (char *count_string, int from_tty)
{
  step_1 (0, 0, count_string);
}

/* Likewise, but skip over subroutine calls as if single instructions.  */

static void
next_command (char *count_string, int from_tty)
{
  step_1 (1, 0, count_string);
}

/* Likewise, but step only one instruction.  */

void
stepi_command (char *count_string, int from_tty)
{
  step_1 (0, 1, count_string);
}

void
nexti_command (char *count_string, int from_tty)
{
  step_1 (1, 1, count_string);
}

static void
delete_longjmp_breakpoint_cleanup (void *arg)
{
  int thread = * (int *) arg;
  delete_longjmp_breakpoint (thread);
}

static void
step_1 (int skip_subroutines, int single_inst, char *count_string)
{
  int count = 1;
  struct frame_info *frame;
  struct cleanup *cleanups = make_cleanup (null_cleanup, NULL);
  int async_exec = 0;
  int thread = -1;

  ERROR_NO_INFERIOR;
  ensure_valid_thread ();
  ensure_not_running ();

  if (count_string)
    async_exec = strip_bg_char (&count_string);

  /* If we get a request for running in the bg but the target
     doesn't support it, error out. */
  if (async_exec && !target_can_async_p ())
    error (_("Asynchronous execution not supported on this target."));

  /* If we don't get a request of running in the bg, then we need
     to simulate synchronous (fg) execution. */
  if (!async_exec && target_can_async_p ())
    {
      /* Simulate synchronous execution */
      async_disable_stdin ();
    }

  count = count_string ? parse_and_eval_long (count_string) : 1;

  if (!single_inst || skip_subroutines)		/* leave si command alone */
    {
      if (in_thread_list (inferior_ptid))
 	thread = pid_to_thread_id (inferior_ptid);

      set_longjmp_breakpoint (thread);

      make_cleanup (delete_longjmp_breakpoint_cleanup, &thread);
    }

  /* In synchronous case, all is well; each step_once call will step once.  */
  if (!target_can_async_p ())
    {
      for (; count > 0; count--)
	{
	  struct thread_info *tp;
	  step_once (skip_subroutines, single_inst, count, thread);

	  if (target_has_execution
	      && !ptid_equal (inferior_ptid, null_ptid))
	    tp = inferior_thread ();
	  else
	    tp = NULL;

	  if (!tp || !tp->stop_step || !tp->step_multi)
	    {
	      /* If we stopped for some reason that is not stepping
		 there are no further steps to make.  */
	      if (tp)
		tp->step_multi = 0;
	      break;
	    }
	}

      do_cleanups (cleanups);
    }
  else
    {
      /* In the case of an asynchronous target things get complicated;
	 do only one step for now, before returning control to the
	 event loop.  Let the continuation figure out how many other
	 steps we need to do, and handle them one at the time, through
	 step_once.  */
      step_once (skip_subroutines, single_inst, count, thread);

      /* We are running, and the continuation is installed.  It will
	 disable the longjmp breakpoint as appropriate.  */
      discard_cleanups (cleanups);
    }
}

struct step_1_continuation_args
{
  int count;
  int skip_subroutines;
  int single_inst;
  int thread;
};

/* Called after we are done with one step operation, to check whether
   we need to step again, before we print the prompt and return control
   to the user. If count is > 1, we will need to do one more call to
   proceed(), via step_once(). Basically it is like step_once and
   step_1_continuation are co-recursive. */
static void
step_1_continuation (void *args)
{
  struct step_1_continuation_args *a = args;

  if (target_has_execution)
    {
      struct thread_info *tp;

      tp = inferior_thread ();
      if (tp->step_multi && tp->stop_step)
	{
	  /* There are more steps to make, and we did stop due to
	     ending a stepping range.  Do another step.  */
	  step_once (a->skip_subroutines, a->single_inst,
		     a->count - 1, a->thread);
	  return;
	}
      tp->step_multi = 0;
    }

  /* We either stopped for some reason that is not stepping, or there
     are no further steps to make.  Cleanup.  */
  if (!a->single_inst || a->skip_subroutines)
    delete_longjmp_breakpoint (a->thread);
}

/* Do just one step operation.  This is useful to implement the 'step
   n' kind of commands.  In case of asynchronous targets, we will have
   to set up a continuation to be done after the target stops (after
   this one step).  For synch targets, the caller handles further
   stepping.  */

static void
step_once (int skip_subroutines, int single_inst, int count, int thread)
{
<<<<<<< HEAD
  struct frame_info *frame;
=======
  struct frame_info *frame = get_current_frame ();
>>>>>>> b2f2d10e

  if (count > 0)
    {
      /* Don't assume THREAD is a valid thread id.  It is set to -1 if
	 the longjmp breakpoint was not required.  Use the
	 INFERIOR_PTID thread instead, which is the same thread when
	 THREAD is set.  */
      struct thread_info *tp = inferior_thread ();
      clear_proceed_status ();
<<<<<<< HEAD

      frame = get_current_frame ();
      tp->step_frame_id = get_frame_id (frame);
=======
      set_step_frame ();
>>>>>>> b2f2d10e

      if (!single_inst)
	{
	  CORE_ADDR pc;

<<<<<<< HEAD
=======
	  /* Step at an inlined function behaves like "down".  */
	  if (!skip_subroutines && !single_inst
	      && inline_skipped_frames (inferior_ptid))
	    {
	      step_into_inline_frame (inferior_ptid);
	      if (count > 1)
		step_once (skip_subroutines, single_inst, count - 1, thread);
	      else
		/* Pretend that we've stopped.  */
		normal_stop ();
	      return;
	    }

>>>>>>> b2f2d10e
	  pc = get_frame_pc (frame);
	  find_pc_line_pc_range (pc,
				 &tp->step_range_start, &tp->step_range_end);

	  /* If we have no line info, switch to stepi mode.  */
	  if (tp->step_range_end == 0 && step_stop_if_no_debug)
	    tp->step_range_start = tp->step_range_end = 1;
	  else if (tp->step_range_end == 0)
	    {
	      char *name;
	      if (find_pc_partial_function (pc, &name,
					    &tp->step_range_start,
					    &tp->step_range_end) == 0)
		error (_("Cannot find bounds of current function"));

	      target_terminal_ours ();
	      printf_filtered (_("\
Single stepping until exit from function %s, \n\
which has no line number information.\n"), name);
	    }
	}
      else
	{
	  /* Say we are stepping, but stop after one insn whatever it does.  */
	  tp->step_range_start = tp->step_range_end = 1;
	  if (!skip_subroutines)
	    /* It is stepi.
	       Don't step over function calls, not even to functions lacking
	       line numbers.  */
	    tp->step_over_calls = STEP_OVER_NONE;
	}

      if (skip_subroutines)
	tp->step_over_calls = STEP_OVER_ALL;

      tp->step_multi = (count > 1);
      proceed ((CORE_ADDR) -1, TARGET_SIGNAL_DEFAULT, 1);

      /* For async targets, register a continuation to do any
	 additional steps.  For sync targets, the caller will handle
	 further stepping.  */
      if (target_can_async_p ())
	{
	  struct step_1_continuation_args *args;

	  args = xmalloc (sizeof (*args));
	  args->skip_subroutines = skip_subroutines;
	  args->single_inst = single_inst;
	  args->count = count;
	  args->thread = thread;

	  add_intermediate_continuation (tp, step_1_continuation, args, xfree);
	}
    }
}


/* Continue program at specified address.  */

static void
jump_command (char *arg, int from_tty)
{
  CORE_ADDR addr;
  struct symtabs_and_lines sals;
  struct symtab_and_line sal;
  struct symbol *fn;
  struct symbol *sfn;
  int async_exec = 0;

  ERROR_NO_INFERIOR;
  ensure_valid_thread ();
  ensure_not_running ();

  /* Find out whether we must run in the background. */
  if (arg != NULL)
    async_exec = strip_bg_char (&arg);

  /* If we must run in the background, but the target can't do it,
     error out. */
  if (async_exec && !target_can_async_p ())
    error (_("Asynchronous execution not supported on this target."));

  if (!arg)
    error_no_arg (_("starting address"));

  sals = decode_line_spec_1 (arg, 1);
  if (sals.nelts != 1)
    {
      error (_("Unreasonable jump request"));
    }

  sal = sals.sals[0];
  xfree (sals.sals);

  if (sal.symtab == 0 && sal.pc == 0)
    error (_("No source file has been specified."));

  resolve_sal_pc (&sal);	/* May error out */

  /* See if we are trying to jump to another function. */
  fn = get_frame_function (get_current_frame ());
  sfn = find_pc_function (sal.pc);
  if (fn != NULL && sfn != fn)
    {
      if (!query (_("Line %d is not in `%s'.  Jump anyway? "), sal.line,
		  SYMBOL_PRINT_NAME (fn)))
	{
	  error (_("Not confirmed."));
	  /* NOTREACHED */
	}
    }

  if (sfn != NULL)
    {
      fixup_symbol_section (sfn, 0);
      if (section_is_overlay (SYMBOL_OBJ_SECTION (sfn)) &&
	  !section_is_mapped (SYMBOL_OBJ_SECTION (sfn)))
	{
	  if (!query (_("WARNING!!!  Destination is in unmapped overlay!  Jump anyway? ")))
	    {
	      error (_("Not confirmed."));
	      /* NOTREACHED */
	    }
	}
    }

  addr = sal.pc;

  if (from_tty)
    {
      printf_filtered (_("Continuing at "));
      fputs_filtered (paddress (addr), gdb_stdout);
      printf_filtered (".\n");
    }

  /* If we are not asked to run in the bg, then prepare to run in the
     foreground, synchronously. */
  if (!async_exec && target_can_async_p ())
    {
      /* Simulate synchronous execution */
      async_disable_stdin ();
    }

  clear_proceed_status ();
  proceed (addr, TARGET_SIGNAL_0, 0);
}


/* Go to line or address in current procedure */
static void
go_command (char *line_no, int from_tty)
{
  if (line_no == (char *) NULL || !*line_no)
    printf_filtered (_("Usage: go <location>\n"));
  else
    {
      tbreak_command (line_no, from_tty);
      jump_command (line_no, from_tty);
    }
}


/* Continue program giving it specified signal.  */

static void
signal_command (char *signum_exp, int from_tty)
{
  enum target_signal oursig;
  int async_exec = 0;

  dont_repeat ();		/* Too dangerous.  */
  ERROR_NO_INFERIOR;
  ensure_valid_thread ();
  ensure_not_running ();

  /* Find out whether we must run in the background.  */
  if (signum_exp != NULL)
    async_exec = strip_bg_char (&signum_exp);

  /* If we must run in the background, but the target can't do it,
     error out.  */
  if (async_exec && !target_can_async_p ())
    error (_("Asynchronous execution not supported on this target."));

  /* If we are not asked to run in the bg, then prepare to run in the
     foreground, synchronously.  */
  if (!async_exec && target_can_async_p ())
    {
      /* Simulate synchronous execution.  */
      async_disable_stdin ();
    }

  if (!signum_exp)
    error_no_arg (_("signal number"));

  /* It would be even slicker to make signal names be valid expressions,
     (the type could be "enum $signal" or some such), then the user could
     assign them to convenience variables.  */
  oursig = target_signal_from_name (signum_exp);

  if (oursig == TARGET_SIGNAL_UNKNOWN)
    {
      /* No, try numeric.  */
      int num = parse_and_eval_long (signum_exp);

      if (num == 0)
	oursig = TARGET_SIGNAL_0;
      else
	oursig = target_signal_from_command (num);
    }

  if (from_tty)
    {
      if (oursig == TARGET_SIGNAL_0)
	printf_filtered (_("Continuing with no signal.\n"));
      else
	printf_filtered (_("Continuing with signal %s.\n"),
			 target_signal_to_name (oursig));
    }

  clear_proceed_status ();
  proceed ((CORE_ADDR) -1, oursig, 0);
}

/* Proceed until we reach a different source line with pc greater than
   our current one or exit the function.  We skip calls in both cases.

   Note that eventually this command should probably be changed so
   that only source lines are printed out when we hit the breakpoint
   we set.  This may involve changes to wait_for_inferior and the
   proceed status code.  */

static void
until_next_command (int from_tty)
{
  struct frame_info *frame;
  CORE_ADDR pc;
  struct symbol *func;
  struct symtab_and_line sal;
  struct thread_info *tp = inferior_thread ();

  clear_proceed_status ();
  set_step_frame ();

  frame = get_current_frame ();

  /* Step until either exited from this function or greater
     than the current line (if in symbolic section) or pc (if
     not). */

  pc = get_frame_pc (frame);
  func = find_pc_function (pc);

  if (!func)
    {
      struct minimal_symbol *msymbol = lookup_minimal_symbol_by_pc (pc);

      if (msymbol == NULL)
	error (_("Execution is not within a known function."));

      tp->step_range_start = SYMBOL_VALUE_ADDRESS (msymbol);
      tp->step_range_end = pc;
    }
  else
    {
      sal = find_pc_line (pc, 0);

      tp->step_range_start = BLOCK_START (SYMBOL_BLOCK_VALUE (func));
      tp->step_range_end = sal.end;
    }

  tp->step_over_calls = STEP_OVER_ALL;

  tp->step_multi = 0;		/* Only one call to proceed */

  proceed ((CORE_ADDR) -1, TARGET_SIGNAL_DEFAULT, 1);
}

static void
until_command (char *arg, int from_tty)
{
  int async_exec = 0;

  if (!target_has_execution)
    error (_("The program is not running."));

  /* Find out whether we must run in the background. */
  if (arg != NULL)
    async_exec = strip_bg_char (&arg);

  /* If we must run in the background, but the target can't do it,
     error out. */
  if (async_exec && !target_can_async_p ())
    error (_("Asynchronous execution not supported on this target."));

  /* If we are not asked to run in the bg, then prepare to run in the
     foreground, synchronously. */
  if (!async_exec && target_can_async_p ())
    {
      /* Simulate synchronous execution */
      async_disable_stdin ();
    }

  if (arg)
    until_break_command (arg, from_tty, 0);
  else
    until_next_command (from_tty);
}

static void
advance_command (char *arg, int from_tty)
{
  int async_exec = 0;

  if (!target_has_execution)
    error (_("The program is not running."));

  if (arg == NULL)
    error_no_arg (_("a location"));

  /* Find out whether we must run in the background.  */
  if (arg != NULL)
    async_exec = strip_bg_char (&arg);

  /* If we must run in the background, but the target can't do it,
     error out.  */
  if (async_exec && !target_can_async_p ())
    error (_("Asynchronous execution not supported on this target."));

  /* If we are not asked to run in the bg, then prepare to run in the
     foreground, synchronously.  */
  if (!async_exec && target_can_async_p ())
    {
      /* Simulate synchronous execution.  */
      async_disable_stdin ();
    }

  until_break_command (arg, from_tty, 1);
}

/* Print the result of a function at the end of a 'finish' command.  */

static void
print_return_value (struct type *func_type, struct type *value_type)
{
  struct gdbarch *gdbarch = get_regcache_arch (stop_registers);
  struct cleanup *old_chain;
  struct ui_stream *stb;
  struct value *value;

  CHECK_TYPEDEF (value_type);
  gdb_assert (TYPE_CODE (value_type) != TYPE_CODE_VOID);

  /* FIXME: 2003-09-27: When returning from a nested inferior function
     call, it's possible (with no help from the architecture vector)
     to locate and return/print a "struct return" value.  This is just
     a more complicated case of what is already being done in in the
     inferior function call code.  In fact, when inferior function
     calls are made async, this will likely be made the norm.  */

  switch (gdbarch_return_value (gdbarch, func_type, value_type,
  				NULL, NULL, NULL))
    {
    case RETURN_VALUE_REGISTER_CONVENTION:
    case RETURN_VALUE_ABI_RETURNS_ADDRESS:
    case RETURN_VALUE_ABI_PRESERVES_ADDRESS:
      value = allocate_value (value_type);
      gdbarch_return_value (gdbarch, func_type, value_type, stop_registers,
			    value_contents_raw (value), NULL);
      break;
    case RETURN_VALUE_STRUCT_CONVENTION:
      value = NULL;
      break;
    default:
      internal_error (__FILE__, __LINE__, _("bad switch"));
    }

  if (value)
    {
      struct value_print_options opts;

      /* Print it.  */
      stb = ui_out_stream_new (uiout);
      old_chain = make_cleanup_ui_out_stream_delete (stb);
      ui_out_text (uiout, "Value returned is ");
      ui_out_field_fmt (uiout, "gdb-result-var", "$%d",
			record_latest_value (value));
      ui_out_text (uiout, " = ");
      get_raw_print_options (&opts);
      value_print (value, stb->stream, &opts);
      ui_out_field_stream (uiout, "return-value", stb);
      ui_out_text (uiout, "\n");
      do_cleanups (old_chain);
    }
  else
    {
      ui_out_text (uiout, "Value returned has type: ");
      ui_out_field_string (uiout, "return-type", TYPE_NAME (value_type));
      ui_out_text (uiout, ".");
      ui_out_text (uiout, " Cannot determine contents\n");
    }
}

/* Stuff that needs to be done by the finish command after the target
   has stopped.  In asynchronous mode, we wait for the target to stop
   in the call to poll or select in the event loop, so it is
   impossible to do all the stuff as part of the finish_command
   function itself.  The only chance we have to complete this command
   is in fetch_inferior_event, which is called by the event loop as
   soon as it detects that the target has stopped. This function is
   called via the cmd_continuation pointer.  */

struct finish_command_continuation_args
{
  struct breakpoint *breakpoint;
  struct symbol *function;
};

static void
finish_command_continuation (void *arg)
{
  struct finish_command_continuation_args *a = arg;
  struct thread_info *tp = NULL;
  bpstat bs = NULL;

  if (!ptid_equal (inferior_ptid, null_ptid)
      && target_has_execution
      && is_stopped (inferior_ptid))
    {
      tp = inferior_thread ();
      bs = tp->stop_bpstat;
    }

  if (bpstat_find_breakpoint (bs, a->breakpoint) != NULL
      && a->function != NULL)
    {
      struct type *value_type;

      value_type = TYPE_TARGET_TYPE (SYMBOL_TYPE (a->function));
      if (!value_type)
	internal_error (__FILE__, __LINE__,
			_("finish_command: function has no target type"));

      if (TYPE_CODE (value_type) != TYPE_CODE_VOID)
	print_return_value (SYMBOL_TYPE (a->function), value_type);
    }

  /* We suppress normal call of normal_stop observer and do it here so
     that the *stopped notification includes the return value.  */
  if (bs != NULL && tp->proceed_to_finish)
    observer_notify_normal_stop (bs, 1 /* print frame */);
  delete_breakpoint (a->breakpoint);
}

static void
finish_command_continuation_free_arg (void *arg)
{
  xfree (arg);
}

/* finish_backward -- helper function for finish_command.  */

static void
finish_backward (struct symbol *function)
{
  struct symtab_and_line sal;
  struct thread_info *tp = inferior_thread ();
  struct breakpoint *breakpoint;
  struct cleanup *old_chain;
  CORE_ADDR pc;
  CORE_ADDR func_addr;
  int back_up;

  pc = get_frame_pc (get_current_frame ());

  if (find_pc_partial_function (pc, NULL, &func_addr, NULL) == 0)
    internal_error (__FILE__, __LINE__,
		    _("Finish: couldn't find function."));

  sal = find_pc_line (func_addr, 0);

  /* We don't need a return value.  */
  tp->proceed_to_finish = 0;
  /* Special case: if we're sitting at the function entry point,
     then all we need to do is take a reverse singlestep.  We
     don't need to set a breakpoint, and indeed it would do us
     no good to do so.

     Note that this can only happen at frame #0, since there's
     no way that a function up the stack can have a return address
     that's equal to its entry point.  */

  if (sal.pc != pc)
    {
      /* Set breakpoint and continue.  */
      breakpoint =
	set_momentary_breakpoint (sal,
				  get_stack_frame_id (get_selected_frame (NULL)),
				  bp_breakpoint);
      /* Tell the breakpoint to keep quiet.  We won't be done
         until we've done another reverse single-step.  */
      make_breakpoint_silent (breakpoint);
      old_chain = make_cleanup_delete_breakpoint (breakpoint);
      proceed ((CORE_ADDR) -1, TARGET_SIGNAL_DEFAULT, 0);
      /* We will be stopped when proceed returns.  */
      back_up = bpstat_find_breakpoint (tp->stop_bpstat, breakpoint) != NULL;
      do_cleanups (old_chain);
    }
  else
    back_up = 1;
  if (back_up)
    {
      /* If in fact we hit the step-resume breakpoint (and not
	 some other breakpoint), then we're almost there --
	 we just need to back up by one more single-step.  */
      tp->step_range_start = tp->step_range_end = 1;
      proceed ((CORE_ADDR) -1, TARGET_SIGNAL_DEFAULT, 1);
    }
  return;
}

/* finish_forward -- helper function for finish_command.  */

static void
finish_forward (struct symbol *function, struct frame_info *frame)
{
  struct symtab_and_line sal;
  struct thread_info *tp = inferior_thread ();
  struct breakpoint *breakpoint;
  struct cleanup *old_chain;
  struct finish_command_continuation_args *cargs;

  sal = find_pc_line (get_frame_pc (frame), 0);
  sal.pc = get_frame_pc (frame);

  breakpoint = set_momentary_breakpoint (sal, get_stack_frame_id (frame),
                                         bp_finish);

  old_chain = make_cleanup_delete_breakpoint (breakpoint);

  tp->proceed_to_finish = 1;    /* We want stop_registers, please...  */
  proceed ((CORE_ADDR) -1, TARGET_SIGNAL_DEFAULT, 0);

  cargs = xmalloc (sizeof (*cargs));

  cargs->breakpoint = breakpoint;
  cargs->function = function;
  add_continuation (tp, finish_command_continuation, cargs,
                    finish_command_continuation_free_arg);

  discard_cleanups (old_chain);
  if (!target_can_async_p ())
    do_all_continuations ();
}

/* "finish": Set a temporary breakpoint at the place the selected
   frame will return to, then continue.  */

static void
finish_command (char *arg, int from_tty)
{
  struct frame_info *frame;
  struct symbol *function;

  int async_exec = 0;

  /* Find out whether we must run in the background.  */
  if (arg != NULL)
    async_exec = strip_bg_char (&arg);

  /* If we must run in the background, but the target can't do it,
     error out.  */
  if (async_exec && !target_can_async_p ())
    error (_("Asynchronous execution not supported on this target."));

  /* Don't try to async in reverse.  */
  if (async_exec && execution_direction == EXEC_REVERSE)
    error (_("Asynchronous 'finish' not supported in reverse."));

  /* If we are not asked to run in the bg, then prepare to run in the
     foreground, synchronously.  */
  if (!async_exec && target_can_async_p ())
    {
      /* Simulate synchronous execution.  */
      async_disable_stdin ();
    }

  if (arg)
    error (_("The \"finish\" command does not take any arguments."));
  if (!target_has_execution)
    error (_("The program is not running."));

  frame = get_prev_frame (get_selected_frame (_("No selected frame.")));
  if (frame == 0)
    error (_("\"finish\" not meaningful in the outermost frame."));

  clear_proceed_status ();

  /* Finishing from an inline frame is completely different.  We don't
     try to show the "return value" - no way to locate it.  So we do
     not need a completion.  */
  if (get_frame_type (get_selected_frame (_("No selected frame.")))
      == INLINE_FRAME)
    {
      /* Claim we are stepping in the calling frame.  An empty step
	 range means that we will stop once we aren't in a function
	 called by that frame.  We don't use the magic "1" value for
	 step_range_end, because then infrun will think this is nexti,
	 and not step over the rest of this inlined function call.  */
      struct thread_info *tp = inferior_thread ();
      struct symtab_and_line empty_sal;
      init_sal (&empty_sal);
      set_step_info (frame, empty_sal);
      tp->step_range_start = tp->step_range_end = get_frame_pc (frame);
      tp->step_over_calls = STEP_OVER_ALL;

      /* Print info on the selected frame, including level number but not
	 source.  */
      if (from_tty)
	{
	  printf_filtered (_("Run till exit from "));
	  print_stack_frame (get_selected_frame (NULL), 1, LOCATION);
	}

      proceed ((CORE_ADDR) -1, TARGET_SIGNAL_DEFAULT, 1);
      return;
    }

  /* Find the function we will return from.  */

  function = find_pc_function (get_frame_pc (get_selected_frame (NULL)));

  /* Print info on the selected frame, including level number but not
     source.  */
  if (from_tty)
    {
      if (execution_direction == EXEC_REVERSE)
	printf_filtered (_("Run back to call of "));
      else
	printf_filtered (_("Run till exit from "));

      print_stack_frame (get_selected_frame (NULL), 1, LOCATION);
    }

  if (execution_direction == EXEC_REVERSE)
    finish_backward (function);
  else
    finish_forward (function, frame);
}


static void
program_info (char *args, int from_tty)
{
  bpstat bs;
  int num, stat;
  struct thread_info *tp;
  ptid_t ptid;

  if (!target_has_execution)
    {
      printf_filtered (_("The program being debugged is not being run.\n"));
      return;
    }

  if (non_stop)
    ptid = inferior_ptid;
  else
    {
      struct target_waitstatus ws;
      get_last_target_status (&ptid, &ws);
    }

  if (ptid_equal (ptid, null_ptid) || is_exited (ptid))
    error (_("Invalid selected thread."));
  else if (is_running (ptid))
    error (_("Selected thread is running."));

  tp = find_thread_ptid (ptid);
  bs = tp->stop_bpstat;
  stat = bpstat_num (&bs, &num);

  target_files_info ();
  printf_filtered (_("Program stopped at %s.\n"), paddress (stop_pc));
  if (tp->stop_step)
    printf_filtered (_("It stopped after being stepped.\n"));
  else if (stat != 0)
    {
      /* There may be several breakpoints in the same place, so this
         isn't as strange as it seems.  */
      while (stat != 0)
	{
	  if (stat < 0)
	    {
	      printf_filtered (_("\
It stopped at a breakpoint that has since been deleted.\n"));
	    }
	  else
	    printf_filtered (_("It stopped at breakpoint %d.\n"), num);
	  stat = bpstat_num (&bs, &num);
	}
    }
  else if (tp->stop_signal != TARGET_SIGNAL_0)
    {
      printf_filtered (_("It stopped with signal %s, %s.\n"),
		       target_signal_to_name (tp->stop_signal),
		       target_signal_to_string (tp->stop_signal));
    }

  if (!from_tty)
    {
      printf_filtered (_("\
Type \"info stack\" or \"info registers\" for more information.\n"));
    }
}

static void
environment_info (char *var, int from_tty)
{
  if (var)
    {
      char *val = get_in_environ (inferior_environ, var);
      if (val)
	{
	  puts_filtered (var);
	  puts_filtered (" = ");
	  puts_filtered (val);
	  puts_filtered ("\n");
	}
      else
	{
	  puts_filtered ("Environment variable \"");
	  puts_filtered (var);
	  puts_filtered ("\" not defined.\n");
	}
    }
  else
    {
      char **vector = environ_vector (inferior_environ);
      while (*vector)
	{
	  puts_filtered (*vector++);
	  puts_filtered ("\n");
	}
    }
}

static void
set_environment_command (char *arg, int from_tty)
{
  char *p, *val, *var;
  int nullset = 0;

  if (arg == 0)
    error_no_arg (_("environment variable and value"));

  /* Find seperation between variable name and value */
  p = (char *) strchr (arg, '=');
  val = (char *) strchr (arg, ' ');

  if (p != 0 && val != 0)
    {
      /* We have both a space and an equals.  If the space is before the
         equals, walk forward over the spaces til we see a nonspace 
         (possibly the equals). */
      if (p > val)
	while (*val == ' ')
	  val++;

      /* Now if the = is after the char following the spaces,
         take the char following the spaces.  */
      if (p > val)
	p = val - 1;
    }
  else if (val != 0 && p == 0)
    p = val;

  if (p == arg)
    error_no_arg (_("environment variable to set"));

  if (p == 0 || p[1] == 0)
    {
      nullset = 1;
      if (p == 0)
	p = arg + strlen (arg);	/* So that savestring below will work */
    }
  else
    {
      /* Not setting variable value to null */
      val = p + 1;
      while (*val == ' ' || *val == '\t')
	val++;
    }

  while (p != arg && (p[-1] == ' ' || p[-1] == '\t'))
    p--;

  var = savestring (arg, p - arg);
  if (nullset)
    {
      printf_filtered (_("\
Setting environment variable \"%s\" to null value.\n"),
		       var);
      set_in_environ (inferior_environ, var, "");
    }
  else
    set_in_environ (inferior_environ, var, val);
  xfree (var);
}

static void
unset_environment_command (char *var, int from_tty)
{
  if (var == 0)
    {
      /* If there is no argument, delete all environment variables.
         Ask for confirmation if reading from the terminal.  */
      if (!from_tty || query (_("Delete all environment variables? ")))
	{
	  free_environ (inferior_environ);
	  inferior_environ = make_environ ();
	}
    }
  else
    unset_in_environ (inferior_environ, var);
}

/* Handle the execution path (PATH variable) */

static const char path_var_name[] = "PATH";

static void
path_info (char *args, int from_tty)
{
  puts_filtered ("Executable and object file path: ");
  puts_filtered (get_in_environ (inferior_environ, path_var_name));
  puts_filtered ("\n");
}

/* Add zero or more directories to the front of the execution path.  */

static void
path_command (char *dirname, int from_tty)
{
  char *exec_path;
  char *env;
  dont_repeat ();
  env = get_in_environ (inferior_environ, path_var_name);
  /* Can be null if path is not set */
  if (!env)
    env = "";
  exec_path = xstrdup (env);
  mod_path (dirname, &exec_path);
  set_in_environ (inferior_environ, path_var_name, exec_path);
  xfree (exec_path);
  if (from_tty)
    path_info ((char *) NULL, from_tty);
}


/* Print out the machine register regnum. If regnum is -1, print all
   registers (print_all == 1) or all non-float and non-vector
   registers (print_all == 0).

   For most machines, having all_registers_info() print the
   register(s) one per line is good enough.  If a different format is
   required, (eg, for MIPS or Pyramid 90x, which both have lots of
   regs), or there is an existing convention for showing all the
   registers, define the architecture method PRINT_REGISTERS_INFO to
   provide that format.  */

void
default_print_registers_info (struct gdbarch *gdbarch,
			      struct ui_file *file,
			      struct frame_info *frame,
			      int regnum, int print_all)
{
  int i;
  const int numregs = gdbarch_num_regs (gdbarch)
		      + gdbarch_num_pseudo_regs (gdbarch);
  gdb_byte buffer[MAX_REGISTER_SIZE];

  for (i = 0; i < numregs; i++)
    {
      /* Decide between printing all regs, non-float / vector regs, or
         specific reg.  */
      if (regnum == -1)
	{
	  if (print_all)
	    {
	      if (!gdbarch_register_reggroup_p (gdbarch, i, all_reggroup))
		continue;
	    }
	  else
	    {
	      if (!gdbarch_register_reggroup_p (gdbarch, i, general_reggroup))
		continue;
	    }
	}
      else
	{
	  if (i != regnum)
	    continue;
	}

      /* If the register name is empty, it is undefined for this
         processor, so don't display anything.  */
      if (gdbarch_register_name (gdbarch, i) == NULL
	  || *(gdbarch_register_name (gdbarch, i)) == '\0')
	continue;

      fputs_filtered (gdbarch_register_name (gdbarch, i), file);
      print_spaces_filtered (15 - strlen (gdbarch_register_name
					  (gdbarch, i)), file);

      /* Get the data in raw format.  */
      if (! frame_register_read (frame, i, buffer))
	{
	  fprintf_filtered (file, "*value not available*\n");
	  continue;
	}

      /* If virtual format is floating, print it that way, and in raw
         hex.  */
      if (TYPE_CODE (register_type (gdbarch, i)) == TYPE_CODE_FLT
	  || TYPE_CODE (register_type (gdbarch, i)) == TYPE_CODE_DECFLOAT)
	{
	  int j;
	  struct value_print_options opts;

	  get_user_print_options (&opts);
	  opts.deref_ref = 1;
	  val_print (register_type (gdbarch, i), buffer, 0, 0,
		     file, 0, &opts, current_language);

	  fprintf_filtered (file, "\t(raw 0x");
	  for (j = 0; j < register_size (gdbarch, i); j++)
	    {
	      int idx;
	      if (gdbarch_byte_order (gdbarch) == BFD_ENDIAN_BIG)
		idx = j;
	      else
		idx = register_size (gdbarch, i) - 1 - j;
	      fprintf_filtered (file, "%02x", (unsigned char) buffer[idx]);
	    }
	  fprintf_filtered (file, ")");
	}
      else
	{
	  struct value_print_options opts;

	  /* Print the register in hex.  */
	  get_formatted_print_options (&opts, 'x');
	  opts.deref_ref = 1;
	  val_print (register_type (gdbarch, i), buffer, 0, 0,
		     file, 0, &opts,
		     current_language);
          /* If not a vector register, print it also according to its
             natural format.  */
	  if (TYPE_VECTOR (register_type (gdbarch, i)) == 0)
	    {
	      get_user_print_options (&opts);
	      opts.deref_ref = 1;
	      fprintf_filtered (file, "\t");
	      val_print (register_type (gdbarch, i), buffer, 0, 0,
			 file, 0, &opts, current_language);
	    }
	}

      fprintf_filtered (file, "\n");
    }
}

void
registers_info (char *addr_exp, int fpregs)
{
  struct frame_info *frame;
  struct gdbarch *gdbarch;
  int regnum, numregs;
  char *end;

  if (!target_has_registers)
    error (_("The program has no registers now."));
  frame = get_selected_frame (NULL);
  gdbarch = get_frame_arch (frame);

  if (!addr_exp)
    {
      gdbarch_print_registers_info (gdbarch, gdb_stdout,
				    frame, -1, fpregs);
      return;
    }

  while (*addr_exp != '\0')
    {
      char *start;
      const char *end;

      /* Keep skipping leading white space.  */
      if (isspace ((*addr_exp)))
	{
	  addr_exp++;
	  continue;
	}

      /* Discard any leading ``$''.  Check that there is something
         resembling a register following it.  */
      if (addr_exp[0] == '$')
	addr_exp++;
      if (isspace ((*addr_exp)) || (*addr_exp) == '\0')
	error (_("Missing register name"));

      /* Find the start/end of this register name/num/group.  */
      start = addr_exp;
      while ((*addr_exp) != '\0' && !isspace ((*addr_exp)))
	addr_exp++;
      end = addr_exp;

      /* Figure out what we've found and display it.  */

      /* A register name?  */
      {
	int regnum = user_reg_map_name_to_regnum (gdbarch, start, end - start);
	if (regnum >= 0)
	  {
	    /* User registers lie completely outside of the range of
	       normal registers.  Catch them early so that the target
	       never sees them.  */
	    if (regnum >= gdbarch_num_regs (gdbarch)
			  + gdbarch_num_pseudo_regs (gdbarch))
	      {
		struct value_print_options opts;
		struct value *val = value_of_user_reg (regnum, frame);

		printf_filtered ("%s: ", start);
		get_formatted_print_options (&opts, 'x');
		print_scalar_formatted (value_contents (val),
					check_typedef (value_type (val)),
					&opts, 0, gdb_stdout);
		printf_filtered ("\n");
	      }
	    else
	      gdbarch_print_registers_info (gdbarch, gdb_stdout,
					    frame, regnum, fpregs);
	    continue;
	  }
      }

      /* A register group?  */
      {
	struct reggroup *group;
	for (group = reggroup_next (gdbarch, NULL);
	     group != NULL;
	     group = reggroup_next (gdbarch, group))
	  {
	    /* Don't bother with a length check.  Should the user
	       enter a short register group name, go with the first
	       group that matches.  */
	    if (strncmp (start, reggroup_name (group), end - start) == 0)
	      break;
	  }
	if (group != NULL)
	  {
	    int regnum;
	    for (regnum = 0;
		 regnum < gdbarch_num_regs (gdbarch)
			  + gdbarch_num_pseudo_regs (gdbarch);
		 regnum++)
	      {
		if (gdbarch_register_reggroup_p (gdbarch, regnum, group))
		  gdbarch_print_registers_info (gdbarch,
						gdb_stdout, frame,
						regnum, fpregs);
	      }
	    continue;
	  }
      }

      /* Nothing matched.  */
      error (_("Invalid register `%.*s'"), (int) (end - start), start);
    }
}

void
all_registers_info (char *addr_exp, int from_tty)
{
  registers_info (addr_exp, 1);
}

static void
nofp_registers_info (char *addr_exp, int from_tty)
{
  registers_info (addr_exp, 0);
}

static void
print_vector_info (struct ui_file *file,
		   struct frame_info *frame, const char *args)
{
  struct gdbarch *gdbarch = get_frame_arch (frame);

  if (gdbarch_print_vector_info_p (gdbarch))
    gdbarch_print_vector_info (gdbarch, file, frame, args);
  else
    {
      int regnum;
      int printed_something = 0;

      for (regnum = 0;
	   regnum < gdbarch_num_regs (gdbarch)
		    + gdbarch_num_pseudo_regs (gdbarch);
	   regnum++)
	{
	  if (gdbarch_register_reggroup_p (gdbarch, regnum, vector_reggroup))
	    {
	      printed_something = 1;
	      gdbarch_print_registers_info (gdbarch, file, frame, regnum, 1);
	    }
	}
      if (!printed_something)
	fprintf_filtered (file, "No vector information\n");
    }
}

static void
vector_info (char *args, int from_tty)
{
  if (!target_has_registers)
    error (_("The program has no registers now."));

  print_vector_info (gdb_stdout, get_selected_frame (NULL), args);
}

/* Kill the inferior process.  Make us have no inferior.  */

static void
kill_command (char *arg, int from_tty)
{
  /* FIXME:  This should not really be inferior_ptid (or target_has_execution).
     It should be a distinct flag that indicates that a target is active, cuz
     some targets don't have processes! */

  if (ptid_equal (inferior_ptid, null_ptid))
    error (_("The program is not being run."));
  if (!query (_("Kill the program being debugged? ")))
    error (_("Not confirmed."));
  target_kill ();

  /* If we still have other inferiors to debug, then don't mess with
     with their threads.  */
  if (!have_inferiors ())
    {
      init_thread_list ();		/* Destroy thread info */

      /* Killing off the inferior can leave us with a core file.  If
	 so, print the state we are left in.  */
      if (target_has_stack)
	{
	  printf_filtered (_("In %s,\n"), target_longname);
	  print_stack_frame (get_selected_frame (NULL), 1, SRC_AND_LOC);
	}
    }
  bfd_cache_close_all ();
}

/* Used in `attach&' command.  ARG is a point to an integer
   representing a process id.  Proceed threads of this process iff
   they stopped due to debugger request, and when they did, they
   reported a clean stop (TARGET_SIGNAL_0).  Do not proceed threads
   that have been explicitly been told to stop.  */

static int
proceed_after_attach_callback (struct thread_info *thread,
			       void *arg)
{
  int pid = * (int *) arg;

  if (ptid_get_pid (thread->ptid) == pid
      && !is_exited (thread->ptid)
      && !is_executing (thread->ptid)
      && !thread->stop_requested
      && thread->stop_signal == TARGET_SIGNAL_0)
    {
      switch_to_thread (thread->ptid);
      clear_proceed_status ();
      proceed ((CORE_ADDR) -1, TARGET_SIGNAL_DEFAULT, 0);
    }

  return 0;
}

static void
proceed_after_attach (int pid)
{
  /* Don't error out if the current thread is running, because
     there may be other stopped threads.  */
  struct cleanup *old_chain;

  /* Backup current thread and selected frame.  */
  old_chain = make_cleanup_restore_current_thread ();

  iterate_over_threads (proceed_after_attach_callback, &pid);

  /* Restore selected ptid.  */
  do_cleanups (old_chain);
}

/*
 * TODO:
 * Should save/restore the tty state since it might be that the
 * program to be debugged was started on this tty and it wants
 * the tty in some state other than what we want.  If it's running
 * on another terminal or without a terminal, then saving and
 * restoring the tty state is a harmless no-op.
 * This only needs to be done if we are attaching to a process.
 */

/*
   attach_command --
   takes a program started up outside of gdb and ``attaches'' to it.
   This stops it cold in its tracks and allows us to start debugging it.
   and wait for the trace-trap that results from attaching.  */

static void
attach_command_post_wait (char *args, int from_tty, int async_exec)
{
  char *exec_file;
  char *full_exec_path = NULL;
  struct inferior *inferior;

  inferior = current_inferior ();
  inferior->stop_soon = NO_STOP_QUIETLY;

  /* If no exec file is yet known, try to determine it from the
     process itself.  */
  exec_file = (char *) get_exec_file (0);
  if (!exec_file)
    {
      exec_file = target_pid_to_exec_file (PIDGET (inferior_ptid));
      if (exec_file)
	{
	  /* It's possible we don't have a full path, but rather just a
	     filename.  Some targets, such as HP-UX, don't provide the
	     full path, sigh.

	     Attempt to qualify the filename against the source path.
	     (If that fails, we'll just fall back on the original
	     filename.  Not much more we can do...)
	   */
	  if (!source_full_path_of (exec_file, &full_exec_path))
	    full_exec_path = xstrdup (exec_file);

	  exec_file_attach (full_exec_path, from_tty);
	  symbol_file_add_main (full_exec_path, from_tty);
	}
    }
  else
    {
      reopen_exec_file ();
      reread_symbols ();
    }

  /* Take any necessary post-attaching actions for this platform.  */
  target_post_attach (PIDGET (inferior_ptid));

  post_create_inferior (&current_target, from_tty);

  /* Install inferior's terminal modes.  */
  target_terminal_inferior ();

  if (async_exec)
    {
      /* The user requested an `attach&', so be sure to leave threads
	 that didn't get a signal running.  */

      /* Immediatelly resume all suspended threads of this inferior,
	 and this inferior only.  This should have no effect on
	 already running threads.  If a thread has been stopped with a
	 signal, leave it be.  */
      if (non_stop)
	proceed_after_attach (inferior->pid);
      else
	{
	  if (inferior_thread ()->stop_signal == TARGET_SIGNAL_0)
	    {
	      clear_proceed_status ();
	      proceed ((CORE_ADDR) -1, TARGET_SIGNAL_DEFAULT, 0);
	    }
	}
    }
  else
    {
      /* The user requested a plain `attach', so be sure to leave
	 the inferior stopped.  */

      if (target_can_async_p ())
	async_enable_stdin ();

      /* At least the current thread is already stopped.  */

      /* In all-stop, by definition, all threads have to be already
	 stopped at this point.  In non-stop, however, although the
	 selected thread is stopped, others may still be executing.
	 Be sure to explicitly stop all threads of the process.  This
	 should have no effect on already stopped threads.  */
      if (non_stop)
	target_stop (pid_to_ptid (inferior->pid));

      /* Tell the user/frontend where we're stopped.  */
      normal_stop ();
      if (deprecated_attach_hook)
	deprecated_attach_hook ();
    }
}

struct attach_command_continuation_args
{
  char *args;
  int from_tty;
  int async_exec;
};

static void
attach_command_continuation (void *args)
{
  struct attach_command_continuation_args *a = args;
  attach_command_post_wait (a->args, a->from_tty, a->async_exec);
}

static void
attach_command_continuation_free_args (void *args)
{
  struct attach_command_continuation_args *a = args;
  xfree (a->args);
  xfree (a);
}

void
attach_command (char *args, int from_tty)
{
  char *exec_file;
  char *full_exec_path = NULL;
  int async_exec = 0;
  struct cleanup *back_to = make_cleanup (null_cleanup, NULL);

  dont_repeat ();		/* Not for the faint of heart */

  if (gdbarch_has_global_solist (target_gdbarch))
    /* Don't complain if all processes share the same symbol
       space.  */
    ;
  else if (target_has_execution)
    {
      if (query (_("A program is being debugged already.  Kill it? ")))
	target_kill ();
      else
	error (_("Not killed."));
    }

  /* Clean up any leftovers from other runs.  Some other things from
     this function should probably be moved into target_pre_inferior.  */
  target_pre_inferior (from_tty);

  if (non_stop && !target_supports_non_stop ())
    error (_("Cannot attach to this target in non-stop mode"));

  if (args)
    {
      async_exec = strip_bg_char (&args);

      /* If we get a request for running in the bg but the target
         doesn't support it, error out. */
      if (async_exec && !target_can_async_p ())
	error (_("Asynchronous execution not supported on this target."));
    }

  /* If we don't get a request of running in the bg, then we need
     to simulate synchronous (fg) execution.  */
  if (!async_exec && target_can_async_p ())
    {
      /* Simulate synchronous execution */
      async_disable_stdin ();
      make_cleanup ((make_cleanup_ftype *)async_enable_stdin, NULL);
    }

  target_attach (args, from_tty);

  /* Set up the "saved terminal modes" of the inferior
     based on what modes we are starting it with.  */
  target_terminal_init ();

  /* Set up execution context to know that we should return from
     wait_for_inferior as soon as the target reports a stop.  */
  init_wait_for_inferior ();
  clear_proceed_status ();

  if (non_stop)
    {
      /* If we find that the current thread isn't stopped, explicitly
	 do so now, because we're going to install breakpoints and
	 poke at memory.  */

      if (async_exec)
	/* The user requested an `attach&'; stop just one thread.  */
	target_stop (inferior_ptid);
      else
	/* The user requested an `attach', so stop all threads of this
	   inferior.  */
	target_stop (pid_to_ptid (ptid_get_pid (inferior_ptid)));
    }

  /* Some system don't generate traps when attaching to inferior.
     E.g. Mach 3 or GNU hurd.  */
  if (!target_attach_no_wait)
    {
      struct inferior *inferior = current_inferior ();

      /* Careful here. See comments in inferior.h.  Basically some
	 OSes don't ignore SIGSTOPs on continue requests anymore.  We
	 need a way for handle_inferior_event to reset the stop_signal
	 variable after an attach, and this is what
	 STOP_QUIETLY_NO_SIGSTOP is for.  */
      inferior->stop_soon = STOP_QUIETLY_NO_SIGSTOP;

      if (target_can_async_p ())
	{
	  /* sync_execution mode.  Wait for stop.  */
	  struct attach_command_continuation_args *a;

	  a = xmalloc (sizeof (*a));
	  a->args = xstrdup (args);
	  a->from_tty = from_tty;
	  a->async_exec = async_exec;
	  add_inferior_continuation (attach_command_continuation, a,
				     attach_command_continuation_free_args);
	  discard_cleanups (back_to);
	  return;
	}

      wait_for_inferior (0);
    }

  attach_command_post_wait (args, from_tty, async_exec);
  discard_cleanups (back_to);
}

/* We had just found out that the target was already attached to an
   inferior.  PTID points at a thread of this new inferior, that is
   the most likely to be stopped right now, but not necessarily so.
   The new inferior is assumed to be already added to the inferior
   list at this point.  If LEAVE_RUNNING, then leave the threads of
   this inferior running, except those we've explicitly seen reported
   as stopped.  */

void
notice_new_inferior (ptid_t ptid, int leave_running, int from_tty)
{
  struct cleanup* old_chain;
  int async_exec;

  old_chain = make_cleanup (null_cleanup, NULL);

  /* If in non-stop, leave threads as running as they were.  If
     they're stopped for some reason other than us telling it to, the
     target reports a signal != TARGET_SIGNAL_0.  We don't try to
     resume threads with such a stop signal.  */
  async_exec = non_stop;

  if (!ptid_equal (inferior_ptid, null_ptid))
    make_cleanup_restore_current_thread ();

  switch_to_thread (ptid);

  /* When we "notice" a new inferior we need to do all the things we
     would normally do if we had just attached to it.  */

  if (is_executing (inferior_ptid))
    {
      struct inferior *inferior = current_inferior ();

      /* We're going to install breakpoints, and poke at memory,
	 ensure that the inferior is stopped for a moment while we do
	 that.  */
      target_stop (inferior_ptid);

      inferior->stop_soon = STOP_QUIETLY_REMOTE;

      /* Wait for stop before proceeding.  */
      if (target_can_async_p ())
	{
	  struct attach_command_continuation_args *a;

	  a = xmalloc (sizeof (*a));
	  a->args = xstrdup ("");
	  a->from_tty = from_tty;
	  a->async_exec = async_exec;
	  add_inferior_continuation (attach_command_continuation, a,
				     attach_command_continuation_free_args);

	  do_cleanups (old_chain);
	  return;
	}
      else
	wait_for_inferior (0);
    }

  async_exec = leave_running;
  attach_command_post_wait ("" /* args */, from_tty, async_exec);

  do_cleanups (old_chain);
}

/*
 * detach_command --
 * takes a program previously attached to and detaches it.
 * The program resumes execution and will no longer stop
 * on signals, etc.  We better not have left any breakpoints
 * in the program or it'll die when it hits one.  For this
 * to work, it may be necessary for the process to have been
 * previously attached.  It *might* work if the program was
 * started via the normal ptrace (PTRACE_TRACEME).
 */

void
detach_command (char *args, int from_tty)
{
  dont_repeat ();		/* Not for the faint of heart.  */

  if (ptid_equal (inferior_ptid, null_ptid))
    error (_("The program is not being run."));

  target_detach (args, from_tty);

  /* If the solist is global across inferiors, don't clear it when we
     detach from a single inferior.  */
  if (!gdbarch_has_global_solist (target_gdbarch))
    no_shared_libraries (NULL, from_tty);

  /* If we still have inferiors to debug, then don't mess with their
     threads.  */
  if (!have_inferiors ())
    init_thread_list ();

  if (deprecated_detach_hook)
    deprecated_detach_hook ();
}

/* Disconnect from the current target without resuming it (leaving it
   waiting for a debugger).

   We'd better not have left any breakpoints in the program or the
   next debugger will get confused.  Currently only supported for some
   remote targets, since the normal attach mechanisms don't work on
   stopped processes on some native platforms (e.g. GNU/Linux).  */

static void
disconnect_command (char *args, int from_tty)
{
  dont_repeat ();		/* Not for the faint of heart */
  target_disconnect (args, from_tty);
  no_shared_libraries (NULL, from_tty);
  init_thread_list ();
  if (deprecated_detach_hook)
    deprecated_detach_hook ();
}

void 
interrupt_target_1 (int all_threads)
{
  ptid_t ptid;
  if (all_threads)
    ptid = minus_one_ptid;
  else
    ptid = inferior_ptid;
  target_stop (ptid);

  /* Tag the thread as having been explicitly requested to stop, so
     other parts of gdb know not to resume this thread automatically,
     if it was stopped due to an internal event.  Limit this to
     non-stop mode, as when debugging a multi-threaded application in
     all-stop mode, we will only get one stop event --- it's undefined
     which thread will report the event.  */
  if (non_stop)
    set_stop_requested (ptid, 1);
}

/* Stop the execution of the target while running in async mode, in
   the backgound.  In all-stop, stop the whole process.  In non-stop
   mode, stop the current thread only by default, or stop all threads
   if the `-a' switch is used.  */

/* interrupt [-a]  */
void
interrupt_target_command (char *args, int from_tty)
{
  if (target_can_async_p ())
    {
      int all_threads = 0;

      dont_repeat ();		/* Not for the faint of heart */

      if (args != NULL
	  && strncmp (args, "-a", sizeof ("-a") - 1) == 0)
	all_threads = 1;

      if (!non_stop && all_threads)
	error (_("-a is meaningless in all-stop mode."));

      interrupt_target_1 (all_threads);
    }
}

static void
print_float_info (struct ui_file *file,
		  struct frame_info *frame, const char *args)
{
  struct gdbarch *gdbarch = get_frame_arch (frame);

  if (gdbarch_print_float_info_p (gdbarch))
    gdbarch_print_float_info (gdbarch, file, frame, args);
  else
    {
      int regnum;
      int printed_something = 0;

      for (regnum = 0;
	   regnum < gdbarch_num_regs (gdbarch)
		    + gdbarch_num_pseudo_regs (gdbarch);
	   regnum++)
	{
	  if (gdbarch_register_reggroup_p (gdbarch, regnum, float_reggroup))
	    {
	      printed_something = 1;
	      gdbarch_print_registers_info (gdbarch, file, frame, regnum, 1);
	    }
	}
      if (!printed_something)
	fprintf_filtered (file, "\
No floating-point info available for this processor.\n");
    }
}

static void
float_info (char *args, int from_tty)
{
  if (!target_has_registers)
    error (_("The program has no registers now."));

  print_float_info (gdb_stdout, get_selected_frame (NULL), args);
}

static void
unset_command (char *args, int from_tty)
{
  printf_filtered (_("\
\"unset\" must be followed by the name of an unset subcommand.\n"));
  help_list (unsetlist, "unset ", -1, gdb_stdout);
}

void
_initialize_infcmd (void)
{
  struct cmd_list_element *c = NULL;

  /* add the filename of the terminal connected to inferior I/O */
  add_setshow_filename_cmd ("inferior-tty", class_run,
			    &inferior_io_terminal, _("\
Set terminal for future runs of program being debugged."), _("\
Show terminal for future runs of program being debugged."), _("\
Usage: set inferior-tty /dev/pts/1"), NULL, NULL, &setlist, &showlist);
  add_com_alias ("tty", "set inferior-tty", class_alias, 0);

  add_setshow_optional_filename_cmd ("args", class_run,
				     &inferior_args, _("\
Set argument list to give program being debugged when it is started."), _("\
Show argument list to give program being debugged when it is started."), _("\
Follow this command with any number of args, to be passed to the program."),
				     notice_args_set,
				     notice_args_read,
				     &setlist, &showlist);

  c = add_cmd ("environment", no_class, environment_info, _("\
The environment to give the program, or one variable's value.\n\
With an argument VAR, prints the value of environment variable VAR to\n\
give the program being debugged.  With no arguments, prints the entire\n\
environment to be given to the program."), &showlist);
  set_cmd_completer (c, noop_completer);

  add_prefix_cmd ("unset", no_class, unset_command,
		  _("Complement to certain \"set\" commands."),
		  &unsetlist, "unset ", 0, &cmdlist);

  c = add_cmd ("environment", class_run, unset_environment_command, _("\
Cancel environment variable VAR for the program.\n\
This does not affect the program until the next \"run\" command."),
	       &unsetlist);
  set_cmd_completer (c, noop_completer);

  c = add_cmd ("environment", class_run, set_environment_command, _("\
Set environment variable value to give the program.\n\
Arguments are VAR VALUE where VAR is variable name and VALUE is value.\n\
VALUES of environment variables are uninterpreted strings.\n\
This does not affect the program until the next \"run\" command."),
	       &setlist);
  set_cmd_completer (c, noop_completer);

  c = add_com ("path", class_files, path_command, _("\
Add directory DIR(s) to beginning of search path for object files.\n\
$cwd in the path means the current working directory.\n\
This path is equivalent to the $PATH shell variable.  It is a list of\n\
directories, separated by colons.  These directories are searched to find\n\
fully linked executable files and separately compiled object files as needed."));
  set_cmd_completer (c, filename_completer);

  c = add_cmd ("paths", no_class, path_info, _("\
Current search path for finding object files.\n\
$cwd in the path means the current working directory.\n\
This path is equivalent to the $PATH shell variable.  It is a list of\n\
directories, separated by colons.  These directories are searched to find\n\
fully linked executable files and separately compiled object files as needed."),
	       &showlist);
  set_cmd_completer (c, noop_completer);

  add_com ("kill", class_run, kill_command,
	   _("Kill execution of program being debugged."));

  add_com ("attach", class_run, attach_command, _("\
Attach to a process or file outside of GDB.\n\
This command attaches to another target, of the same type as your last\n\
\"target\" command (\"info files\" will show your target stack).\n\
The command may take as argument a process id or a device file.\n\
For a process id, you must have permission to send the process a signal,\n\
and it must have the same effective uid as the debugger.\n\
When using \"attach\" with a process id, the debugger finds the\n\
program running in the process, looking first in the current working\n\
directory, or (if not found there) using the source file search path\n\
(see the \"directory\" command).  You can also use the \"file\" command\n\
to specify the program, and to load its symbol table."));

  add_prefix_cmd ("detach", class_run, detach_command, _("\
Detach a process or file previously attached.\n\
If a process, it is no longer traced, and it continues its execution.  If\n\
you were debugging a file, the file is closed and gdb no longer accesses it."),
		  &detachlist, "detach ", 0, &cmdlist);

  add_com ("disconnect", class_run, disconnect_command, _("\
Disconnect from a target.\n\
The target will wait for another debugger to connect.  Not available for\n\
all targets."));

  add_com ("signal", class_run, signal_command, _("\
Continue program giving it signal specified by the argument.\n\
An argument of \"0\" means continue program without giving it a signal."));

  add_com ("stepi", class_run, stepi_command, _("\
Step one instruction exactly.\n\
Argument N means do this N times (or till program stops for another reason)."));
  add_com_alias ("si", "stepi", class_alias, 0);

  add_com ("nexti", class_run, nexti_command, _("\
Step one instruction, but proceed through subroutine calls.\n\
Argument N means do this N times (or till program stops for another reason)."));
  add_com_alias ("ni", "nexti", class_alias, 0);

  add_com ("finish", class_run, finish_command, _("\
Execute until selected stack frame returns.\n\
Upon return, the value returned is printed and put in the value history."));
  add_com_alias ("fin", "finish", class_run, 1);

  add_com ("next", class_run, next_command, _("\
Step program, proceeding through subroutine calls.\n\
Like the \"step\" command as long as subroutine calls do not happen;\n\
when they do, the call is treated as one instruction.\n\
Argument N means do this N times (or till program stops for another reason)."));
  add_com_alias ("n", "next", class_run, 1);
  if (xdb_commands)
    add_com_alias ("S", "next", class_run, 1);

  add_com ("step", class_run, step_command, _("\
Step program until it reaches a different source line.\n\
Argument N means do this N times (or till program stops for another reason)."));
  add_com_alias ("s", "step", class_run, 1);

  c = add_com ("until", class_run, until_command, _("\
Execute until the program reaches a source line greater than the current\n\
or a specified location (same args as break command) within the current frame."));
  set_cmd_completer (c, location_completer);
  add_com_alias ("u", "until", class_run, 1);

  c = add_com ("advance", class_run, advance_command, _("\
Continue the program up to the given location (same form as args for break command).\n\
Execution will also stop upon exit from the current stack frame."));
  set_cmd_completer (c, location_completer);

  c = add_com ("jump", class_run, jump_command, _("\
Continue program being debugged at specified line or address.\n\
Give as argument either LINENUM or *ADDR, where ADDR is an expression\n\
for an address to start at."));
  set_cmd_completer (c, location_completer);

  if (xdb_commands)
    {
      c = add_com ("go", class_run, go_command, _("\
Usage: go <location>\n\
Continue program being debugged, stopping at specified line or \n\
address.\n\
Give as argument either LINENUM or *ADDR, where ADDR is an \n\
expression for an address to start at.\n\
This command is a combination of tbreak and jump."));
      set_cmd_completer (c, location_completer);
    }

  if (xdb_commands)
    add_com_alias ("g", "go", class_run, 1);

  c = add_com ("continue", class_run, continue_command, _("\
Continue program being debugged, after signal or breakpoint.\n\
If proceeding from breakpoint, a number N may be used as an argument,\n\
which means to set the ignore count of that breakpoint to N - 1 (so that\n\
the breakpoint won't break until the Nth time it is reached).\n\
\n\
If non-stop mode is enabled, continue only the current thread,\n\
otherwise all the threads in the program are continued.  To \n\
continue all stopped threads in non-stop mode, use the -a option.\n\
Specifying -a and an ignore count simultaneously is an error."));
  add_com_alias ("c", "cont", class_run, 1);
  add_com_alias ("fg", "cont", class_run, 1);

  c = add_com ("run", class_run, run_command, _("\
Start debugged program.  You may specify arguments to give it.\n\
Args may include \"*\", or \"[...]\"; they are expanded using \"sh\".\n\
Input and output redirection with \">\", \"<\", or \">>\" are also allowed.\n\n\
With no arguments, uses arguments last specified (with \"run\" or \"set args\").\n\
To cancel previous arguments and run with no arguments,\n\
use \"set args\" without arguments."));
  set_cmd_completer (c, filename_completer);
  add_com_alias ("r", "run", class_run, 1);
  if (xdb_commands)
    add_com ("R", class_run, run_no_args_command,
	     _("Start debugged program with no arguments."));

  c = add_com ("start", class_run, start_command, _("\
Run the debugged program until the beginning of the main procedure.\n\
You may specify arguments to give to your program, just as with the\n\
\"run\" command."));
  set_cmd_completer (c, filename_completer);

  c = add_com ("interrupt", class_run, interrupt_target_command,
	       _("Interrupt the execution of the debugged program.\n\
If non-stop mode is enabled, interrupt only the current thread,\n\
otherwise all the threads in the program are stopped.  To \n\
interrupt all running threads in non-stop mode, use the -a option."));

  add_info ("registers", nofp_registers_info, _("\
List of integer registers and their contents, for selected stack frame.\n\
Register name as argument means describe only that register."));
  add_info_alias ("r", "registers", 1);

  if (xdb_commands)
    add_com ("lr", class_info, nofp_registers_info, _("\
List of integer registers and their contents, for selected stack frame.\n\
Register name as argument means describe only that register."));
  add_info ("all-registers", all_registers_info, _("\
List of all registers and their contents, for selected stack frame.\n\
Register name as argument means describe only that register."));

  add_info ("program", program_info,
	    _("Execution status of the program."));

  add_info ("float", float_info,
	    _("Print the status of the floating point unit\n"));

  add_info ("vector", vector_info,
	    _("Print the status of the vector unit\n"));

  inferior_environ = make_environ ();
  init_environ (inferior_environ);
}<|MERGE_RESOLUTION|>--- conflicted
+++ resolved
@@ -943,11 +943,7 @@
 static void
 step_once (int skip_subroutines, int single_inst, int count, int thread)
 {
-<<<<<<< HEAD
-  struct frame_info *frame;
-=======
   struct frame_info *frame = get_current_frame ();
->>>>>>> b2f2d10e
 
   if (count > 0)
     {
@@ -957,20 +953,12 @@
 	 THREAD is set.  */
       struct thread_info *tp = inferior_thread ();
       clear_proceed_status ();
-<<<<<<< HEAD
-
-      frame = get_current_frame ();
-      tp->step_frame_id = get_frame_id (frame);
-=======
       set_step_frame ();
->>>>>>> b2f2d10e
 
       if (!single_inst)
 	{
 	  CORE_ADDR pc;
 
-<<<<<<< HEAD
-=======
 	  /* Step at an inlined function behaves like "down".  */
 	  if (!skip_subroutines && !single_inst
 	      && inline_skipped_frames (inferior_ptid))
@@ -984,7 +972,6 @@
 	      return;
 	    }
 
->>>>>>> b2f2d10e
 	  pc = get_frame_pc (frame);
 	  find_pc_line_pc_range (pc,
 				 &tp->step_range_start, &tp->step_range_end);
