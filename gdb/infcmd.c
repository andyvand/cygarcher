--- conflicted
+++ resolved
@@ -451,15 +451,12 @@
 	  if (!gdbarch_has_global_solist (target_gdbarch))
 	    {
 #ifdef SOLIB_ADD
-<<<<<<< HEAD
       SOLIB_ADD (NULL, 0, target, solib_add_opt, /*lazy_read=*/0);
 #else
       solib_add (NULL, 0, target, solib_add_opt, /*lazy_read=*/0);
-=======
-	      SOLIB_ADD (NULL, 0, target, auto_solib_add);
+	      SOLIB_ADD (NULL, 0, target, solib_add_opt, 0);
 #else
-	      solib_add (NULL, 0, target, auto_solib_add);
->>>>>>> d151d9c4
+	      solib_add (NULL, 0, target, solib_add_opt, 0);
 #endif
 	    }
 	}
