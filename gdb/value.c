--- conflicted
+++ resolved
@@ -700,10 +700,7 @@
     VALUE_LVAL (component) = VALUE_LVAL (whole);
 
   component->location = whole->location;
-<<<<<<< HEAD
-
-  object_address_get_data (value_type (whole), &VALUE_ADDRESS (component));
-=======
+
   if (VALUE_LVAL (whole) == lval_computed)
     {
       struct lval_funcs *funcs = whole->location.computed.funcs;
@@ -711,7 +708,8 @@
       if (funcs->copy_closure)
         component->location.computed.closure = funcs->copy_closure (whole);
     }
->>>>>>> 30cac77f
+
+  object_address_get_data (value_type (whole), &VALUE_ADDRESS (component));
 }
 
 