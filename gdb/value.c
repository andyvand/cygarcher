--- conflicted
+++ resolved
@@ -1414,10 +1414,13 @@
 	type_mark_used (value_type (var->u.value));
 	break;
 
-      case INTERNALVAR_SCALAR:
-	type_mark_used (var->u.scalar.type);
+      case INTERNALVAR_INTEGER:
+	type_mark_used (var->u.integer.type);
 	break;
 
+      case INTERNALVAR_POINTER:
+	type_mark_used (var->u.pointer.type);
+	break;
       }
 
   for (chunk = value_history_chain; chunk != NULL; chunk = chunk->next)
@@ -1492,23 +1495,16 @@
 {
   switch (var->kind)
     {
-<<<<<<< HEAD
-    case INTERNALVAR_SCALAR:
-      if (var->u.scalar.type && TYPE_OBJFILE (var->u.scalar.type) == objfile)
-	var->u.scalar.type
-	  = copy_type_recursive (var->u.scalar.type, copied_types);
-=======
     case INTERNALVAR_INTEGER:
       if (var->u.integer.type && TYPE_OBJFILE (var->u.integer.type) == objfile)
 	var->u.integer.type
-	  = copy_type_recursive (objfile, var->u.integer.type, copied_types);
+	  = copy_type_recursive (var->u.integer.type, copied_types);
       break;
 
     case INTERNALVAR_POINTER:
       if (TYPE_OBJFILE (var->u.pointer.type) == objfile)
 	var->u.pointer.type
-	  = copy_type_recursive (objfile, var->u.pointer.type, copied_types);
->>>>>>> 07663db7
+	  = copy_type_recursive (var->u.pointer.type, copied_types);
       break;
 
     case INTERNALVAR_VALUE:
