/* Low level packing and unpacking of values for GDB, the GNU Debugger.

   Copyright (C) 1986, 1987, 1988, 1989, 1990, 1991, 1992, 1993, 1994, 1995,
   1996, 1997, 1998, 1999, 2000, 2002, 2003, 2004, 2005, 2006, 2007, 2008,
   2009, 2010, 2011 Free Software Foundation, Inc.

   This file is part of GDB.

   This program is free software; you can redistribute it and/or modify
   it under the terms of the GNU General Public License as published by
   the Free Software Foundation; either version 3 of the License, or
   (at your option) any later version.

   This program is distributed in the hope that it will be useful,
   but WITHOUT ANY WARRANTY; without even the implied warranty of
   MERCHANTABILITY or FITNESS FOR A PARTICULAR PURPOSE.  See the
   GNU General Public License for more details.

   You should have received a copy of the GNU General Public License
   along with this program.  If not, see <http://www.gnu.org/licenses/>.  */

#include "defs.h"
#include "arch-utils.h"
#include "gdb_string.h"
#include "symtab.h"
#include "gdbtypes.h"
#include "value.h"
#include "gdbcore.h"
#include "command.h"
#include "gdbcmd.h"
#include "target.h"
#include "language.h"
#include "demangle.h"
#include "doublest.h"
#include "gdb_assert.h"
#include "regcache.h"
#include "block.h"
#include "dfp.h"
#include "objfiles.h"
#include "valprint.h"
#include "cli/cli-decode.h"
<<<<<<< HEAD
#include "observer.h"

=======
#include "exceptions.h"
>>>>>>> faa1dd91
#include "python/python.h"

#include "tracepoint.h"

/* Prototypes for exported functions.  */

void _initialize_values (void);

/* Definition of a user function.  */
struct internal_function
{
  /* The name of the function.  It is a bit odd to have this in the
     function itself -- the user might use a differently-named
     convenience variable to hold the function.  */
  char *name;

  /* The handler.  */
  internal_function_fn handler;

  /* User data for the handler.  */
  void *cookie;
};

/* Defines an [OFFSET, OFFSET + LENGTH) range.  */

struct range
{
  /* Lowest offset in the range.  */
  int offset;

  /* Length of the range.  */
  int length;
};

typedef struct range range_s;

DEF_VEC_O(range_s);

/* Returns true if the ranges defined by [offset1, offset1+len1) and
   [offset2, offset2+len2) overlap.  */

static int
ranges_overlap (int offset1, int len1,
		int offset2, int len2)
{
  ULONGEST h, l;

  l = max (offset1, offset2);
  h = min (offset1 + len1, offset2 + len2);
  return (l < h);
}

/* Returns true if the first argument is strictly less than the
   second, useful for VEC_lower_bound.  We keep ranges sorted by
   offset and coalesce overlapping and contiguous ranges, so this just
   compares the starting offset.  */

static int
range_lessthan (const range_s *r1, const range_s *r2)
{
  return r1->offset < r2->offset;
}

/* Returns true if RANGES contains any range that overlaps [OFFSET,
   OFFSET+LENGTH).  */

static int
ranges_contain (VEC(range_s) *ranges, int offset, int length)
{
  range_s what;
  int i;

  what.offset = offset;
  what.length = length;

  /* We keep ranges sorted by offset and coalesce overlapping and
     contiguous ranges, so to check if a range list contains a given
     range, we can do a binary search for the position the given range
     would be inserted if we only considered the starting OFFSET of
     ranges.  We call that position I.  Since we also have LENGTH to
     care for (this is a range afterall), we need to check if the
     _previous_ range overlaps the I range.  E.g.,

         R
         |---|
       |---|    |---|  |------| ... |--|
       0        1      2            N

       I=1

     In the case above, the binary search would return `I=1', meaning,
     this OFFSET should be inserted at position 1, and the current
     position 1 should be pushed further (and before 2).  But, `0'
     overlaps with R.

     Then we need to check if the I range overlaps the I range itself.
     E.g.,

              R
              |---|
       |---|    |---|  |-------| ... |--|
       0        1      2             N

       I=1
  */

  i = VEC_lower_bound (range_s, ranges, &what, range_lessthan);

  if (i > 0)
    {
      struct range *bef = VEC_index (range_s, ranges, i - 1);

      if (ranges_overlap (bef->offset, bef->length, offset, length))
	return 1;
    }

  if (i < VEC_length (range_s, ranges))
    {
      struct range *r = VEC_index (range_s, ranges, i);

      if (ranges_overlap (r->offset, r->length, offset, length))
	return 1;
    }

  return 0;
}

static struct cmd_list_element *functionlist;

struct value
{
  /* Type of value; either not an lval, or one of the various
     different possible kinds of lval.  */
  enum lval_type lval;

  /* Is it modifiable?  Only relevant if lval != not_lval.  */
  int modifiable;

  /* Location of value (if lval).  */
  union
  {
    /* If lval == lval_memory, this is the address in the inferior.
       If lval == lval_register, this is the byte offset into the
       registers structure.  */
    CORE_ADDR address;

    /* Pointer to internal variable.  */
    struct internalvar *internalvar;

    /* If lval == lval_computed, this is a set of function pointers
       to use to access and describe the value, and a closure pointer
       for them to use.  */
    struct
    {
      struct lval_funcs *funcs; /* Functions to call.  */
      void *closure;            /* Closure for those functions to use.  */
    } computed;
  } location;

  /* Describes offset of a value within lval of a structure in bytes.
     If lval == lval_memory, this is an offset to the address.  If
     lval == lval_register, this is a further offset from
     location.address within the registers structure.  Note also the
     member embedded_offset below.  */
  int offset;

  /* Only used for bitfields; number of bits contained in them.  */
  int bitsize;

  /* Only used for bitfields; position of start of field.  For
     gdbarch_bits_big_endian=0 targets, it is the position of the LSB.  For
     gdbarch_bits_big_endian=1 targets, it is the position of the MSB.  */
  int bitpos;

  /* Only used for bitfields; the containing value.  This allows a
     single read from the target when displaying multiple
     bitfields.  */
  struct value *parent;

  /* Frame register value is relative to.  This will be described in
     the lval enum above as "lval_register".  */
  struct frame_id frame_id;

  /* Type of the value.  */
  struct type *type;

  /* If a value represents a C++ object, then the `type' field gives
     the object's compile-time type.  If the object actually belongs
     to some class derived from `type', perhaps with other base
     classes and additional members, then `type' is just a subobject
     of the real thing, and the full object is probably larger than
     `type' would suggest.

     If `type' is a dynamic class (i.e. one with a vtable), then GDB
     can actually determine the object's run-time type by looking at
     the run-time type information in the vtable.  When this
     information is available, we may elect to read in the entire
     object, for several reasons:

     - When printing the value, the user would probably rather see the
     full object, not just the limited portion apparent from the
     compile-time type.

     - If `type' has virtual base classes, then even printing `type'
     alone may require reaching outside the `type' portion of the
     object to wherever the virtual base class has been stored.

     When we store the entire object, `enclosing_type' is the run-time
     type -- the complete object -- and `embedded_offset' is the
     offset of `type' within that larger type, in bytes.  The
     value_contents() macro takes `embedded_offset' into account, so
     most GDB code continues to see the `type' portion of the value,
     just as the inferior would.

     If `type' is a pointer to an object, then `enclosing_type' is a
     pointer to the object's run-time type, and `pointed_to_offset' is
     the offset in bytes from the full object to the pointed-to object
     -- that is, the value `embedded_offset' would have if we followed
     the pointer and fetched the complete object.  (I don't really see
     the point.  Why not just determine the run-time type when you
     indirect, and avoid the special case?  The contents don't matter
     until you indirect anyway.)

     If we're not doing anything fancy, `enclosing_type' is equal to
     `type', and `embedded_offset' is zero, so everything works
     normally.  */
  struct type *enclosing_type;
  int embedded_offset;
  int pointed_to_offset;

  /* Values are stored in a chain, so that they can be deleted easily
     over calls to the inferior.  Values assigned to internal
     variables, put into the value history or exposed to Python are
     taken off this list.  */
  struct value *next;

  /* Register number if the value is from a register.  */
  short regnum;

  /* If zero, contents of this value are in the contents field.  If
     nonzero, contents are in inferior.  If the lval field is lval_memory,
     the contents are in inferior memory at location.address plus offset.
     The lval field may also be lval_register.

     WARNING: This field is used by the code which handles watchpoints
     (see breakpoint.c) to decide whether a particular value can be
     watched by hardware watchpoints.  If the lazy flag is set for
     some member of a value chain, it is assumed that this member of
     the chain doesn't need to be watched as part of watching the
     value itself.  This is how GDB avoids watching the entire struct
     or array when the user wants to watch a single struct member or
     array element.  If you ever change the way lazy flag is set and
     reset, be sure to consider this use as well!  */
  char lazy;

  /* If nonzero, this is the value of a variable which does not
     actually exist in the program.  */
  char optimized_out;

  /* If value is a variable, is it initialized or not.  */
  int initialized;

  /* If value is from the stack.  If this is set, read_stack will be
     used instead of read_memory to enable extra caching.  */
  int stack;

  /* Actual contents of the value.  Target byte-order.  NULL or not
     valid if lazy is nonzero.  */
  gdb_byte *contents;

  /* Unavailable ranges in CONTENTS.  We mark unavailable ranges,
     rather than available, since the common and default case is for a
     value to be available.  This is filled in at value read time.  */
  VEC(range_s) *unavailable;

  /* The number of references to this value.  When a value is created,
     the value chain holds a reference, so REFERENCE_COUNT is 1.  If
     release_value is called, this value is removed from the chain but
     the caller of release_value now has a reference to this value.
     The caller must arrange for a call to value_free later.  */
  int reference_count;
};

int
value_bytes_available (const struct value *value, int offset, int length)
{
  gdb_assert (!value->lazy);

  return !ranges_contain (value->unavailable, offset, length);
}

int
value_entirely_available (struct value *value)
{
  /* We can only tell whether the whole value is available when we try
     to read it.  */
  if (value->lazy)
    value_fetch_lazy (value);

  if (VEC_empty (range_s, value->unavailable))
    return 1;
  return 0;
}

void
mark_value_bytes_unavailable (struct value *value, int offset, int length)
{
  range_s newr;
  int i;

  /* Insert the range sorted.  If there's overlap or the new range
     would be contiguous with an existing range, merge.  */

  newr.offset = offset;
  newr.length = length;

  /* Do a binary search for the position the given range would be
     inserted if we only considered the starting OFFSET of ranges.
     Call that position I.  Since we also have LENGTH to care for
     (this is a range afterall), we need to check if the _previous_
     range overlaps the I range.  E.g., calling R the new range:

       #1 - overlaps with previous

	   R
	   |-...-|
	 |---|     |---|  |------| ... |--|
	 0         1      2            N

	 I=1

     In the case #1 above, the binary search would return `I=1',
     meaning, this OFFSET should be inserted at position 1, and the
     current position 1 should be pushed further (and become 2).  But,
     note that `0' overlaps with R, so we want to merge them.

     A similar consideration needs to be taken if the new range would
     be contiguous with the previous range:

       #2 - contiguous with previous

	    R
	    |-...-|
	 |--|       |---|  |------| ... |--|
	 0          1      2            N

	 I=1

     If there's no overlap with the previous range, as in:

       #3 - not overlapping and not contiguous

	       R
	       |-...-|
	  |--|         |---|  |------| ... |--|
	  0            1      2            N

	 I=1

     or if I is 0:

       #4 - R is the range with lowest offset

	  R
	 |-...-|
	         |--|       |---|  |------| ... |--|
	         0          1      2            N

	 I=0

     ... we just push the new range to I.

     All the 4 cases above need to consider that the new range may
     also overlap several of the ranges that follow, or that R may be
     contiguous with the following range, and merge.  E.g.,

       #5 - overlapping following ranges

	  R
	 |------------------------|
	         |--|       |---|  |------| ... |--|
	         0          1      2            N

	 I=0

       or:

	    R
	    |-------|
	 |--|       |---|  |------| ... |--|
	 0          1      2            N

	 I=1

  */

  i = VEC_lower_bound (range_s, value->unavailable, &newr, range_lessthan);
  if (i > 0)
    {
      struct range *bef = VEC_index (range_s, value->unavailable, i - 1);

      if (ranges_overlap (bef->offset, bef->length, offset, length))
	{
	  /* #1 */
	  ULONGEST l = min (bef->offset, offset);
	  ULONGEST h = max (bef->offset + bef->length, offset + length);

	  bef->offset = l;
	  bef->length = h - l;
	  i--;
	}
      else if (offset == bef->offset + bef->length)
	{
	  /* #2 */
	  bef->length += length;
	  i--;
	}
      else
	{
	  /* #3 */
	  VEC_safe_insert (range_s, value->unavailable, i, &newr);
	}
    }
  else
    {
      /* #4 */
      VEC_safe_insert (range_s, value->unavailable, i, &newr);
    }

  /* Check whether the ranges following the one we've just added or
     touched can be folded in (#5 above).  */
  if (i + 1 < VEC_length (range_s, value->unavailable))
    {
      struct range *t;
      struct range *r;
      int removed = 0;
      int next = i + 1;

      /* Get the range we just touched.  */
      t = VEC_index (range_s, value->unavailable, i);
      removed = 0;

      i = next;
      for (; VEC_iterate (range_s, value->unavailable, i, r); i++)
	if (r->offset <= t->offset + t->length)
	  {
	    ULONGEST l, h;

	    l = min (t->offset, r->offset);
	    h = max (t->offset + t->length, r->offset + r->length);

	    t->offset = l;
	    t->length = h - l;

	    removed++;
	  }
	else
	  {
	    /* If we couldn't merge this one, we won't be able to
	       merge following ones either, since the ranges are
	       always sorted by OFFSET.  */
	    break;
	  }

      if (removed != 0)
	VEC_block_remove (range_s, value->unavailable, next, removed);
    }
}

/* Find the first range in RANGES that overlaps the range defined by
   OFFSET and LENGTH, starting at element POS in the RANGES vector,
   Returns the index into RANGES where such overlapping range was
   found, or -1 if none was found.  */

static int
find_first_range_overlap (VEC(range_s) *ranges, int pos,
			  int offset, int length)
{
  range_s *r;
  int i;

  for (i = pos; VEC_iterate (range_s, ranges, i, r); i++)
    if (ranges_overlap (r->offset, r->length, offset, length))
      return i;

  return -1;
}

int
value_available_contents_eq (const struct value *val1, int offset1,
			     const struct value *val2, int offset2,
			     int length)
{
  int idx1 = 0, idx2 = 0;

  /* This routine is used by printing routines, where we should
     already have read the value.  Note that we only know whether a
     value chunk is available if we've tried to read it.  */
  gdb_assert (!val1->lazy && !val2->lazy);

  while (length > 0)
    {
      range_s *r1, *r2;
      ULONGEST l1, h1;
      ULONGEST l2, h2;

      idx1 = find_first_range_overlap (val1->unavailable, idx1,
				       offset1, length);
      idx2 = find_first_range_overlap (val2->unavailable, idx2,
				       offset2, length);

      /* The usual case is for both values to be completely available.  */
      if (idx1 == -1 && idx2 == -1)
	return (memcmp (val1->contents + offset1,
			val2->contents + offset2,
			length) == 0);
      /* The contents only match equal if the available set matches as
	 well.  */
      else if (idx1 == -1 || idx2 == -1)
	return 0;

      gdb_assert (idx1 != -1 && idx2 != -1);

      r1 = VEC_index (range_s, val1->unavailable, idx1);
      r2 = VEC_index (range_s, val2->unavailable, idx2);

      /* Get the unavailable windows intersected by the incoming
	 ranges.  The first and last ranges that overlap the argument
	 range may be wider than said incoming arguments ranges.  */
      l1 = max (offset1, r1->offset);
      h1 = min (offset1 + length, r1->offset + r1->length);

      l2 = max (offset2, r2->offset);
      h2 = min (offset2 + length, r2->offset + r2->length);

      /* Make them relative to the respective start offsets, so we can
	 compare them for equality.  */
      l1 -= offset1;
      h1 -= offset1;

      l2 -= offset2;
      h2 -= offset2;

      /* Different availability, no match.  */
      if (l1 != l2 || h1 != h2)
	return 0;

      /* Compare the _available_ contents.  */
      if (memcmp (val1->contents + offset1,
		  val2->contents + offset2,
		  l1) != 0)
	return 0;

      length -= h1;
      offset1 += h1;
      offset2 += h1;
    }

  return 1;
}

/* Prototypes for local functions.  */

static void show_values (char *, int);

static void show_convenience (char *, int);


/* The value-history records all the values printed
   by print commands during this session.  Each chunk
   records 60 consecutive values.  The first chunk on
   the chain records the most recent values.
   The total number of values is in value_history_count.  */

#define VALUE_HISTORY_CHUNK 60

struct value_history_chunk
  {
    struct value_history_chunk *next;
    struct value *values[VALUE_HISTORY_CHUNK];
  };

/* Chain of chunks now in use.  */

static struct value_history_chunk *value_history_chain;

static int value_history_count;	/* Abs number of last entry stored.  */


/* List of all value objects currently allocated
   (except for those released by calls to release_value)
   This is so they can be freed after each command.  */

static struct value *all_values;

/* Allocate a lazy value for type TYPE.  Its actual content is
   "lazily" allocated too: the content field of the return value is
   NULL; it will be allocated when it is fetched from the target.  */

struct value *
allocate_value_lazy (struct type *type)
{
  struct value *val;

  /* Call check_typedef on our type to make sure that, if TYPE
     is a TYPE_CODE_TYPEDEF, its length is set to the length
     of the target type instead of zero.  However, we do not
     replace the typedef type by the target type, because we want
     to keep the typedef in order to be able to set the VAL's type
     description correctly.  */
  check_typedef (type);

  val = (struct value *) xzalloc (sizeof (struct value));
  val->contents = NULL;
  val->next = all_values;
  all_values = val;
  val->type = type;
  val->enclosing_type = type;
  VALUE_LVAL (val) = not_lval;
  val->location.address = 0;
  VALUE_FRAME_ID (val) = null_frame_id;
  val->offset = 0;
  val->bitpos = 0;
  val->bitsize = 0;
  VALUE_REGNUM (val) = -1;
  val->lazy = 1;
  val->optimized_out = 0;
  val->embedded_offset = 0;
  val->pointed_to_offset = 0;
  val->modifiable = 1;
  val->initialized = 1;  /* Default to initialized.  */

  /* Values start out on the all_values chain.  */
  val->reference_count = 1;

  return val;
}

/* Allocate the contents of VAL if it has not been allocated yet.  */

void
allocate_value_contents (struct value *val)
{
  if (!val->contents)
    val->contents = (gdb_byte *) xzalloc (TYPE_LENGTH (val->enclosing_type));
}

/* Allocate a  value  and its contents for type TYPE.  */

struct value *
allocate_value (struct type *type)
{
  struct value *val = allocate_value_lazy (type);

  allocate_value_contents (val);
  val->lazy = 0;
  return val;
}

/* Allocate a  value  that has the correct length
   for COUNT repetitions of type TYPE.  */

struct value *
allocate_repeat_value (struct type *type, int count)
{
  int low_bound = current_language->string_lower_bound;		/* ??? */
  /* FIXME-type-allocation: need a way to free this type when we are
     done with it.  */
  struct type *array_type
    = lookup_array_range_type (type, low_bound, count + low_bound - 1);

  return allocate_value (array_type);
}

struct value *
allocate_computed_value (struct type *type,
                         struct lval_funcs *funcs,
                         void *closure)
{
  struct value *v = allocate_value_lazy (type);

  VALUE_LVAL (v) = lval_computed;
  v->location.computed.funcs = funcs;
  v->location.computed.closure = closure;

  return v;
}

/* Accessor methods.  */

struct value *
value_next (struct value *value)
{
  return value->next;
}

struct type *
value_type (const struct value *value)
{
  return value->type;
}
void
deprecated_set_value_type (struct value *value, struct type *type)
{
  value->type = type;
}

int
value_offset (const struct value *value)
{
  return value->offset;
}
void
set_value_offset (struct value *value, int offset)
{
  value->offset = offset;
}

int
value_bitpos (const struct value *value)
{
  return value->bitpos;
}
void
set_value_bitpos (struct value *value, int bit)
{
  value->bitpos = bit;
}

int
value_bitsize (const struct value *value)
{
  return value->bitsize;
}
void
set_value_bitsize (struct value *value, int bit)
{
  value->bitsize = bit;
}

struct value *
value_parent (struct value *value)
{
  return value->parent;
}

gdb_byte *
value_contents_raw (struct value *value)
{
  allocate_value_contents (value);
  return value->contents + value->embedded_offset;
}

gdb_byte *
value_contents_all_raw (struct value *value)
{
  allocate_value_contents (value);
  return value->contents;
}

struct type *
value_enclosing_type (struct value *value)
{
  return value->enclosing_type;
}

static void
require_not_optimized_out (const struct value *value)
{
  if (value->optimized_out)
    error (_("value has been optimized out"));
}

static void
require_available (const struct value *value)
{
  if (!VEC_empty (range_s, value->unavailable))
    throw_error (NOT_AVAILABLE_ERROR, _("value is not available"));
}

const gdb_byte *
value_contents_for_printing (struct value *value)
{
  if (value->lazy)
    value_fetch_lazy (value);
  return value->contents;
}

const gdb_byte *
value_contents_for_printing_const (const struct value *value)
{
  gdb_assert (!value->lazy);
  return value->contents;
}

const gdb_byte *
value_contents_all (struct value *value)
{
  const gdb_byte *result = value_contents_for_printing (value);
  require_not_optimized_out (value);
  require_available (value);
  return result;
}

/* Copy LENGTH bytes of SRC value's (all) contents
   (value_contents_all) starting at SRC_OFFSET, into DST value's (all)
   contents, starting at DST_OFFSET.  If unavailable contents are
   being copied from SRC, the corresponding DST contents are marked
   unavailable accordingly.  Neither DST nor SRC may be lazy
   values.

   It is assumed the contents of DST in the [DST_OFFSET,
   DST_OFFSET+LENGTH) range are wholly available.  */

void
value_contents_copy_raw (struct value *dst, int dst_offset,
			 struct value *src, int src_offset, int length)
{
  range_s *r;
  int i;

  /* A lazy DST would make that this copy operation useless, since as
     soon as DST's contents were un-lazied (by a later value_contents
     call, say), the contents would be overwritten.  A lazy SRC would
     mean we'd be copying garbage.  */
  gdb_assert (!dst->lazy && !src->lazy);

  /* The overwritten DST range gets unavailability ORed in, not
     replaced.  Make sure to remember to implement replacing if it
     turns out actually necessary.  */
  gdb_assert (value_bytes_available (dst, dst_offset, length));

  /* Copy the data.  */
  memcpy (value_contents_all_raw (dst) + dst_offset,
	  value_contents_all_raw (src) + src_offset,
	  length);

  /* Copy the meta-data, adjusted.  */
  for (i = 0; VEC_iterate (range_s, src->unavailable, i, r); i++)
    {
      ULONGEST h, l;

      l = max (r->offset, src_offset);
      h = min (r->offset + r->length, src_offset + length);

      if (l < h)
	mark_value_bytes_unavailable (dst,
				      dst_offset + (l - src_offset),
				      h - l);
    }
}

/* Copy LENGTH bytes of SRC value's (all) contents
   (value_contents_all) starting at SRC_OFFSET byte, into DST value's
   (all) contents, starting at DST_OFFSET.  If unavailable contents
   are being copied from SRC, the corresponding DST contents are
   marked unavailable accordingly.  DST must not be lazy.  If SRC is
   lazy, it will be fetched now.  If SRC is not valid (is optimized
   out), an error is thrown.

   It is assumed the contents of DST in the [DST_OFFSET,
   DST_OFFSET+LENGTH) range are wholly available.  */

void
value_contents_copy (struct value *dst, int dst_offset,
		     struct value *src, int src_offset, int length)
{
  require_not_optimized_out (src);

  if (src->lazy)
    value_fetch_lazy (src);

  value_contents_copy_raw (dst, dst_offset, src, src_offset, length);
}

int
value_lazy (struct value *value)
{
  return value->lazy;
}

void
set_value_lazy (struct value *value, int val)
{
  value->lazy = val;
}

int
value_stack (struct value *value)
{
  return value->stack;
}

void
set_value_stack (struct value *value, int val)
{
  value->stack = val;
}

const gdb_byte *
value_contents (struct value *value)
{
  const gdb_byte *result = value_contents_writeable (value);
  require_not_optimized_out (value);
  require_available (value);
  return result;
}

gdb_byte *
value_contents_writeable (struct value *value)
{
  if (value->lazy)
    value_fetch_lazy (value);
  return value_contents_raw (value);
}

/* Return non-zero if VAL1 and VAL2 have the same contents.  Note that
   this function is different from value_equal; in C the operator ==
   can return 0 even if the two values being compared are equal.  */

int
value_contents_equal (struct value *val1, struct value *val2)
{
  struct type *type1;
  struct type *type2;
  int len;

  type1 = check_typedef (value_type (val1));
  type2 = check_typedef (value_type (val2));
  len = TYPE_LENGTH (type1);
  if (len != TYPE_LENGTH (type2))
    return 0;

  return (memcmp (value_contents (val1), value_contents (val2), len) == 0);
}

int
value_optimized_out (struct value *value)
{
  return value->optimized_out;
}

void
set_value_optimized_out (struct value *value, int val)
{
  value->optimized_out = val;
}

int
value_entirely_optimized_out (const struct value *value)
{
  if (!value->optimized_out)
    return 0;
  if (value->lval != lval_computed
      || !value->location.computed.funcs->check_any_valid)
    return 1;
  return !value->location.computed.funcs->check_any_valid (value);
}

int
value_bits_valid (const struct value *value, int offset, int length)
{
  if (!value->optimized_out)
    return 1;
  if (value->lval != lval_computed
      || !value->location.computed.funcs->check_validity)
    return 0;
  return value->location.computed.funcs->check_validity (value, offset,
							 length);
}

int
value_bits_synthetic_pointer (const struct value *value,
			      int offset, int length)
{
  if (value->lval != lval_computed
      || !value->location.computed.funcs->check_synthetic_pointer)
    return 0;
  return value->location.computed.funcs->check_synthetic_pointer (value,
								  offset,
								  length);
}

int
value_embedded_offset (struct value *value)
{
  return value->embedded_offset;
}

void
set_value_embedded_offset (struct value *value, int val)
{
  value->embedded_offset = val;
}

int
value_pointed_to_offset (struct value *value)
{
  return value->pointed_to_offset;
}

void
set_value_pointed_to_offset (struct value *value, int val)
{
  value->pointed_to_offset = val;
}

struct lval_funcs *
value_computed_funcs (struct value *v)
{
  gdb_assert (VALUE_LVAL (v) == lval_computed);

  return v->location.computed.funcs;
}

void *
value_computed_closure (const struct value *v)
{
  gdb_assert (v->lval == lval_computed);

  return v->location.computed.closure;
}

enum lval_type *
deprecated_value_lval_hack (struct value *value)
{
  return &value->lval;
}

CORE_ADDR
value_address (const struct value *value)
{
  if (value->lval == lval_internalvar
      || value->lval == lval_internalvar_component)
    return 0;
  return value->location.address + value->offset;
}

CORE_ADDR
value_raw_address (struct value *value)
{
  if (value->lval == lval_internalvar
      || value->lval == lval_internalvar_component)
    return 0;
  return value->location.address;
}

void
set_value_address (struct value *value, CORE_ADDR addr)
{
  gdb_assert (value->lval != lval_internalvar
	      && value->lval != lval_internalvar_component);
  value->location.address = addr;
}

struct internalvar **
deprecated_value_internalvar_hack (struct value *value)
{
  return &value->location.internalvar;
}

struct frame_id *
deprecated_value_frame_id_hack (struct value *value)
{
  return &value->frame_id;
}

short *
deprecated_value_regnum_hack (struct value *value)
{
  return &value->regnum;
}

int
deprecated_value_modifiable (struct value *value)
{
  return value->modifiable;
}
void
deprecated_set_value_modifiable (struct value *value, int modifiable)
{
  value->modifiable = modifiable;
}

/* Return a mark in the value chain.  All values allocated after the
   mark is obtained (except for those released) are subject to being freed
   if a subsequent value_free_to_mark is passed the mark.  */
struct value *
value_mark (void)
{
  return all_values;
}

/* Take a reference to VAL.  VAL will not be deallocated until all
   references are released.  */

void
value_incref (struct value *val)
{
  val->reference_count++;
}

/* Release a reference to VAL, which was acquired with value_incref.
   This function is also called to deallocate values from the value
   chain.  */

void
value_free (struct value *val)
{
  if (val)
    {
      gdb_assert (val->reference_count > 0);
      val->reference_count--;
      if (val->reference_count > 0)
	return;

      /* If there's an associated parent value, drop our reference to
	 it.  */
      if (val->parent != NULL)
	value_free (val->parent);

      if (VALUE_LVAL (val) == lval_computed)
	{
	  struct lval_funcs *funcs = val->location.computed.funcs;

	  if (funcs->free_closure)
	    funcs->free_closure (val);
	}

      xfree (val->contents);
      VEC_free (range_s, val->unavailable);
    }
  xfree (val);
}

/* Free all values allocated since MARK was obtained by value_mark
   (except for those released).  */
void
value_free_to_mark (struct value *mark)
{
  struct value *val;
  struct value *next;

  for (val = all_values; val && val != mark; val = next)
    {
      next = val->next;
      value_free (val);
    }
  all_values = val;
}

/* Free all the values that have been allocated (except for those released).
   Call after each command, successful or not.
   In practice this is called before each command, which is sufficient.  */

void
free_all_values (void)
{
  struct value *val;
  struct value *next;

  for (val = all_values; val; val = next)
    {
      next = val->next;
      value_free (val);
    }

  all_values = 0;
}

/* Frees all the elements in a chain of values.  */

void
free_value_chain (struct value *v)
{
  struct value *next;

  for (; v; v = next)
    {
      next = value_next (v);
      value_free (v);
    }
}

/* Remove VAL from the chain all_values
   so it will not be freed automatically.  */

void
release_value (struct value *val)
{
  struct value *v;

  if (all_values == val)
    {
      all_values = val->next;
      val->next = NULL;
      return;
    }

  for (v = all_values; v; v = v->next)
    {
      if (v->next == val)
	{
	  v->next = val->next;
	  val->next = NULL;
	  break;
	}
    }
}

/* Release all values up to mark  */
struct value *
value_release_to_mark (struct value *mark)
{
  struct value *val;
  struct value *next;

  for (val = next = all_values; next; next = next->next)
    if (next->next == mark)
      {
	all_values = next->next;
	next->next = NULL;
	return val;
      }
  all_values = 0;
  return val;
}

/* Return a copy of the value ARG.
   It contains the same contents, for same memory address,
   but it's a different block of storage.  */

struct value *
value_copy (struct value *arg)
{
  struct type *encl_type = value_enclosing_type (arg);
  struct value *val;

  if (value_lazy (arg))
    val = allocate_value_lazy (encl_type);
  else
    val = allocate_value (encl_type);
  val->type = arg->type;
  VALUE_LVAL (val) = VALUE_LVAL (arg);
  val->location = arg->location;
  val->offset = arg->offset;
  val->bitpos = arg->bitpos;
  val->bitsize = arg->bitsize;
  VALUE_FRAME_ID (val) = VALUE_FRAME_ID (arg);
  VALUE_REGNUM (val) = VALUE_REGNUM (arg);
  val->lazy = arg->lazy;
  val->optimized_out = arg->optimized_out;
  val->embedded_offset = value_embedded_offset (arg);
  val->pointed_to_offset = arg->pointed_to_offset;
  val->modifiable = arg->modifiable;
  if (!value_lazy (val))
    {
      memcpy (value_contents_all_raw (val), value_contents_all_raw (arg),
	      TYPE_LENGTH (value_enclosing_type (arg)));

    }
  val->unavailable = VEC_copy (range_s, arg->unavailable);
  val->parent = arg->parent;
  if (val->parent)
    value_incref (val->parent);
  if (VALUE_LVAL (val) == lval_computed)
    {
      struct lval_funcs *funcs = val->location.computed.funcs;

      if (funcs->copy_closure)
        val->location.computed.closure = funcs->copy_closure (val);
    }
  return val;
}

/* Return a version of ARG that is non-lvalue.  */

struct value *
value_non_lval (struct value *arg)
{
  if (VALUE_LVAL (arg) != not_lval)
    {
      struct type *enc_type = value_enclosing_type (arg);
      struct value *val = allocate_value (enc_type);

      memcpy (value_contents_all_raw (val), value_contents_all (arg),
	      TYPE_LENGTH (enc_type));
      val->type = arg->type;
      set_value_embedded_offset (val, value_embedded_offset (arg));
      set_value_pointed_to_offset (val, value_pointed_to_offset (arg));
      return val;
    }
   return arg;
}

void
set_value_component_location (struct value *component,
			      const struct value *whole)
{
  CORE_ADDR addr;

  if (whole->lval == lval_internalvar)
    VALUE_LVAL (component) = lval_internalvar_component;
  else
    VALUE_LVAL (component) = whole->lval;

  component->location = whole->location;

  if (whole->lval == lval_computed)
    {
      struct lval_funcs *funcs = whole->location.computed.funcs;

      if (funcs->copy_closure)
        component->location.computed.closure = funcs->copy_closure (whole);
    }

  addr = value_raw_address (component);
  object_address_get_data (value_type (whole), &addr);
  if (component->lval != lval_internalvar
      && component->lval != lval_internalvar_component)
    set_value_address (component, addr);
}


/* Access to the value history.  */

/* Record a new value in the value history.
   Returns the absolute history index of the entry.
   Result of -1 indicates the value was not saved; otherwise it is the
   value history index of this new item.  */

int
record_latest_value (struct value *val)
{
  int i;

  /* We don't want this value to have anything to do with the inferior anymore.
     In particular, "set $1 = 50" should not affect the variable from which
     the value was taken, and fast watchpoints should be able to assume that
     a value on the value history never changes.  */
  if (value_lazy (val))
    value_fetch_lazy (val);
  /* We preserve VALUE_LVAL so that the user can find out where it was fetched
     from.  This is a bit dubious, because then *&$1 does not just return $1
     but the current contents of that location.  c'est la vie...  */
  val->modifiable = 0;
  release_value (val);

  /* Here we treat value_history_count as origin-zero
     and applying to the value being stored now.  */

  i = value_history_count % VALUE_HISTORY_CHUNK;
  if (i == 0)
    {
      struct value_history_chunk *new
	= (struct value_history_chunk *)

      xmalloc (sizeof (struct value_history_chunk));
      memset (new->values, 0, sizeof new->values);
      new->next = value_history_chain;
      value_history_chain = new;
    }

  value_history_chain->values[i] = val;

  /* Now we regard value_history_count as origin-one
     and applying to the value just stored.  */

  return ++value_history_count;
}

/* Return a copy of the value in the history with sequence number NUM.  */

struct value *
access_value_history (int num)
{
  struct value_history_chunk *chunk;
  int i;
  int absnum = num;

  if (absnum <= 0)
    absnum += value_history_count;

  if (absnum <= 0)
    {
      if (num == 0)
	error (_("The history is empty."));
      else if (num == 1)
	error (_("There is only one value in the history."));
      else
	error (_("History does not go back to $$%d."), -num);
    }
  if (absnum > value_history_count)
    error (_("History has not yet reached $%d."), absnum);

  absnum--;

  /* Now absnum is always absolute and origin zero.  */

  chunk = value_history_chain;
  for (i = (value_history_count - 1) / VALUE_HISTORY_CHUNK
	 - absnum / VALUE_HISTORY_CHUNK;
       i > 0; i--)
    chunk = chunk->next;

  return value_copy (chunk->values[absnum % VALUE_HISTORY_CHUNK]);
}

static void
show_values (char *num_exp, int from_tty)
{
  int i;
  struct value *val;
  static int num = 1;

  if (num_exp)
    {
      /* "show values +" should print from the stored position.
         "show values <exp>" should print around value number <exp>.  */
      if (num_exp[0] != '+' || num_exp[1] != '\0')
	num = parse_and_eval_long (num_exp) - 5;
    }
  else
    {
      /* "show values" means print the last 10 values.  */
      num = value_history_count - 9;
    }

  if (num <= 0)
    num = 1;

  for (i = num; i < num + 10 && i <= value_history_count; i++)
    {
      struct value_print_options opts;

      val = access_value_history (i);
      printf_filtered (("$%d = "), i);
      get_user_print_options (&opts);
      value_print (val, gdb_stdout, &opts);
      printf_filtered (("\n"));
    }

  /* The next "show values +" should start after what we just printed.  */
  num += 10;

  /* Hitting just return after this command should do the same thing as
     "show values +".  If num_exp is null, this is unnecessary, since
     "show values +" is not useful after "show values".  */
  if (from_tty && num_exp)
    {
      num_exp[0] = '+';
      num_exp[1] = '\0';
    }
}

/* Sanity check for memory leaks and proper types reference counting.  */

static void
value_history_cleanup (void *unused)
{
  while (value_history_chain)
    {
      struct value_history_chunk *chunk = value_history_chain;
      int i;

      for (i = 0; i < ARRAY_SIZE (chunk->values); i++)
      	value_free (chunk->values[i]);

      value_history_chain = chunk->next;
      xfree (chunk);
    }
  value_history_count = 0;

  /* Free the unreferenced types above.  */
  free_all_values ();
  free_all_types ();
}

/* Internal variables.  These are variables within the debugger
   that hold values assigned by debugger commands.
   The user refers to them with a '$' prefix
   that does not appear in the variable names stored internally.  */

struct internalvar
{
  struct internalvar *next;
  char *name;

  /* We support various different kinds of content of an internal variable.
     enum internalvar_kind specifies the kind, and union internalvar_data
     provides the data associated with this particular kind.  */

  enum internalvar_kind
    {
      /* The internal variable is empty.  */
      INTERNALVAR_VOID,

      /* The value of the internal variable is provided directly as
	 a GDB value object.  */
      INTERNALVAR_VALUE,

      /* A fresh value is computed via a call-back routine on every
	 access to the internal variable.  */
      INTERNALVAR_MAKE_VALUE,

      /* The internal variable holds a GDB internal convenience function.  */
      INTERNALVAR_FUNCTION,

      /* The variable holds an integer value.  */
      INTERNALVAR_INTEGER,

      /* The variable holds a GDB-provided string.  */
      INTERNALVAR_STRING,

    } kind;

  union internalvar_data
    {
      /* A value object used with INTERNALVAR_VALUE.  */
      struct value *value;

      /* The call-back routine used with INTERNALVAR_MAKE_VALUE.  */
      internalvar_make_value make_value;

      /* The internal function used with INTERNALVAR_FUNCTION.  */
      struct
	{
	  struct internal_function *function;
	  /* True if this is the canonical name for the function.  */
	  int canonical;
	} fn;

      /* An integer value used with INTERNALVAR_INTEGER.  */
      struct
        {
	  /* If type is non-NULL, it will be used as the type to generate
	     a value for this internal variable.  If type is NULL, a default
	     integer type for the architecture is used.  */
	  struct type *type;
	  LONGEST val;
        } integer;

      /* A string value used with INTERNALVAR_STRING.  */
      char *string;
    } u;
};

static struct internalvar *internalvars;

/* If the variable does not already exist create it and give it the
   value given.  If no value is given then the default is zero.  */
static void
init_if_undefined_command (char* args, int from_tty)
{
  struct internalvar* intvar;

  /* Parse the expression - this is taken from set_command().  */
  struct expression *expr = parse_expression (args);
  register struct cleanup *old_chain =
    make_cleanup (free_current_contents, &expr);

  /* Validate the expression.
     Was the expression an assignment?
     Or even an expression at all?  */
  if (expr->nelts == 0 || expr->elts[0].opcode != BINOP_ASSIGN)
    error (_("Init-if-undefined requires an assignment expression."));

  /* Extract the variable from the parsed expression.
     In the case of an assign the lvalue will be in elts[1] and elts[2].  */
  if (expr->elts[1].opcode != OP_INTERNALVAR)
    error (_("The first parameter to init-if-undefined "
	     "should be a GDB variable."));
  intvar = expr->elts[2].internalvar;

  /* Only evaluate the expression if the lvalue is void.
     This may still fail if the expresssion is invalid.  */
  if (intvar->kind == INTERNALVAR_VOID)
    evaluate_expression (expr);

  do_cleanups (old_chain);
}


/* Look up an internal variable with name NAME.  NAME should not
   normally include a dollar sign.

   If the specified internal variable does not exist,
   the return value is NULL.  */

struct internalvar *
lookup_only_internalvar (const char *name)
{
  struct internalvar *var;

  for (var = internalvars; var; var = var->next)
    if (strcmp (var->name, name) == 0)
      return var;

  return NULL;
}


/* Create an internal variable with name NAME and with a void value.
   NAME should not normally include a dollar sign.  */

struct internalvar *
create_internalvar (const char *name)
{
  struct internalvar *var;

  var = (struct internalvar *) xmalloc (sizeof (struct internalvar));
  var->name = concat (name, (char *)NULL);
  var->kind = INTERNALVAR_VOID;
  var->next = internalvars;
  internalvars = var;
  return var;
}

/* Create an internal variable with name NAME and register FUN as the
   function that value_of_internalvar uses to create a value whenever
   this variable is referenced.  NAME should not normally include a
   dollar sign.  */

struct internalvar *
create_internalvar_type_lazy (char *name, internalvar_make_value fun)
{
  struct internalvar *var = create_internalvar (name);

  var->kind = INTERNALVAR_MAKE_VALUE;
  var->u.make_value = fun;
  return var;
}

/* Look up an internal variable with name NAME.  NAME should not
   normally include a dollar sign.

   If the specified internal variable does not exist,
   one is created, with a void value.  */

struct internalvar *
lookup_internalvar (const char *name)
{
  struct internalvar *var;

  var = lookup_only_internalvar (name);
  if (var)
    return var;

  return create_internalvar (name);
}

/* Return current value of internal variable VAR.  For variables that
   are not inherently typed, use a value type appropriate for GDBARCH.  */

struct value *
value_of_internalvar (struct gdbarch *gdbarch, struct internalvar *var)
{
  struct value *val;
  struct trace_state_variable *tsv;

  /* If there is a trace state variable of the same name, assume that
     is what we really want to see.  */
  tsv = find_trace_state_variable (var->name);
  if (tsv)
    {
      tsv->value_known = target_get_trace_state_variable_value (tsv->number,
								&(tsv->value));
      if (tsv->value_known)
	val = value_from_longest (builtin_type (gdbarch)->builtin_int64,
				  tsv->value);
      else
	val = allocate_value (builtin_type (gdbarch)->builtin_void);
      return val;
    }

  switch (var->kind)
    {
    case INTERNALVAR_VOID:
      val = allocate_value (builtin_type (gdbarch)->builtin_void);
      break;

    case INTERNALVAR_FUNCTION:
      val = allocate_value (builtin_type (gdbarch)->internal_fn);
      break;

    case INTERNALVAR_INTEGER:
      if (!var->u.integer.type)
	val = value_from_longest (builtin_type (gdbarch)->builtin_int,
				  var->u.integer.val);
      else
	val = value_from_longest (var->u.integer.type, var->u.integer.val);
      break;

    case INTERNALVAR_STRING:
      val = value_cstring (var->u.string, strlen (var->u.string),
			   builtin_type (gdbarch)->builtin_char);
      break;

    case INTERNALVAR_VALUE:
      val = value_copy (var->u.value);
      if (value_lazy (val))
	value_fetch_lazy (val);
      break;

    case INTERNALVAR_MAKE_VALUE:
      val = (*var->u.make_value) (gdbarch, var);
      break;

    default:
      internal_error (__FILE__, __LINE__, _("bad kind"));
    }

  /* Change the VALUE_LVAL to lval_internalvar so that future operations
     on this value go back to affect the original internal variable.

     Do not do this for INTERNALVAR_MAKE_VALUE variables, as those have
     no underlying modifyable state in the internal variable.

     Likewise, if the variable's value is a computed lvalue, we want
     references to it to produce another computed lvalue, where
     references and assignments actually operate through the
     computed value's functions.

     This means that internal variables with computed values
     behave a little differently from other internal variables:
     assignments to them don't just replace the previous value
     altogether.  At the moment, this seems like the behavior we
     want.  */

  if (var->kind != INTERNALVAR_MAKE_VALUE
      && val->lval != lval_computed)
    {
      VALUE_LVAL (val) = lval_internalvar;
      VALUE_INTERNALVAR (val) = var;
    }

  return val;
}

int
get_internalvar_integer (struct internalvar *var, LONGEST *result)
{
  if (var->kind == INTERNALVAR_INTEGER)
    {
      *result = var->u.integer.val;
      return 1;
    }

  if (var->kind == INTERNALVAR_VALUE)
    {
      struct type *type = check_typedef (value_type (var->u.value));

      if (TYPE_CODE (type) == TYPE_CODE_INT)
	{
	  *result = value_as_long (var->u.value);
	  return 1;
	}
    }

  return 0;
}

static int
get_internalvar_function (struct internalvar *var,
			  struct internal_function **result)
{
  switch (var->kind)
    {
    case INTERNALVAR_FUNCTION:
      *result = var->u.fn.function;
      return 1;

    default:
      return 0;
    }
}

void
set_internalvar_component (struct internalvar *var, int offset, int bitpos,
			   int bitsize, struct value *newval)
{
  gdb_byte *addr;

  switch (var->kind)
    {
    case INTERNALVAR_VALUE:
      addr = value_contents_writeable (var->u.value);

      if (bitsize)
	modify_field (value_type (var->u.value), addr + offset,
		      value_as_long (newval), bitpos, bitsize);
      else
	memcpy (addr + offset, value_contents (newval),
		TYPE_LENGTH (value_type (newval)));
      break;

    default:
      /* We can never get a component of any other kind.  */
      internal_error (__FILE__, __LINE__, _("set_internalvar_component"));
    }
}

void
set_internalvar (struct internalvar *var, struct value *val)
{
  enum internalvar_kind new_kind;
  union internalvar_data new_data = { 0 };

  if (var->kind == INTERNALVAR_FUNCTION && var->u.fn.canonical)
    error (_("Cannot overwrite convenience function %s"), var->name);

  /* Prepare new contents.  */
  switch (TYPE_CODE (check_typedef (value_type (val))))
    {
    case TYPE_CODE_VOID:
      new_kind = INTERNALVAR_VOID;
      break;

    case TYPE_CODE_INTERNAL_FUNCTION:
      gdb_assert (VALUE_LVAL (val) == lval_internalvar);
      new_kind = INTERNALVAR_FUNCTION;
      get_internalvar_function (VALUE_INTERNALVAR (val),
				&new_data.fn.function);
      /* Copies created here are never canonical.  */
      break;

    default:
      new_kind = INTERNALVAR_VALUE;
      new_data.value = value_copy (val);
      new_data.value->modifiable = 1;

      /* Force the value to be fetched from the target now, to avoid problems
	 later when this internalvar is referenced and the target is gone or
	 has changed.  */
      if (value_lazy (new_data.value))
       value_fetch_lazy (new_data.value);

      /* Release the value from the value chain to prevent it from being
	 deleted by free_all_values.  From here on this function should not
	 call error () until new_data is installed into the var->u to avoid
	 leaking memory.  */
      release_value (new_data.value);
      break;
    }

  /* Clean up old contents.  */
  clear_internalvar (var);

  /* Switch over.  */
  var->kind = new_kind;
  var->u = new_data;
  /* End code which must not call error().  */
}

void
set_internalvar_integer (struct internalvar *var, LONGEST l)
{
  /* Clean up old contents.  */
  clear_internalvar (var);

  var->kind = INTERNALVAR_INTEGER;
  var->u.integer.type = NULL;
  var->u.integer.val = l;
}

void
set_internalvar_string (struct internalvar *var, const char *string)
{
  /* Clean up old contents.  */
  clear_internalvar (var);

  var->kind = INTERNALVAR_STRING;
  var->u.string = xstrdup (string);
}

static void
set_internalvar_function (struct internalvar *var, struct internal_function *f)
{
  /* Clean up old contents.  */
  clear_internalvar (var);

  var->kind = INTERNALVAR_FUNCTION;
  var->u.fn.function = f;
  var->u.fn.canonical = 1;
  /* Variables installed here are always the canonical version.  */
}

void
clear_internalvar (struct internalvar *var)
{
  /* Clean up old contents.  */
  switch (var->kind)
    {
    case INTERNALVAR_VALUE:
      value_free (var->u.value);
      break;

    case INTERNALVAR_STRING:
      xfree (var->u.string);
      break;

    default:
      break;
    }

  /* Reset to void kind.  */
  var->kind = INTERNALVAR_VOID;
}

char *
internalvar_name (struct internalvar *var)
{
  return var->name;
}

static struct internal_function *
create_internal_function (const char *name,
			  internal_function_fn handler, void *cookie)
{
  struct internal_function *ifn = XNEW (struct internal_function);

  ifn->name = xstrdup (name);
  ifn->handler = handler;
  ifn->cookie = cookie;
  return ifn;
}

char *
value_internal_function_name (struct value *val)
{
  struct internal_function *ifn;
  int result;

  gdb_assert (VALUE_LVAL (val) == lval_internalvar);
  result = get_internalvar_function (VALUE_INTERNALVAR (val), &ifn);
  gdb_assert (result);

  return ifn->name;
}

struct value *
call_internal_function (struct gdbarch *gdbarch,
			const struct language_defn *language,
			struct value *func, int argc, struct value **argv)
{
  struct internal_function *ifn;
  int result;

  gdb_assert (VALUE_LVAL (func) == lval_internalvar);
  result = get_internalvar_function (VALUE_INTERNALVAR (func), &ifn);
  gdb_assert (result);

  return (*ifn->handler) (gdbarch, language, ifn->cookie, argc, argv);
}

/* Call type_mark_used for any TYPEs referenced from this GDB source file.  */

static void
value_types_mark_used (void)
{
  struct internalvar *var;
  struct value_history_chunk *chunk;

  for (var = internalvars; var != NULL; var = var->next)
    switch (var->kind)
      {
      case INTERNALVAR_VALUE:
	type_mark_used (value_type (var->u.value));
	break;

      case INTERNALVAR_INTEGER:
	type_mark_used (var->u.integer.type);
	break;

      case INTERNALVAR_POINTER:
	type_mark_used (var->u.pointer.type);
	break;
      }

  for (chunk = value_history_chain; chunk != NULL; chunk = chunk->next)
    {
      int i;

      for (i = 0; i < ARRAY_SIZE (chunk->values); i++)
	if (chunk->values[i])
	  type_mark_used (value_type (chunk->values[i]));
    }
}

/* The 'function' command.  This does nothing -- it is just a
   placeholder to let "help function NAME" work.  This is also used as
   the implementation of the sub-command that is created when
   registering an internal function.  */
static void
function_command (char *command, int from_tty)
{
  /* Do nothing.  */
}

/* Clean up if an internal function's command is destroyed.  */
static void
function_destroyer (struct cmd_list_element *self, void *ignore)
{
  xfree (self->name);
  xfree (self->doc);
}

/* Add a new internal function.  NAME is the name of the function; DOC
   is a documentation string describing the function.  HANDLER is
   called when the function is invoked.  COOKIE is an arbitrary
   pointer which is passed to HANDLER and is intended for "user
   data".  */
void
add_internal_function (const char *name, const char *doc,
		       internal_function_fn handler, void *cookie)
{
  struct cmd_list_element *cmd;
  struct internal_function *ifn;
  struct internalvar *var = lookup_internalvar (name);

  ifn = create_internal_function (name, handler, cookie);
  set_internalvar_function (var, ifn);

  cmd = add_cmd (xstrdup (name), no_class, function_command, (char *) doc,
		 &functionlist);
  cmd->destroyer = function_destroyer;
}

/* Update VALUE before discarding OBJFILE.  COPIED_TYPES is used to
   prevent cycles / duplicates.  */

void
preserve_one_value (struct value *value, struct objfile *objfile,
		    htab_t copied_types)
{
  if (TYPE_OBJFILE (value->type) == objfile)
    value->type = copy_type_recursive (value->type, copied_types);

  if (TYPE_OBJFILE (value->enclosing_type) == objfile)
    value->enclosing_type = copy_type_recursive (value->enclosing_type,
						 copied_types);
}

/* Likewise for internal variable VAR.  */

static void
preserve_one_internalvar (struct internalvar *var, struct objfile *objfile,
			  htab_t copied_types)
{
  switch (var->kind)
    {
    case INTERNALVAR_INTEGER:
      if (var->u.integer.type && TYPE_OBJFILE (var->u.integer.type) == objfile)
	var->u.integer.type
	  = copy_type_recursive (var->u.integer.type, copied_types);
      break;

<<<<<<< HEAD
    case INTERNALVAR_POINTER:
      if (TYPE_OBJFILE (var->u.pointer.type) == objfile)
	var->u.pointer.type
	  = copy_type_recursive (var->u.pointer.type, copied_types);
      break;

=======
>>>>>>> faa1dd91
    case INTERNALVAR_VALUE:
      preserve_one_value (var->u.value, objfile, copied_types);
      break;
    }
}

/* Update the internal variables and value history when OBJFILE is
   discarded; we must copy the types out of the objfile.  New global types
   will be created for every convenience variable which currently points to
   this objfile's types, and the convenience variables will be adjusted to
   use the new global types.  */

void
preserve_values (struct objfile *objfile)
{
  htab_t copied_types;
  struct value_history_chunk *cur;
  struct internalvar *var;
  int i;

  /* Create the hash table.  We allocate on the objfile's obstack, since
     it is soon to be deleted.  */
  copied_types = create_copied_types_hash (objfile);

  for (cur = value_history_chain; cur; cur = cur->next)
    for (i = 0; i < VALUE_HISTORY_CHUNK; i++)
      if (cur->values[i])
	preserve_one_value (cur->values[i], objfile, copied_types);

  for (var = internalvars; var; var = var->next)
    preserve_one_internalvar (var, objfile, copied_types);

  preserve_python_values (objfile, copied_types);

  htab_delete (copied_types);
}

static void
show_convenience (char *ignore, int from_tty)
{
  struct gdbarch *gdbarch = get_current_arch ();
  struct internalvar *var;
  int varseen = 0;
  struct value_print_options opts;

  get_user_print_options (&opts);
  for (var = internalvars; var; var = var->next)
    {
      if (!varseen)
	{
	  varseen = 1;
	}
      printf_filtered (("$%s = "), var->name);
      value_print (value_of_internalvar (gdbarch, var), gdb_stdout,
		   &opts);
      printf_filtered (("\n"));
    }
  if (!varseen)
    printf_unfiltered (_("No debugger convenience variables now defined.\n"
			 "Convenience variables have "
			 "names starting with \"$\";\n"
			 "use \"set\" as in \"set "
			 "$foo = 5\" to define them.\n"));
}

/* Extract a value as a C number (either long or double).
   Knows how to convert fixed values to double, or
   floating values to long.
   Does not deallocate the value.  */

LONGEST
value_as_long (struct value *val)
{
  /* This coerces arrays and functions, which is necessary (e.g.
     in disassemble_command).  It also dereferences references, which
     I suspect is the most logical thing to do.  */
  val = coerce_array (val);
  return unpack_long (value_type (val), value_contents (val));
}

DOUBLEST
value_as_double (struct value *val)
{
  DOUBLEST foo;
  int inv;

  foo = unpack_double (value_type (val), value_contents (val), &inv);
  if (inv)
    error (_("Invalid floating value found in program."));
  return foo;
}

/* Extract a value as a C pointer.  Does not deallocate the value.
   Note that val's type may not actually be a pointer; value_as_long
   handles all the cases.  */
CORE_ADDR
value_as_address (struct value *val)
{
  struct gdbarch *gdbarch = get_type_arch (value_type (val));

  /* Assume a CORE_ADDR can fit in a LONGEST (for now).  Not sure
     whether we want this to be true eventually.  */
#if 0
  /* gdbarch_addr_bits_remove is wrong if we are being called for a
     non-address (e.g. argument to "signal", "info break", etc.), or
     for pointers to char, in which the low bits *are* significant.  */
  return gdbarch_addr_bits_remove (gdbarch, value_as_long (val));
#else

  /* There are several targets (IA-64, PowerPC, and others) which
     don't represent pointers to functions as simply the address of
     the function's entry point.  For example, on the IA-64, a
     function pointer points to a two-word descriptor, generated by
     the linker, which contains the function's entry point, and the
     value the IA-64 "global pointer" register should have --- to
     support position-independent code.  The linker generates
     descriptors only for those functions whose addresses are taken.

     On such targets, it's difficult for GDB to convert an arbitrary
     function address into a function pointer; it has to either find
     an existing descriptor for that function, or call malloc and
     build its own.  On some targets, it is impossible for GDB to
     build a descriptor at all: the descriptor must contain a jump
     instruction; data memory cannot be executed; and code memory
     cannot be modified.

     Upon entry to this function, if VAL is a value of type `function'
     (that is, TYPE_CODE (VALUE_TYPE (val)) == TYPE_CODE_FUNC), then
     value_address (val) is the address of the function.  This is what
     you'll get if you evaluate an expression like `main'.  The call
     to COERCE_ARRAY below actually does all the usual unary
     conversions, which includes converting values of type `function'
     to `pointer to function'.  This is the challenging conversion
     discussed above.  Then, `unpack_long' will convert that pointer
     back into an address.

     So, suppose the user types `disassemble foo' on an architecture
     with a strange function pointer representation, on which GDB
     cannot build its own descriptors, and suppose further that `foo'
     has no linker-built descriptor.  The address->pointer conversion
     will signal an error and prevent the command from running, even
     though the next step would have been to convert the pointer
     directly back into the same address.

     The following shortcut avoids this whole mess.  If VAL is a
     function, just return its address directly.  */
  if (TYPE_CODE (value_type (val)) == TYPE_CODE_FUNC
      || TYPE_CODE (value_type (val)) == TYPE_CODE_METHOD)
    return value_address (val);

  val = coerce_array (val);

  /* Some architectures (e.g. Harvard), map instruction and data
     addresses onto a single large unified address space.  For
     instance: An architecture may consider a large integer in the
     range 0x10000000 .. 0x1000ffff to already represent a data
     addresses (hence not need a pointer to address conversion) while
     a small integer would still need to be converted integer to
     pointer to address.  Just assume such architectures handle all
     integer conversions in a single function.  */

  /* JimB writes:

     I think INTEGER_TO_ADDRESS is a good idea as proposed --- but we
     must admonish GDB hackers to make sure its behavior matches the
     compiler's, whenever possible.

     In general, I think GDB should evaluate expressions the same way
     the compiler does.  When the user copies an expression out of
     their source code and hands it to a `print' command, they should
     get the same value the compiler would have computed.  Any
     deviation from this rule can cause major confusion and annoyance,
     and needs to be justified carefully.  In other words, GDB doesn't
     really have the freedom to do these conversions in clever and
     useful ways.

     AndrewC pointed out that users aren't complaining about how GDB
     casts integers to pointers; they are complaining that they can't
     take an address from a disassembly listing and give it to `x/i'.
     This is certainly important.

     Adding an architecture method like integer_to_address() certainly
     makes it possible for GDB to "get it right" in all circumstances
     --- the target has complete control over how things get done, so
     people can Do The Right Thing for their target without breaking
     anyone else.  The standard doesn't specify how integers get
     converted to pointers; usually, the ABI doesn't either, but
     ABI-specific code is a more reasonable place to handle it.  */

  if (TYPE_CODE (value_type (val)) != TYPE_CODE_PTR
      && TYPE_CODE (value_type (val)) != TYPE_CODE_REF
      && gdbarch_integer_to_address_p (gdbarch))
    return gdbarch_integer_to_address (gdbarch, value_type (val),
				       value_contents (val));

  return unpack_long (value_type (val), value_contents (val));
#endif
}

/* Unpack raw data (copied from debugee, target byte order) at VALADDR
   as a long, or as a double, assuming the raw data is described
   by type TYPE.  Knows how to convert different sizes of values
   and can convert between fixed and floating point.  We don't assume
   any alignment for the raw data.  Return value is in host byte order.

   If you want functions and arrays to be coerced to pointers, and
   references to be dereferenced, call value_as_long() instead.

   C++: It is assumed that the front-end has taken care of
   all matters concerning pointers to members.  A pointer
   to member which reaches here is considered to be equivalent
   to an INT (or some size).  After all, it is only an offset.  */

LONGEST
unpack_long (struct type *type, const gdb_byte *valaddr)
{
  enum bfd_endian byte_order = gdbarch_byte_order (get_type_arch (type));
  enum type_code code = TYPE_CODE (type);
  int len = TYPE_LENGTH (type);
  int nosign = TYPE_UNSIGNED (type);

  switch (code)
    {
    case TYPE_CODE_TYPEDEF:
      return unpack_long (check_typedef (type), valaddr);
    case TYPE_CODE_ENUM:
    case TYPE_CODE_FLAGS:
    case TYPE_CODE_BOOL:
    case TYPE_CODE_INT:
    case TYPE_CODE_CHAR:
    case TYPE_CODE_RANGE:
    case TYPE_CODE_MEMBERPTR:
      if (nosign)
	return extract_unsigned_integer (valaddr, len, byte_order);
      else
	return extract_signed_integer (valaddr, len, byte_order);

    case TYPE_CODE_FLT:
      return extract_typed_floating (valaddr, type);

    case TYPE_CODE_DECFLOAT:
      /* libdecnumber has a function to convert from decimal to integer, but
	 it doesn't work when the decimal number has a fractional part.  */
      return decimal_to_doublest (valaddr, len, byte_order);

    case TYPE_CODE_PTR:
    case TYPE_CODE_REF:
      /* Assume a CORE_ADDR can fit in a LONGEST (for now).  Not sure
         whether we want this to be true eventually.  */
      return extract_typed_address (valaddr, type);

    default:
      error (_("Value can't be converted to integer."));
    }
  return 0;			/* Placate lint.  */
}

/* Return a double value from the specified type and address.
   INVP points to an int which is set to 0 for valid value,
   1 for invalid value (bad float format).  In either case,
   the returned double is OK to use.  Argument is in target
   format, result is in host format.  */

DOUBLEST
unpack_double (struct type *type, const gdb_byte *valaddr, int *invp)
{
  enum bfd_endian byte_order = gdbarch_byte_order (get_type_arch (type));
  enum type_code code;
  int len;
  int nosign;

  *invp = 0;			/* Assume valid.  */
  CHECK_TYPEDEF (type);
  code = TYPE_CODE (type);
  len = TYPE_LENGTH (type);
  nosign = TYPE_UNSIGNED (type);
  if (code == TYPE_CODE_FLT)
    {
      /* NOTE: cagney/2002-02-19: There was a test here to see if the
	 floating-point value was valid (using the macro
	 INVALID_FLOAT).  That test/macro have been removed.

	 It turns out that only the VAX defined this macro and then
	 only in a non-portable way.  Fixing the portability problem
	 wouldn't help since the VAX floating-point code is also badly
	 bit-rotten.  The target needs to add definitions for the
	 methods gdbarch_float_format and gdbarch_double_format - these
	 exactly describe the target floating-point format.  The
	 problem here is that the corresponding floatformat_vax_f and
	 floatformat_vax_d values these methods should be set to are
	 also not defined either.  Oops!

         Hopefully someone will add both the missing floatformat
         definitions and the new cases for floatformat_is_valid ().  */

      if (!floatformat_is_valid (floatformat_from_type (type), valaddr))
	{
	  *invp = 1;
	  return 0.0;
	}

      return extract_typed_floating (valaddr, type);
    }
  else if (code == TYPE_CODE_DECFLOAT)
    return decimal_to_doublest (valaddr, len, byte_order);
  else if (nosign)
    {
      /* Unsigned -- be sure we compensate for signed LONGEST.  */
      return (ULONGEST) unpack_long (type, valaddr);
    }
  else
    {
      /* Signed -- we are OK with unpack_long.  */
      return unpack_long (type, valaddr);
    }
}

/* Unpack raw data (copied from debugee, target byte order) at VALADDR
   as a CORE_ADDR, assuming the raw data is described by type TYPE.
   We don't assume any alignment for the raw data.  Return value is in
   host byte order.

   If you want functions and arrays to be coerced to pointers, and
   references to be dereferenced, call value_as_address() instead.

   C++: It is assumed that the front-end has taken care of
   all matters concerning pointers to members.  A pointer
   to member which reaches here is considered to be equivalent
   to an INT (or some size).  After all, it is only an offset.  */

CORE_ADDR
unpack_pointer (struct type *type, const gdb_byte *valaddr)
{
  /* Assume a CORE_ADDR can fit in a LONGEST (for now).  Not sure
     whether we want this to be true eventually.  */
  return unpack_long (type, valaddr);
}


/* Get the value of the FIELDNO'th field (which must be static) of
   TYPE.  Return NULL if the field doesn't exist or has been
   optimized out.  */

struct value *
value_static_field (struct type *type, int fieldno)
{
  struct value *retval;

  switch (TYPE_FIELD_LOC_KIND (type, fieldno))
    {
    case FIELD_LOC_KIND_PHYSADDR:
      retval = value_at_lazy (TYPE_FIELD_TYPE (type, fieldno),
			      TYPE_FIELD_STATIC_PHYSADDR (type, fieldno));
      break;
    case FIELD_LOC_KIND_PHYSNAME:
    {
      char *phys_name = TYPE_FIELD_STATIC_PHYSNAME (type, fieldno);
      /* TYPE_FIELD_NAME (type, fieldno); */
      struct symbol *sym = lookup_symbol (phys_name, 0, VAR_DOMAIN, 0);

      if (sym == NULL)
	{
	  /* With some compilers, e.g. HP aCC, static data members are
	     reported as non-debuggable symbols.  */
	  struct minimal_symbol *msym = lookup_minimal_symbol (phys_name,
							       NULL, NULL);

	  if (!msym)
	    return NULL;
	  else
	    {
	      retval = value_at_lazy (TYPE_FIELD_TYPE (type, fieldno),
				      SYMBOL_VALUE_ADDRESS (msym));
	    }
	}
      else
	retval = value_of_variable (sym, NULL);
      break;
    }
    default:
      gdb_assert_not_reached ("unexpected field location kind");
    }

  return retval;
}

/* Change the enclosing type of a value object VAL to NEW_ENCL_TYPE.
   You have to be careful here, since the size of the data area for the value
   is set by the length of the enclosing type.  So if NEW_ENCL_TYPE is bigger
   than the old enclosing type, you have to allocate more space for the
   data.  */

void
set_value_enclosing_type (struct value *val, struct type *new_encl_type)
{
  if (TYPE_LENGTH (new_encl_type) > TYPE_LENGTH (value_enclosing_type (val))) 
    val->contents =
      (gdb_byte *) xrealloc (val->contents, TYPE_LENGTH (new_encl_type));

  val->enclosing_type = new_encl_type;
}

/* Given a value ARG1 (offset by OFFSET bytes)
   of a struct or union type ARG_TYPE,
   extract and return the value of one of its (non-static) fields.
   FIELDNO says which field.  */

struct value *
value_primitive_field (struct value *arg1, int offset,
		       int fieldno, struct type *arg_type)
{
  struct value *v;
  struct type *type;

  CHECK_TYPEDEF (arg_type);
  type = TYPE_FIELD_TYPE (arg_type, fieldno);

  /* Call check_typedef on our type to make sure that, if TYPE
     is a TYPE_CODE_TYPEDEF, its length is set to the length
     of the target type instead of zero.  However, we do not
     replace the typedef type by the target type, because we want
     to keep the typedef in order to be able to print the type
     description correctly.  */
  check_typedef (type);

  /* Handle packed fields */

  if (TYPE_FIELD_BITSIZE (arg_type, fieldno))
    {
      /* Create a new value for the bitfield, with bitpos and bitsize
	 set.  If possible, arrange offset and bitpos so that we can
	 do a single aligned read of the size of the containing type.
	 Otherwise, adjust offset to the byte containing the first
	 bit.  Assume that the address, offset, and embedded offset
	 are sufficiently aligned.  */
      int bitpos = TYPE_FIELD_BITPOS (arg_type, fieldno);
      int container_bitsize = TYPE_LENGTH (type) * 8;

      v = allocate_value_lazy (type);
      v->bitsize = TYPE_FIELD_BITSIZE (arg_type, fieldno);
      if ((bitpos % container_bitsize) + v->bitsize <= container_bitsize
	  && TYPE_LENGTH (type) <= (int) sizeof (LONGEST))
	v->bitpos = bitpos % container_bitsize;
      else
	v->bitpos = bitpos % 8;
      v->offset = (value_embedded_offset (arg1)
		   + offset
		   + (bitpos - v->bitpos) / 8);
      v->parent = arg1;
      value_incref (v->parent);
      if (!value_lazy (arg1))
	value_fetch_lazy (v);
    }
  else if (fieldno < TYPE_N_BASECLASSES (arg_type))
    {
      /* This field is actually a base subobject, so preserve the
	 entire object's contents for later references to virtual
	 bases, etc.  */

      /* Lazy register values with offsets are not supported.  */
      if (VALUE_LVAL (arg1) == lval_register && value_lazy (arg1))
	value_fetch_lazy (arg1);

      if (value_lazy (arg1))
	v = allocate_value_lazy (value_enclosing_type (arg1));
      else
	{
	  v = allocate_value (value_enclosing_type (arg1));
	  value_contents_copy_raw (v, 0, arg1, 0,
				   TYPE_LENGTH (value_enclosing_type (arg1)));
	}
      v->type = type;
      v->offset = value_offset (arg1);
      v->embedded_offset = (offset + value_embedded_offset (arg1)
			    + TYPE_FIELD_BITPOS (arg_type, fieldno) / 8);
    }
  else
    {
      /* Plain old data member */
      offset += TYPE_FIELD_BITPOS (arg_type, fieldno) / 8;

      /* Lazy register values with offsets are not supported.  */
      if (VALUE_LVAL (arg1) == lval_register && value_lazy (arg1))
	value_fetch_lazy (arg1);

      if (value_lazy (arg1))
	v = allocate_value_lazy (type);
      else
	{
	  v = allocate_value (type);
	  value_contents_copy_raw (v, value_embedded_offset (v),
				   arg1, value_embedded_offset (arg1) + offset,
				   TYPE_LENGTH (type));
	}
      v->offset = (value_offset (arg1) + offset
		   + value_embedded_offset (arg1));
    }
  set_value_component_location (v, arg1);
  VALUE_REGNUM (v) = VALUE_REGNUM (arg1);
  VALUE_FRAME_ID (v) = VALUE_FRAME_ID (arg1);
  return v;
}

/* Given a value ARG1 of a struct or union type,
   extract and return the value of one of its (non-static) fields.
   FIELDNO says which field.  */

struct value *
value_field (struct value *arg1, int fieldno)
{
  return value_primitive_field (arg1, 0, fieldno, value_type (arg1));
}

/* Return a non-virtual function as a value.
   F is the list of member functions which contains the desired method.
   J is an index into F which provides the desired method.

   We only use the symbol for its address, so be happy with either a
   full symbol or a minimal symbol.  */

struct value *
value_fn_field (struct value **arg1p, struct fn_field *f,
		int j, struct type *type,
		int offset)
{
  struct value *v;
  struct type *ftype = TYPE_FN_FIELD_TYPE (f, j);
  char *physname = TYPE_FN_FIELD_PHYSNAME (f, j);
  struct symbol *sym;
  struct minimal_symbol *msym;

  sym = lookup_symbol (physname, 0, VAR_DOMAIN, 0);
  if (sym != NULL)
    {
      msym = NULL;
    }
  else
    {
      gdb_assert (sym == NULL);
      msym = lookup_minimal_symbol (physname, NULL, NULL);
      if (msym == NULL)
	return NULL;
    }

  v = allocate_value (ftype);
  if (sym)
    {
      set_value_address (v, BLOCK_START (SYMBOL_BLOCK_VALUE (sym)));
    }
  else
    {
      /* The minimal symbol might point to a function descriptor;
	 resolve it to the actual code address instead.  */
      struct objfile *objfile = msymbol_objfile (msym);
      struct gdbarch *gdbarch = get_objfile_arch (objfile);

      set_value_address (v,
	gdbarch_convert_from_func_ptr_addr
	   (gdbarch, SYMBOL_VALUE_ADDRESS (msym), &current_target));
    }

  if (arg1p)
    {
      if (type != value_type (*arg1p))
	*arg1p = value_ind (value_cast (lookup_pointer_type (type),
					value_addr (*arg1p)));

      /* Move the `this' pointer according to the offset.
         VALUE_OFFSET (*arg1p) += offset; */
    }

  return v;
}



/* Helper function for both unpack_value_bits_as_long and
   unpack_bits_as_long.  See those functions for more details on the
   interface; the only difference is that this function accepts either
   a NULL or a non-NULL ORIGINAL_VALUE.  */

static int
unpack_value_bits_as_long_1 (struct type *field_type, const gdb_byte *valaddr,
			     int embedded_offset, int bitpos, int bitsize,
			     const struct value *original_value,
			     LONGEST *result)
{
  enum bfd_endian byte_order = gdbarch_byte_order (get_type_arch (field_type));
  ULONGEST val;
  ULONGEST valmask;
  int lsbcount;
  int bytes_read;
  int read_offset;

  /* Read the minimum number of bytes required; there may not be
     enough bytes to read an entire ULONGEST.  */
  CHECK_TYPEDEF (field_type);
  if (bitsize)
    bytes_read = ((bitpos % 8) + bitsize + 7) / 8;
  else
    bytes_read = TYPE_LENGTH (field_type);

  read_offset = bitpos / 8;

  if (original_value != NULL
      && !value_bytes_available (original_value, embedded_offset + read_offset,
				 bytes_read))
    return 0;

  val = extract_unsigned_integer (valaddr + embedded_offset + read_offset,
				  bytes_read, byte_order);

  /* Extract bits.  See comment above.  */

  if (gdbarch_bits_big_endian (get_type_arch (field_type)))
    lsbcount = (bytes_read * 8 - bitpos % 8 - bitsize);
  else
    lsbcount = (bitpos % 8);
  val >>= lsbcount;

  /* If the field does not entirely fill a LONGEST, then zero the sign bits.
     If the field is signed, and is negative, then sign extend.  */

  if ((bitsize > 0) && (bitsize < 8 * (int) sizeof (val)))
    {
      valmask = (((ULONGEST) 1) << bitsize) - 1;
      val &= valmask;
      if (!TYPE_UNSIGNED (field_type))
	{
	  if (val & (valmask ^ (valmask >> 1)))
	    {
	      val |= ~valmask;
	    }
	}
    }

  *result = val;
  return 1;
}

/* Unpack a bitfield of the specified FIELD_TYPE, from the object at
   VALADDR + EMBEDDED_OFFSET, and store the result in *RESULT.
   VALADDR points to the contents of ORIGINAL_VALUE, which must not be
   NULL.  The bitfield starts at BITPOS bits and contains BITSIZE
   bits.

   Returns false if the value contents are unavailable, otherwise
   returns true, indicating a valid value has been stored in *RESULT.

   Extracting bits depends on endianness of the machine.  Compute the
   number of least significant bits to discard.  For big endian machines,
   we compute the total number of bits in the anonymous object, subtract
   off the bit count from the MSB of the object to the MSB of the
   bitfield, then the size of the bitfield, which leaves the LSB discard
   count.  For little endian machines, the discard count is simply the
   number of bits from the LSB of the anonymous object to the LSB of the
   bitfield.

   If the field is signed, we also do sign extension.  */

int
unpack_value_bits_as_long (struct type *field_type, const gdb_byte *valaddr,
			   int embedded_offset, int bitpos, int bitsize,
			   const struct value *original_value,
			   LONGEST *result)
{
  gdb_assert (original_value != NULL);

  return unpack_value_bits_as_long_1 (field_type, valaddr, embedded_offset,
				      bitpos, bitsize, original_value, result);

}

/* Unpack a field FIELDNO of the specified TYPE, from the object at
   VALADDR + EMBEDDED_OFFSET.  VALADDR points to the contents of
   ORIGINAL_VALUE.  See unpack_value_bits_as_long for more
   details.  */

static int
unpack_value_field_as_long_1 (struct type *type, const gdb_byte *valaddr,
			      int embedded_offset, int fieldno,
			      const struct value *val, LONGEST *result)
{
  int bitpos = TYPE_FIELD_BITPOS (type, fieldno);
  int bitsize = TYPE_FIELD_BITSIZE (type, fieldno);
  struct type *field_type = TYPE_FIELD_TYPE (type, fieldno);

  return unpack_value_bits_as_long_1 (field_type, valaddr, embedded_offset,
				      bitpos, bitsize, val,
				      result);
}

/* Unpack a field FIELDNO of the specified TYPE, from the object at
   VALADDR + EMBEDDED_OFFSET.  VALADDR points to the contents of
   ORIGINAL_VALUE, which must not be NULL.  See
   unpack_value_bits_as_long for more details.  */

int
unpack_value_field_as_long (struct type *type, const gdb_byte *valaddr,
			    int embedded_offset, int fieldno,
			    const struct value *val, LONGEST *result)
{
  gdb_assert (val != NULL);

  return unpack_value_field_as_long_1 (type, valaddr, embedded_offset,
				       fieldno, val, result);
}

/* Unpack a field FIELDNO of the specified TYPE, from the anonymous
   object at VALADDR.  See unpack_value_bits_as_long for more details.
   This function differs from unpack_value_field_as_long in that it
   operates without a struct value object.  */

LONGEST
unpack_field_as_long (struct type *type, const gdb_byte *valaddr, int fieldno)
{
  LONGEST result;

  unpack_value_field_as_long_1 (type, valaddr, 0, fieldno, NULL, &result);
  return result;
}

/* Return a new value with type TYPE, which is FIELDNO field of the
   object at VALADDR + EMBEDDEDOFFSET.  VALADDR points to the contents
   of VAL.  If the VAL's contents required to extract the bitfield
   from are unavailable, the new value is correspondingly marked as
   unavailable.  */

struct value *
value_field_bitfield (struct type *type, int fieldno,
		      const gdb_byte *valaddr,
		      int embedded_offset, const struct value *val)
{
  LONGEST l;

  if (!unpack_value_field_as_long (type, valaddr, embedded_offset, fieldno,
				   val, &l))
    {
      struct type *field_type = TYPE_FIELD_TYPE (type, fieldno);
      struct value *retval = allocate_value (field_type);
      mark_value_bytes_unavailable (retval, 0, TYPE_LENGTH (field_type));
      return retval;
    }
  else
    {
      return value_from_longest (TYPE_FIELD_TYPE (type, fieldno), l);
    }
}

/* Modify the value of a bitfield.  ADDR points to a block of memory in
   target byte order; the bitfield starts in the byte pointed to.  FIELDVAL
   is the desired value of the field, in host byte order.  BITPOS and BITSIZE
   indicate which bits (in target bit order) comprise the bitfield.
   Requires 0 < BITSIZE <= lbits, 0 <= BITPOS % 8 + BITSIZE <= lbits, and
   0 <= BITPOS, where lbits is the size of a LONGEST in bits.  */

void
modify_field (struct type *type, gdb_byte *addr,
	      LONGEST fieldval, int bitpos, int bitsize)
{
  enum bfd_endian byte_order = gdbarch_byte_order (get_type_arch (type));
  ULONGEST oword;
  ULONGEST mask = (ULONGEST) -1 >> (8 * sizeof (ULONGEST) - bitsize);
  int bytesize;

  /* Normalize BITPOS.  */
  addr += bitpos / 8;
  bitpos %= 8;

  /* If a negative fieldval fits in the field in question, chop
     off the sign extension bits.  */
  if ((~fieldval & ~(mask >> 1)) == 0)
    fieldval &= mask;

  /* Warn if value is too big to fit in the field in question.  */
  if (0 != (fieldval & ~mask))
    {
      /* FIXME: would like to include fieldval in the message, but
         we don't have a sprintf_longest.  */
      warning (_("Value does not fit in %d bits."), bitsize);

      /* Truncate it, otherwise adjoining fields may be corrupted.  */
      fieldval &= mask;
    }

  /* Ensure no bytes outside of the modified ones get accessed as it may cause
     false valgrind reports.  */

  bytesize = (bitpos + bitsize + 7) / 8;
  oword = extract_unsigned_integer (addr, bytesize, byte_order);

  /* Shifting for bit field depends on endianness of the target machine.  */
  if (gdbarch_bits_big_endian (get_type_arch (type)))
    bitpos = bytesize * 8 - bitpos - bitsize;

  oword &= ~(mask << bitpos);
  oword |= fieldval << bitpos;

  store_unsigned_integer (addr, bytesize, byte_order, oword);
}

/* Pack NUM into BUF using a target format of TYPE.  */

void
pack_long (gdb_byte *buf, struct type *type, LONGEST num)
{
  enum bfd_endian byte_order = gdbarch_byte_order (get_type_arch (type));
  int len;

  type = check_typedef (type);
  len = TYPE_LENGTH (type);

  switch (TYPE_CODE (type))
    {
    case TYPE_CODE_INT:
    case TYPE_CODE_CHAR:
    case TYPE_CODE_ENUM:
    case TYPE_CODE_FLAGS:
    case TYPE_CODE_BOOL:
    case TYPE_CODE_RANGE:
    case TYPE_CODE_MEMBERPTR:
      store_signed_integer (buf, len, byte_order, num);
      break;

    case TYPE_CODE_REF:
    case TYPE_CODE_PTR:
      store_typed_address (buf, type, (CORE_ADDR) num);
      break;

    default:
      error (_("Unexpected type (%d) encountered for integer constant."),
	     TYPE_CODE (type));
    }
}


/* Pack NUM into BUF using a target format of TYPE.  */

void
pack_unsigned_long (gdb_byte *buf, struct type *type, ULONGEST num)
{
  int len;
  enum bfd_endian byte_order;

  type = check_typedef (type);
  len = TYPE_LENGTH (type);
  byte_order = gdbarch_byte_order (get_type_arch (type));

  switch (TYPE_CODE (type))
    {
    case TYPE_CODE_INT:
    case TYPE_CODE_CHAR:
    case TYPE_CODE_ENUM:
    case TYPE_CODE_FLAGS:
    case TYPE_CODE_BOOL:
    case TYPE_CODE_RANGE:
    case TYPE_CODE_MEMBERPTR:
      store_unsigned_integer (buf, len, byte_order, num);
      break;

    case TYPE_CODE_REF:
    case TYPE_CODE_PTR:
      store_typed_address (buf, type, (CORE_ADDR) num);
      break;

    default:
      error (_("Unexpected type (%d) encountered "
	       "for unsigned integer constant."),
	     TYPE_CODE (type));
    }
}


/* Convert C numbers into newly allocated values.  */

struct value *
value_from_longest (struct type *type, LONGEST num)
{
  struct value *val = allocate_value (type);

  pack_long (value_contents_raw (val), type, num);
  return val;
}


/* Convert C unsigned numbers into newly allocated values.  */

struct value *
value_from_ulongest (struct type *type, ULONGEST num)
{
  struct value *val = allocate_value (type);

  pack_unsigned_long (value_contents_raw (val), type, num);

  return val;
}


/* Create a value representing a pointer of type TYPE to the address
   ADDR.  */
struct value *
value_from_pointer (struct type *type, CORE_ADDR addr)
{
  struct value *val = allocate_value (type);

  store_typed_address (value_contents_raw (val), check_typedef (type), addr);
  return val;
}


/* Create a value of type TYPE whose contents come from VALADDR, if it
   is non-null, and whose memory address (in the inferior) is
   ADDRESS.  */

struct value *
value_from_contents_and_address (struct type *type,
				 const gdb_byte *valaddr,
				 CORE_ADDR address)
{
  struct value *v;

  if (valaddr == NULL)
    v = allocate_value_lazy (type);
  else
    {
      v = allocate_value (type);
      memcpy (value_contents_raw (v), valaddr, TYPE_LENGTH (type));
    }
  set_value_address (v, address);
  VALUE_LVAL (v) = lval_memory;
  return v;
}

struct value *
value_from_double (struct type *type, DOUBLEST num)
{
  struct value *val = allocate_value (type);
  struct type *base_type = check_typedef (type);
  enum type_code code = TYPE_CODE (base_type);

  if (code == TYPE_CODE_FLT)
    {
      store_typed_floating (value_contents_raw (val), base_type, num);
    }
  else
    error (_("Unexpected type encountered for floating constant."));

  return val;
}

struct value *
value_from_decfloat (struct type *type, const gdb_byte *dec)
{
  struct value *val = allocate_value (type);

  memcpy (value_contents_raw (val), dec, TYPE_LENGTH (type));
  return val;
}

struct value *
coerce_ref (struct value *arg)
{
  struct type *value_type_arg_tmp;

  if (TYPE_DYNAMIC (value_type (arg)))
    {
      struct cleanup *cleanups = make_cleanup (null_cleanup, NULL);
      CORE_ADDR address;

      value_type_arg_tmp = value_type (arg);
      address = value_raw_address (arg);
      value_type_arg_tmp = object_address_get_data (value_type_arg_tmp,
						    &address);
      if (! value_type_arg_tmp)
	error (_("Attempt to coerce non-valid value."));
      arg = value_at_lazy (value_type_arg_tmp, address);
      do_cleanups (cleanups);
    }
  else
    value_type_arg_tmp = check_typedef (value_type (arg));

  if (TYPE_CODE (value_type_arg_tmp) == TYPE_CODE_REF)
    arg = value_at_lazy (TYPE_TARGET_TYPE (value_type_arg_tmp),
			 unpack_pointer (value_type (arg),		
					 value_contents (arg)));
  return arg;
}

struct value *
coerce_array (struct value *arg)
{
  struct type *type;

  arg = coerce_ref (arg);
  type = check_typedef (value_type (arg));

  switch (TYPE_CODE (type))
    {
    case TYPE_CODE_ARRAY:
      if (!TYPE_VECTOR (type) && current_language->c_style_arrays)
	arg = value_coerce_array (arg);
      break;
    case TYPE_CODE_FUNC:
      arg = value_coerce_function (arg);
      break;
    }
  return arg;
}


/* Return true if the function returning the specified type is using
   the convention of returning structures in memory (passing in the
   address as a hidden first parameter).  */

int
using_struct_return (struct gdbarch *gdbarch,
		     struct type *func_type, struct type *value_type)
{
  enum type_code code = TYPE_CODE (value_type);

  if (code == TYPE_CODE_ERROR)
    error (_("Function return type unknown."));

  if (code == TYPE_CODE_VOID)
    /* A void return value is never in memory.  See also corresponding
       code in "print_return_value".  */
    return 0;

  /* Probe the architecture for the return-value convention.  */
  return (gdbarch_return_value (gdbarch, func_type, value_type,
				NULL, NULL, NULL)
	  != RETURN_VALUE_REGISTER_CONVENTION);
}

/* Set the initialized field in a value struct.  */

void
set_value_initialized (struct value *val, int status)
{
  val->initialized = status;
}

/* Return the initialized field in a value struct.  */

int
value_initialized (struct value *val)
{
  return val->initialized;
}

void
_initialize_values (void)
{
  add_cmd ("convenience", no_class, show_convenience, _("\
Debugger convenience (\"$foo\") variables.\n\
These variables are created when you assign them values;\n\
thus, \"print $foo=1\" gives \"$foo\" the value 1.  Values may be any type.\n\
\n\
A few convenience variables are given values automatically:\n\
\"$_\"holds the last address examined with \"x\" or \"info lines\",\n\
\"$__\" holds the contents of the last address examined with \"x\"."),
	   &showlist);

  add_cmd ("values", no_set_class, show_values, _("\
Elements of value history around item number IDX (or last ten)."),
	   &showlist);

  add_com ("init-if-undefined", class_vars, init_if_undefined_command, _("\
Initialize a convenience variable if necessary.\n\
init-if-undefined VARIABLE = EXPRESSION\n\
Set an internal VARIABLE to the result of the EXPRESSION if it does not\n\
exist or does not contain a value.  The EXPRESSION is not evaluated if the\n\
VARIABLE is already initialized."));

  add_prefix_cmd ("function", no_class, function_command, _("\
Placeholder command for showing help on convenience functions."),
		  &functionlist, "function ", 0, &cmdlist);

  make_final_cleanup (value_history_cleanup, NULL);

  observer_attach_mark_used (value_types_mark_used);
}<|MERGE_RESOLUTION|>--- conflicted
+++ resolved
@@ -39,13 +39,9 @@
 #include "objfiles.h"
 #include "valprint.h"
 #include "cli/cli-decode.h"
-<<<<<<< HEAD
+#include "exceptions.h"
+#include "python/python.h"
 #include "observer.h"
-
-=======
-#include "exceptions.h"
->>>>>>> faa1dd91
-#include "python/python.h"
 
 #include "tracepoint.h"
 
@@ -2106,15 +2102,6 @@
 	  = copy_type_recursive (var->u.integer.type, copied_types);
       break;
 
-<<<<<<< HEAD
-    case INTERNALVAR_POINTER:
-      if (TYPE_OBJFILE (var->u.pointer.type) == objfile)
-	var->u.pointer.type
-	  = copy_type_recursive (var->u.pointer.type, copied_types);
-      break;
-
-=======
->>>>>>> faa1dd91
     case INTERNALVAR_VALUE:
       preserve_one_value (var->u.value, objfile, copied_types);
       break;
