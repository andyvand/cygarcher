--- conflicted
+++ resolved
@@ -554,13 +554,9 @@
 {
   if (val)
     {
-<<<<<<< HEAD
-      xfree (val->contents);
       type_decref (val->type);
       type_decref (val->enclosing_type);
-      xfree (val);
-    }
-=======
+
       if (VALUE_LVAL (val) == lval_computed)
 	{
 	  struct lval_funcs *funcs = val->location.computed.funcs;
@@ -572,7 +568,6 @@
       xfree (val->contents);
     }
   xfree (val);
->>>>>>> aa9e163a
 }
 
 /* Free all values allocated since MARK was obtained by value_mark
