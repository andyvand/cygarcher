--- conflicted
+++ resolved
@@ -537,7 +537,6 @@
 
 CORE_ADDR
 value_address (struct value *value)
-<<<<<<< HEAD
 {
   if (value->lval == lval_internalvar
       || value->lval == lval_internalvar_component)
@@ -557,27 +556,6 @@
 void
 set_value_address (struct value *value, CORE_ADDR addr)
 {
-=======
-{
-  if (value->lval == lval_internalvar
-      || value->lval == lval_internalvar_component)
-    return 0;
-  return value->location.address + value->offset;
-}
-
-CORE_ADDR
-value_raw_address (struct value *value)
-{
-  if (value->lval == lval_internalvar
-      || value->lval == lval_internalvar_component)
-    return 0;
-  return value->location.address;
-}
-
-void
-set_value_address (struct value *value, CORE_ADDR addr)
-{
->>>>>>> b2f2d10e
   gdb_assert (value->lval != lval_internalvar
 	      && value->lval != lval_internalvar_component);
   value->location.address = addr;
@@ -627,7 +605,6 @@
 {
   if (val)
     {
-<<<<<<< HEAD
       /* If the count was already 0, then the value was on the
 	 all_values list, and we must be freeing back to some
 	 point.  */
@@ -635,31 +612,21 @@
 	{
 	  type_decref (val->type);
 	  type_decref (val->enclosing_type);
+
+	  if (VALUE_LVAL (val) == lval_computed)
+	    {
+	      struct lval_funcs *funcs = val->location.computed.funcs;
+
+	      if (funcs->free_closure)
+		funcs->free_closure (val);
+	    }
+
 	  xfree (val->contents);
 	  xfree (val);
 	}
       else
 	--val->refcount;
     }
-}
-
-void
-value_free_cleanup (void *arg)
-{
-  value_free (arg);
-=======
-      if (VALUE_LVAL (val) == lval_computed)
-	{
-	  struct lval_funcs *funcs = val->location.computed.funcs;
-
-	  if (funcs->free_closure)
-	    funcs->free_closure (val);
-	}
-
-      xfree (val->contents);
-    }
-  xfree (val);
->>>>>>> b2f2d10e
 }
 
 /* Free all values allocated since MARK was obtained by value_mark
@@ -756,12 +723,9 @@
     val = allocate_value_lazy (encl_type);
   else
     val = allocate_value (encl_type);
-<<<<<<< HEAD
 
   type_incref (arg->type);
   type_decref (val->type);
-=======
->>>>>>> b2f2d10e
   val->type = arg->type;
   VALUE_LVAL (val) = VALUE_LVAL (arg);
   val->location = arg->location;
@@ -1034,16 +998,9 @@
   struct internalvar *var;
   var = (struct internalvar *) xmalloc (sizeof (struct internalvar));
   var->name = concat (name, (char *)NULL);
-<<<<<<< HEAD
-  var->value = allocate_value (builtin_type_void);
-  var->endian = gdbarch_byte_order (current_gdbarch);
-  var->canonical = 0;
-  release_value (var->value);
-=======
   var->type = builtin_type_void;
   var->make_value = NULL;
   var->canonical = 0;
->>>>>>> b2f2d10e
   var->next = internalvars;
   internalvars = var;
   return var;
@@ -1192,37 +1149,12 @@
 void
 set_internalvar (struct internalvar *var, struct value *val)
 {
-<<<<<<< HEAD
-  struct value *newval;
-=======
   struct type *new_type = check_typedef (value_type (val));
   union internalvar_data new_data = { 0 };
->>>>>>> b2f2d10e
 
   if (var->canonical)
     error (_("Cannot overwrite convenience function %s"), var->name);
 
-<<<<<<< HEAD
-  newval = value_copy (val);
-  newval->modifiable = 1;
-
-  /* Force the value to be fetched from the target now, to avoid problems
-     later when this internalvar is referenced and the target is gone or
-     has changed.  */
-  if (value_lazy (newval))
-    value_fetch_lazy (newval);
-
-  /* Begin code which must not call error().  If var->value points to
-     something free'd, an error() obviously leaves a dangling pointer.
-     But we also get a dangling pointer if var->value points to
-     something in the value chain (i.e., before release_value is
-     called), because after the error free_all_values will get called before
-     long.  */
-  xfree (var->value);
-  var->value = newval;
-  var->endian = gdbarch_byte_order (current_gdbarch);
-  release_value (newval);
-=======
   /* Prepare new contents.  */
   switch (TYPE_CODE (new_type))
     {
@@ -1266,7 +1198,6 @@
   /* Switch over.  */
   var->type = new_type;
   var->u = new_data;
->>>>>>> b2f2d10e
   /* End code which must not call error().  */
 }
 
@@ -1318,40 +1249,20 @@
   return var->name;
 }
 
-<<<<<<< HEAD
-static struct value *
-value_create_internal_function (const char *name,
-				internal_function_fn handler,
-				void *cookie)
-{
-  struct value *result = allocate_value (internal_fn_type);
-  gdb_byte *addr = value_contents_writeable (result);
-  struct internal_function **fnp = (struct internal_function **) addr;
-=======
 static struct internal_function *
 create_internal_function (const char *name,
 			  internal_function_fn handler, void *cookie)
 {
->>>>>>> b2f2d10e
   struct internal_function *ifn = XNEW (struct internal_function);
   ifn->name = xstrdup (name);
   ifn->handler = handler;
   ifn->cookie = cookie;
-<<<<<<< HEAD
-  *fnp = ifn;
-  return result;
-=======
   return ifn;
->>>>>>> b2f2d10e
 }
 
 char *
 value_internal_function_name (struct value *val)
 {
-<<<<<<< HEAD
-  gdb_byte *addr = value_contents_writeable (val);
-  struct internal_function *ifn = * (struct internal_function **) addr;
-=======
   struct internal_function *ifn;
   int result;
 
@@ -1359,17 +1270,12 @@
   result = get_internalvar_function (VALUE_INTERNALVAR (val), &ifn);
   gdb_assert (result);
 
->>>>>>> b2f2d10e
   return ifn->name;
 }
 
 struct value *
 call_internal_function (struct value *func, int argc, struct value **argv)
 {
-<<<<<<< HEAD
-  gdb_byte *addr = value_contents_writeable (func);
-  struct internal_function *ifn = * (struct internal_function **) addr;
-=======
   struct internal_function *ifn;
   int result;
 
@@ -1377,7 +1283,6 @@
   result = get_internalvar_function (VALUE_INTERNALVAR (func), &ifn);
   gdb_assert (result);
 
->>>>>>> b2f2d10e
   return (*ifn->handler) (ifn->cookie, argc, argv);
 }
 
@@ -1409,17 +1314,11 @@
 		       internal_function_fn handler, void *cookie)
 {
   struct cmd_list_element *cmd;
-<<<<<<< HEAD
-  struct internalvar *var = lookup_internalvar (name);
-  struct value *fnval = value_create_internal_function (name, handler, cookie);
-  set_internalvar (var, fnval);
-=======
   struct internal_function *ifn;
   struct internalvar *var = lookup_internalvar (name);
 
   ifn = create_internal_function (name, handler, cookie);
   set_internalvar_function (var, ifn);
->>>>>>> b2f2d10e
   var->canonical = 1;
 
   cmd = add_cmd (xstrdup (name), no_class, function_command, (char *) doc,
@@ -1860,11 +1759,8 @@
     val->contents =
       (gdb_byte *) xrealloc (val->contents, TYPE_LENGTH (new_encl_type));
 
-<<<<<<< HEAD
   type_incref (new_encl_type);
   type_decref (val->enclosing_type);
-=======
->>>>>>> b2f2d10e
   val->enclosing_type = new_encl_type;
   return val;
 }
@@ -1916,11 +1812,8 @@
 	  memcpy (value_contents_all_raw (v), value_contents_all_raw (arg1),
 		  TYPE_LENGTH (value_enclosing_type (arg1)));
 	}
-<<<<<<< HEAD
       type_incref (type);
       type_decref (v->type);
-=======
->>>>>>> b2f2d10e
       v->type = type;
       v->offset = value_offset (arg1);
       v->embedded_offset = (offset + value_embedded_offset (arg1)
@@ -2248,26 +2141,6 @@
   return v;
 }
 
-/* Create a value of type TYPE whose contents come from VALADDR, if it
-   is non-null, and whose memory address (in the inferior) is
-   ADDRESS.  */
-
-struct value *
-value_from_contents_and_address (struct type *type,
-				 const gdb_byte *valaddr,
-				 CORE_ADDR address)
-{
-  struct value *v = allocate_value (type);
-  if (valaddr == NULL)
-    set_value_lazy (v, 1);
-  else
-    memcpy (value_contents_raw (v), valaddr, TYPE_LENGTH (type));
-  set_value_address (v, address);
-  if (address != 0)
-    VALUE_LVAL (v) = lval_memory;
-  return v;
-}
-
 struct value *
 value_from_double (struct type *type, DOUBLEST num)
 {
@@ -2398,13 +2271,7 @@
 Placeholder command for showing help on convenience functions."),
 		  &functionlist, "function ", 0, &cmdlist);
 
-<<<<<<< HEAD
   internal_fn_type = alloc_type (NULL, NULL);
   TYPE_CODE (internal_fn_type) = TYPE_CODE_INTERNAL_FUNCTION;
-  TYPE_LENGTH (internal_fn_type) = sizeof (struct internal_function *);
-=======
-  internal_fn_type = alloc_type (NULL);
-  TYPE_CODE (internal_fn_type) = TYPE_CODE_INTERNAL_FUNCTION;
->>>>>>> b2f2d10e
   TYPE_NAME (internal_fn_type) = "<internal function>";
 }