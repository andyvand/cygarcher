--- conflicted
+++ resolved
@@ -38,7 +38,6 @@
 #include "objfiles.h"
 #include "valprint.h"
 #include "cli/cli-decode.h"
-#include "varobj.h"
 
 #include "python/python.h"
 
@@ -295,9 +294,13 @@
 allocate_repeat_value (struct type *type, int count)
 {
   int low_bound = current_language->string_lower_bound;		/* ??? */
+  /* FIXME-type-allocation: need a way to free this type when we are
+     done with it.  */
   struct type *range_type
   = create_range_type ((struct type *) NULL, builtin_type_int32,
 		       low_bound, count + low_bound - 1);
+  /* FIXME-type-allocation: need a way to free this type when we are
+     done with it.  */
   return allocate_value (create_array_type ((struct type *) NULL,
 					    type, range_type));
 }
@@ -882,13 +885,10 @@
       xfree (chunk);
     }
   value_history_count = 0;
-<<<<<<< HEAD
-=======
 
   /* Free the unreferenced types above.  */
   free_all_values ();
   free_all_types ();
->>>>>>> 224991c2
 }
  
@@ -1197,7 +1197,7 @@
 /* Update VALUE before discarding OBJFILE.  COPIED_TYPES is used to
    prevent cycles / duplicates.  */
 
-void
+static void
 preserve_one_value (struct value *value, struct objfile *objfile,
 		    htab_t copied_types)
 {
@@ -1249,8 +1249,6 @@
 
   for (val = values_in_python; val; val = val->next)
     preserve_one_value (val, objfile, copied_types);
-
-  preserve_variables (objfile, copied_types);
 
   htab_delete (copied_types);
 }
@@ -2105,7 +2103,7 @@
 Placeholder command for showing help on convenience functions."),
 		  &functionlist, "function ", 0, &cmdlist);
 
-  internal_fn_type = alloc_type (OBJFILE_INTERNAL, NULL);
+  internal_fn_type = alloc_type (NULL);
   TYPE_CODE (internal_fn_type) = TYPE_CODE_INTERNAL_FUNCTION;
   TYPE_LENGTH (internal_fn_type) = sizeof (struct internal_function *);
   TYPE_NAME (internal_fn_type) = "<internal function>";
