/* Low level packing and unpacking of values for GDB, the GNU Debugger.

   Copyright (C) 1986-2000, 2002-2012 Free Software Foundation, Inc.

   This file is part of GDB.

   This program is free software; you can redistribute it and/or modify
   it under the terms of the GNU General Public License as published by
   the Free Software Foundation; either version 3 of the License, or
   (at your option) any later version.

   This program is distributed in the hope that it will be useful,
   but WITHOUT ANY WARRANTY; without even the implied warranty of
   MERCHANTABILITY or FITNESS FOR A PARTICULAR PURPOSE.  See the
   GNU General Public License for more details.

   You should have received a copy of the GNU General Public License
   along with this program.  If not, see <http://www.gnu.org/licenses/>.  */

#include "defs.h"
#include "arch-utils.h"
#include "gdb_string.h"
#include "symtab.h"
#include "gdbtypes.h"
#include "value.h"
#include "gdbcore.h"
#include "command.h"
#include "gdbcmd.h"
#include "target.h"
#include "language.h"
#include "demangle.h"
#include "doublest.h"
#include "gdb_assert.h"
#include "regcache.h"
#include "block.h"
#include "dfp.h"
#include "objfiles.h"
#include "valprint.h"
#include "cli/cli-decode.h"
#include "exceptions.h"
#include "python/python.h"
#include <ctype.h>
#include "tracepoint.h"
<<<<<<< HEAD
#include "observer.h"
=======
#include "cp-abi.h"
>>>>>>> b999d4a7

/* Prototypes for exported functions.  */

void _initialize_values (void);

/* Definition of a user function.  */
struct internal_function
{
  /* The name of the function.  It is a bit odd to have this in the
     function itself -- the user might use a differently-named
     convenience variable to hold the function.  */
  char *name;

  /* The handler.  */
  internal_function_fn handler;

  /* User data for the handler.  */
  void *cookie;
};

/* Defines an [OFFSET, OFFSET + LENGTH) range.  */

struct range
{
  /* Lowest offset in the range.  */
  int offset;

  /* Length of the range.  */
  int length;
};

typedef struct range range_s;

DEF_VEC_O(range_s);

/* Returns true if the ranges defined by [offset1, offset1+len1) and
   [offset2, offset2+len2) overlap.  */

static int
ranges_overlap (int offset1, int len1,
		int offset2, int len2)
{
  ULONGEST h, l;

  l = max (offset1, offset2);
  h = min (offset1 + len1, offset2 + len2);
  return (l < h);
}

/* Returns true if the first argument is strictly less than the
   second, useful for VEC_lower_bound.  We keep ranges sorted by
   offset and coalesce overlapping and contiguous ranges, so this just
   compares the starting offset.  */

static int
range_lessthan (const range_s *r1, const range_s *r2)
{
  return r1->offset < r2->offset;
}

/* Returns true if RANGES contains any range that overlaps [OFFSET,
   OFFSET+LENGTH).  */

static int
ranges_contain (VEC(range_s) *ranges, int offset, int length)
{
  range_s what;
  int i;

  what.offset = offset;
  what.length = length;

  /* We keep ranges sorted by offset and coalesce overlapping and
     contiguous ranges, so to check if a range list contains a given
     range, we can do a binary search for the position the given range
     would be inserted if we only considered the starting OFFSET of
     ranges.  We call that position I.  Since we also have LENGTH to
     care for (this is a range afterall), we need to check if the
     _previous_ range overlaps the I range.  E.g.,

         R
         |---|
       |---|    |---|  |------| ... |--|
       0        1      2            N

       I=1

     In the case above, the binary search would return `I=1', meaning,
     this OFFSET should be inserted at position 1, and the current
     position 1 should be pushed further (and before 2).  But, `0'
     overlaps with R.

     Then we need to check if the I range overlaps the I range itself.
     E.g.,

              R
              |---|
       |---|    |---|  |-------| ... |--|
       0        1      2             N

       I=1
  */

  i = VEC_lower_bound (range_s, ranges, &what, range_lessthan);

  if (i > 0)
    {
      struct range *bef = VEC_index (range_s, ranges, i - 1);

      if (ranges_overlap (bef->offset, bef->length, offset, length))
	return 1;
    }

  if (i < VEC_length (range_s, ranges))
    {
      struct range *r = VEC_index (range_s, ranges, i);

      if (ranges_overlap (r->offset, r->length, offset, length))
	return 1;
    }

  return 0;
}

static struct cmd_list_element *functionlist;

/* Note that the fields in this structure are arranged to save a bit
   of memory.  */

struct value
{
  /* Type of value; either not an lval, or one of the various
     different possible kinds of lval.  */
  enum lval_type lval;

  /* Is it modifiable?  Only relevant if lval != not_lval.  */
  unsigned int modifiable : 1;

  /* If zero, contents of this value are in the contents field.  If
     nonzero, contents are in inferior.  If the lval field is lval_memory,
     the contents are in inferior memory at location.address plus offset.
     The lval field may also be lval_register.

     WARNING: This field is used by the code which handles watchpoints
     (see breakpoint.c) to decide whether a particular value can be
     watched by hardware watchpoints.  If the lazy flag is set for
     some member of a value chain, it is assumed that this member of
     the chain doesn't need to be watched as part of watching the
     value itself.  This is how GDB avoids watching the entire struct
     or array when the user wants to watch a single struct member or
     array element.  If you ever change the way lazy flag is set and
     reset, be sure to consider this use as well!  */
  unsigned int lazy : 1;

  /* If nonzero, this is the value of a variable which does not
     actually exist in the program.  */
  unsigned int optimized_out : 1;

  /* If value is a variable, is it initialized or not.  */
  unsigned int initialized : 1;

  /* If value is from the stack.  If this is set, read_stack will be
     used instead of read_memory to enable extra caching.  */
  unsigned int stack : 1;

  /* If the value has been released.  */
  unsigned int released : 1;

  /* Location of value (if lval).  */
  union
  {
    /* If lval == lval_memory, this is the address in the inferior.
       If lval == lval_register, this is the byte offset into the
       registers structure.  */
    CORE_ADDR address;

    /* Pointer to internal variable.  */
    struct internalvar *internalvar;

    /* If lval == lval_computed, this is a set of function pointers
       to use to access and describe the value, and a closure pointer
       for them to use.  */
    struct
    {
      /* Functions to call.  */
      const struct lval_funcs *funcs;

      /* Closure for those functions to use.  */
      void *closure;
    } computed;
  } location;

  /* Describes offset of a value within lval of a structure in bytes.
     If lval == lval_memory, this is an offset to the address.  If
     lval == lval_register, this is a further offset from
     location.address within the registers structure.  Note also the
     member embedded_offset below.  */
  int offset;

  /* Only used for bitfields; number of bits contained in them.  */
  int bitsize;

  /* Only used for bitfields; position of start of field.  For
     gdbarch_bits_big_endian=0 targets, it is the position of the LSB.  For
     gdbarch_bits_big_endian=1 targets, it is the position of the MSB.  */
  int bitpos;

  /* The number of references to this value.  When a value is created,
     the value chain holds a reference, so REFERENCE_COUNT is 1.  If
     release_value is called, this value is removed from the chain but
     the caller of release_value now has a reference to this value.
     The caller must arrange for a call to value_free later.  */
  int reference_count;

  /* Only used for bitfields; the containing value.  This allows a
     single read from the target when displaying multiple
     bitfields.  */
  struct value *parent;

  /* Frame register value is relative to.  This will be described in
     the lval enum above as "lval_register".  */
  struct frame_id frame_id;

  /* Type of the value.  */
  struct type *type;

  /* If a value represents a C++ object, then the `type' field gives
     the object's compile-time type.  If the object actually belongs
     to some class derived from `type', perhaps with other base
     classes and additional members, then `type' is just a subobject
     of the real thing, and the full object is probably larger than
     `type' would suggest.

     If `type' is a dynamic class (i.e. one with a vtable), then GDB
     can actually determine the object's run-time type by looking at
     the run-time type information in the vtable.  When this
     information is available, we may elect to read in the entire
     object, for several reasons:

     - When printing the value, the user would probably rather see the
     full object, not just the limited portion apparent from the
     compile-time type.

     - If `type' has virtual base classes, then even printing `type'
     alone may require reaching outside the `type' portion of the
     object to wherever the virtual base class has been stored.

     When we store the entire object, `enclosing_type' is the run-time
     type -- the complete object -- and `embedded_offset' is the
     offset of `type' within that larger type, in bytes.  The
     value_contents() macro takes `embedded_offset' into account, so
     most GDB code continues to see the `type' portion of the value,
     just as the inferior would.

     If `type' is a pointer to an object, then `enclosing_type' is a
     pointer to the object's run-time type, and `pointed_to_offset' is
     the offset in bytes from the full object to the pointed-to object
     -- that is, the value `embedded_offset' would have if we followed
     the pointer and fetched the complete object.  (I don't really see
     the point.  Why not just determine the run-time type when you
     indirect, and avoid the special case?  The contents don't matter
     until you indirect anyway.)

     If we're not doing anything fancy, `enclosing_type' is equal to
     `type', and `embedded_offset' is zero, so everything works
     normally.  */
  struct type *enclosing_type;
  int embedded_offset;
  int pointed_to_offset;

  /* Values are stored in a chain, so that they can be deleted easily
     over calls to the inferior.  Values assigned to internal
     variables, put into the value history or exposed to Python are
     taken off this list.  */
  struct value *next;

  /* Register number if the value is from a register.  */
  short regnum;

  /* Actual contents of the value.  Target byte-order.  NULL or not
     valid if lazy is nonzero.  */
  gdb_byte *contents;

  /* Unavailable ranges in CONTENTS.  We mark unavailable ranges,
     rather than available, since the common and default case is for a
     value to be available.  This is filled in at value read time.  */
  VEC(range_s) *unavailable;
};

int
value_bytes_available (const struct value *value, int offset, int length)
{
  gdb_assert (!value->lazy);

  return !ranges_contain (value->unavailable, offset, length);
}

int
value_entirely_available (struct value *value)
{
  /* We can only tell whether the whole value is available when we try
     to read it.  */
  if (value->lazy)
    value_fetch_lazy (value);

  if (VEC_empty (range_s, value->unavailable))
    return 1;
  return 0;
}

void
mark_value_bytes_unavailable (struct value *value, int offset, int length)
{
  range_s newr;
  int i;

  /* Insert the range sorted.  If there's overlap or the new range
     would be contiguous with an existing range, merge.  */

  newr.offset = offset;
  newr.length = length;

  /* Do a binary search for the position the given range would be
     inserted if we only considered the starting OFFSET of ranges.
     Call that position I.  Since we also have LENGTH to care for
     (this is a range afterall), we need to check if the _previous_
     range overlaps the I range.  E.g., calling R the new range:

       #1 - overlaps with previous

	   R
	   |-...-|
	 |---|     |---|  |------| ... |--|
	 0         1      2            N

	 I=1

     In the case #1 above, the binary search would return `I=1',
     meaning, this OFFSET should be inserted at position 1, and the
     current position 1 should be pushed further (and become 2).  But,
     note that `0' overlaps with R, so we want to merge them.

     A similar consideration needs to be taken if the new range would
     be contiguous with the previous range:

       #2 - contiguous with previous

	    R
	    |-...-|
	 |--|       |---|  |------| ... |--|
	 0          1      2            N

	 I=1

     If there's no overlap with the previous range, as in:

       #3 - not overlapping and not contiguous

	       R
	       |-...-|
	  |--|         |---|  |------| ... |--|
	  0            1      2            N

	 I=1

     or if I is 0:

       #4 - R is the range with lowest offset

	  R
	 |-...-|
	         |--|       |---|  |------| ... |--|
	         0          1      2            N

	 I=0

     ... we just push the new range to I.

     All the 4 cases above need to consider that the new range may
     also overlap several of the ranges that follow, or that R may be
     contiguous with the following range, and merge.  E.g.,

       #5 - overlapping following ranges

	  R
	 |------------------------|
	         |--|       |---|  |------| ... |--|
	         0          1      2            N

	 I=0

       or:

	    R
	    |-------|
	 |--|       |---|  |------| ... |--|
	 0          1      2            N

	 I=1

  */

  i = VEC_lower_bound (range_s, value->unavailable, &newr, range_lessthan);
  if (i > 0)
    {
      struct range *bef = VEC_index (range_s, value->unavailable, i - 1);

      if (ranges_overlap (bef->offset, bef->length, offset, length))
	{
	  /* #1 */
	  ULONGEST l = min (bef->offset, offset);
	  ULONGEST h = max (bef->offset + bef->length, offset + length);

	  bef->offset = l;
	  bef->length = h - l;
	  i--;
	}
      else if (offset == bef->offset + bef->length)
	{
	  /* #2 */
	  bef->length += length;
	  i--;
	}
      else
	{
	  /* #3 */
	  VEC_safe_insert (range_s, value->unavailable, i, &newr);
	}
    }
  else
    {
      /* #4 */
      VEC_safe_insert (range_s, value->unavailable, i, &newr);
    }

  /* Check whether the ranges following the one we've just added or
     touched can be folded in (#5 above).  */
  if (i + 1 < VEC_length (range_s, value->unavailable))
    {
      struct range *t;
      struct range *r;
      int removed = 0;
      int next = i + 1;

      /* Get the range we just touched.  */
      t = VEC_index (range_s, value->unavailable, i);
      removed = 0;

      i = next;
      for (; VEC_iterate (range_s, value->unavailable, i, r); i++)
	if (r->offset <= t->offset + t->length)
	  {
	    ULONGEST l, h;

	    l = min (t->offset, r->offset);
	    h = max (t->offset + t->length, r->offset + r->length);

	    t->offset = l;
	    t->length = h - l;

	    removed++;
	  }
	else
	  {
	    /* If we couldn't merge this one, we won't be able to
	       merge following ones either, since the ranges are
	       always sorted by OFFSET.  */
	    break;
	  }

      if (removed != 0)
	VEC_block_remove (range_s, value->unavailable, next, removed);
    }
}

/* Find the first range in RANGES that overlaps the range defined by
   OFFSET and LENGTH, starting at element POS in the RANGES vector,
   Returns the index into RANGES where such overlapping range was
   found, or -1 if none was found.  */

static int
find_first_range_overlap (VEC(range_s) *ranges, int pos,
			  int offset, int length)
{
  range_s *r;
  int i;

  for (i = pos; VEC_iterate (range_s, ranges, i, r); i++)
    if (ranges_overlap (r->offset, r->length, offset, length))
      return i;

  return -1;
}

int
value_available_contents_eq (const struct value *val1, int offset1,
			     const struct value *val2, int offset2,
			     int length)
{
  int idx1 = 0, idx2 = 0;

  /* This routine is used by printing routines, where we should
     already have read the value.  Note that we only know whether a
     value chunk is available if we've tried to read it.  */
  gdb_assert (!val1->lazy && !val2->lazy);

  while (length > 0)
    {
      range_s *r1, *r2;
      ULONGEST l1, h1;
      ULONGEST l2, h2;

      idx1 = find_first_range_overlap (val1->unavailable, idx1,
				       offset1, length);
      idx2 = find_first_range_overlap (val2->unavailable, idx2,
				       offset2, length);

      /* The usual case is for both values to be completely available.  */
      if (idx1 == -1 && idx2 == -1)
	return (memcmp (val1->contents + offset1,
			val2->contents + offset2,
			length) == 0);
      /* The contents only match equal if the available set matches as
	 well.  */
      else if (idx1 == -1 || idx2 == -1)
	return 0;

      gdb_assert (idx1 != -1 && idx2 != -1);

      r1 = VEC_index (range_s, val1->unavailable, idx1);
      r2 = VEC_index (range_s, val2->unavailable, idx2);

      /* Get the unavailable windows intersected by the incoming
	 ranges.  The first and last ranges that overlap the argument
	 range may be wider than said incoming arguments ranges.  */
      l1 = max (offset1, r1->offset);
      h1 = min (offset1 + length, r1->offset + r1->length);

      l2 = max (offset2, r2->offset);
      h2 = min (offset2 + length, r2->offset + r2->length);

      /* Make them relative to the respective start offsets, so we can
	 compare them for equality.  */
      l1 -= offset1;
      h1 -= offset1;

      l2 -= offset2;
      h2 -= offset2;

      /* Different availability, no match.  */
      if (l1 != l2 || h1 != h2)
	return 0;

      /* Compare the _available_ contents.  */
      if (memcmp (val1->contents + offset1,
		  val2->contents + offset2,
		  l1) != 0)
	return 0;

      length -= h1;
      offset1 += h1;
      offset2 += h1;
    }

  return 1;
}

/* Prototypes for local functions.  */

static void show_values (char *, int);

static void show_convenience (char *, int);


/* The value-history records all the values printed
   by print commands during this session.  Each chunk
   records 60 consecutive values.  The first chunk on
   the chain records the most recent values.
   The total number of values is in value_history_count.  */

#define VALUE_HISTORY_CHUNK 60

struct value_history_chunk
  {
    struct value_history_chunk *next;
    struct value *values[VALUE_HISTORY_CHUNK];
  };

/* Chain of chunks now in use.  */

static struct value_history_chunk *value_history_chain;

static int value_history_count;	/* Abs number of last entry stored.  */


/* List of all value objects currently allocated
   (except for those released by calls to release_value)
   This is so they can be freed after each command.  */

static struct value *all_values;

/* Allocate a lazy value for type TYPE.  Its actual content is
   "lazily" allocated too: the content field of the return value is
   NULL; it will be allocated when it is fetched from the target.  */

struct value *
allocate_value_lazy (struct type *type)
{
  struct value *val;

  /* Call check_typedef on our type to make sure that, if TYPE
     is a TYPE_CODE_TYPEDEF, its length is set to the length
     of the target type instead of zero.  However, we do not
     replace the typedef type by the target type, because we want
     to keep the typedef in order to be able to set the VAL's type
     description correctly.  */
  check_typedef (type);

  val = (struct value *) xzalloc (sizeof (struct value));
  val->contents = NULL;
  val->next = all_values;
  all_values = val;
  val->type = type;
  val->enclosing_type = type;
  VALUE_LVAL (val) = not_lval;
  val->location.address = 0;
  VALUE_FRAME_ID (val) = null_frame_id;
  val->offset = 0;
  val->bitpos = 0;
  val->bitsize = 0;
  VALUE_REGNUM (val) = -1;
  val->lazy = 1;
  val->optimized_out = 0;
  val->embedded_offset = 0;
  val->pointed_to_offset = 0;
  val->modifiable = 1;
  val->initialized = 1;  /* Default to initialized.  */

  /* Values start out on the all_values chain.  */
  val->reference_count = 1;

  return val;
}

/* Allocate the contents of VAL if it has not been allocated yet.  */

void
allocate_value_contents (struct value *val)
{
  if (!val->contents)
    val->contents = (gdb_byte *) xzalloc (TYPE_LENGTH (val->enclosing_type));
}

/* Allocate a  value  and its contents for type TYPE.  */

struct value *
allocate_value (struct type *type)
{
  struct value *val = allocate_value_lazy (type);

  allocate_value_contents (val);
  val->lazy = 0;
  return val;
}

/* Allocate a  value  that has the correct length
   for COUNT repetitions of type TYPE.  */

struct value *
allocate_repeat_value (struct type *type, int count)
{
  int low_bound = current_language->string_lower_bound;		/* ??? */
  /* FIXME-type-allocation: need a way to free this type when we are
     done with it.  */
  struct type *array_type
    = lookup_array_range_type (type, low_bound, count + low_bound - 1);

  return allocate_value (array_type);
}

struct value *
allocate_computed_value (struct type *type,
                         const struct lval_funcs *funcs,
                         void *closure)
{
  struct value *v = allocate_value_lazy (type);

  VALUE_LVAL (v) = lval_computed;
  v->location.computed.funcs = funcs;
  v->location.computed.closure = closure;

  return v;
}

/* Allocate NOT_LVAL value for type TYPE being OPTIMIZED_OUT.  */

struct value *
allocate_optimized_out_value (struct type *type)
{
  struct value *retval = allocate_value_lazy (type);

  set_value_optimized_out (retval, 1);

  return retval;
}

/* Accessor methods.  */

struct value *
value_next (struct value *value)
{
  return value->next;
}

struct type *
value_type (const struct value *value)
{
  return value->type;
}
void
deprecated_set_value_type (struct value *value, struct type *type)
{
  value->type = type;
}

int
value_offset (const struct value *value)
{
  return value->offset;
}
void
set_value_offset (struct value *value, int offset)
{
  value->offset = offset;
}

int
value_bitpos (const struct value *value)
{
  return value->bitpos;
}
void
set_value_bitpos (struct value *value, int bit)
{
  value->bitpos = bit;
}

int
value_bitsize (const struct value *value)
{
  return value->bitsize;
}
void
set_value_bitsize (struct value *value, int bit)
{
  value->bitsize = bit;
}

struct value *
value_parent (struct value *value)
{
  return value->parent;
}

/* See value.h.  */

void
set_value_parent (struct value *value, struct value *parent)
{
  value->parent = parent;
}

gdb_byte *
value_contents_raw (struct value *value)
{
  allocate_value_contents (value);
  return value->contents + value->embedded_offset;
}

gdb_byte *
value_contents_all_raw (struct value *value)
{
  allocate_value_contents (value);
  return value->contents;
}

struct type *
value_enclosing_type (struct value *value)
{
  return value->enclosing_type;
}

/* Look at value.h for description.  */

struct type *
value_actual_type (struct value *value, int resolve_simple_types,
		   int *real_type_found)
{
  struct value_print_options opts;
  struct type *result;

  get_user_print_options (&opts);

  if (real_type_found)
    *real_type_found = 0;
  result = value_type (value);
  if (opts.objectprint)
    {
      if (TYPE_CODE (result) == TYPE_CODE_PTR
	  || TYPE_CODE (result) == TYPE_CODE_REF)
        {
          struct type *real_type;

          real_type = value_rtti_indirect_type (value, NULL, NULL, NULL);
          if (real_type)
            {
              if (real_type_found)
                *real_type_found = 1;
              result = real_type;
            }
        }
      else if (resolve_simple_types)
        {
          if (real_type_found)
            *real_type_found = 1;
          result = value_enclosing_type (value);
        }
    }

  return result;
}

static void
require_not_optimized_out (const struct value *value)
{
  if (value->optimized_out)
    error (_("value has been optimized out"));
}

static void
require_available (const struct value *value)
{
  if (!VEC_empty (range_s, value->unavailable))
    throw_error (NOT_AVAILABLE_ERROR, _("value is not available"));
}

const gdb_byte *
value_contents_for_printing (struct value *value)
{
  if (value->lazy)
    value_fetch_lazy (value);
  return value->contents;
}

const gdb_byte *
value_contents_for_printing_const (const struct value *value)
{
  gdb_assert (!value->lazy);
  return value->contents;
}

const gdb_byte *
value_contents_all (struct value *value)
{
  const gdb_byte *result = value_contents_for_printing (value);
  require_not_optimized_out (value);
  require_available (value);
  return result;
}

/* Copy LENGTH bytes of SRC value's (all) contents
   (value_contents_all) starting at SRC_OFFSET, into DST value's (all)
   contents, starting at DST_OFFSET.  If unavailable contents are
   being copied from SRC, the corresponding DST contents are marked
   unavailable accordingly.  Neither DST nor SRC may be lazy
   values.

   It is assumed the contents of DST in the [DST_OFFSET,
   DST_OFFSET+LENGTH) range are wholly available.  */

void
value_contents_copy_raw (struct value *dst, int dst_offset,
			 struct value *src, int src_offset, int length)
{
  range_s *r;
  int i;

  /* A lazy DST would make that this copy operation useless, since as
     soon as DST's contents were un-lazied (by a later value_contents
     call, say), the contents would be overwritten.  A lazy SRC would
     mean we'd be copying garbage.  */
  gdb_assert (!dst->lazy && !src->lazy);

  /* The overwritten DST range gets unavailability ORed in, not
     replaced.  Make sure to remember to implement replacing if it
     turns out actually necessary.  */
  gdb_assert (value_bytes_available (dst, dst_offset, length));

  /* Copy the data.  */
  memcpy (value_contents_all_raw (dst) + dst_offset,
	  value_contents_all_raw (src) + src_offset,
	  length);

  /* Copy the meta-data, adjusted.  */
  for (i = 0; VEC_iterate (range_s, src->unavailable, i, r); i++)
    {
      ULONGEST h, l;

      l = max (r->offset, src_offset);
      h = min (r->offset + r->length, src_offset + length);

      if (l < h)
	mark_value_bytes_unavailable (dst,
				      dst_offset + (l - src_offset),
				      h - l);
    }
}

/* Copy LENGTH bytes of SRC value's (all) contents
   (value_contents_all) starting at SRC_OFFSET byte, into DST value's
   (all) contents, starting at DST_OFFSET.  If unavailable contents
   are being copied from SRC, the corresponding DST contents are
   marked unavailable accordingly.  DST must not be lazy.  If SRC is
   lazy, it will be fetched now.  If SRC is not valid (is optimized
   out), an error is thrown.

   It is assumed the contents of DST in the [DST_OFFSET,
   DST_OFFSET+LENGTH) range are wholly available.  */

void
value_contents_copy (struct value *dst, int dst_offset,
		     struct value *src, int src_offset, int length)
{
  require_not_optimized_out (src);

  if (src->lazy)
    value_fetch_lazy (src);

  value_contents_copy_raw (dst, dst_offset, src, src_offset, length);
}

int
value_lazy (struct value *value)
{
  return value->lazy;
}

void
set_value_lazy (struct value *value, int val)
{
  value->lazy = val;
}

int
value_stack (struct value *value)
{
  return value->stack;
}

void
set_value_stack (struct value *value, int val)
{
  value->stack = val;
}

const gdb_byte *
value_contents (struct value *value)
{
  const gdb_byte *result = value_contents_writeable (value);
  require_not_optimized_out (value);
  require_available (value);
  return result;
}

gdb_byte *
value_contents_writeable (struct value *value)
{
  if (value->lazy)
    value_fetch_lazy (value);
  return value_contents_raw (value);
}

/* Return non-zero if VAL1 and VAL2 have the same contents.  Note that
   this function is different from value_equal; in C the operator ==
   can return 0 even if the two values being compared are equal.  */

int
value_contents_equal (struct value *val1, struct value *val2)
{
  struct type *type1;
  struct type *type2;
  int len;

  type1 = check_typedef (value_type (val1));
  type2 = check_typedef (value_type (val2));
  len = TYPE_LENGTH (type1);
  if (len != TYPE_LENGTH (type2))
    return 0;

  return (memcmp (value_contents (val1), value_contents (val2), len) == 0);
}

int
value_optimized_out (struct value *value)
{
  return value->optimized_out;
}

void
set_value_optimized_out (struct value *value, int val)
{
  value->optimized_out = val;
}

int
value_entirely_optimized_out (const struct value *value)
{
  if (!value->optimized_out)
    return 0;
  if (value->lval != lval_computed
      || !value->location.computed.funcs->check_any_valid)
    return 1;
  return !value->location.computed.funcs->check_any_valid (value);
}

int
value_bits_valid (const struct value *value, int offset, int length)
{
  if (!value->optimized_out)
    return 1;
  if (value->lval != lval_computed
      || !value->location.computed.funcs->check_validity)
    return 0;
  return value->location.computed.funcs->check_validity (value, offset,
							 length);
}

int
value_bits_synthetic_pointer (const struct value *value,
			      int offset, int length)
{
  if (value->lval != lval_computed
      || !value->location.computed.funcs->check_synthetic_pointer)
    return 0;
  return value->location.computed.funcs->check_synthetic_pointer (value,
								  offset,
								  length);
}

int
value_embedded_offset (struct value *value)
{
  return value->embedded_offset;
}

void
set_value_embedded_offset (struct value *value, int val)
{
  value->embedded_offset = val;
}

int
value_pointed_to_offset (struct value *value)
{
  return value->pointed_to_offset;
}

void
set_value_pointed_to_offset (struct value *value, int val)
{
  value->pointed_to_offset = val;
}

const struct lval_funcs *
value_computed_funcs (const struct value *v)
{
  gdb_assert (value_lval_const (v) == lval_computed);

  return v->location.computed.funcs;
}

void *
value_computed_closure (const struct value *v)
{
  gdb_assert (v->lval == lval_computed);

  return v->location.computed.closure;
}

enum lval_type *
deprecated_value_lval_hack (struct value *value)
{
  return &value->lval;
}

enum lval_type
value_lval_const (const struct value *value)
{
  return value->lval;
}

CORE_ADDR
value_address (const struct value *value)
{
  if (value->lval == lval_internalvar
      || value->lval == lval_internalvar_component)
    return 0;
  if (value->parent != NULL)
    return value_address (value->parent) + value->offset;
  else
    return value->location.address + value->offset;
}

CORE_ADDR
value_raw_address (struct value *value)
{
  if (value->lval == lval_internalvar
      || value->lval == lval_internalvar_component)
    return 0;
  return value->location.address;
}

void
set_value_address (struct value *value, CORE_ADDR addr)
{
  gdb_assert (value->lval != lval_internalvar
	      && value->lval != lval_internalvar_component);
  value->location.address = addr;
}

struct internalvar **
deprecated_value_internalvar_hack (struct value *value)
{
  return &value->location.internalvar;
}

struct frame_id *
deprecated_value_frame_id_hack (struct value *value)
{
  return &value->frame_id;
}

short *
deprecated_value_regnum_hack (struct value *value)
{
  return &value->regnum;
}

int
deprecated_value_modifiable (struct value *value)
{
  return value->modifiable;
}
void
deprecated_set_value_modifiable (struct value *value, int modifiable)
{
  value->modifiable = modifiable;
}

/* Return a mark in the value chain.  All values allocated after the
   mark is obtained (except for those released) are subject to being freed
   if a subsequent value_free_to_mark is passed the mark.  */
struct value *
value_mark (void)
{
  return all_values;
}

/* Take a reference to VAL.  VAL will not be deallocated until all
   references are released.  */

void
value_incref (struct value *val)
{
  val->reference_count++;
}

/* Release a reference to VAL, which was acquired with value_incref.
   This function is also called to deallocate values from the value
   chain.  */

void
value_free (struct value *val)
{
  if (val)
    {
      gdb_assert (val->reference_count > 0);
      val->reference_count--;
      if (val->reference_count > 0)
	return;

      /* If there's an associated parent value, drop our reference to
	 it.  */
      if (val->parent != NULL)
	value_free (val->parent);

      if (VALUE_LVAL (val) == lval_computed)
	{
	  const struct lval_funcs *funcs = val->location.computed.funcs;

	  if (funcs->free_closure)
	    funcs->free_closure (val);
	}

      xfree (val->contents);
      VEC_free (range_s, val->unavailable);
    }
  xfree (val);
}

/* Free all values allocated since MARK was obtained by value_mark
   (except for those released).  */
void
value_free_to_mark (struct value *mark)
{
  struct value *val;
  struct value *next;

  for (val = all_values; val && val != mark; val = next)
    {
      next = val->next;
      val->released = 1;
      value_free (val);
    }
  all_values = val;
}

/* Free all the values that have been allocated (except for those released).
   Call after each command, successful or not.
   In practice this is called before each command, which is sufficient.  */

void
free_all_values (void)
{
  struct value *val;
  struct value *next;

  for (val = all_values; val; val = next)
    {
      next = val->next;
      val->released = 1;
      value_free (val);
    }

  all_values = 0;
}

/* Frees all the elements in a chain of values.  */

void
free_value_chain (struct value *v)
{
  struct value *next;

  for (; v; v = next)
    {
      next = value_next (v);
      value_free (v);
    }
}

/* Remove VAL from the chain all_values
   so it will not be freed automatically.  */

void
release_value (struct value *val)
{
  struct value *v;

  if (all_values == val)
    {
      all_values = val->next;
      val->next = NULL;
      val->released = 1;
      return;
    }

  for (v = all_values; v; v = v->next)
    {
      if (v->next == val)
	{
	  v->next = val->next;
	  val->next = NULL;
	  val->released = 1;
	  break;
	}
    }
}

/* If the value is not already released, release it.
   If the value is already released, increment its reference count.
   That is, this function ensures that the value is released from the
   value chain and that the caller owns a reference to it.  */

void
release_value_or_incref (struct value *val)
{
  if (val->released)
    value_incref (val);
  else
    release_value (val);
}

/* Release all values up to mark  */
struct value *
value_release_to_mark (struct value *mark)
{
  struct value *val;
  struct value *next;

  for (val = next = all_values; next; next = next->next)
    {
      if (next->next == mark)
	{
	  all_values = next->next;
	  next->next = NULL;
	  return val;
	}
      next->released = 1;
    }
  all_values = 0;
  return val;
}

/* Return a copy of the value ARG.
   It contains the same contents, for same memory address,
   but it's a different block of storage.  */

struct value *
value_copy (struct value *arg)
{
  struct type *encl_type = value_enclosing_type (arg);
  struct value *val;

  if (value_lazy (arg))
    val = allocate_value_lazy (encl_type);
  else
    val = allocate_value (encl_type);
  val->type = arg->type;
  VALUE_LVAL (val) = VALUE_LVAL (arg);
  val->location = arg->location;
  val->offset = arg->offset;
  val->bitpos = arg->bitpos;
  val->bitsize = arg->bitsize;
  VALUE_FRAME_ID (val) = VALUE_FRAME_ID (arg);
  VALUE_REGNUM (val) = VALUE_REGNUM (arg);
  val->lazy = arg->lazy;
  val->optimized_out = arg->optimized_out;
  val->embedded_offset = value_embedded_offset (arg);
  val->pointed_to_offset = arg->pointed_to_offset;
  val->modifiable = arg->modifiable;
  if (!value_lazy (val))
    {
      memcpy (value_contents_all_raw (val), value_contents_all_raw (arg),
	      TYPE_LENGTH (value_enclosing_type (arg)));

    }
  val->unavailable = VEC_copy (range_s, arg->unavailable);
  val->parent = arg->parent;
  if (val->parent)
    value_incref (val->parent);
  if (VALUE_LVAL (val) == lval_computed)
    {
      const struct lval_funcs *funcs = val->location.computed.funcs;

      if (funcs->copy_closure)
        val->location.computed.closure = funcs->copy_closure (val);
    }
  return val;
}

/* Return a version of ARG that is non-lvalue.  */

struct value *
value_non_lval (struct value *arg)
{
  if (VALUE_LVAL (arg) != not_lval)
    {
      struct type *enc_type = value_enclosing_type (arg);
      struct value *val = allocate_value (enc_type);

      memcpy (value_contents_all_raw (val), value_contents_all (arg),
	      TYPE_LENGTH (enc_type));
      val->type = arg->type;
      set_value_embedded_offset (val, value_embedded_offset (arg));
      set_value_pointed_to_offset (val, value_pointed_to_offset (arg));
      return val;
    }
   return arg;
}

void
set_value_component_location (struct value *component,
			      const struct value *whole)
{
  CORE_ADDR addr;

  if (whole->lval == lval_internalvar)
    VALUE_LVAL (component) = lval_internalvar_component;
  else
    VALUE_LVAL (component) = whole->lval;

  component->location = whole->location;

  if (whole->lval == lval_computed)
    {
      const struct lval_funcs *funcs = whole->location.computed.funcs;

      if (funcs->copy_closure)
        component->location.computed.closure = funcs->copy_closure (whole);
    }

  addr = value_raw_address (component);
  object_address_get_data (value_type (whole), &addr);
  if (component->lval != lval_internalvar
      && component->lval != lval_internalvar_component)
    set_value_address (component, addr);
}


/* Access to the value history.  */

/* Record a new value in the value history.
   Returns the absolute history index of the entry.
   Result of -1 indicates the value was not saved; otherwise it is the
   value history index of this new item.  */

int
record_latest_value (struct value *val)
{
  int i;

  /* We don't want this value to have anything to do with the inferior anymore.
     In particular, "set $1 = 50" should not affect the variable from which
     the value was taken, and fast watchpoints should be able to assume that
     a value on the value history never changes.  */
  if (value_lazy (val))
    value_fetch_lazy (val);
  /* We preserve VALUE_LVAL so that the user can find out where it was fetched
     from.  This is a bit dubious, because then *&$1 does not just return $1
     but the current contents of that location.  c'est la vie...  */
  val->modifiable = 0;
  release_value (val);

  /* Here we treat value_history_count as origin-zero
     and applying to the value being stored now.  */

  i = value_history_count % VALUE_HISTORY_CHUNK;
  if (i == 0)
    {
      struct value_history_chunk *new
	= (struct value_history_chunk *)

      xmalloc (sizeof (struct value_history_chunk));
      memset (new->values, 0, sizeof new->values);
      new->next = value_history_chain;
      value_history_chain = new;
    }

  value_history_chain->values[i] = val;

  /* Now we regard value_history_count as origin-one
     and applying to the value just stored.  */

  return ++value_history_count;
}

/* Return a copy of the value in the history with sequence number NUM.  */

struct value *
access_value_history (int num)
{
  struct value_history_chunk *chunk;
  int i;
  int absnum = num;

  if (absnum <= 0)
    absnum += value_history_count;

  if (absnum <= 0)
    {
      if (num == 0)
	error (_("The history is empty."));
      else if (num == 1)
	error (_("There is only one value in the history."));
      else
	error (_("History does not go back to $$%d."), -num);
    }
  if (absnum > value_history_count)
    error (_("History has not yet reached $%d."), absnum);

  absnum--;

  /* Now absnum is always absolute and origin zero.  */

  chunk = value_history_chain;
  for (i = (value_history_count - 1) / VALUE_HISTORY_CHUNK
	 - absnum / VALUE_HISTORY_CHUNK;
       i > 0; i--)
    chunk = chunk->next;

  return value_copy (chunk->values[absnum % VALUE_HISTORY_CHUNK]);
}

static void
show_values (char *num_exp, int from_tty)
{
  int i;
  struct value *val;
  static int num = 1;

  if (num_exp)
    {
      /* "show values +" should print from the stored position.
         "show values <exp>" should print around value number <exp>.  */
      if (num_exp[0] != '+' || num_exp[1] != '\0')
	num = parse_and_eval_long (num_exp) - 5;
    }
  else
    {
      /* "show values" means print the last 10 values.  */
      num = value_history_count - 9;
    }

  if (num <= 0)
    num = 1;

  for (i = num; i < num + 10 && i <= value_history_count; i++)
    {
      struct value_print_options opts;

      val = access_value_history (i);
      printf_filtered (("$%d = "), i);
      get_user_print_options (&opts);
      value_print (val, gdb_stdout, &opts);
      printf_filtered (("\n"));
    }

  /* The next "show values +" should start after what we just printed.  */
  num += 10;

  /* Hitting just return after this command should do the same thing as
     "show values +".  If num_exp is null, this is unnecessary, since
     "show values +" is not useful after "show values".  */
  if (from_tty && num_exp)
    {
      num_exp[0] = '+';
      num_exp[1] = '\0';
    }
}

/* Sanity check for memory leaks and proper types reference counting.  */

static void
value_history_cleanup (void *unused)
{
  while (value_history_chain)
    {
      struct value_history_chunk *chunk = value_history_chain;
      int i;

      for (i = 0; i < ARRAY_SIZE (chunk->values); i++)
      	value_free (chunk->values[i]);

      value_history_chain = chunk->next;
      xfree (chunk);
    }
  value_history_count = 0;

  /* Free the unreferenced types above.  */
  free_all_values ();
#if 0
  free_all_types ();
#endif
}

/* Internal variables.  These are variables within the debugger
   that hold values assigned by debugger commands.
   The user refers to them with a '$' prefix
   that does not appear in the variable names stored internally.  */

struct internalvar
{
  struct internalvar *next;
  char *name;

  /* We support various different kinds of content of an internal variable.
     enum internalvar_kind specifies the kind, and union internalvar_data
     provides the data associated with this particular kind.  */

  enum internalvar_kind
    {
      /* The internal variable is empty.  */
      INTERNALVAR_VOID,

      /* The value of the internal variable is provided directly as
	 a GDB value object.  */
      INTERNALVAR_VALUE,

      /* A fresh value is computed via a call-back routine on every
	 access to the internal variable.  */
      INTERNALVAR_MAKE_VALUE,

      /* The internal variable holds a GDB internal convenience function.  */
      INTERNALVAR_FUNCTION,

      /* The variable holds an integer value.  */
      INTERNALVAR_INTEGER,

      /* The variable holds a GDB-provided string.  */
      INTERNALVAR_STRING,

    } kind;

  union internalvar_data
    {
      /* A value object used with INTERNALVAR_VALUE.  */
      struct value *value;

      /* The call-back routine used with INTERNALVAR_MAKE_VALUE.  */
      struct
        {
	  /* The functions to call.  */
	  const struct internalvar_funcs *functions;

	  /* The function's user-data.  */
	  void *data;
        } make_value;

      /* The internal function used with INTERNALVAR_FUNCTION.  */
      struct
	{
	  struct internal_function *function;
	  /* True if this is the canonical name for the function.  */
	  int canonical;
	} fn;

      /* An integer value used with INTERNALVAR_INTEGER.  */
      struct
        {
	  /* If type is non-NULL, it will be used as the type to generate
	     a value for this internal variable.  If type is NULL, a default
	     integer type for the architecture is used.  */
	  struct type *type;
	  LONGEST val;
        } integer;

      /* A string value used with INTERNALVAR_STRING.  */
      char *string;
    } u;
};

static struct internalvar *internalvars;

/* If the variable does not already exist create it and give it the
   value given.  If no value is given then the default is zero.  */
static void
init_if_undefined_command (char* args, int from_tty)
{
  struct internalvar* intvar;

  /* Parse the expression - this is taken from set_command().  */
  struct expression *expr = parse_expression (args);
  register struct cleanup *old_chain =
    make_cleanup (free_current_contents, &expr);

  /* Validate the expression.
     Was the expression an assignment?
     Or even an expression at all?  */
  if (expr->nelts == 0 || expr->elts[0].opcode != BINOP_ASSIGN)
    error (_("Init-if-undefined requires an assignment expression."));

  /* Extract the variable from the parsed expression.
     In the case of an assign the lvalue will be in elts[1] and elts[2].  */
  if (expr->elts[1].opcode != OP_INTERNALVAR)
    error (_("The first parameter to init-if-undefined "
	     "should be a GDB variable."));
  intvar = expr->elts[2].internalvar;

  /* Only evaluate the expression if the lvalue is void.
     This may still fail if the expresssion is invalid.  */
  if (intvar->kind == INTERNALVAR_VOID)
    evaluate_expression (expr);

  do_cleanups (old_chain);
}


/* Look up an internal variable with name NAME.  NAME should not
   normally include a dollar sign.

   If the specified internal variable does not exist,
   the return value is NULL.  */

struct internalvar *
lookup_only_internalvar (const char *name)
{
  struct internalvar *var;

  for (var = internalvars; var; var = var->next)
    if (strcmp (var->name, name) == 0)
      return var;

  return NULL;
}


/* Create an internal variable with name NAME and with a void value.
   NAME should not normally include a dollar sign.  */

struct internalvar *
create_internalvar (const char *name)
{
  struct internalvar *var;

  var = (struct internalvar *) xmalloc (sizeof (struct internalvar));
  var->name = concat (name, (char *)NULL);
  var->kind = INTERNALVAR_VOID;
  var->next = internalvars;
  internalvars = var;
  return var;
}

/* Create an internal variable with name NAME and register FUN as the
   function that value_of_internalvar uses to create a value whenever
   this variable is referenced.  NAME should not normally include a
   dollar sign.  DATA is passed uninterpreted to FUN when it is
   called.  CLEANUP, if not NULL, is called when the internal variable
   is destroyed.  It is passed DATA as its only argument.  */

struct internalvar *
create_internalvar_type_lazy (const char *name,
			      const struct internalvar_funcs *funcs,
			      void *data)
{
  struct internalvar *var = create_internalvar (name);

  var->kind = INTERNALVAR_MAKE_VALUE;
  var->u.make_value.functions = funcs;
  var->u.make_value.data = data;
  return var;
}

/* See documentation in value.h.  */

int
compile_internalvar_to_ax (struct internalvar *var,
			   struct agent_expr *expr,
			   struct axs_value *value)
{
  if (var->kind != INTERNALVAR_MAKE_VALUE
      || var->u.make_value.functions->compile_to_ax == NULL)
    return 0;

  var->u.make_value.functions->compile_to_ax (var, expr, value,
					      var->u.make_value.data);
  return 1;
}

/* Look up an internal variable with name NAME.  NAME should not
   normally include a dollar sign.

   If the specified internal variable does not exist,
   one is created, with a void value.  */

struct internalvar *
lookup_internalvar (const char *name)
{
  struct internalvar *var;

  var = lookup_only_internalvar (name);
  if (var)
    return var;

  return create_internalvar (name);
}

/* Return current value of internal variable VAR.  For variables that
   are not inherently typed, use a value type appropriate for GDBARCH.  */

struct value *
value_of_internalvar (struct gdbarch *gdbarch, struct internalvar *var)
{
  struct value *val;
  struct trace_state_variable *tsv;

  /* If there is a trace state variable of the same name, assume that
     is what we really want to see.  */
  tsv = find_trace_state_variable (var->name);
  if (tsv)
    {
      tsv->value_known = target_get_trace_state_variable_value (tsv->number,
								&(tsv->value));
      if (tsv->value_known)
	val = value_from_longest (builtin_type (gdbarch)->builtin_int64,
				  tsv->value);
      else
	val = allocate_value (builtin_type (gdbarch)->builtin_void);
      return val;
    }

  switch (var->kind)
    {
    case INTERNALVAR_VOID:
      val = allocate_value (builtin_type (gdbarch)->builtin_void);
      break;

    case INTERNALVAR_FUNCTION:
      val = allocate_value (builtin_type (gdbarch)->internal_fn);
      break;

    case INTERNALVAR_INTEGER:
      if (!var->u.integer.type)
	val = value_from_longest (builtin_type (gdbarch)->builtin_int,
				  var->u.integer.val);
      else
	val = value_from_longest (var->u.integer.type, var->u.integer.val);
      break;

    case INTERNALVAR_STRING:
      val = value_cstring (var->u.string, strlen (var->u.string),
			   builtin_type (gdbarch)->builtin_char);
      break;

    case INTERNALVAR_VALUE:
      val = value_copy (var->u.value);
      if (value_lazy (val))
	value_fetch_lazy (val);
      break;

    case INTERNALVAR_MAKE_VALUE:
      val = (*var->u.make_value.functions->make_value) (gdbarch, var,
							var->u.make_value.data);
      break;

    default:
      internal_error (__FILE__, __LINE__, _("bad kind"));
    }

  /* Change the VALUE_LVAL to lval_internalvar so that future operations
     on this value go back to affect the original internal variable.

     Do not do this for INTERNALVAR_MAKE_VALUE variables, as those have
     no underlying modifyable state in the internal variable.

     Likewise, if the variable's value is a computed lvalue, we want
     references to it to produce another computed lvalue, where
     references and assignments actually operate through the
     computed value's functions.

     This means that internal variables with computed values
     behave a little differently from other internal variables:
     assignments to them don't just replace the previous value
     altogether.  At the moment, this seems like the behavior we
     want.  */

  if (var->kind != INTERNALVAR_MAKE_VALUE
      && val->lval != lval_computed)
    {
      VALUE_LVAL (val) = lval_internalvar;
      VALUE_INTERNALVAR (val) = var;
    }

  return val;
}

int
get_internalvar_integer (struct internalvar *var, LONGEST *result)
{
  if (var->kind == INTERNALVAR_INTEGER)
    {
      *result = var->u.integer.val;
      return 1;
    }

  if (var->kind == INTERNALVAR_VALUE)
    {
      struct type *type = check_typedef (value_type (var->u.value));

      if (TYPE_CODE (type) == TYPE_CODE_INT)
	{
	  *result = value_as_long (var->u.value);
	  return 1;
	}
    }

  return 0;
}

static int
get_internalvar_function (struct internalvar *var,
			  struct internal_function **result)
{
  switch (var->kind)
    {
    case INTERNALVAR_FUNCTION:
      *result = var->u.fn.function;
      return 1;

    default:
      return 0;
    }
}

void
set_internalvar_component (struct internalvar *var, int offset, int bitpos,
			   int bitsize, struct value *newval)
{
  gdb_byte *addr;

  switch (var->kind)
    {
    case INTERNALVAR_VALUE:
      addr = value_contents_writeable (var->u.value);

      if (bitsize)
	modify_field (value_type (var->u.value), addr + offset,
		      value_as_long (newval), bitpos, bitsize);
      else
	memcpy (addr + offset, value_contents (newval),
		TYPE_LENGTH (value_type (newval)));
      break;

    default:
      /* We can never get a component of any other kind.  */
      internal_error (__FILE__, __LINE__, _("set_internalvar_component"));
    }
}

void
set_internalvar (struct internalvar *var, struct value *val)
{
  enum internalvar_kind new_kind;
  union internalvar_data new_data = { 0 };

  if (var->kind == INTERNALVAR_FUNCTION && var->u.fn.canonical)
    error (_("Cannot overwrite convenience function %s"), var->name);

  /* Prepare new contents.  */
  switch (TYPE_CODE (check_typedef (value_type (val))))
    {
    case TYPE_CODE_VOID:
      new_kind = INTERNALVAR_VOID;
      break;

    case TYPE_CODE_INTERNAL_FUNCTION:
      gdb_assert (VALUE_LVAL (val) == lval_internalvar);
      new_kind = INTERNALVAR_FUNCTION;
      get_internalvar_function (VALUE_INTERNALVAR (val),
				&new_data.fn.function);
      /* Copies created here are never canonical.  */
      break;

    default:
      new_kind = INTERNALVAR_VALUE;
      new_data.value = value_copy (val);
      new_data.value->modifiable = 1;

      /* Force the value to be fetched from the target now, to avoid problems
	 later when this internalvar is referenced and the target is gone or
	 has changed.  */
      if (value_lazy (new_data.value))
       value_fetch_lazy (new_data.value);

      /* Release the value from the value chain to prevent it from being
	 deleted by free_all_values.  From here on this function should not
	 call error () until new_data is installed into the var->u to avoid
	 leaking memory.  */
      release_value (new_data.value);
      break;
    }

  /* Clean up old contents.  */
  clear_internalvar (var);

  /* Switch over.  */
  var->kind = new_kind;
  var->u = new_data;
  /* End code which must not call error().  */
}

void
set_internalvar_integer (struct internalvar *var, LONGEST l)
{
  /* Clean up old contents.  */
  clear_internalvar (var);

  var->kind = INTERNALVAR_INTEGER;
  var->u.integer.type = NULL;
  var->u.integer.val = l;
}

void
set_internalvar_string (struct internalvar *var, const char *string)
{
  /* Clean up old contents.  */
  clear_internalvar (var);

  var->kind = INTERNALVAR_STRING;
  var->u.string = xstrdup (string);
}

static void
set_internalvar_function (struct internalvar *var, struct internal_function *f)
{
  /* Clean up old contents.  */
  clear_internalvar (var);

  var->kind = INTERNALVAR_FUNCTION;
  var->u.fn.function = f;
  var->u.fn.canonical = 1;
  /* Variables installed here are always the canonical version.  */
}

void
clear_internalvar (struct internalvar *var)
{
  /* Clean up old contents.  */
  switch (var->kind)
    {
    case INTERNALVAR_VALUE:
      value_free (var->u.value);
      break;

    case INTERNALVAR_STRING:
      xfree (var->u.string);
      break;

    case INTERNALVAR_MAKE_VALUE:
      if (var->u.make_value.functions->destroy != NULL)
	var->u.make_value.functions->destroy (var->u.make_value.data);
      break;

    default:
      break;
    }

  /* Reset to void kind.  */
  var->kind = INTERNALVAR_VOID;
}

char *
internalvar_name (struct internalvar *var)
{
  return var->name;
}

static struct internal_function *
create_internal_function (const char *name,
			  internal_function_fn handler, void *cookie)
{
  struct internal_function *ifn = XNEW (struct internal_function);

  ifn->name = xstrdup (name);
  ifn->handler = handler;
  ifn->cookie = cookie;
  return ifn;
}

char *
value_internal_function_name (struct value *val)
{
  struct internal_function *ifn;
  int result;

  gdb_assert (VALUE_LVAL (val) == lval_internalvar);
  result = get_internalvar_function (VALUE_INTERNALVAR (val), &ifn);
  gdb_assert (result);

  return ifn->name;
}

struct value *
call_internal_function (struct gdbarch *gdbarch,
			const struct language_defn *language,
			struct value *func, int argc, struct value **argv)
{
  struct internal_function *ifn;
  int result;

  gdb_assert (VALUE_LVAL (func) == lval_internalvar);
  result = get_internalvar_function (VALUE_INTERNALVAR (func), &ifn);
  gdb_assert (result);

  return (*ifn->handler) (gdbarch, language, ifn->cookie, argc, argv);
}

#if 0
/* Call type_mark_used for any TYPEs referenced from this GDB source file.  */

static void
value_types_mark_used (void)
{
  struct internalvar *var;
  struct value_history_chunk *chunk;

  for (var = internalvars; var != NULL; var = var->next)
    switch (var->kind)
      {
      case INTERNALVAR_VALUE:
	type_mark_used (value_type (var->u.value));
	break;

      case INTERNALVAR_INTEGER:
	type_mark_used (var->u.integer.type);
	break;
      }

  for (chunk = value_history_chain; chunk != NULL; chunk = chunk->next)
    {
      int i;

      for (i = 0; i < ARRAY_SIZE (chunk->values); i++)
	if (chunk->values[i])
	  type_mark_used (value_type (chunk->values[i]));
    }
}
#endif

/* The 'function' command.  This does nothing -- it is just a
   placeholder to let "help function NAME" work.  This is also used as
   the implementation of the sub-command that is created when
   registering an internal function.  */
static void
function_command (char *command, int from_tty)
{
  /* Do nothing.  */
}

/* Clean up if an internal function's command is destroyed.  */
static void
function_destroyer (struct cmd_list_element *self, void *ignore)
{
  xfree (self->name);
  xfree (self->doc);
}

/* Add a new internal function.  NAME is the name of the function; DOC
   is a documentation string describing the function.  HANDLER is
   called when the function is invoked.  COOKIE is an arbitrary
   pointer which is passed to HANDLER and is intended for "user
   data".  */
void
add_internal_function (const char *name, const char *doc,
		       internal_function_fn handler, void *cookie)
{
  struct cmd_list_element *cmd;
  struct internal_function *ifn;
  struct internalvar *var = lookup_internalvar (name);

  ifn = create_internal_function (name, handler, cookie);
  set_internalvar_function (var, ifn);

  cmd = add_cmd (xstrdup (name), no_class, function_command, (char *) doc,
		 &functionlist);
  cmd->destroyer = function_destroyer;
}

/* Update VALUE before discarding OBJFILE.  COPIED_TYPES is used to
   prevent cycles / duplicates.  */

void
preserve_one_value (struct value *value, struct objfile *objfile,
		    htab_t copied_types)
{
  if (TYPE_OBJFILE (value->type) == objfile)
    value->type = copy_type_recursive (value->type, copied_types);

  if (TYPE_OBJFILE (value->enclosing_type) == objfile)
    value->enclosing_type = copy_type_recursive (value->enclosing_type,
						 copied_types);
}

/* Likewise for internal variable VAR.  */

static void
preserve_one_internalvar (struct internalvar *var, struct objfile *objfile,
			  htab_t copied_types)
{
  switch (var->kind)
    {
    case INTERNALVAR_INTEGER:
      if (var->u.integer.type && TYPE_OBJFILE (var->u.integer.type) == objfile)
	var->u.integer.type
	  = copy_type_recursive (var->u.integer.type, copied_types);
      break;

    case INTERNALVAR_VALUE:
      preserve_one_value (var->u.value, objfile, copied_types);
      break;
    }
}

/* Update the internal variables and value history when OBJFILE is
   discarded; we must copy the types out of the objfile.  New global types
   will be created for every convenience variable which currently points to
   this objfile's types, and the convenience variables will be adjusted to
   use the new global types.  */

void
preserve_values (struct objfile *objfile)
{
  htab_t copied_types;
  struct value_history_chunk *cur;
  struct internalvar *var;
  int i;

  /* Create the hash table.  We allocate on the objfile's obstack, since
     it is soon to be deleted.  */
  copied_types = create_copied_types_hash (objfile);

  for (cur = value_history_chain; cur; cur = cur->next)
    for (i = 0; i < VALUE_HISTORY_CHUNK; i++)
      if (cur->values[i])
	preserve_one_value (cur->values[i], objfile, copied_types);

  for (var = internalvars; var; var = var->next)
    preserve_one_internalvar (var, objfile, copied_types);

  preserve_python_values (objfile, copied_types);

  htab_delete (copied_types);
}

static void
show_convenience (char *ignore, int from_tty)
{
  struct gdbarch *gdbarch = get_current_arch ();
  struct internalvar *var;
  int varseen = 0;
  struct value_print_options opts;

  get_user_print_options (&opts);
  for (var = internalvars; var; var = var->next)
    {
      volatile struct gdb_exception ex;

      if (!varseen)
	{
	  varseen = 1;
	}
      printf_filtered (("$%s = "), var->name);

      TRY_CATCH (ex, RETURN_MASK_ERROR)
	{
	  struct value *val;

	  val = value_of_internalvar (gdbarch, var);
	  value_print (val, gdb_stdout, &opts);
	}
      if (ex.reason < 0)
	fprintf_filtered (gdb_stdout, _("<error: %s>"), ex.message);
      printf_filtered (("\n"));
    }
  if (!varseen)
    printf_unfiltered (_("No debugger convenience variables now defined.\n"
			 "Convenience variables have "
			 "names starting with \"$\";\n"
			 "use \"set\" as in \"set "
			 "$foo = 5\" to define them.\n"));
}

/* Extract a value as a C number (either long or double).
   Knows how to convert fixed values to double, or
   floating values to long.
   Does not deallocate the value.  */

LONGEST
value_as_long (struct value *val)
{
  /* This coerces arrays and functions, which is necessary (e.g.
     in disassemble_command).  It also dereferences references, which
     I suspect is the most logical thing to do.  */
  val = coerce_array (val);
  return unpack_long (value_type (val), value_contents (val));
}

DOUBLEST
value_as_double (struct value *val)
{
  DOUBLEST foo;
  int inv;

  foo = unpack_double (value_type (val), value_contents (val), &inv);
  if (inv)
    error (_("Invalid floating value found in program."));
  return foo;
}

/* Extract a value as a C pointer.  Does not deallocate the value.
   Note that val's type may not actually be a pointer; value_as_long
   handles all the cases.  */
CORE_ADDR
value_as_address (struct value *val)
{
  struct gdbarch *gdbarch = get_type_arch (value_type (val));

  /* Assume a CORE_ADDR can fit in a LONGEST (for now).  Not sure
     whether we want this to be true eventually.  */
#if 0
  /* gdbarch_addr_bits_remove is wrong if we are being called for a
     non-address (e.g. argument to "signal", "info break", etc.), or
     for pointers to char, in which the low bits *are* significant.  */
  return gdbarch_addr_bits_remove (gdbarch, value_as_long (val));
#else

  /* There are several targets (IA-64, PowerPC, and others) which
     don't represent pointers to functions as simply the address of
     the function's entry point.  For example, on the IA-64, a
     function pointer points to a two-word descriptor, generated by
     the linker, which contains the function's entry point, and the
     value the IA-64 "global pointer" register should have --- to
     support position-independent code.  The linker generates
     descriptors only for those functions whose addresses are taken.

     On such targets, it's difficult for GDB to convert an arbitrary
     function address into a function pointer; it has to either find
     an existing descriptor for that function, or call malloc and
     build its own.  On some targets, it is impossible for GDB to
     build a descriptor at all: the descriptor must contain a jump
     instruction; data memory cannot be executed; and code memory
     cannot be modified.

     Upon entry to this function, if VAL is a value of type `function'
     (that is, TYPE_CODE (VALUE_TYPE (val)) == TYPE_CODE_FUNC), then
     value_address (val) is the address of the function.  This is what
     you'll get if you evaluate an expression like `main'.  The call
     to COERCE_ARRAY below actually does all the usual unary
     conversions, which includes converting values of type `function'
     to `pointer to function'.  This is the challenging conversion
     discussed above.  Then, `unpack_long' will convert that pointer
     back into an address.

     So, suppose the user types `disassemble foo' on an architecture
     with a strange function pointer representation, on which GDB
     cannot build its own descriptors, and suppose further that `foo'
     has no linker-built descriptor.  The address->pointer conversion
     will signal an error and prevent the command from running, even
     though the next step would have been to convert the pointer
     directly back into the same address.

     The following shortcut avoids this whole mess.  If VAL is a
     function, just return its address directly.  */
  if (TYPE_CODE (value_type (val)) == TYPE_CODE_FUNC
      || TYPE_CODE (value_type (val)) == TYPE_CODE_METHOD)
    return value_address (val);

  val = coerce_array (val);

  /* Some architectures (e.g. Harvard), map instruction and data
     addresses onto a single large unified address space.  For
     instance: An architecture may consider a large integer in the
     range 0x10000000 .. 0x1000ffff to already represent a data
     addresses (hence not need a pointer to address conversion) while
     a small integer would still need to be converted integer to
     pointer to address.  Just assume such architectures handle all
     integer conversions in a single function.  */

  /* JimB writes:

     I think INTEGER_TO_ADDRESS is a good idea as proposed --- but we
     must admonish GDB hackers to make sure its behavior matches the
     compiler's, whenever possible.

     In general, I think GDB should evaluate expressions the same way
     the compiler does.  When the user copies an expression out of
     their source code and hands it to a `print' command, they should
     get the same value the compiler would have computed.  Any
     deviation from this rule can cause major confusion and annoyance,
     and needs to be justified carefully.  In other words, GDB doesn't
     really have the freedom to do these conversions in clever and
     useful ways.

     AndrewC pointed out that users aren't complaining about how GDB
     casts integers to pointers; they are complaining that they can't
     take an address from a disassembly listing and give it to `x/i'.
     This is certainly important.

     Adding an architecture method like integer_to_address() certainly
     makes it possible for GDB to "get it right" in all circumstances
     --- the target has complete control over how things get done, so
     people can Do The Right Thing for their target without breaking
     anyone else.  The standard doesn't specify how integers get
     converted to pointers; usually, the ABI doesn't either, but
     ABI-specific code is a more reasonable place to handle it.  */

  if (TYPE_CODE (value_type (val)) != TYPE_CODE_PTR
      && TYPE_CODE (value_type (val)) != TYPE_CODE_REF
      && gdbarch_integer_to_address_p (gdbarch))
    return gdbarch_integer_to_address (gdbarch, value_type (val),
				       value_contents (val));

  return unpack_long (value_type (val), value_contents (val));
#endif
}

/* Unpack raw data (copied from debugee, target byte order) at VALADDR
   as a long, or as a double, assuming the raw data is described
   by type TYPE.  Knows how to convert different sizes of values
   and can convert between fixed and floating point.  We don't assume
   any alignment for the raw data.  Return value is in host byte order.

   If you want functions and arrays to be coerced to pointers, and
   references to be dereferenced, call value_as_long() instead.

   C++: It is assumed that the front-end has taken care of
   all matters concerning pointers to members.  A pointer
   to member which reaches here is considered to be equivalent
   to an INT (or some size).  After all, it is only an offset.  */

LONGEST
unpack_long (struct type *type, const gdb_byte *valaddr)
{
  enum bfd_endian byte_order = gdbarch_byte_order (get_type_arch (type));
  enum type_code code = TYPE_CODE (type);
  int len = TYPE_LENGTH (type);
  int nosign = TYPE_UNSIGNED (type);

  switch (code)
    {
    case TYPE_CODE_TYPEDEF:
      return unpack_long (check_typedef (type), valaddr);
    case TYPE_CODE_ENUM:
    case TYPE_CODE_FLAGS:
    case TYPE_CODE_BOOL:
    case TYPE_CODE_INT:
    case TYPE_CODE_CHAR:
    case TYPE_CODE_RANGE:
    case TYPE_CODE_MEMBERPTR:
      if (nosign)
	return extract_unsigned_integer (valaddr, len, byte_order);
      else
	return extract_signed_integer (valaddr, len, byte_order);

    case TYPE_CODE_FLT:
      return extract_typed_floating (valaddr, type);

    case TYPE_CODE_DECFLOAT:
      /* libdecnumber has a function to convert from decimal to integer, but
	 it doesn't work when the decimal number has a fractional part.  */
      return decimal_to_doublest (valaddr, len, byte_order);

    case TYPE_CODE_PTR:
    case TYPE_CODE_REF:
      /* Assume a CORE_ADDR can fit in a LONGEST (for now).  Not sure
         whether we want this to be true eventually.  */
      return extract_typed_address (valaddr, type);

    default:
      error (_("Value can't be converted to integer."));
    }
  return 0;			/* Placate lint.  */
}

/* Return a double value from the specified type and address.
   INVP points to an int which is set to 0 for valid value,
   1 for invalid value (bad float format).  In either case,
   the returned double is OK to use.  Argument is in target
   format, result is in host format.  */

DOUBLEST
unpack_double (struct type *type, const gdb_byte *valaddr, int *invp)
{
  enum bfd_endian byte_order = gdbarch_byte_order (get_type_arch (type));
  enum type_code code;
  int len;
  int nosign;

  *invp = 0;			/* Assume valid.  */
  CHECK_TYPEDEF (type);
  code = TYPE_CODE (type);
  len = TYPE_LENGTH (type);
  nosign = TYPE_UNSIGNED (type);
  if (code == TYPE_CODE_FLT)
    {
      /* NOTE: cagney/2002-02-19: There was a test here to see if the
	 floating-point value was valid (using the macro
	 INVALID_FLOAT).  That test/macro have been removed.

	 It turns out that only the VAX defined this macro and then
	 only in a non-portable way.  Fixing the portability problem
	 wouldn't help since the VAX floating-point code is also badly
	 bit-rotten.  The target needs to add definitions for the
	 methods gdbarch_float_format and gdbarch_double_format - these
	 exactly describe the target floating-point format.  The
	 problem here is that the corresponding floatformat_vax_f and
	 floatformat_vax_d values these methods should be set to are
	 also not defined either.  Oops!

         Hopefully someone will add both the missing floatformat
         definitions and the new cases for floatformat_is_valid ().  */

      if (!floatformat_is_valid (floatformat_from_type (type), valaddr))
	{
	  *invp = 1;
	  return 0.0;
	}

      return extract_typed_floating (valaddr, type);
    }
  else if (code == TYPE_CODE_DECFLOAT)
    return decimal_to_doublest (valaddr, len, byte_order);
  else if (nosign)
    {
      /* Unsigned -- be sure we compensate for signed LONGEST.  */
      return (ULONGEST) unpack_long (type, valaddr);
    }
  else
    {
      /* Signed -- we are OK with unpack_long.  */
      return unpack_long (type, valaddr);
    }
}

/* Unpack raw data (copied from debugee, target byte order) at VALADDR
   as a CORE_ADDR, assuming the raw data is described by type TYPE.
   We don't assume any alignment for the raw data.  Return value is in
   host byte order.

   If you want functions and arrays to be coerced to pointers, and
   references to be dereferenced, call value_as_address() instead.

   C++: It is assumed that the front-end has taken care of
   all matters concerning pointers to members.  A pointer
   to member which reaches here is considered to be equivalent
   to an INT (or some size).  After all, it is only an offset.  */

CORE_ADDR
unpack_pointer (struct type *type, const gdb_byte *valaddr)
{
  /* Assume a CORE_ADDR can fit in a LONGEST (for now).  Not sure
     whether we want this to be true eventually.  */
  return unpack_long (type, valaddr);
}


/* Get the value of the FIELDNO'th field (which must be static) of
   TYPE.  Return NULL if the field doesn't exist or has been
   optimized out.  */

struct value *
value_static_field (struct type *type, int fieldno)
{
  struct value *retval;

  switch (TYPE_FIELD_LOC_KIND (type, fieldno))
    {
    case FIELD_LOC_KIND_PHYSADDR:
      retval = value_at_lazy (TYPE_FIELD_TYPE (type, fieldno),
			      TYPE_FIELD_STATIC_PHYSADDR (type, fieldno));
      break;
    case FIELD_LOC_KIND_PHYSNAME:
    {
      const char *phys_name = TYPE_FIELD_STATIC_PHYSNAME (type, fieldno);
      /* TYPE_FIELD_NAME (type, fieldno); */
      struct symbol *sym = lookup_symbol (phys_name, 0, VAR_DOMAIN, 0);

      if (sym == NULL)
	{
	  /* With some compilers, e.g. HP aCC, static data members are
	     reported as non-debuggable symbols.  */
	  struct minimal_symbol *msym = lookup_minimal_symbol (phys_name,
							       NULL, NULL);

	  if (!msym)
	    return NULL;
	  else
	    {
	      retval = value_at_lazy (TYPE_FIELD_TYPE (type, fieldno),
				      SYMBOL_VALUE_ADDRESS (msym));
	    }
	}
      else
	retval = value_of_variable (sym, NULL);
      break;
    }
    default:
      gdb_assert_not_reached ("unexpected field location kind");
    }

  return retval;
}

/* Change the enclosing type of a value object VAL to NEW_ENCL_TYPE.
   You have to be careful here, since the size of the data area for the value
   is set by the length of the enclosing type.  So if NEW_ENCL_TYPE is bigger
   than the old enclosing type, you have to allocate more space for the
   data.  */

void
set_value_enclosing_type (struct value *val, struct type *new_encl_type)
{
  if (TYPE_LENGTH (new_encl_type) > TYPE_LENGTH (value_enclosing_type (val))) 
    val->contents =
      (gdb_byte *) xrealloc (val->contents, TYPE_LENGTH (new_encl_type));

  val->enclosing_type = new_encl_type;
}

/* Given a value ARG1 (offset by OFFSET bytes)
   of a struct or union type ARG_TYPE,
   extract and return the value of one of its (non-static) fields.
   FIELDNO says which field.  */

struct value *
value_primitive_field (struct value *arg1, int offset,
		       int fieldno, struct type *arg_type)
{
  struct value *v;
  struct type *type;

  CHECK_TYPEDEF (arg_type);
  type = TYPE_FIELD_TYPE (arg_type, fieldno);

  /* Call check_typedef on our type to make sure that, if TYPE
     is a TYPE_CODE_TYPEDEF, its length is set to the length
     of the target type instead of zero.  However, we do not
     replace the typedef type by the target type, because we want
     to keep the typedef in order to be able to print the type
     description correctly.  */
  check_typedef (type);

  if (value_optimized_out (arg1))
    v = allocate_optimized_out_value (type);
  else if (TYPE_FIELD_BITSIZE (arg_type, fieldno))
    {
      /* Handle packed fields.

	 Create a new value for the bitfield, with bitpos and bitsize
	 set.  If possible, arrange offset and bitpos so that we can
	 do a single aligned read of the size of the containing type.
	 Otherwise, adjust offset to the byte containing the first
	 bit.  Assume that the address, offset, and embedded offset
	 are sufficiently aligned.  */

      int bitpos = TYPE_FIELD_BITPOS (arg_type, fieldno);
      int container_bitsize = TYPE_LENGTH (type) * 8;

      v = allocate_value_lazy (type);
      v->bitsize = TYPE_FIELD_BITSIZE (arg_type, fieldno);
      if ((bitpos % container_bitsize) + v->bitsize <= container_bitsize
	  && TYPE_LENGTH (type) <= (int) sizeof (LONGEST))
	v->bitpos = bitpos % container_bitsize;
      else
	v->bitpos = bitpos % 8;
      v->offset = (value_embedded_offset (arg1)
		   + offset
		   + (bitpos - v->bitpos) / 8);
      v->parent = arg1;
      value_incref (v->parent);
      if (!value_lazy (arg1))
	value_fetch_lazy (v);
    }
  else if (fieldno < TYPE_N_BASECLASSES (arg_type))
    {
      /* This field is actually a base subobject, so preserve the
	 entire object's contents for later references to virtual
	 bases, etc.  */
      int boffset;

      /* Lazy register values with offsets are not supported.  */
      if (VALUE_LVAL (arg1) == lval_register && value_lazy (arg1))
	value_fetch_lazy (arg1);

      /* We special case virtual inheritance here because this
	 requires access to the contents, which we would rather avoid
	 for references to ordinary fields of unavailable values.  */
      if (BASETYPE_VIA_VIRTUAL (arg_type, fieldno))
	boffset = baseclass_offset (arg_type, fieldno,
				    value_contents (arg1),
				    value_embedded_offset (arg1),
				    value_address (arg1),
				    arg1);
      else
	boffset = TYPE_FIELD_BITPOS (arg_type, fieldno) / 8;

      if (value_lazy (arg1))
	v = allocate_value_lazy (value_enclosing_type (arg1));
      else
	{
	  v = allocate_value (value_enclosing_type (arg1));
	  value_contents_copy_raw (v, 0, arg1, 0,
				   TYPE_LENGTH (value_enclosing_type (arg1)));
	}
      v->type = type;
      v->offset = value_offset (arg1);
      v->embedded_offset = offset + value_embedded_offset (arg1) + boffset;
    }
  else
    {
      /* Plain old data member */
      offset += TYPE_FIELD_BITPOS (arg_type, fieldno) / 8;

      /* Lazy register values with offsets are not supported.  */
      if (VALUE_LVAL (arg1) == lval_register && value_lazy (arg1))
	value_fetch_lazy (arg1);

      if (value_lazy (arg1))
	v = allocate_value_lazy (type);
      else
	{
	  v = allocate_value (type);
	  value_contents_copy_raw (v, value_embedded_offset (v),
				   arg1, value_embedded_offset (arg1) + offset,
				   TYPE_LENGTH (type));
	}
      v->offset = (value_offset (arg1) + offset
		   + value_embedded_offset (arg1));
    }
  set_value_component_location (v, arg1);
  VALUE_REGNUM (v) = VALUE_REGNUM (arg1);
  VALUE_FRAME_ID (v) = VALUE_FRAME_ID (arg1);
  return v;
}

/* Given a value ARG1 of a struct or union type,
   extract and return the value of one of its (non-static) fields.
   FIELDNO says which field.  */

struct value *
value_field (struct value *arg1, int fieldno)
{
  return value_primitive_field (arg1, 0, fieldno, value_type (arg1));
}

/* Return a non-virtual function as a value.
   F is the list of member functions which contains the desired method.
   J is an index into F which provides the desired method.

   We only use the symbol for its address, so be happy with either a
   full symbol or a minimal symbol.  */

struct value *
value_fn_field (struct value **arg1p, struct fn_field *f,
		int j, struct type *type,
		int offset)
{
  struct value *v;
  struct type *ftype = TYPE_FN_FIELD_TYPE (f, j);
  const char *physname = TYPE_FN_FIELD_PHYSNAME (f, j);
  struct symbol *sym;
  struct minimal_symbol *msym;

  sym = lookup_symbol (physname, 0, VAR_DOMAIN, 0);
  if (sym != NULL)
    {
      msym = NULL;
    }
  else
    {
      gdb_assert (sym == NULL);
      msym = lookup_minimal_symbol (physname, NULL, NULL);
      if (msym == NULL)
	return NULL;
    }

  v = allocate_value (ftype);
  if (sym)
    {
      set_value_address (v, BLOCK_START (SYMBOL_BLOCK_VALUE (sym)));
    }
  else
    {
      /* The minimal symbol might point to a function descriptor;
	 resolve it to the actual code address instead.  */
      struct objfile *objfile = msymbol_objfile (msym);
      struct gdbarch *gdbarch = get_objfile_arch (objfile);

      set_value_address (v,
	gdbarch_convert_from_func_ptr_addr
	   (gdbarch, SYMBOL_VALUE_ADDRESS (msym), &current_target));
    }

  if (arg1p)
    {
      if (type != value_type (*arg1p))
	*arg1p = value_ind (value_cast (lookup_pointer_type (type),
					value_addr (*arg1p)));

      /* Move the `this' pointer according to the offset.
         VALUE_OFFSET (*arg1p) += offset; */
    }

  return v;
}



/* Helper function for both unpack_value_bits_as_long and
   unpack_bits_as_long.  See those functions for more details on the
   interface; the only difference is that this function accepts either
   a NULL or a non-NULL ORIGINAL_VALUE.  */

static int
unpack_value_bits_as_long_1 (struct type *field_type, const gdb_byte *valaddr,
			     int embedded_offset, int bitpos, int bitsize,
			     const struct value *original_value,
			     LONGEST *result)
{
  enum bfd_endian byte_order = gdbarch_byte_order (get_type_arch (field_type));
  ULONGEST val;
  ULONGEST valmask;
  int lsbcount;
  int bytes_read;
  int read_offset;

  /* Read the minimum number of bytes required; there may not be
     enough bytes to read an entire ULONGEST.  */
  CHECK_TYPEDEF (field_type);
  if (bitsize)
    bytes_read = ((bitpos % 8) + bitsize + 7) / 8;
  else
    bytes_read = TYPE_LENGTH (field_type);

  read_offset = bitpos / 8;

  if (original_value != NULL
      && !value_bytes_available (original_value, embedded_offset + read_offset,
				 bytes_read))
    return 0;

  val = extract_unsigned_integer (valaddr + embedded_offset + read_offset,
				  bytes_read, byte_order);

  /* Extract bits.  See comment above.  */

  if (gdbarch_bits_big_endian (get_type_arch (field_type)))
    lsbcount = (bytes_read * 8 - bitpos % 8 - bitsize);
  else
    lsbcount = (bitpos % 8);
  val >>= lsbcount;

  /* If the field does not entirely fill a LONGEST, then zero the sign bits.
     If the field is signed, and is negative, then sign extend.  */

  if ((bitsize > 0) && (bitsize < 8 * (int) sizeof (val)))
    {
      valmask = (((ULONGEST) 1) << bitsize) - 1;
      val &= valmask;
      if (!TYPE_UNSIGNED (field_type))
	{
	  if (val & (valmask ^ (valmask >> 1)))
	    {
	      val |= ~valmask;
	    }
	}
    }

  *result = val;
  return 1;
}

/* Unpack a bitfield of the specified FIELD_TYPE, from the object at
   VALADDR + EMBEDDED_OFFSET, and store the result in *RESULT.
   VALADDR points to the contents of ORIGINAL_VALUE, which must not be
   NULL.  The bitfield starts at BITPOS bits and contains BITSIZE
   bits.

   Returns false if the value contents are unavailable, otherwise
   returns true, indicating a valid value has been stored in *RESULT.

   Extracting bits depends on endianness of the machine.  Compute the
   number of least significant bits to discard.  For big endian machines,
   we compute the total number of bits in the anonymous object, subtract
   off the bit count from the MSB of the object to the MSB of the
   bitfield, then the size of the bitfield, which leaves the LSB discard
   count.  For little endian machines, the discard count is simply the
   number of bits from the LSB of the anonymous object to the LSB of the
   bitfield.

   If the field is signed, we also do sign extension.  */

int
unpack_value_bits_as_long (struct type *field_type, const gdb_byte *valaddr,
			   int embedded_offset, int bitpos, int bitsize,
			   const struct value *original_value,
			   LONGEST *result)
{
  gdb_assert (original_value != NULL);

  return unpack_value_bits_as_long_1 (field_type, valaddr, embedded_offset,
				      bitpos, bitsize, original_value, result);

}

/* Unpack a field FIELDNO of the specified TYPE, from the object at
   VALADDR + EMBEDDED_OFFSET.  VALADDR points to the contents of
   ORIGINAL_VALUE.  See unpack_value_bits_as_long for more
   details.  */

static int
unpack_value_field_as_long_1 (struct type *type, const gdb_byte *valaddr,
			      int embedded_offset, int fieldno,
			      const struct value *val, LONGEST *result)
{
  int bitpos = TYPE_FIELD_BITPOS (type, fieldno);
  int bitsize = TYPE_FIELD_BITSIZE (type, fieldno);
  struct type *field_type = TYPE_FIELD_TYPE (type, fieldno);

  return unpack_value_bits_as_long_1 (field_type, valaddr, embedded_offset,
				      bitpos, bitsize, val,
				      result);
}

/* Unpack a field FIELDNO of the specified TYPE, from the object at
   VALADDR + EMBEDDED_OFFSET.  VALADDR points to the contents of
   ORIGINAL_VALUE, which must not be NULL.  See
   unpack_value_bits_as_long for more details.  */

int
unpack_value_field_as_long (struct type *type, const gdb_byte *valaddr,
			    int embedded_offset, int fieldno,
			    const struct value *val, LONGEST *result)
{
  gdb_assert (val != NULL);

  return unpack_value_field_as_long_1 (type, valaddr, embedded_offset,
				       fieldno, val, result);
}

/* Unpack a field FIELDNO of the specified TYPE, from the anonymous
   object at VALADDR.  See unpack_value_bits_as_long for more details.
   This function differs from unpack_value_field_as_long in that it
   operates without a struct value object.  */

LONGEST
unpack_field_as_long (struct type *type, const gdb_byte *valaddr, int fieldno)
{
  LONGEST result;

  unpack_value_field_as_long_1 (type, valaddr, 0, fieldno, NULL, &result);
  return result;
}

/* Return a new value with type TYPE, which is FIELDNO field of the
   object at VALADDR + EMBEDDEDOFFSET.  VALADDR points to the contents
   of VAL.  If the VAL's contents required to extract the bitfield
   from are unavailable, the new value is correspondingly marked as
   unavailable.  */

struct value *
value_field_bitfield (struct type *type, int fieldno,
		      const gdb_byte *valaddr,
		      int embedded_offset, const struct value *val)
{
  LONGEST l;

  if (!unpack_value_field_as_long (type, valaddr, embedded_offset, fieldno,
				   val, &l))
    {
      struct type *field_type = TYPE_FIELD_TYPE (type, fieldno);
      struct value *retval = allocate_value (field_type);
      mark_value_bytes_unavailable (retval, 0, TYPE_LENGTH (field_type));
      return retval;
    }
  else
    {
      return value_from_longest (TYPE_FIELD_TYPE (type, fieldno), l);
    }
}

/* Modify the value of a bitfield.  ADDR points to a block of memory in
   target byte order; the bitfield starts in the byte pointed to.  FIELDVAL
   is the desired value of the field, in host byte order.  BITPOS and BITSIZE
   indicate which bits (in target bit order) comprise the bitfield.
   Requires 0 < BITSIZE <= lbits, 0 <= BITPOS % 8 + BITSIZE <= lbits, and
   0 <= BITPOS, where lbits is the size of a LONGEST in bits.  */

void
modify_field (struct type *type, gdb_byte *addr,
	      LONGEST fieldval, int bitpos, int bitsize)
{
  enum bfd_endian byte_order = gdbarch_byte_order (get_type_arch (type));
  ULONGEST oword;
  ULONGEST mask = (ULONGEST) -1 >> (8 * sizeof (ULONGEST) - bitsize);
  int bytesize;

  /* Normalize BITPOS.  */
  addr += bitpos / 8;
  bitpos %= 8;

  /* If a negative fieldval fits in the field in question, chop
     off the sign extension bits.  */
  if ((~fieldval & ~(mask >> 1)) == 0)
    fieldval &= mask;

  /* Warn if value is too big to fit in the field in question.  */
  if (0 != (fieldval & ~mask))
    {
      /* FIXME: would like to include fieldval in the message, but
         we don't have a sprintf_longest.  */
      warning (_("Value does not fit in %d bits."), bitsize);

      /* Truncate it, otherwise adjoining fields may be corrupted.  */
      fieldval &= mask;
    }

  /* Ensure no bytes outside of the modified ones get accessed as it may cause
     false valgrind reports.  */

  bytesize = (bitpos + bitsize + 7) / 8;
  oword = extract_unsigned_integer (addr, bytesize, byte_order);

  /* Shifting for bit field depends on endianness of the target machine.  */
  if (gdbarch_bits_big_endian (get_type_arch (type)))
    bitpos = bytesize * 8 - bitpos - bitsize;

  oword &= ~(mask << bitpos);
  oword |= fieldval << bitpos;

  store_unsigned_integer (addr, bytesize, byte_order, oword);
}

/* Pack NUM into BUF using a target format of TYPE.  */

void
pack_long (gdb_byte *buf, struct type *type, LONGEST num)
{
  enum bfd_endian byte_order = gdbarch_byte_order (get_type_arch (type));
  int len;

  type = check_typedef (type);
  len = TYPE_LENGTH (type);

  switch (TYPE_CODE (type))
    {
    case TYPE_CODE_INT:
    case TYPE_CODE_CHAR:
    case TYPE_CODE_ENUM:
    case TYPE_CODE_FLAGS:
    case TYPE_CODE_BOOL:
    case TYPE_CODE_RANGE:
    case TYPE_CODE_MEMBERPTR:
      store_signed_integer (buf, len, byte_order, num);
      break;

    case TYPE_CODE_REF:
    case TYPE_CODE_PTR:
      store_typed_address (buf, type, (CORE_ADDR) num);
      break;

    default:
      error (_("Unexpected type (%d) encountered for integer constant."),
	     TYPE_CODE (type));
    }
}


/* Pack NUM into BUF using a target format of TYPE.  */

static void
pack_unsigned_long (gdb_byte *buf, struct type *type, ULONGEST num)
{
  int len;
  enum bfd_endian byte_order;

  type = check_typedef (type);
  len = TYPE_LENGTH (type);
  byte_order = gdbarch_byte_order (get_type_arch (type));

  switch (TYPE_CODE (type))
    {
    case TYPE_CODE_INT:
    case TYPE_CODE_CHAR:
    case TYPE_CODE_ENUM:
    case TYPE_CODE_FLAGS:
    case TYPE_CODE_BOOL:
    case TYPE_CODE_RANGE:
    case TYPE_CODE_MEMBERPTR:
      store_unsigned_integer (buf, len, byte_order, num);
      break;

    case TYPE_CODE_REF:
    case TYPE_CODE_PTR:
      store_typed_address (buf, type, (CORE_ADDR) num);
      break;

    default:
      error (_("Unexpected type (%d) encountered "
	       "for unsigned integer constant."),
	     TYPE_CODE (type));
    }
}


/* Convert C numbers into newly allocated values.  */

struct value *
value_from_longest (struct type *type, LONGEST num)
{
  struct value *val = allocate_value (type);

  pack_long (value_contents_raw (val), type, num);
  return val;
}


/* Convert C unsigned numbers into newly allocated values.  */

struct value *
value_from_ulongest (struct type *type, ULONGEST num)
{
  struct value *val = allocate_value (type);

  pack_unsigned_long (value_contents_raw (val), type, num);

  return val;
}


/* Create a value representing a pointer of type TYPE to the address
   ADDR.  */
struct value *
value_from_pointer (struct type *type, CORE_ADDR addr)
{
  struct value *val = allocate_value (type);

  store_typed_address (value_contents_raw (val), check_typedef (type), addr);
  return val;
}


/* Create a value of type TYPE whose contents come from VALADDR, if it
   is non-null, and whose memory address (in the inferior) is
   ADDRESS.  */

struct value *
value_from_contents_and_address (struct type *type,
				 const gdb_byte *valaddr,
				 CORE_ADDR address)
{
  struct value *v;

  if (valaddr == NULL)
    v = allocate_value_lazy (type);
  else
    {
      v = allocate_value (type);
      memcpy (value_contents_raw (v), valaddr, TYPE_LENGTH (type));
    }
  set_value_address (v, address);
  VALUE_LVAL (v) = lval_memory;
  return v;
}

/* Create a value of type TYPE holding the contents CONTENTS.
   The new value is `not_lval'.  */

struct value *
value_from_contents (struct type *type, const gdb_byte *contents)
{
  struct value *result;

  result = allocate_value (type);
  memcpy (value_contents_raw (result), contents, TYPE_LENGTH (type));
  return result;
}

struct value *
value_from_double (struct type *type, DOUBLEST num)
{
  struct value *val = allocate_value (type);
  struct type *base_type = check_typedef (type);
  enum type_code code = TYPE_CODE (base_type);

  if (code == TYPE_CODE_FLT)
    {
      store_typed_floating (value_contents_raw (val), base_type, num);
    }
  else
    error (_("Unexpected type encountered for floating constant."));

  return val;
}

struct value *
value_from_decfloat (struct type *type, const gdb_byte *dec)
{
  struct value *val = allocate_value (type);

  memcpy (value_contents_raw (val), dec, TYPE_LENGTH (type));
  return val;
}

/* Extract a value from the history file.  Input will be of the form
   $digits or $$digits.  See block comment above 'write_dollar_variable'
   for details.  */

struct value *
value_from_history_ref (char *h, char **endp)
{
  int index, len;

  if (h[0] == '$')
    len = 1;
  else
    return NULL;

  if (h[1] == '$')
    len = 2;

  /* Find length of numeral string.  */
  for (; isdigit (h[len]); len++)
    ;

  /* Make sure numeral string is not part of an identifier.  */
  if (h[len] == '_' || isalpha (h[len]))
    return NULL;

  /* Now collect the index value.  */
  if (h[1] == '$')
    {
      if (len == 2)
	{
	  /* For some bizarre reason, "$$" is equivalent to "$$1", 
	     rather than to "$$0" as it ought to be!  */
	  index = -1;
	  *endp += len;
	}
      else
	index = -strtol (&h[2], endp, 10);
    }
  else
    {
      if (len == 1)
	{
	  /* "$" is equivalent to "$0".  */
	  index = 0;
	  *endp += len;
	}
      else
	index = strtol (&h[1], endp, 10);
    }

  return access_value_history (index);
}

struct value *
coerce_ref_if_computed (const struct value *arg)
{
  const struct lval_funcs *funcs;

  if (TYPE_CODE (check_typedef (value_type (arg))) != TYPE_CODE_REF)
    return NULL;

  if (value_lval_const (arg) != lval_computed)
    return NULL;

  funcs = value_computed_funcs (arg);
  if (funcs->coerce_ref == NULL)
    return NULL;

  return funcs->coerce_ref (arg);
}

/* Look at value.h for description.  */

struct value *
readjust_indirect_value_type (struct value *value, struct type *enc_type,
			      struct type *original_type,
			      struct value *original_value)
{
  /* Re-adjust type.  */
  deprecated_set_value_type (value, TYPE_TARGET_TYPE (original_type));

  /* Add embedding info.  */
  set_value_enclosing_type (value, enc_type);
  set_value_embedded_offset (value, value_pointed_to_offset (original_value));

  /* We may be pointing to an object of some derived type.  */
  return value_full_object (value, NULL, 0, 0, 0);
}

struct value *
coerce_ref (struct value *arg)
{
  struct type *value_type_arg_tmp;
  struct value *retval;
  struct type *enc_type;

  if (TYPE_DYNAMIC (value_type (arg)))
    {
      struct cleanup *cleanups = make_cleanup (null_cleanup, NULL);
      CORE_ADDR address;

      value_type_arg_tmp = value_type (arg);
      address = value_raw_address (arg);
      value_type_arg_tmp = object_address_get_data (value_type_arg_tmp,
						    &address);
      if (! value_type_arg_tmp)
	error (_("Attempt to coerce non-valid value."));
      arg = value_at_lazy (value_type_arg_tmp, address);
      do_cleanups (cleanups);
    }
  else
    value_type_arg_tmp = check_typedef (value_type (arg));

  retval = coerce_ref_if_computed (arg);
  if (retval)
    return retval;

  if (TYPE_CODE (value_type_arg_tmp) != TYPE_CODE_REF)
    return arg;

  enc_type = check_typedef (value_enclosing_type (arg));
  enc_type = TYPE_TARGET_TYPE (enc_type);

  retval = value_at_lazy (enc_type,
                          unpack_pointer (value_type (arg),
                                          value_contents (arg)));
  return readjust_indirect_value_type (retval, enc_type,
                                       value_type_arg_tmp, arg);
}

struct value *
coerce_array (struct value *arg)
{
  struct type *type;

  arg = coerce_ref (arg);
  type = check_typedef (value_type (arg));

  switch (TYPE_CODE (type))
    {
    case TYPE_CODE_ARRAY:
      if (!TYPE_VECTOR (type) && current_language->c_style_arrays)
	arg = value_coerce_array (arg);
      break;
    case TYPE_CODE_FUNC:
      arg = value_coerce_function (arg);
      break;
    }
  return arg;
}


/* Return true if the function returning the specified type is using
   the convention of returning structures in memory (passing in the
   address as a hidden first parameter).  */

int
using_struct_return (struct gdbarch *gdbarch,
		     struct value *function, struct type *value_type)
{
  enum type_code code = TYPE_CODE (value_type);

  if (code == TYPE_CODE_ERROR)
    error (_("Function return type unknown."));

  if (code == TYPE_CODE_VOID)
    /* A void return value is never in memory.  See also corresponding
       code in "print_return_value".  */
    return 0;

  /* Probe the architecture for the return-value convention.  */
  return (gdbarch_return_value (gdbarch, function, value_type,
				NULL, NULL, NULL)
	  != RETURN_VALUE_REGISTER_CONVENTION);
}

/* Set the initialized field in a value struct.  */

void
set_value_initialized (struct value *val, int status)
{
  val->initialized = status;
}

/* Return the initialized field in a value struct.  */

int
value_initialized (struct value *val)
{
  return val->initialized;
}

void
_initialize_values (void)
{
  add_cmd ("convenience", no_class, show_convenience, _("\
Debugger convenience (\"$foo\") variables.\n\
These variables are created when you assign them values;\n\
thus, \"print $foo=1\" gives \"$foo\" the value 1.  Values may be any type.\n\
\n\
A few convenience variables are given values automatically:\n\
\"$_\"holds the last address examined with \"x\" or \"info lines\",\n\
\"$__\" holds the contents of the last address examined with \"x\"."),
	   &showlist);

  add_cmd ("values", no_set_class, show_values, _("\
Elements of value history around item number IDX (or last ten)."),
	   &showlist);

  add_com ("init-if-undefined", class_vars, init_if_undefined_command, _("\
Initialize a convenience variable if necessary.\n\
init-if-undefined VARIABLE = EXPRESSION\n\
Set an internal VARIABLE to the result of the EXPRESSION if it does not\n\
exist or does not contain a value.  The EXPRESSION is not evaluated if the\n\
VARIABLE is already initialized."));

  add_prefix_cmd ("function", no_class, function_command, _("\
Placeholder command for showing help on convenience functions."),
		  &functionlist, "function ", 0, &cmdlist);

  make_final_cleanup (value_history_cleanup, NULL);

#if 0
  observer_attach_mark_used (value_types_mark_used);
#endif
}<|MERGE_RESOLUTION|>--- conflicted
+++ resolved
@@ -41,11 +41,8 @@
 #include "python/python.h"
 #include <ctype.h>
 #include "tracepoint.h"
-<<<<<<< HEAD
+#include "cp-abi.h"
 #include "observer.h"
-=======
-#include "cp-abi.h"
->>>>>>> b999d4a7
 
 /* Prototypes for exported functions.  */
 
