/* Low level packing and unpacking of values for GDB, the GNU Debugger.

   Copyright (C) 1986, 1987, 1988, 1989, 1990, 1991, 1992, 1993, 1994, 1995,
   1996, 1997, 1998, 1999, 2000, 2002, 2003, 2004, 2005, 2006, 2007, 2008,
   2009, 2010, 2011 Free Software Foundation, Inc.

   This file is part of GDB.

   This program is free software; you can redistribute it and/or modify
   it under the terms of the GNU General Public License as published by
   the Free Software Foundation; either version 3 of the License, or
   (at your option) any later version.

   This program is distributed in the hope that it will be useful,
   but WITHOUT ANY WARRANTY; without even the implied warranty of
   MERCHANTABILITY or FITNESS FOR A PARTICULAR PURPOSE.  See the
   GNU General Public License for more details.

   You should have received a copy of the GNU General Public License
   along with this program.  If not, see <http://www.gnu.org/licenses/>.  */

#include "defs.h"
#include "arch-utils.h"
#include "gdb_string.h"
#include "symtab.h"
#include "gdbtypes.h"
#include "value.h"
#include "gdbcore.h"
#include "command.h"
#include "gdbcmd.h"
#include "target.h"
#include "language.h"
#include "demangle.h"
#include "doublest.h"
#include "gdb_assert.h"
#include "regcache.h"
#include "block.h"
#include "dfp.h"
#include "objfiles.h"
#include "valprint.h"
#include "cli/cli-decode.h"
#include "exceptions.h"
#include "python/python.h"
<<<<<<< HEAD
#include "observer.h"

=======
#include <ctype.h>
>>>>>>> a7a4525a
#include "tracepoint.h"

/* Prototypes for exported functions.  */

void _initialize_values (void);

/* Definition of a user function.  */
struct internal_function
{
  /* The name of the function.  It is a bit odd to have this in the
     function itself -- the user might use a differently-named
     convenience variable to hold the function.  */
  char *name;

  /* The handler.  */
  internal_function_fn handler;

  /* User data for the handler.  */
  void *cookie;
};

/* Defines an [OFFSET, OFFSET + LENGTH) range.  */

struct range
{
  /* Lowest offset in the range.  */
  int offset;

  /* Length of the range.  */
  int length;
};

typedef struct range range_s;

DEF_VEC_O(range_s);

/* Returns true if the ranges defined by [offset1, offset1+len1) and
   [offset2, offset2+len2) overlap.  */

static int
ranges_overlap (int offset1, int len1,
		int offset2, int len2)
{
  ULONGEST h, l;

  l = max (offset1, offset2);
  h = min (offset1 + len1, offset2 + len2);
  return (l < h);
}

/* Returns true if the first argument is strictly less than the
   second, useful for VEC_lower_bound.  We keep ranges sorted by
   offset and coalesce overlapping and contiguous ranges, so this just
   compares the starting offset.  */

static int
range_lessthan (const range_s *r1, const range_s *r2)
{
  return r1->offset < r2->offset;
}

/* Returns true if RANGES contains any range that overlaps [OFFSET,
   OFFSET+LENGTH).  */

static int
ranges_contain (VEC(range_s) *ranges, int offset, int length)
{
  range_s what;
  int i;

  what.offset = offset;
  what.length = length;

  /* We keep ranges sorted by offset and coalesce overlapping and
     contiguous ranges, so to check if a range list contains a given
     range, we can do a binary search for the position the given range
     would be inserted if we only considered the starting OFFSET of
     ranges.  We call that position I.  Since we also have LENGTH to
     care for (this is a range afterall), we need to check if the
     _previous_ range overlaps the I range.  E.g.,

         R
         |---|
       |---|    |---|  |------| ... |--|
       0        1      2            N

       I=1

     In the case above, the binary search would return `I=1', meaning,
     this OFFSET should be inserted at position 1, and the current
     position 1 should be pushed further (and before 2).  But, `0'
     overlaps with R.

     Then we need to check if the I range overlaps the I range itself.
     E.g.,

              R
              |---|
       |---|    |---|  |-------| ... |--|
       0        1      2             N

       I=1
  */

  i = VEC_lower_bound (range_s, ranges, &what, range_lessthan);

  if (i > 0)
    {
      struct range *bef = VEC_index (range_s, ranges, i - 1);

      if (ranges_overlap (bef->offset, bef->length, offset, length))
	return 1;
    }

  if (i < VEC_length (range_s, ranges))
    {
      struct range *r = VEC_index (range_s, ranges, i);

      if (ranges_overlap (r->offset, r->length, offset, length))
	return 1;
    }

  return 0;
}

static struct cmd_list_element *functionlist;

struct value
{
  /* Type of value; either not an lval, or one of the various
     different possible kinds of lval.  */
  enum lval_type lval;

  /* Is it modifiable?  Only relevant if lval != not_lval.  */
  int modifiable;

  /* Location of value (if lval).  */
  union
  {
    /* If lval == lval_memory, this is the address in the inferior.
       If lval == lval_register, this is the byte offset into the
       registers structure.  */
    CORE_ADDR address;

    /* Pointer to internal variable.  */
    struct internalvar *internalvar;

    /* If lval == lval_computed, this is a set of function pointers
       to use to access and describe the value, and a closure pointer
       for them to use.  */
    struct
    {
      struct lval_funcs *funcs; /* Functions to call.  */
      void *closure;            /* Closure for those functions to use.  */
    } computed;
  } location;

  /* Describes offset of a value within lval of a structure in bytes.
     If lval == lval_memory, this is an offset to the address.  If
     lval == lval_register, this is a further offset from
     location.address within the registers structure.  Note also the
     member embedded_offset below.  */
  int offset;

  /* Only used for bitfields; number of bits contained in them.  */
  int bitsize;

  /* Only used for bitfields; position of start of field.  For
     gdbarch_bits_big_endian=0 targets, it is the position of the LSB.  For
     gdbarch_bits_big_endian=1 targets, it is the position of the MSB.  */
  int bitpos;

  /* Only used for bitfields; the containing value.  This allows a
     single read from the target when displaying multiple
     bitfields.  */
  struct value *parent;

  /* Frame register value is relative to.  This will be described in
     the lval enum above as "lval_register".  */
  struct frame_id frame_id;

  /* Type of the value.  */
  struct type *type;

  /* If a value represents a C++ object, then the `type' field gives
     the object's compile-time type.  If the object actually belongs
     to some class derived from `type', perhaps with other base
     classes and additional members, then `type' is just a subobject
     of the real thing, and the full object is probably larger than
     `type' would suggest.

     If `type' is a dynamic class (i.e. one with a vtable), then GDB
     can actually determine the object's run-time type by looking at
     the run-time type information in the vtable.  When this
     information is available, we may elect to read in the entire
     object, for several reasons:

     - When printing the value, the user would probably rather see the
     full object, not just the limited portion apparent from the
     compile-time type.

     - If `type' has virtual base classes, then even printing `type'
     alone may require reaching outside the `type' portion of the
     object to wherever the virtual base class has been stored.

     When we store the entire object, `enclosing_type' is the run-time
     type -- the complete object -- and `embedded_offset' is the
     offset of `type' within that larger type, in bytes.  The
     value_contents() macro takes `embedded_offset' into account, so
     most GDB code continues to see the `type' portion of the value,
     just as the inferior would.

     If `type' is a pointer to an object, then `enclosing_type' is a
     pointer to the object's run-time type, and `pointed_to_offset' is
     the offset in bytes from the full object to the pointed-to object
     -- that is, the value `embedded_offset' would have if we followed
     the pointer and fetched the complete object.  (I don't really see
     the point.  Why not just determine the run-time type when you
     indirect, and avoid the special case?  The contents don't matter
     until you indirect anyway.)

     If we're not doing anything fancy, `enclosing_type' is equal to
     `type', and `embedded_offset' is zero, so everything works
     normally.  */
  struct type *enclosing_type;
  int embedded_offset;
  int pointed_to_offset;

  /* Values are stored in a chain, so that they can be deleted easily
     over calls to the inferior.  Values assigned to internal
     variables, put into the value history or exposed to Python are
     taken off this list.  */
  struct value *next;

  /* Register number if the value is from a register.  */
  short regnum;

  /* If zero, contents of this value are in the contents field.  If
     nonzero, contents are in inferior.  If the lval field is lval_memory,
     the contents are in inferior memory at location.address plus offset.
     The lval field may also be lval_register.

     WARNING: This field is used by the code which handles watchpoints
     (see breakpoint.c) to decide whether a particular value can be
     watched by hardware watchpoints.  If the lazy flag is set for
     some member of a value chain, it is assumed that this member of
     the chain doesn't need to be watched as part of watching the
     value itself.  This is how GDB avoids watching the entire struct
     or array when the user wants to watch a single struct member or
     array element.  If you ever change the way lazy flag is set and
     reset, be sure to consider this use as well!  */
  char lazy;

  /* If nonzero, this is the value of a variable which does not
     actually exist in the program.  */
  char optimized_out;

  /* If value is a variable, is it initialized or not.  */
  int initialized;

  /* If value is from the stack.  If this is set, read_stack will be
     used instead of read_memory to enable extra caching.  */
  int stack;

  /* Actual contents of the value.  Target byte-order.  NULL or not
     valid if lazy is nonzero.  */
  gdb_byte *contents;

  /* Unavailable ranges in CONTENTS.  We mark unavailable ranges,
     rather than available, since the common and default case is for a
     value to be available.  This is filled in at value read time.  */
  VEC(range_s) *unavailable;

  /* The number of references to this value.  When a value is created,
     the value chain holds a reference, so REFERENCE_COUNT is 1.  If
     release_value is called, this value is removed from the chain but
     the caller of release_value now has a reference to this value.
     The caller must arrange for a call to value_free later.  */
  int reference_count;
};

int
value_bytes_available (const struct value *value, int offset, int length)
{
  gdb_assert (!value->lazy);

  return !ranges_contain (value->unavailable, offset, length);
}

int
value_entirely_available (struct value *value)
{
  /* We can only tell whether the whole value is available when we try
     to read it.  */
  if (value->lazy)
    value_fetch_lazy (value);

  if (VEC_empty (range_s, value->unavailable))
    return 1;
  return 0;
}

void
mark_value_bytes_unavailable (struct value *value, int offset, int length)
{
  range_s newr;
  int i;

  /* Insert the range sorted.  If there's overlap or the new range
     would be contiguous with an existing range, merge.  */

  newr.offset = offset;
  newr.length = length;

  /* Do a binary search for the position the given range would be
     inserted if we only considered the starting OFFSET of ranges.
     Call that position I.  Since we also have LENGTH to care for
     (this is a range afterall), we need to check if the _previous_
     range overlaps the I range.  E.g., calling R the new range:

       #1 - overlaps with previous

	   R
	   |-...-|
	 |---|     |---|  |------| ... |--|
	 0         1      2            N

	 I=1

     In the case #1 above, the binary search would return `I=1',
     meaning, this OFFSET should be inserted at position 1, and the
     current position 1 should be pushed further (and become 2).  But,
     note that `0' overlaps with R, so we want to merge them.

     A similar consideration needs to be taken if the new range would
     be contiguous with the previous range:

       #2 - contiguous with previous

	    R
	    |-...-|
	 |--|       |---|  |------| ... |--|
	 0          1      2            N

	 I=1

     If there's no overlap with the previous range, as in:

       #3 - not overlapping and not contiguous

	       R
	       |-...-|
	  |--|         |---|  |------| ... |--|
	  0            1      2            N

	 I=1

     or if I is 0:

       #4 - R is the range with lowest offset

	  R
	 |-...-|
	         |--|       |---|  |------| ... |--|
	         0          1      2            N

	 I=0

     ... we just push the new range to I.

     All the 4 cases above need to consider that the new range may
     also overlap several of the ranges that follow, or that R may be
     contiguous with the following range, and merge.  E.g.,

       #5 - overlapping following ranges

	  R
	 |------------------------|
	         |--|       |---|  |------| ... |--|
	         0          1      2            N

	 I=0

       or:

	    R
	    |-------|
	 |--|       |---|  |------| ... |--|
	 0          1      2            N

	 I=1

  */

  i = VEC_lower_bound (range_s, value->unavailable, &newr, range_lessthan);
  if (i > 0)
    {
      struct range *bef = VEC_index (range_s, value->unavailable, i - 1);

      if (ranges_overlap (bef->offset, bef->length, offset, length))
	{
	  /* #1 */
	  ULONGEST l = min (bef->offset, offset);
	  ULONGEST h = max (bef->offset + bef->length, offset + length);

	  bef->offset = l;
	  bef->length = h - l;
	  i--;
	}
      else if (offset == bef->offset + bef->length)
	{
	  /* #2 */
	  bef->length += length;
	  i--;
	}
      else
	{
	  /* #3 */
	  VEC_safe_insert (range_s, value->unavailable, i, &newr);
	}
    }
  else
    {
      /* #4 */
      VEC_safe_insert (range_s, value->unavailable, i, &newr);
    }

  /* Check whether the ranges following the one we've just added or
     touched can be folded in (#5 above).  */
  if (i + 1 < VEC_length (range_s, value->unavailable))
    {
      struct range *t;
      struct range *r;
      int removed = 0;
      int next = i + 1;

      /* Get the range we just touched.  */
      t = VEC_index (range_s, value->unavailable, i);
      removed = 0;

      i = next;
      for (; VEC_iterate (range_s, value->unavailable, i, r); i++)
	if (r->offset <= t->offset + t->length)
	  {
	    ULONGEST l, h;

	    l = min (t->offset, r->offset);
	    h = max (t->offset + t->length, r->offset + r->length);

	    t->offset = l;
	    t->length = h - l;

	    removed++;
	  }
	else
	  {
	    /* If we couldn't merge this one, we won't be able to
	       merge following ones either, since the ranges are
	       always sorted by OFFSET.  */
	    break;
	  }

      if (removed != 0)
	VEC_block_remove (range_s, value->unavailable, next, removed);
    }
}

/* Find the first range in RANGES that overlaps the range defined by
   OFFSET and LENGTH, starting at element POS in the RANGES vector,
   Returns the index into RANGES where such overlapping range was
   found, or -1 if none was found.  */

static int
find_first_range_overlap (VEC(range_s) *ranges, int pos,
			  int offset, int length)
{
  range_s *r;
  int i;

  for (i = pos; VEC_iterate (range_s, ranges, i, r); i++)
    if (ranges_overlap (r->offset, r->length, offset, length))
      return i;

  return -1;
}

int
value_available_contents_eq (const struct value *val1, int offset1,
			     const struct value *val2, int offset2,
			     int length)
{
  int idx1 = 0, idx2 = 0;

  /* This routine is used by printing routines, where we should
     already have read the value.  Note that we only know whether a
     value chunk is available if we've tried to read it.  */
  gdb_assert (!val1->lazy && !val2->lazy);

  while (length > 0)
    {
      range_s *r1, *r2;
      ULONGEST l1, h1;
      ULONGEST l2, h2;

      idx1 = find_first_range_overlap (val1->unavailable, idx1,
				       offset1, length);
      idx2 = find_first_range_overlap (val2->unavailable, idx2,
				       offset2, length);

      /* The usual case is for both values to be completely available.  */
      if (idx1 == -1 && idx2 == -1)
	return (memcmp (val1->contents + offset1,
			val2->contents + offset2,
			length) == 0);
      /* The contents only match equal if the available set matches as
	 well.  */
      else if (idx1 == -1 || idx2 == -1)
	return 0;

      gdb_assert (idx1 != -1 && idx2 != -1);

      r1 = VEC_index (range_s, val1->unavailable, idx1);
      r2 = VEC_index (range_s, val2->unavailable, idx2);

      /* Get the unavailable windows intersected by the incoming
	 ranges.  The first and last ranges that overlap the argument
	 range may be wider than said incoming arguments ranges.  */
      l1 = max (offset1, r1->offset);
      h1 = min (offset1 + length, r1->offset + r1->length);

      l2 = max (offset2, r2->offset);
      h2 = min (offset2 + length, r2->offset + r2->length);

      /* Make them relative to the respective start offsets, so we can
	 compare them for equality.  */
      l1 -= offset1;
      h1 -= offset1;

      l2 -= offset2;
      h2 -= offset2;

      /* Different availability, no match.  */
      if (l1 != l2 || h1 != h2)
	return 0;

      /* Compare the _available_ contents.  */
      if (memcmp (val1->contents + offset1,
		  val2->contents + offset2,
		  l1) != 0)
	return 0;

      length -= h1;
      offset1 += h1;
      offset2 += h1;
    }

  return 1;
}

/* Prototypes for local functions.  */

static void show_values (char *, int);

static void show_convenience (char *, int);


/* The value-history records all the values printed
   by print commands during this session.  Each chunk
   records 60 consecutive values.  The first chunk on
   the chain records the most recent values.
   The total number of values is in value_history_count.  */

#define VALUE_HISTORY_CHUNK 60

struct value_history_chunk
  {
    struct value_history_chunk *next;
    struct value *values[VALUE_HISTORY_CHUNK];
  };

/* Chain of chunks now in use.  */

static struct value_history_chunk *value_history_chain;

static int value_history_count;	/* Abs number of last entry stored.  */


/* List of all value objects currently allocated
   (except for those released by calls to release_value)
   This is so they can be freed after each command.  */

static struct value *all_values;

/* Allocate a lazy value for type TYPE.  Its actual content is
   "lazily" allocated too: the content field of the return value is
   NULL; it will be allocated when it is fetched from the target.  */

struct value *
allocate_value_lazy (struct type *type)
{
  struct value *val;

  /* Call check_typedef on our type to make sure that, if TYPE
     is a TYPE_CODE_TYPEDEF, its length is set to the length
     of the target type instead of zero.  However, we do not
     replace the typedef type by the target type, because we want
     to keep the typedef in order to be able to set the VAL's type
     description correctly.  */
  check_typedef (type);

  val = (struct value *) xzalloc (sizeof (struct value));
  val->contents = NULL;
  val->next = all_values;
  all_values = val;
  val->type = type;
  val->enclosing_type = type;
  VALUE_LVAL (val) = not_lval;
  val->location.address = 0;
  VALUE_FRAME_ID (val) = null_frame_id;
  val->offset = 0;
  val->bitpos = 0;
  val->bitsize = 0;
  VALUE_REGNUM (val) = -1;
  val->lazy = 1;
  val->optimized_out = 0;
  val->embedded_offset = 0;
  val->pointed_to_offset = 0;
  val->modifiable = 1;
  val->initialized = 1;  /* Default to initialized.  */

  /* Values start out on the all_values chain.  */
  val->reference_count = 1;

  return val;
}

/* Allocate the contents of VAL if it has not been allocated yet.  */

void
allocate_value_contents (struct value *val)
{
  if (!val->contents)
    val->contents = (gdb_byte *) xzalloc (TYPE_LENGTH (val->enclosing_type));
}

/* Allocate a  value  and its contents for type TYPE.  */

struct value *
allocate_value (struct type *type)
{
  struct value *val = allocate_value_lazy (type);

  allocate_value_contents (val);
  val->lazy = 0;
  return val;
}

/* Allocate a  value  that has the correct length
   for COUNT repetitions of type TYPE.  */

struct value *
allocate_repeat_value (struct type *type, int count)
{
  int low_bound = current_language->string_lower_bound;		/* ??? */
  /* FIXME-type-allocation: need a way to free this type when we are
     done with it.  */
  struct type *array_type
    = lookup_array_range_type (type, low_bound, count + low_bound - 1);

  return allocate_value (array_type);
}

struct value *
allocate_computed_value (struct type *type,
                         struct lval_funcs *funcs,
                         void *closure)
{
  struct value *v = allocate_value_lazy (type);

  VALUE_LVAL (v) = lval_computed;
  v->location.computed.funcs = funcs;
  v->location.computed.closure = closure;

  return v;
}

/* Accessor methods.  */

struct value *
value_next (struct value *value)
{
  return value->next;
}

struct type *
value_type (const struct value *value)
{
  return value->type;
}
void
deprecated_set_value_type (struct value *value, struct type *type)
{
  value->type = type;
}

int
value_offset (const struct value *value)
{
  return value->offset;
}
void
set_value_offset (struct value *value, int offset)
{
  value->offset = offset;
}

int
value_bitpos (const struct value *value)
{
  return value->bitpos;
}
void
set_value_bitpos (struct value *value, int bit)
{
  value->bitpos = bit;
}

int
value_bitsize (const struct value *value)
{
  return value->bitsize;
}
void
set_value_bitsize (struct value *value, int bit)
{
  value->bitsize = bit;
}

struct value *
value_parent (struct value *value)
{
  return value->parent;
}

gdb_byte *
value_contents_raw (struct value *value)
{
  allocate_value_contents (value);
  return value->contents + value->embedded_offset;
}

gdb_byte *
value_contents_all_raw (struct value *value)
{
  allocate_value_contents (value);
  return value->contents;
}

struct type *
value_enclosing_type (struct value *value)
{
  return value->enclosing_type;
}

static void
require_not_optimized_out (const struct value *value)
{
  if (value->optimized_out)
    error (_("value has been optimized out"));
}

static void
require_available (const struct value *value)
{
  if (!VEC_empty (range_s, value->unavailable))
    throw_error (NOT_AVAILABLE_ERROR, _("value is not available"));
}

const gdb_byte *
value_contents_for_printing (struct value *value)
{
  if (value->lazy)
    value_fetch_lazy (value);
  return value->contents;
}

const gdb_byte *
value_contents_for_printing_const (const struct value *value)
{
  gdb_assert (!value->lazy);
  return value->contents;
}

const gdb_byte *
value_contents_all (struct value *value)
{
  const gdb_byte *result = value_contents_for_printing (value);
  require_not_optimized_out (value);
  require_available (value);
  return result;
}

/* Copy LENGTH bytes of SRC value's (all) contents
   (value_contents_all) starting at SRC_OFFSET, into DST value's (all)
   contents, starting at DST_OFFSET.  If unavailable contents are
   being copied from SRC, the corresponding DST contents are marked
   unavailable accordingly.  Neither DST nor SRC may be lazy
   values.

   It is assumed the contents of DST in the [DST_OFFSET,
   DST_OFFSET+LENGTH) range are wholly available.  */

void
value_contents_copy_raw (struct value *dst, int dst_offset,
			 struct value *src, int src_offset, int length)
{
  range_s *r;
  int i;

  /* A lazy DST would make that this copy operation useless, since as
     soon as DST's contents were un-lazied (by a later value_contents
     call, say), the contents would be overwritten.  A lazy SRC would
     mean we'd be copying garbage.  */
  gdb_assert (!dst->lazy && !src->lazy);

  /* The overwritten DST range gets unavailability ORed in, not
     replaced.  Make sure to remember to implement replacing if it
     turns out actually necessary.  */
  gdb_assert (value_bytes_available (dst, dst_offset, length));

  /* Copy the data.  */
  memcpy (value_contents_all_raw (dst) + dst_offset,
	  value_contents_all_raw (src) + src_offset,
	  length);

  /* Copy the meta-data, adjusted.  */
  for (i = 0; VEC_iterate (range_s, src->unavailable, i, r); i++)
    {
      ULONGEST h, l;

      l = max (r->offset, src_offset);
      h = min (r->offset + r->length, src_offset + length);

      if (l < h)
	mark_value_bytes_unavailable (dst,
				      dst_offset + (l - src_offset),
				      h - l);
    }
}

/* Copy LENGTH bytes of SRC value's (all) contents
   (value_contents_all) starting at SRC_OFFSET byte, into DST value's
   (all) contents, starting at DST_OFFSET.  If unavailable contents
   are being copied from SRC, the corresponding DST contents are
   marked unavailable accordingly.  DST must not be lazy.  If SRC is
   lazy, it will be fetched now.  If SRC is not valid (is optimized
   out), an error is thrown.

   It is assumed the contents of DST in the [DST_OFFSET,
   DST_OFFSET+LENGTH) range are wholly available.  */

void
value_contents_copy (struct value *dst, int dst_offset,
		     struct value *src, int src_offset, int length)
{
  require_not_optimized_out (src);

  if (src->lazy)
    value_fetch_lazy (src);

  value_contents_copy_raw (dst, dst_offset, src, src_offset, length);
}

int
value_lazy (struct value *value)
{
  return value->lazy;
}

void
set_value_lazy (struct value *value, int val)
{
  value->lazy = val;
}

int
value_stack (struct value *value)
{
  return value->stack;
}

void
set_value_stack (struct value *value, int val)
{
  value->stack = val;
}

const gdb_byte *
value_contents (struct value *value)
{
  const gdb_byte *result = value_contents_writeable (value);
  require_not_optimized_out (value);
  require_available (value);
  return result;
}

gdb_byte *
value_contents_writeable (struct value *value)
{
  if (value->lazy)
    value_fetch_lazy (value);
  return value_contents_raw (value);
}

/* Return non-zero if VAL1 and VAL2 have the same contents.  Note that
   this function is different from value_equal; in C the operator ==
   can return 0 even if the two values being compared are equal.  */

int
value_contents_equal (struct value *val1, struct value *val2)
{
  struct type *type1;
  struct type *type2;
  int len;

  type1 = check_typedef (value_type (val1));
  type2 = check_typedef (value_type (val2));
  len = TYPE_LENGTH (type1);
  if (len != TYPE_LENGTH (type2))
    return 0;

  return (memcmp (value_contents (val1), value_contents (val2), len) == 0);
}

int
value_optimized_out (struct value *value)
{
  return value->optimized_out;
}

void
set_value_optimized_out (struct value *value, int val)
{
  value->optimized_out = val;
}

int
value_entirely_optimized_out (const struct value *value)
{
  if (!value->optimized_out)
    return 0;
  if (value->lval != lval_computed
      || !value->location.computed.funcs->check_any_valid)
    return 1;
  return !value->location.computed.funcs->check_any_valid (value);
}

int
value_bits_valid (const struct value *value, int offset, int length)
{
  if (!value->optimized_out)
    return 1;
  if (value->lval != lval_computed
      || !value->location.computed.funcs->check_validity)
    return 0;
  return value->location.computed.funcs->check_validity (value, offset,
							 length);
}

int
value_bits_synthetic_pointer (const struct value *value,
			      int offset, int length)
{
  if (value->lval != lval_computed
      || !value->location.computed.funcs->check_synthetic_pointer)
    return 0;
  return value->location.computed.funcs->check_synthetic_pointer (value,
								  offset,
								  length);
}

int
value_embedded_offset (struct value *value)
{
  return value->embedded_offset;
}

void
set_value_embedded_offset (struct value *value, int val)
{
  value->embedded_offset = val;
}

int
value_pointed_to_offset (struct value *value)
{
  return value->pointed_to_offset;
}

void
set_value_pointed_to_offset (struct value *value, int val)
{
  value->pointed_to_offset = val;
}

struct lval_funcs *
value_computed_funcs (struct value *v)
{
  gdb_assert (VALUE_LVAL (v) == lval_computed);

  return v->location.computed.funcs;
}

void *
value_computed_closure (const struct value *v)
{
  gdb_assert (v->lval == lval_computed);

  return v->location.computed.closure;
}

enum lval_type *
deprecated_value_lval_hack (struct value *value)
{
  return &value->lval;
}

CORE_ADDR
value_address (const struct value *value)
{
  if (value->lval == lval_internalvar
      || value->lval == lval_internalvar_component)
    return 0;
  return value->location.address + value->offset;
}

CORE_ADDR
value_raw_address (struct value *value)
{
  if (value->lval == lval_internalvar
      || value->lval == lval_internalvar_component)
    return 0;
  return value->location.address;
}

void
set_value_address (struct value *value, CORE_ADDR addr)
{
  gdb_assert (value->lval != lval_internalvar
	      && value->lval != lval_internalvar_component);
  value->location.address = addr;
}

struct internalvar **
deprecated_value_internalvar_hack (struct value *value)
{
  return &value->location.internalvar;
}

struct frame_id *
deprecated_value_frame_id_hack (struct value *value)
{
  return &value->frame_id;
}

short *
deprecated_value_regnum_hack (struct value *value)
{
  return &value->regnum;
}

int
deprecated_value_modifiable (struct value *value)
{
  return value->modifiable;
}
void
deprecated_set_value_modifiable (struct value *value, int modifiable)
{
  value->modifiable = modifiable;
}

/* Return a mark in the value chain.  All values allocated after the
   mark is obtained (except for those released) are subject to being freed
   if a subsequent value_free_to_mark is passed the mark.  */
struct value *
value_mark (void)
{
  return all_values;
}

/* Take a reference to VAL.  VAL will not be deallocated until all
   references are released.  */

void
value_incref (struct value *val)
{
  val->reference_count++;
}

/* Release a reference to VAL, which was acquired with value_incref.
   This function is also called to deallocate values from the value
   chain.  */

void
value_free (struct value *val)
{
  if (val)
    {
      gdb_assert (val->reference_count > 0);
      val->reference_count--;
      if (val->reference_count > 0)
	return;

      /* If there's an associated parent value, drop our reference to
	 it.  */
      if (val->parent != NULL)
	value_free (val->parent);

      if (VALUE_LVAL (val) == lval_computed)
	{
	  struct lval_funcs *funcs = val->location.computed.funcs;

	  if (funcs->free_closure)
	    funcs->free_closure (val);
	}

      xfree (val->contents);
      VEC_free (range_s, val->unavailable);
    }
  xfree (val);
}

/* Free all values allocated since MARK was obtained by value_mark
   (except for those released).  */
void
value_free_to_mark (struct value *mark)
{
  struct value *val;
  struct value *next;

  for (val = all_values; val && val != mark; val = next)
    {
      next = val->next;
      value_free (val);
    }
  all_values = val;
}

/* Free all the values that have been allocated (except for those released).
   Call after each command, successful or not.
   In practice this is called before each command, which is sufficient.  */

void
free_all_values (void)
{
  struct value *val;
  struct value *next;

  for (val = all_values; val; val = next)
    {
      next = val->next;
      value_free (val);
    }

  all_values = 0;
}

/* Frees all the elements in a chain of values.  */

void
free_value_chain (struct value *v)
{
  struct value *next;

  for (; v; v = next)
    {
      next = value_next (v);
      value_free (v);
    }
}

/* Remove VAL from the chain all_values
   so it will not be freed automatically.  */

void
release_value (struct value *val)
{
  struct value *v;

  if (all_values == val)
    {
      all_values = val->next;
      val->next = NULL;
      return;
    }

  for (v = all_values; v; v = v->next)
    {
      if (v->next == val)
	{
	  v->next = val->next;
	  val->next = NULL;
	  break;
	}
    }
}

/* Release all values up to mark  */
struct value *
value_release_to_mark (struct value *mark)
{
  struct value *val;
  struct value *next;

  for (val = next = all_values; next; next = next->next)
    if (next->next == mark)
      {
	all_values = next->next;
	next->next = NULL;
	return val;
      }
  all_values = 0;
  return val;
}

/* Return a copy of the value ARG.
   It contains the same contents, for same memory address,
   but it's a different block of storage.  */

struct value *
value_copy (struct value *arg)
{
  struct type *encl_type = value_enclosing_type (arg);
  struct value *val;

  if (value_lazy (arg))
    val = allocate_value_lazy (encl_type);
  else
    val = allocate_value (encl_type);
  val->type = arg->type;
  VALUE_LVAL (val) = VALUE_LVAL (arg);
  val->location = arg->location;
  val->offset = arg->offset;
  val->bitpos = arg->bitpos;
  val->bitsize = arg->bitsize;
  VALUE_FRAME_ID (val) = VALUE_FRAME_ID (arg);
  VALUE_REGNUM (val) = VALUE_REGNUM (arg);
  val->lazy = arg->lazy;
  val->optimized_out = arg->optimized_out;
  val->embedded_offset = value_embedded_offset (arg);
  val->pointed_to_offset = arg->pointed_to_offset;
  val->modifiable = arg->modifiable;
  if (!value_lazy (val))
    {
      memcpy (value_contents_all_raw (val), value_contents_all_raw (arg),
	      TYPE_LENGTH (value_enclosing_type (arg)));

    }
  val->unavailable = VEC_copy (range_s, arg->unavailable);
  val->parent = arg->parent;
  if (val->parent)
    value_incref (val->parent);
  if (VALUE_LVAL (val) == lval_computed)
    {
      struct lval_funcs *funcs = val->location.computed.funcs;

      if (funcs->copy_closure)
        val->location.computed.closure = funcs->copy_closure (val);
    }
  return val;
}

/* Return a version of ARG that is non-lvalue.  */

struct value *
value_non_lval (struct value *arg)
{
  if (VALUE_LVAL (arg) != not_lval)
    {
      struct type *enc_type = value_enclosing_type (arg);
      struct value *val = allocate_value (enc_type);

      memcpy (value_contents_all_raw (val), value_contents_all (arg),
	      TYPE_LENGTH (enc_type));
      val->type = arg->type;
      set_value_embedded_offset (val, value_embedded_offset (arg));
      set_value_pointed_to_offset (val, value_pointed_to_offset (arg));
      return val;
    }
   return arg;
}

void
set_value_component_location (struct value *component,
			      const struct value *whole)
{
  CORE_ADDR addr;

  if (whole->lval == lval_internalvar)
    VALUE_LVAL (component) = lval_internalvar_component;
  else
    VALUE_LVAL (component) = whole->lval;

  component->location = whole->location;

  if (whole->lval == lval_computed)
    {
      struct lval_funcs *funcs = whole->location.computed.funcs;

      if (funcs->copy_closure)
        component->location.computed.closure = funcs->copy_closure (whole);
    }

  addr = value_raw_address (component);
  object_address_get_data (value_type (whole), &addr);
  if (component->lval != lval_internalvar
      && component->lval != lval_internalvar_component)
    set_value_address (component, addr);
}


/* Access to the value history.  */

/* Record a new value in the value history.
   Returns the absolute history index of the entry.
   Result of -1 indicates the value was not saved; otherwise it is the
   value history index of this new item.  */

int
record_latest_value (struct value *val)
{
  int i;

  /* We don't want this value to have anything to do with the inferior anymore.
     In particular, "set $1 = 50" should not affect the variable from which
     the value was taken, and fast watchpoints should be able to assume that
     a value on the value history never changes.  */
  if (value_lazy (val))
    value_fetch_lazy (val);
  /* We preserve VALUE_LVAL so that the user can find out where it was fetched
     from.  This is a bit dubious, because then *&$1 does not just return $1
     but the current contents of that location.  c'est la vie...  */
  val->modifiable = 0;
  release_value (val);

  /* Here we treat value_history_count as origin-zero
     and applying to the value being stored now.  */

  i = value_history_count % VALUE_HISTORY_CHUNK;
  if (i == 0)
    {
      struct value_history_chunk *new
	= (struct value_history_chunk *)

      xmalloc (sizeof (struct value_history_chunk));
      memset (new->values, 0, sizeof new->values);
      new->next = value_history_chain;
      value_history_chain = new;
    }

  value_history_chain->values[i] = val;

  /* Now we regard value_history_count as origin-one
     and applying to the value just stored.  */

  return ++value_history_count;
}

/* Return a copy of the value in the history with sequence number NUM.  */

struct value *
access_value_history (int num)
{
  struct value_history_chunk *chunk;
  int i;
  int absnum = num;

  if (absnum <= 0)
    absnum += value_history_count;

  if (absnum <= 0)
    {
      if (num == 0)
	error (_("The history is empty."));
      else if (num == 1)
	error (_("There is only one value in the history."));
      else
	error (_("History does not go back to $$%d."), -num);
    }
  if (absnum > value_history_count)
    error (_("History has not yet reached $%d."), absnum);

  absnum--;

  /* Now absnum is always absolute and origin zero.  */

  chunk = value_history_chain;
  for (i = (value_history_count - 1) / VALUE_HISTORY_CHUNK
	 - absnum / VALUE_HISTORY_CHUNK;
       i > 0; i--)
    chunk = chunk->next;

  return value_copy (chunk->values[absnum % VALUE_HISTORY_CHUNK]);
}

static void
show_values (char *num_exp, int from_tty)
{
  int i;
  struct value *val;
  static int num = 1;

  if (num_exp)
    {
      /* "show values +" should print from the stored position.
         "show values <exp>" should print around value number <exp>.  */
      if (num_exp[0] != '+' || num_exp[1] != '\0')
	num = parse_and_eval_long (num_exp) - 5;
    }
  else
    {
      /* "show values" means print the last 10 values.  */
      num = value_history_count - 9;
    }

  if (num <= 0)
    num = 1;

  for (i = num; i < num + 10 && i <= value_history_count; i++)
    {
      struct value_print_options opts;

      val = access_value_history (i);
      printf_filtered (("$%d = "), i);
      get_user_print_options (&opts);
      value_print (val, gdb_stdout, &opts);
      printf_filtered (("\n"));
    }

  /* The next "show values +" should start after what we just printed.  */
  num += 10;

  /* Hitting just return after this command should do the same thing as
     "show values +".  If num_exp is null, this is unnecessary, since
     "show values +" is not useful after "show values".  */
  if (from_tty && num_exp)
    {
      num_exp[0] = '+';
      num_exp[1] = '\0';
    }
}

/* Sanity check for memory leaks and proper types reference counting.  */

static void
value_history_cleanup (void *unused)
{
  while (value_history_chain)
    {
      struct value_history_chunk *chunk = value_history_chain;
      int i;

      for (i = 0; i < ARRAY_SIZE (chunk->values); i++)
      	value_free (chunk->values[i]);

      value_history_chain = chunk->next;
      xfree (chunk);
    }
  value_history_count = 0;

  /* Free the unreferenced types above.  */
  free_all_values ();
#if 0
  free_all_types ();
#endif
}

/* Internal variables.  These are variables within the debugger
   that hold values assigned by debugger commands.
   The user refers to them with a '$' prefix
   that does not appear in the variable names stored internally.  */

struct internalvar
{
  struct internalvar *next;
  char *name;

  /* We support various different kinds of content of an internal variable.
     enum internalvar_kind specifies the kind, and union internalvar_data
     provides the data associated with this particular kind.  */

  enum internalvar_kind
    {
      /* The internal variable is empty.  */
      INTERNALVAR_VOID,

      /* The value of the internal variable is provided directly as
	 a GDB value object.  */
      INTERNALVAR_VALUE,

      /* A fresh value is computed via a call-back routine on every
	 access to the internal variable.  */
      INTERNALVAR_MAKE_VALUE,

      /* The internal variable holds a GDB internal convenience function.  */
      INTERNALVAR_FUNCTION,

      /* The variable holds an integer value.  */
      INTERNALVAR_INTEGER,

      /* The variable holds a GDB-provided string.  */
      INTERNALVAR_STRING,

    } kind;

  union internalvar_data
    {
      /* A value object used with INTERNALVAR_VALUE.  */
      struct value *value;

      /* The call-back routine used with INTERNALVAR_MAKE_VALUE.  */
      internalvar_make_value make_value;

      /* The internal function used with INTERNALVAR_FUNCTION.  */
      struct
	{
	  struct internal_function *function;
	  /* True if this is the canonical name for the function.  */
	  int canonical;
	} fn;

      /* An integer value used with INTERNALVAR_INTEGER.  */
      struct
        {
	  /* If type is non-NULL, it will be used as the type to generate
	     a value for this internal variable.  If type is NULL, a default
	     integer type for the architecture is used.  */
	  struct type *type;
	  LONGEST val;
        } integer;

      /* A string value used with INTERNALVAR_STRING.  */
      char *string;
    } u;
};

static struct internalvar *internalvars;

/* If the variable does not already exist create it and give it the
   value given.  If no value is given then the default is zero.  */
static void
init_if_undefined_command (char* args, int from_tty)
{
  struct internalvar* intvar;

  /* Parse the expression - this is taken from set_command().  */
  struct expression *expr = parse_expression (args);
  register struct cleanup *old_chain =
    make_cleanup (free_current_contents, &expr);

  /* Validate the expression.
     Was the expression an assignment?
     Or even an expression at all?  */
  if (expr->nelts == 0 || expr->elts[0].opcode != BINOP_ASSIGN)
    error (_("Init-if-undefined requires an assignment expression."));

  /* Extract the variable from the parsed expression.
     In the case of an assign the lvalue will be in elts[1] and elts[2].  */
  if (expr->elts[1].opcode != OP_INTERNALVAR)
    error (_("The first parameter to init-if-undefined "
	     "should be a GDB variable."));
  intvar = expr->elts[2].internalvar;

  /* Only evaluate the expression if the lvalue is void.
     This may still fail if the expresssion is invalid.  */
  if (intvar->kind == INTERNALVAR_VOID)
    evaluate_expression (expr);

  do_cleanups (old_chain);
}


/* Look up an internal variable with name NAME.  NAME should not
   normally include a dollar sign.

   If the specified internal variable does not exist,
   the return value is NULL.  */

struct internalvar *
lookup_only_internalvar (const char *name)
{
  struct internalvar *var;

  for (var = internalvars; var; var = var->next)
    if (strcmp (var->name, name) == 0)
      return var;

  return NULL;
}


/* Create an internal variable with name NAME and with a void value.
   NAME should not normally include a dollar sign.  */

struct internalvar *
create_internalvar (const char *name)
{
  struct internalvar *var;

  var = (struct internalvar *) xmalloc (sizeof (struct internalvar));
  var->name = concat (name, (char *)NULL);
  var->kind = INTERNALVAR_VOID;
  var->next = internalvars;
  internalvars = var;
  return var;
}

/* Create an internal variable with name NAME and register FUN as the
   function that value_of_internalvar uses to create a value whenever
   this variable is referenced.  NAME should not normally include a
   dollar sign.  */

struct internalvar *
create_internalvar_type_lazy (char *name, internalvar_make_value fun)
{
  struct internalvar *var = create_internalvar (name);

  var->kind = INTERNALVAR_MAKE_VALUE;
  var->u.make_value = fun;
  return var;
}

/* Look up an internal variable with name NAME.  NAME should not
   normally include a dollar sign.

   If the specified internal variable does not exist,
   one is created, with a void value.  */

struct internalvar *
lookup_internalvar (const char *name)
{
  struct internalvar *var;

  var = lookup_only_internalvar (name);
  if (var)
    return var;

  return create_internalvar (name);
}

/* Return current value of internal variable VAR.  For variables that
   are not inherently typed, use a value type appropriate for GDBARCH.  */

struct value *
value_of_internalvar (struct gdbarch *gdbarch, struct internalvar *var)
{
  struct value *val;
  struct trace_state_variable *tsv;

  /* If there is a trace state variable of the same name, assume that
     is what we really want to see.  */
  tsv = find_trace_state_variable (var->name);
  if (tsv)
    {
      tsv->value_known = target_get_trace_state_variable_value (tsv->number,
								&(tsv->value));
      if (tsv->value_known)
	val = value_from_longest (builtin_type (gdbarch)->builtin_int64,
				  tsv->value);
      else
	val = allocate_value (builtin_type (gdbarch)->builtin_void);
      return val;
    }

  switch (var->kind)
    {
    case INTERNALVAR_VOID:
      val = allocate_value (builtin_type (gdbarch)->builtin_void);
      break;

    case INTERNALVAR_FUNCTION:
      val = allocate_value (builtin_type (gdbarch)->internal_fn);
      break;

    case INTERNALVAR_INTEGER:
      if (!var->u.integer.type)
	val = value_from_longest (builtin_type (gdbarch)->builtin_int,
				  var->u.integer.val);
      else
	val = value_from_longest (var->u.integer.type, var->u.integer.val);
      break;

    case INTERNALVAR_STRING:
      val = value_cstring (var->u.string, strlen (var->u.string),
			   builtin_type (gdbarch)->builtin_char);
      break;

    case INTERNALVAR_VALUE:
      val = value_copy (var->u.value);
      if (value_lazy (val))
	value_fetch_lazy (val);
      break;

    case INTERNALVAR_MAKE_VALUE:
      val = (*var->u.make_value) (gdbarch, var);
      break;

    default:
      internal_error (__FILE__, __LINE__, _("bad kind"));
    }

  /* Change the VALUE_LVAL to lval_internalvar so that future operations
     on this value go back to affect the original internal variable.

     Do not do this for INTERNALVAR_MAKE_VALUE variables, as those have
     no underlying modifyable state in the internal variable.

     Likewise, if the variable's value is a computed lvalue, we want
     references to it to produce another computed lvalue, where
     references and assignments actually operate through the
     computed value's functions.

     This means that internal variables with computed values
     behave a little differently from other internal variables:
     assignments to them don't just replace the previous value
     altogether.  At the moment, this seems like the behavior we
     want.  */

  if (var->kind != INTERNALVAR_MAKE_VALUE
      && val->lval != lval_computed)
    {
      VALUE_LVAL (val) = lval_internalvar;
      VALUE_INTERNALVAR (val) = var;
    }

  return val;
}

int
get_internalvar_integer (struct internalvar *var, LONGEST *result)
{
  if (var->kind == INTERNALVAR_INTEGER)
    {
      *result = var->u.integer.val;
      return 1;
    }

  if (var->kind == INTERNALVAR_VALUE)
    {
      struct type *type = check_typedef (value_type (var->u.value));

      if (TYPE_CODE (type) == TYPE_CODE_INT)
	{
	  *result = value_as_long (var->u.value);
	  return 1;
	}
    }

  return 0;
}

static int
get_internalvar_function (struct internalvar *var,
			  struct internal_function **result)
{
  switch (var->kind)
    {
    case INTERNALVAR_FUNCTION:
      *result = var->u.fn.function;
      return 1;

    default:
      return 0;
    }
}

void
set_internalvar_component (struct internalvar *var, int offset, int bitpos,
			   int bitsize, struct value *newval)
{
  gdb_byte *addr;

  switch (var->kind)
    {
    case INTERNALVAR_VALUE:
      addr = value_contents_writeable (var->u.value);

      if (bitsize)
	modify_field (value_type (var->u.value), addr + offset,
		      value_as_long (newval), bitpos, bitsize);
      else
	memcpy (addr + offset, value_contents (newval),
		TYPE_LENGTH (value_type (newval)));
      break;

    default:
      /* We can never get a component of any other kind.  */
      internal_error (__FILE__, __LINE__, _("set_internalvar_component"));
    }
}

void
set_internalvar (struct internalvar *var, struct value *val)
{
  enum internalvar_kind new_kind;
  union internalvar_data new_data = { 0 };

  if (var->kind == INTERNALVAR_FUNCTION && var->u.fn.canonical)
    error (_("Cannot overwrite convenience function %s"), var->name);

  /* Prepare new contents.  */
  switch (TYPE_CODE (check_typedef (value_type (val))))
    {
    case TYPE_CODE_VOID:
      new_kind = INTERNALVAR_VOID;
      break;

    case TYPE_CODE_INTERNAL_FUNCTION:
      gdb_assert (VALUE_LVAL (val) == lval_internalvar);
      new_kind = INTERNALVAR_FUNCTION;
      get_internalvar_function (VALUE_INTERNALVAR (val),
				&new_data.fn.function);
      /* Copies created here are never canonical.  */
      break;

    default:
      new_kind = INTERNALVAR_VALUE;
      new_data.value = value_copy (val);
      new_data.value->modifiable = 1;

      /* Force the value to be fetched from the target now, to avoid problems
	 later when this internalvar is referenced and the target is gone or
	 has changed.  */
      if (value_lazy (new_data.value))
       value_fetch_lazy (new_data.value);

      /* Release the value from the value chain to prevent it from being
	 deleted by free_all_values.  From here on this function should not
	 call error () until new_data is installed into the var->u to avoid
	 leaking memory.  */
      release_value (new_data.value);
      break;
    }

  /* Clean up old contents.  */
  clear_internalvar (var);

  /* Switch over.  */
  var->kind = new_kind;
  var->u = new_data;
  /* End code which must not call error().  */
}

void
set_internalvar_integer (struct internalvar *var, LONGEST l)
{
  /* Clean up old contents.  */
  clear_internalvar (var);

  var->kind = INTERNALVAR_INTEGER;
  var->u.integer.type = NULL;
  var->u.integer.val = l;
}

void
set_internalvar_string (struct internalvar *var, const char *string)
{
  /* Clean up old contents.  */
  clear_internalvar (var);

  var->kind = INTERNALVAR_STRING;
  var->u.string = xstrdup (string);
}

static void
set_internalvar_function (struct internalvar *var, struct internal_function *f)
{
  /* Clean up old contents.  */
  clear_internalvar (var);

  var->kind = INTERNALVAR_FUNCTION;
  var->u.fn.function = f;
  var->u.fn.canonical = 1;
  /* Variables installed here are always the canonical version.  */
}

void
clear_internalvar (struct internalvar *var)
{
  /* Clean up old contents.  */
  switch (var->kind)
    {
    case INTERNALVAR_VALUE:
      value_free (var->u.value);
      break;

    case INTERNALVAR_STRING:
      xfree (var->u.string);
      break;

    default:
      break;
    }

  /* Reset to void kind.  */
  var->kind = INTERNALVAR_VOID;
}

char *
internalvar_name (struct internalvar *var)
{
  return var->name;
}

static struct internal_function *
create_internal_function (const char *name,
			  internal_function_fn handler, void *cookie)
{
  struct internal_function *ifn = XNEW (struct internal_function);

  ifn->name = xstrdup (name);
  ifn->handler = handler;
  ifn->cookie = cookie;
  return ifn;
}

char *
value_internal_function_name (struct value *val)
{
  struct internal_function *ifn;
  int result;

  gdb_assert (VALUE_LVAL (val) == lval_internalvar);
  result = get_internalvar_function (VALUE_INTERNALVAR (val), &ifn);
  gdb_assert (result);

  return ifn->name;
}

struct value *
call_internal_function (struct gdbarch *gdbarch,
			const struct language_defn *language,
			struct value *func, int argc, struct value **argv)
{
  struct internal_function *ifn;
  int result;

  gdb_assert (VALUE_LVAL (func) == lval_internalvar);
  result = get_internalvar_function (VALUE_INTERNALVAR (func), &ifn);
  gdb_assert (result);

  return (*ifn->handler) (gdbarch, language, ifn->cookie, argc, argv);
}

#if 0
/* Call type_mark_used for any TYPEs referenced from this GDB source file.  */

static void
value_types_mark_used (void)
{
  struct internalvar *var;
  struct value_history_chunk *chunk;

  for (var = internalvars; var != NULL; var = var->next)
    switch (var->kind)
      {
      case INTERNALVAR_VALUE:
	type_mark_used (value_type (var->u.value));
	break;

      case INTERNALVAR_INTEGER:
	type_mark_used (var->u.integer.type);
	break;
      }

  for (chunk = value_history_chain; chunk != NULL; chunk = chunk->next)
    {
      int i;

      for (i = 0; i < ARRAY_SIZE (chunk->values); i++)
	if (chunk->values[i])
	  type_mark_used (value_type (chunk->values[i]));
    }
}
#endif

/* The 'function' command.  This does nothing -- it is just a
   placeholder to let "help function NAME" work.  This is also used as
   the implementation of the sub-command that is created when
   registering an internal function.  */
static void
function_command (char *command, int from_tty)
{
  /* Do nothing.  */
}

/* Clean up if an internal function's command is destroyed.  */
static void
function_destroyer (struct cmd_list_element *self, void *ignore)
{
  xfree (self->name);
  xfree (self->doc);
}

/* Add a new internal function.  NAME is the name of the function; DOC
   is a documentation string describing the function.  HANDLER is
   called when the function is invoked.  COOKIE is an arbitrary
   pointer which is passed to HANDLER and is intended for "user
   data".  */
void
add_internal_function (const char *name, const char *doc,
		       internal_function_fn handler, void *cookie)
{
  struct cmd_list_element *cmd;
  struct internal_function *ifn;
  struct internalvar *var = lookup_internalvar (name);

  ifn = create_internal_function (name, handler, cookie);
  set_internalvar_function (var, ifn);

  cmd = add_cmd (xstrdup (name), no_class, function_command, (char *) doc,
		 &functionlist);
  cmd->destroyer = function_destroyer;
}

/* Update VALUE before discarding OBJFILE.  COPIED_TYPES is used to
   prevent cycles / duplicates.  */

void
preserve_one_value (struct value *value, struct objfile *objfile,
		    htab_t copied_types)
{
  if (TYPE_OBJFILE (value->type) == objfile)
    value->type = copy_type_recursive (value->type, copied_types);

  if (TYPE_OBJFILE (value->enclosing_type) == objfile)
    value->enclosing_type = copy_type_recursive (value->enclosing_type,
						 copied_types);
}

/* Likewise for internal variable VAR.  */

static void
preserve_one_internalvar (struct internalvar *var, struct objfile *objfile,
			  htab_t copied_types)
{
  switch (var->kind)
    {
    case INTERNALVAR_INTEGER:
      if (var->u.integer.type && TYPE_OBJFILE (var->u.integer.type) == objfile)
	var->u.integer.type
	  = copy_type_recursive (var->u.integer.type, copied_types);
      break;

    case INTERNALVAR_VALUE:
      preserve_one_value (var->u.value, objfile, copied_types);
      break;
    }
}

/* Update the internal variables and value history when OBJFILE is
   discarded; we must copy the types out of the objfile.  New global types
   will be created for every convenience variable which currently points to
   this objfile's types, and the convenience variables will be adjusted to
   use the new global types.  */

void
preserve_values (struct objfile *objfile)
{
  htab_t copied_types;
  struct value_history_chunk *cur;
  struct internalvar *var;
  int i;

  /* Create the hash table.  We allocate on the objfile's obstack, since
     it is soon to be deleted.  */
  copied_types = create_copied_types_hash (objfile);

  for (cur = value_history_chain; cur; cur = cur->next)
    for (i = 0; i < VALUE_HISTORY_CHUNK; i++)
      if (cur->values[i])
	preserve_one_value (cur->values[i], objfile, copied_types);

  for (var = internalvars; var; var = var->next)
    preserve_one_internalvar (var, objfile, copied_types);

  preserve_python_values (objfile, copied_types);

  htab_delete (copied_types);
}

static void
show_convenience (char *ignore, int from_tty)
{
  struct gdbarch *gdbarch = get_current_arch ();
  struct internalvar *var;
  int varseen = 0;
  struct value_print_options opts;

  get_user_print_options (&opts);
  for (var = internalvars; var; var = var->next)
    {
      if (!varseen)
	{
	  varseen = 1;
	}
      printf_filtered (("$%s = "), var->name);
      value_print (value_of_internalvar (gdbarch, var), gdb_stdout,
		   &opts);
      printf_filtered (("\n"));
    }
  if (!varseen)
    printf_unfiltered (_("No debugger convenience variables now defined.\n"
			 "Convenience variables have "
			 "names starting with \"$\";\n"
			 "use \"set\" as in \"set "
			 "$foo = 5\" to define them.\n"));
}

/* Extract a value as a C number (either long or double).
   Knows how to convert fixed values to double, or
   floating values to long.
   Does not deallocate the value.  */

LONGEST
value_as_long (struct value *val)
{
  /* This coerces arrays and functions, which is necessary (e.g.
     in disassemble_command).  It also dereferences references, which
     I suspect is the most logical thing to do.  */
  val = coerce_array (val);
  return unpack_long (value_type (val), value_contents (val));
}

DOUBLEST
value_as_double (struct value *val)
{
  DOUBLEST foo;
  int inv;

  foo = unpack_double (value_type (val), value_contents (val), &inv);
  if (inv)
    error (_("Invalid floating value found in program."));
  return foo;
}

/* Extract a value as a C pointer.  Does not deallocate the value.
   Note that val's type may not actually be a pointer; value_as_long
   handles all the cases.  */
CORE_ADDR
value_as_address (struct value *val)
{
  struct gdbarch *gdbarch = get_type_arch (value_type (val));

  /* Assume a CORE_ADDR can fit in a LONGEST (for now).  Not sure
     whether we want this to be true eventually.  */
#if 0
  /* gdbarch_addr_bits_remove is wrong if we are being called for a
     non-address (e.g. argument to "signal", "info break", etc.), or
     for pointers to char, in which the low bits *are* significant.  */
  return gdbarch_addr_bits_remove (gdbarch, value_as_long (val));
#else

  /* There are several targets (IA-64, PowerPC, and others) which
     don't represent pointers to functions as simply the address of
     the function's entry point.  For example, on the IA-64, a
     function pointer points to a two-word descriptor, generated by
     the linker, which contains the function's entry point, and the
     value the IA-64 "global pointer" register should have --- to
     support position-independent code.  The linker generates
     descriptors only for those functions whose addresses are taken.

     On such targets, it's difficult for GDB to convert an arbitrary
     function address into a function pointer; it has to either find
     an existing descriptor for that function, or call malloc and
     build its own.  On some targets, it is impossible for GDB to
     build a descriptor at all: the descriptor must contain a jump
     instruction; data memory cannot be executed; and code memory
     cannot be modified.

     Upon entry to this function, if VAL is a value of type `function'
     (that is, TYPE_CODE (VALUE_TYPE (val)) == TYPE_CODE_FUNC), then
     value_address (val) is the address of the function.  This is what
     you'll get if you evaluate an expression like `main'.  The call
     to COERCE_ARRAY below actually does all the usual unary
     conversions, which includes converting values of type `function'
     to `pointer to function'.  This is the challenging conversion
     discussed above.  Then, `unpack_long' will convert that pointer
     back into an address.

     So, suppose the user types `disassemble foo' on an architecture
     with a strange function pointer representation, on which GDB
     cannot build its own descriptors, and suppose further that `foo'
     has no linker-built descriptor.  The address->pointer conversion
     will signal an error and prevent the command from running, even
     though the next step would have been to convert the pointer
     directly back into the same address.

     The following shortcut avoids this whole mess.  If VAL is a
     function, just return its address directly.  */
  if (TYPE_CODE (value_type (val)) == TYPE_CODE_FUNC
      || TYPE_CODE (value_type (val)) == TYPE_CODE_METHOD)
    return value_address (val);

  val = coerce_array (val);

  /* Some architectures (e.g. Harvard), map instruction and data
     addresses onto a single large unified address space.  For
     instance: An architecture may consider a large integer in the
     range 0x10000000 .. 0x1000ffff to already represent a data
     addresses (hence not need a pointer to address conversion) while
     a small integer would still need to be converted integer to
     pointer to address.  Just assume such architectures handle all
     integer conversions in a single function.  */

  /* JimB writes:

     I think INTEGER_TO_ADDRESS is a good idea as proposed --- but we
     must admonish GDB hackers to make sure its behavior matches the
     compiler's, whenever possible.

     In general, I think GDB should evaluate expressions the same way
     the compiler does.  When the user copies an expression out of
     their source code and hands it to a `print' command, they should
     get the same value the compiler would have computed.  Any
     deviation from this rule can cause major confusion and annoyance,
     and needs to be justified carefully.  In other words, GDB doesn't
     really have the freedom to do these conversions in clever and
     useful ways.

     AndrewC pointed out that users aren't complaining about how GDB
     casts integers to pointers; they are complaining that they can't
     take an address from a disassembly listing and give it to `x/i'.
     This is certainly important.

     Adding an architecture method like integer_to_address() certainly
     makes it possible for GDB to "get it right" in all circumstances
     --- the target has complete control over how things get done, so
     people can Do The Right Thing for their target without breaking
     anyone else.  The standard doesn't specify how integers get
     converted to pointers; usually, the ABI doesn't either, but
     ABI-specific code is a more reasonable place to handle it.  */

  if (TYPE_CODE (value_type (val)) != TYPE_CODE_PTR
      && TYPE_CODE (value_type (val)) != TYPE_CODE_REF
      && gdbarch_integer_to_address_p (gdbarch))
    return gdbarch_integer_to_address (gdbarch, value_type (val),
				       value_contents (val));

  return unpack_long (value_type (val), value_contents (val));
#endif
}

/* Unpack raw data (copied from debugee, target byte order) at VALADDR
   as a long, or as a double, assuming the raw data is described
   by type TYPE.  Knows how to convert different sizes of values
   and can convert between fixed and floating point.  We don't assume
   any alignment for the raw data.  Return value is in host byte order.

   If you want functions and arrays to be coerced to pointers, and
   references to be dereferenced, call value_as_long() instead.

   C++: It is assumed that the front-end has taken care of
   all matters concerning pointers to members.  A pointer
   to member which reaches here is considered to be equivalent
   to an INT (or some size).  After all, it is only an offset.  */

LONGEST
unpack_long (struct type *type, const gdb_byte *valaddr)
{
  enum bfd_endian byte_order = gdbarch_byte_order (get_type_arch (type));
  enum type_code code = TYPE_CODE (type);
  int len = TYPE_LENGTH (type);
  int nosign = TYPE_UNSIGNED (type);

  switch (code)
    {
    case TYPE_CODE_TYPEDEF:
      return unpack_long (check_typedef (type), valaddr);
    case TYPE_CODE_ENUM:
    case TYPE_CODE_FLAGS:
    case TYPE_CODE_BOOL:
    case TYPE_CODE_INT:
    case TYPE_CODE_CHAR:
    case TYPE_CODE_RANGE:
    case TYPE_CODE_MEMBERPTR:
      if (nosign)
	return extract_unsigned_integer (valaddr, len, byte_order);
      else
	return extract_signed_integer (valaddr, len, byte_order);

    case TYPE_CODE_FLT:
      return extract_typed_floating (valaddr, type);

    case TYPE_CODE_DECFLOAT:
      /* libdecnumber has a function to convert from decimal to integer, but
	 it doesn't work when the decimal number has a fractional part.  */
      return decimal_to_doublest (valaddr, len, byte_order);

    case TYPE_CODE_PTR:
    case TYPE_CODE_REF:
      /* Assume a CORE_ADDR can fit in a LONGEST (for now).  Not sure
         whether we want this to be true eventually.  */
      return extract_typed_address (valaddr, type);

    default:
      error (_("Value can't be converted to integer."));
    }
  return 0;			/* Placate lint.  */
}

/* Return a double value from the specified type and address.
   INVP points to an int which is set to 0 for valid value,
   1 for invalid value (bad float format).  In either case,
   the returned double is OK to use.  Argument is in target
   format, result is in host format.  */

DOUBLEST
unpack_double (struct type *type, const gdb_byte *valaddr, int *invp)
{
  enum bfd_endian byte_order = gdbarch_byte_order (get_type_arch (type));
  enum type_code code;
  int len;
  int nosign;

  *invp = 0;			/* Assume valid.  */
  CHECK_TYPEDEF (type);
  code = TYPE_CODE (type);
  len = TYPE_LENGTH (type);
  nosign = TYPE_UNSIGNED (type);
  if (code == TYPE_CODE_FLT)
    {
      /* NOTE: cagney/2002-02-19: There was a test here to see if the
	 floating-point value was valid (using the macro
	 INVALID_FLOAT).  That test/macro have been removed.

	 It turns out that only the VAX defined this macro and then
	 only in a non-portable way.  Fixing the portability problem
	 wouldn't help since the VAX floating-point code is also badly
	 bit-rotten.  The target needs to add definitions for the
	 methods gdbarch_float_format and gdbarch_double_format - these
	 exactly describe the target floating-point format.  The
	 problem here is that the corresponding floatformat_vax_f and
	 floatformat_vax_d values these methods should be set to are
	 also not defined either.  Oops!

         Hopefully someone will add both the missing floatformat
         definitions and the new cases for floatformat_is_valid ().  */

      if (!floatformat_is_valid (floatformat_from_type (type), valaddr))
	{
	  *invp = 1;
	  return 0.0;
	}

      return extract_typed_floating (valaddr, type);
    }
  else if (code == TYPE_CODE_DECFLOAT)
    return decimal_to_doublest (valaddr, len, byte_order);
  else if (nosign)
    {
      /* Unsigned -- be sure we compensate for signed LONGEST.  */
      return (ULONGEST) unpack_long (type, valaddr);
    }
  else
    {
      /* Signed -- we are OK with unpack_long.  */
      return unpack_long (type, valaddr);
    }
}

/* Unpack raw data (copied from debugee, target byte order) at VALADDR
   as a CORE_ADDR, assuming the raw data is described by type TYPE.
   We don't assume any alignment for the raw data.  Return value is in
   host byte order.

   If you want functions and arrays to be coerced to pointers, and
   references to be dereferenced, call value_as_address() instead.

   C++: It is assumed that the front-end has taken care of
   all matters concerning pointers to members.  A pointer
   to member which reaches here is considered to be equivalent
   to an INT (or some size).  After all, it is only an offset.  */

CORE_ADDR
unpack_pointer (struct type *type, const gdb_byte *valaddr)
{
  /* Assume a CORE_ADDR can fit in a LONGEST (for now).  Not sure
     whether we want this to be true eventually.  */
  return unpack_long (type, valaddr);
}


/* Get the value of the FIELDNO'th field (which must be static) of
   TYPE.  Return NULL if the field doesn't exist or has been
   optimized out.  */

struct value *
value_static_field (struct type *type, int fieldno)
{
  struct value *retval;

  switch (TYPE_FIELD_LOC_KIND (type, fieldno))
    {
    case FIELD_LOC_KIND_PHYSADDR:
      retval = value_at_lazy (TYPE_FIELD_TYPE (type, fieldno),
			      TYPE_FIELD_STATIC_PHYSADDR (type, fieldno));
      break;
    case FIELD_LOC_KIND_PHYSNAME:
    {
      char *phys_name = TYPE_FIELD_STATIC_PHYSNAME (type, fieldno);
      /* TYPE_FIELD_NAME (type, fieldno); */
      struct symbol *sym = lookup_symbol (phys_name, 0, VAR_DOMAIN, 0);

      if (sym == NULL)
	{
	  /* With some compilers, e.g. HP aCC, static data members are
	     reported as non-debuggable symbols.  */
	  struct minimal_symbol *msym = lookup_minimal_symbol (phys_name,
							       NULL, NULL);

	  if (!msym)
	    return NULL;
	  else
	    {
	      retval = value_at_lazy (TYPE_FIELD_TYPE (type, fieldno),
				      SYMBOL_VALUE_ADDRESS (msym));
	    }
	}
      else
	retval = value_of_variable (sym, NULL);
      break;
    }
    default:
      gdb_assert_not_reached ("unexpected field location kind");
    }

  return retval;
}

/* Change the enclosing type of a value object VAL to NEW_ENCL_TYPE.
   You have to be careful here, since the size of the data area for the value
   is set by the length of the enclosing type.  So if NEW_ENCL_TYPE is bigger
   than the old enclosing type, you have to allocate more space for the
   data.  */

void
set_value_enclosing_type (struct value *val, struct type *new_encl_type)
{
  if (TYPE_LENGTH (new_encl_type) > TYPE_LENGTH (value_enclosing_type (val))) 
    val->contents =
      (gdb_byte *) xrealloc (val->contents, TYPE_LENGTH (new_encl_type));

  val->enclosing_type = new_encl_type;
}

/* Given a value ARG1 (offset by OFFSET bytes)
   of a struct or union type ARG_TYPE,
   extract and return the value of one of its (non-static) fields.
   FIELDNO says which field.  */

struct value *
value_primitive_field (struct value *arg1, int offset,
		       int fieldno, struct type *arg_type)
{
  struct value *v;
  struct type *type;

  CHECK_TYPEDEF (arg_type);
  type = TYPE_FIELD_TYPE (arg_type, fieldno);

  /* Call check_typedef on our type to make sure that, if TYPE
     is a TYPE_CODE_TYPEDEF, its length is set to the length
     of the target type instead of zero.  However, we do not
     replace the typedef type by the target type, because we want
     to keep the typedef in order to be able to print the type
     description correctly.  */
  check_typedef (type);

  /* Handle packed fields */

  if (TYPE_FIELD_BITSIZE (arg_type, fieldno))
    {
      /* Create a new value for the bitfield, with bitpos and bitsize
	 set.  If possible, arrange offset and bitpos so that we can
	 do a single aligned read of the size of the containing type.
	 Otherwise, adjust offset to the byte containing the first
	 bit.  Assume that the address, offset, and embedded offset
	 are sufficiently aligned.  */
      int bitpos = TYPE_FIELD_BITPOS (arg_type, fieldno);
      int container_bitsize = TYPE_LENGTH (type) * 8;

      v = allocate_value_lazy (type);
      v->bitsize = TYPE_FIELD_BITSIZE (arg_type, fieldno);
      if ((bitpos % container_bitsize) + v->bitsize <= container_bitsize
	  && TYPE_LENGTH (type) <= (int) sizeof (LONGEST))
	v->bitpos = bitpos % container_bitsize;
      else
	v->bitpos = bitpos % 8;
      v->offset = (value_embedded_offset (arg1)
		   + offset
		   + (bitpos - v->bitpos) / 8);
      v->parent = arg1;
      value_incref (v->parent);
      if (!value_lazy (arg1))
	value_fetch_lazy (v);
    }
  else if (fieldno < TYPE_N_BASECLASSES (arg_type))
    {
      /* This field is actually a base subobject, so preserve the
	 entire object's contents for later references to virtual
	 bases, etc.  */

      /* Lazy register values with offsets are not supported.  */
      if (VALUE_LVAL (arg1) == lval_register && value_lazy (arg1))
	value_fetch_lazy (arg1);

      if (value_lazy (arg1))
	v = allocate_value_lazy (value_enclosing_type (arg1));
      else
	{
	  v = allocate_value (value_enclosing_type (arg1));
	  value_contents_copy_raw (v, 0, arg1, 0,
				   TYPE_LENGTH (value_enclosing_type (arg1)));
	}
      v->type = type;
      v->offset = value_offset (arg1);
      v->embedded_offset = (offset + value_embedded_offset (arg1)
			    + TYPE_FIELD_BITPOS (arg_type, fieldno) / 8);
    }
  else
    {
      /* Plain old data member */
      offset += TYPE_FIELD_BITPOS (arg_type, fieldno) / 8;

      /* Lazy register values with offsets are not supported.  */
      if (VALUE_LVAL (arg1) == lval_register && value_lazy (arg1))
	value_fetch_lazy (arg1);

      if (value_lazy (arg1))
	v = allocate_value_lazy (type);
      else
	{
	  v = allocate_value (type);
	  value_contents_copy_raw (v, value_embedded_offset (v),
				   arg1, value_embedded_offset (arg1) + offset,
				   TYPE_LENGTH (type));
	}
      v->offset = (value_offset (arg1) + offset
		   + value_embedded_offset (arg1));
    }
  set_value_component_location (v, arg1);
  VALUE_REGNUM (v) = VALUE_REGNUM (arg1);
  VALUE_FRAME_ID (v) = VALUE_FRAME_ID (arg1);
  return v;
}

/* Given a value ARG1 of a struct or union type,
   extract and return the value of one of its (non-static) fields.
   FIELDNO says which field.  */

struct value *
value_field (struct value *arg1, int fieldno)
{
  return value_primitive_field (arg1, 0, fieldno, value_type (arg1));
}

/* Return a non-virtual function as a value.
   F is the list of member functions which contains the desired method.
   J is an index into F which provides the desired method.

   We only use the symbol for its address, so be happy with either a
   full symbol or a minimal symbol.  */

struct value *
value_fn_field (struct value **arg1p, struct fn_field *f,
		int j, struct type *type,
		int offset)
{
  struct value *v;
  struct type *ftype = TYPE_FN_FIELD_TYPE (f, j);
  char *physname = TYPE_FN_FIELD_PHYSNAME (f, j);
  struct symbol *sym;
  struct minimal_symbol *msym;

  sym = lookup_symbol (physname, 0, VAR_DOMAIN, 0);
  if (sym != NULL)
    {
      msym = NULL;
    }
  else
    {
      gdb_assert (sym == NULL);
      msym = lookup_minimal_symbol (physname, NULL, NULL);
      if (msym == NULL)
	return NULL;
    }

  v = allocate_value (ftype);
  if (sym)
    {
      set_value_address (v, BLOCK_START (SYMBOL_BLOCK_VALUE (sym)));
    }
  else
    {
      /* The minimal symbol might point to a function descriptor;
	 resolve it to the actual code address instead.  */
      struct objfile *objfile = msymbol_objfile (msym);
      struct gdbarch *gdbarch = get_objfile_arch (objfile);

      set_value_address (v,
	gdbarch_convert_from_func_ptr_addr
	   (gdbarch, SYMBOL_VALUE_ADDRESS (msym), &current_target));
    }

  if (arg1p)
    {
      if (type != value_type (*arg1p))
	*arg1p = value_ind (value_cast (lookup_pointer_type (type),
					value_addr (*arg1p)));

      /* Move the `this' pointer according to the offset.
         VALUE_OFFSET (*arg1p) += offset; */
    }

  return v;
}



/* Helper function for both unpack_value_bits_as_long and
   unpack_bits_as_long.  See those functions for more details on the
   interface; the only difference is that this function accepts either
   a NULL or a non-NULL ORIGINAL_VALUE.  */

static int
unpack_value_bits_as_long_1 (struct type *field_type, const gdb_byte *valaddr,
			     int embedded_offset, int bitpos, int bitsize,
			     const struct value *original_value,
			     LONGEST *result)
{
  enum bfd_endian byte_order = gdbarch_byte_order (get_type_arch (field_type));
  ULONGEST val;
  ULONGEST valmask;
  int lsbcount;
  int bytes_read;
  int read_offset;

  /* Read the minimum number of bytes required; there may not be
     enough bytes to read an entire ULONGEST.  */
  CHECK_TYPEDEF (field_type);
  if (bitsize)
    bytes_read = ((bitpos % 8) + bitsize + 7) / 8;
  else
    bytes_read = TYPE_LENGTH (field_type);

  read_offset = bitpos / 8;

  if (original_value != NULL
      && !value_bytes_available (original_value, embedded_offset + read_offset,
				 bytes_read))
    return 0;

  val = extract_unsigned_integer (valaddr + embedded_offset + read_offset,
				  bytes_read, byte_order);

  /* Extract bits.  See comment above.  */

  if (gdbarch_bits_big_endian (get_type_arch (field_type)))
    lsbcount = (bytes_read * 8 - bitpos % 8 - bitsize);
  else
    lsbcount = (bitpos % 8);
  val >>= lsbcount;

  /* If the field does not entirely fill a LONGEST, then zero the sign bits.
     If the field is signed, and is negative, then sign extend.  */

  if ((bitsize > 0) && (bitsize < 8 * (int) sizeof (val)))
    {
      valmask = (((ULONGEST) 1) << bitsize) - 1;
      val &= valmask;
      if (!TYPE_UNSIGNED (field_type))
	{
	  if (val & (valmask ^ (valmask >> 1)))
	    {
	      val |= ~valmask;
	    }
	}
    }

  *result = val;
  return 1;
}

/* Unpack a bitfield of the specified FIELD_TYPE, from the object at
   VALADDR + EMBEDDED_OFFSET, and store the result in *RESULT.
   VALADDR points to the contents of ORIGINAL_VALUE, which must not be
   NULL.  The bitfield starts at BITPOS bits and contains BITSIZE
   bits.

   Returns false if the value contents are unavailable, otherwise
   returns true, indicating a valid value has been stored in *RESULT.

   Extracting bits depends on endianness of the machine.  Compute the
   number of least significant bits to discard.  For big endian machines,
   we compute the total number of bits in the anonymous object, subtract
   off the bit count from the MSB of the object to the MSB of the
   bitfield, then the size of the bitfield, which leaves the LSB discard
   count.  For little endian machines, the discard count is simply the
   number of bits from the LSB of the anonymous object to the LSB of the
   bitfield.

   If the field is signed, we also do sign extension.  */

int
unpack_value_bits_as_long (struct type *field_type, const gdb_byte *valaddr,
			   int embedded_offset, int bitpos, int bitsize,
			   const struct value *original_value,
			   LONGEST *result)
{
  gdb_assert (original_value != NULL);

  return unpack_value_bits_as_long_1 (field_type, valaddr, embedded_offset,
				      bitpos, bitsize, original_value, result);

}

/* Unpack a field FIELDNO of the specified TYPE, from the object at
   VALADDR + EMBEDDED_OFFSET.  VALADDR points to the contents of
   ORIGINAL_VALUE.  See unpack_value_bits_as_long for more
   details.  */

static int
unpack_value_field_as_long_1 (struct type *type, const gdb_byte *valaddr,
			      int embedded_offset, int fieldno,
			      const struct value *val, LONGEST *result)
{
  int bitpos = TYPE_FIELD_BITPOS (type, fieldno);
  int bitsize = TYPE_FIELD_BITSIZE (type, fieldno);
  struct type *field_type = TYPE_FIELD_TYPE (type, fieldno);

  return unpack_value_bits_as_long_1 (field_type, valaddr, embedded_offset,
				      bitpos, bitsize, val,
				      result);
}

/* Unpack a field FIELDNO of the specified TYPE, from the object at
   VALADDR + EMBEDDED_OFFSET.  VALADDR points to the contents of
   ORIGINAL_VALUE, which must not be NULL.  See
   unpack_value_bits_as_long for more details.  */

int
unpack_value_field_as_long (struct type *type, const gdb_byte *valaddr,
			    int embedded_offset, int fieldno,
			    const struct value *val, LONGEST *result)
{
  gdb_assert (val != NULL);

  return unpack_value_field_as_long_1 (type, valaddr, embedded_offset,
				       fieldno, val, result);
}

/* Unpack a field FIELDNO of the specified TYPE, from the anonymous
   object at VALADDR.  See unpack_value_bits_as_long for more details.
   This function differs from unpack_value_field_as_long in that it
   operates without a struct value object.  */

LONGEST
unpack_field_as_long (struct type *type, const gdb_byte *valaddr, int fieldno)
{
  LONGEST result;

  unpack_value_field_as_long_1 (type, valaddr, 0, fieldno, NULL, &result);
  return result;
}

/* Return a new value with type TYPE, which is FIELDNO field of the
   object at VALADDR + EMBEDDEDOFFSET.  VALADDR points to the contents
   of VAL.  If the VAL's contents required to extract the bitfield
   from are unavailable, the new value is correspondingly marked as
   unavailable.  */

struct value *
value_field_bitfield (struct type *type, int fieldno,
		      const gdb_byte *valaddr,
		      int embedded_offset, const struct value *val)
{
  LONGEST l;

  if (!unpack_value_field_as_long (type, valaddr, embedded_offset, fieldno,
				   val, &l))
    {
      struct type *field_type = TYPE_FIELD_TYPE (type, fieldno);
      struct value *retval = allocate_value (field_type);
      mark_value_bytes_unavailable (retval, 0, TYPE_LENGTH (field_type));
      return retval;
    }
  else
    {
      return value_from_longest (TYPE_FIELD_TYPE (type, fieldno), l);
    }
}

/* Modify the value of a bitfield.  ADDR points to a block of memory in
   target byte order; the bitfield starts in the byte pointed to.  FIELDVAL
   is the desired value of the field, in host byte order.  BITPOS and BITSIZE
   indicate which bits (in target bit order) comprise the bitfield.
   Requires 0 < BITSIZE <= lbits, 0 <= BITPOS % 8 + BITSIZE <= lbits, and
   0 <= BITPOS, where lbits is the size of a LONGEST in bits.  */

void
modify_field (struct type *type, gdb_byte *addr,
	      LONGEST fieldval, int bitpos, int bitsize)
{
  enum bfd_endian byte_order = gdbarch_byte_order (get_type_arch (type));
  ULONGEST oword;
  ULONGEST mask = (ULONGEST) -1 >> (8 * sizeof (ULONGEST) - bitsize);
  int bytesize;

  /* Normalize BITPOS.  */
  addr += bitpos / 8;
  bitpos %= 8;

  /* If a negative fieldval fits in the field in question, chop
     off the sign extension bits.  */
  if ((~fieldval & ~(mask >> 1)) == 0)
    fieldval &= mask;

  /* Warn if value is too big to fit in the field in question.  */
  if (0 != (fieldval & ~mask))
    {
      /* FIXME: would like to include fieldval in the message, but
         we don't have a sprintf_longest.  */
      warning (_("Value does not fit in %d bits."), bitsize);

      /* Truncate it, otherwise adjoining fields may be corrupted.  */
      fieldval &= mask;
    }

  /* Ensure no bytes outside of the modified ones get accessed as it may cause
     false valgrind reports.  */

  bytesize = (bitpos + bitsize + 7) / 8;
  oword = extract_unsigned_integer (addr, bytesize, byte_order);

  /* Shifting for bit field depends on endianness of the target machine.  */
  if (gdbarch_bits_big_endian (get_type_arch (type)))
    bitpos = bytesize * 8 - bitpos - bitsize;

  oword &= ~(mask << bitpos);
  oword |= fieldval << bitpos;

  store_unsigned_integer (addr, bytesize, byte_order, oword);
}

/* Pack NUM into BUF using a target format of TYPE.  */

void
pack_long (gdb_byte *buf, struct type *type, LONGEST num)
{
  enum bfd_endian byte_order = gdbarch_byte_order (get_type_arch (type));
  int len;

  type = check_typedef (type);
  len = TYPE_LENGTH (type);

  switch (TYPE_CODE (type))
    {
    case TYPE_CODE_INT:
    case TYPE_CODE_CHAR:
    case TYPE_CODE_ENUM:
    case TYPE_CODE_FLAGS:
    case TYPE_CODE_BOOL:
    case TYPE_CODE_RANGE:
    case TYPE_CODE_MEMBERPTR:
      store_signed_integer (buf, len, byte_order, num);
      break;

    case TYPE_CODE_REF:
    case TYPE_CODE_PTR:
      store_typed_address (buf, type, (CORE_ADDR) num);
      break;

    default:
      error (_("Unexpected type (%d) encountered for integer constant."),
	     TYPE_CODE (type));
    }
}


/* Pack NUM into BUF using a target format of TYPE.  */

void
pack_unsigned_long (gdb_byte *buf, struct type *type, ULONGEST num)
{
  int len;
  enum bfd_endian byte_order;

  type = check_typedef (type);
  len = TYPE_LENGTH (type);
  byte_order = gdbarch_byte_order (get_type_arch (type));

  switch (TYPE_CODE (type))
    {
    case TYPE_CODE_INT:
    case TYPE_CODE_CHAR:
    case TYPE_CODE_ENUM:
    case TYPE_CODE_FLAGS:
    case TYPE_CODE_BOOL:
    case TYPE_CODE_RANGE:
    case TYPE_CODE_MEMBERPTR:
      store_unsigned_integer (buf, len, byte_order, num);
      break;

    case TYPE_CODE_REF:
    case TYPE_CODE_PTR:
      store_typed_address (buf, type, (CORE_ADDR) num);
      break;

    default:
      error (_("Unexpected type (%d) encountered "
	       "for unsigned integer constant."),
	     TYPE_CODE (type));
    }
}


/* Convert C numbers into newly allocated values.  */

struct value *
value_from_longest (struct type *type, LONGEST num)
{
  struct value *val = allocate_value (type);

  pack_long (value_contents_raw (val), type, num);
  return val;
}


/* Convert C unsigned numbers into newly allocated values.  */

struct value *
value_from_ulongest (struct type *type, ULONGEST num)
{
  struct value *val = allocate_value (type);

  pack_unsigned_long (value_contents_raw (val), type, num);

  return val;
}


/* Create a value representing a pointer of type TYPE to the address
   ADDR.  */
struct value *
value_from_pointer (struct type *type, CORE_ADDR addr)
{
  struct value *val = allocate_value (type);

  store_typed_address (value_contents_raw (val), check_typedef (type), addr);
  return val;
}


/* Create a value of type TYPE whose contents come from VALADDR, if it
   is non-null, and whose memory address (in the inferior) is
   ADDRESS.  */

struct value *
value_from_contents_and_address (struct type *type,
				 const gdb_byte *valaddr,
				 CORE_ADDR address)
{
  struct value *v;

  if (valaddr == NULL)
    v = allocate_value_lazy (type);
  else
    {
      v = allocate_value (type);
      memcpy (value_contents_raw (v), valaddr, TYPE_LENGTH (type));
    }
  set_value_address (v, address);
  VALUE_LVAL (v) = lval_memory;
  return v;
}

struct value *
value_from_double (struct type *type, DOUBLEST num)
{
  struct value *val = allocate_value (type);
  struct type *base_type = check_typedef (type);
  enum type_code code = TYPE_CODE (base_type);

  if (code == TYPE_CODE_FLT)
    {
      store_typed_floating (value_contents_raw (val), base_type, num);
    }
  else
    error (_("Unexpected type encountered for floating constant."));

  return val;
}

struct value *
value_from_decfloat (struct type *type, const gdb_byte *dec)
{
  struct value *val = allocate_value (type);

  memcpy (value_contents_raw (val), dec, TYPE_LENGTH (type));
  return val;
}

/* Extract a value from the history file.  Input will be of the form
   $digits or $$digits.  See block comment above 'write_dollar_variable'
   for details.  */

struct value *
value_from_history_ref (char *h, char **endp)
{
  int index, len;

  if (h[0] == '$')
    len = 1;
  else
    return NULL;

  if (h[1] == '$')
    len = 2;

  /* Find length of numeral string.  */
  for (; isdigit (h[len]); len++)
    ;

  /* Make sure numeral string is not part of an identifier.  */
  if (h[len] == '_' || isalpha (h[len]))
    return NULL;

  /* Now collect the index value.  */
  if (h[1] == '$')
    {
      if (len == 2)
	{
	  /* For some bizarre reason, "$$" is equivalent to "$$1", 
	     rather than to "$$0" as it ought to be!  */
	  index = -1;
	  *endp += len;
	}
      else
	index = -strtol (&h[2], endp, 10);
    }
  else
    {
      if (len == 1)
	{
	  /* "$" is equivalent to "$0".  */
	  index = 0;
	  *endp += len;
	}
      else
	index = strtol (&h[1], endp, 10);
    }

  return access_value_history (index);
}

struct value *
coerce_ref (struct value *arg)
{
  struct type *value_type_arg_tmp;

  if (TYPE_DYNAMIC (value_type (arg)))
    {
      struct cleanup *cleanups = make_cleanup (null_cleanup, NULL);
      CORE_ADDR address;

      value_type_arg_tmp = value_type (arg);
      address = value_raw_address (arg);
      value_type_arg_tmp = object_address_get_data (value_type_arg_tmp,
						    &address);
      if (! value_type_arg_tmp)
	error (_("Attempt to coerce non-valid value."));
      arg = value_at_lazy (value_type_arg_tmp, address);
      do_cleanups (cleanups);
    }
  else
    value_type_arg_tmp = check_typedef (value_type (arg));

  if (TYPE_CODE (value_type_arg_tmp) == TYPE_CODE_REF)
    arg = value_at_lazy (TYPE_TARGET_TYPE (value_type_arg_tmp),
			 unpack_pointer (value_type (arg),		
					 value_contents (arg)));
  return arg;
}

struct value *
coerce_array (struct value *arg)
{
  struct type *type;

  arg = coerce_ref (arg);
  type = check_typedef (value_type (arg));

  switch (TYPE_CODE (type))
    {
    case TYPE_CODE_ARRAY:
      if (!TYPE_VECTOR (type) && current_language->c_style_arrays)
	arg = value_coerce_array (arg);
      break;
    case TYPE_CODE_FUNC:
      arg = value_coerce_function (arg);
      break;
    }
  return arg;
}


/* Return true if the function returning the specified type is using
   the convention of returning structures in memory (passing in the
   address as a hidden first parameter).  */

int
using_struct_return (struct gdbarch *gdbarch,
		     struct type *func_type, struct type *value_type)
{
  enum type_code code = TYPE_CODE (value_type);

  if (code == TYPE_CODE_ERROR)
    error (_("Function return type unknown."));

  if (code == TYPE_CODE_VOID)
    /* A void return value is never in memory.  See also corresponding
       code in "print_return_value".  */
    return 0;

  /* Probe the architecture for the return-value convention.  */
  return (gdbarch_return_value (gdbarch, func_type, value_type,
				NULL, NULL, NULL)
	  != RETURN_VALUE_REGISTER_CONVENTION);
}

/* Set the initialized field in a value struct.  */

void
set_value_initialized (struct value *val, int status)
{
  val->initialized = status;
}

/* Return the initialized field in a value struct.  */

int
value_initialized (struct value *val)
{
  return val->initialized;
}

void
_initialize_values (void)
{
  add_cmd ("convenience", no_class, show_convenience, _("\
Debugger convenience (\"$foo\") variables.\n\
These variables are created when you assign them values;\n\
thus, \"print $foo=1\" gives \"$foo\" the value 1.  Values may be any type.\n\
\n\
A few convenience variables are given values automatically:\n\
\"$_\"holds the last address examined with \"x\" or \"info lines\",\n\
\"$__\" holds the contents of the last address examined with \"x\"."),
	   &showlist);

  add_cmd ("values", no_set_class, show_values, _("\
Elements of value history around item number IDX (or last ten)."),
	   &showlist);

  add_com ("init-if-undefined", class_vars, init_if_undefined_command, _("\
Initialize a convenience variable if necessary.\n\
init-if-undefined VARIABLE = EXPRESSION\n\
Set an internal VARIABLE to the result of the EXPRESSION if it does not\n\
exist or does not contain a value.  The EXPRESSION is not evaluated if the\n\
VARIABLE is already initialized."));

  add_prefix_cmd ("function", no_class, function_command, _("\
Placeholder command for showing help on convenience functions."),
		  &functionlist, "function ", 0, &cmdlist);

  make_final_cleanup (value_history_cleanup, NULL);

#if 0
  observer_attach_mark_used (value_types_mark_used);
#endif
}<|MERGE_RESOLUTION|>--- conflicted
+++ resolved
@@ -41,13 +41,9 @@
 #include "cli/cli-decode.h"
 #include "exceptions.h"
 #include "python/python.h"
-<<<<<<< HEAD
+#include <ctype.h>
+#include "tracepoint.h"
 #include "observer.h"
-
-=======
-#include <ctype.h>
->>>>>>> a7a4525a
-#include "tracepoint.h"
 
 /* Prototypes for exported functions.  */
 
