--- conflicted
+++ resolved
@@ -37,11 +37,8 @@
 #include "dfp.h"
 #include "objfiles.h"
 #include "valprint.h"
-<<<<<<< HEAD
+#include "cli/cli-decode.h"
 #include "varobj.h"
-=======
-#include "cli/cli-decode.h"
->>>>>>> 3157aba1
 
 #include "python/python.h"
 
@@ -2094,16 +2091,14 @@
 exist or does not contain a value.  The EXPRESSION is not evaluated if the\n\
 VARIABLE is already initialized."));
 
-<<<<<<< HEAD
-  make_final_cleanup (value_history_cleanup, NULL);
-=======
   add_prefix_cmd ("function", no_class, function_command, _("\
 Placeholder command for showing help on convenience functions."),
 		  &functionlist, "function ", 0, &cmdlist);
 
-  internal_fn_type = alloc_type (NULL);
+  internal_fn_type = alloc_type (OBJFILE_INTERNAL, NULL);
   TYPE_CODE (internal_fn_type) = TYPE_CODE_INTERNAL_FUNCTION;
   TYPE_LENGTH (internal_fn_type) = sizeof (struct internal_function *);
   TYPE_NAME (internal_fn_type) = "<internal function>";
->>>>>>> 3157aba1
+
+  make_final_cleanup (value_history_cleanup, NULL);
 }