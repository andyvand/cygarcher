--- conflicted
+++ resolved
@@ -1350,18 +1350,13 @@
 	{
 	  ui_out_field_int (uiout, "line", line);
 	  ui_out_text (uiout, "\tin ");
-<<<<<<< HEAD
-	  ui_out_field_string (uiout, "file", symtab_to_filename (s));
+	  ui_out_field_string (uiout, "file",
+			       symtab_to_filename_for_display (s));
 
 	  /* TUI expects the "fullname" field.  While it is
 	     !ui_out_is_mi_like_p compared to CLI it is !ui_source_list.  */
 	  if (ui_out_is_mi_like_p (uiout)
 	      || !ui_out_test_flags (uiout, ui_source_list))
-=======
-	  ui_out_field_string (uiout, "file",
-			       symtab_to_filename_for_display (s));
-	  if (ui_out_is_mi_like_p (uiout))
->>>>>>> 3aaa9304
 	    {
 	      const char *fullname = symtab_to_fullname (s);
 
