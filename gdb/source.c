/* List lines of source files for GDB, the GNU debugger.
   Copyright (C) 1986-2005, 2007-2012 Free Software Foundation, Inc.

   This file is part of GDB.

   This program is free software; you can redistribute it and/or modify
   it under the terms of the GNU General Public License as published by
   the Free Software Foundation; either version 3 of the License, or
   (at your option) any later version.

   This program is distributed in the hope that it will be useful,
   but WITHOUT ANY WARRANTY; without even the implied warranty of
   MERCHANTABILITY or FITNESS FOR A PARTICULAR PURPOSE.  See the
   GNU General Public License for more details.

   You should have received a copy of the GNU General Public License
   along with this program.  If not, see <http://www.gnu.org/licenses/>.  */

#include "defs.h"
#include "arch-utils.h"
#include "symtab.h"
#include "expression.h"
#include "language.h"
#include "command.h"
#include "source.h"
#include "gdbcmd.h"
#include "frame.h"
#include "value.h"
#include "gdb_assert.h"

#include <sys/types.h>
#include "gdb_string.h"
#include "gdb_stat.h"
#include <fcntl.h>
#include "gdbcore.h"
#include "gdb_regex.h"
#include "symfile.h"
#include "objfiles.h"
#include "annotate.h"
#include "gdbtypes.h"
#include "linespec.h"
#include "filenames.h"		/* for DOSish file names */
#include "completer.h"
#include "ui-out.h"
#include "readline/readline.h"

#include "psymtab.h"


#define OPEN_MODE (O_RDONLY | O_BINARY)
#define FDOPEN_MODE FOPEN_RB

/* Prototypes for exported functions.  */

void _initialize_source (void);

/* Prototypes for local functions.  */

static int get_filename_and_charpos (struct symtab *, char **);

static void reverse_search_command (char *, int);

static void forward_search_command (char *, int);

static void line_info (char *, int);

static void source_info (char *, int);

/* Path of directories to search for source files.
   Same format as the PATH environment variable's value.  */

char *source_path;

/* Support for source path substitution commands.  */

struct substitute_path_rule
{
  char *from;
  char *to;
  struct substitute_path_rule *next;
};

static struct substitute_path_rule *substitute_path_rules = NULL;

/* Symtab of default file for listing lines of.  */

static struct symtab *current_source_symtab;

/* Default next line to list.  */

static int current_source_line;

static struct program_space *current_source_pspace;

/* Default number of lines to print with commands like "list".
   This is based on guessing how many long (i.e. more than chars_per_line
   characters) lines there will be.  To be completely correct, "list"
   and friends should be rewritten to count characters and see where
   things are wrapping, but that would be a fair amount of work.  */

int lines_to_list = 10;
static void
show_lines_to_list (struct ui_file *file, int from_tty,
		    struct cmd_list_element *c, const char *value)
{
  fprintf_filtered (file,
		    _("Number of source lines gdb "
		      "will list by default is %s.\n"),
		    value);
}

/* Possible values of 'set filename-display'.  */
static const char filename_display_basename[] = "basename";
static const char filename_display_relative[] = "relative";
static const char filename_display_absolute[] = "absolute";

static const char *const filename_display_kind_names[] = {
  filename_display_basename,
  filename_display_relative,
  filename_display_absolute,
  NULL
};

static const char *filename_display_string = filename_display_relative;

static void
show_filename_display_string (struct ui_file *file, int from_tty,
			      struct cmd_list_element *c, const char *value)
{
  fprintf_filtered (file, _("Filenames are displayed as \"%s\".\n"), value);
}
 
/* Line number of last line printed.  Default for various commands.
   current_source_line is usually, but not always, the same as this.  */

static int last_line_listed;

/* First line number listed by last listing command.  */

static int first_line_listed;

/* Saves the name of the last source file visited and a possible error code.
   Used to prevent repeating annoying "No such file or directories" msgs.  */

static struct symtab *last_source_visited = NULL;
static int last_source_error = 0;

/* Return the first line listed by print_source_lines.
   Used by command interpreters to request listing from
   a previous point.  */

int
get_first_line_listed (void)
{
  return first_line_listed;
}

/* Return the default number of lines to print with commands like the
   cli "list".  The caller of print_source_lines must use this to
   calculate the end line and use it in the call to print_source_lines
   as it does not automatically use this value.  */

int
get_lines_to_list (void)
{
  return lines_to_list;
}

/* Return the current source file for listing and next line to list.
   NOTE: The returned sal pc and end fields are not valid.  */
   
struct symtab_and_line
get_current_source_symtab_and_line (void)
{
  struct symtab_and_line cursal = { 0 };

  cursal.pspace = current_source_pspace;
  cursal.symtab = current_source_symtab;
  cursal.line = current_source_line;
  cursal.pc = 0;
  cursal.end = 0;
  
  return cursal;
}

/* If the current source file for listing is not set, try and get a default.
   Usually called before get_current_source_symtab_and_line() is called.
   It may err out if a default cannot be determined.
   We must be cautious about where it is called, as it can recurse as the
   process of determining a new default may call the caller!
   Use get_current_source_symtab_and_line only to get whatever
   we have without erroring out or trying to get a default.  */
   
void
set_default_source_symtab_and_line (void)
{
  if (!have_full_symbols () && !have_partial_symbols ())
    error (_("No symbol table is loaded.  Use the \"file\" command."));

  /* Pull in a current source symtab if necessary.  */
  if (current_source_symtab == 0)
    select_source_symtab (0);
}

/* Return the current default file for listing and next line to list
   (the returned sal pc and end fields are not valid.)
   and set the current default to whatever is in SAL.
   NOTE: The returned sal pc and end fields are not valid.  */
   
struct symtab_and_line
set_current_source_symtab_and_line (const struct symtab_and_line *sal)
{
  struct symtab_and_line cursal = { 0 };

  cursal.pspace = current_source_pspace;
  cursal.symtab = current_source_symtab;
  cursal.line = current_source_line;
  cursal.pc = 0;
  cursal.end = 0;

  current_source_pspace = sal->pspace;
  current_source_symtab = sal->symtab;
  current_source_line = sal->line;

  return cursal;
}

/* Reset any information stored about a default file and line to print.  */

void
clear_current_source_symtab_and_line (void)
{
  current_source_symtab = 0;
  current_source_line = 0;
}

/* Set the source file default for the "list" command to be S.

   If S is NULL, and we don't have a default, find one.  This
   should only be called when the user actually tries to use the
   default, since we produce an error if we can't find a reasonable
   default.  Also, since this can cause symbols to be read, doing it
   before we need to would make things slower than necessary.  */

void
select_source_symtab (struct symtab *s)
{
  struct symtabs_and_lines sals;
  struct symtab_and_line sal;
  struct objfile *ofp;

  if (s)
    {
      current_source_symtab = s;
      current_source_line = 1;
      current_source_pspace = SYMTAB_PSPACE (s);
      return;
    }

  if (current_source_symtab)
    return;

  /* Make the default place to list be the function `main'
     if one exists.  */
  if (lookup_symbol (main_name (), 0, VAR_DOMAIN, 0))
    {
      sals = decode_line_with_current_source (main_name (),
					      DECODE_LINE_FUNFIRSTLINE);
      sal = sals.sals[0];
      xfree (sals.sals);
      current_source_pspace = sal.pspace;
      current_source_symtab = sal.symtab;
      current_source_line = max (sal.line - (lines_to_list - 1), 1);
      if (current_source_symtab)
	return;
    }

  /* Alright; find the last file in the symtab list (ignoring .h's
     and namespace symtabs).  */

  current_source_line = 1;

  ALL_OBJFILES (ofp)
    {
      for (s = ofp->symtabs; s; s = s->next)
	{
	  const char *name = s->filenamex;
	  int len = strlen (name);

	  if (!(len > 2 && (strcmp (&name[len - 2], ".h") == 0
	      || strcmp (name, "<<C++-namespaces>>") == 0)))
	    {
	      current_source_pspace = current_program_space;
	      current_source_symtab = s;
	    }
	}
    }

  if (current_source_symtab)
    return;

  ALL_OBJFILES (ofp)
  {
    if (ofp->sf)
      s = ofp->sf->qf->find_last_source_symtab (ofp);
    if (s)
      current_source_symtab = s;
  }
  if (current_source_symtab)
    return;

  error (_("Can't find a default source file"));
}

/* Handler for "set directories path-list" command.
   "set dir mumble" doesn't prepend paths, it resets the entire
   path list.  The theory is that set(show(dir)) should be a no-op.  */

static void
set_directories_command (char *args, int from_tty, struct cmd_list_element *c)
{
  /* This is the value that was set.
     It needs to be processed to maintain $cdir:$cwd and remove dups.  */
  char *set_path = source_path;

  /* We preserve the invariant that $cdir:$cwd begins life at the end of
     the list by calling init_source_path.  If they appear earlier in
     SET_PATH then mod_path will move them appropriately.
     mod_path will also remove duplicates.  */
  init_source_path ();
  if (*set_path != '\0')
    mod_path (set_path, &source_path);

  xfree (set_path);
}

/* Print the list of source directories.
   This is used by the "ld" command, so it has the signature of a command
   function.  */

static void
show_directories_1 (char *ignore, int from_tty)
{
  puts_filtered ("Source directories searched: ");
  puts_filtered (source_path);
  puts_filtered ("\n");
}

/* Handler for "show directories" command.  */

static void
show_directories_command (struct ui_file *file, int from_tty,
			  struct cmd_list_element *c, const char *value)
{
  show_directories_1 (NULL, from_tty);
}

/* Forget line positions and file names for the symtabs in a
   particular objfile.  */

void
forget_cached_source_info_for_objfile (struct objfile *objfile)
{
  struct symtab *s;

  ALL_OBJFILE_SYMTABS (objfile, s)
    {
      if (s->line_charpos != NULL)
	{
	  xfree (s->line_charpos);
	  s->line_charpos = NULL;
	}
      if (s->fullname != NULL)
	{
	  xfree (s->fullname);
	  s->fullname = NULL;
	}
    }

  if (objfile->sf)
    objfile->sf->qf->forget_cached_source_info (objfile);
}

/* Forget what we learned about line positions in source files, and
   which directories contain them; must check again now since files
   may be found in a different directory now.  */

void
forget_cached_source_info (void)
{
  struct program_space *pspace;
  struct objfile *objfile;

  ALL_PSPACES (pspace)
    ALL_PSPACE_OBJFILES (pspace, objfile)
    {
      forget_cached_source_info_for_objfile (objfile);
    }

  last_source_visited = NULL;
}

void
init_source_path (void)
{
  char buf[20];

  xsnprintf (buf, sizeof (buf), "$cdir%c$cwd", DIRNAME_SEPARATOR);
  source_path = xstrdup (buf);
  forget_cached_source_info ();
}

/* Add zero or more directories to the front of the source path.  */

void
directory_command (char *dirname, int from_tty)
{
  dont_repeat ();
  /* FIXME, this goes to "delete dir"...  */
  if (dirname == 0)
    {
      if (!from_tty || query (_("Reinitialize source path to empty? ")))
	{
	  xfree (source_path);
	  init_source_path ();
	}
    }
  else
    {
      mod_path (dirname, &source_path);
      forget_cached_source_info ();
    }
  if (from_tty)
    show_directories_1 ((char *) 0, from_tty);
}

/* Add a path given with the -d command line switch.
   This will not be quoted so we must not treat spaces as separators.  */

void
directory_switch (char *dirname, int from_tty)
{
  add_path (dirname, &source_path, 0);
}

/* Add zero or more directories to the front of an arbitrary path.  */

void
mod_path (char *dirname, char **which_path)
{
  add_path (dirname, which_path, 1);
}

/* Workhorse of mod_path.  Takes an extra argument to determine
   if dirname should be parsed for separators that indicate multiple
   directories.  This allows for interfaces that pre-parse the dirname
   and allow specification of traditional separator characters such
   as space or tab.  */

void
add_path (char *dirname, char **which_path, int parse_separators)
{
  char *old = *which_path;
  int prefix = 0;
  VEC (char_ptr) *dir_vec = NULL;
  struct cleanup *back_to;
  int ix;
  char *name;

  if (dirname == 0)
    return;

  if (parse_separators)
    {
      char **argv, **argvp;

      /* This will properly parse the space and tab separators
	 and any quotes that may exist.  */
      argv = gdb_buildargv (dirname);

      for (argvp = argv; *argvp; argvp++)
	dirnames_to_char_ptr_vec_append (&dir_vec, *argvp);

      freeargv (argv);
    }
  else
    VEC_safe_push (char_ptr, dir_vec, xstrdup (dirname));
  back_to = make_cleanup_free_char_ptr_vec (dir_vec);

  for (ix = 0; VEC_iterate (char_ptr, dir_vec, ix, name); ++ix)
    {
      char *p;
      struct stat st;

      /* Spaces and tabs will have been removed by buildargv().
         NAME is the start of the directory.
	 P is the '\0' following the end.  */
      p = name + strlen (name);

      while (!(IS_DIR_SEPARATOR (*name) && p <= name + 1)	/* "/" */
#ifdef HAVE_DOS_BASED_FILE_SYSTEM
      /* On MS-DOS and MS-Windows, h:\ is different from h: */
	     && !(p == name + 3 && name[1] == ':')		/* "d:/" */
#endif
	     && IS_DIR_SEPARATOR (p[-1]))
	/* Sigh.  "foo/" => "foo" */
	--p;
      *p = '\0';

      while (p > name && p[-1] == '.')
	{
	  if (p - name == 1)
	    {
	      /* "." => getwd ().  */
	      name = current_directory;
	      goto append;
	    }
	  else if (p > name + 1 && IS_DIR_SEPARATOR (p[-2]))
	    {
	      if (p - name == 2)
		{
		  /* "/." => "/".  */
		  *--p = '\0';
		  goto append;
		}
	      else
		{
		  /* "...foo/." => "...foo".  */
		  p -= 2;
		  *p = '\0';
		  continue;
		}
	    }
	  else
	    break;
	}

      if (name[0] == '~')
	name = tilde_expand (name);
#ifdef HAVE_DOS_BASED_FILE_SYSTEM
      else if (IS_ABSOLUTE_PATH (name) && p == name + 2) /* "d:" => "d:." */
	name = concat (name, ".", (char *)NULL);
#endif
      else if (!IS_ABSOLUTE_PATH (name) && name[0] != '$')
	name = concat (current_directory, SLASH_STRING, name, (char *)NULL);
      else
	name = savestring (name, p - name);
      make_cleanup (xfree, name);

      /* Unless it's a variable, check existence.  */
      if (name[0] != '$')
	{
	  /* These are warnings, not errors, since we don't want a
	     non-existent directory in a .gdbinit file to stop processing
	     of the .gdbinit file.

	     Whether they get added to the path is more debatable.  Current
	     answer is yes, in case the user wants to go make the directory
	     or whatever.  If the directory continues to not exist/not be
	     a directory/etc, then having them in the path should be
	     harmless.  */
	  if (stat (name, &st) < 0)
	    {
	      int save_errno = errno;

	      fprintf_unfiltered (gdb_stderr, "Warning: ");
	      print_sys_errmsg (name, save_errno);
	    }
	  else if ((st.st_mode & S_IFMT) != S_IFDIR)
	    warning (_("%s is not a directory."), name);
	}

    append:
      {
	unsigned int len = strlen (name);
	char tinybuf[2];

	p = *which_path;
	/* FIXME: we should use realpath() or its work-alike
	   before comparing.  Then all the code above which
	   removes excess slashes and dots could simply go away.  */
	if (!filename_cmp (p, name))
	  {
	    /* Found it in the search path, remove old copy.  */
	    if (p > *which_path)
	      p--;		/* Back over leading separator.  */
	    if (prefix > p - *which_path)
	      goto skip_dup;	/* Same dir twice in one cmd.  */
	    memmove (p, &p[len + 1], strlen (&p[len + 1]) + 1);	/* Copy from next \0 or  : */
	  }

	tinybuf[0] = DIRNAME_SEPARATOR;
	tinybuf[1] = '\0';

	/* If we have already tacked on a name(s) in this command,
	   be sure they stay on the front as we tack on some
	   more.  */
	if (prefix)
	  {
	    char *temp, c;

	    c = old[prefix];
	    old[prefix] = '\0';
	    temp = concat (old, tinybuf, name, (char *)NULL);
	    old[prefix] = c;
	    *which_path = concat (temp, "", &old[prefix], (char *) NULL);
	    prefix = strlen (temp);
	    xfree (temp);
	  }
	else
	  {
	    *which_path = concat (name, (old[0] ? tinybuf : old),
				  old, (char *)NULL);
	    prefix = strlen (name);
	  }
	xfree (old);
	old = *which_path;
      }
    skip_dup:
      ;
    }

  do_cleanups (back_to);
}


static void
source_info (char *ignore, int from_tty)
{
  struct symtab *s = current_source_symtab;

  if (!s)
    {
      printf_filtered (_("No current source file.\n"));
      return;
    }
  printf_filtered (_("Current source file is %s\n"), s->filenamex);
  if (s->dirname)
    printf_filtered (_("Compilation directory is %s\n"), s->dirname);
  if (s->fullname)
    printf_filtered (_("Located in %s\n"), s->fullname);
  if (s->nlines)
    printf_filtered (_("Contains %d line%s.\n"), s->nlines,
		     s->nlines == 1 ? "" : "s");

  printf_filtered (_("Source language is %s.\n"), language_str (s->language));
  printf_filtered (_("Compiled with %s debugging format.\n"), s->debugformat);
  printf_filtered (_("%s preprocessor macro info.\n"),
                   s->macro_table ? "Includes" : "Does not include");
}


/* Return True if the file NAME exists and is a regular file.  */
static int
is_regular_file (const char *name)
{
  struct stat st;
  const int status = stat (name, &st);

  /* Stat should never fail except when the file does not exist.
     If stat fails, analyze the source of error and return True
     unless the file does not exist, to avoid returning false results
     on obscure systems where stat does not work as expected.  */

  if (status != 0)
    return (errno != ENOENT);

  return S_ISREG (st.st_mode);
}

/* Open a file named STRING, searching path PATH (dir names sep by some char)
   using mode MODE in the calls to open.  You cannot use this function to
   create files (O_CREAT).

   OPTS specifies the function behaviour in specific cases.

   If OPF_TRY_CWD_FIRST, try to open ./STRING before searching PATH.
   (ie pretend the first element of PATH is ".").  This also indicates
   that a slash in STRING disables searching of the path (this is
   so that "exec-file ./foo" or "symbol-file ./foo" insures that you
   get that particular version of foo or an error message).

   If OPTS has OPF_SEARCH_IN_PATH set, absolute names will also be
   searched in path (we usually want this for source files but not for
   executables).

   If FILENAME_OPENED is non-null, set it to a newly allocated string naming
   the actual file opened (this string will always start with a "/").  We
   have to take special pains to avoid doubling the "/" between the directory
   and the file, sigh!  Emacs gets confuzzed by this when we print the
   source file name!!! 

   If a file is found, return the descriptor.
   Otherwise, return -1, with errno set for the last name we tried to open.  */

/*  >>>> This should only allow files of certain types,
    >>>>  eg executable, non-directory.  */
int
openp (const char *path, int opts, const char *string,
       int mode, char **filename_opened)
{
  int fd;
  char *filename;
  int alloclen;
  VEC (char_ptr) *dir_vec;
  struct cleanup *back_to;
  int ix;
  char *dir;

  /* The open syscall MODE parameter is not specified.  */
  gdb_assert ((mode & O_CREAT) == 0);
  gdb_assert (string != NULL);

  /* A file with an empty name cannot possibly exist.  Report a failure
     without further checking.

     This is an optimization which also defends us against buggy
     implementations of the "stat" function.  For instance, we have
     noticed that a MinGW debugger built on Windows XP 32bits crashes
     when the debugger is started with an empty argument.  */
  if (string[0] == '\0')
    {
      errno = ENOENT;
      return -1;
    }

  if (!path)
    path = ".";

  mode |= O_BINARY;

  if ((opts & OPF_TRY_CWD_FIRST) || IS_ABSOLUTE_PATH (string))
    {
      int i;

      if (is_regular_file (string))
	{
	  filename = alloca (strlen (string) + 1);
	  strcpy (filename, string);
	  fd = open (filename, mode);
	  if (fd >= 0)
	    goto done;
	}
      else
	{
	  filename = NULL;
	  fd = -1;
	}

      if (!(opts & OPF_SEARCH_IN_PATH))
	for (i = 0; string[i]; i++)
	  if (IS_DIR_SEPARATOR (string[i]))
	    goto done;
    }

  /* For dos paths, d:/foo -> /foo, and d:foo -> foo.  */
  if (HAS_DRIVE_SPEC (string))
    string = STRIP_DRIVE_SPEC (string);

  /* /foo => foo, to avoid multiple slashes that Emacs doesn't like.  */
  while (IS_DIR_SEPARATOR(string[0]))
    string++;

  /* ./foo => foo */
  while (string[0] == '.' && IS_DIR_SEPARATOR (string[1]))
    string += 2;

  alloclen = strlen (path) + strlen (string) + 2;
  filename = alloca (alloclen);
  fd = -1;

  dir_vec = dirnames_to_char_ptr_vec (path);
  back_to = make_cleanup_free_char_ptr_vec (dir_vec);

  for (ix = 0; VEC_iterate (char_ptr, dir_vec, ix, dir); ++ix)
    {
      size_t len = strlen (dir);

      if (strcmp (dir, "$cwd") == 0)
	{
	  /* Name is $cwd -- insert current directory name instead.  */
	  int newlen;

	  /* First, realloc the filename buffer if too short.  */
	  len = strlen (current_directory);
	  newlen = len + strlen (string) + 2;
	  if (newlen > alloclen)
	    {
	      alloclen = newlen;
	      filename = alloca (alloclen);
	    }
	  strcpy (filename, current_directory);
	}
      else if (strchr(dir, '~'))
	{
	 /* See whether we need to expand the tilde.  */
	  int newlen;
	  char *tilde_expanded;

	  tilde_expanded  = tilde_expand (dir);

	  /* First, realloc the filename buffer if too short.  */
	  len = strlen (tilde_expanded);
	  newlen = len + strlen (string) + 2;
	  if (newlen > alloclen)
	    {
	      alloclen = newlen;
	      filename = alloca (alloclen);
	    }
	  strcpy (filename, tilde_expanded);
	  xfree (tilde_expanded);
	}
      else
	{
	  /* Normal file name in path -- just use it.  */
	  strcpy (filename, dir);

	  /* Don't search $cdir.  It's also a magic path like $cwd, but we
	     don't have enough information to expand it.  The user *could*
	     have an actual directory named '$cdir' but handling that would
	     be confusing, it would mean different things in different
	     contexts.  If the user really has '$cdir' one can use './$cdir'.
	     We can get $cdir when loading scripts.  When loading source files
	     $cdir must have already been expanded to the correct value.  */
	  if (strcmp (dir, "$cdir") == 0)
	    continue;
	}

      /* Remove trailing slashes.  */
      while (len > 0 && IS_DIR_SEPARATOR (filename[len - 1]))
	filename[--len] = 0;

      strcat (filename + len, SLASH_STRING);
      strcat (filename, string);

      if (is_regular_file (filename))
	{
	  fd = open (filename, mode);
	  if (fd >= 0)
	    break;
	}
    }

  do_cleanups (back_to);

done:
  if (filename_opened)
    {
      /* If a file was opened, canonicalize its filename.  Use xfullpath
         rather than gdb_realpath to avoid resolving the basename part
         of filenames when the associated file is a symbolic link.  This
         fixes a potential inconsistency between the filenames known to
         GDB and the filenames it prints in the annotations.  */
      if (fd < 0)
	*filename_opened = NULL;
      else if (IS_ABSOLUTE_PATH (filename))
	*filename_opened = xfullpath (filename);
      else
	{
	  /* Beware the // my son, the Emacs barfs, the botch that catch...  */

	  char *f = concat (current_directory,
			    IS_DIR_SEPARATOR (current_directory[strlen (current_directory) - 1])
			    ? "" : SLASH_STRING,
			    filename, (char *)NULL);

	  *filename_opened = xfullpath (f);
	  xfree (f);
	}
    }

  return fd;
}


/* This is essentially a convenience, for clients that want the behaviour
   of openp, using source_path, but that really don't want the file to be
   opened but want instead just to know what the full pathname is (as
   qualified against source_path).

   The current working directory is searched first.

   If the file was found, this function returns 1, and FULL_PATHNAME is
   set to the fully-qualified pathname.

   Else, this functions returns 0, and FULL_PATHNAME is set to NULL.  */
int
source_full_path_of (const char *filename, char **full_pathname)
{
  int fd;

  fd = openp (source_path, OPF_TRY_CWD_FIRST | OPF_SEARCH_IN_PATH, filename,
	      O_RDONLY, full_pathname);
  if (fd < 0)
    {
      *full_pathname = NULL;
      return 0;
    }

  close (fd);
  return 1;
}

/* Return non-zero if RULE matches PATH, that is if the rule can be
   applied to PATH.  */

static int
substitute_path_rule_matches (const struct substitute_path_rule *rule,
                              const char *path)
{
  const int from_len = strlen (rule->from);
  const int path_len = strlen (path);
  char *path_start;

  if (path_len < from_len)
    return 0;

  /* The substitution rules are anchored at the start of the path,
     so the path should start with rule->from.  There is no filename
     comparison routine, so we need to extract the first FROM_LEN
     characters from PATH first and use that to do the comparison.  */

  path_start = alloca (from_len + 1);
  strncpy (path_start, path, from_len);
  path_start[from_len] = '\0';

  if (FILENAME_CMP (path_start, rule->from) != 0)
    return 0;

  /* Make sure that the region in the path that matches the substitution
     rule is immediately followed by a directory separator (or the end of
     string character).  */
  
  if (path[from_len] != '\0' && !IS_DIR_SEPARATOR (path[from_len]))
    return 0;

  return 1;
}

/* Find the substitute-path rule that applies to PATH and return it.
   Return NULL if no rule applies.  */

static struct substitute_path_rule *
get_substitute_path_rule (const char *path)
{
  struct substitute_path_rule *rule = substitute_path_rules;

  while (rule != NULL && !substitute_path_rule_matches (rule, path))
    rule = rule->next;

  return rule;
}

/* If the user specified a source path substitution rule that applies
   to PATH, then apply it and return the new path.  This new path must
   be deallocated afterwards.
   
   Return NULL if no substitution rule was specified by the user,
   or if no rule applied to the given PATH.  */
   
static char *
rewrite_source_path (const char *path)
{
  const struct substitute_path_rule *rule = get_substitute_path_rule (path);
  char *new_path;
  int from_len;
  
  if (rule == NULL)
    return NULL;

  from_len = strlen (rule->from);

  /* Compute the rewritten path and return it.  */

  new_path =
    (char *) xmalloc (strlen (path) + 1 + strlen (rule->to) - from_len);
  strcpy (new_path, rule->to);
  strcat (new_path, path + from_len);

  return new_path;
}

int
find_and_open_source (const char *filename,
		      const char *dirname,
		      char **fullname)
{
  char *path = source_path;
  const char *p;
  int result;

  /* Quick way out if we already know its full name.  */

  if (*fullname)
    {
      /* The user may have requested that source paths be rewritten
         according to substitution rules he provided.  If a substitution
         rule applies to this path, then apply it.  */
      char *rewritten_fullname = rewrite_source_path (*fullname);

      if (rewritten_fullname != NULL)
        {
          xfree (*fullname);
          *fullname = rewritten_fullname;
        }

      result = open (*fullname, OPEN_MODE);
      if (result >= 0)
	{
	  /* Call xfullpath here to be consistent with openp
	     which we use below.  */
	  char *lpath = xfullpath (*fullname);

	  xfree (*fullname);
	  *fullname = lpath;
	  return result;
	}

      /* Didn't work -- free old one, try again.  */
      xfree (*fullname);
      *fullname = NULL;
    }

  if (dirname != NULL)
    {
      /* If necessary, rewrite the compilation directory name according
         to the source path substitution rules specified by the user.  */

      char *rewritten_dirname = rewrite_source_path (dirname);

      if (rewritten_dirname != NULL)
        {
          make_cleanup (xfree, rewritten_dirname);
          dirname = rewritten_dirname;
        }
      
      /* Replace a path entry of $cdir with the compilation directory
	 name.  */
#define	cdir_len	5
      /* We cast strstr's result in case an ANSIhole has made it const,
         which produces a "required warning" when assigned to a nonconst.  */
      p = (char *) strstr (source_path, "$cdir");
      if (p && (p == path || p[-1] == DIRNAME_SEPARATOR)
	  && (p[cdir_len] == DIRNAME_SEPARATOR || p[cdir_len] == '\0'))
	{
	  int len;

	  path = (char *)
	    alloca (strlen (source_path) + 1 + strlen (dirname) + 1);
	  len = p - source_path;
	  strncpy (path, source_path, len);	/* Before $cdir */
	  strcpy (path + len, dirname);		/* new stuff */
	  strcat (path + len, source_path + len + cdir_len);	/* After
								   $cdir */
	}
    }

  if (IS_ABSOLUTE_PATH (filename))
    {
      /* If filename is absolute path, try the source path
	 substitution on it.  */
      char *rewritten_filename = rewrite_source_path (filename);

      if (rewritten_filename != NULL)
        {
          make_cleanup (xfree, rewritten_filename);
          filename = rewritten_filename;
        }
    }

  result = openp (path, OPF_SEARCH_IN_PATH, filename, OPEN_MODE, fullname);
  if (result < 0)
    {
      /* Didn't work.  Try using just the basename.  */
      p = lbasename (filename);
      if (p != filename)
	result = openp (path, OPF_SEARCH_IN_PATH, p, OPEN_MODE, fullname);
    }

  return result;
}

/* Open a source file given a symtab S.  Returns a file descriptor or
   negative number for error.  
   
   This function is a convience function to find_and_open_source.  */

int
open_source_file (struct symtab *s)
{
  if (!s)
    return -1;

  return find_and_open_source (s->filenamex, s->dirname, &s->fullname);
}

/* Finds the fullname that a symtab represents.

   This functions finds the fullname and saves it in s->fullname.
   It will also return the value.

   If this function fails to find the file that this symtab represents,
   the expected fullname is used.  Therefore the files does not have to
   exist.  */

const char *
symtab_to_fullname (struct symtab *s)
{
  /* Use cached copy if we have it.
     We rely on forget_cached_source_info being called appropriately
     to handle cases like the file being moved.  */
<<<<<<< HEAD
  if (s->fullname == NULL)
=======
  if (s->fullname)
    return s->fullname;

  r = find_and_open_source (s->filenamex, s->dirname, &s->fullname);

  if (r >= 0)
>>>>>>> d8c3a907
    {
      int fd = find_and_open_source (s->filename, s->dirname, &s->fullname);

      if (fd >= 0)
	close (fd);
      else if (s->dirname == NULL)
	s->fullname = xstrdup (s->filename);
      else
	s->fullname = concat (s->dirname, SLASH_STRING, s->filename, NULL);
    } 

  return s->fullname;
}

/* See commentary in source.h.  */

const char *
symtab_to_filename (struct symtab *symtab)
{
<<<<<<< HEAD
  if (filename_display_string == filename_display_basename)
    return lbasename (symtab->filename);
=======
  const char *filename = symtab->filenamex;

  if (filename == NULL)
    return NULL;
  else if (filename_display_string == filename_display_basename)
    return lbasename (filename);
>>>>>>> d8c3a907
  else if (filename_display_string == filename_display_absolute)
    return symtab_to_fullname (symtab);
  else if (filename_display_string == filename_display_relative)
    return symtab->filename;
  else
    internal_error (__FILE__, __LINE__, _("invalid filename_display_string"));
}

/* Create and initialize the table S->line_charpos that records
   the positions of the lines in the source file, which is assumed
   to be open on descriptor DESC.
   All set S->nlines to the number of such lines.  */

void
find_source_lines (struct symtab *s, int desc)
{
  struct stat st;
  char *data, *p, *end;
  int nlines = 0;
  int lines_allocated = 1000;
  int *line_charpos;
  long mtime = 0;
  int size;

  gdb_assert (s);
  line_charpos = (int *) xmalloc (lines_allocated * sizeof (int));
  if (fstat (desc, &st) < 0)
    perror_with_name (symtab_to_filename (s));

  if (s->objfile && s->objfile->obfd)
    mtime = s->objfile->mtime;
  else if (exec_bfd)
    mtime = exec_bfd_mtime;

  if (mtime && mtime < st.st_mtime)
    warning (_("Source file is more recent than executable."));

  {
    struct cleanup *old_cleanups;

    /* st_size might be a large type, but we only support source files whose 
       size fits in an int.  */
    size = (int) st.st_size;

    /* Use malloc, not alloca, because this may be pretty large, and we may
       run into various kinds of limits on stack size.  */
    data = (char *) xmalloc (size);
    old_cleanups = make_cleanup (xfree, data);

    /* Reassign `size' to result of read for systems where \r\n -> \n.  */
    size = myread (desc, data, size);
    if (size < 0)
      perror_with_name (symtab_to_filename (s));
    end = data + size;
    p = data;
    line_charpos[0] = 0;
    nlines = 1;
    while (p != end)
      {
	if (*p++ == '\n'
	/* A newline at the end does not start a new line.  */
	    && p != end)
	  {
	    if (nlines == lines_allocated)
	      {
		lines_allocated *= 2;
		line_charpos =
		  (int *) xrealloc ((char *) line_charpos,
				    sizeof (int) * lines_allocated);
	      }
	    line_charpos[nlines++] = p - data;
	  }
      }
    do_cleanups (old_cleanups);
  }

  s->nlines = nlines;
  s->line_charpos =
    (int *) xrealloc ((char *) line_charpos, nlines * sizeof (int));

}



/* Get full pathname and line number positions for a symtab.
   Return nonzero if line numbers may have changed.
   Set *FULLNAME to actual name of the file as found by `openp',
   or to 0 if the file is not found.  */

static int
get_filename_and_charpos (struct symtab *s, char **fullname)
{
  int desc, linenums_changed = 0;
  struct cleanup *cleanups;

  desc = open_source_file (s);
  if (desc < 0)
    {
      if (fullname)
	*fullname = NULL;
      return 0;
    }
  cleanups = make_cleanup_close (desc);
  if (fullname)
    *fullname = s->fullname;
  if (s->line_charpos == 0)
    linenums_changed = 1;
  if (linenums_changed)
    find_source_lines (s, desc);
  do_cleanups (cleanups);
  return linenums_changed;
}

/* Print text describing the full name of the source file S
   and the line number LINE and its corresponding character position.
   The text starts with two Ctrl-z so that the Emacs-GDB interface
   can easily find it.

   MID_STATEMENT is nonzero if the PC is not at the beginning of that line.

   Return 1 if successful, 0 if could not find the file.  */

int
identify_source_line (struct symtab *s, int line, int mid_statement,
		      CORE_ADDR pc)
{
  if (s->line_charpos == 0)
    get_filename_and_charpos (s, (char **) NULL);
  if (s->fullname == 0)
    return 0;
  if (line > s->nlines)
    /* Don't index off the end of the line_charpos array.  */
    return 0;
  annotate_source (s->fullname, line, s->line_charpos[line - 1],
		   mid_statement, get_objfile_arch (s->objfile), pc);

  current_source_line = line;
  first_line_listed = line;
  last_line_listed = line;
  current_source_symtab = s;
  return 1;
}


/* Print source lines from the file of symtab S,
   starting with line number LINE and stopping before line number STOPLINE.  */

static void
print_source_lines_base (struct symtab *s, int line, int stopline,
			 enum print_source_lines_flags flags)
{
  int c;
  int desc;
  int noprint = 0;
  FILE *stream;
  int nlines = stopline - line;
  struct cleanup *cleanup;
  struct ui_out *uiout = current_uiout;

  /* Regardless of whether we can open the file, set current_source_symtab.  */
  current_source_symtab = s;
  current_source_line = line;
  first_line_listed = line;

  /* If printing of source lines is disabled, just print file and line
     number.  */
  if (ui_out_test_flags (uiout, ui_source_list))
    {
      /* Only prints "No such file or directory" once.  */
      if ((s != last_source_visited) || (!last_source_error))
	{
	  last_source_visited = s;
	  desc = open_source_file (s);
	}
      else
	{
	  desc = last_source_error;
	  flags |= PRINT_SOURCE_LINES_NOERROR;
	}
    }
  else
    {
      desc = last_source_error;
	  flags |= PRINT_SOURCE_LINES_NOERROR;
      noprint = 1;
    }

  if (desc < 0 || noprint)
    {
      last_source_error = desc;

      if (!(flags & PRINT_SOURCE_LINES_NOERROR))
	{
	  const char *filename = symtab_to_filename (s);
	  int len = strlen (filename) + 100;
	  char *name = alloca (len);

	  xsnprintf (name, len, "%d\t%s", line, filename);
	  print_sys_errmsg (name, errno);
	}
      else
	{
	  ui_out_field_int (uiout, "line", line);
	  ui_out_text (uiout, "\tin ");
	  ui_out_field_string (uiout, "file", symtab_to_filename (s));
	  if (ui_out_is_mi_like_p (uiout))
	    {
	      const char *fullname = symtab_to_fullname (s);

	      ui_out_field_string (uiout, "fullname", fullname);
	    }
	  ui_out_text (uiout, "\n");
	}

      return;
    }

  last_source_error = 0;

  if (s->line_charpos == 0)
    find_source_lines (s, desc);

  if (line < 1 || line > s->nlines)
    {
      close (desc);
      error (_("Line number %d out of range; %s has %d lines."),
	     line, symtab_to_filename (s), s->nlines);
    }

  if (lseek (desc, s->line_charpos[line - 1], 0) < 0)
    {
      close (desc);
      perror_with_name (symtab_to_filename (s));
    }

  stream = fdopen (desc, FDOPEN_MODE);
  clearerr (stream);
  cleanup = make_cleanup_fclose (stream);

  while (nlines-- > 0)
    {
      char buf[20];

      c = fgetc (stream);
      if (c == EOF)
	break;
      last_line_listed = current_source_line;
      if (flags & PRINT_SOURCE_LINES_FILENAME)
        {
          ui_out_text (uiout, symtab_to_filename (s));
          ui_out_text (uiout, ":");
        }
      xsnprintf (buf, sizeof (buf), "%d\t", current_source_line++);
      ui_out_text (uiout, buf);
      do
	{
	  if (c < 040 && c != '\t' && c != '\n' && c != '\r')
	    {
	      xsnprintf (buf, sizeof (buf), "^%c", c + 0100);
	      ui_out_text (uiout, buf);
	    }
	  else if (c == 0177)
	    ui_out_text (uiout, "^?");
	  else if (c == '\r')
	    {
	      /* Skip a \r character, but only before a \n.  */
	      int c1 = fgetc (stream);

	      if (c1 != '\n')
		printf_filtered ("^%c", c + 0100);
	      if (c1 != EOF)
		ungetc (c1, stream);
	    }
	  else
	    {
	      xsnprintf (buf, sizeof (buf), "%c", c);
	      ui_out_text (uiout, buf);
	    }
	}
      while (c != '\n' && (c = fgetc (stream)) >= 0);
    }

  do_cleanups (cleanup);
}

/* Show source lines from the file of symtab S, starting with line
   number LINE and stopping before line number STOPLINE.  If this is
   not the command line version, then the source is shown in the source
   window otherwise it is simply printed.  */

void
print_source_lines (struct symtab *s, int line, int stopline,
		    enum print_source_lines_flags flags)
{
  print_source_lines_base (s, line, stopline, flags);
}

/* Print info on range of pc's in a specified line.  */

static void
line_info (char *arg, int from_tty)
{
  struct symtabs_and_lines sals;
  struct symtab_and_line sal;
  CORE_ADDR start_pc, end_pc;
  int i;
  struct cleanup *cleanups;

  init_sal (&sal);		/* initialize to zeroes */

  if (arg == 0)
    {
      sal.symtab = current_source_symtab;
      sal.pspace = current_program_space;
      sal.line = last_line_listed;
      sals.nelts = 1;
      sals.sals = (struct symtab_and_line *)
	xmalloc (sizeof (struct symtab_and_line));
      sals.sals[0] = sal;
    }
  else
    {
      sals = decode_line_with_last_displayed (arg, DECODE_LINE_LIST_MODE);

      dont_repeat ();
    }

  cleanups = make_cleanup (xfree, sals.sals);

  /* C++  More than one line may have been specified, as when the user
     specifies an overloaded function name.  Print info on them all.  */
  for (i = 0; i < sals.nelts; i++)
    {
      sal = sals.sals[i];
      if (sal.pspace != current_program_space)
	continue;

      if (sal.symtab == 0)
	{
	  struct gdbarch *gdbarch = get_current_arch ();

	  printf_filtered (_("No line number information available"));
	  if (sal.pc != 0)
	    {
	      /* This is useful for "info line *0x7f34".  If we can't tell the
	         user about a source line, at least let them have the symbolic
	         address.  */
	      printf_filtered (" for address ");
	      wrap_here ("  ");
	      print_address (gdbarch, sal.pc, gdb_stdout);
	    }
	  else
	    printf_filtered (".");
	  printf_filtered ("\n");
	}
      else if (sal.line > 0
	       && find_line_pc_range (sal, &start_pc, &end_pc))
	{
	  struct gdbarch *gdbarch = get_objfile_arch (sal.symtab->objfile);

	  if (start_pc == end_pc)
	    {
	      printf_filtered ("Line %d of \"%s\"",
			       sal.line, symtab_to_filename (sal.symtab));
	      wrap_here ("  ");
	      printf_filtered (" is at address ");
	      print_address (gdbarch, start_pc, gdb_stdout);
	      wrap_here ("  ");
	      printf_filtered (" but contains no code.\n");
	    }
	  else
	    {
	      printf_filtered ("Line %d of \"%s\"",
			       sal.line, symtab_to_filename (sal.symtab));
	      wrap_here ("  ");
	      printf_filtered (" starts at address ");
	      print_address (gdbarch, start_pc, gdb_stdout);
	      wrap_here ("  ");
	      printf_filtered (" and ends at ");
	      print_address (gdbarch, end_pc, gdb_stdout);
	      printf_filtered (".\n");
	    }

	  /* x/i should display this line's code.  */
	  set_next_address (gdbarch, start_pc);

	  /* Repeating "info line" should do the following line.  */
	  last_line_listed = sal.line + 1;

	  /* If this is the only line, show the source code.  If it could
	     not find the file, don't do anything special.  */
	  if (annotation_level && sals.nelts == 1)
	    identify_source_line (sal.symtab, sal.line, 0, start_pc);
	}
      else
	/* Is there any case in which we get here, and have an address
	   which the user would want to see?  If we have debugging symbols
	   and no line numbers?  */
	printf_filtered (_("Line number %d is out of range for \"%s\".\n"),
			 sal.line, symtab_to_filename (sal.symtab));
    }
  do_cleanups (cleanups);
}

/* Commands to search the source file for a regexp.  */

static void
forward_search_command (char *regex, int from_tty)
{
  int c;
  int desc;
  FILE *stream;
  int line;
  char *msg;
  struct cleanup *cleanups;

  line = last_line_listed + 1;

  msg = (char *) re_comp (regex);
  if (msg)
    error (("%s"), msg);

  if (current_source_symtab == 0)
    select_source_symtab (0);

  desc = open_source_file (current_source_symtab);
  if (desc < 0)
    perror_with_name (symtab_to_filename (current_source_symtab));
  cleanups = make_cleanup_close (desc);

  if (current_source_symtab->line_charpos == 0)
    find_source_lines (current_source_symtab, desc);

  if (line < 1 || line > current_source_symtab->nlines)
    error (_("Expression not found"));

  if (lseek (desc, current_source_symtab->line_charpos[line - 1], 0) < 0)
    perror_with_name (symtab_to_filename (current_source_symtab));

  discard_cleanups (cleanups);
  stream = fdopen (desc, FDOPEN_MODE);
  clearerr (stream);
  cleanups = make_cleanup_fclose (stream);
  while (1)
    {
      static char *buf = NULL;
      char *p;
      int cursize, newsize;

      cursize = 256;
      buf = xmalloc (cursize);
      p = buf;

      c = getc (stream);
      if (c == EOF)
	break;
      do
	{
	  *p++ = c;
	  if (p - buf == cursize)
	    {
	      newsize = cursize + cursize / 2;
	      buf = xrealloc (buf, newsize);
	      p = buf + cursize;
	      cursize = newsize;
	    }
	}
      while (c != '\n' && (c = getc (stream)) >= 0);

      /* Remove the \r, if any, at the end of the line, otherwise
         regular expressions that end with $ or \n won't work.  */
      if (p - buf > 1 && p[-2] == '\r')
	{
	  p--;
	  p[-1] = '\n';
	}

      /* We now have a source line in buf, null terminate and match.  */
      *p = 0;
      if (re_exec (buf) > 0)
	{
	  /* Match!  */
	  do_cleanups (cleanups);
	  print_source_lines (current_source_symtab, line, line + 1, 0);
	  set_internalvar_integer (lookup_internalvar ("_"), line);
	  current_source_line = max (line - lines_to_list / 2, 1);
	  return;
	}
      line++;
    }

  printf_filtered (_("Expression not found\n"));
  do_cleanups (cleanups);
}

static void
reverse_search_command (char *regex, int from_tty)
{
  int c;
  int desc;
  FILE *stream;
  int line;
  char *msg;
  struct cleanup *cleanups;

  line = last_line_listed - 1;

  msg = (char *) re_comp (regex);
  if (msg)
    error (("%s"), msg);

  if (current_source_symtab == 0)
    select_source_symtab (0);

  desc = open_source_file (current_source_symtab);
  if (desc < 0)
    perror_with_name (symtab_to_filename (current_source_symtab));
  cleanups = make_cleanup_close (desc);

  if (current_source_symtab->line_charpos == 0)
    find_source_lines (current_source_symtab, desc);

  if (line < 1 || line > current_source_symtab->nlines)
    error (_("Expression not found"));

  if (lseek (desc, current_source_symtab->line_charpos[line - 1], 0) < 0)
    perror_with_name (symtab_to_filename (current_source_symtab));

  discard_cleanups (cleanups);
  stream = fdopen (desc, FDOPEN_MODE);
  clearerr (stream);
  cleanups = make_cleanup_fclose (stream);
  while (line > 1)
    {
/* FIXME!!!  We walk right off the end of buf if we get a long line!!!  */
      char buf[4096];		/* Should be reasonable???  */
      char *p = buf;

      c = getc (stream);
      if (c == EOF)
	break;
      do
	{
	  *p++ = c;
	}
      while (c != '\n' && (c = getc (stream)) >= 0);

      /* Remove the \r, if any, at the end of the line, otherwise
         regular expressions that end with $ or \n won't work.  */
      if (p - buf > 1 && p[-2] == '\r')
	{
	  p--;
	  p[-1] = '\n';
	}

      /* We now have a source line in buf; null terminate and match.  */
      *p = 0;
      if (re_exec (buf) > 0)
	{
	  /* Match!  */
	  do_cleanups (cleanups);
	  print_source_lines (current_source_symtab, line, line + 1, 0);
	  set_internalvar_integer (lookup_internalvar ("_"), line);
	  current_source_line = max (line - lines_to_list / 2, 1);
	  return;
	}
      line--;
      if (fseek (stream, current_source_symtab->line_charpos[line - 1], 0) < 0)
	{
	  do_cleanups (cleanups);
	  perror_with_name (symtab_to_filename (current_source_symtab));
	}
    }

  printf_filtered (_("Expression not found\n"));
  do_cleanups (cleanups);
  return;
}

/* If the last character of PATH is a directory separator, then strip it.  */

static void
strip_trailing_directory_separator (char *path)
{
  const int last = strlen (path) - 1;

  if (last < 0)
    return;  /* No stripping is needed if PATH is the empty string.  */

  if (IS_DIR_SEPARATOR (path[last]))
    path[last] = '\0';
}

/* Return the path substitution rule that matches FROM.
   Return NULL if no rule matches.  */

static struct substitute_path_rule *
find_substitute_path_rule (const char *from)
{
  struct substitute_path_rule *rule = substitute_path_rules;

  while (rule != NULL)
    {
      if (FILENAME_CMP (rule->from, from) == 0)
        return rule;
      rule = rule->next;
    }

  return NULL;
}

/* Add a new substitute-path rule at the end of the current list of rules.
   The new rule will replace FROM into TO.  */

void
add_substitute_path_rule (char *from, char *to)
{
  struct substitute_path_rule *rule;
  struct substitute_path_rule *new_rule;

  new_rule = xmalloc (sizeof (struct substitute_path_rule));
  new_rule->from = xstrdup (from);
  new_rule->to = xstrdup (to);
  new_rule->next = NULL;

  /* If the list of rules are empty, then insert the new rule
     at the head of the list.  */

  if (substitute_path_rules == NULL)
    {
      substitute_path_rules = new_rule;
      return;
    }

  /* Otherwise, skip to the last rule in our list and then append
     the new rule.  */

  rule = substitute_path_rules;
  while (rule->next != NULL)
    rule = rule->next;

  rule->next = new_rule;
}

/* Remove the given source path substitution rule from the current list
   of rules.  The memory allocated for that rule is also deallocated.  */

static void
delete_substitute_path_rule (struct substitute_path_rule *rule)
{
  if (rule == substitute_path_rules)
    substitute_path_rules = rule->next;
  else
    {
      struct substitute_path_rule *prev = substitute_path_rules;

      while (prev != NULL && prev->next != rule)
        prev = prev->next;

      gdb_assert (prev != NULL);

      prev->next = rule->next;
    }

  xfree (rule->from);
  xfree (rule->to);
  xfree (rule);
}

/* Implement the "show substitute-path" command.  */

static void
show_substitute_path_command (char *args, int from_tty)
{
  struct substitute_path_rule *rule = substitute_path_rules;
  char **argv;
  char *from = NULL;
  
  argv = gdb_buildargv (args);
  make_cleanup_freeargv (argv);

  /* We expect zero or one argument.  */

  if (argv != NULL && argv[0] != NULL && argv[1] != NULL)
    error (_("Too many arguments in command"));

  if (argv != NULL && argv[0] != NULL)
    from = argv[0];

  /* Print the substitution rules.  */

  if (from != NULL)
    printf_filtered
      (_("Source path substitution rule matching `%s':\n"), from);
  else
    printf_filtered (_("List of all source path substitution rules:\n"));

  while (rule != NULL)
    {
      if (from == NULL || FILENAME_CMP (rule->from, from) == 0)
        printf_filtered ("  `%s' -> `%s'.\n", rule->from, rule->to);
      rule = rule->next;
    }
}

/* Implement the "unset substitute-path" command.  */

static void
unset_substitute_path_command (char *args, int from_tty)
{
  struct substitute_path_rule *rule = substitute_path_rules;
  char **argv = gdb_buildargv (args);
  char *from = NULL;
  int rule_found = 0;

  /* This function takes either 0 or 1 argument.  */

  make_cleanup_freeargv (argv);
  if (argv != NULL && argv[0] != NULL && argv[1] != NULL)
    error (_("Incorrect usage, too many arguments in command"));

  if (argv != NULL && argv[0] != NULL)
    from = argv[0];

  /* If the user asked for all the rules to be deleted, ask him
     to confirm and give him a chance to abort before the action
     is performed.  */

  if (from == NULL
      && !query (_("Delete all source path substitution rules? ")))
    error (_("Canceled"));

  /* Delete the rule matching the argument.  No argument means that
     all rules should be deleted.  */

  while (rule != NULL)
    {
      struct substitute_path_rule *next = rule->next;

      if (from == NULL || FILENAME_CMP (from, rule->from) == 0)
        {
          delete_substitute_path_rule (rule);
          rule_found = 1;
        }

      rule = next;
    }
  
  /* If the user asked for a specific rule to be deleted but
     we could not find it, then report an error.  */

  if (from != NULL && !rule_found)
    error (_("No substitution rule defined for `%s'"), from);

  forget_cached_source_info ();
}

/* Add a new source path substitution rule.  */

static void
set_substitute_path_command (char *args, int from_tty)
{
  char **argv;
  struct substitute_path_rule *rule;
  
  argv = gdb_buildargv (args);
  make_cleanup_freeargv (argv);

  if (argv == NULL || argv[0] == NULL || argv [1] == NULL)
    error (_("Incorrect usage, too few arguments in command"));

  if (argv[2] != NULL)
    error (_("Incorrect usage, too many arguments in command"));

  if (*(argv[0]) == '\0')
    error (_("First argument must be at least one character long"));

  /* Strip any trailing directory separator character in either FROM
     or TO.  The substitution rule already implicitly contains them.  */
  strip_trailing_directory_separator (argv[0]);
  strip_trailing_directory_separator (argv[1]);

  /* If a rule with the same "from" was previously defined, then
     delete it.  This new rule replaces it.  */

  rule = find_substitute_path_rule (argv[0]);
  if (rule != NULL)
    delete_substitute_path_rule (rule);
      
  /* Insert the new substitution rule.  */

  add_substitute_path_rule (argv[0], argv[1]);
  forget_cached_source_info ();
}


void
_initialize_source (void)
{
  struct cmd_list_element *c;

  current_source_symtab = 0;
  init_source_path ();

  /* The intention is to use POSIX Basic Regular Expressions.
     Always use the GNU regex routine for consistency across all hosts.
     Our current GNU regex.c does not have all the POSIX features, so this is
     just an approximation.  */
  re_set_syntax (RE_SYNTAX_GREP);

  c = add_cmd ("directory", class_files, directory_command, _("\
Add directory DIR to beginning of search path for source files.\n\
Forget cached info on source file locations and line positions.\n\
DIR can also be $cwd for the current working directory, or $cdir for the\n\
directory in which the source file was compiled into object code.\n\
With no argument, reset the search path to $cdir:$cwd, the default."),
	       &cmdlist);

  if (dbx_commands)
    add_com_alias ("use", "directory", class_files, 0);

  set_cmd_completer (c, filename_completer);

  add_setshow_optional_filename_cmd ("directories",
				     class_files,
				     &source_path,
				     _("\
Set the search path for finding source files."),
				     _("\
Show the search path for finding source files."),
				     _("\
$cwd in the path means the current working directory.\n\
$cdir in the path means the compilation directory of the source file.\n\
GDB ensures the search path always ends with $cdir:$cwd by\n\
appending these directories if necessary.\n\
Setting the value to an empty string sets it to $cdir:$cwd, the default."),
			    set_directories_command,
			    show_directories_command,
			    &setlist, &showlist);

  if (xdb_commands)
    {
      add_com_alias ("D", "directory", class_files, 0);
      add_cmd ("ld", no_class, show_directories_1, _("\
Current search path for finding source files.\n\
$cwd in the path means the current working directory.\n\
$cdir in the path means the compilation directory of the source file."),
	       &cmdlist);
    }

  add_info ("source", source_info,
	    _("Information about the current source file."));

  add_info ("line", line_info, _("\
Core addresses of the code for a source line.\n\
Line can be specified as\n\
  LINENUM, to list around that line in current file,\n\
  FILE:LINENUM, to list around that line in that file,\n\
  FUNCTION, to list around beginning of that function,\n\
  FILE:FUNCTION, to distinguish among like-named static functions.\n\
Default is to describe the last source line that was listed.\n\n\
This sets the default address for \"x\" to the line's first instruction\n\
so that \"x/i\" suffices to start examining the machine code.\n\
The address is also stored as the value of \"$_\"."));

  add_com ("forward-search", class_files, forward_search_command, _("\
Search for regular expression (see regex(3)) from last line listed.\n\
The matching line number is also stored as the value of \"$_\"."));
  add_com_alias ("search", "forward-search", class_files, 0);
  add_com_alias ("fo", "forward-search", class_files, 1);

  add_com ("reverse-search", class_files, reverse_search_command, _("\
Search backward for regular expression (see regex(3)) from last line listed.\n\
The matching line number is also stored as the value of \"$_\"."));
  add_com_alias ("rev", "reverse-search", class_files, 1);

  if (xdb_commands)
    {
      add_com_alias ("/", "forward-search", class_files, 0);
      add_com_alias ("?", "reverse-search", class_files, 0);
    }

  add_setshow_zuinteger_unlimited_cmd ("listsize", class_support,
				       &lines_to_list, _("\
Set number of source lines gdb will list by default."), _("\
Show number of source lines gdb will list by default."), NULL,
				       NULL, show_lines_to_list,
				       &setlist, &showlist);

  add_cmd ("substitute-path", class_files, set_substitute_path_command,
           _("\
Usage: set substitute-path FROM TO\n\
Add a substitution rule replacing FROM into TO in source file names.\n\
If a substitution rule was previously set for FROM, the old rule\n\
is replaced by the new one."),
           &setlist);

  add_cmd ("substitute-path", class_files, unset_substitute_path_command,
           _("\
Usage: unset substitute-path [FROM]\n\
Delete the rule for substituting FROM in source file names.  If FROM\n\
is not specified, all substituting rules are deleted.\n\
If the debugger cannot find a rule for FROM, it will display a warning."),
           &unsetlist);

  add_cmd ("substitute-path", class_files, show_substitute_path_command,
           _("\
Usage: show substitute-path [FROM]\n\
Print the rule for substituting FROM in source file names. If FROM\n\
is not specified, print all substitution rules."),
           &showlist);

  add_setshow_enum_cmd ("filename-display", class_obscure,
			filename_display_kind_names,
			&filename_display_string, _("\
Set how to display filenames."), _("\
Show how to display filenames."), _("\
filename-display can be:\n\
  basename - display only basename of a filename\n\
  relative - display a filename relative to the compilation directory\n\
  absolute - display an absolute filename\n\
By default, relative filenames are displayed."),
			NULL,
			show_filename_display_string,
			&setlist, &showlist);

}<|MERGE_RESOLUTION|>--- conflicted
+++ resolved
@@ -1112,25 +1112,16 @@
   /* Use cached copy if we have it.
      We rely on forget_cached_source_info being called appropriately
      to handle cases like the file being moved.  */
-<<<<<<< HEAD
   if (s->fullname == NULL)
-=======
-  if (s->fullname)
-    return s->fullname;
-
-  r = find_and_open_source (s->filenamex, s->dirname, &s->fullname);
-
-  if (r >= 0)
->>>>>>> d8c3a907
-    {
-      int fd = find_and_open_source (s->filename, s->dirname, &s->fullname);
+    {
+      int fd = find_and_open_source (s->filenamex, s->dirname, &s->fullname);
 
       if (fd >= 0)
 	close (fd);
       else if (s->dirname == NULL)
-	s->fullname = xstrdup (s->filename);
+	s->fullname = xstrdup (s->filenamex);
       else
-	s->fullname = concat (s->dirname, SLASH_STRING, s->filename, NULL);
+	s->fullname = concat (s->dirname, SLASH_STRING, s->filenamex, NULL);
     } 
 
   return s->fullname;
@@ -1141,21 +1132,12 @@
 const char *
 symtab_to_filename (struct symtab *symtab)
 {
-<<<<<<< HEAD
   if (filename_display_string == filename_display_basename)
-    return lbasename (symtab->filename);
-=======
-  const char *filename = symtab->filenamex;
-
-  if (filename == NULL)
-    return NULL;
-  else if (filename_display_string == filename_display_basename)
-    return lbasename (filename);
->>>>>>> d8c3a907
+    return lbasename (symtab->filenamex);
   else if (filename_display_string == filename_display_absolute)
     return symtab_to_fullname (symtab);
   else if (filename_display_string == filename_display_relative)
-    return symtab->filename;
+    return symtab->filenamex;
   else
     internal_error (__FILE__, __LINE__, _("invalid filename_display_string"));
 }
