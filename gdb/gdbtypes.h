/* Internal type definitions for GDB.

   Copyright (C) 1992-2004, 2006-2012 Free Software Foundation, Inc.

   Contributed by Cygnus Support, using pieces from other GDB modules.

   This file is part of GDB.

   This program is free software; you can redistribute it and/or modify
   it under the terms of the GNU General Public License as published by
   the Free Software Foundation; either version 3 of the License, or
   (at your option) any later version.

   This program is distributed in the hope that it will be useful,
   but WITHOUT ANY WARRANTY; without even the implied warranty of
   MERCHANTABILITY or FITNESS FOR A PARTICULAR PURPOSE.  See the
   GNU General Public License for more details.

   You should have received a copy of the GNU General Public License
   along with this program.  If not, see <http://www.gnu.org/licenses/>.  */

#if !defined (GDBTYPES_H)
#define GDBTYPES_H 1

#include "hashtab.h"

/* Forward declarations for prototypes.  */
struct field;
struct block;
struct value_print_options;
struct language_defn;

/* Some macros for char-based bitfields.  */

#define B_SET(a,x)	((a)[(x)>>3] |= (1 << ((x)&7)))
#define B_CLR(a,x)	((a)[(x)>>3] &= ~(1 << ((x)&7)))
#define B_TST(a,x)	((a)[(x)>>3] & (1 << ((x)&7)))
#define B_TYPE		unsigned char
#define	B_BYTES(x)	( 1 + ((x)>>3) )
#define	B_CLRALL(a,x)	memset ((a), 0, B_BYTES(x))

/* Different kinds of data types are distinguished by the `code' field.  */

enum type_code
  {
    TYPE_CODE_UNDEF,		/* Not used; catches errors */
    TYPE_CODE_PTR,		/* Pointer type */

    /* Array type with lower & upper bounds.

       Regardless of the language, GDB represents multidimensional
       array types the way C does: as arrays of arrays.  So an
       instance of a GDB array type T can always be seen as a series
       of instances of TYPE_TARGET_TYPE (T) laid out sequentially in
       memory.

       Row-major languages like C lay out multi-dimensional arrays so
       that incrementing the rightmost index in a subscripting
       expression results in the smallest change in the address of the
       element referred to.  Column-major languages like Fortran lay
       them out so that incrementing the leftmost index results in the
       smallest change.

       This means that, in column-major languages, working our way
       from type to target type corresponds to working through indices
       from right to left, not left to right.  */
    TYPE_CODE_ARRAY,

    TYPE_CODE_STRUCT,		/* C struct or Pascal record */
    TYPE_CODE_UNION,		/* C union or Pascal variant part */
    TYPE_CODE_ENUM,		/* Enumeration type */
    TYPE_CODE_FLAGS,		/* Bit flags type */
    TYPE_CODE_FUNC,		/* Function type */
    TYPE_CODE_INT,		/* Integer type */

    /* Floating type.  This is *NOT* a complex type.  Beware, there are parts
       of GDB which bogusly assume that TYPE_CODE_FLT can mean complex.  */
    TYPE_CODE_FLT,

    /* Void type.  The length field specifies the length (probably always
       one) which is used in pointer arithmetic involving pointers to
       this type, but actually dereferencing such a pointer is invalid;
       a void type has no length and no actual representation in memory
       or registers.  A pointer to a void type is a generic pointer.  */
    TYPE_CODE_VOID,

    TYPE_CODE_SET,		/* Pascal sets */
    TYPE_CODE_RANGE,		/* Range (integers within spec'd bounds).  */

    /* A string type which is like an array of character but prints
       differently (at least for (the deleted) CHILL).  It does not
       contain a length field as Pascal strings (for many Pascals,
       anyway) do; if we want to deal with such strings, we should use
       a new type code.  */
    TYPE_CODE_STRING,

    /* String of bits; like TYPE_CODE_SET but prints differently (at
       least for (the deleted) CHILL).  */
    TYPE_CODE_BITSTRING,

    /* Unknown type.  The length field is valid if we were able to
       deduce that much about the type, or 0 if we don't even know that.  */
    TYPE_CODE_ERROR,

    /* C++ */
    TYPE_CODE_METHOD,		/* Method type */

    /* Pointer-to-member-function type.  This describes how to access a
       particular member function of a class (possibly a virtual
       member function).  The representation may vary between different
       C++ ABIs.  */
    TYPE_CODE_METHODPTR,

    /* Pointer-to-member type.  This is the offset within a class to some
       particular data member.  The only currently supported representation
       uses an unbiased offset, with -1 representing NULL; this is used
       by the Itanium C++ ABI (used by GCC on all platforms).  */
    TYPE_CODE_MEMBERPTR,

    TYPE_CODE_REF,		/* C++ Reference types */

    TYPE_CODE_CHAR,		/* *real* character type */

    /* Boolean type.  0 is false, 1 is true, and other values are non-boolean
       (e.g. FORTRAN "logical" used as unsigned int).  */
    TYPE_CODE_BOOL,

    /* Fortran */
    TYPE_CODE_COMPLEX,		/* Complex float */

    TYPE_CODE_TYPEDEF,

    TYPE_CODE_NAMESPACE,	/* C++ namespace.  */

    TYPE_CODE_DECFLOAT,		/* Decimal floating point.  */

    TYPE_CODE_MODULE,		/* Fortran module.  */

    /* Internal function type.  */
    TYPE_CODE_INTERNAL_FUNCTION
  };

/* For now allow source to use TYPE_CODE_CLASS for C++ classes, as an
   alias for TYPE_CODE_STRUCT.  This is for DWARF, which has a distinct
   "class" attribute.  Perhaps we should actually have a separate TYPE_CODE
   so that we can print "class" or "struct" depending on what the debug
   info said.  It's not clear we should bother.  */

#define TYPE_CODE_CLASS TYPE_CODE_STRUCT

/* Some constants representing each bit field in the main_type.  See
   the bit-field-specific macros, below, for documentation of each
   constant in this enum.  These enum values are only used with
   init_type.  Note that the values are chosen not to conflict with
   type_instance_flag_value; this lets init_type error-check its
   input.  */

enum type_flag_value
{
  TYPE_FLAG_UNSIGNED = (1 << 7),
  TYPE_FLAG_NOSIGN = (1 << 8),
  TYPE_FLAG_STUB = (1 << 9),
  TYPE_FLAG_TARGET_STUB = (1 << 10),
  TYPE_FLAG_STATIC = (1 << 11),
  TYPE_FLAG_PROTOTYPED = (1 << 12),
  TYPE_FLAG_INCOMPLETE = (1 << 13),
  TYPE_FLAG_VARARGS = (1 << 14),
  TYPE_FLAG_VECTOR = (1 << 15),
  TYPE_FLAG_FIXED_INSTANCE = (1 << 16),
  TYPE_FLAG_STUB_SUPPORTED = (1 << 17),
  TYPE_FLAG_GNU_IFUNC = (1 << 18),

  /* Used for error-checking.  */
  TYPE_FLAG_MIN = TYPE_FLAG_UNSIGNED
};

/* Some bits for the type's instance_flags word.  See the macros below
   for documentation on each bit.  Note that if you add a value here,
   you must update the enum type_flag_value as well.  */
enum type_instance_flag_value
{
  TYPE_INSTANCE_FLAG_CONST = (1 << 0),
  TYPE_INSTANCE_FLAG_VOLATILE = (1 << 1),
  TYPE_INSTANCE_FLAG_CODE_SPACE = (1 << 2),
  TYPE_INSTANCE_FLAG_DATA_SPACE = (1 << 3),
  TYPE_INSTANCE_FLAG_ADDRESS_CLASS_1 = (1 << 4),
  TYPE_INSTANCE_FLAG_ADDRESS_CLASS_2 = (1 << 5),
  TYPE_INSTANCE_FLAG_NOTTEXT = (1 << 6),
};

/* Unsigned integer type.  If this is not set for a TYPE_CODE_INT, the
   type is signed (unless TYPE_FLAG_NOSIGN (below) is set).  */

#define TYPE_UNSIGNED(t)	(TYPE_MAIN_TYPE (t)->flag_unsigned)

/* No sign for this type.  In C++, "char", "signed char", and "unsigned
   char" are distinct types; so we need an extra flag to indicate the
   absence of a sign!  */

#define TYPE_NOSIGN(t)		(TYPE_MAIN_TYPE (t)->flag_nosign)

/* This appears in a type's flags word if it is a stub type (e.g., if
   someone referenced a type that wasn't defined in a source file
   via (struct sir_not_appearing_in_this_film *)).  */

#define TYPE_STUB(t)		(TYPE_MAIN_TYPE (t)->flag_stub)

/* The target type of this type is a stub type, and this type needs to
   be updated if it gets un-stubbed in check_typedef.
   Used for arrays and ranges, in which TYPE_LENGTH of the array/range
   gets set based on the TYPE_LENGTH of the target type.
   Also, set for TYPE_CODE_TYPEDEF.  */

#define TYPE_TARGET_STUB(t)	(TYPE_MAIN_TYPE (t)->flag_target_stub)

/* Type needs to be evaluated on each CHECK_TYPEDEF and its results must not be
   sticky.  */

#define TYPE_DYNAMIC(t)		(TYPE_MAIN_TYPE (t)->flag_dynamic)

/* Static type.  If this is set, the corresponding type had 
   a static modifier.
   Note: This may be unnecessary, since static data members
   are indicated by other means (bitpos == -1).  */

#define TYPE_STATIC(t)		(TYPE_MAIN_TYPE (t)->flag_static)

/* This is a function type which appears to have a prototype.  We need
   this for function calls in order to tell us if it's necessary to
   coerce the args, or to just do the standard conversions.  This is
   used with a short field.  */

#define TYPE_PROTOTYPED(t)	(TYPE_MAIN_TYPE (t)->flag_prototyped)

/* This flag is used to indicate that processing for this type
   is incomplete.

   (Mostly intended for HP platforms, where class methods, for
   instance, can be encountered before their classes in the debug
   info; the incomplete type has to be marked so that the class and
   the method can be assigned correct types.)  */

#define TYPE_INCOMPLETE(t)	(TYPE_MAIN_TYPE (t)->flag_incomplete)

/* FIXME drow/2002-06-03:  Only used for methods, but applies as well
   to functions.  */

#define TYPE_VARARGS(t)		(TYPE_MAIN_TYPE (t)->flag_varargs)

/* Identify a vector type.  Gcc is handling this by adding an extra
   attribute to the array type.  We slurp that in as a new flag of a
   type.  This is used only in dwarf2read.c.  */
#define TYPE_VECTOR(t)		(TYPE_MAIN_TYPE (t)->flag_vector)

/* The debugging formats (especially STABS) do not contain enough information
   to represent all Ada types---especially those whose size depends on
   dynamic quantities.  Therefore, the GNAT Ada compiler includes
   extra information in the form of additional type definitions
   connected by naming conventions.  This flag indicates that the 
   type is an ordinary (unencoded) GDB type that has been created from 
   the necessary run-time information, and does not need further 
   interpretation.  Optionally marks ordinary, fixed-size GDB type.  */

#define TYPE_FIXED_INSTANCE(t) (TYPE_MAIN_TYPE (t)->flag_fixed_instance)

/* This debug target supports TYPE_STUB(t).  In the unsupported case we have to
   rely on NFIELDS to be zero etc., see TYPE_IS_OPAQUE ().
   TYPE_STUB(t) with !TYPE_STUB_SUPPORTED(t) may exist if we only guessed
   the TYPE_STUB(t) value (see dwarfread.c).  */

#define TYPE_STUB_SUPPORTED(t)   (TYPE_MAIN_TYPE (t)->flag_stub_supported)

/* Not textual.  By default, GDB treats all single byte integers as
   characters (or elements of strings) unless this flag is set.  */

#define TYPE_NOTTEXT(t)	(TYPE_INSTANCE_FLAGS (t) & TYPE_INSTANCE_FLAG_NOTTEXT)

/* Used only for TYPE_CODE_FUNC where it specifies the real function
   address is returned by this function call.  TYPE_TARGET_TYPE determines the
   final returned function type to be presented to user.  */

#define TYPE_GNU_IFUNC(t)	(TYPE_MAIN_TYPE (t)->flag_gnu_ifunc)

/* Type owner.  If TYPE_OBJFILE_OWNED is true, the type is owned by
   the objfile retrieved as TYPE_OBJFILE.  Otherweise, the type is
   owned by an architecture; TYPE_OBJFILE is NULL in this case.  */

#define TYPE_OBJFILE_OWNED(t) (TYPE_MAIN_TYPE (t)->flag_objfile_owned)
#define TYPE_OWNER(t) TYPE_MAIN_TYPE(t)->owner
#define TYPE_OBJFILE(t) (TYPE_OBJFILE_OWNED(t)? TYPE_OWNER(t).objfile : NULL)

/* True if this type was declared using the "class" keyword.  This is
   only valid for C++ structure types, and only used for displaying
   the type.  If false, the structure was declared as a "struct".  */

#define TYPE_DECLARED_CLASS(t) (TYPE_MAIN_TYPE (t)->flag_declared_class)

<<<<<<< HEAD
#if 0
/* Define this type as being reclaimable during free_all_types.  Type is
   required to be have TYPE_OBJFILE set to NULL.  Setting this flag requires
   initializing TYPE_DISCARDABLE_AGE, see alloc_type_discardable.  */

#define TYPE_DISCARDABLE(t)	(TYPE_MAIN_TYPE (t)->flag_discardable)

/* Marker this type has been visited by the type_mark_used by this
   mark-and-sweep types garbage collecting pass.  Current pass is represented
   by TYPE_DISCARDABLE_AGE_CURRENT.  */

#define TYPE_DISCARDABLE_AGE(t)	(TYPE_MAIN_TYPE (t)->flag_discardable_age)
#endif

/* Is HIGH_BOUND a low-bound relative count (1) or the high bound itself (0)?  */

#define TYPE_RANGE_HIGH_BOUND_IS_COUNT(range_type) \
  (TYPE_MAIN_TYPE (range_type)->flag_range_high_bound_is_count)

/* Not allocated.  TYPE_ALLOCATED(t) must be NULL in such case.  If this flag
   is unset and TYPE_ALLOCATED(t) is NULL then the type is allocated.  If this
   flag is unset and TYPE_ALLOCATED(t) is not NULL then its DWARF block
   determines the actual allocation state.  */

#define TYPE_NOT_ALLOCATED(t)	(TYPE_MAIN_TYPE (t)->flag_not_allocated)

/* Not associated.  TYPE_ASSOCIATED(t) must be NULL in such case.  If this flag
   is unset and TYPE_ASSOCIATED(t) is NULL then the type is associated.  If
   this flag is unset and TYPE_ASSOCIATED(t) is not NULL then its DWARF block
   determines the actual association state.  */

#define TYPE_NOT_ASSOCIATED(t)	(TYPE_MAIN_TYPE (t)->flag_not_associated)

/* Address of the actual data as for DW_AT_data_location.  Its dwarf block must
   not be evaluated unless both TYPE_NOT_ALLOCATED and TYPE_NOT_ASSOCIATED are
   false.  If TYPE_DATA_LOCATION_IS_ADDR set then TYPE_DATA_LOCATION_ADDR value
   is the actual data address value.  If unset and
   TYPE_DATA_LOCATION_DWARF_BLOCK is NULL then the value is the normal
   value_raw_address.  If unset and TYPE_DATA_LOCATION_DWARF_BLOCK is not NULL
   then its DWARF block determines the actual data address.  */

#define TYPE_DATA_LOCATION_IS_ADDR(t) \
  (TYPE_MAIN_TYPE (t)->flag_data_location_is_addr)
=======
/* True if this type is a "flag" enum.  A flag enum is one where all
   the values are pairwise disjoint when "and"ed together.  This
   affects how enum values are printed.  */

#define TYPE_FLAG_ENUM(t) (TYPE_MAIN_TYPE (t)->flag_flag_enum)
>>>>>>> 544ce285

/* Constant type.  If this is set, the corresponding type has a
   const modifier.  */

#define TYPE_CONST(t) (TYPE_INSTANCE_FLAGS (t) & TYPE_INSTANCE_FLAG_CONST)

/* Volatile type.  If this is set, the corresponding type has a
   volatile modifier.  */

#define TYPE_VOLATILE(t) \
  (TYPE_INSTANCE_FLAGS (t) & TYPE_INSTANCE_FLAG_VOLATILE)

/* Instruction-space delimited type.  This is for Harvard architectures
   which have separate instruction and data address spaces (and perhaps
   others).

   GDB usually defines a flat address space that is a superset of the
   architecture's two (or more) address spaces, but this is an extension
   of the architecture's model.

   If TYPE_FLAG_INST is set, an object of the corresponding type
   resides in instruction memory, even if its address (in the extended
   flat address space) does not reflect this.

   Similarly, if TYPE_FLAG_DATA is set, then an object of the 
   corresponding type resides in the data memory space, even if
   this is not indicated by its (flat address space) address.

   If neither flag is set, the default space for functions / methods
   is instruction space, and for data objects is data memory.  */

#define TYPE_CODE_SPACE(t) \
  (TYPE_INSTANCE_FLAGS (t) & TYPE_INSTANCE_FLAG_CODE_SPACE)

#define TYPE_DATA_SPACE(t) \
  (TYPE_INSTANCE_FLAGS (t) & TYPE_INSTANCE_FLAG_DATA_SPACE)

/* Address class flags.  Some environments provide for pointers whose
   size is different from that of a normal pointer or address types
   where the bits are interpreted differently than normal addresses.  The
   TYPE_FLAG_ADDRESS_CLASS_n flags may be used in target specific
   ways to represent these different types of address classes.  */
#define TYPE_ADDRESS_CLASS_1(t) (TYPE_INSTANCE_FLAGS(t) \
                                 & TYPE_INSTANCE_FLAG_ADDRESS_CLASS_1)
#define TYPE_ADDRESS_CLASS_2(t) (TYPE_INSTANCE_FLAGS(t) \
				 & TYPE_INSTANCE_FLAG_ADDRESS_CLASS_2)
#define TYPE_INSTANCE_FLAG_ADDRESS_CLASS_ALL \
  (TYPE_INSTANCE_FLAG_ADDRESS_CLASS_1 | TYPE_INSTANCE_FLAG_ADDRESS_CLASS_2)
#define TYPE_ADDRESS_CLASS_ALL(t) (TYPE_INSTANCE_FLAGS(t) \
				   & TYPE_INSTANCE_FLAG_ADDRESS_CLASS_ALL)

/* Determine which field of the union main_type.fields[x].loc is used.  */

enum field_loc_kind
  {
    FIELD_LOC_KIND_BITPOS,	/* bitpos */
    FIELD_LOC_KIND_PHYSADDR,	/* physaddr */
    FIELD_LOC_KIND_PHYSNAME,	/* physname */
    FIELD_LOC_KIND_DWARF_BLOCK	/* dwarf_block */
  };

/* A discriminant to determine which field in the main_type.type_specific
   union is being used, if any.

   For types such as TYPE_CODE_FLT or TYPE_CODE_FUNC, the use of this
   discriminant is really redundant, as we know from the type code
   which field is going to be used.  As such, it would be possible to
   reduce the size of this enum in order to save a bit or two for
   other fields of struct main_type.  But, since we still have extra
   room , and for the sake of clarity and consistency, we treat all fields
   of the union the same way.  */

enum type_specific_kind
{
  TYPE_SPECIFIC_NONE,
  TYPE_SPECIFIC_CPLUS_STUFF,
  TYPE_SPECIFIC_GNAT_STUFF,
  TYPE_SPECIFIC_FLOATFORMAT,
  TYPE_SPECIFIC_FUNC
};

/* This structure is space-critical.
   Its layout has been tweaked to reduce the space used.  */

struct main_type
{
  /* Code for kind of type.  */

  ENUM_BITFIELD(type_code) code : 8;

  /* Flags about this type.  These fields appear at this location
     because they packs nicely here.  See the TYPE_* macros for
     documentation about these fields.  */

  unsigned int flag_unsigned : 1;
  unsigned int flag_nosign : 1;
  unsigned int flag_stub : 1;
  unsigned int flag_target_stub : 1;
  unsigned int flag_static : 1;
  unsigned int flag_prototyped : 1;
  unsigned int flag_incomplete : 1;
  unsigned int flag_varargs : 1;
  unsigned int flag_vector : 1;
  unsigned int flag_stub_supported : 1;
  unsigned int flag_gnu_ifunc : 1;
  unsigned int flag_fixed_instance : 1;
  unsigned int flag_objfile_owned : 1;
  /* True if this type was declared with "class" rather than
     "struct".  */
  unsigned int flag_declared_class : 1;
#if 0
  unsigned int flag_discardable : 1;
  unsigned int flag_discardable_age : 1;
#endif
  unsigned int flag_dynamic : 1;
  unsigned int flag_range_high_bound_is_count : 1;
  unsigned int flag_not_allocated : 1;
  unsigned int flag_not_associated : 1;
  unsigned int flag_data_location_is_addr : 1;

  /* True if this is an enum type with disjoint values.  This affects
     how the enum is printed.  */

  unsigned int flag_flag_enum : 1;

  /* A discriminant telling us which field of the type_specific union
     is being used for this type, if any.  */
  ENUM_BITFIELD(type_specific_kind) type_specific_field : 3;

  /* Number of fields described for this type.  This field appears at
     this location because it packs nicely here.  */

  short nfields;

  /* Field number of the virtual function table pointer in
     VPTR_BASETYPE.  If -1, we were unable to find the virtual
     function table pointer in initial symbol reading, and
     get_vptr_fieldno should be called to find it if possible.
     get_vptr_fieldno will update this field if possible.
     Otherwise the value is left at -1.

     Unused if this type does not have virtual functions.

     This field appears at this location because it packs nicely here.  */

  short vptr_fieldno;

  /* Name of this type, or NULL if none.

     This is used for printing only, except by poorly designed C++ code.
     For looking up a name, look for a symbol in the VAR_DOMAIN.  */

  char *name;

  /* Tag name for this type, or NULL if none.  This means that the
     name of the type consists of a keyword followed by the tag name.
     Which keyword is determined by the type code ("struct" for
     TYPE_CODE_STRUCT, etc.).  As far as I know C/C++ are the only languages
     with this feature.

     This is used for printing only, except by poorly designed C++ code.
     For looking up a name, look for a symbol in the STRUCT_DOMAIN.
     One more legitimate use is that if TYPE_FLAG_STUB is set, this is
     the name to use to look for definitions in other files.  */

  char *tag_name;

  /* Every type is now associated with a particular objfile, and the
     type is allocated on the objfile_obstack for that objfile.  One problem
     however, is that there are times when gdb allocates new types while
     it is not in the process of reading symbols from a particular objfile.
     Fortunately, these happen when the type being created is a derived
     type of an existing type, such as in lookup_pointer_type().  So
     we can just allocate the new type using the same objfile as the
     existing type, but to do this we need a backpointer to the objfile
     from the existing type.  Yes this is somewhat ugly, but without
     major overhaul of the internal type system, it can't be avoided
     for now.  */

  union type_owner
    {
      struct objfile *objfile;
      struct gdbarch *gdbarch;
    } owner;

  /* For a pointer type, describes the type of object pointed to.
     For an array type, describes the type of the elements.
     For a function or method type, describes the type of the return value.
     For a range type, describes the type of the full range.
     For a complex type, describes the type of each coordinate.
     For a special record or union type encoding a dynamic-sized type
     in GNAT, a memoized pointer to a corresponding static version of
     the type.
     Unused otherwise.  */

  struct type *target_type;

  /* For DW_AT_data_location.  */
  union
    {
      struct dwarf2_locexpr_baton *dwarf_block;
      CORE_ADDR addr;
    }
  data_location;

  /* For DW_AT_allocated.  */
  struct dwarf2_locexpr_baton *allocated;

  /* For DW_AT_associated.  */
  struct dwarf2_locexpr_baton *associated;

  /* For structure and union types, a description of each field.
     For set and pascal array types, there is one "field",
     whose type is the domain type of the set or array.
     For range types, there are two "fields",
     the minimum and maximum values (both inclusive).
     For enum types, each possible value is described by one "field".
     For a function or method type, a "field" for each parameter.
     For C++ classes, there is one field for each base class (if it is
     a derived class) plus one field for each class data member.  Member
     functions are recorded elsewhere.

     Using a pointer to a separate array of fields
     allows all types to have the same size, which is useful
     because we can allocate the space for a type before
     we know what to put in it.  */

  union 
  {
    struct field
    {
      union field_location
      {
	/* Position of this field, counting in bits from start of
	   containing structure.  For gdbarch_bits_big_endian=1
	   targets, it is the bit offset to the MSB.  For
	   gdbarch_bits_big_endian=0 targets, it is the bit offset to
	   the LSB.  For a range bound or enum value, this is the
	   value itself.  */

	int bitpos;

	/* For a static field, if TYPE_FIELD_STATIC_HAS_ADDR then physaddr
	   is the location (in the target) of the static field.
	   Otherwise, physname is the mangled label of the static field.  */

	CORE_ADDR physaddr;
	const char *physname;

	/* The field location can be computed by evaluating the following DWARF
	   block.  Its DATA is allocated on objfile_obstack - no CU load is
	   needed to access it.  */

	struct dwarf2_locexpr_baton *dwarf_block;
      }
      loc;

      /* For a function or member type, this is 1 if the argument is marked
	 artificial.  Artificial arguments should not be shown to the
	 user.  For TYPE_CODE_RANGE it is set if the specific bound is not
	 defined.  */
      unsigned int artificial : 1;

      /* Discriminant for union field_location.  */
      ENUM_BITFIELD(field_loc_kind) loc_kind : 2;

      /* Size of this field, in bits, or zero if not packed.
	 If non-zero in an array type, indicates the element size in
	 bits (used only in Ada at the moment).
	 For an unpacked field, the field's type's length
	 says how many bytes the field occupies.  */

      unsigned int bitsize : 29;

      /* In a struct or union type, type of this field.
	 In a function or member type, type of this argument.
	 In an array type, the domain-type of the array.  */

      struct type *type;

      /* Name of field, value or argument.
	 NULL for range bounds, array domains, and member function
	 arguments.  */

      char *name;
    } *fields;

    /* Union member used for range types.  */

    struct range_bounds
    {
      struct
	{
	  union
	    {
	      LONGEST constant;
	      struct dwarf2_locexpr_baton *dwarf_block;
	      struct
		{
		  struct dwarf2_loclist_baton *loclist;
		  struct type *type;
		}
	      dwarf_loclist;
	    }
	  u;
	  enum range_bound_kind
	    {
	      RANGE_BOUND_KIND_CONSTANT,
	      RANGE_BOUND_KIND_DWARF_BLOCK,
	      RANGE_BOUND_KIND_DWARF_LOCLIST
	    }
	  kind;
	}
      /* Low bound of range.  */
      low,
      /* High bound of range.  */
      high,
      /* Byte stride of range.  */
      byte_stride;

      /* Flags indicating whether the values of low and high are
         valid.  When true, the respective range value is
         undefined.  Currently used only for FORTRAN arrays.  */
           
      char low_undefined;
      char high_undefined;

    } *bounds;

  } flds_bnds;

  /* For types with virtual functions (TYPE_CODE_STRUCT), VPTR_BASETYPE
     is the base class which defined the virtual function table pointer.  

     For types that are pointer to member types (TYPE_CODE_METHODPTR,
     TYPE_CODE_MEMBERPTR), VPTR_BASETYPE is the type that this pointer
     is a member of.

     For method types (TYPE_CODE_METHOD), VPTR_BASETYPE is the aggregate
     type that contains the method.

     Unused otherwise.  */

  struct type *vptr_basetype;

  /* Slot to point to additional language-specific fields of this type.  */

  union type_specific
  {
    /* CPLUS_STUFF is for TYPE_CODE_STRUCT.  It is initialized to point to
       cplus_struct_default, a default static instance of a struct
       cplus_struct_type.  */

    struct cplus_struct_type *cplus_stuff;

    /* GNAT_STUFF is for types for which the GNAT Ada compiler
       provides additional information.  */
    struct gnat_aux_type *gnat_stuff;

    /* FLOATFORMAT is for TYPE_CODE_FLT.  It is a pointer to two
       floatformat objects that describe the floating-point value
       that resides within the type.  The first is for big endian
       targets and the second is for little endian targets.  */

    const struct floatformat **floatformat;

    /* For TYPE_CODE_FUNC types,  */
    struct func_type *func_stuff;
  } type_specific;
};

/* A ``struct type'' describes a particular instance of a type, with
   some particular qualification.  */
struct type
{
  /* Type that is a pointer to this type.
     NULL if no such pointer-to type is known yet.
     The debugger may add the address of such a type
     if it has to construct one later.  */

  struct type *pointer_type;

  /* C++: also need a reference type.  */

  struct type *reference_type;

  /* Variant chain.  This points to a type that differs from this one only
     in qualifiers and length.  Currently, the possible qualifiers are
     const, volatile, code-space, data-space, and address class.  The
     length may differ only when one of the address class flags are set.
     The variants are linked in a circular ring and share MAIN_TYPE.  */
  struct type *chain;

  /* Flags specific to this instance of the type, indicating where
     on the ring we are.

     For TYPE_CODE_TYPEDEF the flags of the typedef type should be binary
     or-ed with the target type, with a special case for address class and
     space class.  For example if this typedef does not specify any new
     qualifiers, TYPE_INSTANCE_FLAGS is 0 and the instance flags are
     completely inherited from the target type.  No qualifiers can be cleared
     by the typedef.  See also check_typedef.  */
  int instance_flags;

  /* Length of storage for a value of this type.  This is what
     sizeof(type) would return; use it for address arithmetic,
     memory reads and writes, etc.  This size includes padding.  For
     example, an i386 extended-precision floating point value really
     only occupies ten bytes, but most ABI's declare its size to be
     12 bytes, to preserve alignment.  A `struct type' representing
     such a floating-point type would have a `length' value of 12,
     even though the last two bytes are unused.

     There's a bit of a host/target mess here, if you're concerned
     about machines whose bytes aren't eight bits long, or who don't
     have byte-addressed memory.  Various places pass this to memcpy
     and such, meaning it must be in units of host bytes.  Various
     other places expect they can calculate addresses by adding it
     and such, meaning it must be in units of target bytes.  For
     some DSP targets, in which HOST_CHAR_BIT will (presumably) be 8
     and TARGET_CHAR_BIT will be (say) 32, this is a problem.

     One fix would be to make this field in bits (requiring that it
     always be a multiple of HOST_CHAR_BIT and TARGET_CHAR_BIT) ---
     the other choice would be to make it consistently in units of
     HOST_CHAR_BIT.  However, this would still fail to address
     machines based on a ternary or decimal representation.  */
  
  unsigned length;

  /* Core type, shared by a group of qualified types.  */
  struct main_type *main_type;
};

#define	NULL_TYPE ((struct type *) 0)

/* C++ language-specific information for TYPE_CODE_STRUCT and TYPE_CODE_UNION
   nodes.  */

struct cplus_struct_type
  {
    /* Number of base classes this type derives from.  The baseclasses are
       stored in the first N_BASECLASSES fields (i.e. the `fields' field of
       the struct type).  I think only the `type' field of such a field has
       any meaning.  */

    short n_baseclasses;

    /* Number of methods with unique names.  All overloaded methods with
       the same name count only once.  */

    short nfn_fields;

    /* Number of template arguments.  */
    unsigned short n_template_arguments;

    /* One if this struct is a dynamic class, as defined by the
       Itanium C++ ABI: if it requires a virtual table pointer,
       because it or any of its base classes have one or more virtual
       member functions or virtual base classes.  Minus one if not
       dynamic.  Zero if not yet computed.  */
    int is_dynamic : 2;

    /* Non-zero if this type came from a Java CU.  */
    unsigned int is_java : 1;

    /* For derived classes, the number of base classes is given by
       n_baseclasses and virtual_field_bits is a bit vector containing
       one bit per base class.  If the base class is virtual, the
       corresponding bit will be set.
       I.E, given:

       class A{};
       class B{};
       class C : public B, public virtual A {};

       B is a baseclass of C; A is a virtual baseclass for C.
       This is a C++ 2.0 language feature.  */

    B_TYPE *virtual_field_bits;

    /* For classes with private fields, the number of fields is given by
       nfields and private_field_bits is a bit vector containing one bit
       per field.
       If the field is private, the corresponding bit will be set.  */

    B_TYPE *private_field_bits;

    /* For classes with protected fields, the number of fields is given by
       nfields and protected_field_bits is a bit vector containing one bit
       per field.
       If the field is private, the corresponding bit will be set.  */

    B_TYPE *protected_field_bits;

    /* For classes with fields to be ignored, either this is optimized out
       or this field has length 0.  */

    B_TYPE *ignore_field_bits;

    /* For classes, structures, and unions, a description of each field,
       which consists of an overloaded name, followed by the types of
       arguments that the method expects, and then the name after it
       has been renamed to make it distinct.

       fn_fieldlists points to an array of nfn_fields of these.  */

    struct fn_fieldlist
      {

	/* The overloaded name.  */

	char *name;

	/* The number of methods with this name.  */

	int length;

	/* The list of methods.  */

	struct fn_field
	  {

	    /* If is_stub is clear, this is the mangled name which we can
	       look up to find the address of the method (FIXME: it would
	       be cleaner to have a pointer to the struct symbol here
	       instead).  */

	    /* If is_stub is set, this is the portion of the mangled
	       name which specifies the arguments.  For example, "ii",
	       if there are two int arguments, or "" if there are no
	       arguments.  See gdb_mangle_name for the conversion from this
	       format to the one used if is_stub is clear.  */

	    const char *physname;

	    /* The function type for the method.
	       (This comment used to say "The return value of the method",
	       but that's wrong.  The function type 
	       is expected here, i.e. something with TYPE_CODE_FUNC,
	       and *not* the return-value type).  */

	    struct type *type;

	    /* For virtual functions.
	       First baseclass that defines this virtual function.  */

	    struct type *fcontext;

	    /* Attributes.  */

	    unsigned int is_const:1;
	    unsigned int is_volatile:1;
	    unsigned int is_private:1;
	    unsigned int is_protected:1;
	    unsigned int is_public:1;
	    unsigned int is_abstract:1;
	    unsigned int is_static:1;
	    unsigned int is_final:1;
	    unsigned int is_synchronized:1;
	    unsigned int is_native:1;
	    unsigned int is_artificial:1;

	    /* A stub method only has some fields valid (but they are enough
	       to reconstruct the rest of the fields).  */
	    unsigned int is_stub:1;

	    /* Unused.  */
	    unsigned int dummy:4;

	    /* Index into that baseclass's virtual function table,
	       minus 2; else if static: VOFFSET_STATIC; else: 0.  */

	    unsigned int voffset:16;

#define VOFFSET_STATIC 1

	  }
	 *fn_fields;

      }
     *fn_fieldlists;

    /* Pointer to information about enclosing scope, if this is a
       local type.  If it is not a local type, this is NULL. */
    struct local_type_info
      {
	char *file;
	int line;
      }
     *localtype_ptr;

    /* typedefs defined inside this class.  TYPEDEF_FIELD points to an array of
       TYPEDEF_FIELD_COUNT elements.  */
    struct typedef_field
      {
	/* Unqualified name to be prefixed by owning class qualified name.  */
	const char *name;

	/* Type this typedef named NAME represents.  */
	struct type *type;
      }
    *typedef_field;
    unsigned typedef_field_count;

    /* The template arguments.  This is an array with
       N_TEMPLATE_ARGUMENTS elements.  This is NULL for non-template
       classes.  */
    struct symbol **template_arguments;
  };

/* Struct used in computing virtual base list.  */
struct vbase
  {
    struct type *vbasetype;	/* pointer to virtual base */
    struct vbase *next;		/* next in chain */
  };

/* Struct used to store conversion rankings.  */
struct rank
  {
    short rank;

    /* When two conversions are of the same type and therefore have the same
       rank, subrank is used to differentiate the two.
       Eg: Two derived-class-pointer to base-class-pointer conversions would
       both have base pointer conversion rank, but the conversion with the
       shorter distance to the ancestor is preferable.  'subrank' would be used
       to reflect that.  */
    short subrank;
  };

/* Struct used for ranking a function for overload resolution.  */
struct badness_vector
  {
    int length;
    struct rank *rank;
  };

/* GNAT Ada-specific information for various Ada types.  */
struct gnat_aux_type
  {
    /* Parallel type used to encode information about dynamic types
       used in Ada (such as variant records, variable-size array,
       etc).  */
    struct type* descriptive_type;
  };

/* For TYPE_CODE_FUNC types,  */
struct func_type
  {
    /* The calling convention for targets supporting multiple ABIs.  Right now
       this is only fetched from the Dwarf-2 DW_AT_calling_convention
       attribute.  */
    unsigned calling_convention;

    /* Only those DW_TAG_GNU_call_site's in this function that have
       DW_AT_GNU_tail_call set are linked in this list.  Function without its
       tail call list complete (DW_AT_GNU_all_tail_call_sites or its superset
       DW_AT_GNU_all_call_sites) has TAIL_CALL_LIST NULL, even if some
       DW_TAG_GNU_call_site's exist in such function. */
    struct call_site *tail_call_list;
  };

/* A place where a function gets called from, represented by
   DW_TAG_GNU_call_site.  It can be looked up from symtab->call_site_htab.  */

struct call_site
  {
    /* Address of the first instruction after this call.  It must be the first
       field as we overload core_addr_hash and core_addr_eq for it.  */
    CORE_ADDR pc;

    /* List successor with head in FUNC_TYPE.TAIL_CALL_LIST.  */
    struct call_site *tail_call_next;

    /* Describe DW_AT_GNU_call_site_target.  Missing attribute uses
       FIELD_LOC_KIND_DWARF_BLOCK with FIELD_DWARF_BLOCK == NULL.  */
    struct
      {
	union field_location loc;

	/* Discriminant for union field_location.  */
	ENUM_BITFIELD(field_loc_kind) loc_kind : 2;
      }
    target;

    /* Size of the PARAMETER array.  */
    unsigned parameter_count;

    /* CU of the function where the call is located.  It gets used for DWARF
       blocks execution in the parameter array below.  */
    struct dwarf2_per_cu_data *per_cu;

    /* Describe DW_TAG_GNU_call_site's DW_TAG_formal_parameter.  */
    struct call_site_parameter
      {
	/* DW_TAG_formal_parameter's DW_AT_location's DW_OP_regX as DWARF
	   register number, for register passed parameters.  If -1 then use
	   fb_offset.  */
	int dwarf_reg;

	/* Offset from the callee's frame base, for stack passed parameters.
	   This equals offset from the caller's stack pointer.  Valid only if
	   DWARF_REGNUM is -1.  */
	CORE_ADDR fb_offset;

	/* DW_TAG_formal_parameter's DW_AT_GNU_call_site_value.  It is never
	   NULL.  */
	const gdb_byte *value;
	size_t value_size;

	/* DW_TAG_formal_parameter's DW_AT_GNU_call_site_data_value.  It may be
	   NULL if not provided by DWARF.  */
	const gdb_byte *data_value;
	size_t data_value_size;
      }
    parameter[1];
  };

/* The default value of TYPE_CPLUS_SPECIFIC(T) points to the
   this shared static structure.  */

extern const struct cplus_struct_type cplus_struct_default;

extern void allocate_cplus_struct_type (struct type *);

#define INIT_CPLUS_SPECIFIC(type) \
  (TYPE_SPECIFIC_FIELD (type) = TYPE_SPECIFIC_CPLUS_STUFF, \
   TYPE_RAW_CPLUS_SPECIFIC (type) = (struct cplus_struct_type*) \
   &cplus_struct_default)

#define ALLOCATE_CPLUS_STRUCT_TYPE(type) allocate_cplus_struct_type (type)

#define HAVE_CPLUS_STRUCT(type) \
  (TYPE_SPECIFIC_FIELD (type) == TYPE_SPECIFIC_CPLUS_STUFF \
   && TYPE_RAW_CPLUS_SPECIFIC (type) !=  &cplus_struct_default)

extern const struct gnat_aux_type gnat_aux_default;

extern void allocate_gnat_aux_type (struct type *);

#define INIT_GNAT_SPECIFIC(type) \
  (TYPE_SPECIFIC_FIELD (type) = TYPE_SPECIFIC_GNAT_STUFF, \
   TYPE_GNAT_SPECIFIC (type) = (struct gnat_aux_type *) &gnat_aux_default)
#define ALLOCATE_GNAT_AUX_TYPE(type) allocate_gnat_aux_type (type)
/* A macro that returns non-zero if the type-specific data should be
   read as "gnat-stuff".  */
#define HAVE_GNAT_AUX_INFO(type) \
  (TYPE_SPECIFIC_FIELD (type) == TYPE_SPECIFIC_GNAT_STUFF)

#define INIT_FUNC_SPECIFIC(type)					       \
  (TYPE_SPECIFIC_FIELD (type) = TYPE_SPECIFIC_FUNC,			       \
   TYPE_MAIN_TYPE (type)->type_specific.func_stuff			       \
     = TYPE_ZALLOC (type,						       \
		    sizeof (*TYPE_MAIN_TYPE (type)->type_specific.func_stuff)))

#define TYPE_INSTANCE_FLAGS(thistype) (thistype)->instance_flags
#define TYPE_MAIN_TYPE(thistype) (thistype)->main_type
#define TYPE_NAME(thistype) TYPE_MAIN_TYPE(thistype)->name
#define TYPE_TAG_NAME(type) TYPE_MAIN_TYPE(type)->tag_name
#define TYPE_TARGET_TYPE(thistype) TYPE_MAIN_TYPE(thistype)->target_type
#define TYPE_POINTER_TYPE(thistype) (thistype)->pointer_type
#define TYPE_REFERENCE_TYPE(thistype) (thistype)->reference_type
#define TYPE_CHAIN(thistype) (thistype)->chain
/* Note that if thistype is a TYPEDEF, ARRAY or STRING type, you have to call
   check_typedef.  But check_typedef does set the TYPE_LENGTH of the TYPEDEF
   type, so you only have to call check_typedef once.  Since allocate_value
   calls check_typedef, TYPE_LENGTH (VALUE_TYPE (X)) is safe.  */
#define TYPE_LENGTH(thistype) (thistype)->length
/* Note that TYPE_CODE can be TYPE_CODE_TYPEDEF, so if you want the real
   type, you need to do TYPE_CODE (check_type (this_type)).  */
#define TYPE_CODE(thistype) TYPE_MAIN_TYPE(thistype)->code
#define TYPE_NFIELDS(thistype) TYPE_MAIN_TYPE(thistype)->nfields
#define TYPE_FIELDS(thistype) TYPE_MAIN_TYPE(thistype)->flds_bnds.fields
#define TYPE_DATA_LOCATION_DWARF_BLOCK(thistype) TYPE_MAIN_TYPE (thistype)->data_location.dwarf_block
#define TYPE_DATA_LOCATION_ADDR(thistype) TYPE_MAIN_TYPE (thistype)->data_location.addr
#define TYPE_ALLOCATED(thistype) TYPE_MAIN_TYPE (thistype)->allocated
#define TYPE_ASSOCIATED(thistype) TYPE_MAIN_TYPE (thistype)->associated

#define TYPE_INDEX_TYPE(type) TYPE_FIELD_TYPE (type, 0)
#define TYPE_RANGE_DATA(thistype) TYPE_MAIN_TYPE(thistype)->flds_bnds.bounds
#define TYPE_LOW_BOUND(range_type) TYPE_RANGE_DATA(range_type)->low.u.constant
#define TYPE_HIGH_BOUND(range_type) TYPE_RANGE_DATA(range_type)->high.u.constant
#define TYPE_BYTE_STRIDE(range_type) TYPE_RANGE_DATA(range_type)->byte_stride.u.constant
#define TYPE_LOW_BOUND_UNDEFINED(range_type) \
   TYPE_RANGE_DATA(range_type)->low_undefined
#define TYPE_HIGH_BOUND_UNDEFINED(range_type) \
   TYPE_RANGE_DATA(range_type)->high_undefined

/* Moto-specific stuff for FORTRAN arrays.  */

#define TYPE_ARRAY_UPPER_BOUND_IS_UNDEFINED(arraytype) \
   TYPE_HIGH_BOUND_UNDEFINED(TYPE_INDEX_TYPE(arraytype))
#define TYPE_ARRAY_LOWER_BOUND_IS_UNDEFINED(arraytype) \
   TYPE_LOW_BOUND_UNDEFINED(TYPE_INDEX_TYPE(arraytype))

#define TYPE_ARRAY_UPPER_BOUND_VALUE(arraytype) \
   (TYPE_HIGH_BOUND(TYPE_INDEX_TYPE((arraytype))))

#define TYPE_ARRAY_LOWER_BOUND_VALUE(arraytype) \
  TYPE_LOW_BOUND (TYPE_INDEX_TYPE (arraytype))

/* TYPE_BYTE_STRIDE (TYPE_INDEX_TYPE (arraytype)) with a fallback to the
   element size if no specific stride value is known.  */
#define TYPE_ARRAY_BYTE_STRIDE_VALUE(arraytype)		\
  (TYPE_BYTE_STRIDE (TYPE_INDEX_TYPE (arraytype)) == 0	\
   ? TYPE_LENGTH (TYPE_TARGET_TYPE (arraytype))		\
   : TYPE_BYTE_STRIDE (TYPE_INDEX_TYPE (arraytype)))

/* C++ */

#define TYPE_VPTR_BASETYPE(thistype) TYPE_MAIN_TYPE(thistype)->vptr_basetype
#define TYPE_DOMAIN_TYPE(thistype) TYPE_MAIN_TYPE(thistype)->vptr_basetype
#define TYPE_VPTR_FIELDNO(thistype) TYPE_MAIN_TYPE(thistype)->vptr_fieldno
#define TYPE_FN_FIELDS(thistype) TYPE_CPLUS_SPECIFIC(thistype)->fn_fields
#define TYPE_NFN_FIELDS(thistype) TYPE_CPLUS_SPECIFIC(thistype)->nfn_fields
#define TYPE_SPECIFIC_FIELD(thistype) \
  TYPE_MAIN_TYPE(thistype)->type_specific_field
#define	TYPE_TYPE_SPECIFIC(thistype) TYPE_MAIN_TYPE(thistype)->type_specific
/* We need this tap-dance with the TYPE_RAW_SPECIFIC because of the case
   where we're trying to print an Ada array using the C language.
   In that case, there is no "cplus_stuff", but the C language assumes
   that there is.  What we do, in that case, is pretend that there is
   an implicit one which is the default cplus stuff.  */
#define TYPE_CPLUS_SPECIFIC(thistype) \
   (!HAVE_CPLUS_STRUCT(thistype) \
    ? (struct cplus_struct_type*)&cplus_struct_default \
    : TYPE_RAW_CPLUS_SPECIFIC(thistype))
#define TYPE_RAW_CPLUS_SPECIFIC(thistype) TYPE_MAIN_TYPE(thistype)->type_specific.cplus_stuff
#define TYPE_FLOATFORMAT(thistype) TYPE_MAIN_TYPE(thistype)->type_specific.floatformat
#define TYPE_GNAT_SPECIFIC(thistype) TYPE_MAIN_TYPE(thistype)->type_specific.gnat_stuff
#define TYPE_DESCRIPTIVE_TYPE(thistype) TYPE_GNAT_SPECIFIC(thistype)->descriptive_type
#define TYPE_CALLING_CONVENTION(thistype) TYPE_MAIN_TYPE(thistype)->type_specific.func_stuff->calling_convention
#define TYPE_TAIL_CALL_LIST(thistype) TYPE_MAIN_TYPE(thistype)->type_specific.func_stuff->tail_call_list
#define TYPE_BASECLASS(thistype,index) TYPE_FIELD_TYPE(thistype, index)
#define TYPE_N_BASECLASSES(thistype) TYPE_CPLUS_SPECIFIC(thistype)->n_baseclasses
#define TYPE_BASECLASS_NAME(thistype,index) TYPE_FIELD_NAME(thistype, index)
#define TYPE_BASECLASS_BITPOS(thistype,index) TYPE_FIELD_BITPOS(thistype,index)
#define BASETYPE_VIA_PUBLIC(thistype, index) \
  ((!TYPE_FIELD_PRIVATE(thistype, index)) && (!TYPE_FIELD_PROTECTED(thistype, index)))
#define TYPE_CPLUS_DYNAMIC(thistype) TYPE_CPLUS_SPECIFIC (thistype)->is_dynamic
#define TYPE_CPLUS_REALLY_JAVA(thistype) TYPE_CPLUS_SPECIFIC (thistype)->is_java

#define BASETYPE_VIA_VIRTUAL(thistype, index) \
  (TYPE_CPLUS_SPECIFIC(thistype)->virtual_field_bits == NULL ? 0 \
    : B_TST(TYPE_CPLUS_SPECIFIC(thistype)->virtual_field_bits, (index)))

#define FIELD_TYPE(thisfld) ((thisfld).type)
#define FIELD_NAME(thisfld) ((thisfld).name)
#define FIELD_LOC_KIND(thisfld) ((thisfld).loc_kind)
#define FIELD_BITPOS(thisfld) ((thisfld).loc.bitpos)
#define FIELD_STATIC_PHYSNAME(thisfld) ((thisfld).loc.physname)
#define FIELD_STATIC_PHYSADDR(thisfld) ((thisfld).loc.physaddr)
#define FIELD_DWARF_BLOCK(thisfld) ((thisfld).loc.dwarf_block)
#define SET_FIELD_BITPOS(thisfld, bitpos)			\
  (FIELD_LOC_KIND (thisfld) = FIELD_LOC_KIND_BITPOS,		\
   FIELD_BITPOS (thisfld) = (bitpos))
#define SET_FIELD_PHYSNAME(thisfld, name)			\
  (FIELD_LOC_KIND (thisfld) = FIELD_LOC_KIND_PHYSNAME,		\
   FIELD_STATIC_PHYSNAME (thisfld) = (name))
#define SET_FIELD_PHYSADDR(thisfld, addr)			\
  (FIELD_LOC_KIND (thisfld) = FIELD_LOC_KIND_PHYSADDR,		\
   FIELD_STATIC_PHYSADDR (thisfld) = (addr))
#define SET_FIELD_DWARF_BLOCK(thisfld, addr)			\
  (FIELD_LOC_KIND (thisfld) = FIELD_LOC_KIND_DWARF_BLOCK,	\
   FIELD_DWARF_BLOCK (thisfld) = (addr))
#define FIELD_ARTIFICIAL(thisfld) ((thisfld).artificial)
#define FIELD_BITSIZE(thisfld) ((thisfld).bitsize)

#define TYPE_FIELD(thistype, n) TYPE_MAIN_TYPE(thistype)->flds_bnds.fields[n]
#define TYPE_FIELD_TYPE(thistype, n) FIELD_TYPE(TYPE_FIELD(thistype, n))
#define TYPE_FIELD_NAME(thistype, n) FIELD_NAME(TYPE_FIELD(thistype, n))
#define TYPE_FIELD_LOC_KIND(thistype, n) FIELD_LOC_KIND (TYPE_FIELD (thistype, n))
#define TYPE_FIELD_BITPOS(thistype, n) FIELD_BITPOS (TYPE_FIELD (thistype, n))
#define TYPE_FIELD_STATIC_PHYSNAME(thistype, n) FIELD_STATIC_PHYSNAME (TYPE_FIELD (thistype, n))
#define TYPE_FIELD_STATIC_PHYSADDR(thistype, n) FIELD_STATIC_PHYSADDR (TYPE_FIELD (thistype, n))
#define TYPE_FIELD_DWARF_BLOCK(thistype, n) FIELD_DWARF_BLOCK (TYPE_FIELD (thistype, n))
#define TYPE_FIELD_ARTIFICIAL(thistype, n) FIELD_ARTIFICIAL(TYPE_FIELD(thistype,n))
#define TYPE_FIELD_BITSIZE(thistype, n) FIELD_BITSIZE(TYPE_FIELD(thistype,n))
#define TYPE_FIELD_PACKED(thistype, n) (FIELD_BITSIZE(TYPE_FIELD(thistype,n))!=0)

#define TYPE_FIELD_PRIVATE_BITS(thistype) \
  TYPE_CPLUS_SPECIFIC(thistype)->private_field_bits
#define TYPE_FIELD_PROTECTED_BITS(thistype) \
  TYPE_CPLUS_SPECIFIC(thistype)->protected_field_bits
#define TYPE_FIELD_IGNORE_BITS(thistype) \
  TYPE_CPLUS_SPECIFIC(thistype)->ignore_field_bits
#define TYPE_FIELD_VIRTUAL_BITS(thistype) \
  TYPE_CPLUS_SPECIFIC(thistype)->virtual_field_bits
#define SET_TYPE_FIELD_PRIVATE(thistype, n) \
  B_SET (TYPE_CPLUS_SPECIFIC(thistype)->private_field_bits, (n))
#define SET_TYPE_FIELD_PROTECTED(thistype, n) \
  B_SET (TYPE_CPLUS_SPECIFIC(thistype)->protected_field_bits, (n))
#define SET_TYPE_FIELD_IGNORE(thistype, n) \
  B_SET (TYPE_CPLUS_SPECIFIC(thistype)->ignore_field_bits, (n))
#define SET_TYPE_FIELD_VIRTUAL(thistype, n) \
  B_SET (TYPE_CPLUS_SPECIFIC(thistype)->virtual_field_bits, (n))
#define TYPE_FIELD_PRIVATE(thistype, n) \
  (TYPE_CPLUS_SPECIFIC(thistype)->private_field_bits == NULL ? 0 \
    : B_TST(TYPE_CPLUS_SPECIFIC(thistype)->private_field_bits, (n)))
#define TYPE_FIELD_PROTECTED(thistype, n) \
  (TYPE_CPLUS_SPECIFIC(thistype)->protected_field_bits == NULL ? 0 \
    : B_TST(TYPE_CPLUS_SPECIFIC(thistype)->protected_field_bits, (n)))
#define TYPE_FIELD_IGNORE(thistype, n) \
  (TYPE_CPLUS_SPECIFIC(thistype)->ignore_field_bits == NULL ? 0 \
    : B_TST(TYPE_CPLUS_SPECIFIC(thistype)->ignore_field_bits, (n)))
#define TYPE_FIELD_VIRTUAL(thistype, n) \
  (TYPE_CPLUS_SPECIFIC(thistype)->virtual_field_bits == NULL ? 0 \
    : B_TST(TYPE_CPLUS_SPECIFIC(thistype)->virtual_field_bits, (n)))

#define TYPE_FN_FIELDLISTS(thistype) TYPE_CPLUS_SPECIFIC(thistype)->fn_fieldlists
#define TYPE_FN_FIELDLIST(thistype, n) TYPE_CPLUS_SPECIFIC(thistype)->fn_fieldlists[n]
#define TYPE_FN_FIELDLIST1(thistype, n) TYPE_CPLUS_SPECIFIC(thistype)->fn_fieldlists[n].fn_fields
#define TYPE_FN_FIELDLIST_NAME(thistype, n) TYPE_CPLUS_SPECIFIC(thistype)->fn_fieldlists[n].name
#define TYPE_FN_FIELDLIST_LENGTH(thistype, n) TYPE_CPLUS_SPECIFIC(thistype)->fn_fieldlists[n].length

#define TYPE_N_TEMPLATE_ARGUMENTS(thistype) \
  TYPE_CPLUS_SPECIFIC (thistype)->n_template_arguments
#define TYPE_TEMPLATE_ARGUMENTS(thistype) \
  TYPE_CPLUS_SPECIFIC (thistype)->template_arguments
#define TYPE_TEMPLATE_ARGUMENT(thistype, n) \
  TYPE_CPLUS_SPECIFIC (thistype)->template_arguments[n]

#define TYPE_FN_FIELD(thisfn, n) (thisfn)[n]
#define TYPE_FN_FIELD_PHYSNAME(thisfn, n) (thisfn)[n].physname
#define TYPE_FN_FIELD_TYPE(thisfn, n) (thisfn)[n].type
#define TYPE_FN_FIELD_ARGS(thisfn, n) TYPE_FIELDS ((thisfn)[n].type)
#define TYPE_FN_FIELD_CONST(thisfn, n) ((thisfn)[n].is_const)
#define TYPE_FN_FIELD_VOLATILE(thisfn, n) ((thisfn)[n].is_volatile)
#define TYPE_FN_FIELD_PRIVATE(thisfn, n) ((thisfn)[n].is_private)
#define TYPE_FN_FIELD_PROTECTED(thisfn, n) ((thisfn)[n].is_protected)
#define TYPE_FN_FIELD_PUBLIC(thisfn, n) ((thisfn)[n].is_public)
#define TYPE_FN_FIELD_STATIC(thisfn, n) ((thisfn)[n].is_static)
#define TYPE_FN_FIELD_FINAL(thisfn, n) ((thisfn)[n].is_final)
#define TYPE_FN_FIELD_SYNCHRONIZED(thisfn, n) ((thisfn)[n].is_synchronized)
#define TYPE_FN_FIELD_NATIVE(thisfn, n) ((thisfn)[n].is_native)
#define TYPE_FN_FIELD_ARTIFICIAL(thisfn, n) ((thisfn)[n].is_artificial)
#define TYPE_FN_FIELD_ABSTRACT(thisfn, n) ((thisfn)[n].is_abstract)
#define TYPE_FN_FIELD_STUB(thisfn, n) ((thisfn)[n].is_stub)
#define TYPE_FN_FIELD_FCONTEXT(thisfn, n) ((thisfn)[n].fcontext)
#define TYPE_FN_FIELD_VOFFSET(thisfn, n) ((thisfn)[n].voffset-2)
#define TYPE_FN_FIELD_VIRTUAL_P(thisfn, n) ((thisfn)[n].voffset > 1)
#define TYPE_FN_FIELD_STATIC_P(thisfn, n) ((thisfn)[n].voffset == VOFFSET_STATIC)

#define TYPE_LOCALTYPE_PTR(thistype) (TYPE_CPLUS_SPECIFIC(thistype)->localtype_ptr)
#define TYPE_LOCALTYPE_FILE(thistype) (TYPE_CPLUS_SPECIFIC(thistype)->localtype_ptr->file)
#define TYPE_LOCALTYPE_LINE(thistype) (TYPE_CPLUS_SPECIFIC(thistype)->localtype_ptr->line)

#define TYPE_TYPEDEF_FIELD_ARRAY(thistype) \
  TYPE_CPLUS_SPECIFIC (thistype)->typedef_field
#define TYPE_TYPEDEF_FIELD(thistype, n) \
  TYPE_CPLUS_SPECIFIC (thistype)->typedef_field[n]
#define TYPE_TYPEDEF_FIELD_NAME(thistype, n) \
  TYPE_TYPEDEF_FIELD (thistype, n).name
#define TYPE_TYPEDEF_FIELD_TYPE(thistype, n) \
  TYPE_TYPEDEF_FIELD (thistype, n).type
#define TYPE_TYPEDEF_FIELD_COUNT(thistype) \
  TYPE_CPLUS_SPECIFIC (thistype)->typedef_field_count

#define TYPE_IS_OPAQUE(thistype) \
  (((TYPE_CODE (thistype) == TYPE_CODE_STRUCT) \
    || (TYPE_CODE (thistype) == TYPE_CODE_UNION)) \
   && (TYPE_NFIELDS (thistype) == 0) \
   && (!HAVE_CPLUS_STRUCT (thistype) \
       || TYPE_NFN_FIELDS (thistype) == 0) \
   && (TYPE_STUB (thistype) || !TYPE_STUB_SUPPORTED (thistype)))

/* A helper macro that returns the name of a type or "unnamed type" if the type
   has no name.  */
#define TYPE_SAFE_NAME(type) \
  (TYPE_NAME (type) ? TYPE_NAME (type) : _("<unnamed type>"))

/* A helper macro that returns the name of an error type.  If the type
   has a name, it is used; otherwise, a default is used.  */
#define TYPE_ERROR_NAME(type) \
  (TYPE_NAME (type) ? TYPE_NAME (type) : _("<error type>"))

struct builtin_type
{
  /* Integral types.  */

  /* Implicit size/sign (based on the architecture's ABI).  */
  struct type *builtin_void;
  struct type *builtin_char;
  struct type *builtin_short;
  struct type *builtin_int;
  struct type *builtin_long;
  struct type *builtin_signed_char;
  struct type *builtin_unsigned_char;
  struct type *builtin_unsigned_short;
  struct type *builtin_unsigned_int;
  struct type *builtin_unsigned_long;
  struct type *builtin_float;
  struct type *builtin_double;
  struct type *builtin_long_double;
  struct type *builtin_complex;
  struct type *builtin_double_complex;
  struct type *builtin_string;
  struct type *builtin_bool;
  struct type *builtin_long_long;
  struct type *builtin_unsigned_long_long;
  struct type *builtin_decfloat;
  struct type *builtin_decdouble;
  struct type *builtin_declong;

  /* "True" character types.
      We use these for the '/c' print format, because c_char is just a
      one-byte integral type, which languages less laid back than C
      will print as ... well, a one-byte integral type.  */
  struct type *builtin_true_char;
  struct type *builtin_true_unsigned_char;

  /* Explicit sizes - see C9X <intypes.h> for naming scheme.  The "int0"
     is for when an architecture needs to describe a register that has
     no size.  */
  struct type *builtin_int0;
  struct type *builtin_int8;
  struct type *builtin_uint8;
  struct type *builtin_int16;
  struct type *builtin_uint16;
  struct type *builtin_int32;
  struct type *builtin_uint32;
  struct type *builtin_int64;
  struct type *builtin_uint64;
  struct type *builtin_int128;
  struct type *builtin_uint128;

  /* Wide character types.  */
  struct type *builtin_char16;
  struct type *builtin_char32;

  /* Pointer types.  */

  /* `pointer to data' type.  Some target platforms use an implicitly
     {sign,zero} -extended 32-bit ABI pointer on a 64-bit ISA.  */
  struct type *builtin_data_ptr;

  /* `pointer to function (returning void)' type.  Harvard
     architectures mean that ABI function and code pointers are not
     interconvertible.  Similarly, since ANSI, C standards have
     explicitly said that pointers to functions and pointers to data
     are not interconvertible --- that is, you can't cast a function
     pointer to void * and back, and expect to get the same value.
     However, all function pointer types are interconvertible, so void
     (*) () can server as a generic function pointer.  */
  struct type *builtin_func_ptr;

  /* `function returning pointer to function (returning void)' type.
     The final void return type is not significant for it.  */
  struct type *builtin_func_func;


  /* Special-purpose types.  */

  /* This type is used to represent a GDB internal function.  */
  struct type *internal_fn;
};

/* Return the type table for the specified architecture.  */
extern const struct builtin_type *builtin_type (struct gdbarch *gdbarch);


/* Per-objfile types used by symbol readers.  */

struct objfile_type
{
  /* Basic types based on the objfile architecture.  */
  struct type *builtin_void;
  struct type *builtin_char;
  struct type *builtin_short;
  struct type *builtin_int;
  struct type *builtin_long;
  struct type *builtin_long_long;
  struct type *builtin_signed_char;
  struct type *builtin_unsigned_char;
  struct type *builtin_unsigned_short;
  struct type *builtin_unsigned_int;
  struct type *builtin_unsigned_long;
  struct type *builtin_unsigned_long_long;
  struct type *builtin_float;
  struct type *builtin_double;
  struct type *builtin_long_double;

  /* This type is used to represent symbol addresses.  */
  struct type *builtin_core_addr;

  /* This type represents a type that was unrecognized in symbol read-in.  */
  struct type *builtin_error;

  /* Types used for symbols with no debug information.  */
  struct type *nodebug_text_symbol;
  struct type *nodebug_text_gnu_ifunc_symbol;
  struct type *nodebug_got_plt_symbol;
  struct type *nodebug_data_symbol;
  struct type *nodebug_unknown_symbol;
  struct type *nodebug_tls_symbol;
};

/* Return the type table for the specified objfile.  */
extern const struct objfile_type *objfile_type (struct objfile *objfile);

 
/* Explicit floating-point formats.  See "floatformat.h".  */
extern const struct floatformat *floatformats_ieee_half[BFD_ENDIAN_UNKNOWN];
extern const struct floatformat *floatformats_ieee_single[BFD_ENDIAN_UNKNOWN];
extern const struct floatformat *floatformats_ieee_double[BFD_ENDIAN_UNKNOWN];
extern const struct floatformat *floatformats_ieee_double_littlebyte_bigword[BFD_ENDIAN_UNKNOWN];
extern const struct floatformat *floatformats_i387_ext[BFD_ENDIAN_UNKNOWN];
extern const struct floatformat *floatformats_m68881_ext[BFD_ENDIAN_UNKNOWN];
extern const struct floatformat *floatformats_arm_ext[BFD_ENDIAN_UNKNOWN];
extern const struct floatformat *floatformats_ia64_spill[BFD_ENDIAN_UNKNOWN];
extern const struct floatformat *floatformats_ia64_quad[BFD_ENDIAN_UNKNOWN];
extern const struct floatformat *floatformats_vax_f[BFD_ENDIAN_UNKNOWN];
extern const struct floatformat *floatformats_vax_d[BFD_ENDIAN_UNKNOWN];
extern const struct floatformat *floatformats_ibm_long_double[BFD_ENDIAN_UNKNOWN];


/* Allocate space for storing data associated with a particular type.
   We ensure that the space is allocated using the same mechanism that
   was used to allocate the space for the type structure itself.  I.e.
   if the type is on an objfile's objfile_obstack, then the space for data
   associated with that type will also be allocated on the objfile_obstack.
   If the type is not associated with any particular objfile (such as
   builtin types), then the data space will be allocated with xmalloc,
   the same as for the type structure.  */

#define TYPE_ALLOC(t,size)  \
   (TYPE_OBJFILE_OWNED (t) \
    ? obstack_alloc (&TYPE_OBJFILE (t) -> objfile_obstack, size) \
    : xmalloc (size))

#define TYPE_ZALLOC(t,size)  \
   (TYPE_OBJFILE_OWNED (t) \
    ? memset (obstack_alloc (&TYPE_OBJFILE (t)->objfile_obstack, size),  \
	      0, size)  \
    : xzalloc (size))

/* Use alloc_type to allocate a type owned by an objfile.
   Use alloc_type_arch to allocate a type owned by an architecture.
   Use alloc_type_copy to allocate a type with the same owner as a
   pre-existing template type, no matter whether objfile or gdbarch.  */
extern struct type *alloc_type (struct objfile *);
extern struct type *alloc_type_arch (struct gdbarch *);
extern struct type *alloc_type_copy (const struct type *);

/* Return the type's architecture.  For types owned by an architecture,
   that architecture is returned.  For types owned by an objfile, that
   objfile's architecture is returned.  */
extern struct gdbarch *get_type_arch (const struct type *);

/* Helper function to construct objfile-owned types.  */
extern struct type *init_type (enum type_code, int, int, char *,
			       struct objfile *);

/* Helper functions to construct architecture-owned types.  */
extern struct type *arch_type (struct gdbarch *, enum type_code, int, char *);
extern struct type *arch_integer_type (struct gdbarch *, int, int, char *);
extern struct type *arch_character_type (struct gdbarch *, int, int, char *);
extern struct type *arch_boolean_type (struct gdbarch *, int, int, char *);
extern struct type *arch_float_type (struct gdbarch *, int, char *,
				     const struct floatformat **);
extern struct type *arch_complex_type (struct gdbarch *, char *,
				       struct type *);

/* Helper functions to construct a struct or record type.  An
   initially empty type is created using arch_composite_type().
   Fields are then added using append_composite_type_field*().  A union
   type has its size set to the largest field.  A struct type has each
   field packed against the previous.  */

extern struct type *arch_composite_type (struct gdbarch *gdbarch,
					 char *name, enum type_code code);
extern void append_composite_type_field (struct type *t, char *name,
					 struct type *field);
extern void append_composite_type_field_aligned (struct type *t,
						 char *name,
						 struct type *field,
						 int alignment);
struct field *append_composite_type_field_raw (struct type *t, char *name,
					       struct type *field);

/* Helper functions to construct a bit flags type.  An initially empty
   type is created using arch_flag_type().  Flags are then added using
   append_flag_type_flag().  */
extern struct type *arch_flags_type (struct gdbarch *gdbarch,
				     char *name, int length);
extern void append_flags_type_flag (struct type *type, int bitpos, char *name);

extern void make_vector_type (struct type *array_type);
extern struct type *init_vector_type (struct type *elt_type, int n);

extern struct type *lookup_reference_type (struct type *);

extern struct type *make_reference_type (struct type *, struct type **);

extern struct type *make_cv_type (int, int, struct type *, struct type **);

extern void replace_type (struct type *, struct type *);

extern int address_space_name_to_int (struct gdbarch *, char *);

extern const char *address_space_int_to_name (struct gdbarch *, int);

extern struct type *make_type_with_address_space (struct type *type, 
						  int space_identifier);

extern struct type *lookup_memberptr_type (struct type *, struct type *);

extern struct type *lookup_methodptr_type (struct type *);

extern void smash_to_method_type (struct type *type, struct type *domain,
				  struct type *to_type, struct field *args,
				  int nargs, int varargs);

extern void smash_to_memberptr_type (struct type *, struct type *,
				     struct type *);

extern void smash_to_methodptr_type (struct type *, struct type *);

extern struct type *allocate_stub_method (struct type *);

extern char *type_name_no_tag (const struct type *);

extern const char *type_name_no_tag_or_error (struct type *type);

extern struct type *lookup_struct_elt_type (struct type *, char *, int);

extern struct type *make_pointer_type (struct type *, struct type **);

extern struct type *lookup_pointer_type (struct type *);

extern struct type *make_function_type (struct type *, struct type **);

extern struct type *lookup_function_type (struct type *);

extern struct type *create_range_type (struct type *, struct type *, LONGEST,
				       LONGEST);

extern struct type *create_array_type (struct type *, struct type *,
				       struct type *);
extern struct type *lookup_array_range_type (struct type *, int, int);

extern CORE_ADDR type_range_any_field_internal (struct type *range_type,
						int fieldno);

extern int type_range_high_bound_internal (struct type *range_type);

extern int type_range_count_bound_internal (struct type *range_type);

extern CORE_ADDR type_range_byte_stride_internal (struct type *range_type,
						  struct type *element_type);

extern void finalize_type (struct type *type);

extern struct type *create_string_type (struct type *, struct type *,
					struct type *);
extern struct type *lookup_string_range_type (struct type *, int, int);

extern struct type *create_set_type (struct type *, struct type *);

extern struct type *lookup_unsigned_typename (const struct language_defn *,
					      struct gdbarch *,char *);

extern struct type *lookup_signed_typename (const struct language_defn *,
					    struct gdbarch *,char *);

extern struct type *check_typedef (struct type *);

#define CHECK_TYPEDEF(TYPE)			\
  do {						\
    (TYPE) = check_typedef (TYPE);		\
  } while (0)

extern void check_stub_method_group (struct type *, int);

extern char *gdb_mangle_name (struct type *, int, int);

extern struct type *lookup_typename (const struct language_defn *,
				     struct gdbarch *, const char *,
				     const struct block *, int);

extern struct type *lookup_template_type (char *, struct type *,
					  struct block *);

extern int get_vptr_fieldno (struct type *, struct type **);

extern int get_discrete_bounds (struct type *, LONGEST *, LONGEST *);

extern int get_array_bounds (struct type *type, LONGEST *low_bound,
			     LONGEST *high_bound);

extern int class_types_same_p (const struct type *, const struct type *);

extern int is_ancestor (struct type *, struct type *);

extern int is_public_ancestor (struct type *, struct type *);

extern int is_unique_ancestor (struct type *, struct value *);

#if 0
extern void type_mark_used (struct type *type);
#endif

/* Overload resolution */

#define LENGTH_MATCH(bv) ((bv)->rank[0])

/* Badness if parameter list length doesn't match arg list length.  */
extern const struct rank LENGTH_MISMATCH_BADNESS;

/* Dummy badness value for nonexistent parameter positions.  */
extern const struct rank TOO_FEW_PARAMS_BADNESS;
/* Badness if no conversion among types.  */
extern const struct rank INCOMPATIBLE_TYPE_BADNESS;

/* Badness of an exact match.  */
extern const struct rank EXACT_MATCH_BADNESS;

/* Badness of integral promotion.  */
extern const struct rank INTEGER_PROMOTION_BADNESS;
/* Badness of floating promotion.  */
extern const struct rank FLOAT_PROMOTION_BADNESS;
/* Badness of converting a derived class pointer
   to a base class pointer.  */
extern const struct rank BASE_PTR_CONVERSION_BADNESS;
/* Badness of integral conversion.  */
extern const struct rank INTEGER_CONVERSION_BADNESS;
/* Badness of floating conversion.  */
extern const struct rank FLOAT_CONVERSION_BADNESS;
/* Badness of integer<->floating conversions.  */
extern const struct rank INT_FLOAT_CONVERSION_BADNESS;
/* Badness of conversion of pointer to void pointer.  */
extern const struct rank VOID_PTR_CONVERSION_BADNESS;
/* Badness of conversion of pointer to boolean.  */
extern const struct rank BOOL_PTR_CONVERSION_BADNESS;
/* Badness of converting derived to base class.  */
extern const struct rank BASE_CONVERSION_BADNESS;
/* Badness of converting from non-reference to reference.  */
extern const struct rank REFERENCE_CONVERSION_BADNESS;
/* Badness of converting integer 0 to NULL pointer.  */
extern const struct rank NULL_POINTER_CONVERSION;

/* Non-standard conversions allowed by the debugger */
/* Converting a pointer to an int is usually OK.  */
extern const struct rank NS_POINTER_CONVERSION_BADNESS;


extern struct rank sum_ranks (struct rank a, struct rank b);
extern int compare_ranks (struct rank a, struct rank b);

extern int compare_badness (struct badness_vector *, struct badness_vector *);

extern struct badness_vector *rank_function (struct type **, int,
					     struct value **, int);

extern struct rank rank_one_type (struct type *, struct type *,
				  struct value *);

extern void recursive_dump_type (struct type *, int);

extern int field_is_static (struct field *);

/* printcmd.c */

extern void print_scalar_formatted (const void *, struct type *,
				    const struct value_print_options *,
				    int, struct ui_file *);

extern int can_dereference (struct type *);

extern int is_integral_type (struct type *);

extern int is_scalar_type_recursive (struct type *);

extern void maintenance_print_type (char *, int);

extern htab_t create_copied_types_hash (struct objfile *objfile);

extern struct type *copy_type_recursive (struct type *type,
					 htab_t copied_types);

extern struct type *copy_type (const struct type *type);

#if 0
extern void free_all_types (void);
#endif

#endif /* GDBTYPES_H */<|MERGE_RESOLUTION|>--- conflicted
+++ resolved
@@ -295,7 +295,12 @@
 
 #define TYPE_DECLARED_CLASS(t) (TYPE_MAIN_TYPE (t)->flag_declared_class)
 
-<<<<<<< HEAD
+/* True if this type is a "flag" enum.  A flag enum is one where all
+   the values are pairwise disjoint when "and"ed together.  This
+   affects how enum values are printed.  */
+
+#define TYPE_FLAG_ENUM(t) (TYPE_MAIN_TYPE (t)->flag_flag_enum)
+
 #if 0
 /* Define this type as being reclaimable during free_all_types.  Type is
    required to be have TYPE_OBJFILE set to NULL.  Setting this flag requires
@@ -339,13 +344,6 @@
 
 #define TYPE_DATA_LOCATION_IS_ADDR(t) \
   (TYPE_MAIN_TYPE (t)->flag_data_location_is_addr)
-=======
-/* True if this type is a "flag" enum.  A flag enum is one where all
-   the values are pairwise disjoint when "and"ed together.  This
-   affects how enum values are printed.  */
-
-#define TYPE_FLAG_ENUM(t) (TYPE_MAIN_TYPE (t)->flag_flag_enum)
->>>>>>> 544ce285
 
 /* Constant type.  If this is set, the corresponding type has a
    const modifier.  */
