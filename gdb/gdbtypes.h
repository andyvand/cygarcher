/* Internal type definitions for GDB.

   Copyright (C) 1992-2013 Free Software Foundation, Inc.

   Contributed by Cygnus Support, using pieces from other GDB modules.

   This file is part of GDB.

   This program is free software; you can redistribute it and/or modify
   it under the terms of the GNU General Public License as published by
   the Free Software Foundation; either version 3 of the License, or
   (at your option) any later version.

   This program is distributed in the hope that it will be useful,
   but WITHOUT ANY WARRANTY; without even the implied warranty of
   MERCHANTABILITY or FITNESS FOR A PARTICULAR PURPOSE.  See the
   GNU General Public License for more details.

   You should have received a copy of the GNU General Public License
   along with this program.  If not, see <http://www.gnu.org/licenses/>.  */

#if !defined (GDBTYPES_H)
#define GDBTYPES_H 1

#include "hashtab.h"

/* Forward declarations for prototypes.  */
struct field;
struct block;
struct value_print_options;
struct language_defn;

/* These declarations are DWARF-specific as some of the gdbtypes.h data types
   are already DWARF-specific.  */

/* Offset relative to the start of its containing CU (compilation unit).  */
typedef struct
{
  unsigned int cu_off;
} cu_offset;

/* Offset relative to the start of its .debug_info or .debug_types section.  */
typedef struct
{
  unsigned int sect_off;
} sect_offset;

/* Some macros for char-based bitfields.  */

#define B_SET(a,x)	((a)[(x)>>3] |= (1 << ((x)&7)))
#define B_CLR(a,x)	((a)[(x)>>3] &= ~(1 << ((x)&7)))
#define B_TST(a,x)	((a)[(x)>>3] & (1 << ((x)&7)))
#define B_TYPE		unsigned char
#define	B_BYTES(x)	( 1 + ((x)>>3) )
#define	B_CLRALL(a,x)	memset ((a), 0, B_BYTES(x))

/* Different kinds of data types are distinguished by the `code' field.  */

enum type_code
  {
    TYPE_CODE_BITSTRING = -1,	/* Deprecated  */
    TYPE_CODE_UNDEF = 0,	/* Not used; catches errors */
    TYPE_CODE_PTR,		/* Pointer type */

    /* Array type with lower & upper bounds.

       Regardless of the language, GDB represents multidimensional
       array types the way C does: as arrays of arrays.  So an
       instance of a GDB array type T can always be seen as a series
       of instances of TYPE_TARGET_TYPE (T) laid out sequentially in
       memory.

       Row-major languages like C lay out multi-dimensional arrays so
       that incrementing the rightmost index in a subscripting
       expression results in the smallest change in the address of the
       element referred to.  Column-major languages like Fortran lay
       them out so that incrementing the leftmost index results in the
       smallest change.

       This means that, in column-major languages, working our way
       from type to target type corresponds to working through indices
       from right to left, not left to right.  */
    TYPE_CODE_ARRAY,

    TYPE_CODE_STRUCT,		/* C struct or Pascal record */
    TYPE_CODE_UNION,		/* C union or Pascal variant part */
    TYPE_CODE_ENUM,		/* Enumeration type */
    TYPE_CODE_FLAGS,		/* Bit flags type */
    TYPE_CODE_FUNC,		/* Function type */
    TYPE_CODE_INT,		/* Integer type */

    /* Floating type.  This is *NOT* a complex type.  Beware, there are parts
       of GDB which bogusly assume that TYPE_CODE_FLT can mean complex.  */
    TYPE_CODE_FLT,

    /* Void type.  The length field specifies the length (probably always
       one) which is used in pointer arithmetic involving pointers to
       this type, but actually dereferencing such a pointer is invalid;
       a void type has no length and no actual representation in memory
       or registers.  A pointer to a void type is a generic pointer.  */
    TYPE_CODE_VOID,

    TYPE_CODE_SET,		/* Pascal sets */
    TYPE_CODE_RANGE,		/* Range (integers within spec'd bounds).  */

    /* A string type which is like an array of character but prints
       differently (at least for (the deleted) CHILL).  It does not
       contain a length field as Pascal strings (for many Pascals,
       anyway) do; if we want to deal with such strings, we should use
       a new type code.  */
    TYPE_CODE_STRING,

    /* Unknown type.  The length field is valid if we were able to
       deduce that much about the type, or 0 if we don't even know that.  */
    TYPE_CODE_ERROR,

    /* C++ */
    TYPE_CODE_METHOD,		/* Method type */

    /* Pointer-to-member-function type.  This describes how to access a
       particular member function of a class (possibly a virtual
       member function).  The representation may vary between different
       C++ ABIs.  */
    TYPE_CODE_METHODPTR,

    /* Pointer-to-member type.  This is the offset within a class to some
       particular data member.  The only currently supported representation
       uses an unbiased offset, with -1 representing NULL; this is used
       by the Itanium C++ ABI (used by GCC on all platforms).  */
    TYPE_CODE_MEMBERPTR,

    TYPE_CODE_REF,		/* C++ Reference types */

    TYPE_CODE_CHAR,		/* *real* character type */

    /* Boolean type.  0 is false, 1 is true, and other values are non-boolean
       (e.g. FORTRAN "logical" used as unsigned int).  */
    TYPE_CODE_BOOL,

    /* Fortran */
    TYPE_CODE_COMPLEX,		/* Complex float */

    TYPE_CODE_TYPEDEF,

    TYPE_CODE_NAMESPACE,	/* C++ namespace.  */

    TYPE_CODE_DECFLOAT,		/* Decimal floating point.  */

    TYPE_CODE_MODULE,		/* Fortran module.  */

    /* Internal function type.  */
    TYPE_CODE_INTERNAL_FUNCTION
  };

/* For now allow source to use TYPE_CODE_CLASS for C++ classes, as an
   alias for TYPE_CODE_STRUCT.  This is for DWARF, which has a distinct
   "class" attribute.  Perhaps we should actually have a separate TYPE_CODE
   so that we can print "class" or "struct" depending on what the debug
   info said.  It's not clear we should bother.  */

#define TYPE_CODE_CLASS TYPE_CODE_STRUCT

/* Some constants representing each bit field in the main_type.  See
   the bit-field-specific macros, below, for documentation of each
   constant in this enum.  These enum values are only used with
   init_type.  Note that the values are chosen not to conflict with
   type_instance_flag_value; this lets init_type error-check its
   input.  */

enum type_flag_value
{
  TYPE_FLAG_UNSIGNED = (1 << 8),
  TYPE_FLAG_NOSIGN = (1 << 9),
  TYPE_FLAG_STUB = (1 << 10),
  TYPE_FLAG_TARGET_STUB = (1 << 11),
  TYPE_FLAG_STATIC = (1 << 12),
  TYPE_FLAG_PROTOTYPED = (1 << 13),
  TYPE_FLAG_INCOMPLETE = (1 << 14),
  TYPE_FLAG_VARARGS = (1 << 15),
  TYPE_FLAG_VECTOR = (1 << 16),
  TYPE_FLAG_FIXED_INSTANCE = (1 << 17),
  TYPE_FLAG_STUB_SUPPORTED = (1 << 18),
  TYPE_FLAG_GNU_IFUNC = (1 << 19),

  /* Used for error-checking.  */
  TYPE_FLAG_MIN = TYPE_FLAG_UNSIGNED
};

/* Some bits for the type's instance_flags word.  See the macros below
   for documentation on each bit.  Note that if you add a value here,
   you must update the enum type_flag_value as well.  */
enum type_instance_flag_value
{
  TYPE_INSTANCE_FLAG_CONST = (1 << 0),
  TYPE_INSTANCE_FLAG_VOLATILE = (1 << 1),
  TYPE_INSTANCE_FLAG_CODE_SPACE = (1 << 2),
  TYPE_INSTANCE_FLAG_DATA_SPACE = (1 << 3),
  TYPE_INSTANCE_FLAG_ADDRESS_CLASS_1 = (1 << 4),
  TYPE_INSTANCE_FLAG_ADDRESS_CLASS_2 = (1 << 5),
  TYPE_INSTANCE_FLAG_NOTTEXT = (1 << 6),
  TYPE_INSTANCE_FLAG_RESTRICT = (1 << 7)
};

/* Unsigned integer type.  If this is not set for a TYPE_CODE_INT, the
   type is signed (unless TYPE_FLAG_NOSIGN (below) is set).  */

#define TYPE_UNSIGNED(t)	(TYPE_MAIN_TYPE (t)->flag_unsigned)

/* No sign for this type.  In C++, "char", "signed char", and "unsigned
   char" are distinct types; so we need an extra flag to indicate the
   absence of a sign!  */

#define TYPE_NOSIGN(t)		(TYPE_MAIN_TYPE (t)->flag_nosign)

/* This appears in a type's flags word if it is a stub type (e.g., if
   someone referenced a type that wasn't defined in a source file
   via (struct sir_not_appearing_in_this_film *)).  */

#define TYPE_STUB(t)		(TYPE_MAIN_TYPE (t)->flag_stub)

/* The target type of this type is a stub type, and this type needs to
   be updated if it gets un-stubbed in check_typedef.
   Used for arrays and ranges, in which TYPE_LENGTH of the array/range
   gets set based on the TYPE_LENGTH of the target type.
   Also, set for TYPE_CODE_TYPEDEF.  */

#define TYPE_TARGET_STUB(t)	(TYPE_MAIN_TYPE (t)->flag_target_stub)

/* Type needs to be evaluated on each CHECK_TYPEDEF and its results must not be
   sticky.  */

#define TYPE_DYNAMIC(t)		(TYPE_MAIN_TYPE (t)->flag_dynamic)

/* Static type.  If this is set, the corresponding type had 
   a static modifier.
   Note: This may be unnecessary, since static data members
   are indicated by other means (bitpos == -1).  */

#define TYPE_STATIC(t)		(TYPE_MAIN_TYPE (t)->flag_static)

/* This is a function type which appears to have a prototype.  We need
   this for function calls in order to tell us if it's necessary to
   coerce the args, or to just do the standard conversions.  This is
   used with a short field.  */

#define TYPE_PROTOTYPED(t)	(TYPE_MAIN_TYPE (t)->flag_prototyped)

/* This flag is used to indicate that processing for this type
   is incomplete.

   (Mostly intended for HP platforms, where class methods, for
   instance, can be encountered before their classes in the debug
   info; the incomplete type has to be marked so that the class and
   the method can be assigned correct types.)  */

#define TYPE_INCOMPLETE(t)	(TYPE_MAIN_TYPE (t)->flag_incomplete)

/* FIXME drow/2002-06-03:  Only used for methods, but applies as well
   to functions.  */

#define TYPE_VARARGS(t)		(TYPE_MAIN_TYPE (t)->flag_varargs)

/* Identify a vector type.  Gcc is handling this by adding an extra
   attribute to the array type.  We slurp that in as a new flag of a
   type.  This is used only in dwarf2read.c.  */
#define TYPE_VECTOR(t)		(TYPE_MAIN_TYPE (t)->flag_vector)

/* The debugging formats (especially STABS) do not contain enough information
   to represent all Ada types---especially those whose size depends on
   dynamic quantities.  Therefore, the GNAT Ada compiler includes
   extra information in the form of additional type definitions
   connected by naming conventions.  This flag indicates that the 
   type is an ordinary (unencoded) GDB type that has been created from 
   the necessary run-time information, and does not need further 
   interpretation.  Optionally marks ordinary, fixed-size GDB type.  */

#define TYPE_FIXED_INSTANCE(t) (TYPE_MAIN_TYPE (t)->flag_fixed_instance)

/* This debug target supports TYPE_STUB(t).  In the unsupported case we have to
   rely on NFIELDS to be zero etc., see TYPE_IS_OPAQUE ().
   TYPE_STUB(t) with !TYPE_STUB_SUPPORTED(t) may exist if we only guessed
   the TYPE_STUB(t) value (see dwarfread.c).  */

#define TYPE_STUB_SUPPORTED(t)   (TYPE_MAIN_TYPE (t)->flag_stub_supported)

/* Not textual.  By default, GDB treats all single byte integers as
   characters (or elements of strings) unless this flag is set.  */

#define TYPE_NOTTEXT(t)	(TYPE_INSTANCE_FLAGS (t) & TYPE_INSTANCE_FLAG_NOTTEXT)

/* Used only for TYPE_CODE_FUNC where it specifies the real function
   address is returned by this function call.  TYPE_TARGET_TYPE determines the
   final returned function type to be presented to user.  */

#define TYPE_GNU_IFUNC(t)	(TYPE_MAIN_TYPE (t)->flag_gnu_ifunc)

/* Type owner.  If TYPE_OBJFILE_OWNED is true, the type is owned by
   the objfile retrieved as TYPE_OBJFILE.  Otherweise, the type is
   owned by an architecture; TYPE_OBJFILE is NULL in this case.  */

#define TYPE_OBJFILE_OWNED(t) (TYPE_MAIN_TYPE (t)->flag_objfile_owned)
#define TYPE_OWNER(t) TYPE_MAIN_TYPE(t)->owner
#define TYPE_OBJFILE(t) (TYPE_OBJFILE_OWNED(t)? TYPE_OWNER(t).objfile : NULL)

/* True if this type was declared using the "class" keyword.  This is
   only valid for C++ structure types, and only used for displaying
   the type.  If false, the structure was declared as a "struct".  */

#define TYPE_DECLARED_CLASS(t) (TYPE_MAIN_TYPE (t)->flag_declared_class)

/* True if this type is a "flag" enum.  A flag enum is one where all
   the values are pairwise disjoint when "and"ed together.  This
   affects how enum values are printed.  */

#define TYPE_FLAG_ENUM(t) (TYPE_MAIN_TYPE (t)->flag_flag_enum)

#if 0
/* Define this type as being reclaimable during free_all_types.  Type is
   required to be have TYPE_OBJFILE set to NULL.  Setting this flag requires
   initializing TYPE_DISCARDABLE_AGE, see alloc_type_discardable.  */

#define TYPE_DISCARDABLE(t)	(TYPE_MAIN_TYPE (t)->flag_discardable)

/* Marker this type has been visited by the type_mark_used by this
   mark-and-sweep types garbage collecting pass.  Current pass is represented
   by TYPE_DISCARDABLE_AGE_CURRENT.  */

#define TYPE_DISCARDABLE_AGE(t)	(TYPE_MAIN_TYPE (t)->flag_discardable_age)
#endif

/* Is HIGH_BOUND a low-bound relative count (1) or the high bound itself (0)?  */

#define TYPE_RANGE_HIGH_BOUND_IS_COUNT(range_type) \
  (TYPE_MAIN_TYPE (range_type)->flag_range_high_bound_is_count)

/* Not allocated.  TYPE_ALLOCATED(t) must be NULL in such case.  If this flag
   is unset and TYPE_ALLOCATED(t) is NULL then the type is allocated.  If this
   flag is unset and TYPE_ALLOCATED(t) is not NULL then its DWARF block
   determines the actual allocation state.  */

#define TYPE_NOT_ALLOCATED(t)	(TYPE_MAIN_TYPE (t)->flag_not_allocated)

/* Not associated.  TYPE_ASSOCIATED(t) must be NULL in such case.  If this flag
   is unset and TYPE_ASSOCIATED(t) is NULL then the type is associated.  If
   this flag is unset and TYPE_ASSOCIATED(t) is not NULL then its DWARF block
   determines the actual association state.  */

#define TYPE_NOT_ASSOCIATED(t)	(TYPE_MAIN_TYPE (t)->flag_not_associated)

/* Address of the actual data as for DW_AT_data_location.  Its dwarf block must
   not be evaluated unless both TYPE_NOT_ALLOCATED and TYPE_NOT_ASSOCIATED are
   false.  If TYPE_DATA_LOCATION_IS_ADDR set then TYPE_DATA_LOCATION_ADDR value
   is the actual data address value.  If unset and
   TYPE_DATA_LOCATION_DWARF_BLOCK is NULL then the value is the normal
   value_raw_address.  If unset and TYPE_DATA_LOCATION_DWARF_BLOCK is not NULL
   then its DWARF block determines the actual data address.  */

#define TYPE_DATA_LOCATION_IS_ADDR(t) \
  (TYPE_MAIN_TYPE (t)->flag_data_location_is_addr)

/* Constant type.  If this is set, the corresponding type has a
   const modifier.  */

#define TYPE_CONST(t) (TYPE_INSTANCE_FLAGS (t) & TYPE_INSTANCE_FLAG_CONST)

/* Volatile type.  If this is set, the corresponding type has a
   volatile modifier.  */

#define TYPE_VOLATILE(t) \
  (TYPE_INSTANCE_FLAGS (t) & TYPE_INSTANCE_FLAG_VOLATILE)

/* Restrict type.  If this is set, the corresponding type has a
   restrict modifier.  */

#define TYPE_RESTRICT(t) \
  (TYPE_INSTANCE_FLAGS (t) & TYPE_INSTANCE_FLAG_RESTRICT)

/* Instruction-space delimited type.  This is for Harvard architectures
   which have separate instruction and data address spaces (and perhaps
   others).

   GDB usually defines a flat address space that is a superset of the
   architecture's two (or more) address spaces, but this is an extension
   of the architecture's model.

   If TYPE_FLAG_INST is set, an object of the corresponding type
   resides in instruction memory, even if its address (in the extended
   flat address space) does not reflect this.

   Similarly, if TYPE_FLAG_DATA is set, then an object of the 
   corresponding type resides in the data memory space, even if
   this is not indicated by its (flat address space) address.

   If neither flag is set, the default space for functions / methods
   is instruction space, and for data objects is data memory.  */

#define TYPE_CODE_SPACE(t) \
  (TYPE_INSTANCE_FLAGS (t) & TYPE_INSTANCE_FLAG_CODE_SPACE)

#define TYPE_DATA_SPACE(t) \
  (TYPE_INSTANCE_FLAGS (t) & TYPE_INSTANCE_FLAG_DATA_SPACE)

/* Address class flags.  Some environments provide for pointers whose
   size is different from that of a normal pointer or address types
   where the bits are interpreted differently than normal addresses.  The
   TYPE_FLAG_ADDRESS_CLASS_n flags may be used in target specific
   ways to represent these different types of address classes.  */
#define TYPE_ADDRESS_CLASS_1(t) (TYPE_INSTANCE_FLAGS(t) \
                                 & TYPE_INSTANCE_FLAG_ADDRESS_CLASS_1)
#define TYPE_ADDRESS_CLASS_2(t) (TYPE_INSTANCE_FLAGS(t) \
				 & TYPE_INSTANCE_FLAG_ADDRESS_CLASS_2)
#define TYPE_INSTANCE_FLAG_ADDRESS_CLASS_ALL \
  (TYPE_INSTANCE_FLAG_ADDRESS_CLASS_1 | TYPE_INSTANCE_FLAG_ADDRESS_CLASS_2)
#define TYPE_ADDRESS_CLASS_ALL(t) (TYPE_INSTANCE_FLAGS(t) \
				   & TYPE_INSTANCE_FLAG_ADDRESS_CLASS_ALL)

/* Determine which field of the union main_type.fields[x].loc is used.  */

enum field_loc_kind
  {
    FIELD_LOC_KIND_BITPOS,	/* bitpos */
    FIELD_LOC_KIND_ENUMVAL,	/* enumval */
    FIELD_LOC_KIND_PHYSADDR,	/* physaddr */
    FIELD_LOC_KIND_PHYSNAME,	/* physname */
    FIELD_LOC_KIND_DWARF_BLOCK	/* dwarf_block */
  };

/* A discriminant to determine which field in the main_type.type_specific
   union is being used, if any.

   For types such as TYPE_CODE_FLT or TYPE_CODE_FUNC, the use of this
   discriminant is really redundant, as we know from the type code
   which field is going to be used.  As such, it would be possible to
   reduce the size of this enum in order to save a bit or two for
   other fields of struct main_type.  But, since we still have extra
   room , and for the sake of clarity and consistency, we treat all fields
   of the union the same way.  */

enum type_specific_kind
{
  TYPE_SPECIFIC_NONE,
  TYPE_SPECIFIC_CPLUS_STUFF,
  TYPE_SPECIFIC_GNAT_STUFF,
  TYPE_SPECIFIC_FLOATFORMAT,
  TYPE_SPECIFIC_FUNC
};

/* This structure is space-critical.
   Its layout has been tweaked to reduce the space used.  */

struct main_type
{
  /* Code for kind of type.  */

  ENUM_BITFIELD(type_code) code : 8;

  /* Flags about this type.  These fields appear at this location
     because they packs nicely here.  See the TYPE_* macros for
     documentation about these fields.  */

  unsigned int flag_unsigned : 1;
  unsigned int flag_nosign : 1;
  unsigned int flag_stub : 1;
  unsigned int flag_target_stub : 1;
  unsigned int flag_static : 1;
  unsigned int flag_prototyped : 1;
  unsigned int flag_incomplete : 1;
  unsigned int flag_varargs : 1;
  unsigned int flag_vector : 1;
  unsigned int flag_stub_supported : 1;
  unsigned int flag_gnu_ifunc : 1;
  unsigned int flag_fixed_instance : 1;
  unsigned int flag_objfile_owned : 1;
  /* True if this type was declared with "class" rather than
     "struct".  */
  unsigned int flag_declared_class : 1;
#if 0
  unsigned int flag_discardable : 1;
  unsigned int flag_discardable_age : 1;
#endif
  unsigned int flag_dynamic : 1;
  unsigned int flag_range_high_bound_is_count : 1;
  unsigned int flag_not_allocated : 1;
  unsigned int flag_not_associated : 1;
  unsigned int flag_data_location_is_addr : 1;

  /* True if this is an enum type with disjoint values.  This affects
     how the enum is printed.  */

  unsigned int flag_flag_enum : 1;

  /* A discriminant telling us which field of the type_specific union
     is being used for this type, if any.  */
  ENUM_BITFIELD(type_specific_kind) type_specific_field : 3;

  /* Number of fields described for this type.  This field appears at
     this location because it packs nicely here.  */

  short nfields;

  /* Field number of the virtual function table pointer in
     VPTR_BASETYPE.  If -1, we were unable to find the virtual
     function table pointer in initial symbol reading, and
     get_vptr_fieldno should be called to find it if possible.
     get_vptr_fieldno will update this field if possible.
     Otherwise the value is left at -1.

     Unused if this type does not have virtual functions.

     This field appears at this location because it packs nicely here.  */

  short vptr_fieldno;

  /* Name of this type, or NULL if none.

     This is used for printing only, except by poorly designed C++ code.
     For looking up a name, look for a symbol in the VAR_DOMAIN.
     This is generally allocated in the objfile's obstack.
     However coffread.c uses malloc.  */

  const char *name;

  /* Tag name for this type, or NULL if none.  This means that the
     name of the type consists of a keyword followed by the tag name.
     Which keyword is determined by the type code ("struct" for
     TYPE_CODE_STRUCT, etc.).  As far as I know C/C++ are the only languages
     with this feature.

     This is used for printing only, except by poorly designed C++ code.
     For looking up a name, look for a symbol in the STRUCT_DOMAIN.
     One more legitimate use is that if TYPE_FLAG_STUB is set, this is
     the name to use to look for definitions in other files.  */

  const char *tag_name;

  /* Every type is now associated with a particular objfile, and the
     type is allocated on the objfile_obstack for that objfile.  One problem
     however, is that there are times when gdb allocates new types while
     it is not in the process of reading symbols from a particular objfile.
     Fortunately, these happen when the type being created is a derived
     type of an existing type, such as in lookup_pointer_type().  So
     we can just allocate the new type using the same objfile as the
     existing type, but to do this we need a backpointer to the objfile
     from the existing type.  Yes this is somewhat ugly, but without
     major overhaul of the internal type system, it can't be avoided
     for now.  */

  union type_owner
    {
      struct objfile *objfile;
      struct gdbarch *gdbarch;
    } owner;

  /* For a pointer type, describes the type of object pointed to.
     For an array type, describes the type of the elements.
     For a function or method type, describes the type of the return value.
     For a range type, describes the type of the full range.
     For a complex type, describes the type of each coordinate.
     For a special record or union type encoding a dynamic-sized type
     in GNAT, a memoized pointer to a corresponding static version of
     the type.
     Unused otherwise.  */

  struct type *target_type;

  /* For DW_AT_data_location.  */
  union
    {
      struct dwarf2_locexpr_baton *dwarf_block;
      CORE_ADDR addr;
    }
  data_location;

  /* For DW_AT_allocated.  */
  struct dwarf2_locexpr_baton *allocated;

  /* For DW_AT_associated.  */
  struct dwarf2_locexpr_baton *associated;

  /* For structure and union types, a description of each field.
     For set and pascal array types, there is one "field",
     whose type is the domain type of the set or array.
     For range types, there are two "fields",
     the minimum and maximum values (both inclusive).
     For enum types, each possible value is described by one "field".
     For a function or method type, a "field" for each parameter.
     For C++ classes, there is one field for each base class (if it is
     a derived class) plus one field for each class data member.  Member
     functions are recorded elsewhere.

     Using a pointer to a separate array of fields
     allows all types to have the same size, which is useful
     because we can allocate the space for a type before
     we know what to put in it.  */

  union 
  {
    struct field
    {
      union field_location
      {
	/* Position of this field, counting in bits from start of
	   containing structure.  For gdbarch_bits_big_endian=1
	   targets, it is the bit offset to the MSB.  For
	   gdbarch_bits_big_endian=0 targets, it is the bit offset to
	   the LSB.  */

	int bitpos;

	/* Enum value.  */
	LONGEST enumval;

	/* For a static field, if TYPE_FIELD_STATIC_HAS_ADDR then physaddr
	   is the location (in the target) of the static field.
	   Otherwise, physname is the mangled label of the static field.  */

	CORE_ADDR physaddr;
	const char *physname;

	/* The field location can be computed by evaluating the following DWARF
	   block.  Its DATA is allocated on objfile_obstack - no CU load is
	   needed to access it.  */

	struct dwarf2_locexpr_baton *dwarf_block;
      }
      loc;

      /* For a function or member type, this is 1 if the argument is marked
	 artificial.  Artificial arguments should not be shown to the
	 user.  For TYPE_CODE_RANGE it is set if the specific bound is not
	 defined.  */
      unsigned int artificial : 1;

      /* Discriminant for union field_location.  */
      ENUM_BITFIELD(field_loc_kind) loc_kind : 3;

      /* Size of this field, in bits, or zero if not packed.
	 If non-zero in an array type, indicates the element size in
	 bits (used only in Ada at the moment).
	 For an unpacked field, the field's type's length
	 says how many bytes the field occupies.  */

      unsigned int bitsize : 28;

      /* In a struct or union type, type of this field.
	 In a function or member type, type of this argument.
	 In an array type, the domain-type of the array.  */

      struct type *type;

      /* Name of field, value or argument.
	 NULL for range bounds, array domains, and member function
	 arguments.  */

      const char *name;
    } *fields;

    /* Union member used for range types.  */

    struct range_bounds
    {
      struct
	{
	  union
	    {
	      LONGEST constant;
	      struct dwarf2_locexpr_baton *dwarf_block;
	      struct
		{
		  struct dwarf2_loclist_baton *loclist;
		  struct type *type;
		}
	      dwarf_loclist;
	    }
	  u;
	  enum range_bound_kind
	    {
	      RANGE_BOUND_KIND_CONSTANT,
	      RANGE_BOUND_KIND_DWARF_BLOCK,
	      RANGE_BOUND_KIND_DWARF_LOCLIST
	    }
	  kind;
	}
      /* Low bound of range.  */
      low,
      /* High bound of range.  */
      high,
      /* Byte stride of range.  */
      byte_stride;

      /* Flags indicating whether the values of low and high are
         valid.  When true, the respective range value is
         undefined.  Currently used only for FORTRAN arrays.  */
           
      char low_undefined;
      char high_undefined;

    } *bounds;

  } flds_bnds;

  /* For types with virtual functions (TYPE_CODE_STRUCT), VPTR_BASETYPE
     is the base class which defined the virtual function table pointer.  

     For types that are pointer to member types (TYPE_CODE_METHODPTR,
     TYPE_CODE_MEMBERPTR), VPTR_BASETYPE is the type that this pointer
     is a member of.

     For method types (TYPE_CODE_METHOD), VPTR_BASETYPE is the aggregate
     type that contains the method.

     Unused otherwise.  */

  struct type *vptr_basetype;

  /* Slot to point to additional language-specific fields of this type.  */

  union type_specific
  {
    /* CPLUS_STUFF is for TYPE_CODE_STRUCT.  It is initialized to point to
       cplus_struct_default, a default static instance of a struct
       cplus_struct_type.  */

    struct cplus_struct_type *cplus_stuff;

    /* GNAT_STUFF is for types for which the GNAT Ada compiler
       provides additional information.  */
    struct gnat_aux_type *gnat_stuff;

    /* FLOATFORMAT is for TYPE_CODE_FLT.  It is a pointer to two
       floatformat objects that describe the floating-point value
       that resides within the type.  The first is for big endian
       targets and the second is for little endian targets.  */

    const struct floatformat **floatformat;

    /* For TYPE_CODE_FUNC types,  */
    struct func_type *func_stuff;
  } type_specific;
};

/* A ``struct type'' describes a particular instance of a type, with
   some particular qualification.  */
struct type
{
  /* Type that is a pointer to this type.
     NULL if no such pointer-to type is known yet.
     The debugger may add the address of such a type
     if it has to construct one later.  */

  struct type *pointer_type;

  /* C++: also need a reference type.  */

  struct type *reference_type;

  /* Variant chain.  This points to a type that differs from this one only
     in qualifiers and length.  Currently, the possible qualifiers are
     const, volatile, code-space, data-space, and address class.  The
     length may differ only when one of the address class flags are set.
     The variants are linked in a circular ring and share MAIN_TYPE.  */
  struct type *chain;

  /* Flags specific to this instance of the type, indicating where
     on the ring we are.

     For TYPE_CODE_TYPEDEF the flags of the typedef type should be binary
     or-ed with the target type, with a special case for address class and
     space class.  For example if this typedef does not specify any new
     qualifiers, TYPE_INSTANCE_FLAGS is 0 and the instance flags are
     completely inherited from the target type.  No qualifiers can be cleared
     by the typedef.  See also check_typedef.  */
  int instance_flags;

  /* Length of storage for a value of this type.  This is what
     sizeof(type) would return; use it for address arithmetic,
     memory reads and writes, etc.  This size includes padding.  For
     example, an i386 extended-precision floating point value really
     only occupies ten bytes, but most ABI's declare its size to be
     12 bytes, to preserve alignment.  A `struct type' representing
     such a floating-point type would have a `length' value of 12,
     even though the last two bytes are unused.

     There's a bit of a host/target mess here, if you're concerned
     about machines whose bytes aren't eight bits long, or who don't
     have byte-addressed memory.  Various places pass this to memcpy
     and such, meaning it must be in units of host bytes.  Various
     other places expect they can calculate addresses by adding it
     and such, meaning it must be in units of target bytes.  For
     some DSP targets, in which HOST_CHAR_BIT will (presumably) be 8
     and TARGET_CHAR_BIT will be (say) 32, this is a problem.

     One fix would be to make this field in bits (requiring that it
     always be a multiple of HOST_CHAR_BIT and TARGET_CHAR_BIT) ---
     the other choice would be to make it consistently in units of
     HOST_CHAR_BIT.  However, this would still fail to address
     machines based on a ternary or decimal representation.  */
  
  unsigned length;

  /* Core type, shared by a group of qualified types.  */
  struct main_type *main_type;
};

#define	NULL_TYPE ((struct type *) 0)

/* C++ language-specific information for TYPE_CODE_STRUCT and TYPE_CODE_UNION
   nodes.  */

struct cplus_struct_type
  {
    /* Number of base classes this type derives from.  The baseclasses are
       stored in the first N_BASECLASSES fields (i.e. the `fields' field of
       the struct type).  I think only the `type' field of such a field has
       any meaning.  */

    short n_baseclasses;

    /* Number of methods with unique names.  All overloaded methods with
       the same name count only once.  */

    short nfn_fields;

    /* Number of template arguments.  */
    unsigned short n_template_arguments;

    /* One if this struct is a dynamic class, as defined by the
       Itanium C++ ABI: if it requires a virtual table pointer,
       because it or any of its base classes have one or more virtual
       member functions or virtual base classes.  Minus one if not
       dynamic.  Zero if not yet computed.  */
    int is_dynamic : 2;

    /* Non-zero if this type came from a Java CU.  */
    unsigned int is_java : 1;

    /* For derived classes, the number of base classes is given by
       n_baseclasses and virtual_field_bits is a bit vector containing
       one bit per base class.  If the base class is virtual, the
       corresponding bit will be set.
       I.E, given:

       class A{};
       class B{};
       class C : public B, public virtual A {};

       B is a baseclass of C; A is a virtual baseclass for C.
       This is a C++ 2.0 language feature.  */

    B_TYPE *virtual_field_bits;

    /* For classes with private fields, the number of fields is given by
       nfields and private_field_bits is a bit vector containing one bit
       per field.
       If the field is private, the corresponding bit will be set.  */

    B_TYPE *private_field_bits;

    /* For classes with protected fields, the number of fields is given by
       nfields and protected_field_bits is a bit vector containing one bit
       per field.
       If the field is private, the corresponding bit will be set.  */

    B_TYPE *protected_field_bits;

    /* For classes with fields to be ignored, either this is optimized out
       or this field has length 0.  */

    B_TYPE *ignore_field_bits;

    /* For classes, structures, and unions, a description of each field,
       which consists of an overloaded name, followed by the types of
       arguments that the method expects, and then the name after it
       has been renamed to make it distinct.

       fn_fieldlists points to an array of nfn_fields of these.  */

    struct fn_fieldlist
      {

	/* The overloaded name.
	   This is generally allocated in the objfile's obstack.
	   However stabsread.c sometimes uses malloc.  */

	const char *name;

	/* The number of methods with this name.  */

	int length;

	/* The list of methods.  */

	struct fn_field
	  {

	    /* If is_stub is clear, this is the mangled name which we can
	       look up to find the address of the method (FIXME: it would
	       be cleaner to have a pointer to the struct symbol here
	       instead).  */

	    /* If is_stub is set, this is the portion of the mangled
	       name which specifies the arguments.  For example, "ii",
	       if there are two int arguments, or "" if there are no
	       arguments.  See gdb_mangle_name for the conversion from this
	       format to the one used if is_stub is clear.  */

	    const char *physname;

	    /* The function type for the method.
	       (This comment used to say "The return value of the method",
	       but that's wrong.  The function type 
	       is expected here, i.e. something with TYPE_CODE_FUNC,
	       and *not* the return-value type).  */

	    struct type *type;

	    /* For virtual functions.
	       First baseclass that defines this virtual function.  */

	    struct type *fcontext;

	    /* Attributes.  */

	    unsigned int is_const:1;
	    unsigned int is_volatile:1;
	    unsigned int is_private:1;
	    unsigned int is_protected:1;
	    unsigned int is_public:1;
	    unsigned int is_abstract:1;
	    unsigned int is_static:1;
	    unsigned int is_final:1;
	    unsigned int is_synchronized:1;
	    unsigned int is_native:1;
	    unsigned int is_artificial:1;

	    /* A stub method only has some fields valid (but they are enough
	       to reconstruct the rest of the fields).  */
	    unsigned int is_stub:1;

	    /* True if this function is a constructor, false
	       otherwise.  */
	    unsigned int is_constructor : 1;

	    /* Unused.  */
	    unsigned int dummy:3;

	    /* Index into that baseclass's virtual function table,
	       minus 2; else if static: VOFFSET_STATIC; else: 0.  */

	    unsigned int voffset:16;

#define VOFFSET_STATIC 1

	  }
	 *fn_fields;

      }
     *fn_fieldlists;

    /* typedefs defined inside this class.  TYPEDEF_FIELD points to an array of
       TYPEDEF_FIELD_COUNT elements.  */
    struct typedef_field
      {
	/* Unqualified name to be prefixed by owning class qualified name.  */
	const char *name;

	/* Type this typedef named NAME represents.  */
	struct type *type;
      }
    *typedef_field;
    unsigned typedef_field_count;

    /* The template arguments.  This is an array with
       N_TEMPLATE_ARGUMENTS elements.  This is NULL for non-template
       classes.  */
    struct symbol **template_arguments;
  };

/* Struct used to store conversion rankings.  */
struct rank
  {
    short rank;

    /* When two conversions are of the same type and therefore have the same
       rank, subrank is used to differentiate the two.
       Eg: Two derived-class-pointer to base-class-pointer conversions would
       both have base pointer conversion rank, but the conversion with the
       shorter distance to the ancestor is preferable.  'subrank' would be used
       to reflect that.  */
    short subrank;
  };

/* Struct used for ranking a function for overload resolution.  */
struct badness_vector
  {
    int length;
    struct rank *rank;
  };

/* GNAT Ada-specific information for various Ada types.  */
struct gnat_aux_type
  {
    /* Parallel type used to encode information about dynamic types
       used in Ada (such as variant records, variable-size array,
       etc).  */
    struct type* descriptive_type;
  };

/* For TYPE_CODE_FUNC types,  */
struct func_type
  {
    /* The calling convention for targets supporting multiple ABIs.  Right now
       this is only fetched from the Dwarf-2 DW_AT_calling_convention
       attribute.  */
    unsigned calling_convention;

    /* Only those DW_TAG_GNU_call_site's in this function that have
       DW_AT_GNU_tail_call set are linked in this list.  Function without its
       tail call list complete (DW_AT_GNU_all_tail_call_sites or its superset
       DW_AT_GNU_all_call_sites) has TAIL_CALL_LIST NULL, even if some
       DW_TAG_GNU_call_site's exist in such function. */
    struct call_site *tail_call_list;
  };

/* struct call_site_parameter can be referenced in callees by several ways.  */

enum call_site_parameter_kind
{
  /* Use field call_site_parameter.u.dwarf_reg.  */
  CALL_SITE_PARAMETER_DWARF_REG,

  /* Use field call_site_parameter.u.fb_offset.  */
  CALL_SITE_PARAMETER_FB_OFFSET,

  /* Use field call_site_parameter.u.param_offset.  */
  CALL_SITE_PARAMETER_PARAM_OFFSET
};

/* A place where a function gets called from, represented by
   DW_TAG_GNU_call_site.  It can be looked up from symtab->call_site_htab.  */

struct call_site
  {
    /* Address of the first instruction after this call.  It must be the first
       field as we overload core_addr_hash and core_addr_eq for it.  */
    CORE_ADDR pc;

    /* List successor with head in FUNC_TYPE.TAIL_CALL_LIST.  */
    struct call_site *tail_call_next;

    /* Describe DW_AT_GNU_call_site_target.  Missing attribute uses
       FIELD_LOC_KIND_DWARF_BLOCK with FIELD_DWARF_BLOCK == NULL.  */
    struct
      {
	union field_location loc;

	/* Discriminant for union field_location.  */
	ENUM_BITFIELD(field_loc_kind) loc_kind : 3;
      }
    target;

    /* Size of the PARAMETER array.  */
    unsigned parameter_count;

    /* CU of the function where the call is located.  It gets used for DWARF
       blocks execution in the parameter array below.  */
    struct dwarf2_per_cu_data *per_cu;

    /* Describe DW_TAG_GNU_call_site's DW_TAG_formal_parameter.  */
    struct call_site_parameter
      {
	ENUM_BITFIELD (call_site_parameter_kind) kind : 2;

	union call_site_parameter_u
	  {
	    /* DW_TAG_formal_parameter's DW_AT_location's DW_OP_regX as DWARF
	       register number, for register passed parameters.  */
	    int dwarf_reg;

	    /* Offset from the callee's frame base, for stack passed parameters.
	       This equals offset from the caller's stack pointer.  */
	    CORE_ADDR fb_offset;

	    /* Offset relative to the start of this PER_CU to
	       DW_TAG_formal_parameter which is referenced by both caller and
	       the callee.  */
	    cu_offset param_offset;
	  }
	u;

	/* DW_TAG_formal_parameter's DW_AT_GNU_call_site_value.  It is never
	   NULL.  */
	const gdb_byte *value;
	size_t value_size;

	/* DW_TAG_formal_parameter's DW_AT_GNU_call_site_data_value.  It may be
	   NULL if not provided by DWARF.  */
	const gdb_byte *data_value;
	size_t data_value_size;
      }
    parameter[1];
  };

/* The default value of TYPE_CPLUS_SPECIFIC(T) points to the
   this shared static structure.  */

extern const struct cplus_struct_type cplus_struct_default;

extern void allocate_cplus_struct_type (struct type *);

#define INIT_CPLUS_SPECIFIC(type) \
  (TYPE_SPECIFIC_FIELD (type) = TYPE_SPECIFIC_CPLUS_STUFF, \
   TYPE_RAW_CPLUS_SPECIFIC (type) = (struct cplus_struct_type*) \
   &cplus_struct_default)

#define ALLOCATE_CPLUS_STRUCT_TYPE(type) allocate_cplus_struct_type (type)

#define HAVE_CPLUS_STRUCT(type) \
  (TYPE_SPECIFIC_FIELD (type) == TYPE_SPECIFIC_CPLUS_STUFF \
   && TYPE_RAW_CPLUS_SPECIFIC (type) !=  &cplus_struct_default)

extern const struct gnat_aux_type gnat_aux_default;

extern void allocate_gnat_aux_type (struct type *);

#define INIT_GNAT_SPECIFIC(type) \
  (TYPE_SPECIFIC_FIELD (type) = TYPE_SPECIFIC_GNAT_STUFF, \
   TYPE_GNAT_SPECIFIC (type) = (struct gnat_aux_type *) &gnat_aux_default)
#define ALLOCATE_GNAT_AUX_TYPE(type) allocate_gnat_aux_type (type)
/* A macro that returns non-zero if the type-specific data should be
   read as "gnat-stuff".  */
#define HAVE_GNAT_AUX_INFO(type) \
  (TYPE_SPECIFIC_FIELD (type) == TYPE_SPECIFIC_GNAT_STUFF)

#define INIT_FUNC_SPECIFIC(type)					       \
  (TYPE_SPECIFIC_FIELD (type) = TYPE_SPECIFIC_FUNC,			       \
   TYPE_MAIN_TYPE (type)->type_specific.func_stuff			       \
     = TYPE_ZALLOC (type,						       \
		    sizeof (*TYPE_MAIN_TYPE (type)->type_specific.func_stuff)))

#define TYPE_INSTANCE_FLAGS(thistype) (thistype)->instance_flags
#define TYPE_MAIN_TYPE(thistype) (thistype)->main_type
#define TYPE_NAME(thistype) TYPE_MAIN_TYPE(thistype)->name
#define TYPE_TAG_NAME(type) TYPE_MAIN_TYPE(type)->tag_name
#define TYPE_TARGET_TYPE(thistype) TYPE_MAIN_TYPE(thistype)->target_type
#define TYPE_POINTER_TYPE(thistype) (thistype)->pointer_type
#define TYPE_REFERENCE_TYPE(thistype) (thistype)->reference_type
#define TYPE_CHAIN(thistype) (thistype)->chain
/* Note that if thistype is a TYPEDEF, ARRAY or STRING type, you have to call
   check_typedef.  But check_typedef does set the TYPE_LENGTH of the TYPEDEF
   type, so you only have to call check_typedef once.  Since allocate_value
   calls check_typedef, TYPE_LENGTH (VALUE_TYPE (X)) is safe.  */
#define TYPE_LENGTH(thistype) (thistype)->length
/* Note that TYPE_CODE can be TYPE_CODE_TYPEDEF, so if you want the real
   type, you need to do TYPE_CODE (check_type (this_type)).  */
#define TYPE_CODE(thistype) TYPE_MAIN_TYPE(thistype)->code
#define TYPE_NFIELDS(thistype) TYPE_MAIN_TYPE(thistype)->nfields
#define TYPE_FIELDS(thistype) TYPE_MAIN_TYPE(thistype)->flds_bnds.fields
#define TYPE_DATA_LOCATION_DWARF_BLOCK(thistype) TYPE_MAIN_TYPE (thistype)->data_location.dwarf_block
#define TYPE_DATA_LOCATION_ADDR(thistype) TYPE_MAIN_TYPE (thistype)->data_location.addr
#define TYPE_ALLOCATED(thistype) TYPE_MAIN_TYPE (thistype)->allocated
#define TYPE_ASSOCIATED(thistype) TYPE_MAIN_TYPE (thistype)->associated

#define TYPE_INDEX_TYPE(type) TYPE_FIELD_TYPE (type, 0)
#define TYPE_RANGE_DATA(thistype) TYPE_MAIN_TYPE(thistype)->flds_bnds.bounds
#define TYPE_LOW_BOUND(range_type) TYPE_RANGE_DATA(range_type)->low.u.constant
#define TYPE_HIGH_BOUND(range_type) TYPE_RANGE_DATA(range_type)->high.u.constant
#define TYPE_BYTE_STRIDE(range_type) TYPE_RANGE_DATA(range_type)->byte_stride.u.constant
#define TYPE_LOW_BOUND_UNDEFINED(range_type) \
   TYPE_RANGE_DATA(range_type)->low_undefined
#define TYPE_HIGH_BOUND_UNDEFINED(range_type) \
   TYPE_RANGE_DATA(range_type)->high_undefined

/* Moto-specific stuff for FORTRAN arrays.  */

#define TYPE_ARRAY_UPPER_BOUND_IS_UNDEFINED(arraytype) \
   TYPE_HIGH_BOUND_UNDEFINED(TYPE_INDEX_TYPE(arraytype))
#define TYPE_ARRAY_LOWER_BOUND_IS_UNDEFINED(arraytype) \
   TYPE_LOW_BOUND_UNDEFINED(TYPE_INDEX_TYPE(arraytype))

#define TYPE_ARRAY_UPPER_BOUND_VALUE(arraytype) \
   (TYPE_HIGH_BOUND(TYPE_INDEX_TYPE((arraytype))))

#define TYPE_ARRAY_LOWER_BOUND_VALUE(arraytype) \
  TYPE_LOW_BOUND (TYPE_INDEX_TYPE (arraytype))

/* TYPE_BYTE_STRIDE (TYPE_INDEX_TYPE (arraytype)) with a fallback to the
   element size if no specific stride value is known.  */
#define TYPE_ARRAY_BYTE_STRIDE_VALUE(arraytype)		\
  (TYPE_BYTE_STRIDE (TYPE_INDEX_TYPE (arraytype)) == 0	\
   ? TYPE_LENGTH (TYPE_TARGET_TYPE (arraytype))		\
   : TYPE_BYTE_STRIDE (TYPE_INDEX_TYPE (arraytype)))

/* C++ */

#define TYPE_VPTR_BASETYPE(thistype) TYPE_MAIN_TYPE(thistype)->vptr_basetype
#define TYPE_DOMAIN_TYPE(thistype) TYPE_MAIN_TYPE(thistype)->vptr_basetype
#define TYPE_VPTR_FIELDNO(thistype) TYPE_MAIN_TYPE(thistype)->vptr_fieldno
#define TYPE_FN_FIELDS(thistype) TYPE_CPLUS_SPECIFIC(thistype)->fn_fields
#define TYPE_NFN_FIELDS(thistype) TYPE_CPLUS_SPECIFIC(thistype)->nfn_fields
#define TYPE_SPECIFIC_FIELD(thistype) \
  TYPE_MAIN_TYPE(thistype)->type_specific_field
#define	TYPE_TYPE_SPECIFIC(thistype) TYPE_MAIN_TYPE(thistype)->type_specific
/* We need this tap-dance with the TYPE_RAW_SPECIFIC because of the case
   where we're trying to print an Ada array using the C language.
   In that case, there is no "cplus_stuff", but the C language assumes
   that there is.  What we do, in that case, is pretend that there is
   an implicit one which is the default cplus stuff.  */
#define TYPE_CPLUS_SPECIFIC(thistype) \
   (!HAVE_CPLUS_STRUCT(thistype) \
    ? (struct cplus_struct_type*)&cplus_struct_default \
    : TYPE_RAW_CPLUS_SPECIFIC(thistype))
#define TYPE_RAW_CPLUS_SPECIFIC(thistype) TYPE_MAIN_TYPE(thistype)->type_specific.cplus_stuff
#define TYPE_FLOATFORMAT(thistype) TYPE_MAIN_TYPE(thistype)->type_specific.floatformat
#define TYPE_GNAT_SPECIFIC(thistype) TYPE_MAIN_TYPE(thistype)->type_specific.gnat_stuff
#define TYPE_DESCRIPTIVE_TYPE(thistype) TYPE_GNAT_SPECIFIC(thistype)->descriptive_type
#define TYPE_CALLING_CONVENTION(thistype) TYPE_MAIN_TYPE(thistype)->type_specific.func_stuff->calling_convention
#define TYPE_TAIL_CALL_LIST(thistype) TYPE_MAIN_TYPE(thistype)->type_specific.func_stuff->tail_call_list
#define TYPE_BASECLASS(thistype,index) TYPE_FIELD_TYPE(thistype, index)
#define TYPE_N_BASECLASSES(thistype) TYPE_CPLUS_SPECIFIC(thistype)->n_baseclasses
#define TYPE_BASECLASS_NAME(thistype,index) TYPE_FIELD_NAME(thistype, index)
#define TYPE_BASECLASS_BITPOS(thistype,index) TYPE_FIELD_BITPOS(thistype,index)
#define BASETYPE_VIA_PUBLIC(thistype, index) \
  ((!TYPE_FIELD_PRIVATE(thistype, index)) && (!TYPE_FIELD_PROTECTED(thistype, index)))
#define TYPE_CPLUS_DYNAMIC(thistype) TYPE_CPLUS_SPECIFIC (thistype)->is_dynamic
#define TYPE_CPLUS_REALLY_JAVA(thistype) TYPE_CPLUS_SPECIFIC (thistype)->is_java

#define BASETYPE_VIA_VIRTUAL(thistype, index) \
  (TYPE_CPLUS_SPECIFIC(thistype)->virtual_field_bits == NULL ? 0 \
    : B_TST(TYPE_CPLUS_SPECIFIC(thistype)->virtual_field_bits, (index)))

#define FIELD_TYPE(thisfld) ((thisfld).type)
#define FIELD_NAME(thisfld) ((thisfld).name)
#define FIELD_LOC_KIND(thisfld) ((thisfld).loc_kind)
#define FIELD_BITPOS_LVAL(thisfld) ((thisfld).loc.bitpos)
#define FIELD_BITPOS(thisfld) (FIELD_BITPOS_LVAL (thisfld) + 0)
#define FIELD_ENUMVAL_LVAL(thisfld) ((thisfld).loc.enumval)
#define FIELD_ENUMVAL(thisfld) (FIELD_ENUMVAL_LVAL (thisfld) + 0)
#define FIELD_STATIC_PHYSNAME(thisfld) ((thisfld).loc.physname)
#define FIELD_STATIC_PHYSADDR(thisfld) ((thisfld).loc.physaddr)
#define FIELD_DWARF_BLOCK(thisfld) ((thisfld).loc.dwarf_block)
#define SET_FIELD_BITPOS(thisfld, bitpos)			\
  (FIELD_LOC_KIND (thisfld) = FIELD_LOC_KIND_BITPOS,		\
   FIELD_BITPOS_LVAL (thisfld) = (bitpos))
#define SET_FIELD_ENUMVAL(thisfld, enumval)			\
  (FIELD_LOC_KIND (thisfld) = FIELD_LOC_KIND_ENUMVAL,		\
   FIELD_ENUMVAL_LVAL (thisfld) = (enumval))
#define SET_FIELD_PHYSNAME(thisfld, name)			\
  (FIELD_LOC_KIND (thisfld) = FIELD_LOC_KIND_PHYSNAME,		\
   FIELD_STATIC_PHYSNAME (thisfld) = (name))
#define SET_FIELD_PHYSADDR(thisfld, addr)			\
  (FIELD_LOC_KIND (thisfld) = FIELD_LOC_KIND_PHYSADDR,		\
   FIELD_STATIC_PHYSADDR (thisfld) = (addr))
#define SET_FIELD_DWARF_BLOCK(thisfld, addr)			\
  (FIELD_LOC_KIND (thisfld) = FIELD_LOC_KIND_DWARF_BLOCK,	\
   FIELD_DWARF_BLOCK (thisfld) = (addr))
#define FIELD_ARTIFICIAL(thisfld) ((thisfld).artificial)
#define FIELD_BITSIZE(thisfld) ((thisfld).bitsize)

#define TYPE_FIELD(thistype, n) TYPE_MAIN_TYPE(thistype)->flds_bnds.fields[n]
#define TYPE_FIELD_TYPE(thistype, n) FIELD_TYPE(TYPE_FIELD(thistype, n))
#define TYPE_FIELD_NAME(thistype, n) FIELD_NAME(TYPE_FIELD(thistype, n))
#define TYPE_FIELD_LOC_KIND(thistype, n) FIELD_LOC_KIND (TYPE_FIELD (thistype, n))
#define TYPE_FIELD_BITPOS(thistype, n) FIELD_BITPOS (TYPE_FIELD (thistype, n))
#define TYPE_FIELD_ENUMVAL(thistype, n) FIELD_ENUMVAL (TYPE_FIELD (thistype, n))
#define TYPE_FIELD_STATIC_PHYSNAME(thistype, n) FIELD_STATIC_PHYSNAME (TYPE_FIELD (thistype, n))
#define TYPE_FIELD_STATIC_PHYSADDR(thistype, n) FIELD_STATIC_PHYSADDR (TYPE_FIELD (thistype, n))
#define TYPE_FIELD_DWARF_BLOCK(thistype, n) FIELD_DWARF_BLOCK (TYPE_FIELD (thistype, n))
#define TYPE_FIELD_ARTIFICIAL(thistype, n) FIELD_ARTIFICIAL(TYPE_FIELD(thistype,n))
#define TYPE_FIELD_BITSIZE(thistype, n) FIELD_BITSIZE(TYPE_FIELD(thistype,n))
#define TYPE_FIELD_PACKED(thistype, n) (FIELD_BITSIZE(TYPE_FIELD(thistype,n))!=0)

#define TYPE_FIELD_PRIVATE_BITS(thistype) \
  TYPE_CPLUS_SPECIFIC(thistype)->private_field_bits
#define TYPE_FIELD_PROTECTED_BITS(thistype) \
  TYPE_CPLUS_SPECIFIC(thistype)->protected_field_bits
#define TYPE_FIELD_IGNORE_BITS(thistype) \
  TYPE_CPLUS_SPECIFIC(thistype)->ignore_field_bits
#define TYPE_FIELD_VIRTUAL_BITS(thistype) \
  TYPE_CPLUS_SPECIFIC(thistype)->virtual_field_bits
#define SET_TYPE_FIELD_PRIVATE(thistype, n) \
  B_SET (TYPE_CPLUS_SPECIFIC(thistype)->private_field_bits, (n))
#define SET_TYPE_FIELD_PROTECTED(thistype, n) \
  B_SET (TYPE_CPLUS_SPECIFIC(thistype)->protected_field_bits, (n))
#define SET_TYPE_FIELD_IGNORE(thistype, n) \
  B_SET (TYPE_CPLUS_SPECIFIC(thistype)->ignore_field_bits, (n))
#define SET_TYPE_FIELD_VIRTUAL(thistype, n) \
  B_SET (TYPE_CPLUS_SPECIFIC(thistype)->virtual_field_bits, (n))
#define TYPE_FIELD_PRIVATE(thistype, n) \
  (TYPE_CPLUS_SPECIFIC(thistype)->private_field_bits == NULL ? 0 \
    : B_TST(TYPE_CPLUS_SPECIFIC(thistype)->private_field_bits, (n)))
#define TYPE_FIELD_PROTECTED(thistype, n) \
  (TYPE_CPLUS_SPECIFIC(thistype)->protected_field_bits == NULL ? 0 \
    : B_TST(TYPE_CPLUS_SPECIFIC(thistype)->protected_field_bits, (n)))
#define TYPE_FIELD_IGNORE(thistype, n) \
  (TYPE_CPLUS_SPECIFIC(thistype)->ignore_field_bits == NULL ? 0 \
    : B_TST(TYPE_CPLUS_SPECIFIC(thistype)->ignore_field_bits, (n)))
#define TYPE_FIELD_VIRTUAL(thistype, n) \
  (TYPE_CPLUS_SPECIFIC(thistype)->virtual_field_bits == NULL ? 0 \
    : B_TST(TYPE_CPLUS_SPECIFIC(thistype)->virtual_field_bits, (n)))

#define TYPE_FN_FIELDLISTS(thistype) TYPE_CPLUS_SPECIFIC(thistype)->fn_fieldlists
#define TYPE_FN_FIELDLIST(thistype, n) TYPE_CPLUS_SPECIFIC(thistype)->fn_fieldlists[n]
#define TYPE_FN_FIELDLIST1(thistype, n) TYPE_CPLUS_SPECIFIC(thistype)->fn_fieldlists[n].fn_fields
#define TYPE_FN_FIELDLIST_NAME(thistype, n) TYPE_CPLUS_SPECIFIC(thistype)->fn_fieldlists[n].name
#define TYPE_FN_FIELDLIST_LENGTH(thistype, n) TYPE_CPLUS_SPECIFIC(thistype)->fn_fieldlists[n].length

#define TYPE_N_TEMPLATE_ARGUMENTS(thistype) \
  TYPE_CPLUS_SPECIFIC (thistype)->n_template_arguments
#define TYPE_TEMPLATE_ARGUMENTS(thistype) \
  TYPE_CPLUS_SPECIFIC (thistype)->template_arguments
#define TYPE_TEMPLATE_ARGUMENT(thistype, n) \
  TYPE_CPLUS_SPECIFIC (thistype)->template_arguments[n]

#define TYPE_FN_FIELD(thisfn, n) (thisfn)[n]
#define TYPE_FN_FIELD_PHYSNAME(thisfn, n) (thisfn)[n].physname
#define TYPE_FN_FIELD_TYPE(thisfn, n) (thisfn)[n].type
#define TYPE_FN_FIELD_ARGS(thisfn, n) TYPE_FIELDS ((thisfn)[n].type)
#define TYPE_FN_FIELD_CONST(thisfn, n) ((thisfn)[n].is_const)
#define TYPE_FN_FIELD_VOLATILE(thisfn, n) ((thisfn)[n].is_volatile)
#define TYPE_FN_FIELD_PRIVATE(thisfn, n) ((thisfn)[n].is_private)
#define TYPE_FN_FIELD_PROTECTED(thisfn, n) ((thisfn)[n].is_protected)
#define TYPE_FN_FIELD_PUBLIC(thisfn, n) ((thisfn)[n].is_public)
#define TYPE_FN_FIELD_STATIC(thisfn, n) ((thisfn)[n].is_static)
#define TYPE_FN_FIELD_FINAL(thisfn, n) ((thisfn)[n].is_final)
#define TYPE_FN_FIELD_SYNCHRONIZED(thisfn, n) ((thisfn)[n].is_synchronized)
#define TYPE_FN_FIELD_NATIVE(thisfn, n) ((thisfn)[n].is_native)
#define TYPE_FN_FIELD_ARTIFICIAL(thisfn, n) ((thisfn)[n].is_artificial)
#define TYPE_FN_FIELD_ABSTRACT(thisfn, n) ((thisfn)[n].is_abstract)
#define TYPE_FN_FIELD_STUB(thisfn, n) ((thisfn)[n].is_stub)
#define TYPE_FN_FIELD_CONSTRUCTOR(thisfn, n) ((thisfn)[n].is_constructor)
#define TYPE_FN_FIELD_FCONTEXT(thisfn, n) ((thisfn)[n].fcontext)
#define TYPE_FN_FIELD_VOFFSET(thisfn, n) ((thisfn)[n].voffset-2)
#define TYPE_FN_FIELD_VIRTUAL_P(thisfn, n) ((thisfn)[n].voffset > 1)
#define TYPE_FN_FIELD_STATIC_P(thisfn, n) ((thisfn)[n].voffset == VOFFSET_STATIC)

#define TYPE_TYPEDEF_FIELD_ARRAY(thistype) \
  TYPE_CPLUS_SPECIFIC (thistype)->typedef_field
#define TYPE_TYPEDEF_FIELD(thistype, n) \
  TYPE_CPLUS_SPECIFIC (thistype)->typedef_field[n]
#define TYPE_TYPEDEF_FIELD_NAME(thistype, n) \
  TYPE_TYPEDEF_FIELD (thistype, n).name
#define TYPE_TYPEDEF_FIELD_TYPE(thistype, n) \
  TYPE_TYPEDEF_FIELD (thistype, n).type
#define TYPE_TYPEDEF_FIELD_COUNT(thistype) \
  TYPE_CPLUS_SPECIFIC (thistype)->typedef_field_count

#define TYPE_IS_OPAQUE(thistype) \
  (((TYPE_CODE (thistype) == TYPE_CODE_STRUCT) \
    || (TYPE_CODE (thistype) == TYPE_CODE_UNION)) \
   && (TYPE_NFIELDS (thistype) == 0) \
   && (!HAVE_CPLUS_STRUCT (thistype) \
       || TYPE_NFN_FIELDS (thistype) == 0) \
   && (TYPE_STUB (thistype) || !TYPE_STUB_SUPPORTED (thistype)))

/* A helper macro that returns the name of a type or "unnamed type" if the type
   has no name.  */
#define TYPE_SAFE_NAME(type) \
  (TYPE_NAME (type) ? TYPE_NAME (type) : _("<unnamed type>"))

/* A helper macro that returns the name of an error type.  If the type
   has a name, it is used; otherwise, a default is used.  */
#define TYPE_ERROR_NAME(type) \
  (TYPE_NAME (type) ? TYPE_NAME (type) : _("<error type>"))

struct builtin_type
{
  /* Integral types.  */

  /* Implicit size/sign (based on the architecture's ABI).  */
  struct type *builtin_void;
  struct type *builtin_char;
  struct type *builtin_short;
  struct type *builtin_int;
  struct type *builtin_long;
  struct type *builtin_signed_char;
  struct type *builtin_unsigned_char;
  struct type *builtin_unsigned_short;
  struct type *builtin_unsigned_int;
  struct type *builtin_unsigned_long;
  struct type *builtin_float;
  struct type *builtin_double;
  struct type *builtin_long_double;
  struct type *builtin_complex;
  struct type *builtin_double_complex;
  struct type *builtin_string;
  struct type *builtin_bool;
  struct type *builtin_long_long;
  struct type *builtin_unsigned_long_long;
  struct type *builtin_decfloat;
  struct type *builtin_decdouble;
  struct type *builtin_declong;

  /* "True" character types.
      We use these for the '/c' print format, because c_char is just a
      one-byte integral type, which languages less laid back than C
      will print as ... well, a one-byte integral type.  */
  struct type *builtin_true_char;
  struct type *builtin_true_unsigned_char;

  /* Explicit sizes - see C9X <intypes.h> for naming scheme.  The "int0"
     is for when an architecture needs to describe a register that has
     no size.  */
  struct type *builtin_int0;
  struct type *builtin_int8;
  struct type *builtin_uint8;
  struct type *builtin_int16;
  struct type *builtin_uint16;
  struct type *builtin_int32;
  struct type *builtin_uint32;
  struct type *builtin_int64;
  struct type *builtin_uint64;
  struct type *builtin_int128;
  struct type *builtin_uint128;

  /* Wide character types.  */
  struct type *builtin_char16;
  struct type *builtin_char32;

  /* Pointer types.  */

  /* `pointer to data' type.  Some target platforms use an implicitly
     {sign,zero} -extended 32-bit ABI pointer on a 64-bit ISA.  */
  struct type *builtin_data_ptr;

  /* `pointer to function (returning void)' type.  Harvard
     architectures mean that ABI function and code pointers are not
     interconvertible.  Similarly, since ANSI, C standards have
     explicitly said that pointers to functions and pointers to data
     are not interconvertible --- that is, you can't cast a function
     pointer to void * and back, and expect to get the same value.
     However, all function pointer types are interconvertible, so void
     (*) () can server as a generic function pointer.  */
  struct type *builtin_func_ptr;

  /* `function returning pointer to function (returning void)' type.
     The final void return type is not significant for it.  */
  struct type *builtin_func_func;


  /* Special-purpose types.  */

  /* This type is used to represent a GDB internal function.  */
  struct type *internal_fn;
};

/* Return the type table for the specified architecture.  */
extern const struct builtin_type *builtin_type (struct gdbarch *gdbarch);


/* Per-objfile types used by symbol readers.  */

struct objfile_type
{
  /* Basic types based on the objfile architecture.  */
  struct type *builtin_void;
  struct type *builtin_char;
  struct type *builtin_short;
  struct type *builtin_int;
  struct type *builtin_long;
  struct type *builtin_long_long;
  struct type *builtin_signed_char;
  struct type *builtin_unsigned_char;
  struct type *builtin_unsigned_short;
  struct type *builtin_unsigned_int;
  struct type *builtin_unsigned_long;
  struct type *builtin_unsigned_long_long;
  struct type *builtin_float;
  struct type *builtin_double;
  struct type *builtin_long_double;

  /* This type is used to represent symbol addresses.  */
  struct type *builtin_core_addr;

  /* This type represents a type that was unrecognized in symbol read-in.  */
  struct type *builtin_error;

  /* Types used for symbols with no debug information.  */
  struct type *nodebug_text_symbol;
  struct type *nodebug_text_gnu_ifunc_symbol;
  struct type *nodebug_got_plt_symbol;
  struct type *nodebug_data_symbol;
  struct type *nodebug_unknown_symbol;
  struct type *nodebug_tls_symbol;
};

/* Return the type table for the specified objfile.  */
extern const struct objfile_type *objfile_type (struct objfile *objfile);

 
/* Explicit floating-point formats.  See "floatformat.h".  */
extern const struct floatformat *floatformats_ieee_half[BFD_ENDIAN_UNKNOWN];
extern const struct floatformat *floatformats_ieee_single[BFD_ENDIAN_UNKNOWN];
extern const struct floatformat *floatformats_ieee_double[BFD_ENDIAN_UNKNOWN];
extern const struct floatformat *floatformats_ieee_double_littlebyte_bigword[BFD_ENDIAN_UNKNOWN];
extern const struct floatformat *floatformats_i387_ext[BFD_ENDIAN_UNKNOWN];
extern const struct floatformat *floatformats_m68881_ext[BFD_ENDIAN_UNKNOWN];
extern const struct floatformat *floatformats_arm_ext[BFD_ENDIAN_UNKNOWN];
extern const struct floatformat *floatformats_ia64_spill[BFD_ENDIAN_UNKNOWN];
extern const struct floatformat *floatformats_ia64_quad[BFD_ENDIAN_UNKNOWN];
extern const struct floatformat *floatformats_vax_f[BFD_ENDIAN_UNKNOWN];
extern const struct floatformat *floatformats_vax_d[BFD_ENDIAN_UNKNOWN];
extern const struct floatformat *floatformats_ibm_long_double[BFD_ENDIAN_UNKNOWN];


/* Allocate space for storing data associated with a particular type.
   We ensure that the space is allocated using the same mechanism that
   was used to allocate the space for the type structure itself.  I.e.
   if the type is on an objfile's objfile_obstack, then the space for data
   associated with that type will also be allocated on the objfile_obstack.
   If the type is not associated with any particular objfile (such as
   builtin types), then the data space will be allocated with xmalloc,
   the same as for the type structure.  */

#define TYPE_ALLOC(t,size)  \
   (TYPE_OBJFILE_OWNED (t) \
    ? obstack_alloc (&TYPE_OBJFILE (t) -> objfile_obstack, size) \
    : xmalloc (size))

#define TYPE_ZALLOC(t,size)  \
   (TYPE_OBJFILE_OWNED (t) \
    ? memset (obstack_alloc (&TYPE_OBJFILE (t)->objfile_obstack, size),  \
	      0, size)  \
    : xzalloc (size))

/* Use alloc_type to allocate a type owned by an objfile.
   Use alloc_type_arch to allocate a type owned by an architecture.
   Use alloc_type_copy to allocate a type with the same owner as a
   pre-existing template type, no matter whether objfile or gdbarch.  */
extern struct type *alloc_type (struct objfile *);
extern struct type *alloc_type_arch (struct gdbarch *);
extern struct type *alloc_type_copy (const struct type *);

/* Return the type's architecture.  For types owned by an architecture,
   that architecture is returned.  For types owned by an objfile, that
   objfile's architecture is returned.  */
extern struct gdbarch *get_type_arch (const struct type *);

/* Helper function to construct objfile-owned types.  */
extern struct type *init_type (enum type_code, int, int, char *,
			       struct objfile *);

/* Helper functions to construct architecture-owned types.  */
extern struct type *arch_type (struct gdbarch *, enum type_code, int, char *);
extern struct type *arch_integer_type (struct gdbarch *, int, int, char *);
extern struct type *arch_character_type (struct gdbarch *, int, int, char *);
extern struct type *arch_boolean_type (struct gdbarch *, int, int, char *);
extern struct type *arch_float_type (struct gdbarch *, int, char *,
				     const struct floatformat **);
extern struct type *arch_complex_type (struct gdbarch *, char *,
				       struct type *);

/* Helper functions to construct a struct or record type.  An
   initially empty type is created using arch_composite_type().
   Fields are then added using append_composite_type_field*().  A union
   type has its size set to the largest field.  A struct type has each
   field packed against the previous.  */

extern struct type *arch_composite_type (struct gdbarch *gdbarch,
					 char *name, enum type_code code);
extern void append_composite_type_field (struct type *t, char *name,
					 struct type *field);
extern void append_composite_type_field_aligned (struct type *t,
						 char *name,
						 struct type *field,
						 int alignment);
struct field *append_composite_type_field_raw (struct type *t, char *name,
					       struct type *field);

/* Helper functions to construct a bit flags type.  An initially empty
   type is created using arch_flag_type().  Flags are then added using
   append_flag_type_flag().  */
extern struct type *arch_flags_type (struct gdbarch *gdbarch,
				     char *name, int length);
extern void append_flags_type_flag (struct type *type, int bitpos, char *name);

extern void make_vector_type (struct type *array_type);
extern struct type *init_vector_type (struct type *elt_type, int n);

extern struct type *lookup_reference_type (struct type *);

extern struct type *make_reference_type (struct type *, struct type **);

extern struct type *make_cv_type (int, int, struct type *, struct type **);

extern struct type *make_restrict_type (struct type *);

extern void replace_type (struct type *, struct type *);

extern int address_space_name_to_int (struct gdbarch *, char *);

extern const char *address_space_int_to_name (struct gdbarch *, int);

extern struct type *make_type_with_address_space (struct type *type, 
						  int space_identifier);

extern struct type *lookup_memberptr_type (struct type *, struct type *);

extern struct type *lookup_methodptr_type (struct type *);

extern void smash_to_method_type (struct type *type, struct type *domain,
				  struct type *to_type, struct field *args,
				  int nargs, int varargs);

extern void smash_to_memberptr_type (struct type *, struct type *,
				     struct type *);

extern void smash_to_methodptr_type (struct type *, struct type *);

extern struct type *allocate_stub_method (struct type *);

extern const char *type_name_no_tag (const struct type *);

extern const char *type_name_no_tag_or_error (struct type *type);

extern struct type *lookup_struct_elt_type (struct type *, char *, int);

extern struct type *make_pointer_type (struct type *, struct type **);

extern struct type *lookup_pointer_type (struct type *);

extern struct type *make_function_type (struct type *, struct type **);

extern struct type *lookup_function_type (struct type *);

extern struct type *lookup_function_type_with_arguments (struct type *,
							 int,
							 struct type **);

extern struct type *create_range_type (struct type *, struct type *, LONGEST,
				       LONGEST);

extern struct type *create_array_type (struct type *, struct type *,
				       struct type *);
extern struct type *lookup_array_range_type (struct type *, LONGEST, LONGEST);

extern CORE_ADDR type_range_any_field_internal (struct type *range_type,
						int fieldno);

extern int type_range_high_bound_internal (struct type *range_type);

extern int type_range_count_bound_internal (struct type *range_type);

extern CORE_ADDR type_range_byte_stride_internal (struct type *range_type,
						  struct type *element_type);

extern void finalize_type (struct type *type);

extern struct type *create_string_type (struct type *, struct type *,
					struct type *);
extern struct type *lookup_string_range_type (struct type *, LONGEST, LONGEST);

extern struct type *create_set_type (struct type *, struct type *);

extern struct type *lookup_unsigned_typename (const struct language_defn *,
					      struct gdbarch *, const char *);

extern struct type *lookup_signed_typename (const struct language_defn *,
					    struct gdbarch *, const char *);

extern struct type *check_typedef (struct type *);

#define CHECK_TYPEDEF(TYPE)			\
  do {						\
    (TYPE) = check_typedef (TYPE);		\
  } while (0)

extern void check_stub_method_group (struct type *, int);

extern char *gdb_mangle_name (struct type *, int, int);

extern struct type *lookup_typename (const struct language_defn *,
				     struct gdbarch *, const char *,
				     const struct block *, int);

extern struct type *lookup_template_type (char *, struct type *,
					  const struct block *);

extern int get_vptr_fieldno (struct type *, struct type **);

extern int get_discrete_bounds (struct type *, LONGEST *, LONGEST *);

extern int get_array_bounds (struct type *type, LONGEST *low_bound,
			     LONGEST *high_bound);

extern int class_types_same_p (const struct type *, const struct type *);

extern int is_ancestor (struct type *, struct type *);

extern int is_public_ancestor (struct type *, struct type *);

extern int is_unique_ancestor (struct type *, struct value *);

#if 0
extern void type_mark_used (struct type *type);
#endif

/* Overload resolution */

#define LENGTH_MATCH(bv) ((bv)->rank[0])

/* Badness if parameter list length doesn't match arg list length.  */
extern const struct rank LENGTH_MISMATCH_BADNESS;

/* Dummy badness value for nonexistent parameter positions.  */
extern const struct rank TOO_FEW_PARAMS_BADNESS;
/* Badness if no conversion among types.  */
extern const struct rank INCOMPATIBLE_TYPE_BADNESS;

/* Badness of an exact match.  */
extern const struct rank EXACT_MATCH_BADNESS;

/* Badness of integral promotion.  */
extern const struct rank INTEGER_PROMOTION_BADNESS;
/* Badness of floating promotion.  */
extern const struct rank FLOAT_PROMOTION_BADNESS;
/* Badness of converting a derived class pointer
   to a base class pointer.  */
extern const struct rank BASE_PTR_CONVERSION_BADNESS;
/* Badness of integral conversion.  */
extern const struct rank INTEGER_CONVERSION_BADNESS;
/* Badness of floating conversion.  */
extern const struct rank FLOAT_CONVERSION_BADNESS;
/* Badness of integer<->floating conversions.  */
extern const struct rank INT_FLOAT_CONVERSION_BADNESS;
/* Badness of conversion of pointer to void pointer.  */
extern const struct rank VOID_PTR_CONVERSION_BADNESS;
/* Badness of conversion to boolean.  */
extern const struct rank BOOL_CONVERSION_BADNESS;
/* Badness of converting derived to base class.  */
extern const struct rank BASE_CONVERSION_BADNESS;
/* Badness of converting from non-reference to reference.  */
extern const struct rank REFERENCE_CONVERSION_BADNESS;
/* Badness of converting integer 0 to NULL pointer.  */
extern const struct rank NULL_POINTER_CONVERSION;

/* Non-standard conversions allowed by the debugger */
/* Converting a pointer to an int is usually OK.  */
extern const struct rank NS_POINTER_CONVERSION_BADNESS;

/* Badness of converting a (non-zero) integer constant
   to a pointer.  */
extern const struct rank NS_INTEGER_POINTER_CONVERSION_BADNESS;

extern struct rank sum_ranks (struct rank a, struct rank b);
extern int compare_ranks (struct rank a, struct rank b);

extern int compare_badness (struct badness_vector *, struct badness_vector *);

extern struct badness_vector *rank_function (struct type **, int,
					     struct value **, int);

extern struct rank rank_one_type (struct type *, struct type *,
				  struct value *);

extern void recursive_dump_type (struct type *, int);

extern int field_is_static (struct field *);

/* printcmd.c */

extern void print_scalar_formatted (const void *, struct type *,
				    const struct value_print_options *,
				    int, struct ui_file *);

extern int can_dereference (struct type *);

extern int is_integral_type (struct type *);

extern int is_scalar_type_recursive (struct type *);

extern void maintenance_print_type (char *, int);

extern htab_t create_copied_types_hash (struct objfile *objfile);

extern struct type *copy_type_recursive (struct type *type,
					 htab_t copied_types);

extern struct type *copy_type (const struct type *type);

<<<<<<< HEAD
#if 0
extern void free_all_types (void);
#endif
=======
extern int types_equal (struct type *, struct type *);
>>>>>>> 5cfecc6f

#endif /* GDBTYPES_H */<|MERGE_RESOLUTION|>--- conflicted
+++ resolved
@@ -1778,12 +1778,6 @@
 
 extern struct type *copy_type (const struct type *type);
 
-<<<<<<< HEAD
-#if 0
-extern void free_all_types (void);
-#endif
-=======
 extern int types_equal (struct type *, struct type *);
->>>>>>> 5cfecc6f
 
 #endif /* GDBTYPES_H */