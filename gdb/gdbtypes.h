--- conflicted
+++ resolved
@@ -1266,12 +1266,10 @@
 					 struct type *type,
 					 htab_t copied_types);
 
-<<<<<<< HEAD
+extern struct type *copy_type (const struct type *type);
+
 extern htab_t create_deleted_types_hash (void);
 
 extern void delete_type_recursive (struct type *type, htab_t copied_types);
-=======
-extern struct type *copy_type (const struct type *type);
->>>>>>> 6de1eb04
 
 #endif /* GDBTYPES_H */