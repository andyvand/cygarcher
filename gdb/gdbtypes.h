/* Internal type definitions for GDB.

   Copyright (C) 1992, 1993, 1994, 1995, 1996, 1997, 1998, 1999, 2000, 2001,
   2002, 2003, 2004, 2006, 2007, 2008, 2009, 2010, 2011
   Free Software Foundation, Inc.

   Contributed by Cygnus Support, using pieces from other GDB modules.

   This file is part of GDB.

   This program is free software; you can redistribute it and/or modify
   it under the terms of the GNU General Public License as published by
   the Free Software Foundation; either version 3 of the License, or
   (at your option) any later version.

   This program is distributed in the hope that it will be useful,
   but WITHOUT ANY WARRANTY; without even the implied warranty of
   MERCHANTABILITY or FITNESS FOR A PARTICULAR PURPOSE.  See the
   GNU General Public License for more details.

   You should have received a copy of the GNU General Public License
   along with this program.  If not, see <http://www.gnu.org/licenses/>.  */

#if !defined (GDBTYPES_H)
#define GDBTYPES_H 1

#include "hashtab.h"

/* Forward declarations for prototypes.  */
struct field;
struct block;
struct value_print_options;
struct language_defn;

/* Some macros for char-based bitfields.  */

#define B_SET(a,x)	((a)[(x)>>3] |= (1 << ((x)&7)))
#define B_CLR(a,x)	((a)[(x)>>3] &= ~(1 << ((x)&7)))
#define B_TST(a,x)	((a)[(x)>>3] & (1 << ((x)&7)))
#define B_TYPE		unsigned char
#define	B_BYTES(x)	( 1 + ((x)>>3) )
#define	B_CLRALL(a,x)	memset ((a), 0, B_BYTES(x))

/* Different kinds of data types are distinguished by the `code' field.  */

enum type_code
  {
    TYPE_CODE_UNDEF,		/* Not used; catches errors */
    TYPE_CODE_PTR,		/* Pointer type */

    /* Array type with lower & upper bounds.

       Regardless of the language, GDB represents multidimensional
       array types the way C does: as arrays of arrays.  So an
       instance of a GDB array type T can always be seen as a series
       of instances of TYPE_TARGET_TYPE (T) laid out sequentially in
       memory.

       Row-major languages like C lay out multi-dimensional arrays so
       that incrementing the rightmost index in a subscripting
       expression results in the smallest change in the address of the
       element referred to.  Column-major languages like Fortran lay
       them out so that incrementing the leftmost index results in the
       smallest change.

       This means that, in column-major languages, working our way
       from type to target type corresponds to working through indices
       from right to left, not left to right.  */
    TYPE_CODE_ARRAY,

    TYPE_CODE_STRUCT,		/* C struct or Pascal record */
    TYPE_CODE_UNION,		/* C union or Pascal variant part */
    TYPE_CODE_ENUM,		/* Enumeration type */
    TYPE_CODE_FLAGS,		/* Bit flags type */
    TYPE_CODE_FUNC,		/* Function type */
    TYPE_CODE_INT,		/* Integer type */

    /* Floating type.  This is *NOT* a complex type.  Beware, there are parts
       of GDB which bogusly assume that TYPE_CODE_FLT can mean complex.  */
    TYPE_CODE_FLT,

    /* Void type.  The length field specifies the length (probably always
       one) which is used in pointer arithmetic involving pointers to
       this type, but actually dereferencing such a pointer is invalid;
       a void type has no length and no actual representation in memory
       or registers.  A pointer to a void type is a generic pointer.  */
    TYPE_CODE_VOID,

    TYPE_CODE_SET,		/* Pascal sets */
    TYPE_CODE_RANGE,		/* Range (integers within spec'd bounds).  */

    /* A string type which is like an array of character but prints
       differently (at least for (the deleted) CHILL).  It does not
       contain a length field as Pascal strings (for many Pascals,
       anyway) do; if we want to deal with such strings, we should use
       a new type code.  */
    TYPE_CODE_STRING,

    /* String of bits; like TYPE_CODE_SET but prints differently (at
       least for (the deleted) CHILL).  */
    TYPE_CODE_BITSTRING,

    /* Unknown type.  The length field is valid if we were able to
       deduce that much about the type, or 0 if we don't even know that.  */
    TYPE_CODE_ERROR,

    /* C++ */
    TYPE_CODE_METHOD,		/* Method type */

    /* Pointer-to-member-function type.  This describes how to access a
       particular member function of a class (possibly a virtual
       member function).  The representation may vary between different
       C++ ABIs.  */
    TYPE_CODE_METHODPTR,

    /* Pointer-to-member type.  This is the offset within a class to some
       particular data member.  The only currently supported representation
       uses an unbiased offset, with -1 representing NULL; this is used
       by the Itanium C++ ABI (used by GCC on all platforms).  */
    TYPE_CODE_MEMBERPTR,

    TYPE_CODE_REF,		/* C++ Reference types */

    TYPE_CODE_CHAR,		/* *real* character type */

    /* Boolean type.  0 is false, 1 is true, and other values are non-boolean
       (e.g. FORTRAN "logical" used as unsigned int).  */
    TYPE_CODE_BOOL,

    /* Fortran */
    TYPE_CODE_COMPLEX,		/* Complex float */

    TYPE_CODE_TYPEDEF,

    TYPE_CODE_NAMESPACE,	/* C++ namespace.  */

    TYPE_CODE_DECFLOAT,		/* Decimal floating point.  */

    TYPE_CODE_MODULE,		/* Fortran module.  */

    /* Internal function type.  */
    TYPE_CODE_INTERNAL_FUNCTION
  };

/* For now allow source to use TYPE_CODE_CLASS for C++ classes, as an
   alias for TYPE_CODE_STRUCT.  This is for DWARF, which has a distinct
   "class" attribute.  Perhaps we should actually have a separate TYPE_CODE
   so that we can print "class" or "struct" depending on what the debug
   info said.  It's not clear we should bother.  */

#define TYPE_CODE_CLASS TYPE_CODE_STRUCT

/* Some constants representing each bit field in the main_type.  See
   the bit-field-specific macros, below, for documentation of each
   constant in this enum.  These enum values are only used with
   init_type.  Note that the values are chosen not to conflict with
   type_instance_flag_value; this lets init_type error-check its
   input.  */

enum type_flag_value
{
  TYPE_FLAG_UNSIGNED = (1 << 7),
  TYPE_FLAG_NOSIGN = (1 << 8),
  TYPE_FLAG_STUB = (1 << 9),
  TYPE_FLAG_TARGET_STUB = (1 << 10),
  TYPE_FLAG_STATIC = (1 << 11),
  TYPE_FLAG_PROTOTYPED = (1 << 12),
  TYPE_FLAG_INCOMPLETE = (1 << 13),
  TYPE_FLAG_VARARGS = (1 << 14),
  TYPE_FLAG_VECTOR = (1 << 15),
  TYPE_FLAG_FIXED_INSTANCE = (1 << 16),
  TYPE_FLAG_STUB_SUPPORTED = (1 << 17),

  /* Used for error-checking.  */
  TYPE_FLAG_MIN = TYPE_FLAG_UNSIGNED
};

/* Some bits for the type's instance_flags word.  See the macros below
   for documentation on each bit.  Note that if you add a value here,
   you must update the enum type_flag_value as well.  */
enum type_instance_flag_value
{
  TYPE_INSTANCE_FLAG_CONST = (1 << 0),
  TYPE_INSTANCE_FLAG_VOLATILE = (1 << 1),
  TYPE_INSTANCE_FLAG_CODE_SPACE = (1 << 2),
  TYPE_INSTANCE_FLAG_DATA_SPACE = (1 << 3),
  TYPE_INSTANCE_FLAG_ADDRESS_CLASS_1 = (1 << 4),
  TYPE_INSTANCE_FLAG_ADDRESS_CLASS_2 = (1 << 5),
  TYPE_INSTANCE_FLAG_NOTTEXT = (1 << 6),
};

/* Unsigned integer type.  If this is not set for a TYPE_CODE_INT, the
   type is signed (unless TYPE_FLAG_NOSIGN (below) is set).  */

#define TYPE_UNSIGNED(t)	(TYPE_MAIN_TYPE (t)->flag_unsigned)

/* No sign for this type.  In C++, "char", "signed char", and "unsigned
   char" are distinct types; so we need an extra flag to indicate the
   absence of a sign!  */

#define TYPE_NOSIGN(t)		(TYPE_MAIN_TYPE (t)->flag_nosign)

/* This appears in a type's flags word if it is a stub type (e.g., if
   someone referenced a type that wasn't defined in a source file
   via (struct sir_not_appearing_in_this_film *)).  */

#define TYPE_STUB(t)		(TYPE_MAIN_TYPE (t)->flag_stub)

/* The target type of this type is a stub type, and this type needs to
   be updated if it gets un-stubbed in check_typedef.
   Used for arrays and ranges, in which TYPE_LENGTH of the array/range
   gets set based on the TYPE_LENGTH of the target type.
   Also, set for TYPE_CODE_TYPEDEF.  */

#define TYPE_TARGET_STUB(t)	(TYPE_MAIN_TYPE (t)->flag_target_stub)

/* Type needs to be evaluated on each CHECK_TYPEDEF and its results must not be
   sticky.  */

#define TYPE_DYNAMIC(t)		(TYPE_MAIN_TYPE (t)->flag_dynamic)

/* Static type.  If this is set, the corresponding type had 
   a static modifier.
   Note: This may be unnecessary, since static data members
   are indicated by other means (bitpos == -1).  */

#define TYPE_STATIC(t)		(TYPE_MAIN_TYPE (t)->flag_static)

/* This is a function type which appears to have a prototype.  We need
   this for function calls in order to tell us if it's necessary to
   coerce the args, or to just do the standard conversions.  This is
   used with a short field.  */

#define TYPE_PROTOTYPED(t)	(TYPE_MAIN_TYPE (t)->flag_prototyped)

/* This flag is used to indicate that processing for this type
   is incomplete.

   (Mostly intended for HP platforms, where class methods, for
   instance, can be encountered before their classes in the debug
   info; the incomplete type has to be marked so that the class and
   the method can be assigned correct types.)  */

#define TYPE_INCOMPLETE(t)	(TYPE_MAIN_TYPE (t)->flag_incomplete)

/* FIXME drow/2002-06-03:  Only used for methods, but applies as well
   to functions.  */

#define TYPE_VARARGS(t)		(TYPE_MAIN_TYPE (t)->flag_varargs)

/* Identify a vector type.  Gcc is handling this by adding an extra
   attribute to the array type.  We slurp that in as a new flag of a
   type.  This is used only in dwarf2read.c.  */
#define TYPE_VECTOR(t)		(TYPE_MAIN_TYPE (t)->flag_vector)

/* The debugging formats (especially STABS) do not contain enough information
   to represent all Ada types---especially those whose size depends on
   dynamic quantities.  Therefore, the GNAT Ada compiler includes
   extra information in the form of additional type definitions
   connected by naming conventions.  This flag indicates that the 
   type is an ordinary (unencoded) GDB type that has been created from 
   the necessary run-time information, and does not need further 
   interpretation.  Optionally marks ordinary, fixed-size GDB type.  */

#define TYPE_FIXED_INSTANCE(t) (TYPE_MAIN_TYPE (t)->flag_fixed_instance)

/* This debug target supports TYPE_STUB(t).  In the unsupported case we have to
   rely on NFIELDS to be zero etc., see TYPE_IS_OPAQUE ().
   TYPE_STUB(t) with !TYPE_STUB_SUPPORTED(t) may exist if we only guessed
   the TYPE_STUB(t) value (see dwarfread.c).  */

#define TYPE_STUB_SUPPORTED(t)   (TYPE_MAIN_TYPE (t)->flag_stub_supported)

/* Not textual.  By default, GDB treats all single byte integers as
   characters (or elements of strings) unless this flag is set.  */

#define TYPE_NOTTEXT(t)	(TYPE_INSTANCE_FLAGS (t) & TYPE_INSTANCE_FLAG_NOTTEXT)

/* Type owner.  If TYPE_OBJFILE_OWNED is true, the type is owned by
   the objfile retrieved as TYPE_OBJFILE.  Otherweise, the type is
   owned by an architecture; TYPE_OBJFILE is NULL in this case.  */

#define TYPE_OBJFILE_OWNED(t) (TYPE_MAIN_TYPE (t)->flag_objfile_owned)
#define TYPE_OWNER(t) TYPE_MAIN_TYPE(t)->owner
#define TYPE_OBJFILE(t) (TYPE_OBJFILE_OWNED(t)? TYPE_OWNER(t).objfile : NULL)

/* True if this type was declared using the "class" keyword.  This is
   only valid for C++ structure types, and only used for displaying
   the type.  If false, the structure was declared as a "struct".  */

#define TYPE_DECLARED_CLASS(t) (TYPE_MAIN_TYPE (t)->flag_declared_class)

/* Define this type as being reclaimable during free_all_types.  Type is
   required to be have TYPE_OBJFILE set to NULL.  Setting this flag requires
   initializing TYPE_DISCARDABLE_AGE, see alloc_type_discardable.  */

#define TYPE_DISCARDABLE(t)	(TYPE_MAIN_TYPE (t)->flag_discardable)

/* Marker this type has been visited by the type_mark_used by this
   mark-and-sweep types garbage collecting pass.  Current pass is represented
   by TYPE_DISCARDABLE_AGE_CURRENT.  */

#define TYPE_DISCARDABLE_AGE(t)	(TYPE_MAIN_TYPE (t)->flag_discardable_age)

/* Is HIGH_BOUND a low-bound relative count (1) or the high bound itself (0)?  */

#define TYPE_RANGE_HIGH_BOUND_IS_COUNT(range_type) \
  (TYPE_MAIN_TYPE (range_type)->flag_range_high_bound_is_count)

/* Not allocated.  TYPE_ALLOCATED(t) must be NULL in such case.  If this flag
   is unset and TYPE_ALLOCATED(t) is NULL then the type is allocated.  If this
   flag is unset and TYPE_ALLOCATED(t) is not NULL then its DWARF block
   determines the actual allocation state.  */

#define TYPE_NOT_ALLOCATED(t)	(TYPE_MAIN_TYPE (t)->flag_not_allocated)

/* Not associated.  TYPE_ASSOCIATED(t) must be NULL in such case.  If this flag
   is unset and TYPE_ASSOCIATED(t) is NULL then the type is associated.  If
   this flag is unset and TYPE_ASSOCIATED(t) is not NULL then its DWARF block
   determines the actual association state.  */

#define TYPE_NOT_ASSOCIATED(t)	(TYPE_MAIN_TYPE (t)->flag_not_associated)

/* Address of the actual data as for DW_AT_data_location.  Its dwarf block must
   not be evaluated unless both TYPE_NOT_ALLOCATED and TYPE_NOT_ASSOCIATED are
   false.  If TYPE_DATA_LOCATION_IS_ADDR set then TYPE_DATA_LOCATION_ADDR value
   is the actual data address value.  If unset and
   TYPE_DATA_LOCATION_DWARF_BLOCK is NULL then the value is the normal
   value_raw_address.  If unset and TYPE_DATA_LOCATION_DWARF_BLOCK is not NULL
   then its DWARF block determines the actual data address.  */

#define TYPE_DATA_LOCATION_IS_ADDR(t) \
  (TYPE_MAIN_TYPE (t)->flag_data_location_is_addr)

/* Constant type.  If this is set, the corresponding type has a
   const modifier.  */

#define TYPE_CONST(t) (TYPE_INSTANCE_FLAGS (t) & TYPE_INSTANCE_FLAG_CONST)

/* Volatile type.  If this is set, the corresponding type has a
   volatile modifier.  */

#define TYPE_VOLATILE(t) \
  (TYPE_INSTANCE_FLAGS (t) & TYPE_INSTANCE_FLAG_VOLATILE)

/* Instruction-space delimited type.  This is for Harvard architectures
   which have separate instruction and data address spaces (and perhaps
   others).

   GDB usually defines a flat address space that is a superset of the
   architecture's two (or more) address spaces, but this is an extension
   of the architecture's model.

   If TYPE_FLAG_INST is set, an object of the corresponding type
   resides in instruction memory, even if its address (in the extended
   flat address space) does not reflect this.

   Similarly, if TYPE_FLAG_DATA is set, then an object of the 
   corresponding type resides in the data memory space, even if
   this is not indicated by its (flat address space) address.

   If neither flag is set, the default space for functions / methods
   is instruction space, and for data objects is data memory.  */

#define TYPE_CODE_SPACE(t) \
  (TYPE_INSTANCE_FLAGS (t) & TYPE_INSTANCE_FLAG_CODE_SPACE)

#define TYPE_DATA_SPACE(t) \
  (TYPE_INSTANCE_FLAGS (t) & TYPE_INSTANCE_FLAG_DATA_SPACE)

/* Address class flags.  Some environments provide for pointers whose
   size is different from that of a normal pointer or address types
   where the bits are interpreted differently than normal addresses.  The
   TYPE_FLAG_ADDRESS_CLASS_n flags may be used in target specific
   ways to represent these different types of address classes.  */
#define TYPE_ADDRESS_CLASS_1(t) (TYPE_INSTANCE_FLAGS(t) \
                                 & TYPE_INSTANCE_FLAG_ADDRESS_CLASS_1)
#define TYPE_ADDRESS_CLASS_2(t) (TYPE_INSTANCE_FLAGS(t) \
				 & TYPE_INSTANCE_FLAG_ADDRESS_CLASS_2)
#define TYPE_INSTANCE_FLAG_ADDRESS_CLASS_ALL \
  (TYPE_INSTANCE_FLAG_ADDRESS_CLASS_1 | TYPE_INSTANCE_FLAG_ADDRESS_CLASS_2)
#define TYPE_ADDRESS_CLASS_ALL(t) (TYPE_INSTANCE_FLAGS(t) \
				   & TYPE_INSTANCE_FLAG_ADDRESS_CLASS_ALL)

/* Determine which field of the union main_type.fields[x].loc is used.  */

enum field_loc_kind
  {
    FIELD_LOC_KIND_BITPOS,	/* bitpos */
    FIELD_LOC_KIND_PHYSADDR,	/* physaddr */
    FIELD_LOC_KIND_PHYSNAME	/* physname */
  };

/* A discriminant to determine which field in the main_type.type_specific
   union is being used, if any.

   For types such as TYPE_CODE_FLT or TYPE_CODE_FUNC, the use of this
   discriminant is really redundant, as we know from the type code
   which field is going to be used.  As such, it would be possible to
   reduce the size of this enum in order to save a bit or two for
   other fields of struct main_type.  But, since we still have extra
   room , and for the sake of clarity and consistency, we treat all fields
   of the union the same way.  */

enum type_specific_kind
{
  TYPE_SPECIFIC_NONE,
  TYPE_SPECIFIC_CPLUS_STUFF,
  TYPE_SPECIFIC_GNAT_STUFF,
  TYPE_SPECIFIC_FLOATFORMAT,
  TYPE_SPECIFIC_CALLING_CONVENTION
};

/* This structure is space-critical.
   Its layout has been tweaked to reduce the space used.  */

struct main_type
{
  /* Code for kind of type.  */

  ENUM_BITFIELD(type_code) code : 8;

  /* Flags about this type.  These fields appear at this location
     because they packs nicely here.  See the TYPE_* macros for
     documentation about these fields.  */

  unsigned int flag_unsigned : 1;
  unsigned int flag_nosign : 1;
  unsigned int flag_stub : 1;
  unsigned int flag_target_stub : 1;
  unsigned int flag_static : 1;
  unsigned int flag_prototyped : 1;
  unsigned int flag_incomplete : 1;
  unsigned int flag_varargs : 1;
  unsigned int flag_vector : 1;
  unsigned int flag_stub_supported : 1;
  unsigned int flag_fixed_instance : 1;
  unsigned int flag_objfile_owned : 1;
  /* True if this type was declared with "class" rather than
     "struct".  */
  unsigned int flag_declared_class : 1;
  unsigned int flag_discardable : 1;
  unsigned int flag_discardable_age : 1;
  unsigned int flag_dynamic : 1;
  unsigned int flag_range_high_bound_is_count : 1;
  unsigned int flag_not_allocated : 1;
  unsigned int flag_not_associated : 1;
  unsigned int flag_data_location_is_addr : 1;

  /* A discriminant telling us which field of the type_specific union
     is being used for this type, if any.  */
  ENUM_BITFIELD(type_specific_kind) type_specific_field : 3;

  /* Number of fields described for this type.  This field appears at
     this location because it packs nicely here.  */

  short nfields;

  /* Field number of the virtual function table pointer in
     VPTR_BASETYPE.  If -1, we were unable to find the virtual
     function table pointer in initial symbol reading, and
     get_vptr_fieldno should be called to find it if possible.
     get_vptr_fieldno will update this field if possible.
     Otherwise the value is left at -1.

     Unused if this type does not have virtual functions.

     This field appears at this location because it packs nicely here.  */

  short vptr_fieldno;

  /* Name of this type, or NULL if none.

     This is used for printing only, except by poorly designed C++ code.
     For looking up a name, look for a symbol in the VAR_DOMAIN.  */

  char *name;

  /* Tag name for this type, or NULL if none.  This means that the
     name of the type consists of a keyword followed by the tag name.
     Which keyword is determined by the type code ("struct" for
     TYPE_CODE_STRUCT, etc.).  As far as I know C/C++ are the only languages
     with this feature.

     This is used for printing only, except by poorly designed C++ code.
     For looking up a name, look for a symbol in the STRUCT_DOMAIN.
     One more legitimate use is that if TYPE_FLAG_STUB is set, this is
     the name to use to look for definitions in other files.  */

  char *tag_name;

  /* Every type is now associated with a particular objfile, and the
     type is allocated on the objfile_obstack for that objfile.  One problem
     however, is that there are times when gdb allocates new types while
     it is not in the process of reading symbols from a particular objfile.
     Fortunately, these happen when the type being created is a derived
     type of an existing type, such as in lookup_pointer_type().  So
     we can just allocate the new type using the same objfile as the
     existing type, but to do this we need a backpointer to the objfile
     from the existing type.  Yes this is somewhat ugly, but without
     major overhaul of the internal type system, it can't be avoided
     for now.  */

  union type_owner
    {
      struct objfile *objfile;
      struct gdbarch *gdbarch;
    } owner;

  /* For a pointer type, describes the type of object pointed to.
     For an array type, describes the type of the elements.
     For a function or method type, describes the type of the return value.
     For a range type, describes the type of the full range.
     For a complex type, describes the type of each coordinate.
     For a special record or union type encoding a dynamic-sized type
     in GNAT, a memoized pointer to a corresponding static version of
     the type.
     Unused otherwise.  */

  struct type *target_type;

  /* For DW_AT_data_location.  */
  union
    {
      struct dwarf2_locexpr_baton *dwarf_block;
      CORE_ADDR addr;
    }
  data_location;

  /* For DW_AT_allocated.  */
  struct dwarf2_locexpr_baton *allocated;

  /* For DW_AT_associated.  */
  struct dwarf2_locexpr_baton *associated;

  /* For structure and union types, a description of each field.
     For set and pascal array types, there is one "field",
     whose type is the domain type of the set or array.
     For range types, there are two "fields",
     the minimum and maximum values (both inclusive).
     For enum types, each possible value is described by one "field".
     For a function or method type, a "field" for each parameter.
     For C++ classes, there is one field for each base class (if it is
     a derived class) plus one field for each class data member.  Member
     functions are recorded elsewhere.

     Using a pointer to a separate array of fields
     allows all types to have the same size, which is useful
     because we can allocate the space for a type before
     we know what to put in it.  */

  union 
  {
    struct field
    {
      union field_location
      {
	/* Position of this field, counting in bits from start of
	   containing structure.  For gdbarch_bits_big_endian=1
	   targets, it is the bit offset to the MSB.  For
	   gdbarch_bits_big_endian=0 targets, it is the bit offset to
	   the LSB.  For a range bound or enum value, this is the
	   value itself.  */

	int bitpos;

	/* For a static field, if TYPE_FIELD_STATIC_HAS_ADDR then physaddr
	   is the location (in the target) of the static field.
	   Otherwise, physname is the mangled label of the static field.  */

	CORE_ADDR physaddr;
	char *physname;
      }
      loc;

      /* For a function or member type, this is 1 if the argument is marked
	 artificial.  Artificial arguments should not be shown to the
	 user.  For TYPE_CODE_RANGE it is set if the specific bound is not
	 defined.  */
      unsigned int artificial : 1;

      /* Discriminant for union field_location.  */
      ENUM_BITFIELD(field_loc_kind) loc_kind : 2;

      /* Size of this field, in bits, or zero if not packed.
	 If non-zero in an array type, indicates the element size in
	 bits (used only in Ada at the moment).
	 For an unpacked field, the field's type's length
	 says how many bytes the field occupies.  */

      unsigned int bitsize : 29;

      /* In a struct or union type, type of this field.
	 In a function or member type, type of this argument.
	 In an array type, the domain-type of the array.  */

      struct type *type;

      /* Name of field, value or argument.
	 NULL for range bounds, array domains, and member function
	 arguments.  */

      char *name;
    } *fields;

    /* Union member used for range types.  */

    struct range_bounds
    {
<<<<<<< HEAD
      struct
	{
	  union
	    {
	      LONGEST constant;
	      struct dwarf2_locexpr_baton *dwarf_block;
	      struct
		{
		  struct dwarf2_loclist_baton *loclist;
		  struct type *type;
		}
	      dwarf_loclist;
	    }
	  u;
	  enum range_bound_kind
	    {
	      RANGE_BOUND_KIND_CONSTANT,
	      RANGE_BOUND_KIND_DWARF_BLOCK,
	      RANGE_BOUND_KIND_DWARF_LOCLIST
	    }
	  kind;
	}
      /* Low bound of range. */
      low,
      /* High bound of range. */
      high,
      /* Byte stride of range. */
      byte_stride;
=======
      /* Low bound of range.  */

      LONGEST low;

      /* High bound of range.  */

      LONGEST high;
>>>>>>> 21bc8baa

      /* Flags indicating whether the values of low and high are
         valid.  When true, the respective range value is
         undefined.  Currently used only for FORTRAN arrays.  */
           
      char low_undefined;
      char high_undefined;

    } *bounds;

  } flds_bnds;

  /* For types with virtual functions (TYPE_CODE_STRUCT), VPTR_BASETYPE
     is the base class which defined the virtual function table pointer.  

     For types that are pointer to member types (TYPE_CODE_METHODPTR,
     TYPE_CODE_MEMBERPTR), VPTR_BASETYPE is the type that this pointer
     is a member of.

     For method types (TYPE_CODE_METHOD), VPTR_BASETYPE is the aggregate
     type that contains the method.

     Unused otherwise.  */

  struct type *vptr_basetype;

  /* Slot to point to additional language-specific fields of this type.  */

  union type_specific
  {
    /* CPLUS_STUFF is for TYPE_CODE_STRUCT.  It is initialized to point to
       cplus_struct_default, a default static instance of a struct
       cplus_struct_type.  */

    struct cplus_struct_type *cplus_stuff;

    /* GNAT_STUFF is for types for which the GNAT Ada compiler
       provides additional information.  */
    struct gnat_aux_type *gnat_stuff;

    /* FLOATFORMAT is for TYPE_CODE_FLT.  It is a pointer to two
       floatformat objects that describe the floating-point value
       that resides within the type.  The first is for big endian
       targets and the second is for little endian targets.  */

    const struct floatformat **floatformat;

    /* For TYPE_CODE_FUNC types, the calling convention for targets
       supporting multiple ABIs.  Right now this is only fetched from
       the Dwarf-2 DW_AT_calling_convention attribute.  */
    unsigned calling_convention;
  } type_specific;
};

/* A ``struct type'' describes a particular instance of a type, with
   some particular qualification.  */
struct type
{
  /* Type that is a pointer to this type.
     NULL if no such pointer-to type is known yet.
     The debugger may add the address of such a type
     if it has to construct one later.  */

  struct type *pointer_type;

  /* C++: also need a reference type.  */

  struct type *reference_type;

  /* Variant chain.  This points to a type that differs from this one only
     in qualifiers and length.  Currently, the possible qualifiers are
     const, volatile, code-space, data-space, and address class.  The
     length may differ only when one of the address class flags are set.
     The variants are linked in a circular ring and share MAIN_TYPE.  */
  struct type *chain;

  /* Flags specific to this instance of the type, indicating where
     on the ring we are.

     For TYPE_CODE_TYPEDEF the flags of the typedef type should be binary
     or-ed with the target type, with a special case for address class and
     space class.  For example if this typedef does not specify any new
     qualifiers, TYPE_INSTANCE_FLAGS is 0 and the instance flags are
     completely inherited from the target type.  No qualifiers can be cleared
     by the typedef.  See also check_typedef.  */
  int instance_flags;

  /* Length of storage for a value of this type.  This is what
     sizeof(type) would return; use it for address arithmetic,
     memory reads and writes, etc.  This size includes padding.  For
     example, an i386 extended-precision floating point value really
     only occupies ten bytes, but most ABI's declare its size to be
     12 bytes, to preserve alignment.  A `struct type' representing
     such a floating-point type would have a `length' value of 12,
     even though the last two bytes are unused.

     There's a bit of a host/target mess here, if you're concerned
     about machines whose bytes aren't eight bits long, or who don't
     have byte-addressed memory.  Various places pass this to memcpy
     and such, meaning it must be in units of host bytes.  Various
     other places expect they can calculate addresses by adding it
     and such, meaning it must be in units of target bytes.  For
     some DSP targets, in which HOST_CHAR_BIT will (presumably) be 8
     and TARGET_CHAR_BIT will be (say) 32, this is a problem.

     One fix would be to make this field in bits (requiring that it
     always be a multiple of HOST_CHAR_BIT and TARGET_CHAR_BIT) ---
     the other choice would be to make it consistently in units of
     HOST_CHAR_BIT.  However, this would still fail to address
     machines based on a ternary or decimal representation.  */
  
  unsigned length;

  /* Core type, shared by a group of qualified types.  */
  struct main_type *main_type;
};

#define	NULL_TYPE ((struct type *) 0)

/* C++ language-specific information for TYPE_CODE_STRUCT and TYPE_CODE_UNION
   nodes.  */

struct cplus_struct_type
  {
    /* Number of base classes this type derives from.  The baseclasses are
       stored in the first N_BASECLASSES fields (i.e. the `fields' field of
       the struct type).  I think only the `type' field of such a field has
       any meaning.  */

    short n_baseclasses;

    /* Number of methods with unique names.  All overloaded methods with
       the same name count only once.  */

    short nfn_fields;

    /* Number of methods described for this type, not including the
       methods that it derives from.  */

    short nfn_fields_total;

    /* Number of template arguments.  */
    unsigned short n_template_arguments;

    /* One if this struct is a dynamic class, as defined by the
       Itanium C++ ABI: if it requires a virtual table pointer,
       because it or any of its base classes have one or more virtual
       member functions or virtual base classes.  Minus one if not
       dynamic.  Zero if not yet computed.  */
    int is_dynamic : 2;

    /* For derived classes, the number of base classes is given by
       n_baseclasses and virtual_field_bits is a bit vector containing
       one bit per base class.  If the base class is virtual, the
       corresponding bit will be set.
       I.E, given:

       class A{};
       class B{};
       class C : public B, public virtual A {};

       B is a baseclass of C; A is a virtual baseclass for C.
       This is a C++ 2.0 language feature.  */

    B_TYPE *virtual_field_bits;

    /* For classes with private fields, the number of fields is given by
       nfields and private_field_bits is a bit vector containing one bit
       per field.
       If the field is private, the corresponding bit will be set.  */

    B_TYPE *private_field_bits;

    /* For classes with protected fields, the number of fields is given by
       nfields and protected_field_bits is a bit vector containing one bit
       per field.
       If the field is private, the corresponding bit will be set.  */

    B_TYPE *protected_field_bits;

    /* For classes with fields to be ignored, either this is optimized out
       or this field has length 0.  */

    B_TYPE *ignore_field_bits;

    /* For classes, structures, and unions, a description of each field,
       which consists of an overloaded name, followed by the types of
       arguments that the method expects, and then the name after it
       has been renamed to make it distinct.

       fn_fieldlists points to an array of nfn_fields of these.  */

    struct fn_fieldlist
      {

	/* The overloaded name.  */

	char *name;

	/* The number of methods with this name.  */

	int length;

	/* The list of methods.  */

	struct fn_field
	  {

	    /* If is_stub is clear, this is the mangled name which we can
	       look up to find the address of the method (FIXME: it would
	       be cleaner to have a pointer to the struct symbol here
	       instead).  */

	    /* If is_stub is set, this is the portion of the mangled
	       name which specifies the arguments.  For example, "ii",
	       if there are two int arguments, or "" if there are no
	       arguments.  See gdb_mangle_name for the conversion from this
	       format to the one used if is_stub is clear.  */

	    char *physname;

	    /* The function type for the method.
	       (This comment used to say "The return value of the method",
	       but that's wrong.  The function type 
	       is expected here, i.e. something with TYPE_CODE_FUNC,
	       and *not* the return-value type).  */

	    struct type *type;

	    /* For virtual functions.
	       First baseclass that defines this virtual function.  */

	    struct type *fcontext;

	    /* Attributes.  */

	    unsigned int is_const:1;
	    unsigned int is_volatile:1;
	    unsigned int is_private:1;
	    unsigned int is_protected:1;
	    unsigned int is_public:1;
	    unsigned int is_abstract:1;
	    unsigned int is_static:1;
	    unsigned int is_final:1;
	    unsigned int is_synchronized:1;
	    unsigned int is_native:1;
	    unsigned int is_artificial:1;

	    /* A stub method only has some fields valid (but they are enough
	       to reconstruct the rest of the fields).  */
	    unsigned int is_stub:1;

	    /* Unused.  */
	    unsigned int dummy:4;

	    /* Index into that baseclass's virtual function table,
	       minus 2; else if static: VOFFSET_STATIC; else: 0.  */

	    unsigned int voffset:16;

#define VOFFSET_STATIC 1

	  }
	 *fn_fields;

      }
     *fn_fieldlists;

    /* Pointer to information about enclosing scope, if this is a
       local type.  If it is not a local type, this is NULL. */
    struct local_type_info
      {
	char *file;
	int line;
      }
     *localtype_ptr;

    /* typedefs defined inside this class.  TYPEDEF_FIELD points to an array of
       TYPEDEF_FIELD_COUNT elements.  */
    struct typedef_field
      {
	/* Unqualified name to be prefixed by owning class qualified name.  */
	const char *name;

	/* Type this typedef named NAME represents.  */
	struct type *type;
      }
    *typedef_field;
    unsigned typedef_field_count;

    /* The template arguments.  This is an array with
       N_TEMPLATE_ARGUMENTS elements.  This is NULL for non-template
       classes.  */
    struct symbol **template_arguments;
  };

/* Struct used in computing virtual base list.  */
struct vbase
  {
    struct type *vbasetype;	/* pointer to virtual base */
    struct vbase *next;		/* next in chain */
  };

/* Struct used to store conversion rankings.  */
struct rank
  {
    short rank;

    /* When two conversions are of the same type and therefore have the same
       rank, subrank is used to differentiate the two.
       Eg: Two derived-class-pointer to base-class-pointer conversions would
       both have base pointer conversion rank, but the conversion with the
       shorter distance to the ancestor is preferable.  'subrank' would be used
       to reflect that.  */
    short subrank;
  };

/* Struct used for ranking a function for overload resolution.  */
struct badness_vector
  {
    int length;
    struct rank *rank;
  };

/* GNAT Ada-specific information for various Ada types.  */
struct gnat_aux_type
  {
    /* Parallel type used to encode information about dynamic types
       used in Ada (such as variant records, variable-size array,
       etc).  */
    struct type* descriptive_type;
  };

/* The default value of TYPE_CPLUS_SPECIFIC(T) points to the
   this shared static structure.  */

extern const struct cplus_struct_type cplus_struct_default;

extern void allocate_cplus_struct_type (struct type *);

#define INIT_CPLUS_SPECIFIC(type) \
  (TYPE_SPECIFIC_FIELD (type) = TYPE_SPECIFIC_CPLUS_STUFF, \
   TYPE_RAW_CPLUS_SPECIFIC (type) = (struct cplus_struct_type*) \
   &cplus_struct_default)

#define ALLOCATE_CPLUS_STRUCT_TYPE(type) allocate_cplus_struct_type (type)

#define HAVE_CPLUS_STRUCT(type) \
  (TYPE_SPECIFIC_FIELD (type) == TYPE_SPECIFIC_CPLUS_STUFF \
   && TYPE_RAW_CPLUS_SPECIFIC (type) !=  &cplus_struct_default)

extern const struct gnat_aux_type gnat_aux_default;

extern void allocate_gnat_aux_type (struct type *);

#define INIT_GNAT_SPECIFIC(type) \
  (TYPE_SPECIFIC_FIELD (type) = TYPE_SPECIFIC_GNAT_STUFF, \
   TYPE_GNAT_SPECIFIC (type) = (struct gnat_aux_type *) &gnat_aux_default)
#define ALLOCATE_GNAT_AUX_TYPE(type) allocate_gnat_aux_type (type)
/* A macro that returns non-zero if the type-specific data should be
   read as "gnat-stuff".  */
#define HAVE_GNAT_AUX_INFO(type) \
  (TYPE_SPECIFIC_FIELD (type) == TYPE_SPECIFIC_GNAT_STUFF)

#define TYPE_INSTANCE_FLAGS(thistype) (thistype)->instance_flags
#define TYPE_MAIN_TYPE(thistype) (thistype)->main_type
#define TYPE_NAME(thistype) TYPE_MAIN_TYPE(thistype)->name
#define TYPE_TAG_NAME(type) TYPE_MAIN_TYPE(type)->tag_name
#define TYPE_TARGET_TYPE(thistype) TYPE_MAIN_TYPE(thistype)->target_type
#define TYPE_POINTER_TYPE(thistype) (thistype)->pointer_type
#define TYPE_REFERENCE_TYPE(thistype) (thistype)->reference_type
#define TYPE_CHAIN(thistype) (thistype)->chain
/* Note that if thistype is a TYPEDEF, ARRAY or STRING type, you have to call
   check_typedef.  But check_typedef does set the TYPE_LENGTH of the TYPEDEF
   type, so you only have to call check_typedef once.  Since allocate_value
   calls check_typedef, TYPE_LENGTH (VALUE_TYPE (X)) is safe.  */
#define TYPE_LENGTH(thistype) (thistype)->length
/* Note that TYPE_CODE can be TYPE_CODE_TYPEDEF, so if you want the real
   type, you need to do TYPE_CODE (check_type (this_type)).  */
#define TYPE_CODE(thistype) TYPE_MAIN_TYPE(thistype)->code
#define TYPE_NFIELDS(thistype) TYPE_MAIN_TYPE(thistype)->nfields
#define TYPE_FIELDS(thistype) TYPE_MAIN_TYPE(thistype)->flds_bnds.fields
#define TYPE_DATA_LOCATION_DWARF_BLOCK(thistype) TYPE_MAIN_TYPE (thistype)->data_location.dwarf_block
#define TYPE_DATA_LOCATION_ADDR(thistype) TYPE_MAIN_TYPE (thistype)->data_location.addr
#define TYPE_ALLOCATED(thistype) TYPE_MAIN_TYPE (thistype)->allocated
#define TYPE_ASSOCIATED(thistype) TYPE_MAIN_TYPE (thistype)->associated

#define TYPE_INDEX_TYPE(type) TYPE_FIELD_TYPE (type, 0)
#define TYPE_RANGE_DATA(thistype) TYPE_MAIN_TYPE(thistype)->flds_bnds.bounds
#define TYPE_LOW_BOUND(range_type) TYPE_RANGE_DATA(range_type)->low.u.constant
#define TYPE_HIGH_BOUND(range_type) TYPE_RANGE_DATA(range_type)->high.u.constant
#define TYPE_BYTE_STRIDE(range_type) TYPE_RANGE_DATA(range_type)->byte_stride.u.constant
#define TYPE_LOW_BOUND_UNDEFINED(range_type) \
   TYPE_RANGE_DATA(range_type)->low_undefined
#define TYPE_HIGH_BOUND_UNDEFINED(range_type) \
   TYPE_RANGE_DATA(range_type)->high_undefined

/* Moto-specific stuff for FORTRAN arrays.  */

#define TYPE_ARRAY_UPPER_BOUND_IS_UNDEFINED(arraytype) \
   TYPE_HIGH_BOUND_UNDEFINED(TYPE_INDEX_TYPE(arraytype))
#define TYPE_ARRAY_LOWER_BOUND_IS_UNDEFINED(arraytype) \
   TYPE_LOW_BOUND_UNDEFINED(TYPE_INDEX_TYPE(arraytype))

#define TYPE_ARRAY_UPPER_BOUND_VALUE(arraytype) \
   (TYPE_HIGH_BOUND(TYPE_INDEX_TYPE((arraytype))))

#define TYPE_ARRAY_LOWER_BOUND_VALUE(arraytype) \
  TYPE_LOW_BOUND (TYPE_INDEX_TYPE (arraytype))

/* TYPE_BYTE_STRIDE (TYPE_INDEX_TYPE (arraytype)) with a fallback to the
   element size if no specific stride value is known.  */
#define TYPE_ARRAY_BYTE_STRIDE_VALUE(arraytype)		\
  (TYPE_BYTE_STRIDE (TYPE_INDEX_TYPE (arraytype)) == 0	\
   ? TYPE_LENGTH (TYPE_TARGET_TYPE (arraytype))		\
   : TYPE_BYTE_STRIDE (TYPE_INDEX_TYPE (arraytype)))

/* C++ */

#define TYPE_VPTR_BASETYPE(thistype) TYPE_MAIN_TYPE(thistype)->vptr_basetype
#define TYPE_DOMAIN_TYPE(thistype) TYPE_MAIN_TYPE(thistype)->vptr_basetype
#define TYPE_VPTR_FIELDNO(thistype) TYPE_MAIN_TYPE(thistype)->vptr_fieldno
#define TYPE_FN_FIELDS(thistype) TYPE_CPLUS_SPECIFIC(thistype)->fn_fields
#define TYPE_NFN_FIELDS(thistype) TYPE_CPLUS_SPECIFIC(thistype)->nfn_fields
#define TYPE_NFN_FIELDS_TOTAL(thistype) TYPE_CPLUS_SPECIFIC(thistype)->nfn_fields_total
#define TYPE_SPECIFIC_FIELD(thistype) \
  TYPE_MAIN_TYPE(thistype)->type_specific_field
#define	TYPE_TYPE_SPECIFIC(thistype) TYPE_MAIN_TYPE(thistype)->type_specific
/* We need this tap-dance with the TYPE_RAW_SPECIFIC because of the case
   where we're trying to print an Ada array using the C language.
   In that case, there is no "cplus_stuff", but the C language assumes
   that there is.  What we do, in that case, is pretend that there is
   an implicit one which is the default cplus stuff.  */
#define TYPE_CPLUS_SPECIFIC(thistype) \
   (!HAVE_CPLUS_STRUCT(thistype) \
    ? (struct cplus_struct_type*)&cplus_struct_default \
    : TYPE_RAW_CPLUS_SPECIFIC(thistype))
#define TYPE_RAW_CPLUS_SPECIFIC(thistype) TYPE_MAIN_TYPE(thistype)->type_specific.cplus_stuff
#define TYPE_FLOATFORMAT(thistype) TYPE_MAIN_TYPE(thistype)->type_specific.floatformat
#define TYPE_GNAT_SPECIFIC(thistype) TYPE_MAIN_TYPE(thistype)->type_specific.gnat_stuff
#define TYPE_DESCRIPTIVE_TYPE(thistype) TYPE_GNAT_SPECIFIC(thistype)->descriptive_type
#define TYPE_CALLING_CONVENTION(thistype) TYPE_MAIN_TYPE(thistype)->type_specific.calling_convention
#define TYPE_BASECLASS(thistype,index) TYPE_FIELD_TYPE(thistype, index)
#define TYPE_N_BASECLASSES(thistype) TYPE_CPLUS_SPECIFIC(thistype)->n_baseclasses
#define TYPE_BASECLASS_NAME(thistype,index) TYPE_FIELD_NAME(thistype, index)
#define TYPE_BASECLASS_BITPOS(thistype,index) TYPE_FIELD_BITPOS(thistype,index)
#define BASETYPE_VIA_PUBLIC(thistype, index) \
  ((!TYPE_FIELD_PRIVATE(thistype, index)) && (!TYPE_FIELD_PROTECTED(thistype, index)))
#define TYPE_CPLUS_DYNAMIC(thistype) TYPE_CPLUS_SPECIFIC (thistype)->is_dynamic

#define BASETYPE_VIA_VIRTUAL(thistype, index) \
  (TYPE_CPLUS_SPECIFIC(thistype)->virtual_field_bits == NULL ? 0 \
    : B_TST(TYPE_CPLUS_SPECIFIC(thistype)->virtual_field_bits, (index)))

#define FIELD_TYPE(thisfld) ((thisfld).type)
#define FIELD_NAME(thisfld) ((thisfld).name)
#define FIELD_LOC_KIND(thisfld) ((thisfld).loc_kind)
#define FIELD_BITPOS(thisfld) ((thisfld).loc.bitpos)
#define FIELD_STATIC_PHYSNAME(thisfld) ((thisfld).loc.physname)
#define FIELD_STATIC_PHYSADDR(thisfld) ((thisfld).loc.physaddr)
#define SET_FIELD_BITPOS(thisfld, bitpos)			\
  (FIELD_LOC_KIND (thisfld) = FIELD_LOC_KIND_BITPOS,		\
   FIELD_BITPOS (thisfld) = (bitpos))
#define SET_FIELD_PHYSNAME(thisfld, name)			\
  (FIELD_LOC_KIND (thisfld) = FIELD_LOC_KIND_PHYSNAME,		\
   FIELD_STATIC_PHYSNAME (thisfld) = (name))
#define SET_FIELD_PHYSADDR(thisfld, addr)			\
  (FIELD_LOC_KIND (thisfld) = FIELD_LOC_KIND_PHYSADDR,		\
   FIELD_STATIC_PHYSADDR (thisfld) = (addr))
#define FIELD_ARTIFICIAL(thisfld) ((thisfld).artificial)
#define FIELD_BITSIZE(thisfld) ((thisfld).bitsize)

#define TYPE_FIELD(thistype, n) TYPE_MAIN_TYPE(thistype)->flds_bnds.fields[n]
#define TYPE_FIELD_TYPE(thistype, n) FIELD_TYPE(TYPE_FIELD(thistype, n))
#define TYPE_FIELD_NAME(thistype, n) FIELD_NAME(TYPE_FIELD(thistype, n))
#define TYPE_FIELD_LOC_KIND(thistype, n) FIELD_LOC_KIND (TYPE_FIELD (thistype, n))
#define TYPE_FIELD_BITPOS(thistype, n) FIELD_BITPOS (TYPE_FIELD (thistype, n))
#define TYPE_FIELD_STATIC_PHYSNAME(thistype, n) FIELD_STATIC_PHYSNAME (TYPE_FIELD (thistype, n))
#define TYPE_FIELD_STATIC_PHYSADDR(thistype, n) FIELD_STATIC_PHYSADDR (TYPE_FIELD (thistype, n))
#define TYPE_FIELD_ARTIFICIAL(thistype, n) FIELD_ARTIFICIAL(TYPE_FIELD(thistype,n))
#define TYPE_FIELD_BITSIZE(thistype, n) FIELD_BITSIZE(TYPE_FIELD(thistype,n))
#define TYPE_FIELD_PACKED(thistype, n) (FIELD_BITSIZE(TYPE_FIELD(thistype,n))!=0)

#define TYPE_FIELD_PRIVATE_BITS(thistype) \
  TYPE_CPLUS_SPECIFIC(thistype)->private_field_bits
#define TYPE_FIELD_PROTECTED_BITS(thistype) \
  TYPE_CPLUS_SPECIFIC(thistype)->protected_field_bits
#define TYPE_FIELD_IGNORE_BITS(thistype) \
  TYPE_CPLUS_SPECIFIC(thistype)->ignore_field_bits
#define TYPE_FIELD_VIRTUAL_BITS(thistype) \
  TYPE_CPLUS_SPECIFIC(thistype)->virtual_field_bits
#define SET_TYPE_FIELD_PRIVATE(thistype, n) \
  B_SET (TYPE_CPLUS_SPECIFIC(thistype)->private_field_bits, (n))
#define SET_TYPE_FIELD_PROTECTED(thistype, n) \
  B_SET (TYPE_CPLUS_SPECIFIC(thistype)->protected_field_bits, (n))
#define SET_TYPE_FIELD_IGNORE(thistype, n) \
  B_SET (TYPE_CPLUS_SPECIFIC(thistype)->ignore_field_bits, (n))
#define SET_TYPE_FIELD_VIRTUAL(thistype, n) \
  B_SET (TYPE_CPLUS_SPECIFIC(thistype)->virtual_field_bits, (n))
#define TYPE_FIELD_PRIVATE(thistype, n) \
  (TYPE_CPLUS_SPECIFIC(thistype)->private_field_bits == NULL ? 0 \
    : B_TST(TYPE_CPLUS_SPECIFIC(thistype)->private_field_bits, (n)))
#define TYPE_FIELD_PROTECTED(thistype, n) \
  (TYPE_CPLUS_SPECIFIC(thistype)->protected_field_bits == NULL ? 0 \
    : B_TST(TYPE_CPLUS_SPECIFIC(thistype)->protected_field_bits, (n)))
#define TYPE_FIELD_IGNORE(thistype, n) \
  (TYPE_CPLUS_SPECIFIC(thistype)->ignore_field_bits == NULL ? 0 \
    : B_TST(TYPE_CPLUS_SPECIFIC(thistype)->ignore_field_bits, (n)))
#define TYPE_FIELD_VIRTUAL(thistype, n) \
  (TYPE_CPLUS_SPECIFIC(thistype)->virtual_field_bits == NULL ? 0 \
    : B_TST(TYPE_CPLUS_SPECIFIC(thistype)->virtual_field_bits, (n)))

#define TYPE_FN_FIELDLISTS(thistype) TYPE_CPLUS_SPECIFIC(thistype)->fn_fieldlists
#define TYPE_FN_FIELDLIST(thistype, n) TYPE_CPLUS_SPECIFIC(thistype)->fn_fieldlists[n]
#define TYPE_FN_FIELDLIST1(thistype, n) TYPE_CPLUS_SPECIFIC(thistype)->fn_fieldlists[n].fn_fields
#define TYPE_FN_FIELDLIST_NAME(thistype, n) TYPE_CPLUS_SPECIFIC(thistype)->fn_fieldlists[n].name
#define TYPE_FN_FIELDLIST_LENGTH(thistype, n) TYPE_CPLUS_SPECIFIC(thistype)->fn_fieldlists[n].length

#define TYPE_N_TEMPLATE_ARGUMENTS(thistype) \
  TYPE_CPLUS_SPECIFIC (thistype)->n_template_arguments
#define TYPE_TEMPLATE_ARGUMENTS(thistype) \
  TYPE_CPLUS_SPECIFIC (thistype)->template_arguments
#define TYPE_TEMPLATE_ARGUMENT(thistype, n) \
  TYPE_CPLUS_SPECIFIC (thistype)->template_arguments[n]

#define TYPE_FN_FIELD(thisfn, n) (thisfn)[n]
#define TYPE_FN_FIELD_PHYSNAME(thisfn, n) (thisfn)[n].physname
#define TYPE_FN_FIELD_TYPE(thisfn, n) (thisfn)[n].type
#define TYPE_FN_FIELD_ARGS(thisfn, n) TYPE_FIELDS ((thisfn)[n].type)
#define TYPE_FN_FIELD_CONST(thisfn, n) ((thisfn)[n].is_const)
#define TYPE_FN_FIELD_VOLATILE(thisfn, n) ((thisfn)[n].is_volatile)
#define TYPE_FN_FIELD_PRIVATE(thisfn, n) ((thisfn)[n].is_private)
#define TYPE_FN_FIELD_PROTECTED(thisfn, n) ((thisfn)[n].is_protected)
#define TYPE_FN_FIELD_PUBLIC(thisfn, n) ((thisfn)[n].is_public)
#define TYPE_FN_FIELD_STATIC(thisfn, n) ((thisfn)[n].is_static)
#define TYPE_FN_FIELD_FINAL(thisfn, n) ((thisfn)[n].is_final)
#define TYPE_FN_FIELD_SYNCHRONIZED(thisfn, n) ((thisfn)[n].is_synchronized)
#define TYPE_FN_FIELD_NATIVE(thisfn, n) ((thisfn)[n].is_native)
#define TYPE_FN_FIELD_ARTIFICIAL(thisfn, n) ((thisfn)[n].is_artificial)
#define TYPE_FN_FIELD_ABSTRACT(thisfn, n) ((thisfn)[n].is_abstract)
#define TYPE_FN_FIELD_STUB(thisfn, n) ((thisfn)[n].is_stub)
#define TYPE_FN_FIELD_FCONTEXT(thisfn, n) ((thisfn)[n].fcontext)
#define TYPE_FN_FIELD_VOFFSET(thisfn, n) ((thisfn)[n].voffset-2)
#define TYPE_FN_FIELD_VIRTUAL_P(thisfn, n) ((thisfn)[n].voffset > 1)
#define TYPE_FN_FIELD_STATIC_P(thisfn, n) ((thisfn)[n].voffset == VOFFSET_STATIC)

#define TYPE_LOCALTYPE_PTR(thistype) (TYPE_CPLUS_SPECIFIC(thistype)->localtype_ptr)
#define TYPE_LOCALTYPE_FILE(thistype) (TYPE_CPLUS_SPECIFIC(thistype)->localtype_ptr->file)
#define TYPE_LOCALTYPE_LINE(thistype) (TYPE_CPLUS_SPECIFIC(thistype)->localtype_ptr->line)

#define TYPE_TYPEDEF_FIELD_ARRAY(thistype) \
  TYPE_CPLUS_SPECIFIC (thistype)->typedef_field
#define TYPE_TYPEDEF_FIELD(thistype, n) \
  TYPE_CPLUS_SPECIFIC (thistype)->typedef_field[n]
#define TYPE_TYPEDEF_FIELD_NAME(thistype, n) \
  TYPE_TYPEDEF_FIELD (thistype, n).name
#define TYPE_TYPEDEF_FIELD_TYPE(thistype, n) \
  TYPE_TYPEDEF_FIELD (thistype, n).type
#define TYPE_TYPEDEF_FIELD_COUNT(thistype) \
  TYPE_CPLUS_SPECIFIC (thistype)->typedef_field_count

#define TYPE_IS_OPAQUE(thistype) \
  (((TYPE_CODE (thistype) == TYPE_CODE_STRUCT) \
    || (TYPE_CODE (thistype) == TYPE_CODE_UNION)) \
   && (TYPE_NFIELDS (thistype) == 0) \
   && (!HAVE_CPLUS_STRUCT (thistype) \
       || TYPE_NFN_FIELDS (thistype) == 0) \
   && (TYPE_STUB (thistype) || !TYPE_STUB_SUPPORTED (thistype)))

/* A helper macro that returns the name of an error type.  If the type
   has a name, it is used; otherwise, a default is used.  */
#define TYPE_ERROR_NAME(type) \
  (TYPE_NAME (type) ? TYPE_NAME (type) : _("<error type>"))

struct builtin_type
{
  /* Integral types.  */

  /* Implicit size/sign (based on the the architecture's ABI).  */
  struct type *builtin_void;
  struct type *builtin_char;
  struct type *builtin_short;
  struct type *builtin_int;
  struct type *builtin_long;
  struct type *builtin_signed_char;
  struct type *builtin_unsigned_char;
  struct type *builtin_unsigned_short;
  struct type *builtin_unsigned_int;
  struct type *builtin_unsigned_long;
  struct type *builtin_float;
  struct type *builtin_double;
  struct type *builtin_long_double;
  struct type *builtin_complex;
  struct type *builtin_double_complex;
  struct type *builtin_string;
  struct type *builtin_bool;
  struct type *builtin_long_long;
  struct type *builtin_unsigned_long_long;
  struct type *builtin_decfloat;
  struct type *builtin_decdouble;
  struct type *builtin_declong;

  /* "True" character types.
      We use these for the '/c' print format, because c_char is just a
      one-byte integral type, which languages less laid back than C
      will print as ... well, a one-byte integral type.  */
  struct type *builtin_true_char;
  struct type *builtin_true_unsigned_char;

  /* Explicit sizes - see C9X <intypes.h> for naming scheme.  The "int0"
     is for when an architecture needs to describe a register that has
     no size.  */
  struct type *builtin_int0;
  struct type *builtin_int8;
  struct type *builtin_uint8;
  struct type *builtin_int16;
  struct type *builtin_uint16;
  struct type *builtin_int32;
  struct type *builtin_uint32;
  struct type *builtin_int64;
  struct type *builtin_uint64;
  struct type *builtin_int128;
  struct type *builtin_uint128;

  /* Wide character types.  */
  struct type *builtin_char16;
  struct type *builtin_char32;

  /* Pointer types.  */

  /* `pointer to data' type.  Some target platforms use an implicitly
     {sign,zero} -extended 32-bit ABI pointer on a 64-bit ISA.  */
  struct type *builtin_data_ptr;

  /* `pointer to function (returning void)' type.  Harvard
     architectures mean that ABI function and code pointers are not
     interconvertible.  Similarly, since ANSI, C standards have
     explicitly said that pointers to functions and pointers to data
     are not interconvertible --- that is, you can't cast a function
     pointer to void * and back, and expect to get the same value.
     However, all function pointer types are interconvertible, so void
     (*) () can server as a generic function pointer.  */
  struct type *builtin_func_ptr;


  /* Special-purpose types.  */

  /* This type is used to represent a GDB internal function.  */
  struct type *internal_fn;
};

/* Return the type table for the specified architecture.  */
extern const struct builtin_type *builtin_type (struct gdbarch *gdbarch);


/* Per-objfile types used by symbol readers.  */

struct objfile_type
{
  /* Basic types based on the objfile architecture.  */
  struct type *builtin_void;
  struct type *builtin_char;
  struct type *builtin_short;
  struct type *builtin_int;
  struct type *builtin_long;
  struct type *builtin_long_long;
  struct type *builtin_signed_char;
  struct type *builtin_unsigned_char;
  struct type *builtin_unsigned_short;
  struct type *builtin_unsigned_int;
  struct type *builtin_unsigned_long;
  struct type *builtin_unsigned_long_long;
  struct type *builtin_float;
  struct type *builtin_double;
  struct type *builtin_long_double;

  /* This type is used to represent symbol addresses.  */
  struct type *builtin_core_addr;

  /* This type represents a type that was unrecognized in symbol read-in.  */
  struct type *builtin_error;

  /* Types used for symbols with no debug information.  */
  struct type *nodebug_text_symbol;
  struct type *nodebug_data_symbol;
  struct type *nodebug_unknown_symbol;
  struct type *nodebug_tls_symbol;
};

/* Return the type table for the specified objfile.  */
extern const struct objfile_type *objfile_type (struct objfile *objfile);

 
/* Explicit floating-point formats.  See "floatformat.h".  */
extern const struct floatformat *floatformats_ieee_half[BFD_ENDIAN_UNKNOWN];
extern const struct floatformat *floatformats_ieee_single[BFD_ENDIAN_UNKNOWN];
extern const struct floatformat *floatformats_ieee_double[BFD_ENDIAN_UNKNOWN];
extern const struct floatformat *floatformats_ieee_double_littlebyte_bigword[BFD_ENDIAN_UNKNOWN];
extern const struct floatformat *floatformats_i387_ext[BFD_ENDIAN_UNKNOWN];
extern const struct floatformat *floatformats_m68881_ext[BFD_ENDIAN_UNKNOWN];
extern const struct floatformat *floatformats_arm_ext[BFD_ENDIAN_UNKNOWN];
extern const struct floatformat *floatformats_ia64_spill[BFD_ENDIAN_UNKNOWN];
extern const struct floatformat *floatformats_ia64_quad[BFD_ENDIAN_UNKNOWN];
extern const struct floatformat *floatformats_vax_f[BFD_ENDIAN_UNKNOWN];
extern const struct floatformat *floatformats_vax_d[BFD_ENDIAN_UNKNOWN];
extern const struct floatformat *floatformats_ibm_long_double[BFD_ENDIAN_UNKNOWN];


/* Allocate space for storing data associated with a particular type.
   We ensure that the space is allocated using the same mechanism that
   was used to allocate the space for the type structure itself.  I.e.
   if the type is on an objfile's objfile_obstack, then the space for data
   associated with that type will also be allocated on the objfile_obstack.
   If the type is not associated with any particular objfile (such as
   builtin types), then the data space will be allocated with xmalloc,
   the same as for the type structure.  */

#define TYPE_ALLOC(t,size)  \
   (TYPE_OBJFILE_OWNED (t) \
    ? obstack_alloc (&TYPE_OBJFILE (t) -> objfile_obstack, size) \
    : xmalloc (size))

#define TYPE_ZALLOC(t,size)  \
   (TYPE_OBJFILE_OWNED (t) \
    ? memset (obstack_alloc (&TYPE_OBJFILE (t)->objfile_obstack, size),  \
	      0, size)  \
    : xzalloc (size))

/* Use alloc_type to allocate a type owned by an objfile.
   Use alloc_type_arch to allocate a type owned by an architecture.
   Use alloc_type_copy to allocate a type with the same owner as a
   pre-existing template type, no matter whether objfile or gdbarch.  */
extern struct type *alloc_type (struct objfile *);
extern struct type *alloc_type_arch (struct gdbarch *);
extern struct type *alloc_type_copy (const struct type *);

/* Return the type's architecture.  For types owned by an architecture,
   that architecture is returned.  For types owned by an objfile, that
   objfile's architecture is returned.  */
extern struct gdbarch *get_type_arch (const struct type *);

/* Helper function to construct objfile-owned types.  */
extern struct type *init_type (enum type_code, int, int, char *,
			       struct objfile *);

/* Helper functions to construct architecture-owned types.  */
extern struct type *arch_type (struct gdbarch *, enum type_code, int, char *);
extern struct type *arch_integer_type (struct gdbarch *, int, int, char *);
extern struct type *arch_character_type (struct gdbarch *, int, int, char *);
extern struct type *arch_boolean_type (struct gdbarch *, int, int, char *);
extern struct type *arch_float_type (struct gdbarch *, int, char *,
				     const struct floatformat **);
extern struct type *arch_complex_type (struct gdbarch *, char *,
				       struct type *);

/* Helper functions to construct a struct or record type.  An
   initially empty type is created using arch_composite_type().
   Fields are then added using append_composite_type_field*().  A union
   type has its size set to the largest field.  A struct type has each
   field packed against the previous.  */

extern struct type *arch_composite_type (struct gdbarch *gdbarch,
					 char *name, enum type_code code);
extern void append_composite_type_field (struct type *t, char *name,
					 struct type *field);
extern void append_composite_type_field_aligned (struct type *t,
						 char *name,
						 struct type *field,
						 int alignment);
struct field *append_composite_type_field_raw (struct type *t, char *name,
					       struct type *field);

/* Helper functions to construct a bit flags type.  An initially empty
   type is created using arch_flag_type().  Flags are then added using
   append_flag_type_flag().  */
extern struct type *arch_flags_type (struct gdbarch *gdbarch,
				     char *name, int length);
extern void append_flags_type_flag (struct type *type, int bitpos, char *name);

extern void make_vector_type (struct type *array_type);
extern struct type *init_vector_type (struct type *elt_type, int n);

extern struct type *lookup_reference_type (struct type *);

extern struct type *make_reference_type (struct type *, struct type **);

extern struct type *make_cv_type (int, int, struct type *, struct type **);

extern void replace_type (struct type *, struct type *);

extern int address_space_name_to_int (struct gdbarch *, char *);

extern const char *address_space_int_to_name (struct gdbarch *, int);

extern struct type *make_type_with_address_space (struct type *type, 
						  int space_identifier);

extern struct type *lookup_memberptr_type (struct type *, struct type *);

extern struct type *lookup_methodptr_type (struct type *);

extern void smash_to_method_type (struct type *type, struct type *domain,
				  struct type *to_type, struct field *args,
				  int nargs, int varargs);

extern void smash_to_memberptr_type (struct type *, struct type *,
				     struct type *);

extern void smash_to_methodptr_type (struct type *, struct type *);

extern struct type *allocate_stub_method (struct type *);

extern char *type_name_no_tag (const struct type *);

extern struct type *lookup_struct_elt_type (struct type *, char *, int);

extern struct type *make_pointer_type (struct type *, struct type **);

extern struct type *lookup_pointer_type (struct type *);

extern struct type *make_function_type (struct type *, struct type **);

extern struct type *lookup_function_type (struct type *);

extern struct type *create_range_type (struct type *, struct type *, LONGEST,
				       LONGEST);

extern struct type *create_array_type (struct type *, struct type *,
				       struct type *);
extern struct type *lookup_array_range_type (struct type *, int, int);

extern CORE_ADDR type_range_any_field_internal (struct type *range_type,
						int fieldno);

extern int type_range_high_bound_internal (struct type *range_type);

extern int type_range_count_bound_internal (struct type *range_type);

extern CORE_ADDR type_range_byte_stride_internal (struct type *range_type,
						  struct type *element_type);

extern void finalize_type (struct type *type);

extern struct type *create_string_type (struct type *, struct type *,
					struct type *);
extern struct type *lookup_string_range_type (struct type *, int, int);

extern struct type *create_set_type (struct type *, struct type *);

extern struct type *lookup_unsigned_typename (const struct language_defn *,
					      struct gdbarch *,char *);

extern struct type *lookup_signed_typename (const struct language_defn *,
					    struct gdbarch *,char *);

extern struct type *check_typedef (struct type *);

#define CHECK_TYPEDEF(TYPE)			\
  do {						\
    (TYPE) = check_typedef (TYPE);		\
  } while (0)

extern void check_stub_method_group (struct type *, int);

extern char *gdb_mangle_name (struct type *, int, int);

extern struct type *lookup_typename (const struct language_defn *,
				     struct gdbarch *, char *,
				     const struct block *, int);

extern struct type *lookup_template_type (char *, struct type *,
					  struct block *);

extern int get_vptr_fieldno (struct type *, struct type **);

extern int get_discrete_bounds (struct type *, LONGEST *, LONGEST *);

extern int get_array_bounds (struct type *type, LONGEST *low_bound,
			     LONGEST *high_bound);

extern int class_types_same_p (const struct type *, const struct type *);

extern int is_ancestor (struct type *, struct type *);

extern int is_public_ancestor (struct type *, struct type *);

extern int is_unique_ancestor (struct type *, struct value *);

extern void type_mark_used (struct type *type);

/* Overload resolution */

#define LENGTH_MATCH(bv) ((bv)->rank[0])

/* Badness if parameter list length doesn't match arg list length.  */
extern const struct rank LENGTH_MISMATCH_BADNESS;

/* Dummy badness value for nonexistent parameter positions.  */
extern const struct rank TOO_FEW_PARAMS_BADNESS;
/* Badness if no conversion among types.  */
extern const struct rank INCOMPATIBLE_TYPE_BADNESS;

/* Badness of an exact match.  */
extern const struct rank EXACT_MATCH_BADNESS;

/* Badness of integral promotion.  */
extern const struct rank INTEGER_PROMOTION_BADNESS;
/* Badness of floating promotion.  */
extern const struct rank FLOAT_PROMOTION_BADNESS;
/* Badness of converting a derived class pointer
   to a base class pointer.  */
extern const struct rank BASE_PTR_CONVERSION_BADNESS;
/* Badness of integral conversion.  */
extern const struct rank INTEGER_CONVERSION_BADNESS;
/* Badness of floating conversion.  */
extern const struct rank FLOAT_CONVERSION_BADNESS;
/* Badness of integer<->floating conversions.  */
extern const struct rank INT_FLOAT_CONVERSION_BADNESS;
/* Badness of conversion of pointer to void pointer.  */
extern const struct rank VOID_PTR_CONVERSION_BADNESS;
/* Badness of conversion of pointer to boolean.  */
extern const struct rank BOOL_PTR_CONVERSION_BADNESS;
/* Badness of converting derived to base class.  */
extern const struct rank BASE_CONVERSION_BADNESS;
/* Badness of converting from non-reference to reference.  */
extern const struct rank REFERENCE_CONVERSION_BADNESS;

/* Non-standard conversions allowed by the debugger */
/* Converting a pointer to an int is usually OK.  */
extern const struct rank NS_POINTER_CONVERSION_BADNESS;


extern struct rank sum_ranks (struct rank a, struct rank b);
extern int compare_ranks (struct rank a, struct rank b);

extern int compare_badness (struct badness_vector *, struct badness_vector *);

extern struct badness_vector *rank_function (struct type **, int,
					     struct type **, int);

extern struct rank rank_one_type (struct type *, struct type *);

extern void recursive_dump_type (struct type *, int);

extern int field_is_static (struct field *);

/* printcmd.c */

extern void print_scalar_formatted (const void *, struct type *,
				    const struct value_print_options *,
				    int, struct ui_file *);

extern int can_dereference (struct type *);

extern int is_integral_type (struct type *);

extern void maintenance_print_type (char *, int);

extern htab_t create_copied_types_hash (struct objfile *objfile);

extern struct type *copy_type_recursive (struct type *type,
					 htab_t copied_types);

extern struct type *copy_type (const struct type *type);

extern void free_all_types (void);

#endif /* GDBTYPES_H */<|MERGE_RESOLUTION|>--- conflicted
+++ resolved
@@ -607,7 +607,6 @@
 
     struct range_bounds
     {
-<<<<<<< HEAD
       struct
 	{
 	  union
@@ -630,21 +629,12 @@
 	    }
 	  kind;
 	}
-      /* Low bound of range. */
+      /* Low bound of range.  */
       low,
-      /* High bound of range. */
+      /* High bound of range.  */
       high,
-      /* Byte stride of range. */
+      /* Byte stride of range.  */
       byte_stride;
-=======
-      /* Low bound of range.  */
-
-      LONGEST low;
-
-      /* High bound of range.  */
-
-      LONGEST high;
->>>>>>> 21bc8baa
 
       /* Flags indicating whether the values of low and high are
          valid.  When true, the respective range value is
