/* Internal type definitions for GDB.

   Copyright (C) 1992, 1993, 1994, 1995, 1996, 1997, 1998, 1999, 2000, 2001,
   2002, 2003, 2004, 2006, 2007, 2008, 2009, 2010
   Free Software Foundation, Inc.

   Contributed by Cygnus Support, using pieces from other GDB modules.

   This file is part of GDB.

   This program is free software; you can redistribute it and/or modify
   it under the terms of the GNU General Public License as published by
   the Free Software Foundation; either version 3 of the License, or
   (at your option) any later version.

   This program is distributed in the hope that it will be useful,
   but WITHOUT ANY WARRANTY; without even the implied warranty of
   MERCHANTABILITY or FITNESS FOR A PARTICULAR PURPOSE.  See the
   GNU General Public License for more details.

   You should have received a copy of the GNU General Public License
   along with this program.  If not, see <http://www.gnu.org/licenses/>.  */

#if !defined (GDBTYPES_H)
#define GDBTYPES_H 1

#include "hashtab.h"

/* Forward declarations for prototypes.  */
struct field;
struct block;
struct value_print_options;
struct language_defn;

/* Some macros for char-based bitfields.  */

#define B_SET(a,x)	((a)[(x)>>3] |= (1 << ((x)&7)))
#define B_CLR(a,x)	((a)[(x)>>3] &= ~(1 << ((x)&7)))
#define B_TST(a,x)	((a)[(x)>>3] & (1 << ((x)&7)))
#define B_TYPE		unsigned char
#define	B_BYTES(x)	( 1 + ((x)>>3) )
#define	B_CLRALL(a,x)	memset ((a), 0, B_BYTES(x))

/* Different kinds of data types are distinguished by the `code' field.  */

enum type_code
  {
    TYPE_CODE_UNDEF,		/* Not used; catches errors */
    TYPE_CODE_PTR,		/* Pointer type */

    /* Array type with lower & upper bounds.

       Regardless of the language, GDB represents multidimensional
       array types the way C does: as arrays of arrays.  So an
       instance of a GDB array type T can always be seen as a series
       of instances of TYPE_TARGET_TYPE (T) laid out sequentially in
       memory.

       Row-major languages like C lay out multi-dimensional arrays so
       that incrementing the rightmost index in a subscripting
       expression results in the smallest change in the address of the
       element referred to.  Column-major languages like Fortran lay
       them out so that incrementing the leftmost index results in the
       smallest change.

       This means that, in column-major languages, working our way
       from type to target type corresponds to working through indices
       from right to left, not left to right.  */
    TYPE_CODE_ARRAY,

    TYPE_CODE_STRUCT,		/* C struct or Pascal record */
    TYPE_CODE_UNION,		/* C union or Pascal variant part */
    TYPE_CODE_ENUM,		/* Enumeration type */
    TYPE_CODE_FLAGS,		/* Bit flags type */
    TYPE_CODE_FUNC,		/* Function type */
    TYPE_CODE_INT,		/* Integer type */

    /* Floating type.  This is *NOT* a complex type.  Beware, there are parts
       of GDB which bogusly assume that TYPE_CODE_FLT can mean complex.  */
    TYPE_CODE_FLT,

    /* Void type.  The length field specifies the length (probably always
       one) which is used in pointer arithmetic involving pointers to
       this type, but actually dereferencing such a pointer is invalid;
       a void type has no length and no actual representation in memory
       or registers.  A pointer to a void type is a generic pointer.  */
    TYPE_CODE_VOID,

    TYPE_CODE_SET,		/* Pascal sets */
    TYPE_CODE_RANGE,		/* Range (integers within spec'd bounds) */

    /* A string type which is like an array of character but prints
       differently (at least for (the deleted) CHILL).  It does not
       contain a length field as Pascal strings (for many Pascals,
       anyway) do; if we want to deal with such strings, we should use
       a new type code.  */
    TYPE_CODE_STRING,

    /* String of bits; like TYPE_CODE_SET but prints differently (at
       least for (the deleted) CHILL).  */
    TYPE_CODE_BITSTRING,

    /* Unknown type.  The length field is valid if we were able to
       deduce that much about the type, or 0 if we don't even know that.  */
    TYPE_CODE_ERROR,

    /* C++ */
    TYPE_CODE_METHOD,		/* Method type */

    /* Pointer-to-member-function type.  This describes how to access a
       particular member function of a class (possibly a virtual
       member function).  The representation may vary between different
       C++ ABIs.  */
    TYPE_CODE_METHODPTR,

    /* Pointer-to-member type.  This is the offset within a class to some
       particular data member.  The only currently supported representation
       uses an unbiased offset, with -1 representing NULL; this is used
       by the Itanium C++ ABI (used by GCC on all platforms).  */
    TYPE_CODE_MEMBERPTR,

    TYPE_CODE_REF,		/* C++ Reference types */

    TYPE_CODE_CHAR,		/* *real* character type */

    /* Boolean type.  0 is false, 1 is true, and other values are non-boolean
       (e.g. FORTRAN "logical" used as unsigned int).  */
    TYPE_CODE_BOOL,

    /* Fortran */
    TYPE_CODE_COMPLEX,		/* Complex float */

    TYPE_CODE_TYPEDEF,
    TYPE_CODE_TEMPLATE,		/* C++ template */
    TYPE_CODE_TEMPLATE_ARG,	/* C++ template arg */

    TYPE_CODE_NAMESPACE,	/* C++ namespace.  */

    TYPE_CODE_DECFLOAT,		/* Decimal floating point.  */

    /* Internal function type.  */
    TYPE_CODE_INTERNAL_FUNCTION
  };

/* For now allow source to use TYPE_CODE_CLASS for C++ classes, as an
   alias for TYPE_CODE_STRUCT.  This is for DWARF, which has a distinct
   "class" attribute.  Perhaps we should actually have a separate TYPE_CODE
   so that we can print "class" or "struct" depending on what the debug
   info said.  It's not clear we should bother.  */

#define TYPE_CODE_CLASS TYPE_CODE_STRUCT

/* Some constants representing each bit field in the main_type.  See
   the bit-field-specific macros, below, for documentation of each
   constant in this enum.  These enum values are only used with
   init_type.  Note that the values are chosen not to conflict with
   type_instance_flag_value; this lets init_type error-check its
   input.  */

enum type_flag_value
{
  TYPE_FLAG_UNSIGNED = (1 << 6),
  TYPE_FLAG_NOSIGN = (1 << 7),
  TYPE_FLAG_STUB = (1 << 8),
  TYPE_FLAG_TARGET_STUB = (1 << 9),
  TYPE_FLAG_STATIC = (1 << 10),
  TYPE_FLAG_PROTOTYPED = (1 << 11),
  TYPE_FLAG_INCOMPLETE = (1 << 12),
  TYPE_FLAG_VARARGS = (1 << 13),
  TYPE_FLAG_VECTOR = (1 << 14),
  TYPE_FLAG_FIXED_INSTANCE = (1 << 15),
  TYPE_FLAG_STUB_SUPPORTED = (1 << 16),
  TYPE_FLAG_NOTTEXT = (1 << 17),

  /* Used for error-checking.  */
  TYPE_FLAG_MIN = TYPE_FLAG_UNSIGNED
};

/* Some bits for the type's instance_flags word.  See the macros below
   for documentation on each bit.  Note that if you add a value here,
   you must update the enum type_flag_value as well.  */
enum type_instance_flag_value
{
  TYPE_INSTANCE_FLAG_CONST = (1 << 0),
  TYPE_INSTANCE_FLAG_VOLATILE = (1 << 1),
  TYPE_INSTANCE_FLAG_CODE_SPACE = (1 << 2),
  TYPE_INSTANCE_FLAG_DATA_SPACE = (1 << 3),
  TYPE_INSTANCE_FLAG_ADDRESS_CLASS_1 = (1 << 4),
  TYPE_INSTANCE_FLAG_ADDRESS_CLASS_2 = (1 << 5)
};

/* Unsigned integer type.  If this is not set for a TYPE_CODE_INT, the
   type is signed (unless TYPE_FLAG_NOSIGN (below) is set). */

#define TYPE_UNSIGNED(t)	(TYPE_MAIN_TYPE (t)->flag_unsigned)

/* No sign for this type.  In C++, "char", "signed char", and "unsigned
   char" are distinct types; so we need an extra flag to indicate the
   absence of a sign! */

#define TYPE_NOSIGN(t)		(TYPE_MAIN_TYPE (t)->flag_nosign)

/* This appears in a type's flags word if it is a stub type (e.g., if
   someone referenced a type that wasn't defined in a source file
   via (struct sir_not_appearing_in_this_film *)).  */

#define TYPE_STUB(t)		(TYPE_MAIN_TYPE (t)->flag_stub)

/* The target type of this type is a stub type, and this type needs to
   be updated if it gets un-stubbed in check_typedef.
   Used for arrays and ranges, in which TYPE_LENGTH of the array/range
   gets set based on the TYPE_LENGTH of the target type.
   Also, set for TYPE_CODE_TYPEDEF. */

#define TYPE_TARGET_STUB(t)	(TYPE_MAIN_TYPE (t)->flag_target_stub)

/* Type needs to be evaluated on each CHECK_TYPEDEF and its results must not be
   sticky.  */

#define TYPE_DYNAMIC(t)		(TYPE_MAIN_TYPE (t)->flag_dynamic)

/* Static type.  If this is set, the corresponding type had 
 * a static modifier.
 * Note: This may be unnecessary, since static data members
 * are indicated by other means (bitpos == -1)
 */

#define TYPE_STATIC(t)		(TYPE_MAIN_TYPE (t)->flag_static)

/* This is a function type which appears to have a prototype.  We need this
   for function calls in order to tell us if it's necessary to coerce the args,
   or to just do the standard conversions.  This is used with a short field. */

#define TYPE_PROTOTYPED(t)	(TYPE_MAIN_TYPE (t)->flag_prototyped)

/* This flag is used to indicate that processing for this type
   is incomplete.

   (Mostly intended for HP platforms, where class methods, for
   instance, can be encountered before their classes in the debug
   info; the incomplete type has to be marked so that the class and
   the method can be assigned correct types.) */

#define TYPE_INCOMPLETE(t)	(TYPE_MAIN_TYPE (t)->flag_incomplete)

/* FIXME drow/2002-06-03:  Only used for methods, but applies as well
   to functions.  */

#define TYPE_VARARGS(t)		(TYPE_MAIN_TYPE (t)->flag_varargs)

/* Identify a vector type.  Gcc is handling this by adding an extra
   attribute to the array type.  We slurp that in as a new flag of a
   type.  This is used only in dwarf2read.c.  */
#define TYPE_VECTOR(t)		(TYPE_MAIN_TYPE (t)->flag_vector)

/* The debugging formats (especially STABS) do not contain enough information
   to represent all Ada types---especially those whose size depends on
   dynamic quantities.  Therefore, the GNAT Ada compiler includes
   extra information in the form of additional type definitions
   connected by naming conventions.  This flag indicates that the 
   type is an ordinary (unencoded) GDB type that has been created from 
   the necessary run-time information, and does not need further 
   interpretation. Optionally marks ordinary, fixed-size GDB type. */

#define TYPE_FIXED_INSTANCE(t) (TYPE_MAIN_TYPE (t)->flag_fixed_instance)

/* This debug target supports TYPE_STUB(t).  In the unsupported case we have to
   rely on NFIELDS to be zero etc., see TYPE_IS_OPAQUE ().
   TYPE_STUB(t) with !TYPE_STUB_SUPPORTED(t) may exist if we only guessed
   the TYPE_STUB(t) value (see dwarfread.c).  */

#define TYPE_STUB_SUPPORTED(t)   (TYPE_MAIN_TYPE (t)->flag_stub_supported)

/* Not textual.  By default, GDB treats all single byte integers as
   characters (or elements of strings) unless this flag is set.  */

#define TYPE_NOTTEXT(t)		(TYPE_MAIN_TYPE (t)->flag_nottext)

/* Type owner.  If TYPE_OBJFILE_OWNED is true, the type is owned by
   the objfile retrieved as TYPE_OBJFILE.  Otherweise, the type is
   owned by an architecture; TYPE_OBJFILE is NULL in this case.  */

#define TYPE_OBJFILE_OWNED(t) (TYPE_MAIN_TYPE (t)->flag_objfile_owned)
#define TYPE_OWNER(t) TYPE_MAIN_TYPE(t)->owner
#define TYPE_OBJFILE(t) (TYPE_OBJFILE_OWNED(t)? TYPE_OWNER(t).objfile : NULL)

/* Define this type as being reclaimable during free_all_types.  Type is
   required to be have TYPE_OBJFILE set to NULL.  Setting this flag requires
   initializing TYPE_DISCARDABLE_AGE, see alloc_type_discardable.  */

#define TYPE_DISCARDABLE(t)	(TYPE_MAIN_TYPE (t)->flag_discardable)

/* Marker this type has been visited by the type_mark_used by this
   mark-and-sweep types garbage collecting pass.  Current pass is represented
   by TYPE_DISCARDABLE_AGE_CURRENT.  */

#define TYPE_DISCARDABLE_AGE(t)	(TYPE_MAIN_TYPE (t)->flag_discardable_age)

/* Is HIGH_BOUND a low-bound relative count (1) or the high bound itself (0)?  */

#define TYPE_RANGE_HIGH_BOUND_IS_COUNT(range_type) \
  (TYPE_MAIN_TYPE (range_type)->flag_range_high_bound_is_count)

/* Not allocated.  TYPE_ALLOCATED(t) must be NULL in such case.  If this flag
   is unset and TYPE_ALLOCATED(t) is NULL then the type is allocated.  If this
   flag is unset and TYPE_ALLOCATED(t) is not NULL then its DWARF block
   determines the actual allocation state.  */

#define TYPE_NOT_ALLOCATED(t)	(TYPE_MAIN_TYPE (t)->flag_not_allocated)

/* Not associated.  TYPE_ASSOCIATED(t) must be NULL in such case.  If this flag
   is unset and TYPE_ASSOCIATED(t) is NULL then the type is associated.  If
   this flag is unset and TYPE_ASSOCIATED(t) is not NULL then its DWARF block
   determines the actual association state.  */

#define TYPE_NOT_ASSOCIATED(t)	(TYPE_MAIN_TYPE (t)->flag_not_associated)

/* Address of the actual data as for DW_AT_data_location.  Its dwarf block must
   not be evaluated unless both TYPE_NOT_ALLOCATED and TYPE_NOT_ASSOCIATED are
   false.  If TYPE_DATA_LOCATION_IS_ADDR set then TYPE_DATA_LOCATION_ADDR value
   is the actual data address value.  If unset and
   TYPE_DATA_LOCATION_DWARF_BLOCK is NULL then the value is the normal
   value_raw_address.  If unset and TYPE_DATA_LOCATION_DWARF_BLOCK is not NULL
   then its DWARF block determines the actual data address.  */

#define TYPE_DATA_LOCATION_IS_ADDR(t) \
  (TYPE_MAIN_TYPE (t)->flag_data_location_is_addr)

/* Constant type.  If this is set, the corresponding type has a
 * const modifier.
 */

#define TYPE_CONST(t) (TYPE_INSTANCE_FLAGS (t) & TYPE_INSTANCE_FLAG_CONST)

/* Volatile type.  If this is set, the corresponding type has a
 * volatile modifier.
 */

#define TYPE_VOLATILE(t) (TYPE_INSTANCE_FLAGS (t) & TYPE_INSTANCE_FLAG_VOLATILE)

/* Instruction-space delimited type.  This is for Harvard architectures
   which have separate instruction and data address spaces (and perhaps
   others).

   GDB usually defines a flat address space that is a superset of the
   architecture's two (or more) address spaces, but this is an extension
   of the architecture's model.

   If TYPE_FLAG_INST is set, an object of the corresponding type
   resides in instruction memory, even if its address (in the extended
   flat address space) does not reflect this.

   Similarly, if TYPE_FLAG_DATA is set, then an object of the 
   corresponding type resides in the data memory space, even if
   this is not indicated by its (flat address space) address.

   If neither flag is set, the default space for functions / methods
   is instruction space, and for data objects is data memory.  */

#define TYPE_CODE_SPACE(t) \
  (TYPE_INSTANCE_FLAGS (t) & TYPE_INSTANCE_FLAG_CODE_SPACE)

#define TYPE_DATA_SPACE(t) \
  (TYPE_INSTANCE_FLAGS (t) & TYPE_INSTANCE_FLAG_DATA_SPACE)

/* Address class flags.  Some environments provide for pointers whose
   size is different from that of a normal pointer or address types
   where the bits are interpreted differently than normal addresses.  The
   TYPE_FLAG_ADDRESS_CLASS_n flags may be used in target specific
   ways to represent these different types of address classes.  */
#define TYPE_ADDRESS_CLASS_1(t) (TYPE_INSTANCE_FLAGS(t) \
                                 & TYPE_INSTANCE_FLAG_ADDRESS_CLASS_1)
#define TYPE_ADDRESS_CLASS_2(t) (TYPE_INSTANCE_FLAGS(t) \
				 & TYPE_INSTANCE_FLAG_ADDRESS_CLASS_2)
#define TYPE_INSTANCE_FLAG_ADDRESS_CLASS_ALL \
  (TYPE_INSTANCE_FLAG_ADDRESS_CLASS_1 | TYPE_INSTANCE_FLAG_ADDRESS_CLASS_2)
#define TYPE_ADDRESS_CLASS_ALL(t) (TYPE_INSTANCE_FLAGS(t) \
				   & TYPE_INSTANCE_FLAG_ADDRESS_CLASS_ALL)

/* Determine which field of the union main_type.fields[x].loc is used.  */

enum field_loc_kind
  {
    FIELD_LOC_KIND_BITPOS,	/* bitpos */
    FIELD_LOC_KIND_PHYSADDR,	/* physaddr */
    FIELD_LOC_KIND_PHYSNAME,	/* physname */
    FIELD_LOC_KIND_DWARF_BLOCK	/* dwarf_block */
  };

/* This structure is space-critical.
   Its layout has been tweaked to reduce the space used.  */

struct main_type
{
  /* Code for kind of type */

  ENUM_BITFIELD(type_code) code : 8;

  /* Flags about this type.  These fields appear at this location
     because they packs nicely here.  See the TYPE_* macros for
     documentation about these fields.  */

  unsigned int flag_unsigned : 1;
  unsigned int flag_nosign : 1;
  unsigned int flag_stub : 1;
  unsigned int flag_target_stub : 1;
  unsigned int flag_static : 1;
  unsigned int flag_prototyped : 1;
  unsigned int flag_incomplete : 1;
  unsigned int flag_varargs : 1;
  unsigned int flag_vector : 1;
  unsigned int flag_stub_supported : 1;
  unsigned int flag_nottext : 1;
  unsigned int flag_fixed_instance : 1;
  unsigned int flag_objfile_owned : 1;
  unsigned int flag_discardable : 1;
  unsigned int flag_discardable_age : 1;
  unsigned int flag_dynamic : 1;
  unsigned int flag_range_high_bound_is_count : 1;
  unsigned int flag_not_allocated : 1;
  unsigned int flag_not_associated : 1;
  unsigned int flag_data_location_is_addr : 1;

  /* Number of fields described for this type.  This field appears at
     this location because it packs nicely here.  */

  short nfields;

  /* Field number of the virtual function table pointer in
     VPTR_BASETYPE.  If -1, we were unable to find the virtual
     function table pointer in initial symbol reading, and
     get_vptr_fieldno should be called to find it if possible.
     get_vptr_fieldno will update this field if possible.
     Otherwise the value is left at -1.

     Unused if this type does not have virtual functions.

     This field appears at this location because it packs nicely here.  */

  short vptr_fieldno;

  /* Name of this type, or NULL if none.

     This is used for printing only, except by poorly designed C++ code.
     For looking up a name, look for a symbol in the VAR_DOMAIN.  */

  char *name;

  /* Tag name for this type, or NULL if none.  This means that the
     name of the type consists of a keyword followed by the tag name.
     Which keyword is determined by the type code ("struct" for
     TYPE_CODE_STRUCT, etc.).  As far as I know C/C++ are the only languages
     with this feature.

     This is used for printing only, except by poorly designed C++ code.
     For looking up a name, look for a symbol in the STRUCT_DOMAIN.
     One more legitimate use is that if TYPE_FLAG_STUB is set, this is
     the name to use to look for definitions in other files.  */

  char *tag_name;

  /* Every type is now associated with a particular objfile, and the
     type is allocated on the objfile_obstack for that objfile.  One problem
     however, is that there are times when gdb allocates new types while
     it is not in the process of reading symbols from a particular objfile.
     Fortunately, these happen when the type being created is a derived
     type of an existing type, such as in lookup_pointer_type().  So
     we can just allocate the new type using the same objfile as the
     existing type, but to do this we need a backpointer to the objfile
     from the existing type.  Yes this is somewhat ugly, but without
     major overhaul of the internal type system, it can't be avoided
     for now. */

  union type_owner
    {
      struct objfile *objfile;
      struct gdbarch *gdbarch;
    } owner;

  /* For a pointer type, describes the type of object pointed to.
     For an array type, describes the type of the elements.
     For a function or method type, describes the type of the return value.
     For a range type, describes the type of the full range.
     For a complex type, describes the type of each coordinate.
     Unused otherwise.  */

  struct type *target_type;

  /* For DW_AT_data_location.  */
  union
    {
      struct dwarf2_locexpr_baton *dwarf_block;
      CORE_ADDR addr;
    }
  data_location;

  /* For DW_AT_allocated.  */
  struct dwarf2_locexpr_baton *allocated;

  /* For DW_AT_associated.  */
  struct dwarf2_locexpr_baton *associated;

  /* For structure and union types, a description of each field.
     For set and pascal array types, there is one "field",
     whose type is the domain type of the set or array.
     For range types, there are two "fields",
     the minimum and maximum values (both inclusive).
     For enum types, each possible value is described by one "field".
     For a function or method type, a "field" for each parameter.
     For C++ classes, there is one field for each base class (if it is
     a derived class) plus one field for each class data member.  Member
     functions are recorded elsewhere.

     Using a pointer to a separate array of fields
     allows all types to have the same size, which is useful
     because we can allocate the space for a type before
     we know what to put in it.  */

  union 
  {
    struct field
    {
      union field_location
      {
	/* Position of this field, counting in bits from start of
	   containing structure.
	   For gdbarch_bits_big_endian=1 targets, it is the bit offset to the MSB.
	   For gdbarch_bits_big_endian=0 targets, it is the bit offset to the LSB.
	   For a range bound or enum value, this is the value itself. */

	int bitpos;

	/* For a static field, if TYPE_FIELD_STATIC_HAS_ADDR then physaddr
	   is the location (in the target) of the static field.
	   Otherwise, physname is the mangled label of the static field. */

	CORE_ADDR physaddr;
	char *physname;

	/* The field location can be computed by evaluating the following DWARF
	   block.  This can be used in Fortran variable-length arrays, for
	   instance.  */

	struct dwarf2_locexpr_baton *dwarf_block;
      }
      loc;

      /* For a function or member type, this is 1 if the argument is marked
	 artificial.  Artificial arguments should not be shown to the
	 user.  For TYPE_CODE_RANGE it is set if the specific bound is not
	 defined.  */
      unsigned int artificial : 1;

      /* Discriminant for union field_location.  */
      ENUM_BITFIELD(field_loc_kind) loc_kind : 2;

      /* Size of this field, in bits, or zero if not packed.
	 If non-zero in an array type, indicates the element size in
	 bits (used only in Ada at the moment).
	 For an unpacked field, the field's type's length
	 says how many bytes the field occupies.  */

      unsigned int bitsize : 29;

      /* In a struct or union type, type of this field.
	 In a function or member type, type of this argument.
	 In an array type, the domain-type of the array.  */

      struct type *type;

      /* Name of field, value or argument.
	 NULL for range bounds, array domains, and member function
	 arguments.  */

      char *name;
    } *fields;

    /* Union member used for range types. */

    struct range_bounds
    {
      /* Low bound of range. */

      LONGEST low;

      /* High bound of range. */

      LONGEST high;

      /* Flags indicating whether the values of low and high are
         valid.  When true, the respective range value is
         undefined.  Currently used only for FORTRAN arrays.  */
           
      char low_undefined;
      char high_undefined;

    } *bounds;

  } flds_bnds;

  /* For types with virtual functions (TYPE_CODE_STRUCT), VPTR_BASETYPE
     is the base class which defined the virtual function table pointer.  

     For types that are pointer to member types (TYPE_CODE_METHODPTR,
     TYPE_CODE_MEMBERPTR), VPTR_BASETYPE is the type that this pointer
     is a member of.

     For method types (TYPE_CODE_METHOD), VPTR_BASETYPE is the aggregate
     type that contains the method.

     Unused otherwise.  */

  struct type *vptr_basetype;

  /* Slot to point to additional language-specific fields of this type.  */

  union type_specific
  {
    /* CPLUS_STUFF is for TYPE_CODE_STRUCT.  It is initialized to point to
       cplus_struct_default, a default static instance of a struct
       cplus_struct_type. */

    struct cplus_struct_type *cplus_stuff;

    /* FLOATFORMAT is for TYPE_CODE_FLT.  It is a pointer to two
       floatformat objects that describe the floating-point value
       that resides within the type.  The first is for big endian
       targets and the second is for little endian targets.  */

    const struct floatformat **floatformat;

    /* For TYPE_CODE_FUNC types, the calling convention for targets
       supporting multiple ABIs.  Right now this is only fetched from
       the Dwarf-2 DW_AT_calling_convention attribute.  */
    unsigned calling_convention;
  } type_specific;
};

/* A ``struct type'' describes a particular instance of a type, with
   some particular qualification.  */
struct type
{
  /* Type that is a pointer to this type.
     NULL if no such pointer-to type is known yet.
     The debugger may add the address of such a type
     if it has to construct one later.  */

  struct type *pointer_type;

  /* C++: also need a reference type.  */

  struct type *reference_type;

  /* Variant chain.  This points to a type that differs from this one only
     in qualifiers and length.  Currently, the possible qualifiers are
     const, volatile, code-space, data-space, and address class.  The
     length may differ only when one of the address class flags are set.
     The variants are linked in a circular ring and share MAIN_TYPE.  */
  struct type *chain;

  /* Flags specific to this instance of the type, indicating where
     on the ring we are.  */
  int instance_flags;

  /* Length of storage for a value of this type.  This is what
     sizeof(type) would return; use it for address arithmetic,
     memory reads and writes, etc.  This size includes padding.  For
     example, an i386 extended-precision floating point value really
     only occupies ten bytes, but most ABI's declare its size to be
     12 bytes, to preserve alignment.  A `struct type' representing
     such a floating-point type would have a `length' value of 12,
     even though the last two bytes are unused.

     There's a bit of a host/target mess here, if you're concerned
     about machines whose bytes aren't eight bits long, or who don't
     have byte-addressed memory.  Various places pass this to memcpy
     and such, meaning it must be in units of host bytes.  Various
     other places expect they can calculate addresses by adding it
     and such, meaning it must be in units of target bytes.  For
     some DSP targets, in which HOST_CHAR_BIT will (presumably) be 8
     and TARGET_CHAR_BIT will be (say) 32, this is a problem.

     One fix would be to make this field in bits (requiring that it
     always be a multiple of HOST_CHAR_BIT and TARGET_CHAR_BIT) ---
     the other choice would be to make it consistently in units of
     HOST_CHAR_BIT.  However, this would still fail to address
     machines based on a ternary or decimal representation.  */
  
  unsigned length;

  /* Core type, shared by a group of qualified types.  */
  struct main_type *main_type;
};

#define	NULL_TYPE ((struct type *) 0)

/* C++ language-specific information for TYPE_CODE_STRUCT and TYPE_CODE_UNION
   nodes.  */

struct cplus_struct_type
  {
    /* Number of base classes this type derives from.  The baseclasses are
       stored in the first N_BASECLASSES fields (i.e. the `fields' field of
       the struct type).  I think only the `type' field of such a field has
       any meaning.  */

    short n_baseclasses;

    /* Number of methods with unique names.  All overloaded methods with
       the same name count only once. */

    short nfn_fields;

    /* Number of methods described for this type, not including the
       methods that it derives from.  */

    short nfn_fields_total;

    /* The "declared_type" field contains a code saying how the
       user really declared this type, e.g., "class s", "union s",
       "struct s".
       The 3 above things come out from the C++ compiler looking like classes, 
       but we keep track of the real declaration so we can give
       the correct information on "ptype". (Note: TEMPLATE may not
       belong in this list...)  */

#define DECLARED_TYPE_CLASS 0
#define DECLARED_TYPE_UNION 1
#define DECLARED_TYPE_STRUCT 2
#define DECLARED_TYPE_TEMPLATE 3
    short declared_type;	/* One of the above codes */

    /* For derived classes, the number of base classes is given by n_baseclasses
       and virtual_field_bits is a bit vector containing one bit per base class.
       If the base class is virtual, the corresponding bit will be set.
       I.E, given:

       class A{};
       class B{};
       class C : public B, public virtual A {};

       B is a baseclass of C; A is a virtual baseclass for C.
       This is a C++ 2.0 language feature. */

    B_TYPE *virtual_field_bits;

    /* For classes with private fields, the number of fields is given by
       nfields and private_field_bits is a bit vector containing one bit
       per field.
       If the field is private, the corresponding bit will be set. */

    B_TYPE *private_field_bits;

    /* For classes with protected fields, the number of fields is given by
       nfields and protected_field_bits is a bit vector containing one bit
       per field.
       If the field is private, the corresponding bit will be set. */

    B_TYPE *protected_field_bits;

    /* for classes with fields to be ignored, either this is optimized out
       or this field has length 0 */

    B_TYPE *ignore_field_bits;

    /* For classes, structures, and unions, a description of each field,
       which consists of an overloaded name, followed by the types of
       arguments that the method expects, and then the name after it
       has been renamed to make it distinct.

       fn_fieldlists points to an array of nfn_fields of these. */

    struct fn_fieldlist
      {

	/* The overloaded name.  */

	char *name;

	/* The number of methods with this name.  */

	int length;

	/* The list of methods.  */

	struct fn_field
	  {

	    /* If is_stub is clear, this is the mangled name which we can
	       look up to find the address of the method (FIXME: it would
	       be cleaner to have a pointer to the struct symbol here
	       instead).  */

	    /* If is_stub is set, this is the portion of the mangled
	       name which specifies the arguments.  For example, "ii",
	       if there are two int arguments, or "" if there are no
	       arguments.  See gdb_mangle_name for the conversion from this
	       format to the one used if is_stub is clear.  */

	    char *physname;

	    /* The function type for the method.
	       (This comment used to say "The return value of the method",
	       but that's wrong. The function type 
	       is expected here, i.e. something with TYPE_CODE_FUNC,
	       and *not* the return-value type). */

	    struct type *type;

	    /* For virtual functions.
	       First baseclass that defines this virtual function.   */

	    struct type *fcontext;

	    /* Attributes. */

	    unsigned int is_const:1;
	    unsigned int is_volatile:1;
	    unsigned int is_private:1;
	    unsigned int is_protected:1;
	    unsigned int is_public:1;
	    unsigned int is_abstract:1;
	    unsigned int is_static:1;
	    unsigned int is_final:1;
	    unsigned int is_synchronized:1;
	    unsigned int is_native:1;
	    unsigned int is_artificial:1;

	    /* A stub method only has some fields valid (but they are enough
	       to reconstruct the rest of the fields).  */
	    unsigned int is_stub:1;

	    /* Unused.  */
	    unsigned int dummy:4;

	    /* Index into that baseclass's virtual function table,
	       minus 2; else if static: VOFFSET_STATIC; else: 0.  */

	    unsigned int voffset:16;

#define VOFFSET_STATIC 1

	  }
	 *fn_fields;

      }
     *fn_fieldlists;

    /* If this "struct type" describes a template, then it 
     * has arguments. "template_args" points to an array of
     * template arg descriptors, of length "ntemplate_args".
     * The only real information in each of these template arg descriptors
     * is a name. "type" will typically just point to a "struct type" with
     * the placeholder TYPE_CODE_TEMPLATE_ARG type.
     */
    short ntemplate_args;
    struct template_arg
      {
	char *name;
	struct type *type;
      }
     *template_args;

    /* Pointer to information about enclosing scope, if this is a
     * local type.  If it is not a local type, this is NULL
     */
    struct local_type_info
      {
	char *file;
	int line;
      }
     *localtype_ptr;

    /* One if this struct is a dynamic class, as defined by the
       Itanium C++ ABI: if it requires a virtual table pointer,
       because it or any of its base classes have one or more virtual
       member functions or virtual base classes.  Minus one if not
       dynamic.  Zero if not yet computed.  */
    int is_dynamic : 2;
  };

/* Struct used in computing virtual base list */
struct vbase
  {
    struct type *vbasetype;	/* pointer to virtual base */
    struct vbase *next;		/* next in chain */
  };

/* Struct used for ranking a function for overload resolution */
struct badness_vector
  {
    int length;
    int *rank;
  };

/* The default value of TYPE_CPLUS_SPECIFIC(T) points to the
   this shared static structure. */

extern const struct cplus_struct_type cplus_struct_default;

extern void allocate_cplus_struct_type (struct type *);

#define INIT_CPLUS_SPECIFIC(type) \
  (TYPE_CPLUS_SPECIFIC(type)=(struct cplus_struct_type*)&cplus_struct_default)
#define ALLOCATE_CPLUS_STRUCT_TYPE(type) allocate_cplus_struct_type (type)
#define HAVE_CPLUS_STRUCT(type) \
  (TYPE_CPLUS_SPECIFIC(type) != &cplus_struct_default)

#define TYPE_INSTANCE_FLAGS(thistype) (thistype)->instance_flags
#define TYPE_MAIN_TYPE(thistype) (thistype)->main_type
#define TYPE_NAME(thistype) TYPE_MAIN_TYPE(thistype)->name
#define TYPE_TAG_NAME(type) TYPE_MAIN_TYPE(type)->tag_name
#define TYPE_TARGET_TYPE(thistype) TYPE_MAIN_TYPE(thistype)->target_type
#define TYPE_POINTER_TYPE(thistype) (thistype)->pointer_type
#define TYPE_REFERENCE_TYPE(thistype) (thistype)->reference_type
#define TYPE_CHAIN(thistype) (thistype)->chain
/* Note that if thistype is a TYPEDEF, ARRAY or STRING type, you have to call
   check_typedef.  But check_typedef does set the TYPE_LENGTH of the TYPEDEF
   type, so you only have to call check_typedef once.  Since allocate_value
   calls check_typedef, TYPE_LENGTH (VALUE_TYPE (X)) is safe.  */
#define TYPE_LENGTH(thistype) (thistype)->length
/* Note that TYPE_CODE can be TYPE_CODE_TYPEDEF, so if you want the real
   type, you need to do TYPE_CODE (check_type (this_type)). */
#define TYPE_CODE(thistype) TYPE_MAIN_TYPE(thistype)->code
#define TYPE_NFIELDS(thistype) TYPE_MAIN_TYPE(thistype)->nfields
#define TYPE_FIELDS(thistype) TYPE_MAIN_TYPE(thistype)->flds_bnds.fields
#define TYPE_TEMPLATE_ARGS(thistype) TYPE_CPLUS_SPECIFIC(thistype)->template_args
#define TYPE_DATA_LOCATION_DWARF_BLOCK(thistype) TYPE_MAIN_TYPE (thistype)->data_location.dwarf_block
#define TYPE_DATA_LOCATION_ADDR(thistype) TYPE_MAIN_TYPE (thistype)->data_location.addr
#define TYPE_ALLOCATED(thistype) TYPE_MAIN_TYPE (thistype)->allocated
#define TYPE_ASSOCIATED(thistype) TYPE_MAIN_TYPE (thistype)->associated

#define TYPE_INDEX_TYPE(type) TYPE_FIELD_TYPE (type, 0)
<<<<<<< HEAD
#define TYPE_LOW_BOUND(range_type) TYPE_FIELD_BITPOS (range_type, 0)
#define TYPE_HIGH_BOUND(range_type) TYPE_FIELD_BITPOS (range_type, 1)
#define TYPE_BYTE_STRIDE(range_type) TYPE_FIELD_BITPOS (range_type, 2)

/* Whether we should use TYPE_FIELD_DWARF_BLOCK (and not TYPE_FIELD_BITPOS).  */
#define TYPE_RANGE_BOUND_IS_DWARF_BLOCK(range_type, fieldno) \
  (TYPE_FIELD_LOC_KIND (range_type, fieldno) == FIELD_LOC_KIND_DWARF_BLOCK)
#define TYPE_RANGE_BOUND_SET_DWARF_BLOCK(range_type, fieldno) \
  (TYPE_FIELD_LOC_KIND (range_type, fieldno) = FIELD_LOC_KIND_DWARF_BLOCK)
#define TYPE_ARRAY_BOUND_IS_DWARF_BLOCK(array_type, fieldno) \
  TYPE_RANGE_BOUND_IS_DWARF_BLOCK (TYPE_INDEX_TYPE (array_type), fieldno)

/* Unbound arrays, such as GCC array[]; at end of struct.  */
#define TYPE_RANGE_LOWER_BOUND_IS_UNDEFINED(rangetype) \
   TYPE_FIELD_ARTIFICIAL((rangetype),0)
#define TYPE_RANGE_UPPER_BOUND_IS_UNDEFINED(rangetype) \
   TYPE_FIELD_ARTIFICIAL((rangetype),1)
#define TYPE_ARRAY_LOWER_BOUND_IS_UNDEFINED(arraytype) \
   TYPE_RANGE_LOWER_BOUND_IS_UNDEFINED (TYPE_INDEX_TYPE (arraytype))
#define TYPE_ARRAY_UPPER_BOUND_IS_UNDEFINED(arraytype) \
   TYPE_RANGE_UPPER_BOUND_IS_UNDEFINED (TYPE_INDEX_TYPE (arraytype))
=======
#define TYPE_RANGE_DATA(thistype) TYPE_MAIN_TYPE(thistype)->flds_bnds.bounds
#define TYPE_LOW_BOUND(range_type) TYPE_RANGE_DATA(range_type)->low
#define TYPE_HIGH_BOUND(range_type) TYPE_RANGE_DATA(range_type)->high
#define TYPE_LOW_BOUND_UNDEFINED(range_type) \
   TYPE_RANGE_DATA(range_type)->low_undefined
#define TYPE_HIGH_BOUND_UNDEFINED(range_type) \
   TYPE_RANGE_DATA(range_type)->high_undefined

/* Moto-specific stuff for FORTRAN arrays */

#define TYPE_ARRAY_UPPER_BOUND_IS_UNDEFINED(arraytype) \
   TYPE_HIGH_BOUND_UNDEFINED(TYPE_INDEX_TYPE(arraytype))
#define TYPE_ARRAY_LOWER_BOUND_IS_UNDEFINED(arraytype) \
   TYPE_LOW_BOUND_UNDEFINED(TYPE_INDEX_TYPE(arraytype))

#define TYPE_ARRAY_UPPER_BOUND_VALUE(arraytype) \
   (TYPE_HIGH_BOUND(TYPE_INDEX_TYPE((arraytype))))
>>>>>>> 5f6ec78c

#define TYPE_ARRAY_LOWER_BOUND_VALUE(arraytype) \
  TYPE_LOW_BOUND (TYPE_INDEX_TYPE (arraytype))
#define TYPE_ARRAY_UPPER_BOUND_VALUE(arraytype) \
  TYPE_HIGH_BOUND (TYPE_INDEX_TYPE (arraytype))
/* TYPE_BYTE_STRIDE (TYPE_INDEX_TYPE (arraytype)) with a fallback to the
   element size if no specific stride value is known.  */
#define TYPE_ARRAY_BYTE_STRIDE_VALUE(arraytype)		\
  (TYPE_BYTE_STRIDE (TYPE_INDEX_TYPE (arraytype)) == 0	\
   ? TYPE_LENGTH (TYPE_TARGET_TYPE (arraytype))		\
   : TYPE_BYTE_STRIDE (TYPE_INDEX_TYPE (arraytype)))

/* C++ */

#define TYPE_VPTR_BASETYPE(thistype) TYPE_MAIN_TYPE(thistype)->vptr_basetype
#define TYPE_DOMAIN_TYPE(thistype) TYPE_MAIN_TYPE(thistype)->vptr_basetype
#define TYPE_VPTR_FIELDNO(thistype) TYPE_MAIN_TYPE(thistype)->vptr_fieldno
#define TYPE_FN_FIELDS(thistype) TYPE_CPLUS_SPECIFIC(thistype)->fn_fields
#define TYPE_NFN_FIELDS(thistype) TYPE_CPLUS_SPECIFIC(thistype)->nfn_fields
#define TYPE_NFN_FIELDS_TOTAL(thistype) TYPE_CPLUS_SPECIFIC(thistype)->nfn_fields_total
#define TYPE_NTEMPLATE_ARGS(thistype) TYPE_CPLUS_SPECIFIC(thistype)->ntemplate_args
#define TYPE_DECLARED_TYPE(thistype) TYPE_CPLUS_SPECIFIC(thistype)->declared_type
#define	TYPE_TYPE_SPECIFIC(thistype) TYPE_MAIN_TYPE(thistype)->type_specific
#define TYPE_CPLUS_SPECIFIC(thistype) TYPE_MAIN_TYPE(thistype)->type_specific.cplus_stuff
#define TYPE_FLOATFORMAT(thistype) TYPE_MAIN_TYPE(thistype)->type_specific.floatformat
#define TYPE_CALLING_CONVENTION(thistype) TYPE_MAIN_TYPE(thistype)->type_specific.calling_convention
#define TYPE_BASECLASS(thistype,index) TYPE_FIELD_TYPE(thistype, index)
#define TYPE_N_BASECLASSES(thistype) TYPE_CPLUS_SPECIFIC(thistype)->n_baseclasses
#define TYPE_BASECLASS_NAME(thistype,index) TYPE_FIELD_NAME(thistype, index)
#define TYPE_BASECLASS_BITPOS(thistype,index) TYPE_FIELD_BITPOS(thistype,index)
#define BASETYPE_VIA_PUBLIC(thistype, index) \
  ((!TYPE_FIELD_PRIVATE(thistype, index)) && (!TYPE_FIELD_PROTECTED(thistype, index)))
#define TYPE_CPLUS_DYNAMIC(thistype) TYPE_CPLUS_SPECIFIC (thistype)->is_dynamic

#define BASETYPE_VIA_VIRTUAL(thistype, index) \
  (TYPE_CPLUS_SPECIFIC(thistype)->virtual_field_bits == NULL ? 0 \
    : B_TST(TYPE_CPLUS_SPECIFIC(thistype)->virtual_field_bits, (index)))

#define FIELD_TYPE(thisfld) ((thisfld).type)
#define FIELD_NAME(thisfld) ((thisfld).name)
#define FIELD_LOC_KIND(thisfld) ((thisfld).loc_kind)
#define FIELD_BITPOS(thisfld) ((thisfld).loc.bitpos)
#define FIELD_STATIC_PHYSNAME(thisfld) ((thisfld).loc.physname)
#define FIELD_STATIC_PHYSADDR(thisfld) ((thisfld).loc.physaddr)
#define FIELD_DWARF_BLOCK(thisfld) ((thisfld).loc.dwarf_block)
#define SET_FIELD_BITPOS(thisfld, bitpos)			\
  (FIELD_LOC_KIND (thisfld) = FIELD_LOC_KIND_BITPOS,		\
   FIELD_BITPOS (thisfld) = (bitpos))
#define SET_FIELD_PHYSNAME(thisfld, name)			\
  (FIELD_LOC_KIND (thisfld) = FIELD_LOC_KIND_PHYSNAME,		\
   FIELD_STATIC_PHYSNAME (thisfld) = (name))
#define SET_FIELD_PHYSADDR(thisfld, addr)			\
  (FIELD_LOC_KIND (thisfld) = FIELD_LOC_KIND_PHYSADDR,		\
   FIELD_STATIC_PHYSADDR (thisfld) = (addr))
#define SET_FIELD_DWARF_BLOCK(thisfld, addr)			\
  (FIELD_LOC_KIND (thisfld) = FIELD_LOC_KIND_DWARF_BLOCK,	\
   FIELD_DWARF_BLOCK (thisfld) = (addr))
#define FIELD_ARTIFICIAL(thisfld) ((thisfld).artificial)
#define FIELD_BITSIZE(thisfld) ((thisfld).bitsize)

#define TYPE_FIELD(thistype, n) TYPE_MAIN_TYPE(thistype)->flds_bnds.fields[n]
#define TYPE_FIELD_TYPE(thistype, n) FIELD_TYPE(TYPE_FIELD(thistype, n))
#define TYPE_FIELD_NAME(thistype, n) FIELD_NAME(TYPE_FIELD(thistype, n))
#define TYPE_FIELD_LOC_KIND(thistype, n) FIELD_LOC_KIND (TYPE_FIELD (thistype, n))
#define TYPE_FIELD_BITPOS(thistype, n) FIELD_BITPOS (TYPE_FIELD (thistype, n))
#define TYPE_FIELD_STATIC_PHYSNAME(thistype, n) FIELD_STATIC_PHYSNAME (TYPE_FIELD (thistype, n))
#define TYPE_FIELD_STATIC_PHYSADDR(thistype, n) FIELD_STATIC_PHYSADDR (TYPE_FIELD (thistype, n))
#define TYPE_FIELD_DWARF_BLOCK(thistype, n) FIELD_DWARF_BLOCK (TYPE_FIELD (thistype, n))
#define TYPE_FIELD_ARTIFICIAL(thistype, n) FIELD_ARTIFICIAL(TYPE_FIELD(thistype,n))
#define TYPE_FIELD_BITSIZE(thistype, n) FIELD_BITSIZE(TYPE_FIELD(thistype,n))
#define TYPE_FIELD_PACKED(thistype, n) (FIELD_BITSIZE(TYPE_FIELD(thistype,n))!=0)
#define TYPE_TEMPLATE_ARG(thistype, n) TYPE_CPLUS_SPECIFIC(thistype)->template_args[n]

#define TYPE_FIELD_PRIVATE_BITS(thistype) \
  TYPE_CPLUS_SPECIFIC(thistype)->private_field_bits
#define TYPE_FIELD_PROTECTED_BITS(thistype) \
  TYPE_CPLUS_SPECIFIC(thistype)->protected_field_bits
#define TYPE_FIELD_IGNORE_BITS(thistype) \
  TYPE_CPLUS_SPECIFIC(thistype)->ignore_field_bits
#define TYPE_FIELD_VIRTUAL_BITS(thistype) \
  TYPE_CPLUS_SPECIFIC(thistype)->virtual_field_bits
#define SET_TYPE_FIELD_PRIVATE(thistype, n) \
  B_SET (TYPE_CPLUS_SPECIFIC(thistype)->private_field_bits, (n))
#define SET_TYPE_FIELD_PROTECTED(thistype, n) \
  B_SET (TYPE_CPLUS_SPECIFIC(thistype)->protected_field_bits, (n))
#define SET_TYPE_FIELD_IGNORE(thistype, n) \
  B_SET (TYPE_CPLUS_SPECIFIC(thistype)->ignore_field_bits, (n))
#define SET_TYPE_FIELD_VIRTUAL(thistype, n) \
  B_SET (TYPE_CPLUS_SPECIFIC(thistype)->virtual_field_bits, (n))
#define TYPE_FIELD_PRIVATE(thistype, n) \
  (TYPE_CPLUS_SPECIFIC(thistype)->private_field_bits == NULL ? 0 \
    : B_TST(TYPE_CPLUS_SPECIFIC(thistype)->private_field_bits, (n)))
#define TYPE_FIELD_PROTECTED(thistype, n) \
  (TYPE_CPLUS_SPECIFIC(thistype)->protected_field_bits == NULL ? 0 \
    : B_TST(TYPE_CPLUS_SPECIFIC(thistype)->protected_field_bits, (n)))
#define TYPE_FIELD_IGNORE(thistype, n) \
  (TYPE_CPLUS_SPECIFIC(thistype)->ignore_field_bits == NULL ? 0 \
    : B_TST(TYPE_CPLUS_SPECIFIC(thistype)->ignore_field_bits, (n)))
#define TYPE_FIELD_VIRTUAL(thistype, n) \
  (TYPE_CPLUS_SPECIFIC(thistype)->virtual_field_bits == NULL ? 0 \
    : B_TST(TYPE_CPLUS_SPECIFIC(thistype)->virtual_field_bits, (n)))

#define TYPE_FN_FIELDLISTS(thistype) TYPE_CPLUS_SPECIFIC(thistype)->fn_fieldlists
#define TYPE_FN_FIELDLIST(thistype, n) TYPE_CPLUS_SPECIFIC(thistype)->fn_fieldlists[n]
#define TYPE_FN_FIELDLIST1(thistype, n) TYPE_CPLUS_SPECIFIC(thistype)->fn_fieldlists[n].fn_fields
#define TYPE_FN_FIELDLIST_NAME(thistype, n) TYPE_CPLUS_SPECIFIC(thistype)->fn_fieldlists[n].name
#define TYPE_FN_FIELDLIST_LENGTH(thistype, n) TYPE_CPLUS_SPECIFIC(thistype)->fn_fieldlists[n].length

#define TYPE_FN_FIELD(thisfn, n) (thisfn)[n]
#define TYPE_FN_FIELD_PHYSNAME(thisfn, n) (thisfn)[n].physname
#define TYPE_FN_FIELD_TYPE(thisfn, n) (thisfn)[n].type
#define TYPE_FN_FIELD_ARGS(thisfn, n) TYPE_FIELDS ((thisfn)[n].type)
#define TYPE_FN_FIELD_CONST(thisfn, n) ((thisfn)[n].is_const)
#define TYPE_FN_FIELD_VOLATILE(thisfn, n) ((thisfn)[n].is_volatile)
#define TYPE_FN_FIELD_PRIVATE(thisfn, n) ((thisfn)[n].is_private)
#define TYPE_FN_FIELD_PROTECTED(thisfn, n) ((thisfn)[n].is_protected)
#define TYPE_FN_FIELD_PUBLIC(thisfn, n) ((thisfn)[n].is_public)
#define TYPE_FN_FIELD_STATIC(thisfn, n) ((thisfn)[n].is_static)
#define TYPE_FN_FIELD_FINAL(thisfn, n) ((thisfn)[n].is_final)
#define TYPE_FN_FIELD_SYNCHRONIZED(thisfn, n) ((thisfn)[n].is_synchronized)
#define TYPE_FN_FIELD_NATIVE(thisfn, n) ((thisfn)[n].is_native)
#define TYPE_FN_FIELD_ARTIFICIAL(thisfn, n) ((thisfn)[n].is_artificial)
#define TYPE_FN_FIELD_ABSTRACT(thisfn, n) ((thisfn)[n].is_abstract)
#define TYPE_FN_FIELD_STUB(thisfn, n) ((thisfn)[n].is_stub)
#define TYPE_FN_FIELD_FCONTEXT(thisfn, n) ((thisfn)[n].fcontext)
#define TYPE_FN_FIELD_VOFFSET(thisfn, n) ((thisfn)[n].voffset-2)
#define TYPE_FN_FIELD_VIRTUAL_P(thisfn, n) ((thisfn)[n].voffset > 1)
#define TYPE_FN_FIELD_STATIC_P(thisfn, n) ((thisfn)[n].voffset == VOFFSET_STATIC)

#define TYPE_LOCALTYPE_PTR(thistype) (TYPE_CPLUS_SPECIFIC(thistype)->localtype_ptr)
#define TYPE_LOCALTYPE_FILE(thistype) (TYPE_CPLUS_SPECIFIC(thistype)->localtype_ptr->file)
#define TYPE_LOCALTYPE_LINE(thistype) (TYPE_CPLUS_SPECIFIC(thistype)->localtype_ptr->line)

#define TYPE_IS_OPAQUE(thistype) (((TYPE_CODE (thistype) == TYPE_CODE_STRUCT) ||        \
                                   (TYPE_CODE (thistype) == TYPE_CODE_UNION))        && \
                                  (TYPE_NFIELDS (thistype) == 0)                     && \
                                  (TYPE_CPLUS_SPECIFIC (thistype) && (TYPE_NFN_FIELDS (thistype) == 0)) && \
                                  (TYPE_STUB (thistype) || !TYPE_STUB_SUPPORTED (thistype)))

struct builtin_type
{
  /* Integral types.  */

  /* Implicit size/sign (based on the the architecture's ABI).  */
  struct type *builtin_void;
  struct type *builtin_char;
  struct type *builtin_short;
  struct type *builtin_int;
  struct type *builtin_long;
  struct type *builtin_signed_char;
  struct type *builtin_unsigned_char;
  struct type *builtin_unsigned_short;
  struct type *builtin_unsigned_int;
  struct type *builtin_unsigned_long;
  struct type *builtin_float;
  struct type *builtin_double;
  struct type *builtin_long_double;
  struct type *builtin_complex;
  struct type *builtin_double_complex;
  struct type *builtin_string;
  struct type *builtin_bool;
  struct type *builtin_long_long;
  struct type *builtin_unsigned_long_long;
  struct type *builtin_decfloat;
  struct type *builtin_decdouble;
  struct type *builtin_declong;

  /* "True" character types.
      We use these for the '/c' print format, because c_char is just a
      one-byte integral type, which languages less laid back than C
      will print as ... well, a one-byte integral type.  */
  struct type *builtin_true_char;
  struct type *builtin_true_unsigned_char;

  /* Explicit sizes - see C9X <intypes.h> for naming scheme.  The "int0"
     is for when an architecture needs to describe a register that has
     no size.  */
  struct type *builtin_int0;
  struct type *builtin_int8;
  struct type *builtin_uint8;
  struct type *builtin_int16;
  struct type *builtin_uint16;
  struct type *builtin_int32;
  struct type *builtin_uint32;
  struct type *builtin_int64;
  struct type *builtin_uint64;
  struct type *builtin_int128;
  struct type *builtin_uint128;


  /* Pointer types.  */

  /* `pointer to data' type.  Some target platforms use an implicitly
     {sign,zero} -extended 32-bit ABI pointer on a 64-bit ISA.  */
  struct type *builtin_data_ptr;

  /* `pointer to function (returning void)' type.  Harvard
     architectures mean that ABI function and code pointers are not
     interconvertible.  Similarly, since ANSI, C standards have
     explicitly said that pointers to functions and pointers to data
     are not interconvertible --- that is, you can't cast a function
     pointer to void * and back, and expect to get the same value.
     However, all function pointer types are interconvertible, so void
     (*) () can server as a generic function pointer.  */
  struct type *builtin_func_ptr;


  /* Special-purpose types.  */

  /* This type is used to represent a GDB internal function.  */
  struct type *internal_fn;
};

/* Return the type table for the specified architecture.  */
extern const struct builtin_type *builtin_type (struct gdbarch *gdbarch);


/* Per-objfile types used by symbol readers.  */

struct objfile_type
{
  /* Basic types based on the objfile architecture.  */
  struct type *builtin_void;
  struct type *builtin_char;
  struct type *builtin_short;
  struct type *builtin_int;
  struct type *builtin_long;
  struct type *builtin_long_long;
  struct type *builtin_signed_char;
  struct type *builtin_unsigned_char;
  struct type *builtin_unsigned_short;
  struct type *builtin_unsigned_int;
  struct type *builtin_unsigned_long;
  struct type *builtin_unsigned_long_long;
  struct type *builtin_float;
  struct type *builtin_double;
  struct type *builtin_long_double;

  /* This type is used to represent symbol addresses.  */
  struct type *builtin_core_addr;

  /* This type represents a type that was unrecognized in symbol read-in.  */
  struct type *builtin_error;

  /* Types used for symbols with no debug information.  */
  struct type *nodebug_text_symbol;
  struct type *nodebug_data_symbol;
  struct type *nodebug_unknown_symbol;
  struct type *nodebug_tls_symbol;
};

/* Return the type table for the specified objfile.  */
extern const struct objfile_type *objfile_type (struct objfile *objfile);

 
/* Explicit floating-point formats.  See "floatformat.h".  */
extern const struct floatformat *floatformats_ieee_single[BFD_ENDIAN_UNKNOWN];
extern const struct floatformat *floatformats_ieee_double[BFD_ENDIAN_UNKNOWN];
extern const struct floatformat *floatformats_ieee_double_littlebyte_bigword[BFD_ENDIAN_UNKNOWN];
extern const struct floatformat *floatformats_i387_ext[BFD_ENDIAN_UNKNOWN];
extern const struct floatformat *floatformats_m68881_ext[BFD_ENDIAN_UNKNOWN];
extern const struct floatformat *floatformats_arm_ext[BFD_ENDIAN_UNKNOWN];
extern const struct floatformat *floatformats_ia64_spill[BFD_ENDIAN_UNKNOWN];
extern const struct floatformat *floatformats_ia64_quad[BFD_ENDIAN_UNKNOWN];
extern const struct floatformat *floatformats_vax_f[BFD_ENDIAN_UNKNOWN];
extern const struct floatformat *floatformats_vax_d[BFD_ENDIAN_UNKNOWN];
extern const struct floatformat *floatformats_ibm_long_double[BFD_ENDIAN_UNKNOWN];


/* Maximum and minimum values of built-in types */

#define	MAX_OF_TYPE(t)	\
   (TYPE_UNSIGNED(t) ? UMAX_OF_SIZE(TYPE_LENGTH(t)) \
    : MAX_OF_SIZE(TYPE_LENGTH(t)))

#define MIN_OF_TYPE(t)	\
   (TYPE_UNSIGNED(t) ? UMIN_OF_SIZE(TYPE_LENGTH(t)) \
    : MIN_OF_SIZE(TYPE_LENGTH(t)))

/* Allocate space for storing data associated with a particular type.
   We ensure that the space is allocated using the same mechanism that
   was used to allocate the space for the type structure itself.  I.E.
   if the type is on an objfile's objfile_obstack, then the space for data
   associated with that type will also be allocated on the objfile_obstack.
   If the type is not associated with any particular objfile (such as
   builtin types), then the data space will be allocated with xmalloc,
   the same as for the type structure. */

#define TYPE_ALLOC(t,size)  \
   (TYPE_OBJFILE_OWNED (t) \
    ? obstack_alloc (&TYPE_OBJFILE (t) -> objfile_obstack, size) \
    : xmalloc (size))

#define TYPE_ZALLOC(t,size)  \
   (TYPE_OBJFILE_OWNED (t) \
    ? memset (obstack_alloc (&TYPE_OBJFILE (t)->objfile_obstack, size),  \
	      0, size)  \
    : xzalloc (size))

/* Use alloc_type to allocate a type owned by an objfile.
   Use alloc_type_arch to allocate a type owned by an architecture.
   Use alloc_type_copy to allocate a type with the same owner as a
   pre-existing template type, no matter whether objfile or gdbarch.  */
extern struct type *alloc_type (struct objfile *);
extern struct type *alloc_type_arch (struct gdbarch *);
extern struct type *alloc_type_copy (const struct type *);

/* Return the type's architecture.  For types owned by an architecture,
   that architecture is returned.  For types owned by an objfile, that
   objfile's architecture is returned.  */
extern struct gdbarch *get_type_arch (const struct type *);

/* Helper function to construct objfile-owned types.  */
extern struct type *init_type (enum type_code, int, int, char *,
			       struct objfile *);

/* Helper functions to construct architecture-owned types.  */
extern struct type *arch_type (struct gdbarch *, enum type_code, int, char *);
extern struct type *arch_integer_type (struct gdbarch *, int, int, char *);
extern struct type *arch_character_type (struct gdbarch *, int, int, char *);
extern struct type *arch_boolean_type (struct gdbarch *, int, int, char *);
extern struct type *arch_float_type (struct gdbarch *, int, char *,
				     const struct floatformat **);
extern struct type *arch_complex_type (struct gdbarch *, char *,
				       struct type *);

/* Helper functions to construct a struct or record type.  An
   initially empty type is created using arch_composite_type().
   Fields are then added using append_struct_type_field().  A union
   type has its size set to the largest field.  A struct type has each
   field packed against the previous.  */

extern struct type *arch_composite_type (struct gdbarch *gdbarch,
					 char *name, enum type_code code);
extern void append_composite_type_field (struct type *t, char *name,
					 struct type *field);
extern void append_composite_type_field_aligned (struct type *t,
						 char *name,
						 struct type *field,
						 int alignment);

/* Helper functions to construct a bit flags type.  An initially empty
   type is created using arch_flag_type().  Flags are then added using
   append_flag_type_flag().  */
extern struct type *arch_flags_type (struct gdbarch *gdbarch,
				     char *name, int length);
extern void append_flags_type_flag (struct type *type, int bitpos, char *name);

extern void make_vector_type (struct type *array_type);
extern struct type *init_vector_type (struct type *elt_type, int n);

extern struct type *lookup_reference_type (struct type *);

extern struct type *make_reference_type (struct type *, struct type **);

extern struct type *make_cv_type (int, int, struct type *, struct type **);

extern void replace_type (struct type *, struct type *);

extern int address_space_name_to_int (struct gdbarch *, char *);

extern const char *address_space_int_to_name (struct gdbarch *, int);

extern struct type *make_type_with_address_space (struct type *type, 
						  int space_identifier);

extern struct type *lookup_memberptr_type (struct type *, struct type *);

extern struct type *lookup_methodptr_type (struct type *);

extern void smash_to_method_type (struct type *type, struct type *domain,
				  struct type *to_type, struct field *args,
				  int nargs, int varargs);

extern void smash_to_memberptr_type (struct type *, struct type *,
				     struct type *);

extern struct type *allocate_stub_method (struct type *);

extern char *type_name_no_tag (const struct type *);

extern struct type *lookup_struct_elt_type (struct type *, char *, int);

extern struct type *make_pointer_type (struct type *, struct type **);

extern struct type *lookup_pointer_type (struct type *);

extern struct type *make_function_type (struct type *, struct type **);

extern struct type *lookup_function_type (struct type *);

extern struct type *create_range_type (struct type *, struct type *, LONGEST,
				       LONGEST);

extern struct type *create_array_type (struct type *, struct type *,
				       struct type *);
extern struct type *lookup_array_range_type (struct type *, int, int);

extern CORE_ADDR type_range_any_field_internal (struct type *range_type,
						int fieldno);

extern int type_range_high_bound_internal (struct type *range_type);

extern int type_range_count_bound_internal (struct type *range_type);

extern CORE_ADDR type_range_byte_stride_internal (struct type *range_type,
						  struct type *element_type);

extern void finalize_type (struct type *type);

extern struct type *create_string_type (struct type *, struct type *,
					struct type *);
extern struct type *lookup_string_range_type (struct type *, int, int);

extern struct type *create_set_type (struct type *, struct type *);

extern struct type *lookup_unsigned_typename (const struct language_defn *,
					      struct gdbarch *,char *);

extern struct type *lookup_signed_typename (const struct language_defn *,
					    struct gdbarch *,char *);

extern struct type *check_typedef (struct type *);

#define CHECK_TYPEDEF(TYPE)			\
  do {						\
    (TYPE) = check_typedef (TYPE);		\
  } while (0)

extern void check_stub_method_group (struct type *, int);

extern char *gdb_mangle_name (struct type *, int, int);

extern struct type *lookup_typename (const struct language_defn *,
				     struct gdbarch *, char *,
				     struct block *, int);

extern struct type *lookup_template_type (char *, struct type *,
					  struct block *);

extern int get_vptr_fieldno (struct type *, struct type **);

extern int get_discrete_bounds (struct type *, LONGEST *, LONGEST *);

extern int is_ancestor (struct type *, struct type *);

extern void type_mark_used (struct type *type);

/* Overload resolution */

#define LENGTH_MATCH(bv) ((bv)->rank[0])

/* Badness if parameter list length doesn't match arg list length */
#define LENGTH_MISMATCH_BADNESS      100
/* Dummy badness value for nonexistent parameter positions */
#define TOO_FEW_PARAMS_BADNESS       100
/* Badness if no conversion among types */
#define INCOMPATIBLE_TYPE_BADNESS    100

/* Badness of integral promotion */
#define INTEGER_PROMOTION_BADNESS      1
/* Badness of floating promotion */
#define FLOAT_PROMOTION_BADNESS        1
/* Badness of integral conversion */
#define INTEGER_CONVERSION_BADNESS     2
/* Badness of floating conversion */
#define FLOAT_CONVERSION_BADNESS       2
/* Badness of integer<->floating conversions */
#define INT_FLOAT_CONVERSION_BADNESS   2
/* Badness of converting to a boolean */
#define BOOLEAN_CONVERSION_BADNESS     2
/* Badness of pointer conversion */
#define POINTER_CONVERSION_BADNESS     2
/* Badness of conversion of pointer to void pointer */
#define VOID_PTR_CONVERSION_BADNESS    2
/* Badness of converting derived to base class */
#define BASE_CONVERSION_BADNESS        2
/* Badness of converting from non-reference to reference */
#define REFERENCE_CONVERSION_BADNESS   2

/* Non-standard conversions allowed by the debugger */
/* Converting a pointer to an int is usually OK */
#define NS_POINTER_CONVERSION_BADNESS 10


extern int compare_badness (struct badness_vector *, struct badness_vector *);

extern struct badness_vector *rank_function (struct type **, int,
					     struct type **, int);

extern int rank_one_type (struct type *, struct type *);

extern void recursive_dump_type (struct type *, int);

extern int field_is_static (struct field *);

/* printcmd.c */

extern void print_scalar_formatted (const void *, struct type *,
				    const struct value_print_options *,
				    int, struct ui_file *);

extern int can_dereference (struct type *);

extern int is_integral_type (struct type *);

extern void maintenance_print_type (char *, int);

extern htab_t create_copied_types_hash (struct objfile *objfile);

extern struct type *copy_type_recursive (struct type *type,
					 htab_t copied_types);

extern struct type *copy_type (const struct type *type);

extern void free_all_types (void);

#endif /* GDBTYPES_H */<|MERGE_RESOLUTION|>--- conflicted
+++ resolved
@@ -383,8 +383,7 @@
   {
     FIELD_LOC_KIND_BITPOS,	/* bitpos */
     FIELD_LOC_KIND_PHYSADDR,	/* physaddr */
-    FIELD_LOC_KIND_PHYSNAME,	/* physname */
-    FIELD_LOC_KIND_DWARF_BLOCK	/* dwarf_block */
+    FIELD_LOC_KIND_PHYSNAME	/* physname */
   };
 
 /* This structure is space-critical.
@@ -536,12 +535,6 @@
 
 	CORE_ADDR physaddr;
 	char *physname;
-
-	/* The field location can be computed by evaluating the following DWARF
-	   block.  This can be used in Fortran variable-length arrays, for
-	   instance.  */
-
-	struct dwarf2_locexpr_baton *dwarf_block;
       }
       loc;
 
@@ -579,13 +572,22 @@
 
     struct range_bounds
     {
+      struct
+	{
+	  union
+	    {
+	      struct dwarf2_locexpr_baton *dwarf_block;
+	      LONGEST constant;
+	    }
+	  u;
+	  unsigned is_dwarf_block : 1;
+	}
       /* Low bound of range. */
-
-      LONGEST low;
-
+      low,
       /* High bound of range. */
-
-      LONGEST high;
+      high,
+      /* Byte stride of range. */
+      byte_stride;
 
       /* Flags indicating whether the values of low and high are
          valid.  When true, the respective range value is
@@ -931,36 +933,20 @@
 #define TYPE_ASSOCIATED(thistype) TYPE_MAIN_TYPE (thistype)->associated
 
 #define TYPE_INDEX_TYPE(type) TYPE_FIELD_TYPE (type, 0)
-<<<<<<< HEAD
-#define TYPE_LOW_BOUND(range_type) TYPE_FIELD_BITPOS (range_type, 0)
-#define TYPE_HIGH_BOUND(range_type) TYPE_FIELD_BITPOS (range_type, 1)
-#define TYPE_BYTE_STRIDE(range_type) TYPE_FIELD_BITPOS (range_type, 2)
-
-/* Whether we should use TYPE_FIELD_DWARF_BLOCK (and not TYPE_FIELD_BITPOS).  */
-#define TYPE_RANGE_BOUND_IS_DWARF_BLOCK(range_type, fieldno) \
-  (TYPE_FIELD_LOC_KIND (range_type, fieldno) == FIELD_LOC_KIND_DWARF_BLOCK)
-#define TYPE_RANGE_BOUND_SET_DWARF_BLOCK(range_type, fieldno) \
-  (TYPE_FIELD_LOC_KIND (range_type, fieldno) = FIELD_LOC_KIND_DWARF_BLOCK)
-#define TYPE_ARRAY_BOUND_IS_DWARF_BLOCK(array_type, fieldno) \
-  TYPE_RANGE_BOUND_IS_DWARF_BLOCK (TYPE_INDEX_TYPE (array_type), fieldno)
-
-/* Unbound arrays, such as GCC array[]; at end of struct.  */
-#define TYPE_RANGE_LOWER_BOUND_IS_UNDEFINED(rangetype) \
-   TYPE_FIELD_ARTIFICIAL((rangetype),0)
-#define TYPE_RANGE_UPPER_BOUND_IS_UNDEFINED(rangetype) \
-   TYPE_FIELD_ARTIFICIAL((rangetype),1)
-#define TYPE_ARRAY_LOWER_BOUND_IS_UNDEFINED(arraytype) \
-   TYPE_RANGE_LOWER_BOUND_IS_UNDEFINED (TYPE_INDEX_TYPE (arraytype))
-#define TYPE_ARRAY_UPPER_BOUND_IS_UNDEFINED(arraytype) \
-   TYPE_RANGE_UPPER_BOUND_IS_UNDEFINED (TYPE_INDEX_TYPE (arraytype))
-=======
 #define TYPE_RANGE_DATA(thistype) TYPE_MAIN_TYPE(thistype)->flds_bnds.bounds
-#define TYPE_LOW_BOUND(range_type) TYPE_RANGE_DATA(range_type)->low
-#define TYPE_HIGH_BOUND(range_type) TYPE_RANGE_DATA(range_type)->high
+#define TYPE_LOW_BOUND(range_type) TYPE_RANGE_DATA(range_type)->low.u.constant
+#define TYPE_HIGH_BOUND(range_type) TYPE_RANGE_DATA(range_type)->high.u.constant
+#define TYPE_BYTE_STRIDE(range_type) TYPE_RANGE_DATA(range_type)->byte_stride.u.constant
 #define TYPE_LOW_BOUND_UNDEFINED(range_type) \
    TYPE_RANGE_DATA(range_type)->low_undefined
 #define TYPE_HIGH_BOUND_UNDEFINED(range_type) \
    TYPE_RANGE_DATA(range_type)->high_undefined
+#define TYPE_LOW_BOUND_IS_DWARF_BLOCK(range_type) \
+   TYPE_RANGE_DATA(range_type)->low.is_dwarf_block
+#define TYPE_HIGH_BOUND_IS_DWARF_BLOCK(range_type) \
+   TYPE_RANGE_DATA(range_type)->high.is_dwarf_block
+#define TYPE_BYTE_STRIDE_IS_DWARF_BLOCK(range_type) \
+   TYPE_RANGE_DATA(range_type)->byte_stride.is_dwarf_block
 
 /* Moto-specific stuff for FORTRAN arrays */
 
@@ -969,14 +955,17 @@
 #define TYPE_ARRAY_LOWER_BOUND_IS_UNDEFINED(arraytype) \
    TYPE_LOW_BOUND_UNDEFINED(TYPE_INDEX_TYPE(arraytype))
 
+#define TYPE_ARRAY_UPPER_BOUND_IS_DWARF_BLOCK(arraytype) \
+   TYPE_HIGH_BOUND_IS_DWARF_BLOCK(TYPE_INDEX_TYPE(arraytype))
+#define TYPE_ARRAY_LOWER_BOUND_IS_DWARF_BLOCK(arraytype) \
+   TYPE_LOW_BOUND_IS_DWARF_BLOCK(TYPE_INDEX_TYPE(arraytype))
+
 #define TYPE_ARRAY_UPPER_BOUND_VALUE(arraytype) \
    (TYPE_HIGH_BOUND(TYPE_INDEX_TYPE((arraytype))))
->>>>>>> 5f6ec78c
 
 #define TYPE_ARRAY_LOWER_BOUND_VALUE(arraytype) \
   TYPE_LOW_BOUND (TYPE_INDEX_TYPE (arraytype))
-#define TYPE_ARRAY_UPPER_BOUND_VALUE(arraytype) \
-  TYPE_HIGH_BOUND (TYPE_INDEX_TYPE (arraytype))
+
 /* TYPE_BYTE_STRIDE (TYPE_INDEX_TYPE (arraytype)) with a fallback to the
    element size if no specific stride value is known.  */
 #define TYPE_ARRAY_BYTE_STRIDE_VALUE(arraytype)		\
@@ -1016,7 +1005,6 @@
 #define FIELD_BITPOS(thisfld) ((thisfld).loc.bitpos)
 #define FIELD_STATIC_PHYSNAME(thisfld) ((thisfld).loc.physname)
 #define FIELD_STATIC_PHYSADDR(thisfld) ((thisfld).loc.physaddr)
-#define FIELD_DWARF_BLOCK(thisfld) ((thisfld).loc.dwarf_block)
 #define SET_FIELD_BITPOS(thisfld, bitpos)			\
   (FIELD_LOC_KIND (thisfld) = FIELD_LOC_KIND_BITPOS,		\
    FIELD_BITPOS (thisfld) = (bitpos))
@@ -1026,9 +1014,6 @@
 #define SET_FIELD_PHYSADDR(thisfld, addr)			\
   (FIELD_LOC_KIND (thisfld) = FIELD_LOC_KIND_PHYSADDR,		\
    FIELD_STATIC_PHYSADDR (thisfld) = (addr))
-#define SET_FIELD_DWARF_BLOCK(thisfld, addr)			\
-  (FIELD_LOC_KIND (thisfld) = FIELD_LOC_KIND_DWARF_BLOCK,	\
-   FIELD_DWARF_BLOCK (thisfld) = (addr))
 #define FIELD_ARTIFICIAL(thisfld) ((thisfld).artificial)
 #define FIELD_BITSIZE(thisfld) ((thisfld).bitsize)
 
@@ -1039,7 +1024,6 @@
 #define TYPE_FIELD_BITPOS(thistype, n) FIELD_BITPOS (TYPE_FIELD (thistype, n))
 #define TYPE_FIELD_STATIC_PHYSNAME(thistype, n) FIELD_STATIC_PHYSNAME (TYPE_FIELD (thistype, n))
 #define TYPE_FIELD_STATIC_PHYSADDR(thistype, n) FIELD_STATIC_PHYSADDR (TYPE_FIELD (thistype, n))
-#define TYPE_FIELD_DWARF_BLOCK(thistype, n) FIELD_DWARF_BLOCK (TYPE_FIELD (thistype, n))
 #define TYPE_FIELD_ARTIFICIAL(thistype, n) FIELD_ARTIFICIAL(TYPE_FIELD(thistype,n))
 #define TYPE_FIELD_BITSIZE(thistype, n) FIELD_BITSIZE(TYPE_FIELD(thistype,n))
 #define TYPE_FIELD_PACKED(thistype, n) (FIELD_BITSIZE(TYPE_FIELD(thistype,n))!=0)
