/* Internal type definitions for GDB.

   Copyright (C) 1992, 1993, 1994, 1995, 1996, 1997, 1998, 1999, 2000, 2001,
   2002, 2003, 2004, 2006, 2007, 2008, 2009, 2010
   Free Software Foundation, Inc.

   Contributed by Cygnus Support, using pieces from other GDB modules.

   This file is part of GDB.

   This program is free software; you can redistribute it and/or modify
   it under the terms of the GNU General Public License as published by
   the Free Software Foundation; either version 3 of the License, or
   (at your option) any later version.

   This program is distributed in the hope that it will be useful,
   but WITHOUT ANY WARRANTY; without even the implied warranty of
   MERCHANTABILITY or FITNESS FOR A PARTICULAR PURPOSE.  See the
   GNU General Public License for more details.

   You should have received a copy of the GNU General Public License
   along with this program.  If not, see <http://www.gnu.org/licenses/>.  */

#if !defined (GDBTYPES_H)
#define GDBTYPES_H 1

#include "hashtab.h"

/* Forward declarations for prototypes.  */
struct field;
struct block;
struct value_print_options;
struct language_defn;

/* Some macros for char-based bitfields.  */

#define B_SET(a,x)	((a)[(x)>>3] |= (1 << ((x)&7)))
#define B_CLR(a,x)	((a)[(x)>>3] &= ~(1 << ((x)&7)))
#define B_TST(a,x)	((a)[(x)>>3] & (1 << ((x)&7)))
#define B_TYPE		unsigned char
#define	B_BYTES(x)	( 1 + ((x)>>3) )
#define	B_CLRALL(a,x)	memset ((a), 0, B_BYTES(x))

/* Different kinds of data types are distinguished by the `code' field.  */

enum type_code
  {
    TYPE_CODE_UNDEF,		/* Not used; catches errors */
    TYPE_CODE_PTR,		/* Pointer type */

    /* Array type with lower & upper bounds.

       Regardless of the language, GDB represents multidimensional
       array types the way C does: as arrays of arrays.  So an
       instance of a GDB array type T can always be seen as a series
       of instances of TYPE_TARGET_TYPE (T) laid out sequentially in
       memory.

       Row-major languages like C lay out multi-dimensional arrays so
       that incrementing the rightmost index in a subscripting
       expression results in the smallest change in the address of the
       element referred to.  Column-major languages like Fortran lay
       them out so that incrementing the leftmost index results in the
       smallest change.

       This means that, in column-major languages, working our way
       from type to target type corresponds to working through indices
       from right to left, not left to right.  */
    TYPE_CODE_ARRAY,

    TYPE_CODE_STRUCT,		/* C struct or Pascal record */
    TYPE_CODE_UNION,		/* C union or Pascal variant part */
    TYPE_CODE_ENUM,		/* Enumeration type */
    TYPE_CODE_FLAGS,		/* Bit flags type */
    TYPE_CODE_FUNC,		/* Function type */
    TYPE_CODE_INT,		/* Integer type */

    /* Floating type.  This is *NOT* a complex type.  Beware, there are parts
       of GDB which bogusly assume that TYPE_CODE_FLT can mean complex.  */
    TYPE_CODE_FLT,

    /* Void type.  The length field specifies the length (probably always
       one) which is used in pointer arithmetic involving pointers to
       this type, but actually dereferencing such a pointer is invalid;
       a void type has no length and no actual representation in memory
       or registers.  A pointer to a void type is a generic pointer.  */
    TYPE_CODE_VOID,

    TYPE_CODE_SET,		/* Pascal sets */
    TYPE_CODE_RANGE,		/* Range (integers within spec'd bounds) */

    /* A string type which is like an array of character but prints
       differently (at least for (the deleted) CHILL).  It does not
       contain a length field as Pascal strings (for many Pascals,
       anyway) do; if we want to deal with such strings, we should use
       a new type code.  */
    TYPE_CODE_STRING,

    /* String of bits; like TYPE_CODE_SET but prints differently (at
       least for (the deleted) CHILL).  */
    TYPE_CODE_BITSTRING,

    /* Unknown type.  The length field is valid if we were able to
       deduce that much about the type, or 0 if we don't even know that.  */
    TYPE_CODE_ERROR,

    /* C++ */
    TYPE_CODE_METHOD,		/* Method type */

    /* Pointer-to-member-function type.  This describes how to access a
       particular member function of a class (possibly a virtual
       member function).  The representation may vary between different
       C++ ABIs.  */
    TYPE_CODE_METHODPTR,

    /* Pointer-to-member type.  This is the offset within a class to some
       particular data member.  The only currently supported representation
       uses an unbiased offset, with -1 representing NULL; this is used
       by the Itanium C++ ABI (used by GCC on all platforms).  */
    TYPE_CODE_MEMBERPTR,

    TYPE_CODE_REF,		/* C++ Reference types */

    TYPE_CODE_CHAR,		/* *real* character type */

    /* Boolean type.  0 is false, 1 is true, and other values are non-boolean
       (e.g. FORTRAN "logical" used as unsigned int).  */
    TYPE_CODE_BOOL,

    /* Fortran */
    TYPE_CODE_COMPLEX,		/* Complex float */

    TYPE_CODE_TYPEDEF,
    TYPE_CODE_TEMPLATE,		/* C++ template */
    TYPE_CODE_TEMPLATE_ARG,	/* C++ template arg */

    TYPE_CODE_NAMESPACE,	/* C++ namespace.  */

    TYPE_CODE_DECFLOAT,		/* Decimal floating point.  */

    /* Internal function type.  */
    TYPE_CODE_INTERNAL_FUNCTION
  };

/* For now allow source to use TYPE_CODE_CLASS for C++ classes, as an
   alias for TYPE_CODE_STRUCT.  This is for DWARF, which has a distinct
   "class" attribute.  Perhaps we should actually have a separate TYPE_CODE
   so that we can print "class" or "struct" depending on what the debug
   info said.  It's not clear we should bother.  */

#define TYPE_CODE_CLASS TYPE_CODE_STRUCT

/* Some constants representing each bit field in the main_type.  See
   the bit-field-specific macros, below, for documentation of each
   constant in this enum.  These enum values are only used with
   init_type.  Note that the values are chosen not to conflict with
   type_instance_flag_value; this lets init_type error-check its
   input.  */

enum type_flag_value
{
  TYPE_FLAG_UNSIGNED = (1 << 6),
  TYPE_FLAG_NOSIGN = (1 << 7),
  TYPE_FLAG_STUB = (1 << 8),
  TYPE_FLAG_TARGET_STUB = (1 << 9),
  TYPE_FLAG_STATIC = (1 << 10),
  TYPE_FLAG_PROTOTYPED = (1 << 11),
  TYPE_FLAG_INCOMPLETE = (1 << 12),
  TYPE_FLAG_VARARGS = (1 << 13),
  TYPE_FLAG_VECTOR = (1 << 14),
  TYPE_FLAG_FIXED_INSTANCE = (1 << 15),
  TYPE_FLAG_STUB_SUPPORTED = (1 << 16),
  TYPE_FLAG_NOTTEXT = (1 << 17),

  /* Used for error-checking.  */
  TYPE_FLAG_MIN = TYPE_FLAG_UNSIGNED
};

/* Some bits for the type's instance_flags word.  See the macros below
   for documentation on each bit.  Note that if you add a value here,
   you must update the enum type_flag_value as well.  */
enum type_instance_flag_value
{
  TYPE_INSTANCE_FLAG_CONST = (1 << 0),
  TYPE_INSTANCE_FLAG_VOLATILE = (1 << 1),
  TYPE_INSTANCE_FLAG_CODE_SPACE = (1 << 2),
  TYPE_INSTANCE_FLAG_DATA_SPACE = (1 << 3),
  TYPE_INSTANCE_FLAG_ADDRESS_CLASS_1 = (1 << 4),
  TYPE_INSTANCE_FLAG_ADDRESS_CLASS_2 = (1 << 5)
};

/* Unsigned integer type.  If this is not set for a TYPE_CODE_INT, the
   type is signed (unless TYPE_FLAG_NOSIGN (below) is set). */

#define TYPE_UNSIGNED(t)	(TYPE_MAIN_TYPE (t)->flag_unsigned)

/* No sign for this type.  In C++, "char", "signed char", and "unsigned
   char" are distinct types; so we need an extra flag to indicate the
   absence of a sign! */

#define TYPE_NOSIGN(t)		(TYPE_MAIN_TYPE (t)->flag_nosign)

/* This appears in a type's flags word if it is a stub type (e.g., if
   someone referenced a type that wasn't defined in a source file
   via (struct sir_not_appearing_in_this_film *)).  */

#define TYPE_STUB(t)		(TYPE_MAIN_TYPE (t)->flag_stub)

/* The target type of this type is a stub type, and this type needs to
   be updated if it gets un-stubbed in check_typedef.
   Used for arrays and ranges, in which TYPE_LENGTH of the array/range
   gets set based on the TYPE_LENGTH of the target type.
   Also, set for TYPE_CODE_TYPEDEF. */

#define TYPE_TARGET_STUB(t)	(TYPE_MAIN_TYPE (t)->flag_target_stub)

/* Type needs to be evaluated on each CHECK_TYPEDEF and its results must not be
   sticky.  */

#define TYPE_DYNAMIC(t)		(TYPE_MAIN_TYPE (t)->flag_dynamic)

/* Static type.  If this is set, the corresponding type had 
 * a static modifier.
 * Note: This may be unnecessary, since static data members
 * are indicated by other means (bitpos == -1)
 */

#define TYPE_STATIC(t)		(TYPE_MAIN_TYPE (t)->flag_static)

/* This is a function type which appears to have a prototype.  We need this
   for function calls in order to tell us if it's necessary to coerce the args,
   or to just do the standard conversions.  This is used with a short field. */

#define TYPE_PROTOTYPED(t)	(TYPE_MAIN_TYPE (t)->flag_prototyped)

/* This flag is used to indicate that processing for this type
   is incomplete.

   (Mostly intended for HP platforms, where class methods, for
   instance, can be encountered before their classes in the debug
   info; the incomplete type has to be marked so that the class and
   the method can be assigned correct types.) */

#define TYPE_INCOMPLETE(t)	(TYPE_MAIN_TYPE (t)->flag_incomplete)

/* FIXME drow/2002-06-03:  Only used for methods, but applies as well
   to functions.  */

#define TYPE_VARARGS(t)		(TYPE_MAIN_TYPE (t)->flag_varargs)

/* Identify a vector type.  Gcc is handling this by adding an extra
   attribute to the array type.  We slurp that in as a new flag of a
   type.  This is used only in dwarf2read.c.  */
#define TYPE_VECTOR(t)		(TYPE_MAIN_TYPE (t)->flag_vector)

/* The debugging formats (especially STABS) do not contain enough information
   to represent all Ada types---especially those whose size depends on
   dynamic quantities.  Therefore, the GNAT Ada compiler includes
   extra information in the form of additional type definitions
   connected by naming conventions.  This flag indicates that the 
   type is an ordinary (unencoded) GDB type that has been created from 
   the necessary run-time information, and does not need further 
   interpretation. Optionally marks ordinary, fixed-size GDB type. */

#define TYPE_FIXED_INSTANCE(t) (TYPE_MAIN_TYPE (t)->flag_fixed_instance)

/* This debug target supports TYPE_STUB(t).  In the unsupported case we have to
   rely on NFIELDS to be zero etc., see TYPE_IS_OPAQUE ().
   TYPE_STUB(t) with !TYPE_STUB_SUPPORTED(t) may exist if we only guessed
   the TYPE_STUB(t) value (see dwarfread.c).  */

#define TYPE_STUB_SUPPORTED(t)   (TYPE_MAIN_TYPE (t)->flag_stub_supported)

/* Not textual.  By default, GDB treats all single byte integers as
   characters (or elements of strings) unless this flag is set.  */

#define TYPE_NOTTEXT(t)		(TYPE_MAIN_TYPE (t)->flag_nottext)

/* Type owner.  If TYPE_OBJFILE_OWNED is true, the type is owned by
   the objfile retrieved as TYPE_OBJFILE.  Otherweise, the type is
   owned by an architecture; TYPE_OBJFILE is NULL in this case.  */

#define TYPE_OBJFILE_OWNED(t) (TYPE_MAIN_TYPE (t)->flag_objfile_owned)
#define TYPE_OWNER(t) TYPE_MAIN_TYPE(t)->owner
#define TYPE_OBJFILE(t) (TYPE_OBJFILE_OWNED(t)? TYPE_OWNER(t).objfile : NULL)

<<<<<<< HEAD
/* Define this type as being reclaimable during free_all_types.  Type is
   required to be have TYPE_OBJFILE set to NULL.  Setting this flag requires
   initializing TYPE_DISCARDABLE_AGE, see alloc_type_discardable.  */

#define TYPE_DISCARDABLE(t)	(TYPE_MAIN_TYPE (t)->flag_discardable)

/* Marker this type has been visited by the type_mark_used by this
   mark-and-sweep types garbage collecting pass.  Current pass is represented
   by TYPE_DISCARDABLE_AGE_CURRENT.  */

#define TYPE_DISCARDABLE_AGE(t)	(TYPE_MAIN_TYPE (t)->flag_discardable_age)

/* Is HIGH_BOUND a low-bound relative count (1) or the high bound itself (0)?  */

#define TYPE_RANGE_HIGH_BOUND_IS_COUNT(range_type) \
  (TYPE_MAIN_TYPE (range_type)->flag_range_high_bound_is_count)

/* Not allocated.  TYPE_ALLOCATED(t) must be NULL in such case.  If this flag
   is unset and TYPE_ALLOCATED(t) is NULL then the type is allocated.  If this
   flag is unset and TYPE_ALLOCATED(t) is not NULL then its DWARF block
   determines the actual allocation state.  */

#define TYPE_NOT_ALLOCATED(t)	(TYPE_MAIN_TYPE (t)->flag_not_allocated)

/* Not associated.  TYPE_ASSOCIATED(t) must be NULL in such case.  If this flag
   is unset and TYPE_ASSOCIATED(t) is NULL then the type is associated.  If
   this flag is unset and TYPE_ASSOCIATED(t) is not NULL then its DWARF block
   determines the actual association state.  */

#define TYPE_NOT_ASSOCIATED(t)	(TYPE_MAIN_TYPE (t)->flag_not_associated)

/* Address of the actual data as for DW_AT_data_location.  Its dwarf block must
   not be evaluated unless both TYPE_NOT_ALLOCATED and TYPE_NOT_ASSOCIATED are
   false.  If TYPE_DATA_LOCATION_IS_ADDR set then TYPE_DATA_LOCATION_ADDR value
   is the actual data address value.  If unset and
   TYPE_DATA_LOCATION_DWARF_BLOCK is NULL then the value is the normal
   value_raw_address.  If unset and TYPE_DATA_LOCATION_DWARF_BLOCK is not NULL
   then its DWARF block determines the actual data address.  */

#define TYPE_DATA_LOCATION_IS_ADDR(t) \
  (TYPE_MAIN_TYPE (t)->flag_data_location_is_addr)
=======
/* True if this type was declared using the "class" keyword.  This is
   only valid for C++ structure types, and only used for displaying
   the type.  If false, the structure was declared as a "struct".  */

#define TYPE_DECLARED_CLASS(t) (TYPE_MAIN_TYPE (t)->flag_declared_class)
>>>>>>> 8a66451a

/* Constant type.  If this is set, the corresponding type has a
 * const modifier.
 */

#define TYPE_CONST(t) (TYPE_INSTANCE_FLAGS (t) & TYPE_INSTANCE_FLAG_CONST)

/* Volatile type.  If this is set, the corresponding type has a
 * volatile modifier.
 */

#define TYPE_VOLATILE(t) (TYPE_INSTANCE_FLAGS (t) & TYPE_INSTANCE_FLAG_VOLATILE)

/* Instruction-space delimited type.  This is for Harvard architectures
   which have separate instruction and data address spaces (and perhaps
   others).

   GDB usually defines a flat address space that is a superset of the
   architecture's two (or more) address spaces, but this is an extension
   of the architecture's model.

   If TYPE_FLAG_INST is set, an object of the corresponding type
   resides in instruction memory, even if its address (in the extended
   flat address space) does not reflect this.

   Similarly, if TYPE_FLAG_DATA is set, then an object of the 
   corresponding type resides in the data memory space, even if
   this is not indicated by its (flat address space) address.

   If neither flag is set, the default space for functions / methods
   is instruction space, and for data objects is data memory.  */

#define TYPE_CODE_SPACE(t) \
  (TYPE_INSTANCE_FLAGS (t) & TYPE_INSTANCE_FLAG_CODE_SPACE)

#define TYPE_DATA_SPACE(t) \
  (TYPE_INSTANCE_FLAGS (t) & TYPE_INSTANCE_FLAG_DATA_SPACE)

/* Address class flags.  Some environments provide for pointers whose
   size is different from that of a normal pointer or address types
   where the bits are interpreted differently than normal addresses.  The
   TYPE_FLAG_ADDRESS_CLASS_n flags may be used in target specific
   ways to represent these different types of address classes.  */
#define TYPE_ADDRESS_CLASS_1(t) (TYPE_INSTANCE_FLAGS(t) \
                                 & TYPE_INSTANCE_FLAG_ADDRESS_CLASS_1)
#define TYPE_ADDRESS_CLASS_2(t) (TYPE_INSTANCE_FLAGS(t) \
				 & TYPE_INSTANCE_FLAG_ADDRESS_CLASS_2)
#define TYPE_INSTANCE_FLAG_ADDRESS_CLASS_ALL \
  (TYPE_INSTANCE_FLAG_ADDRESS_CLASS_1 | TYPE_INSTANCE_FLAG_ADDRESS_CLASS_2)
#define TYPE_ADDRESS_CLASS_ALL(t) (TYPE_INSTANCE_FLAGS(t) \
				   & TYPE_INSTANCE_FLAG_ADDRESS_CLASS_ALL)

/* Determine which field of the union main_type.fields[x].loc is used.  */

enum field_loc_kind
  {
    FIELD_LOC_KIND_BITPOS,	/* bitpos */
    FIELD_LOC_KIND_PHYSADDR,	/* physaddr */
    FIELD_LOC_KIND_PHYSNAME	/* physname */
  };

/* A discriminant to determine which field in the main_type.type_specific
   union is being used, if any.

   For types such as TYPE_CODE_FLT or TYPE_CODE_FUNC, the use of this
   discriminant is really redundant, as we know from the type code
   which field is going to be used.  As such, it would be possible to
   reduce the size of this enum in order to save a bit or two for
   other fields of struct main_type.  But, since we still have extra
   room , and for the sake of clarity and consistency, we treat all fields
   of the union the same way.  */

enum type_specific_kind
{
  TYPE_SPECIFIC_NONE,
  TYPE_SPECIFIC_CPLUS_STUFF,
  TYPE_SPECIFIC_GNAT_STUFF,
  TYPE_SPECIFIC_FLOATFORMAT,
  TYPE_SPECIFIC_CALLING_CONVENTION
};

/* This structure is space-critical.
   Its layout has been tweaked to reduce the space used.  */

struct main_type
{
  /* Code for kind of type */

  ENUM_BITFIELD(type_code) code : 8;

  /* Flags about this type.  These fields appear at this location
     because they packs nicely here.  See the TYPE_* macros for
     documentation about these fields.  */

  unsigned int flag_unsigned : 1;
  unsigned int flag_nosign : 1;
  unsigned int flag_stub : 1;
  unsigned int flag_target_stub : 1;
  unsigned int flag_static : 1;
  unsigned int flag_prototyped : 1;
  unsigned int flag_incomplete : 1;
  unsigned int flag_varargs : 1;
  unsigned int flag_vector : 1;
  unsigned int flag_stub_supported : 1;
  unsigned int flag_nottext : 1;
  unsigned int flag_fixed_instance : 1;
  unsigned int flag_objfile_owned : 1;
<<<<<<< HEAD
  unsigned int flag_discardable : 1;
  unsigned int flag_discardable_age : 1;
  unsigned int flag_dynamic : 1;
  unsigned int flag_range_high_bound_is_count : 1;
  unsigned int flag_not_allocated : 1;
  unsigned int flag_not_associated : 1;
  unsigned int flag_data_location_is_addr : 1;
=======
  /* True if this type was declared with "class" rather than
     "struct".  */
  unsigned int flag_declared_class : 1;
>>>>>>> 8a66451a

  /* A discriminant telling us which field of the type_specific union
     is being used for this type, if any.  */
  ENUM_BITFIELD(type_specific_kind) type_specific_field : 3;

  /* Number of fields described for this type.  This field appears at
     this location because it packs nicely here.  */

  short nfields;

  /* Field number of the virtual function table pointer in
     VPTR_BASETYPE.  If -1, we were unable to find the virtual
     function table pointer in initial symbol reading, and
     get_vptr_fieldno should be called to find it if possible.
     get_vptr_fieldno will update this field if possible.
     Otherwise the value is left at -1.

     Unused if this type does not have virtual functions.

     This field appears at this location because it packs nicely here.  */

  short vptr_fieldno;

  /* Name of this type, or NULL if none.

     This is used for printing only, except by poorly designed C++ code.
     For looking up a name, look for a symbol in the VAR_DOMAIN.  */

  char *name;

  /* Tag name for this type, or NULL if none.  This means that the
     name of the type consists of a keyword followed by the tag name.
     Which keyword is determined by the type code ("struct" for
     TYPE_CODE_STRUCT, etc.).  As far as I know C/C++ are the only languages
     with this feature.

     This is used for printing only, except by poorly designed C++ code.
     For looking up a name, look for a symbol in the STRUCT_DOMAIN.
     One more legitimate use is that if TYPE_FLAG_STUB is set, this is
     the name to use to look for definitions in other files.  */

  char *tag_name;

  /* Every type is now associated with a particular objfile, and the
     type is allocated on the objfile_obstack for that objfile.  One problem
     however, is that there are times when gdb allocates new types while
     it is not in the process of reading symbols from a particular objfile.
     Fortunately, these happen when the type being created is a derived
     type of an existing type, such as in lookup_pointer_type().  So
     we can just allocate the new type using the same objfile as the
     existing type, but to do this we need a backpointer to the objfile
     from the existing type.  Yes this is somewhat ugly, but without
     major overhaul of the internal type system, it can't be avoided
     for now. */

  union type_owner
    {
      struct objfile *objfile;
      struct gdbarch *gdbarch;
    } owner;

  /* For a pointer type, describes the type of object pointed to.
     For an array type, describes the type of the elements.
     For a function or method type, describes the type of the return value.
     For a range type, describes the type of the full range.
     For a complex type, describes the type of each coordinate.
     Unused otherwise.  */

  struct type *target_type;

  /* For DW_AT_data_location.  */
  union
    {
      struct dwarf2_locexpr_baton *dwarf_block;
      CORE_ADDR addr;
    }
  data_location;

  /* For DW_AT_allocated.  */
  struct dwarf2_locexpr_baton *allocated;

  /* For DW_AT_associated.  */
  struct dwarf2_locexpr_baton *associated;

  /* For structure and union types, a description of each field.
     For set and pascal array types, there is one "field",
     whose type is the domain type of the set or array.
     For range types, there are two "fields",
     the minimum and maximum values (both inclusive).
     For enum types, each possible value is described by one "field".
     For a function or method type, a "field" for each parameter.
     For C++ classes, there is one field for each base class (if it is
     a derived class) plus one field for each class data member.  Member
     functions are recorded elsewhere.

     Using a pointer to a separate array of fields
     allows all types to have the same size, which is useful
     because we can allocate the space for a type before
     we know what to put in it.  */

  union 
  {
    struct field
    {
      union field_location
      {
	/* Position of this field, counting in bits from start of
	   containing structure.
	   For gdbarch_bits_big_endian=1 targets, it is the bit offset to the MSB.
	   For gdbarch_bits_big_endian=0 targets, it is the bit offset to the LSB.
	   For a range bound or enum value, this is the value itself. */

	int bitpos;

	/* For a static field, if TYPE_FIELD_STATIC_HAS_ADDR then physaddr
	   is the location (in the target) of the static field.
	   Otherwise, physname is the mangled label of the static field. */

	CORE_ADDR physaddr;
	char *physname;
      }
      loc;

      /* For a function or member type, this is 1 if the argument is marked
	 artificial.  Artificial arguments should not be shown to the
	 user.  For TYPE_CODE_RANGE it is set if the specific bound is not
	 defined.  */
      unsigned int artificial : 1;

      /* Discriminant for union field_location.  */
      ENUM_BITFIELD(field_loc_kind) loc_kind : 2;

      /* Size of this field, in bits, or zero if not packed.
	 If non-zero in an array type, indicates the element size in
	 bits (used only in Ada at the moment).
	 For an unpacked field, the field's type's length
	 says how many bytes the field occupies.  */

      unsigned int bitsize : 29;

      /* In a struct or union type, type of this field.
	 In a function or member type, type of this argument.
	 In an array type, the domain-type of the array.  */

      struct type *type;

      /* Name of field, value or argument.
	 NULL for range bounds, array domains, and member function
	 arguments.  */

      char *name;
    } *fields;

    /* Union member used for range types. */

    struct range_bounds
    {
      struct
	{
	  union
	    {
	      struct dwarf2_locexpr_baton *dwarf_block;
	      LONGEST constant;
	    }
	  u;
	  unsigned is_dwarf_block : 1;
	}
      /* Low bound of range. */
      low,
      /* High bound of range. */
      high,
      /* Byte stride of range. */
      byte_stride;

      /* Flags indicating whether the values of low and high are
         valid.  When true, the respective range value is
         undefined.  Currently used only for FORTRAN arrays.  */
           
      char low_undefined;
      char high_undefined;

    } *bounds;

  } flds_bnds;

  /* For types with virtual functions (TYPE_CODE_STRUCT), VPTR_BASETYPE
     is the base class which defined the virtual function table pointer.  

     For types that are pointer to member types (TYPE_CODE_METHODPTR,
     TYPE_CODE_MEMBERPTR), VPTR_BASETYPE is the type that this pointer
     is a member of.

     For method types (TYPE_CODE_METHOD), VPTR_BASETYPE is the aggregate
     type that contains the method.

     Unused otherwise.  */

  struct type *vptr_basetype;

  /* Slot to point to additional language-specific fields of this type.  */

  union type_specific
  {
    /* CPLUS_STUFF is for TYPE_CODE_STRUCT.  It is initialized to point to
       cplus_struct_default, a default static instance of a struct
       cplus_struct_type. */

    struct cplus_struct_type *cplus_stuff;

    /* GNAT_STUFF is for types for which the GNAT Ada compiler
       provides additional information.  */
    struct gnat_aux_type *gnat_stuff;

    /* FLOATFORMAT is for TYPE_CODE_FLT.  It is a pointer to two
       floatformat objects that describe the floating-point value
       that resides within the type.  The first is for big endian
       targets and the second is for little endian targets.  */

    const struct floatformat **floatformat;

    /* For TYPE_CODE_FUNC types, the calling convention for targets
       supporting multiple ABIs.  Right now this is only fetched from
       the Dwarf-2 DW_AT_calling_convention attribute.  */
    unsigned calling_convention;
  } type_specific;
};

/* A ``struct type'' describes a particular instance of a type, with
   some particular qualification.  */
struct type
{
  /* Type that is a pointer to this type.
     NULL if no such pointer-to type is known yet.
     The debugger may add the address of such a type
     if it has to construct one later.  */

  struct type *pointer_type;

  /* C++: also need a reference type.  */

  struct type *reference_type;

  /* Variant chain.  This points to a type that differs from this one only
     in qualifiers and length.  Currently, the possible qualifiers are
     const, volatile, code-space, data-space, and address class.  The
     length may differ only when one of the address class flags are set.
     The variants are linked in a circular ring and share MAIN_TYPE.  */
  struct type *chain;

  /* Flags specific to this instance of the type, indicating where
     on the ring we are.  */
  int instance_flags;

  /* Length of storage for a value of this type.  This is what
     sizeof(type) would return; use it for address arithmetic,
     memory reads and writes, etc.  This size includes padding.  For
     example, an i386 extended-precision floating point value really
     only occupies ten bytes, but most ABI's declare its size to be
     12 bytes, to preserve alignment.  A `struct type' representing
     such a floating-point type would have a `length' value of 12,
     even though the last two bytes are unused.

     There's a bit of a host/target mess here, if you're concerned
     about machines whose bytes aren't eight bits long, or who don't
     have byte-addressed memory.  Various places pass this to memcpy
     and such, meaning it must be in units of host bytes.  Various
     other places expect they can calculate addresses by adding it
     and such, meaning it must be in units of target bytes.  For
     some DSP targets, in which HOST_CHAR_BIT will (presumably) be 8
     and TARGET_CHAR_BIT will be (say) 32, this is a problem.

     One fix would be to make this field in bits (requiring that it
     always be a multiple of HOST_CHAR_BIT and TARGET_CHAR_BIT) ---
     the other choice would be to make it consistently in units of
     HOST_CHAR_BIT.  However, this would still fail to address
     machines based on a ternary or decimal representation.  */
  
  unsigned length;

  /* Core type, shared by a group of qualified types.  */
  struct main_type *main_type;
};

#define	NULL_TYPE ((struct type *) 0)

/* C++ language-specific information for TYPE_CODE_STRUCT and TYPE_CODE_UNION
   nodes.  */

struct cplus_struct_type
  {
    /* Number of base classes this type derives from.  The baseclasses are
       stored in the first N_BASECLASSES fields (i.e. the `fields' field of
       the struct type).  I think only the `type' field of such a field has
       any meaning.  */

    short n_baseclasses;

    /* Number of methods with unique names.  All overloaded methods with
       the same name count only once. */

    short nfn_fields;

    /* Number of methods described for this type, not including the
       methods that it derives from.  */

    short nfn_fields_total;

    /* Number of template arguments, placed here for better struct
       packing.  */

    short ntemplate_args;

    /* For derived classes, the number of base classes is given by n_baseclasses
       and virtual_field_bits is a bit vector containing one bit per base class.
       If the base class is virtual, the corresponding bit will be set.
       I.E, given:

       class A{};
       class B{};
       class C : public B, public virtual A {};

       B is a baseclass of C; A is a virtual baseclass for C.
       This is a C++ 2.0 language feature. */

    B_TYPE *virtual_field_bits;

    /* For classes with private fields, the number of fields is given by
       nfields and private_field_bits is a bit vector containing one bit
       per field.
       If the field is private, the corresponding bit will be set. */

    B_TYPE *private_field_bits;

    /* For classes with protected fields, the number of fields is given by
       nfields and protected_field_bits is a bit vector containing one bit
       per field.
       If the field is private, the corresponding bit will be set. */

    B_TYPE *protected_field_bits;

    /* for classes with fields to be ignored, either this is optimized out
       or this field has length 0 */

    B_TYPE *ignore_field_bits;

    /* For classes, structures, and unions, a description of each field,
       which consists of an overloaded name, followed by the types of
       arguments that the method expects, and then the name after it
       has been renamed to make it distinct.

       fn_fieldlists points to an array of nfn_fields of these. */

    struct fn_fieldlist
      {

	/* The overloaded name.  */

	char *name;

	/* The number of methods with this name.  */

	int length;

	/* The list of methods.  */

	struct fn_field
	  {

	    /* If is_stub is clear, this is the mangled name which we can
	       look up to find the address of the method (FIXME: it would
	       be cleaner to have a pointer to the struct symbol here
	       instead).  */

	    /* If is_stub is set, this is the portion of the mangled
	       name which specifies the arguments.  For example, "ii",
	       if there are two int arguments, or "" if there are no
	       arguments.  See gdb_mangle_name for the conversion from this
	       format to the one used if is_stub is clear.  */

	    char *physname;

	    /* The function type for the method.
	       (This comment used to say "The return value of the method",
	       but that's wrong. The function type 
	       is expected here, i.e. something with TYPE_CODE_FUNC,
	       and *not* the return-value type). */

	    struct type *type;

	    /* For virtual functions.
	       First baseclass that defines this virtual function.   */

	    struct type *fcontext;

	    /* Attributes. */

	    unsigned int is_const:1;
	    unsigned int is_volatile:1;
	    unsigned int is_private:1;
	    unsigned int is_protected:1;
	    unsigned int is_public:1;
	    unsigned int is_abstract:1;
	    unsigned int is_static:1;
	    unsigned int is_final:1;
	    unsigned int is_synchronized:1;
	    unsigned int is_native:1;
	    unsigned int is_artificial:1;

	    /* A stub method only has some fields valid (but they are enough
	       to reconstruct the rest of the fields).  */
	    unsigned int is_stub:1;

	    /* Unused.  */
	    unsigned int dummy:4;

	    /* Index into that baseclass's virtual function table,
	       minus 2; else if static: VOFFSET_STATIC; else: 0.  */

	    unsigned int voffset:16;

#define VOFFSET_STATIC 1

	  }
	 *fn_fields;

      }
     *fn_fieldlists;

    /* If this "struct type" describes a template, then it 
     * has arguments. "template_args" points to an array of
     * template arg descriptors, of length "ntemplate_args".
     * The only real information in each of these template arg descriptors
     * is a name. "type" will typically just point to a "struct type" with
     * the placeholder TYPE_CODE_TEMPLATE_ARG type.
     */
    struct template_arg
      {
	char *name;
	struct type *type;
      }
     *template_args;

    /* Pointer to information about enclosing scope, if this is a
     * local type.  If it is not a local type, this is NULL
     */
    struct local_type_info
      {
	char *file;
	int line;
      }
     *localtype_ptr;

    /* One if this struct is a dynamic class, as defined by the
       Itanium C++ ABI: if it requires a virtual table pointer,
       because it or any of its base classes have one or more virtual
       member functions or virtual base classes.  Minus one if not
       dynamic.  Zero if not yet computed.  */
    int is_dynamic : 2;
  };

/* Struct used in computing virtual base list */
struct vbase
  {
    struct type *vbasetype;	/* pointer to virtual base */
    struct vbase *next;		/* next in chain */
  };

/* Struct used for ranking a function for overload resolution */
struct badness_vector
  {
    int length;
    int *rank;
  };

/* GNAT Ada-specific information for various Ada types.  */
struct gnat_aux_type
  {
    /* Parallel type used to encode information about dynamic types
       used in Ada (such as variant records, variable-size array,
       etc).  */
    struct type* descriptive_type;
  };

/* The default value of TYPE_CPLUS_SPECIFIC(T) points to the
   this shared static structure. */

extern const struct cplus_struct_type cplus_struct_default;

extern void allocate_cplus_struct_type (struct type *);

#define INIT_CPLUS_SPECIFIC(type) \
  (TYPE_SPECIFIC_FIELD (type) = TYPE_SPECIFIC_CPLUS_STUFF, \
   TYPE_RAW_CPLUS_SPECIFIC (type) = (struct cplus_struct_type*) &cplus_struct_default)

#define ALLOCATE_CPLUS_STRUCT_TYPE(type) allocate_cplus_struct_type (type)

#define HAVE_CPLUS_STRUCT(type) \
  (TYPE_SPECIFIC_FIELD (type) == TYPE_SPECIFIC_CPLUS_STUFF \
   && TYPE_RAW_CPLUS_SPECIFIC (type) !=  &cplus_struct_default)

extern const struct gnat_aux_type gnat_aux_default;

extern void allocate_gnat_aux_type (struct type *);

#define INIT_GNAT_SPECIFIC(type) \
  (TYPE_SPECIFIC_FIELD (type) = TYPE_SPECIFIC_GNAT_STUFF, \
   TYPE_GNAT_SPECIFIC (type) = (struct gnat_aux_type *) &gnat_aux_default)
#define ALLOCATE_GNAT_AUX_TYPE(type) allocate_gnat_aux_type (type)
/* A macro that returns non-zero if the type-specific data should be
   read as "gnat-stuff".  */
#define HAVE_GNAT_AUX_INFO(type) \
  (TYPE_SPECIFIC_FIELD (type) == TYPE_SPECIFIC_GNAT_STUFF)

#define TYPE_INSTANCE_FLAGS(thistype) (thistype)->instance_flags
#define TYPE_MAIN_TYPE(thistype) (thistype)->main_type
#define TYPE_NAME(thistype) TYPE_MAIN_TYPE(thistype)->name
#define TYPE_TAG_NAME(type) TYPE_MAIN_TYPE(type)->tag_name
#define TYPE_TARGET_TYPE(thistype) TYPE_MAIN_TYPE(thistype)->target_type
#define TYPE_POINTER_TYPE(thistype) (thistype)->pointer_type
#define TYPE_REFERENCE_TYPE(thistype) (thistype)->reference_type
#define TYPE_CHAIN(thistype) (thistype)->chain
/* Note that if thistype is a TYPEDEF, ARRAY or STRING type, you have to call
   check_typedef.  But check_typedef does set the TYPE_LENGTH of the TYPEDEF
   type, so you only have to call check_typedef once.  Since allocate_value
   calls check_typedef, TYPE_LENGTH (VALUE_TYPE (X)) is safe.  */
#define TYPE_LENGTH(thistype) (thistype)->length
/* Note that TYPE_CODE can be TYPE_CODE_TYPEDEF, so if you want the real
   type, you need to do TYPE_CODE (check_type (this_type)). */
#define TYPE_CODE(thistype) TYPE_MAIN_TYPE(thistype)->code
#define TYPE_NFIELDS(thistype) TYPE_MAIN_TYPE(thistype)->nfields
#define TYPE_FIELDS(thistype) TYPE_MAIN_TYPE(thistype)->flds_bnds.fields
#define TYPE_TEMPLATE_ARGS(thistype) TYPE_CPLUS_SPECIFIC(thistype)->template_args
#define TYPE_DATA_LOCATION_DWARF_BLOCK(thistype) TYPE_MAIN_TYPE (thistype)->data_location.dwarf_block
#define TYPE_DATA_LOCATION_ADDR(thistype) TYPE_MAIN_TYPE (thistype)->data_location.addr
#define TYPE_ALLOCATED(thistype) TYPE_MAIN_TYPE (thistype)->allocated
#define TYPE_ASSOCIATED(thistype) TYPE_MAIN_TYPE (thistype)->associated

#define TYPE_INDEX_TYPE(type) TYPE_FIELD_TYPE (type, 0)
#define TYPE_RANGE_DATA(thistype) TYPE_MAIN_TYPE(thistype)->flds_bnds.bounds
#define TYPE_LOW_BOUND(range_type) TYPE_RANGE_DATA(range_type)->low.u.constant
#define TYPE_HIGH_BOUND(range_type) TYPE_RANGE_DATA(range_type)->high.u.constant
#define TYPE_BYTE_STRIDE(range_type) TYPE_RANGE_DATA(range_type)->byte_stride.u.constant
#define TYPE_LOW_BOUND_UNDEFINED(range_type) \
   TYPE_RANGE_DATA(range_type)->low_undefined
#define TYPE_HIGH_BOUND_UNDEFINED(range_type) \
   TYPE_RANGE_DATA(range_type)->high_undefined
#define TYPE_LOW_BOUND_IS_DWARF_BLOCK(range_type) \
   TYPE_RANGE_DATA(range_type)->low.is_dwarf_block
#define TYPE_HIGH_BOUND_IS_DWARF_BLOCK(range_type) \
   TYPE_RANGE_DATA(range_type)->high.is_dwarf_block
#define TYPE_BYTE_STRIDE_IS_DWARF_BLOCK(range_type) \
   TYPE_RANGE_DATA(range_type)->byte_stride.is_dwarf_block

/* Moto-specific stuff for FORTRAN arrays */

#define TYPE_ARRAY_UPPER_BOUND_IS_UNDEFINED(arraytype) \
   TYPE_HIGH_BOUND_UNDEFINED(TYPE_INDEX_TYPE(arraytype))
#define TYPE_ARRAY_LOWER_BOUND_IS_UNDEFINED(arraytype) \
   TYPE_LOW_BOUND_UNDEFINED(TYPE_INDEX_TYPE(arraytype))

#define TYPE_ARRAY_UPPER_BOUND_IS_DWARF_BLOCK(arraytype) \
   TYPE_HIGH_BOUND_IS_DWARF_BLOCK(TYPE_INDEX_TYPE(arraytype))
#define TYPE_ARRAY_LOWER_BOUND_IS_DWARF_BLOCK(arraytype) \
   TYPE_LOW_BOUND_IS_DWARF_BLOCK(TYPE_INDEX_TYPE(arraytype))

#define TYPE_ARRAY_UPPER_BOUND_VALUE(arraytype) \
   (TYPE_HIGH_BOUND(TYPE_INDEX_TYPE((arraytype))))

#define TYPE_ARRAY_LOWER_BOUND_VALUE(arraytype) \
  TYPE_LOW_BOUND (TYPE_INDEX_TYPE (arraytype))

/* TYPE_BYTE_STRIDE (TYPE_INDEX_TYPE (arraytype)) with a fallback to the
   element size if no specific stride value is known.  */
#define TYPE_ARRAY_BYTE_STRIDE_VALUE(arraytype)		\
  (TYPE_BYTE_STRIDE (TYPE_INDEX_TYPE (arraytype)) == 0	\
   ? TYPE_LENGTH (TYPE_TARGET_TYPE (arraytype))		\
   : TYPE_BYTE_STRIDE (TYPE_INDEX_TYPE (arraytype)))

/* C++ */

#define TYPE_VPTR_BASETYPE(thistype) TYPE_MAIN_TYPE(thistype)->vptr_basetype
#define TYPE_DOMAIN_TYPE(thistype) TYPE_MAIN_TYPE(thistype)->vptr_basetype
#define TYPE_VPTR_FIELDNO(thistype) TYPE_MAIN_TYPE(thistype)->vptr_fieldno
#define TYPE_FN_FIELDS(thistype) TYPE_CPLUS_SPECIFIC(thistype)->fn_fields
#define TYPE_NFN_FIELDS(thistype) TYPE_CPLUS_SPECIFIC(thistype)->nfn_fields
#define TYPE_NFN_FIELDS_TOTAL(thistype) TYPE_CPLUS_SPECIFIC(thistype)->nfn_fields_total
#define TYPE_NTEMPLATE_ARGS(thistype) TYPE_CPLUS_SPECIFIC(thistype)->ntemplate_args
#define TYPE_SPECIFIC_FIELD(thistype) \
  TYPE_MAIN_TYPE(thistype)->type_specific_field
#define	TYPE_TYPE_SPECIFIC(thistype) TYPE_MAIN_TYPE(thistype)->type_specific
/* We need this tap-dance with the TYPE_RAW_SPECIFIC because of the case
   where we're trying to print an Ada array using the C language.
   In that case, there is no "cplus_stuff", but the C language assumes
   that there is.  What we do, in that case, is pretend that there is
   an implicit one which is the default cplus stuff.  */
#define TYPE_CPLUS_SPECIFIC(thistype) \
   (!HAVE_CPLUS_STRUCT(thistype) \
    ? (struct cplus_struct_type*)&cplus_struct_default \
    : TYPE_RAW_CPLUS_SPECIFIC(thistype))
#define TYPE_RAW_CPLUS_SPECIFIC(thistype) TYPE_MAIN_TYPE(thistype)->type_specific.cplus_stuff
#define TYPE_FLOATFORMAT(thistype) TYPE_MAIN_TYPE(thistype)->type_specific.floatformat
#define TYPE_GNAT_SPECIFIC(thistype) TYPE_MAIN_TYPE(thistype)->type_specific.gnat_stuff
#define TYPE_DESCRIPTIVE_TYPE(thistype) TYPE_GNAT_SPECIFIC(thistype)->descriptive_type
#define TYPE_CALLING_CONVENTION(thistype) TYPE_MAIN_TYPE(thistype)->type_specific.calling_convention
#define TYPE_BASECLASS(thistype,index) TYPE_FIELD_TYPE(thistype, index)
#define TYPE_N_BASECLASSES(thistype) TYPE_CPLUS_SPECIFIC(thistype)->n_baseclasses
#define TYPE_BASECLASS_NAME(thistype,index) TYPE_FIELD_NAME(thistype, index)
#define TYPE_BASECLASS_BITPOS(thistype,index) TYPE_FIELD_BITPOS(thistype,index)
#define BASETYPE_VIA_PUBLIC(thistype, index) \
  ((!TYPE_FIELD_PRIVATE(thistype, index)) && (!TYPE_FIELD_PROTECTED(thistype, index)))
#define TYPE_CPLUS_DYNAMIC(thistype) TYPE_CPLUS_SPECIFIC (thistype)->is_dynamic

#define BASETYPE_VIA_VIRTUAL(thistype, index) \
  (TYPE_CPLUS_SPECIFIC(thistype)->virtual_field_bits == NULL ? 0 \
    : B_TST(TYPE_CPLUS_SPECIFIC(thistype)->virtual_field_bits, (index)))

#define FIELD_TYPE(thisfld) ((thisfld).type)
#define FIELD_NAME(thisfld) ((thisfld).name)
#define FIELD_LOC_KIND(thisfld) ((thisfld).loc_kind)
#define FIELD_BITPOS(thisfld) ((thisfld).loc.bitpos)
#define FIELD_STATIC_PHYSNAME(thisfld) ((thisfld).loc.physname)
#define FIELD_STATIC_PHYSADDR(thisfld) ((thisfld).loc.physaddr)
#define SET_FIELD_BITPOS(thisfld, bitpos)			\
  (FIELD_LOC_KIND (thisfld) = FIELD_LOC_KIND_BITPOS,		\
   FIELD_BITPOS (thisfld) = (bitpos))
#define SET_FIELD_PHYSNAME(thisfld, name)			\
  (FIELD_LOC_KIND (thisfld) = FIELD_LOC_KIND_PHYSNAME,		\
   FIELD_STATIC_PHYSNAME (thisfld) = (name))
#define SET_FIELD_PHYSADDR(thisfld, addr)			\
  (FIELD_LOC_KIND (thisfld) = FIELD_LOC_KIND_PHYSADDR,		\
   FIELD_STATIC_PHYSADDR (thisfld) = (addr))
#define FIELD_ARTIFICIAL(thisfld) ((thisfld).artificial)
#define FIELD_BITSIZE(thisfld) ((thisfld).bitsize)

#define TYPE_FIELD(thistype, n) TYPE_MAIN_TYPE(thistype)->flds_bnds.fields[n]
#define TYPE_FIELD_TYPE(thistype, n) FIELD_TYPE(TYPE_FIELD(thistype, n))
#define TYPE_FIELD_NAME(thistype, n) FIELD_NAME(TYPE_FIELD(thistype, n))
#define TYPE_FIELD_LOC_KIND(thistype, n) FIELD_LOC_KIND (TYPE_FIELD (thistype, n))
#define TYPE_FIELD_BITPOS(thistype, n) FIELD_BITPOS (TYPE_FIELD (thistype, n))
#define TYPE_FIELD_STATIC_PHYSNAME(thistype, n) FIELD_STATIC_PHYSNAME (TYPE_FIELD (thistype, n))
#define TYPE_FIELD_STATIC_PHYSADDR(thistype, n) FIELD_STATIC_PHYSADDR (TYPE_FIELD (thistype, n))
#define TYPE_FIELD_ARTIFICIAL(thistype, n) FIELD_ARTIFICIAL(TYPE_FIELD(thistype,n))
#define TYPE_FIELD_BITSIZE(thistype, n) FIELD_BITSIZE(TYPE_FIELD(thistype,n))
#define TYPE_FIELD_PACKED(thistype, n) (FIELD_BITSIZE(TYPE_FIELD(thistype,n))!=0)
#define TYPE_TEMPLATE_ARG(thistype, n) TYPE_CPLUS_SPECIFIC(thistype)->template_args[n]

#define TYPE_FIELD_PRIVATE_BITS(thistype) \
  TYPE_CPLUS_SPECIFIC(thistype)->private_field_bits
#define TYPE_FIELD_PROTECTED_BITS(thistype) \
  TYPE_CPLUS_SPECIFIC(thistype)->protected_field_bits
#define TYPE_FIELD_IGNORE_BITS(thistype) \
  TYPE_CPLUS_SPECIFIC(thistype)->ignore_field_bits
#define TYPE_FIELD_VIRTUAL_BITS(thistype) \
  TYPE_CPLUS_SPECIFIC(thistype)->virtual_field_bits
#define SET_TYPE_FIELD_PRIVATE(thistype, n) \
  B_SET (TYPE_CPLUS_SPECIFIC(thistype)->private_field_bits, (n))
#define SET_TYPE_FIELD_PROTECTED(thistype, n) \
  B_SET (TYPE_CPLUS_SPECIFIC(thistype)->protected_field_bits, (n))
#define SET_TYPE_FIELD_IGNORE(thistype, n) \
  B_SET (TYPE_CPLUS_SPECIFIC(thistype)->ignore_field_bits, (n))
#define SET_TYPE_FIELD_VIRTUAL(thistype, n) \
  B_SET (TYPE_CPLUS_SPECIFIC(thistype)->virtual_field_bits, (n))
#define TYPE_FIELD_PRIVATE(thistype, n) \
  (TYPE_CPLUS_SPECIFIC(thistype)->private_field_bits == NULL ? 0 \
    : B_TST(TYPE_CPLUS_SPECIFIC(thistype)->private_field_bits, (n)))
#define TYPE_FIELD_PROTECTED(thistype, n) \
  (TYPE_CPLUS_SPECIFIC(thistype)->protected_field_bits == NULL ? 0 \
    : B_TST(TYPE_CPLUS_SPECIFIC(thistype)->protected_field_bits, (n)))
#define TYPE_FIELD_IGNORE(thistype, n) \
  (TYPE_CPLUS_SPECIFIC(thistype)->ignore_field_bits == NULL ? 0 \
    : B_TST(TYPE_CPLUS_SPECIFIC(thistype)->ignore_field_bits, (n)))
#define TYPE_FIELD_VIRTUAL(thistype, n) \
  (TYPE_CPLUS_SPECIFIC(thistype)->virtual_field_bits == NULL ? 0 \
    : B_TST(TYPE_CPLUS_SPECIFIC(thistype)->virtual_field_bits, (n)))

#define TYPE_FN_FIELDLISTS(thistype) TYPE_CPLUS_SPECIFIC(thistype)->fn_fieldlists
#define TYPE_FN_FIELDLIST(thistype, n) TYPE_CPLUS_SPECIFIC(thistype)->fn_fieldlists[n]
#define TYPE_FN_FIELDLIST1(thistype, n) TYPE_CPLUS_SPECIFIC(thistype)->fn_fieldlists[n].fn_fields
#define TYPE_FN_FIELDLIST_NAME(thistype, n) TYPE_CPLUS_SPECIFIC(thistype)->fn_fieldlists[n].name
#define TYPE_FN_FIELDLIST_LENGTH(thistype, n) TYPE_CPLUS_SPECIFIC(thistype)->fn_fieldlists[n].length

#define TYPE_FN_FIELD(thisfn, n) (thisfn)[n]
#define TYPE_FN_FIELD_PHYSNAME(thisfn, n) (thisfn)[n].physname
#define TYPE_FN_FIELD_TYPE(thisfn, n) (thisfn)[n].type
#define TYPE_FN_FIELD_ARGS(thisfn, n) TYPE_FIELDS ((thisfn)[n].type)
#define TYPE_FN_FIELD_CONST(thisfn, n) ((thisfn)[n].is_const)
#define TYPE_FN_FIELD_VOLATILE(thisfn, n) ((thisfn)[n].is_volatile)
#define TYPE_FN_FIELD_PRIVATE(thisfn, n) ((thisfn)[n].is_private)
#define TYPE_FN_FIELD_PROTECTED(thisfn, n) ((thisfn)[n].is_protected)
#define TYPE_FN_FIELD_PUBLIC(thisfn, n) ((thisfn)[n].is_public)
#define TYPE_FN_FIELD_STATIC(thisfn, n) ((thisfn)[n].is_static)
#define TYPE_FN_FIELD_FINAL(thisfn, n) ((thisfn)[n].is_final)
#define TYPE_FN_FIELD_SYNCHRONIZED(thisfn, n) ((thisfn)[n].is_synchronized)
#define TYPE_FN_FIELD_NATIVE(thisfn, n) ((thisfn)[n].is_native)
#define TYPE_FN_FIELD_ARTIFICIAL(thisfn, n) ((thisfn)[n].is_artificial)
#define TYPE_FN_FIELD_ABSTRACT(thisfn, n) ((thisfn)[n].is_abstract)
#define TYPE_FN_FIELD_STUB(thisfn, n) ((thisfn)[n].is_stub)
#define TYPE_FN_FIELD_FCONTEXT(thisfn, n) ((thisfn)[n].fcontext)
#define TYPE_FN_FIELD_VOFFSET(thisfn, n) ((thisfn)[n].voffset-2)
#define TYPE_FN_FIELD_VIRTUAL_P(thisfn, n) ((thisfn)[n].voffset > 1)
#define TYPE_FN_FIELD_STATIC_P(thisfn, n) ((thisfn)[n].voffset == VOFFSET_STATIC)

#define TYPE_LOCALTYPE_PTR(thistype) (TYPE_CPLUS_SPECIFIC(thistype)->localtype_ptr)
#define TYPE_LOCALTYPE_FILE(thistype) (TYPE_CPLUS_SPECIFIC(thistype)->localtype_ptr->file)
#define TYPE_LOCALTYPE_LINE(thistype) (TYPE_CPLUS_SPECIFIC(thistype)->localtype_ptr->line)

#define TYPE_IS_OPAQUE(thistype) (((TYPE_CODE (thistype) == TYPE_CODE_STRUCT) ||        \
                                   (TYPE_CODE (thistype) == TYPE_CODE_UNION))        && \
                                  (TYPE_NFIELDS (thistype) == 0)                     && \
                                  (HAVE_CPLUS_STRUCT (thistype) && (TYPE_NFN_FIELDS (thistype) == 0)) && \
                                  (TYPE_STUB (thistype) || !TYPE_STUB_SUPPORTED (thistype)))

struct builtin_type
{
  /* Integral types.  */

  /* Implicit size/sign (based on the the architecture's ABI).  */
  struct type *builtin_void;
  struct type *builtin_char;
  struct type *builtin_short;
  struct type *builtin_int;
  struct type *builtin_long;
  struct type *builtin_signed_char;
  struct type *builtin_unsigned_char;
  struct type *builtin_unsigned_short;
  struct type *builtin_unsigned_int;
  struct type *builtin_unsigned_long;
  struct type *builtin_float;
  struct type *builtin_double;
  struct type *builtin_long_double;
  struct type *builtin_complex;
  struct type *builtin_double_complex;
  struct type *builtin_string;
  struct type *builtin_bool;
  struct type *builtin_long_long;
  struct type *builtin_unsigned_long_long;
  struct type *builtin_decfloat;
  struct type *builtin_decdouble;
  struct type *builtin_declong;

  /* "True" character types.
      We use these for the '/c' print format, because c_char is just a
      one-byte integral type, which languages less laid back than C
      will print as ... well, a one-byte integral type.  */
  struct type *builtin_true_char;
  struct type *builtin_true_unsigned_char;

  /* Explicit sizes - see C9X <intypes.h> for naming scheme.  The "int0"
     is for when an architecture needs to describe a register that has
     no size.  */
  struct type *builtin_int0;
  struct type *builtin_int8;
  struct type *builtin_uint8;
  struct type *builtin_int16;
  struct type *builtin_uint16;
  struct type *builtin_int32;
  struct type *builtin_uint32;
  struct type *builtin_int64;
  struct type *builtin_uint64;
  struct type *builtin_int128;
  struct type *builtin_uint128;


  /* Pointer types.  */

  /* `pointer to data' type.  Some target platforms use an implicitly
     {sign,zero} -extended 32-bit ABI pointer on a 64-bit ISA.  */
  struct type *builtin_data_ptr;

  /* `pointer to function (returning void)' type.  Harvard
     architectures mean that ABI function and code pointers are not
     interconvertible.  Similarly, since ANSI, C standards have
     explicitly said that pointers to functions and pointers to data
     are not interconvertible --- that is, you can't cast a function
     pointer to void * and back, and expect to get the same value.
     However, all function pointer types are interconvertible, so void
     (*) () can server as a generic function pointer.  */
  struct type *builtin_func_ptr;


  /* Special-purpose types.  */

  /* This type is used to represent a GDB internal function.  */
  struct type *internal_fn;
};

/* Return the type table for the specified architecture.  */
extern const struct builtin_type *builtin_type (struct gdbarch *gdbarch);


/* Per-objfile types used by symbol readers.  */

struct objfile_type
{
  /* Basic types based on the objfile architecture.  */
  struct type *builtin_void;
  struct type *builtin_char;
  struct type *builtin_short;
  struct type *builtin_int;
  struct type *builtin_long;
  struct type *builtin_long_long;
  struct type *builtin_signed_char;
  struct type *builtin_unsigned_char;
  struct type *builtin_unsigned_short;
  struct type *builtin_unsigned_int;
  struct type *builtin_unsigned_long;
  struct type *builtin_unsigned_long_long;
  struct type *builtin_float;
  struct type *builtin_double;
  struct type *builtin_long_double;

  /* This type is used to represent symbol addresses.  */
  struct type *builtin_core_addr;

  /* This type represents a type that was unrecognized in symbol read-in.  */
  struct type *builtin_error;

  /* Types used for symbols with no debug information.  */
  struct type *nodebug_text_symbol;
  struct type *nodebug_data_symbol;
  struct type *nodebug_unknown_symbol;
  struct type *nodebug_tls_symbol;
};

/* Return the type table for the specified objfile.  */
extern const struct objfile_type *objfile_type (struct objfile *objfile);

 
/* Explicit floating-point formats.  See "floatformat.h".  */
extern const struct floatformat *floatformats_ieee_single[BFD_ENDIAN_UNKNOWN];
extern const struct floatformat *floatformats_ieee_double[BFD_ENDIAN_UNKNOWN];
extern const struct floatformat *floatformats_ieee_double_littlebyte_bigword[BFD_ENDIAN_UNKNOWN];
extern const struct floatformat *floatformats_i387_ext[BFD_ENDIAN_UNKNOWN];
extern const struct floatformat *floatformats_m68881_ext[BFD_ENDIAN_UNKNOWN];
extern const struct floatformat *floatformats_arm_ext[BFD_ENDIAN_UNKNOWN];
extern const struct floatformat *floatformats_ia64_spill[BFD_ENDIAN_UNKNOWN];
extern const struct floatformat *floatformats_ia64_quad[BFD_ENDIAN_UNKNOWN];
extern const struct floatformat *floatformats_vax_f[BFD_ENDIAN_UNKNOWN];
extern const struct floatformat *floatformats_vax_d[BFD_ENDIAN_UNKNOWN];
extern const struct floatformat *floatformats_ibm_long_double[BFD_ENDIAN_UNKNOWN];


/* Maximum and minimum values of built-in types */

#define	MAX_OF_TYPE(t)	\
   (TYPE_UNSIGNED(t) ? UMAX_OF_SIZE(TYPE_LENGTH(t)) \
    : MAX_OF_SIZE(TYPE_LENGTH(t)))

#define MIN_OF_TYPE(t)	\
   (TYPE_UNSIGNED(t) ? UMIN_OF_SIZE(TYPE_LENGTH(t)) \
    : MIN_OF_SIZE(TYPE_LENGTH(t)))

/* Allocate space for storing data associated with a particular type.
   We ensure that the space is allocated using the same mechanism that
   was used to allocate the space for the type structure itself.  I.E.
   if the type is on an objfile's objfile_obstack, then the space for data
   associated with that type will also be allocated on the objfile_obstack.
   If the type is not associated with any particular objfile (such as
   builtin types), then the data space will be allocated with xmalloc,
   the same as for the type structure. */

#define TYPE_ALLOC(t,size)  \
   (TYPE_OBJFILE_OWNED (t) \
    ? obstack_alloc (&TYPE_OBJFILE (t) -> objfile_obstack, size) \
    : xmalloc (size))

#define TYPE_ZALLOC(t,size)  \
   (TYPE_OBJFILE_OWNED (t) \
    ? memset (obstack_alloc (&TYPE_OBJFILE (t)->objfile_obstack, size),  \
	      0, size)  \
    : xzalloc (size))

/* Use alloc_type to allocate a type owned by an objfile.
   Use alloc_type_arch to allocate a type owned by an architecture.
   Use alloc_type_copy to allocate a type with the same owner as a
   pre-existing template type, no matter whether objfile or gdbarch.  */
extern struct type *alloc_type (struct objfile *);
extern struct type *alloc_type_arch (struct gdbarch *);
extern struct type *alloc_type_copy (const struct type *);

/* Return the type's architecture.  For types owned by an architecture,
   that architecture is returned.  For types owned by an objfile, that
   objfile's architecture is returned.  */
extern struct gdbarch *get_type_arch (const struct type *);

/* Helper function to construct objfile-owned types.  */
extern struct type *init_type (enum type_code, int, int, char *,
			       struct objfile *);

/* Helper functions to construct architecture-owned types.  */
extern struct type *arch_type (struct gdbarch *, enum type_code, int, char *);
extern struct type *arch_integer_type (struct gdbarch *, int, int, char *);
extern struct type *arch_character_type (struct gdbarch *, int, int, char *);
extern struct type *arch_boolean_type (struct gdbarch *, int, int, char *);
extern struct type *arch_float_type (struct gdbarch *, int, char *,
				     const struct floatformat **);
extern struct type *arch_complex_type (struct gdbarch *, char *,
				       struct type *);

/* Helper functions to construct a struct or record type.  An
   initially empty type is created using arch_composite_type().
   Fields are then added using append_composite_type_field*().  A union
   type has its size set to the largest field.  A struct type has each
   field packed against the previous.  */

extern struct type *arch_composite_type (struct gdbarch *gdbarch,
					 char *name, enum type_code code);
extern void append_composite_type_field (struct type *t, char *name,
					 struct type *field);
extern void append_composite_type_field_aligned (struct type *t,
						 char *name,
						 struct type *field,
						 int alignment);

/* Helper functions to construct a bit flags type.  An initially empty
   type is created using arch_flag_type().  Flags are then added using
   append_flag_type_flag().  */
extern struct type *arch_flags_type (struct gdbarch *gdbarch,
				     char *name, int length);
extern void append_flags_type_flag (struct type *type, int bitpos, char *name);

extern void make_vector_type (struct type *array_type);
extern struct type *init_vector_type (struct type *elt_type, int n);

extern struct type *lookup_reference_type (struct type *);

extern struct type *make_reference_type (struct type *, struct type **);

extern struct type *make_cv_type (int, int, struct type *, struct type **);

extern void replace_type (struct type *, struct type *);

extern int address_space_name_to_int (struct gdbarch *, char *);

extern const char *address_space_int_to_name (struct gdbarch *, int);

extern struct type *make_type_with_address_space (struct type *type, 
						  int space_identifier);

extern struct type *lookup_memberptr_type (struct type *, struct type *);

extern struct type *lookup_methodptr_type (struct type *);

extern void smash_to_method_type (struct type *type, struct type *domain,
				  struct type *to_type, struct field *args,
				  int nargs, int varargs);

extern void smash_to_memberptr_type (struct type *, struct type *,
				     struct type *);

extern void smash_to_methodptr_type (struct type *, struct type *);

extern struct type *allocate_stub_method (struct type *);

extern char *type_name_no_tag (const struct type *);

extern struct type *lookup_struct_elt_type (struct type *, char *, int);

extern struct type *make_pointer_type (struct type *, struct type **);

extern struct type *lookup_pointer_type (struct type *);

extern struct type *make_function_type (struct type *, struct type **);

extern struct type *lookup_function_type (struct type *);

extern struct type *create_range_type (struct type *, struct type *, LONGEST,
				       LONGEST);

extern struct type *create_array_type (struct type *, struct type *,
				       struct type *);
extern struct type *lookup_array_range_type (struct type *, int, int);

extern CORE_ADDR type_range_any_field_internal (struct type *range_type,
						int fieldno);

extern int type_range_high_bound_internal (struct type *range_type);

extern int type_range_count_bound_internal (struct type *range_type);

extern CORE_ADDR type_range_byte_stride_internal (struct type *range_type,
						  struct type *element_type);

extern void finalize_type (struct type *type);

extern struct type *create_string_type (struct type *, struct type *,
					struct type *);
extern struct type *lookup_string_range_type (struct type *, int, int);

extern struct type *create_set_type (struct type *, struct type *);

extern struct type *lookup_unsigned_typename (const struct language_defn *,
					      struct gdbarch *,char *);

extern struct type *lookup_signed_typename (const struct language_defn *,
					    struct gdbarch *,char *);

extern struct type *check_typedef (struct type *);

#define CHECK_TYPEDEF(TYPE)			\
  do {						\
    (TYPE) = check_typedef (TYPE);		\
  } while (0)

extern void check_stub_method_group (struct type *, int);

extern char *gdb_mangle_name (struct type *, int, int);

extern struct type *lookup_typename (const struct language_defn *,
				     struct gdbarch *, char *,
				     struct block *, int);

extern struct type *lookup_template_type (char *, struct type *,
					  struct block *);

extern int get_vptr_fieldno (struct type *, struct type **);

extern int get_discrete_bounds (struct type *, LONGEST *, LONGEST *);

extern int class_types_same_p (const struct type *, const struct type *);

extern int is_ancestor (struct type *, struct type *);

extern int is_public_ancestor (struct type *, struct type *);

extern int is_unique_ancestor (struct type *, struct value *);

extern void type_mark_used (struct type *type);

/* Overload resolution */

#define LENGTH_MATCH(bv) ((bv)->rank[0])

/* Badness if parameter list length doesn't match arg list length */
#define LENGTH_MISMATCH_BADNESS      100
/* Dummy badness value for nonexistent parameter positions */
#define TOO_FEW_PARAMS_BADNESS       100
/* Badness if no conversion among types */
#define INCOMPATIBLE_TYPE_BADNESS    100

/* Badness of integral promotion */
#define INTEGER_PROMOTION_BADNESS      1
/* Badness of floating promotion */
#define FLOAT_PROMOTION_BADNESS        1
/* Badness of integral conversion */
#define INTEGER_CONVERSION_BADNESS     2
/* Badness of floating conversion */
#define FLOAT_CONVERSION_BADNESS       2
/* Badness of integer<->floating conversions */
#define INT_FLOAT_CONVERSION_BADNESS   2
/* Badness of converting to a boolean */
#define BOOLEAN_CONVERSION_BADNESS     2
/* Badness of pointer conversion */
#define POINTER_CONVERSION_BADNESS     2
/* Badness of conversion of pointer to void pointer */
#define VOID_PTR_CONVERSION_BADNESS    2
/* Badness of converting derived to base class */
#define BASE_CONVERSION_BADNESS        2
/* Badness of converting from non-reference to reference */
#define REFERENCE_CONVERSION_BADNESS   2

/* Non-standard conversions allowed by the debugger */
/* Converting a pointer to an int is usually OK */
#define NS_POINTER_CONVERSION_BADNESS 10


extern int compare_badness (struct badness_vector *, struct badness_vector *);

extern struct badness_vector *rank_function (struct type **, int,
					     struct type **, int);

extern int rank_one_type (struct type *, struct type *);

extern void recursive_dump_type (struct type *, int);

extern int field_is_static (struct field *);

/* printcmd.c */

extern void print_scalar_formatted (const void *, struct type *,
				    const struct value_print_options *,
				    int, struct ui_file *);

extern int can_dereference (struct type *);

extern int is_integral_type (struct type *);

extern void maintenance_print_type (char *, int);

extern htab_t create_copied_types_hash (struct objfile *objfile);

extern struct type *copy_type_recursive (struct type *type,
					 htab_t copied_types);

extern struct type *copy_type (const struct type *type);

extern void free_all_types (void);

#endif /* GDBTYPES_H */<|MERGE_RESOLUTION|>--- conflicted
+++ resolved
@@ -284,7 +284,12 @@
 #define TYPE_OWNER(t) TYPE_MAIN_TYPE(t)->owner
 #define TYPE_OBJFILE(t) (TYPE_OBJFILE_OWNED(t)? TYPE_OWNER(t).objfile : NULL)
 
-<<<<<<< HEAD
+/* True if this type was declared using the "class" keyword.  This is
+   only valid for C++ structure types, and only used for displaying
+   the type.  If false, the structure was declared as a "struct".  */
+
+#define TYPE_DECLARED_CLASS(t) (TYPE_MAIN_TYPE (t)->flag_declared_class)
+
 /* Define this type as being reclaimable during free_all_types.  Type is
    required to be have TYPE_OBJFILE set to NULL.  Setting this flag requires
    initializing TYPE_DISCARDABLE_AGE, see alloc_type_discardable.  */
@@ -326,13 +331,6 @@
 
 #define TYPE_DATA_LOCATION_IS_ADDR(t) \
   (TYPE_MAIN_TYPE (t)->flag_data_location_is_addr)
-=======
-/* True if this type was declared using the "class" keyword.  This is
-   only valid for C++ structure types, and only used for displaying
-   the type.  If false, the structure was declared as a "struct".  */
-
-#define TYPE_DECLARED_CLASS(t) (TYPE_MAIN_TYPE (t)->flag_declared_class)
->>>>>>> 8a66451a
 
 /* Constant type.  If this is set, the corresponding type has a
  * const modifier.
@@ -440,7 +438,9 @@
   unsigned int flag_nottext : 1;
   unsigned int flag_fixed_instance : 1;
   unsigned int flag_objfile_owned : 1;
-<<<<<<< HEAD
+  /* True if this type was declared with "class" rather than
+     "struct".  */
+  unsigned int flag_declared_class : 1;
   unsigned int flag_discardable : 1;
   unsigned int flag_discardable_age : 1;
   unsigned int flag_dynamic : 1;
@@ -448,11 +448,6 @@
   unsigned int flag_not_allocated : 1;
   unsigned int flag_not_associated : 1;
   unsigned int flag_data_location_is_addr : 1;
-=======
-  /* True if this type was declared with "class" rather than
-     "struct".  */
-  unsigned int flag_declared_class : 1;
->>>>>>> 8a66451a
 
   /* A discriminant telling us which field of the type_specific union
      is being used for this type, if any.  */
