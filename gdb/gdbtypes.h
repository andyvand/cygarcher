--- conflicted
+++ resolved
@@ -1471,13 +1471,11 @@
 
 extern int is_ancestor (struct type *, struct type *);
 
-<<<<<<< HEAD
+extern int is_public_ancestor (struct type *, struct type *);
+
+extern int is_unique_ancestor (struct type *, struct value *);
+
 extern void type_mark_used (struct type *type);
-=======
-extern int is_public_ancestor (struct type *, struct type *);
-
-extern int is_unique_ancestor (struct type *, struct value *);
->>>>>>> 1f3ff38c
 
 /* Overload resolution */
 
