--- conflicted
+++ resolved
@@ -87,15 +87,9 @@
 				      int dwarf_reg, CORE_ADDR fb_offset,
 				      int deref_size);
 
-<<<<<<< HEAD
-=======
   /* Return the address indexed by DW_OP_GNU_addr_index.
      This can throw an exception if the index is out of range.  */
   CORE_ADDR (*get_addr_index) (void *baton, unsigned int index);
-
-#if 0
->>>>>>> b999d4a7
-  /* Not yet implemented.  */
 
   /* Return the `object address' for DW_OP_push_object_address.  */
   CORE_ADDR (*get_object_address) (void *baton);
