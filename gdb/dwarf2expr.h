/* DWARF 2 Expression Evaluator.

   Copyright (C) 2001, 2002, 2003, 2005, 2007, 2008, 2009, 2010, 2011
   Free Software Foundation, Inc.

   Contributed by Daniel Berlin <dan@dberlin.org>.

   This file is part of GDB.

   This program is free software; you can redistribute it and/or modify
   it under the terms of the GNU General Public License as published by
   the Free Software Foundation; either version 3 of the License, or
   (at your option) any later version.

   This program is distributed in the hope that it will be useful,
   but WITHOUT ANY WARRANTY; without even the implied warranty of
   MERCHANTABILITY or FITNESS FOR A PARTICULAR PURPOSE.  See the
   GNU General Public License for more details.

   You should have received a copy of the GNU General Public License
   along with this program.  If not, see <http://www.gnu.org/licenses/>.  */

#if !defined (DWARF2EXPR_H)
#define DWARF2EXPR_H

struct dwarf_expr_context;

/* Virtual method table for struct dwarf_expr_context below.  */

struct dwarf_expr_context_funcs
{
  /* Return the value of register number REGNUM.  */
  CORE_ADDR (*read_reg) (void *baton, int regnum);

  /* Read LENGTH bytes at ADDR into BUF.  */
  void (*read_mem) (void *baton, gdb_byte *buf, CORE_ADDR addr, size_t length);

  /* Return the location expression for the frame base attribute, in
     START and LENGTH.  The result must be live until the current
     expression evaluation is complete.  */
  void (*get_frame_base) (void *baton, const gdb_byte **start, size_t *length);

  /* Return the CFA for the frame.  */
  CORE_ADDR (*get_frame_cfa) (void *baton);

  /* Return the PC for the frame.  */
  CORE_ADDR (*get_frame_pc) (void *baton);

  /* Return the thread-local storage address for
     DW_OP_GNU_push_tls_address.  */
  CORE_ADDR (*get_tls_address) (void *baton, CORE_ADDR offset);

  /* Execute DW_AT_location expression for the DWARF expression subroutine in
     the DIE at DIE_OFFSET in the CU from CTX.  Do not touch STACK while it
     being passed to and returned from the called DWARF subroutine.  */
  void (*dwarf_call) (struct dwarf_expr_context *ctx, size_t die_offset);

  /* Return the base type given by the indicated DIE.  This can throw
     an exception if the DIE is invalid or does not represent a base
     type.  If can also be NULL in the special case where the
     callbacks are not performing evaluation, and thus it is
     meaningful to substitute a stub type of the correct size.  */
  struct type *(*get_base_type) (struct dwarf_expr_context *ctx, size_t die);

<<<<<<< HEAD
=======
  /* Push on DWARF stack an entry evaluated for DW_TAG_GNU_call_site's
     DWARF_REG/FB_OFFSET at the caller of specified BATON.  If DWARF register
     number DWARF_REG specifying the push_dwarf_reg_entry_value parameter is
     not -1 FB_OFFSET is ignored.  Otherwise FB_OFFSET specifies stack
     parameter offset against caller's stack pointer (which equals the callee's
     frame base).  If DEREF_SIZE is not -1 then use
     DW_AT_GNU_call_site_data_value instead of DW_AT_GNU_call_site_value.  */
  void (*push_dwarf_reg_entry_value) (struct dwarf_expr_context *ctx,
				      int dwarf_reg, CORE_ADDR fb_offset,
				      int deref_size);

#if 0
>>>>>>> ce93acb9
  /* Not yet implemented.  */

  /* Return the `object address' for DW_OP_push_object_address.  */
  CORE_ADDR (*get_object_address) (void *baton);
};

/* The location of a value.  */
enum dwarf_value_location
{
  /* The piece is in memory.
     The value on the dwarf stack is its address.  */
  DWARF_VALUE_MEMORY,

  /* The piece is in a register.
     The value on the dwarf stack is the register number.  */
  DWARF_VALUE_REGISTER,

  /* The piece is on the dwarf stack.  */
  DWARF_VALUE_STACK,

  /* The piece is a literal.  */
  DWARF_VALUE_LITERAL,

  /* The piece was optimized out.  */
  DWARF_VALUE_OPTIMIZED_OUT,

  /* The piece is an implicit pointer.  */
  DWARF_VALUE_IMPLICIT_POINTER
};

/* The dwarf expression stack.  */

struct dwarf_stack_value
{
  struct value *value;

  /* Non-zero if the piece is in memory and is known to be
     on the program's stack.  It is always ok to set this to zero.
     This is used, for example, to optimize memory access from the target.
     It can vastly speed up backtraces on long latency connections when
     "set stack-cache on".  */
  int in_stack_memory;
};

/* The expression evaluator works with a dwarf_expr_context, describing
   its current state and its callbacks.  */
struct dwarf_expr_context
{
  /* The stack of values, allocated with xmalloc.  */
  struct dwarf_stack_value *stack;

  /* The number of values currently pushed on the stack, and the
     number of elements allocated to the stack.  */
  int stack_len, stack_allocated;

  /* Target architecture to use for address operations.  */
  struct gdbarch *gdbarch;

  /* Target address size in bytes.  */
  int addr_size;

  /* DW_FORM_ref_addr size in bytes.  If -1 DWARF is executed from a frame
     context and operations depending on DW_FORM_ref_addr are not allowed.  */
  int ref_addr_size;

  /* Offset used to relocate DW_OP_addr argument.  */
  CORE_ADDR offset;

  /* An opaque argument provided by the caller, which will be passed
     to all of the callback functions.  */
  void *baton;

  /* Callback functions.  */
  const struct dwarf_expr_context_funcs *funcs;

  /* The current depth of dwarf expression recursion, via DW_OP_call*,
     DW_OP_fbreg, DW_OP_push_object_address, etc., and the maximum
     depth we'll tolerate before raising an error.  */
  int recursion_depth, max_recursion_depth;

  /* Location of the value.  */
  enum dwarf_value_location location;

  /* For DWARF_VALUE_LITERAL, the current literal value's length and
     data.  For DWARF_VALUE_IMPLICIT_POINTER, LEN is the offset of the
     target DIE.  */
  ULONGEST len;
  const gdb_byte *data;

  /* Initialization status of variable: Non-zero if variable has been
     initialized; zero otherwise.  */
  int initialized;

  /* An array of pieces.  PIECES points to its first element;
     NUM_PIECES is its length.

     Each time DW_OP_piece is executed, we add a new element to the
     end of this array, recording the current top of the stack, the
     current location, and the size given as the operand to
     DW_OP_piece.  We then pop the top value from the stack, reset the
     location, and resume evaluation.

     The Dwarf spec doesn't say whether DW_OP_piece pops the top value
     from the stack.  We do, ensuring that clients of this interface
     expecting to see a value left on the top of the stack (say, code
     evaluating frame base expressions or CFA's specified with
     DW_CFA_def_cfa_expression) will get an error if the expression
     actually marks all the values it computes as pieces.

     If an expression never uses DW_OP_piece, num_pieces will be zero.
     (It would be nice to present these cases as expressions yielding
     a single piece, so that callers need not distinguish between the
     no-DW_OP_piece and one-DW_OP_piece cases.  But expressions with
     no DW_OP_piece operations have no value to place in a piece's
     'size' field; the size comes from the surrounding data.  So the
     two cases need to be handled separately.)  */
  int num_pieces;
  struct dwarf_expr_piece *pieces;
};


/* A piece of an object, as recorded by DW_OP_piece or DW_OP_bit_piece.  */
struct dwarf_expr_piece
{
  enum dwarf_value_location location;

  union
  {
    struct
    {
      /* This piece's address, for DWARF_VALUE_MEMORY pieces.  */
      CORE_ADDR addr;
      /* Non-zero if the piece is known to be in memory and on
	 the program's stack.  */
      int in_stack_memory;
    } mem;

    /* The piece's register number, for DWARF_VALUE_REGISTER pieces.  */
    int regno;

    /* The piece's literal value, for DWARF_VALUE_STACK pieces.  */
    struct value *value;

    struct
    {
      /* A pointer to the data making up this piece,
	 for DWARF_VALUE_LITERAL pieces.  */
      const gdb_byte *data;
      /* The length of the available data.  */
      ULONGEST length;
    } literal;

    /* Used for DWARF_VALUE_IMPLICIT_POINTER.  */
    struct
    {
      /* The referent DIE from DW_OP_GNU_implicit_pointer.  */
      ULONGEST die;
      /* The byte offset into the resulting data.  */
      LONGEST offset;
    } ptr;
  } v;

  /* The length of the piece, in bits.  */
  ULONGEST size;
  /* The piece offset, in bits.  */
  ULONGEST offset;
};

struct dwarf_expr_context *new_dwarf_expr_context (void);
void free_dwarf_expr_context (struct dwarf_expr_context *ctx);
struct cleanup *
    make_cleanup_free_dwarf_expr_context (struct dwarf_expr_context *ctx);

void dwarf_expr_push_address (struct dwarf_expr_context *ctx,
			      CORE_ADDR value,
			      int in_stack_memory);
void dwarf_expr_eval (struct dwarf_expr_context *ctx, const gdb_byte *addr,
		      size_t len);
struct value *dwarf_expr_fetch (struct dwarf_expr_context *ctx, int n);
CORE_ADDR dwarf_expr_fetch_address (struct dwarf_expr_context *ctx, int n);
int dwarf_expr_fetch_in_stack_memory (struct dwarf_expr_context *ctx, int n);


const gdb_byte *read_uleb128 (const gdb_byte *buf, const gdb_byte *buf_end,
			      ULONGEST * r);
const gdb_byte *read_sleb128 (const gdb_byte *buf, const gdb_byte *buf_end,
			      LONGEST * r);

const char *dwarf_stack_op_name (unsigned int);

void dwarf_expr_require_composition (const gdb_byte *, const gdb_byte *,
				     const char *);

/* Stub dwarf_expr_context_funcs implementations.  */

void ctx_no_get_frame_base (void *baton, const gdb_byte **start,
			    size_t *length);
CORE_ADDR ctx_no_get_frame_cfa (void *baton);
CORE_ADDR ctx_no_get_frame_pc (void *baton);
CORE_ADDR ctx_no_get_tls_address (void *baton, CORE_ADDR offset);
void ctx_no_dwarf_call (struct dwarf_expr_context *ctx, size_t die_offset);
struct type *ctx_no_get_base_type (struct dwarf_expr_context *ctx, size_t die);
void ctx_no_push_dwarf_reg_entry_value (struct dwarf_expr_context *ctx,
					int dwarf_reg, CORE_ADDR fb_offset,
					int deref_size);

int dwarf_block_to_dwarf_reg (const gdb_byte *buf, const gdb_byte *buf_end);

int dwarf_block_to_dwarf_reg_deref (const gdb_byte *buf,
				    const gdb_byte *buf_end,
				    CORE_ADDR *deref_size_return);

int dwarf_block_to_fb_offset (const gdb_byte *buf, const gdb_byte *buf_end,
			      CORE_ADDR *fb_offset_return);

int dwarf_block_to_sp_offset (struct gdbarch *gdbarch, const gdb_byte *buf,
			      const gdb_byte *buf_end,
			      CORE_ADDR *sp_offset_return);

#endif /* dwarf2expr.h */<|MERGE_RESOLUTION|>--- conflicted
+++ resolved
@@ -62,8 +62,6 @@
      meaningful to substitute a stub type of the correct size.  */
   struct type *(*get_base_type) (struct dwarf_expr_context *ctx, size_t die);
 
-<<<<<<< HEAD
-=======
   /* Push on DWARF stack an entry evaluated for DW_TAG_GNU_call_site's
      DWARF_REG/FB_OFFSET at the caller of specified BATON.  If DWARF register
      number DWARF_REG specifying the push_dwarf_reg_entry_value parameter is
@@ -75,8 +73,6 @@
 				      int dwarf_reg, CORE_ADDR fb_offset,
 				      int deref_size);
 
-#if 0
->>>>>>> ce93acb9
   /* Not yet implemented.  */
 
   /* Return the `object address' for DW_OP_push_object_address.  */
