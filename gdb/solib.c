/* Handle shared libraries for GDB, the GNU Debugger.

   Copyright (C) 1990, 1991, 1992, 1993, 1994, 1995, 1996, 1997, 1998, 1999,
   2000, 2001, 2002, 2003, 2005, 2006, 2007, 2008, 2009, 2010
   Free Software Foundation, Inc.

   This file is part of GDB.

   This program is free software; you can redistribute it and/or modify
   it under the terms of the GNU General Public License as published by
   the Free Software Foundation; either version 3 of the License, or
   (at your option) any later version.

   This program is distributed in the hope that it will be useful,
   but WITHOUT ANY WARRANTY; without even the implied warranty of
   MERCHANTABILITY or FITNESS FOR A PARTICULAR PURPOSE.  See the
   GNU General Public License for more details.

   You should have received a copy of the GNU General Public License
   along with this program.  If not, see <http://www.gnu.org/licenses/>.  */

#include "defs.h"

#include <sys/types.h>
#include <fcntl.h>
#include "gdb_string.h"
#include "symtab.h"
#include "bfd.h"
#include "symfile.h"
#include "objfiles.h"
#include "exceptions.h"
#include "gdbcore.h"
#include "command.h"
#include "target.h"
#include "frame.h"
#include "gdb_regex.h"
#include "inferior.h"
#include "environ.h"
#include "language.h"
#include "gdbcmd.h"
#include "completer.h"
#include "filenames.h"		/* for DOSish file names */
#include "exec.h"
#include "solist.h"
#include "observer.h"
#include "readline/readline.h"
#include "remote.h"
#include "solib.h"
#include "interps.h"

/* Architecture-specific operations.  */

/* Per-architecture data key.  */
static struct gdbarch_data *solib_data;

static void *
solib_init (struct obstack *obstack)
{
  struct target_so_ops **ops;

  ops = OBSTACK_ZALLOC (obstack, struct target_so_ops *);
  *ops = current_target_so_ops;
  return ops;
}

static struct target_so_ops *
solib_ops (struct gdbarch *gdbarch)
{
  struct target_so_ops **ops = gdbarch_data (gdbarch, solib_data);
  return *ops;
}

/* Set the solib operations for GDBARCH to NEW_OPS.  */

void
set_solib_ops (struct gdbarch *gdbarch, struct target_so_ops *new_ops)
{
  struct target_so_ops **ops = gdbarch_data (gdbarch, solib_data);
  *ops = new_ops;
}


/* external data declarations */

/* FIXME: gdbarch needs to control this variable, or else every
   configuration needs to call set_solib_ops.  */
struct target_so_ops *current_target_so_ops;

/* List of known shared objects */
#define so_list_head current_program_space->so_list

/* Local function prototypes */

/* If non-empty, this is a search path for loading non-absolute shared library
   symbol files.  This takes precedence over the environment variables PATH
   and LD_LIBRARY_PATH.  */
static char *solib_search_path = NULL;
static void
show_solib_search_path (struct ui_file *file, int from_tty,
			struct cmd_list_element *c, const char *value)
{
  fprintf_filtered (file, _("\
The search path for loading non-absolute shared library symbol files is %s.\n"),
		    value);
}

/*

   GLOBAL FUNCTION

   solib_find -- Find a shared library file.

   SYNOPSIS

   char *solib_find (char *in_pathname, int *fd);

   DESCRIPTION

   Global variable GDB_SYSROOT is used as a prefix directory
   to search for shared libraries if they have an absolute path.

   Global variable SOLIB_SEARCH_PATH is used as a prefix directory
   (or set of directories, as in LD_LIBRARY_PATH) to search for all
   shared libraries if not found in GDB_SYSROOT.

   Search algorithm:
   * If there is a gdb_sysroot and path is absolute:
   *   Search for gdb_sysroot/path.
   * else
   *   Look for it literally (unmodified).
   * Look in SOLIB_SEARCH_PATH.
   * If available, use target defined search function.
   * If gdb_sysroot is NOT set, perform the following two searches:
   *   Look in inferior's $PATH.
   *   Look in inferior's $LD_LIBRARY_PATH.
   *   
   * The last check avoids doing this search when targetting remote
   * machines since gdb_sysroot will almost always be set.

   RETURNS

   Full pathname of the shared library file, or NULL if not found.
   (The pathname is malloc'ed; it needs to be freed by the caller.)
   *FD is set to either -1 or an open file handle for the library.  */

char *
solib_find (char *in_pathname, int *fd)
{
  struct target_so_ops *ops = solib_ops (target_gdbarch);
  int found_file = -1;
  char *temp_pathname = NULL;
  int gdb_sysroot_is_empty;
  const char *solib_symbols_extension
    = gdbarch_solib_symbols_extension (target_gdbarch);

  /* If solib_symbols_extension is set, replace the file's
     extension.  */
  if (solib_symbols_extension)
    {
      char *p = in_pathname + strlen (in_pathname);
      while (p > in_pathname && *p != '.')
	p--;

      if (*p == '.')
	{
	  char *new_pathname;

	  new_pathname = alloca (p - in_pathname + 1
				 + strlen (solib_symbols_extension) + 1);
	  memcpy (new_pathname, in_pathname, p - in_pathname + 1);
	  strcpy (new_pathname + (p - in_pathname) + 1,
		  solib_symbols_extension);

	  in_pathname = new_pathname;
	}
    }

  gdb_sysroot_is_empty = (gdb_sysroot == NULL || *gdb_sysroot == 0);

  if (! IS_ABSOLUTE_PATH (in_pathname) || gdb_sysroot_is_empty)
    temp_pathname = in_pathname;
  else
    {
      int prefix_len = strlen (gdb_sysroot);

      /* Remove trailing slashes from absolute prefix.  */
      while (prefix_len > 0
	     && IS_DIR_SEPARATOR (gdb_sysroot[prefix_len - 1]))
	prefix_len--;

      /* Cat the prefixed pathname together.  */
      temp_pathname = alloca (prefix_len + strlen (in_pathname) + 1);
      strncpy (temp_pathname, gdb_sysroot, prefix_len);
      temp_pathname[prefix_len] = '\0';
      strcat (temp_pathname, in_pathname);
    }

  /* Handle remote files.  */
  if (remote_filename_p (temp_pathname))
    {
      *fd = -1;
      return xstrdup (temp_pathname);
    }

  /* Now see if we can open it.  */
  found_file = open (temp_pathname, O_RDONLY | O_BINARY, 0);

  /* We try to find the library in various ways.  After each attempt
     (except for the one above), either found_file >= 0 and
     temp_pathname is a malloc'd string, or found_file < 0 and
     temp_pathname does not point to storage that needs to be
     freed.  */

    if (found_file < 0)
      temp_pathname = NULL;
    else
      temp_pathname = xstrdup (temp_pathname);

  /* If the search in gdb_sysroot failed, and the path name is
     absolute at this point, make it relative.  (openp will try and open the
     file according to its absolute path otherwise, which is not what we want.)
     Affects subsequent searches for this solib.  */
  if (found_file < 0 && IS_ABSOLUTE_PATH (in_pathname))
    {
      /* First, get rid of any drive letters etc.  */
      while (!IS_DIR_SEPARATOR (*in_pathname))
        in_pathname++;

      /* Next, get rid of all leading dir separators.  */
      while (IS_DIR_SEPARATOR (*in_pathname))
        in_pathname++;
    }
  
  /* If not found, search the solib_search_path (if any).  */
  if (found_file < 0 && solib_search_path != NULL)
    found_file = openp (solib_search_path, OPF_TRY_CWD_FIRST,
			in_pathname, O_RDONLY | O_BINARY, &temp_pathname);
  
  /* If not found, next search the solib_search_path (if any) for the basename
     only (ignoring the path).  This is to allow reading solibs from a path
     that differs from the opened path.  */
  if (found_file < 0 && solib_search_path != NULL)
    found_file = openp (solib_search_path, OPF_TRY_CWD_FIRST,
                        lbasename (in_pathname), O_RDONLY | O_BINARY,
                        &temp_pathname);

  /* If not found, try to use target supplied solib search method */
  if (found_file < 0 && ops->find_and_open_solib)
    found_file = ops->find_and_open_solib (in_pathname, O_RDONLY | O_BINARY,
					   &temp_pathname);

  /* If not found, next search the inferior's $PATH environment variable. */
  if (found_file < 0 && gdb_sysroot_is_empty)
    found_file = openp (get_in_environ (current_inferior ()->environment,
					"PATH"),
			OPF_TRY_CWD_FIRST, in_pathname, O_RDONLY | O_BINARY,
			&temp_pathname);

  /* If not found, next search the inferior's $LD_LIBRARY_PATH 
     environment variable. */
  if (found_file < 0 && gdb_sysroot_is_empty)
    found_file = openp (get_in_environ (current_inferior ()->environment,
					"LD_LIBRARY_PATH"),
			OPF_TRY_CWD_FIRST, in_pathname, O_RDONLY | O_BINARY,
			&temp_pathname);

  *fd = found_file;
  return temp_pathname;
}

/* Open and return a BFD for the shared library PATHNAME.  If FD is not -1,
   it is used as file handle to open the file.  Throws an error if the file
   could not be opened.  Handles both local and remote file access.

   PATHNAME must be malloc'ed by the caller.  If successful, the new BFD's
   name will point to it.  If unsuccessful, PATHNAME will be freed and the
   FD will be closed (unless FD was -1).  */

bfd *
solib_bfd_fopen (char *pathname, int fd)
{
  bfd *abfd;

  if (remote_filename_p (pathname))
    {
      gdb_assert (fd == -1);
      abfd = remote_bfd_open (pathname, gnutarget);
    }
  else
    {
      abfd = bfd_fopen (pathname, gnutarget, FOPEN_RB, fd);

      if (abfd)
	bfd_set_cacheable (abfd, 1);
      else if (fd != -1)
	close (fd);
    }

  if (!abfd)
    {
      make_cleanup (xfree, pathname);
      error (_("Could not open `%s' as an executable file: %s"),
	     pathname, bfd_errmsg (bfd_get_error ()));
    }

  return abfd;
}

/* Find shared library PATHNAME and open a BFD for it.  */

bfd *
solib_bfd_open (char *pathname)
{
  char *found_pathname;
  int found_file;
  bfd *abfd;
  const struct bfd_arch_info *b;

  /* Search for shared library file.  */
  found_pathname = solib_find (pathname, &found_file);
  if (found_pathname == NULL)
    perror_with_name (pathname);

  /* Open bfd for shared library.  */
  abfd = solib_bfd_fopen (found_pathname, found_file);

  /* Check bfd format.  */
  if (!bfd_check_format (abfd, bfd_object))
    {
      bfd_close (abfd);
      make_cleanup (xfree, found_pathname);
      error (_("`%s': not in executable format: %s"),
	     found_pathname, bfd_errmsg (bfd_get_error ()));
    }

  /* Check bfd arch.  */
  b = gdbarch_bfd_arch_info (target_gdbarch);
  if (!b->compatible (b, bfd_get_arch_info (abfd)))
    warning (_("`%s': Shared library architecture %s is not compatible "
               "with target architecture %s."), found_pathname,
             bfd_get_arch_info (abfd)->printable_name, b->printable_name);

  return abfd;
}


/*

   LOCAL FUNCTION

   solib_map_sections -- open bfd and build sections for shared lib

   SYNOPSIS

   static int solib_map_sections (struct so_list *so)

   DESCRIPTION

   Given a pointer to one of the shared objects in our list
   of mapped objects, use the recorded name to open a bfd
   descriptor for the object, build a section table, and then
   relocate all the section addresses by the base address at
   which the shared object was mapped.

   FIXMES

   In most (all?) cases the shared object file name recorded in the
   dynamic linkage tables will be a fully qualified pathname.  For
   cases where it isn't, do we really mimic the systems search
   mechanism correctly in the below code (particularly the tilde
   expansion stuff?).
 */

static int
solib_map_sections (void *arg)
{
  struct so_list *so = (struct so_list *) arg;	/* catch_errors bogon */
  struct target_so_ops *ops = solib_ops (target_gdbarch);
  char *filename;
  struct target_section *p;
  struct cleanup *old_chain;
  bfd *abfd;

  filename = tilde_expand (so->so_name);
  old_chain = make_cleanup (xfree, filename);
  abfd = ops->bfd_open (filename);
  do_cleanups (old_chain);

  /* Leave bfd open, core_xfer_memory and "info files" need it.  */
  so->abfd = gdb_bfd_ref (abfd);

  /* copy full path name into so_name, so that later symbol_file_add
     can find it */
  if (strlen (bfd_get_filename (abfd)) >= SO_NAME_MAX_PATH_SIZE)
    error (_("Shared library file name is too long."));
  strcpy (so->so_name, bfd_get_filename (abfd));

  if (build_section_table (abfd, &so->sections, &so->sections_end))
    {
      error (_("Can't find the file sections in `%s': %s"),
	     bfd_get_filename (abfd), bfd_errmsg (bfd_get_error ()));
    }

  for (p = so->sections; p < so->sections_end; p++)
    {
      /* Relocate the section binding addresses as recorded in the shared
         object's file by the base address to which the object was actually
         mapped. */
      ops->relocate_section_addresses (so, p);

      /* If the target didn't provide information about the address
	 range of the shared object, assume we want the location of
	 the .text section.  */
      if (so->addr_low == 0 && so->addr_high == 0
	  && strcmp (p->the_bfd_section->name, ".text") == 0)
	{
	  so->addr_low = p->addr;
	  so->addr_high = p->endaddr;
	}
    }

  return (1);
}

/* LOCAL FUNCTION

   free_so --- free a `struct so_list' object

   SYNOPSIS

   void free_so (struct so_list *so)

   DESCRIPTION

   Free the storage associated with the `struct so_list' object SO.
   If we have opened a BFD for SO, close it.  

   The caller is responsible for removing SO from whatever list it is
   a member of.  If we have placed SO's sections in some target's
   section table, the caller is responsible for removing them.

   This function doesn't mess with objfiles at all.  If there is an
   objfile associated with SO that needs to be removed, the caller is
   responsible for taking care of that.  */

void
free_so (struct so_list *so)
{
  struct target_so_ops *ops = solib_ops (target_gdbarch);

  if (so->sections)
    xfree (so->sections);

  gdb_bfd_unref (so->abfd);

  ops->free_so (so);

  xfree (so);
}


/* Return address of first so_list entry in master shared object list.  */
struct so_list *
master_so_list (void)
{
  return so_list_head;
}

static void
symbol_add_stub (struct so_list *so, int flags)
{
  struct section_addr_info *sap;

  /* Have we already loaded this shared object?  */
  ALL_OBJFILES (so->objfile)
    {
      if (strcmp (so->objfile->name, so->so_name) == 0)
	return;
    }

  sap = build_section_addr_info_from_section_table (so->sections,
                                                    so->sections_end);

  so->objfile = symbol_file_add_from_bfd (so->abfd, flags, sap, OBJF_SHARED);
  free_section_addr_info (sap);

  return;
}

/* Read in symbols for shared object SO.  If SYMFILE_VERBOSE is set in FLAGS,
   be chatty about it.  Return non-zero if any symbols were actually
   loaded.  */

int
solib_read_symbols (struct so_list *so, int flags)
{
  const int from_tty = flags & SYMFILE_VERBOSE;

  if (so->symbols_loaded)
    {
      if (from_tty || info_verbose)
	printf_unfiltered (_("Symbols already loaded for %s\n"), so->so_name);
    }
  else if (so->abfd == NULL)
    {
      if (from_tty || info_verbose)
	printf_unfiltered (_("Symbol file not found for %s\n"), so->so_name);
    }
  else
    {
      volatile struct gdb_exception exception;
      TRY_CATCH (exception, RETURN_MASK_ALL)
        {
          symbol_add_stub (so, flags);
        }
      if (exception.reason != 0)
        {
          exception_fprintf (gdb_stderr, exception,
                             "Error while reading shared library symbols:\n");
          return 0;
        }
      if (from_tty || info_verbose)
        printf_unfiltered (_("Loaded symbols for %s\n"), so->so_name);
      so->symbols_loaded = 1;
      return 1;
    }

  return 0;
}

/* LOCAL FUNCTION

   update_solib_list --- synchronize GDB's shared object list with inferior's

   SYNOPSIS

   void update_solib_list (int from_tty, struct target_ops *TARGET)

   Extract the list of currently loaded shared objects from the
   inferior, and compare it with the list of shared objects currently
   in GDB's so_list_head list.  Edit so_list_head to bring it in sync
   with the inferior's new list.

   If we notice that the inferior has unloaded some shared objects,
   free any symbolic info GDB had read about those shared objects.

   Don't load symbolic info for any new shared objects; just add them
   to the list, and leave their symbols_loaded flag clear.

   If FROM_TTY is non-null, feel free to print messages about what
   we're doing.

   If TARGET is non-null, add the sections of all new shared objects
   to TARGET's section table.  Note that this doesn't remove any
   sections for shared objects that have been unloaded, and it
   doesn't check to see if the new shared objects are already present in
   the section table.  But we only use this for core files and
   processes we've just attached to, so that's okay.  */

static void
update_solib_list (int from_tty, struct target_ops *target)
{
  struct target_so_ops *ops = solib_ops (target_gdbarch);
  struct so_list *inferior = ops->current_sos();
  struct so_list *gdb, **gdb_link;

  /* We can reach here due to changing solib-search-path or the
     sysroot, before having any inferior.  */
  if (target_has_execution && !ptid_equal (inferior_ptid, null_ptid))
    {
      struct inferior *inf = current_inferior ();

      /* If we are attaching to a running process for which we
	 have not opened a symbol file, we may be able to get its
	 symbols now!  */
      if (inf->attach_flag && symfile_objfile == NULL)
	catch_errors (ops->open_symbol_file_object, &from_tty,
		      "Error reading attached process's symbol file.\n",
		      RETURN_MASK_ALL);
    }

  /* GDB and the inferior's dynamic linker each maintain their own
     list of currently loaded shared objects; we want to bring the
     former in sync with the latter.  Scan both lists, seeing which
     shared objects appear where.  There are three cases:

     - A shared object appears on both lists.  This means that GDB
     knows about it already, and it's still loaded in the inferior.
     Nothing needs to happen.

     - A shared object appears only on GDB's list.  This means that
     the inferior has unloaded it.  We should remove the shared
     object from GDB's tables.

     - A shared object appears only on the inferior's list.  This
     means that it's just been loaded.  We should add it to GDB's
     tables.

     So we walk GDB's list, checking each entry to see if it appears
     in the inferior's list too.  If it does, no action is needed, and
     we remove it from the inferior's list.  If it doesn't, the
     inferior has unloaded it, and we remove it from GDB's list.  By
     the time we're done walking GDB's list, the inferior's list
     contains only the new shared objects, which we then add.  */

  gdb = so_list_head;
  gdb_link = &so_list_head;
  while (gdb)
    {
      struct so_list *i = inferior;
      struct so_list **i_link = &inferior;

      /* Check to see whether the shared object *gdb also appears in
	 the inferior's current list.  */
      while (i)
	{
	  if (ops->same)
	    {
	      if (ops->same (gdb, i))
		break;
	    }
	  else
	    {
	      if (! strcmp (gdb->so_original_name, i->so_original_name))
		break;	      
	    }

	  i_link = &i->next;
	  i = *i_link;
	}

      /* If the shared object appears on the inferior's list too, then
         it's still loaded, so we don't need to do anything.  Delete
         it from the inferior's list, and leave it on GDB's list.  */
      if (i)
	{
	  *i_link = i->next;
	  free_so (i);
	  gdb_link = &gdb->next;
	  gdb = *gdb_link;
	}

      /* If it's not on the inferior's list, remove it from GDB's tables.  */
      else
	{
	  /* Notify any observer that the shared object has been
	     unloaded before we remove it from GDB's tables.  */
	  observer_notify_solib_unloaded (gdb);

	  *gdb_link = gdb->next;

	  /* Unless the user loaded it explicitly, free SO's objfile.  */
	  if (gdb->objfile && ! (gdb->objfile->flags & OBJF_USERLOADED))
	    free_objfile (gdb->objfile);

	  /* Some targets' section tables might be referring to
	     sections from so->abfd; remove them.  */
	  remove_target_sections (gdb->abfd);

	  free_so (gdb);
	  gdb = *gdb_link;
	}
    }

  /* Now the inferior's list contains only shared objects that don't
     appear in GDB's list --- those that are newly loaded.  Add them
     to GDB's shared object list.  */
  if (inferior)
    {
      struct so_list *i;

      /* Add the new shared objects to GDB's list.  */
      *gdb_link = inferior;

      /* Fill in the rest of each of the `struct so_list' nodes.  */
      for (i = inferior; i; i = i->next)
	{
	  i->from_tty = from_tty;
	  i->pspace = current_program_space;

	  /* Fill in the rest of the `struct so_list' node.  */
	  catch_errors (solib_map_sections, i,
			"Error while mapping shared library sections:\n",
			RETURN_MASK_ALL);

	  /* Add the shared object's sections to the current set of
	     file section tables.  Do this immediately after mapping
	     the object so that later nodes in the list can query this
	     object, as is needed in solib-osf.c.  */
	  add_target_sections (i->sections, i->sections_end);

	  /* Notify any observer that the shared object has been
             loaded now that we've added it to GDB's tables.  */
	  observer_notify_solib_loaded (i);
	}
    }
}


/* Return non-zero if NAME is the libpthread shared library.

   Uses a fairly simplistic heuristic approach where we check
   the file name against "/libpthread".  This can lead to false
   positives, but this should be good enough in practice.  */

int
libpthread_name_p (const char *name)
{
  return (strstr (name, "/libpthread") != NULL);
}

/* Return non-zero if SO is the libpthread shared library.  */

static int
libpthread_solib_p (struct so_list *so)
{
  return libpthread_name_p (so->so_name);
}

/* GLOBAL FUNCTION

   solib_add -- read in symbol info for newly added shared libraries

   SYNOPSIS

   void solib_add (char *pattern, int from_tty, struct target_ops
   *TARGET, int readsyms)

   DESCRIPTION

   Read in symbolic information for any shared objects whose names
   match PATTERN.  (If we've already read a shared object's symbol
   info, leave it alone.)  If PATTERN is zero, read them all.

   If READSYMS is 0, defer reading symbolic information until later
   but still do any needed low level processing.

   FROM_TTY and TARGET are as described for update_solib_list, above.  */

void
solib_add (char *pattern, int from_tty, struct target_ops *target, int readsyms)
{
  struct so_list *gdb;

  if (pattern)
    {
      char *re_err = re_comp (pattern);

      if (re_err)
	error (_("Invalid regexp: %s"), re_err);
    }

  update_solib_list (from_tty, target);

  /* Walk the list of currently loaded shared libraries, and read
     symbols for any that match the pattern --- or any whose symbols
     aren't already loaded, if no pattern was given.  */
  {
    int any_matches = 0;
    int loaded_any_symbols = 0;
    const int flags =
        SYMFILE_DEFER_BP_RESET | (from_tty ? SYMFILE_VERBOSE : 0);

    for (gdb = so_list_head; gdb; gdb = gdb->next)
      if (! pattern || re_exec (gdb->so_name))
	{
          /* Normally, we would read the symbols from that library
             only if READSYMS is set.  However, we're making a small
             exception for the pthread library, because we sometimes
             need the library symbols to be loaded in order to provide
             thread support (x86-linux for instance).  */
          const int add_this_solib =
            (readsyms || libpthread_solib_p (gdb));

	  any_matches = 1;
	  if (add_this_solib && solib_read_symbols (gdb, flags))
	    loaded_any_symbols = 1;
	}

    if (loaded_any_symbols)
      breakpoint_re_set ();

    if (from_tty && pattern && ! any_matches)
      printf_unfiltered
	("No loaded shared libraries match the pattern `%s'.\n", pattern);

    if (loaded_any_symbols)
      {
	struct target_so_ops *ops = solib_ops (target_gdbarch);

	/* Getting new symbols may change our opinion about what is
	   frameless.  */
	reinit_frame_cache ();

	ops->special_symbol_handling ();
      }
  }
}


/*

   LOCAL FUNCTION

   info_sharedlibrary_command -- code for "info sharedlibrary"

   SYNOPSIS

   static void info_sharedlibrary_command ()

   DESCRIPTION

   Walk through the shared library list and print information
   about each attached library matching PATTERN.  If PATTERN is elided,
   print them all.
 */

static void
info_sharedlibrary_command (char *pattern, int from_tty)
{
  struct so_list *so = NULL;	/* link map state variable */
  int header_done = 0;
  int so_missing_debug_info = 0;
  int addr_width;
  int nr_libs;
  struct cleanup *table_cleanup;
  struct gdbarch *gdbarch = target_gdbarch;

  if (pattern)
    {
      char *re_err = re_comp (pattern);

      if (re_err)
	error (_("Invalid regexp: %s"), re_err);
    }

  /* "0x", a little whitespace, and two hex digits per byte of pointers.  */
  addr_width = 4 + (gdbarch_ptr_bit (gdbarch) / 4);

  update_solib_list (from_tty, 0);

  /* make_cleanup_ui_out_table_begin_end needs to know the number of
     rows, so we need to make two passes over the libs.  */

  for (nr_libs = 0, so = so_list_head; so; so = so->next)
    {
      if (so->so_name[0])
	{
	  if (pattern && ! re_exec (so->so_name))
	    continue;
	  ++nr_libs;
	}
    }

  table_cleanup =
    make_cleanup_ui_out_table_begin_end (uiout, 4, nr_libs,
					 "SharedLibraryTable");

  /* The "- 1" is because ui_out adds one space between columns.  */
  ui_out_table_header (uiout, addr_width - 1, ui_left, "from", "From");
  ui_out_table_header (uiout, addr_width - 1, ui_left, "to", "To");
  ui_out_table_header (uiout, 12 - 1, ui_left, "syms-read", "Syms Read");
  ui_out_table_header (uiout, 0, ui_noalign,
		       "name", "Shared Object Library");

  ui_out_table_body (uiout);

  for (so = so_list_head; so; so = so->next)
    {
      struct cleanup *lib_cleanup;

      if (! so->so_name[0])
	continue;
      if (pattern && ! re_exec (so->so_name))
	continue;

      lib_cleanup = make_cleanup_ui_out_tuple_begin_end (uiout, "lib");

      if (so->addr_high != 0)
	{
	  ui_out_field_core_addr (uiout, "from", gdbarch, so->addr_low);
	  ui_out_field_core_addr (uiout, "to", gdbarch, so->addr_high);
	}
      else
	{
	  ui_out_field_skip (uiout, "from");
	  ui_out_field_skip (uiout, "to");
	}

      if (! ui_out_is_mi_like_p (interp_ui_out (top_level_interpreter ()))
	  && so->symbols_loaded
<<<<<<< HEAD
	  && !objfile_has_full_symbols (so->objfile)
	  && !objfile_has_partial_symbols (so->objfile))
=======
	  && !objfile_has_symbols (so->objfile))
>>>>>>> 302ba51b
	{
	  so_missing_debug_info = 1;
	  ui_out_field_string (uiout, "syms-read", "Yes (*)");
	}
      else
	ui_out_field_string (uiout, "syms-read", 
			     so->symbols_loaded ? "Yes" : "No");

      ui_out_field_string (uiout, "name", so->so_name);

      ui_out_text (uiout, "\n");

      do_cleanups (lib_cleanup);
    }

  do_cleanups (table_cleanup);

  if (nr_libs == 0)
    {
      if (pattern)
	ui_out_message (uiout, 0,
			_("No shared libraries matched.\n"));
      else
	ui_out_message (uiout, 0,
			_("No shared libraries loaded at this time.\n"));
    }
  else
    {
      if (so_missing_debug_info)
	ui_out_message (uiout, 0,
			_("(*): Shared library is missing debugging information.\n"));
    }
}

/* Return 1 if ADDRESS lies within SOLIB.  */

int
solib_contains_address_p (const struct so_list *const solib,
			  CORE_ADDR address)
{
  struct target_section *p;

  for (p = solib->sections; p < solib->sections_end; p++)
    if (p->addr <= address && address < p->endaddr)
      return 1;

  return 0;
}

/*

   GLOBAL FUNCTION

   solib_name_from_address -- if an address is in a shared lib, return
   its name.

   SYNOPSIS

   char * solib_name_from_address (CORE_ADDR address)

   DESCRIPTION

   Provides a hook for other gdb routines to discover whether or
   not a particular address is within the mapped address space of
   a shared library.

   For example, this routine is called at one point to disable
   breakpoints which are in shared libraries that are not currently
   mapped in.
 */

char *
solib_name_from_address (struct program_space *pspace, CORE_ADDR address)
{
  struct so_list *so = NULL;

  for (so = pspace->so_list; so; so = so->next)
    if (solib_contains_address_p (so, address))
      return (so->so_name);

  return (0);
}

/* Return whether the data starting at VADDR, size SIZE, must be kept
   in a core file for shared libraries loaded before "gcore" is used
   to be handled correctly when the core file is loaded.  This only
   applies when the section would otherwise not be kept in the core
   file (in particular, for readonly sections).  */

int
solib_keep_data_in_core (CORE_ADDR vaddr, unsigned long size)
{
  struct target_so_ops *ops = solib_ops (target_gdbarch);

  if (ops->keep_data_in_core)
    return ops->keep_data_in_core (vaddr, size);
  else
    return 0;
}

/* Called by free_all_symtabs */

void
clear_solib (void)
{
  struct target_so_ops *ops = solib_ops (target_gdbarch);

  /* This function is expected to handle ELF shared libraries.  It is
     also used on Solaris, which can run either ELF or a.out binaries
     (for compatibility with SunOS 4), both of which can use shared
     libraries.  So we don't know whether we have an ELF executable or
     an a.out executable until the user chooses an executable file.

     ELF shared libraries don't get mapped into the address space
     until after the program starts, so we'd better not try to insert
     breakpoints in them immediately.  We have to wait until the
     dynamic linker has loaded them; we'll hit a bp_shlib_event
     breakpoint (look for calls to create_solib_event_breakpoint) when
     it's ready.

     SunOS shared libraries seem to be different --- they're present
     as soon as the process begins execution, so there's no need to
     put off inserting breakpoints.  There's also nowhere to put a
     bp_shlib_event breakpoint, so if we put it off, we'll never get
     around to it.

     So: disable breakpoints only if we're using ELF shared libs.  */
  if (exec_bfd != NULL
      && bfd_get_flavour (exec_bfd) != bfd_target_aout_flavour)
    disable_breakpoints_in_shlibs ();

  while (so_list_head)
    {
      struct so_list *so = so_list_head;
      so_list_head = so->next;
      observer_notify_solib_unloaded (so);
      if (so->abfd)
	remove_target_sections (so->abfd);
      free_so (so);
    }

  ops->clear_solib ();
}

/* GLOBAL FUNCTION

   solib_create_inferior_hook -- shared library startup support

   SYNOPSIS

   void solib_create_inferior_hook (int from_tty)

   DESCRIPTION

   When gdb starts up the inferior, it nurses it along (through the
   shell) until it is ready to execute it's first instruction.  At this
   point, this function gets called via expansion of the macro
   SOLIB_CREATE_INFERIOR_HOOK.  */

void
solib_create_inferior_hook (int from_tty)
{
  struct target_so_ops *ops = solib_ops (target_gdbarch);
  ops->solib_create_inferior_hook (from_tty);
}

/* GLOBAL FUNCTION

   in_solib_dynsym_resolve_code -- check to see if an address is in
                                   dynamic loader's dynamic symbol
				   resolution code

   SYNOPSIS

   int in_solib_dynsym_resolve_code (CORE_ADDR pc)

   DESCRIPTION

   Determine if PC is in the dynamic linker's symbol resolution
   code.  Return 1 if so, 0 otherwise.
*/

int
in_solib_dynsym_resolve_code (CORE_ADDR pc)
{
  struct target_so_ops *ops = solib_ops (target_gdbarch);
  return ops->in_dynsym_resolve_code (pc);
}

/*

   LOCAL FUNCTION

   sharedlibrary_command -- handle command to explicitly add library

   SYNOPSIS

   static void sharedlibrary_command (char *args, int from_tty)

   DESCRIPTION

 */

static void
sharedlibrary_command (char *args, int from_tty)
{
  dont_repeat ();
  solib_add (args, from_tty, (struct target_ops *) 0, 1);
}

/* LOCAL FUNCTION

   no_shared_libraries -- handle command to explicitly discard symbols
   from shared libraries.

   DESCRIPTION

   Implements the command "nosharedlibrary", which discards symbols
   that have been auto-loaded from shared libraries.  Symbols from
   shared libraries that were added by explicit request of the user
   are not discarded.  Also called from remote.c.  */

void
no_shared_libraries (char *ignored, int from_tty)
{
  /* The order of the two routines below is important: clear_solib notifies
     the solib_unloaded observers, and some of these observers might need
     access to their associated objfiles.  Therefore, we can not purge the
     solibs' objfiles before clear_solib has been called.  */

  clear_solib ();
  objfile_purge_solibs ();
}

static void
reload_shared_libraries (char *ignored, int from_tty,
			 struct cmd_list_element *e)
{
  no_shared_libraries (NULL, from_tty);
  /* Creating inferior hooks here has two purposes. First, if we reload 
     shared libraries then the address of solib breakpoint we've computed
     previously might be no longer valid.  For example, if we forgot to set
     solib-absolute-prefix and are setting it right now, then the previous
     breakpoint address is plain wrong.  Second, installing solib hooks
     also implicitly figures were ld.so is and loads symbols for it.
     Absent this call, if we've just connected to a target and set 
     solib-absolute-prefix or solib-search-path, we'll lose all information
     about ld.so.  */
  if (target_has_execution)
    {
#ifdef SOLIB_CREATE_INFERIOR_HOOK
      SOLIB_CREATE_INFERIOR_HOOK (PIDGET (inferior_ptid));
#else
      solib_create_inferior_hook (from_tty);
#endif
    }

  /* Sometimes the platform-specific hook loads initial shared
     libraries, and sometimes it doesn't.  If it doesn't FROM_TTY will be
     incorrectly 0 but such solib targets should be fixed anyway.  If we
     made all the inferior hook methods consistent, this call could be
     removed.  Call it only after the solib target has been initialized by
     solib_create_inferior_hook.  */

  solib_add (NULL, 0, NULL, auto_solib_add);

  /* We have unloaded and then reloaded debug info for all shared libraries.
     However, frames may still reference them, for example a frame's 
     unwinder might still point of DWARF FDE structures that are now freed.
     Reinit frame cache to avoid crashing.  */
  reinit_frame_cache ();
}

static void
show_auto_solib_add (struct ui_file *file, int from_tty,
		     struct cmd_list_element *c, const char *value)
{
  fprintf_filtered (file, _("Autoloading of shared library symbols is %s.\n"),
		    value);
}


/* Handler for library-specific lookup of global symbol NAME in OBJFILE.  Call
   the library-specific handler if it is installed for the current target.  */

struct symbol *
solib_global_lookup (const struct objfile *objfile,
		     const char *name,
		     const domain_enum domain)
{
  struct target_so_ops *ops = solib_ops (target_gdbarch);

  if (ops->lookup_lib_global_symbol != NULL)
    return ops->lookup_lib_global_symbol (objfile, name, domain);
  return NULL;
}


extern initialize_file_ftype _initialize_solib; /* -Wmissing-prototypes */

void
_initialize_solib (void)
{
  struct cmd_list_element *c;

  solib_data = gdbarch_data_register_pre_init (solib_init);

  add_com ("sharedlibrary", class_files, sharedlibrary_command,
	   _("Load shared object library symbols for files matching REGEXP."));
  add_info ("sharedlibrary", info_sharedlibrary_command,
	    _("Status of loaded shared object libraries."));
  add_com ("nosharedlibrary", class_files, no_shared_libraries,
	   _("Unload all shared object library symbols."));

  add_setshow_boolean_cmd ("auto-solib-add", class_support,
			   &auto_solib_add, _("\
Set autoloading of shared library symbols."), _("\
Show autoloading of shared library symbols."), _("\
If \"on\", symbols from all shared object libraries will be loaded\n\
automatically when the inferior begins execution, when the dynamic linker\n\
informs gdb that a new library has been loaded, or when attaching to the\n\
inferior.  Otherwise, symbols must be loaded manually, using `sharedlibrary'."),
			   NULL,
			   show_auto_solib_add,
			   &setlist, &showlist);

  add_setshow_filename_cmd ("sysroot", class_support,
			    &gdb_sysroot, _("\
Set an alternate system root."), _("\
Show the current system root."), _("\
The system root is used to load absolute shared library symbol files.\n\
For other (relative) files, you can add directories using\n\
`set solib-search-path'."),
			    reload_shared_libraries,
			    NULL,
			    &setlist, &showlist);

  add_alias_cmd ("solib-absolute-prefix", "sysroot", class_support, 0,
		 &setlist);
  add_alias_cmd ("solib-absolute-prefix", "sysroot", class_support, 0,
		 &showlist);

  add_setshow_optional_filename_cmd ("solib-search-path", class_support,
				     &solib_search_path, _("\
Set the search path for loading non-absolute shared library symbol files."), _("\
Show the search path for loading non-absolute shared library symbol files."), _("\
This takes precedence over the environment variables PATH and LD_LIBRARY_PATH."),
				     reload_shared_libraries,
				     show_solib_search_path,
				     &setlist, &showlist);
}<|MERGE_RESOLUTION|>--- conflicted
+++ resolved
@@ -890,12 +890,8 @@
 
       if (! ui_out_is_mi_like_p (interp_ui_out (top_level_interpreter ()))
 	  && so->symbols_loaded
-<<<<<<< HEAD
 	  && !objfile_has_full_symbols (so->objfile)
 	  && !objfile_has_partial_symbols (so->objfile))
-=======
-	  && !objfile_has_symbols (so->objfile))
->>>>>>> 302ba51b
 	{
 	  so_missing_debug_info = 1;
 	  ui_out_field_string (uiout, "syms-read", "Yes (*)");
