/* Data structures associated with breakpoints in GDB.
   Copyright (C) 1992, 1993, 1994, 1995, 1996, 1997, 1998, 1999, 2000, 2001,
   2002, 2003, 2004, 2007, 2008, 2009, 2010 Free Software Foundation, Inc.

   This file is part of GDB.

   This program is free software; you can redistribute it and/or modify
   it under the terms of the GNU General Public License as published by
   the Free Software Foundation; either version 3 of the License, or
   (at your option) any later version.

   This program is distributed in the hope that it will be useful,
   but WITHOUT ANY WARRANTY; without even the implied warranty of
   MERCHANTABILITY or FITNESS FOR A PARTICULAR PURPOSE.  See the
   GNU General Public License for more details.

   You should have received a copy of the GNU General Public License
   along with this program.  If not, see <http://www.gnu.org/licenses/>.  */

#if !defined (BREAKPOINT_H)
#define BREAKPOINT_H 1

#include "frame.h"
#include "value.h"
#include "vec.h"

struct value;
struct block;

/* This is the maximum number of bytes a breakpoint instruction can take.
   Feel free to increase it.  It's just used in a few places to size
   arrays that should be independent of the target architecture.  */

#define	BREAKPOINT_MAX	16


/* Type of breakpoint.  */
/* FIXME In the future, we should fold all other breakpoint-like things into
   here.  This includes:

   * single-step (for machines where we have to simulate single stepping)
   (probably, though perhaps it is better for it to look as much as
   possible like a single-step to wait_for_inferior).  */

enum bptype
  {
    bp_none = 0,		/* Eventpoint has been deleted. */
    bp_breakpoint,		/* Normal breakpoint */
    bp_hardware_breakpoint,	/* Hardware assisted breakpoint */
    bp_until,			/* used by until command */
    bp_finish,			/* used by finish command */
    bp_watchpoint,		/* Watchpoint */
    bp_hardware_watchpoint,	/* Hardware assisted watchpoint */
    bp_read_watchpoint,		/* read watchpoint, (hardware assisted) */
    bp_access_watchpoint,	/* access watchpoint, (hardware assisted) */
    bp_longjmp,			/* secret breakpoint to find longjmp() */
    bp_longjmp_resume,		/* secret breakpoint to escape longjmp() */

    /* Used by wait_for_inferior for stepping over subroutine calls, for
       stepping over signal handlers, and for skipping prologues.  */
    bp_step_resume,

    /* Used to detect when a watchpoint expression has gone out of
       scope.  These breakpoints are usually not visible to the user.

       This breakpoint has some interesting properties:

       1) There's always a 1:1 mapping between watchpoints
       on local variables and watchpoint_scope breakpoints.

       2) It automatically deletes itself and the watchpoint it's
       associated with when hit.

       3) It can never be disabled.  */
    bp_watchpoint_scope,

    /* The breakpoint at the end of a call dummy.  */
    /* FIXME: What if the function we are calling longjmp()s out of the
       call, or the user gets out with the "return" command?  We currently
       have no way of cleaning up the breakpoint in these (obscure) situations.
       (Probably can solve this by noticing longjmp, "return", etc., it's
       similar to noticing when a watchpoint on a local variable goes out
       of scope (with hardware support for watchpoints)).  */
    bp_call_dummy,

    /* A breakpoint set on std::terminate, that is used to catch
       otherwise uncaught exceptions thrown during an inferior call.  */
    bp_std_terminate,

    /* Some dynamic linkers (HP, maybe Solaris) can arrange for special
       code in the inferior to run when significant events occur in the
       dynamic linker (for example a library is loaded or unloaded).

       By placing a breakpoint in this magic code GDB will get control
       when these significant events occur.  GDB can then re-examine
       the dynamic linker's data structures to discover any newly loaded
       dynamic libraries.  */
    bp_shlib_event,

    /* Some multi-threaded systems can arrange for a location in the 
       inferior to be executed when certain thread-related events occur
       (such as thread creation or thread death).

       By placing a breakpoint at one of these locations, GDB will get
       control when these events occur.  GDB can then update its thread
       lists etc.  */

    bp_thread_event,

    /* On the same principal, an overlay manager can arrange to call a
       magic location in the inferior whenever there is an interesting
       change in overlay status.  GDB can update its overlay tables
       and fiddle with breakpoints in overlays when this breakpoint 
       is hit.  */

    bp_overlay_event, 

    /* Master copies of longjmp breakpoints.  These are always installed
       as soon as an objfile containing longjmp is loaded, but they are
       always disabled.  While necessary, temporary clones of bp_longjmp
       type will be created and enabled.  */

    bp_longjmp_master,

    /* Master copies of std::terminate breakpoints.  */
    bp_std_terminate_master,

    bp_catchpoint,

    bp_tracepoint,
    bp_fast_tracepoint,

    /* Event for JIT compiled code generation or deletion.  */
    bp_jit_event,
  };

/* States of enablement of breakpoint. */

enum enable_state
  {
    bp_disabled,	/* The eventpoint is inactive, and cannot trigger. */
    bp_enabled,		/* The eventpoint is active, and can trigger. */
    bp_call_disabled,	/* The eventpoint has been disabled while a call 
			   into the inferior is "in flight", because some 
			   eventpoints interfere with the implementation of 
			   a call on some targets.  The eventpoint will be 
			   automatically enabled and reset when the call 
			   "lands" (either completes, or stops at another 
			   eventpoint). */
    bp_startup_disabled,/* The eventpoint has been disabled during inferior
			   startup.  This is necessary on some targets where
			   the main executable will get relocated during
			   startup, making breakpoint addresses invalid.
			   The eventpoint will be automatically enabled and
			   reset once inferior startup is complete.  */
    bp_permanent	/* There is a breakpoint instruction hard-wired into
			   the target's code.  Don't try to write another
			   breakpoint instruction on top of it, or restore
			   its value.  Step over it using the architecture's
			   SKIP_INSN macro.  */
  };


/* Disposition of breakpoint.  Ie: what to do after hitting it. */

enum bpdisp
  {
    disp_del,			/* Delete it */
    disp_del_at_next_stop,	/* Delete at next stop, whether hit or not */
    disp_disable,		/* Disable it */
    disp_donttouch		/* Leave it alone */
  };

enum target_hw_bp_type
  {
    hw_write   = 0, 		/* Common  HW watchpoint */
    hw_read    = 1, 		/* Read    HW watchpoint */
    hw_access  = 2, 		/* Access  HW watchpoint */
    hw_execute = 3		/* Execute HW breakpoint */
  };


/* Information used by targets to insert and remove breakpoints.  */

struct bp_target_info
{
  /* Address space at which the breakpoint was placed.  */
  struct address_space *placed_address_space;

  /* Address at which the breakpoint was placed.  This is normally the
     same as ADDRESS from the bp_location, except when adjustment
     happens in gdbarch_breakpoint_from_pc.  The most common form of
     adjustment is stripping an alternate ISA marker from the PC which
     is used to determine the type of breakpoint to insert.  */
  CORE_ADDR placed_address;

  /* If the breakpoint lives in memory and reading that memory would
     give back the breakpoint, instead of the original contents, then
     the original contents are cached here.  Only SHADOW_LEN bytes of
     this buffer are valid, and only when the breakpoint is inserted.  */
  gdb_byte shadow_contents[BREAKPOINT_MAX];

  /* The length of the data cached in SHADOW_CONTENTS.  */
  int shadow_len;

  /* The size of the placed breakpoint, according to
     gdbarch_breakpoint_from_pc, when the breakpoint was inserted.  This is
     generally the same as SHADOW_LEN, unless we did not need
     to read from the target to implement the memory breakpoint
     (e.g. if a remote stub handled the details).  We may still
     need the size to remove the breakpoint safely.  */
  int placed_size;
};

/* GDB maintains two types of information about each breakpoint (or
   watchpoint, or other related event).  The first type corresponds
   to struct breakpoint; this is a relatively high-level structure
   which contains the source location(s), stopping conditions, user
   commands to execute when the breakpoint is hit, and so forth.

   The second type of information corresponds to struct bp_location.
   Each breakpoint has one or (eventually) more locations associated
   with it, which represent target-specific and machine-specific
   mechanisms for stopping the program.  For instance, a watchpoint
   expression may require multiple hardware watchpoints in order to
   catch all changes in the value of the expression being watched.  */

enum bp_loc_type
{
  bp_loc_software_breakpoint,
  bp_loc_hardware_breakpoint,
  bp_loc_hardware_watchpoint,
  bp_loc_other			/* Miscellaneous...  */
};

struct bp_location
{
  /* Chain pointer to the next breakpoint location for
     the same parent breakpoint.  */
  struct bp_location *next;

  /* Type of this breakpoint location.  */
  enum bp_loc_type loc_type;

  /* Each breakpoint location must belong to exactly one higher-level
     breakpoint.  This and the DUPLICATE flag are more straightforward
     than reference counting.  */
  struct breakpoint *owner;

  /* Conditional.  Break only if this expression's value is nonzero.
     Unlike string form of condition, which is associated with
     breakpoint, this is associated with location, since if breakpoint
     has several locations, the evaluation of expression can be
     different for different locations.  Only valid for real
     breakpoints; a watchpoint's conditional expression is stored in
     the owner breakpoint object.  */
  struct expression *cond;

  /* This location's address is in an unloaded solib, and so this
     location should not be inserted.  It will be automatically
     enabled when that solib is loaded.  */
  char shlib_disabled; 

  /* Is this particular location enabled.  */
  char enabled;
  
  /* Nonzero if this breakpoint is now inserted.  */
  char inserted;

  /* Nonzero if this is not the first breakpoint in the list
     for the given address.  */
  char duplicate;

  /* If we someday support real thread-specific breakpoints, then
     the breakpoint location will need a thread identifier.  */

  /* Data for specific breakpoint types.  These could be a union, but
     simplicity is more important than memory usage for breakpoints.  */

  /* Architecture associated with this location's address.  May be
     different from the breakpoint architecture.  */
  struct gdbarch *gdbarch;

  /* The program space associated with this breakpoint location
     address.  Note that an address space may be represented in more
     than one program space (e.g. each uClinux program will be given
     its own program space, but there will only be one address space
     for all of them), but we must not insert more than one location
     at the same address in the same address space.  */
  struct program_space *pspace;

  /* Note that zero is a perfectly valid code address on some platforms
     (for example, the mn10200 (OBSOLETE) and mn10300 simulators).  NULL
     is not a special value for this field.  Valid for all types except
     bp_loc_other.  */
  CORE_ADDR address;

  /* For hardware watchpoints, the size of data ad ADDRESS being watches.  */
  int length;

  /* Type of hardware watchpoint. */
  enum target_hw_bp_type watchpoint_type;

  /* For any breakpoint type with an address, this is the section
     associated with the address.  Used primarily for overlay debugging.  */
  struct obj_section *section;

  /* Address at which breakpoint was requested, either by the user or
     by GDB for internal breakpoints.  This will usually be the same
     as ``address'' (above) except for cases in which
     ADJUST_BREAKPOINT_ADDRESS has computed a different address at
     which to place the breakpoint in order to comply with a
     processor's architectual constraints.  */
  CORE_ADDR requested_address;

  char *function_name;

  /* Details of the placed breakpoint, when inserted.  */
  struct bp_target_info target_info;

  /* Similarly, for the breakpoint at an overlay's LMA, if necessary.  */
  struct bp_target_info overlay_target_info;

  /* In a non-stop mode, it's possible that we delete a breakpoint,
     but as we do that, some still running thread hits that breakpoint.
     For that reason, we need to keep locations belonging to deleted
     breakpoints for a bit, so that don't report unexpected SIGTRAP.
     We can't keep such locations forever, so we use a heuristic --
     after we process certain number of inferior events since
     breakpoint was deleted, we retire all locations of that breakpoint.
     This variable keeps a number of events still to go, when
     it becomes 0 this location is retired.  */
  int events_till_retirement;
};

/* This structure is a collection of function pointers that, if available,
   will be called instead of the performing the default action for this
   bptype.  */

struct breakpoint_ops 
{
  /* Insert the breakpoint or activate the catchpoint.  Should raise
     an exception if the operation failed.  */
  void (*insert) (struct breakpoint *);

  /* Remove the breakpoint/catchpoint that was previously inserted
     with the "insert" method above.  Return non-zero if the operation
     succeeded.  */
  int (*remove) (struct breakpoint *);

  /* Return non-zero if the debugger should tell the user that this
     breakpoint was hit.  */
  int (*breakpoint_hit) (struct breakpoint *);

  /* The normal print routine for this breakpoint, called when we
     hit it.  */
  enum print_stop_action (*print_it) (struct breakpoint *);

  /* Display information about this breakpoint, for "info breakpoints".  */
  void (*print_one) (struct breakpoint *, struct bp_location **);

  /* Display information about this breakpoint after setting it (roughly
     speaking; this is called from "mention").  */
  void (*print_mention) (struct breakpoint *);

  /* Print to FP the CLI command that recreates this breakpoint.  */
  void (*print_recreate) (struct breakpoint *, struct ui_file *fp);
};

enum watchpoint_triggered
{
  /* This watchpoint definitely did not trigger.  */
  watch_triggered_no = 0,

  /* Some hardware watchpoint triggered, and it might have been this
     one, but we do not know which it was.  */
  watch_triggered_unknown,

  /* This hardware watchpoint definitely did trigger.  */
  watch_triggered_yes  
};

/* This is used to declare the VEC syscalls_to_be_caught.  */
DEF_VEC_I(int);

typedef struct bp_location *bp_location_p;
DEF_VEC_P(bp_location_p);

/* A reference-counted struct command_line.  This lets multiple
   breakpoints share a single command list.  This is an implementation
   detail to the breakpoints module.  */
struct counted_command_line;

/* Note that the ->silent field is not currently used by any commands
   (though the code is in there if it was to be, and set_raw_breakpoint
   does set it to 0).  I implemented it because I thought it would be
   useful for a hack I had to put in; I'm going to leave it in because
   I can see how there might be times when it would indeed be useful */

/* This is for a breakpoint or a watchpoint.  */

struct breakpoint
  {
    struct breakpoint *next;
    /* Type of breakpoint. */
    enum bptype type;
    /* Zero means disabled; remember the info but don't break here.  */
    enum enable_state enable_state;
    /* What to do with this breakpoint after we hit it. */
    enum bpdisp disposition;
    /* Number assigned to distinguish breakpoints.  */
    int number;

    /* Location(s) associated with this high-level breakpoint.  */
    struct bp_location *loc;

    /* Line number of this address.  */

    int line_number;

    /* Source file name of this address.  */

    char *source_file;

    /* Non-zero means a silent breakpoint (don't print frame info
       if we stop here). */
    unsigned char silent;
    /* Number of stops at this breakpoint that should
       be continued automatically before really stopping.  */
    int ignore_count;
    /* Chain of command lines to execute when this breakpoint is hit.  */
    struct counted_command_line *commands;
    /* Stack depth (address of frame).  If nonzero, break only if fp
       equals this.  */
    struct frame_id frame_id;

    /* The program space used to set the breakpoint.  */
    struct program_space *pspace;

    /* String we used to set the breakpoint (malloc'd).  */
    char *addr_string;
    /* Architecture we used to set the breakpoint.  */
    struct gdbarch *gdbarch;
    /* Language we used to set the breakpoint.  */
    enum language language;
    /* Input radix we used to set the breakpoint.  */
    int input_radix;
    /* String form of the breakpoint condition (malloc'd), or NULL if there
       is no condition.  */
    char *cond_string;
    /* String form of exp (malloc'd), or NULL if none.  */
    char *exp_string;

    /* The expression we are watching, or NULL if not a watchpoint.  */
    struct expression *exp;
    /* The largest block within which it is valid, or NULL if it is
       valid anywhere (e.g. consists just of global symbols).  */
    struct block *exp_valid_block;
    /* The conditional expression if any.  NULL if not a watchpoint.  */
    struct expression *cond_exp;
    /* The largest block within which it is valid, or NULL if it is
       valid anywhere (e.g. consists just of global symbols).  */
    struct block *cond_exp_valid_block;
    /* Value of the watchpoint the last time we checked it, or NULL
       when we do not know the value yet or the value was not
       readable.  VAL is never lazy.  */
    struct value *val;
    /* Nonzero if VAL is valid.  If VAL_VALID is set but VAL is NULL,
       then an error occurred reading the value.  */
    int val_valid;

    /* Holds the address of the related watchpoint_scope breakpoint
       when using watchpoints on local variables (might the concept
       of a related breakpoint be useful elsewhere, if not just call
       it the watchpoint_scope breakpoint or something like that. FIXME).  */
    struct breakpoint *related_breakpoint;

    /* Holds the frame address which identifies the frame this
       watchpoint should be evaluated in, or `null' if the watchpoint
       should be evaluated on the outermost frame.  */
    struct frame_id watchpoint_frame;

    /* Holds the thread which identifies the frame this watchpoint
       should be considered in scope for, or `null_ptid' if the
       watchpoint should be evaluated in all threads.  */
    ptid_t watchpoint_thread;

    /* For hardware watchpoints, the triggered status according to the
       hardware.  */
    enum watchpoint_triggered watchpoint_triggered;

    /* Thread number for thread-specific breakpoint, or -1 if don't care.  */
    int thread;

    /* Ada task number for task-specific breakpoint, or 0 if don't care.  */
    int task;

    /* Count of the number of times this breakpoint was taken, dumped
       with the info, but not used for anything else.  Useful for
       seeing how many times you hit a break prior to the program
       aborting, so you can back up to just before the abort.  */
    int hit_count;

    /* Process id of a child process whose forking triggered this
       catchpoint.  This field is only valid immediately after this
       catchpoint has triggered.  */
    ptid_t forked_inferior_pid;

    /* Filename of a program whose exec triggered this catchpoint.
       This field is only valid immediately after this catchpoint has
       triggered.  */
    char *exec_pathname;

    /* Syscall numbers used for the 'catch syscall' feature.
       If no syscall has been specified for filtering, its value is NULL.
       Otherwise, it holds a list of all syscalls to be caught.
       The list elements are allocated with xmalloc.  */
    VEC(int) *syscalls_to_be_caught;

    /* Methods associated with this breakpoint.  */
    struct breakpoint_ops *ops;

    /* Is breakpoint's condition not yet parsed because we found
       no location initially so had no context to parse
       the condition in.  */
    int condition_not_parsed;

    /* Number of times this tracepoint should single-step 
       and collect additional data.  */
    long step_count;

    /* Number of times this tracepoint should be hit before 
       disabling/ending.  */
    int pass_count;

    /* The number of the tracepoint on the target.  */
    int number_on_target;
  };

typedef struct breakpoint *breakpoint_p;
DEF_VEC_P(breakpoint_p);

/* The following stuff is an abstract data type "bpstat" ("breakpoint
   status").  This provides the ability to determine whether we have
   stopped at a breakpoint, and what we should do about it.  */

typedef struct bpstats *bpstat;

/* Frees any storage that is part of a bpstat.
   Does not walk the 'next' chain.  */
extern void bpstat_free (bpstat);

/* Clears a chain of bpstat, freeing storage
   of each.  */
extern void bpstat_clear (bpstat *);

/* Return a copy of a bpstat.  Like "bs1 = bs2" but all storage that
   is part of the bpstat is copied as well.  */
extern bpstat bpstat_copy (bpstat);

extern bpstat bpstat_stop_status (struct address_space *aspace,
				  CORE_ADDR pc, ptid_t ptid);

/* An enum indicating the kind of "stack dummy" stop.  This is a bit
   of a misnomer because only one kind of truly a stack dummy.  */
enum stop_stack_kind
  {
    /* We didn't stop at a stack dummy breakpoint.  */
    STOP_NONE = 0,

    /* Stopped at a stack dummy.  */
    STOP_STACK_DUMMY,

    /* Stopped at std::terminate.  */
    STOP_STD_TERMINATE
  };

<<<<<<< HEAD
/* The possible return values for print_bpstat, print_it_normal,
   print_it_done, print_it_noop.  Keep them in decreasing order of contained
   info.  Currently each next item must be a subset of the previous one.  */
=======
struct bpstat_what
  {
    enum bpstat_what_main_action main_action;

    /* Did we hit a call dummy breakpoint?  This only goes with a main_action
       of BPSTAT_WHAT_STOP_SILENT or BPSTAT_WHAT_STOP_NOISY (the concept of
       continuing from a call dummy without popping the frame is not a
       useful one).  */
    enum stop_stack_kind call_dummy;
  };

/* The possible return values for print_bpstat, print_it_normal, print_it_done,
   print_it_noop.  bpstat_print depends on ther ordering where each item is an
   information subset of the previous one.  */
>>>>>>> d1364d8b

enum print_stop_action
  {
    PRINT_SRC_AND_LOC,
    PRINT_SRC_ONLY,
    PRINT_NOTHING,
    PRINT_UNKNOWN
  };

/* Tell what to do about this bpstat.  */
struct bpstat_what bpstat_what (bpstat);

/* Find the bpstat associated with a breakpoint.  NULL otherwise. */
bpstat bpstat_find_breakpoint (bpstat, struct breakpoint *);

/* Nonzero if a signal that we got in wait() was due to circumstances
   explained by the BS.  */
/* Currently that is true if we have hit a breakpoint, or if there is
   a watchpoint enabled.  */
#define bpstat_explains_signal(bs) ((bs) != NULL)

/* Nonzero is this bpstat causes a stop.  */
extern int bpstat_causes_stop (bpstat);

/* Nonzero if we should step constantly (e.g. watchpoints on machines
   without hardware support).  This isn't related to a specific bpstat,
   just to things like whether watchpoints are set.  */
extern int bpstat_should_step (void);

/* Print a message indicating what happened.  Returns nonzero to
   say that only the source line should be printed after this (zero
   return means print the frame as well as the source line).  */
extern enum print_stop_action bpstat_print (bpstat);

/* Put in *NUM the breakpoint number of the first breakpoint we are stopped
   at.  *BSP upon return is a bpstat which points to the remaining
   breakpoints stopped at (but which is not guaranteed to be good for
   anything but further calls to bpstat_num).
   Return 0 if passed a bpstat which does not indicate any breakpoints.
   Return -1 if stopped at a breakpoint that has been deleted since
   we set it.
   Return 1 otherwise.  */
extern int bpstat_num (bpstat *, int *);

/* Perform actions associated with the stopped inferior.  Actually, we
   just use this for breakpoint commands.  Perhaps other actions will
   go here later, but this is executed at a late time (from the
   command loop).  */
extern void bpstat_do_actions (void);

/* Modify BS so that the actions will not be performed.  */
extern void bpstat_clear_actions (bpstat);

/* Implementation:  */

/* Values used to tell the printing routine how to behave for this bpstat. */
enum bp_print_how
  {
    /* This is used when we want to do a normal printing of the reason
       for stopping. The output will depend on the type of eventpoint
       we are dealing with. This is the default value, most commonly
       used. */
    print_it_normal,
    /* This is used when nothing should be printed for this bpstat entry.  */
    print_it_noop,
    /* This is used when everything which needs to be printed has
       already been printed.  But we still want to print the frame.  */
    print_it_done
  };

struct bpstats
  {
    /* Linked list because there can be two breakpoints at the same
       place, and a bpstat reflects the fact that both have been hit.  */
    bpstat next;
    /* Breakpoint that we are at.  */
    const struct bp_location *breakpoint_at;
    /* The associated command list.  */
    struct counted_command_line *commands;
    /* Commands left to be done.  This points somewhere in
       base_command.  */
    struct command_line *commands_left;
    /* Old value associated with a watchpoint.  */
    struct value *old_val;

    /* Nonzero if this breakpoint tells us to print the frame.  */
    char print;

    /* Nonzero if this breakpoint tells us to stop.  */
    char stop;

    /* Tell bpstat_print and print_bp_stop_message how to print stuff
       associated with this element of the bpstat chain.  */
    enum bp_print_how print_it;
  };

enum inf_context
  {
    inf_starting,
    inf_running,
    inf_exited,
    inf_execd
  };

/* The possible return values for breakpoint_here_p.
   We guarantee that zero always means "no breakpoint here".  */
enum breakpoint_here
  {
    no_breakpoint_here = 0,
    ordinary_breakpoint_here,
    permanent_breakpoint_here
  };


/* Prototypes for breakpoint-related functions.  */

extern enum breakpoint_here breakpoint_here_p (struct address_space *, CORE_ADDR);

extern int moribund_breakpoint_here_p (struct address_space *, CORE_ADDR);

extern int breakpoint_inserted_here_p (struct address_space *, CORE_ADDR);

extern int regular_breakpoint_inserted_here_p (struct address_space *, CORE_ADDR);

extern int software_breakpoint_inserted_here_p (struct address_space *, CORE_ADDR);

/* Returns true if there's a hardware watchpoint or access watchpoint
   inserted in the range defined by ADDR and LEN.  */
extern int hardware_watchpoint_inserted_in_range (struct address_space *,
						  CORE_ADDR addr,
						  ULONGEST len);

extern int breakpoint_thread_match (struct address_space *, CORE_ADDR, ptid_t);

extern void until_break_command (char *, int, int);

extern void breakpoint_re_set (void);

extern void breakpoint_re_set_thread (struct breakpoint *);

extern struct breakpoint *set_momentary_breakpoint
  (struct gdbarch *, struct symtab_and_line, struct frame_id, enum bptype);

extern struct breakpoint *set_momentary_breakpoint_at_pc
  (struct gdbarch *, CORE_ADDR pc, enum bptype type);

extern struct breakpoint *clone_momentary_breakpoint (struct breakpoint *bpkt);

extern void set_ignore_count (int, int, int);

extern void set_default_breakpoint (int, struct program_space *,
				    CORE_ADDR, struct symtab *, int);

extern void breakpoint_init_inferior (enum inf_context);

extern struct cleanup *make_cleanup_delete_breakpoint (struct breakpoint *);

extern void delete_breakpoint (struct breakpoint *);

extern void breakpoint_auto_delete (bpstat);

/* Return the chain of command lines to execute when this breakpoint
   is hit.  */
extern struct command_line *breakpoint_commands (struct breakpoint *b);

extern void break_command (char *, int);

extern void hbreak_command_wrapper (char *, int);
extern void thbreak_command_wrapper (char *, int);
extern void rbreak_command_wrapper (char *, int);
extern void watch_command_wrapper (char *, int);
extern void awatch_command_wrapper (char *, int);
extern void rwatch_command_wrapper (char *, int);
extern void tbreak_command (char *, int);

extern int create_breakpoint (struct gdbarch *gdbarch, char *arg,
			      char *cond_string, int thread,
			      int parse_condition_and_thread,
			      int tempflag, int hardwareflag, int traceflag,
			      int ignore_count,
			      enum auto_boolean pending_break_support,
			      struct breakpoint_ops *ops,
			      int from_tty,
			      int enabled);

extern void insert_breakpoints (void);

extern int remove_breakpoints (void);

extern int remove_breakpoints_pid (int pid);

/* This function can be used to physically insert eventpoints from the
   specified traced inferior process, without modifying the breakpoint
   package's state.  This can be useful for those targets which support
   following the processes of a fork() or vfork() system call, when both
   of the resulting two processes are to be followed.  */
extern int reattach_breakpoints (int);

/* This function can be used to update the breakpoint package's state
   after an exec() system call has been executed.

   This function causes the following:

   - All eventpoints are marked "not inserted".
   - All eventpoints with a symbolic address are reset such that
   the symbolic address must be reevaluated before the eventpoints
   can be reinserted.
   - The solib breakpoints are explicitly removed from the breakpoint
   list.
   - A step-resume breakpoint, if any, is explicitly removed from the
   breakpoint list.
   - All eventpoints without a symbolic address are removed from the
   breakpoint list. */
extern void update_breakpoints_after_exec (void);

/* This function can be used to physically remove hardware breakpoints
   and watchpoints from the specified traced inferior process, without
   modifying the breakpoint package's state.  This can be useful for
   those targets which support following the processes of a fork() or
   vfork() system call, when one of the resulting two processes is to
   be detached and allowed to run free.

   It is an error to use this function on the process whose id is
   inferior_ptid.  */
extern int detach_breakpoints (int);

/* This function is called when program space PSPACE is about to be
   deleted.  It takes care of updating breakpoints to not reference
   this PSPACE anymore.  */
extern void breakpoint_program_space_exit (struct program_space *pspace);

extern void set_longjmp_breakpoint (int thread);
extern void delete_longjmp_breakpoint (int thread);

extern void enable_overlay_breakpoints (void);
extern void disable_overlay_breakpoints (void);

extern void set_std_terminate_breakpoint (void);
extern void delete_std_terminate_breakpoint (void);

/* These functions respectively disable or reenable all currently
   enabled watchpoints.  When disabled, the watchpoints are marked
   call_disabled.  When reenabled, they are marked enabled.

   The intended client of these functions is call_function_by_hand.

   The inferior must be stopped, and all breakpoints removed, when
   these functions are used.

   The need for these functions is that on some targets (e.g., HP-UX),
   gdb is unable to unwind through the dummy frame that is pushed as
   part of the implementation of a call command.  Watchpoints can
   cause the inferior to stop in places where this frame is visible,
   and that can cause execution control to become very confused.

   Note that if a user sets breakpoints in an interactively called
   function, the call_disabled watchpoints will have been reenabled
   when the first such breakpoint is reached.  However, on targets
   that are unable to unwind through the call dummy frame, watches
   of stack-based storage may then be deleted, because gdb will
   believe that their watched storage is out of scope.  (Sigh.) */
extern void disable_watchpoints_before_interactive_call_start (void);

extern void enable_watchpoints_after_interactive_call_stop (void);

/* These functions disable and re-enable all breakpoints during
   inferior startup.  They are intended to be called from solib
   code where necessary.  This is needed on platforms where the
   main executable is relocated at some point during startup
   processing, making breakpoint addresses invalid.

   If additional breakpoints are created after the routine
   disable_breakpoints_before_startup but before the routine
   enable_breakpoints_after_startup was called, they will also
   be marked as disabled.  */
extern void disable_breakpoints_before_startup (void);
extern void enable_breakpoints_after_startup (void);

/* For script interpreters that need to define breakpoint commands
   after they've already read the commands into a struct command_line.  */
extern enum command_control_type commands_from_control_command
  (char *arg, struct command_line *cmd);

extern void clear_breakpoint_hit_counts (void);

extern int get_number (char **);

extern int get_number_or_range (char **);

extern struct breakpoint *get_breakpoint (int num);

/* The following are for displays, which aren't really breakpoints, but
   here is as good a place as any for them.  */

extern void disable_current_display (void);

extern void do_displays (void);

extern void disable_display (int);

extern void clear_displays (void);

extern void disable_breakpoint (struct breakpoint *);

extern void enable_breakpoint (struct breakpoint *);

extern void breakpoint_set_commands (struct breakpoint *b, 
				     struct command_line *commands);

/* Clear the "inserted" flag in all breakpoints.  */
extern void mark_breakpoints_out (void);

extern void make_breakpoint_permanent (struct breakpoint *);

extern struct breakpoint *create_jit_event_breakpoint (struct gdbarch *,
                                                       CORE_ADDR);

extern struct breakpoint *create_solib_event_breakpoint (struct gdbarch *,
							 CORE_ADDR);

extern struct breakpoint *create_thread_event_breakpoint (struct gdbarch *,
							  CORE_ADDR);

extern void remove_solib_event_breakpoints (void);

extern void remove_thread_event_breakpoints (void);

extern void disable_breakpoints_in_shlibs (void);

/* This function returns TRUE if ep is a catchpoint. */
extern int ep_is_catchpoint (struct breakpoint *);

/* Enable breakpoints and delete when hit.  Called with ARG == NULL
   deletes all breakpoints. */
extern void delete_command (char *arg, int from_tty);

/* Pull all H/W watchpoints from the target. Return non-zero if the
   remove fails. */
extern int remove_hw_watchpoints (void);

/* Manage a software single step breakpoint (or two).  Insert may be called
   twice before remove is called.  */
extern void insert_single_step_breakpoint (struct gdbarch *,
					   struct address_space *, CORE_ADDR);
extern void remove_single_step_breakpoints (void);

/* Manage manual breakpoints, separate from the normal chain of
   breakpoints.  These functions are used in murky target-specific
   ways.  Please do not add more uses!  */
extern void *deprecated_insert_raw_breakpoint (struct gdbarch *,
					       struct address_space *, CORE_ADDR);
extern int deprecated_remove_raw_breakpoint (struct gdbarch *, void *);

/* Check if any hardware watchpoints have triggered, according to the
   target.  */
int watchpoints_triggered (struct target_waitstatus *);

/* Update BUF, which is LEN bytes read from the target address MEMADDR,
   by replacing any memory breakpoints with their shadowed contents.  */
void breakpoint_restore_shadows (gdb_byte *buf, ULONGEST memaddr, 
				 LONGEST len);

extern int breakpoints_always_inserted_mode (void);

/* Called each time new event from target is processed.
   Retires previously deleted breakpoint locations that
   in our opinion won't ever trigger.  */
extern void breakpoint_retire_moribund (void);

/* Set break condition of breakpoint B to EXP.  */
extern void set_breakpoint_condition (struct breakpoint *b, char *exp,
				      int from_tty);

/* Checks if we are catching syscalls or not.
   Returns 0 if not, greater than 0 if we are.  */
extern int catch_syscall_enabled (void);

/* Checks if we are catching syscalls with the specific
   syscall_number.  Used for "filtering" the catchpoints.
   Returns 0 if not, greater than 0 if we are.  */
extern int catching_syscall_number (int syscall_number);

/* Tell a breakpoint to be quiet.  */
extern void make_breakpoint_silent (struct breakpoint *);

/* Return a tracepoint with the given number if found.  */
extern struct breakpoint *get_tracepoint (int num);

extern struct breakpoint *get_tracepoint_by_number_on_target (int num);

/* Find a tracepoint by parsing a number in the supplied string.  */
extern struct breakpoint *get_tracepoint_by_number (char **arg, int multi_p,
						    int optional_p);

/* Return a vector of all tracepoints currently defined.  The vector
   is newly allocated; the caller should free when done with it.  */
extern VEC(breakpoint_p) *all_tracepoints (void);

extern int is_tracepoint (const struct breakpoint *b);

/* Function that can be passed to read_command_line to validate
   that each command is suitable for tracepoint command list.  */
extern void check_tracepoint_command (char *line, void *closure);

/* Call at the start and end of an "rbreak" command to register
   breakpoint numbers for a later "commands" command.  */
extern void start_rbreak_breakpoints (void);
extern void end_rbreak_breakpoints (void);

extern const char *breakpoint_type_name (enum bptype bptype);

#endif /* !defined (BREAKPOINT_H) */<|MERGE_RESOLUTION|>--- conflicted
+++ resolved
@@ -578,26 +578,9 @@
     STOP_STD_TERMINATE
   };
 
-<<<<<<< HEAD
-/* The possible return values for print_bpstat, print_it_normal,
-   print_it_done, print_it_noop.  Keep them in decreasing order of contained
-   info.  Currently each next item must be a subset of the previous one.  */
-=======
-struct bpstat_what
-  {
-    enum bpstat_what_main_action main_action;
-
-    /* Did we hit a call dummy breakpoint?  This only goes with a main_action
-       of BPSTAT_WHAT_STOP_SILENT or BPSTAT_WHAT_STOP_NOISY (the concept of
-       continuing from a call dummy without popping the frame is not a
-       useful one).  */
-    enum stop_stack_kind call_dummy;
-  };
-
 /* The possible return values for print_bpstat, print_it_normal, print_it_done,
    print_it_noop.  bpstat_print depends on ther ordering where each item is an
    information subset of the previous one.  */
->>>>>>> d1364d8b
 
 enum print_stop_action
   {
