/* Remote target communications for serial-line targets in custom GDB protocol

   Copyright (C) 1988-2013 Free Software Foundation, Inc.

   This file is part of GDB.

   This program is free software; you can redistribute it and/or modify
   it under the terms of the GNU General Public License as published by
   the Free Software Foundation; either version 3 of the License, or
   (at your option) any later version.

   This program is distributed in the hope that it will be useful,
   but WITHOUT ANY WARRANTY; without even the implied warranty of
   MERCHANTABILITY or FITNESS FOR A PARTICULAR PURPOSE.  See the
   GNU General Public License for more details.

   You should have received a copy of the GNU General Public License
   along with this program.  If not, see <http://www.gnu.org/licenses/>.  */

/* See the GDB User Guide for details of the GDB remote protocol.  */

#include "defs.h"
#include "gdb_string.h"
#include <ctype.h>
#include <fcntl.h>
#include "inferior.h"
#include "bfd.h"
#include "symfile.h"
#include "exceptions.h"
#include "target.h"
/*#include "terminal.h" */
#include "gdbcmd.h"
#include "objfiles.h"
#include "gdb-stabs.h"
#include "gdbthread.h"
#include "remote.h"
#include "remote-notif.h"
#include "regcache.h"
#include "value.h"
#include "gdb_assert.h"
#include "observer.h"
#include "solib.h"
#include "cli/cli-decode.h"
#include "cli/cli-setshow.h"
#include "target-descriptions.h"
#include "gdb_bfd.h"

#include <ctype.h>
#include <sys/time.h>

#include "event-loop.h"
#include "event-top.h"
#include "inf-loop.h"

#include <signal.h>
#include "serial.h"

#include "gdbcore.h" /* for exec_bfd */

#include "remote-fileio.h"
#include "gdb/fileio.h"
#include "gdb_stat.h"
#include "xml-support.h"

#include "memory-map.h"

#include "tracepoint.h"
#include "ax.h"
#include "ax-gdb.h"
#include "agent.h"
#include "btrace.h"

/* Temp hacks for tracepoint encoding migration.  */
static char *target_buf;
static long target_buf_size;

/* The size to align memory write packets, when practical.  The protocol
   does not guarantee any alignment, and gdb will generate short
   writes and unaligned writes, but even as a best-effort attempt this
   can improve bulk transfers.  For instance, if a write is misaligned
   relative to the target's data bus, the stub may need to make an extra
   round trip fetching data from the target.  This doesn't make a
   huge difference, but it's easy to do, so we try to be helpful.

   The alignment chosen is arbitrary; usually data bus width is
   important here, not the possibly larger cache line size.  */
enum { REMOTE_ALIGN_WRITES = 16 };

/* Prototypes for local functions.  */
static void cleanup_sigint_signal_handler (void *dummy);
static void initialize_sigint_signal_handler (void);
static int getpkt_sane (char **buf, long *sizeof_buf, int forever);
static int getpkt_or_notif_sane (char **buf, long *sizeof_buf,
				 int forever, int *is_notif);

static void handle_remote_sigint (int);
static void handle_remote_sigint_twice (int);
static void async_remote_interrupt (gdb_client_data);
void async_remote_interrupt_twice (gdb_client_data);

static void remote_files_info (struct target_ops *ignore);

static void remote_prepare_to_store (struct regcache *regcache);

static void remote_open (char *name, int from_tty);

static void extended_remote_open (char *name, int from_tty);

static void remote_open_1 (char *, int, struct target_ops *, int extended_p);

static void remote_close (int quitting);

static void remote_mourn (struct target_ops *ops);

static void extended_remote_restart (void);

static void extended_remote_mourn (struct target_ops *);

static void remote_mourn_1 (struct target_ops *);

static void remote_send (char **buf, long *sizeof_buf_p);

static int readchar (int timeout);

static void remote_kill (struct target_ops *ops);

static int tohex (int nib);

static int remote_can_async_p (void);

static int remote_is_async_p (void);

static void remote_async (void (*callback) (enum inferior_event_type event_type,
					    void *context), void *context);

static void remote_detach (struct target_ops *ops, char *args, int from_tty);

static void remote_interrupt (int signo);

static void remote_interrupt_twice (int signo);

static void interrupt_query (void);

static void set_general_thread (struct ptid ptid);
static void set_continue_thread (struct ptid ptid);

static void get_offsets (void);

static void skip_frame (void);

static long read_frame (char **buf_p, long *sizeof_buf);

static int hexnumlen (ULONGEST num);

static void init_remote_ops (void);

static void init_extended_remote_ops (void);

static void remote_stop (ptid_t);

static int ishex (int ch, int *val);

static int stubhex (int ch);

static int hexnumstr (char *, ULONGEST);

static int hexnumnstr (char *, ULONGEST, int);

static CORE_ADDR remote_address_masked (CORE_ADDR);

static void print_packet (char *);

static void compare_sections_command (char *, int);

static void packet_command (char *, int);

static int stub_unpack_int (char *buff, int fieldlength);

static ptid_t remote_current_thread (ptid_t oldptid);

static void remote_find_new_threads (void);

static void record_currthread (ptid_t currthread);

static int fromhex (int a);

static int putpkt_binary (char *buf, int cnt);

static void check_binary_download (CORE_ADDR addr);

struct packet_config;

static void show_packet_config_cmd (struct packet_config *config);

static void update_packet_config (struct packet_config *config);

static void set_remote_protocol_packet_cmd (char *args, int from_tty,
					    struct cmd_list_element *c);

static void show_remote_protocol_packet_cmd (struct ui_file *file,
					     int from_tty,
					     struct cmd_list_element *c,
					     const char *value);

static char *write_ptid (char *buf, const char *endbuf, ptid_t ptid);
static ptid_t read_ptid (char *buf, char **obuf);

static void remote_set_permissions (void);

struct remote_state;
static int remote_get_trace_status (struct trace_status *ts);

static int remote_upload_tracepoints (struct uploaded_tp **utpp);

static int remote_upload_trace_state_variables (struct uploaded_tsv **utsvp);
  
static void remote_query_supported (void);

static void remote_check_symbols (struct objfile *objfile);

void _initialize_remote (void);

struct stop_reply;
static void stop_reply_xfree (struct stop_reply *);
static void remote_parse_stop_reply (char *, struct stop_reply *);
static void push_stop_reply (struct stop_reply *);
static void discard_pending_stop_replies (struct inferior *);
static int peek_stop_reply (ptid_t ptid);

static void remote_async_inferior_event_handler (gdb_client_data);

static void remote_terminal_ours (void);

static int remote_read_description_p (struct target_ops *target);

static void remote_console_output (char *msg);

static int remote_supports_cond_breakpoints (void);

static int remote_can_run_breakpoint_commands (void);

/* For "remote".  */

static struct cmd_list_element *remote_cmdlist;

/* For "set remote" and "show remote".  */

static struct cmd_list_element *remote_set_cmdlist;
static struct cmd_list_element *remote_show_cmdlist;

/* Description of the remote protocol state for the currently
   connected target.  This is per-target state, and independent of the
   selected architecture.  */

struct remote_state
{
  /* A buffer to use for incoming packets, and its current size.  The
     buffer is grown dynamically for larger incoming packets.
     Outgoing packets may also be constructed in this buffer.
     BUF_SIZE is always at least REMOTE_PACKET_SIZE;
     REMOTE_PACKET_SIZE should be used to limit the length of outgoing
     packets.  */
  char *buf;
  long buf_size;

  /* True if we're going through initial connection setup (finding out
     about the remote side's threads, relocating symbols, etc.).  */
  int starting_up;

  /* If we negotiated packet size explicitly (and thus can bypass
     heuristics for the largest packet size that will not overflow
     a buffer in the stub), this will be set to that packet size.
     Otherwise zero, meaning to use the guessed size.  */
  long explicit_packet_size;

  /* remote_wait is normally called when the target is running and
     waits for a stop reply packet.  But sometimes we need to call it
     when the target is already stopped.  We can send a "?" packet
     and have remote_wait read the response.  Or, if we already have
     the response, we can stash it in BUF and tell remote_wait to
     skip calling getpkt.  This flag is set when BUF contains a
     stop reply packet and the target is not waiting.  */
  int cached_wait_status;

  /* True, if in no ack mode.  That is, neither GDB nor the stub will
     expect acks from each other.  The connection is assumed to be
     reliable.  */
  int noack_mode;

  /* True if we're connected in extended remote mode.  */
  int extended;

  /* True if the stub reported support for multi-process
     extensions.  */
  int multi_process_aware;

  /* True if we resumed the target and we're waiting for the target to
     stop.  In the mean time, we can't start another command/query.
     The remote server wouldn't be ready to process it, so we'd
     timeout waiting for a reply that would never come and eventually
     we'd close the connection.  This can happen in asynchronous mode
     because we allow GDB commands while the target is running.  */
  int waiting_for_stop_reply;

  /* True if the stub reports support for non-stop mode.  */
  int non_stop_aware;

  /* True if the stub reports support for vCont;t.  */
  int support_vCont_t;

  /* True if the stub reports support for conditional tracepoints.  */
  int cond_tracepoints;

  /* True if the stub reports support for target-side breakpoint
     conditions.  */
  int cond_breakpoints;

  /* True if the stub reports support for target-side breakpoint
     commands.  */
  int breakpoint_commands;

  /* True if the stub reports support for fast tracepoints.  */
  int fast_tracepoints;

  /* True if the stub reports support for static tracepoints.  */
  int static_tracepoints;

  /* True if the stub reports support for installing tracepoint while
     tracing.  */
  int install_in_trace;

  /* True if the stub can continue running a trace while GDB is
     disconnected.  */
  int disconnected_tracing;

  /* True if the stub reports support for enabling and disabling
     tracepoints while a trace experiment is running.  */
  int enable_disable_tracepoints;

  /* True if the stub can collect strings using tracenz bytecode.  */
  int string_tracing;

  /* True if the stub supports qXfer:libraries-svr4:read with a
     non-empty annex.  */
  int augmented_libraries_svr4_read;

  /* Nonzero if the user has pressed Ctrl-C, but the target hasn't
     responded to that.  */
  int ctrlc_pending_p;
};

/* Private data that we'll store in (struct thread_info)->private.  */
struct private_thread_info
{
  char *extra;
  int core;
};

static void
free_private_thread_info (struct private_thread_info *info)
{
  xfree (info->extra);
  xfree (info);
}

/* Returns true if the multi-process extensions are in effect.  */
static int
remote_multi_process_p (struct remote_state *rs)
{
  return rs->multi_process_aware;
}

/* This data could be associated with a target, but we do not always
   have access to the current target when we need it, so for now it is
   static.  This will be fine for as long as only one target is in use
   at a time.  */
static struct remote_state remote_state;

static struct remote_state *
get_remote_state_raw (void)
{
  return &remote_state;
}

/* Description of the remote protocol for a given architecture.  */

struct packet_reg
{
  long offset; /* Offset into G packet.  */
  long regnum; /* GDB's internal register number.  */
  LONGEST pnum; /* Remote protocol register number.  */
  int in_g_packet; /* Always part of G packet.  */
  /* long size in bytes;  == register_size (target_gdbarch (), regnum);
     at present.  */
  /* char *name; == gdbarch_register_name (target_gdbarch (), regnum);
     at present.  */
};

struct remote_arch_state
{
  /* Description of the remote protocol registers.  */
  long sizeof_g_packet;

  /* Description of the remote protocol registers indexed by REGNUM
     (making an array gdbarch_num_regs in size).  */
  struct packet_reg *regs;

  /* This is the size (in chars) of the first response to the ``g''
     packet.  It is used as a heuristic when determining the maximum
     size of memory-read and memory-write packets.  A target will
     typically only reserve a buffer large enough to hold the ``g''
     packet.  The size does not include packet overhead (headers and
     trailers).  */
  long actual_register_packet_size;

  /* This is the maximum size (in chars) of a non read/write packet.
     It is also used as a cap on the size of read/write packets.  */
  long remote_packet_size;
};

long sizeof_pkt = 2000;

/* Utility: generate error from an incoming stub packet.  */
static void
trace_error (char *buf)
{
  if (*buf++ != 'E')
    return;			/* not an error msg */
  switch (*buf)
    {
    case '1':			/* malformed packet error */
      if (*++buf == '0')	/*   general case: */
	error (_("remote.c: error in outgoing packet."));
      else
	error (_("remote.c: error in outgoing packet at field #%ld."),
	       strtol (buf, NULL, 16));
    case '2':
      error (_("trace API error 0x%s."), ++buf);
    default:
      error (_("Target returns error code '%s'."), buf);
    }
}

/* Utility: wait for reply from stub, while accepting "O" packets.  */
static char *
remote_get_noisy_reply (char **buf_p,
			long *sizeof_buf)
{
  do				/* Loop on reply from remote stub.  */
    {
      char *buf;

      QUIT;			/* Allow user to bail out with ^C.  */
      getpkt (buf_p, sizeof_buf, 0);
      buf = *buf_p;
      if (buf[0] == 'E')
	trace_error (buf);
      else if (strncmp (buf, "qRelocInsn:", strlen ("qRelocInsn:")) == 0)
	{
	  ULONGEST ul;
	  CORE_ADDR from, to, org_to;
	  char *p, *pp;
	  int adjusted_size = 0;
	  volatile struct gdb_exception ex;

	  p = buf + strlen ("qRelocInsn:");
	  pp = unpack_varlen_hex (p, &ul);
	  if (*pp != ';')
	    error (_("invalid qRelocInsn packet: %s"), buf);
	  from = ul;

	  p = pp + 1;
	  unpack_varlen_hex (p, &ul);
	  to = ul;

	  org_to = to;

	  TRY_CATCH (ex, RETURN_MASK_ALL)
	    {
	      gdbarch_relocate_instruction (target_gdbarch (), &to, from);
	    }
	  if (ex.reason >= 0)
	    {
	      adjusted_size = to - org_to;

	      xsnprintf (buf, *sizeof_buf, "qRelocInsn:%x", adjusted_size);
	      putpkt (buf);
	    }
	  else if (ex.reason < 0 && ex.error == MEMORY_ERROR)
	    {
	      /* Propagate memory errors silently back to the target.
		 The stub may have limited the range of addresses we
		 can write to, for example.  */
	      putpkt ("E01");
	    }
	  else
	    {
	      /* Something unexpectedly bad happened.  Be verbose so
		 we can tell what, and propagate the error back to the
		 stub, so it doesn't get stuck waiting for a
		 response.  */
	      exception_fprintf (gdb_stderr, ex,
				 _("warning: relocating instruction: "));
	      putpkt ("E01");
	    }
	}
      else if (buf[0] == 'O' && buf[1] != 'K')
	remote_console_output (buf + 1);	/* 'O' message from stub */
      else
	return buf;		/* Here's the actual reply.  */
    }
  while (1);
}

/* Handle for retreving the remote protocol data from gdbarch.  */
static struct gdbarch_data *remote_gdbarch_data_handle;

static struct remote_arch_state *
get_remote_arch_state (void)
{
  return gdbarch_data (target_gdbarch (), remote_gdbarch_data_handle);
}

/* Fetch the global remote target state.  */

static struct remote_state *
get_remote_state (void)
{
  /* Make sure that the remote architecture state has been
     initialized, because doing so might reallocate rs->buf.  Any
     function which calls getpkt also needs to be mindful of changes
     to rs->buf, but this call limits the number of places which run
     into trouble.  */
  get_remote_arch_state ();

  return get_remote_state_raw ();
}

static int
compare_pnums (const void *lhs_, const void *rhs_)
{
  const struct packet_reg * const *lhs = lhs_;
  const struct packet_reg * const *rhs = rhs_;

  if ((*lhs)->pnum < (*rhs)->pnum)
    return -1;
  else if ((*lhs)->pnum == (*rhs)->pnum)
    return 0;
  else
    return 1;
}

static int
map_regcache_remote_table (struct gdbarch *gdbarch, struct packet_reg *regs)
{
  int regnum, num_remote_regs, offset;
  struct packet_reg **remote_regs;

  for (regnum = 0; regnum < gdbarch_num_regs (gdbarch); regnum++)
    {
      struct packet_reg *r = &regs[regnum];

      if (register_size (gdbarch, regnum) == 0)
	/* Do not try to fetch zero-sized (placeholder) registers.  */
	r->pnum = -1;
      else
	r->pnum = gdbarch_remote_register_number (gdbarch, regnum);

      r->regnum = regnum;
    }

  /* Define the g/G packet format as the contents of each register
     with a remote protocol number, in order of ascending protocol
     number.  */

  remote_regs = alloca (gdbarch_num_regs (gdbarch)
			* sizeof (struct packet_reg *));
  for (num_remote_regs = 0, regnum = 0;
       regnum < gdbarch_num_regs (gdbarch);
       regnum++)
    if (regs[regnum].pnum != -1)
      remote_regs[num_remote_regs++] = &regs[regnum];

  qsort (remote_regs, num_remote_regs, sizeof (struct packet_reg *),
	 compare_pnums);

  for (regnum = 0, offset = 0; regnum < num_remote_regs; regnum++)
    {
      remote_regs[regnum]->in_g_packet = 1;
      remote_regs[regnum]->offset = offset;
      offset += register_size (gdbarch, remote_regs[regnum]->regnum);
    }

  return offset;
}

/* Given the architecture described by GDBARCH, return the remote
   protocol register's number and the register's offset in the g/G
   packets of GDB register REGNUM, in PNUM and POFFSET respectively.
   If the target does not have a mapping for REGNUM, return false,
   otherwise, return true.  */

int
remote_register_number_and_offset (struct gdbarch *gdbarch, int regnum,
				   int *pnum, int *poffset)
{
  int sizeof_g_packet;
  struct packet_reg *regs;
  struct cleanup *old_chain;

  gdb_assert (regnum < gdbarch_num_regs (gdbarch));

  regs = xcalloc (gdbarch_num_regs (gdbarch), sizeof (struct packet_reg));
  old_chain = make_cleanup (xfree, regs);

  sizeof_g_packet = map_regcache_remote_table (gdbarch, regs);

  *pnum = regs[regnum].pnum;
  *poffset = regs[regnum].offset;

  do_cleanups (old_chain);

  return *pnum != -1;
}

static void *
init_remote_state (struct gdbarch *gdbarch)
{
  struct remote_state *rs = get_remote_state_raw ();
  struct remote_arch_state *rsa;

  rsa = GDBARCH_OBSTACK_ZALLOC (gdbarch, struct remote_arch_state);

  /* Use the architecture to build a regnum<->pnum table, which will be
     1:1 unless a feature set specifies otherwise.  */
  rsa->regs = GDBARCH_OBSTACK_CALLOC (gdbarch,
				      gdbarch_num_regs (gdbarch),
				      struct packet_reg);

  /* Record the maximum possible size of the g packet - it may turn out
     to be smaller.  */
  rsa->sizeof_g_packet = map_regcache_remote_table (gdbarch, rsa->regs);

  /* Default maximum number of characters in a packet body.  Many
     remote stubs have a hardwired buffer size of 400 bytes
     (c.f. BUFMAX in m68k-stub.c and i386-stub.c).  BUFMAX-1 is used
     as the maximum packet-size to ensure that the packet and an extra
     NUL character can always fit in the buffer.  This stops GDB
     trashing stubs that try to squeeze an extra NUL into what is
     already a full buffer (As of 1999-12-04 that was most stubs).  */
  rsa->remote_packet_size = 400 - 1;

  /* This one is filled in when a ``g'' packet is received.  */
  rsa->actual_register_packet_size = 0;

  /* Should rsa->sizeof_g_packet needs more space than the
     default, adjust the size accordingly.  Remember that each byte is
     encoded as two characters.  32 is the overhead for the packet
     header / footer.  NOTE: cagney/1999-10-26: I suspect that 8
     (``$NN:G...#NN'') is a better guess, the below has been padded a
     little.  */
  if (rsa->sizeof_g_packet > ((rsa->remote_packet_size - 32) / 2))
    rsa->remote_packet_size = (rsa->sizeof_g_packet * 2 + 32);

  /* Make sure that the packet buffer is plenty big enough for
     this architecture.  */
  if (rs->buf_size < rsa->remote_packet_size)
    {
      rs->buf_size = 2 * rsa->remote_packet_size;
      rs->buf = xrealloc (rs->buf, rs->buf_size);
    }

  return rsa;
}

/* Return the current allowed size of a remote packet.  This is
   inferred from the current architecture, and should be used to
   limit the length of outgoing packets.  */
static long
get_remote_packet_size (void)
{
  struct remote_state *rs = get_remote_state ();
  struct remote_arch_state *rsa = get_remote_arch_state ();

  if (rs->explicit_packet_size)
    return rs->explicit_packet_size;

  return rsa->remote_packet_size;
}

static struct packet_reg *
packet_reg_from_regnum (struct remote_arch_state *rsa, long regnum)
{
  if (regnum < 0 && regnum >= gdbarch_num_regs (target_gdbarch ()))
    return NULL;
  else
    {
      struct packet_reg *r = &rsa->regs[regnum];

      gdb_assert (r->regnum == regnum);
      return r;
    }
}

static struct packet_reg *
packet_reg_from_pnum (struct remote_arch_state *rsa, LONGEST pnum)
{
  int i;

  for (i = 0; i < gdbarch_num_regs (target_gdbarch ()); i++)
    {
      struct packet_reg *r = &rsa->regs[i];

      if (r->pnum == pnum)
	return r;
    }
  return NULL;
}

/* FIXME: graces/2002-08-08: These variables should eventually be
   bound to an instance of the target object (as in gdbarch-tdep()),
   when such a thing exists.  */

/* This is set to the data address of the access causing the target
   to stop for a watchpoint.  */
static CORE_ADDR remote_watch_data_address;

/* This is non-zero if target stopped for a watchpoint.  */
static int remote_stopped_by_watchpoint_p;

static struct target_ops remote_ops;

static struct target_ops extended_remote_ops;

/* FIXME: cagney/1999-09-23: Even though getpkt was called with
   ``forever'' still use the normal timeout mechanism.  This is
   currently used by the ASYNC code to guarentee that target reads
   during the initial connect always time-out.  Once getpkt has been
   modified to return a timeout indication and, in turn
   remote_wait()/wait_for_inferior() have gained a timeout parameter
   this can go away.  */
static int wait_forever_enabled_p = 1;

/* Allow the user to specify what sequence to send to the remote
   when he requests a program interruption: Although ^C is usually
   what remote systems expect (this is the default, here), it is
   sometimes preferable to send a break.  On other systems such
   as the Linux kernel, a break followed by g, which is Magic SysRq g
   is required in order to interrupt the execution.  */
const char interrupt_sequence_control_c[] = "Ctrl-C";
const char interrupt_sequence_break[] = "BREAK";
const char interrupt_sequence_break_g[] = "BREAK-g";
static const char *const interrupt_sequence_modes[] =
  {
    interrupt_sequence_control_c,
    interrupt_sequence_break,
    interrupt_sequence_break_g,
    NULL
  };
static const char *interrupt_sequence_mode = interrupt_sequence_control_c;

static void
show_interrupt_sequence (struct ui_file *file, int from_tty,
			 struct cmd_list_element *c,
			 const char *value)
{
  if (interrupt_sequence_mode == interrupt_sequence_control_c)
    fprintf_filtered (file,
		      _("Send the ASCII ETX character (Ctrl-c) "
			"to the remote target to interrupt the "
			"execution of the program.\n"));
  else if (interrupt_sequence_mode == interrupt_sequence_break)
    fprintf_filtered (file,
		      _("send a break signal to the remote target "
			"to interrupt the execution of the program.\n"));
  else if (interrupt_sequence_mode == interrupt_sequence_break_g)
    fprintf_filtered (file,
		      _("Send a break signal and 'g' a.k.a. Magic SysRq g to "
			"the remote target to interrupt the execution "
			"of Linux kernel.\n"));
  else
    internal_error (__FILE__, __LINE__,
		    _("Invalid value for interrupt_sequence_mode: %s."),
		    interrupt_sequence_mode);
}

/* This boolean variable specifies whether interrupt_sequence is sent
   to the remote target when gdb connects to it.
   This is mostly needed when you debug the Linux kernel: The Linux kernel
   expects BREAK g which is Magic SysRq g for connecting gdb.  */
static int interrupt_on_connect = 0;

/* This variable is used to implement the "set/show remotebreak" commands.
   Since these commands are now deprecated in favor of "set/show remote
   interrupt-sequence", it no longer has any effect on the code.  */
static int remote_break;

static void
set_remotebreak (char *args, int from_tty, struct cmd_list_element *c)
{
  if (remote_break)
    interrupt_sequence_mode = interrupt_sequence_break;
  else
    interrupt_sequence_mode = interrupt_sequence_control_c;
}

static void
show_remotebreak (struct ui_file *file, int from_tty,
		  struct cmd_list_element *c,
		  const char *value)
{
}

/* Descriptor for I/O to remote machine.  Initialize it to NULL so that
   remote_open knows that we don't have a file open when the program
   starts.  */
static struct serial *remote_desc = NULL;

/* This variable sets the number of bits in an address that are to be
   sent in a memory ("M" or "m") packet.  Normally, after stripping
   leading zeros, the entire address would be sent.  This variable
   restricts the address to REMOTE_ADDRESS_SIZE bits.  HISTORY: The
   initial implementation of remote.c restricted the address sent in
   memory packets to ``host::sizeof long'' bytes - (typically 32
   bits).  Consequently, for 64 bit targets, the upper 32 bits of an
   address was never sent.  Since fixing this bug may cause a break in
   some remote targets this variable is principly provided to
   facilitate backward compatibility.  */

static unsigned int remote_address_size;

/* Temporary to track who currently owns the terminal.  See
   remote_terminal_* for more details.  */

static int remote_async_terminal_ours_p;

/* The executable file to use for "run" on the remote side.  */

static char *remote_exec_file = "";


/* User configurable variables for the number of characters in a
   memory read/write packet.  MIN (rsa->remote_packet_size,
   rsa->sizeof_g_packet) is the default.  Some targets need smaller
   values (fifo overruns, et.al.) and some users need larger values
   (speed up transfers).  The variables ``preferred_*'' (the user
   request), ``current_*'' (what was actually set) and ``forced_*''
   (Positive - a soft limit, negative - a hard limit).  */

struct memory_packet_config
{
  char *name;
  long size;
  int fixed_p;
};

/* Compute the current size of a read/write packet.  Since this makes
   use of ``actual_register_packet_size'' the computation is dynamic.  */

static long
get_memory_packet_size (struct memory_packet_config *config)
{
  struct remote_state *rs = get_remote_state ();
  struct remote_arch_state *rsa = get_remote_arch_state ();

  /* NOTE: The somewhat arbitrary 16k comes from the knowledge (folk
     law?) that some hosts don't cope very well with large alloca()
     calls.  Eventually the alloca() code will be replaced by calls to
     xmalloc() and make_cleanups() allowing this restriction to either
     be lifted or removed.  */
#ifndef MAX_REMOTE_PACKET_SIZE
#define MAX_REMOTE_PACKET_SIZE 16384
#endif
  /* NOTE: 20 ensures we can write at least one byte.  */
#ifndef MIN_REMOTE_PACKET_SIZE
#define MIN_REMOTE_PACKET_SIZE 20
#endif
  long what_they_get;
  if (config->fixed_p)
    {
      if (config->size <= 0)
	what_they_get = MAX_REMOTE_PACKET_SIZE;
      else
	what_they_get = config->size;
    }
  else
    {
      what_they_get = get_remote_packet_size ();
      /* Limit the packet to the size specified by the user.  */
      if (config->size > 0
	  && what_they_get > config->size)
	what_they_get = config->size;

      /* Limit it to the size of the targets ``g'' response unless we have
	 permission from the stub to use a larger packet size.  */
      if (rs->explicit_packet_size == 0
	  && rsa->actual_register_packet_size > 0
	  && what_they_get > rsa->actual_register_packet_size)
	what_they_get = rsa->actual_register_packet_size;
    }
  if (what_they_get > MAX_REMOTE_PACKET_SIZE)
    what_they_get = MAX_REMOTE_PACKET_SIZE;
  if (what_they_get < MIN_REMOTE_PACKET_SIZE)
    what_they_get = MIN_REMOTE_PACKET_SIZE;

  /* Make sure there is room in the global buffer for this packet
     (including its trailing NUL byte).  */
  if (rs->buf_size < what_they_get + 1)
    {
      rs->buf_size = 2 * what_they_get;
      rs->buf = xrealloc (rs->buf, 2 * what_they_get);
    }

  return what_they_get;
}

/* Update the size of a read/write packet.  If they user wants
   something really big then do a sanity check.  */

static void
set_memory_packet_size (char *args, struct memory_packet_config *config)
{
  int fixed_p = config->fixed_p;
  long size = config->size;

  if (args == NULL)
    error (_("Argument required (integer, `fixed' or `limited')."));
  else if (strcmp (args, "hard") == 0
      || strcmp (args, "fixed") == 0)
    fixed_p = 1;
  else if (strcmp (args, "soft") == 0
	   || strcmp (args, "limit") == 0)
    fixed_p = 0;
  else
    {
      char *end;

      size = strtoul (args, &end, 0);
      if (args == end)
	error (_("Invalid %s (bad syntax)."), config->name);
#if 0
      /* Instead of explicitly capping the size of a packet to
         MAX_REMOTE_PACKET_SIZE or dissallowing it, the user is
         instead allowed to set the size to something arbitrarily
         large.  */
      if (size > MAX_REMOTE_PACKET_SIZE)
	error (_("Invalid %s (too large)."), config->name);
#endif
    }
  /* Extra checks?  */
  if (fixed_p && !config->fixed_p)
    {
      if (! query (_("The target may not be able to correctly handle a %s\n"
		   "of %ld bytes. Change the packet size? "),
		   config->name, size))
	error (_("Packet size not changed."));
    }
  /* Update the config.  */
  config->fixed_p = fixed_p;
  config->size = size;
}

static void
show_memory_packet_size (struct memory_packet_config *config)
{
  printf_filtered (_("The %s is %ld. "), config->name, config->size);
  if (config->fixed_p)
    printf_filtered (_("Packets are fixed at %ld bytes.\n"),
		     get_memory_packet_size (config));
  else
    printf_filtered (_("Packets are limited to %ld bytes.\n"),
		     get_memory_packet_size (config));
}

static struct memory_packet_config memory_write_packet_config =
{
  "memory-write-packet-size",
};

static void
set_memory_write_packet_size (char *args, int from_tty)
{
  set_memory_packet_size (args, &memory_write_packet_config);
}

static void
show_memory_write_packet_size (char *args, int from_tty)
{
  show_memory_packet_size (&memory_write_packet_config);
}

static long
get_memory_write_packet_size (void)
{
  return get_memory_packet_size (&memory_write_packet_config);
}

static struct memory_packet_config memory_read_packet_config =
{
  "memory-read-packet-size",
};

static void
set_memory_read_packet_size (char *args, int from_tty)
{
  set_memory_packet_size (args, &memory_read_packet_config);
}

static void
show_memory_read_packet_size (char *args, int from_tty)
{
  show_memory_packet_size (&memory_read_packet_config);
}

static long
get_memory_read_packet_size (void)
{
  long size = get_memory_packet_size (&memory_read_packet_config);

  /* FIXME: cagney/1999-11-07: Functions like getpkt() need to get an
     extra buffer size argument before the memory read size can be
     increased beyond this.  */
  if (size > get_remote_packet_size ())
    size = get_remote_packet_size ();
  return size;
}


/* Generic configuration support for packets the stub optionally
   supports.  Allows the user to specify the use of the packet as well
   as allowing GDB to auto-detect support in the remote stub.  */

enum packet_support
  {
    PACKET_SUPPORT_UNKNOWN = 0,
    PACKET_ENABLE,
    PACKET_DISABLE
  };

struct packet_config
  {
    const char *name;
    const char *title;
    enum auto_boolean detect;
    enum packet_support support;
  };

/* Analyze a packet's return value and update the packet config
   accordingly.  */

enum packet_result
{
  PACKET_ERROR,
  PACKET_OK,
  PACKET_UNKNOWN
};

static void
update_packet_config (struct packet_config *config)
{
  switch (config->detect)
    {
    case AUTO_BOOLEAN_TRUE:
      config->support = PACKET_ENABLE;
      break;
    case AUTO_BOOLEAN_FALSE:
      config->support = PACKET_DISABLE;
      break;
    case AUTO_BOOLEAN_AUTO:
      config->support = PACKET_SUPPORT_UNKNOWN;
      break;
    }
}

static void
show_packet_config_cmd (struct packet_config *config)
{
  char *support = "internal-error";

  switch (config->support)
    {
    case PACKET_ENABLE:
      support = "enabled";
      break;
    case PACKET_DISABLE:
      support = "disabled";
      break;
    case PACKET_SUPPORT_UNKNOWN:
      support = "unknown";
      break;
    }
  switch (config->detect)
    {
    case AUTO_BOOLEAN_AUTO:
      printf_filtered (_("Support for the `%s' packet "
			 "is auto-detected, currently %s.\n"),
		       config->name, support);
      break;
    case AUTO_BOOLEAN_TRUE:
    case AUTO_BOOLEAN_FALSE:
      printf_filtered (_("Support for the `%s' packet is currently %s.\n"),
		       config->name, support);
      break;
    }
}

static void
add_packet_config_cmd (struct packet_config *config, const char *name,
		       const char *title, int legacy)
{
  char *set_doc;
  char *show_doc;
  char *cmd_name;

  config->name = name;
  config->title = title;
  config->detect = AUTO_BOOLEAN_AUTO;
  config->support = PACKET_SUPPORT_UNKNOWN;
  set_doc = xstrprintf ("Set use of remote protocol `%s' (%s) packet",
			name, title);
  show_doc = xstrprintf ("Show current use of remote "
			 "protocol `%s' (%s) packet",
			 name, title);
  /* set/show TITLE-packet {auto,on,off} */
  cmd_name = xstrprintf ("%s-packet", title);
  add_setshow_auto_boolean_cmd (cmd_name, class_obscure,
				&config->detect, set_doc,
				show_doc, NULL, /* help_doc */
				set_remote_protocol_packet_cmd,
				show_remote_protocol_packet_cmd,
				&remote_set_cmdlist, &remote_show_cmdlist);
  /* The command code copies the documentation strings.  */
  xfree (set_doc);
  xfree (show_doc);
  /* set/show remote NAME-packet {auto,on,off} -- legacy.  */
  if (legacy)
    {
      char *legacy_name;

      legacy_name = xstrprintf ("%s-packet", name);
      add_alias_cmd (legacy_name, cmd_name, class_obscure, 0,
		     &remote_set_cmdlist);
      add_alias_cmd (legacy_name, cmd_name, class_obscure, 0,
		     &remote_show_cmdlist);
    }
}

static enum packet_result
packet_check_result (const char *buf)
{
  if (buf[0] != '\0')
    {
      /* The stub recognized the packet request.  Check that the
	 operation succeeded.  */
      if (buf[0] == 'E'
	  && isxdigit (buf[1]) && isxdigit (buf[2])
	  && buf[3] == '\0')
	/* "Enn"  - definitly an error.  */
	return PACKET_ERROR;

      /* Always treat "E." as an error.  This will be used for
	 more verbose error messages, such as E.memtypes.  */
      if (buf[0] == 'E' && buf[1] == '.')
	return PACKET_ERROR;

      /* The packet may or may not be OK.  Just assume it is.  */
      return PACKET_OK;
    }
  else
    /* The stub does not support the packet.  */
    return PACKET_UNKNOWN;
}

static enum packet_result
packet_ok (const char *buf, struct packet_config *config)
{
  enum packet_result result;

  result = packet_check_result (buf);
  switch (result)
    {
    case PACKET_OK:
    case PACKET_ERROR:
      /* The stub recognized the packet request.  */
      switch (config->support)
	{
	case PACKET_SUPPORT_UNKNOWN:
	  if (remote_debug)
	    fprintf_unfiltered (gdb_stdlog,
				    "Packet %s (%s) is supported\n",
				    config->name, config->title);
	  config->support = PACKET_ENABLE;
	  break;
	case PACKET_DISABLE:
	  internal_error (__FILE__, __LINE__,
			  _("packet_ok: attempt to use a disabled packet"));
	  break;
	case PACKET_ENABLE:
	  break;
	}
      break;
    case PACKET_UNKNOWN:
      /* The stub does not support the packet.  */
      switch (config->support)
	{
	case PACKET_ENABLE:
	  if (config->detect == AUTO_BOOLEAN_AUTO)
	    /* If the stub previously indicated that the packet was
	       supported then there is a protocol error..  */
	    error (_("Protocol error: %s (%s) conflicting enabled responses."),
		   config->name, config->title);
	  else
	    /* The user set it wrong.  */
	    error (_("Enabled packet %s (%s) not recognized by stub"),
		   config->name, config->title);
	  break;
	case PACKET_SUPPORT_UNKNOWN:
	  if (remote_debug)
	    fprintf_unfiltered (gdb_stdlog,
				"Packet %s (%s) is NOT supported\n",
				config->name, config->title);
	  config->support = PACKET_DISABLE;
	  break;
	case PACKET_DISABLE:
	  break;
	}
      break;
    }

  return result;
}

enum {
  PACKET_vCont = 0,
  PACKET_X,
  PACKET_qSymbol,
  PACKET_P,
  PACKET_p,
  PACKET_Z0,
  PACKET_Z1,
  PACKET_Z2,
  PACKET_Z3,
  PACKET_Z4,
  PACKET_vFile_open,
  PACKET_vFile_pread,
  PACKET_vFile_pwrite,
  PACKET_vFile_close,
  PACKET_vFile_unlink,
  PACKET_vFile_readlink,
  PACKET_qXfer_auxv,
  PACKET_qXfer_features,
  PACKET_qXfer_libraries,
  PACKET_qXfer_libraries_svr4,
  PACKET_qXfer_memory_map,
  PACKET_qXfer_spu_read,
  PACKET_qXfer_spu_write,
  PACKET_qXfer_osdata,
  PACKET_qXfer_threads,
  PACKET_qXfer_statictrace_read,
  PACKET_qXfer_traceframe_info,
  PACKET_qXfer_uib,
  PACKET_qGetTIBAddr,
  PACKET_qGetTLSAddr,
  PACKET_qSupported,
  PACKET_QPassSignals,
  PACKET_QProgramSignals,
  PACKET_qSearch_memory,
  PACKET_vAttach,
  PACKET_vRun,
  PACKET_QStartNoAckMode,
  PACKET_vKill,
  PACKET_qXfer_siginfo_read,
  PACKET_qXfer_siginfo_write,
  PACKET_qAttached,
  PACKET_ConditionalTracepoints,
  PACKET_ConditionalBreakpoints,
  PACKET_BreakpointCommands,
  PACKET_FastTracepoints,
  PACKET_StaticTracepoints,
  PACKET_InstallInTrace,
  PACKET_bc,
  PACKET_bs,
  PACKET_TracepointSource,
  PACKET_QAllow,
  PACKET_qXfer_fdpic,
  PACKET_QDisableRandomization,
  PACKET_QAgent,
  PACKET_QTBuffer_size,
  PACKET_Qbtrace_off,
  PACKET_Qbtrace_bts,
  PACKET_qXfer_btrace,
  PACKET_MAX
};

static struct packet_config remote_protocol_packets[PACKET_MAX];

static void
set_remote_protocol_packet_cmd (char *args, int from_tty,
				struct cmd_list_element *c)
{
  struct packet_config *packet;

  for (packet = remote_protocol_packets;
       packet < &remote_protocol_packets[PACKET_MAX];
       packet++)
    {
      if (&packet->detect == c->var)
	{
	  update_packet_config (packet);
	  return;
	}
    }
  internal_error (__FILE__, __LINE__, _("Could not find config for %s"),
		  c->name);
}

static void
show_remote_protocol_packet_cmd (struct ui_file *file, int from_tty,
				 struct cmd_list_element *c,
				 const char *value)
{
  struct packet_config *packet;

  for (packet = remote_protocol_packets;
       packet < &remote_protocol_packets[PACKET_MAX];
       packet++)
    {
      if (&packet->detect == c->var)
	{
	  show_packet_config_cmd (packet);
	  return;
	}
    }
  internal_error (__FILE__, __LINE__, _("Could not find config for %s"),
		  c->name);
}

/* Should we try one of the 'Z' requests?  */

enum Z_packet_type
{
  Z_PACKET_SOFTWARE_BP,
  Z_PACKET_HARDWARE_BP,
  Z_PACKET_WRITE_WP,
  Z_PACKET_READ_WP,
  Z_PACKET_ACCESS_WP,
  NR_Z_PACKET_TYPES
};

/* For compatibility with older distributions.  Provide a ``set remote
   Z-packet ...'' command that updates all the Z packet types.  */

static enum auto_boolean remote_Z_packet_detect;

static void
set_remote_protocol_Z_packet_cmd (char *args, int from_tty,
				  struct cmd_list_element *c)
{
  int i;

  for (i = 0; i < NR_Z_PACKET_TYPES; i++)
    {
      remote_protocol_packets[PACKET_Z0 + i].detect = remote_Z_packet_detect;
      update_packet_config (&remote_protocol_packets[PACKET_Z0 + i]);
    }
}

static void
show_remote_protocol_Z_packet_cmd (struct ui_file *file, int from_tty,
				   struct cmd_list_element *c,
				   const char *value)
{
  int i;

  for (i = 0; i < NR_Z_PACKET_TYPES; i++)
    {
      show_packet_config_cmd (&remote_protocol_packets[PACKET_Z0 + i]);
    }
}

/* Should we try the 'ThreadInfo' query packet?

   This variable (NOT available to the user: auto-detect only!)
   determines whether GDB will use the new, simpler "ThreadInfo"
   query or the older, more complex syntax for thread queries.
   This is an auto-detect variable (set to true at each connect,
   and set to false when the target fails to recognize it).  */

static int use_threadinfo_query;
static int use_threadextra_query;

/* Tokens for use by the asynchronous signal handlers for SIGINT.  */
static struct async_signal_handler *sigint_remote_twice_token;
static struct async_signal_handler *sigint_remote_token;


/* Asynchronous signal handle registered as event loop source for
   when we have pending events ready to be passed to the core.  */

static struct async_event_handler *remote_async_inferior_event_token;



static ptid_t magic_null_ptid;
static ptid_t not_sent_ptid;
static ptid_t any_thread_ptid;

/* These are the threads which we last sent to the remote system.  The
   TID member will be -1 for all or -2 for not sent yet.  */

static ptid_t general_thread;
static ptid_t continue_thread;

/* This is the traceframe which we last selected on the remote system.
   It will be -1 if no traceframe is selected.  */
static int remote_traceframe_number = -1;

/* Find out if the stub attached to PID (and hence GDB should offer to
   detach instead of killing it when bailing out).  */

static int
remote_query_attached (int pid)
{
  struct remote_state *rs = get_remote_state ();
  size_t size = get_remote_packet_size ();

  if (remote_protocol_packets[PACKET_qAttached].support == PACKET_DISABLE)
    return 0;

  if (remote_multi_process_p (rs))
    xsnprintf (rs->buf, size, "qAttached:%x", pid);
  else
    xsnprintf (rs->buf, size, "qAttached");

  putpkt (rs->buf);
  getpkt (&rs->buf, &rs->buf_size, 0);

  switch (packet_ok (rs->buf,
		     &remote_protocol_packets[PACKET_qAttached]))
    {
    case PACKET_OK:
      if (strcmp (rs->buf, "1") == 0)
	return 1;
      break;
    case PACKET_ERROR:
      warning (_("Remote failure reply: %s"), rs->buf);
      break;
    case PACKET_UNKNOWN:
      break;
    }

  return 0;
}

/* Add PID to GDB's inferior table.  If FAKE_PID_P is true, then PID
   has been invented by GDB, instead of reported by the target.  Since
   we can be connected to a remote system before before knowing about
   any inferior, mark the target with execution when we find the first
   inferior.  If ATTACHED is 1, then we had just attached to this
   inferior.  If it is 0, then we just created this inferior.  If it
   is -1, then try querying the remote stub to find out if it had
   attached to the inferior or not.  */

static struct inferior *
remote_add_inferior (int fake_pid_p, int pid, int attached)
{
  struct inferior *inf;

  /* Check whether this process we're learning about is to be
     considered attached, or if is to be considered to have been
     spawned by the stub.  */
  if (attached == -1)
    attached = remote_query_attached (pid);

  if (gdbarch_has_global_solist (target_gdbarch ()))
    {
      /* If the target shares code across all inferiors, then every
	 attach adds a new inferior.  */
      inf = add_inferior (pid);

      /* ... and every inferior is bound to the same program space.
	 However, each inferior may still have its own address
	 space.  */
      inf->aspace = maybe_new_address_space ();
      inf->pspace = current_program_space;
    }
  else
    {
      /* In the traditional debugging scenario, there's a 1-1 match
	 between program/address spaces.  We simply bind the inferior
	 to the program space's address space.  */
      inf = current_inferior ();
      inferior_appeared (inf, pid);
    }

  inf->attach_flag = attached;
  inf->fake_pid_p = fake_pid_p;

  return inf;
}

/* Add thread PTID to GDB's thread list.  Tag it as executing/running
   according to RUNNING.  */

static void
remote_add_thread (ptid_t ptid, int running)
{
  add_thread (ptid);

  set_executing (ptid, running);
  set_running (ptid, running);
}

/* Come here when we learn about a thread id from the remote target.
   It may be the first time we hear about such thread, so take the
   opportunity to add it to GDB's thread list.  In case this is the
   first time we're noticing its corresponding inferior, add it to
   GDB's inferior list as well.  */

static void
remote_notice_new_inferior (ptid_t currthread, int running)
{
  /* If this is a new thread, add it to GDB's thread list.
     If we leave it up to WFI to do this, bad things will happen.  */

  if (in_thread_list (currthread) && is_exited (currthread))
    {
      /* We're seeing an event on a thread id we knew had exited.
	 This has to be a new thread reusing the old id.  Add it.  */
      remote_add_thread (currthread, running);
      return;
    }

  if (!in_thread_list (currthread))
    {
      struct inferior *inf = NULL;
      int pid = ptid_get_pid (currthread);

      if (ptid_is_pid (inferior_ptid)
	  && pid == ptid_get_pid (inferior_ptid))
	{
	  /* inferior_ptid has no thread member yet.  This can happen
	     with the vAttach -> remote_wait,"TAAthread:" path if the
	     stub doesn't support qC.  This is the first stop reported
	     after an attach, so this is the main thread.  Update the
	     ptid in the thread list.  */
	  if (in_thread_list (pid_to_ptid (pid)))
	    thread_change_ptid (inferior_ptid, currthread);
	  else
	    {
	      remote_add_thread (currthread, running);
	      inferior_ptid = currthread;
	    }
	  return;
	}

      if (ptid_equal (magic_null_ptid, inferior_ptid))
	{
	  /* inferior_ptid is not set yet.  This can happen with the
	     vRun -> remote_wait,"TAAthread:" path if the stub
	     doesn't support qC.  This is the first stop reported
	     after an attach, so this is the main thread.  Update the
	     ptid in the thread list.  */
	  thread_change_ptid (inferior_ptid, currthread);
	  return;
	}

      /* When connecting to a target remote, or to a target
	 extended-remote which already was debugging an inferior, we
	 may not know about it yet.  Add it before adding its child
	 thread, so notifications are emitted in a sensible order.  */
      if (!in_inferior_list (ptid_get_pid (currthread)))
	{
	  struct remote_state *rs = get_remote_state ();
	  int fake_pid_p = !remote_multi_process_p (rs);

	  inf = remote_add_inferior (fake_pid_p,
				     ptid_get_pid (currthread), -1);
	}

      /* This is really a new thread.  Add it.  */
      remote_add_thread (currthread, running);

      /* If we found a new inferior, let the common code do whatever
	 it needs to with it (e.g., read shared libraries, insert
	 breakpoints).  */
      if (inf != NULL)
	notice_new_inferior (currthread, running, 0);
    }
}

/* Return the private thread data, creating it if necessary.  */

static struct private_thread_info *
demand_private_info (ptid_t ptid)
{
  struct thread_info *info = find_thread_ptid (ptid);

  gdb_assert (info);

  if (!info->private)
    {
      info->private = xmalloc (sizeof (*(info->private)));
      info->private_dtor = free_private_thread_info;
      info->private->core = -1;
      info->private->extra = 0;
    }

  return info->private;
}

/* Call this function as a result of
   1) A halt indication (T packet) containing a thread id
   2) A direct query of currthread
   3) Successful execution of set thread */

static void
record_currthread (ptid_t currthread)
{
  general_thread = currthread;
}

static char *last_pass_packet;

/* If 'QPassSignals' is supported, tell the remote stub what signals
   it can simply pass through to the inferior without reporting.  */

static void
remote_pass_signals (int numsigs, unsigned char *pass_signals)
{
  if (remote_protocol_packets[PACKET_QPassSignals].support != PACKET_DISABLE)
    {
      char *pass_packet, *p;
      int count = 0, i;

      gdb_assert (numsigs < 256);
      for (i = 0; i < numsigs; i++)
	{
	  if (pass_signals[i])
	    count++;
	}
      pass_packet = xmalloc (count * 3 + strlen ("QPassSignals:") + 1);
      strcpy (pass_packet, "QPassSignals:");
      p = pass_packet + strlen (pass_packet);
      for (i = 0; i < numsigs; i++)
	{
	  if (pass_signals[i])
	    {
	      if (i >= 16)
		*p++ = tohex (i >> 4);
	      *p++ = tohex (i & 15);
	      if (count)
		*p++ = ';';
	      else
		break;
	      count--;
	    }
	}
      *p = 0;
      if (!last_pass_packet || strcmp (last_pass_packet, pass_packet))
	{
	  struct remote_state *rs = get_remote_state ();
	  char *buf = rs->buf;

	  putpkt (pass_packet);
	  getpkt (&rs->buf, &rs->buf_size, 0);
	  packet_ok (buf, &remote_protocol_packets[PACKET_QPassSignals]);
	  if (last_pass_packet)
	    xfree (last_pass_packet);
	  last_pass_packet = pass_packet;
	}
      else
	xfree (pass_packet);
    }
}

/* The last QProgramSignals packet sent to the target.  We bypass
   sending a new program signals list down to the target if the new
   packet is exactly the same as the last we sent.  IOW, we only let
   the target know about program signals list changes.  */

static char *last_program_signals_packet;

/* If 'QProgramSignals' is supported, tell the remote stub what
   signals it should pass through to the inferior when detaching.  */

static void
remote_program_signals (int numsigs, unsigned char *signals)
{
  if (remote_protocol_packets[PACKET_QProgramSignals].support != PACKET_DISABLE)
    {
      char *packet, *p;
      int count = 0, i;

      gdb_assert (numsigs < 256);
      for (i = 0; i < numsigs; i++)
	{
	  if (signals[i])
	    count++;
	}
      packet = xmalloc (count * 3 + strlen ("QProgramSignals:") + 1);
      strcpy (packet, "QProgramSignals:");
      p = packet + strlen (packet);
      for (i = 0; i < numsigs; i++)
	{
	  if (signal_pass_state (i))
	    {
	      if (i >= 16)
		*p++ = tohex (i >> 4);
	      *p++ = tohex (i & 15);
	      if (count)
		*p++ = ';';
	      else
		break;
	      count--;
	    }
	}
      *p = 0;
      if (!last_program_signals_packet
	  || strcmp (last_program_signals_packet, packet) != 0)
	{
	  struct remote_state *rs = get_remote_state ();
	  char *buf = rs->buf;

	  putpkt (packet);
	  getpkt (&rs->buf, &rs->buf_size, 0);
	  packet_ok (buf, &remote_protocol_packets[PACKET_QProgramSignals]);
	  xfree (last_program_signals_packet);
	  last_program_signals_packet = packet;
	}
      else
	xfree (packet);
    }
}

/* If PTID is MAGIC_NULL_PTID, don't set any thread.  If PTID is
   MINUS_ONE_PTID, set the thread to -1, so the stub returns the
   thread.  If GEN is set, set the general thread, if not, then set
   the step/continue thread.  */
static void
set_thread (struct ptid ptid, int gen)
{
  struct remote_state *rs = get_remote_state ();
  ptid_t state = gen ? general_thread : continue_thread;
  char *buf = rs->buf;
  char *endbuf = rs->buf + get_remote_packet_size ();

  if (ptid_equal (state, ptid))
    return;

  *buf++ = 'H';
  *buf++ = gen ? 'g' : 'c';
  if (ptid_equal (ptid, magic_null_ptid))
    xsnprintf (buf, endbuf - buf, "0");
  else if (ptid_equal (ptid, any_thread_ptid))
    xsnprintf (buf, endbuf - buf, "0");
  else if (ptid_equal (ptid, minus_one_ptid))
    xsnprintf (buf, endbuf - buf, "-1");
  else
    write_ptid (buf, endbuf, ptid);
  putpkt (rs->buf);
  getpkt (&rs->buf, &rs->buf_size, 0);
  if (gen)
    general_thread = ptid;
  else
    continue_thread = ptid;
}

static void
set_general_thread (struct ptid ptid)
{
  set_thread (ptid, 1);
}

static void
set_continue_thread (struct ptid ptid)
{
  set_thread (ptid, 0);
}

/* Change the remote current process.  Which thread within the process
   ends up selected isn't important, as long as it is the same process
   as what INFERIOR_PTID points to.

   This comes from that fact that there is no explicit notion of
   "selected process" in the protocol.  The selected process for
   general operations is the process the selected general thread
   belongs to.  */

static void
set_general_process (void)
{
  struct remote_state *rs = get_remote_state ();

  /* If the remote can't handle multiple processes, don't bother.  */
  if (!rs->extended || !remote_multi_process_p (rs))
    return;

  /* We only need to change the remote current thread if it's pointing
     at some other process.  */
  if (ptid_get_pid (general_thread) != ptid_get_pid (inferior_ptid))
    set_general_thread (inferior_ptid);
}


/*  Return nonzero if the thread PTID is still alive on the remote
    system.  */

static int
remote_thread_alive (struct target_ops *ops, ptid_t ptid)
{
  struct remote_state *rs = get_remote_state ();
  char *p, *endp;

  if (ptid_equal (ptid, magic_null_ptid))
    /* The main thread is always alive.  */
    return 1;

  if (ptid_get_pid (ptid) != 0 && ptid_get_tid (ptid) == 0)
    /* The main thread is always alive.  This can happen after a
       vAttach, if the remote side doesn't support
       multi-threading.  */
    return 1;

  p = rs->buf;
  endp = rs->buf + get_remote_packet_size ();

  *p++ = 'T';
  write_ptid (p, endp, ptid);

  putpkt (rs->buf);
  getpkt (&rs->buf, &rs->buf_size, 0);
  return (rs->buf[0] == 'O' && rs->buf[1] == 'K');
}

/* About these extended threadlist and threadinfo packets.  They are
   variable length packets but, the fields within them are often fixed
   length.  They are redundent enough to send over UDP as is the
   remote protocol in general.  There is a matching unit test module
   in libstub.  */

#define OPAQUETHREADBYTES 8

/* a 64 bit opaque identifier */
typedef unsigned char threadref[OPAQUETHREADBYTES];

/* WARNING: This threadref data structure comes from the remote O.S.,
   libstub protocol encoding, and remote.c.  It is not particularly
   changable.  */

/* Right now, the internal structure is int. We want it to be bigger.
   Plan to fix this.  */

typedef int gdb_threadref;	/* Internal GDB thread reference.  */

/* gdb_ext_thread_info is an internal GDB data structure which is
   equivalent to the reply of the remote threadinfo packet.  */

struct gdb_ext_thread_info
  {
    threadref threadid;		/* External form of thread reference.  */
    int active;			/* Has state interesting to GDB?
				   regs, stack.  */
    char display[256];		/* Brief state display, name,
				   blocked/suspended.  */
    char shortname[32];		/* To be used to name threads.  */
    char more_display[256];	/* Long info, statistics, queue depth,
				   whatever.  */
  };

/* The volume of remote transfers can be limited by submitting
   a mask containing bits specifying the desired information.
   Use a union of these values as the 'selection' parameter to
   get_thread_info.  FIXME: Make these TAG names more thread specific.  */

#define TAG_THREADID 1
#define TAG_EXISTS 2
#define TAG_DISPLAY 4
#define TAG_THREADNAME 8
#define TAG_MOREDISPLAY 16

#define BUF_THREAD_ID_SIZE (OPAQUETHREADBYTES * 2)

char *unpack_varlen_hex (char *buff, ULONGEST *result);

static char *unpack_nibble (char *buf, int *val);

static char *pack_nibble (char *buf, int nibble);

static char *pack_hex_byte (char *pkt, int /* unsigned char */ byte);

static char *unpack_byte (char *buf, int *value);

static char *pack_int (char *buf, int value);

static char *unpack_int (char *buf, int *value);

static char *unpack_string (char *src, char *dest, int length);

static char *pack_threadid (char *pkt, threadref *id);

static char *unpack_threadid (char *inbuf, threadref *id);

void int_to_threadref (threadref *id, int value);

static int threadref_to_int (threadref *ref);

static void copy_threadref (threadref *dest, threadref *src);

static int threadmatch (threadref *dest, threadref *src);

static char *pack_threadinfo_request (char *pkt, int mode,
				      threadref *id);

static int remote_unpack_thread_info_response (char *pkt,
					       threadref *expectedref,
					       struct gdb_ext_thread_info
					       *info);


static int remote_get_threadinfo (threadref *threadid,
				  int fieldset,	/*TAG mask */
				  struct gdb_ext_thread_info *info);

static char *pack_threadlist_request (char *pkt, int startflag,
				      int threadcount,
				      threadref *nextthread);

static int parse_threadlist_response (char *pkt,
				      int result_limit,
				      threadref *original_echo,
				      threadref *resultlist,
				      int *doneflag);

static int remote_get_threadlist (int startflag,
				  threadref *nextthread,
				  int result_limit,
				  int *done,
				  int *result_count,
				  threadref *threadlist);

typedef int (*rmt_thread_action) (threadref *ref, void *context);

static int remote_threadlist_iterator (rmt_thread_action stepfunction,
				       void *context, int looplimit);

static int remote_newthread_step (threadref *ref, void *context);


/* Write a PTID to BUF.  ENDBUF points to one-passed-the-end of the
   buffer we're allowed to write to.  Returns
   BUF+CHARACTERS_WRITTEN.  */

static char *
write_ptid (char *buf, const char *endbuf, ptid_t ptid)
{
  int pid, tid;
  struct remote_state *rs = get_remote_state ();

  if (remote_multi_process_p (rs))
    {
      pid = ptid_get_pid (ptid);
      if (pid < 0)
	buf += xsnprintf (buf, endbuf - buf, "p-%x.", -pid);
      else
	buf += xsnprintf (buf, endbuf - buf, "p%x.", pid);
    }
  tid = ptid_get_tid (ptid);
  if (tid < 0)
    buf += xsnprintf (buf, endbuf - buf, "-%x", -tid);
  else
    buf += xsnprintf (buf, endbuf - buf, "%x", tid);

  return buf;
}

/* Extract a PTID from BUF.  If non-null, OBUF is set to the to one
   passed the last parsed char.  Returns null_ptid on error.  */

static ptid_t
read_ptid (char *buf, char **obuf)
{
  char *p = buf;
  char *pp;
  ULONGEST pid = 0, tid = 0;

  if (*p == 'p')
    {
      /* Multi-process ptid.  */
      pp = unpack_varlen_hex (p + 1, &pid);
      if (*pp != '.')
	error (_("invalid remote ptid: %s"), p);

      p = pp;
      pp = unpack_varlen_hex (p + 1, &tid);
      if (obuf)
	*obuf = pp;
      return ptid_build (pid, 0, tid);
    }

  /* No multi-process.  Just a tid.  */
  pp = unpack_varlen_hex (p, &tid);

  /* Since the stub is not sending a process id, then default to
     what's in inferior_ptid, unless it's null at this point.  If so,
     then since there's no way to know the pid of the reported
     threads, use the magic number.  */
  if (ptid_equal (inferior_ptid, null_ptid))
    pid = ptid_get_pid (magic_null_ptid);
  else
    pid = ptid_get_pid (inferior_ptid);

  if (obuf)
    *obuf = pp;
  return ptid_build (pid, 0, tid);
}

/* Encode 64 bits in 16 chars of hex.  */

static const char hexchars[] = "0123456789abcdef";

static int
ishex (int ch, int *val)
{
  if ((ch >= 'a') && (ch <= 'f'))
    {
      *val = ch - 'a' + 10;
      return 1;
    }
  if ((ch >= 'A') && (ch <= 'F'))
    {
      *val = ch - 'A' + 10;
      return 1;
    }
  if ((ch >= '0') && (ch <= '9'))
    {
      *val = ch - '0';
      return 1;
    }
  return 0;
}

static int
stubhex (int ch)
{
  if (ch >= 'a' && ch <= 'f')
    return ch - 'a' + 10;
  if (ch >= '0' && ch <= '9')
    return ch - '0';
  if (ch >= 'A' && ch <= 'F')
    return ch - 'A' + 10;
  return -1;
}

static int
stub_unpack_int (char *buff, int fieldlength)
{
  int nibble;
  int retval = 0;

  while (fieldlength)
    {
      nibble = stubhex (*buff++);
      retval |= nibble;
      fieldlength--;
      if (fieldlength)
	retval = retval << 4;
    }
  return retval;
}

char *
unpack_varlen_hex (char *buff,	/* packet to parse */
		   ULONGEST *result)
{
  int nibble;
  ULONGEST retval = 0;

  while (ishex (*buff, &nibble))
    {
      buff++;
      retval = retval << 4;
      retval |= nibble & 0x0f;
    }
  *result = retval;
  return buff;
}

static char *
unpack_nibble (char *buf, int *val)
{
  *val = fromhex (*buf++);
  return buf;
}

static char *
pack_nibble (char *buf, int nibble)
{
  *buf++ = hexchars[(nibble & 0x0f)];
  return buf;
}

static char *
pack_hex_byte (char *pkt, int byte)
{
  *pkt++ = hexchars[(byte >> 4) & 0xf];
  *pkt++ = hexchars[(byte & 0xf)];
  return pkt;
}

static char *
unpack_byte (char *buf, int *value)
{
  *value = stub_unpack_int (buf, 2);
  return buf + 2;
}

static char *
pack_int (char *buf, int value)
{
  buf = pack_hex_byte (buf, (value >> 24) & 0xff);
  buf = pack_hex_byte (buf, (value >> 16) & 0xff);
  buf = pack_hex_byte (buf, (value >> 8) & 0x0ff);
  buf = pack_hex_byte (buf, (value & 0xff));
  return buf;
}

static char *
unpack_int (char *buf, int *value)
{
  *value = stub_unpack_int (buf, 8);
  return buf + 8;
}

#if 0			/* Currently unused, uncomment when needed.  */
static char *pack_string (char *pkt, char *string);

static char *
pack_string (char *pkt, char *string)
{
  char ch;
  int len;

  len = strlen (string);
  if (len > 200)
    len = 200;		/* Bigger than most GDB packets, junk???  */
  pkt = pack_hex_byte (pkt, len);
  while (len-- > 0)
    {
      ch = *string++;
      if ((ch == '\0') || (ch == '#'))
	ch = '*';		/* Protect encapsulation.  */
      *pkt++ = ch;
    }
  return pkt;
}
#endif /* 0 (unused) */

static char *
unpack_string (char *src, char *dest, int length)
{
  while (length--)
    *dest++ = *src++;
  *dest = '\0';
  return src;
}

static char *
pack_threadid (char *pkt, threadref *id)
{
  char *limit;
  unsigned char *altid;

  altid = (unsigned char *) id;
  limit = pkt + BUF_THREAD_ID_SIZE;
  while (pkt < limit)
    pkt = pack_hex_byte (pkt, *altid++);
  return pkt;
}


static char *
unpack_threadid (char *inbuf, threadref *id)
{
  char *altref;
  char *limit = inbuf + BUF_THREAD_ID_SIZE;
  int x, y;

  altref = (char *) id;

  while (inbuf < limit)
    {
      x = stubhex (*inbuf++);
      y = stubhex (*inbuf++);
      *altref++ = (x << 4) | y;
    }
  return inbuf;
}

/* Externally, threadrefs are 64 bits but internally, they are still
   ints.  This is due to a mismatch of specifications.  We would like
   to use 64bit thread references internally.  This is an adapter
   function.  */

void
int_to_threadref (threadref *id, int value)
{
  unsigned char *scan;

  scan = (unsigned char *) id;
  {
    int i = 4;
    while (i--)
      *scan++ = 0;
  }
  *scan++ = (value >> 24) & 0xff;
  *scan++ = (value >> 16) & 0xff;
  *scan++ = (value >> 8) & 0xff;
  *scan++ = (value & 0xff);
}

static int
threadref_to_int (threadref *ref)
{
  int i, value = 0;
  unsigned char *scan;

  scan = *ref;
  scan += 4;
  i = 4;
  while (i-- > 0)
    value = (value << 8) | ((*scan++) & 0xff);
  return value;
}

static void
copy_threadref (threadref *dest, threadref *src)
{
  int i;
  unsigned char *csrc, *cdest;

  csrc = (unsigned char *) src;
  cdest = (unsigned char *) dest;
  i = 8;
  while (i--)
    *cdest++ = *csrc++;
}

static int
threadmatch (threadref *dest, threadref *src)
{
  /* Things are broken right now, so just assume we got a match.  */
#if 0
  unsigned char *srcp, *destp;
  int i, result;
  srcp = (char *) src;
  destp = (char *) dest;

  result = 1;
  while (i-- > 0)
    result &= (*srcp++ == *destp++) ? 1 : 0;
  return result;
#endif
  return 1;
}

/*
   threadid:1,        # always request threadid
   context_exists:2,
   display:4,
   unique_name:8,
   more_display:16
 */

/* Encoding:  'Q':8,'P':8,mask:32,threadid:64 */

static char *
pack_threadinfo_request (char *pkt, int mode, threadref *id)
{
  *pkt++ = 'q';				/* Info Query */
  *pkt++ = 'P';				/* process or thread info */
  pkt = pack_int (pkt, mode);		/* mode */
  pkt = pack_threadid (pkt, id);	/* threadid */
  *pkt = '\0';				/* terminate */
  return pkt;
}

/* These values tag the fields in a thread info response packet.  */
/* Tagging the fields allows us to request specific fields and to
   add more fields as time goes by.  */

#define TAG_THREADID 1		/* Echo the thread identifier.  */
#define TAG_EXISTS 2		/* Is this process defined enough to
				   fetch registers and its stack?  */
#define TAG_DISPLAY 4		/* A short thing maybe to put on a window */
#define TAG_THREADNAME 8	/* string, maps 1-to-1 with a thread is.  */
#define TAG_MOREDISPLAY 16	/* Whatever the kernel wants to say about
				   the process.  */

static int
remote_unpack_thread_info_response (char *pkt, threadref *expectedref,
				    struct gdb_ext_thread_info *info)
{
  struct remote_state *rs = get_remote_state ();
  int mask, length;
  int tag;
  threadref ref;
  char *limit = pkt + rs->buf_size; /* Plausible parsing limit.  */
  int retval = 1;

  /* info->threadid = 0; FIXME: implement zero_threadref.  */
  info->active = 0;
  info->display[0] = '\0';
  info->shortname[0] = '\0';
  info->more_display[0] = '\0';

  /* Assume the characters indicating the packet type have been
     stripped.  */
  pkt = unpack_int (pkt, &mask);	/* arg mask */
  pkt = unpack_threadid (pkt, &ref);

  if (mask == 0)
    warning (_("Incomplete response to threadinfo request."));
  if (!threadmatch (&ref, expectedref))
    {			/* This is an answer to a different request.  */
      warning (_("ERROR RMT Thread info mismatch."));
      return 0;
    }
  copy_threadref (&info->threadid, &ref);

  /* Loop on tagged fields , try to bail if somthing goes wrong.  */

  /* Packets are terminated with nulls.  */
  while ((pkt < limit) && mask && *pkt)
    {
      pkt = unpack_int (pkt, &tag);	/* tag */
      pkt = unpack_byte (pkt, &length);	/* length */
      if (!(tag & mask))		/* Tags out of synch with mask.  */
	{
	  warning (_("ERROR RMT: threadinfo tag mismatch."));
	  retval = 0;
	  break;
	}
      if (tag == TAG_THREADID)
	{
	  if (length != 16)
	    {
	      warning (_("ERROR RMT: length of threadid is not 16."));
	      retval = 0;
	      break;
	    }
	  pkt = unpack_threadid (pkt, &ref);
	  mask = mask & ~TAG_THREADID;
	  continue;
	}
      if (tag == TAG_EXISTS)
	{
	  info->active = stub_unpack_int (pkt, length);
	  pkt += length;
	  mask = mask & ~(TAG_EXISTS);
	  if (length > 8)
	    {
	      warning (_("ERROR RMT: 'exists' length too long."));
	      retval = 0;
	      break;
	    }
	  continue;
	}
      if (tag == TAG_THREADNAME)
	{
	  pkt = unpack_string (pkt, &info->shortname[0], length);
	  mask = mask & ~TAG_THREADNAME;
	  continue;
	}
      if (tag == TAG_DISPLAY)
	{
	  pkt = unpack_string (pkt, &info->display[0], length);
	  mask = mask & ~TAG_DISPLAY;
	  continue;
	}
      if (tag == TAG_MOREDISPLAY)
	{
	  pkt = unpack_string (pkt, &info->more_display[0], length);
	  mask = mask & ~TAG_MOREDISPLAY;
	  continue;
	}
      warning (_("ERROR RMT: unknown thread info tag."));
      break;			/* Not a tag we know about.  */
    }
  return retval;
}

static int
remote_get_threadinfo (threadref *threadid, int fieldset,	/* TAG mask */
		       struct gdb_ext_thread_info *info)
{
  struct remote_state *rs = get_remote_state ();
  int result;

  pack_threadinfo_request (rs->buf, fieldset, threadid);
  putpkt (rs->buf);
  getpkt (&rs->buf, &rs->buf_size, 0);

  if (rs->buf[0] == '\0')
    return 0;

  result = remote_unpack_thread_info_response (rs->buf + 2,
					       threadid, info);
  return result;
}

/*    Format: i'Q':8,i"L":8,initflag:8,batchsize:16,lastthreadid:32   */

static char *
pack_threadlist_request (char *pkt, int startflag, int threadcount,
			 threadref *nextthread)
{
  *pkt++ = 'q';			/* info query packet */
  *pkt++ = 'L';			/* Process LIST or threadLIST request */
  pkt = pack_nibble (pkt, startflag);		/* initflag 1 bytes */
  pkt = pack_hex_byte (pkt, threadcount);	/* threadcount 2 bytes */
  pkt = pack_threadid (pkt, nextthread);	/* 64 bit thread identifier */
  *pkt = '\0';
  return pkt;
}

/* Encoding:   'q':8,'M':8,count:16,done:8,argthreadid:64,(threadid:64)* */

static int
parse_threadlist_response (char *pkt, int result_limit,
			   threadref *original_echo, threadref *resultlist,
			   int *doneflag)
{
  struct remote_state *rs = get_remote_state ();
  char *limit;
  int count, resultcount, done;

  resultcount = 0;
  /* Assume the 'q' and 'M chars have been stripped.  */
  limit = pkt + (rs->buf_size - BUF_THREAD_ID_SIZE);
  /* done parse past here */
  pkt = unpack_byte (pkt, &count);	/* count field */
  pkt = unpack_nibble (pkt, &done);
  /* The first threadid is the argument threadid.  */
  pkt = unpack_threadid (pkt, original_echo);	/* should match query packet */
  while ((count-- > 0) && (pkt < limit))
    {
      pkt = unpack_threadid (pkt, resultlist++);
      if (resultcount++ >= result_limit)
	break;
    }
  if (doneflag)
    *doneflag = done;
  return resultcount;
}

static int
remote_get_threadlist (int startflag, threadref *nextthread, int result_limit,
		       int *done, int *result_count, threadref *threadlist)
{
  struct remote_state *rs = get_remote_state ();
  static threadref echo_nextthread;
  int result = 1;

  /* Trancate result limit to be smaller than the packet size.  */
  if ((((result_limit + 1) * BUF_THREAD_ID_SIZE) + 10)
      >= get_remote_packet_size ())
    result_limit = (get_remote_packet_size () / BUF_THREAD_ID_SIZE) - 2;

  pack_threadlist_request (rs->buf, startflag, result_limit, nextthread);
  putpkt (rs->buf);
  getpkt (&rs->buf, &rs->buf_size, 0);

  if (*rs->buf == '\0')
    return 0;
  else
    *result_count =
      parse_threadlist_response (rs->buf + 2, result_limit, &echo_nextthread,
                                 threadlist, done);

  if (!threadmatch (&echo_nextthread, nextthread))
    {
      /* FIXME: This is a good reason to drop the packet.  */
      /* Possably, there is a duplicate response.  */
      /* Possabilities :
         retransmit immediatly - race conditions
         retransmit after timeout - yes
         exit
         wait for packet, then exit
       */
      warning (_("HMM: threadlist did not echo arg thread, dropping it."));
      return 0;			/* I choose simply exiting.  */
    }
  if (*result_count <= 0)
    {
      if (*done != 1)
	{
	  warning (_("RMT ERROR : failed to get remote thread list."));
	  result = 0;
	}
      return result;		/* break; */
    }
  if (*result_count > result_limit)
    {
      *result_count = 0;
      warning (_("RMT ERROR: threadlist response longer than requested."));
      return 0;
    }
  return result;
}

/* This is the interface between remote and threads, remotes upper
   interface.  */

/* remote_find_new_threads retrieves the thread list and for each
   thread in the list, looks up the thread in GDB's internal list,
   adding the thread if it does not already exist.  This involves
   getting partial thread lists from the remote target so, polling the
   quit_flag is required.  */


/* About this many threadisds fit in a packet.  */

#define MAXTHREADLISTRESULTS 32

static int
remote_threadlist_iterator (rmt_thread_action stepfunction, void *context,
			    int looplimit)
{
  int done, i, result_count;
  int startflag = 1;
  int result = 1;
  int loopcount = 0;
  static threadref nextthread;
  static threadref resultthreadlist[MAXTHREADLISTRESULTS];

  done = 0;
  while (!done)
    {
      if (loopcount++ > looplimit)
	{
	  result = 0;
	  warning (_("Remote fetch threadlist -infinite loop-."));
	  break;
	}
      if (!remote_get_threadlist (startflag, &nextthread, MAXTHREADLISTRESULTS,
				  &done, &result_count, resultthreadlist))
	{
	  result = 0;
	  break;
	}
      /* Clear for later iterations.  */
      startflag = 0;
      /* Setup to resume next batch of thread references, set nextthread.  */
      if (result_count >= 1)
	copy_threadref (&nextthread, &resultthreadlist[result_count - 1]);
      i = 0;
      while (result_count--)
	if (!(result = (*stepfunction) (&resultthreadlist[i++], context)))
	  break;
    }
  return result;
}

static int
remote_newthread_step (threadref *ref, void *context)
{
  int pid = ptid_get_pid (inferior_ptid);
  ptid_t ptid = ptid_build (pid, 0, threadref_to_int (ref));

  if (!in_thread_list (ptid))
    add_thread (ptid);
  return 1;			/* continue iterator */
}

#define CRAZY_MAX_THREADS 1000

static ptid_t
remote_current_thread (ptid_t oldpid)
{
  struct remote_state *rs = get_remote_state ();

  putpkt ("qC");
  getpkt (&rs->buf, &rs->buf_size, 0);
  if (rs->buf[0] == 'Q' && rs->buf[1] == 'C')
    return read_ptid (&rs->buf[2], NULL);
  else
    return oldpid;
}

/* Find new threads for info threads command.
 * Original version, using John Metzler's thread protocol.
 */

static void
remote_find_new_threads (void)
{
  remote_threadlist_iterator (remote_newthread_step, 0,
			      CRAZY_MAX_THREADS);
}

#if defined(HAVE_LIBEXPAT)

typedef struct thread_item
{
  ptid_t ptid;
  char *extra;
  int core;
} thread_item_t;
DEF_VEC_O(thread_item_t);

struct threads_parsing_context
{
  VEC (thread_item_t) *items;
};

static void
start_thread (struct gdb_xml_parser *parser,
	      const struct gdb_xml_element *element,
	      void *user_data, VEC(gdb_xml_value_s) *attributes)
{
  struct threads_parsing_context *data = user_data;

  struct thread_item item;
  char *id;
  struct gdb_xml_value *attr;

  id = xml_find_attribute (attributes, "id")->value;
  item.ptid = read_ptid (id, NULL);

  attr = xml_find_attribute (attributes, "core");
  if (attr != NULL)
    item.core = *(ULONGEST *) attr->value;
  else
    item.core = -1;

  item.extra = 0;

  VEC_safe_push (thread_item_t, data->items, &item);
}

static void
end_thread (struct gdb_xml_parser *parser,
	    const struct gdb_xml_element *element,
	    void *user_data, const char *body_text)
{
  struct threads_parsing_context *data = user_data;

  if (body_text && *body_text)
    VEC_last (thread_item_t, data->items)->extra = xstrdup (body_text);
}

const struct gdb_xml_attribute thread_attributes[] = {
  { "id", GDB_XML_AF_NONE, NULL, NULL },
  { "core", GDB_XML_AF_OPTIONAL, gdb_xml_parse_attr_ulongest, NULL },
  { NULL, GDB_XML_AF_NONE, NULL, NULL }
};

const struct gdb_xml_element thread_children[] = {
  { NULL, NULL, NULL, GDB_XML_EF_NONE, NULL, NULL }
};

const struct gdb_xml_element threads_children[] = {
  { "thread", thread_attributes, thread_children,
    GDB_XML_EF_REPEATABLE | GDB_XML_EF_OPTIONAL,
    start_thread, end_thread },
  { NULL, NULL, NULL, GDB_XML_EF_NONE, NULL, NULL }
};

const struct gdb_xml_element threads_elements[] = {
  { "threads", NULL, threads_children,
    GDB_XML_EF_NONE, NULL, NULL },
  { NULL, NULL, NULL, GDB_XML_EF_NONE, NULL, NULL }
};

/* Discard the contents of the constructed thread info context.  */

static void
clear_threads_parsing_context (void *p)
{
  struct threads_parsing_context *context = p;
  int i;
  struct thread_item *item;

  for (i = 0; VEC_iterate (thread_item_t, context->items, i, item); ++i)
    xfree (item->extra);

  VEC_free (thread_item_t, context->items);
}

#endif

/*
 * Find all threads for info threads command.
 * Uses new thread protocol contributed by Cisco.
 * Falls back and attempts to use the older method (above)
 * if the target doesn't respond to the new method.
 */

static void
remote_threads_info (struct target_ops *ops)
{
  struct remote_state *rs = get_remote_state ();
  char *bufp;
  ptid_t new_thread;

  if (remote_desc == 0)		/* paranoia */
    error (_("Command can only be used when connected to the remote target."));

#if defined(HAVE_LIBEXPAT)
  if (remote_protocol_packets[PACKET_qXfer_threads].support == PACKET_ENABLE)
    {
      char *xml = target_read_stralloc (&current_target,
					 TARGET_OBJECT_THREADS, NULL);

      struct cleanup *back_to = make_cleanup (xfree, xml);

      if (xml && *xml)
	{
	  struct threads_parsing_context context;

	  context.items = NULL;
	  make_cleanup (clear_threads_parsing_context, &context);

	  if (gdb_xml_parse_quick (_("threads"), "threads.dtd",
				   threads_elements, xml, &context) == 0)
	    {
	      int i;
	      struct thread_item *item;

	      for (i = 0;
		   VEC_iterate (thread_item_t, context.items, i, item);
		   ++i)
		{
		  if (!ptid_equal (item->ptid, null_ptid))
		    {
		      struct private_thread_info *info;
		      /* In non-stop mode, we assume new found threads
			 are running until proven otherwise with a
			 stop reply.  In all-stop, we can only get
			 here if all threads are stopped.  */
		      int running = non_stop ? 1 : 0;

		      remote_notice_new_inferior (item->ptid, running);

		      info = demand_private_info (item->ptid);
		      info->core = item->core;
		      info->extra = item->extra;
		      item->extra = NULL;
		    }
		}
	    }
	}

      do_cleanups (back_to);
      return;
    }
#endif

  if (use_threadinfo_query)
    {
      putpkt ("qfThreadInfo");
      getpkt (&rs->buf, &rs->buf_size, 0);
      bufp = rs->buf;
      if (bufp[0] != '\0')		/* q packet recognized */
	{
	  struct cleanup *old_chain;
	  char *saved_reply;

	  /* remote_notice_new_inferior (in the loop below) may make
	     new RSP calls, which clobber rs->buf.  Work with a
	     copy.  */
	  bufp = saved_reply = xstrdup (rs->buf);
	  old_chain = make_cleanup (free_current_contents, &saved_reply);

	  while (*bufp++ == 'm')	/* reply contains one or more TID */
	    {
	      do
		{
		  new_thread = read_ptid (bufp, &bufp);
		  if (!ptid_equal (new_thread, null_ptid))
		    {
		      /* In non-stop mode, we assume new found threads
			 are running until proven otherwise with a
			 stop reply.  In all-stop, we can only get
			 here if all threads are stopped.  */
		      int running = non_stop ? 1 : 0;

		      remote_notice_new_inferior (new_thread, running);
		    }
		}
	      while (*bufp++ == ',');	/* comma-separated list */
	      free_current_contents (&saved_reply);
	      putpkt ("qsThreadInfo");
	      getpkt (&rs->buf, &rs->buf_size, 0);
	      bufp = saved_reply = xstrdup (rs->buf);
	    }
	  do_cleanups (old_chain);
	  return;	/* done */
	}
    }

  /* Only qfThreadInfo is supported in non-stop mode.  */
  if (non_stop)
    return;

  /* Else fall back to old method based on jmetzler protocol.  */
  use_threadinfo_query = 0;
  remote_find_new_threads ();
  return;
}

/*
 * Collect a descriptive string about the given thread.
 * The target may say anything it wants to about the thread
 * (typically info about its blocked / runnable state, name, etc.).
 * This string will appear in the info threads display.
 *
 * Optional: targets are not required to implement this function.
 */

static char *
remote_threads_extra_info (struct thread_info *tp)
{
  struct remote_state *rs = get_remote_state ();
  int result;
  int set;
  threadref id;
  struct gdb_ext_thread_info threadinfo;
  static char display_buf[100];	/* arbitrary...  */
  int n = 0;                    /* position in display_buf */

  if (remote_desc == 0)		/* paranoia */
    internal_error (__FILE__, __LINE__,
		    _("remote_threads_extra_info"));

  if (ptid_equal (tp->ptid, magic_null_ptid)
      || (ptid_get_pid (tp->ptid) != 0 && ptid_get_tid (tp->ptid) == 0))
    /* This is the main thread which was added by GDB.  The remote
       server doesn't know about it.  */
    return NULL;

  if (remote_protocol_packets[PACKET_qXfer_threads].support == PACKET_ENABLE)
    {
      struct thread_info *info = find_thread_ptid (tp->ptid);

      if (info && info->private)
	return info->private->extra;
      else
	return NULL;
    }

  if (use_threadextra_query)
    {
      char *b = rs->buf;
      char *endb = rs->buf + get_remote_packet_size ();

      xsnprintf (b, endb - b, "qThreadExtraInfo,");
      b += strlen (b);
      write_ptid (b, endb, tp->ptid);

      putpkt (rs->buf);
      getpkt (&rs->buf, &rs->buf_size, 0);
      if (rs->buf[0] != 0)
	{
	  n = min (strlen (rs->buf) / 2, sizeof (display_buf));
	  result = hex2bin (rs->buf, (gdb_byte *) display_buf, n);
	  display_buf [result] = '\0';
	  return display_buf;
	}
    }

  /* If the above query fails, fall back to the old method.  */
  use_threadextra_query = 0;
  set = TAG_THREADID | TAG_EXISTS | TAG_THREADNAME
    | TAG_MOREDISPLAY | TAG_DISPLAY;
  int_to_threadref (&id, ptid_get_tid (tp->ptid));
  if (remote_get_threadinfo (&id, set, &threadinfo))
    if (threadinfo.active)
      {
	if (*threadinfo.shortname)
	  n += xsnprintf (&display_buf[0], sizeof (display_buf) - n,
			  " Name: %s,", threadinfo.shortname);
	if (*threadinfo.display)
	  n += xsnprintf (&display_buf[n], sizeof (display_buf) - n,
			  " State: %s,", threadinfo.display);
	if (*threadinfo.more_display)
	  n += xsnprintf (&display_buf[n], sizeof (display_buf) - n,
			  " Priority: %s", threadinfo.more_display);

	if (n > 0)
	  {
	    /* For purely cosmetic reasons, clear up trailing commas.  */
	    if (',' == display_buf[n-1])
	      display_buf[n-1] = ' ';
	    return display_buf;
	  }
      }
  return NULL;
}


static int
remote_static_tracepoint_marker_at (CORE_ADDR addr,
				    struct static_tracepoint_marker *marker)
{
  struct remote_state *rs = get_remote_state ();
  char *p = rs->buf;

  xsnprintf (p, get_remote_packet_size (), "qTSTMat:");
  p += strlen (p);
  p += hexnumstr (p, addr);
  putpkt (rs->buf);
  getpkt (&rs->buf, &rs->buf_size, 0);
  p = rs->buf;

  if (*p == 'E')
    error (_("Remote failure reply: %s"), p);

  if (*p++ == 'm')
    {
      parse_static_tracepoint_marker_definition (p, &p, marker);
      return 1;
    }

  return 0;
}

static VEC(static_tracepoint_marker_p) *
remote_static_tracepoint_markers_by_strid (const char *strid)
{
  struct remote_state *rs = get_remote_state ();
  VEC(static_tracepoint_marker_p) *markers = NULL;
  struct static_tracepoint_marker *marker = NULL;
  struct cleanup *old_chain;
  char *p;

  /* Ask for a first packet of static tracepoint marker
     definition.  */
  putpkt ("qTfSTM");
  getpkt (&rs->buf, &rs->buf_size, 0);
  p = rs->buf;
  if (*p == 'E')
    error (_("Remote failure reply: %s"), p);

  old_chain = make_cleanup (free_current_marker, &marker);

  while (*p++ == 'm')
    {
      if (marker == NULL)
	marker = XCNEW (struct static_tracepoint_marker);

      do
	{
	  parse_static_tracepoint_marker_definition (p, &p, marker);

	  if (strid == NULL || strcmp (strid, marker->str_id) == 0)
	    {
	      VEC_safe_push (static_tracepoint_marker_p,
			     markers, marker);
	      marker = NULL;
	    }
	  else
	    {
	      release_static_tracepoint_marker (marker);
	      memset (marker, 0, sizeof (*marker));
	    }
	}
      while (*p++ == ',');	/* comma-separated list */
      /* Ask for another packet of static tracepoint definition.  */
      putpkt ("qTsSTM");
      getpkt (&rs->buf, &rs->buf_size, 0);
      p = rs->buf;
    }

  do_cleanups (old_chain);
  return markers;
}


/* Implement the to_get_ada_task_ptid function for the remote targets.  */

static ptid_t
remote_get_ada_task_ptid (long lwp, long thread)
{
  return ptid_build (ptid_get_pid (inferior_ptid), 0, lwp);
}


/* Restart the remote side; this is an extended protocol operation.  */

static void
extended_remote_restart (void)
{
  struct remote_state *rs = get_remote_state ();

  /* Send the restart command; for reasons I don't understand the
     remote side really expects a number after the "R".  */
  xsnprintf (rs->buf, get_remote_packet_size (), "R%x", 0);
  putpkt (rs->buf);

  remote_fileio_reset ();
}

/* Clean up connection to a remote debugger.  */

static void
remote_close (int quitting)
{
  if (remote_desc == NULL)
    return; /* already closed */

  /* Make sure we leave stdin registered in the event loop, and we
     don't leave the async SIGINT signal handler installed.  */
  remote_terminal_ours ();

  serial_close (remote_desc);
  remote_desc = NULL;

  /* We don't have a connection to the remote stub anymore.  Get rid
     of all the inferiors and their threads we were controlling.
     Reset inferior_ptid to null_ptid first, as otherwise has_stack_frame
     will be unable to find the thread corresponding to (pid, 0, 0).  */
  inferior_ptid = null_ptid;
  discard_all_inferiors ();

  /* Stop replies may from inferiors which are still unknown to GDB.
     We are closing the remote target, so we should discard
     everything, including the stop replies from GDB-unknown
     inferiors.  */
  discard_pending_stop_replies (NULL);

  if (remote_async_inferior_event_token)
    delete_async_event_handler (&remote_async_inferior_event_token);

  remote_notif_unregister_async_event_handler ();
}

/* Query the remote side for the text, data and bss offsets.  */

static void
get_offsets (void)
{
  struct remote_state *rs = get_remote_state ();
  char *buf;
  char *ptr;
  int lose, num_segments = 0, do_sections, do_segments;
  CORE_ADDR text_addr, data_addr, bss_addr, segments[2];
  struct section_offsets *offs;
  struct symfile_segment_data *data;

  if (symfile_objfile == NULL)
    return;

  putpkt ("qOffsets");
  getpkt (&rs->buf, &rs->buf_size, 0);
  buf = rs->buf;

  if (buf[0] == '\000')
    return;			/* Return silently.  Stub doesn't support
				   this command.  */
  if (buf[0] == 'E')
    {
      warning (_("Remote failure reply: %s"), buf);
      return;
    }

  /* Pick up each field in turn.  This used to be done with scanf, but
     scanf will make trouble if CORE_ADDR size doesn't match
     conversion directives correctly.  The following code will work
     with any size of CORE_ADDR.  */
  text_addr = data_addr = bss_addr = 0;
  ptr = buf;
  lose = 0;

  if (strncmp (ptr, "Text=", 5) == 0)
    {
      ptr += 5;
      /* Don't use strtol, could lose on big values.  */
      while (*ptr && *ptr != ';')
	text_addr = (text_addr << 4) + fromhex (*ptr++);

      if (strncmp (ptr, ";Data=", 6) == 0)
	{
	  ptr += 6;
	  while (*ptr && *ptr != ';')
	    data_addr = (data_addr << 4) + fromhex (*ptr++);
	}
      else
	lose = 1;

      if (!lose && strncmp (ptr, ";Bss=", 5) == 0)
	{
	  ptr += 5;
	  while (*ptr && *ptr != ';')
	    bss_addr = (bss_addr << 4) + fromhex (*ptr++);

	  if (bss_addr != data_addr)
	    warning (_("Target reported unsupported offsets: %s"), buf);
	}
      else
	lose = 1;
    }
  else if (strncmp (ptr, "TextSeg=", 8) == 0)
    {
      ptr += 8;
      /* Don't use strtol, could lose on big values.  */
      while (*ptr && *ptr != ';')
	text_addr = (text_addr << 4) + fromhex (*ptr++);
      num_segments = 1;

      if (strncmp (ptr, ";DataSeg=", 9) == 0)
	{
	  ptr += 9;
	  while (*ptr && *ptr != ';')
	    data_addr = (data_addr << 4) + fromhex (*ptr++);
	  num_segments++;
	}
    }
  else
    lose = 1;

  if (lose)
    error (_("Malformed response to offset query, %s"), buf);
  else if (*ptr != '\0')
    warning (_("Target reported unsupported offsets: %s"), buf);

  offs = ((struct section_offsets *)
	  alloca (SIZEOF_N_SECTION_OFFSETS (symfile_objfile->num_sections)));
  memcpy (offs, symfile_objfile->section_offsets,
	  SIZEOF_N_SECTION_OFFSETS (symfile_objfile->num_sections));

  data = get_symfile_segment_data (symfile_objfile->obfd);
  do_segments = (data != NULL);
  do_sections = num_segments == 0;

  if (num_segments > 0)
    {
      segments[0] = text_addr;
      segments[1] = data_addr;
    }
  /* If we have two segments, we can still try to relocate everything
     by assuming that the .text and .data offsets apply to the whole
     text and data segments.  Convert the offsets given in the packet
     to base addresses for symfile_map_offsets_to_segments.  */
  else if (data && data->num_segments == 2)
    {
      segments[0] = data->segment_bases[0] + text_addr;
      segments[1] = data->segment_bases[1] + data_addr;
      num_segments = 2;
    }
  /* If the object file has only one segment, assume that it is text
     rather than data; main programs with no writable data are rare,
     but programs with no code are useless.  Of course the code might
     have ended up in the data segment... to detect that we would need
     the permissions here.  */
  else if (data && data->num_segments == 1)
    {
      segments[0] = data->segment_bases[0] + text_addr;
      num_segments = 1;
    }
  /* There's no way to relocate by segment.  */
  else
    do_segments = 0;

  if (do_segments)
    {
      int ret = symfile_map_offsets_to_segments (symfile_objfile->obfd, data,
						 offs, num_segments, segments);

      if (ret == 0 && !do_sections)
	error (_("Can not handle qOffsets TextSeg "
		 "response with this symbol file"));

      if (ret > 0)
	do_sections = 0;
    }

  if (data)
    free_symfile_segment_data (data);

  if (do_sections)
    {
      offs->offsets[SECT_OFF_TEXT (symfile_objfile)] = text_addr;

      /* This is a temporary kludge to force data and bss to use the
	 same offsets because that's what nlmconv does now.  The real
	 solution requires changes to the stub and remote.c that I
	 don't have time to do right now.  */

      offs->offsets[SECT_OFF_DATA (symfile_objfile)] = data_addr;
      offs->offsets[SECT_OFF_BSS (symfile_objfile)] = data_addr;
    }

  objfile_relocate (symfile_objfile, offs);
}

/* Callback for iterate_over_threads.  Set the STOP_REQUESTED flags in
   threads we know are stopped already.  This is used during the
   initial remote connection in non-stop mode --- threads that are
   reported as already being stopped are left stopped.  */

static int
set_stop_requested_callback (struct thread_info *thread, void *data)
{
  /* If we have a stop reply for this thread, it must be stopped.  */
  if (peek_stop_reply (thread->ptid))
    set_stop_requested (thread->ptid, 1);

  return 0;
}

/* Send interrupt_sequence to remote target.  */
static void
send_interrupt_sequence (void)
{
  if (interrupt_sequence_mode == interrupt_sequence_control_c)
    serial_write (remote_desc, "\x03", 1);
  else if (interrupt_sequence_mode == interrupt_sequence_break)
    serial_send_break (remote_desc);
  else if (interrupt_sequence_mode == interrupt_sequence_break_g)
    {
      serial_send_break (remote_desc);
      serial_write (remote_desc, "g", 1);
    }
  else
    internal_error (__FILE__, __LINE__,
		    _("Invalid value for interrupt_sequence_mode: %s."),
		    interrupt_sequence_mode);
}


/* If STOP_REPLY is a T stop reply, look for the "thread" register,
   and extract the PTID.  Returns NULL_PTID if not found.  */

static ptid_t
stop_reply_extract_thread (char *stop_reply)
{
  if (stop_reply[0] == 'T' && strlen (stop_reply) > 3)
    {
      char *p;

      /* Txx r:val ; r:val (...)  */
      p = &stop_reply[3];

      /* Look for "register" named "thread".  */
      while (*p != '\0')
	{
	  char *p1;

	  p1 = strchr (p, ':');
	  if (p1 == NULL)
	    return null_ptid;

	  if (strncmp (p, "thread", p1 - p) == 0)
	    return read_ptid (++p1, &p);

	  p1 = strchr (p, ';');
	  if (p1 == NULL)
	    return null_ptid;
	  p1++;

	  p = p1;
	}
    }

  return null_ptid;
}

/* Query the remote target for which is the current thread/process,
   add it to our tables, and update INFERIOR_PTID.  The caller is
   responsible for setting the state such that the remote end is ready
   to return the current thread.

   This function is called after handling the '?' or 'vRun' packets,
   whose response is a stop reply from which we can also try
   extracting the thread.  If the target doesn't support the explicit
   qC query, we infer the current thread from that stop reply, passed
   in in WAIT_STATUS, which may be NULL.  */

static void
add_current_inferior_and_thread (char *wait_status)
{
  struct remote_state *rs = get_remote_state ();
  int fake_pid_p = 0;
  ptid_t ptid = null_ptid;

  inferior_ptid = null_ptid;

  /* Now, if we have thread information, update inferior_ptid.  First
     if we have a stop reply handy, maybe it's a T stop reply with a
     "thread" register we can extract the current thread from.  If
     not, ask the remote which is the current thread, with qC.  The
     former method avoids a roundtrip.  Note we don't use
     remote_parse_stop_reply as that makes use of the target
     architecture, which we haven't yet fully determined at this
     point.  */
  if (wait_status != NULL)
    ptid = stop_reply_extract_thread (wait_status);
  if (ptid_equal (ptid, null_ptid))
    ptid = remote_current_thread (inferior_ptid);

  if (!ptid_equal (ptid, null_ptid))
    {
      if (!remote_multi_process_p (rs))
	fake_pid_p = 1;

      inferior_ptid = ptid;
    }
  else
    {
      /* Without this, some commands which require an active target
	 (such as kill) won't work.  This variable serves (at least)
	 double duty as both the pid of the target process (if it has
	 such), and as a flag indicating that a target is active.  */
      inferior_ptid = magic_null_ptid;
      fake_pid_p = 1;
    }

  remote_add_inferior (fake_pid_p, ptid_get_pid (inferior_ptid), -1);

  /* Add the main thread.  */
  add_thread_silent (inferior_ptid);
}

static void
remote_start_remote (int from_tty, struct target_ops *target, int extended_p)
{
  struct remote_state *rs = get_remote_state ();
  struct packet_config *noack_config;
  char *wait_status = NULL;

  immediate_quit++;		/* Allow user to interrupt it.  */
  QUIT;

  if (interrupt_on_connect)
    send_interrupt_sequence ();

  /* Ack any packet which the remote side has already sent.  */
  serial_write (remote_desc, "+", 1);

  /* Signal other parts that we're going through the initial setup,
     and so things may not be stable yet.  */
  rs->starting_up = 1;

  /* The first packet we send to the target is the optional "supported
     packets" request.  If the target can answer this, it will tell us
     which later probes to skip.  */
  remote_query_supported ();

  /* If the stub wants to get a QAllow, compose one and send it.  */
  if (remote_protocol_packets[PACKET_QAllow].support != PACKET_DISABLE)
    remote_set_permissions ();

  /* Next, we possibly activate noack mode.

     If the QStartNoAckMode packet configuration is set to AUTO,
     enable noack mode if the stub reported a wish for it with
     qSupported.

     If set to TRUE, then enable noack mode even if the stub didn't
     report it in qSupported.  If the stub doesn't reply OK, the
     session ends with an error.

     If FALSE, then don't activate noack mode, regardless of what the
     stub claimed should be the default with qSupported.  */

  noack_config = &remote_protocol_packets[PACKET_QStartNoAckMode];

  if (noack_config->detect == AUTO_BOOLEAN_TRUE
      || (noack_config->detect == AUTO_BOOLEAN_AUTO
	  && noack_config->support == PACKET_ENABLE))
    {
      putpkt ("QStartNoAckMode");
      getpkt (&rs->buf, &rs->buf_size, 0);
      if (packet_ok (rs->buf, noack_config) == PACKET_OK)
	rs->noack_mode = 1;
    }

  if (extended_p)
    {
      /* Tell the remote that we are using the extended protocol.  */
      putpkt ("!");
      getpkt (&rs->buf, &rs->buf_size, 0);
    }

  /* Let the target know which signals it is allowed to pass down to
     the program.  */
  update_signals_program_target ();

  /* Next, if the target can specify a description, read it.  We do
     this before anything involving memory or registers.  */
  target_find_description ();

  /* Next, now that we know something about the target, update the
     address spaces in the program spaces.  */
  update_address_spaces ();

  /* On OSs where the list of libraries is global to all
     processes, we fetch them early.  */
  if (gdbarch_has_global_solist (target_gdbarch ()))
    solib_add (NULL, from_tty, target, auto_solib_add);

  if (non_stop)
    {
      if (!rs->non_stop_aware)
	error (_("Non-stop mode requested, but remote "
		 "does not support non-stop"));

      putpkt ("QNonStop:1");
      getpkt (&rs->buf, &rs->buf_size, 0);

      if (strcmp (rs->buf, "OK") != 0)
	error (_("Remote refused setting non-stop mode with: %s"), rs->buf);

      /* Find about threads and processes the stub is already
	 controlling.  We default to adding them in the running state.
	 The '?' query below will then tell us about which threads are
	 stopped.  */
      remote_threads_info (target);
    }
  else if (rs->non_stop_aware)
    {
      /* Don't assume that the stub can operate in all-stop mode.
	 Request it explicitly.  */
      putpkt ("QNonStop:0");
      getpkt (&rs->buf, &rs->buf_size, 0);

      if (strcmp (rs->buf, "OK") != 0)
	error (_("Remote refused setting all-stop mode with: %s"), rs->buf);
    }

  /* Check whether the target is running now.  */
  putpkt ("?");
  getpkt (&rs->buf, &rs->buf_size, 0);

  if (!non_stop)
    {
      ptid_t ptid;
      int fake_pid_p = 0;
      struct inferior *inf;

      if (rs->buf[0] == 'W' || rs->buf[0] == 'X')
	{
	  if (!extended_p)
	    error (_("The target is not running (try extended-remote?)"));

	  /* We're connected, but not running.  Drop out before we
	     call start_remote.  */
	  rs->starting_up = 0;
	  return;
	}
      else
	{
	  /* Save the reply for later.  */
	  wait_status = alloca (strlen (rs->buf) + 1);
	  strcpy (wait_status, rs->buf);
	}

      /* Let the stub know that we want it to return the thread.  */
      set_continue_thread (minus_one_ptid);

      add_current_inferior_and_thread (wait_status);

      /* init_wait_for_inferior should be called before get_offsets in order
	 to manage `inserted' flag in bp loc in a correct state.
	 breakpoint_init_inferior, called from init_wait_for_inferior, set
	 `inserted' flag to 0, while before breakpoint_re_set, called from
	 start_remote, set `inserted' flag to 1.  In the initialization of
	 inferior, breakpoint_init_inferior should be called first, and then
	 breakpoint_re_set can be called.  If this order is broken, state of
	 `inserted' flag is wrong, and cause some problems on breakpoint
	 manipulation.  */
      init_wait_for_inferior ();

      get_offsets ();		/* Get text, data & bss offsets.  */

      /* If we could not find a description using qXfer, and we know
	 how to do it some other way, try again.  This is not
	 supported for non-stop; it could be, but it is tricky if
	 there are no stopped threads when we connect.  */
      if (remote_read_description_p (target)
	  && gdbarch_target_desc (target_gdbarch ()) == NULL)
	{
	  target_clear_description ();
	  target_find_description ();
	}

      /* Use the previously fetched status.  */
      gdb_assert (wait_status != NULL);
      strcpy (rs->buf, wait_status);
      rs->cached_wait_status = 1;

      immediate_quit--;
      start_remote (from_tty); /* Initialize gdb process mechanisms.  */
    }
  else
    {
      /* Clear WFI global state.  Do this before finding about new
	 threads and inferiors, and setting the current inferior.
	 Otherwise we would clear the proceed status of the current
	 inferior when we want its stop_soon state to be preserved
	 (see notice_new_inferior).  */
      init_wait_for_inferior ();

      /* In non-stop, we will either get an "OK", meaning that there
	 are no stopped threads at this time; or, a regular stop
	 reply.  In the latter case, there may be more than one thread
	 stopped --- we pull them all out using the vStopped
	 mechanism.  */
      if (strcmp (rs->buf, "OK") != 0)
	{
	  struct notif_client *notif = &notif_client_stop;

	  /* remote_notif_get_pending_replies acks this one, and gets
	     the rest out.  */
	  notif_client_stop.pending_event
	    = remote_notif_parse (notif, rs->buf);
	  remote_notif_get_pending_events (notif);

	  /* Make sure that threads that were stopped remain
	     stopped.  */
	  iterate_over_threads (set_stop_requested_callback, NULL);
	}

      if (target_can_async_p ())
	target_async (inferior_event_handler, 0);

      if (thread_count () == 0)
	{
	  if (!extended_p)
	    error (_("The target is not running (try extended-remote?)"));

	  /* We're connected, but not running.  Drop out before we
	     call start_remote.  */
	  rs->starting_up = 0;
	  return;
	}

      /* Let the stub know that we want it to return the thread.  */

      /* Force the stub to choose a thread.  */
      set_general_thread (null_ptid);

      /* Query it.  */
      inferior_ptid = remote_current_thread (minus_one_ptid);
      if (ptid_equal (inferior_ptid, minus_one_ptid))
	error (_("remote didn't report the current thread in non-stop mode"));

      get_offsets ();		/* Get text, data & bss offsets.  */

      /* In non-stop mode, any cached wait status will be stored in
	 the stop reply queue.  */
      gdb_assert (wait_status == NULL);

      /* Report all signals during attach/startup.  */
      remote_pass_signals (0, NULL);
    }

  /* If we connected to a live target, do some additional setup.  */
  if (target_has_execution)
    {
      if (exec_bfd) 	/* No use without an exec file.  */
	remote_check_symbols (symfile_objfile);
    }

  /* Possibly the target has been engaged in a trace run started
     previously; find out where things are at.  */
  if (remote_get_trace_status (current_trace_status ()) != -1)
    {
      struct uploaded_tp *uploaded_tps = NULL;
      struct uploaded_tsv *uploaded_tsvs = NULL;

      if (current_trace_status ()->running)
	printf_filtered (_("Trace is already running on the target.\n"));

      /* Get trace state variables first, they may be checked when
	 parsing uploaded commands.  */

      remote_upload_trace_state_variables (&uploaded_tsvs);

      merge_uploaded_trace_state_variables (&uploaded_tsvs);

      remote_upload_tracepoints (&uploaded_tps);

      merge_uploaded_tracepoints (&uploaded_tps);
    }

  /* The thread and inferior lists are now synchronized with the
     target, our symbols have been relocated, and we're merged the
     target's tracepoints with ours.  We're done with basic start
     up.  */
  rs->starting_up = 0;

  /* If breakpoints are global, insert them now.  */
  if (gdbarch_has_global_breakpoints (target_gdbarch ())
      && breakpoints_always_inserted_mode ())
    insert_breakpoints ();
}

/* Open a connection to a remote debugger.
   NAME is the filename used for communication.  */

static void
remote_open (char *name, int from_tty)
{
  remote_open_1 (name, from_tty, &remote_ops, 0);
}

/* Open a connection to a remote debugger using the extended
   remote gdb protocol.  NAME is the filename used for communication.  */

static void
extended_remote_open (char *name, int from_tty)
{
  remote_open_1 (name, from_tty, &extended_remote_ops, 1 /*extended_p */);
}

/* Generic code for opening a connection to a remote target.  */

static void
init_all_packet_configs (void)
{
  int i;

  for (i = 0; i < PACKET_MAX; i++)
    update_packet_config (&remote_protocol_packets[i]);
}

/* Symbol look-up.  */

static void
remote_check_symbols (struct objfile *objfile)
{
  struct remote_state *rs = get_remote_state ();
  char *msg, *reply, *tmp;
  struct minimal_symbol *sym;
  int end;

  /* The remote side has no concept of inferiors that aren't running
     yet, it only knows about running processes.  If we're connected
     but our current inferior is not running, we should not invite the
     remote target to request symbol lookups related to its
     (unrelated) current process.  */
  if (!target_has_execution)
    return;

  if (remote_protocol_packets[PACKET_qSymbol].support == PACKET_DISABLE)
    return;

  /* Make sure the remote is pointing at the right process.  Note
     there's no way to select "no process".  */
  set_general_process ();

  /* Allocate a message buffer.  We can't reuse the input buffer in RS,
     because we need both at the same time.  */
  msg = alloca (get_remote_packet_size ());

  /* Invite target to request symbol lookups.  */

  putpkt ("qSymbol::");
  getpkt (&rs->buf, &rs->buf_size, 0);
  packet_ok (rs->buf, &remote_protocol_packets[PACKET_qSymbol]);
  reply = rs->buf;

  while (strncmp (reply, "qSymbol:", 8) == 0)
    {
      tmp = &reply[8];
      end = hex2bin (tmp, (gdb_byte *) msg, strlen (tmp) / 2);
      msg[end] = '\0';
      sym = lookup_minimal_symbol (msg, NULL, NULL);
      if (sym == NULL)
	xsnprintf (msg, get_remote_packet_size (), "qSymbol::%s", &reply[8]);
      else
	{
	  int addr_size = gdbarch_addr_bit (target_gdbarch ()) / 8;
	  CORE_ADDR sym_addr = SYMBOL_VALUE_ADDRESS (sym);

	  /* If this is a function address, return the start of code
	     instead of any data function descriptor.  */
	  sym_addr = gdbarch_convert_from_func_ptr_addr (target_gdbarch (),
							 sym_addr,
							 &current_target);

	  xsnprintf (msg, get_remote_packet_size (), "qSymbol:%s:%s",
		     phex_nz (sym_addr, addr_size), &reply[8]);
	}
  
      putpkt (msg);
      getpkt (&rs->buf, &rs->buf_size, 0);
      reply = rs->buf;
    }
}

static struct serial *
remote_serial_open (char *name)
{
  static int udp_warning = 0;

  /* FIXME: Parsing NAME here is a hack.  But we want to warn here instead
     of in ser-tcp.c, because it is the remote protocol assuming that the
     serial connection is reliable and not the serial connection promising
     to be.  */
  if (!udp_warning && strncmp (name, "udp:", 4) == 0)
    {
      warning (_("The remote protocol may be unreliable over UDP.\n"
		 "Some events may be lost, rendering further debugging "
		 "impossible."));
      udp_warning = 1;
    }

  return serial_open (name);
}

/* Inform the target of our permission settings.  The permission flags
   work without this, but if the target knows the settings, it can do
   a couple things.  First, it can add its own check, to catch cases
   that somehow manage to get by the permissions checks in target
   methods.  Second, if the target is wired to disallow particular
   settings (for instance, a system in the field that is not set up to
   be able to stop at a breakpoint), it can object to any unavailable
   permissions.  */

void
remote_set_permissions (void)
{
  struct remote_state *rs = get_remote_state ();

  xsnprintf (rs->buf, get_remote_packet_size (), "QAllow:"
	     "WriteReg:%x;WriteMem:%x;"
	     "InsertBreak:%x;InsertTrace:%x;"
	     "InsertFastTrace:%x;Stop:%x",
	     may_write_registers, may_write_memory,
	     may_insert_breakpoints, may_insert_tracepoints,
	     may_insert_fast_tracepoints, may_stop);
  putpkt (rs->buf);
  getpkt (&rs->buf, &rs->buf_size, 0);

  /* If the target didn't like the packet, warn the user.  Do not try
     to undo the user's settings, that would just be maddening.  */
  if (strcmp (rs->buf, "OK") != 0)
    warning (_("Remote refused setting permissions with: %s"), rs->buf);
}

/* This type describes each known response to the qSupported
   packet.  */
struct protocol_feature
{
  /* The name of this protocol feature.  */
  const char *name;

  /* The default for this protocol feature.  */
  enum packet_support default_support;

  /* The function to call when this feature is reported, or after
     qSupported processing if the feature is not supported.
     The first argument points to this structure.  The second
     argument indicates whether the packet requested support be
     enabled, disabled, or probed (or the default, if this function
     is being called at the end of processing and this feature was
     not reported).  The third argument may be NULL; if not NULL, it
     is a NUL-terminated string taken from the packet following
     this feature's name and an equals sign.  */
  void (*func) (const struct protocol_feature *, enum packet_support,
		const char *);

  /* The corresponding packet for this feature.  Only used if
     FUNC is remote_supported_packet.  */
  int packet;
};

static void
remote_supported_packet (const struct protocol_feature *feature,
			 enum packet_support support,
			 const char *argument)
{
  if (argument)
    {
      warning (_("Remote qSupported response supplied an unexpected value for"
		 " \"%s\"."), feature->name);
      return;
    }

  if (remote_protocol_packets[feature->packet].support
      == PACKET_SUPPORT_UNKNOWN)
    remote_protocol_packets[feature->packet].support = support;
}

static void
remote_packet_size (const struct protocol_feature *feature,
		    enum packet_support support, const char *value)
{
  struct remote_state *rs = get_remote_state ();

  int packet_size;
  char *value_end;

  if (support != PACKET_ENABLE)
    return;

  if (value == NULL || *value == '\0')
    {
      warning (_("Remote target reported \"%s\" without a size."),
	       feature->name);
      return;
    }

  errno = 0;
  packet_size = strtol (value, &value_end, 16);
  if (errno != 0 || *value_end != '\0' || packet_size < 0)
    {
      warning (_("Remote target reported \"%s\" with a bad size: \"%s\"."),
	       feature->name, value);
      return;
    }

  if (packet_size > MAX_REMOTE_PACKET_SIZE)
    {
      warning (_("limiting remote suggested packet size (%d bytes) to %d"),
	       packet_size, MAX_REMOTE_PACKET_SIZE);
      packet_size = MAX_REMOTE_PACKET_SIZE;
    }

  /* Record the new maximum packet size.  */
  rs->explicit_packet_size = packet_size;
}

static void
remote_multi_process_feature (const struct protocol_feature *feature,
			      enum packet_support support, const char *value)
{
  struct remote_state *rs = get_remote_state ();

  rs->multi_process_aware = (support == PACKET_ENABLE);
}

static void
remote_non_stop_feature (const struct protocol_feature *feature,
			      enum packet_support support, const char *value)
{
  struct remote_state *rs = get_remote_state ();

  rs->non_stop_aware = (support == PACKET_ENABLE);
}

static void
remote_cond_tracepoint_feature (const struct protocol_feature *feature,
				       enum packet_support support,
				       const char *value)
{
  struct remote_state *rs = get_remote_state ();

  rs->cond_tracepoints = (support == PACKET_ENABLE);
}

static void
remote_cond_breakpoint_feature (const struct protocol_feature *feature,
				enum packet_support support,
				const char *value)
{
  struct remote_state *rs = get_remote_state ();

  rs->cond_breakpoints = (support == PACKET_ENABLE);
}

static void
remote_breakpoint_commands_feature (const struct protocol_feature *feature,
				    enum packet_support support,
				    const char *value)
{
  struct remote_state *rs = get_remote_state ();

  rs->breakpoint_commands = (support == PACKET_ENABLE);
}

static void
remote_fast_tracepoint_feature (const struct protocol_feature *feature,
				enum packet_support support,
				const char *value)
{
  struct remote_state *rs = get_remote_state ();

  rs->fast_tracepoints = (support == PACKET_ENABLE);
}

static void
remote_static_tracepoint_feature (const struct protocol_feature *feature,
				  enum packet_support support,
				  const char *value)
{
  struct remote_state *rs = get_remote_state ();

  rs->static_tracepoints = (support == PACKET_ENABLE);
}

static void
remote_install_in_trace_feature (const struct protocol_feature *feature,
				 enum packet_support support,
				 const char *value)
{
  struct remote_state *rs = get_remote_state ();

  rs->install_in_trace = (support == PACKET_ENABLE);
}

static void
remote_disconnected_tracing_feature (const struct protocol_feature *feature,
				     enum packet_support support,
				     const char *value)
{
  struct remote_state *rs = get_remote_state ();

  rs->disconnected_tracing = (support == PACKET_ENABLE);
}

static void
remote_enable_disable_tracepoint_feature (const struct protocol_feature *feature,
					  enum packet_support support,
					  const char *value)
{
  struct remote_state *rs = get_remote_state ();

  rs->enable_disable_tracepoints = (support == PACKET_ENABLE);
}

static void
remote_string_tracing_feature (const struct protocol_feature *feature,
			       enum packet_support support,
			       const char *value)
{
  struct remote_state *rs = get_remote_state ();

  rs->string_tracing = (support == PACKET_ENABLE);
}

static void
remote_augmented_libraries_svr4_read_feature
  (const struct protocol_feature *feature,
   enum packet_support support, const char *value)
{
  struct remote_state *rs = get_remote_state ();

  rs->augmented_libraries_svr4_read = (support == PACKET_ENABLE);
}

static struct protocol_feature remote_protocol_features[] = {
  { "PacketSize", PACKET_DISABLE, remote_packet_size, -1 },
  { "qXfer:auxv:read", PACKET_DISABLE, remote_supported_packet,
    PACKET_qXfer_auxv },
  { "qXfer:features:read", PACKET_DISABLE, remote_supported_packet,
    PACKET_qXfer_features },
  { "qXfer:libraries:read", PACKET_DISABLE, remote_supported_packet,
    PACKET_qXfer_libraries },
  { "qXfer:libraries-svr4:read", PACKET_DISABLE, remote_supported_packet,
    PACKET_qXfer_libraries_svr4 },
  { "augmented-libraries-svr4-read", PACKET_DISABLE,
    remote_augmented_libraries_svr4_read_feature, -1 },
  { "qXfer:memory-map:read", PACKET_DISABLE, remote_supported_packet,
    PACKET_qXfer_memory_map },
  { "qXfer:spu:read", PACKET_DISABLE, remote_supported_packet,
    PACKET_qXfer_spu_read },
  { "qXfer:spu:write", PACKET_DISABLE, remote_supported_packet,
    PACKET_qXfer_spu_write },
  { "qXfer:osdata:read", PACKET_DISABLE, remote_supported_packet,
    PACKET_qXfer_osdata },
  { "qXfer:threads:read", PACKET_DISABLE, remote_supported_packet,
    PACKET_qXfer_threads },
  { "qXfer:traceframe-info:read", PACKET_DISABLE, remote_supported_packet,
    PACKET_qXfer_traceframe_info },
  { "QPassSignals", PACKET_DISABLE, remote_supported_packet,
    PACKET_QPassSignals },
  { "QProgramSignals", PACKET_DISABLE, remote_supported_packet,
    PACKET_QProgramSignals },
  { "QStartNoAckMode", PACKET_DISABLE, remote_supported_packet,
    PACKET_QStartNoAckMode },
  { "multiprocess", PACKET_DISABLE, remote_multi_process_feature, -1 },
  { "QNonStop", PACKET_DISABLE, remote_non_stop_feature, -1 },
  { "qXfer:siginfo:read", PACKET_DISABLE, remote_supported_packet,
    PACKET_qXfer_siginfo_read },
  { "qXfer:siginfo:write", PACKET_DISABLE, remote_supported_packet,
    PACKET_qXfer_siginfo_write },
  { "ConditionalTracepoints", PACKET_DISABLE, remote_cond_tracepoint_feature,
    PACKET_ConditionalTracepoints },
  { "ConditionalBreakpoints", PACKET_DISABLE, remote_cond_breakpoint_feature,
    PACKET_ConditionalBreakpoints },
  { "BreakpointCommands", PACKET_DISABLE, remote_breakpoint_commands_feature,
    PACKET_BreakpointCommands },
  { "FastTracepoints", PACKET_DISABLE, remote_fast_tracepoint_feature,
    PACKET_FastTracepoints },
  { "StaticTracepoints", PACKET_DISABLE, remote_static_tracepoint_feature,
    PACKET_StaticTracepoints },
  {"InstallInTrace", PACKET_DISABLE, remote_install_in_trace_feature,
   PACKET_InstallInTrace},
  { "DisconnectedTracing", PACKET_DISABLE, remote_disconnected_tracing_feature,
    -1 },
  { "ReverseContinue", PACKET_DISABLE, remote_supported_packet,
    PACKET_bc },
  { "ReverseStep", PACKET_DISABLE, remote_supported_packet,
    PACKET_bs },
  { "TracepointSource", PACKET_DISABLE, remote_supported_packet,
    PACKET_TracepointSource },
  { "QAllow", PACKET_DISABLE, remote_supported_packet,
    PACKET_QAllow },
  { "EnableDisableTracepoints", PACKET_DISABLE,
    remote_enable_disable_tracepoint_feature, -1 },
  { "qXfer:fdpic:read", PACKET_DISABLE, remote_supported_packet,
    PACKET_qXfer_fdpic },
  { "qXfer:uib:read", PACKET_DISABLE, remote_supported_packet,
    PACKET_qXfer_uib },
  { "QDisableRandomization", PACKET_DISABLE, remote_supported_packet,
    PACKET_QDisableRandomization },
  { "QAgent", PACKET_DISABLE, remote_supported_packet, PACKET_QAgent},
  { "QTBuffer:size", PACKET_DISABLE,
    remote_supported_packet, PACKET_QTBuffer_size},
  { "tracenz", PACKET_DISABLE,
    remote_string_tracing_feature, -1 },
  { "Qbtrace:off", PACKET_DISABLE, remote_supported_packet, PACKET_Qbtrace_off },
  { "Qbtrace:bts", PACKET_DISABLE, remote_supported_packet, PACKET_Qbtrace_bts },
  { "qXfer:btrace:read", PACKET_DISABLE, remote_supported_packet,
    PACKET_qXfer_btrace }
};

static char *remote_support_xml;

/* Register string appended to "xmlRegisters=" in qSupported query.  */

void
register_remote_support_xml (const char *xml)
{
#if defined(HAVE_LIBEXPAT)
  if (remote_support_xml == NULL)
    remote_support_xml = concat ("xmlRegisters=", xml, (char *) NULL);
  else
    {
      char *copy = xstrdup (remote_support_xml + 13);
      char *p = strtok (copy, ",");

      do
	{
	  if (strcmp (p, xml) == 0)
	    {
	      /* already there */
	      xfree (copy);
	      return;
	    }
	}
      while ((p = strtok (NULL, ",")) != NULL);
      xfree (copy);

      remote_support_xml = reconcat (remote_support_xml,
				     remote_support_xml, ",", xml,
				     (char *) NULL);
    }
#endif
}

static char *
remote_query_supported_append (char *msg, const char *append)
{
  if (msg)
    return reconcat (msg, msg, ";", append, (char *) NULL);
  else
    return xstrdup (append);
}

static void
remote_query_supported (void)
{
  struct remote_state *rs = get_remote_state ();
  char *next;
  int i;
  unsigned char seen [ARRAY_SIZE (remote_protocol_features)];

  /* The packet support flags are handled differently for this packet
     than for most others.  We treat an error, a disabled packet, and
     an empty response identically: any features which must be reported
     to be used will be automatically disabled.  An empty buffer
     accomplishes this, since that is also the representation for a list
     containing no features.  */

  rs->buf[0] = 0;
  if (remote_protocol_packets[PACKET_qSupported].support != PACKET_DISABLE)
    {
      char *q = NULL;
      struct cleanup *old_chain = make_cleanup (free_current_contents, &q);

      q = remote_query_supported_append (q, "multiprocess+");

      if (remote_support_xml)
	q = remote_query_supported_append (q, remote_support_xml);

      q = remote_query_supported_append (q, "qRelocInsn+");

      q = reconcat (q, "qSupported:", q, (char *) NULL);
      putpkt (q);

      do_cleanups (old_chain);

      getpkt (&rs->buf, &rs->buf_size, 0);

      /* If an error occured, warn, but do not return - just reset the
	 buffer to empty and go on to disable features.  */
      if (packet_ok (rs->buf, &remote_protocol_packets[PACKET_qSupported])
	  == PACKET_ERROR)
	{
	  warning (_("Remote failure reply: %s"), rs->buf);
	  rs->buf[0] = 0;
	}
    }

  memset (seen, 0, sizeof (seen));

  next = rs->buf;
  while (*next)
    {
      enum packet_support is_supported;
      char *p, *end, *name_end, *value;

      /* First separate out this item from the rest of the packet.  If
	 there's another item after this, we overwrite the separator
	 (terminated strings are much easier to work with).  */
      p = next;
      end = strchr (p, ';');
      if (end == NULL)
	{
	  end = p + strlen (p);
	  next = end;
	}
      else
	{
	  *end = '\0';
	  next = end + 1;

	  if (end == p)
	    {
	      warning (_("empty item in \"qSupported\" response"));
	      continue;
	    }
	}

      name_end = strchr (p, '=');
      if (name_end)
	{
	  /* This is a name=value entry.  */
	  is_supported = PACKET_ENABLE;
	  value = name_end + 1;
	  *name_end = '\0';
	}
      else
	{
	  value = NULL;
	  switch (end[-1])
	    {
	    case '+':
	      is_supported = PACKET_ENABLE;
	      break;

	    case '-':
	      is_supported = PACKET_DISABLE;
	      break;

	    case '?':
	      is_supported = PACKET_SUPPORT_UNKNOWN;
	      break;

	    default:
	      warning (_("unrecognized item \"%s\" "
			 "in \"qSupported\" response"), p);
	      continue;
	    }
	  end[-1] = '\0';
	}

      for (i = 0; i < ARRAY_SIZE (remote_protocol_features); i++)
	if (strcmp (remote_protocol_features[i].name, p) == 0)
	  {
	    const struct protocol_feature *feature;

	    seen[i] = 1;
	    feature = &remote_protocol_features[i];
	    feature->func (feature, is_supported, value);
	    break;
	  }
    }

  /* If we increased the packet size, make sure to increase the global
     buffer size also.  We delay this until after parsing the entire
     qSupported packet, because this is the same buffer we were
     parsing.  */
  if (rs->buf_size < rs->explicit_packet_size)
    {
      rs->buf_size = rs->explicit_packet_size;
      rs->buf = xrealloc (rs->buf, rs->buf_size);
    }

  /* Handle the defaults for unmentioned features.  */
  for (i = 0; i < ARRAY_SIZE (remote_protocol_features); i++)
    if (!seen[i])
      {
	const struct protocol_feature *feature;

	feature = &remote_protocol_features[i];
	feature->func (feature, feature->default_support, NULL);
      }
}


static void
remote_open_1 (char *name, int from_tty,
	       struct target_ops *target, int extended_p)
{
  struct remote_state *rs = get_remote_state ();

  if (name == 0)
    error (_("To open a remote debug connection, you need to specify what\n"
	   "serial device is attached to the remote system\n"
	   "(e.g. /dev/ttyS0, /dev/ttya, COM1, etc.)."));

  /* See FIXME above.  */
  if (!target_async_permitted)
    wait_forever_enabled_p = 1;

  /* If we're connected to a running target, target_preopen will kill it.
     But if we're connected to a target system with no running process,
     then we will still be connected when it returns.  Ask this question
     first, before target_preopen has a chance to kill anything.  */
  if (remote_desc != NULL && !have_inferiors ())
    {
      if (!from_tty
	  || query (_("Already connected to a remote target.  Disconnect? ")))
	pop_target ();
      else
	error (_("Still connected."));
    }

  target_preopen (from_tty);

  unpush_target (target);

  /* This time without a query.  If we were connected to an
     extended-remote target and target_preopen killed the running
     process, we may still be connected.  If we are starting "target
     remote" now, the extended-remote target will not have been
     removed by unpush_target.  */
  if (remote_desc != NULL && !have_inferiors ())
    pop_target ();

  /* Make sure we send the passed signals list the next time we resume.  */
  xfree (last_pass_packet);
  last_pass_packet = NULL;

  /* Make sure we send the program signals list the next time we
     resume.  */
  xfree (last_program_signals_packet);
  last_program_signals_packet = NULL;

  remote_fileio_reset ();
  reopen_exec_file ();
  reread_symbols ();

  remote_desc = remote_serial_open (name);
  if (!remote_desc)
    perror_with_name (name);

  if (baud_rate != -1)
    {
      if (serial_setbaudrate (remote_desc, baud_rate))
	{
	  /* The requested speed could not be set.  Error out to
	     top level after closing remote_desc.  Take care to
	     set remote_desc to NULL to avoid closing remote_desc
	     more than once.  */
	  serial_close (remote_desc);
	  remote_desc = NULL;
	  perror_with_name (name);
	}
    }

  serial_raw (remote_desc);

  /* If there is something sitting in the buffer we might take it as a
     response to a command, which would be bad.  */
  serial_flush_input (remote_desc);

  if (from_tty)
    {
      puts_filtered ("Remote debugging using ");
      puts_filtered (name);
      puts_filtered ("\n");
    }
  push_target (target);		/* Switch to using remote target now.  */

  /* Register extra event sources in the event loop.  */
  remote_async_inferior_event_token
    = create_async_event_handler (remote_async_inferior_event_handler,
				  NULL);
  remote_notif_register_async_event_handler ();

  /* Reset the target state; these things will be queried either by
     remote_query_supported or as they are needed.  */
  init_all_packet_configs ();
  rs->cached_wait_status = 0;
  rs->explicit_packet_size = 0;
  rs->noack_mode = 0;
  rs->multi_process_aware = 0;
  rs->extended = extended_p;
  rs->non_stop_aware = 0;
  rs->waiting_for_stop_reply = 0;
  rs->ctrlc_pending_p = 0;

  general_thread = not_sent_ptid;
  continue_thread = not_sent_ptid;
  remote_traceframe_number = -1;

  /* Probe for ability to use "ThreadInfo" query, as required.  */
  use_threadinfo_query = 1;
  use_threadextra_query = 1;

  if (target_async_permitted)
    {
      /* With this target we start out by owning the terminal.  */
      remote_async_terminal_ours_p = 1;

      /* FIXME: cagney/1999-09-23: During the initial connection it is
	 assumed that the target is already ready and able to respond to
	 requests.  Unfortunately remote_start_remote() eventually calls
	 wait_for_inferior() with no timeout.  wait_forever_enabled_p gets
	 around this.  Eventually a mechanism that allows
	 wait_for_inferior() to expect/get timeouts will be
	 implemented.  */
      wait_forever_enabled_p = 0;
    }

  /* First delete any symbols previously loaded from shared libraries.  */
  no_shared_libraries (NULL, 0);

  /* Start afresh.  */
  init_thread_list ();

  /* Start the remote connection.  If error() or QUIT, discard this
     target (we'd otherwise be in an inconsistent state) and then
     propogate the error on up the exception chain.  This ensures that
     the caller doesn't stumble along blindly assuming that the
     function succeeded.  The CLI doesn't have this problem but other
     UI's, such as MI do.

     FIXME: cagney/2002-05-19: Instead of re-throwing the exception,
     this function should return an error indication letting the
     caller restore the previous state.  Unfortunately the command
     ``target remote'' is directly wired to this function making that
     impossible.  On a positive note, the CLI side of this problem has
     been fixed - the function set_cmd_context() makes it possible for
     all the ``target ....'' commands to share a common callback
     function.  See cli-dump.c.  */
  {
    volatile struct gdb_exception ex;

    TRY_CATCH (ex, RETURN_MASK_ALL)
      {
	remote_start_remote (from_tty, target, extended_p);
      }
    if (ex.reason < 0)
      {
	/* Pop the partially set up target - unless something else did
	   already before throwing the exception.  */
	if (remote_desc != NULL)
	  pop_target ();
	if (target_async_permitted)
	  wait_forever_enabled_p = 1;
	throw_exception (ex);
      }
  }

  if (target_async_permitted)
    wait_forever_enabled_p = 1;
}

/* This takes a program previously attached to and detaches it.  After
   this is done, GDB can be used to debug some other program.  We
   better not have left any breakpoints in the target program or it'll
   die when it hits one.  */

static void
remote_detach_1 (char *args, int from_tty, int extended)
{
  int pid = ptid_get_pid (inferior_ptid);
  struct remote_state *rs = get_remote_state ();

  if (args)
    error (_("Argument given to \"detach\" when remotely debugging."));

  if (!target_has_execution)
    error (_("No process to detach from."));

  if (from_tty)
    {
      char *exec_file = get_exec_file (0);
      if (exec_file == NULL)
	exec_file = "";
      printf_unfiltered (_("Detaching from program: %s, %s\n"), exec_file,
			 target_pid_to_str (pid_to_ptid (pid)));
      gdb_flush (gdb_stdout);
    }

  /* Tell the remote target to detach.  */
  if (remote_multi_process_p (rs))
    xsnprintf (rs->buf, get_remote_packet_size (), "D;%x", pid);
  else
    strcpy (rs->buf, "D");

  putpkt (rs->buf);
  getpkt (&rs->buf, &rs->buf_size, 0);

  if (rs->buf[0] == 'O' && rs->buf[1] == 'K')
    ;
  else if (rs->buf[0] == '\0')
    error (_("Remote doesn't know how to detach"));
  else
    error (_("Can't detach process."));

  if (from_tty && !extended)
    puts_filtered (_("Ending remote debugging.\n"));

  target_mourn_inferior ();
}

static void
remote_detach (struct target_ops *ops, char *args, int from_tty)
{
  remote_detach_1 (args, from_tty, 0);
}

static void
extended_remote_detach (struct target_ops *ops, char *args, int from_tty)
{
  remote_detach_1 (args, from_tty, 1);
}

/* Same as remote_detach, but don't send the "D" packet; just disconnect.  */

static void
remote_disconnect (struct target_ops *target, char *args, int from_tty)
{
  if (args)
    error (_("Argument given to \"disconnect\" when remotely debugging."));

  /* Make sure we unpush even the extended remote targets; mourn
     won't do it.  So call remote_mourn_1 directly instead of
     target_mourn_inferior.  */
  remote_mourn_1 (target);

  if (from_tty)
    puts_filtered ("Ending remote debugging.\n");
}

/* Attach to the process specified by ARGS.  If FROM_TTY is non-zero,
   be chatty about it.  */

static void
extended_remote_attach_1 (struct target_ops *target, char *args, int from_tty)
{
  struct remote_state *rs = get_remote_state ();
  int pid;
  char *wait_status = NULL;

  pid = parse_pid_to_attach (args);

  /* Remote PID can be freely equal to getpid, do not check it here the same
     way as in other targets.  */

  if (remote_protocol_packets[PACKET_vAttach].support == PACKET_DISABLE)
    error (_("This target does not support attaching to a process"));

  if (from_tty)
    {
      char *exec_file = get_exec_file (0);

      if (exec_file)
	printf_unfiltered (_("Attaching to program: %s, %s\n"), exec_file,
			   target_pid_to_str (pid_to_ptid (pid)));
      else
	printf_unfiltered (_("Attaching to %s\n"),
			   target_pid_to_str (pid_to_ptid (pid)));

      gdb_flush (gdb_stdout);
    }

  xsnprintf (rs->buf, get_remote_packet_size (), "vAttach;%x", pid);
  putpkt (rs->buf);
  getpkt (&rs->buf, &rs->buf_size, 0);

  if (packet_ok (rs->buf,
		 &remote_protocol_packets[PACKET_vAttach]) == PACKET_OK)
    {
      if (!non_stop)
	{
	  /* Save the reply for later.  */
	  wait_status = alloca (strlen (rs->buf) + 1);
	  strcpy (wait_status, rs->buf);
	}
      else if (strcmp (rs->buf, "OK") != 0)
	error (_("Attaching to %s failed with: %s"),
	       target_pid_to_str (pid_to_ptid (pid)),
	       rs->buf);
    }
  else if (remote_protocol_packets[PACKET_vAttach].support == PACKET_DISABLE)
    error (_("This target does not support attaching to a process"));
  else
    error (_("Attaching to %s failed"),
	   target_pid_to_str (pid_to_ptid (pid)));

  set_current_inferior (remote_add_inferior (0, pid, 1));

  inferior_ptid = pid_to_ptid (pid);

  if (non_stop)
    {
      struct thread_info *thread;

      /* Get list of threads.  */
      remote_threads_info (target);

      thread = first_thread_of_process (pid);
      if (thread)
	inferior_ptid = thread->ptid;
      else
	inferior_ptid = pid_to_ptid (pid);

      /* Invalidate our notion of the remote current thread.  */
      record_currthread (minus_one_ptid);
    }
  else
    {
      /* Now, if we have thread information, update inferior_ptid.  */
      inferior_ptid = remote_current_thread (inferior_ptid);

      /* Add the main thread to the thread list.  */
      add_thread_silent (inferior_ptid);
    }

  /* Next, if the target can specify a description, read it.  We do
     this before anything involving memory or registers.  */
  target_find_description ();

  if (!non_stop)
    {
      /* Use the previously fetched status.  */
      gdb_assert (wait_status != NULL);

      if (target_can_async_p ())
	{
	  struct notif_event *reply
	    =  remote_notif_parse (&notif_client_stop, wait_status);

	  push_stop_reply ((struct stop_reply *) reply);

	  target_async (inferior_event_handler, 0);
	}
      else
	{
	  gdb_assert (wait_status != NULL);
	  strcpy (rs->buf, wait_status);
	  rs->cached_wait_status = 1;
	}
    }
  else
    gdb_assert (wait_status == NULL);
}

static void
extended_remote_attach (struct target_ops *ops, char *args, int from_tty)
{
  extended_remote_attach_1 (ops, args, from_tty);
}

/* Convert hex digit A to a number.  */

static int
fromhex (int a)
{
  if (a >= '0' && a <= '9')
    return a - '0';
  else if (a >= 'a' && a <= 'f')
    return a - 'a' + 10;
  else if (a >= 'A' && a <= 'F')
    return a - 'A' + 10;
  else
    error (_("Reply contains invalid hex digit %d"), a);
}

int
hex2bin (const char *hex, gdb_byte *bin, int count)
{
  int i;

  for (i = 0; i < count; i++)
    {
      if (hex[0] == 0 || hex[1] == 0)
	{
	  /* Hex string is short, or of uneven length.
	     Return the count that has been converted so far.  */
	  return i;
	}
      *bin++ = fromhex (hex[0]) * 16 + fromhex (hex[1]);
      hex += 2;
    }
  return i;
}

/* Convert number NIB to a hex digit.  */

static int
tohex (int nib)
{
  if (nib < 10)
    return '0' + nib;
  else
    return 'a' + nib - 10;
}

int
bin2hex (const gdb_byte *bin, char *hex, int count)
{
  int i;

  /* May use a length, or a nul-terminated string as input.  */
  if (count == 0)
    count = strlen ((char *) bin);

  for (i = 0; i < count; i++)
    {
      *hex++ = tohex ((*bin >> 4) & 0xf);
      *hex++ = tohex (*bin++ & 0xf);
    }
  *hex = 0;
  return i;
}

/* Check for the availability of vCont.  This function should also check
   the response.  */

static void
remote_vcont_probe (struct remote_state *rs)
{
  char *buf;

  strcpy (rs->buf, "vCont?");
  putpkt (rs->buf);
  getpkt (&rs->buf, &rs->buf_size, 0);
  buf = rs->buf;

  /* Make sure that the features we assume are supported.  */
  if (strncmp (buf, "vCont", 5) == 0)
    {
      char *p = &buf[5];
      int support_s, support_S, support_c, support_C;

      support_s = 0;
      support_S = 0;
      support_c = 0;
      support_C = 0;
      rs->support_vCont_t = 0;
      while (p && *p == ';')
	{
	  p++;
	  if (*p == 's' && (*(p + 1) == ';' || *(p + 1) == 0))
	    support_s = 1;
	  else if (*p == 'S' && (*(p + 1) == ';' || *(p + 1) == 0))
	    support_S = 1;
	  else if (*p == 'c' && (*(p + 1) == ';' || *(p + 1) == 0))
	    support_c = 1;
	  else if (*p == 'C' && (*(p + 1) == ';' || *(p + 1) == 0))
	    support_C = 1;
	  else if (*p == 't' && (*(p + 1) == ';' || *(p + 1) == 0))
	    rs->support_vCont_t = 1;

	  p = strchr (p, ';');
	}

      /* If s, S, c, and C are not all supported, we can't use vCont.  Clearing
         BUF will make packet_ok disable the packet.  */
      if (!support_s || !support_S || !support_c || !support_C)
	buf[0] = 0;
    }

  packet_ok (buf, &remote_protocol_packets[PACKET_vCont]);
}

/* Helper function for building "vCont" resumptions.  Write a
   resumption to P.  ENDP points to one-passed-the-end of the buffer
   we're allowed to write to.  Returns BUF+CHARACTERS_WRITTEN.  The
   thread to be resumed is PTID; STEP and SIGGNAL indicate whether the
   resumed thread should be single-stepped and/or signalled.  If PTID
   equals minus_one_ptid, then all threads are resumed; if PTID
   represents a process, then all threads of the process are resumed;
   the thread to be stepped and/or signalled is given in the global
   INFERIOR_PTID.  */

static char *
append_resumption (char *p, char *endp,
		   ptid_t ptid, int step, enum gdb_signal siggnal)
{
  struct remote_state *rs = get_remote_state ();

  if (step && siggnal != GDB_SIGNAL_0)
    p += xsnprintf (p, endp - p, ";S%02x", siggnal);
  else if (step)
    p += xsnprintf (p, endp - p, ";s");
  else if (siggnal != GDB_SIGNAL_0)
    p += xsnprintf (p, endp - p, ";C%02x", siggnal);
  else
    p += xsnprintf (p, endp - p, ";c");

  if (remote_multi_process_p (rs) && ptid_is_pid (ptid))
    {
      ptid_t nptid;

      /* All (-1) threads of process.  */
      nptid = ptid_build (ptid_get_pid (ptid), 0, -1);

      p += xsnprintf (p, endp - p, ":");
      p = write_ptid (p, endp, nptid);
    }
  else if (!ptid_equal (ptid, minus_one_ptid))
    {
      p += xsnprintf (p, endp - p, ":");
      p = write_ptid (p, endp, ptid);
    }

  return p;
}

/* Append a vCont continue-with-signal action for threads that have a
   non-zero stop signal.  */

static char *
append_pending_thread_resumptions (char *p, char *endp, ptid_t ptid)
{
  struct thread_info *thread;

  ALL_THREADS (thread)
    if (ptid_match (thread->ptid, ptid)
	&& !ptid_equal (inferior_ptid, thread->ptid)
	&& thread->suspend.stop_signal != GDB_SIGNAL_0
	&& signal_pass_state (thread->suspend.stop_signal))
      {
	p = append_resumption (p, endp, thread->ptid,
			       0, thread->suspend.stop_signal);
	thread->suspend.stop_signal = GDB_SIGNAL_0;
      }

  return p;
}

/* Resume the remote inferior by using a "vCont" packet.  The thread
   to be resumed is PTID; STEP and SIGGNAL indicate whether the
   resumed thread should be single-stepped and/or signalled.  If PTID
   equals minus_one_ptid, then all threads are resumed; the thread to
   be stepped and/or signalled is given in the global INFERIOR_PTID.
   This function returns non-zero iff it resumes the inferior.

   This function issues a strict subset of all possible vCont commands at the
   moment.  */

static int
remote_vcont_resume (ptid_t ptid, int step, enum gdb_signal siggnal)
{
  struct remote_state *rs = get_remote_state ();
  char *p;
  char *endp;

  if (remote_protocol_packets[PACKET_vCont].support == PACKET_SUPPORT_UNKNOWN)
    remote_vcont_probe (rs);

  if (remote_protocol_packets[PACKET_vCont].support == PACKET_DISABLE)
    return 0;

  p = rs->buf;
  endp = rs->buf + get_remote_packet_size ();

  /* If we could generate a wider range of packets, we'd have to worry
     about overflowing BUF.  Should there be a generic
     "multi-part-packet" packet?  */

  p += xsnprintf (p, endp - p, "vCont");

  if (ptid_equal (ptid, magic_null_ptid))
    {
      /* MAGIC_NULL_PTID means that we don't have any active threads,
	 so we don't have any TID numbers the inferior will
	 understand.  Make sure to only send forms that do not specify
	 a TID.  */
      append_resumption (p, endp, minus_one_ptid, step, siggnal);
    }
  else if (ptid_equal (ptid, minus_one_ptid) || ptid_is_pid (ptid))
    {
      /* Resume all threads (of all processes, or of a single
	 process), with preference for INFERIOR_PTID.  This assumes
	 inferior_ptid belongs to the set of all threads we are about
	 to resume.  */
      if (step || siggnal != GDB_SIGNAL_0)
	{
	  /* Step inferior_ptid, with or without signal.  */
	  p = append_resumption (p, endp, inferior_ptid, step, siggnal);
	}

      /* Also pass down any pending signaled resumption for other
	 threads not the current.  */
      p = append_pending_thread_resumptions (p, endp, ptid);

      /* And continue others without a signal.  */
      append_resumption (p, endp, ptid, /*step=*/ 0, GDB_SIGNAL_0);
    }
  else
    {
      /* Scheduler locking; resume only PTID.  */
      append_resumption (p, endp, ptid, step, siggnal);
    }

  gdb_assert (strlen (rs->buf) < get_remote_packet_size ());
  putpkt (rs->buf);

  if (non_stop)
    {
      /* In non-stop, the stub replies to vCont with "OK".  The stop
	 reply will be reported asynchronously by means of a `%Stop'
	 notification.  */
      getpkt (&rs->buf, &rs->buf_size, 0);
      if (strcmp (rs->buf, "OK") != 0)
	error (_("Unexpected vCont reply in non-stop mode: %s"), rs->buf);
    }

  return 1;
}

/* Tell the remote machine to resume.  */

static enum gdb_signal last_sent_signal = GDB_SIGNAL_0;

static int last_sent_step;

static void
remote_resume (struct target_ops *ops,
	       ptid_t ptid, int step, enum gdb_signal siggnal)
{
  struct remote_state *rs = get_remote_state ();
  char *buf;

  /* In all-stop, we can't mark REMOTE_ASYNC_GET_PENDING_EVENTS_TOKEN
     (explained in remote-notif.c:handle_notification) so
     remote_notif_process is not called.  We need find a place where
     it is safe to start a 'vNotif' sequence.  It is good to do it
     before resuming inferior, because inferior was stopped and no RSP
     traffic at that moment.  */
  if (!non_stop)
    remote_notif_process (&notif_client_stop);

  last_sent_signal = siggnal;
  last_sent_step = step;

  /* The vCont packet doesn't need to specify threads via Hc.  */
  /* No reverse support (yet) for vCont.  */
  if (execution_direction != EXEC_REVERSE)
    if (remote_vcont_resume (ptid, step, siggnal))
      goto done;

  /* All other supported resume packets do use Hc, so set the continue
     thread.  */
  if (ptid_equal (ptid, minus_one_ptid))
    set_continue_thread (any_thread_ptid);
  else
    set_continue_thread (ptid);

  buf = rs->buf;
  if (execution_direction == EXEC_REVERSE)
    {
      /* We don't pass signals to the target in reverse exec mode.  */
      if (info_verbose && siggnal != GDB_SIGNAL_0)
	warning (_(" - Can't pass signal %d to target in reverse: ignored."),
		 siggnal);

      if (step 
	  && remote_protocol_packets[PACKET_bs].support == PACKET_DISABLE)
	error (_("Remote reverse-step not supported."));
      if (!step
	  && remote_protocol_packets[PACKET_bc].support == PACKET_DISABLE)
	error (_("Remote reverse-continue not supported."));

      strcpy (buf, step ? "bs" : "bc");
    }
  else if (siggnal != GDB_SIGNAL_0)
    {
      buf[0] = step ? 'S' : 'C';
      buf[1] = tohex (((int) siggnal >> 4) & 0xf);
      buf[2] = tohex (((int) siggnal) & 0xf);
      buf[3] = '\0';
    }
  else
    strcpy (buf, step ? "s" : "c");

  putpkt (buf);

 done:
  /* We are about to start executing the inferior, let's register it
     with the event loop.  NOTE: this is the one place where all the
     execution commands end up.  We could alternatively do this in each
     of the execution commands in infcmd.c.  */
  /* FIXME: ezannoni 1999-09-28: We may need to move this out of here
     into infcmd.c in order to allow inferior function calls to work
     NOT asynchronously.  */
  if (target_can_async_p ())
    target_async (inferior_event_handler, 0);

  /* We've just told the target to resume.  The remote server will
     wait for the inferior to stop, and then send a stop reply.  In
     the mean time, we can't start another command/query ourselves
     because the stub wouldn't be ready to process it.  This applies
     only to the base all-stop protocol, however.  In non-stop (which
     only supports vCont), the stub replies with an "OK", and is
     immediate able to process further serial input.  */
  if (!non_stop)
    rs->waiting_for_stop_reply = 1;
}


/* Set up the signal handler for SIGINT, while the target is
   executing, ovewriting the 'regular' SIGINT signal handler.  */
static void
initialize_sigint_signal_handler (void)
{
  signal (SIGINT, handle_remote_sigint);
}

/* Signal handler for SIGINT, while the target is executing.  */
static void
handle_remote_sigint (int sig)
{
  signal (sig, handle_remote_sigint_twice);
  mark_async_signal_handler (sigint_remote_token);
}

/* Signal handler for SIGINT, installed after SIGINT has already been
   sent once.  It will take effect the second time that the user sends
   a ^C.  */
static void
handle_remote_sigint_twice (int sig)
{
  signal (sig, handle_remote_sigint);
  mark_async_signal_handler (sigint_remote_twice_token);
}

/* Perform the real interruption of the target execution, in response
   to a ^C.  */
static void
async_remote_interrupt (gdb_client_data arg)
{
  if (remote_debug)
    fprintf_unfiltered (gdb_stdlog, "async_remote_interrupt called\n");

  target_stop (inferior_ptid);
}

/* Perform interrupt, if the first attempt did not succeed.  Just give
   up on the target alltogether.  */
void
async_remote_interrupt_twice (gdb_client_data arg)
{
  if (remote_debug)
    fprintf_unfiltered (gdb_stdlog, "async_remote_interrupt_twice called\n");

  interrupt_query ();
}

/* Reinstall the usual SIGINT handlers, after the target has
   stopped.  */
static void
cleanup_sigint_signal_handler (void *dummy)
{
  signal (SIGINT, handle_sigint);
}

/* Send ^C to target to halt it.  Target will respond, and send us a
   packet.  */
static void (*ofunc) (int);

/* The command line interface's stop routine.  This function is installed
   as a signal handler for SIGINT.  The first time a user requests a
   stop, we call remote_stop to send a break or ^C.  If there is no
   response from the target (it didn't stop when the user requested it),
   we ask the user if he'd like to detach from the target.  */
static void
remote_interrupt (int signo)
{
  /* If this doesn't work, try more severe steps.  */
  signal (signo, remote_interrupt_twice);

  gdb_call_async_signal_handler (sigint_remote_token, 1);
}

/* The user typed ^C twice.  */

static void
remote_interrupt_twice (int signo)
{
  signal (signo, ofunc);
  gdb_call_async_signal_handler (sigint_remote_twice_token, 1);
  signal (signo, remote_interrupt);
}

/* Non-stop version of target_stop.  Uses `vCont;t' to stop a remote
   thread, all threads of a remote process, or all threads of all
   processes.  */

static void
remote_stop_ns (ptid_t ptid)
{
  struct remote_state *rs = get_remote_state ();
  char *p = rs->buf;
  char *endp = rs->buf + get_remote_packet_size ();

  if (remote_protocol_packets[PACKET_vCont].support == PACKET_SUPPORT_UNKNOWN)
    remote_vcont_probe (rs);

  if (!rs->support_vCont_t)
    error (_("Remote server does not support stopping threads"));

  if (ptid_equal (ptid, minus_one_ptid)
      || (!remote_multi_process_p (rs) && ptid_is_pid (ptid)))
    p += xsnprintf (p, endp - p, "vCont;t");
  else
    {
      ptid_t nptid;

      p += xsnprintf (p, endp - p, "vCont;t:");

      if (ptid_is_pid (ptid))
	  /* All (-1) threads of process.  */
	nptid = ptid_build (ptid_get_pid (ptid), 0, -1);
      else
	{
	  /* Small optimization: if we already have a stop reply for
	     this thread, no use in telling the stub we want this
	     stopped.  */
	  if (peek_stop_reply (ptid))
	    return;

	  nptid = ptid;
	}

      write_ptid (p, endp, nptid);
    }

  /* In non-stop, we get an immediate OK reply.  The stop reply will
     come in asynchronously by notification.  */
  putpkt (rs->buf);
  getpkt (&rs->buf, &rs->buf_size, 0);
  if (strcmp (rs->buf, "OK") != 0)
    error (_("Stopping %s failed: %s"), target_pid_to_str (ptid), rs->buf);
}

/* All-stop version of target_stop.  Sends a break or a ^C to stop the
   remote target.  It is undefined which thread of which process
   reports the stop.  */

static void
remote_stop_as (ptid_t ptid)
{
  struct remote_state *rs = get_remote_state ();

  rs->ctrlc_pending_p = 1;

  /* If the inferior is stopped already, but the core didn't know
     about it yet, just ignore the request.  The cached wait status
     will be collected in remote_wait.  */
  if (rs->cached_wait_status)
    return;

  /* Send interrupt_sequence to remote target.  */
  send_interrupt_sequence ();
}

/* This is the generic stop called via the target vector.  When a target
   interrupt is requested, either by the command line or the GUI, we
   will eventually end up here.  */

static void
remote_stop (ptid_t ptid)
{
  if (remote_debug)
    fprintf_unfiltered (gdb_stdlog, "remote_stop called\n");

  if (non_stop)
    remote_stop_ns (ptid);
  else
    remote_stop_as (ptid);
}

/* Ask the user what to do when an interrupt is received.  */

static void
interrupt_query (void)
{
  target_terminal_ours ();

  if (target_can_async_p ())
    {
      signal (SIGINT, handle_sigint);
      deprecated_throw_reason (RETURN_QUIT);
    }
  else
    {
      if (query (_("Interrupted while waiting for the program.\n\
Give up (and stop debugging it)? ")))
	{
	  pop_target ();
	  deprecated_throw_reason (RETURN_QUIT);
	}
    }

  target_terminal_inferior ();
}

/* Enable/disable target terminal ownership.  Most targets can use
   terminal groups to control terminal ownership.  Remote targets are
   different in that explicit transfer of ownership to/from GDB/target
   is required.  */

static void
remote_terminal_inferior (void)
{
  if (!target_async_permitted)
    /* Nothing to do.  */
    return;

  /* FIXME: cagney/1999-09-27: Make calls to target_terminal_*()
     idempotent.  The event-loop GDB talking to an asynchronous target
     with a synchronous command calls this function from both
     event-top.c and infrun.c/infcmd.c.  Once GDB stops trying to
     transfer the terminal to the target when it shouldn't this guard
     can go away.  */
  if (!remote_async_terminal_ours_p)
    return;
  delete_file_handler (input_fd);
  remote_async_terminal_ours_p = 0;
  initialize_sigint_signal_handler ();
  /* NOTE: At this point we could also register our selves as the
     recipient of all input.  Any characters typed could then be
     passed on down to the target.  */
}

static void
remote_terminal_ours (void)
{
  if (!target_async_permitted)
    /* Nothing to do.  */
    return;

  /* See FIXME in remote_terminal_inferior.  */
  if (remote_async_terminal_ours_p)
    return;
  cleanup_sigint_signal_handler (NULL);
  add_file_handler (input_fd, stdin_event_handler, 0);
  remote_async_terminal_ours_p = 1;
}

static void
remote_console_output (char *msg)
{
  char *p;

  for (p = msg; p[0] && p[1]; p += 2)
    {
      char tb[2];
      char c = fromhex (p[0]) * 16 + fromhex (p[1]);

      tb[0] = c;
      tb[1] = 0;
      fputs_unfiltered (tb, gdb_stdtarg);
    }
  gdb_flush (gdb_stdtarg);
}

typedef struct cached_reg
{
  int num;
  gdb_byte data[MAX_REGISTER_SIZE];
} cached_reg_t;

DEF_VEC_O(cached_reg_t);

typedef struct stop_reply
{
  struct notif_event base;

  /* The identifier of the thread about this event  */
  ptid_t ptid;

  struct target_waitstatus ws;

  /* Expedited registers.  This makes remote debugging a bit more
     efficient for those targets that provide critical registers as
     part of their normal status mechanism (as another roundtrip to
     fetch them is avoided).  */
  VEC(cached_reg_t) *regcache;

  int stopped_by_watchpoint_p;
  CORE_ADDR watch_data_address;

  int solibs_changed;
  int replay_event;

  int core;
} *stop_reply_p;

DECLARE_QUEUE_P (stop_reply_p);
DEFINE_QUEUE_P (stop_reply_p);
/* The list of already fetched and acknowledged stop events.  This
   queue is used for notification Stop, and other notifications
   don't need queue for their events, because the notification events
   of Stop can't be consumed immediately, so that events should be
   queued first, and be consumed by remote_wait_{ns,as} one per
   time.  Other notifications can consume their events immediately,
   so queue is not needed for them.  */
static QUEUE (stop_reply_p) *stop_reply_queue;

static void
stop_reply_xfree (struct stop_reply *r)
{
  if (r != NULL)
    {
      VEC_free (cached_reg_t, r->regcache);
      xfree (r);
    }
}

static void
remote_notif_stop_parse (struct notif_client *self, char *buf,
			 struct notif_event *event)
{
  remote_parse_stop_reply (buf, (struct stop_reply *) event);
}

static void
remote_notif_stop_ack (struct notif_client *self, char *buf,
		       struct notif_event *event)
{
  struct stop_reply *stop_reply = (struct stop_reply *) event;

  /* acknowledge */
  putpkt ((char *) self->ack_command);

  if (stop_reply->ws.kind == TARGET_WAITKIND_IGNORE)
      /* We got an unknown stop reply.  */
      error (_("Unknown stop reply"));

  push_stop_reply (stop_reply);
}

static int
remote_notif_stop_can_get_pending_events (struct notif_client *self)
{
  /* We can't get pending events in remote_notif_process for
     notification stop, and we have to do this in remote_wait_ns
     instead.  If we fetch all queued events from stub, remote stub
     may exit and we have no chance to process them back in
     remote_wait_ns.  */
  mark_async_event_handler (remote_async_inferior_event_token);
  return 0;
}

static void
stop_reply_dtr (struct notif_event *event)
{
  struct stop_reply *r = (struct stop_reply *) event;

  VEC_free (cached_reg_t, r->regcache);
}

static struct notif_event *
remote_notif_stop_alloc_reply (void)
{
  struct notif_event *r
    = (struct notif_event *) XMALLOC (struct stop_reply);

  r->dtr = stop_reply_dtr;

  return r;
}

/* A client of notification Stop.  */

struct notif_client notif_client_stop =
{
  "Stop",
  "vStopped",
  remote_notif_stop_parse,
  remote_notif_stop_ack,
  remote_notif_stop_can_get_pending_events,
  remote_notif_stop_alloc_reply,
  NULL,
};

/* A parameter to pass data in and out.  */

struct queue_iter_param
{
  void *input;
  struct stop_reply *output;
};

/* Remove all queue elements meet the condition it checks.  */

static int
remote_notif_remove_all (QUEUE (stop_reply_p) *q,
			 QUEUE_ITER (stop_reply_p) *iter,
			 stop_reply_p event,
			 void *data)
{
  struct queue_iter_param *param = data;
  struct inferior *inf = param->input;

  if (inf == NULL || ptid_get_pid (event->ptid) == inf->pid)
    {
      stop_reply_xfree (event);
      QUEUE_remove_elem (stop_reply_p, q, iter);
    }

  return 1;
}

/* Discard all pending stop replies of inferior INF.  If INF is NULL,
   discard everything.  */

static void
discard_pending_stop_replies (struct inferior *inf)
{
  int i;
  struct queue_iter_param param;
  struct stop_reply *reply
    = (struct stop_reply *) notif_client_stop.pending_event;

  /* Discard the in-flight notification.  */
  if (reply != NULL
      && (inf == NULL
	  || ptid_get_pid (reply->ptid) == inf->pid))
    {
      stop_reply_xfree (reply);
      notif_client_stop.pending_event = NULL;
    }

  param.input = inf;
  param.output = NULL;
  /* Discard the stop replies we have already pulled with
     vStopped.  */
  QUEUE_iterate (stop_reply_p, stop_reply_queue,
		 remote_notif_remove_all, &param);
}

/* A parameter to pass data in and out.  */

static int
remote_notif_remove_once_on_match (QUEUE (stop_reply_p) *q,
				   QUEUE_ITER (stop_reply_p) *iter,
				   stop_reply_p event,
				   void *data)
{
  struct queue_iter_param *param = data;
  ptid_t *ptid = param->input;

  if (ptid_match (event->ptid, *ptid))
    {
      param->output = event;
      QUEUE_remove_elem (stop_reply_p, q, iter);
      return 0;
    }

  return 1;
}

/* Remove the first reply in 'stop_reply_queue' which matches
   PTID.  */

static struct stop_reply *
remote_notif_remove_queued_reply (ptid_t ptid)
{
  struct queue_iter_param param;

  param.input = &ptid;
  param.output = NULL;

  QUEUE_iterate (stop_reply_p, stop_reply_queue,
		 remote_notif_remove_once_on_match, &param);
  if (notif_debug)
    fprintf_unfiltered (gdb_stdlog,
			"notif: discard queued event: 'Stop' in %s\n",
			target_pid_to_str (ptid));

  return param.output;
}

/* Look for a queued stop reply belonging to PTID.  If one is found,
   remove it from the queue, and return it.  Returns NULL if none is
   found.  If there are still queued events left to process, tell the
   event loop to get back to target_wait soon.  */

static struct stop_reply *
queued_stop_reply (ptid_t ptid)
{
  struct stop_reply *r = remote_notif_remove_queued_reply (ptid);

  if (!QUEUE_is_empty (stop_reply_p, stop_reply_queue))
    /* There's still at least an event left.  */
    mark_async_event_handler (remote_async_inferior_event_token);

  return r;
}

/* Push a fully parsed stop reply in the stop reply queue.  Since we
   know that we now have at least one queued event left to pass to the
   core side, tell the event loop to get back to target_wait soon.  */

static void
push_stop_reply (struct stop_reply *new_event)
{
  QUEUE_enque (stop_reply_p, stop_reply_queue, new_event);

  if (notif_debug)
    fprintf_unfiltered (gdb_stdlog,
			"notif: push 'Stop' %s to queue %d\n",
			target_pid_to_str (new_event->ptid),
			QUEUE_length (stop_reply_p,
				      stop_reply_queue));

  mark_async_event_handler (remote_async_inferior_event_token);
}

static int
stop_reply_match_ptid_and_ws (QUEUE (stop_reply_p) *q,
			      QUEUE_ITER (stop_reply_p) *iter,
			      struct stop_reply *event,
			      void *data)
{
  ptid_t *ptid = data;

  return !(ptid_equal (*ptid, event->ptid)
	   && event->ws.kind == TARGET_WAITKIND_STOPPED);
}

/* Returns true if we have a stop reply for PTID.  */

static int
peek_stop_reply (ptid_t ptid)
{
  return !QUEUE_iterate (stop_reply_p, stop_reply_queue,
			 stop_reply_match_ptid_and_ws, &ptid);
}

/* Parse the stop reply in BUF.  Either the function succeeds, and the
   result is stored in EVENT, or throws an error.  */

static void
remote_parse_stop_reply (char *buf, struct stop_reply *event)
{
  struct remote_arch_state *rsa = get_remote_arch_state ();
  ULONGEST addr;
  char *p;

  event->ptid = null_ptid;
  event->ws.kind = TARGET_WAITKIND_IGNORE;
  event->ws.value.integer = 0;
  event->solibs_changed = 0;
  event->replay_event = 0;
  event->stopped_by_watchpoint_p = 0;
  event->regcache = NULL;
  event->core = -1;

  switch (buf[0])
    {
    case 'T':		/* Status with PC, SP, FP, ...	*/
      /* Expedited reply, containing Signal, {regno, reg} repeat.  */
      /*  format is:  'Tssn...:r...;n...:r...;n...:r...;#cc', where
	    ss = signal number
	    n... = register number
	    r... = register contents
      */

      p = &buf[3];	/* after Txx */
      while (*p)
	{
	  char *p1;
	  char *p_temp;
	  int fieldsize;
	  LONGEST pnum = 0;

	  /* If the packet contains a register number, save it in
	     pnum and set p1 to point to the character following it.
	     Otherwise p1 points to p.  */

	  /* If this packet is an awatch packet, don't parse the 'a'
	     as a register number.  */

	  if (strncmp (p, "awatch", strlen("awatch")) != 0
	      && strncmp (p, "core", strlen ("core") != 0))
	    {
	      /* Read the ``P'' register number.  */
	      pnum = strtol (p, &p_temp, 16);
	      p1 = p_temp;
	    }
	  else
	    p1 = p;

	  if (p1 == p)	/* No register number present here.  */
	    {
	      p1 = strchr (p, ':');
	      if (p1 == NULL)
		error (_("Malformed packet(a) (missing colon): %s\n\
Packet: '%s'\n"),
		       p, buf);
	      if (strncmp (p, "thread", p1 - p) == 0)
		event->ptid = read_ptid (++p1, &p);
	      else if ((strncmp (p, "watch", p1 - p) == 0)
		       || (strncmp (p, "rwatch", p1 - p) == 0)
		       || (strncmp (p, "awatch", p1 - p) == 0))
		{
		  event->stopped_by_watchpoint_p = 1;
		  p = unpack_varlen_hex (++p1, &addr);
		  event->watch_data_address = (CORE_ADDR) addr;
		}
	      else if (strncmp (p, "library", p1 - p) == 0)
		{
		  p1++;
		  p_temp = p1;
		  while (*p_temp && *p_temp != ';')
		    p_temp++;

		  event->solibs_changed = 1;
		  p = p_temp;
		}
	      else if (strncmp (p, "replaylog", p1 - p) == 0)
		{
		  /* NO_HISTORY event.
		     p1 will indicate "begin" or "end", but
		     it makes no difference for now, so ignore it.  */
		  event->replay_event = 1;
		  p_temp = strchr (p1 + 1, ';');
		  if (p_temp)
		    p = p_temp;
		}
	      else if (strncmp (p, "core", p1 - p) == 0)
		{
		  ULONGEST c;

		  p = unpack_varlen_hex (++p1, &c);
		  event->core = c;
		}
	      else
		{
		  /* Silently skip unknown optional info.  */
		  p_temp = strchr (p1 + 1, ';');
		  if (p_temp)
		    p = p_temp;
		}
	    }
	  else
	    {
	      struct packet_reg *reg = packet_reg_from_pnum (rsa, pnum);
	      cached_reg_t cached_reg;

	      p = p1;

	      if (*p != ':')
		error (_("Malformed packet(b) (missing colon): %s\n\
Packet: '%s'\n"),
		       p, buf);
	      ++p;

	      if (reg == NULL)
		error (_("Remote sent bad register number %s: %s\n\
Packet: '%s'\n"),
		       hex_string (pnum), p, buf);

	      cached_reg.num = reg->regnum;

	      fieldsize = hex2bin (p, cached_reg.data,
				   register_size (target_gdbarch (),
						  reg->regnum));
	      p += 2 * fieldsize;
	      if (fieldsize < register_size (target_gdbarch (),
					     reg->regnum))
		warning (_("Remote reply is too short: %s"), buf);

	      VEC_safe_push (cached_reg_t, event->regcache, &cached_reg);
	    }

	  if (*p != ';')
	    error (_("Remote register badly formatted: %s\nhere: %s"),
		   buf, p);
	  ++p;
	}
      /* fall through */
    case 'S':		/* Old style status, just signal only.  */
      if (event->solibs_changed)
	event->ws.kind = TARGET_WAITKIND_LOADED;
      else if (event->replay_event)
	event->ws.kind = TARGET_WAITKIND_NO_HISTORY;
      else
	{
	  event->ws.kind = TARGET_WAITKIND_STOPPED;
	  event->ws.value.sig = (enum gdb_signal)
	    (((fromhex (buf[1])) << 4) + (fromhex (buf[2])));
	}
      break;
    case 'W':		/* Target exited.  */
    case 'X':
      {
	char *p;
	int pid;
	ULONGEST value;

	/* GDB used to accept only 2 hex chars here.  Stubs should
	   only send more if they detect GDB supports multi-process
	   support.  */
	p = unpack_varlen_hex (&buf[1], &value);

	if (buf[0] == 'W')
	  {
	    /* The remote process exited.  */
	    event->ws.kind = TARGET_WAITKIND_EXITED;
	    event->ws.value.integer = value;
	  }
	else
	  {
	    /* The remote process exited with a signal.  */
	    event->ws.kind = TARGET_WAITKIND_SIGNALLED;
	    event->ws.value.sig = (enum gdb_signal) value;
	  }

	/* If no process is specified, assume inferior_ptid.  */
	pid = ptid_get_pid (inferior_ptid);
	if (*p == '\0')
	  ;
	else if (*p == ';')
	  {
	    p++;

	    if (p == '\0')
	      ;
	    else if (strncmp (p,
			      "process:", sizeof ("process:") - 1) == 0)
	      {
		ULONGEST upid;

		p += sizeof ("process:") - 1;
		unpack_varlen_hex (p, &upid);
		pid = upid;
	      }
	    else
	      error (_("unknown stop reply packet: %s"), buf);
	  }
	else
	  error (_("unknown stop reply packet: %s"), buf);
	event->ptid = pid_to_ptid (pid);
      }
      break;
    }

  if (non_stop && ptid_equal (event->ptid, null_ptid))
    error (_("No process or thread specified in stop reply: %s"), buf);
}

/* When the stub wants to tell GDB about a new notification reply, it
   sends a notification (%Stop, for example).  Those can come it at
   any time, hence, we have to make sure that any pending
   putpkt/getpkt sequence we're making is finished, before querying
   the stub for more events with the corresponding ack command
   (vStopped, for example).  E.g., if we started a vStopped sequence
   immediately upon receiving the notification, something like this
   could happen:

    1.1) --> Hg 1
    1.2) <-- OK
    1.3) --> g
    1.4) <-- %Stop
    1.5) --> vStopped
    1.6) <-- (registers reply to step #1.3)

   Obviously, the reply in step #1.6 would be unexpected to a vStopped
   query.

   To solve this, whenever we parse a %Stop notification successfully,
   we mark the REMOTE_ASYNC_GET_PENDING_EVENTS_TOKEN, and carry on
   doing whatever we were doing:

    2.1) --> Hg 1
    2.2) <-- OK
    2.3) --> g
    2.4) <-- %Stop
      <GDB marks the REMOTE_ASYNC_GET_PENDING_EVENTS_TOKEN>
    2.5) <-- (registers reply to step #2.3)

   Eventualy after step #2.5, we return to the event loop, which
   notices there's an event on the
   REMOTE_ASYNC_GET_PENDING_EVENTS_TOKEN event and calls the
   associated callback --- the function below.  At this point, we're
   always safe to start a vStopped sequence. :

    2.6) --> vStopped
    2.7) <-- T05 thread:2
    2.8) --> vStopped
    2.9) --> OK
*/

void
remote_notif_get_pending_events (struct notif_client *nc)
{
  struct remote_state *rs = get_remote_state ();

  if (nc->pending_event)
    {
      if (notif_debug)
	fprintf_unfiltered (gdb_stdlog,
			    "notif: process: '%s' ack pending event\n",
			    nc->name);

      /* acknowledge */
      nc->ack (nc, rs->buf, nc->pending_event);
      nc->pending_event = NULL;

      while (1)
	{
	  getpkt (&rs->buf, &rs->buf_size, 0);
	  if (strcmp (rs->buf, "OK") == 0)
	    break;
	  else
	    remote_notif_ack (nc, rs->buf);
	}
    }
  else
    {
      if (notif_debug)
	fprintf_unfiltered (gdb_stdlog,
			    "notif: process: '%s' no pending reply\n",
			    nc->name);
    }
}

/* Called when it is decided that STOP_REPLY holds the info of the
   event that is to be returned to the core.  This function always
   destroys STOP_REPLY.  */

static ptid_t
process_stop_reply (struct stop_reply *stop_reply,
		    struct target_waitstatus *status)
{
  ptid_t ptid;

  *status = stop_reply->ws;
  ptid = stop_reply->ptid;

  /* If no thread/process was reported by the stub, assume the current
     inferior.  */
  if (ptid_equal (ptid, null_ptid))
    ptid = inferior_ptid;

  if (status->kind != TARGET_WAITKIND_EXITED
      && status->kind != TARGET_WAITKIND_SIGNALLED)
    {
      /* Expedited registers.  */
      if (stop_reply->regcache)
	{
	  struct regcache *regcache
	    = get_thread_arch_regcache (ptid, target_gdbarch ());
	  cached_reg_t *reg;
	  int ix;

	  for (ix = 0;
	       VEC_iterate(cached_reg_t, stop_reply->regcache, ix, reg);
	       ix++)
	    regcache_raw_supply (regcache, reg->num, reg->data);
	  VEC_free (cached_reg_t, stop_reply->regcache);
	}

      remote_stopped_by_watchpoint_p = stop_reply->stopped_by_watchpoint_p;
      remote_watch_data_address = stop_reply->watch_data_address;

      remote_notice_new_inferior (ptid, 0);
      demand_private_info (ptid)->core = stop_reply->core;
    }

  stop_reply_xfree (stop_reply);
  return ptid;
}

/* The non-stop mode version of target_wait.  */

static ptid_t
remote_wait_ns (ptid_t ptid, struct target_waitstatus *status, int options)
{
  struct remote_state *rs = get_remote_state ();
  struct stop_reply *stop_reply;
  int ret;
  int is_notif = 0;

  /* If in non-stop mode, get out of getpkt even if a
     notification is received.	*/

  ret = getpkt_or_notif_sane (&rs->buf, &rs->buf_size,
			      0 /* forever */, &is_notif);
  while (1)
    {
      if (ret != -1 && !is_notif)
	switch (rs->buf[0])
	  {
	  case 'E':		/* Error of some sort.	*/
	    /* We're out of sync with the target now.  Did it continue
	       or not?  We can't tell which thread it was in non-stop,
	       so just ignore this.  */
	    warning (_("Remote failure reply: %s"), rs->buf);
	    break;
	  case 'O':		/* Console output.  */
	    remote_console_output (rs->buf + 1);
	    break;
	  default:
	    warning (_("Invalid remote reply: %s"), rs->buf);
	    break;
	  }

      /* Acknowledge a pending stop reply that may have arrived in the
	 mean time.  */
      if (notif_client_stop.pending_event != NULL)
	remote_notif_get_pending_events (&notif_client_stop);

      /* If indeed we noticed a stop reply, we're done.  */
      stop_reply = queued_stop_reply (ptid);
      if (stop_reply != NULL)
	return process_stop_reply (stop_reply, status);

      /* Still no event.  If we're just polling for an event, then
	 return to the event loop.  */
      if (options & TARGET_WNOHANG)
	{
	  status->kind = TARGET_WAITKIND_IGNORE;
	  return minus_one_ptid;
	}

      /* Otherwise do a blocking wait.  */
      ret = getpkt_or_notif_sane (&rs->buf, &rs->buf_size,
				  1 /* forever */, &is_notif);
    }
}

/* Wait until the remote machine stops, then return, storing status in
   STATUS just as `wait' would.  */

static ptid_t
remote_wait_as (ptid_t ptid, struct target_waitstatus *status, int options)
{
  struct remote_state *rs = get_remote_state ();
  ptid_t event_ptid = null_ptid;
  char *buf;
  struct stop_reply *stop_reply;

 again:

  status->kind = TARGET_WAITKIND_IGNORE;
  status->value.integer = 0;

  stop_reply = queued_stop_reply (ptid);
  if (stop_reply != NULL)
    return process_stop_reply (stop_reply, status);

  if (rs->cached_wait_status)
    /* Use the cached wait status, but only once.  */
    rs->cached_wait_status = 0;
  else
    {
      int ret;
      int is_notif;

      if (!target_is_async_p ())
	{
	  ofunc = signal (SIGINT, remote_interrupt);
	  /* If the user hit C-c before this packet, or between packets,
	     pretend that it was hit right here.  */
	  if (check_quit_flag ())
	    {
	      clear_quit_flag ();
	      remote_interrupt (SIGINT);
	    }
	}

      /* FIXME: cagney/1999-09-27: If we're in async mode we should
	 _never_ wait for ever -> test on target_is_async_p().
	 However, before we do that we need to ensure that the caller
	 knows how to take the target into/out of async mode.  */
      ret = getpkt_or_notif_sane (&rs->buf, &rs->buf_size,
				  wait_forever_enabled_p, &is_notif);

      /* GDB gets a notification.  Return to core as this event is
	 not interesting.  */
      if (ret != -1 && is_notif)
	return minus_one_ptid;

      if (!target_is_async_p ())
	signal (SIGINT, ofunc);
    }

  buf = rs->buf;

  remote_stopped_by_watchpoint_p = 0;

  /* We got something.  */
  rs->waiting_for_stop_reply = 0;

  /* Assume that the target has acknowledged Ctrl-C unless we receive
     an 'F' or 'O' packet.  */
  if (buf[0] != 'F' && buf[0] != 'O')
    rs->ctrlc_pending_p = 0;

  switch (buf[0])
    {
    case 'E':		/* Error of some sort.	*/
      /* We're out of sync with the target now.  Did it continue or
	 not?  Not is more likely, so report a stop.  */
      warning (_("Remote failure reply: %s"), buf);
      status->kind = TARGET_WAITKIND_STOPPED;
      status->value.sig = GDB_SIGNAL_0;
      break;
    case 'F':		/* File-I/O request.  */
      remote_fileio_request (buf, rs->ctrlc_pending_p);
      rs->ctrlc_pending_p = 0;
      break;
    case 'T': case 'S': case 'X': case 'W':
      {
	struct stop_reply *stop_reply
	  = (struct stop_reply *) remote_notif_parse (&notif_client_stop,
						      rs->buf);

	event_ptid = process_stop_reply (stop_reply, status);
	break;
      }
    case 'O':		/* Console output.  */
      remote_console_output (buf + 1);

      /* The target didn't really stop; keep waiting.  */
      rs->waiting_for_stop_reply = 1;

      break;
    case '\0':
      if (last_sent_signal != GDB_SIGNAL_0)
	{
	  /* Zero length reply means that we tried 'S' or 'C' and the
	     remote system doesn't support it.  */
	  target_terminal_ours_for_output ();
	  printf_filtered
	    ("Can't send signals to this remote system.  %s not sent.\n",
	     gdb_signal_to_name (last_sent_signal));
	  last_sent_signal = GDB_SIGNAL_0;
	  target_terminal_inferior ();

	  strcpy ((char *) buf, last_sent_step ? "s" : "c");
	  putpkt ((char *) buf);

	  /* We just told the target to resume, so a stop reply is in
	     order.  */
	  rs->waiting_for_stop_reply = 1;
	  break;
	}
      /* else fallthrough */
    default:
      warning (_("Invalid remote reply: %s"), buf);
      /* Keep waiting.  */
      rs->waiting_for_stop_reply = 1;
      break;
    }

  if (status->kind == TARGET_WAITKIND_IGNORE)
    {
      /* Nothing interesting happened.  If we're doing a non-blocking
	 poll, we're done.  Otherwise, go back to waiting.  */
      if (options & TARGET_WNOHANG)
	return minus_one_ptid;
      else
	goto again;
    }
  else if (status->kind != TARGET_WAITKIND_EXITED
	   && status->kind != TARGET_WAITKIND_SIGNALLED)
    {
      if (!ptid_equal (event_ptid, null_ptid))
	record_currthread (event_ptid);
      else
	event_ptid = inferior_ptid;
    }
  else
    /* A process exit.  Invalidate our notion of current thread.  */
    record_currthread (minus_one_ptid);

  return event_ptid;
}

/* Wait until the remote machine stops, then return, storing status in
   STATUS just as `wait' would.  */

static ptid_t
remote_wait (struct target_ops *ops,
	     ptid_t ptid, struct target_waitstatus *status, int options)
{
  ptid_t event_ptid;

  if (non_stop)
    event_ptid = remote_wait_ns (ptid, status, options);
  else
    event_ptid = remote_wait_as (ptid, status, options);

  if (target_can_async_p ())
    {
      /* If there are are events left in the queue tell the event loop
	 to return here.  */
      if (!QUEUE_is_empty (stop_reply_p, stop_reply_queue))
	mark_async_event_handler (remote_async_inferior_event_token);
    }

  return event_ptid;
}

/* Fetch a single register using a 'p' packet.  */

static int
fetch_register_using_p (struct regcache *regcache, struct packet_reg *reg)
{
  struct remote_state *rs = get_remote_state ();
  char *buf, *p;
  char regp[MAX_REGISTER_SIZE];
  int i;

  if (remote_protocol_packets[PACKET_p].support == PACKET_DISABLE)
    return 0;

  if (reg->pnum == -1)
    return 0;

  p = rs->buf;
  *p++ = 'p';
  p += hexnumstr (p, reg->pnum);
  *p++ = '\0';
  putpkt (rs->buf);
  getpkt (&rs->buf, &rs->buf_size, 0);

  buf = rs->buf;

  switch (packet_ok (buf, &remote_protocol_packets[PACKET_p]))
    {
    case PACKET_OK:
      break;
    case PACKET_UNKNOWN:
      return 0;
    case PACKET_ERROR:
      error (_("Could not fetch register \"%s\"; remote failure reply '%s'"),
	     gdbarch_register_name (get_regcache_arch (regcache), 
				    reg->regnum), 
	     buf);
    }

  /* If this register is unfetchable, tell the regcache.  */
  if (buf[0] == 'x')
    {
      regcache_raw_supply (regcache, reg->regnum, NULL);
      return 1;
    }

  /* Otherwise, parse and supply the value.  */
  p = buf;
  i = 0;
  while (p[0] != 0)
    {
      if (p[1] == 0)
	error (_("fetch_register_using_p: early buf termination"));

      regp[i++] = fromhex (p[0]) * 16 + fromhex (p[1]);
      p += 2;
    }
  regcache_raw_supply (regcache, reg->regnum, regp);
  return 1;
}

/* Fetch the registers included in the target's 'g' packet.  */

static int
send_g_packet (void)
{
  struct remote_state *rs = get_remote_state ();
  int buf_len;

  xsnprintf (rs->buf, get_remote_packet_size (), "g");
  remote_send (&rs->buf, &rs->buf_size);

  /* We can get out of synch in various cases.  If the first character
     in the buffer is not a hex character, assume that has happened
     and try to fetch another packet to read.  */
  while ((rs->buf[0] < '0' || rs->buf[0] > '9')
	 && (rs->buf[0] < 'A' || rs->buf[0] > 'F')
	 && (rs->buf[0] < 'a' || rs->buf[0] > 'f')
	 && rs->buf[0] != 'x')	/* New: unavailable register value.  */
    {
      if (remote_debug)
	fprintf_unfiltered (gdb_stdlog,
			    "Bad register packet; fetching a new packet\n");
      getpkt (&rs->buf, &rs->buf_size, 0);
    }

  buf_len = strlen (rs->buf);

  /* Sanity check the received packet.  */
  if (buf_len % 2 != 0)
    error (_("Remote 'g' packet reply is of odd length: %s"), rs->buf);

  return buf_len / 2;
}

static void
process_g_packet (struct regcache *regcache)
{
  struct gdbarch *gdbarch = get_regcache_arch (regcache);
  struct remote_state *rs = get_remote_state ();
  struct remote_arch_state *rsa = get_remote_arch_state ();
  int i, buf_len;
  char *p;
  char *regs;

  buf_len = strlen (rs->buf);

  /* Further sanity checks, with knowledge of the architecture.  */
  if (buf_len > 2 * rsa->sizeof_g_packet)
    error (_("Remote 'g' packet reply is too long: %s"), rs->buf);

  /* Save the size of the packet sent to us by the target.  It is used
     as a heuristic when determining the max size of packets that the
     target can safely receive.  */
  if (rsa->actual_register_packet_size == 0)
    rsa->actual_register_packet_size = buf_len;

  /* If this is smaller than we guessed the 'g' packet would be,
     update our records.  A 'g' reply that doesn't include a register's
     value implies either that the register is not available, or that
     the 'p' packet must be used.  */
  if (buf_len < 2 * rsa->sizeof_g_packet)
    {
      rsa->sizeof_g_packet = buf_len / 2;

      for (i = 0; i < gdbarch_num_regs (gdbarch); i++)
	{
	  if (rsa->regs[i].pnum == -1)
	    continue;

	  if (rsa->regs[i].offset >= rsa->sizeof_g_packet)
	    rsa->regs[i].in_g_packet = 0;
	  else
	    rsa->regs[i].in_g_packet = 1;
	}
    }

  regs = alloca (rsa->sizeof_g_packet);

  /* Unimplemented registers read as all bits zero.  */
  memset (regs, 0, rsa->sizeof_g_packet);

  /* Reply describes registers byte by byte, each byte encoded as two
     hex characters.  Suck them all up, then supply them to the
     register cacheing/storage mechanism.  */

  p = rs->buf;
  for (i = 0; i < rsa->sizeof_g_packet; i++)
    {
      if (p[0] == 0 || p[1] == 0)
	/* This shouldn't happen - we adjusted sizeof_g_packet above.  */
	internal_error (__FILE__, __LINE__,
			_("unexpected end of 'g' packet reply"));

      if (p[0] == 'x' && p[1] == 'x')
	regs[i] = 0;		/* 'x' */
      else
	regs[i] = fromhex (p[0]) * 16 + fromhex (p[1]);
      p += 2;
    }

  for (i = 0; i < gdbarch_num_regs (gdbarch); i++)
    {
      struct packet_reg *r = &rsa->regs[i];

      if (r->in_g_packet)
	{
	  if (r->offset * 2 >= strlen (rs->buf))
	    /* This shouldn't happen - we adjusted in_g_packet above.  */
	    internal_error (__FILE__, __LINE__,
			    _("unexpected end of 'g' packet reply"));
	  else if (rs->buf[r->offset * 2] == 'x')
	    {
	      gdb_assert (r->offset * 2 < strlen (rs->buf));
	      /* The register isn't available, mark it as such (at
		 the same time setting the value to zero).  */
	      regcache_raw_supply (regcache, r->regnum, NULL);
	    }
	  else
	    regcache_raw_supply (regcache, r->regnum,
				 regs + r->offset);
	}
    }
}

static void
fetch_registers_using_g (struct regcache *regcache)
{
  send_g_packet ();
  process_g_packet (regcache);
}

/* Make the remote selected traceframe match GDB's selected
   traceframe.  */

static void
set_remote_traceframe (void)
{
  int newnum;

  if (remote_traceframe_number == get_traceframe_number ())
    return;

  /* Avoid recursion, remote_trace_find calls us again.  */
  remote_traceframe_number = get_traceframe_number ();

  newnum = target_trace_find (tfind_number,
			      get_traceframe_number (), 0, 0, NULL);

  /* Should not happen.  If it does, all bets are off.  */
  if (newnum != get_traceframe_number ())
    warning (_("could not set remote traceframe"));
}

static void
remote_fetch_registers (struct target_ops *ops,
			struct regcache *regcache, int regnum)
{
  struct remote_arch_state *rsa = get_remote_arch_state ();
  int i;

  set_remote_traceframe ();
  set_general_thread (inferior_ptid);

  if (regnum >= 0)
    {
      struct packet_reg *reg = packet_reg_from_regnum (rsa, regnum);

      gdb_assert (reg != NULL);

      /* If this register might be in the 'g' packet, try that first -
	 we are likely to read more than one register.  If this is the
	 first 'g' packet, we might be overly optimistic about its
	 contents, so fall back to 'p'.  */
      if (reg->in_g_packet)
	{
	  fetch_registers_using_g (regcache);
	  if (reg->in_g_packet)
	    return;
	}

      if (fetch_register_using_p (regcache, reg))
	return;

      /* This register is not available.  */
      regcache_raw_supply (regcache, reg->regnum, NULL);

      return;
    }

  fetch_registers_using_g (regcache);

  for (i = 0; i < gdbarch_num_regs (get_regcache_arch (regcache)); i++)
    if (!rsa->regs[i].in_g_packet)
      if (!fetch_register_using_p (regcache, &rsa->regs[i]))
	{
	  /* This register is not available.  */
	  regcache_raw_supply (regcache, i, NULL);
	}
}

/* Prepare to store registers.  Since we may send them all (using a
   'G' request), we have to read out the ones we don't want to change
   first.  */

static void
remote_prepare_to_store (struct regcache *regcache)
{
  struct remote_arch_state *rsa = get_remote_arch_state ();
  int i;
  gdb_byte buf[MAX_REGISTER_SIZE];

  /* Make sure the entire registers array is valid.  */
  switch (remote_protocol_packets[PACKET_P].support)
    {
    case PACKET_DISABLE:
    case PACKET_SUPPORT_UNKNOWN:
      /* Make sure all the necessary registers are cached.  */
      for (i = 0; i < gdbarch_num_regs (get_regcache_arch (regcache)); i++)
	if (rsa->regs[i].in_g_packet)
	  regcache_raw_read (regcache, rsa->regs[i].regnum, buf);
      break;
    case PACKET_ENABLE:
      break;
    }
}

/* Helper: Attempt to store REGNUM using the P packet.  Return fail IFF
   packet was not recognized.  */

static int
store_register_using_P (const struct regcache *regcache, 
			struct packet_reg *reg)
{
  struct gdbarch *gdbarch = get_regcache_arch (regcache);
  struct remote_state *rs = get_remote_state ();
  /* Try storing a single register.  */
  char *buf = rs->buf;
  gdb_byte regp[MAX_REGISTER_SIZE];
  char *p;

  if (remote_protocol_packets[PACKET_P].support == PACKET_DISABLE)
    return 0;

  if (reg->pnum == -1)
    return 0;

  xsnprintf (buf, get_remote_packet_size (), "P%s=", phex_nz (reg->pnum, 0));
  p = buf + strlen (buf);
  regcache_raw_collect (regcache, reg->regnum, regp);
  bin2hex (regp, p, register_size (gdbarch, reg->regnum));
  putpkt (rs->buf);
  getpkt (&rs->buf, &rs->buf_size, 0);

  switch (packet_ok (rs->buf, &remote_protocol_packets[PACKET_P]))
    {
    case PACKET_OK:
      return 1;
    case PACKET_ERROR:
      error (_("Could not write register \"%s\"; remote failure reply '%s'"),
	     gdbarch_register_name (gdbarch, reg->regnum), rs->buf);
    case PACKET_UNKNOWN:
      return 0;
    default:
      internal_error (__FILE__, __LINE__, _("Bad result from packet_ok"));
    }
}

/* Store register REGNUM, or all registers if REGNUM == -1, from the
   contents of the register cache buffer.  FIXME: ignores errors.  */

static void
store_registers_using_G (const struct regcache *regcache)
{
  struct remote_state *rs = get_remote_state ();
  struct remote_arch_state *rsa = get_remote_arch_state ();
  gdb_byte *regs;
  char *p;

  /* Extract all the registers in the regcache copying them into a
     local buffer.  */
  {
    int i;

    regs = alloca (rsa->sizeof_g_packet);
    memset (regs, 0, rsa->sizeof_g_packet);
    for (i = 0; i < gdbarch_num_regs (get_regcache_arch (regcache)); i++)
      {
	struct packet_reg *r = &rsa->regs[i];

	if (r->in_g_packet)
	  regcache_raw_collect (regcache, r->regnum, regs + r->offset);
      }
  }

  /* Command describes registers byte by byte,
     each byte encoded as two hex characters.  */
  p = rs->buf;
  *p++ = 'G';
  /* remote_prepare_to_store insures that rsa->sizeof_g_packet gets
     updated.  */
  bin2hex (regs, p, rsa->sizeof_g_packet);
  putpkt (rs->buf);
  getpkt (&rs->buf, &rs->buf_size, 0);
  if (packet_check_result (rs->buf) == PACKET_ERROR)
    error (_("Could not write registers; remote failure reply '%s'"), 
	   rs->buf);
}

/* Store register REGNUM, or all registers if REGNUM == -1, from the contents
   of the register cache buffer.  FIXME: ignores errors.  */

static void
remote_store_registers (struct target_ops *ops,
			struct regcache *regcache, int regnum)
{
  struct remote_arch_state *rsa = get_remote_arch_state ();
  int i;

  set_remote_traceframe ();
  set_general_thread (inferior_ptid);

  if (regnum >= 0)
    {
      struct packet_reg *reg = packet_reg_from_regnum (rsa, regnum);

      gdb_assert (reg != NULL);

      /* Always prefer to store registers using the 'P' packet if
	 possible; we often change only a small number of registers.
	 Sometimes we change a larger number; we'd need help from a
	 higher layer to know to use 'G'.  */
      if (store_register_using_P (regcache, reg))
	return;

      /* For now, don't complain if we have no way to write the
	 register.  GDB loses track of unavailable registers too
	 easily.  Some day, this may be an error.  We don't have
	 any way to read the register, either...  */
      if (!reg->in_g_packet)
	return;

      store_registers_using_G (regcache);
      return;
    }

  store_registers_using_G (regcache);

  for (i = 0; i < gdbarch_num_regs (get_regcache_arch (regcache)); i++)
    if (!rsa->regs[i].in_g_packet)
      if (!store_register_using_P (regcache, &rsa->regs[i]))
	/* See above for why we do not issue an error here.  */
	continue;
}


/* Return the number of hex digits in num.  */

static int
hexnumlen (ULONGEST num)
{
  int i;

  for (i = 0; num != 0; i++)
    num >>= 4;

  return max (i, 1);
}

/* Set BUF to the minimum number of hex digits representing NUM.  */

static int
hexnumstr (char *buf, ULONGEST num)
{
  int len = hexnumlen (num);

  return hexnumnstr (buf, num, len);
}


/* Set BUF to the hex digits representing NUM, padded to WIDTH characters.  */

static int
hexnumnstr (char *buf, ULONGEST num, int width)
{
  int i;

  buf[width] = '\0';

  for (i = width - 1; i >= 0; i--)
    {
      buf[i] = "0123456789abcdef"[(num & 0xf)];
      num >>= 4;
    }

  return width;
}

/* Mask all but the least significant REMOTE_ADDRESS_SIZE bits.  */

static CORE_ADDR
remote_address_masked (CORE_ADDR addr)
{
  unsigned int address_size = remote_address_size;

  /* If "remoteaddresssize" was not set, default to target address size.  */
  if (!address_size)
    address_size = gdbarch_addr_bit (target_gdbarch ());

  if (address_size > 0
      && address_size < (sizeof (ULONGEST) * 8))
    {
      /* Only create a mask when that mask can safely be constructed
         in a ULONGEST variable.  */
      ULONGEST mask = 1;

      mask = (mask << address_size) - 1;
      addr &= mask;
    }
  return addr;
}

/* Convert BUFFER, binary data at least LEN bytes long, into escaped
   binary data in OUT_BUF.  Set *OUT_LEN to the length of the data
   encoded in OUT_BUF, and return the number of bytes in OUT_BUF
   (which may be more than *OUT_LEN due to escape characters).  The
   total number of bytes in the output buffer will be at most
   OUT_MAXLEN.  */

static int
remote_escape_output (const gdb_byte *buffer, int len,
		      gdb_byte *out_buf, int *out_len,
		      int out_maxlen)
{
  int input_index, output_index;

  output_index = 0;
  for (input_index = 0; input_index < len; input_index++)
    {
      gdb_byte b = buffer[input_index];

      if (b == '$' || b == '#' || b == '}')
	{
	  /* These must be escaped.  */
	  if (output_index + 2 > out_maxlen)
	    break;
	  out_buf[output_index++] = '}';
	  out_buf[output_index++] = b ^ 0x20;
	}
      else
	{
	  if (output_index + 1 > out_maxlen)
	    break;
	  out_buf[output_index++] = b;
	}
    }

  *out_len = input_index;
  return output_index;
}

/* Convert BUFFER, escaped data LEN bytes long, into binary data
   in OUT_BUF.  Return the number of bytes written to OUT_BUF.
   Raise an error if the total number of bytes exceeds OUT_MAXLEN.

   This function reverses remote_escape_output.  It allows more
   escaped characters than that function does, in particular because
   '*' must be escaped to avoid the run-length encoding processing
   in reading packets.  */

static int
remote_unescape_input (const gdb_byte *buffer, int len,
		       gdb_byte *out_buf, int out_maxlen)
{
  int input_index, output_index;
  int escaped;

  output_index = 0;
  escaped = 0;
  for (input_index = 0; input_index < len; input_index++)
    {
      gdb_byte b = buffer[input_index];

      if (output_index + 1 > out_maxlen)
	{
	  warning (_("Received too much data from remote target;"
		     " ignoring overflow."));
	  return output_index;
	}

      if (escaped)
	{
	  out_buf[output_index++] = b ^ 0x20;
	  escaped = 0;
	}
      else if (b == '}')
	escaped = 1;
      else
	out_buf[output_index++] = b;
    }

  if (escaped)
    error (_("Unmatched escape character in target response."));

  return output_index;
}

/* Determine whether the remote target supports binary downloading.
   This is accomplished by sending a no-op memory write of zero length
   to the target at the specified address. It does not suffice to send
   the whole packet, since many stubs strip the eighth bit and
   subsequently compute a wrong checksum, which causes real havoc with
   remote_write_bytes.

   NOTE: This can still lose if the serial line is not eight-bit
   clean.  In cases like this, the user should clear "remote
   X-packet".  */

static void
check_binary_download (CORE_ADDR addr)
{
  struct remote_state *rs = get_remote_state ();

  switch (remote_protocol_packets[PACKET_X].support)
    {
    case PACKET_DISABLE:
      break;
    case PACKET_ENABLE:
      break;
    case PACKET_SUPPORT_UNKNOWN:
      {
	char *p;

	p = rs->buf;
	*p++ = 'X';
	p += hexnumstr (p, (ULONGEST) addr);
	*p++ = ',';
	p += hexnumstr (p, (ULONGEST) 0);
	*p++ = ':';
	*p = '\0';

	putpkt_binary (rs->buf, (int) (p - rs->buf));
	getpkt (&rs->buf, &rs->buf_size, 0);

	if (rs->buf[0] == '\0')
	  {
	    if (remote_debug)
	      fprintf_unfiltered (gdb_stdlog,
				  "binary downloading NOT "
				  "supported by target\n");
	    remote_protocol_packets[PACKET_X].support = PACKET_DISABLE;
	  }
	else
	  {
	    if (remote_debug)
	      fprintf_unfiltered (gdb_stdlog,
				  "binary downloading supported by target\n");
	    remote_protocol_packets[PACKET_X].support = PACKET_ENABLE;
	  }
	break;
      }
    }
}

/* Write memory data directly to the remote machine.
   This does not inform the data cache; the data cache uses this.
   HEADER is the starting part of the packet.
   MEMADDR is the address in the remote memory space.
   MYADDR is the address of the buffer in our space.
   LEN is the number of bytes.
   PACKET_FORMAT should be either 'X' or 'M', and indicates if we
   should send data as binary ('X'), or hex-encoded ('M').

   The function creates packet of the form
       <HEADER><ADDRESS>,<LENGTH>:<DATA>

   where encoding of <DATA> is termined by PACKET_FORMAT.

   If USE_LENGTH is 0, then the <LENGTH> field and the preceding comma
   are omitted.

   Returns the number of bytes transferred, or 0 (setting errno) for
   error.  Only transfer a single packet.  */

static int
remote_write_bytes_aux (const char *header, CORE_ADDR memaddr,
			const gdb_byte *myaddr, ssize_t len,
			char packet_format, int use_length)
{
  struct remote_state *rs = get_remote_state ();
  char *p;
  char *plen = NULL;
  int plenlen = 0;
  int todo;
  int nr_bytes;
  int payload_size;
  int payload_length;
  int header_length;

  if (packet_format != 'X' && packet_format != 'M')
    internal_error (__FILE__, __LINE__,
		    _("remote_write_bytes_aux: bad packet format"));

  if (len <= 0)
    return 0;

  payload_size = get_memory_write_packet_size ();

  /* The packet buffer will be large enough for the payload;
     get_memory_packet_size ensures this.  */
  rs->buf[0] = '\0';

  /* Compute the size of the actual payload by subtracting out the
     packet header and footer overhead: "$M<memaddr>,<len>:...#nn".  */

  payload_size -= strlen ("$,:#NN");
  if (!use_length)
    /* The comma won't be used.  */
    payload_size += 1;
  header_length = strlen (header);
  payload_size -= header_length;
  payload_size -= hexnumlen (memaddr);

  /* Construct the packet excluding the data: "<header><memaddr>,<len>:".  */

  strcat (rs->buf, header);
  p = rs->buf + strlen (header);

  /* Compute a best guess of the number of bytes actually transfered.  */
  if (packet_format == 'X')
    {
      /* Best guess at number of bytes that will fit.  */
      todo = min (len, payload_size);
      if (use_length)
	payload_size -= hexnumlen (todo);
      todo = min (todo, payload_size);
    }
  else
    {
      /* Num bytes that will fit.  */
      todo = min (len, payload_size / 2);
      if (use_length)
	payload_size -= hexnumlen (todo);
      todo = min (todo, payload_size / 2);
    }

  if (todo <= 0)
    internal_error (__FILE__, __LINE__,
		    _("minimum packet size too small to write data"));

  /* If we already need another packet, then try to align the end
     of this packet to a useful boundary.  */
  if (todo > 2 * REMOTE_ALIGN_WRITES && todo < len)
    todo = ((memaddr + todo) & ~(REMOTE_ALIGN_WRITES - 1)) - memaddr;

  /* Append "<memaddr>".  */
  memaddr = remote_address_masked (memaddr);
  p += hexnumstr (p, (ULONGEST) memaddr);

  if (use_length)
    {
      /* Append ",".  */
      *p++ = ',';

      /* Append <len>.  Retain the location/size of <len>.  It may need to
	 be adjusted once the packet body has been created.  */
      plen = p;
      plenlen = hexnumstr (p, (ULONGEST) todo);
      p += plenlen;
    }

  /* Append ":".  */
  *p++ = ':';
  *p = '\0';

  /* Append the packet body.  */
  if (packet_format == 'X')
    {
      /* Binary mode.  Send target system values byte by byte, in
	 increasing byte addresses.  Only escape certain critical
	 characters.  */
      payload_length = remote_escape_output (myaddr, todo, p, &nr_bytes,
					     payload_size);

      /* If not all TODO bytes fit, then we'll need another packet.  Make
	 a second try to keep the end of the packet aligned.  Don't do
	 this if the packet is tiny.  */
      if (nr_bytes < todo && nr_bytes > 2 * REMOTE_ALIGN_WRITES)
	{
	  int new_nr_bytes;

	  new_nr_bytes = (((memaddr + nr_bytes) & ~(REMOTE_ALIGN_WRITES - 1))
			  - memaddr);
	  if (new_nr_bytes != nr_bytes)
	    payload_length = remote_escape_output (myaddr, new_nr_bytes,
						   p, &nr_bytes,
						   payload_size);
	}

      p += payload_length;
      if (use_length && nr_bytes < todo)
	{
	  /* Escape chars have filled up the buffer prematurely,
	     and we have actually sent fewer bytes than planned.
	     Fix-up the length field of the packet.  Use the same
	     number of characters as before.  */
	  plen += hexnumnstr (plen, (ULONGEST) nr_bytes, plenlen);
	  *plen = ':';  /* overwrite \0 from hexnumnstr() */
	}
    }
  else
    {
      /* Normal mode: Send target system values byte by byte, in
	 increasing byte addresses.  Each byte is encoded as a two hex
	 value.  */
      nr_bytes = bin2hex (myaddr, p, todo);
      p += 2 * nr_bytes;
    }

  putpkt_binary (rs->buf, (int) (p - rs->buf));
  getpkt (&rs->buf, &rs->buf_size, 0);

  if (rs->buf[0] == 'E')
    {
      /* There is no correspondance between what the remote protocol
	 uses for errors and errno codes.  We would like a cleaner way
	 of representing errors (big enough to include errno codes,
	 bfd_error codes, and others).  But for now just return EIO.  */
      errno = EIO;
      return 0;
    }

  /* Return NR_BYTES, not TODO, in case escape chars caused us to send
     fewer bytes than we'd planned.  */
  return nr_bytes;
}

/* Write memory data directly to the remote machine.
   This does not inform the data cache; the data cache uses this.
   MEMADDR is the address in the remote memory space.
   MYADDR is the address of the buffer in our space.
   LEN is the number of bytes.

   Returns number of bytes transferred, or 0 (setting errno) for
   error.  Only transfer a single packet.  */

static int
remote_write_bytes (CORE_ADDR memaddr, const gdb_byte *myaddr, ssize_t len)
{
  char *packet_format = 0;

  /* Check whether the target supports binary download.  */
  check_binary_download (memaddr);

  switch (remote_protocol_packets[PACKET_X].support)
    {
    case PACKET_ENABLE:
      packet_format = "X";
      break;
    case PACKET_DISABLE:
      packet_format = "M";
      break;
    case PACKET_SUPPORT_UNKNOWN:
      internal_error (__FILE__, __LINE__,
		      _("remote_write_bytes: bad internal state"));
    default:
      internal_error (__FILE__, __LINE__, _("bad switch"));
    }

  return remote_write_bytes_aux (packet_format,
				 memaddr, myaddr, len, packet_format[0], 1);
}

/* Read memory data directly from the remote machine.
   This does not use the data cache; the data cache uses this.
   MEMADDR is the address in the remote memory space.
   MYADDR is the address of the buffer in our space.
   LEN is the number of bytes.

   Returns number of bytes transferred, or 0 for error.  */

static int
remote_read_bytes (CORE_ADDR memaddr, gdb_byte *myaddr, int len)
{
  struct remote_state *rs = get_remote_state ();
  int max_buf_size;		/* Max size of packet output buffer.  */
  char *p;
  int todo;
  int i;

  if (len <= 0)
    return 0;

  max_buf_size = get_memory_read_packet_size ();
  /* The packet buffer will be large enough for the payload;
     get_memory_packet_size ensures this.  */

  /* Number if bytes that will fit.  */
  todo = min (len, max_buf_size / 2);

  /* Construct "m"<memaddr>","<len>".  */
  memaddr = remote_address_masked (memaddr);
  p = rs->buf;
  *p++ = 'm';
  p += hexnumstr (p, (ULONGEST) memaddr);
  *p++ = ',';
  p += hexnumstr (p, (ULONGEST) todo);
  *p = '\0';
  putpkt (rs->buf);
  getpkt (&rs->buf, &rs->buf_size, 0);
  if (rs->buf[0] == 'E'
      && isxdigit (rs->buf[1]) && isxdigit (rs->buf[2])
      && rs->buf[3] == '\0')
    {
      /* There is no correspondance between what the remote protocol
	 uses for errors and errno codes.  We would like a cleaner way
	 of representing errors (big enough to include errno codes,
	 bfd_error codes, and others).  But for now just return
	 EIO.  */
      errno = EIO;
      return 0;
    }
  /* Reply describes memory byte by byte, each byte encoded as two hex
     characters.  */
  p = rs->buf;
  i = hex2bin (p, myaddr, todo);
  /* Return what we have.  Let higher layers handle partial reads.  */
  return i;
}


/* Read or write LEN bytes from inferior memory at MEMADDR,
   transferring to or from debugger address BUFFER.  Write to inferior
   if SHOULD_WRITE is nonzero.  Returns length of data written or
   read; 0 for error.  TARGET is unused.  */

static int
remote_xfer_memory (CORE_ADDR mem_addr, gdb_byte *buffer, int mem_len,
		    int should_write, struct mem_attrib *attrib,
		    struct target_ops *target)
{
  int res;

  set_remote_traceframe ();
  set_general_thread (inferior_ptid);

  if (should_write)
    res = remote_write_bytes (mem_addr, buffer, mem_len);
  else
    res = remote_read_bytes (mem_addr, buffer, mem_len);

  return res;
}

/* Sends a packet with content determined by the printf format string
   FORMAT and the remaining arguments, then gets the reply.  Returns
   whether the packet was a success, a failure, or unknown.  */

static enum packet_result
remote_send_printf (const char *format, ...)
{
  struct remote_state *rs = get_remote_state ();
  int max_size = get_remote_packet_size ();
  va_list ap;

  va_start (ap, format);

  rs->buf[0] = '\0';
  if (vsnprintf (rs->buf, max_size, format, ap) >= max_size)
    internal_error (__FILE__, __LINE__, _("Too long remote packet."));

  if (putpkt (rs->buf) < 0)
    error (_("Communication problem with target."));

  rs->buf[0] = '\0';
  getpkt (&rs->buf, &rs->buf_size, 0);

  return packet_check_result (rs->buf);
}

static void
restore_remote_timeout (void *p)
{
  int value = *(int *)p;

  remote_timeout = value;
}

/* Flash writing can take quite some time.  We'll set
   effectively infinite timeout for flash operations.
   In future, we'll need to decide on a better approach.  */
static const int remote_flash_timeout = 1000;

static void
remote_flash_erase (struct target_ops *ops,
                    ULONGEST address, LONGEST length)
{
  int addr_size = gdbarch_addr_bit (target_gdbarch ()) / 8;
  int saved_remote_timeout = remote_timeout;
  enum packet_result ret;
  struct cleanup *back_to = make_cleanup (restore_remote_timeout,
                                          &saved_remote_timeout);

  remote_timeout = remote_flash_timeout;

  ret = remote_send_printf ("vFlashErase:%s,%s",
			    phex (address, addr_size),
			    phex (length, 4));
  switch (ret)
    {
    case PACKET_UNKNOWN:
      error (_("Remote target does not support flash erase"));
    case PACKET_ERROR:
      error (_("Error erasing flash with vFlashErase packet"));
    default:
      break;
    }

  do_cleanups (back_to);
}

static LONGEST
remote_flash_write (struct target_ops *ops,
                    ULONGEST address, LONGEST length,
                    const gdb_byte *data)
{
  int saved_remote_timeout = remote_timeout;
  int ret;
  struct cleanup *back_to = make_cleanup (restore_remote_timeout,
                                          &saved_remote_timeout);

  remote_timeout = remote_flash_timeout;
  ret = remote_write_bytes_aux ("vFlashWrite:", address, data, length, 'X', 0);
  do_cleanups (back_to);

  return ret;
}

static void
remote_flash_done (struct target_ops *ops)
{
  int saved_remote_timeout = remote_timeout;
  int ret;
  struct cleanup *back_to = make_cleanup (restore_remote_timeout,
                                          &saved_remote_timeout);

  remote_timeout = remote_flash_timeout;
  ret = remote_send_printf ("vFlashDone");
  do_cleanups (back_to);

  switch (ret)
    {
    case PACKET_UNKNOWN:
      error (_("Remote target does not support vFlashDone"));
    case PACKET_ERROR:
      error (_("Error finishing flash operation"));
    default:
      break;
    }
}

static void
remote_files_info (struct target_ops *ignore)
{
  puts_filtered ("Debugging a target over a serial line.\n");
}

/* Stuff for dealing with the packets which are part of this protocol.
   See comment at top of file for details.  */

/* Read a single character from the remote end.  */

static int
readchar (int timeout)
{
  int ch;

  ch = serial_readchar (remote_desc, timeout);

  if (ch >= 0)
    return ch;

  switch ((enum serial_rc) ch)
    {
    case SERIAL_EOF:
      pop_target ();
      error (_("Remote connection closed"));
      /* no return */
    case SERIAL_ERROR:
      pop_target ();
      perror_with_name (_("Remote communication error.  "
			  "Target disconnected."));
      /* no return */
    case SERIAL_TIMEOUT:
      break;
    }
  return ch;
}

/* Send the command in *BUF to the remote machine, and read the reply
   into *BUF.  Report an error if we get an error reply.  Resize
   *BUF using xrealloc if necessary to hold the result, and update
   *SIZEOF_BUF.  */

static void
remote_send (char **buf,
	     long *sizeof_buf)
{
  putpkt (*buf);
  getpkt (buf, sizeof_buf, 0);

  if ((*buf)[0] == 'E')
    error (_("Remote failure reply: %s"), *buf);
}

/* Return a pointer to an xmalloc'ed string representing an escaped
   version of BUF, of len N.  E.g. \n is converted to \\n, \t to \\t,
   etc.  The caller is responsible for releasing the returned
   memory.  */

static char *
escape_buffer (const char *buf, int n)
{
  struct cleanup *old_chain;
  struct ui_file *stb;
  char *str;

  stb = mem_fileopen ();
  old_chain = make_cleanup_ui_file_delete (stb);

  fputstrn_unfiltered (buf, n, 0, stb);
  str = ui_file_xstrdup (stb, NULL);
  do_cleanups (old_chain);
  return str;
}

/* Display a null-terminated packet on stdout, for debugging, using C
   string notation.  */

static void
print_packet (char *buf)
{
  puts_filtered ("\"");
  fputstr_filtered (buf, '"', gdb_stdout);
  puts_filtered ("\"");
}

int
putpkt (char *buf)
{
  return putpkt_binary (buf, strlen (buf));
}

/* Send a packet to the remote machine, with error checking.  The data
   of the packet is in BUF.  The string in BUF can be at most
   get_remote_packet_size () - 5 to account for the $, # and checksum,
   and for a possible /0 if we are debugging (remote_debug) and want
   to print the sent packet as a string.  */

static int
putpkt_binary (char *buf, int cnt)
{
  struct remote_state *rs = get_remote_state ();
  int i;
  unsigned char csum = 0;
  char *buf2 = alloca (cnt + 6);

  int ch;
  int tcount = 0;
  char *p;
  char *message;

  /* Catch cases like trying to read memory or listing threads while
     we're waiting for a stop reply.  The remote server wouldn't be
     ready to handle this request, so we'd hang and timeout.  We don't
     have to worry about this in synchronous mode, because in that
     case it's not possible to issue a command while the target is
     running.  This is not a problem in non-stop mode, because in that
     case, the stub is always ready to process serial input.  */
  if (!non_stop && target_can_async_p () && rs->waiting_for_stop_reply)
    error (_("Cannot execute this command while the target is running."));

  /* We're sending out a new packet.  Make sure we don't look at a
     stale cached response.  */
  rs->cached_wait_status = 0;

  /* Copy the packet into buffer BUF2, encapsulating it
     and giving it a checksum.  */

  p = buf2;
  *p++ = '$';

  for (i = 0; i < cnt; i++)
    {
      csum += buf[i];
      *p++ = buf[i];
    }
  *p++ = '#';
  *p++ = tohex ((csum >> 4) & 0xf);
  *p++ = tohex (csum & 0xf);

  /* Send it over and over until we get a positive ack.  */

  while (1)
    {
      int started_error_output = 0;

      if (remote_debug)
	{
	  struct cleanup *old_chain;
	  char *str;

	  *p = '\0';
	  str = escape_buffer (buf2, p - buf2);
	  old_chain = make_cleanup (xfree, str);
	  fprintf_unfiltered (gdb_stdlog, "Sending packet: %s...", str);
	  gdb_flush (gdb_stdlog);
	  do_cleanups (old_chain);
	}
      if (serial_write (remote_desc, buf2, p - buf2))
	perror_with_name (_("putpkt: write failed"));

      /* If this is a no acks version of the remote protocol, send the
	 packet and move on.  */
      if (rs->noack_mode)
        break;

      /* Read until either a timeout occurs (-2) or '+' is read.
	 Handle any notification that arrives in the mean time.  */
      while (1)
	{
	  ch = readchar (remote_timeout);

	  if (remote_debug)
	    {
	      switch (ch)
		{
		case '+':
		case '-':
		case SERIAL_TIMEOUT:
		case '$':
		case '%':
		  if (started_error_output)
		    {
		      putchar_unfiltered ('\n');
		      started_error_output = 0;
		    }
		}
	    }

	  switch (ch)
	    {
	    case '+':
	      if (remote_debug)
		fprintf_unfiltered (gdb_stdlog, "Ack\n");
	      return 1;
	    case '-':
	      if (remote_debug)
		fprintf_unfiltered (gdb_stdlog, "Nak\n");
	      /* FALLTHROUGH */
	    case SERIAL_TIMEOUT:
	      tcount++;
	      if (tcount > 3)
		return 0;
	      break;		/* Retransmit buffer.  */
	    case '$':
	      {
	        if (remote_debug)
		  fprintf_unfiltered (gdb_stdlog,
				      "Packet instead of Ack, ignoring it\n");
		/* It's probably an old response sent because an ACK
		   was lost.  Gobble up the packet and ack it so it
		   doesn't get retransmitted when we resend this
		   packet.  */
		skip_frame ();
		serial_write (remote_desc, "+", 1);
		continue;	/* Now, go look for +.  */
	      }

	    case '%':
	      {
		int val;

		/* If we got a notification, handle it, and go back to looking
		   for an ack.  */
		/* We've found the start of a notification.  Now
		   collect the data.  */
		val = read_frame (&rs->buf, &rs->buf_size);
		if (val >= 0)
		  {
		    if (remote_debug)
		      {
			struct cleanup *old_chain;
			char *str;

			str = escape_buffer (rs->buf, val);
			old_chain = make_cleanup (xfree, str);
			fprintf_unfiltered (gdb_stdlog,
					    "  Notification received: %s\n",
					    str);
			do_cleanups (old_chain);
		      }
		    handle_notification (rs->buf);
		    /* We're in sync now, rewait for the ack.  */
		    tcount = 0;
		  }
		else
		  {
		    if (remote_debug)
		      {
			if (!started_error_output)
			  {
			    started_error_output = 1;
			    fprintf_unfiltered (gdb_stdlog, "putpkt: Junk: ");
			  }
			fputc_unfiltered (ch & 0177, gdb_stdlog);
			fprintf_unfiltered (gdb_stdlog, "%s", rs->buf);
		      }
		  }
		continue;
	      }
	      /* fall-through */
	    default:
	      if (remote_debug)
		{
		  if (!started_error_output)
		    {
		      started_error_output = 1;
		      fprintf_unfiltered (gdb_stdlog, "putpkt: Junk: ");
		    }
		  fputc_unfiltered (ch & 0177, gdb_stdlog);
		}
	      continue;
	    }
	  break;		/* Here to retransmit.  */
	}

#if 0
      /* This is wrong.  If doing a long backtrace, the user should be
         able to get out next time we call QUIT, without anything as
         violent as interrupt_query.  If we want to provide a way out of
         here without getting to the next QUIT, it should be based on
         hitting ^C twice as in remote_wait.  */
      if (quit_flag)
	{
	  quit_flag = 0;
	  interrupt_query ();
	}
#endif
    }
  return 0;
}

/* Come here after finding the start of a frame when we expected an
   ack.  Do our best to discard the rest of this packet.  */

static void
skip_frame (void)
{
  int c;

  while (1)
    {
      c = readchar (remote_timeout);
      switch (c)
	{
	case SERIAL_TIMEOUT:
	  /* Nothing we can do.  */
	  return;
	case '#':
	  /* Discard the two bytes of checksum and stop.  */
	  c = readchar (remote_timeout);
	  if (c >= 0)
	    c = readchar (remote_timeout);

	  return;
	case '*':		/* Run length encoding.  */
	  /* Discard the repeat count.  */
	  c = readchar (remote_timeout);
	  if (c < 0)
	    return;
	  break;
	default:
	  /* A regular character.  */
	  break;
	}
    }
}

/* Come here after finding the start of the frame.  Collect the rest
   into *BUF, verifying the checksum, length, and handling run-length
   compression.  NUL terminate the buffer.  If there is not enough room,
   expand *BUF using xrealloc.

   Returns -1 on error, number of characters in buffer (ignoring the
   trailing NULL) on success. (could be extended to return one of the
   SERIAL status indications).  */

static long
read_frame (char **buf_p,
	    long *sizeof_buf)
{
  unsigned char csum;
  long bc;
  int c;
  char *buf = *buf_p;
  struct remote_state *rs = get_remote_state ();

  csum = 0;
  bc = 0;

  while (1)
    {
      c = readchar (remote_timeout);
      switch (c)
	{
	case SERIAL_TIMEOUT:
	  if (remote_debug)
	    fputs_filtered ("Timeout in mid-packet, retrying\n", gdb_stdlog);
	  return -1;
	case '$':
	  if (remote_debug)
	    fputs_filtered ("Saw new packet start in middle of old one\n",
			    gdb_stdlog);
	  return -1;		/* Start a new packet, count retries.  */
	case '#':
	  {
	    unsigned char pktcsum;
	    int check_0 = 0;
	    int check_1 = 0;

	    buf[bc] = '\0';

	    check_0 = readchar (remote_timeout);
	    if (check_0 >= 0)
	      check_1 = readchar (remote_timeout);

	    if (check_0 == SERIAL_TIMEOUT || check_1 == SERIAL_TIMEOUT)
	      {
		if (remote_debug)
		  fputs_filtered ("Timeout in checksum, retrying\n",
				  gdb_stdlog);
		return -1;
	      }
	    else if (check_0 < 0 || check_1 < 0)
	      {
		if (remote_debug)
		  fputs_filtered ("Communication error in checksum\n",
				  gdb_stdlog);
		return -1;
	      }

	    /* Don't recompute the checksum; with no ack packets we
	       don't have any way to indicate a packet retransmission
	       is necessary.  */
	    if (rs->noack_mode)
	      return bc;

	    pktcsum = (fromhex (check_0) << 4) | fromhex (check_1);
	    if (csum == pktcsum)
              return bc;

	    if (remote_debug)
	      {
		struct cleanup *old_chain;
		char *str;

		str = escape_buffer (buf, bc);
		old_chain = make_cleanup (xfree, str);
		fprintf_unfiltered (gdb_stdlog,
				    "Bad checksum, sentsum=0x%x, "
				    "csum=0x%x, buf=%s\n",
				    pktcsum, csum, str);
		do_cleanups (old_chain);
	      }
	    /* Number of characters in buffer ignoring trailing
               NULL.  */
	    return -1;
	  }
	case '*':		/* Run length encoding.  */
          {
	    int repeat;

 	    csum += c;
	    c = readchar (remote_timeout);
	    csum += c;
	    repeat = c - ' ' + 3;	/* Compute repeat count.  */

	    /* The character before ``*'' is repeated.  */

	    if (repeat > 0 && repeat <= 255 && bc > 0)
	      {
		if (bc + repeat - 1 >= *sizeof_buf - 1)
		  {
		    /* Make some more room in the buffer.  */
		    *sizeof_buf += repeat;
		    *buf_p = xrealloc (*buf_p, *sizeof_buf);
		    buf = *buf_p;
		  }

		memset (&buf[bc], buf[bc - 1], repeat);
		bc += repeat;
		continue;
	      }

	    buf[bc] = '\0';
	    printf_filtered (_("Invalid run length encoding: %s\n"), buf);
	    return -1;
	  }
	default:
	  if (bc >= *sizeof_buf - 1)
	    {
	      /* Make some more room in the buffer.  */
	      *sizeof_buf *= 2;
	      *buf_p = xrealloc (*buf_p, *sizeof_buf);
	      buf = *buf_p;
	    }

	  buf[bc++] = c;
	  csum += c;
	  continue;
	}
    }
}

/* Read a packet from the remote machine, with error checking, and
   store it in *BUF.  Resize *BUF using xrealloc if necessary to hold
   the result, and update *SIZEOF_BUF.  If FOREVER, wait forever
   rather than timing out; this is used (in synchronous mode) to wait
   for a target that is is executing user code to stop.  */
/* FIXME: ezannoni 2000-02-01 this wrapper is necessary so that we
   don't have to change all the calls to getpkt to deal with the
   return value, because at the moment I don't know what the right
   thing to do it for those.  */
void
getpkt (char **buf,
	long *sizeof_buf,
	int forever)
{
  int timed_out;

  timed_out = getpkt_sane (buf, sizeof_buf, forever);
}


/* Read a packet from the remote machine, with error checking, and
   store it in *BUF.  Resize *BUF using xrealloc if necessary to hold
   the result, and update *SIZEOF_BUF.  If FOREVER, wait forever
   rather than timing out; this is used (in synchronous mode) to wait
   for a target that is is executing user code to stop.  If FOREVER ==
   0, this function is allowed to time out gracefully and return an
   indication of this to the caller.  Otherwise return the number of
   bytes read.  If EXPECTING_NOTIF, consider receiving a notification
   enough reason to return to the caller.  *IS_NOTIF is an output
   boolean that indicates whether *BUF holds a notification or not
   (a regular packet).  */

static int
getpkt_or_notif_sane_1 (char **buf, long *sizeof_buf, int forever,
			int expecting_notif, int *is_notif)
{
  struct remote_state *rs = get_remote_state ();
  int c;
  int tries;
  int timeout;
  int val = -1;

  /* We're reading a new response.  Make sure we don't look at a
     previously cached response.  */
  rs->cached_wait_status = 0;

  strcpy (*buf, "timeout");

  if (forever)
    timeout = watchdog > 0 ? watchdog : -1;
  else if (expecting_notif)
    timeout = 0; /* There should already be a char in the buffer.  If
		    not, bail out.  */
  else
    timeout = remote_timeout;

#define MAX_TRIES 3

  /* Process any number of notifications, and then return when
     we get a packet.  */
  for (;;)
    {
      /* If we get a timeout or bad checksm, retry up to MAX_TRIES
	 times.  */
      for (tries = 1; tries <= MAX_TRIES; tries++)
	{
	  /* This can loop forever if the remote side sends us
	     characters continuously, but if it pauses, we'll get
	     SERIAL_TIMEOUT from readchar because of timeout.  Then
	     we'll count that as a retry.

	     Note that even when forever is set, we will only wait
	     forever prior to the start of a packet.  After that, we
	     expect characters to arrive at a brisk pace.  They should
	     show up within remote_timeout intervals.  */
	  do
	    c = readchar (timeout);
	  while (c != SERIAL_TIMEOUT && c != '$' && c != '%');

	  if (c == SERIAL_TIMEOUT)
	    {
	      if (expecting_notif)
		return -1; /* Don't complain, it's normal to not get
			      anything in this case.  */

	      if (forever)	/* Watchdog went off?  Kill the target.  */
		{
		  QUIT;
		  pop_target ();
		  error (_("Watchdog timeout has expired.  Target detached."));
		}
	      if (remote_debug)
		fputs_filtered ("Timed out.\n", gdb_stdlog);
	    }
	  else
	    {
	      /* We've found the start of a packet or notification.
		 Now collect the data.  */
	      val = read_frame (buf, sizeof_buf);
	      if (val >= 0)
		break;
	    }

	  serial_write (remote_desc, "-", 1);
	}

      if (tries > MAX_TRIES)
	{
	  /* We have tried hard enough, and just can't receive the
	     packet/notification.  Give up.  */
	  printf_unfiltered (_("Ignoring packet error, continuing...\n"));

	  /* Skip the ack char if we're in no-ack mode.  */
	  if (!rs->noack_mode)
	    serial_write (remote_desc, "+", 1);
	  return -1;
	}

      /* If we got an ordinary packet, return that to our caller.  */
      if (c == '$')
	{
	  if (remote_debug)
	    {
	     struct cleanup *old_chain;
	     char *str;

	     str = escape_buffer (*buf, val);
	     old_chain = make_cleanup (xfree, str);
	     fprintf_unfiltered (gdb_stdlog, "Packet received: %s\n", str);
	     do_cleanups (old_chain);
	    }

	  /* Skip the ack char if we're in no-ack mode.  */
	  if (!rs->noack_mode)
	    serial_write (remote_desc, "+", 1);
	  if (is_notif != NULL)
	    *is_notif = 0;
	  return val;
	}

       /* If we got a notification, handle it, and go back to looking
	 for a packet.  */
      else
	{
	  gdb_assert (c == '%');

	  if (remote_debug)
	    {
	      struct cleanup *old_chain;
	      char *str;

	      str = escape_buffer (*buf, val);
	      old_chain = make_cleanup (xfree, str);
	      fprintf_unfiltered (gdb_stdlog,
				  "  Notification received: %s\n",
				  str);
	      do_cleanups (old_chain);
	    }
	  if (is_notif != NULL)
	    *is_notif = 1;

	  handle_notification (*buf);

	  /* Notifications require no acknowledgement.  */

	  if (expecting_notif)
	    return val;
	}
    }
}

static int
getpkt_sane (char **buf, long *sizeof_buf, int forever)
{
  return getpkt_or_notif_sane_1 (buf, sizeof_buf, forever, 0, NULL);
}

static int
getpkt_or_notif_sane (char **buf, long *sizeof_buf, int forever,
		      int *is_notif)
{
  return getpkt_or_notif_sane_1 (buf, sizeof_buf, forever, 1,
				 is_notif);
}


/* A helper function that just calls putpkt; for type correctness.  */

static int
putpkt_for_catch_errors (void *arg)
{
  return putpkt (arg);
}

static void
remote_kill (struct target_ops *ops)
{
  /* Use catch_errors so the user can quit from gdb even when we
     aren't on speaking terms with the remote system.  */
  catch_errors (putpkt_for_catch_errors, "k", "", RETURN_MASK_ERROR);

  /* Don't wait for it to die.  I'm not really sure it matters whether
     we do or not.  For the existing stubs, kill is a noop.  */
  target_mourn_inferior ();
}

static int
remote_vkill (int pid, struct remote_state *rs)
{
  if (remote_protocol_packets[PACKET_vKill].support == PACKET_DISABLE)
    return -1;

  /* Tell the remote target to detach.  */
  xsnprintf (rs->buf, get_remote_packet_size (), "vKill;%x", pid);
  putpkt (rs->buf);
  getpkt (&rs->buf, &rs->buf_size, 0);

  if (packet_ok (rs->buf,
		 &remote_protocol_packets[PACKET_vKill]) == PACKET_OK)
    return 0;
  else if (remote_protocol_packets[PACKET_vKill].support == PACKET_DISABLE)
    return -1;
  else
    return 1;
}

static void
extended_remote_kill (struct target_ops *ops)
{
  int res;
  int pid = ptid_get_pid (inferior_ptid);
  struct remote_state *rs = get_remote_state ();

  res = remote_vkill (pid, rs);
  if (res == -1 && !(rs->extended && remote_multi_process_p (rs)))
    {
      /* Don't try 'k' on a multi-process aware stub -- it has no way
	 to specify the pid.  */

      putpkt ("k");
#if 0
      getpkt (&rs->buf, &rs->buf_size, 0);
      if (rs->buf[0] != 'O' || rs->buf[0] != 'K')
	res = 1;
#else
      /* Don't wait for it to die.  I'm not really sure it matters whether
	 we do or not.  For the existing stubs, kill is a noop.  */
      res = 0;
#endif
    }

  if (res != 0)
    error (_("Can't kill process"));

  target_mourn_inferior ();
}

static void
remote_mourn (struct target_ops *ops)
{
  remote_mourn_1 (ops);
}

/* Worker function for remote_mourn.  */
static void
remote_mourn_1 (struct target_ops *target)
{
  unpush_target (target);

  /* remote_close takes care of doing most of the clean up.  */
  generic_mourn_inferior ();
}

static void
extended_remote_mourn_1 (struct target_ops *target)
{
  struct remote_state *rs = get_remote_state ();

  /* In case we got here due to an error, but we're going to stay
     connected.  */
  rs->waiting_for_stop_reply = 0;

  /* If the current general thread belonged to the process we just
     detached from or has exited, the remote side current general
     thread becomes undefined.  Considering a case like this:

     - We just got here due to a detach.
     - The process that we're detaching from happens to immediately
       report a global breakpoint being hit in non-stop mode, in the
       same thread we had selected before.
     - GDB attaches to this process again.
     - This event happens to be the next event we handle.

     GDB would consider that the current general thread didn't need to
     be set on the stub side (with Hg), since for all it knew,
     GENERAL_THREAD hadn't changed.

     Notice that although in all-stop mode, the remote server always
     sets the current thread to the thread reporting the stop event,
     that doesn't happen in non-stop mode; in non-stop, the stub *must
     not* change the current thread when reporting a breakpoint hit,
     due to the decoupling of event reporting and event handling.

     To keep things simple, we always invalidate our notion of the
     current thread.  */
  record_currthread (minus_one_ptid);

  /* Unlike "target remote", we do not want to unpush the target; then
     the next time the user says "run", we won't be connected.  */

  /* Call common code to mark the inferior as not running.	*/
  generic_mourn_inferior ();

  if (!have_inferiors ())
    {
      if (!remote_multi_process_p (rs))
	{
	  /* Check whether the target is running now - some remote stubs
	     automatically restart after kill.	*/
	  putpkt ("?");
	  getpkt (&rs->buf, &rs->buf_size, 0);

	  if (rs->buf[0] == 'S' || rs->buf[0] == 'T')
	    {
	      /* Assume that the target has been restarted.  Set
		 inferior_ptid so that bits of core GDB realizes
		 there's something here, e.g., so that the user can
		 say "kill" again.  */
	      inferior_ptid = magic_null_ptid;
	    }
	}
    }
}

static void
extended_remote_mourn (struct target_ops *ops)
{
  extended_remote_mourn_1 (ops);
}

static int
extended_remote_supports_disable_randomization (void)
{
  return (remote_protocol_packets[PACKET_QDisableRandomization].support
	  == PACKET_ENABLE);
}

static void
extended_remote_disable_randomization (int val)
{
  struct remote_state *rs = get_remote_state ();
  char *reply;

  xsnprintf (rs->buf, get_remote_packet_size (), "QDisableRandomization:%x",
	     val);
  putpkt (rs->buf);
  reply = remote_get_noisy_reply (&target_buf, &target_buf_size);
  if (*reply == '\0')
    error (_("Target does not support QDisableRandomization."));
  if (strcmp (reply, "OK") != 0)
    error (_("Bogus QDisableRandomization reply from target: %s"), reply);
}

static int
extended_remote_run (char *args)
{
  struct remote_state *rs = get_remote_state ();
  int len;

  /* If the user has disabled vRun support, or we have detected that
     support is not available, do not try it.  */
  if (remote_protocol_packets[PACKET_vRun].support == PACKET_DISABLE)
    return -1;

  strcpy (rs->buf, "vRun;");
  len = strlen (rs->buf);

  if (strlen (remote_exec_file) * 2 + len >= get_remote_packet_size ())
    error (_("Remote file name too long for run packet"));
  len += 2 * bin2hex ((gdb_byte *) remote_exec_file, rs->buf + len, 0);

  gdb_assert (args != NULL);
  if (*args)
    {
      struct cleanup *back_to;
      int i;
      char **argv;

      argv = gdb_buildargv (args);
      back_to = make_cleanup ((void (*) (void *)) freeargv, argv);
      for (i = 0; argv[i] != NULL; i++)
	{
	  if (strlen (argv[i]) * 2 + 1 + len >= get_remote_packet_size ())
	    error (_("Argument list too long for run packet"));
	  rs->buf[len++] = ';';
	  len += 2 * bin2hex ((gdb_byte *) argv[i], rs->buf + len, 0);
	}
      do_cleanups (back_to);
    }

  rs->buf[len++] = '\0';

  putpkt (rs->buf);
  getpkt (&rs->buf, &rs->buf_size, 0);

  if (packet_ok (rs->buf, &remote_protocol_packets[PACKET_vRun]) == PACKET_OK)
    {
      /* We have a wait response.  All is well.  */
      return 0;
    }
  else if (remote_protocol_packets[PACKET_vRun].support == PACKET_DISABLE)
    /* It wasn't disabled before, but it is now.  */
    return -1;
  else
    {
      if (remote_exec_file[0] == '\0')
	error (_("Running the default executable on the remote target failed; "
		 "try \"set remote exec-file\"?"));
      else
	error (_("Running \"%s\" on the remote target failed"),
	       remote_exec_file);
    }
}

/* In the extended protocol we want to be able to do things like
   "run" and have them basically work as expected.  So we need
   a special create_inferior function.  We support changing the
   executable file and the command line arguments, but not the
   environment.  */

static void
extended_remote_create_inferior_1 (char *exec_file, char *args,
				   char **env, int from_tty)
{
  int run_worked;
  char *stop_reply;
  struct remote_state *rs = get_remote_state ();

  /* If running asynchronously, register the target file descriptor
     with the event loop.  */
  if (target_can_async_p ())
    target_async (inferior_event_handler, 0);

  /* Disable address space randomization if requested (and supported).  */
  if (extended_remote_supports_disable_randomization ())
    extended_remote_disable_randomization (disable_randomization);

  /* Now restart the remote server.  */
  run_worked = extended_remote_run (args) != -1;
  if (!run_worked)
    {
      /* vRun was not supported.  Fail if we need it to do what the
	 user requested.  */
      if (remote_exec_file[0])
	error (_("Remote target does not support \"set remote exec-file\""));
      if (args[0])
	error (_("Remote target does not support \"set args\" or run <ARGS>"));

      /* Fall back to "R".  */
      extended_remote_restart ();
    }

  if (!have_inferiors ())
    {
      /* Clean up from the last time we ran, before we mark the target
	 running again.  This will mark breakpoints uninserted, and
	 get_offsets may insert breakpoints.  */
      init_thread_list ();
      init_wait_for_inferior ();
    }

  /* vRun's success return is a stop reply.  */
  stop_reply = run_worked ? rs->buf : NULL;
  add_current_inferior_and_thread (stop_reply);

  /* Get updated offsets, if the stub uses qOffsets.  */
  get_offsets ();
}

static void
extended_remote_create_inferior (struct target_ops *ops, 
				 char *exec_file, char *args,
				 char **env, int from_tty)
{
  extended_remote_create_inferior_1 (exec_file, args, env, from_tty);
}


/* Given a location's target info BP_TGT and the packet buffer BUF,  output
   the list of conditions (in agent expression bytecode format), if any, the
   target needs to evaluate.  The output is placed into the packet buffer
   started from BUF and ended at BUF_END.  */

static int
remote_add_target_side_condition (struct gdbarch *gdbarch,
				  struct bp_target_info *bp_tgt, char *buf,
				  char *buf_end)
{
  struct agent_expr *aexpr = NULL;
  int i, ix;
  char *pkt;
  char *buf_start = buf;

  if (VEC_empty (agent_expr_p, bp_tgt->conditions))
    return 0;

  buf += strlen (buf);
  xsnprintf (buf, buf_end - buf, "%s", ";");
  buf++;

  /* Send conditions to the target and free the vector.  */
  for (ix = 0;
       VEC_iterate (agent_expr_p, bp_tgt->conditions, ix, aexpr);
       ix++)
    {
      xsnprintf (buf, buf_end - buf, "X%x,", aexpr->len);
      buf += strlen (buf);
      for (i = 0; i < aexpr->len; ++i)
	buf = pack_hex_byte (buf, aexpr->buf[i]);
      *buf = '\0';
    }

  VEC_free (agent_expr_p, bp_tgt->conditions);
  return 0;
}

static void
remote_add_target_side_commands (struct gdbarch *gdbarch,
				 struct bp_target_info *bp_tgt, char *buf)
{
  struct agent_expr *aexpr = NULL;
  int i, ix;

  if (VEC_empty (agent_expr_p, bp_tgt->tcommands))
    return;

  buf += strlen (buf);

  sprintf (buf, ";cmds:%x,", bp_tgt->persist);
  buf += strlen (buf);

  /* Concatenate all the agent expressions that are commands into the
     cmds parameter.  */
  for (ix = 0;
       VEC_iterate (agent_expr_p, bp_tgt->tcommands, ix, aexpr);
       ix++)
    {
      sprintf (buf, "X%x,", aexpr->len);
      buf += strlen (buf);
      for (i = 0; i < aexpr->len; ++i)
	buf = pack_hex_byte (buf, aexpr->buf[i]);
      *buf = '\0';
    }

  VEC_free (agent_expr_p, bp_tgt->tcommands);
}

/* Insert a breakpoint.  On targets that have software breakpoint
   support, we ask the remote target to do the work; on targets
   which don't, we insert a traditional memory breakpoint.  */

static int
remote_insert_breakpoint (struct gdbarch *gdbarch,
			  struct bp_target_info *bp_tgt)
{
  /* Try the "Z" s/w breakpoint packet if it is not already disabled.
     If it succeeds, then set the support to PACKET_ENABLE.  If it
     fails, and the user has explicitly requested the Z support then
     report an error, otherwise, mark it disabled and go on.  */

  if (remote_protocol_packets[PACKET_Z0].support != PACKET_DISABLE)
    {
      CORE_ADDR addr = bp_tgt->placed_address;
      struct remote_state *rs;
      char *p, *endbuf;
      int bpsize;
      struct condition_list *cond = NULL;

      gdbarch_remote_breakpoint_from_pc (gdbarch, &addr, &bpsize);

      rs = get_remote_state ();
      p = rs->buf;
      endbuf = rs->buf + get_remote_packet_size ();

      *(p++) = 'Z';
      *(p++) = '0';
      *(p++) = ',';
      addr = (ULONGEST) remote_address_masked (addr);
      p += hexnumstr (p, addr);
      xsnprintf (p, endbuf - p, ",%d", bpsize);

      if (remote_supports_cond_breakpoints ())
	remote_add_target_side_condition (gdbarch, bp_tgt, p, endbuf);

      if (remote_can_run_breakpoint_commands ())
	remote_add_target_side_commands (gdbarch, bp_tgt, p);

      putpkt (rs->buf);
      getpkt (&rs->buf, &rs->buf_size, 0);

      switch (packet_ok (rs->buf, &remote_protocol_packets[PACKET_Z0]))
	{
	case PACKET_ERROR:
	  return -1;
	case PACKET_OK:
	  bp_tgt->placed_address = addr;
	  bp_tgt->placed_size = bpsize;
	  return 0;
	case PACKET_UNKNOWN:
	  break;
	}
    }

  return memory_insert_breakpoint (gdbarch, bp_tgt);
}

static int
remote_remove_breakpoint (struct gdbarch *gdbarch,
			  struct bp_target_info *bp_tgt)
{
  CORE_ADDR addr = bp_tgt->placed_address;
  struct remote_state *rs = get_remote_state ();

  if (remote_protocol_packets[PACKET_Z0].support != PACKET_DISABLE)
    {
      char *p = rs->buf;
      char *endbuf = rs->buf + get_remote_packet_size ();

      *(p++) = 'z';
      *(p++) = '0';
      *(p++) = ',';

      addr = (ULONGEST) remote_address_masked (bp_tgt->placed_address);
      p += hexnumstr (p, addr);
      xsnprintf (p, endbuf - p, ",%d", bp_tgt->placed_size);

      putpkt (rs->buf);
      getpkt (&rs->buf, &rs->buf_size, 0);

      return (rs->buf[0] == 'E');
    }

  return memory_remove_breakpoint (gdbarch, bp_tgt);
}

static int
watchpoint_to_Z_packet (int type)
{
  switch (type)
    {
    case hw_write:
      return Z_PACKET_WRITE_WP;
      break;
    case hw_read:
      return Z_PACKET_READ_WP;
      break;
    case hw_access:
      return Z_PACKET_ACCESS_WP;
      break;
    default:
      internal_error (__FILE__, __LINE__,
		      _("hw_bp_to_z: bad watchpoint type %d"), type);
    }
}

static int
remote_insert_watchpoint (CORE_ADDR addr, int len, int type,
			  struct expression *cond)
{
  struct remote_state *rs = get_remote_state ();
  char *endbuf = rs->buf + get_remote_packet_size ();
  char *p;
  enum Z_packet_type packet = watchpoint_to_Z_packet (type);

  if (remote_protocol_packets[PACKET_Z0 + packet].support == PACKET_DISABLE)
    return 1;

  xsnprintf (rs->buf, endbuf - rs->buf, "Z%x,", packet);
  p = strchr (rs->buf, '\0');
  addr = remote_address_masked (addr);
  p += hexnumstr (p, (ULONGEST) addr);
  xsnprintf (p, endbuf - p, ",%x", len);

  putpkt (rs->buf);
  getpkt (&rs->buf, &rs->buf_size, 0);

  switch (packet_ok (rs->buf, &remote_protocol_packets[PACKET_Z0 + packet]))
    {
    case PACKET_ERROR:
      return -1;
    case PACKET_UNKNOWN:
      return 1;
    case PACKET_OK:
      return 0;
    }
  internal_error (__FILE__, __LINE__,
		  _("remote_insert_watchpoint: reached end of function"));
}

static int
remote_watchpoint_addr_within_range (struct target_ops *target, CORE_ADDR addr,
				     CORE_ADDR start, int length)
{
  CORE_ADDR diff = remote_address_masked (addr - start);

  return diff < length;
}


static int
remote_remove_watchpoint (CORE_ADDR addr, int len, int type,
			  struct expression *cond)
{
  struct remote_state *rs = get_remote_state ();
  char *endbuf = rs->buf + get_remote_packet_size ();
  char *p;
  enum Z_packet_type packet = watchpoint_to_Z_packet (type);

  if (remote_protocol_packets[PACKET_Z0 + packet].support == PACKET_DISABLE)
    return -1;

  xsnprintf (rs->buf, endbuf - rs->buf, "z%x,", packet);
  p = strchr (rs->buf, '\0');
  addr = remote_address_masked (addr);
  p += hexnumstr (p, (ULONGEST) addr);
  xsnprintf (p, endbuf - p, ",%x", len);
  putpkt (rs->buf);
  getpkt (&rs->buf, &rs->buf_size, 0);

  switch (packet_ok (rs->buf, &remote_protocol_packets[PACKET_Z0 + packet]))
    {
    case PACKET_ERROR:
    case PACKET_UNKNOWN:
      return -1;
    case PACKET_OK:
      return 0;
    }
  internal_error (__FILE__, __LINE__,
		  _("remote_remove_watchpoint: reached end of function"));
}


int remote_hw_watchpoint_limit = -1;
int remote_hw_watchpoint_length_limit = -1;
int remote_hw_breakpoint_limit = -1;

static int
remote_region_ok_for_hw_watchpoint (CORE_ADDR addr, int len)
{
  if (remote_hw_watchpoint_length_limit == 0)
    return 0;
  else if (remote_hw_watchpoint_length_limit < 0)
    return 1;
  else if (len <= remote_hw_watchpoint_length_limit)
    return 1;
  else
    return 0;
}

static int
remote_check_watch_resources (int type, int cnt, int ot)
{
  if (type == bp_hardware_breakpoint)
    {
      if (remote_hw_breakpoint_limit == 0)
	return 0;
      else if (remote_hw_breakpoint_limit < 0)
	return 1;
      else if (cnt <= remote_hw_breakpoint_limit)
	return 1;
    }
  else
    {
      if (remote_hw_watchpoint_limit == 0)
	return 0;
      else if (remote_hw_watchpoint_limit < 0)
	return 1;
      else if (ot)
	return -1;
      else if (cnt <= remote_hw_watchpoint_limit)
	return 1;
    }
  return -1;
}

static int
remote_stopped_by_watchpoint (void)
{
  return remote_stopped_by_watchpoint_p;
}

static int
remote_stopped_data_address (struct target_ops *target, CORE_ADDR *addr_p)
{
  int rc = 0;

  if (remote_stopped_by_watchpoint ())
    {
      *addr_p = remote_watch_data_address;
      rc = 1;
    }

  return rc;
}


static int
remote_insert_hw_breakpoint (struct gdbarch *gdbarch,
			     struct bp_target_info *bp_tgt)
{
  CORE_ADDR addr;
  struct remote_state *rs;
  char *p, *endbuf;
  char *message;

  /* The length field should be set to the size of a breakpoint
     instruction, even though we aren't inserting one ourselves.  */

  gdbarch_remote_breakpoint_from_pc
    (gdbarch, &bp_tgt->placed_address, &bp_tgt->placed_size);

  if (remote_protocol_packets[PACKET_Z1].support == PACKET_DISABLE)
    return -1;

  rs = get_remote_state ();
  p = rs->buf;
  endbuf = rs->buf + get_remote_packet_size ();

  *(p++) = 'Z';
  *(p++) = '1';
  *(p++) = ',';

  addr = remote_address_masked (bp_tgt->placed_address);
  p += hexnumstr (p, (ULONGEST) addr);
  xsnprintf (p, endbuf - p, ",%x", bp_tgt->placed_size);

  if (remote_supports_cond_breakpoints ())
    remote_add_target_side_condition (gdbarch, bp_tgt, p, endbuf);

  if (remote_can_run_breakpoint_commands ())
    remote_add_target_side_commands (gdbarch, bp_tgt, p);

  putpkt (rs->buf);
  getpkt (&rs->buf, &rs->buf_size, 0);

  switch (packet_ok (rs->buf, &remote_protocol_packets[PACKET_Z1]))
    {
    case PACKET_ERROR:
      if (rs->buf[1] == '.')
        {
          message = strchr (rs->buf + 2, '.');
          if (message)
            error (_("Remote failure reply: %s"), message + 1);
        }
      return -1;
    case PACKET_UNKNOWN:
      return -1;
    case PACKET_OK:
      return 0;
    }
  internal_error (__FILE__, __LINE__,
		  _("remote_insert_hw_breakpoint: reached end of function"));
}


static int
remote_remove_hw_breakpoint (struct gdbarch *gdbarch,
			     struct bp_target_info *bp_tgt)
{
  CORE_ADDR addr;
  struct remote_state *rs = get_remote_state ();
  char *p = rs->buf;
  char *endbuf = rs->buf + get_remote_packet_size ();

  if (remote_protocol_packets[PACKET_Z1].support == PACKET_DISABLE)
    return -1;

  *(p++) = 'z';
  *(p++) = '1';
  *(p++) = ',';

  addr = remote_address_masked (bp_tgt->placed_address);
  p += hexnumstr (p, (ULONGEST) addr);
  xsnprintf (p, endbuf  - p, ",%x", bp_tgt->placed_size);

  putpkt (rs->buf);
  getpkt (&rs->buf, &rs->buf_size, 0);

  switch (packet_ok (rs->buf, &remote_protocol_packets[PACKET_Z1]))
    {
    case PACKET_ERROR:
    case PACKET_UNKNOWN:
      return -1;
    case PACKET_OK:
      return 0;
    }
  internal_error (__FILE__, __LINE__,
		  _("remote_remove_hw_breakpoint: reached end of function"));
}

/* Table used by the crc32 function to calcuate the checksum.  */

static unsigned long crc32_table[256] =
{0, 0};

static unsigned long
crc32 (const unsigned char *buf, int len, unsigned int crc)
{
  if (!crc32_table[1])
    {
      /* Initialize the CRC table and the decoding table.  */
      int i, j;
      unsigned int c;

      for (i = 0; i < 256; i++)
	{
	  for (c = i << 24, j = 8; j > 0; --j)
	    c = c & 0x80000000 ? (c << 1) ^ 0x04c11db7 : (c << 1);
	  crc32_table[i] = c;
	}
    }

  while (len--)
    {
      crc = (crc << 8) ^ crc32_table[((crc >> 24) ^ *buf) & 255];
      buf++;
    }
  return crc;
}

/* Verify memory using the "qCRC:" request.  */

static int
remote_verify_memory (struct target_ops *ops,
		      const gdb_byte *data, CORE_ADDR lma, ULONGEST size)
{
  struct remote_state *rs = get_remote_state ();
  unsigned long host_crc, target_crc;
  char *tmp;

  /* FIXME: assumes lma can fit into long.  */
  xsnprintf (rs->buf, get_remote_packet_size (), "qCRC:%lx,%lx",
	     (long) lma, (long) size);
  putpkt (rs->buf);

  /* Be clever; compute the host_crc before waiting for target
     reply.  */
  host_crc = crc32 (data, size, 0xffffffff);

  getpkt (&rs->buf, &rs->buf_size, 0);
  if (rs->buf[0] == 'E')
    return -1;

  if (rs->buf[0] != 'C')
    error (_("remote target does not support this operation"));

  for (target_crc = 0, tmp = &rs->buf[1]; *tmp; tmp++)
    target_crc = target_crc * 16 + fromhex (*tmp);

  return (host_crc == target_crc);
}

/* compare-sections command

   With no arguments, compares each loadable section in the exec bfd
   with the same memory range on the target, and reports mismatches.
   Useful for verifying the image on the target against the exec file.  */

static void
compare_sections_command (char *args, int from_tty)
{
  asection *s;
  struct cleanup *old_chain;
  char *sectdata;
  const char *sectname;
  bfd_size_type size;
  bfd_vma lma;
  int matched = 0;
  int mismatched = 0;
  int res;

  if (!exec_bfd)
    error (_("command cannot be used without an exec file"));

  for (s = exec_bfd->sections; s; s = s->next)
    {
      if (!(s->flags & SEC_LOAD))
	continue;		/* Skip non-loadable section.  */

      size = bfd_get_section_size (s);
      if (size == 0)
	continue;		/* Skip zero-length section.  */

      sectname = bfd_get_section_name (exec_bfd, s);
      if (args && strcmp (args, sectname) != 0)
	continue;		/* Not the section selected by user.  */

      matched = 1;		/* Do this section.  */
      lma = s->lma;

      sectdata = xmalloc (size);
      old_chain = make_cleanup (xfree, sectdata);
      bfd_get_section_contents (exec_bfd, s, sectdata, 0, size);

      res = target_verify_memory (sectdata, lma, size);

      if (res == -1)
	error (_("target memory fault, section %s, range %s -- %s"), sectname,
	       paddress (target_gdbarch (), lma),
	       paddress (target_gdbarch (), lma + size));

      printf_filtered ("Section %s, range %s -- %s: ", sectname,
		       paddress (target_gdbarch (), lma),
		       paddress (target_gdbarch (), lma + size));
      if (res)
	printf_filtered ("matched.\n");
      else
	{
	  printf_filtered ("MIS-MATCHED!\n");
	  mismatched++;
	}

      do_cleanups (old_chain);
    }
  if (mismatched > 0)
    warning (_("One or more sections of the remote executable does not match\n\
the loaded file\n"));
  if (args && !matched)
    printf_filtered (_("No loaded section named '%s'.\n"), args);
}

/* Write LEN bytes from WRITEBUF into OBJECT_NAME/ANNEX at OFFSET
   into remote target.  The number of bytes written to the remote
   target is returned, or -1 for error.  */

static LONGEST
remote_write_qxfer (struct target_ops *ops, const char *object_name,
                    const char *annex, const gdb_byte *writebuf, 
                    ULONGEST offset, LONGEST len, 
                    struct packet_config *packet)
{
  int i, buf_len;
  ULONGEST n;
  struct remote_state *rs = get_remote_state ();
  int max_size = get_memory_write_packet_size (); 

  if (packet->support == PACKET_DISABLE)
    return -1;

  /* Insert header.  */
  i = snprintf (rs->buf, max_size, 
		"qXfer:%s:write:%s:%s:",
		object_name, annex ? annex : "",
		phex_nz (offset, sizeof offset));
  max_size -= (i + 1);

  /* Escape as much data as fits into rs->buf.  */
  buf_len = remote_escape_output 
    (writebuf, len, (rs->buf + i), &max_size, max_size);

  if (putpkt_binary (rs->buf, i + buf_len) < 0
      || getpkt_sane (&rs->buf, &rs->buf_size, 0) < 0
      || packet_ok (rs->buf, packet) != PACKET_OK)
    return -1;

  unpack_varlen_hex (rs->buf, &n);
  return n;
}

/* Read OBJECT_NAME/ANNEX from the remote target using a qXfer packet.
   Data at OFFSET, of up to LEN bytes, is read into READBUF; the
   number of bytes read is returned, or 0 for EOF, or -1 for error.
   The number of bytes read may be less than LEN without indicating an
   EOF.  PACKET is checked and updated to indicate whether the remote
   target supports this object.  */

static LONGEST
remote_read_qxfer (struct target_ops *ops, const char *object_name,
		   const char *annex,
		   gdb_byte *readbuf, ULONGEST offset, LONGEST len,
		   struct packet_config *packet)
{
  static char *finished_object;
  static char *finished_annex;
  static ULONGEST finished_offset;

  struct remote_state *rs = get_remote_state ();
  LONGEST i, n, packet_len;

  if (packet->support == PACKET_DISABLE)
    return -1;

  /* Check whether we've cached an end-of-object packet that matches
     this request.  */
  if (finished_object)
    {
      if (strcmp (object_name, finished_object) == 0
	  && strcmp (annex ? annex : "", finished_annex) == 0
	  && offset == finished_offset)
	return 0;

      /* Otherwise, we're now reading something different.  Discard
	 the cache.  */
      xfree (finished_object);
      xfree (finished_annex);
      finished_object = NULL;
      finished_annex = NULL;
    }

  /* Request only enough to fit in a single packet.  The actual data
     may not, since we don't know how much of it will need to be escaped;
     the target is free to respond with slightly less data.  We subtract
     five to account for the response type and the protocol frame.  */
  n = min (get_remote_packet_size () - 5, len);
  snprintf (rs->buf, get_remote_packet_size () - 4, "qXfer:%s:read:%s:%s,%s",
	    object_name, annex ? annex : "",
	    phex_nz (offset, sizeof offset),
	    phex_nz (n, sizeof n));
  i = putpkt (rs->buf);
  if (i < 0)
    return -1;

  rs->buf[0] = '\0';
  packet_len = getpkt_sane (&rs->buf, &rs->buf_size, 0);
  if (packet_len < 0 || packet_ok (rs->buf, packet) != PACKET_OK)
    return -1;

  if (rs->buf[0] != 'l' && rs->buf[0] != 'm')
    error (_("Unknown remote qXfer reply: %s"), rs->buf);

  /* 'm' means there is (or at least might be) more data after this
     batch.  That does not make sense unless there's at least one byte
     of data in this reply.  */
  if (rs->buf[0] == 'm' && packet_len == 1)
    error (_("Remote qXfer reply contained no data."));

  /* Got some data.  */
  i = remote_unescape_input (rs->buf + 1, packet_len - 1, readbuf, n);

  /* 'l' is an EOF marker, possibly including a final block of data,
     or possibly empty.  If we have the final block of a non-empty
     object, record this fact to bypass a subsequent partial read.  */
  if (rs->buf[0] == 'l' && offset + i > 0)
    {
      finished_object = xstrdup (object_name);
      finished_annex = xstrdup (annex ? annex : "");
      finished_offset = offset + i;
    }

  return i;
}

static LONGEST
remote_xfer_partial (struct target_ops *ops, enum target_object object,
		     const char *annex, gdb_byte *readbuf,
		     const gdb_byte *writebuf, ULONGEST offset, LONGEST len)
{
  struct remote_state *rs;
  int i;
  char *p2;
  char query_type;

  set_remote_traceframe ();
  set_general_thread (inferior_ptid);

  rs = get_remote_state ();

  /* Handle memory using the standard memory routines.  */
  if (object == TARGET_OBJECT_MEMORY)
    {
      int xfered;

      errno = 0;

      /* If the remote target is connected but not running, we should
	 pass this request down to a lower stratum (e.g. the executable
	 file).  */
      if (!target_has_execution)
	return 0;

      if (writebuf != NULL)
	xfered = remote_write_bytes (offset, writebuf, len);
      else
	xfered = remote_read_bytes (offset, readbuf, len);

      if (xfered > 0)
	return xfered;
      else if (xfered == 0 && errno == 0)
	return 0;
      else
	return -1;
    }

  /* Handle SPU memory using qxfer packets.  */
  if (object == TARGET_OBJECT_SPU)
    {
      if (readbuf)
	return remote_read_qxfer (ops, "spu", annex, readbuf, offset, len,
				  &remote_protocol_packets
				    [PACKET_qXfer_spu_read]);
      else
	return remote_write_qxfer (ops, "spu", annex, writebuf, offset, len,
				   &remote_protocol_packets
				     [PACKET_qXfer_spu_write]);
    }

  /* Handle extra signal info using qxfer packets.  */
  if (object == TARGET_OBJECT_SIGNAL_INFO)
    {
      if (readbuf)
	return remote_read_qxfer (ops, "siginfo", annex, readbuf, offset, len,
				  &remote_protocol_packets
				  [PACKET_qXfer_siginfo_read]);
      else
	return remote_write_qxfer (ops, "siginfo", annex,
				   writebuf, offset, len,
				   &remote_protocol_packets
				   [PACKET_qXfer_siginfo_write]);
    }

  if (object == TARGET_OBJECT_STATIC_TRACE_DATA)
    {
      if (readbuf)
	return remote_read_qxfer (ops, "statictrace", annex,
				  readbuf, offset, len,
				  &remote_protocol_packets
				  [PACKET_qXfer_statictrace_read]);
      else
	return -1;
    }

  /* Only handle flash writes.  */
  if (writebuf != NULL)
    {
      LONGEST xfered;

      switch (object)
	{
	case TARGET_OBJECT_FLASH:
	  xfered = remote_flash_write (ops, offset, len, writebuf);

	  if (xfered > 0)
	    return xfered;
	  else if (xfered == 0 && errno == 0)
	    return 0;
	  else
	    return -1;

	default:
	  return -1;
	}
    }

  /* Map pre-existing objects onto letters.  DO NOT do this for new
     objects!!!  Instead specify new query packets.  */
  switch (object)
    {
    case TARGET_OBJECT_AVR:
      query_type = 'R';
      break;

    case TARGET_OBJECT_AUXV:
      gdb_assert (annex == NULL);
      return remote_read_qxfer (ops, "auxv", annex, readbuf, offset, len,
				&remote_protocol_packets[PACKET_qXfer_auxv]);

    case TARGET_OBJECT_AVAILABLE_FEATURES:
      return remote_read_qxfer
	(ops, "features", annex, readbuf, offset, len,
	 &remote_protocol_packets[PACKET_qXfer_features]);

    case TARGET_OBJECT_LIBRARIES:
      return remote_read_qxfer
	(ops, "libraries", annex, readbuf, offset, len,
	 &remote_protocol_packets[PACKET_qXfer_libraries]);

    case TARGET_OBJECT_LIBRARIES_SVR4:
      return remote_read_qxfer
	(ops, "libraries-svr4", annex, readbuf, offset, len,
	 &remote_protocol_packets[PACKET_qXfer_libraries_svr4]);

    case TARGET_OBJECT_MEMORY_MAP:
      gdb_assert (annex == NULL);
      return remote_read_qxfer (ops, "memory-map", annex, readbuf, offset, len,
				&remote_protocol_packets[PACKET_qXfer_memory_map]);

    case TARGET_OBJECT_OSDATA:
      /* Should only get here if we're connected.  */
      gdb_assert (remote_desc);
      return remote_read_qxfer
       (ops, "osdata", annex, readbuf, offset, len,
        &remote_protocol_packets[PACKET_qXfer_osdata]);

    case TARGET_OBJECT_THREADS:
      gdb_assert (annex == NULL);
      return remote_read_qxfer (ops, "threads", annex, readbuf, offset, len,
				&remote_protocol_packets[PACKET_qXfer_threads]);

    case TARGET_OBJECT_TRACEFRAME_INFO:
      gdb_assert (annex == NULL);
      return remote_read_qxfer
	(ops, "traceframe-info", annex, readbuf, offset, len,
	 &remote_protocol_packets[PACKET_qXfer_traceframe_info]);

    case TARGET_OBJECT_FDPIC:
      return remote_read_qxfer (ops, "fdpic", annex, readbuf, offset, len,
				&remote_protocol_packets[PACKET_qXfer_fdpic]);

    case TARGET_OBJECT_OPENVMS_UIB:
      return remote_read_qxfer (ops, "uib", annex, readbuf, offset, len,
				&remote_protocol_packets[PACKET_qXfer_uib]);

    case TARGET_OBJECT_BTRACE:
      return remote_read_qxfer (ops, "btrace", annex, readbuf, offset, len,
        &remote_protocol_packets[PACKET_qXfer_btrace]);

    default:
      return -1;
    }

  /* Note: a zero OFFSET and LEN can be used to query the minimum
     buffer size.  */
  if (offset == 0 && len == 0)
    return (get_remote_packet_size ());
  /* Minimum outbuf size is get_remote_packet_size ().  If LEN is not
     large enough let the caller deal with it.  */
  if (len < get_remote_packet_size ())
    return -1;
  len = get_remote_packet_size ();

  /* Except for querying the minimum buffer size, target must be open.  */
  if (!remote_desc)
    error (_("remote query is only available after target open"));

  gdb_assert (annex != NULL);
  gdb_assert (readbuf != NULL);

  p2 = rs->buf;
  *p2++ = 'q';
  *p2++ = query_type;

  /* We used one buffer char for the remote protocol q command and
     another for the query type.  As the remote protocol encapsulation
     uses 4 chars plus one extra in case we are debugging
     (remote_debug), we have PBUFZIZ - 7 left to pack the query
     string.  */
  i = 0;
  while (annex[i] && (i < (get_remote_packet_size () - 8)))
    {
      /* Bad caller may have sent forbidden characters.  */
      gdb_assert (isprint (annex[i]) && annex[i] != '$' && annex[i] != '#');
      *p2++ = annex[i];
      i++;
    }
  *p2 = '\0';
  gdb_assert (annex[i] == '\0');

  i = putpkt (rs->buf);
  if (i < 0)
    return i;

  getpkt (&rs->buf, &rs->buf_size, 0);
  strcpy ((char *) readbuf, rs->buf);

  return strlen ((char *) readbuf);
}

static int
remote_search_memory (struct target_ops* ops,
		      CORE_ADDR start_addr, ULONGEST search_space_len,
		      const gdb_byte *pattern, ULONGEST pattern_len,
		      CORE_ADDR *found_addrp)
{
  int addr_size = gdbarch_addr_bit (target_gdbarch ()) / 8;
  struct remote_state *rs = get_remote_state ();
  int max_size = get_memory_write_packet_size ();
  struct packet_config *packet =
    &remote_protocol_packets[PACKET_qSearch_memory];
  /* Number of packet bytes used to encode the pattern;
     this could be more than PATTERN_LEN due to escape characters.  */
  int escaped_pattern_len;
  /* Amount of pattern that was encodable in the packet.  */
  int used_pattern_len;
  int i;
  int found;
  ULONGEST found_addr;

  /* Don't go to the target if we don't have to.
     This is done before checking packet->support to avoid the possibility that
     a success for this edge case means the facility works in general.  */
  if (pattern_len > search_space_len)
    return 0;
  if (pattern_len == 0)
    {
      *found_addrp = start_addr;
      return 1;
    }

  /* If we already know the packet isn't supported, fall back to the simple
     way of searching memory.  */

  if (packet->support == PACKET_DISABLE)
    {
      /* Target doesn't provided special support, fall back and use the
	 standard support (copy memory and do the search here).  */
      return simple_search_memory (ops, start_addr, search_space_len,
				   pattern, pattern_len, found_addrp);
    }

  /* Insert header.  */
  i = snprintf (rs->buf, max_size, 
		"qSearch:memory:%s;%s;",
		phex_nz (start_addr, addr_size),
		phex_nz (search_space_len, sizeof (search_space_len)));
  max_size -= (i + 1);

  /* Escape as much data as fits into rs->buf.  */
  escaped_pattern_len =
    remote_escape_output (pattern, pattern_len, (rs->buf + i),
			  &used_pattern_len, max_size);

  /* Bail if the pattern is too large.  */
  if (used_pattern_len != pattern_len)
    error (_("Pattern is too large to transmit to remote target."));

  if (putpkt_binary (rs->buf, i + escaped_pattern_len) < 0
      || getpkt_sane (&rs->buf, &rs->buf_size, 0) < 0
      || packet_ok (rs->buf, packet) != PACKET_OK)
    {
      /* The request may not have worked because the command is not
	 supported.  If so, fall back to the simple way.  */
      if (packet->support == PACKET_DISABLE)
	{
	  return simple_search_memory (ops, start_addr, search_space_len,
				       pattern, pattern_len, found_addrp);
	}
      return -1;
    }

  if (rs->buf[0] == '0')
    found = 0;
  else if (rs->buf[0] == '1')
    {
      found = 1;
      if (rs->buf[1] != ',')
	error (_("Unknown qSearch:memory reply: %s"), rs->buf);
      unpack_varlen_hex (rs->buf + 2, &found_addr);
      *found_addrp = found_addr;
    }
  else
    error (_("Unknown qSearch:memory reply: %s"), rs->buf);

  return found;
}

static void
remote_rcmd (char *command,
	     struct ui_file *outbuf)
{
  struct remote_state *rs = get_remote_state ();
  char *p = rs->buf;

  if (!remote_desc)
    error (_("remote rcmd is only available after target open"));

  /* Send a NULL command across as an empty command.  */
  if (command == NULL)
    command = "";

  /* The query prefix.  */
  strcpy (rs->buf, "qRcmd,");
  p = strchr (rs->buf, '\0');

  if ((strlen (rs->buf) + strlen (command) * 2 + 8/*misc*/)
      > get_remote_packet_size ())
    error (_("\"monitor\" command ``%s'' is too long."), command);

  /* Encode the actual command.  */
  bin2hex ((gdb_byte *) command, p, 0);

  if (putpkt (rs->buf) < 0)
    error (_("Communication problem with target."));

  /* get/display the response */
  while (1)
    {
      char *buf;

      /* XXX - see also remote_get_noisy_reply().  */
      QUIT;			/* Allow user to bail out with ^C.  */
      rs->buf[0] = '\0';
      if (getpkt_sane (&rs->buf, &rs->buf_size, 0) == -1)
        { 
          /* Timeout.  Continue to (try to) read responses.
             This is better than stopping with an error, assuming the stub
             is still executing the (long) monitor command.
             If needed, the user can interrupt gdb using C-c, obtaining
             an effect similar to stop on timeout.  */
          continue;
        }
      buf = rs->buf;
      if (buf[0] == '\0')
	error (_("Target does not support this command."));
      if (buf[0] == 'O' && buf[1] != 'K')
	{
	  remote_console_output (buf + 1); /* 'O' message from stub.  */
	  continue;
	}
      if (strcmp (buf, "OK") == 0)
	break;
      if (strlen (buf) == 3 && buf[0] == 'E'
	  && isdigit (buf[1]) && isdigit (buf[2]))
	{
	  error (_("Protocol error with Rcmd"));
	}
      for (p = buf; p[0] != '\0' && p[1] != '\0'; p += 2)
	{
	  char c = (fromhex (p[0]) << 4) + fromhex (p[1]);

	  fputc_unfiltered (c, outbuf);
	}
      break;
    }
}

static VEC(mem_region_s) *
remote_memory_map (struct target_ops *ops)
{
  VEC(mem_region_s) *result = NULL;
  char *text = target_read_stralloc (&current_target,
				     TARGET_OBJECT_MEMORY_MAP, NULL);

  if (text)
    {
      struct cleanup *back_to = make_cleanup (xfree, text);

      result = parse_memory_map (text);
      do_cleanups (back_to);
    }

  return result;
}

static void
packet_command (char *args, int from_tty)
{
  struct remote_state *rs = get_remote_state ();

  if (!remote_desc)
    error (_("command can only be used with remote target"));

  if (!args)
    error (_("remote-packet command requires packet text as argument"));

  puts_filtered ("sending: ");
  print_packet (args);
  puts_filtered ("\n");
  putpkt (args);

  getpkt (&rs->buf, &rs->buf_size, 0);
  puts_filtered ("received: ");
  print_packet (rs->buf);
  puts_filtered ("\n");
}

#if 0
/* --------- UNIT_TEST for THREAD oriented PACKETS ------------------- */

static void display_thread_info (struct gdb_ext_thread_info *info);

static void threadset_test_cmd (char *cmd, int tty);

static void threadalive_test (char *cmd, int tty);

static void threadlist_test_cmd (char *cmd, int tty);

int get_and_display_threadinfo (threadref *ref);

static void threadinfo_test_cmd (char *cmd, int tty);

static int thread_display_step (threadref *ref, void *context);

static void threadlist_update_test_cmd (char *cmd, int tty);

static void init_remote_threadtests (void);

#define SAMPLE_THREAD  0x05060708	/* Truncated 64 bit threadid.  */

static void
threadset_test_cmd (char *cmd, int tty)
{
  int sample_thread = SAMPLE_THREAD;

  printf_filtered (_("Remote threadset test\n"));
  set_general_thread (sample_thread);
}


static void
threadalive_test (char *cmd, int tty)
{
  int sample_thread = SAMPLE_THREAD;
  int pid = ptid_get_pid (inferior_ptid);
  ptid_t ptid = ptid_build (pid, 0, sample_thread);

  if (remote_thread_alive (ptid))
    printf_filtered ("PASS: Thread alive test\n");
  else
    printf_filtered ("FAIL: Thread alive test\n");
}

void output_threadid (char *title, threadref *ref);

void
output_threadid (char *title, threadref *ref)
{
  char hexid[20];

  pack_threadid (&hexid[0], ref);	/* Convert threead id into hex.  */
  hexid[16] = 0;
  printf_filtered ("%s  %s\n", title, (&hexid[0]));
}

static void
threadlist_test_cmd (char *cmd, int tty)
{
  int startflag = 1;
  threadref nextthread;
  int done, result_count;
  threadref threadlist[3];

  printf_filtered ("Remote Threadlist test\n");
  if (!remote_get_threadlist (startflag, &nextthread, 3, &done,
			      &result_count, &threadlist[0]))
    printf_filtered ("FAIL: threadlist test\n");
  else
    {
      threadref *scan = threadlist;
      threadref *limit = scan + result_count;

      while (scan < limit)
	output_threadid (" thread ", scan++);
    }
}

void
display_thread_info (struct gdb_ext_thread_info *info)
{
  output_threadid ("Threadid: ", &info->threadid);
  printf_filtered ("Name: %s\n ", info->shortname);
  printf_filtered ("State: %s\n", info->display);
  printf_filtered ("other: %s\n\n", info->more_display);
}

int
get_and_display_threadinfo (threadref *ref)
{
  int result;
  int set;
  struct gdb_ext_thread_info threadinfo;

  set = TAG_THREADID | TAG_EXISTS | TAG_THREADNAME
    | TAG_MOREDISPLAY | TAG_DISPLAY;
  if (0 != (result = remote_get_threadinfo (ref, set, &threadinfo)))
    display_thread_info (&threadinfo);
  return result;
}

static void
threadinfo_test_cmd (char *cmd, int tty)
{
  int athread = SAMPLE_THREAD;
  threadref thread;
  int set;

  int_to_threadref (&thread, athread);
  printf_filtered ("Remote Threadinfo test\n");
  if (!get_and_display_threadinfo (&thread))
    printf_filtered ("FAIL cannot get thread info\n");
}

static int
thread_display_step (threadref *ref, void *context)
{
  /* output_threadid(" threadstep ",ref); *//* simple test */
  return get_and_display_threadinfo (ref);
}

static void
threadlist_update_test_cmd (char *cmd, int tty)
{
  printf_filtered ("Remote Threadlist update test\n");
  remote_threadlist_iterator (thread_display_step, 0, CRAZY_MAX_THREADS);
}

static void
init_remote_threadtests (void)
{
  add_com ("tlist", class_obscure, threadlist_test_cmd,
	   _("Fetch and print the remote list of "
	     "thread identifiers, one pkt only"));
  add_com ("tinfo", class_obscure, threadinfo_test_cmd,
	   _("Fetch and display info about one thread"));
  add_com ("tset", class_obscure, threadset_test_cmd,
	   _("Test setting to a different thread"));
  add_com ("tupd", class_obscure, threadlist_update_test_cmd,
	   _("Iterate through updating all remote thread info"));
  add_com ("talive", class_obscure, threadalive_test,
	   _(" Remote thread alive test "));
}

#endif /* 0 */

/* Convert a thread ID to a string.  Returns the string in a static
   buffer.  */

static char *
remote_pid_to_str (struct target_ops *ops, ptid_t ptid)
{
  static char buf[64];
  struct remote_state *rs = get_remote_state ();

  if (ptid_equal (ptid, null_ptid))
    return normal_pid_to_str (ptid);
  else if (ptid_is_pid (ptid))
    {
      /* Printing an inferior target id.  */

      /* When multi-process extensions are off, there's no way in the
	 remote protocol to know the remote process id, if there's any
	 at all.  There's one exception --- when we're connected with
	 target extended-remote, and we manually attached to a process
	 with "attach PID".  We don't record anywhere a flag that
	 allows us to distinguish that case from the case of
	 connecting with extended-remote and the stub already being
	 attached to a process, and reporting yes to qAttached, hence
	 no smart special casing here.  */
      if (!remote_multi_process_p (rs))
	{
	  xsnprintf (buf, sizeof buf, "Remote target");
	  return buf;
	}

      return normal_pid_to_str (ptid);
    }
  else
    {
      if (ptid_equal (magic_null_ptid, ptid))
	xsnprintf (buf, sizeof buf, "Thread <main>");
      else if (rs->extended && remote_multi_process_p (rs))
	xsnprintf (buf, sizeof buf, "Thread %d.%ld",
		   ptid_get_pid (ptid), ptid_get_tid (ptid));
      else
	xsnprintf (buf, sizeof buf, "Thread %ld",
		   ptid_get_tid (ptid));
      return buf;
    }
}

/* Get the address of the thread local variable in OBJFILE which is
   stored at OFFSET within the thread local storage for thread PTID.  */

static CORE_ADDR
remote_get_thread_local_address (struct target_ops *ops,
				 ptid_t ptid, CORE_ADDR lm, CORE_ADDR offset)
{
  if (remote_protocol_packets[PACKET_qGetTLSAddr].support != PACKET_DISABLE)
    {
      struct remote_state *rs = get_remote_state ();
      char *p = rs->buf;
      char *endp = rs->buf + get_remote_packet_size ();
      enum packet_result result;

      strcpy (p, "qGetTLSAddr:");
      p += strlen (p);
      p = write_ptid (p, endp, ptid);
      *p++ = ',';
      p += hexnumstr (p, offset);
      *p++ = ',';
      p += hexnumstr (p, lm);
      *p++ = '\0';

      putpkt (rs->buf);
      getpkt (&rs->buf, &rs->buf_size, 0);
      result = packet_ok (rs->buf,
			  &remote_protocol_packets[PACKET_qGetTLSAddr]);
      if (result == PACKET_OK)
	{
	  ULONGEST result;

	  unpack_varlen_hex (rs->buf, &result);
	  return result;
	}
      else if (result == PACKET_UNKNOWN)
	throw_error (TLS_GENERIC_ERROR,
		     _("Remote target doesn't support qGetTLSAddr packet"));
      else
	throw_error (TLS_GENERIC_ERROR,
		     _("Remote target failed to process qGetTLSAddr request"));
    }
  else
    throw_error (TLS_GENERIC_ERROR,
		 _("TLS not supported or disabled on this target"));
  /* Not reached.  */
  return 0;
}

/* Provide thread local base, i.e. Thread Information Block address.
   Returns 1 if ptid is found and thread_local_base is non zero.  */

static int
remote_get_tib_address (ptid_t ptid, CORE_ADDR *addr)
{
  if (remote_protocol_packets[PACKET_qGetTIBAddr].support != PACKET_DISABLE)
    {
      struct remote_state *rs = get_remote_state ();
      char *p = rs->buf;
      char *endp = rs->buf + get_remote_packet_size ();
      enum packet_result result;

      strcpy (p, "qGetTIBAddr:");
      p += strlen (p);
      p = write_ptid (p, endp, ptid);
      *p++ = '\0';

      putpkt (rs->buf);
      getpkt (&rs->buf, &rs->buf_size, 0);
      result = packet_ok (rs->buf,
			  &remote_protocol_packets[PACKET_qGetTIBAddr]);
      if (result == PACKET_OK)
	{
	  ULONGEST result;

	  unpack_varlen_hex (rs->buf, &result);
	  if (addr)
	    *addr = (CORE_ADDR) result;
	  return 1;
	}
      else if (result == PACKET_UNKNOWN)
	error (_("Remote target doesn't support qGetTIBAddr packet"));
      else
	error (_("Remote target failed to process qGetTIBAddr request"));
    }
  else
    error (_("qGetTIBAddr not supported or disabled on this target"));
  /* Not reached.  */
  return 0;
}

/* Support for inferring a target description based on the current
   architecture and the size of a 'g' packet.  While the 'g' packet
   can have any size (since optional registers can be left off the
   end), some sizes are easily recognizable given knowledge of the
   approximate architecture.  */

struct remote_g_packet_guess
{
  int bytes;
  const struct target_desc *tdesc;
};
typedef struct remote_g_packet_guess remote_g_packet_guess_s;
DEF_VEC_O(remote_g_packet_guess_s);

struct remote_g_packet_data
{
  VEC(remote_g_packet_guess_s) *guesses;
};

static struct gdbarch_data *remote_g_packet_data_handle;

static void *
remote_g_packet_data_init (struct obstack *obstack)
{
  return OBSTACK_ZALLOC (obstack, struct remote_g_packet_data);
}

void
register_remote_g_packet_guess (struct gdbarch *gdbarch, int bytes,
				const struct target_desc *tdesc)
{
  struct remote_g_packet_data *data
    = gdbarch_data (gdbarch, remote_g_packet_data_handle);
  struct remote_g_packet_guess new_guess, *guess;
  int ix;

  gdb_assert (tdesc != NULL);

  for (ix = 0;
       VEC_iterate (remote_g_packet_guess_s, data->guesses, ix, guess);
       ix++)
    if (guess->bytes == bytes)
      internal_error (__FILE__, __LINE__,
		      _("Duplicate g packet description added for size %d"),
		      bytes);

  new_guess.bytes = bytes;
  new_guess.tdesc = tdesc;
  VEC_safe_push (remote_g_packet_guess_s, data->guesses, &new_guess);
}

/* Return 1 if remote_read_description would do anything on this target
   and architecture, 0 otherwise.  */

static int
remote_read_description_p (struct target_ops *target)
{
  struct remote_g_packet_data *data
    = gdbarch_data (target_gdbarch (), remote_g_packet_data_handle);

  if (!VEC_empty (remote_g_packet_guess_s, data->guesses))
    return 1;

  return 0;
}

static const struct target_desc *
remote_read_description (struct target_ops *target)
{
  struct remote_g_packet_data *data
    = gdbarch_data (target_gdbarch (), remote_g_packet_data_handle);

  /* Do not try this during initial connection, when we do not know
     whether there is a running but stopped thread.  */
  if (!target_has_execution || ptid_equal (inferior_ptid, null_ptid))
    return NULL;

  if (!VEC_empty (remote_g_packet_guess_s, data->guesses))
    {
      struct remote_g_packet_guess *guess;
      int ix;
      int bytes = send_g_packet ();

      for (ix = 0;
	   VEC_iterate (remote_g_packet_guess_s, data->guesses, ix, guess);
	   ix++)
	if (guess->bytes == bytes)
	  return guess->tdesc;

      /* We discard the g packet.  A minor optimization would be to
	 hold on to it, and fill the register cache once we have selected
	 an architecture, but it's too tricky to do safely.  */
    }

  return NULL;
}

/* Remote file transfer support.  This is host-initiated I/O, not
   target-initiated; for target-initiated, see remote-fileio.c.  */

/* If *LEFT is at least the length of STRING, copy STRING to
   *BUFFER, update *BUFFER to point to the new end of the buffer, and
   decrease *LEFT.  Otherwise raise an error.  */

static void
remote_buffer_add_string (char **buffer, int *left, char *string)
{
  int len = strlen (string);

  if (len > *left)
    error (_("Packet too long for target."));

  memcpy (*buffer, string, len);
  *buffer += len;
  *left -= len;

  /* NUL-terminate the buffer as a convenience, if there is
     room.  */
  if (*left)
    **buffer = '\0';
}

/* If *LEFT is large enough, hex encode LEN bytes from BYTES into
   *BUFFER, update *BUFFER to point to the new end of the buffer, and
   decrease *LEFT.  Otherwise raise an error.  */

static void
remote_buffer_add_bytes (char **buffer, int *left, const gdb_byte *bytes,
			 int len)
{
  if (2 * len > *left)
    error (_("Packet too long for target."));

  bin2hex (bytes, *buffer, len);
  *buffer += 2 * len;
  *left -= 2 * len;

  /* NUL-terminate the buffer as a convenience, if there is
     room.  */
  if (*left)
    **buffer = '\0';
}

/* If *LEFT is large enough, convert VALUE to hex and add it to
   *BUFFER, update *BUFFER to point to the new end of the buffer, and
   decrease *LEFT.  Otherwise raise an error.  */

static void
remote_buffer_add_int (char **buffer, int *left, ULONGEST value)
{
  int len = hexnumlen (value);

  if (len > *left)
    error (_("Packet too long for target."));

  hexnumstr (*buffer, value);
  *buffer += len;
  *left -= len;

  /* NUL-terminate the buffer as a convenience, if there is
     room.  */
  if (*left)
    **buffer = '\0';
}

/* Parse an I/O result packet from BUFFER.  Set RETCODE to the return
   value, *REMOTE_ERRNO to the remote error number or zero if none
   was included, and *ATTACHMENT to point to the start of the annex
   if any.  The length of the packet isn't needed here; there may
   be NUL bytes in BUFFER, but they will be after *ATTACHMENT.

   Return 0 if the packet could be parsed, -1 if it could not.  If
   -1 is returned, the other variables may not be initialized.  */

static int
remote_hostio_parse_result (char *buffer, int *retcode,
			    int *remote_errno, char **attachment)
{
  char *p, *p2;

  *remote_errno = 0;
  *attachment = NULL;

  if (buffer[0] != 'F')
    return -1;

  errno = 0;
  *retcode = strtol (&buffer[1], &p, 16);
  if (errno != 0 || p == &buffer[1])
    return -1;

  /* Check for ",errno".  */
  if (*p == ',')
    {
      errno = 0;
      *remote_errno = strtol (p + 1, &p2, 16);
      if (errno != 0 || p + 1 == p2)
	return -1;
      p = p2;
    }

  /* Check for ";attachment".  If there is no attachment, the
     packet should end here.  */
  if (*p == ';')
    {
      *attachment = p + 1;
      return 0;
    }
  else if (*p == '\0')
    return 0;
  else
    return -1;
}

/* Send a prepared I/O packet to the target and read its response.
   The prepared packet is in the global RS->BUF before this function
   is called, and the answer is there when we return.

   COMMAND_BYTES is the length of the request to send, which may include
   binary data.  WHICH_PACKET is the packet configuration to check
   before attempting a packet.  If an error occurs, *REMOTE_ERRNO
   is set to the error number and -1 is returned.  Otherwise the value
   returned by the function is returned.

   ATTACHMENT and ATTACHMENT_LEN should be non-NULL if and only if an
   attachment is expected; an error will be reported if there's a
   mismatch.  If one is found, *ATTACHMENT will be set to point into
   the packet buffer and *ATTACHMENT_LEN will be set to the
   attachment's length.  */

static int
remote_hostio_send_command (int command_bytes, int which_packet,
			    int *remote_errno, char **attachment,
			    int *attachment_len)
{
  struct remote_state *rs = get_remote_state ();
  int ret, bytes_read;
  char *attachment_tmp;

  if (!remote_desc
      || remote_protocol_packets[which_packet].support == PACKET_DISABLE)
    {
      *remote_errno = FILEIO_ENOSYS;
      return -1;
    }

  putpkt_binary (rs->buf, command_bytes);
  bytes_read = getpkt_sane (&rs->buf, &rs->buf_size, 0);

  /* If it timed out, something is wrong.  Don't try to parse the
     buffer.  */
  if (bytes_read < 0)
    {
      *remote_errno = FILEIO_EINVAL;
      return -1;
    }

  switch (packet_ok (rs->buf, &remote_protocol_packets[which_packet]))
    {
    case PACKET_ERROR:
      *remote_errno = FILEIO_EINVAL;
      return -1;
    case PACKET_UNKNOWN:
      *remote_errno = FILEIO_ENOSYS;
      return -1;
    case PACKET_OK:
      break;
    }

  if (remote_hostio_parse_result (rs->buf, &ret, remote_errno,
				  &attachment_tmp))
    {
      *remote_errno = FILEIO_EINVAL;
      return -1;
    }

  /* Make sure we saw an attachment if and only if we expected one.  */
  if ((attachment_tmp == NULL && attachment != NULL)
      || (attachment_tmp != NULL && attachment == NULL))
    {
      *remote_errno = FILEIO_EINVAL;
      return -1;
    }

  /* If an attachment was found, it must point into the packet buffer;
     work out how many bytes there were.  */
  if (attachment_tmp != NULL)
    {
      *attachment = attachment_tmp;
      *attachment_len = bytes_read - (*attachment - rs->buf);
    }

  return ret;
}

/* Open FILENAME on the remote target, using FLAGS and MODE.  Return a
   remote file descriptor, or -1 if an error occurs (and set
   *REMOTE_ERRNO).  */

static int
remote_hostio_open (const char *filename, int flags, int mode,
		    int *remote_errno)
{
  struct remote_state *rs = get_remote_state ();
  char *p = rs->buf;
  int left = get_remote_packet_size () - 1;

  remote_buffer_add_string (&p, &left, "vFile:open:");

  remote_buffer_add_bytes (&p, &left, (const gdb_byte *) filename,
			   strlen (filename));
  remote_buffer_add_string (&p, &left, ",");

  remote_buffer_add_int (&p, &left, flags);
  remote_buffer_add_string (&p, &left, ",");

  remote_buffer_add_int (&p, &left, mode);

  return remote_hostio_send_command (p - rs->buf, PACKET_vFile_open,
				     remote_errno, NULL, NULL);
}

/* Write up to LEN bytes from WRITE_BUF to FD on the remote target.
   Return the number of bytes written, or -1 if an error occurs (and
   set *REMOTE_ERRNO).  */

static int
remote_hostio_pwrite (int fd, const gdb_byte *write_buf, int len,
		      ULONGEST offset, int *remote_errno)
{
  struct remote_state *rs = get_remote_state ();
  char *p = rs->buf;
  int left = get_remote_packet_size ();
  int out_len;

  remote_buffer_add_string (&p, &left, "vFile:pwrite:");

  remote_buffer_add_int (&p, &left, fd);
  remote_buffer_add_string (&p, &left, ",");

  remote_buffer_add_int (&p, &left, offset);
  remote_buffer_add_string (&p, &left, ",");

  p += remote_escape_output (write_buf, len, p, &out_len,
			     get_remote_packet_size () - (p - rs->buf));

  return remote_hostio_send_command (p - rs->buf, PACKET_vFile_pwrite,
				     remote_errno, NULL, NULL);
}

/* Read up to LEN bytes FD on the remote target into READ_BUF
   Return the number of bytes read, or -1 if an error occurs (and
   set *REMOTE_ERRNO).  */

static int
remote_hostio_pread (int fd, gdb_byte *read_buf, int len,
		     ULONGEST offset, int *remote_errno)
{
  struct remote_state *rs = get_remote_state ();
  char *p = rs->buf;
  char *attachment;
  int left = get_remote_packet_size ();
  int ret, attachment_len;
  int read_len;

  remote_buffer_add_string (&p, &left, "vFile:pread:");

  remote_buffer_add_int (&p, &left, fd);
  remote_buffer_add_string (&p, &left, ",");

  remote_buffer_add_int (&p, &left, len);
  remote_buffer_add_string (&p, &left, ",");

  remote_buffer_add_int (&p, &left, offset);

  ret = remote_hostio_send_command (p - rs->buf, PACKET_vFile_pread,
				    remote_errno, &attachment,
				    &attachment_len);

  if (ret < 0)
    return ret;

  read_len = remote_unescape_input (attachment, attachment_len,
				    read_buf, len);
  if (read_len != ret)
    error (_("Read returned %d, but %d bytes."), ret, (int) read_len);

  return ret;
}

/* Close FD on the remote target.  Return 0, or -1 if an error occurs
   (and set *REMOTE_ERRNO).  */

static int
remote_hostio_close (int fd, int *remote_errno)
{
  struct remote_state *rs = get_remote_state ();
  char *p = rs->buf;
  int left = get_remote_packet_size () - 1;

  remote_buffer_add_string (&p, &left, "vFile:close:");

  remote_buffer_add_int (&p, &left, fd);

  return remote_hostio_send_command (p - rs->buf, PACKET_vFile_close,
				     remote_errno, NULL, NULL);
}

/* Unlink FILENAME on the remote target.  Return 0, or -1 if an error
   occurs (and set *REMOTE_ERRNO).  */

static int
remote_hostio_unlink (const char *filename, int *remote_errno)
{
  struct remote_state *rs = get_remote_state ();
  char *p = rs->buf;
  int left = get_remote_packet_size () - 1;

  remote_buffer_add_string (&p, &left, "vFile:unlink:");

  remote_buffer_add_bytes (&p, &left, (const gdb_byte *) filename,
			   strlen (filename));

  return remote_hostio_send_command (p - rs->buf, PACKET_vFile_unlink,
				     remote_errno, NULL, NULL);
}

/* Read value of symbolic link FILENAME on the remote target.  Return
   a null-terminated string allocated via xmalloc, or NULL if an error
   occurs (and set *REMOTE_ERRNO).  */

static char *
remote_hostio_readlink (const char *filename, int *remote_errno)
{
  struct remote_state *rs = get_remote_state ();
  char *p = rs->buf;
  char *attachment;
  int left = get_remote_packet_size ();
  int len, attachment_len;
  int read_len;
  char *ret;

  remote_buffer_add_string (&p, &left, "vFile:readlink:");

  remote_buffer_add_bytes (&p, &left, (const gdb_byte *) filename,
			   strlen (filename));

  len = remote_hostio_send_command (p - rs->buf, PACKET_vFile_readlink,
				    remote_errno, &attachment,
				    &attachment_len);

  if (len < 0)
    return NULL;

  ret = xmalloc (len + 1);

  read_len = remote_unescape_input (attachment, attachment_len,
				    ret, len);
  if (read_len != len)
    error (_("Readlink returned %d, but %d bytes."), len, read_len);

  ret[len] = '\0';
  return ret;
}

static int
remote_fileio_errno_to_host (int errnum)
{
  switch (errnum)
    {
      case FILEIO_EPERM:
        return EPERM;
      case FILEIO_ENOENT:
        return ENOENT;
      case FILEIO_EINTR:
        return EINTR;
      case FILEIO_EIO:
        return EIO;
      case FILEIO_EBADF:
        return EBADF;
      case FILEIO_EACCES:
        return EACCES;
      case FILEIO_EFAULT:
        return EFAULT;
      case FILEIO_EBUSY:
        return EBUSY;
      case FILEIO_EEXIST:
        return EEXIST;
      case FILEIO_ENODEV:
        return ENODEV;
      case FILEIO_ENOTDIR:
        return ENOTDIR;
      case FILEIO_EISDIR:
        return EISDIR;
      case FILEIO_EINVAL:
        return EINVAL;
      case FILEIO_ENFILE:
        return ENFILE;
      case FILEIO_EMFILE:
        return EMFILE;
      case FILEIO_EFBIG:
        return EFBIG;
      case FILEIO_ENOSPC:
        return ENOSPC;
      case FILEIO_ESPIPE:
        return ESPIPE;
      case FILEIO_EROFS:
        return EROFS;
      case FILEIO_ENOSYS:
        return ENOSYS;
      case FILEIO_ENAMETOOLONG:
        return ENAMETOOLONG;
    }
  return -1;
}

static char *
remote_hostio_error (int errnum)
{
  int host_error = remote_fileio_errno_to_host (errnum);

  if (host_error == -1)
    error (_("Unknown remote I/O error %d"), errnum);
  else
    error (_("Remote I/O error: %s"), safe_strerror (host_error));
}

static void
remote_hostio_close_cleanup (void *opaque)
{
  int fd = *(int *) opaque;
  int remote_errno;

  remote_hostio_close (fd, &remote_errno);
}


static void *
remote_bfd_iovec_open (struct bfd *abfd, void *open_closure)
{
  const char *filename = bfd_get_filename (abfd);
  int fd, remote_errno;
  int *stream;

  gdb_assert (remote_filename_p (filename));

  fd = remote_hostio_open (filename + 7, FILEIO_O_RDONLY, 0, &remote_errno);
  if (fd == -1)
    {
      errno = remote_fileio_errno_to_host (remote_errno);
      bfd_set_error (bfd_error_system_call);
      return NULL;
    }

  stream = xmalloc (sizeof (int));
  *stream = fd;
  return stream;
}

static int
remote_bfd_iovec_close (struct bfd *abfd, void *stream)
{
  int fd = *(int *)stream;
  int remote_errno;

  xfree (stream);

  /* Ignore errors on close; these may happen if the remote
     connection was already torn down.  */
  remote_hostio_close (fd, &remote_errno);

  return 1;
}

static file_ptr
remote_bfd_iovec_pread (struct bfd *abfd, void *stream, void *buf,
			file_ptr nbytes, file_ptr offset)
{
  int fd = *(int *)stream;
  int remote_errno;
  file_ptr pos, bytes;

  pos = 0;
  while (nbytes > pos)
    {
      bytes = remote_hostio_pread (fd, (char *)buf + pos, nbytes - pos,
				   offset + pos, &remote_errno);
      if (bytes == 0)
        /* Success, but no bytes, means end-of-file.  */
        break;
      if (bytes == -1)
	{
	  errno = remote_fileio_errno_to_host (remote_errno);
	  bfd_set_error (bfd_error_system_call);
	  return -1;
	}

      pos += bytes;
    }

  return pos;
}

static int
remote_bfd_iovec_stat (struct bfd *abfd, void *stream, struct stat *sb)
{
  /* FIXME: We should probably implement remote_hostio_stat.  */
  sb->st_size = INT_MAX;
  return 0;
}

int
remote_filename_p (const char *filename)
{
  return strncmp (filename, "remote:", 7) == 0;
}

bfd *
remote_bfd_open (const char *remote_file, const char *target)
{
  bfd *abfd = gdb_bfd_openr_iovec (remote_file, target,
				   remote_bfd_iovec_open, NULL,
				   remote_bfd_iovec_pread,
				   remote_bfd_iovec_close,
				   remote_bfd_iovec_stat);

  return abfd;
}

void
remote_file_put (const char *local_file, const char *remote_file, int from_tty)
{
  struct cleanup *back_to, *close_cleanup;
  int retcode, fd, remote_errno, bytes, io_size;
  FILE *file;
  gdb_byte *buffer;
  int bytes_in_buffer;
  int saw_eof;
  ULONGEST offset;

  if (!remote_desc)
    error (_("command can only be used with remote target"));

  file = fopen (local_file, "rb");
  if (file == NULL)
    perror_with_name (local_file);
  back_to = make_cleanup_fclose (file);

  fd = remote_hostio_open (remote_file, (FILEIO_O_WRONLY | FILEIO_O_CREAT
					 | FILEIO_O_TRUNC),
			   0700, &remote_errno);
  if (fd == -1)
    remote_hostio_error (remote_errno);

  /* Send up to this many bytes at once.  They won't all fit in the
     remote packet limit, so we'll transfer slightly fewer.  */
  io_size = get_remote_packet_size ();
  buffer = xmalloc (io_size);
  make_cleanup (xfree, buffer);

  close_cleanup = make_cleanup (remote_hostio_close_cleanup, &fd);

  bytes_in_buffer = 0;
  saw_eof = 0;
  offset = 0;
  while (bytes_in_buffer || !saw_eof)
    {
      if (!saw_eof)
	{
	  bytes = fread (buffer + bytes_in_buffer, 1,
			 io_size - bytes_in_buffer,
			 file);
	  if (bytes == 0)
	    {
	      if (ferror (file))
		error (_("Error reading %s."), local_file);
	      else
		{
		  /* EOF.  Unless there is something still in the
		     buffer from the last iteration, we are done.  */
		  saw_eof = 1;
		  if (bytes_in_buffer == 0)
		    break;
		}
	    }
	}
      else
	bytes = 0;

      bytes += bytes_in_buffer;
      bytes_in_buffer = 0;

      retcode = remote_hostio_pwrite (fd, buffer, bytes,
				      offset, &remote_errno);

      if (retcode < 0)
	remote_hostio_error (remote_errno);
      else if (retcode == 0)
	error (_("Remote write of %d bytes returned 0!"), bytes);
      else if (retcode < bytes)
	{
	  /* Short write.  Save the rest of the read data for the next
	     write.  */
	  bytes_in_buffer = bytes - retcode;
	  memmove (buffer, buffer + retcode, bytes_in_buffer);
	}

      offset += retcode;
    }

  discard_cleanups (close_cleanup);
  if (remote_hostio_close (fd, &remote_errno))
    remote_hostio_error (remote_errno);

  if (from_tty)
    printf_filtered (_("Successfully sent file \"%s\".\n"), local_file);
  do_cleanups (back_to);
}

void
remote_file_get (const char *remote_file, const char *local_file, int from_tty)
{
  struct cleanup *back_to, *close_cleanup;
  int fd, remote_errno, bytes, io_size;
  FILE *file;
  gdb_byte *buffer;
  ULONGEST offset;

  if (!remote_desc)
    error (_("command can only be used with remote target"));

  fd = remote_hostio_open (remote_file, FILEIO_O_RDONLY, 0, &remote_errno);
  if (fd == -1)
    remote_hostio_error (remote_errno);

  file = fopen (local_file, "wb");
  if (file == NULL)
    perror_with_name (local_file);
  back_to = make_cleanup_fclose (file);

  /* Send up to this many bytes at once.  They won't all fit in the
     remote packet limit, so we'll transfer slightly fewer.  */
  io_size = get_remote_packet_size ();
  buffer = xmalloc (io_size);
  make_cleanup (xfree, buffer);

  close_cleanup = make_cleanup (remote_hostio_close_cleanup, &fd);

  offset = 0;
  while (1)
    {
      bytes = remote_hostio_pread (fd, buffer, io_size, offset, &remote_errno);
      if (bytes == 0)
	/* Success, but no bytes, means end-of-file.  */
	break;
      if (bytes == -1)
	remote_hostio_error (remote_errno);

      offset += bytes;

      bytes = fwrite (buffer, 1, bytes, file);
      if (bytes == 0)
	perror_with_name (local_file);
    }

  discard_cleanups (close_cleanup);
  if (remote_hostio_close (fd, &remote_errno))
    remote_hostio_error (remote_errno);

  if (from_tty)
    printf_filtered (_("Successfully fetched file \"%s\".\n"), remote_file);
  do_cleanups (back_to);
}

void
remote_file_delete (const char *remote_file, int from_tty)
{
  int retcode, remote_errno;

  if (!remote_desc)
    error (_("command can only be used with remote target"));

  retcode = remote_hostio_unlink (remote_file, &remote_errno);
  if (retcode == -1)
    remote_hostio_error (remote_errno);

  if (from_tty)
    printf_filtered (_("Successfully deleted file \"%s\".\n"), remote_file);
}

static void
remote_put_command (char *args, int from_tty)
{
  struct cleanup *back_to;
  char **argv;

  if (args == NULL)
    error_no_arg (_("file to put"));

  argv = gdb_buildargv (args);
  back_to = make_cleanup_freeargv (argv);
  if (argv[0] == NULL || argv[1] == NULL || argv[2] != NULL)
    error (_("Invalid parameters to remote put"));

  remote_file_put (argv[0], argv[1], from_tty);

  do_cleanups (back_to);
}

static void
remote_get_command (char *args, int from_tty)
{
  struct cleanup *back_to;
  char **argv;

  if (args == NULL)
    error_no_arg (_("file to get"));

  argv = gdb_buildargv (args);
  back_to = make_cleanup_freeargv (argv);
  if (argv[0] == NULL || argv[1] == NULL || argv[2] != NULL)
    error (_("Invalid parameters to remote get"));

  remote_file_get (argv[0], argv[1], from_tty);

  do_cleanups (back_to);
}

static void
remote_delete_command (char *args, int from_tty)
{
  struct cleanup *back_to;
  char **argv;

  if (args == NULL)
    error_no_arg (_("file to delete"));

  argv = gdb_buildargv (args);
  back_to = make_cleanup_freeargv (argv);
  if (argv[0] == NULL || argv[1] != NULL)
    error (_("Invalid parameters to remote delete"));

  remote_file_delete (argv[0], from_tty);

  do_cleanups (back_to);
}

static void
remote_command (char *args, int from_tty)
{
  help_list (remote_cmdlist, "remote ", -1, gdb_stdout);
}

static int
remote_can_execute_reverse (void)
{
  if (remote_protocol_packets[PACKET_bs].support == PACKET_ENABLE
      || remote_protocol_packets[PACKET_bc].support == PACKET_ENABLE)
    return 1;
  else
    return 0;
}

static int
remote_supports_non_stop (void)
{
  return 1;
}

static int
remote_supports_disable_randomization (void)
{
  /* Only supported in extended mode.  */
  return 0;
}

static int
remote_supports_multi_process (void)
{
  struct remote_state *rs = get_remote_state ();

  /* Only extended-remote handles being attached to multiple
     processes, even though plain remote can use the multi-process
     thread id extensions, so that GDB knows the target process's
     PID.  */
  return rs->extended && remote_multi_process_p (rs);
}

static int
remote_supports_cond_tracepoints (void)
{
  struct remote_state *rs = get_remote_state ();

  return rs->cond_tracepoints;
}

static int
remote_supports_cond_breakpoints (void)
{
  struct remote_state *rs = get_remote_state ();

  return rs->cond_breakpoints;
}

static int
remote_supports_fast_tracepoints (void)
{
  struct remote_state *rs = get_remote_state ();

  return rs->fast_tracepoints;
}

static int
remote_supports_static_tracepoints (void)
{
  struct remote_state *rs = get_remote_state ();

  return rs->static_tracepoints;
}

static int
remote_supports_install_in_trace (void)
{
  struct remote_state *rs = get_remote_state ();

  return rs->install_in_trace;
}

static int
remote_supports_enable_disable_tracepoint (void)
{
  struct remote_state *rs = get_remote_state ();

  return rs->enable_disable_tracepoints;
}

static int
remote_supports_string_tracing (void)
{
  struct remote_state *rs = get_remote_state ();

  return rs->string_tracing;
}

static int
remote_can_run_breakpoint_commands (void)
{
  struct remote_state *rs = get_remote_state ();

  return rs->breakpoint_commands;
}

static void
remote_trace_init (void)
{
  putpkt ("QTinit");
  remote_get_noisy_reply (&target_buf, &target_buf_size);
  if (strcmp (target_buf, "OK") != 0)
    error (_("Target does not support this command."));
}

static void free_actions_list (char **actions_list);
static void free_actions_list_cleanup_wrapper (void *);
static void
free_actions_list_cleanup_wrapper (void *al)
{
  free_actions_list (al);
}

static void
free_actions_list (char **actions_list)
{
  int ndx;

  if (actions_list == 0)
    return;

  for (ndx = 0; actions_list[ndx]; ndx++)
    xfree (actions_list[ndx]);

  xfree (actions_list);
}

/* Recursive routine to walk through command list including loops, and
   download packets for each command.  */

static void
remote_download_command_source (int num, ULONGEST addr,
				struct command_line *cmds)
{
  struct remote_state *rs = get_remote_state ();
  struct command_line *cmd;

  for (cmd = cmds; cmd; cmd = cmd->next)
    {
      QUIT;	/* Allow user to bail out with ^C.  */
      strcpy (rs->buf, "QTDPsrc:");
      encode_source_string (num, addr, "cmd", cmd->line,
			    rs->buf + strlen (rs->buf),
			    rs->buf_size - strlen (rs->buf));
      putpkt (rs->buf);
      remote_get_noisy_reply (&target_buf, &target_buf_size);
      if (strcmp (target_buf, "OK"))
	warning (_("Target does not support source download."));

      if (cmd->control_type == while_control
	  || cmd->control_type == while_stepping_control)
	{
	  remote_download_command_source (num, addr, *cmd->body_list);

	  QUIT;	/* Allow user to bail out with ^C.  */
	  strcpy (rs->buf, "QTDPsrc:");
	  encode_source_string (num, addr, "cmd", "end",
				rs->buf + strlen (rs->buf),
				rs->buf_size - strlen (rs->buf));
	  putpkt (rs->buf);
	  remote_get_noisy_reply (&target_buf, &target_buf_size);
	  if (strcmp (target_buf, "OK"))
	    warning (_("Target does not support source download."));
	}
    }
}

static void
remote_download_tracepoint (struct bp_location *loc)
{
#define BUF_SIZE 2048

  CORE_ADDR tpaddr;
  char addrbuf[40];
  char buf[BUF_SIZE];
  char **tdp_actions;
  char **stepping_actions;
  int ndx;
  struct cleanup *old_chain = NULL;
  struct agent_expr *aexpr;
  struct cleanup *aexpr_chain = NULL;
  char *pkt;
  struct breakpoint *b = loc->owner;
  struct tracepoint *t = (struct tracepoint *) b;

  encode_actions (loc->owner, loc, &tdp_actions, &stepping_actions);
  old_chain = make_cleanup (free_actions_list_cleanup_wrapper,
			    tdp_actions);
  (void) make_cleanup (free_actions_list_cleanup_wrapper,
		       stepping_actions);

  tpaddr = loc->address;
  sprintf_vma (addrbuf, tpaddr);
  xsnprintf (buf, BUF_SIZE, "QTDP:%x:%s:%c:%lx:%x", b->number,
	     addrbuf, /* address */
	     (b->enable_state == bp_enabled ? 'E' : 'D'),
	     t->step_count, t->pass_count);
  /* Fast tracepoints are mostly handled by the target, but we can
     tell the target how big of an instruction block should be moved
     around.  */
  if (b->type == bp_fast_tracepoint)
    {
      /* Only test for support at download time; we may not know
	 target capabilities at definition time.  */
      if (remote_supports_fast_tracepoints ())
	{
	  int isize;

	  if (gdbarch_fast_tracepoint_valid_at (target_gdbarch (),
						tpaddr, &isize, NULL))
	    xsnprintf (buf + strlen (buf), BUF_SIZE - strlen (buf), ":F%x",
		       isize);
	  else
	    /* If it passed validation at definition but fails now,
	       something is very wrong.  */
	    internal_error (__FILE__, __LINE__,
			    _("Fast tracepoint not "
			      "valid during download"));
	}
      else
	/* Fast tracepoints are functionally identical to regular
	   tracepoints, so don't take lack of support as a reason to
	   give up on the trace run.  */
	warning (_("Target does not support fast tracepoints, "
		   "downloading %d as regular tracepoint"), b->number);
    }
  else if (b->type == bp_static_tracepoint)
    {
      /* Only test for support at download time; we may not know
	 target capabilities at definition time.  */
      if (remote_supports_static_tracepoints ())
	{
	  struct static_tracepoint_marker marker;

	  if (target_static_tracepoint_marker_at (tpaddr, &marker))
	    strcat (buf, ":S");
	  else
	    error (_("Static tracepoint not valid during download"));
	}
      else
	/* Fast tracepoints are functionally identical to regular
	   tracepoints, so don't take lack of support as a reason
	   to give up on the trace run.  */
	error (_("Target does not support static tracepoints"));
    }
  /* If the tracepoint has a conditional, make it into an agent
     expression and append to the definition.  */
  if (loc->cond)
    {
      /* Only test support at download time, we may not know target
	 capabilities at definition time.  */
      if (remote_supports_cond_tracepoints ())
	{
	  aexpr = gen_eval_for_expr (tpaddr, loc->cond);
	  aexpr_chain = make_cleanup_free_agent_expr (aexpr);
	  xsnprintf (buf + strlen (buf), BUF_SIZE - strlen (buf), ":X%x,",
		     aexpr->len);
	  pkt = buf + strlen (buf);
	  for (ndx = 0; ndx < aexpr->len; ++ndx)
	    pkt = pack_hex_byte (pkt, aexpr->buf[ndx]);
	  *pkt = '\0';
	  do_cleanups (aexpr_chain);
	}
      else
	warning (_("Target does not support conditional tracepoints, "
		   "ignoring tp %d cond"), b->number);
    }

  if (b->commands || *default_collect)
    strcat (buf, "-");
  putpkt (buf);
  remote_get_noisy_reply (&target_buf, &target_buf_size);
  if (strcmp (target_buf, "OK"))
    error (_("Target does not support tracepoints."));

  /* do_single_steps (t); */
  if (tdp_actions)
    {
      for (ndx = 0; tdp_actions[ndx]; ndx++)
	{
	  QUIT;	/* Allow user to bail out with ^C.  */
	  xsnprintf (buf, BUF_SIZE, "QTDP:-%x:%s:%s%c",
		     b->number, addrbuf, /* address */
		     tdp_actions[ndx],
		     ((tdp_actions[ndx + 1] || stepping_actions)
		      ? '-' : 0));
	  putpkt (buf);
	  remote_get_noisy_reply (&target_buf,
				  &target_buf_size);
	  if (strcmp (target_buf, "OK"))
	    error (_("Error on target while setting tracepoints."));
	}
    }
  if (stepping_actions)
    {
      for (ndx = 0; stepping_actions[ndx]; ndx++)
	{
	  QUIT;	/* Allow user to bail out with ^C.  */
	  xsnprintf (buf, BUF_SIZE, "QTDP:-%x:%s:%s%s%s",
		     b->number, addrbuf, /* address */
		     ((ndx == 0) ? "S" : ""),
		     stepping_actions[ndx],
		     (stepping_actions[ndx + 1] ? "-" : ""));
	  putpkt (buf);
	  remote_get_noisy_reply (&target_buf,
				  &target_buf_size);
	  if (strcmp (target_buf, "OK"))
	    error (_("Error on target while setting tracepoints."));
	}
    }

  if (remote_protocol_packets[PACKET_TracepointSource].support
      == PACKET_ENABLE)
    {
      if (b->addr_string)
	{
	  strcpy (buf, "QTDPsrc:");
	  encode_source_string (b->number, loc->address,
				"at", b->addr_string, buf + strlen (buf),
				2048 - strlen (buf));

	  putpkt (buf);
	  remote_get_noisy_reply (&target_buf, &target_buf_size);
	  if (strcmp (target_buf, "OK"))
	    warning (_("Target does not support source download."));
	}
      if (b->cond_string)
	{
	  strcpy (buf, "QTDPsrc:");
	  encode_source_string (b->number, loc->address,
				"cond", b->cond_string, buf + strlen (buf),
				2048 - strlen (buf));
	  putpkt (buf);
	  remote_get_noisy_reply (&target_buf, &target_buf_size);
	  if (strcmp (target_buf, "OK"))
	    warning (_("Target does not support source download."));
	}
      remote_download_command_source (b->number, loc->address,
				      breakpoint_commands (b));
    }

  do_cleanups (old_chain);
}

static int
remote_can_download_tracepoint (void)
{
  struct remote_state *rs = get_remote_state ();
  struct trace_status *ts;
  int status;

  /* Don't try to install tracepoints until we've relocated our
     symbols, and fetched and merged the target's tracepoint list with
     ours.  */
  if (rs->starting_up)
    return 0;

  ts = current_trace_status ();
  status = remote_get_trace_status (ts);

  if (status == -1 || !ts->running_known || !ts->running)
    return 0;

  /* If we are in a tracing experiment, but remote stub doesn't support
     installing tracepoint in trace, we have to return.  */
  if (!remote_supports_install_in_trace ())
    return 0;

  return 1;
}


static void
remote_download_trace_state_variable (struct trace_state_variable *tsv)
{
  struct remote_state *rs = get_remote_state ();
  char *p;

  xsnprintf (rs->buf, get_remote_packet_size (), "QTDV:%x:%s:%x:",
	     tsv->number, phex ((ULONGEST) tsv->initial_value, 8),
	     tsv->builtin);
  p = rs->buf + strlen (rs->buf);
  if ((p - rs->buf) + strlen (tsv->name) * 2 >= get_remote_packet_size ())
    error (_("Trace state variable name too long for tsv definition packet"));
  p += 2 * bin2hex ((gdb_byte *) (tsv->name), p, 0);
  *p++ = '\0';
  putpkt (rs->buf);
  remote_get_noisy_reply (&target_buf, &target_buf_size);
  if (*target_buf == '\0')
    error (_("Target does not support this command."));
  if (strcmp (target_buf, "OK") != 0)
    error (_("Error on target while downloading trace state variable."));
}

static void
remote_enable_tracepoint (struct bp_location *location)
{
  struct remote_state *rs = get_remote_state ();
  char addr_buf[40];

  sprintf_vma (addr_buf, location->address);
  xsnprintf (rs->buf, get_remote_packet_size (), "QTEnable:%x:%s",
	     location->owner->number, addr_buf);
  putpkt (rs->buf);
  remote_get_noisy_reply (&rs->buf, &rs->buf_size);
  if (*rs->buf == '\0')
    error (_("Target does not support enabling tracepoints while a trace run is ongoing."));
  if (strcmp (rs->buf, "OK") != 0)
    error (_("Error on target while enabling tracepoint."));
}

static void
remote_disable_tracepoint (struct bp_location *location)
{
  struct remote_state *rs = get_remote_state ();
  char addr_buf[40];

  sprintf_vma (addr_buf, location->address);
  xsnprintf (rs->buf, get_remote_packet_size (), "QTDisable:%x:%s",
	     location->owner->number, addr_buf);
  putpkt (rs->buf);
  remote_get_noisy_reply (&rs->buf, &rs->buf_size);
  if (*rs->buf == '\0')
    error (_("Target does not support disabling tracepoints while a trace run is ongoing."));
  if (strcmp (rs->buf, "OK") != 0)
    error (_("Error on target while disabling tracepoint."));
}

static void
remote_trace_set_readonly_regions (void)
{
  asection *s;
  bfd *abfd = NULL;
  bfd_size_type size;
  bfd_vma vma;
  int anysecs = 0;
  int offset = 0;

  if (!exec_bfd)
    return;			/* No information to give.  */

  strcpy (target_buf, "QTro");
  for (s = exec_bfd->sections; s; s = s->next)
    {
      char tmp1[40], tmp2[40];
      int sec_length;

      if ((s->flags & SEC_LOAD) == 0 ||
      /*  (s->flags & SEC_CODE) == 0 || */
	  (s->flags & SEC_READONLY) == 0)
	continue;

      anysecs = 1;
      vma = bfd_get_section_vma (abfd, s);
      size = bfd_get_section_size (s);
      sprintf_vma (tmp1, vma);
      sprintf_vma (tmp2, vma + size);
      sec_length = 1 + strlen (tmp1) + 1 + strlen (tmp2);
      if (offset + sec_length + 1 > target_buf_size)
	{
	  if (remote_protocol_packets[PACKET_qXfer_traceframe_info].support
	      != PACKET_ENABLE)
	    warning (_("\
Too many sections for read-only sections definition packet."));
	  break;
	}
      xsnprintf (target_buf + offset, target_buf_size - offset, ":%s,%s",
		 tmp1, tmp2);
      offset += sec_length;
    }
  if (anysecs)
    {
      putpkt (target_buf);
      getpkt (&target_buf, &target_buf_size, 0);
    }
}

static void
remote_trace_start (void)
{
  putpkt ("QTStart");
  remote_get_noisy_reply (&target_buf, &target_buf_size);
  if (*target_buf == '\0')
    error (_("Target does not support this command."));
  if (strcmp (target_buf, "OK") != 0)
    error (_("Bogus reply from target: %s"), target_buf);
}

static int
remote_get_trace_status (struct trace_status *ts)
{
  /* Initialize it just to avoid a GCC false warning.  */
  char *p = NULL;
  /* FIXME we need to get register block size some other way.  */
  extern int trace_regblock_size;
  volatile struct gdb_exception ex;

  trace_regblock_size = get_remote_arch_state ()->sizeof_g_packet;

  putpkt ("qTStatus");

  TRY_CATCH (ex, RETURN_MASK_ERROR)
    {
      p = remote_get_noisy_reply (&target_buf, &target_buf_size);
    }
  if (ex.reason < 0)
    {
      exception_fprintf (gdb_stderr, ex, "qTStatus: ");
      return -1;
    }

  /* If the remote target doesn't do tracing, flag it.  */
  if (*p == '\0')
    return -1;

  /* We're working with a live target.  */
  ts->filename = NULL;

  if (*p++ != 'T')
    error (_("Bogus trace status reply from target: %s"), target_buf);

  /* Function 'parse_trace_status' sets default value of each field of
     'ts' at first, so we don't have to do it here.  */
  parse_trace_status (p, ts);

  return ts->running;
}

static void
remote_get_tracepoint_status (struct breakpoint *bp,
			      struct uploaded_tp *utp)
{
  struct remote_state *rs = get_remote_state ();
  char *reply;
  struct bp_location *loc;
  struct tracepoint *tp = (struct tracepoint *) bp;
  size_t size = get_remote_packet_size ();

  if (tp)
    {
      tp->base.hit_count = 0;
      tp->traceframe_usage = 0;
      for (loc = tp->base.loc; loc; loc = loc->next)
	{
	  /* If the tracepoint was never downloaded, don't go asking for
	     any status.  */
	  if (tp->number_on_target == 0)
	    continue;
	  xsnprintf (rs->buf, size, "qTP:%x:%s", tp->number_on_target,
		     phex_nz (loc->address, 0));
	  putpkt (rs->buf);
	  reply = remote_get_noisy_reply (&target_buf, &target_buf_size);
	  if (reply && *reply)
	    {
	      if (*reply == 'V')
		parse_tracepoint_status (reply + 1, bp, utp);
	    }
	}
    }
  else if (utp)
    {
      utp->hit_count = 0;
      utp->traceframe_usage = 0;
      xsnprintf (rs->buf, size, "qTP:%x:%s", utp->number,
		 phex_nz (utp->addr, 0));
      putpkt (rs->buf);
      reply = remote_get_noisy_reply (&target_buf, &target_buf_size);
      if (reply && *reply)
	{
	  if (*reply == 'V')
	    parse_tracepoint_status (reply + 1, bp, utp);
	}
    }
}

static void
remote_trace_stop (void)
{
  putpkt ("QTStop");
  remote_get_noisy_reply (&target_buf, &target_buf_size);
  if (*target_buf == '\0')
    error (_("Target does not support this command."));
  if (strcmp (target_buf, "OK") != 0)
    error (_("Bogus reply from target: %s"), target_buf);
}

static int
remote_trace_find (enum trace_find_type type, int num,
		   ULONGEST addr1, ULONGEST addr2,
		   int *tpp)
{
  struct remote_state *rs = get_remote_state ();
  char *endbuf = rs->buf + get_remote_packet_size ();
  char *p, *reply;
  int target_frameno = -1, target_tracept = -1;

  /* Lookups other than by absolute frame number depend on the current
     trace selected, so make sure it is correct on the remote end
     first.  */
  if (type != tfind_number)
    set_remote_traceframe ();

  p = rs->buf;
  strcpy (p, "QTFrame:");
  p = strchr (p, '\0');
  switch (type)
    {
    case tfind_number:
      xsnprintf (p, endbuf - p, "%x", num);
      break;
    case tfind_pc:
      xsnprintf (p, endbuf - p, "pc:%s", phex_nz (addr1, 0));
      break;
    case tfind_tp:
      xsnprintf (p, endbuf - p, "tdp:%x", num);
      break;
    case tfind_range:
      xsnprintf (p, endbuf - p, "range:%s:%s", phex_nz (addr1, 0),
		 phex_nz (addr2, 0));
      break;
    case tfind_outside:
      xsnprintf (p, endbuf - p, "outside:%s:%s", phex_nz (addr1, 0),
		 phex_nz (addr2, 0));
      break;
    default:
      error (_("Unknown trace find type %d"), type);
    }

  putpkt (rs->buf);
  reply = remote_get_noisy_reply (&(rs->buf), &sizeof_pkt);
  if (*reply == '\0')
    error (_("Target does not support this command."));

  while (reply && *reply)
    switch (*reply)
      {
      case 'F':
	p = ++reply;
	target_frameno = (int) strtol (p, &reply, 16);
	if (reply == p)
	  error (_("Unable to parse trace frame number"));
	/* Don't update our remote traceframe number cache on failure
	   to select a remote traceframe.  */
	if (target_frameno == -1)
	  return -1;
	break;
      case 'T':
	p = ++reply;
	target_tracept = (int) strtol (p, &reply, 16);
	if (reply == p)
	  error (_("Unable to parse tracepoint number"));
	break;
      case 'O':		/* "OK"? */
	if (reply[1] == 'K' && reply[2] == '\0')
	  reply += 2;
	else
	  error (_("Bogus reply from target: %s"), reply);
	break;
      default:
	error (_("Bogus reply from target: %s"), reply);
      }
  if (tpp)
    *tpp = target_tracept;

  remote_traceframe_number = target_frameno;
  return target_frameno;
}

static int
remote_get_trace_state_variable_value (int tsvnum, LONGEST *val)
{
  struct remote_state *rs = get_remote_state ();
  char *reply;
  ULONGEST uval;

  set_remote_traceframe ();

  xsnprintf (rs->buf, get_remote_packet_size (), "qTV:%x", tsvnum);
  putpkt (rs->buf);
  reply = remote_get_noisy_reply (&target_buf, &target_buf_size);
  if (reply && *reply)
    {
      if (*reply == 'V')
	{
	  unpack_varlen_hex (reply + 1, &uval);
	  *val = (LONGEST) uval;
	  return 1;
	}
    }
  return 0;
}

static int
remote_save_trace_data (const char *filename)
{
  struct remote_state *rs = get_remote_state ();
  char *p, *reply;

  p = rs->buf;
  strcpy (p, "QTSave:");
  p += strlen (p);
  if ((p - rs->buf) + strlen (filename) * 2 >= get_remote_packet_size ())
    error (_("Remote file name too long for trace save packet"));
  p += 2 * bin2hex ((gdb_byte *) filename, p, 0);
  *p++ = '\0';
  putpkt (rs->buf);
  reply = remote_get_noisy_reply (&target_buf, &target_buf_size);
  if (*reply == '\0')
    error (_("Target does not support this command."));
  if (strcmp (reply, "OK") != 0)
    error (_("Bogus reply from target: %s"), reply);
  return 0;
}

/* This is basically a memory transfer, but needs to be its own packet
   because we don't know how the target actually organizes its trace
   memory, plus we want to be able to ask for as much as possible, but
   not be unhappy if we don't get as much as we ask for.  */

static LONGEST
remote_get_raw_trace_data (gdb_byte *buf, ULONGEST offset, LONGEST len)
{
  struct remote_state *rs = get_remote_state ();
  char *reply;
  char *p;
  int rslt;

  p = rs->buf;
  strcpy (p, "qTBuffer:");
  p += strlen (p);
  p += hexnumstr (p, offset);
  *p++ = ',';
  p += hexnumstr (p, len);
  *p++ = '\0';

  putpkt (rs->buf);
  reply = remote_get_noisy_reply (&target_buf, &target_buf_size);
  if (reply && *reply)
    {
      /* 'l' by itself means we're at the end of the buffer and
	 there is nothing more to get.  */
      if (*reply == 'l')
	return 0;

      /* Convert the reply into binary.  Limit the number of bytes to
	 convert according to our passed-in buffer size, rather than
	 what was returned in the packet; if the target is
	 unexpectedly generous and gives us a bigger reply than we
	 asked for, we don't want to crash.  */
      rslt = hex2bin (target_buf, buf, len);
      return rslt;
    }

  /* Something went wrong, flag as an error.  */
  return -1;
}

static void
remote_set_disconnected_tracing (int val)
{
  struct remote_state *rs = get_remote_state ();

  if (rs->disconnected_tracing)
    {
      char *reply;

      xsnprintf (rs->buf, get_remote_packet_size (), "QTDisconnected:%x", val);
      putpkt (rs->buf);
      reply = remote_get_noisy_reply (&target_buf, &target_buf_size);
      if (*reply == '\0')
	error (_("Target does not support this command."));
      if (strcmp (reply, "OK") != 0)
        error (_("Bogus reply from target: %s"), reply);
    }
  else if (val)
    warning (_("Target does not support disconnected tracing."));
}

static int
remote_core_of_thread (struct target_ops *ops, ptid_t ptid)
{
  struct thread_info *info = find_thread_ptid (ptid);

  if (info && info->private)
    return info->private->core;
  return -1;
}

static void
remote_set_circular_trace_buffer (int val)
{
  struct remote_state *rs = get_remote_state ();
  char *reply;

  xsnprintf (rs->buf, get_remote_packet_size (), "QTBuffer:circular:%x", val);
  putpkt (rs->buf);
  reply = remote_get_noisy_reply (&target_buf, &target_buf_size);
  if (*reply == '\0')
    error (_("Target does not support this command."));
  if (strcmp (reply, "OK") != 0)
    error (_("Bogus reply from target: %s"), reply);
}

static struct traceframe_info *
remote_traceframe_info (void)
{
  char *text;

  text = target_read_stralloc (&current_target,
			       TARGET_OBJECT_TRACEFRAME_INFO, NULL);
  if (text != NULL)
    {
      struct traceframe_info *info;
      struct cleanup *back_to = make_cleanup (xfree, text);

      info = parse_traceframe_info (text);
      do_cleanups (back_to);
      return info;
    }

  return NULL;
}

/* Handle the qTMinFTPILen packet.  Returns the minimum length of
   instruction on which a fast tracepoint may be placed.  Returns -1
   if the packet is not supported, and 0 if the minimum instruction
   length is unknown.  */

static int
remote_get_min_fast_tracepoint_insn_len (void)
{
  struct remote_state *rs = get_remote_state ();
  char *reply;

  /* If we're not debugging a process yet, the IPA can't be
     loaded.  */
  if (!target_has_execution)
    return 0;

  /* Make sure the remote is pointing at the right process.  */
  set_general_process ();

  xsnprintf (rs->buf, get_remote_packet_size (), "qTMinFTPILen");
  putpkt (rs->buf);
  reply = remote_get_noisy_reply (&target_buf, &target_buf_size);
  if (*reply == '\0')
    return -1;
  else
    {
      ULONGEST min_insn_len;

      unpack_varlen_hex (reply, &min_insn_len);

      return (int) min_insn_len;
    }
}

static void
remote_set_trace_buffer_size (LONGEST val)
{
  if (remote_protocol_packets[PACKET_QTBuffer_size].support
      != PACKET_DISABLE)
    {
      struct remote_state *rs = get_remote_state ();
      char *buf = rs->buf;
      char *endbuf = rs->buf + get_remote_packet_size ();
      enum packet_result result;

      gdb_assert (val >= 0 || val == -1);
      buf += xsnprintf (buf, endbuf - buf, "QTBuffer:size:");
      /* Send -1 as literal "-1" to avoid host size dependency.  */
      if (val < 0)
	{
	  *buf++ = '-';
          buf += hexnumstr (buf, (ULONGEST) -val);
	}
      else
	buf += hexnumstr (buf, (ULONGEST) val);

      putpkt (rs->buf);
      remote_get_noisy_reply (&rs->buf, &rs->buf_size);
      result = packet_ok (rs->buf,
		  &remote_protocol_packets[PACKET_QTBuffer_size]);

      if (result != PACKET_OK)
	warning (_("Bogus reply from target: %s"), rs->buf);
    }
}

static int
remote_set_trace_notes (char *user, char *notes, char *stop_notes)
{
  struct remote_state *rs = get_remote_state ();
  char *reply;
  char *buf = rs->buf;
  char *endbuf = rs->buf + get_remote_packet_size ();
  int nbytes;

  buf += xsnprintf (buf, endbuf - buf, "QTNotes:");
  if (user)
    {
      buf += xsnprintf (buf, endbuf - buf, "user:");
      nbytes = bin2hex (user, buf, 0);
      buf += 2 * nbytes;
      *buf++ = ';';
    }
  if (notes)
    {
      buf += xsnprintf (buf, endbuf - buf, "notes:");
      nbytes = bin2hex (notes, buf, 0);
      buf += 2 * nbytes;
      *buf++ = ';';
    }
  if (stop_notes)
    {
      buf += xsnprintf (buf, endbuf - buf, "tstop:");
      nbytes = bin2hex (stop_notes, buf, 0);
      buf += 2 * nbytes;
      *buf++ = ';';
    }
  /* Ensure the buffer is terminated.  */
  *buf = '\0';

  putpkt (rs->buf);
  reply = remote_get_noisy_reply (&target_buf, &target_buf_size);
  if (*reply == '\0')
    return 0;

  if (strcmp (reply, "OK") != 0)
    error (_("Bogus reply from target: %s"), reply);

  return 1;
}

static int
remote_use_agent (int use)
{
  if (remote_protocol_packets[PACKET_QAgent].support != PACKET_DISABLE)
    {
      struct remote_state *rs = get_remote_state ();

      /* If the stub supports QAgent.  */
      xsnprintf (rs->buf, get_remote_packet_size (), "QAgent:%d", use);
      putpkt (rs->buf);
      getpkt (&rs->buf, &rs->buf_size, 0);

      if (strcmp (rs->buf, "OK") == 0)
	{
	  use_agent = use;
	  return 1;
	}
    }

  return 0;
}

static int
remote_can_use_agent (void)
{
  return (remote_protocol_packets[PACKET_QAgent].support != PACKET_DISABLE);
}

<<<<<<< HEAD
static int
remote_augmented_libraries_svr4_read (void)
{
  struct remote_state *rs = get_remote_state ();

  return rs->augmented_libraries_svr4_read;
=======
struct btrace_target_info
{
  /* The ptid of the traced thread.  */
  ptid_t ptid;
};

/* Check whether the target supports branch tracing.  */

static int
remote_supports_btrace (void)
{
  if (remote_protocol_packets[PACKET_Qbtrace_off].support != PACKET_ENABLE)
    return 0;
  if (remote_protocol_packets[PACKET_Qbtrace_bts].support != PACKET_ENABLE)
    return 0;
  if (remote_protocol_packets[PACKET_qXfer_btrace].support != PACKET_ENABLE)
    return 0;

  return 1;
}

/* Enable branch tracing.  */

static struct btrace_target_info *
remote_enable_btrace (ptid_t ptid)
{
  struct btrace_target_info *tinfo = NULL;
  struct packet_config *packet = &remote_protocol_packets[PACKET_Qbtrace_bts];
  struct remote_state *rs = get_remote_state ();
  char *buf = rs->buf;
  char *endbuf = rs->buf + get_remote_packet_size ();

  if (packet->support != PACKET_ENABLE)
    error (_("Target does not support branch tracing."));

  set_general_thread (ptid);

  buf += xsnprintf (buf, endbuf - buf, "%s", packet->name);
  putpkt (rs->buf);
  getpkt (&rs->buf, &rs->buf_size, 0);

  if (packet_ok (rs->buf, packet) == PACKET_ERROR)
    {
      if (rs->buf[0] == 'E' && rs->buf[1] == '.')
	error (_("Could not enable branch tracing for %s: %s"),
	       target_pid_to_str (ptid), rs->buf + 2);
      else
	error (_("Could not enable branch tracing for %s."),
	       target_pid_to_str (ptid));
    }

  tinfo = xzalloc (sizeof (*tinfo));
  tinfo->ptid = ptid;

  return tinfo;
}

/* Disable branch tracing.  */

static void
remote_disable_btrace (struct btrace_target_info *tinfo)
{
  struct packet_config *packet = &remote_protocol_packets[PACKET_Qbtrace_off];
  struct remote_state *rs = get_remote_state ();
  char *buf = rs->buf;
  char *endbuf = rs->buf + get_remote_packet_size ();

  if (packet->support != PACKET_ENABLE)
    error (_("Target does not support branch tracing."));

  set_general_thread (tinfo->ptid);

  buf += xsnprintf (buf, endbuf - buf, "%s", packet->name);
  putpkt (rs->buf);
  getpkt (&rs->buf, &rs->buf_size, 0);

  if (packet_ok (rs->buf, packet) == PACKET_ERROR)
    {
      if (rs->buf[0] == 'E' && rs->buf[1] == '.')
	error (_("Could not disable branch tracing for %s: %s"),
	       target_pid_to_str (tinfo->ptid), rs->buf + 2);
      else
	error (_("Could not disable branch tracing for %s."),
	       target_pid_to_str (tinfo->ptid));
    }

  xfree (tinfo);
}

/* Teardown branch tracing.  */

static void
remote_teardown_btrace (struct btrace_target_info *tinfo)
{
  /* We must not talk to the target during teardown.  */
  xfree (tinfo);
}

/* Read the branch trace.  */

static VEC (btrace_block_s) *
remote_read_btrace (struct btrace_target_info *tinfo,
		    enum btrace_read_type type)
{
  struct packet_config *packet = &remote_protocol_packets[PACKET_qXfer_btrace];
  struct remote_state *rs = get_remote_state ();
  VEC (btrace_block_s) *btrace = NULL;
  const char *annex;
  char *xml;

  if (packet->support != PACKET_ENABLE)
    error (_("Target does not support branch tracing."));

#if !defined(HAVE_LIBEXPAT)
  error (_("Cannot process branch tracing result. XML parsing not supported."));
#endif

  switch (type)
    {
    case btrace_read_all:
      annex = "all";
      break;
    case btrace_read_new:
      annex = "new";
      break;
    default:
      internal_error (__FILE__, __LINE__,
		      _("Bad branch tracing read type: %u."),
		      (unsigned int) type);
    }

  xml = target_read_stralloc (&current_target,
                              TARGET_OBJECT_BTRACE, annex);
  if (xml != NULL)
    {
      struct cleanup *cleanup = make_cleanup (xfree, xml);

      btrace = parse_xml_btrace (xml);
      do_cleanups (cleanup);
    }

  return btrace;
>>>>>>> f748341d
}

static void
init_remote_ops (void)
{
  remote_ops.to_shortname = "remote";
  remote_ops.to_longname = "Remote serial target in gdb-specific protocol";
  remote_ops.to_doc =
    "Use a remote computer via a serial line, using a gdb-specific protocol.\n\
Specify the serial device it is connected to\n\
(e.g. /dev/ttyS0, /dev/ttya, COM1, etc.).";
  remote_ops.to_open = remote_open;
  remote_ops.to_close = remote_close;
  remote_ops.to_detach = remote_detach;
  remote_ops.to_disconnect = remote_disconnect;
  remote_ops.to_resume = remote_resume;
  remote_ops.to_wait = remote_wait;
  remote_ops.to_fetch_registers = remote_fetch_registers;
  remote_ops.to_store_registers = remote_store_registers;
  remote_ops.to_prepare_to_store = remote_prepare_to_store;
  remote_ops.deprecated_xfer_memory = remote_xfer_memory;
  remote_ops.to_files_info = remote_files_info;
  remote_ops.to_insert_breakpoint = remote_insert_breakpoint;
  remote_ops.to_remove_breakpoint = remote_remove_breakpoint;
  remote_ops.to_stopped_by_watchpoint = remote_stopped_by_watchpoint;
  remote_ops.to_stopped_data_address = remote_stopped_data_address;
  remote_ops.to_watchpoint_addr_within_range =
    remote_watchpoint_addr_within_range;
  remote_ops.to_can_use_hw_breakpoint = remote_check_watch_resources;
  remote_ops.to_insert_hw_breakpoint = remote_insert_hw_breakpoint;
  remote_ops.to_remove_hw_breakpoint = remote_remove_hw_breakpoint;
  remote_ops.to_region_ok_for_hw_watchpoint
     = remote_region_ok_for_hw_watchpoint;
  remote_ops.to_insert_watchpoint = remote_insert_watchpoint;
  remote_ops.to_remove_watchpoint = remote_remove_watchpoint;
  remote_ops.to_kill = remote_kill;
  remote_ops.to_load = generic_load;
  remote_ops.to_mourn_inferior = remote_mourn;
  remote_ops.to_pass_signals = remote_pass_signals;
  remote_ops.to_program_signals = remote_program_signals;
  remote_ops.to_thread_alive = remote_thread_alive;
  remote_ops.to_find_new_threads = remote_threads_info;
  remote_ops.to_pid_to_str = remote_pid_to_str;
  remote_ops.to_extra_thread_info = remote_threads_extra_info;
  remote_ops.to_get_ada_task_ptid = remote_get_ada_task_ptid;
  remote_ops.to_stop = remote_stop;
  remote_ops.to_xfer_partial = remote_xfer_partial;
  remote_ops.to_rcmd = remote_rcmd;
  remote_ops.to_log_command = serial_log_command;
  remote_ops.to_get_thread_local_address = remote_get_thread_local_address;
  remote_ops.to_stratum = process_stratum;
  remote_ops.to_has_all_memory = default_child_has_all_memory;
  remote_ops.to_has_memory = default_child_has_memory;
  remote_ops.to_has_stack = default_child_has_stack;
  remote_ops.to_has_registers = default_child_has_registers;
  remote_ops.to_has_execution = default_child_has_execution;
  remote_ops.to_has_thread_control = tc_schedlock;    /* can lock scheduler */
  remote_ops.to_can_execute_reverse = remote_can_execute_reverse;
  remote_ops.to_magic = OPS_MAGIC;
  remote_ops.to_memory_map = remote_memory_map;
  remote_ops.to_flash_erase = remote_flash_erase;
  remote_ops.to_flash_done = remote_flash_done;
  remote_ops.to_read_description = remote_read_description;
  remote_ops.to_search_memory = remote_search_memory;
  remote_ops.to_can_async_p = remote_can_async_p;
  remote_ops.to_is_async_p = remote_is_async_p;
  remote_ops.to_async = remote_async;
  remote_ops.to_terminal_inferior = remote_terminal_inferior;
  remote_ops.to_terminal_ours = remote_terminal_ours;
  remote_ops.to_supports_non_stop = remote_supports_non_stop;
  remote_ops.to_supports_multi_process = remote_supports_multi_process;
  remote_ops.to_supports_disable_randomization
    = remote_supports_disable_randomization;
  remote_ops.to_fileio_open = remote_hostio_open;
  remote_ops.to_fileio_pwrite = remote_hostio_pwrite;
  remote_ops.to_fileio_pread = remote_hostio_pread;
  remote_ops.to_fileio_close = remote_hostio_close;
  remote_ops.to_fileio_unlink = remote_hostio_unlink;
  remote_ops.to_fileio_readlink = remote_hostio_readlink;
  remote_ops.to_supports_enable_disable_tracepoint = remote_supports_enable_disable_tracepoint;
  remote_ops.to_supports_string_tracing = remote_supports_string_tracing;
  remote_ops.to_supports_evaluation_of_breakpoint_conditions = remote_supports_cond_breakpoints;
  remote_ops.to_can_run_breakpoint_commands = remote_can_run_breakpoint_commands;
  remote_ops.to_trace_init = remote_trace_init;
  remote_ops.to_download_tracepoint = remote_download_tracepoint;
  remote_ops.to_can_download_tracepoint = remote_can_download_tracepoint;
  remote_ops.to_download_trace_state_variable
    = remote_download_trace_state_variable;
  remote_ops.to_enable_tracepoint = remote_enable_tracepoint;
  remote_ops.to_disable_tracepoint = remote_disable_tracepoint;
  remote_ops.to_trace_set_readonly_regions = remote_trace_set_readonly_regions;
  remote_ops.to_trace_start = remote_trace_start;
  remote_ops.to_get_trace_status = remote_get_trace_status;
  remote_ops.to_get_tracepoint_status = remote_get_tracepoint_status;
  remote_ops.to_trace_stop = remote_trace_stop;
  remote_ops.to_trace_find = remote_trace_find;
  remote_ops.to_get_trace_state_variable_value
    = remote_get_trace_state_variable_value;
  remote_ops.to_save_trace_data = remote_save_trace_data;
  remote_ops.to_upload_tracepoints = remote_upload_tracepoints;
  remote_ops.to_upload_trace_state_variables
    = remote_upload_trace_state_variables;
  remote_ops.to_get_raw_trace_data = remote_get_raw_trace_data;
  remote_ops.to_get_min_fast_tracepoint_insn_len = remote_get_min_fast_tracepoint_insn_len;
  remote_ops.to_set_disconnected_tracing = remote_set_disconnected_tracing;
  remote_ops.to_set_circular_trace_buffer = remote_set_circular_trace_buffer;
  remote_ops.to_set_trace_buffer_size = remote_set_trace_buffer_size;
  remote_ops.to_set_trace_notes = remote_set_trace_notes;
  remote_ops.to_core_of_thread = remote_core_of_thread;
  remote_ops.to_verify_memory = remote_verify_memory;
  remote_ops.to_get_tib_address = remote_get_tib_address;
  remote_ops.to_set_permissions = remote_set_permissions;
  remote_ops.to_static_tracepoint_marker_at
    = remote_static_tracepoint_marker_at;
  remote_ops.to_static_tracepoint_markers_by_strid
    = remote_static_tracepoint_markers_by_strid;
  remote_ops.to_traceframe_info = remote_traceframe_info;
  remote_ops.to_use_agent = remote_use_agent;
  remote_ops.to_can_use_agent = remote_can_use_agent;
<<<<<<< HEAD
  remote_ops.to_augmented_libraries_svr4_read =
    remote_augmented_libraries_svr4_read;
=======
  remote_ops.to_supports_btrace = remote_supports_btrace;
  remote_ops.to_enable_btrace = remote_enable_btrace;
  remote_ops.to_disable_btrace = remote_disable_btrace;
  remote_ops.to_teardown_btrace = remote_teardown_btrace;
  remote_ops.to_read_btrace = remote_read_btrace;
>>>>>>> f748341d
}

/* Set up the extended remote vector by making a copy of the standard
   remote vector and adding to it.  */

static void
init_extended_remote_ops (void)
{
  extended_remote_ops = remote_ops;

  extended_remote_ops.to_shortname = "extended-remote";
  extended_remote_ops.to_longname =
    "Extended remote serial target in gdb-specific protocol";
  extended_remote_ops.to_doc =
    "Use a remote computer via a serial line, using a gdb-specific protocol.\n\
Specify the serial device it is connected to (e.g. /dev/ttya).";
  extended_remote_ops.to_open = extended_remote_open;
  extended_remote_ops.to_create_inferior = extended_remote_create_inferior;
  extended_remote_ops.to_mourn_inferior = extended_remote_mourn;
  extended_remote_ops.to_detach = extended_remote_detach;
  extended_remote_ops.to_attach = extended_remote_attach;
  extended_remote_ops.to_kill = extended_remote_kill;
  extended_remote_ops.to_supports_disable_randomization
    = extended_remote_supports_disable_randomization;
}

static int
remote_can_async_p (void)
{
  if (!target_async_permitted)
    /* We only enable async when the user specifically asks for it.  */
    return 0;

  /* We're async whenever the serial device is.  */
  return serial_can_async_p (remote_desc);
}

static int
remote_is_async_p (void)
{
  if (!target_async_permitted)
    /* We only enable async when the user specifically asks for it.  */
    return 0;

  /* We're async whenever the serial device is.  */
  return serial_is_async_p (remote_desc);
}

/* Pass the SERIAL event on and up to the client.  One day this code
   will be able to delay notifying the client of an event until the
   point where an entire packet has been received.  */

static void (*async_client_callback) (enum inferior_event_type event_type,
				      void *context);
static void *async_client_context;
static serial_event_ftype remote_async_serial_handler;

static void
remote_async_serial_handler (struct serial *scb, void *context)
{
  /* Don't propogate error information up to the client.  Instead let
     the client find out about the error by querying the target.  */
  async_client_callback (INF_REG_EVENT, async_client_context);
}

static void
remote_async_inferior_event_handler (gdb_client_data data)
{
  inferior_event_handler (INF_REG_EVENT, NULL);
}

static void
remote_async (void (*callback) (enum inferior_event_type event_type,
				void *context), void *context)
{
  if (callback != NULL)
    {
      serial_async (remote_desc, remote_async_serial_handler, NULL);
      async_client_callback = callback;
      async_client_context = context;
    }
  else
    serial_async (remote_desc, NULL, NULL);
}

static void
set_remote_cmd (char *args, int from_tty)
{
  help_list (remote_set_cmdlist, "set remote ", -1, gdb_stdout);
}

static void
show_remote_cmd (char *args, int from_tty)
{
  /* We can't just use cmd_show_list here, because we want to skip
     the redundant "show remote Z-packet" and the legacy aliases.  */
  struct cleanup *showlist_chain;
  struct cmd_list_element *list = remote_show_cmdlist;
  struct ui_out *uiout = current_uiout;

  showlist_chain = make_cleanup_ui_out_tuple_begin_end (uiout, "showlist");
  for (; list != NULL; list = list->next)
    if (strcmp (list->name, "Z-packet") == 0)
      continue;
    else if (list->type == not_set_cmd)
      /* Alias commands are exactly like the original, except they
	 don't have the normal type.  */
      continue;
    else
      {
	struct cleanup *option_chain
	  = make_cleanup_ui_out_tuple_begin_end (uiout, "option");

	ui_out_field_string (uiout, "name", list->name);
	ui_out_text (uiout, ":  ");
	if (list->type == show_cmd)
	  do_show_command ((char *) NULL, from_tty, list);
	else
	  cmd_func (list, NULL, from_tty);
	/* Close the tuple.  */
	do_cleanups (option_chain);
      }

  /* Close the tuple.  */
  do_cleanups (showlist_chain);
}


/* Function to be called whenever a new objfile (shlib) is detected.  */
static void
remote_new_objfile (struct objfile *objfile)
{
  if (remote_desc != 0)		/* Have a remote connection.  */
    remote_check_symbols (objfile);
}

/* Pull all the tracepoints defined on the target and create local
   data structures representing them.  We don't want to create real
   tracepoints yet, we don't want to mess up the user's existing
   collection.  */
  
static int
remote_upload_tracepoints (struct uploaded_tp **utpp)
{
  struct remote_state *rs = get_remote_state ();
  char *p;

  /* Ask for a first packet of tracepoint definition.  */
  putpkt ("qTfP");
  getpkt (&rs->buf, &rs->buf_size, 0);
  p = rs->buf;
  while (*p && *p != 'l')
    {
      parse_tracepoint_definition (p, utpp);
      /* Ask for another packet of tracepoint definition.  */
      putpkt ("qTsP");
      getpkt (&rs->buf, &rs->buf_size, 0);
      p = rs->buf;
    }
  return 0;
}

static int
remote_upload_trace_state_variables (struct uploaded_tsv **utsvp)
{
  struct remote_state *rs = get_remote_state ();
  char *p;

  /* Ask for a first packet of variable definition.  */
  putpkt ("qTfV");
  getpkt (&rs->buf, &rs->buf_size, 0);
  p = rs->buf;
  while (*p && *p != 'l')
    {
      parse_tsv_definition (p, utsvp);
      /* Ask for another packet of variable definition.  */
      putpkt ("qTsV");
      getpkt (&rs->buf, &rs->buf_size, 0);
      p = rs->buf;
    }
  return 0;
}

void
_initialize_remote (void)
{
  struct remote_state *rs;
  struct cmd_list_element *cmd;
  const char *cmd_name;

  /* architecture specific data */
  remote_gdbarch_data_handle =
    gdbarch_data_register_post_init (init_remote_state);
  remote_g_packet_data_handle =
    gdbarch_data_register_pre_init (remote_g_packet_data_init);

  /* Initialize the per-target state.  At the moment there is only one
     of these, not one per target.  Only one target is active at a
     time.  The default buffer size is unimportant; it will be expanded
     whenever a larger buffer is needed.  */
  rs = get_remote_state_raw ();
  rs->buf_size = 400;
  rs->buf = xmalloc (rs->buf_size);

  init_remote_ops ();
  add_target (&remote_ops);

  init_extended_remote_ops ();
  add_target (&extended_remote_ops);

  /* Hook into new objfile notification.  */
  observer_attach_new_objfile (remote_new_objfile);
  /* We're no longer interested in notification events of an inferior
     when it exits.  */
  observer_attach_inferior_exit (discard_pending_stop_replies);

  /* Set up signal handlers.  */
  sigint_remote_token =
    create_async_signal_handler (async_remote_interrupt, NULL);
  sigint_remote_twice_token =
    create_async_signal_handler (async_remote_interrupt_twice, NULL);

#if 0
  init_remote_threadtests ();
#endif

  stop_reply_queue = QUEUE_alloc (stop_reply_p, stop_reply_xfree);
  /* set/show remote ...  */

  add_prefix_cmd ("remote", class_maintenance, set_remote_cmd, _("\
Remote protocol specific variables\n\
Configure various remote-protocol specific variables such as\n\
the packets being used"),
		  &remote_set_cmdlist, "set remote ",
		  0 /* allow-unknown */, &setlist);
  add_prefix_cmd ("remote", class_maintenance, show_remote_cmd, _("\
Remote protocol specific variables\n\
Configure various remote-protocol specific variables such as\n\
the packets being used"),
		  &remote_show_cmdlist, "show remote ",
		  0 /* allow-unknown */, &showlist);

  add_cmd ("compare-sections", class_obscure, compare_sections_command, _("\
Compare section data on target to the exec file.\n\
Argument is a single section name (default: all loaded sections)."),
	   &cmdlist);

  add_cmd ("packet", class_maintenance, packet_command, _("\
Send an arbitrary packet to a remote target.\n\
   maintenance packet TEXT\n\
If GDB is talking to an inferior via the GDB serial protocol, then\n\
this command sends the string TEXT to the inferior, and displays the\n\
response packet.  GDB supplies the initial `$' character, and the\n\
terminating `#' character and checksum."),
	   &maintenancelist);

  add_setshow_boolean_cmd ("remotebreak", no_class, &remote_break, _("\
Set whether to send break if interrupted."), _("\
Show whether to send break if interrupted."), _("\
If set, a break, instead of a cntrl-c, is sent to the remote target."),
			   set_remotebreak, show_remotebreak,
			   &setlist, &showlist);
  cmd_name = "remotebreak";
  cmd = lookup_cmd (&cmd_name, setlist, "", -1, 1);
  deprecate_cmd (cmd, "set remote interrupt-sequence");
  cmd_name = "remotebreak"; /* needed because lookup_cmd updates the pointer */
  cmd = lookup_cmd (&cmd_name, showlist, "", -1, 1);
  deprecate_cmd (cmd, "show remote interrupt-sequence");

  add_setshow_enum_cmd ("interrupt-sequence", class_support,
			interrupt_sequence_modes, &interrupt_sequence_mode,
			_("\
Set interrupt sequence to remote target."), _("\
Show interrupt sequence to remote target."), _("\
Valid value is \"Ctrl-C\", \"BREAK\" or \"BREAK-g\". The default is \"Ctrl-C\"."),
			NULL, show_interrupt_sequence,
			&remote_set_cmdlist,
			&remote_show_cmdlist);

  add_setshow_boolean_cmd ("interrupt-on-connect", class_support,
			   &interrupt_on_connect, _("\
Set whether interrupt-sequence is sent to remote target when gdb connects to."), _("		\
Show whether interrupt-sequence is sent to remote target when gdb connects to."), _("		\
If set, interrupt sequence is sent to remote target."),
			   NULL, NULL,
			   &remote_set_cmdlist, &remote_show_cmdlist);

  /* Install commands for configuring memory read/write packets.  */

  add_cmd ("remotewritesize", no_class, set_memory_write_packet_size, _("\
Set the maximum number of bytes per memory write packet (deprecated)."),
	   &setlist);
  add_cmd ("remotewritesize", no_class, show_memory_write_packet_size, _("\
Show the maximum number of bytes per memory write packet (deprecated)."),
	   &showlist);
  add_cmd ("memory-write-packet-size", no_class,
	   set_memory_write_packet_size, _("\
Set the maximum number of bytes per memory-write packet.\n\
Specify the number of bytes in a packet or 0 (zero) for the\n\
default packet size.  The actual limit is further reduced\n\
dependent on the target.  Specify ``fixed'' to disable the\n\
further restriction and ``limit'' to enable that restriction."),
	   &remote_set_cmdlist);
  add_cmd ("memory-read-packet-size", no_class,
	   set_memory_read_packet_size, _("\
Set the maximum number of bytes per memory-read packet.\n\
Specify the number of bytes in a packet or 0 (zero) for the\n\
default packet size.  The actual limit is further reduced\n\
dependent on the target.  Specify ``fixed'' to disable the\n\
further restriction and ``limit'' to enable that restriction."),
	   &remote_set_cmdlist);
  add_cmd ("memory-write-packet-size", no_class,
	   show_memory_write_packet_size,
	   _("Show the maximum number of bytes per memory-write packet."),
	   &remote_show_cmdlist);
  add_cmd ("memory-read-packet-size", no_class,
	   show_memory_read_packet_size,
	   _("Show the maximum number of bytes per memory-read packet."),
	   &remote_show_cmdlist);

  add_setshow_zinteger_cmd ("hardware-watchpoint-limit", no_class,
			    &remote_hw_watchpoint_limit, _("\
Set the maximum number of target hardware watchpoints."), _("\
Show the maximum number of target hardware watchpoints."), _("\
Specify a negative limit for unlimited."),
			    NULL, NULL, /* FIXME: i18n: The maximum
					   number of target hardware
					   watchpoints is %s.  */
			    &remote_set_cmdlist, &remote_show_cmdlist);
  add_setshow_zinteger_cmd ("hardware-watchpoint-length-limit", no_class,
			    &remote_hw_watchpoint_length_limit, _("\
Set the maximum length (in bytes) of a target hardware watchpoint."), _("\
Show the maximum length (in bytes) of a target hardware watchpoint."), _("\
Specify a negative limit for unlimited."),
			    NULL, NULL, /* FIXME: i18n: The maximum
                                           length (in bytes) of a target
                                           hardware watchpoint is %s.  */
			    &remote_set_cmdlist, &remote_show_cmdlist);
  add_setshow_zinteger_cmd ("hardware-breakpoint-limit", no_class,
			    &remote_hw_breakpoint_limit, _("\
Set the maximum number of target hardware breakpoints."), _("\
Show the maximum number of target hardware breakpoints."), _("\
Specify a negative limit for unlimited."),
			    NULL, NULL, /* FIXME: i18n: The maximum
					   number of target hardware
					   breakpoints is %s.  */
			    &remote_set_cmdlist, &remote_show_cmdlist);

  add_setshow_uinteger_cmd ("remoteaddresssize", class_obscure,
			    &remote_address_size, _("\
Set the maximum size of the address (in bits) in a memory packet."), _("\
Show the maximum size of the address (in bits) in a memory packet."), NULL,
			    NULL,
			    NULL, /* FIXME: i18n: */
			    &setlist, &showlist);

  add_packet_config_cmd (&remote_protocol_packets[PACKET_X],
			 "X", "binary-download", 1);

  add_packet_config_cmd (&remote_protocol_packets[PACKET_vCont],
			 "vCont", "verbose-resume", 0);

  add_packet_config_cmd (&remote_protocol_packets[PACKET_QPassSignals],
			 "QPassSignals", "pass-signals", 0);

  add_packet_config_cmd (&remote_protocol_packets[PACKET_QProgramSignals],
			 "QProgramSignals", "program-signals", 0);

  add_packet_config_cmd (&remote_protocol_packets[PACKET_qSymbol],
			 "qSymbol", "symbol-lookup", 0);

  add_packet_config_cmd (&remote_protocol_packets[PACKET_P],
			 "P", "set-register", 1);

  add_packet_config_cmd (&remote_protocol_packets[PACKET_p],
			 "p", "fetch-register", 1);

  add_packet_config_cmd (&remote_protocol_packets[PACKET_Z0],
			 "Z0", "software-breakpoint", 0);

  add_packet_config_cmd (&remote_protocol_packets[PACKET_Z1],
			 "Z1", "hardware-breakpoint", 0);

  add_packet_config_cmd (&remote_protocol_packets[PACKET_Z2],
			 "Z2", "write-watchpoint", 0);

  add_packet_config_cmd (&remote_protocol_packets[PACKET_Z3],
			 "Z3", "read-watchpoint", 0);

  add_packet_config_cmd (&remote_protocol_packets[PACKET_Z4],
			 "Z4", "access-watchpoint", 0);

  add_packet_config_cmd (&remote_protocol_packets[PACKET_qXfer_auxv],
			 "qXfer:auxv:read", "read-aux-vector", 0);

  add_packet_config_cmd (&remote_protocol_packets[PACKET_qXfer_features],
			 "qXfer:features:read", "target-features", 0);

  add_packet_config_cmd (&remote_protocol_packets[PACKET_qXfer_libraries],
			 "qXfer:libraries:read", "library-info", 0);

  add_packet_config_cmd (&remote_protocol_packets[PACKET_qXfer_libraries_svr4],
			 "qXfer:libraries-svr4:read", "library-info-svr4", 0);

  add_packet_config_cmd (&remote_protocol_packets[PACKET_qXfer_memory_map],
			 "qXfer:memory-map:read", "memory-map", 0);

  add_packet_config_cmd (&remote_protocol_packets[PACKET_qXfer_spu_read],
                         "qXfer:spu:read", "read-spu-object", 0);

  add_packet_config_cmd (&remote_protocol_packets[PACKET_qXfer_spu_write],
                         "qXfer:spu:write", "write-spu-object", 0);

  add_packet_config_cmd (&remote_protocol_packets[PACKET_qXfer_osdata],
                        "qXfer:osdata:read", "osdata", 0);

  add_packet_config_cmd (&remote_protocol_packets[PACKET_qXfer_threads],
			 "qXfer:threads:read", "threads", 0);

  add_packet_config_cmd (&remote_protocol_packets[PACKET_qXfer_siginfo_read],
                         "qXfer:siginfo:read", "read-siginfo-object", 0);

  add_packet_config_cmd (&remote_protocol_packets[PACKET_qXfer_siginfo_write],
                         "qXfer:siginfo:write", "write-siginfo-object", 0);

  add_packet_config_cmd
    (&remote_protocol_packets[PACKET_qXfer_traceframe_info],
     "qXfer:trace-frame-info:read", "traceframe-info", 0);

  add_packet_config_cmd (&remote_protocol_packets[PACKET_qXfer_uib],
			 "qXfer:uib:read", "unwind-info-block", 0);

  add_packet_config_cmd (&remote_protocol_packets[PACKET_qGetTLSAddr],
			 "qGetTLSAddr", "get-thread-local-storage-address",
			 0);

  add_packet_config_cmd (&remote_protocol_packets[PACKET_qGetTIBAddr],
			 "qGetTIBAddr", "get-thread-information-block-address",
			 0);

  add_packet_config_cmd (&remote_protocol_packets[PACKET_bc],
			 "bc", "reverse-continue", 0);

  add_packet_config_cmd (&remote_protocol_packets[PACKET_bs],
			 "bs", "reverse-step", 0);

  add_packet_config_cmd (&remote_protocol_packets[PACKET_qSupported],
			 "qSupported", "supported-packets", 0);

  add_packet_config_cmd (&remote_protocol_packets[PACKET_qSearch_memory],
			 "qSearch:memory", "search-memory", 0);

  add_packet_config_cmd (&remote_protocol_packets[PACKET_vFile_open],
			 "vFile:open", "hostio-open", 0);

  add_packet_config_cmd (&remote_protocol_packets[PACKET_vFile_pread],
			 "vFile:pread", "hostio-pread", 0);

  add_packet_config_cmd (&remote_protocol_packets[PACKET_vFile_pwrite],
			 "vFile:pwrite", "hostio-pwrite", 0);

  add_packet_config_cmd (&remote_protocol_packets[PACKET_vFile_close],
			 "vFile:close", "hostio-close", 0);

  add_packet_config_cmd (&remote_protocol_packets[PACKET_vFile_unlink],
			 "vFile:unlink", "hostio-unlink", 0);

  add_packet_config_cmd (&remote_protocol_packets[PACKET_vFile_readlink],
			 "vFile:readlink", "hostio-readlink", 0);

  add_packet_config_cmd (&remote_protocol_packets[PACKET_vAttach],
			 "vAttach", "attach", 0);

  add_packet_config_cmd (&remote_protocol_packets[PACKET_vRun],
			 "vRun", "run", 0);

  add_packet_config_cmd (&remote_protocol_packets[PACKET_QStartNoAckMode],
			 "QStartNoAckMode", "noack", 0);

  add_packet_config_cmd (&remote_protocol_packets[PACKET_vKill],
			 "vKill", "kill", 0);

  add_packet_config_cmd (&remote_protocol_packets[PACKET_qAttached],
			 "qAttached", "query-attached", 0);

  add_packet_config_cmd (&remote_protocol_packets[PACKET_ConditionalTracepoints],
			 "ConditionalTracepoints",
			 "conditional-tracepoints", 0);

  add_packet_config_cmd (&remote_protocol_packets[PACKET_ConditionalBreakpoints],
			 "ConditionalBreakpoints",
			 "conditional-breakpoints", 0);

  add_packet_config_cmd (&remote_protocol_packets[PACKET_BreakpointCommands],
			 "BreakpointCommands",
			 "breakpoint-commands", 0);

  add_packet_config_cmd (&remote_protocol_packets[PACKET_FastTracepoints],
			 "FastTracepoints", "fast-tracepoints", 0);

  add_packet_config_cmd (&remote_protocol_packets[PACKET_TracepointSource],
			 "TracepointSource", "TracepointSource", 0);

  add_packet_config_cmd (&remote_protocol_packets[PACKET_QAllow],
			 "QAllow", "allow", 0);

  add_packet_config_cmd (&remote_protocol_packets[PACKET_StaticTracepoints],
			 "StaticTracepoints", "static-tracepoints", 0);

  add_packet_config_cmd (&remote_protocol_packets[PACKET_InstallInTrace],
			 "InstallInTrace", "install-in-trace", 0);

  add_packet_config_cmd (&remote_protocol_packets[PACKET_qXfer_statictrace_read],
                         "qXfer:statictrace:read", "read-sdata-object", 0);

  add_packet_config_cmd (&remote_protocol_packets[PACKET_qXfer_fdpic],
			 "qXfer:fdpic:read", "read-fdpic-loadmap", 0);

  add_packet_config_cmd (&remote_protocol_packets[PACKET_QDisableRandomization],
			 "QDisableRandomization", "disable-randomization", 0);

  add_packet_config_cmd (&remote_protocol_packets[PACKET_QAgent],
			 "QAgent", "agent", 0);

  add_packet_config_cmd (&remote_protocol_packets[PACKET_QTBuffer_size],
			 "QTBuffer:size", "trace-buffer-size", 0);

  add_packet_config_cmd (&remote_protocol_packets[PACKET_Qbtrace_off],
       "Qbtrace:off", "disable-btrace", 0);

  add_packet_config_cmd (&remote_protocol_packets[PACKET_Qbtrace_bts],
       "Qbtrace:bts", "enable-btrace", 0);

  add_packet_config_cmd (&remote_protocol_packets[PACKET_qXfer_btrace],
       "qXfer:btrace", "read-btrace", 0);

  /* Keep the old ``set remote Z-packet ...'' working.  Each individual
     Z sub-packet has its own set and show commands, but users may
     have sets to this variable in their .gdbinit files (or in their
     documentation).  */
  add_setshow_auto_boolean_cmd ("Z-packet", class_obscure,
				&remote_Z_packet_detect, _("\
Set use of remote protocol `Z' packets"), _("\
Show use of remote protocol `Z' packets "), _("\
When set, GDB will attempt to use the remote breakpoint and watchpoint\n\
packets."),
				set_remote_protocol_Z_packet_cmd,
				show_remote_protocol_Z_packet_cmd,
				/* FIXME: i18n: Use of remote protocol
				   `Z' packets is %s.  */
				&remote_set_cmdlist, &remote_show_cmdlist);

  add_prefix_cmd ("remote", class_files, remote_command, _("\
Manipulate files on the remote system\n\
Transfer files to and from the remote target system."),
		  &remote_cmdlist, "remote ",
		  0 /* allow-unknown */, &cmdlist);

  add_cmd ("put", class_files, remote_put_command,
	   _("Copy a local file to the remote system."),
	   &remote_cmdlist);

  add_cmd ("get", class_files, remote_get_command,
	   _("Copy a remote file to the local system."),
	   &remote_cmdlist);

  add_cmd ("delete", class_files, remote_delete_command,
	   _("Delete a remote file."),
	   &remote_cmdlist);

  remote_exec_file = xstrdup ("");
  add_setshow_string_noescape_cmd ("exec-file", class_files,
				   &remote_exec_file, _("\
Set the remote pathname for \"run\""), _("\
Show the remote pathname for \"run\""), NULL, NULL, NULL,
				   &remote_set_cmdlist, &remote_show_cmdlist);

  /* Eventually initialize fileio.  See fileio.c */
  initialize_remote_fileio (remote_set_cmdlist, remote_show_cmdlist);

  /* Take advantage of the fact that the LWP field is not used, to tag
     special ptids with it set to != 0.  */
  magic_null_ptid = ptid_build (42000, 1, -1);
  not_sent_ptid = ptid_build (42000, 1, -2);
  any_thread_ptid = ptid_build (42000, 1, 0);

  target_buf_size = 2048;
  target_buf = xmalloc (target_buf_size);
}
<|MERGE_RESOLUTION|>--- conflicted
+++ resolved
@@ -11190,14 +11190,6 @@
   return (remote_protocol_packets[PACKET_QAgent].support != PACKET_DISABLE);
 }
 
-<<<<<<< HEAD
-static int
-remote_augmented_libraries_svr4_read (void)
-{
-  struct remote_state *rs = get_remote_state ();
-
-  return rs->augmented_libraries_svr4_read;
-=======
 struct btrace_target_info
 {
   /* The ptid of the traced thread.  */
@@ -11340,7 +11332,14 @@
     }
 
   return btrace;
->>>>>>> f748341d
+}
+
+static int
+remote_augmented_libraries_svr4_read (void)
+{
+  struct remote_state *rs = get_remote_state ();
+
+  return rs->augmented_libraries_svr4_read;
 }
 
 static void
@@ -11460,16 +11459,13 @@
   remote_ops.to_traceframe_info = remote_traceframe_info;
   remote_ops.to_use_agent = remote_use_agent;
   remote_ops.to_can_use_agent = remote_can_use_agent;
-<<<<<<< HEAD
-  remote_ops.to_augmented_libraries_svr4_read =
-    remote_augmented_libraries_svr4_read;
-=======
   remote_ops.to_supports_btrace = remote_supports_btrace;
   remote_ops.to_enable_btrace = remote_enable_btrace;
   remote_ops.to_disable_btrace = remote_disable_btrace;
   remote_ops.to_teardown_btrace = remote_teardown_btrace;
   remote_ops.to_read_btrace = remote_read_btrace;
->>>>>>> f748341d
+  remote_ops.to_augmented_libraries_svr4_read =
+    remote_augmented_libraries_svr4_read;
 }
 
 /* Set up the extended remote vector by making a copy of the standard
