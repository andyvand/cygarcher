--- conflicted
+++ resolved
@@ -8770,21 +8770,11 @@
   return remote_multi_process_p (rs);
 }
 
-<<<<<<< HEAD
-static int
-extended_remote_can_run (void)
-{
-  if (remote_desc != NULL)
-    return 1;
-
-  return 0;
-=======
 int
 remote_supports_cond_tracepoints (void)
 {
   struct remote_state *rs = get_remote_state ();
   return rs->cond_tracepoints;
->>>>>>> 5a5358d5
 }
 
 static void
@@ -8872,7 +8862,6 @@
   extended_remote_ops.to_detach = extended_remote_detach;
   extended_remote_ops.to_attach = extended_remote_attach;
   extended_remote_ops.to_kill = extended_remote_kill;
-  extended_remote_ops.to_can_run = extended_remote_can_run;
 }
 
 static int
