/* Ada language support routines for GDB, the GNU debugger.  Copyright (C)

   1992, 1993, 1994, 1997, 1998, 1999, 2000, 2003, 2004, 2005, 2007, 2008,
   2009 Free Software Foundation, Inc.

   This file is part of GDB.

   This program is free software; you can redistribute it and/or modify
   it under the terms of the GNU General Public License as published by
   the Free Software Foundation; either version 3 of the License, or
   (at your option) any later version.

   This program is distributed in the hope that it will be useful,
   but WITHOUT ANY WARRANTY; without even the implied warranty of
   MERCHANTABILITY or FITNESS FOR A PARTICULAR PURPOSE.  See the
   GNU General Public License for more details.

   You should have received a copy of the GNU General Public License
   along with this program.  If not, see <http://www.gnu.org/licenses/>.  */


#include "defs.h"
#include <stdio.h>
#include "gdb_string.h"
#include <ctype.h>
#include <stdarg.h>
#include "demangle.h"
#include "gdb_regex.h"
#include "frame.h"
#include "symtab.h"
#include "gdbtypes.h"
#include "gdbcmd.h"
#include "expression.h"
#include "parser-defs.h"
#include "language.h"
#include "c-lang.h"
#include "inferior.h"
#include "symfile.h"
#include "objfiles.h"
#include "breakpoint.h"
#include "gdbcore.h"
#include "hashtab.h"
#include "gdb_obstack.h"
#include "ada-lang.h"
#include "completer.h"
#include "gdb_stat.h"
#ifdef UI_OUT
#include "ui-out.h"
#endif
#include "block.h"
#include "infcall.h"
#include "dictionary.h"
#include "exceptions.h"
#include "annotate.h"
#include "valprint.h"
#include "source.h"
#include "observer.h"
#include "vec.h"

/* Define whether or not the C operator '/' truncates towards zero for
   differently signed operands (truncation direction is undefined in C). 
   Copied from valarith.c.  */

#ifndef TRUNCATION_TOWARDS_ZERO
#define TRUNCATION_TOWARDS_ZERO ((-5 / 2) == -2)
#endif

static void extract_string (CORE_ADDR addr, char *buf);

static void modify_general_field (struct type *, char *, LONGEST, int, int);

static struct type *desc_base_type (struct type *);

static struct type *desc_bounds_type (struct type *);

static struct value *desc_bounds (struct value *);

static int fat_pntr_bounds_bitpos (struct type *);

static int fat_pntr_bounds_bitsize (struct type *);

static struct type *desc_data_target_type (struct type *);

static struct value *desc_data (struct value *);

static int fat_pntr_data_bitpos (struct type *);

static int fat_pntr_data_bitsize (struct type *);

static struct value *desc_one_bound (struct value *, int, int);

static int desc_bound_bitpos (struct type *, int, int);

static int desc_bound_bitsize (struct type *, int, int);

static struct type *desc_index_type (struct type *, int);

static int desc_arity (struct type *);

static int ada_type_match (struct type *, struct type *, int);

static int ada_args_match (struct symbol *, struct value **, int);

static struct value *ensure_lval (struct value *,
				  struct gdbarch *, CORE_ADDR *);

static struct value *make_array_descriptor (struct type *, struct value *,
                                            struct gdbarch *, CORE_ADDR *);

static void ada_add_block_symbols (struct obstack *,
                                   struct block *, const char *,
                                   domain_enum, struct objfile *, int);

static int is_nonfunction (struct ada_symbol_info *, int);

static void add_defn_to_vec (struct obstack *, struct symbol *,
                             struct block *);

static int num_defns_collected (struct obstack *);

static struct ada_symbol_info *defns_collected (struct obstack *, int);

static struct partial_symbol *ada_lookup_partial_symbol (struct partial_symtab
                                                         *, const char *, int,
                                                         domain_enum, int);

static struct value *resolve_subexp (struct expression **, int *, int,
                                     struct type *);

static void replace_operator_with_call (struct expression **, int, int, int,
                                        struct symbol *, struct block *);

static int possible_user_operator_p (enum exp_opcode, struct value **);

static char *ada_op_name (enum exp_opcode);

static const char *ada_decoded_op_name (enum exp_opcode);

static int numeric_type_p (struct type *);

static int integer_type_p (struct type *);

static int scalar_type_p (struct type *);

static int discrete_type_p (struct type *);

static enum ada_renaming_category parse_old_style_renaming (struct type *,
							    const char **,
							    int *,
							    const char **);

static struct symbol *find_old_style_renaming_symbol (const char *,
						      struct block *);

static struct type *ada_lookup_struct_elt_type (struct type *, char *,
                                                int, int, int *);

static struct value *evaluate_subexp_type (struct expression *, int *);

static int is_dynamic_field (struct type *, int);

static struct type *to_fixed_variant_branch_type (struct type *,
						  const gdb_byte *,
                                                  CORE_ADDR, struct value *);

static struct type *to_fixed_array_type (struct type *, struct value *, int);

static struct type *to_fixed_range_type (char *, struct value *,
                                         struct type *);

static struct type *to_static_fixed_type (struct type *);
static struct type *static_unwrap_type (struct type *type);

static struct value *unwrap_value (struct value *);

static struct type *packed_array_type (struct type *, long *);

static struct type *decode_packed_array_type (struct type *);

static struct value *decode_packed_array (struct value *);

static struct value *value_subscript_packed (struct value *, int,
                                             struct value **);

static void move_bits (gdb_byte *, int, const gdb_byte *, int, int, int);

static struct value *coerce_unspec_val_to_type (struct value *,
                                                struct type *);

static struct value *get_var_value (char *, char *);

static int lesseq_defined_than (struct symbol *, struct symbol *);

static int equiv_types (struct type *, struct type *);

static int is_name_suffix (const char *);

static int wild_match (const char *, int, const char *);

static struct value *ada_coerce_ref (struct value *);

static LONGEST pos_atr (struct value *);

static struct value *value_pos_atr (struct type *, struct value *);

static struct value *value_val_atr (struct type *, struct value *);

static struct symbol *standard_lookup (const char *, const struct block *,
                                       domain_enum);

static struct value *ada_search_struct_field (char *, struct value *, int,
                                              struct type *);

static struct value *ada_value_primitive_field (struct value *, int, int,
                                                struct type *);

static int find_struct_field (char *, struct type *, int,
                              struct type **, int *, int *, int *, int *);

static struct value *ada_to_fixed_value_create (struct type *, CORE_ADDR,
                                                struct value *);

static struct value *ada_to_fixed_value (struct value *);

static int ada_resolve_function (struct ada_symbol_info *, int,
                                 struct value **, int, const char *,
                                 struct type *);

static struct value *ada_coerce_to_simple_array (struct value *);

static int ada_is_direct_array_type (struct type *);

static void ada_language_arch_info (struct gdbarch *,
				    struct language_arch_info *);

static void check_size (const struct type *);

static struct value *ada_index_struct_field (int, struct value *, int,
					     struct type *);

static struct value *assign_aggregate (struct value *, struct value *, 
				       struct expression *, int *, enum noside);

static void aggregate_assign_from_choices (struct value *, struct value *, 
					   struct expression *,
					   int *, LONGEST *, int *,
					   int, LONGEST, LONGEST);

static void aggregate_assign_positional (struct value *, struct value *,
					 struct expression *,
					 int *, LONGEST *, int *, int,
					 LONGEST, LONGEST);


static void aggregate_assign_others (struct value *, struct value *,
				     struct expression *,
				     int *, LONGEST *, int, LONGEST, LONGEST);


static void add_component_interval (LONGEST, LONGEST, LONGEST *, int *, int);


static struct value *ada_evaluate_subexp (struct type *, struct expression *,
					  int *, enum noside);

static void ada_forward_operator_length (struct expression *, int, int *,
					 int *);



/* Maximum-sized dynamic type.  */
static unsigned int varsize_limit;

/* FIXME: brobecker/2003-09-17: No longer a const because it is
   returned by a function that does not return a const char *.  */
static char *ada_completer_word_break_characters =
#ifdef VMS
  " \t\n!@#%^&*()+=|~`}{[]\";:?/,-";
#else
  " \t\n!@#$%^&*()+=|~`}{[]\";:?/,-";
#endif

/* The name of the symbol to use to get the name of the main subprogram.  */
static const char ADA_MAIN_PROGRAM_SYMBOL_NAME[]
  = "__gnat_ada_main_program_name";

/* Limit on the number of warnings to raise per expression evaluation.  */
static int warning_limit = 2;

/* Number of warning messages issued; reset to 0 by cleanups after
   expression evaluation.  */
static int warnings_issued = 0;

static const char *known_runtime_file_name_patterns[] = {
  ADA_KNOWN_RUNTIME_FILE_NAME_PATTERNS NULL
};

static const char *known_auxiliary_function_name_patterns[] = {
  ADA_KNOWN_AUXILIARY_FUNCTION_NAME_PATTERNS NULL
};

/* Space for allocating results of ada_lookup_symbol_list.  */
static struct obstack symbol_list_obstack;

                        /* Utilities */

/* Given DECODED_NAME a string holding a symbol name in its
   decoded form (ie using the Ada dotted notation), returns
   its unqualified name.  */

static const char *
ada_unqualified_name (const char *decoded_name)
{
  const char *result = strrchr (decoded_name, '.');

  if (result != NULL)
    result++;                   /* Skip the dot...  */
  else
    result = decoded_name;

  return result;
}

/* Return a string starting with '<', followed by STR, and '>'.
   The result is good until the next call.  */

static char *
add_angle_brackets (const char *str)
{
  static char *result = NULL;

  xfree (result);
  result = xstrprintf ("<%s>", str);
  return result;
}

static char *
ada_get_gdb_completer_word_break_characters (void)
{
  return ada_completer_word_break_characters;
}

/* Print an array element index using the Ada syntax.  */

static void
ada_print_array_index (struct value *index_value, struct ui_file *stream,
                       const struct value_print_options *options)
{
  LA_VALUE_PRINT (index_value, stream, options);
  fprintf_filtered (stream, " => ");
}

/* Read the string located at ADDR from the inferior and store the
   result into BUF.  */

static void
extract_string (CORE_ADDR addr, char *buf)
{
  int char_index = 0;

  /* Loop, reading one byte at a time, until we reach the '\000'
     end-of-string marker.  */
  do
    {
      target_read_memory (addr + char_index * sizeof (char),
                          buf + char_index * sizeof (char), sizeof (char));
      char_index++;
    }
  while (buf[char_index - 1] != '\000');
}

/* Assuming VECT points to an array of *SIZE objects of size
   ELEMENT_SIZE, grow it to contain at least MIN_SIZE objects,
   updating *SIZE as necessary and returning the (new) array.  */

void *
grow_vect (void *vect, size_t *size, size_t min_size, int element_size)
{
  if (*size < min_size)
    {
      *size *= 2;
      if (*size < min_size)
        *size = min_size;
      vect = xrealloc (vect, *size * element_size);
    }
  return vect;
}

/* True (non-zero) iff TARGET matches FIELD_NAME up to any trailing
   suffix of FIELD_NAME beginning "___".  */

static int
field_name_match (const char *field_name, const char *target)
{
  int len = strlen (target);
  return
    (strncmp (field_name, target, len) == 0
     && (field_name[len] == '\0'
         || (strncmp (field_name + len, "___", 3) == 0
             && strcmp (field_name + strlen (field_name) - 6,
                        "___XVN") != 0)));
}


/* Assuming TYPE is a TYPE_CODE_STRUCT or a TYPE_CODE_TYPDEF to
   a TYPE_CODE_STRUCT, find the field whose name matches FIELD_NAME,
   and return its index.  This function also handles fields whose name
   have ___ suffixes because the compiler sometimes alters their name
   by adding such a suffix to represent fields with certain constraints.
   If the field could not be found, return a negative number if
   MAYBE_MISSING is set.  Otherwise raise an error.  */

int
ada_get_field_index (const struct type *type, const char *field_name,
                     int maybe_missing)
{
  int fieldno;
  struct type *struct_type = check_typedef ((struct type *) type);

  for (fieldno = 0; fieldno < TYPE_NFIELDS (struct_type); fieldno++)
    if (field_name_match (TYPE_FIELD_NAME (struct_type, fieldno), field_name))
      return fieldno;

  if (!maybe_missing)
    error (_("Unable to find field %s in struct %s.  Aborting"),
           field_name, TYPE_NAME (struct_type));

  return -1;
}

/* The length of the prefix of NAME prior to any "___" suffix.  */

int
ada_name_prefix_len (const char *name)
{
  if (name == NULL)
    return 0;
  else
    {
      const char *p = strstr (name, "___");
      if (p == NULL)
        return strlen (name);
      else
        return p - name;
    }
}

/* Return non-zero if SUFFIX is a suffix of STR.
   Return zero if STR is null.  */

static int
is_suffix (const char *str, const char *suffix)
{
  int len1, len2;
  if (str == NULL)
    return 0;
  len1 = strlen (str);
  len2 = strlen (suffix);
  return (len1 >= len2 && strcmp (str + len1 - len2, suffix) == 0);
}

/* The contents of value VAL, treated as a value of type TYPE.  The
   result is an lval in memory if VAL is.  */

static struct value *
coerce_unspec_val_to_type (struct value *val, struct type *type)
{
  type = ada_check_typedef (type);
  if (value_type (val) == type)
    return val;
  else
    {
      struct value *result;

      /* Make sure that the object size is not unreasonable before
         trying to allocate some memory for it.  */
      check_size (type);

      result = allocate_value (type);
      set_value_component_location (result, val);
      set_value_bitsize (result, value_bitsize (val));
      set_value_bitpos (result, value_bitpos (val));
      set_value_address (result, value_address (val));
      if (value_lazy (val)
          || TYPE_LENGTH (type) > TYPE_LENGTH (value_type (val)))
        set_value_lazy (result, 1);
      else
        memcpy (value_contents_raw (result), value_contents (val),
                TYPE_LENGTH (type));
      return result;
    }
}

static const gdb_byte *
cond_offset_host (const gdb_byte *valaddr, long offset)
{
  if (valaddr == NULL)
    return NULL;
  else
    return valaddr + offset;
}

static CORE_ADDR
cond_offset_target (CORE_ADDR address, long offset)
{
  if (address == 0)
    return 0;
  else
    return address + offset;
}

/* Issue a warning (as for the definition of warning in utils.c, but
   with exactly one argument rather than ...), unless the limit on the
   number of warnings has passed during the evaluation of the current
   expression.  */

/* FIXME: cagney/2004-10-10: This function is mimicking the behavior
   provided by "complaint".  */
static void lim_warning (const char *format, ...) ATTR_FORMAT (printf, 1, 2);

static void
lim_warning (const char *format, ...)
{
  va_list args;
  va_start (args, format);

  warnings_issued += 1;
  if (warnings_issued <= warning_limit)
    vwarning (format, args);

  va_end (args);
}

/* Issue an error if the size of an object of type T is unreasonable,
   i.e. if it would be a bad idea to allocate a value of this type in
   GDB.  */

static void
check_size (const struct type *type)
{
  if (TYPE_LENGTH (type) > varsize_limit)
    error (_("object size is larger than varsize-limit"));
}


/* Note: would have used MAX_OF_TYPE and MIN_OF_TYPE macros from
   gdbtypes.h, but some of the necessary definitions in that file
   seem to have gone missing. */

/* Maximum value of a SIZE-byte signed integer type. */
static LONGEST
max_of_size (int size)
{
  LONGEST top_bit = (LONGEST) 1 << (size * 8 - 2);
  return top_bit | (top_bit - 1);
}

/* Minimum value of a SIZE-byte signed integer type. */
static LONGEST
min_of_size (int size)
{
  return -max_of_size (size) - 1;
}

/* Maximum value of a SIZE-byte unsigned integer type. */
static ULONGEST
umax_of_size (int size)
{
  ULONGEST top_bit = (ULONGEST) 1 << (size * 8 - 1);
  return top_bit | (top_bit - 1);
}

/* Maximum value of integral type T, as a signed quantity. */
static LONGEST
max_of_type (struct type *t)
{
  if (TYPE_UNSIGNED (t))
    return (LONGEST) umax_of_size (TYPE_LENGTH (t));
  else
    return max_of_size (TYPE_LENGTH (t));
}

/* Minimum value of integral type T, as a signed quantity. */
static LONGEST
min_of_type (struct type *t)
{
  if (TYPE_UNSIGNED (t)) 
    return 0;
  else
    return min_of_size (TYPE_LENGTH (t));
}

/* The largest value in the domain of TYPE, a discrete type, as an integer.  */
static LONGEST
discrete_type_high_bound (struct type *type)
{
  switch (TYPE_CODE (type))
    {
    case TYPE_CODE_RANGE:
      return TYPE_HIGH_BOUND (type);
    case TYPE_CODE_ENUM:
      return TYPE_FIELD_BITPOS (type, TYPE_NFIELDS (type) - 1);
    case TYPE_CODE_BOOL:
      return 1;
    case TYPE_CODE_CHAR:
    case TYPE_CODE_INT:
      return max_of_type (type);
    default:
      error (_("Unexpected type in discrete_type_high_bound."));
    }
}

/* The largest value in the domain of TYPE, a discrete type, as an integer.  */
static LONGEST
discrete_type_low_bound (struct type *type)
{
  switch (TYPE_CODE (type))
    {
    case TYPE_CODE_RANGE:
      return TYPE_LOW_BOUND (type);
    case TYPE_CODE_ENUM:
      return TYPE_FIELD_BITPOS (type, 0);
    case TYPE_CODE_BOOL:
      return 0;
    case TYPE_CODE_CHAR:
    case TYPE_CODE_INT:
      return min_of_type (type);
    default:
      error (_("Unexpected type in discrete_type_low_bound."));
    }
}

/* The identity on non-range types.  For range types, the underlying
   non-range scalar type.  */

static struct type *
base_type (struct type *type)
{
  while (type != NULL && TYPE_CODE (type) == TYPE_CODE_RANGE)
    {
      if (type == TYPE_TARGET_TYPE (type) || TYPE_TARGET_TYPE (type) == NULL)
        return type;
      type = TYPE_TARGET_TYPE (type);
    }
  return type;
}


                                /* Language Selection */

/* If the main program is in Ada, return language_ada, otherwise return LANG
   (the main program is in Ada iif the adainit symbol is found).

   MAIN_PST is not used.  */

enum language
ada_update_initial_language (enum language lang,
                             struct partial_symtab *main_pst)
{
  if (lookup_minimal_symbol ("adainit", (const char *) NULL,
                             (struct objfile *) NULL) != NULL)
    return language_ada;

  return lang;
}

/* If the main procedure is written in Ada, then return its name.
   The result is good until the next call.  Return NULL if the main
   procedure doesn't appear to be in Ada.  */

char *
ada_main_name (void)
{
  struct minimal_symbol *msym;
  static char *main_program_name = NULL;

  /* For Ada, the name of the main procedure is stored in a specific
     string constant, generated by the binder.  Look for that symbol,
     extract its address, and then read that string.  If we didn't find
     that string, then most probably the main procedure is not written
     in Ada.  */
  msym = lookup_minimal_symbol (ADA_MAIN_PROGRAM_SYMBOL_NAME, NULL, NULL);

  if (msym != NULL)
    {
      CORE_ADDR main_program_name_addr;
      int err_code;

      main_program_name_addr = SYMBOL_VALUE_ADDRESS (msym);
      if (main_program_name_addr == 0)
        error (_("Invalid address for Ada main program name."));

      xfree (main_program_name);
      target_read_string (main_program_name_addr, &main_program_name,
                          1024, &err_code);

      if (err_code != 0)
        return NULL;
      return main_program_name;
    }

  /* The main procedure doesn't seem to be in Ada.  */
  return NULL;
}

                                /* Symbols */

/* Table of Ada operators and their GNAT-encoded names.  Last entry is pair
   of NULLs.  */

const struct ada_opname_map ada_opname_table[] = {
  {"Oadd", "\"+\"", BINOP_ADD},
  {"Osubtract", "\"-\"", BINOP_SUB},
  {"Omultiply", "\"*\"", BINOP_MUL},
  {"Odivide", "\"/\"", BINOP_DIV},
  {"Omod", "\"mod\"", BINOP_MOD},
  {"Orem", "\"rem\"", BINOP_REM},
  {"Oexpon", "\"**\"", BINOP_EXP},
  {"Olt", "\"<\"", BINOP_LESS},
  {"Ole", "\"<=\"", BINOP_LEQ},
  {"Ogt", "\">\"", BINOP_GTR},
  {"Oge", "\">=\"", BINOP_GEQ},
  {"Oeq", "\"=\"", BINOP_EQUAL},
  {"One", "\"/=\"", BINOP_NOTEQUAL},
  {"Oand", "\"and\"", BINOP_BITWISE_AND},
  {"Oor", "\"or\"", BINOP_BITWISE_IOR},
  {"Oxor", "\"xor\"", BINOP_BITWISE_XOR},
  {"Oconcat", "\"&\"", BINOP_CONCAT},
  {"Oabs", "\"abs\"", UNOP_ABS},
  {"Onot", "\"not\"", UNOP_LOGICAL_NOT},
  {"Oadd", "\"+\"", UNOP_PLUS},
  {"Osubtract", "\"-\"", UNOP_NEG},
  {NULL, NULL}
};

/* The "encoded" form of DECODED, according to GNAT conventions.
   The result is valid until the next call to ada_encode.  */

char *
ada_encode (const char *decoded)
{
  static char *encoding_buffer = NULL;
  static size_t encoding_buffer_size = 0;
  const char *p;
  int k;

  if (decoded == NULL)
    return NULL;

  GROW_VECT (encoding_buffer, encoding_buffer_size,
             2 * strlen (decoded) + 10);

  k = 0;
  for (p = decoded; *p != '\0'; p += 1)
    {
      if (*p == '.')
        {
          encoding_buffer[k] = encoding_buffer[k + 1] = '_';
          k += 2;
        }
      else if (*p == '"')
        {
          const struct ada_opname_map *mapping;

          for (mapping = ada_opname_table;
               mapping->encoded != NULL
               && strncmp (mapping->decoded, p,
                           strlen (mapping->decoded)) != 0; mapping += 1)
            ;
          if (mapping->encoded == NULL)
            error (_("invalid Ada operator name: %s"), p);
          strcpy (encoding_buffer + k, mapping->encoded);
          k += strlen (mapping->encoded);
          break;
        }
      else
        {
          encoding_buffer[k] = *p;
          k += 1;
        }
    }

  encoding_buffer[k] = '\0';
  return encoding_buffer;
}

/* Return NAME folded to lower case, or, if surrounded by single
   quotes, unfolded, but with the quotes stripped away.  Result good
   to next call.  */

char *
ada_fold_name (const char *name)
{
  static char *fold_buffer = NULL;
  static size_t fold_buffer_size = 0;

  int len = strlen (name);
  GROW_VECT (fold_buffer, fold_buffer_size, len + 1);

  if (name[0] == '\'')
    {
      strncpy (fold_buffer, name + 1, len - 2);
      fold_buffer[len - 2] = '\000';
    }
  else
    {
      int i;
      for (i = 0; i <= len; i += 1)
        fold_buffer[i] = tolower (name[i]);
    }

  return fold_buffer;
}

/* Return nonzero if C is either a digit or a lowercase alphabet character.  */

static int
is_lower_alphanum (const char c)
{
  return (isdigit (c) || (isalpha (c) && islower (c)));
}

/* Remove either of these suffixes:
     . .{DIGIT}+
     . ${DIGIT}+
     . ___{DIGIT}+
     . __{DIGIT}+.
   These are suffixes introduced by the compiler for entities such as
   nested subprogram for instance, in order to avoid name clashes.
   They do not serve any purpose for the debugger.  */

static void
ada_remove_trailing_digits (const char *encoded, int *len)
{
  if (*len > 1 && isdigit (encoded[*len - 1]))
    {
      int i = *len - 2;
      while (i > 0 && isdigit (encoded[i]))
        i--;
      if (i >= 0 && encoded[i] == '.')
        *len = i;
      else if (i >= 0 && encoded[i] == '$')
        *len = i;
      else if (i >= 2 && strncmp (encoded + i - 2, "___", 3) == 0)
        *len = i - 2;
      else if (i >= 1 && strncmp (encoded + i - 1, "__", 2) == 0)
        *len = i - 1;
    }
}

/* Remove the suffix introduced by the compiler for protected object
   subprograms.  */

static void
ada_remove_po_subprogram_suffix (const char *encoded, int *len)
{
  /* Remove trailing N.  */

  /* Protected entry subprograms are broken into two
     separate subprograms: The first one is unprotected, and has
     a 'N' suffix; the second is the protected version, and has
     the 'P' suffix. The second calls the first one after handling
     the protection.  Since the P subprograms are internally generated,
     we leave these names undecoded, giving the user a clue that this
     entity is internal.  */

  if (*len > 1
      && encoded[*len - 1] == 'N'
      && (isdigit (encoded[*len - 2]) || islower (encoded[*len - 2])))
    *len = *len - 1;
}

/* If ENCODED follows the GNAT entity encoding conventions, then return
   the decoded form of ENCODED.  Otherwise, return "<%s>" where "%s" is
   replaced by ENCODED.

   The resulting string is valid until the next call of ada_decode.
   If the string is unchanged by decoding, the original string pointer
   is returned.  */

const char *
ada_decode (const char *encoded)
{
  int i, j;
  int len0;
  const char *p;
  char *decoded;
  int at_start_name;
  static char *decoding_buffer = NULL;
  static size_t decoding_buffer_size = 0;

  /* The name of the Ada main procedure starts with "_ada_".
     This prefix is not part of the decoded name, so skip this part
     if we see this prefix.  */
  if (strncmp (encoded, "_ada_", 5) == 0)
    encoded += 5;

  /* If the name starts with '_', then it is not a properly encoded
     name, so do not attempt to decode it.  Similarly, if the name
     starts with '<', the name should not be decoded.  */
  if (encoded[0] == '_' || encoded[0] == '<')
    goto Suppress;

  len0 = strlen (encoded);

  ada_remove_trailing_digits (encoded, &len0);
  ada_remove_po_subprogram_suffix (encoded, &len0);

  /* Remove the ___X.* suffix if present.  Do not forget to verify that
     the suffix is located before the current "end" of ENCODED.  We want
     to avoid re-matching parts of ENCODED that have previously been
     marked as discarded (by decrementing LEN0).  */
  p = strstr (encoded, "___");
  if (p != NULL && p - encoded < len0 - 3)
    {
      if (p[3] == 'X')
        len0 = p - encoded;
      else
        goto Suppress;
    }

  /* Remove any trailing TKB suffix.  It tells us that this symbol
     is for the body of a task, but that information does not actually
     appear in the decoded name.  */

  if (len0 > 3 && strncmp (encoded + len0 - 3, "TKB", 3) == 0)
    len0 -= 3;

  /* Remove trailing "B" suffixes.  */
  /* FIXME: brobecker/2006-04-19: Not sure what this are used for...  */

  if (len0 > 1 && strncmp (encoded + len0 - 1, "B", 1) == 0)
    len0 -= 1;

  /* Make decoded big enough for possible expansion by operator name.  */

  GROW_VECT (decoding_buffer, decoding_buffer_size, 2 * len0 + 1);
  decoded = decoding_buffer;

  /* Remove trailing __{digit}+ or trailing ${digit}+.  */

  if (len0 > 1 && isdigit (encoded[len0 - 1]))
    {
      i = len0 - 2;
      while ((i >= 0 && isdigit (encoded[i]))
             || (i >= 1 && encoded[i] == '_' && isdigit (encoded[i - 1])))
        i -= 1;
      if (i > 1 && encoded[i] == '_' && encoded[i - 1] == '_')
        len0 = i - 1;
      else if (encoded[i] == '$')
        len0 = i;
    }

  /* The first few characters that are not alphabetic are not part
     of any encoding we use, so we can copy them over verbatim.  */

  for (i = 0, j = 0; i < len0 && !isalpha (encoded[i]); i += 1, j += 1)
    decoded[j] = encoded[i];

  at_start_name = 1;
  while (i < len0)
    {
      /* Is this a symbol function?  */
      if (at_start_name && encoded[i] == 'O')
        {
          int k;
          for (k = 0; ada_opname_table[k].encoded != NULL; k += 1)
            {
              int op_len = strlen (ada_opname_table[k].encoded);
              if ((strncmp (ada_opname_table[k].encoded + 1, encoded + i + 1,
                            op_len - 1) == 0)
                  && !isalnum (encoded[i + op_len]))
                {
                  strcpy (decoded + j, ada_opname_table[k].decoded);
                  at_start_name = 0;
                  i += op_len;
                  j += strlen (ada_opname_table[k].decoded);
                  break;
                }
            }
          if (ada_opname_table[k].encoded != NULL)
            continue;
        }
      at_start_name = 0;

      /* Replace "TK__" with "__", which will eventually be translated
         into "." (just below).  */

      if (i < len0 - 4 && strncmp (encoded + i, "TK__", 4) == 0)
        i += 2;

      /* Replace "__B_{DIGITS}+__" sequences by "__", which will eventually
         be translated into "." (just below).  These are internal names
         generated for anonymous blocks inside which our symbol is nested.  */

      if (len0 - i > 5 && encoded [i] == '_' && encoded [i+1] == '_'
          && encoded [i+2] == 'B' && encoded [i+3] == '_'
          && isdigit (encoded [i+4]))
        {
          int k = i + 5;
          
          while (k < len0 && isdigit (encoded[k]))
            k++;  /* Skip any extra digit.  */

          /* Double-check that the "__B_{DIGITS}+" sequence we found
             is indeed followed by "__".  */
          if (len0 - k > 2 && encoded [k] == '_' && encoded [k+1] == '_')
            i = k;
        }

      /* Remove _E{DIGITS}+[sb] */

      /* Just as for protected object subprograms, there are 2 categories
         of subprograms created by the compiler for each entry. The first
         one implements the actual entry code, and has a suffix following
         the convention above; the second one implements the barrier and
         uses the same convention as above, except that the 'E' is replaced
         by a 'B'.

         Just as above, we do not decode the name of barrier functions
         to give the user a clue that the code he is debugging has been
         internally generated.  */

      if (len0 - i > 3 && encoded [i] == '_' && encoded[i+1] == 'E'
          && isdigit (encoded[i+2]))
        {
          int k = i + 3;

          while (k < len0 && isdigit (encoded[k]))
            k++;

          if (k < len0
              && (encoded[k] == 'b' || encoded[k] == 's'))
            {
              k++;
              /* Just as an extra precaution, make sure that if this
                 suffix is followed by anything else, it is a '_'.
                 Otherwise, we matched this sequence by accident.  */
              if (k == len0
                  || (k < len0 && encoded[k] == '_'))
                i = k;
            }
        }

      /* Remove trailing "N" in [a-z0-9]+N__.  The N is added by
         the GNAT front-end in protected object subprograms.  */

      if (i < len0 + 3
          && encoded[i] == 'N' && encoded[i+1] == '_' && encoded[i+2] == '_')
        {
          /* Backtrack a bit up until we reach either the begining of
             the encoded name, or "__".  Make sure that we only find
             digits or lowercase characters.  */
          const char *ptr = encoded + i - 1;

          while (ptr >= encoded && is_lower_alphanum (ptr[0]))
            ptr--;
          if (ptr < encoded
              || (ptr > encoded && ptr[0] == '_' && ptr[-1] == '_'))
            i++;
        }

      if (encoded[i] == 'X' && i != 0 && isalnum (encoded[i - 1]))
        {
          /* This is a X[bn]* sequence not separated from the previous
             part of the name with a non-alpha-numeric character (in other
             words, immediately following an alpha-numeric character), then
             verify that it is placed at the end of the encoded name.  If
             not, then the encoding is not valid and we should abort the
             decoding.  Otherwise, just skip it, it is used in body-nested
             package names.  */
          do
            i += 1;
          while (i < len0 && (encoded[i] == 'b' || encoded[i] == 'n'));
          if (i < len0)
            goto Suppress;
        }
      else if (i < len0 - 2 && encoded[i] == '_' && encoded[i + 1] == '_')
        {
         /* Replace '__' by '.'.  */
          decoded[j] = '.';
          at_start_name = 1;
          i += 2;
          j += 1;
        }
      else
        {
          /* It's a character part of the decoded name, so just copy it
             over.  */
          decoded[j] = encoded[i];
          i += 1;
          j += 1;
        }
    }
  decoded[j] = '\000';

  /* Decoded names should never contain any uppercase character.
     Double-check this, and abort the decoding if we find one.  */

  for (i = 0; decoded[i] != '\0'; i += 1)
    if (isupper (decoded[i]) || decoded[i] == ' ')
      goto Suppress;

  if (strcmp (decoded, encoded) == 0)
    return encoded;
  else
    return decoded;

Suppress:
  GROW_VECT (decoding_buffer, decoding_buffer_size, strlen (encoded) + 3);
  decoded = decoding_buffer;
  if (encoded[0] == '<')
    strcpy (decoded, encoded);
  else
    xsnprintf (decoded, decoding_buffer_size, "<%s>", encoded);
  return decoded;

}

/* Table for keeping permanent unique copies of decoded names.  Once
   allocated, names in this table are never released.  While this is a
   storage leak, it should not be significant unless there are massive
   changes in the set of decoded names in successive versions of a 
   symbol table loaded during a single session.  */
static struct htab *decoded_names_store;

/* Returns the decoded name of GSYMBOL, as for ada_decode, caching it
   in the language-specific part of GSYMBOL, if it has not been
   previously computed.  Tries to save the decoded name in the same
   obstack as GSYMBOL, if possible, and otherwise on the heap (so that,
   in any case, the decoded symbol has a lifetime at least that of
   GSYMBOL).  
   The GSYMBOL parameter is "mutable" in the C++ sense: logically
   const, but nevertheless modified to a semantically equivalent form
   when a decoded name is cached in it.
*/

char *
ada_decode_symbol (const struct general_symbol_info *gsymbol)
{
  char **resultp =
    (char **) &gsymbol->language_specific.cplus_specific.demangled_name;
  if (*resultp == NULL)
    {
      const char *decoded = ada_decode (gsymbol->name);
      if (gsymbol->obj_section != NULL)
        {
	  struct objfile *objf = gsymbol->obj_section->objfile;
	  *resultp = obsavestring (decoded, strlen (decoded),
				   &objf->objfile_obstack);
        }
      /* Sometimes, we can't find a corresponding objfile, in which
         case, we put the result on the heap.  Since we only decode
         when needed, we hope this usually does not cause a
         significant memory leak (FIXME).  */
      if (*resultp == NULL)
        {
          char **slot = (char **) htab_find_slot (decoded_names_store,
                                                  decoded, INSERT);
          if (*slot == NULL)
            *slot = xstrdup (decoded);
          *resultp = *slot;
        }
    }

  return *resultp;
}

static char *
ada_la_decode (const char *encoded, int options)
{
  return xstrdup (ada_decode (encoded));
}

/* Returns non-zero iff SYM_NAME matches NAME, ignoring any trailing
   suffixes that encode debugging information or leading _ada_ on
   SYM_NAME (see is_name_suffix commentary for the debugging
   information that is ignored).  If WILD, then NAME need only match a
   suffix of SYM_NAME minus the same suffixes.  Also returns 0 if
   either argument is NULL.  */

static int
ada_match_name (const char *sym_name, const char *name, int wild)
{
  if (sym_name == NULL || name == NULL)
    return 0;
  else if (wild)
    return wild_match (name, strlen (name), sym_name);
  else
    {
      int len_name = strlen (name);
      return (strncmp (sym_name, name, len_name) == 0
              && is_name_suffix (sym_name + len_name))
        || (strncmp (sym_name, "_ada_", 5) == 0
            && strncmp (sym_name + 5, name, len_name) == 0
            && is_name_suffix (sym_name + len_name + 5));
    }
}


                                /* Arrays */

/* Names of MAX_ADA_DIMENS bounds in P_BOUNDS fields of array descriptors.  */

static char *bound_name[] = {
  "LB0", "UB0", "LB1", "UB1", "LB2", "UB2", "LB3", "UB3",
  "LB4", "UB4", "LB5", "UB5", "LB6", "UB6", "LB7", "UB7"
};

/* Maximum number of array dimensions we are prepared to handle.  */

#define MAX_ADA_DIMENS (sizeof(bound_name) / (2*sizeof(char *)))

/* Like modify_field, but allows bitpos > wordlength.  */

static void
modify_general_field (struct type *type, char *addr,
		      LONGEST fieldval, int bitpos, int bitsize)
{
  modify_field (type, addr + bitpos / 8, fieldval, bitpos % 8, bitsize);
}


/* The desc_* routines return primitive portions of array descriptors
   (fat pointers).  */

/* The descriptor or array type, if any, indicated by TYPE; removes
   level of indirection, if needed.  */

static struct type *
desc_base_type (struct type *type)
{
  if (type == NULL)
    return NULL;
  type = ada_check_typedef (type);
  if (type != NULL
      && (TYPE_CODE (type) == TYPE_CODE_PTR
          || TYPE_CODE (type) == TYPE_CODE_REF))
    return ada_check_typedef (TYPE_TARGET_TYPE (type));
  else
    return type;
}

/* True iff TYPE indicates a "thin" array pointer type.  */

static int
is_thin_pntr (struct type *type)
{
  return
    is_suffix (ada_type_name (desc_base_type (type)), "___XUT")
    || is_suffix (ada_type_name (desc_base_type (type)), "___XUT___XVE");
}

/* The descriptor type for thin pointer type TYPE.  */

static struct type *
thin_descriptor_type (struct type *type)
{
  struct type *base_type = desc_base_type (type);
  if (base_type == NULL)
    return NULL;
  if (is_suffix (ada_type_name (base_type), "___XVE"))
    return base_type;
  else
    {
      struct type *alt_type = ada_find_parallel_type (base_type, "___XVE");
      if (alt_type == NULL)
        return base_type;
      else
        return alt_type;
    }
}

/* A pointer to the array data for thin-pointer value VAL.  */

static struct value *
thin_data_pntr (struct value *val)
{
  struct type *type = value_type (val);
  struct type *data_type = desc_data_target_type (thin_descriptor_type (type));
  data_type = lookup_pointer_type (data_type);

  if (TYPE_CODE (type) == TYPE_CODE_PTR)
    return value_cast (data_type, value_copy (val));
  else
    return value_from_longest (data_type, value_address (val));
}

/* True iff TYPE indicates a "thick" array pointer type.  */

static int
is_thick_pntr (struct type *type)
{
  type = desc_base_type (type);
  return (type != NULL && TYPE_CODE (type) == TYPE_CODE_STRUCT
          && lookup_struct_elt_type (type, "P_BOUNDS", 1) != NULL);
}

/* If TYPE is the type of an array descriptor (fat or thin pointer) or a
   pointer to one, the type of its bounds data; otherwise, NULL.  */

static struct type *
desc_bounds_type (struct type *type)
{
  struct type *r;

  type = desc_base_type (type);

  if (type == NULL)
    return NULL;
  else if (is_thin_pntr (type))
    {
      type = thin_descriptor_type (type);
      if (type == NULL)
        return NULL;
      r = lookup_struct_elt_type (type, "BOUNDS", 1);
      if (r != NULL)
        return ada_check_typedef (r);
    }
  else if (TYPE_CODE (type) == TYPE_CODE_STRUCT)
    {
      r = lookup_struct_elt_type (type, "P_BOUNDS", 1);
      if (r != NULL)
        return ada_check_typedef (TYPE_TARGET_TYPE (ada_check_typedef (r)));
    }
  return NULL;
}

/* If ARR is an array descriptor (fat or thin pointer), or pointer to
   one, a pointer to its bounds data.   Otherwise NULL.  */

static struct value *
desc_bounds (struct value *arr)
{
  struct type *type = ada_check_typedef (value_type (arr));
  if (is_thin_pntr (type))
    {
      struct type *bounds_type =
        desc_bounds_type (thin_descriptor_type (type));
      LONGEST addr;

      if (bounds_type == NULL)
        error (_("Bad GNAT array descriptor"));

      /* NOTE: The following calculation is not really kosher, but
         since desc_type is an XVE-encoded type (and shouldn't be),
         the correct calculation is a real pain.  FIXME (and fix GCC).  */
      if (TYPE_CODE (type) == TYPE_CODE_PTR)
        addr = value_as_long (arr);
      else
        addr = value_address (arr);

      return
        value_from_longest (lookup_pointer_type (bounds_type),
                            addr - TYPE_LENGTH (bounds_type));
    }

  else if (is_thick_pntr (type))
    return value_struct_elt (&arr, NULL, "P_BOUNDS", NULL,
                             _("Bad GNAT array descriptor"));
  else
    return NULL;
}

/* If TYPE is the type of an array-descriptor (fat pointer),  the bit
   position of the field containing the address of the bounds data.  */

static int
fat_pntr_bounds_bitpos (struct type *type)
{
  return TYPE_FIELD_BITPOS (desc_base_type (type), 1);
}

/* If TYPE is the type of an array-descriptor (fat pointer), the bit
   size of the field containing the address of the bounds data.  */

static int
fat_pntr_bounds_bitsize (struct type *type)
{
  type = desc_base_type (type);

  if (TYPE_FIELD_BITSIZE (type, 1) > 0)
    return TYPE_FIELD_BITSIZE (type, 1);
  else
    return 8 * TYPE_LENGTH (ada_check_typedef (TYPE_FIELD_TYPE (type, 1)));
}

/* If TYPE is the type of an array descriptor (fat or thin pointer) or a
   pointer to one, the type of its array data (a array-with-no-bounds type);
   otherwise, NULL.  Use ada_type_of_array to get an array type with bounds
   data.  */

static struct type *
desc_data_target_type (struct type *type)
{
  type = desc_base_type (type);

  /* NOTE: The following is bogus; see comment in desc_bounds.  */
  if (is_thin_pntr (type))
    return desc_base_type (TYPE_FIELD_TYPE (thin_descriptor_type (type), 1));
  else if (is_thick_pntr (type))
    {
      struct type *data_type = lookup_struct_elt_type (type, "P_ARRAY", 1);

      if (data_type
	  && TYPE_CODE (ada_check_typedef (data_type)) == TYPE_CODE_PTR)
	return TYPE_TARGET_TYPE (data_type);
    }

  return NULL;
}

/* If ARR is an array descriptor (fat or thin pointer), a pointer to
   its array data.  */

static struct value *
desc_data (struct value *arr)
{
  struct type *type = value_type (arr);
  if (is_thin_pntr (type))
    return thin_data_pntr (arr);
  else if (is_thick_pntr (type))
    return value_struct_elt (&arr, NULL, "P_ARRAY", NULL,
                             _("Bad GNAT array descriptor"));
  else
    return NULL;
}


/* If TYPE is the type of an array-descriptor (fat pointer), the bit
   position of the field containing the address of the data.  */

static int
fat_pntr_data_bitpos (struct type *type)
{
  return TYPE_FIELD_BITPOS (desc_base_type (type), 0);
}

/* If TYPE is the type of an array-descriptor (fat pointer), the bit
   size of the field containing the address of the data.  */

static int
fat_pntr_data_bitsize (struct type *type)
{
  type = desc_base_type (type);

  if (TYPE_FIELD_BITSIZE (type, 0) > 0)
    return TYPE_FIELD_BITSIZE (type, 0);
  else
    return TARGET_CHAR_BIT * TYPE_LENGTH (TYPE_FIELD_TYPE (type, 0));
}

/* If BOUNDS is an array-bounds structure (or pointer to one), return
   the Ith lower bound stored in it, if WHICH is 0, and the Ith upper
   bound, if WHICH is 1.  The first bound is I=1.  */

static struct value *
desc_one_bound (struct value *bounds, int i, int which)
{
  return value_struct_elt (&bounds, NULL, bound_name[2 * i + which - 2], NULL,
                           _("Bad GNAT array descriptor bounds"));
}

/* If BOUNDS is an array-bounds structure type, return the bit position
   of the Ith lower bound stored in it, if WHICH is 0, and the Ith upper
   bound, if WHICH is 1.  The first bound is I=1.  */

static int
desc_bound_bitpos (struct type *type, int i, int which)
{
  return TYPE_FIELD_BITPOS (desc_base_type (type), 2 * i + which - 2);
}

/* If BOUNDS is an array-bounds structure type, return the bit field size
   of the Ith lower bound stored in it, if WHICH is 0, and the Ith upper
   bound, if WHICH is 1.  The first bound is I=1.  */

static int
desc_bound_bitsize (struct type *type, int i, int which)
{
  type = desc_base_type (type);

  if (TYPE_FIELD_BITSIZE (type, 2 * i + which - 2) > 0)
    return TYPE_FIELD_BITSIZE (type, 2 * i + which - 2);
  else
    return 8 * TYPE_LENGTH (TYPE_FIELD_TYPE (type, 2 * i + which - 2));
}

/* If TYPE is the type of an array-bounds structure, the type of its
   Ith bound (numbering from 1).  Otherwise, NULL.  */

static struct type *
desc_index_type (struct type *type, int i)
{
  type = desc_base_type (type);

  if (TYPE_CODE (type) == TYPE_CODE_STRUCT)
    return lookup_struct_elt_type (type, bound_name[2 * i - 2], 1);
  else
    return NULL;
}

/* The number of index positions in the array-bounds type TYPE.
   Return 0 if TYPE is NULL.  */

static int
desc_arity (struct type *type)
{
  type = desc_base_type (type);

  if (type != NULL)
    return TYPE_NFIELDS (type) / 2;
  return 0;
}

/* Non-zero iff TYPE is a simple array type (not a pointer to one) or 
   an array descriptor type (representing an unconstrained array
   type).  */

static int
ada_is_direct_array_type (struct type *type)
{
  if (type == NULL)
    return 0;
  type = ada_check_typedef (type);
  return (TYPE_CODE (type) == TYPE_CODE_ARRAY
          || ada_is_array_descriptor_type (type));
}

/* Non-zero iff TYPE represents any kind of array in Ada, or a pointer
 * to one. */

static int
ada_is_array_type (struct type *type)
{
  while (type != NULL 
	 && (TYPE_CODE (type) == TYPE_CODE_PTR 
	     || TYPE_CODE (type) == TYPE_CODE_REF))
    type = TYPE_TARGET_TYPE (type);
  return ada_is_direct_array_type (type);
}

/* Non-zero iff TYPE is a simple array type or pointer to one.  */

int
ada_is_simple_array_type (struct type *type)
{
  if (type == NULL)
    return 0;
  type = ada_check_typedef (type);
  return (TYPE_CODE (type) == TYPE_CODE_ARRAY
          || (TYPE_CODE (type) == TYPE_CODE_PTR
              && TYPE_CODE (TYPE_TARGET_TYPE (type)) == TYPE_CODE_ARRAY));
}

/* Non-zero iff TYPE belongs to a GNAT array descriptor.  */

int
ada_is_array_descriptor_type (struct type *type)
{
  struct type *data_type = desc_data_target_type (type);

  if (type == NULL)
    return 0;
  type = ada_check_typedef (type);
  return (data_type != NULL
	  && TYPE_CODE (data_type) == TYPE_CODE_ARRAY
	  && desc_arity (desc_bounds_type (type)) > 0);
}

/* Non-zero iff type is a partially mal-formed GNAT array
   descriptor.  FIXME: This is to compensate for some problems with
   debugging output from GNAT.  Re-examine periodically to see if it
   is still needed.  */

int
ada_is_bogus_array_descriptor (struct type *type)
{
  return
    type != NULL
    && TYPE_CODE (type) == TYPE_CODE_STRUCT
    && (lookup_struct_elt_type (type, "P_BOUNDS", 1) != NULL
        || lookup_struct_elt_type (type, "P_ARRAY", 1) != NULL)
    && !ada_is_array_descriptor_type (type);
}


/* If ARR has a record type in the form of a standard GNAT array descriptor,
   (fat pointer) returns the type of the array data described---specifically,
   a pointer-to-array type.  If BOUNDS is non-zero, the bounds data are filled
   in from the descriptor; otherwise, they are left unspecified.  If
   the ARR denotes a null array descriptor and BOUNDS is non-zero,
   returns NULL.  The result is simply the type of ARR if ARR is not
   a descriptor.  */
struct type *
ada_type_of_array (struct value *arr, int bounds)
{
  if (ada_is_packed_array_type (value_type (arr)))
    return decode_packed_array_type (value_type (arr));

  if (!ada_is_array_descriptor_type (value_type (arr)))
    return value_type (arr);

  if (!bounds)
    return
      ada_check_typedef (desc_data_target_type (value_type (arr)));
  else
    {
      struct type *elt_type;
      int arity;
      struct value *descriptor;

      elt_type = ada_array_element_type (value_type (arr), -1);
      arity = ada_array_arity (value_type (arr));

      if (elt_type == NULL || arity == 0)
        return ada_check_typedef (value_type (arr));

      descriptor = desc_bounds (arr);
      if (value_as_long (descriptor) == 0)
        return NULL;
      while (arity > 0)
        {
<<<<<<< HEAD
          struct type *range_type = alloc_type (objf, NULL);
          struct type *array_type = alloc_type (objf, NULL);
=======
          struct type *range_type = alloc_type_copy (value_type (arr));
          struct type *array_type = alloc_type_copy (value_type (arr));
>>>>>>> 5a5358d5
          struct value *low = desc_one_bound (descriptor, arity, 0);
          struct value *high = desc_one_bound (descriptor, arity, 1);
          arity -= 1;

          create_range_type (range_type, value_type (low),
                             longest_to_int (value_as_long (low)),
                             longest_to_int (value_as_long (high)));
          elt_type = create_array_type (array_type, elt_type, range_type);
        }

      return lookup_pointer_type (elt_type);
    }
}

/* If ARR does not represent an array, returns ARR unchanged.
   Otherwise, returns either a standard GDB array with bounds set
   appropriately or, if ARR is a non-null fat pointer, a pointer to a standard
   GDB array.  Returns NULL if ARR is a null fat pointer.  */

struct value *
ada_coerce_to_simple_array_ptr (struct value *arr)
{
  if (ada_is_array_descriptor_type (value_type (arr)))
    {
      struct type *arrType = ada_type_of_array (arr, 1);
      if (arrType == NULL)
        return NULL;
      return value_cast (arrType, value_copy (desc_data (arr)));
    }
  else if (ada_is_packed_array_type (value_type (arr)))
    return decode_packed_array (arr);
  else
    return arr;
}

/* If ARR does not represent an array, returns ARR unchanged.
   Otherwise, returns a standard GDB array describing ARR (which may
   be ARR itself if it already is in the proper form).  */

static struct value *
ada_coerce_to_simple_array (struct value *arr)
{
  if (ada_is_array_descriptor_type (value_type (arr)))
    {
      struct value *arrVal = ada_coerce_to_simple_array_ptr (arr);
      if (arrVal == NULL)
        error (_("Bounds unavailable for null array pointer."));
      check_size (TYPE_TARGET_TYPE (value_type (arrVal)));
      return value_ind (arrVal);
    }
  else if (ada_is_packed_array_type (value_type (arr)))
    return decode_packed_array (arr);
  else
    return arr;
}

/* If TYPE represents a GNAT array type, return it translated to an
   ordinary GDB array type (possibly with BITSIZE fields indicating
   packing).  For other types, is the identity.  */

struct type *
ada_coerce_to_simple_array_type (struct type *type)
{
  if (ada_is_packed_array_type (type))
    return decode_packed_array_type (type);

  if (ada_is_array_descriptor_type (type))
    return ada_check_typedef (desc_data_target_type (type));

  return type;
}

/* Non-zero iff TYPE represents a standard GNAT packed-array type.  */

int
ada_is_packed_array_type (struct type *type)
{
  if (type == NULL)
    return 0;
  type = desc_base_type (type);
  type = ada_check_typedef (type);
  return
    ada_type_name (type) != NULL
    && strstr (ada_type_name (type), "___XP") != NULL;
}

/* Given that TYPE is a standard GDB array type with all bounds filled
   in, and that the element size of its ultimate scalar constituents
   (that is, either its elements, or, if it is an array of arrays, its
   elements' elements, etc.) is *ELT_BITS, return an identical type,
   but with the bit sizes of its elements (and those of any
   constituent arrays) recorded in the BITSIZE components of its
   TYPE_FIELD_BITSIZE values, and with *ELT_BITS set to its total size
   in bits.  */

static struct type *
packed_array_type (struct type *type, long *elt_bits)
{
  struct type *new_elt_type;
  struct type *new_type;
  LONGEST low_bound, high_bound;

  type = ada_check_typedef (type);
  if (TYPE_CODE (type) != TYPE_CODE_ARRAY)
    return type;

<<<<<<< HEAD
  new_type = alloc_type (TYPE_OBJFILE (type), type);
=======
  new_type = alloc_type_copy (type);
>>>>>>> 5a5358d5
  new_elt_type = packed_array_type (ada_check_typedef (TYPE_TARGET_TYPE (type)),
                                    elt_bits);
  create_array_type (new_type, new_elt_type, TYPE_INDEX_TYPE (type));
  TYPE_FIELD_BITSIZE (new_type, 0) = *elt_bits;
  TYPE_NAME (new_type) = ada_type_name (type);

  if (get_discrete_bounds (TYPE_INDEX_TYPE (type),
                           &low_bound, &high_bound) < 0)
    low_bound = high_bound = 0;
  if (high_bound < low_bound)
    *elt_bits = TYPE_LENGTH (new_type) = 0;
  else
    {
      *elt_bits *= (high_bound - low_bound + 1);
      TYPE_LENGTH (new_type) =
        (*elt_bits + HOST_CHAR_BIT - 1) / HOST_CHAR_BIT;
    }

  TYPE_FIXED_INSTANCE (new_type) = 1;
  return new_type;
}

/* The array type encoded by TYPE, where ada_is_packed_array_type (TYPE).  */

static struct type *
decode_packed_array_type (struct type *type)
{
  struct symbol *sym;
  struct block **blocks;
  char *raw_name = ada_type_name (ada_check_typedef (type));
  char *name;
  char *tail;
  struct type *shadow_type;
  long bits;
  int i, n;

  if (!raw_name)
    raw_name = ada_type_name (desc_base_type (type));

  if (!raw_name)
    return NULL;

  name = (char *) alloca (strlen (raw_name) + 1);
  tail = strstr (raw_name, "___XP");
  type = desc_base_type (type);

  memcpy (name, raw_name, tail - raw_name);
  name[tail - raw_name] = '\000';

  sym = standard_lookup (name, get_selected_block (0), VAR_DOMAIN);
  if (sym == NULL || SYMBOL_TYPE (sym) == NULL)
    {
      lim_warning (_("could not find bounds information on packed array"));
      return NULL;
    }
  shadow_type = SYMBOL_TYPE (sym);
  CHECK_TYPEDEF (shadow_type);

  if (TYPE_CODE (shadow_type) != TYPE_CODE_ARRAY)
    {
      lim_warning (_("could not understand bounds information on packed array"));
      return NULL;
    }

  if (sscanf (tail + sizeof ("___XP") - 1, "%ld", &bits) != 1)
    {
      lim_warning
	(_("could not understand bit size information on packed array"));
      return NULL;
    }

  return packed_array_type (shadow_type, &bits);
}

/* Given that ARR is a struct value *indicating a GNAT packed array,
   returns a simple array that denotes that array.  Its type is a
   standard GDB array type except that the BITSIZEs of the array
   target types are set to the number of bits in each element, and the
   type length is set appropriately.  */

static struct value *
decode_packed_array (struct value *arr)
{
  struct type *type;

  arr = ada_coerce_ref (arr);

  /* If our value is a pointer, then dererence it.  Make sure that
     this operation does not cause the target type to be fixed, as
     this would indirectly cause this array to be decoded.  The rest
     of the routine assumes that the array hasn't been decoded yet,
     so we use the basic "value_ind" routine to perform the dereferencing,
     as opposed to using "ada_value_ind".  */
  if (TYPE_CODE (value_type (arr)) == TYPE_CODE_PTR)
    arr = value_ind (arr);

  type = decode_packed_array_type (value_type (arr));
  if (type == NULL)
    {
      error (_("can't unpack array"));
      return NULL;
    }

  if (gdbarch_bits_big_endian (get_type_arch (value_type (arr)))
      && ada_is_modular_type (value_type (arr)))
    {
       /* This is a (right-justified) modular type representing a packed
 	 array with no wrapper.  In order to interpret the value through
 	 the (left-justified) packed array type we just built, we must
 	 first left-justify it.  */
      int bit_size, bit_pos;
      ULONGEST mod;

      mod = ada_modulus (value_type (arr)) - 1;
      bit_size = 0;
      while (mod > 0)
	{
	  bit_size += 1;
	  mod >>= 1;
	}
      bit_pos = HOST_CHAR_BIT * TYPE_LENGTH (value_type (arr)) - bit_size;
      arr = ada_value_primitive_packed_val (arr, NULL,
					    bit_pos / HOST_CHAR_BIT,
					    bit_pos % HOST_CHAR_BIT,
					    bit_size,
					    type);
    }

  return coerce_unspec_val_to_type (arr, type);
}


/* The value of the element of packed array ARR at the ARITY indices
   given in IND.   ARR must be a simple array.  */

static struct value *
value_subscript_packed (struct value *arr, int arity, struct value **ind)
{
  int i;
  int bits, elt_off, bit_off;
  long elt_total_bit_offset;
  struct type *elt_type;
  struct value *v;

  bits = 0;
  elt_total_bit_offset = 0;
  elt_type = ada_check_typedef (value_type (arr));
  for (i = 0; i < arity; i += 1)
    {
      if (TYPE_CODE (elt_type) != TYPE_CODE_ARRAY
          || TYPE_FIELD_BITSIZE (elt_type, 0) == 0)
        error
          (_("attempt to do packed indexing of something other than a packed array"));
      else
        {
          struct type *range_type = TYPE_INDEX_TYPE (elt_type);
          LONGEST lowerbound, upperbound;
          LONGEST idx;

          if (get_discrete_bounds (range_type, &lowerbound, &upperbound) < 0)
            {
              lim_warning (_("don't know bounds of array"));
              lowerbound = upperbound = 0;
            }

          idx = pos_atr (ind[i]);
          if (idx < lowerbound || idx > upperbound)
            lim_warning (_("packed array index %ld out of bounds"), (long) idx);
          bits = TYPE_FIELD_BITSIZE (elt_type, 0);
          elt_total_bit_offset += (idx - lowerbound) * bits;
          elt_type = ada_check_typedef (TYPE_TARGET_TYPE (elt_type));
        }
    }
  elt_off = elt_total_bit_offset / HOST_CHAR_BIT;
  bit_off = elt_total_bit_offset % HOST_CHAR_BIT;

  v = ada_value_primitive_packed_val (arr, NULL, elt_off, bit_off,
                                      bits, elt_type);
  return v;
}

/* Non-zero iff TYPE includes negative integer values.  */

static int
has_negatives (struct type *type)
{
  switch (TYPE_CODE (type))
    {
    default:
      return 0;
    case TYPE_CODE_INT:
      return !TYPE_UNSIGNED (type);
    case TYPE_CODE_RANGE:
      return TYPE_LOW_BOUND (type) < 0;
    }
}


/* Create a new value of type TYPE from the contents of OBJ starting
   at byte OFFSET, and bit offset BIT_OFFSET within that byte,
   proceeding for BIT_SIZE bits.  If OBJ is an lval in memory, then
   assigning through the result will set the field fetched from.  
   VALADDR is ignored unless OBJ is NULL, in which case,
   VALADDR+OFFSET must address the start of storage containing the 
   packed value.  The value returned  in this case is never an lval.
   Assumes 0 <= BIT_OFFSET < HOST_CHAR_BIT.  */

struct value *
ada_value_primitive_packed_val (struct value *obj, const gdb_byte *valaddr,
				long offset, int bit_offset, int bit_size,
                                struct type *type)
{
  struct value *v;
  int src,                      /* Index into the source area */
    targ,                       /* Index into the target area */
    srcBitsLeft,                /* Number of source bits left to move */
    nsrc, ntarg,                /* Number of source and target bytes */
    unusedLS,                   /* Number of bits in next significant
                                   byte of source that are unused */
    accumSize;                  /* Number of meaningful bits in accum */
  unsigned char *bytes;         /* First byte containing data to unpack */
  unsigned char *unpacked;
  unsigned long accum;          /* Staging area for bits being transferred */
  unsigned char sign;
  int len = (bit_size + bit_offset + HOST_CHAR_BIT - 1) / 8;
  /* Transmit bytes from least to most significant; delta is the direction
     the indices move.  */
  int delta = gdbarch_bits_big_endian (get_type_arch (type)) ? -1 : 1;

  type = ada_check_typedef (type);

  if (obj == NULL)
    {
      v = allocate_value (type);
      bytes = (unsigned char *) (valaddr + offset);
    }
  else if (VALUE_LVAL (obj) == lval_memory && value_lazy (obj))
    {
      v = value_at (type,
                    value_address (obj) + offset);
      bytes = (unsigned char *) alloca (len);
      read_memory (value_address (v), bytes, len);
    }
  else
    {
      v = allocate_value (type);
      bytes = (unsigned char *) value_contents (obj) + offset;
    }

  if (obj != NULL)
    {
      CORE_ADDR new_addr;
      set_value_component_location (v, obj);
      new_addr = value_address (obj) + offset;
      set_value_bitpos (v, bit_offset + value_bitpos (obj));
      set_value_bitsize (v, bit_size);
      if (value_bitpos (v) >= HOST_CHAR_BIT)
        {
	  ++new_addr;
          set_value_bitpos (v, value_bitpos (v) - HOST_CHAR_BIT);
        }
      set_value_address (v, new_addr);
    }
  else
    set_value_bitsize (v, bit_size);
  unpacked = (unsigned char *) value_contents (v);

  srcBitsLeft = bit_size;
  nsrc = len;
  ntarg = TYPE_LENGTH (type);
  sign = 0;
  if (bit_size == 0)
    {
      memset (unpacked, 0, TYPE_LENGTH (type));
      return v;
    }
  else if (gdbarch_bits_big_endian (get_type_arch (type)))
    {
      src = len - 1;
      if (has_negatives (type)
          && ((bytes[0] << bit_offset) & (1 << (HOST_CHAR_BIT - 1))))
        sign = ~0;

      unusedLS =
        (HOST_CHAR_BIT - (bit_size + bit_offset) % HOST_CHAR_BIT)
        % HOST_CHAR_BIT;

      switch (TYPE_CODE (type))
        {
        case TYPE_CODE_ARRAY:
        case TYPE_CODE_UNION:
        case TYPE_CODE_STRUCT:
          /* Non-scalar values must be aligned at a byte boundary...  */
          accumSize =
            (HOST_CHAR_BIT - bit_size % HOST_CHAR_BIT) % HOST_CHAR_BIT;
          /* ... And are placed at the beginning (most-significant) bytes
             of the target.  */
          targ = (bit_size + HOST_CHAR_BIT - 1) / HOST_CHAR_BIT - 1;
          ntarg = targ + 1;
          break;
        default:
          accumSize = 0;
          targ = TYPE_LENGTH (type) - 1;
          break;
        }
    }
  else
    {
      int sign_bit_offset = (bit_size + bit_offset - 1) % 8;

      src = targ = 0;
      unusedLS = bit_offset;
      accumSize = 0;

      if (has_negatives (type) && (bytes[len - 1] & (1 << sign_bit_offset)))
        sign = ~0;
    }

  accum = 0;
  while (nsrc > 0)
    {
      /* Mask for removing bits of the next source byte that are not
         part of the value.  */
      unsigned int unusedMSMask =
        (1 << (srcBitsLeft >= HOST_CHAR_BIT ? HOST_CHAR_BIT : srcBitsLeft)) -
        1;
      /* Sign-extend bits for this byte.  */
      unsigned int signMask = sign & ~unusedMSMask;
      accum |=
        (((bytes[src] >> unusedLS) & unusedMSMask) | signMask) << accumSize;
      accumSize += HOST_CHAR_BIT - unusedLS;
      if (accumSize >= HOST_CHAR_BIT)
        {
          unpacked[targ] = accum & ~(~0L << HOST_CHAR_BIT);
          accumSize -= HOST_CHAR_BIT;
          accum >>= HOST_CHAR_BIT;
          ntarg -= 1;
          targ += delta;
        }
      srcBitsLeft -= HOST_CHAR_BIT - unusedLS;
      unusedLS = 0;
      nsrc -= 1;
      src += delta;
    }
  while (ntarg > 0)
    {
      accum |= sign << accumSize;
      unpacked[targ] = accum & ~(~0L << HOST_CHAR_BIT);
      accumSize -= HOST_CHAR_BIT;
      accum >>= HOST_CHAR_BIT;
      ntarg -= 1;
      targ += delta;
    }

  return v;
}

/* Move N bits from SOURCE, starting at bit offset SRC_OFFSET to
   TARGET, starting at bit offset TARG_OFFSET.  SOURCE and TARGET must
   not overlap.  */
static void
move_bits (gdb_byte *target, int targ_offset, const gdb_byte *source,
	   int src_offset, int n, int bits_big_endian_p)
{
  unsigned int accum, mask;
  int accum_bits, chunk_size;

  target += targ_offset / HOST_CHAR_BIT;
  targ_offset %= HOST_CHAR_BIT;
  source += src_offset / HOST_CHAR_BIT;
  src_offset %= HOST_CHAR_BIT;
  if (bits_big_endian_p)
    {
      accum = (unsigned char) *source;
      source += 1;
      accum_bits = HOST_CHAR_BIT - src_offset;

      while (n > 0)
        {
          int unused_right;
          accum = (accum << HOST_CHAR_BIT) + (unsigned char) *source;
          accum_bits += HOST_CHAR_BIT;
          source += 1;
          chunk_size = HOST_CHAR_BIT - targ_offset;
          if (chunk_size > n)
            chunk_size = n;
          unused_right = HOST_CHAR_BIT - (chunk_size + targ_offset);
          mask = ((1 << chunk_size) - 1) << unused_right;
          *target =
            (*target & ~mask)
            | ((accum >> (accum_bits - chunk_size - unused_right)) & mask);
          n -= chunk_size;
          accum_bits -= chunk_size;
          target += 1;
          targ_offset = 0;
        }
    }
  else
    {
      accum = (unsigned char) *source >> src_offset;
      source += 1;
      accum_bits = HOST_CHAR_BIT - src_offset;

      while (n > 0)
        {
          accum = accum + ((unsigned char) *source << accum_bits);
          accum_bits += HOST_CHAR_BIT;
          source += 1;
          chunk_size = HOST_CHAR_BIT - targ_offset;
          if (chunk_size > n)
            chunk_size = n;
          mask = ((1 << chunk_size) - 1) << targ_offset;
          *target = (*target & ~mask) | ((accum << targ_offset) & mask);
          n -= chunk_size;
          accum_bits -= chunk_size;
          accum >>= chunk_size;
          target += 1;
          targ_offset = 0;
        }
    }
}

/* Store the contents of FROMVAL into the location of TOVAL.
   Return a new value with the location of TOVAL and contents of
   FROMVAL.   Handles assignment into packed fields that have
   floating-point or non-scalar types.  */

static struct value *
ada_value_assign (struct value *toval, struct value *fromval)
{
  struct type *type = value_type (toval);
  int bits = value_bitsize (toval);

  toval = ada_coerce_ref (toval);
  fromval = ada_coerce_ref (fromval);

  if (ada_is_direct_array_type (value_type (toval)))
    toval = ada_coerce_to_simple_array (toval);
  if (ada_is_direct_array_type (value_type (fromval)))
    fromval = ada_coerce_to_simple_array (fromval);

  if (!deprecated_value_modifiable (toval))
    error (_("Left operand of assignment is not a modifiable lvalue."));

  if (VALUE_LVAL (toval) == lval_memory
      && bits > 0
      && (TYPE_CODE (type) == TYPE_CODE_FLT
          || TYPE_CODE (type) == TYPE_CODE_STRUCT))
    {
      int len = (value_bitpos (toval)
		 + bits + HOST_CHAR_BIT - 1) / HOST_CHAR_BIT;
      int from_size;
      char *buffer = (char *) alloca (len);
      struct value *val;
      CORE_ADDR to_addr = value_address (toval);

      if (TYPE_CODE (type) == TYPE_CODE_FLT)
        fromval = value_cast (type, fromval);

      read_memory (to_addr, buffer, len);
      from_size = value_bitsize (fromval);
      if (from_size == 0)
	from_size = TYPE_LENGTH (value_type (fromval)) * TARGET_CHAR_BIT;
      if (gdbarch_bits_big_endian (get_type_arch (type)))
        move_bits (buffer, value_bitpos (toval),
		   value_contents (fromval), from_size - bits, bits, 1);
      else
        move_bits (buffer, value_bitpos (toval),
		   value_contents (fromval), 0, bits, 0);
      write_memory (to_addr, buffer, len);
      if (deprecated_memory_changed_hook)
	deprecated_memory_changed_hook (to_addr, len);
      
      val = value_copy (toval);
      memcpy (value_contents_raw (val), value_contents (fromval),
              TYPE_LENGTH (type));
      deprecated_set_value_type (val, type);

      return val;
    }

  return value_assign (toval, fromval);
}


/* Given that COMPONENT is a memory lvalue that is part of the lvalue 
 * CONTAINER, assign the contents of VAL to COMPONENTS's place in 
 * CONTAINER.  Modifies the VALUE_CONTENTS of CONTAINER only, not 
 * COMPONENT, and not the inferior's memory.  The current contents 
 * of COMPONENT are ignored.  */
static void
value_assign_to_component (struct value *container, struct value *component,
			   struct value *val)
{
  LONGEST offset_in_container =
    (LONGEST)  (value_address (component) - value_address (container));
  int bit_offset_in_container = 
    value_bitpos (component) - value_bitpos (container);
  int bits;
  
  val = value_cast (value_type (component), val);

  if (value_bitsize (component) == 0)
    bits = TARGET_CHAR_BIT * TYPE_LENGTH (value_type (component));
  else
    bits = value_bitsize (component);

  if (gdbarch_bits_big_endian (get_type_arch (value_type (container))))
    move_bits (value_contents_writeable (container) + offset_in_container, 
	       value_bitpos (container) + bit_offset_in_container,
	       value_contents (val),
	       TYPE_LENGTH (value_type (component)) * TARGET_CHAR_BIT - bits,
	       bits, 1);
  else
    move_bits (value_contents_writeable (container) + offset_in_container, 
	       value_bitpos (container) + bit_offset_in_container,
	       value_contents (val), 0, bits, 0);
}	       
			
/* The value of the element of array ARR at the ARITY indices given in IND.
   ARR may be either a simple array, GNAT array descriptor, or pointer
   thereto.  */

struct value *
ada_value_subscript (struct value *arr, int arity, struct value **ind)
{
  int k;
  struct value *elt;
  struct type *elt_type;

  elt = ada_coerce_to_simple_array (arr);

  elt_type = ada_check_typedef (value_type (elt));
  if (TYPE_CODE (elt_type) == TYPE_CODE_ARRAY
      && TYPE_FIELD_BITSIZE (elt_type, 0) > 0)
    return value_subscript_packed (elt, arity, ind);

  for (k = 0; k < arity; k += 1)
    {
      if (TYPE_CODE (elt_type) != TYPE_CODE_ARRAY)
        error (_("too many subscripts (%d expected)"), k);
      elt = value_subscript (elt, pos_atr (ind[k]));
    }
  return elt;
}

/* Assuming ARR is a pointer to a standard GDB array of type TYPE, the
   value of the element of *ARR at the ARITY indices given in
   IND.  Does not read the entire array into memory.  */

static struct value *
ada_value_ptr_subscript (struct value *arr, struct type *type, int arity,
                         struct value **ind)
{
  int k;

  for (k = 0; k < arity; k += 1)
    {
      LONGEST lwb, upb;

      if (TYPE_CODE (type) != TYPE_CODE_ARRAY)
        error (_("too many subscripts (%d expected)"), k);
      arr = value_cast (lookup_pointer_type (TYPE_TARGET_TYPE (type)),
                        value_copy (arr));
      get_discrete_bounds (TYPE_INDEX_TYPE (type), &lwb, &upb);
      arr = value_ptradd (arr, pos_atr (ind[k]) - lwb);
      type = TYPE_TARGET_TYPE (type);
    }

  return value_ind (arr);
}

/* Given that ARRAY_PTR is a pointer or reference to an array of type TYPE (the
   actual type of ARRAY_PTR is ignored), returns the Ada slice of HIGH-LOW+1
   elements starting at index LOW.  The lower bound of this array is LOW, as
   per Ada rules. */
static struct value *
ada_value_slice_from_ptr (struct value *array_ptr, struct type *type,
                          int low, int high)
{
  CORE_ADDR base = value_as_address (array_ptr)
    + ((low - TYPE_LOW_BOUND (TYPE_INDEX_TYPE (type)))
       * TYPE_LENGTH (TYPE_TARGET_TYPE (type)));
  struct type *index_type =
    create_range_type (NULL, TYPE_TARGET_TYPE (TYPE_INDEX_TYPE (type)),
                       low, high);
  struct type *slice_type =
    create_array_type (NULL, TYPE_TARGET_TYPE (type), index_type);
  return value_at_lazy (slice_type, base);
}


static struct value *
ada_value_slice (struct value *array, int low, int high)
{
  struct type *type = value_type (array);
  struct type *index_type =
    create_range_type (NULL, TYPE_INDEX_TYPE (type), low, high);
  struct type *slice_type =
    create_array_type (NULL, TYPE_TARGET_TYPE (type), index_type);
  return value_cast (slice_type, value_slice (array, low, high - low + 1));
}

/* If type is a record type in the form of a standard GNAT array
   descriptor, returns the number of dimensions for type.  If arr is a
   simple array, returns the number of "array of"s that prefix its
   type designation.  Otherwise, returns 0.  */

int
ada_array_arity (struct type *type)
{
  int arity;

  if (type == NULL)
    return 0;

  type = desc_base_type (type);

  arity = 0;
  if (TYPE_CODE (type) == TYPE_CODE_STRUCT)
    return desc_arity (desc_bounds_type (type));
  else
    while (TYPE_CODE (type) == TYPE_CODE_ARRAY)
      {
        arity += 1;
        type = ada_check_typedef (TYPE_TARGET_TYPE (type));
      }

  return arity;
}

/* If TYPE is a record type in the form of a standard GNAT array
   descriptor or a simple array type, returns the element type for
   TYPE after indexing by NINDICES indices, or by all indices if
   NINDICES is -1.  Otherwise, returns NULL.  */

struct type *
ada_array_element_type (struct type *type, int nindices)
{
  type = desc_base_type (type);

  if (TYPE_CODE (type) == TYPE_CODE_STRUCT)
    {
      int k;
      struct type *p_array_type;

      p_array_type = desc_data_target_type (type);

      k = ada_array_arity (type);
      if (k == 0)
        return NULL;

      /* Initially p_array_type = elt_type(*)[]...(k times)...[].  */
      if (nindices >= 0 && k > nindices)
        k = nindices;
      while (k > 0 && p_array_type != NULL)
        {
          p_array_type = ada_check_typedef (TYPE_TARGET_TYPE (p_array_type));
          k -= 1;
        }
      return p_array_type;
    }
  else if (TYPE_CODE (type) == TYPE_CODE_ARRAY)
    {
      while (nindices != 0 && TYPE_CODE (type) == TYPE_CODE_ARRAY)
        {
          type = TYPE_TARGET_TYPE (type);
          nindices -= 1;
        }
      return type;
    }

  return NULL;
}

/* The type of nth index in arrays of given type (n numbering from 1).
   Does not examine memory.  Throws an error if N is invalid or TYPE
   is not an array type.  NAME is the name of the Ada attribute being
   evaluated ('range, 'first, 'last, or 'length); it is used in building
   the error message.  */

static struct type *
ada_index_type (struct type *type, int n, const char *name)
{
  struct type *result_type;

  type = desc_base_type (type);

  if (n < 0 || n > ada_array_arity (type))
    error (_("invalid dimension number to '%s"), name);

  if (ada_is_simple_array_type (type))
    {
      int i;

      for (i = 1; i < n; i += 1)
        type = TYPE_TARGET_TYPE (type);
      result_type = TYPE_TARGET_TYPE (TYPE_INDEX_TYPE (type));
      /* FIXME: The stabs type r(0,0);bound;bound in an array type
         has a target type of TYPE_CODE_UNDEF.  We compensate here, but
         perhaps stabsread.c would make more sense.  */
      if (result_type && TYPE_CODE (result_type) == TYPE_CODE_UNDEF)
        result_type = NULL;
    }
  else
    {
      result_type = desc_index_type (desc_bounds_type (type), n);
      if (result_type == NULL)
	error (_("attempt to take bound of something that is not an array"));
    }

  return result_type;
}

/* Given that arr is an array type, returns the lower bound of the
   Nth index (numbering from 1) if WHICH is 0, and the upper bound if
   WHICH is 1.  This returns bounds 0 .. -1 if ARR_TYPE is an
   array-descriptor type.  It works for other arrays with bounds supplied
   by run-time quantities other than discriminants.  */

static LONGEST
ada_array_bound_from_type (struct type * arr_type, int n, int which)
{
  struct type *type, *elt_type, *index_type_desc, *index_type;
  LONGEST retval;
  int i;

  gdb_assert (which == 0 || which == 1);

  if (ada_is_packed_array_type (arr_type))
    arr_type = decode_packed_array_type (arr_type);

  if (arr_type == NULL || !ada_is_simple_array_type (arr_type))
    return (LONGEST) - which;

  if (TYPE_CODE (arr_type) == TYPE_CODE_PTR)
    type = TYPE_TARGET_TYPE (arr_type);
  else
    type = arr_type;

  elt_type = type;
  for (i = n; i > 1; i--)
    elt_type = TYPE_TARGET_TYPE (type);

  index_type_desc = ada_find_parallel_type (type, "___XA");
  if (index_type_desc != NULL)
    index_type = to_fixed_range_type (TYPE_FIELD_NAME (index_type_desc, n - 1),
				      NULL, TYPE_INDEX_TYPE (elt_type));
  else
    index_type = TYPE_INDEX_TYPE (elt_type);

  switch (TYPE_CODE (index_type))
    {
    case TYPE_CODE_RANGE:
      retval = which == 0 ? TYPE_LOW_BOUND (index_type)
			  : TYPE_HIGH_BOUND (index_type);
      break;
    case TYPE_CODE_ENUM:
      retval = which == 0 ? TYPE_FIELD_BITPOS (index_type, 0)
			  : TYPE_FIELD_BITPOS (index_type,
					       TYPE_NFIELDS (index_type) - 1);
      break;
    default:
      internal_error (__FILE__, __LINE__, _("invalid type code of index type"));
    }

  return retval;
}

/* Given that arr is an array value, returns the lower bound of the
   nth index (numbering from 1) if WHICH is 0, and the upper bound if
   WHICH is 1.  This routine will also work for arrays with bounds
   supplied by run-time quantities other than discriminants.  */

static LONGEST
ada_array_bound (struct value *arr, int n, int which)
{
  struct type *arr_type = value_type (arr);

  if (ada_is_packed_array_type (arr_type))
    return ada_array_bound (decode_packed_array (arr), n, which);
  else if (ada_is_simple_array_type (arr_type))
    return ada_array_bound_from_type (arr_type, n, which);
  else
    return value_as_long (desc_one_bound (desc_bounds (arr), n, which));
}

/* Given that arr is an array value, returns the length of the
   nth index.  This routine will also work for arrays with bounds
   supplied by run-time quantities other than discriminants.
   Does not work for arrays indexed by enumeration types with representation
   clauses at the moment.  */

static LONGEST
ada_array_length (struct value *arr, int n)
{
  struct type *arr_type = ada_check_typedef (value_type (arr));

  if (ada_is_packed_array_type (arr_type))
    return ada_array_length (decode_packed_array (arr), n);

  if (ada_is_simple_array_type (arr_type))
    return (ada_array_bound_from_type (arr_type, n, 1)
	    - ada_array_bound_from_type (arr_type, n, 0) + 1);
  else
    return (value_as_long (desc_one_bound (desc_bounds (arr), n, 1))
	    - value_as_long (desc_one_bound (desc_bounds (arr), n, 0)) + 1);
}

/* An empty array whose type is that of ARR_TYPE (an array type),
   with bounds LOW to LOW-1.  */

static struct value *
empty_array (struct type *arr_type, int low)
{
  struct type *index_type =
    create_range_type (NULL, TYPE_TARGET_TYPE (TYPE_INDEX_TYPE (arr_type)),
                       low, low - 1);
  struct type *elt_type = ada_array_element_type (arr_type, 1);
  return allocate_value (create_array_type (NULL, elt_type, index_type));
}


                                /* Name resolution */

/* The "decoded" name for the user-definable Ada operator corresponding
   to OP.  */

static const char *
ada_decoded_op_name (enum exp_opcode op)
{
  int i;

  for (i = 0; ada_opname_table[i].encoded != NULL; i += 1)
    {
      if (ada_opname_table[i].op == op)
        return ada_opname_table[i].decoded;
    }
  error (_("Could not find operator name for opcode"));
}


/* Same as evaluate_type (*EXP), but resolves ambiguous symbol
   references (marked by OP_VAR_VALUE nodes in which the symbol has an
   undefined namespace) and converts operators that are
   user-defined into appropriate function calls.  If CONTEXT_TYPE is
   non-null, it provides a preferred result type [at the moment, only
   type void has any effect---causing procedures to be preferred over
   functions in calls].  A null CONTEXT_TYPE indicates that a non-void
   return type is preferred.  May change (expand) *EXP.  */

static void
resolve (struct expression **expp, int void_context_p)
{
  struct type *context_type = NULL;
  int pc = 0;

  if (void_context_p)
    context_type = builtin_type ((*expp)->gdbarch)->builtin_void;

  resolve_subexp (expp, &pc, 1, context_type);
}

/* Resolve the operator of the subexpression beginning at
   position *POS of *EXPP.  "Resolving" consists of replacing
   the symbols that have undefined namespaces in OP_VAR_VALUE nodes
   with their resolutions, replacing built-in operators with
   function calls to user-defined operators, where appropriate, and,
   when DEPROCEDURE_P is non-zero, converting function-valued variables
   into parameterless calls.  May expand *EXPP.  The CONTEXT_TYPE functions
   are as in ada_resolve, above.  */

static struct value *
resolve_subexp (struct expression **expp, int *pos, int deprocedure_p,
                struct type *context_type)
{
  int pc = *pos;
  int i;
  struct expression *exp;       /* Convenience: == *expp.  */
  enum exp_opcode op = (*expp)->elts[pc].opcode;
  struct value **argvec;        /* Vector of operand types (alloca'ed).  */
  int nargs;                    /* Number of operands.  */
  int oplen;

  argvec = NULL;
  nargs = 0;
  exp = *expp;

  /* Pass one: resolve operands, saving their types and updating *pos,
     if needed.  */
  switch (op)
    {
    case OP_FUNCALL:
      if (exp->elts[pc + 3].opcode == OP_VAR_VALUE
          && SYMBOL_DOMAIN (exp->elts[pc + 5].symbol) == UNDEF_DOMAIN)
        *pos += 7;
      else
        {
          *pos += 3;
          resolve_subexp (expp, pos, 0, NULL);
        }
      nargs = longest_to_int (exp->elts[pc + 1].longconst);
      break;

    case UNOP_ADDR:
      *pos += 1;
      resolve_subexp (expp, pos, 0, NULL);
      break;

    case UNOP_QUAL:
      *pos += 3;
      resolve_subexp (expp, pos, 1, check_typedef (exp->elts[pc + 1].type));
      break;

    case OP_ATR_MODULUS:
    case OP_ATR_SIZE:
    case OP_ATR_TAG:
    case OP_ATR_FIRST:
    case OP_ATR_LAST:
    case OP_ATR_LENGTH:
    case OP_ATR_POS:
    case OP_ATR_VAL:
    case OP_ATR_MIN:
    case OP_ATR_MAX:
    case TERNOP_IN_RANGE:
    case BINOP_IN_BOUNDS:
    case UNOP_IN_RANGE:
    case OP_AGGREGATE:
    case OP_OTHERS:
    case OP_CHOICES:
    case OP_POSITIONAL:
    case OP_DISCRETE_RANGE:
    case OP_NAME:
      ada_forward_operator_length (exp, pc, &oplen, &nargs);
      *pos += oplen;
      break;

    case BINOP_ASSIGN:
      {
        struct value *arg1;

        *pos += 1;
        arg1 = resolve_subexp (expp, pos, 0, NULL);
        if (arg1 == NULL)
          resolve_subexp (expp, pos, 1, NULL);
        else
          resolve_subexp (expp, pos, 1, value_type (arg1));
        break;
      }

    case UNOP_CAST:
      *pos += 3;
      nargs = 1;
      break;

    case BINOP_ADD:
    case BINOP_SUB:
    case BINOP_MUL:
    case BINOP_DIV:
    case BINOP_REM:
    case BINOP_MOD:
    case BINOP_EXP:
    case BINOP_CONCAT:
    case BINOP_LOGICAL_AND:
    case BINOP_LOGICAL_OR:
    case BINOP_BITWISE_AND:
    case BINOP_BITWISE_IOR:
    case BINOP_BITWISE_XOR:

    case BINOP_EQUAL:
    case BINOP_NOTEQUAL:
    case BINOP_LESS:
    case BINOP_GTR:
    case BINOP_LEQ:
    case BINOP_GEQ:

    case BINOP_REPEAT:
    case BINOP_SUBSCRIPT:
    case BINOP_COMMA:
      *pos += 1;
      nargs = 2;
      break;

    case UNOP_NEG:
    case UNOP_PLUS:
    case UNOP_LOGICAL_NOT:
    case UNOP_ABS:
    case UNOP_IND:
      *pos += 1;
      nargs = 1;
      break;

    case OP_LONG:
    case OP_DOUBLE:
    case OP_VAR_VALUE:
      *pos += 4;
      break;

    case OP_TYPE:
    case OP_BOOL:
    case OP_LAST:
    case OP_INTERNALVAR:
      *pos += 3;
      break;

    case UNOP_MEMVAL:
      *pos += 3;
      nargs = 1;
      break;

    case OP_REGISTER:
      *pos += 4 + BYTES_TO_EXP_ELEM (exp->elts[pc + 1].longconst + 1);
      break;

    case STRUCTOP_STRUCT:
      *pos += 4 + BYTES_TO_EXP_ELEM (exp->elts[pc + 1].longconst + 1);
      nargs = 1;
      break;

    case TERNOP_SLICE:
      *pos += 1;
      nargs = 3;
      break;

    case OP_STRING:
      break;

    default:
      error (_("Unexpected operator during name resolution"));
    }

  argvec = (struct value * *) alloca (sizeof (struct value *) * (nargs + 1));
  for (i = 0; i < nargs; i += 1)
    argvec[i] = resolve_subexp (expp, pos, 1, NULL);
  argvec[i] = NULL;
  exp = *expp;

  /* Pass two: perform any resolution on principal operator.  */
  switch (op)
    {
    default:
      break;

    case OP_VAR_VALUE:
      if (SYMBOL_DOMAIN (exp->elts[pc + 2].symbol) == UNDEF_DOMAIN)
        {
          struct ada_symbol_info *candidates;
          int n_candidates;

          n_candidates =
            ada_lookup_symbol_list (SYMBOL_LINKAGE_NAME
                                    (exp->elts[pc + 2].symbol),
                                    exp->elts[pc + 1].block, VAR_DOMAIN,
                                    &candidates);

          if (n_candidates > 1)
            {
              /* Types tend to get re-introduced locally, so if there
                 are any local symbols that are not types, first filter
                 out all types.  */
              int j;
              for (j = 0; j < n_candidates; j += 1)
                switch (SYMBOL_CLASS (candidates[j].sym))
                  {
                  case LOC_REGISTER:
                  case LOC_ARG:
                  case LOC_REF_ARG:
                  case LOC_REGPARM_ADDR:
                  case LOC_LOCAL:
                  case LOC_COMPUTED:
                    goto FoundNonType;
                  default:
                    break;
                  }
            FoundNonType:
              if (j < n_candidates)
                {
                  j = 0;
                  while (j < n_candidates)
                    {
                      if (SYMBOL_CLASS (candidates[j].sym) == LOC_TYPEDEF)
                        {
                          candidates[j] = candidates[n_candidates - 1];
                          n_candidates -= 1;
                        }
                      else
                        j += 1;
                    }
                }
            }

          if (n_candidates == 0)
            error (_("No definition found for %s"),
                   SYMBOL_PRINT_NAME (exp->elts[pc + 2].symbol));
          else if (n_candidates == 1)
            i = 0;
          else if (deprocedure_p
                   && !is_nonfunction (candidates, n_candidates))
            {
              i = ada_resolve_function
                (candidates, n_candidates, NULL, 0,
                 SYMBOL_LINKAGE_NAME (exp->elts[pc + 2].symbol),
                 context_type);
              if (i < 0)
                error (_("Could not find a match for %s"),
                       SYMBOL_PRINT_NAME (exp->elts[pc + 2].symbol));
            }
          else
            {
              printf_filtered (_("Multiple matches for %s\n"),
                               SYMBOL_PRINT_NAME (exp->elts[pc + 2].symbol));
              user_select_syms (candidates, n_candidates, 1);
              i = 0;
            }

          exp->elts[pc + 1].block = candidates[i].block;
          exp->elts[pc + 2].symbol = candidates[i].sym;
          if (innermost_block == NULL
              || contained_in (candidates[i].block, innermost_block))
            innermost_block = candidates[i].block;
        }

      if (deprocedure_p
          && (TYPE_CODE (SYMBOL_TYPE (exp->elts[pc + 2].symbol))
              == TYPE_CODE_FUNC))
        {
          replace_operator_with_call (expp, pc, 0, 0,
                                      exp->elts[pc + 2].symbol,
                                      exp->elts[pc + 1].block);
          exp = *expp;
        }
      break;

    case OP_FUNCALL:
      {
        if (exp->elts[pc + 3].opcode == OP_VAR_VALUE
            && SYMBOL_DOMAIN (exp->elts[pc + 5].symbol) == UNDEF_DOMAIN)
          {
            struct ada_symbol_info *candidates;
            int n_candidates;

            n_candidates =
              ada_lookup_symbol_list (SYMBOL_LINKAGE_NAME
                                      (exp->elts[pc + 5].symbol),
                                      exp->elts[pc + 4].block, VAR_DOMAIN,
                                      &candidates);
            if (n_candidates == 1)
              i = 0;
            else
              {
                i = ada_resolve_function
                  (candidates, n_candidates,
                   argvec, nargs,
                   SYMBOL_LINKAGE_NAME (exp->elts[pc + 5].symbol),
                   context_type);
                if (i < 0)
                  error (_("Could not find a match for %s"),
                         SYMBOL_PRINT_NAME (exp->elts[pc + 5].symbol));
              }

            exp->elts[pc + 4].block = candidates[i].block;
            exp->elts[pc + 5].symbol = candidates[i].sym;
            if (innermost_block == NULL
                || contained_in (candidates[i].block, innermost_block))
              innermost_block = candidates[i].block;
          }
      }
      break;
    case BINOP_ADD:
    case BINOP_SUB:
    case BINOP_MUL:
    case BINOP_DIV:
    case BINOP_REM:
    case BINOP_MOD:
    case BINOP_CONCAT:
    case BINOP_BITWISE_AND:
    case BINOP_BITWISE_IOR:
    case BINOP_BITWISE_XOR:
    case BINOP_EQUAL:
    case BINOP_NOTEQUAL:
    case BINOP_LESS:
    case BINOP_GTR:
    case BINOP_LEQ:
    case BINOP_GEQ:
    case BINOP_EXP:
    case UNOP_NEG:
    case UNOP_PLUS:
    case UNOP_LOGICAL_NOT:
    case UNOP_ABS:
      if (possible_user_operator_p (op, argvec))
        {
          struct ada_symbol_info *candidates;
          int n_candidates;

          n_candidates =
            ada_lookup_symbol_list (ada_encode (ada_decoded_op_name (op)),
                                    (struct block *) NULL, VAR_DOMAIN,
                                    &candidates);
          i = ada_resolve_function (candidates, n_candidates, argvec, nargs,
                                    ada_decoded_op_name (op), NULL);
          if (i < 0)
            break;

          replace_operator_with_call (expp, pc, nargs, 1,
                                      candidates[i].sym, candidates[i].block);
          exp = *expp;
        }
      break;

    case OP_TYPE:
    case OP_REGISTER:
      return NULL;
    }

  *pos = pc;
  return evaluate_subexp_type (exp, pos);
}

/* Return non-zero if formal type FTYPE matches actual type ATYPE.  If
   MAY_DEREF is non-zero, the formal may be a pointer and the actual
   a non-pointer.   A type of 'void' (which is never a valid expression type)
   by convention matches anything. */
/* The term "match" here is rather loose.  The match is heuristic and
   liberal.  FIXME: TOO liberal, in fact.  */

static int
ada_type_match (struct type *ftype, struct type *atype, int may_deref)
{
  ftype = ada_check_typedef (ftype);
  atype = ada_check_typedef (atype);

  if (TYPE_CODE (ftype) == TYPE_CODE_REF)
    ftype = TYPE_TARGET_TYPE (ftype);
  if (TYPE_CODE (atype) == TYPE_CODE_REF)
    atype = TYPE_TARGET_TYPE (atype);

  if (TYPE_CODE (ftype) == TYPE_CODE_VOID
      || TYPE_CODE (atype) == TYPE_CODE_VOID)
    return 1;

  switch (TYPE_CODE (ftype))
    {
    default:
      return 1;
    case TYPE_CODE_PTR:
      if (TYPE_CODE (atype) == TYPE_CODE_PTR)
        return ada_type_match (TYPE_TARGET_TYPE (ftype),
                               TYPE_TARGET_TYPE (atype), 0);
      else
        return (may_deref
                && ada_type_match (TYPE_TARGET_TYPE (ftype), atype, 0));
    case TYPE_CODE_INT:
    case TYPE_CODE_ENUM:
    case TYPE_CODE_RANGE:
      switch (TYPE_CODE (atype))
        {
        case TYPE_CODE_INT:
        case TYPE_CODE_ENUM:
        case TYPE_CODE_RANGE:
          return 1;
        default:
          return 0;
        }

    case TYPE_CODE_ARRAY:
      return (TYPE_CODE (atype) == TYPE_CODE_ARRAY
              || ada_is_array_descriptor_type (atype));

    case TYPE_CODE_STRUCT:
      if (ada_is_array_descriptor_type (ftype))
        return (TYPE_CODE (atype) == TYPE_CODE_ARRAY
                || ada_is_array_descriptor_type (atype));
      else
        return (TYPE_CODE (atype) == TYPE_CODE_STRUCT
                && !ada_is_array_descriptor_type (atype));

    case TYPE_CODE_UNION:
    case TYPE_CODE_FLT:
      return (TYPE_CODE (atype) == TYPE_CODE (ftype));
    }
}

/* Return non-zero if the formals of FUNC "sufficiently match" the
   vector of actual argument types ACTUALS of size N_ACTUALS.  FUNC
   may also be an enumeral, in which case it is treated as a 0-
   argument function.  */

static int
ada_args_match (struct symbol *func, struct value **actuals, int n_actuals)
{
  int i;
  struct type *func_type = SYMBOL_TYPE (func);

  if (SYMBOL_CLASS (func) == LOC_CONST
      && TYPE_CODE (func_type) == TYPE_CODE_ENUM)
    return (n_actuals == 0);
  else if (func_type == NULL || TYPE_CODE (func_type) != TYPE_CODE_FUNC)
    return 0;

  if (TYPE_NFIELDS (func_type) != n_actuals)
    return 0;

  for (i = 0; i < n_actuals; i += 1)
    {
      if (actuals[i] == NULL)
        return 0;
      else
        {
          struct type *ftype = ada_check_typedef (TYPE_FIELD_TYPE (func_type, i));
          struct type *atype = ada_check_typedef (value_type (actuals[i]));

          if (!ada_type_match (ftype, atype, 1))
            return 0;
        }
    }
  return 1;
}

/* False iff function type FUNC_TYPE definitely does not produce a value
   compatible with type CONTEXT_TYPE.  Conservatively returns 1 if
   FUNC_TYPE is not a valid function type with a non-null return type
   or an enumerated type.  A null CONTEXT_TYPE indicates any non-void type.  */

static int
return_match (struct type *func_type, struct type *context_type)
{
  struct type *return_type;

  if (func_type == NULL)
    return 1;

  if (TYPE_CODE (func_type) == TYPE_CODE_FUNC)
    return_type = base_type (TYPE_TARGET_TYPE (func_type));
  else
    return_type = base_type (func_type);
  if (return_type == NULL)
    return 1;

  context_type = base_type (context_type);

  if (TYPE_CODE (return_type) == TYPE_CODE_ENUM)
    return context_type == NULL || return_type == context_type;
  else if (context_type == NULL)
    return TYPE_CODE (return_type) != TYPE_CODE_VOID;
  else
    return TYPE_CODE (return_type) == TYPE_CODE (context_type);
}


/* Returns the index in SYMS[0..NSYMS-1] that contains  the symbol for the
   function (if any) that matches the types of the NARGS arguments in
   ARGS.  If CONTEXT_TYPE is non-null and there is at least one match
   that returns that type, then eliminate matches that don't.  If
   CONTEXT_TYPE is void and there is at least one match that does not
   return void, eliminate all matches that do.

   Asks the user if there is more than one match remaining.  Returns -1
   if there is no such symbol or none is selected.  NAME is used
   solely for messages.  May re-arrange and modify SYMS in
   the process; the index returned is for the modified vector.  */

static int
ada_resolve_function (struct ada_symbol_info syms[],
                      int nsyms, struct value **args, int nargs,
                      const char *name, struct type *context_type)
{
  int fallback;
  int k;
  int m;                        /* Number of hits */

  m = 0;
  /* In the first pass of the loop, we only accept functions matching
     context_type.  If none are found, we add a second pass of the loop
     where every function is accepted.  */
  for (fallback = 0; m == 0 && fallback < 2; fallback++)
    {
      for (k = 0; k < nsyms; k += 1)
        {
          struct type *type = ada_check_typedef (SYMBOL_TYPE (syms[k].sym));

          if (ada_args_match (syms[k].sym, args, nargs)
              && (fallback || return_match (type, context_type)))
            {
              syms[m] = syms[k];
              m += 1;
            }
        }
    }

  if (m == 0)
    return -1;
  else if (m > 1)
    {
      printf_filtered (_("Multiple matches for %s\n"), name);
      user_select_syms (syms, m, 1);
      return 0;
    }
  return 0;
}

/* Returns true (non-zero) iff decoded name N0 should appear before N1
   in a listing of choices during disambiguation (see sort_choices, below).
   The idea is that overloadings of a subprogram name from the
   same package should sort in their source order.  We settle for ordering
   such symbols by their trailing number (__N  or $N).  */

static int
encoded_ordered_before (char *N0, char *N1)
{
  if (N1 == NULL)
    return 0;
  else if (N0 == NULL)
    return 1;
  else
    {
      int k0, k1;
      for (k0 = strlen (N0) - 1; k0 > 0 && isdigit (N0[k0]); k0 -= 1)
        ;
      for (k1 = strlen (N1) - 1; k1 > 0 && isdigit (N1[k1]); k1 -= 1)
        ;
      if ((N0[k0] == '_' || N0[k0] == '$') && N0[k0 + 1] != '\000'
          && (N1[k1] == '_' || N1[k1] == '$') && N1[k1 + 1] != '\000')
        {
          int n0, n1;
          n0 = k0;
          while (N0[n0] == '_' && n0 > 0 && N0[n0 - 1] == '_')
            n0 -= 1;
          n1 = k1;
          while (N1[n1] == '_' && n1 > 0 && N1[n1 - 1] == '_')
            n1 -= 1;
          if (n0 == n1 && strncmp (N0, N1, n0) == 0)
            return (atoi (N0 + k0 + 1) < atoi (N1 + k1 + 1));
        }
      return (strcmp (N0, N1) < 0);
    }
}

/* Sort SYMS[0..NSYMS-1] to put the choices in a canonical order by the
   encoded names.  */

static void
sort_choices (struct ada_symbol_info syms[], int nsyms)
{
  int i;
  for (i = 1; i < nsyms; i += 1)
    {
      struct ada_symbol_info sym = syms[i];
      int j;

      for (j = i - 1; j >= 0; j -= 1)
        {
          if (encoded_ordered_before (SYMBOL_LINKAGE_NAME (syms[j].sym),
                                      SYMBOL_LINKAGE_NAME (sym.sym)))
            break;
          syms[j + 1] = syms[j];
        }
      syms[j + 1] = sym;
    }
}

/* Given a list of NSYMS symbols in SYMS, select up to MAX_RESULTS>0 
   by asking the user (if necessary), returning the number selected, 
   and setting the first elements of SYMS items.  Error if no symbols
   selected.  */

/* NOTE: Adapted from decode_line_2 in symtab.c, with which it ought
   to be re-integrated one of these days.  */

int
user_select_syms (struct ada_symbol_info *syms, int nsyms, int max_results)
{
  int i;
  int *chosen = (int *) alloca (sizeof (int) * nsyms);
  int n_chosen;
  int first_choice = (max_results == 1) ? 1 : 2;
  const char *select_mode = multiple_symbols_select_mode ();

  if (max_results < 1)
    error (_("Request to select 0 symbols!"));
  if (nsyms <= 1)
    return nsyms;

  if (select_mode == multiple_symbols_cancel)
    error (_("\
canceled because the command is ambiguous\n\
See set/show multiple-symbol."));
  
  /* If select_mode is "all", then return all possible symbols.
     Only do that if more than one symbol can be selected, of course.
     Otherwise, display the menu as usual.  */
  if (select_mode == multiple_symbols_all && max_results > 1)
    return nsyms;

  printf_unfiltered (_("[0] cancel\n"));
  if (max_results > 1)
    printf_unfiltered (_("[1] all\n"));

  sort_choices (syms, nsyms);

  for (i = 0; i < nsyms; i += 1)
    {
      if (syms[i].sym == NULL)
        continue;

      if (SYMBOL_CLASS (syms[i].sym) == LOC_BLOCK)
        {
          struct symtab_and_line sal =
            find_function_start_sal (syms[i].sym, 1);
	  if (sal.symtab == NULL)
	    printf_unfiltered (_("[%d] %s at <no source file available>:%d\n"),
			       i + first_choice,
			       SYMBOL_PRINT_NAME (syms[i].sym),
			       sal.line);
	  else
	    printf_unfiltered (_("[%d] %s at %s:%d\n"), i + first_choice,
			       SYMBOL_PRINT_NAME (syms[i].sym),
			       sal.symtab->filename, sal.line);
          continue;
        }
      else
        {
          int is_enumeral =
            (SYMBOL_CLASS (syms[i].sym) == LOC_CONST
             && SYMBOL_TYPE (syms[i].sym) != NULL
             && TYPE_CODE (SYMBOL_TYPE (syms[i].sym)) == TYPE_CODE_ENUM);
          struct symtab *symtab = syms[i].sym->symtab;

          if (SYMBOL_LINE (syms[i].sym) != 0 && symtab != NULL)
            printf_unfiltered (_("[%d] %s at %s:%d\n"),
                               i + first_choice,
                               SYMBOL_PRINT_NAME (syms[i].sym),
                               symtab->filename, SYMBOL_LINE (syms[i].sym));
          else if (is_enumeral
                   && TYPE_NAME (SYMBOL_TYPE (syms[i].sym)) != NULL)
            {
              printf_unfiltered (("[%d] "), i + first_choice);
              ada_print_type (SYMBOL_TYPE (syms[i].sym), NULL,
                              gdb_stdout, -1, 0);
              printf_unfiltered (_("'(%s) (enumeral)\n"),
                                 SYMBOL_PRINT_NAME (syms[i].sym));
            }
          else if (symtab != NULL)
            printf_unfiltered (is_enumeral
                               ? _("[%d] %s in %s (enumeral)\n")
                               : _("[%d] %s at %s:?\n"),
                               i + first_choice,
                               SYMBOL_PRINT_NAME (syms[i].sym),
                               symtab->filename);
          else
            printf_unfiltered (is_enumeral
                               ? _("[%d] %s (enumeral)\n")
                               : _("[%d] %s at ?\n"),
                               i + first_choice,
                               SYMBOL_PRINT_NAME (syms[i].sym));
        }
    }

  n_chosen = get_selections (chosen, nsyms, max_results, max_results > 1,
                             "overload-choice");

  for (i = 0; i < n_chosen; i += 1)
    syms[i] = syms[chosen[i]];

  return n_chosen;
}

/* Read and validate a set of numeric choices from the user in the
   range 0 .. N_CHOICES-1.  Place the results in increasing
   order in CHOICES[0 .. N-1], and return N.

   The user types choices as a sequence of numbers on one line
   separated by blanks, encoding them as follows:

     + A choice of 0 means to cancel the selection, throwing an error.
     + If IS_ALL_CHOICE, a choice of 1 selects the entire set 0 .. N_CHOICES-1.
     + The user chooses k by typing k+IS_ALL_CHOICE+1.

   The user is not allowed to choose more than MAX_RESULTS values.

   ANNOTATION_SUFFIX, if present, is used to annotate the input
   prompts (for use with the -f switch).  */

int
get_selections (int *choices, int n_choices, int max_results,
                int is_all_choice, char *annotation_suffix)
{
  char *args;
  char *prompt;
  int n_chosen;
  int first_choice = is_all_choice ? 2 : 1;

  prompt = getenv ("PS2");
  if (prompt == NULL)
    prompt = "> ";

  args = command_line_input (prompt, 0, annotation_suffix);

  if (args == NULL)
    error_no_arg (_("one or more choice numbers"));

  n_chosen = 0;

  /* Set choices[0 .. n_chosen-1] to the users' choices in ascending
     order, as given in args.  Choices are validated.  */
  while (1)
    {
      char *args2;
      int choice, j;

      while (isspace (*args))
        args += 1;
      if (*args == '\0' && n_chosen == 0)
        error_no_arg (_("one or more choice numbers"));
      else if (*args == '\0')
        break;

      choice = strtol (args, &args2, 10);
      if (args == args2 || choice < 0
          || choice > n_choices + first_choice - 1)
        error (_("Argument must be choice number"));
      args = args2;

      if (choice == 0)
        error (_("cancelled"));

      if (choice < first_choice)
        {
          n_chosen = n_choices;
          for (j = 0; j < n_choices; j += 1)
            choices[j] = j;
          break;
        }
      choice -= first_choice;

      for (j = n_chosen - 1; j >= 0 && choice < choices[j]; j -= 1)
        {
        }

      if (j < 0 || choice != choices[j])
        {
          int k;
          for (k = n_chosen - 1; k > j; k -= 1)
            choices[k + 1] = choices[k];
          choices[j + 1] = choice;
          n_chosen += 1;
        }
    }

  if (n_chosen > max_results)
    error (_("Select no more than %d of the above"), max_results);

  return n_chosen;
}

/* Replace the operator of length OPLEN at position PC in *EXPP with a call
   on the function identified by SYM and BLOCK, and taking NARGS
   arguments.  Update *EXPP as needed to hold more space.  */

static void
replace_operator_with_call (struct expression **expp, int pc, int nargs,
                            int oplen, struct symbol *sym,
                            struct block *block)
{
  /* A new expression, with 6 more elements (3 for funcall, 4 for function
     symbol, -oplen for operator being replaced).  */
  struct expression *newexp = (struct expression *)
    xmalloc (sizeof (struct expression)
             + EXP_ELEM_TO_BYTES ((*expp)->nelts + 7 - oplen));
  struct expression *exp = *expp;

  newexp->nelts = exp->nelts + 7 - oplen;
  newexp->language_defn = exp->language_defn;
  memcpy (newexp->elts, exp->elts, EXP_ELEM_TO_BYTES (pc));
  memcpy (newexp->elts + pc + 7, exp->elts + pc + oplen,
          EXP_ELEM_TO_BYTES (exp->nelts - pc - oplen));

  newexp->elts[pc].opcode = newexp->elts[pc + 2].opcode = OP_FUNCALL;
  newexp->elts[pc + 1].longconst = (LONGEST) nargs;

  newexp->elts[pc + 3].opcode = newexp->elts[pc + 6].opcode = OP_VAR_VALUE;
  newexp->elts[pc + 4].block = block;
  newexp->elts[pc + 5].symbol = sym;

  *expp = newexp;
  xfree (exp);
}

/* Type-class predicates */

/* True iff TYPE is numeric (i.e., an INT, RANGE (of numeric type),
   or FLOAT).  */

static int
numeric_type_p (struct type *type)
{
  if (type == NULL)
    return 0;
  else
    {
      switch (TYPE_CODE (type))
        {
        case TYPE_CODE_INT:
        case TYPE_CODE_FLT:
          return 1;
        case TYPE_CODE_RANGE:
          return (type == TYPE_TARGET_TYPE (type)
                  || numeric_type_p (TYPE_TARGET_TYPE (type)));
        default:
          return 0;
        }
    }
}

/* True iff TYPE is integral (an INT or RANGE of INTs).  */

static int
integer_type_p (struct type *type)
{
  if (type == NULL)
    return 0;
  else
    {
      switch (TYPE_CODE (type))
        {
        case TYPE_CODE_INT:
          return 1;
        case TYPE_CODE_RANGE:
          return (type == TYPE_TARGET_TYPE (type)
                  || integer_type_p (TYPE_TARGET_TYPE (type)));
        default:
          return 0;
        }
    }
}

/* True iff TYPE is scalar (INT, RANGE, FLOAT, ENUM).  */

static int
scalar_type_p (struct type *type)
{
  if (type == NULL)
    return 0;
  else
    {
      switch (TYPE_CODE (type))
        {
        case TYPE_CODE_INT:
        case TYPE_CODE_RANGE:
        case TYPE_CODE_ENUM:
        case TYPE_CODE_FLT:
          return 1;
        default:
          return 0;
        }
    }
}

/* True iff TYPE is discrete (INT, RANGE, ENUM).  */

static int
discrete_type_p (struct type *type)
{
  if (type == NULL)
    return 0;
  else
    {
      switch (TYPE_CODE (type))
        {
        case TYPE_CODE_INT:
        case TYPE_CODE_RANGE:
        case TYPE_CODE_ENUM:
          return 1;
        default:
          return 0;
        }
    }
}

/* Returns non-zero if OP with operands in the vector ARGS could be
   a user-defined function.  Errs on the side of pre-defined operators
   (i.e., result 0).  */

static int
possible_user_operator_p (enum exp_opcode op, struct value *args[])
{
  struct type *type0 =
    (args[0] == NULL) ? NULL : ada_check_typedef (value_type (args[0]));
  struct type *type1 =
    (args[1] == NULL) ? NULL : ada_check_typedef (value_type (args[1]));

  if (type0 == NULL)
    return 0;

  switch (op)
    {
    default:
      return 0;

    case BINOP_ADD:
    case BINOP_SUB:
    case BINOP_MUL:
    case BINOP_DIV:
      return (!(numeric_type_p (type0) && numeric_type_p (type1)));

    case BINOP_REM:
    case BINOP_MOD:
    case BINOP_BITWISE_AND:
    case BINOP_BITWISE_IOR:
    case BINOP_BITWISE_XOR:
      return (!(integer_type_p (type0) && integer_type_p (type1)));

    case BINOP_EQUAL:
    case BINOP_NOTEQUAL:
    case BINOP_LESS:
    case BINOP_GTR:
    case BINOP_LEQ:
    case BINOP_GEQ:
      return (!(scalar_type_p (type0) && scalar_type_p (type1)));

    case BINOP_CONCAT:
      return !ada_is_array_type (type0) || !ada_is_array_type (type1);

    case BINOP_EXP:
      return (!(numeric_type_p (type0) && integer_type_p (type1)));

    case UNOP_NEG:
    case UNOP_PLUS:
    case UNOP_LOGICAL_NOT:
    case UNOP_ABS:
      return (!numeric_type_p (type0));

    }
}

                                /* Renaming */

/* NOTES: 

   1. In the following, we assume that a renaming type's name may
      have an ___XD suffix.  It would be nice if this went away at some
      point.
   2. We handle both the (old) purely type-based representation of 
      renamings and the (new) variable-based encoding.  At some point,
      it is devoutly to be hoped that the former goes away 
      (FIXME: hilfinger-2007-07-09).
   3. Subprogram renamings are not implemented, although the XRS
      suffix is recognized (FIXME: hilfinger-2007-07-09).  */

/* If SYM encodes a renaming, 

       <renaming> renames <renamed entity>,

   sets *LEN to the length of the renamed entity's name,
   *RENAMED_ENTITY to that name (not null-terminated), and *RENAMING_EXPR to
   the string describing the subcomponent selected from the renamed
   entity. Returns ADA_NOT_RENAMING if SYM does not encode a renaming
   (in which case, the values of *RENAMED_ENTITY, *LEN, and *RENAMING_EXPR
   are undefined).  Otherwise, returns a value indicating the category
   of entity renamed: an object (ADA_OBJECT_RENAMING), exception
   (ADA_EXCEPTION_RENAMING), package (ADA_PACKAGE_RENAMING), or
   subprogram (ADA_SUBPROGRAM_RENAMING).  Does no allocation; the
   strings returned in *RENAMED_ENTITY and *RENAMING_EXPR should not be
   deallocated.  The values of RENAMED_ENTITY, LEN, or RENAMING_EXPR
   may be NULL, in which case they are not assigned.

   [Currently, however, GCC does not generate subprogram renamings.]  */

enum ada_renaming_category
ada_parse_renaming (struct symbol *sym,
		    const char **renamed_entity, int *len, 
		    const char **renaming_expr)
{
  enum ada_renaming_category kind;
  const char *info;
  const char *suffix;

  if (sym == NULL)
    return ADA_NOT_RENAMING;
  switch (SYMBOL_CLASS (sym)) 
    {
    default:
      return ADA_NOT_RENAMING;
    case LOC_TYPEDEF:
      return parse_old_style_renaming (SYMBOL_TYPE (sym), 
				       renamed_entity, len, renaming_expr);
    case LOC_LOCAL:
    case LOC_STATIC:
    case LOC_COMPUTED:
    case LOC_OPTIMIZED_OUT:
      info = strstr (SYMBOL_LINKAGE_NAME (sym), "___XR");
      if (info == NULL)
	return ADA_NOT_RENAMING;
      switch (info[5])
	{
	case '_':
	  kind = ADA_OBJECT_RENAMING;
	  info += 6;
	  break;
	case 'E':
	  kind = ADA_EXCEPTION_RENAMING;
	  info += 7;
	  break;
	case 'P':
	  kind = ADA_PACKAGE_RENAMING;
	  info += 7;
	  break;
	case 'S':
	  kind = ADA_SUBPROGRAM_RENAMING;
	  info += 7;
	  break;
	default:
	  return ADA_NOT_RENAMING;
	}
    }

  if (renamed_entity != NULL)
    *renamed_entity = info;
  suffix = strstr (info, "___XE");
  if (suffix == NULL || suffix == info)
    return ADA_NOT_RENAMING;
  if (len != NULL)
    *len = strlen (info) - strlen (suffix);
  suffix += 5;
  if (renaming_expr != NULL)
    *renaming_expr = suffix;
  return kind;
}

/* Assuming TYPE encodes a renaming according to the old encoding in
   exp_dbug.ads, returns details of that renaming in *RENAMED_ENTITY,
   *LEN, and *RENAMING_EXPR, as for ada_parse_renaming, above.  Returns
   ADA_NOT_RENAMING otherwise.  */
static enum ada_renaming_category
parse_old_style_renaming (struct type *type,
			  const char **renamed_entity, int *len, 
			  const char **renaming_expr)
{
  enum ada_renaming_category kind;
  const char *name;
  const char *info;
  const char *suffix;

  if (type == NULL || TYPE_CODE (type) != TYPE_CODE_ENUM 
      || TYPE_NFIELDS (type) != 1)
    return ADA_NOT_RENAMING;

  name = type_name_no_tag (type);
  if (name == NULL)
    return ADA_NOT_RENAMING;
  
  name = strstr (name, "___XR");
  if (name == NULL)
    return ADA_NOT_RENAMING;
  switch (name[5])
    {
    case '\0':
    case '_':
      kind = ADA_OBJECT_RENAMING;
      break;
    case 'E':
      kind = ADA_EXCEPTION_RENAMING;
      break;
    case 'P':
      kind = ADA_PACKAGE_RENAMING;
      break;
    case 'S':
      kind = ADA_SUBPROGRAM_RENAMING;
      break;
    default:
      return ADA_NOT_RENAMING;
    }

  info = TYPE_FIELD_NAME (type, 0);
  if (info == NULL)
    return ADA_NOT_RENAMING;
  if (renamed_entity != NULL)
    *renamed_entity = info;
  suffix = strstr (info, "___XE");
  if (renaming_expr != NULL)
    *renaming_expr = suffix + 5;
  if (suffix == NULL || suffix == info)
    return ADA_NOT_RENAMING;
  if (len != NULL)
    *len = suffix - info;
  return kind;
}  



                                /* Evaluation: Function Calls */

/* Return an lvalue containing the value VAL.  This is the identity on
   lvalues, and otherwise has the side-effect of pushing a copy of VAL 
   on the stack, using and updating *SP as the stack pointer, and 
   returning an lvalue whose value_address points to the copy.  */

static struct value *
ensure_lval (struct value *val, struct gdbarch *gdbarch, CORE_ADDR *sp)
{
  if (! VALUE_LVAL (val))
    {
      int len = TYPE_LENGTH (ada_check_typedef (value_type (val)));

      /* The following is taken from the structure-return code in
	 call_function_by_hand. FIXME: Therefore, some refactoring seems 
	 indicated. */
      if (gdbarch_inner_than (gdbarch, 1, 2))
	{
	  /* Stack grows downward.  Align SP and value_address (val) after
	     reserving sufficient space. */
	  *sp -= len;
	  if (gdbarch_frame_align_p (gdbarch))
	    *sp = gdbarch_frame_align (gdbarch, *sp);
	  set_value_address (val, *sp);
	}
      else
	{
	  /* Stack grows upward.  Align the frame, allocate space, and
	     then again, re-align the frame. */
	  if (gdbarch_frame_align_p (gdbarch))
	    *sp = gdbarch_frame_align (gdbarch, *sp);
	  set_value_address (val, *sp);
	  *sp += len;
	  if (gdbarch_frame_align_p (gdbarch))
	    *sp = gdbarch_frame_align (gdbarch, *sp);
	}
      VALUE_LVAL (val) = lval_memory;

      write_memory (value_address (val), value_contents_raw (val), len);
    }

  return val;
}

/* Return the value ACTUAL, converted to be an appropriate value for a
   formal of type FORMAL_TYPE.  Use *SP as a stack pointer for
   allocating any necessary descriptors (fat pointers), or copies of
   values not residing in memory, updating it as needed.  */

struct value *
ada_convert_actual (struct value *actual, struct type *formal_type0,
                    struct gdbarch *gdbarch, CORE_ADDR *sp)
{
  struct type *actual_type = ada_check_typedef (value_type (actual));
  struct type *formal_type = ada_check_typedef (formal_type0);
  struct type *formal_target =
    TYPE_CODE (formal_type) == TYPE_CODE_PTR
    ? ada_check_typedef (TYPE_TARGET_TYPE (formal_type)) : formal_type;
  struct type *actual_target =
    TYPE_CODE (actual_type) == TYPE_CODE_PTR
    ? ada_check_typedef (TYPE_TARGET_TYPE (actual_type)) : actual_type;

  if (ada_is_array_descriptor_type (formal_target)
      && TYPE_CODE (actual_target) == TYPE_CODE_ARRAY)
    return make_array_descriptor (formal_type, actual, gdbarch, sp);
  else if (TYPE_CODE (formal_type) == TYPE_CODE_PTR
	   || TYPE_CODE (formal_type) == TYPE_CODE_REF)
    {
      struct value *result;
      if (TYPE_CODE (formal_target) == TYPE_CODE_ARRAY
          && ada_is_array_descriptor_type (actual_target))
	result = desc_data (actual);
      else if (TYPE_CODE (actual_type) != TYPE_CODE_PTR)
        {
          if (VALUE_LVAL (actual) != lval_memory)
            {
              struct value *val;
              actual_type = ada_check_typedef (value_type (actual));
              val = allocate_value (actual_type);
              memcpy ((char *) value_contents_raw (val),
                      (char *) value_contents (actual),
                      TYPE_LENGTH (actual_type));
              actual = ensure_lval (val, gdbarch, sp);
            }
          result = value_addr (actual);
        }
      else
	return actual;
      return value_cast_pointers (formal_type, result);
    }
  else if (TYPE_CODE (actual_type) == TYPE_CODE_PTR)
    return ada_value_ind (actual);

  return actual;
}


/* Push a descriptor of type TYPE for array value ARR on the stack at
   *SP, updating *SP to reflect the new descriptor.  Return either
   an lvalue representing the new descriptor, or (if TYPE is a pointer-
   to-descriptor type rather than a descriptor type), a struct value *
   representing a pointer to this descriptor.  */

static struct value *
make_array_descriptor (struct type *type, struct value *arr,
		       struct gdbarch *gdbarch, CORE_ADDR *sp)
{
  struct type *bounds_type = desc_bounds_type (type);
  struct type *desc_type = desc_base_type (type);
  struct value *descriptor = allocate_value (desc_type);
  struct value *bounds = allocate_value (bounds_type);
  int i;

  for (i = ada_array_arity (ada_check_typedef (value_type (arr))); i > 0; i -= 1)
    {
      modify_general_field (value_type (bounds),
			    value_contents_writeable (bounds),
                            ada_array_bound (arr, i, 0),
                            desc_bound_bitpos (bounds_type, i, 0),
                            desc_bound_bitsize (bounds_type, i, 0));
      modify_general_field (value_type (bounds),
			    value_contents_writeable (bounds),
                            ada_array_bound (arr, i, 1),
                            desc_bound_bitpos (bounds_type, i, 1),
                            desc_bound_bitsize (bounds_type, i, 1));
    }

  bounds = ensure_lval (bounds, gdbarch, sp);

  modify_general_field (value_type (descriptor),
			value_contents_writeable (descriptor),
                        value_address (ensure_lval (arr, gdbarch, sp)),
                        fat_pntr_data_bitpos (desc_type),
                        fat_pntr_data_bitsize (desc_type));

  modify_general_field (value_type (descriptor),
			value_contents_writeable (descriptor),
                        value_address (bounds),
                        fat_pntr_bounds_bitpos (desc_type),
                        fat_pntr_bounds_bitsize (desc_type));

  descriptor = ensure_lval (descriptor, gdbarch, sp);

  if (TYPE_CODE (type) == TYPE_CODE_PTR)
    return value_addr (descriptor);
  else
    return descriptor;
}

/* Dummy definitions for an experimental caching module that is not
 * used in the public sources. */

static int
lookup_cached_symbol (const char *name, domain_enum namespace,
                      struct symbol **sym, struct block **block)
{
  return 0;
}

static void
cache_symbol (const char *name, domain_enum namespace, struct symbol *sym,
              struct block *block)
{
}

                                /* Symbol Lookup */

/* Return the result of a standard (literal, C-like) lookup of NAME in
   given DOMAIN, visible from lexical block BLOCK.  */

static struct symbol *
standard_lookup (const char *name, const struct block *block,
                 domain_enum domain)
{
  struct symbol *sym;

  if (lookup_cached_symbol (name, domain, &sym, NULL))
    return sym;
  sym = lookup_symbol_in_language (name, block, domain, language_c, 0);
  cache_symbol (name, domain, sym, block_found);
  return sym;
}


/* Non-zero iff there is at least one non-function/non-enumeral symbol
   in the symbol fields of SYMS[0..N-1].  We treat enumerals as functions, 
   since they contend in overloading in the same way.  */
static int
is_nonfunction (struct ada_symbol_info syms[], int n)
{
  int i;

  for (i = 0; i < n; i += 1)
    if (TYPE_CODE (SYMBOL_TYPE (syms[i].sym)) != TYPE_CODE_FUNC
        && (TYPE_CODE (SYMBOL_TYPE (syms[i].sym)) != TYPE_CODE_ENUM
            || SYMBOL_CLASS (syms[i].sym) != LOC_CONST))
      return 1;

  return 0;
}

/* If true (non-zero), then TYPE0 and TYPE1 represent equivalent
   struct types.  Otherwise, they may not.  */

static int
equiv_types (struct type *type0, struct type *type1)
{
  if (type0 == type1)
    return 1;
  if (type0 == NULL || type1 == NULL
      || TYPE_CODE (type0) != TYPE_CODE (type1))
    return 0;
  if ((TYPE_CODE (type0) == TYPE_CODE_STRUCT
       || TYPE_CODE (type0) == TYPE_CODE_ENUM)
      && ada_type_name (type0) != NULL && ada_type_name (type1) != NULL
      && strcmp (ada_type_name (type0), ada_type_name (type1)) == 0)
    return 1;

  return 0;
}

/* True iff SYM0 represents the same entity as SYM1, or one that is
   no more defined than that of SYM1.  */

static int
lesseq_defined_than (struct symbol *sym0, struct symbol *sym1)
{
  if (sym0 == sym1)
    return 1;
  if (SYMBOL_DOMAIN (sym0) != SYMBOL_DOMAIN (sym1)
      || SYMBOL_CLASS (sym0) != SYMBOL_CLASS (sym1))
    return 0;

  switch (SYMBOL_CLASS (sym0))
    {
    case LOC_UNDEF:
      return 1;
    case LOC_TYPEDEF:
      {
        struct type *type0 = SYMBOL_TYPE (sym0);
        struct type *type1 = SYMBOL_TYPE (sym1);
        char *name0 = SYMBOL_LINKAGE_NAME (sym0);
        char *name1 = SYMBOL_LINKAGE_NAME (sym1);
        int len0 = strlen (name0);
        return
          TYPE_CODE (type0) == TYPE_CODE (type1)
          && (equiv_types (type0, type1)
              || (len0 < strlen (name1) && strncmp (name0, name1, len0) == 0
                  && strncmp (name1 + len0, "___XV", 5) == 0));
      }
    case LOC_CONST:
      return SYMBOL_VALUE (sym0) == SYMBOL_VALUE (sym1)
        && equiv_types (SYMBOL_TYPE (sym0), SYMBOL_TYPE (sym1));
    default:
      return 0;
    }
}

/* Append (SYM,BLOCK,SYMTAB) to the end of the array of struct ada_symbol_info
   records in OBSTACKP.  Do nothing if SYM is a duplicate.  */

static void
add_defn_to_vec (struct obstack *obstackp,
                 struct symbol *sym,
                 struct block *block)
{
  int i;
  size_t tmp;
  struct ada_symbol_info *prevDefns = defns_collected (obstackp, 0);

  /* Do not try to complete stub types, as the debugger is probably
     already scanning all symbols matching a certain name at the
     time when this function is called.  Trying to replace the stub
     type by its associated full type will cause us to restart a scan
     which may lead to an infinite recursion.  Instead, the client
     collecting the matching symbols will end up collecting several
     matches, with at least one of them complete.  It can then filter
     out the stub ones if needed.  */

  for (i = num_defns_collected (obstackp) - 1; i >= 0; i -= 1)
    {
      if (lesseq_defined_than (sym, prevDefns[i].sym))
        return;
      else if (lesseq_defined_than (prevDefns[i].sym, sym))
        {
          prevDefns[i].sym = sym;
          prevDefns[i].block = block;
          return;
        }
    }

  {
    struct ada_symbol_info info;

    info.sym = sym;
    info.block = block;
    obstack_grow (obstackp, &info, sizeof (struct ada_symbol_info));
  }
}

/* Number of ada_symbol_info structures currently collected in 
   current vector in *OBSTACKP.  */

static int
num_defns_collected (struct obstack *obstackp)
{
  return obstack_object_size (obstackp) / sizeof (struct ada_symbol_info);
}

/* Vector of ada_symbol_info structures currently collected in current 
   vector in *OBSTACKP.  If FINISH, close off the vector and return
   its final address.  */

static struct ada_symbol_info *
defns_collected (struct obstack *obstackp, int finish)
{
  if (finish)
    return obstack_finish (obstackp);
  else
    return (struct ada_symbol_info *) obstack_base (obstackp);
}

/* Look, in partial_symtab PST, for symbol NAME in given namespace.
   Check the global symbols if GLOBAL, the static symbols if not.
   Do wild-card match if WILD.  */

static struct partial_symbol *
ada_lookup_partial_symbol (struct partial_symtab *pst, const char *name,
                           int global, domain_enum namespace, int wild)
{
  struct partial_symbol **start;
  int name_len = strlen (name);
  int length = (global ? pst->n_global_syms : pst->n_static_syms);
  int i;

  if (length == 0)
    {
      return (NULL);
    }

  start = (global ?
           pst->objfile->global_psymbols.list + pst->globals_offset :
           pst->objfile->static_psymbols.list + pst->statics_offset);

  if (wild)
    {
      for (i = 0; i < length; i += 1)
        {
          struct partial_symbol *psym = start[i];

          if (symbol_matches_domain (SYMBOL_LANGUAGE (psym),
                                     SYMBOL_DOMAIN (psym), namespace)
              && wild_match (name, name_len, SYMBOL_LINKAGE_NAME (psym)))
            return psym;
        }
      return NULL;
    }
  else
    {
      if (global)
        {
          int U;
          i = 0;
          U = length - 1;
          while (U - i > 4)
            {
              int M = (U + i) >> 1;
              struct partial_symbol *psym = start[M];
              if (SYMBOL_LINKAGE_NAME (psym)[0] < name[0])
                i = M + 1;
              else if (SYMBOL_LINKAGE_NAME (psym)[0] > name[0])
                U = M - 1;
              else if (strcmp (SYMBOL_LINKAGE_NAME (psym), name) < 0)
                i = M + 1;
              else
                U = M;
            }
        }
      else
        i = 0;

      while (i < length)
        {
          struct partial_symbol *psym = start[i];

          if (symbol_matches_domain (SYMBOL_LANGUAGE (psym),
                                     SYMBOL_DOMAIN (psym), namespace))
            {
              int cmp = strncmp (name, SYMBOL_LINKAGE_NAME (psym), name_len);

              if (cmp < 0)
                {
                  if (global)
                    break;
                }
              else if (cmp == 0
                       && is_name_suffix (SYMBOL_LINKAGE_NAME (psym)
                                          + name_len))
                return psym;
            }
          i += 1;
        }

      if (global)
        {
          int U;
          i = 0;
          U = length - 1;
          while (U - i > 4)
            {
              int M = (U + i) >> 1;
              struct partial_symbol *psym = start[M];
              if (SYMBOL_LINKAGE_NAME (psym)[0] < '_')
                i = M + 1;
              else if (SYMBOL_LINKAGE_NAME (psym)[0] > '_')
                U = M - 1;
              else if (strcmp (SYMBOL_LINKAGE_NAME (psym), "_ada_") < 0)
                i = M + 1;
              else
                U = M;
            }
        }
      else
        i = 0;

      while (i < length)
        {
          struct partial_symbol *psym = start[i];

          if (symbol_matches_domain (SYMBOL_LANGUAGE (psym),
                                     SYMBOL_DOMAIN (psym), namespace))
            {
              int cmp;

              cmp = (int) '_' - (int) SYMBOL_LINKAGE_NAME (psym)[0];
              if (cmp == 0)
                {
                  cmp = strncmp ("_ada_", SYMBOL_LINKAGE_NAME (psym), 5);
                  if (cmp == 0)
                    cmp = strncmp (name, SYMBOL_LINKAGE_NAME (psym) + 5,
                                   name_len);
                }

              if (cmp < 0)
                {
                  if (global)
                    break;
                }
              else if (cmp == 0
                       && is_name_suffix (SYMBOL_LINKAGE_NAME (psym)
                                          + name_len + 5))
                return psym;
            }
          i += 1;
        }
    }
  return NULL;
}

/* Return a minimal symbol matching NAME according to Ada decoding
   rules.  Returns NULL if there is no such minimal symbol.  Names 
   prefixed with "standard__" are handled specially: "standard__" is 
   first stripped off, and only static and global symbols are searched.  */

struct minimal_symbol *
ada_lookup_simple_minsym (const char *name)
{
  struct objfile *objfile;
  struct minimal_symbol *msymbol;
  int wild_match;

  if (strncmp (name, "standard__", sizeof ("standard__") - 1) == 0)
    {
      name += sizeof ("standard__") - 1;
      wild_match = 0;
    }
  else
    wild_match = (strstr (name, "__") == NULL);

  ALL_MSYMBOLS (objfile, msymbol)
  {
    if (ada_match_name (SYMBOL_LINKAGE_NAME (msymbol), name, wild_match)
        && MSYMBOL_TYPE (msymbol) != mst_solib_trampoline)
      return msymbol;
  }

  return NULL;
}

/* For all subprograms that statically enclose the subprogram of the
   selected frame, add symbols matching identifier NAME in DOMAIN
   and their blocks to the list of data in OBSTACKP, as for
   ada_add_block_symbols (q.v.).   If WILD, treat as NAME with a
   wildcard prefix.  */

static void
add_symbols_from_enclosing_procs (struct obstack *obstackp,
                                  const char *name, domain_enum namespace,
                                  int wild_match)
{
}

/* True if TYPE is definitely an artificial type supplied to a symbol
   for which no debugging information was given in the symbol file.  */

static int
is_nondebugging_type (struct type *type)
{
  char *name = ada_type_name (type);
  return (name != NULL && strcmp (name, "<variable, no debug info>") == 0);
}

/* Remove any non-debugging symbols in SYMS[0 .. NSYMS-1] that definitely
   duplicate other symbols in the list (The only case I know of where
   this happens is when object files containing stabs-in-ecoff are
   linked with files containing ordinary ecoff debugging symbols (or no
   debugging symbols)).  Modifies SYMS to squeeze out deleted entries.
   Returns the number of items in the modified list.  */

static int
remove_extra_symbols (struct ada_symbol_info *syms, int nsyms)
{
  int i, j;

  i = 0;
  while (i < nsyms)
    {
      int remove = 0;

      /* If two symbols have the same name and one of them is a stub type,
         the get rid of the stub.  */

      if (TYPE_STUB (SYMBOL_TYPE (syms[i].sym))
          && SYMBOL_LINKAGE_NAME (syms[i].sym) != NULL)
        {
          for (j = 0; j < nsyms; j++)
            {
              if (j != i
                  && !TYPE_STUB (SYMBOL_TYPE (syms[j].sym))
                  && SYMBOL_LINKAGE_NAME (syms[j].sym) != NULL
                  && strcmp (SYMBOL_LINKAGE_NAME (syms[i].sym),
                             SYMBOL_LINKAGE_NAME (syms[j].sym)) == 0)
                remove = 1;
            }
        }

      /* Two symbols with the same name, same class and same address
         should be identical.  */

      else if (SYMBOL_LINKAGE_NAME (syms[i].sym) != NULL
          && SYMBOL_CLASS (syms[i].sym) == LOC_STATIC
          && is_nondebugging_type (SYMBOL_TYPE (syms[i].sym)))
        {
          for (j = 0; j < nsyms; j += 1)
            {
              if (i != j
                  && SYMBOL_LINKAGE_NAME (syms[j].sym) != NULL
                  && strcmp (SYMBOL_LINKAGE_NAME (syms[i].sym),
                             SYMBOL_LINKAGE_NAME (syms[j].sym)) == 0
                  && SYMBOL_CLASS (syms[i].sym) == SYMBOL_CLASS (syms[j].sym)
                  && SYMBOL_VALUE_ADDRESS (syms[i].sym)
                  == SYMBOL_VALUE_ADDRESS (syms[j].sym))
                remove = 1;
            }
        }
      
      if (remove)
        {
          for (j = i + 1; j < nsyms; j += 1)
            syms[j - 1] = syms[j];
          nsyms -= 1;
        }

      i += 1;
    }
  return nsyms;
}

/* Given a type that corresponds to a renaming entity, use the type name
   to extract the scope (package name or function name, fully qualified,
   and following the GNAT encoding convention) where this renaming has been
   defined.  The string returned needs to be deallocated after use.  */

static char *
xget_renaming_scope (struct type *renaming_type)
{
  /* The renaming types adhere to the following convention:
     <scope>__<rename>___<XR extension>. 
     So, to extract the scope, we search for the "___XR" extension,
     and then backtrack until we find the first "__".  */

  const char *name = type_name_no_tag (renaming_type);
  char *suffix = strstr (name, "___XR");
  char *last;
  int scope_len;
  char *scope;

  /* Now, backtrack a bit until we find the first "__".  Start looking
     at suffix - 3, as the <rename> part is at least one character long.  */

  for (last = suffix - 3; last > name; last--)
    if (last[0] == '_' && last[1] == '_')
      break;

  /* Make a copy of scope and return it.  */

  scope_len = last - name;
  scope = (char *) xmalloc ((scope_len + 1) * sizeof (char));

  strncpy (scope, name, scope_len);
  scope[scope_len] = '\0';

  return scope;
}

/* Return nonzero if NAME corresponds to a package name.  */

static int
is_package_name (const char *name)
{
  /* Here, We take advantage of the fact that no symbols are generated
     for packages, while symbols are generated for each function.
     So the condition for NAME represent a package becomes equivalent
     to NAME not existing in our list of symbols.  There is only one
     small complication with library-level functions (see below).  */

  char *fun_name;

  /* If it is a function that has not been defined at library level,
     then we should be able to look it up in the symbols.  */
  if (standard_lookup (name, NULL, VAR_DOMAIN) != NULL)
    return 0;

  /* Library-level function names start with "_ada_".  See if function
     "_ada_" followed by NAME can be found.  */

  /* Do a quick check that NAME does not contain "__", since library-level
     functions names cannot contain "__" in them.  */
  if (strstr (name, "__") != NULL)
    return 0;

  fun_name = xstrprintf ("_ada_%s", name);

  return (standard_lookup (fun_name, NULL, VAR_DOMAIN) == NULL);
}

/* Return nonzero if SYM corresponds to a renaming entity that is
   not visible from FUNCTION_NAME.  */

static int
old_renaming_is_invisible (const struct symbol *sym, char *function_name)
{
  char *scope;

  if (SYMBOL_CLASS (sym) != LOC_TYPEDEF)
    return 0;

  scope = xget_renaming_scope (SYMBOL_TYPE (sym));

  make_cleanup (xfree, scope);

  /* If the rename has been defined in a package, then it is visible.  */
  if (is_package_name (scope))
    return 0;

  /* Check that the rename is in the current function scope by checking
     that its name starts with SCOPE.  */

  /* If the function name starts with "_ada_", it means that it is
     a library-level function.  Strip this prefix before doing the
     comparison, as the encoding for the renaming does not contain
     this prefix.  */
  if (strncmp (function_name, "_ada_", 5) == 0)
    function_name += 5;

  return (strncmp (function_name, scope, strlen (scope)) != 0);
}

/* Remove entries from SYMS that corresponds to a renaming entity that
   is not visible from the function associated with CURRENT_BLOCK or
   that is superfluous due to the presence of more specific renaming
   information.  Places surviving symbols in the initial entries of
   SYMS and returns the number of surviving symbols.
   
   Rationale:
   First, in cases where an object renaming is implemented as a
   reference variable, GNAT may produce both the actual reference
   variable and the renaming encoding.  In this case, we discard the
   latter.

   Second, GNAT emits a type following a specified encoding for each renaming
   entity.  Unfortunately, STABS currently does not support the definition
   of types that are local to a given lexical block, so all renamings types
   are emitted at library level.  As a consequence, if an application
   contains two renaming entities using the same name, and a user tries to
   print the value of one of these entities, the result of the ada symbol
   lookup will also contain the wrong renaming type.

   This function partially covers for this limitation by attempting to
   remove from the SYMS list renaming symbols that should be visible
   from CURRENT_BLOCK.  However, there does not seem be a 100% reliable
   method with the current information available.  The implementation
   below has a couple of limitations (FIXME: brobecker-2003-05-12):  
   
      - When the user tries to print a rename in a function while there
        is another rename entity defined in a package:  Normally, the
        rename in the function has precedence over the rename in the
        package, so the latter should be removed from the list.  This is
        currently not the case.
        
      - This function will incorrectly remove valid renames if
        the CURRENT_BLOCK corresponds to a function which symbol name
        has been changed by an "Export" pragma.  As a consequence,
        the user will be unable to print such rename entities.  */

static int
remove_irrelevant_renamings (struct ada_symbol_info *syms,
			     int nsyms, const struct block *current_block)
{
  struct symbol *current_function;
  char *current_function_name;
  int i;
  int is_new_style_renaming;

  /* If there is both a renaming foo___XR... encoded as a variable and
     a simple variable foo in the same block, discard the latter.
     First, zero out such symbols, then compress. */
  is_new_style_renaming = 0;
  for (i = 0; i < nsyms; i += 1)
    {
      struct symbol *sym = syms[i].sym;
      struct block *block = syms[i].block;
      const char *name;
      const char *suffix;

      if (sym == NULL || SYMBOL_CLASS (sym) == LOC_TYPEDEF)
	continue;
      name = SYMBOL_LINKAGE_NAME (sym);
      suffix = strstr (name, "___XR");

      if (suffix != NULL)
	{
	  int name_len = suffix - name;
	  int j;
	  is_new_style_renaming = 1;
	  for (j = 0; j < nsyms; j += 1)
	    if (i != j && syms[j].sym != NULL
		&& strncmp (name, SYMBOL_LINKAGE_NAME (syms[j].sym),
			    name_len) == 0
		&& block == syms[j].block)
	      syms[j].sym = NULL;
	}
    }
  if (is_new_style_renaming)
    {
      int j, k;

      for (j = k = 0; j < nsyms; j += 1)
	if (syms[j].sym != NULL)
	    {
	      syms[k] = syms[j];
	      k += 1;
	    }
      return k;
    }

  /* Extract the function name associated to CURRENT_BLOCK.
     Abort if unable to do so.  */

  if (current_block == NULL)
    return nsyms;

  current_function = block_linkage_function (current_block);
  if (current_function == NULL)
    return nsyms;

  current_function_name = SYMBOL_LINKAGE_NAME (current_function);
  if (current_function_name == NULL)
    return nsyms;

  /* Check each of the symbols, and remove it from the list if it is
     a type corresponding to a renaming that is out of the scope of
     the current block.  */

  i = 0;
  while (i < nsyms)
    {
      if (ada_parse_renaming (syms[i].sym, NULL, NULL, NULL)
          == ADA_OBJECT_RENAMING
          && old_renaming_is_invisible (syms[i].sym, current_function_name))
        {
          int j;
          for (j = i + 1; j < nsyms; j += 1)
            syms[j - 1] = syms[j];
          nsyms -= 1;
        }
      else
        i += 1;
    }

  return nsyms;
}

/* Add to OBSTACKP all symbols from BLOCK (and its super-blocks)
   whose name and domain match NAME and DOMAIN respectively.
   If no match was found, then extend the search to "enclosing"
   routines (in other words, if we're inside a nested function,
   search the symbols defined inside the enclosing functions).

   Note: This function assumes that OBSTACKP has 0 (zero) element in it.  */

static void
ada_add_local_symbols (struct obstack *obstackp, const char *name,
                       struct block *block, domain_enum domain,
                       int wild_match)
{
  int block_depth = 0;

  while (block != NULL)
    {
      block_depth += 1;
      ada_add_block_symbols (obstackp, block, name, domain, NULL, wild_match);

      /* If we found a non-function match, assume that's the one.  */
      if (is_nonfunction (defns_collected (obstackp, 0),
                          num_defns_collected (obstackp)))
        return;

      block = BLOCK_SUPERBLOCK (block);
    }

  /* If no luck so far, try to find NAME as a local symbol in some lexically
     enclosing subprogram.  */
  if (num_defns_collected (obstackp) == 0 && block_depth > 2)
    add_symbols_from_enclosing_procs (obstackp, name, domain, wild_match);
}

/* Add to OBSTACKP all non-local symbols whose name and domain match
   NAME and DOMAIN respectively.  The search is performed on GLOBAL_BLOCK
   symbols if GLOBAL is non-zero, or on STATIC_BLOCK symbols otherwise.  */

static void
ada_add_non_local_symbols (struct obstack *obstackp, const char *name,
                           domain_enum domain, int global,
                           int wild_match)
{
  struct objfile *objfile;
  struct partial_symtab *ps;

  ALL_PSYMTABS (objfile, ps)
  {
    QUIT;
    if (ps->readin
        || ada_lookup_partial_symbol (ps, name, global, domain, wild_match))
      {
        struct symtab *s = PSYMTAB_TO_SYMTAB (ps);
        const int block_kind = global ? GLOBAL_BLOCK : STATIC_BLOCK;

        if (s == NULL || !s->primary)
          continue;
        ada_add_block_symbols (obstackp,
                               BLOCKVECTOR_BLOCK (BLOCKVECTOR (s), block_kind),
                               name, domain, objfile, wild_match);
      }
  }
}

/* Find symbols in DOMAIN matching NAME0, in BLOCK0 and enclosing
   scope and in global scopes, returning the number of matches.  Sets
   *RESULTS to point to a vector of (SYM,BLOCK) tuples,
   indicating the symbols found and the blocks and symbol tables (if
   any) in which they were found.  This vector are transient---good only to 
   the next call of ada_lookup_symbol_list.  Any non-function/non-enumeral 
   symbol match within the nest of blocks whose innermost member is BLOCK0,
   is the one match returned (no other matches in that or
     enclosing blocks is returned).  If there are any matches in or
   surrounding BLOCK0, then these alone are returned.  Otherwise, the
   search extends to global and file-scope (static) symbol tables.
   Names prefixed with "standard__" are handled specially: "standard__" 
   is first stripped off, and only static and global symbols are searched.  */

int
ada_lookup_symbol_list (const char *name0, const struct block *block0,
                        domain_enum namespace,
                        struct ada_symbol_info **results)
{
  struct symbol *sym;
  struct block *block;
  const char *name;
  int wild_match;
  int cacheIfUnique;
  int ndefns;

  obstack_free (&symbol_list_obstack, NULL);
  obstack_init (&symbol_list_obstack);

  cacheIfUnique = 0;

  /* Search specified block and its superiors.  */

  wild_match = (strstr (name0, "__") == NULL);
  name = name0;
  block = (struct block *) block0;      /* FIXME: No cast ought to be
                                           needed, but adding const will
                                           have a cascade effect.  */

  /* Special case: If the user specifies a symbol name inside package
     Standard, do a non-wild matching of the symbol name without
     the "standard__" prefix.  This was primarily introduced in order
     to allow the user to specifically access the standard exceptions
     using, for instance, Standard.Constraint_Error when Constraint_Error
     is ambiguous (due to the user defining its own Constraint_Error
     entity inside its program).  */
  if (strncmp (name0, "standard__", sizeof ("standard__") - 1) == 0)
    {
      wild_match = 0;
      block = NULL;
      name = name0 + sizeof ("standard__") - 1;
    }

  /* Check the non-global symbols.  If we have ANY match, then we're done.  */

  ada_add_local_symbols (&symbol_list_obstack, name, block, namespace,
                         wild_match);
  if (num_defns_collected (&symbol_list_obstack) > 0)
    goto done;

  /* No non-global symbols found.  Check our cache to see if we have
     already performed this search before.  If we have, then return
     the same result.  */

  cacheIfUnique = 1;
  if (lookup_cached_symbol (name0, namespace, &sym, &block))
    {
      if (sym != NULL)
        add_defn_to_vec (&symbol_list_obstack, sym, block);
      goto done;
    }

  /* Search symbols from all global blocks.  */
 
  ada_add_non_local_symbols (&symbol_list_obstack, name, namespace, 1,
                             wild_match);

  /* Now add symbols from all per-file blocks if we've gotten no hits
     (not strictly correct, but perhaps better than an error).  */

  if (num_defns_collected (&symbol_list_obstack) == 0)
    ada_add_non_local_symbols (&symbol_list_obstack, name, namespace, 0,
                               wild_match);

done:
  ndefns = num_defns_collected (&symbol_list_obstack);
  *results = defns_collected (&symbol_list_obstack, 1);

  ndefns = remove_extra_symbols (*results, ndefns);

  if (ndefns == 0)
    cache_symbol (name0, namespace, NULL, NULL);

  if (ndefns == 1 && cacheIfUnique)
    cache_symbol (name0, namespace, (*results)[0].sym, (*results)[0].block);

  ndefns = remove_irrelevant_renamings (*results, ndefns, block0);

  return ndefns;
}

struct symbol *
ada_lookup_encoded_symbol (const char *name, const struct block *block0,
			   domain_enum namespace, struct block **block_found)
{
  struct ada_symbol_info *candidates;
  int n_candidates;

  n_candidates = ada_lookup_symbol_list (name, block0, namespace, &candidates);

  if (n_candidates == 0)
    return NULL;

  if (block_found != NULL)
    *block_found = candidates[0].block;

  return fixup_symbol_section (candidates[0].sym, NULL);
}  

/* Return a symbol in DOMAIN matching NAME, in BLOCK0 and enclosing
   scope and in global scopes, or NULL if none.  NAME is folded and
   encoded first.  Otherwise, the result is as for ada_lookup_symbol_list,
   choosing the first symbol if there are multiple choices.  
   *IS_A_FIELD_OF_THIS is set to 0 and *SYMTAB is set to the symbol
   table in which the symbol was found (in both cases, these
   assignments occur only if the pointers are non-null).  */
struct symbol *
ada_lookup_symbol (const char *name, const struct block *block0,
                   domain_enum namespace, int *is_a_field_of_this)
{
  if (is_a_field_of_this != NULL)
    *is_a_field_of_this = 0;

  return
    ada_lookup_encoded_symbol (ada_encode (ada_fold_name (name)),
			       block0, namespace, NULL);
}

static struct symbol *
ada_lookup_symbol_nonlocal (const char *name,
                            const char *linkage_name,
                            const struct block *block,
                            const domain_enum domain)
{
  if (linkage_name == NULL)
    linkage_name = name;
  return ada_lookup_symbol (linkage_name, block_static_block (block), domain,
                            NULL);
}


/* True iff STR is a possible encoded suffix of a normal Ada name
   that is to be ignored for matching purposes.  Suffixes of parallel
   names (e.g., XVE) are not included here.  Currently, the possible suffixes
   are given by any of the regular expressions:

   [.$][0-9]+       [nested subprogram suffix, on platforms such as GNU/Linux]
   ___[0-9]+        [nested subprogram suffix, on platforms such as HP/UX]
   _E[0-9]+[bs]$    [protected object entry suffixes]
   (X[nb]*)?((\$|__)[0-9](_?[0-9]+)|___(JM|LJM|X([FDBUP].*|R[^T]?)))?$

   Also, any leading "__[0-9]+" sequence is skipped before the suffix
   match is performed.  This sequence is used to differentiate homonyms,
   is an optional part of a valid name suffix.  */

static int
is_name_suffix (const char *str)
{
  int k;
  const char *matching;
  const int len = strlen (str);

  /* Skip optional leading __[0-9]+.  */

  if (len > 3 && str[0] == '_' && str[1] == '_' && isdigit (str[2]))
    {
      str += 3;
      while (isdigit (str[0]))
        str += 1;
    }
  
  /* [.$][0-9]+ */

  if (str[0] == '.' || str[0] == '$')
    {
      matching = str + 1;
      while (isdigit (matching[0]))
        matching += 1;
      if (matching[0] == '\0')
        return 1;
    }

  /* ___[0-9]+ */

  if (len > 3 && str[0] == '_' && str[1] == '_' && str[2] == '_')
    {
      matching = str + 3;
      while (isdigit (matching[0]))
        matching += 1;
      if (matching[0] == '\0')
        return 1;
    }

#if 0
  /* FIXME: brobecker/2005-09-23: Protected Object subprograms end
     with a N at the end. Unfortunately, the compiler uses the same
     convention for other internal types it creates. So treating
     all entity names that end with an "N" as a name suffix causes
     some regressions. For instance, consider the case of an enumerated
     type. To support the 'Image attribute, it creates an array whose
     name ends with N.
     Having a single character like this as a suffix carrying some
     information is a bit risky. Perhaps we should change the encoding
     to be something like "_N" instead.  In the meantime, do not do
     the following check.  */
  /* Protected Object Subprograms */
  if (len == 1 && str [0] == 'N')
    return 1;
#endif

  /* _E[0-9]+[bs]$ */
  if (len > 3 && str[0] == '_' && str [1] == 'E' && isdigit (str[2]))
    {
      matching = str + 3;
      while (isdigit (matching[0]))
        matching += 1;
      if ((matching[0] == 'b' || matching[0] == 's')
          && matching [1] == '\0')
        return 1;
    }

  /* ??? We should not modify STR directly, as we are doing below.  This
     is fine in this case, but may become problematic later if we find
     that this alternative did not work, and want to try matching
     another one from the begining of STR.  Since we modified it, we
     won't be able to find the begining of the string anymore!  */
  if (str[0] == 'X')
    {
      str += 1;
      while (str[0] != '_' && str[0] != '\0')
        {
          if (str[0] != 'n' && str[0] != 'b')
            return 0;
          str += 1;
        }
    }

  if (str[0] == '\000')
    return 1;

  if (str[0] == '_')
    {
      if (str[1] != '_' || str[2] == '\000')
        return 0;
      if (str[2] == '_')
        {
          if (strcmp (str + 3, "JM") == 0)
            return 1;
          /* FIXME: brobecker/2004-09-30: GNAT will soon stop using
             the LJM suffix in favor of the JM one.  But we will
             still accept LJM as a valid suffix for a reasonable
             amount of time, just to allow ourselves to debug programs
             compiled using an older version of GNAT.  */
          if (strcmp (str + 3, "LJM") == 0)
            return 1;
          if (str[3] != 'X')
            return 0;
          if (str[4] == 'F' || str[4] == 'D' || str[4] == 'B'
              || str[4] == 'U' || str[4] == 'P')
            return 1;
          if (str[4] == 'R' && str[5] != 'T')
            return 1;
          return 0;
        }
      if (!isdigit (str[2]))
        return 0;
      for (k = 3; str[k] != '\0'; k += 1)
        if (!isdigit (str[k]) && str[k] != '_')
          return 0;
      return 1;
    }
  if (str[0] == '$' && isdigit (str[1]))
    {
      for (k = 2; str[k] != '\0'; k += 1)
        if (!isdigit (str[k]) && str[k] != '_')
          return 0;
      return 1;
    }
  return 0;
}

/* Return non-zero if the string starting at NAME and ending before
   NAME_END contains no capital letters.  */

static int
is_valid_name_for_wild_match (const char *name0)
{
  const char *decoded_name = ada_decode (name0);
  int i;

  /* If the decoded name starts with an angle bracket, it means that
     NAME0 does not follow the GNAT encoding format.  It should then
     not be allowed as a possible wild match.  */
  if (decoded_name[0] == '<')
    return 0;

  for (i=0; decoded_name[i] != '\0'; i++)
    if (isalpha (decoded_name[i]) && !islower (decoded_name[i]))
      return 0;

  return 1;
}

/* True if NAME represents a name of the form A1.A2....An, n>=1 and
   PATN[0..PATN_LEN-1] = Ak.Ak+1.....An for some k >= 1.  Ignores
   informational suffixes of NAME (i.e., for which is_name_suffix is
   true).  */

static int
wild_match (const char *patn0, int patn_len, const char *name0)
{
  char* match;
  const char* start;
  start = name0;
  while (1)
    {
      match = strstr (start, patn0);
      if (match == NULL)
	return 0;
      if ((match == name0 
	   || match[-1] == '.' 
	   || (match > name0 + 1 && match[-1] == '_' && match[-2] == '_')
	   || (match == name0 + 5 && strncmp ("_ada_", name0, 5) == 0))
          && is_name_suffix (match + patn_len))
        return (match == name0 || is_valid_name_for_wild_match (name0));
      start = match + 1;
    }
}

/* Add symbols from BLOCK matching identifier NAME in DOMAIN to
   vector *defn_symbols, updating the list of symbols in OBSTACKP 
   (if necessary).  If WILD, treat as NAME with a wildcard prefix. 
   OBJFILE is the section containing BLOCK.
   SYMTAB is recorded with each symbol added.  */

static void
ada_add_block_symbols (struct obstack *obstackp,
                       struct block *block, const char *name,
                       domain_enum domain, struct objfile *objfile,
                       int wild)
{
  struct dict_iterator iter;
  int name_len = strlen (name);
  /* A matching argument symbol, if any.  */
  struct symbol *arg_sym;
  /* Set true when we find a matching non-argument symbol.  */
  int found_sym;
  struct symbol *sym;

  arg_sym = NULL;
  found_sym = 0;
  if (wild)
    {
      struct symbol *sym;
      ALL_BLOCK_SYMBOLS (block, iter, sym)
      {
        if (symbol_matches_domain (SYMBOL_LANGUAGE (sym),
                                   SYMBOL_DOMAIN (sym), domain)
            && wild_match (name, name_len, SYMBOL_LINKAGE_NAME (sym)))
          {
	    if (SYMBOL_CLASS (sym) == LOC_UNRESOLVED)
	      continue;
	    else if (SYMBOL_IS_ARGUMENT (sym))
	      arg_sym = sym;
	    else
	      {
                found_sym = 1;
                add_defn_to_vec (obstackp,
                                 fixup_symbol_section (sym, objfile),
                                 block);
              }
          }
      }
    }
  else
    {
      ALL_BLOCK_SYMBOLS (block, iter, sym)
      {
        if (symbol_matches_domain (SYMBOL_LANGUAGE (sym),
                                   SYMBOL_DOMAIN (sym), domain))
          {
            int cmp = strncmp (name, SYMBOL_LINKAGE_NAME (sym), name_len);
            if (cmp == 0
                && is_name_suffix (SYMBOL_LINKAGE_NAME (sym) + name_len))
              {
		if (SYMBOL_CLASS (sym) != LOC_UNRESOLVED)
		  {
		    if (SYMBOL_IS_ARGUMENT (sym))
		      arg_sym = sym;
		    else
		      {
			found_sym = 1;
			add_defn_to_vec (obstackp,
					 fixup_symbol_section (sym, objfile),
					 block);
		      }
		  }
              }
          }
      }
    }

  if (!found_sym && arg_sym != NULL)
    {
      add_defn_to_vec (obstackp,
                       fixup_symbol_section (arg_sym, objfile),
                       block);
    }

  if (!wild)
    {
      arg_sym = NULL;
      found_sym = 0;

      ALL_BLOCK_SYMBOLS (block, iter, sym)
      {
        if (symbol_matches_domain (SYMBOL_LANGUAGE (sym),
                                   SYMBOL_DOMAIN (sym), domain))
          {
            int cmp;

            cmp = (int) '_' - (int) SYMBOL_LINKAGE_NAME (sym)[0];
            if (cmp == 0)
              {
                cmp = strncmp ("_ada_", SYMBOL_LINKAGE_NAME (sym), 5);
                if (cmp == 0)
                  cmp = strncmp (name, SYMBOL_LINKAGE_NAME (sym) + 5,
                                 name_len);
              }

            if (cmp == 0
                && is_name_suffix (SYMBOL_LINKAGE_NAME (sym) + name_len + 5))
              {
		if (SYMBOL_CLASS (sym) != LOC_UNRESOLVED)
		  {
		    if (SYMBOL_IS_ARGUMENT (sym))
		      arg_sym = sym;
		    else
		      {
			found_sym = 1;
			add_defn_to_vec (obstackp,
					 fixup_symbol_section (sym, objfile),
					 block);
		      }
		  }
              }
          }
      }

      /* NOTE: This really shouldn't be needed for _ada_ symbols.
         They aren't parameters, right?  */
      if (!found_sym && arg_sym != NULL)
        {
          add_defn_to_vec (obstackp,
                           fixup_symbol_section (arg_sym, objfile),
                           block);
        }
    }
}


                                /* Symbol Completion */

/* If SYM_NAME is a completion candidate for TEXT, return this symbol
   name in a form that's appropriate for the completion.  The result
   does not need to be deallocated, but is only good until the next call.

   TEXT_LEN is equal to the length of TEXT.
   Perform a wild match if WILD_MATCH is set.
   ENCODED should be set if TEXT represents the start of a symbol name
   in its encoded form.  */

static const char *
symbol_completion_match (const char *sym_name,
                         const char *text, int text_len,
                         int wild_match, int encoded)
{
  char *result;
  const int verbatim_match = (text[0] == '<');
  int match = 0;

  if (verbatim_match)
    {
      /* Strip the leading angle bracket.  */
      text = text + 1;
      text_len--;
    }

  /* First, test against the fully qualified name of the symbol.  */

  if (strncmp (sym_name, text, text_len) == 0)
    match = 1;

  if (match && !encoded)
    {
      /* One needed check before declaring a positive match is to verify
         that iff we are doing a verbatim match, the decoded version
         of the symbol name starts with '<'.  Otherwise, this symbol name
         is not a suitable completion.  */
      const char *sym_name_copy = sym_name;
      int has_angle_bracket;

      sym_name = ada_decode (sym_name);
      has_angle_bracket = (sym_name[0] == '<');
      match = (has_angle_bracket == verbatim_match);
      sym_name = sym_name_copy;
    }

  if (match && !verbatim_match)
    {
      /* When doing non-verbatim match, another check that needs to
         be done is to verify that the potentially matching symbol name
         does not include capital letters, because the ada-mode would
         not be able to understand these symbol names without the
         angle bracket notation.  */
      const char *tmp;

      for (tmp = sym_name; *tmp != '\0' && !isupper (*tmp); tmp++);
      if (*tmp != '\0')
        match = 0;
    }

  /* Second: Try wild matching...  */

  if (!match && wild_match)
    {
      /* Since we are doing wild matching, this means that TEXT
         may represent an unqualified symbol name.  We therefore must
         also compare TEXT against the unqualified name of the symbol.  */
      sym_name = ada_unqualified_name (ada_decode (sym_name));

      if (strncmp (sym_name, text, text_len) == 0)
        match = 1;
    }

  /* Finally: If we found a mach, prepare the result to return.  */

  if (!match)
    return NULL;

  if (verbatim_match)
    sym_name = add_angle_brackets (sym_name);

  if (!encoded)
    sym_name = ada_decode (sym_name);

  return sym_name;
}

typedef char *char_ptr;
DEF_VEC_P (char_ptr);

/* A companion function to ada_make_symbol_completion_list().
   Check if SYM_NAME represents a symbol which name would be suitable
   to complete TEXT (TEXT_LEN is the length of TEXT), in which case
   it is appended at the end of the given string vector SV.

   ORIG_TEXT is the string original string from the user command
   that needs to be completed.  WORD is the entire command on which
   completion should be performed.  These two parameters are used to
   determine which part of the symbol name should be added to the
   completion vector.
   if WILD_MATCH is set, then wild matching is performed.
   ENCODED should be set if TEXT represents a symbol name in its
   encoded formed (in which case the completion should also be
   encoded).  */

static void
symbol_completion_add (VEC(char_ptr) **sv,
                       const char *sym_name,
                       const char *text, int text_len,
                       const char *orig_text, const char *word,
                       int wild_match, int encoded)
{
  const char *match = symbol_completion_match (sym_name, text, text_len,
                                               wild_match, encoded);
  char *completion;

  if (match == NULL)
    return;

  /* We found a match, so add the appropriate completion to the given
     string vector.  */

  if (word == orig_text)
    {
      completion = xmalloc (strlen (match) + 5);
      strcpy (completion, match);
    }
  else if (word > orig_text)
    {
      /* Return some portion of sym_name.  */
      completion = xmalloc (strlen (match) + 5);
      strcpy (completion, match + (word - orig_text));
    }
  else
    {
      /* Return some of ORIG_TEXT plus sym_name.  */
      completion = xmalloc (strlen (match) + (orig_text - word) + 5);
      strncpy (completion, word, orig_text - word);
      completion[orig_text - word] = '\0';
      strcat (completion, match);
    }

  VEC_safe_push (char_ptr, *sv, completion);
}

/* Return a list of possible symbol names completing TEXT0.  The list
   is NULL terminated.  WORD is the entire command on which completion
   is made.  */

static char **
ada_make_symbol_completion_list (char *text0, char *word)
{
  char *text;
  int text_len;
  int wild_match;
  int encoded;
  VEC(char_ptr) *completions = VEC_alloc (char_ptr, 128);
  struct symbol *sym;
  struct symtab *s;
  struct partial_symtab *ps;
  struct minimal_symbol *msymbol;
  struct objfile *objfile;
  struct block *b, *surrounding_static_block = 0;
  int i;
  struct dict_iterator iter;

  if (text0[0] == '<')
    {
      text = xstrdup (text0);
      make_cleanup (xfree, text);
      text_len = strlen (text);
      wild_match = 0;
      encoded = 1;
    }
  else
    {
      text = xstrdup (ada_encode (text0));
      make_cleanup (xfree, text);
      text_len = strlen (text);
      for (i = 0; i < text_len; i++)
        text[i] = tolower (text[i]);

      encoded = (strstr (text0, "__") != NULL);
      /* If the name contains a ".", then the user is entering a fully
         qualified entity name, and the match must not be done in wild
         mode.  Similarly, if the user wants to complete what looks like
         an encoded name, the match must not be done in wild mode.  */
      wild_match = (strchr (text0, '.') == NULL && !encoded);
    }

  /* First, look at the partial symtab symbols.  */
  ALL_PSYMTABS (objfile, ps)
  {
    struct partial_symbol **psym;

    /* If the psymtab's been read in we'll get it when we search
       through the blockvector.  */
    if (ps->readin)
      continue;

    for (psym = objfile->global_psymbols.list + ps->globals_offset;
         psym < (objfile->global_psymbols.list + ps->globals_offset
                 + ps->n_global_syms); psym++)
      {
        QUIT;
        symbol_completion_add (&completions, SYMBOL_LINKAGE_NAME (*psym),
                               text, text_len, text0, word,
                               wild_match, encoded);
      }

    for (psym = objfile->static_psymbols.list + ps->statics_offset;
         psym < (objfile->static_psymbols.list + ps->statics_offset
                 + ps->n_static_syms); psym++)
      {
        QUIT;
        symbol_completion_add (&completions, SYMBOL_LINKAGE_NAME (*psym),
                               text, text_len, text0, word,
                               wild_match, encoded);
      }
  }

  /* At this point scan through the misc symbol vectors and add each
     symbol you find to the list.  Eventually we want to ignore
     anything that isn't a text symbol (everything else will be
     handled by the psymtab code above).  */

  ALL_MSYMBOLS (objfile, msymbol)
  {
    QUIT;
    symbol_completion_add (&completions, SYMBOL_LINKAGE_NAME (msymbol),
                           text, text_len, text0, word, wild_match, encoded);
  }

  /* Search upwards from currently selected frame (so that we can
     complete on local vars.  */

  for (b = get_selected_block (0); b != NULL; b = BLOCK_SUPERBLOCK (b))
    {
      if (!BLOCK_SUPERBLOCK (b))
        surrounding_static_block = b;   /* For elmin of dups */

      ALL_BLOCK_SYMBOLS (b, iter, sym)
      {
        symbol_completion_add (&completions, SYMBOL_LINKAGE_NAME (sym),
                               text, text_len, text0, word,
                               wild_match, encoded);
      }
    }

  /* Go through the symtabs and check the externs and statics for
     symbols which match.  */

  ALL_SYMTABS (objfile, s)
  {
    QUIT;
    b = BLOCKVECTOR_BLOCK (BLOCKVECTOR (s), GLOBAL_BLOCK);
    ALL_BLOCK_SYMBOLS (b, iter, sym)
    {
      symbol_completion_add (&completions, SYMBOL_LINKAGE_NAME (sym),
                             text, text_len, text0, word,
                             wild_match, encoded);
    }
  }

  ALL_SYMTABS (objfile, s)
  {
    QUIT;
    b = BLOCKVECTOR_BLOCK (BLOCKVECTOR (s), STATIC_BLOCK);
    /* Don't do this block twice.  */
    if (b == surrounding_static_block)
      continue;
    ALL_BLOCK_SYMBOLS (b, iter, sym)
    {
      symbol_completion_add (&completions, SYMBOL_LINKAGE_NAME (sym),
                             text, text_len, text0, word,
                             wild_match, encoded);
    }
  }

  /* Append the closing NULL entry.  */
  VEC_safe_push (char_ptr, completions, NULL);

  /* Make a copy of the COMPLETIONS VEC before we free it, and then
     return the copy.  It's unfortunate that we have to make a copy
     of an array that we're about to destroy, but there is nothing much
     we can do about it.  Fortunately, it's typically not a very large
     array.  */
  {
    const size_t completions_size = 
      VEC_length (char_ptr, completions) * sizeof (char *);
    char **result = malloc (completions_size);
    
    memcpy (result, VEC_address (char_ptr, completions), completions_size);

    VEC_free (char_ptr, completions);
    return result;
  }
}

                                /* Field Access */

/* Return non-zero if TYPE is a pointer to the GNAT dispatch table used
   for tagged types.  */

static int
ada_is_dispatch_table_ptr_type (struct type *type)
{
  char *name;

  if (TYPE_CODE (type) != TYPE_CODE_PTR)
    return 0;

  name = TYPE_NAME (TYPE_TARGET_TYPE (type));
  if (name == NULL)
    return 0;

  return (strcmp (name, "ada__tags__dispatch_table") == 0);
}

/* True if field number FIELD_NUM in struct or union type TYPE is supposed
   to be invisible to users.  */

int
ada_is_ignored_field (struct type *type, int field_num)
{
  if (field_num < 0 || field_num > TYPE_NFIELDS (type))
    return 1;
   
  /* Check the name of that field.  */
  {
    const char *name = TYPE_FIELD_NAME (type, field_num);

    /* Anonymous field names should not be printed.
       brobecker/2007-02-20: I don't think this can actually happen
       but we don't want to print the value of annonymous fields anyway.  */
    if (name == NULL)
      return 1;

    /* A field named "_parent" is internally generated by GNAT for
       tagged types, and should not be printed either.  */
    if (name[0] == '_' && strncmp (name, "_parent", 7) != 0)
      return 1;
  }

  /* If this is the dispatch table of a tagged type, then ignore.  */
  if (ada_is_tagged_type (type, 1)
      && ada_is_dispatch_table_ptr_type (TYPE_FIELD_TYPE (type, field_num)))
    return 1;

  /* Not a special field, so it should not be ignored.  */
  return 0;
}

/* True iff TYPE has a tag field.  If REFOK, then TYPE may also be a
   pointer or reference type whose ultimate target has a tag field. */

int
ada_is_tagged_type (struct type *type, int refok)
{
  return (ada_lookup_struct_elt_type (type, "_tag", refok, 1, NULL) != NULL);
}

/* True iff TYPE represents the type of X'Tag */

int
ada_is_tag_type (struct type *type)
{
  if (type == NULL || TYPE_CODE (type) != TYPE_CODE_PTR)
    return 0;
  else
    {
      const char *name = ada_type_name (TYPE_TARGET_TYPE (type));
      return (name != NULL
              && strcmp (name, "ada__tags__dispatch_table") == 0);
    }
}

/* The type of the tag on VAL.  */

struct type *
ada_tag_type (struct value *val)
{
  return ada_lookup_struct_elt_type (value_type (val), "_tag", 1, 0, NULL);
}

/* The value of the tag on VAL.  */

struct value *
ada_value_tag (struct value *val)
{
  return ada_value_struct_elt (val, "_tag", 0);
}

/* The value of the tag on the object of type TYPE whose contents are
   saved at VALADDR, if it is non-null, or is at memory address
   ADDRESS. */

static struct value *
value_tag_from_contents_and_address (struct type *type,
				     const gdb_byte *valaddr,
                                     CORE_ADDR address)
{
  int tag_byte_offset, dummy1, dummy2;
  struct type *tag_type;
  if (find_struct_field ("_tag", type, 0, &tag_type, &tag_byte_offset,
                         NULL, NULL, NULL))
    {
      const gdb_byte *valaddr1 = ((valaddr == NULL)
				  ? NULL
				  : valaddr + tag_byte_offset);
      CORE_ADDR address1 = (address == 0) ? 0 : address + tag_byte_offset;

      return value_from_contents_and_address (tag_type, valaddr1, address1);
    }
  return NULL;
}

static struct type *
type_from_tag (struct value *tag)
{
  const char *type_name = ada_tag_name (tag);
  if (type_name != NULL)
    return ada_find_any_type (ada_encode (type_name));
  return NULL;
}

struct tag_args
{
  struct value *tag;
  char *name;
};


static int ada_tag_name_1 (void *);
static int ada_tag_name_2 (struct tag_args *);

/* Wrapper function used by ada_tag_name.  Given a struct tag_args*
   value ARGS, sets ARGS->name to the tag name of ARGS->tag.  
   The value stored in ARGS->name is valid until the next call to 
   ada_tag_name_1.  */

static int
ada_tag_name_1 (void *args0)
{
  struct tag_args *args = (struct tag_args *) args0;
  static char name[1024];
  char *p;
  struct value *val;
  args->name = NULL;
  val = ada_value_struct_elt (args->tag, "tsd", 1);
  if (val == NULL)
    return ada_tag_name_2 (args);
  val = ada_value_struct_elt (val, "expanded_name", 1);
  if (val == NULL)
    return 0;
  read_memory_string (value_as_address (val), name, sizeof (name) - 1);
  for (p = name; *p != '\0'; p += 1)
    if (isalpha (*p))
      *p = tolower (*p);
  args->name = name;
  return 0;
}

/* Utility function for ada_tag_name_1 that tries the second
   representation for the dispatch table (in which there is no
   explicit 'tsd' field in the referent of the tag pointer, and instead
   the tsd pointer is stored just before the dispatch table. */
   
static int
ada_tag_name_2 (struct tag_args *args)
{
  struct type *info_type;
  static char name[1024];
  char *p;
  struct value *val, *valp;

  args->name = NULL;
  info_type = ada_find_any_type ("ada__tags__type_specific_data");
  if (info_type == NULL)
    return 0;
  info_type = lookup_pointer_type (lookup_pointer_type (info_type));
  valp = value_cast (info_type, args->tag);
  if (valp == NULL)
    return 0;
  val = value_ind (value_ptradd (valp, -1));
  if (val == NULL)
    return 0;
  val = ada_value_struct_elt (val, "expanded_name", 1);
  if (val == NULL)
    return 0;
  read_memory_string (value_as_address (val), name, sizeof (name) - 1);
  for (p = name; *p != '\0'; p += 1)
    if (isalpha (*p))
      *p = tolower (*p);
  args->name = name;
  return 0;
}

/* The type name of the dynamic type denoted by the 'tag value TAG, as
 * a C string.  */

const char *
ada_tag_name (struct value *tag)
{
  struct tag_args args;
  if (!ada_is_tag_type (value_type (tag)))
    return NULL;
  args.tag = tag;
  args.name = NULL;
  catch_errors (ada_tag_name_1, &args, NULL, RETURN_MASK_ALL);
  return args.name;
}

/* The parent type of TYPE, or NULL if none.  */

struct type *
ada_parent_type (struct type *type)
{
  int i;

  type = ada_check_typedef (type);

  if (type == NULL || TYPE_CODE (type) != TYPE_CODE_STRUCT)
    return NULL;

  for (i = 0; i < TYPE_NFIELDS (type); i += 1)
    if (ada_is_parent_field (type, i))
      {
        struct type *parent_type = TYPE_FIELD_TYPE (type, i);

        /* If the _parent field is a pointer, then dereference it.  */
        if (TYPE_CODE (parent_type) == TYPE_CODE_PTR)
          parent_type = TYPE_TARGET_TYPE (parent_type);
        /* If there is a parallel XVS type, get the actual base type.  */
        parent_type = ada_get_base_type (parent_type);

        return ada_check_typedef (parent_type);
      }

  return NULL;
}

/* True iff field number FIELD_NUM of structure type TYPE contains the
   parent-type (inherited) fields of a derived type.  Assumes TYPE is
   a structure type with at least FIELD_NUM+1 fields.  */

int
ada_is_parent_field (struct type *type, int field_num)
{
  const char *name = TYPE_FIELD_NAME (ada_check_typedef (type), field_num);
  return (name != NULL
          && (strncmp (name, "PARENT", 6) == 0
              || strncmp (name, "_parent", 7) == 0));
}

/* True iff field number FIELD_NUM of structure type TYPE is a
   transparent wrapper field (which should be silently traversed when doing
   field selection and flattened when printing).  Assumes TYPE is a
   structure type with at least FIELD_NUM+1 fields.  Such fields are always
   structures.  */

int
ada_is_wrapper_field (struct type *type, int field_num)
{
  const char *name = TYPE_FIELD_NAME (type, field_num);
  return (name != NULL
          && (strncmp (name, "PARENT", 6) == 0
              || strcmp (name, "REP") == 0
              || strncmp (name, "_parent", 7) == 0
              || name[0] == 'S' || name[0] == 'R' || name[0] == 'O'));
}

/* True iff field number FIELD_NUM of structure or union type TYPE
   is a variant wrapper.  Assumes TYPE is a structure type with at least
   FIELD_NUM+1 fields.  */

int
ada_is_variant_part (struct type *type, int field_num)
{
  struct type *field_type = TYPE_FIELD_TYPE (type, field_num);
  return (TYPE_CODE (field_type) == TYPE_CODE_UNION
          || (is_dynamic_field (type, field_num)
              && (TYPE_CODE (TYPE_TARGET_TYPE (field_type)) 
		  == TYPE_CODE_UNION)));
}

/* Assuming that VAR_TYPE is a variant wrapper (type of the variant part)
   whose discriminants are contained in the record type OUTER_TYPE,
   returns the type of the controlling discriminant for the variant.
   May return NULL if the type could not be found.  */

struct type *
ada_variant_discrim_type (struct type *var_type, struct type *outer_type)
{
  char *name = ada_variant_discrim_name (var_type);
  return ada_lookup_struct_elt_type (outer_type, name, 1, 1, NULL);
}

/* Assuming that TYPE is the type of a variant wrapper, and FIELD_NUM is a
   valid field number within it, returns 1 iff field FIELD_NUM of TYPE
   represents a 'when others' clause; otherwise 0.  */

int
ada_is_others_clause (struct type *type, int field_num)
{
  const char *name = TYPE_FIELD_NAME (type, field_num);
  return (name != NULL && name[0] == 'O');
}

/* Assuming that TYPE0 is the type of the variant part of a record,
   returns the name of the discriminant controlling the variant.
   The value is valid until the next call to ada_variant_discrim_name.  */

char *
ada_variant_discrim_name (struct type *type0)
{
  static char *result = NULL;
  static size_t result_len = 0;
  struct type *type;
  const char *name;
  const char *discrim_end;
  const char *discrim_start;

  if (TYPE_CODE (type0) == TYPE_CODE_PTR)
    type = TYPE_TARGET_TYPE (type0);
  else
    type = type0;

  name = ada_type_name (type);

  if (name == NULL || name[0] == '\000')
    return "";

  for (discrim_end = name + strlen (name) - 6; discrim_end != name;
       discrim_end -= 1)
    {
      if (strncmp (discrim_end, "___XVN", 6) == 0)
        break;
    }
  if (discrim_end == name)
    return "";

  for (discrim_start = discrim_end; discrim_start != name + 3;
       discrim_start -= 1)
    {
      if (discrim_start == name + 1)
        return "";
      if ((discrim_start > name + 3
           && strncmp (discrim_start - 3, "___", 3) == 0)
          || discrim_start[-1] == '.')
        break;
    }

  GROW_VECT (result, result_len, discrim_end - discrim_start + 1);
  strncpy (result, discrim_start, discrim_end - discrim_start);
  result[discrim_end - discrim_start] = '\0';
  return result;
}

/* Scan STR for a subtype-encoded number, beginning at position K.
   Put the position of the character just past the number scanned in
   *NEW_K, if NEW_K!=NULL.  Put the scanned number in *R, if R!=NULL.
   Return 1 if there was a valid number at the given position, and 0
   otherwise.  A "subtype-encoded" number consists of the absolute value
   in decimal, followed by the letter 'm' to indicate a negative number.
   Assumes 0m does not occur.  */

int
ada_scan_number (const char str[], int k, LONGEST * R, int *new_k)
{
  ULONGEST RU;

  if (!isdigit (str[k]))
    return 0;

  /* Do it the hard way so as not to make any assumption about
     the relationship of unsigned long (%lu scan format code) and
     LONGEST.  */
  RU = 0;
  while (isdigit (str[k]))
    {
      RU = RU * 10 + (str[k] - '0');
      k += 1;
    }

  if (str[k] == 'm')
    {
      if (R != NULL)
        *R = (-(LONGEST) (RU - 1)) - 1;
      k += 1;
    }
  else if (R != NULL)
    *R = (LONGEST) RU;

  /* NOTE on the above: Technically, C does not say what the results of
     - (LONGEST) RU or (LONGEST) -RU are for RU == largest positive
     number representable as a LONGEST (although either would probably work
     in most implementations).  When RU>0, the locution in the then branch
     above is always equivalent to the negative of RU.  */

  if (new_k != NULL)
    *new_k = k;
  return 1;
}

/* Assuming that TYPE is a variant part wrapper type (a VARIANTS field),
   and FIELD_NUM is a valid field number within it, returns 1 iff VAL is
   in the range encoded by field FIELD_NUM of TYPE; otherwise 0.  */

int
ada_in_variant (LONGEST val, struct type *type, int field_num)
{
  const char *name = TYPE_FIELD_NAME (type, field_num);
  int p;

  p = 0;
  while (1)
    {
      switch (name[p])
        {
        case '\0':
          return 0;
        case 'S':
          {
            LONGEST W;
            if (!ada_scan_number (name, p + 1, &W, &p))
              return 0;
            if (val == W)
              return 1;
            break;
          }
        case 'R':
          {
            LONGEST L, U;
            if (!ada_scan_number (name, p + 1, &L, &p)
                || name[p] != 'T' || !ada_scan_number (name, p + 1, &U, &p))
              return 0;
            if (val >= L && val <= U)
              return 1;
            break;
          }
        case 'O':
          return 1;
        default:
          return 0;
        }
    }
}

/* FIXME: Lots of redundancy below.  Try to consolidate. */

/* Given a value ARG1 (offset by OFFSET bytes) of a struct or union type
   ARG_TYPE, extract and return the value of one of its (non-static)
   fields.  FIELDNO says which field.   Differs from value_primitive_field
   only in that it can handle packed values of arbitrary type.  */

static struct value *
ada_value_primitive_field (struct value *arg1, int offset, int fieldno,
                           struct type *arg_type)
{
  struct type *type;

  arg_type = ada_check_typedef (arg_type);
  type = TYPE_FIELD_TYPE (arg_type, fieldno);

  /* Handle packed fields.  */

  if (TYPE_FIELD_BITSIZE (arg_type, fieldno) != 0)
    {
      int bit_pos = TYPE_FIELD_BITPOS (arg_type, fieldno);
      int bit_size = TYPE_FIELD_BITSIZE (arg_type, fieldno);

      return ada_value_primitive_packed_val (arg1, value_contents (arg1),
                                             offset + bit_pos / 8,
                                             bit_pos % 8, bit_size, type);
    }
  else
    return value_primitive_field (arg1, offset, fieldno, arg_type);
}

/* Find field with name NAME in object of type TYPE.  If found, 
   set the following for each argument that is non-null:
    - *FIELD_TYPE_P to the field's type; 
    - *BYTE_OFFSET_P to OFFSET + the byte offset of the field within 
      an object of that type;
    - *BIT_OFFSET_P to the bit offset modulo byte size of the field; 
    - *BIT_SIZE_P to its size in bits if the field is packed, and 
      0 otherwise;
   If INDEX_P is non-null, increment *INDEX_P by the number of source-visible
   fields up to but not including the desired field, or by the total
   number of fields if not found.   A NULL value of NAME never
   matches; the function just counts visible fields in this case.
   
   Returns 1 if found, 0 otherwise. */

static int
find_struct_field (char *name, struct type *type, int offset,
                   struct type **field_type_p,
                   int *byte_offset_p, int *bit_offset_p, int *bit_size_p,
		   int *index_p)
{
  int i;

  type = ada_check_typedef (type);

  if (field_type_p != NULL)
    *field_type_p = NULL;
  if (byte_offset_p != NULL)
    *byte_offset_p = 0;
  if (bit_offset_p != NULL)
    *bit_offset_p = 0;
  if (bit_size_p != NULL)
    *bit_size_p = 0;

  for (i = 0; i < TYPE_NFIELDS (type); i += 1)
    {
      int bit_pos = TYPE_FIELD_BITPOS (type, i);
      int fld_offset = offset + bit_pos / 8;
      char *t_field_name = TYPE_FIELD_NAME (type, i);

      if (t_field_name == NULL)
        continue;

      else if (name != NULL && field_name_match (t_field_name, name))
        {
          int bit_size = TYPE_FIELD_BITSIZE (type, i);
	  if (field_type_p != NULL)
	    *field_type_p = TYPE_FIELD_TYPE (type, i);
	  if (byte_offset_p != NULL)
	    *byte_offset_p = fld_offset;
	  if (bit_offset_p != NULL)
	    *bit_offset_p = bit_pos % 8;
	  if (bit_size_p != NULL)
	    *bit_size_p = bit_size;
          return 1;
        }
      else if (ada_is_wrapper_field (type, i))
        {
	  if (find_struct_field (name, TYPE_FIELD_TYPE (type, i), fld_offset,
				 field_type_p, byte_offset_p, bit_offset_p,
				 bit_size_p, index_p))
            return 1;
        }
      else if (ada_is_variant_part (type, i))
        {
	  /* PNH: Wait.  Do we ever execute this section, or is ARG always of 
	     fixed type?? */
          int j;
          struct type *field_type
	    = ada_check_typedef (TYPE_FIELD_TYPE (type, i));

          for (j = 0; j < TYPE_NFIELDS (field_type); j += 1)
            {
              if (find_struct_field (name, TYPE_FIELD_TYPE (field_type, j),
                                     fld_offset
                                     + TYPE_FIELD_BITPOS (field_type, j) / 8,
                                     field_type_p, byte_offset_p,
                                     bit_offset_p, bit_size_p, index_p))
                return 1;
            }
        }
      else if (index_p != NULL)
	*index_p += 1;
    }
  return 0;
}

/* Number of user-visible fields in record type TYPE. */

static int
num_visible_fields (struct type *type)
{
  int n;
  n = 0;
  find_struct_field (NULL, type, 0, NULL, NULL, NULL, NULL, &n);
  return n;
}

/* Look for a field NAME in ARG.  Adjust the address of ARG by OFFSET bytes,
   and search in it assuming it has (class) type TYPE.
   If found, return value, else return NULL.

   Searches recursively through wrapper fields (e.g., '_parent').  */

static struct value *
ada_search_struct_field (char *name, struct value *arg, int offset,
                         struct type *type)
{
  int i;
  type = ada_check_typedef (type);

  for (i = 0; i < TYPE_NFIELDS (type); i += 1)
    {
      char *t_field_name = TYPE_FIELD_NAME (type, i);

      if (t_field_name == NULL)
        continue;

      else if (field_name_match (t_field_name, name))
        return ada_value_primitive_field (arg, offset, i, type);

      else if (ada_is_wrapper_field (type, i))
        {
          struct value *v =     /* Do not let indent join lines here. */
            ada_search_struct_field (name, arg,
                                     offset + TYPE_FIELD_BITPOS (type, i) / 8,
                                     TYPE_FIELD_TYPE (type, i));
          if (v != NULL)
            return v;
        }

      else if (ada_is_variant_part (type, i))
        {
	  /* PNH: Do we ever get here?  See find_struct_field. */
          int j;
          struct type *field_type = ada_check_typedef (TYPE_FIELD_TYPE (type, i));
          int var_offset = offset + TYPE_FIELD_BITPOS (type, i) / 8;

          for (j = 0; j < TYPE_NFIELDS (field_type); j += 1)
            {
              struct value *v = ada_search_struct_field /* Force line break.  */
                (name, arg,
                 var_offset + TYPE_FIELD_BITPOS (field_type, j) / 8,
                 TYPE_FIELD_TYPE (field_type, j));
              if (v != NULL)
                return v;
            }
        }
    }
  return NULL;
}

static struct value *ada_index_struct_field_1 (int *, struct value *,
					       int, struct type *);


/* Return field #INDEX in ARG, where the index is that returned by
 * find_struct_field through its INDEX_P argument.  Adjust the address
 * of ARG by OFFSET bytes, and search in it assuming it has (class) type TYPE.
 * If found, return value, else return NULL. */

static struct value *
ada_index_struct_field (int index, struct value *arg, int offset,
			struct type *type)
{
  return ada_index_struct_field_1 (&index, arg, offset, type);
}


/* Auxiliary function for ada_index_struct_field.  Like
 * ada_index_struct_field, but takes index from *INDEX_P and modifies
 * *INDEX_P. */

static struct value *
ada_index_struct_field_1 (int *index_p, struct value *arg, int offset,
			  struct type *type)
{
  int i;
  type = ada_check_typedef (type);

  for (i = 0; i < TYPE_NFIELDS (type); i += 1)
    {
      if (TYPE_FIELD_NAME (type, i) == NULL)
        continue;
      else if (ada_is_wrapper_field (type, i))
        {
          struct value *v =     /* Do not let indent join lines here. */
            ada_index_struct_field_1 (index_p, arg,
				      offset + TYPE_FIELD_BITPOS (type, i) / 8,
				      TYPE_FIELD_TYPE (type, i));
          if (v != NULL)
            return v;
        }

      else if (ada_is_variant_part (type, i))
        {
	  /* PNH: Do we ever get here?  See ada_search_struct_field,
	     find_struct_field. */
	  error (_("Cannot assign this kind of variant record"));
        }
      else if (*index_p == 0)
        return ada_value_primitive_field (arg, offset, i, type);
      else
	*index_p -= 1;
    }
  return NULL;
}

/* Given ARG, a value of type (pointer or reference to a)*
   structure/union, extract the component named NAME from the ultimate
   target structure/union and return it as a value with its
   appropriate type.

   The routine searches for NAME among all members of the structure itself
   and (recursively) among all members of any wrapper members
   (e.g., '_parent').

   If NO_ERR, then simply return NULL in case of error, rather than 
   calling error.  */

struct value *
ada_value_struct_elt (struct value *arg, char *name, int no_err)
{
  struct type *t, *t1;
  struct value *v;

  v = NULL;
  t1 = t = ada_check_typedef (value_type (arg));
  if (TYPE_CODE (t) == TYPE_CODE_REF)
    {
      t1 = TYPE_TARGET_TYPE (t);
      if (t1 == NULL)
	goto BadValue;
      t1 = ada_check_typedef (t1);
      if (TYPE_CODE (t1) == TYPE_CODE_PTR)
        {
          arg = coerce_ref (arg);
          t = t1;
        }
    }

  while (TYPE_CODE (t) == TYPE_CODE_PTR)
    {
      t1 = TYPE_TARGET_TYPE (t);
      if (t1 == NULL)
	goto BadValue;
      t1 = ada_check_typedef (t1);
      if (TYPE_CODE (t1) == TYPE_CODE_PTR)
        {
          arg = value_ind (arg);
          t = t1;
        }
      else
        break;
    }

  if (TYPE_CODE (t1) != TYPE_CODE_STRUCT && TYPE_CODE (t1) != TYPE_CODE_UNION)
    goto BadValue;

  if (t1 == t)
    v = ada_search_struct_field (name, arg, 0, t);
  else
    {
      int bit_offset, bit_size, byte_offset;
      struct type *field_type;
      CORE_ADDR address;

      if (TYPE_CODE (t) == TYPE_CODE_PTR)
        address = value_as_address (arg);
      else
        address = unpack_pointer (t, value_contents (arg));

      t1 = ada_to_fixed_type (ada_get_base_type (t1), NULL, address, NULL, 1);
      if (find_struct_field (name, t1, 0,
                             &field_type, &byte_offset, &bit_offset,
                             &bit_size, NULL))
        {
          if (bit_size != 0)
            {
              if (TYPE_CODE (t) == TYPE_CODE_REF)
                arg = ada_coerce_ref (arg);
              else
                arg = ada_value_ind (arg);
              v = ada_value_primitive_packed_val (arg, NULL, byte_offset,
                                                  bit_offset, bit_size,
                                                  field_type);
            }
          else
            v = value_at_lazy (field_type, address + byte_offset);
        }
    }

  if (v != NULL || no_err)
    return v;
  else
    error (_("There is no member named %s."), name);

 BadValue:
  if (no_err)
    return NULL;
  else
    error (_("Attempt to extract a component of a value that is not a record."));
}

/* Given a type TYPE, look up the type of the component of type named NAME.
   If DISPP is non-null, add its byte displacement from the beginning of a
   structure (pointed to by a value) of type TYPE to *DISPP (does not
   work for packed fields).

   Matches any field whose name has NAME as a prefix, possibly
   followed by "___".

   TYPE can be either a struct or union. If REFOK, TYPE may also 
   be a (pointer or reference)+ to a struct or union, and the
   ultimate target type will be searched.

   Looks recursively into variant clauses and parent types.

   If NOERR is nonzero, return NULL if NAME is not suitably defined or
   TYPE is not a type of the right kind.  */

static struct type *
ada_lookup_struct_elt_type (struct type *type, char *name, int refok,
                            int noerr, int *dispp)
{
  int i;

  if (name == NULL)
    goto BadName;

  if (refok && type != NULL)
    while (1)
      {
        type = ada_check_typedef (type);
        if (TYPE_CODE (type) != TYPE_CODE_PTR
            && TYPE_CODE (type) != TYPE_CODE_REF)
          break;
        type = TYPE_TARGET_TYPE (type);
      }

  if (type == NULL
      || (TYPE_CODE (type) != TYPE_CODE_STRUCT
          && TYPE_CODE (type) != TYPE_CODE_UNION))
    {
      if (noerr)
        return NULL;
      else
        {
          target_terminal_ours ();
          gdb_flush (gdb_stdout);
	  if (type == NULL)
	    error (_("Type (null) is not a structure or union type"));
	  else
	    {
	      /* XXX: type_sprint */
	      fprintf_unfiltered (gdb_stderr, _("Type "));
	      type_print (type, "", gdb_stderr, -1);
	      error (_(" is not a structure or union type"));
	    }
        }
    }

  type = to_static_fixed_type (type);

  for (i = 0; i < TYPE_NFIELDS (type); i += 1)
    {
      char *t_field_name = TYPE_FIELD_NAME (type, i);
      struct type *t;
      int disp;

      if (t_field_name == NULL)
        continue;

      else if (field_name_match (t_field_name, name))
        {
          if (dispp != NULL)
            *dispp += TYPE_FIELD_BITPOS (type, i) / 8;
          return ada_check_typedef (TYPE_FIELD_TYPE (type, i));
        }

      else if (ada_is_wrapper_field (type, i))
        {
          disp = 0;
          t = ada_lookup_struct_elt_type (TYPE_FIELD_TYPE (type, i), name,
                                          0, 1, &disp);
          if (t != NULL)
            {
              if (dispp != NULL)
                *dispp += disp + TYPE_FIELD_BITPOS (type, i) / 8;
              return t;
            }
        }

      else if (ada_is_variant_part (type, i))
        {
          int j;
          struct type *field_type = ada_check_typedef (TYPE_FIELD_TYPE (type, i));

          for (j = TYPE_NFIELDS (field_type) - 1; j >= 0; j -= 1)
            {
	      /* FIXME pnh 2008/01/26: We check for a field that is
	         NOT wrapped in a struct, since the compiler sometimes
		 generates these for unchecked variant types.  Revisit
	         if the compiler changes this practice. */
	      char *v_field_name = TYPE_FIELD_NAME (field_type, j);
              disp = 0;
	      if (v_field_name != NULL 
		  && field_name_match (v_field_name, name))
		t = ada_check_typedef (TYPE_FIELD_TYPE (field_type, j));
	      else
		t = ada_lookup_struct_elt_type (TYPE_FIELD_TYPE (field_type, j),
						name, 0, 1, &disp);

              if (t != NULL)
                {
                  if (dispp != NULL)
                    *dispp += disp + TYPE_FIELD_BITPOS (type, i) / 8;
                  return t;
                }
            }
        }

    }

BadName:
  if (!noerr)
    {
      target_terminal_ours ();
      gdb_flush (gdb_stdout);
      if (name == NULL)
        {
	  /* XXX: type_sprint */
	  fprintf_unfiltered (gdb_stderr, _("Type "));
	  type_print (type, "", gdb_stderr, -1);
	  error (_(" has no component named <null>"));
	}
      else
	{
	  /* XXX: type_sprint */
	  fprintf_unfiltered (gdb_stderr, _("Type "));
	  type_print (type, "", gdb_stderr, -1);
	  error (_(" has no component named %s"), name);
	}
    }

  return NULL;
}

/* Assuming that VAR_TYPE is the type of a variant part of a record (a union),
   within a value of type OUTER_TYPE, return true iff VAR_TYPE
   represents an unchecked union (that is, the variant part of a
   record that is named in an Unchecked_Union pragma). */

static int
is_unchecked_variant (struct type *var_type, struct type *outer_type)
{
  char *discrim_name = ada_variant_discrim_name (var_type);
  return (ada_lookup_struct_elt_type (outer_type, discrim_name, 0, 1, NULL) 
	  == NULL);
}


/* Assuming that VAR_TYPE is the type of a variant part of a record (a union),
   within a value of type OUTER_TYPE that is stored in GDB at
   OUTER_VALADDR, determine which variant clause (field number in VAR_TYPE,
   numbering from 0) is applicable.  Returns -1 if none are.  */

int
ada_which_variant_applies (struct type *var_type, struct type *outer_type,
                           const gdb_byte *outer_valaddr)
{
  int others_clause;
  int i;
  char *discrim_name = ada_variant_discrim_name (var_type);
  struct value *outer;
  struct value *discrim;
  LONGEST discrim_val;

  outer = value_from_contents_and_address (outer_type, outer_valaddr, 0);
  discrim = ada_value_struct_elt (outer, discrim_name, 1);
  if (discrim == NULL)
    return -1;
  discrim_val = value_as_long (discrim);

  others_clause = -1;
  for (i = 0; i < TYPE_NFIELDS (var_type); i += 1)
    {
      if (ada_is_others_clause (var_type, i))
        others_clause = i;
      else if (ada_in_variant (discrim_val, var_type, i))
        return i;
    }

  return others_clause;
}



                                /* Dynamic-Sized Records */

/* Strategy: The type ostensibly attached to a value with dynamic size
   (i.e., a size that is not statically recorded in the debugging
   data) does not accurately reflect the size or layout of the value.
   Our strategy is to convert these values to values with accurate,
   conventional types that are constructed on the fly.  */

/* There is a subtle and tricky problem here.  In general, we cannot
   determine the size of dynamic records without its data.  However,
   the 'struct value' data structure, which GDB uses to represent
   quantities in the inferior process (the target), requires the size
   of the type at the time of its allocation in order to reserve space
   for GDB's internal copy of the data.  That's why the
   'to_fixed_xxx_type' routines take (target) addresses as parameters,
   rather than struct value*s.

   However, GDB's internal history variables ($1, $2, etc.) are
   struct value*s containing internal copies of the data that are not, in
   general, the same as the data at their corresponding addresses in
   the target.  Fortunately, the types we give to these values are all
   conventional, fixed-size types (as per the strategy described
   above), so that we don't usually have to perform the
   'to_fixed_xxx_type' conversions to look at their values.
   Unfortunately, there is one exception: if one of the internal
   history variables is an array whose elements are unconstrained
   records, then we will need to create distinct fixed types for each
   element selected.  */

/* The upshot of all of this is that many routines take a (type, host
   address, target address) triple as arguments to represent a value.
   The host address, if non-null, is supposed to contain an internal
   copy of the relevant data; otherwise, the program is to consult the
   target at the target address.  */

/* Assuming that VAL0 represents a pointer value, the result of
   dereferencing it.  Differs from value_ind in its treatment of
   dynamic-sized types.  */

struct value *
ada_value_ind (struct value *val0)
{
  struct value *val = unwrap_value (value_ind (val0));
  return ada_to_fixed_value (val);
}

/* The value resulting from dereferencing any "reference to"
   qualifiers on VAL0.  */

static struct value *
ada_coerce_ref (struct value *val0)
{
  if (TYPE_CODE (value_type (val0)) == TYPE_CODE_REF)
    {
      struct value *val = val0;
      val = coerce_ref (val);
      val = unwrap_value (val);
      return ada_to_fixed_value (val);
    }
  else
    return val0;
}

/* Return OFF rounded upward if necessary to a multiple of
   ALIGNMENT (a power of 2).  */

static unsigned int
align_value (unsigned int off, unsigned int alignment)
{
  return (off + alignment - 1) & ~(alignment - 1);
}

/* Return the bit alignment required for field #F of template type TYPE.  */

static unsigned int
field_alignment (struct type *type, int f)
{
  const char *name = TYPE_FIELD_NAME (type, f);
  int len;
  int align_offset;

  /* The field name should never be null, unless the debugging information
     is somehow malformed.  In this case, we assume the field does not
     require any alignment.  */
  if (name == NULL)
    return 1;

  len = strlen (name);

  if (!isdigit (name[len - 1]))
    return 1;

  if (isdigit (name[len - 2]))
    align_offset = len - 2;
  else
    align_offset = len - 1;

  if (align_offset < 7 || strncmp ("___XV", name + align_offset - 6, 5) != 0)
    return TARGET_CHAR_BIT;

  return atoi (name + align_offset) * TARGET_CHAR_BIT;
}

/* Find a symbol named NAME.  Ignores ambiguity.  */

struct symbol *
ada_find_any_symbol (const char *name)
{
  struct symbol *sym;

  sym = standard_lookup (name, get_selected_block (NULL), VAR_DOMAIN);
  if (sym != NULL && SYMBOL_CLASS (sym) == LOC_TYPEDEF)
    return sym;

  sym = standard_lookup (name, NULL, STRUCT_DOMAIN);
  return sym;
}

/* Find a type named NAME.  Ignores ambiguity.  This routine will look
   solely for types defined by debug info, it will not search the GDB
   primitive types.  */

struct type *
ada_find_any_type (const char *name)
{
  struct symbol *sym = ada_find_any_symbol (name);

  if (sym != NULL)
    return SYMBOL_TYPE (sym);

  return NULL;
}

/* Given NAME and an associated BLOCK, search all symbols for
   NAME suffixed with  "___XR", which is the ``renaming'' symbol
   associated to NAME.  Return this symbol if found, return
   NULL otherwise.  */

struct symbol *
ada_find_renaming_symbol (const char *name, struct block *block)
{
  struct symbol *sym;

  sym = find_old_style_renaming_symbol (name, block);

  if (sym != NULL)
    return sym;

  /* Not right yet.  FIXME pnh 7/20/2007. */
  sym = ada_find_any_symbol (name);
  if (sym != NULL && strstr (SYMBOL_LINKAGE_NAME (sym), "___XR") != NULL)
    return sym;
  else
    return NULL;
}

static struct symbol *
find_old_style_renaming_symbol (const char *name, struct block *block)
{
  const struct symbol *function_sym = block_linkage_function (block);
  char *rename;

  if (function_sym != NULL)
    {
      /* If the symbol is defined inside a function, NAME is not fully
         qualified.  This means we need to prepend the function name
         as well as adding the ``___XR'' suffix to build the name of
         the associated renaming symbol.  */
      char *function_name = SYMBOL_LINKAGE_NAME (function_sym);
      /* Function names sometimes contain suffixes used
         for instance to qualify nested subprograms.  When building
         the XR type name, we need to make sure that this suffix is
         not included.  So do not include any suffix in the function
         name length below.  */
      const int function_name_len = ada_name_prefix_len (function_name);
      const int rename_len = function_name_len + 2      /*  "__" */
        + strlen (name) + 6 /* "___XR\0" */ ;

      /* Strip the suffix if necessary.  */
      function_name[function_name_len] = '\0';

      /* Library-level functions are a special case, as GNAT adds
         a ``_ada_'' prefix to the function name to avoid namespace
         pollution.  However, the renaming symbols themselves do not
         have this prefix, so we need to skip this prefix if present.  */
      if (function_name_len > 5 /* "_ada_" */
          && strstr (function_name, "_ada_") == function_name)
        function_name = function_name + 5;

      rename = (char *) alloca (rename_len * sizeof (char));
      xsnprintf (rename, rename_len * sizeof (char), "%s__%s___XR", 
		 function_name, name);
    }
  else
    {
      const int rename_len = strlen (name) + 6;
      rename = (char *) alloca (rename_len * sizeof (char));
      xsnprintf (rename, rename_len * sizeof (char), "%s___XR", name);
    }

  return ada_find_any_symbol (rename);
}

/* Because of GNAT encoding conventions, several GDB symbols may match a
   given type name.  If the type denoted by TYPE0 is to be preferred to
   that of TYPE1 for purposes of type printing, return non-zero;
   otherwise return 0.  */

int
ada_prefer_type (struct type *type0, struct type *type1)
{
  if (type1 == NULL)
    return 1;
  else if (type0 == NULL)
    return 0;
  else if (TYPE_CODE (type1) == TYPE_CODE_VOID)
    return 1;
  else if (TYPE_CODE (type0) == TYPE_CODE_VOID)
    return 0;
  else if (TYPE_NAME (type1) == NULL && TYPE_NAME (type0) != NULL)
    return 1;
  else if (ada_is_packed_array_type (type0))
    return 1;
  else if (ada_is_array_descriptor_type (type0)
           && !ada_is_array_descriptor_type (type1))
    return 1;
  else
    {
      const char *type0_name = type_name_no_tag (type0);
      const char *type1_name = type_name_no_tag (type1);

      if (type0_name != NULL && strstr (type0_name, "___XR") != NULL
	  && (type1_name == NULL || strstr (type1_name, "___XR") == NULL))
	return 1;
    }
  return 0;
}

/* The name of TYPE, which is either its TYPE_NAME, or, if that is
   null, its TYPE_TAG_NAME.  Null if TYPE is null.  */

char *
ada_type_name (struct type *type)
{
  if (type == NULL)
    return NULL;
  else if (TYPE_NAME (type) != NULL)
    return TYPE_NAME (type);
  else
    return TYPE_TAG_NAME (type);
}

/* Find a parallel type to TYPE whose name is formed by appending
   SUFFIX to the name of TYPE.  */

struct type *
ada_find_parallel_type (struct type *type, const char *suffix)
{
  static char *name;
  static size_t name_len = 0;
  int len;
  char *typename = ada_type_name (type);

  if (typename == NULL)
    return NULL;

  len = strlen (typename);

  GROW_VECT (name, name_len, len + strlen (suffix) + 1);

  strcpy (name, typename);
  strcpy (name + len, suffix);

  return ada_find_any_type (name);
}


/* If TYPE is a variable-size record type, return the corresponding template
   type describing its fields.  Otherwise, return NULL.  */

static struct type *
dynamic_template_type (struct type *type)
{
  type = ada_check_typedef (type);

  if (type == NULL || TYPE_CODE (type) != TYPE_CODE_STRUCT
      || ada_type_name (type) == NULL)
    return NULL;
  else
    {
      int len = strlen (ada_type_name (type));
      if (len > 6 && strcmp (ada_type_name (type) + len - 6, "___XVE") == 0)
        return type;
      else
        return ada_find_parallel_type (type, "___XVE");
    }
}

/* Assuming that TEMPL_TYPE is a union or struct type, returns
   non-zero iff field FIELD_NUM of TEMPL_TYPE has dynamic size.  */

static int
is_dynamic_field (struct type *templ_type, int field_num)
{
  const char *name = TYPE_FIELD_NAME (templ_type, field_num);
  return name != NULL
    && TYPE_CODE (TYPE_FIELD_TYPE (templ_type, field_num)) == TYPE_CODE_PTR
    && strstr (name, "___XVL") != NULL;
}

/* The index of the variant field of TYPE, or -1 if TYPE does not
   represent a variant record type.  */

static int
variant_field_index (struct type *type)
{
  int f;

  if (type == NULL || TYPE_CODE (type) != TYPE_CODE_STRUCT)
    return -1;

  for (f = 0; f < TYPE_NFIELDS (type); f += 1)
    {
      if (ada_is_variant_part (type, f))
        return f;
    }
  return -1;
}

/* A record type with no fields.  */

static struct type *
empty_record (struct type *template)
{
<<<<<<< HEAD
  struct type *type = alloc_type (objfile, NULL);
=======
  struct type *type = alloc_type_copy (template);
>>>>>>> 5a5358d5
  TYPE_CODE (type) = TYPE_CODE_STRUCT;
  TYPE_NFIELDS (type) = 0;
  TYPE_FIELDS (type) = NULL;
  INIT_CPLUS_SPECIFIC (type);
  TYPE_NAME (type) = "<empty>";
  TYPE_TAG_NAME (type) = NULL;
  TYPE_LENGTH (type) = 0;
  return type;
}

/* An ordinary record type (with fixed-length fields) that describes
   the value of type TYPE at VALADDR or ADDRESS (see comments at
   the beginning of this section) VAL according to GNAT conventions.
   DVAL0 should describe the (portion of a) record that contains any
   necessary discriminants.  It should be NULL if value_type (VAL) is
   an outer-level type (i.e., as opposed to a branch of a variant.)  A
   variant field (unless unchecked) is replaced by a particular branch
   of the variant.

   If not KEEP_DYNAMIC_FIELDS, then all fields whose position or
   length are not statically known are discarded.  As a consequence,
   VALADDR, ADDRESS and DVAL0 are ignored.

   NOTE: Limitations: For now, we assume that dynamic fields and
   variants occupy whole numbers of bytes.  However, they need not be
   byte-aligned.  */

struct type *
ada_template_to_fixed_record_type_1 (struct type *type,
				     const gdb_byte *valaddr,
                                     CORE_ADDR address, struct value *dval0,
                                     int keep_dynamic_fields)
{
  struct value *mark = value_mark ();
  struct value *dval;
  struct type *rtype;
  int nfields, bit_len;
  int variant_field;
  long off;
  int fld_bit_len, bit_incr;
  int f;

  /* Compute the number of fields in this record type that are going
     to be processed: unless keep_dynamic_fields, this includes only
     fields whose position and length are static will be processed.  */
  if (keep_dynamic_fields)
    nfields = TYPE_NFIELDS (type);
  else
    {
      nfields = 0;
      while (nfields < TYPE_NFIELDS (type)
             && !ada_is_variant_part (type, nfields)
             && !is_dynamic_field (type, nfields))
        nfields++;
    }

<<<<<<< HEAD
  rtype = alloc_type (TYPE_OBJFILE (type), NULL);
=======
  rtype = alloc_type_copy (type);
>>>>>>> 5a5358d5
  TYPE_CODE (rtype) = TYPE_CODE_STRUCT;
  INIT_CPLUS_SPECIFIC (rtype);
  TYPE_NFIELDS (rtype) = nfields;
  TYPE_FIELDS (rtype) = (struct field *)
    TYPE_ALLOC (rtype, nfields * sizeof (struct field));
  memset (TYPE_FIELDS (rtype), 0, sizeof (struct field) * nfields);
  TYPE_NAME (rtype) = ada_type_name (type);
  TYPE_TAG_NAME (rtype) = NULL;
  TYPE_FIXED_INSTANCE (rtype) = 1;

  off = 0;
  bit_len = 0;
  variant_field = -1;

  for (f = 0; f < nfields; f += 1)
    {
      off = align_value (off, field_alignment (type, f))
	+ TYPE_FIELD_BITPOS (type, f);
      TYPE_FIELD_BITPOS (rtype, f) = off;
      TYPE_FIELD_BITSIZE (rtype, f) = 0;

      if (ada_is_variant_part (type, f))
        {
          variant_field = f;
          fld_bit_len = bit_incr = 0;
        }
      else if (is_dynamic_field (type, f))
        {
	  const gdb_byte *field_valaddr = valaddr;
	  CORE_ADDR field_address = address;
	  struct type *field_type =
	    TYPE_TARGET_TYPE (TYPE_FIELD_TYPE (type, f));

          if (dval0 == NULL)
	    {
	      /* rtype's length is computed based on the run-time
		 value of discriminants.  If the discriminants are not
		 initialized, the type size may be completely bogus and
		 GDB may fail to allocate a value for it. So check the
		 size first before creating the value.  */
	      check_size (rtype);
	      dval = value_from_contents_and_address (rtype, valaddr, address);
	    }
          else
            dval = dval0;

	  /* If the type referenced by this field is an aligner type, we need
	     to unwrap that aligner type, because its size might not be set.
	     Keeping the aligner type would cause us to compute the wrong
	     size for this field, impacting the offset of the all the fields
	     that follow this one.  */
	  if (ada_is_aligner_type (field_type))
	    {
	      long field_offset = TYPE_FIELD_BITPOS (field_type, f);

	      field_valaddr = cond_offset_host (field_valaddr, field_offset);
	      field_address = cond_offset_target (field_address, field_offset);
	      field_type = ada_aligned_type (field_type);
	    }

	  field_valaddr = cond_offset_host (field_valaddr,
					    off / TARGET_CHAR_BIT);
	  field_address = cond_offset_target (field_address,
					      off / TARGET_CHAR_BIT);

	  /* Get the fixed type of the field.  Note that, in this case,
	     we do not want to get the real type out of the tag: if
	     the current field is the parent part of a tagged record,
	     we will get the tag of the object.  Clearly wrong: the real
	     type of the parent is not the real type of the child.  We
	     would end up in an infinite loop.	*/
	  field_type = ada_get_base_type (field_type);
	  field_type = ada_to_fixed_type (field_type, field_valaddr,
					  field_address, dval, 0);

	  TYPE_FIELD_TYPE (rtype, f) = field_type;
          TYPE_FIELD_NAME (rtype, f) = TYPE_FIELD_NAME (type, f);
          bit_incr = fld_bit_len =
            TYPE_LENGTH (TYPE_FIELD_TYPE (rtype, f)) * TARGET_CHAR_BIT;
        }
      else
        {
          TYPE_FIELD_TYPE (rtype, f) = TYPE_FIELD_TYPE (type, f);
          TYPE_FIELD_NAME (rtype, f) = TYPE_FIELD_NAME (type, f);
          if (TYPE_FIELD_BITSIZE (type, f) > 0)
            bit_incr = fld_bit_len =
              TYPE_FIELD_BITSIZE (rtype, f) = TYPE_FIELD_BITSIZE (type, f);
          else
            bit_incr = fld_bit_len =
              TYPE_LENGTH (TYPE_FIELD_TYPE (type, f)) * TARGET_CHAR_BIT;
        }
      if (off + fld_bit_len > bit_len)
        bit_len = off + fld_bit_len;
      off += bit_incr;
      TYPE_LENGTH (rtype) =
        align_value (bit_len, TARGET_CHAR_BIT) / TARGET_CHAR_BIT;
    }

  /* We handle the variant part, if any, at the end because of certain
     odd cases in which it is re-ordered so as NOT to be the last field of
     the record.  This can happen in the presence of representation
     clauses.  */
  if (variant_field >= 0)
    {
      struct type *branch_type;

      off = TYPE_FIELD_BITPOS (rtype, variant_field);

      if (dval0 == NULL)
        dval = value_from_contents_and_address (rtype, valaddr, address);
      else
        dval = dval0;

      branch_type =
        to_fixed_variant_branch_type
        (TYPE_FIELD_TYPE (type, variant_field),
         cond_offset_host (valaddr, off / TARGET_CHAR_BIT),
         cond_offset_target (address, off / TARGET_CHAR_BIT), dval);
      if (branch_type == NULL)
        {
          for (f = variant_field + 1; f < TYPE_NFIELDS (rtype); f += 1)
            TYPE_FIELDS (rtype)[f - 1] = TYPE_FIELDS (rtype)[f];
          TYPE_NFIELDS (rtype) -= 1;
        }
      else
        {
          TYPE_FIELD_TYPE (rtype, variant_field) = branch_type;
          TYPE_FIELD_NAME (rtype, variant_field) = "S";
          fld_bit_len =
            TYPE_LENGTH (TYPE_FIELD_TYPE (rtype, variant_field)) *
            TARGET_CHAR_BIT;
          if (off + fld_bit_len > bit_len)
            bit_len = off + fld_bit_len;
          TYPE_LENGTH (rtype) =
            align_value (bit_len, TARGET_CHAR_BIT) / TARGET_CHAR_BIT;
        }
    }

  /* According to exp_dbug.ads, the size of TYPE for variable-size records
     should contain the alignment of that record, which should be a strictly
     positive value.  If null or negative, then something is wrong, most
     probably in the debug info.  In that case, we don't round up the size
     of the resulting type. If this record is not part of another structure,
     the current RTYPE length might be good enough for our purposes.  */
  if (TYPE_LENGTH (type) <= 0)
    {
      if (TYPE_NAME (rtype))
	warning (_("Invalid type size for `%s' detected: %d."),
		 TYPE_NAME (rtype), TYPE_LENGTH (type));
      else
	warning (_("Invalid type size for <unnamed> detected: %d."),
		 TYPE_LENGTH (type));
    }
  else
    {
      TYPE_LENGTH (rtype) = align_value (TYPE_LENGTH (rtype),
                                         TYPE_LENGTH (type));
    }

  value_free_to_mark (mark);
  if (TYPE_LENGTH (rtype) > varsize_limit)
    error (_("record type with dynamic size is larger than varsize-limit"));
  return rtype;
}

/* As for ada_template_to_fixed_record_type_1 with KEEP_DYNAMIC_FIELDS
   of 1.  */

static struct type *
template_to_fixed_record_type (struct type *type, const gdb_byte *valaddr,
                               CORE_ADDR address, struct value *dval0)
{
  return ada_template_to_fixed_record_type_1 (type, valaddr,
                                              address, dval0, 1);
}

/* An ordinary record type in which ___XVL-convention fields and
   ___XVU- and ___XVN-convention field types in TYPE0 are replaced with
   static approximations, containing all possible fields.  Uses
   no runtime values.  Useless for use in values, but that's OK,
   since the results are used only for type determinations.   Works on both
   structs and unions.  Representation note: to save space, we memorize
   the result of this function in the TYPE_TARGET_TYPE of the
   template type.  */

static struct type *
template_to_static_fixed_type (struct type *type0)
{
  struct type *type;
  int nfields;
  int f;

  if (TYPE_TARGET_TYPE (type0) != NULL)
    return TYPE_TARGET_TYPE (type0);

  nfields = TYPE_NFIELDS (type0);
  type = type0;

  for (f = 0; f < nfields; f += 1)
    {
      struct type *field_type = ada_check_typedef (TYPE_FIELD_TYPE (type0, f));
      struct type *new_type;

      if (is_dynamic_field (type0, f))
        new_type = to_static_fixed_type (TYPE_TARGET_TYPE (field_type));
      else
        new_type = static_unwrap_type (field_type);
      if (type == type0 && new_type != field_type)
        {
<<<<<<< HEAD
          TYPE_TARGET_TYPE (type0) = type = alloc_type (TYPE_OBJFILE (type0),
							NULL);
=======
          TYPE_TARGET_TYPE (type0) = type = alloc_type_copy (type0);
>>>>>>> 5a5358d5
          TYPE_CODE (type) = TYPE_CODE (type0);
          INIT_CPLUS_SPECIFIC (type);
          TYPE_NFIELDS (type) = nfields;
          TYPE_FIELDS (type) = (struct field *)
            TYPE_ALLOC (type, nfields * sizeof (struct field));
          memcpy (TYPE_FIELDS (type), TYPE_FIELDS (type0),
                  sizeof (struct field) * nfields);
          TYPE_NAME (type) = ada_type_name (type0);
          TYPE_TAG_NAME (type) = NULL;
	  TYPE_FIXED_INSTANCE (type) = 1;
          TYPE_LENGTH (type) = 0;
        }
      TYPE_FIELD_TYPE (type, f) = new_type;
      TYPE_FIELD_NAME (type, f) = TYPE_FIELD_NAME (type0, f);
    }
  return type;
}

/* Given an object of type TYPE whose contents are at VALADDR and
   whose address in memory is ADDRESS, returns a revision of TYPE,
   which should be a non-dynamic-sized record, in which the variant
   part, if any, is replaced with the appropriate branch.  Looks
   for discriminant values in DVAL0, which can be NULL if the record
   contains the necessary discriminant values.  */

static struct type *
to_record_with_fixed_variant_part (struct type *type, const gdb_byte *valaddr,
                                   CORE_ADDR address, struct value *dval0)
{
  struct value *mark = value_mark ();
  struct value *dval;
  struct type *rtype;
  struct type *branch_type;
  int nfields = TYPE_NFIELDS (type);
  int variant_field = variant_field_index (type);

  if (variant_field == -1)
    return type;

  if (dval0 == NULL)
    dval = value_from_contents_and_address (type, valaddr, address);
  else
    dval = dval0;

<<<<<<< HEAD
  rtype = alloc_type (TYPE_OBJFILE (type), NULL);
=======
  rtype = alloc_type_copy (type);
>>>>>>> 5a5358d5
  TYPE_CODE (rtype) = TYPE_CODE_STRUCT;
  INIT_CPLUS_SPECIFIC (rtype);
  TYPE_NFIELDS (rtype) = nfields;
  TYPE_FIELDS (rtype) =
    (struct field *) TYPE_ALLOC (rtype, nfields * sizeof (struct field));
  memcpy (TYPE_FIELDS (rtype), TYPE_FIELDS (type),
          sizeof (struct field) * nfields);
  TYPE_NAME (rtype) = ada_type_name (type);
  TYPE_TAG_NAME (rtype) = NULL;
  TYPE_FIXED_INSTANCE (rtype) = 1;
  TYPE_LENGTH (rtype) = TYPE_LENGTH (type);

  branch_type = to_fixed_variant_branch_type
    (TYPE_FIELD_TYPE (type, variant_field),
     cond_offset_host (valaddr,
                       TYPE_FIELD_BITPOS (type, variant_field)
                       / TARGET_CHAR_BIT),
     cond_offset_target (address,
                         TYPE_FIELD_BITPOS (type, variant_field)
                         / TARGET_CHAR_BIT), dval);
  if (branch_type == NULL)
    {
      int f;
      for (f = variant_field + 1; f < nfields; f += 1)
        TYPE_FIELDS (rtype)[f - 1] = TYPE_FIELDS (rtype)[f];
      TYPE_NFIELDS (rtype) -= 1;
    }
  else
    {
      TYPE_FIELD_TYPE (rtype, variant_field) = branch_type;
      TYPE_FIELD_NAME (rtype, variant_field) = "S";
      TYPE_FIELD_BITSIZE (rtype, variant_field) = 0;
      TYPE_LENGTH (rtype) += TYPE_LENGTH (branch_type);
    }
  TYPE_LENGTH (rtype) -= TYPE_LENGTH (TYPE_FIELD_TYPE (type, variant_field));

  value_free_to_mark (mark);
  return rtype;
}

/* An ordinary record type (with fixed-length fields) that describes
   the value at (TYPE0, VALADDR, ADDRESS) [see explanation at
   beginning of this section].   Any necessary discriminants' values
   should be in DVAL, a record value; it may be NULL if the object
   at ADDR itself contains any necessary discriminant values.
   Additionally, VALADDR and ADDRESS may also be NULL if no discriminant
   values from the record are needed.  Except in the case that DVAL,
   VALADDR, and ADDRESS are all 0 or NULL, a variant field (unless
   unchecked) is replaced by a particular branch of the variant.

   NOTE: the case in which DVAL and VALADDR are NULL and ADDRESS is 0
   is questionable and may be removed.  It can arise during the
   processing of an unconstrained-array-of-record type where all the
   variant branches have exactly the same size.  This is because in
   such cases, the compiler does not bother to use the XVS convention
   when encoding the record.  I am currently dubious of this
   shortcut and suspect the compiler should be altered.  FIXME.  */

static struct type *
to_fixed_record_type (struct type *type0, const gdb_byte *valaddr,
                      CORE_ADDR address, struct value *dval)
{
  struct type *templ_type;

  if (TYPE_FIXED_INSTANCE (type0))
    return type0;

  templ_type = dynamic_template_type (type0);

  if (templ_type != NULL)
    return template_to_fixed_record_type (templ_type, valaddr, address, dval);
  else if (variant_field_index (type0) >= 0)
    {
      if (dval == NULL && valaddr == NULL && address == 0)
        return type0;
      return to_record_with_fixed_variant_part (type0, valaddr, address,
                                                dval);
    }
  else
    {
      TYPE_FIXED_INSTANCE (type0) = 1;
      return type0;
    }

}

/* An ordinary record type (with fixed-length fields) that describes
   the value at (VAR_TYPE0, VALADDR, ADDRESS), where VAR_TYPE0 is a
   union type.  Any necessary discriminants' values should be in DVAL,
   a record value.  That is, this routine selects the appropriate
   branch of the union at ADDR according to the discriminant value
   indicated in the union's type name.  Returns VAR_TYPE0 itself if
   it represents a variant subject to a pragma Unchecked_Union. */

static struct type *
to_fixed_variant_branch_type (struct type *var_type0, const gdb_byte *valaddr,
                              CORE_ADDR address, struct value *dval)
{
  int which;
  struct type *templ_type;
  struct type *var_type;

  if (TYPE_CODE (var_type0) == TYPE_CODE_PTR)
    var_type = TYPE_TARGET_TYPE (var_type0);
  else
    var_type = var_type0;

  templ_type = ada_find_parallel_type (var_type, "___XVU");

  if (templ_type != NULL)
    var_type = templ_type;

  if (is_unchecked_variant (var_type, value_type (dval)))
      return var_type0;
  which =
    ada_which_variant_applies (var_type,
                               value_type (dval), value_contents (dval));

  if (which < 0)
    return empty_record (var_type);
  else if (is_dynamic_field (var_type, which))
    return to_fixed_record_type
      (TYPE_TARGET_TYPE (TYPE_FIELD_TYPE (var_type, which)),
       valaddr, address, dval);
  else if (variant_field_index (TYPE_FIELD_TYPE (var_type, which)) >= 0)
    return
      to_fixed_record_type
      (TYPE_FIELD_TYPE (var_type, which), valaddr, address, dval);
  else
    return TYPE_FIELD_TYPE (var_type, which);
}

/* Assuming that TYPE0 is an array type describing the type of a value
   at ADDR, and that DVAL describes a record containing any
   discriminants used in TYPE0, returns a type for the value that
   contains no dynamic components (that is, no components whose sizes
   are determined by run-time quantities).  Unless IGNORE_TOO_BIG is
   true, gives an error message if the resulting type's size is over
   varsize_limit.  */

static struct type *
to_fixed_array_type (struct type *type0, struct value *dval,
                     int ignore_too_big)
{
  struct type *index_type_desc;
  struct type *result;
  int packed_array_p;

  if (TYPE_FIXED_INSTANCE (type0))
    return type0;

  packed_array_p = ada_is_packed_array_type (type0);
  if (packed_array_p)
    type0 = decode_packed_array_type (type0);

  index_type_desc = ada_find_parallel_type (type0, "___XA");
  if (index_type_desc == NULL)
    {
      struct type *elt_type0 = ada_check_typedef (TYPE_TARGET_TYPE (type0));
      /* NOTE: elt_type---the fixed version of elt_type0---should never
         depend on the contents of the array in properly constructed
         debugging data.  */
      /* Create a fixed version of the array element type.
         We're not providing the address of an element here,
         and thus the actual object value cannot be inspected to do
         the conversion.  This should not be a problem, since arrays of
         unconstrained objects are not allowed.  In particular, all
         the elements of an array of a tagged type should all be of
         the same type specified in the debugging info.  No need to
         consult the object tag.  */
      struct type *elt_type = ada_to_fixed_type (elt_type0, 0, 0, dval, 1);

      /* Make sure we always create a new array type when dealing with
	 packed array types, since we're going to fix-up the array
	 type length and element bitsize a little further down.  */
      if (elt_type0 == elt_type && !packed_array_p)
        result = type0;
      else
<<<<<<< HEAD
        result = create_array_type (alloc_type (TYPE_OBJFILE (type0), NULL),
=======
        result = create_array_type (alloc_type_copy (type0),
>>>>>>> 5a5358d5
                                    elt_type, TYPE_INDEX_TYPE (type0));
    }
  else
    {
      int i;
      struct type *elt_type0;

      elt_type0 = type0;
      for (i = TYPE_NFIELDS (index_type_desc); i > 0; i -= 1)
        elt_type0 = TYPE_TARGET_TYPE (elt_type0);

      /* NOTE: result---the fixed version of elt_type0---should never
         depend on the contents of the array in properly constructed
         debugging data.  */
      /* Create a fixed version of the array element type.
         We're not providing the address of an element here,
         and thus the actual object value cannot be inspected to do
         the conversion.  This should not be a problem, since arrays of
         unconstrained objects are not allowed.  In particular, all
         the elements of an array of a tagged type should all be of
         the same type specified in the debugging info.  No need to
         consult the object tag.  */
      result =
        ada_to_fixed_type (ada_check_typedef (elt_type0), 0, 0, dval, 1);

      elt_type0 = type0;
      for (i = TYPE_NFIELDS (index_type_desc) - 1; i >= 0; i -= 1)
        {
          struct type *range_type =
            to_fixed_range_type (TYPE_FIELD_NAME (index_type_desc, i),
                                 dval, TYPE_INDEX_TYPE (elt_type0));
<<<<<<< HEAD
          result = create_array_type (alloc_type (TYPE_OBJFILE (elt_type0),
						  elt_type0),
=======
          result = create_array_type (alloc_type_copy (elt_type0),
>>>>>>> 5a5358d5
                                      result, range_type);
	  elt_type0 = TYPE_TARGET_TYPE (elt_type0);
        }
      if (!ignore_too_big && TYPE_LENGTH (result) > varsize_limit)
        error (_("array type with dynamic size is larger than varsize-limit"));
    }

  if (packed_array_p)
    {
      /* So far, the resulting type has been created as if the original
	 type was a regular (non-packed) array type.  As a result, the
	 bitsize of the array elements needs to be set again, and the array
	 length needs to be recomputed based on that bitsize.  */
      int len = TYPE_LENGTH (result) / TYPE_LENGTH (TYPE_TARGET_TYPE (result));
      int elt_bitsize = TYPE_FIELD_BITSIZE (type0, 0);

      TYPE_FIELD_BITSIZE (result, 0) = TYPE_FIELD_BITSIZE (type0, 0);
      TYPE_LENGTH (result) = len * elt_bitsize / HOST_CHAR_BIT;
      if (TYPE_LENGTH (result) * HOST_CHAR_BIT < len * elt_bitsize)
        TYPE_LENGTH (result)++;
    }

  TYPE_FIXED_INSTANCE (result) = 1;
  return result;
}


/* A standard type (containing no dynamically sized components)
   corresponding to TYPE for the value (TYPE, VALADDR, ADDRESS)
   DVAL describes a record containing any discriminants used in TYPE0,
   and may be NULL if there are none, or if the object of type TYPE at
   ADDRESS or in VALADDR contains these discriminants.
   
   If CHECK_TAG is not null, in the case of tagged types, this function
   attempts to locate the object's tag and use it to compute the actual
   type.  However, when ADDRESS is null, we cannot use it to determine the
   location of the tag, and therefore compute the tagged type's actual type.
   So we return the tagged type without consulting the tag.  */
   
static struct type *
ada_to_fixed_type_1 (struct type *type, const gdb_byte *valaddr,
                   CORE_ADDR address, struct value *dval, int check_tag)
{
  type = ada_check_typedef (type);
  switch (TYPE_CODE (type))
    {
    default:
      return type;
    case TYPE_CODE_STRUCT:
      {
        struct type *static_type = to_static_fixed_type (type);
        struct type *fixed_record_type =
          to_fixed_record_type (type, valaddr, address, NULL);
        /* If STATIC_TYPE is a tagged type and we know the object's address,
           then we can determine its tag, and compute the object's actual
           type from there. Note that we have to use the fixed record
           type (the parent part of the record may have dynamic fields
           and the way the location of _tag is expressed may depend on
           them).  */

        if (check_tag && address != 0 && ada_is_tagged_type (static_type, 0))
          {
            struct type *real_type =
              type_from_tag (value_tag_from_contents_and_address
                             (fixed_record_type,
                              valaddr,
                              address));
            if (real_type != NULL)
              return to_fixed_record_type (real_type, valaddr, address, NULL);
          }

        /* Check to see if there is a parallel ___XVZ variable.
           If there is, then it provides the actual size of our type.  */
        else if (ada_type_name (fixed_record_type) != NULL)
          {
            char *name = ada_type_name (fixed_record_type);
            char *xvz_name = alloca (strlen (name) + 7 /* "___XVZ\0" */);
            int xvz_found = 0;
            LONGEST size;

            xsnprintf (xvz_name, strlen (name) + 7, "%s___XVZ", name);
            size = get_int_var_value (xvz_name, &xvz_found);
            if (xvz_found && TYPE_LENGTH (fixed_record_type) != size)
              {
                fixed_record_type = copy_type (fixed_record_type);
                TYPE_LENGTH (fixed_record_type) = size;

                /* The FIXED_RECORD_TYPE may have be a stub.  We have
                   observed this when the debugging info is STABS, and
                   apparently it is something that is hard to fix.

                   In practice, we don't need the actual type definition
                   at all, because the presence of the XVZ variable allows us
                   to assume that there must be a XVS type as well, which we
                   should be able to use later, when we need the actual type
                   definition.

                   In the meantime, pretend that the "fixed" type we are
                   returning is NOT a stub, because this can cause trouble
                   when using this type to create new types targeting it.
                   Indeed, the associated creation routines often check
                   whether the target type is a stub and will try to replace
                   it, thus using a type with the wrong size. This, in turn,
                   might cause the new type to have the wrong size too.
                   Consider the case of an array, for instance, where the size
                   of the array is computed from the number of elements in
                   our array multiplied by the size of its element.  */
                TYPE_STUB (fixed_record_type) = 0;
              }
          }
        return fixed_record_type;
      }
    case TYPE_CODE_ARRAY:
      return to_fixed_array_type (type, dval, 1);
    case TYPE_CODE_UNION:
      if (dval == NULL)
        return type;
      else
        return to_fixed_variant_branch_type (type, valaddr, address, dval);
    }
}

/* The same as ada_to_fixed_type_1, except that it preserves the type
   if it is a TYPE_CODE_TYPEDEF of a type that is already fixed.
   ada_to_fixed_type_1 would return the type referenced by TYPE.  */

struct type *
ada_to_fixed_type (struct type *type, const gdb_byte *valaddr,
                   CORE_ADDR address, struct value *dval, int check_tag)

{
  struct type *fixed_type =
    ada_to_fixed_type_1 (type, valaddr, address, dval, check_tag);

  if (TYPE_CODE (type) == TYPE_CODE_TYPEDEF
      && TYPE_TARGET_TYPE (type) == fixed_type)
    return type;

  return fixed_type;
}

/* A standard (static-sized) type corresponding as well as possible to
   TYPE0, but based on no runtime data.  */

static struct type *
to_static_fixed_type (struct type *type0)
{
  struct type *type;

  if (type0 == NULL)
    return NULL;

  if (TYPE_FIXED_INSTANCE (type0))
    return type0;

  type0 = ada_check_typedef (type0);

  switch (TYPE_CODE (type0))
    {
    default:
      return type0;
    case TYPE_CODE_STRUCT:
      type = dynamic_template_type (type0);
      if (type != NULL)
        return template_to_static_fixed_type (type);
      else
        return template_to_static_fixed_type (type0);
    case TYPE_CODE_UNION:
      type = ada_find_parallel_type (type0, "___XVU");
      if (type != NULL)
        return template_to_static_fixed_type (type);
      else
        return template_to_static_fixed_type (type0);
    }
}

/* A static approximation of TYPE with all type wrappers removed.  */

static struct type *
static_unwrap_type (struct type *type)
{
  if (ada_is_aligner_type (type))
    {
      struct type *type1 = TYPE_FIELD_TYPE (ada_check_typedef (type), 0);
      if (ada_type_name (type1) == NULL)
        TYPE_NAME (type1) = ada_type_name (type);

      return static_unwrap_type (type1);
    }
  else
    {
      struct type *raw_real_type = ada_get_base_type (type);
      if (raw_real_type == type)
        return type;
      else
        return to_static_fixed_type (raw_real_type);
    }
}

/* In some cases, incomplete and private types require
   cross-references that are not resolved as records (for example,
      type Foo;
      type FooP is access Foo;
      V: FooP;
      type Foo is array ...;
   ).  In these cases, since there is no mechanism for producing
   cross-references to such types, we instead substitute for FooP a
   stub enumeration type that is nowhere resolved, and whose tag is
   the name of the actual type.  Call these types "non-record stubs".  */

/* A type equivalent to TYPE that is not a non-record stub, if one
   exists, otherwise TYPE.  */

struct type *
ada_check_typedef (struct type *type)
{
  if (type == NULL)
    return NULL;

  CHECK_TYPEDEF (type);
  if (type == NULL || TYPE_CODE (type) != TYPE_CODE_ENUM
      || !TYPE_STUB (type)
      || TYPE_TAG_NAME (type) == NULL)
    return type;
  else
    {
      char *name = TYPE_TAG_NAME (type);
      struct type *type1 = ada_find_any_type (name);
      return (type1 == NULL) ? type : type1;
    }
}

/* A value representing the data at VALADDR/ADDRESS as described by
   type TYPE0, but with a standard (static-sized) type that correctly
   describes it.  If VAL0 is not NULL and TYPE0 already is a standard
   type, then return VAL0 [this feature is simply to avoid redundant
   creation of struct values].  */

static struct value *
ada_to_fixed_value_create (struct type *type0, CORE_ADDR address,
                           struct value *val0)
{
  struct type *type = ada_to_fixed_type (type0, 0, address, NULL, 1);
  if (type == type0 && val0 != NULL)
    return val0;
  else
    return value_from_contents_and_address (type, 0, address);
}

/* A value representing VAL, but with a standard (static-sized) type
   that correctly describes it.  Does not necessarily create a new
   value.  */

static struct value *
ada_to_fixed_value (struct value *val)
{
  return ada_to_fixed_value_create (value_type (val),
                                    value_address (val),
                                    val);
}

/* A value representing VAL, but with a standard (static-sized) type
   chosen to approximate the real type of VAL as well as possible, but
   without consulting any runtime values.  For Ada dynamic-sized
   types, therefore, the type of the result is likely to be inaccurate.  */

static struct value *
ada_to_static_fixed_value (struct value *val)
{
  struct type *type =
    to_static_fixed_type (static_unwrap_type (value_type (val)));
  if (type == value_type (val))
    return val;
  else
    return coerce_unspec_val_to_type (val, type);
}


/* Attributes */

/* Table mapping attribute numbers to names.
   NOTE: Keep up to date with enum ada_attribute definition in ada-lang.h.  */

static const char *attribute_names[] = {
  "<?>",

  "first",
  "last",
  "length",
  "image",
  "max",
  "min",
  "modulus",
  "pos",
  "size",
  "tag",
  "val",
  0
};

const char *
ada_attribute_name (enum exp_opcode n)
{
  if (n >= OP_ATR_FIRST && n <= (int) OP_ATR_VAL)
    return attribute_names[n - OP_ATR_FIRST + 1];
  else
    return attribute_names[0];
}

/* Evaluate the 'POS attribute applied to ARG.  */

static LONGEST
pos_atr (struct value *arg)
{
  struct value *val = coerce_ref (arg);
  struct type *type = value_type (val);

  if (!discrete_type_p (type))
    error (_("'POS only defined on discrete types"));

  if (TYPE_CODE (type) == TYPE_CODE_ENUM)
    {
      int i;
      LONGEST v = value_as_long (val);

      for (i = 0; i < TYPE_NFIELDS (type); i += 1)
        {
          if (v == TYPE_FIELD_BITPOS (type, i))
            return i;
        }
      error (_("enumeration value is invalid: can't find 'POS"));
    }
  else
    return value_as_long (val);
}

static struct value *
value_pos_atr (struct type *type, struct value *arg)
{
  return value_from_longest (type, pos_atr (arg));
}

/* Evaluate the TYPE'VAL attribute applied to ARG.  */

static struct value *
value_val_atr (struct type *type, struct value *arg)
{
  if (!discrete_type_p (type))
    error (_("'VAL only defined on discrete types"));
  if (!integer_type_p (value_type (arg)))
    error (_("'VAL requires integral argument"));

  if (TYPE_CODE (type) == TYPE_CODE_ENUM)
    {
      long pos = value_as_long (arg);
      if (pos < 0 || pos >= TYPE_NFIELDS (type))
        error (_("argument to 'VAL out of range"));
      return value_from_longest (type, TYPE_FIELD_BITPOS (type, pos));
    }
  else
    return value_from_longest (type, value_as_long (arg));
}


                                /* Evaluation */

/* True if TYPE appears to be an Ada character type.
   [At the moment, this is true only for Character and Wide_Character;
   It is a heuristic test that could stand improvement].  */

int
ada_is_character_type (struct type *type)
{
  const char *name;

  /* If the type code says it's a character, then assume it really is,
     and don't check any further.  */
  if (TYPE_CODE (type) == TYPE_CODE_CHAR)
    return 1;
  
  /* Otherwise, assume it's a character type iff it is a discrete type
     with a known character type name.  */
  name = ada_type_name (type);
  return (name != NULL
          && (TYPE_CODE (type) == TYPE_CODE_INT
              || TYPE_CODE (type) == TYPE_CODE_RANGE)
          && (strcmp (name, "character") == 0
              || strcmp (name, "wide_character") == 0
              || strcmp (name, "wide_wide_character") == 0
              || strcmp (name, "unsigned char") == 0));
}

/* True if TYPE appears to be an Ada string type.  */

int
ada_is_string_type (struct type *type)
{
  type = ada_check_typedef (type);
  if (type != NULL
      && TYPE_CODE (type) != TYPE_CODE_PTR
      && (ada_is_simple_array_type (type)
          || ada_is_array_descriptor_type (type))
      && ada_array_arity (type) == 1)
    {
      struct type *elttype = ada_array_element_type (type, 1);

      return ada_is_character_type (elttype);
    }
  else
    return 0;
}


/* True if TYPE is a struct type introduced by the compiler to force the
   alignment of a value.  Such types have a single field with a
   distinctive name.  */

int
ada_is_aligner_type (struct type *type)
{
  type = ada_check_typedef (type);

  /* If we can find a parallel XVS type, then the XVS type should
     be used instead of this type.  And hence, this is not an aligner
     type.  */
  if (ada_find_parallel_type (type, "___XVS") != NULL)
    return 0;

  return (TYPE_CODE (type) == TYPE_CODE_STRUCT
          && TYPE_NFIELDS (type) == 1
          && strcmp (TYPE_FIELD_NAME (type, 0), "F") == 0);
}

/* If there is an ___XVS-convention type parallel to SUBTYPE, return
   the parallel type.  */

struct type *
ada_get_base_type (struct type *raw_type)
{
  struct type *real_type_namer;
  struct type *raw_real_type;

  if (raw_type == NULL || TYPE_CODE (raw_type) != TYPE_CODE_STRUCT)
    return raw_type;

  if (ada_is_aligner_type (raw_type))
    /* The encoding specifies that we should always use the aligner type.
       So, even if this aligner type has an associated XVS type, we should
       simply ignore it.

       According to the compiler gurus, an XVS type parallel to an aligner
       type may exist because of a stabs limitation.  In stabs, aligner
       types are empty because the field has a variable-sized type, and
       thus cannot actually be used as an aligner type.  As a result,
       we need the associated parallel XVS type to decode the type.
       Since the policy in the compiler is to not change the internal
       representation based on the debugging info format, we sometimes
       end up having a redundant XVS type parallel to the aligner type.  */
    return raw_type;

  real_type_namer = ada_find_parallel_type (raw_type, "___XVS");
  if (real_type_namer == NULL
      || TYPE_CODE (real_type_namer) != TYPE_CODE_STRUCT
      || TYPE_NFIELDS (real_type_namer) != 1)
    return raw_type;

  raw_real_type = ada_find_any_type (TYPE_FIELD_NAME (real_type_namer, 0));
  if (raw_real_type == NULL)
    return raw_type;
  else
    return raw_real_type;
}

/* The type of value designated by TYPE, with all aligners removed.  */

struct type *
ada_aligned_type (struct type *type)
{
  if (ada_is_aligner_type (type))
    return ada_aligned_type (TYPE_FIELD_TYPE (type, 0));
  else
    return ada_get_base_type (type);
}


/* The address of the aligned value in an object at address VALADDR
   having type TYPE.  Assumes ada_is_aligner_type (TYPE).  */

const gdb_byte *
ada_aligned_value_addr (struct type *type, const gdb_byte *valaddr)
{
  if (ada_is_aligner_type (type))
    return ada_aligned_value_addr (TYPE_FIELD_TYPE (type, 0),
                                   valaddr +
                                   TYPE_FIELD_BITPOS (type,
                                                      0) / TARGET_CHAR_BIT);
  else
    return valaddr;
}



/* The printed representation of an enumeration literal with encoded
   name NAME.  The value is good to the next call of ada_enum_name.  */
const char *
ada_enum_name (const char *name)
{
  static char *result;
  static size_t result_len = 0;
  char *tmp;

  /* First, unqualify the enumeration name:
     1. Search for the last '.' character.  If we find one, then skip
     all the preceeding characters, the unqualified name starts
     right after that dot.
     2. Otherwise, we may be debugging on a target where the compiler
     translates dots into "__".  Search forward for double underscores,
     but stop searching when we hit an overloading suffix, which is
     of the form "__" followed by digits.  */

  tmp = strrchr (name, '.');
  if (tmp != NULL)
    name = tmp + 1;
  else
    {
      while ((tmp = strstr (name, "__")) != NULL)
        {
          if (isdigit (tmp[2]))
            break;
          else
            name = tmp + 2;
        }
    }

  if (name[0] == 'Q')
    {
      int v;
      if (name[1] == 'U' || name[1] == 'W')
        {
          if (sscanf (name + 2, "%x", &v) != 1)
            return name;
        }
      else
        return name;

      GROW_VECT (result, result_len, 16);
      if (isascii (v) && isprint (v))
        xsnprintf (result, result_len, "'%c'", v);
      else if (name[1] == 'U')
        xsnprintf (result, result_len, "[\"%02x\"]", v);
      else
        xsnprintf (result, result_len, "[\"%04x\"]", v);

      return result;
    }
  else
    {
      tmp = strstr (name, "__");
      if (tmp == NULL)
	tmp = strstr (name, "$");
      if (tmp != NULL)
        {
          GROW_VECT (result, result_len, tmp - name + 1);
          strncpy (result, name, tmp - name);
          result[tmp - name] = '\0';
          return result;
        }

      return name;
    }
}

/* Evaluate the subexpression of EXP starting at *POS as for
   evaluate_type, updating *POS to point just past the evaluated
   expression.  */

static struct value *
evaluate_subexp_type (struct expression *exp, int *pos)
{
  return evaluate_subexp (NULL_TYPE, exp, pos, EVAL_AVOID_SIDE_EFFECTS);
}

/* If VAL is wrapped in an aligner or subtype wrapper, return the
   value it wraps.  */

static struct value *
unwrap_value (struct value *val)
{
  struct type *type = ada_check_typedef (value_type (val));
  if (ada_is_aligner_type (type))
    {
      struct value *v = ada_value_struct_elt (val, "F", 0);
      struct type *val_type = ada_check_typedef (value_type (v));
      if (ada_type_name (val_type) == NULL)
        TYPE_NAME (val_type) = ada_type_name (type);

      return unwrap_value (v);
    }
  else
    {
      struct type *raw_real_type =
        ada_check_typedef (ada_get_base_type (type));

      if (type == raw_real_type)
        return val;

      return
        coerce_unspec_val_to_type
        (val, ada_to_fixed_type (raw_real_type, 0,
                                 value_address (val),
                                 NULL, 1));
    }
}

static struct value *
cast_to_fixed (struct type *type, struct value *arg)
{
  LONGEST val;

  if (type == value_type (arg))
    return arg;
  else if (ada_is_fixed_point_type (value_type (arg)))
    val = ada_float_to_fixed (type,
                              ada_fixed_to_float (value_type (arg),
                                                  value_as_long (arg)));
  else
    {
      DOUBLEST argd = value_as_double (arg);
      val = ada_float_to_fixed (type, argd);
    }

  return value_from_longest (type, val);
}

static struct value *
cast_from_fixed (struct type *type, struct value *arg)
{
  DOUBLEST val = ada_fixed_to_float (value_type (arg),
                                     value_as_long (arg));
  return value_from_double (type, val);
}

/* Coerce VAL as necessary for assignment to an lval of type TYPE, and
   return the converted value.  */

static struct value *
coerce_for_assign (struct type *type, struct value *val)
{
  struct type *type2 = value_type (val);
  if (type == type2)
    return val;

  type2 = ada_check_typedef (type2);
  type = ada_check_typedef (type);

  if (TYPE_CODE (type2) == TYPE_CODE_PTR
      && TYPE_CODE (type) == TYPE_CODE_ARRAY)
    {
      val = ada_value_ind (val);
      type2 = value_type (val);
    }

  if (TYPE_CODE (type2) == TYPE_CODE_ARRAY
      && TYPE_CODE (type) == TYPE_CODE_ARRAY)
    {
      if (TYPE_LENGTH (type2) != TYPE_LENGTH (type)
          || TYPE_LENGTH (TYPE_TARGET_TYPE (type2))
          != TYPE_LENGTH (TYPE_TARGET_TYPE (type2)))
        error (_("Incompatible types in assignment"));
      deprecated_set_value_type (val, type);
    }
  return val;
}

static struct value *
ada_value_binop (struct value *arg1, struct value *arg2, enum exp_opcode op)
{
  struct value *val;
  struct type *type1, *type2;
  LONGEST v, v1, v2;

  arg1 = coerce_ref (arg1);
  arg2 = coerce_ref (arg2);
  type1 = base_type (ada_check_typedef (value_type (arg1)));
  type2 = base_type (ada_check_typedef (value_type (arg2)));

  if (TYPE_CODE (type1) != TYPE_CODE_INT
      || TYPE_CODE (type2) != TYPE_CODE_INT)
    return value_binop (arg1, arg2, op);

  switch (op)
    {
    case BINOP_MOD:
    case BINOP_DIV:
    case BINOP_REM:
      break;
    default:
      return value_binop (arg1, arg2, op);
    }

  v2 = value_as_long (arg2);
  if (v2 == 0)
    error (_("second operand of %s must not be zero."), op_string (op));

  if (TYPE_UNSIGNED (type1) || op == BINOP_MOD)
    return value_binop (arg1, arg2, op);

  v1 = value_as_long (arg1);
  switch (op)
    {
    case BINOP_DIV:
      v = v1 / v2;
      if (!TRUNCATION_TOWARDS_ZERO && v1 * (v1 % v2) < 0)
        v += v > 0 ? -1 : 1;
      break;
    case BINOP_REM:
      v = v1 % v2;
      if (v * v1 < 0)
        v -= v2;
      break;
    default:
      /* Should not reach this point.  */
      v = 0;
    }

  val = allocate_value (type1);
  store_unsigned_integer (value_contents_raw (val),
                          TYPE_LENGTH (value_type (val)),
			  gdbarch_byte_order (get_type_arch (type1)), v);
  return val;
}

static int
ada_value_equal (struct value *arg1, struct value *arg2)
{
  if (ada_is_direct_array_type (value_type (arg1))
      || ada_is_direct_array_type (value_type (arg2)))
    {
      /* Automatically dereference any array reference before
         we attempt to perform the comparison.  */
      arg1 = ada_coerce_ref (arg1);
      arg2 = ada_coerce_ref (arg2);
      
      arg1 = ada_coerce_to_simple_array (arg1);
      arg2 = ada_coerce_to_simple_array (arg2);
      if (TYPE_CODE (value_type (arg1)) != TYPE_CODE_ARRAY
          || TYPE_CODE (value_type (arg2)) != TYPE_CODE_ARRAY)
        error (_("Attempt to compare array with non-array"));
      /* FIXME: The following works only for types whose
         representations use all bits (no padding or undefined bits)
         and do not have user-defined equality.  */
      return
        TYPE_LENGTH (value_type (arg1)) == TYPE_LENGTH (value_type (arg2))
        && memcmp (value_contents (arg1), value_contents (arg2),
                   TYPE_LENGTH (value_type (arg1))) == 0;
    }
  return value_equal (arg1, arg2);
}

/* Total number of component associations in the aggregate starting at
   index PC in EXP.  Assumes that index PC is the start of an
   OP_AGGREGATE. */

static int
num_component_specs (struct expression *exp, int pc)
{
  int n, m, i;
  m = exp->elts[pc + 1].longconst;
  pc += 3;
  n = 0;
  for (i = 0; i < m; i += 1)
    {
      switch (exp->elts[pc].opcode) 
	{
	default:
	  n += 1;
	  break;
	case OP_CHOICES:
	  n += exp->elts[pc + 1].longconst;
	  break;
	}
      ada_evaluate_subexp (NULL, exp, &pc, EVAL_SKIP);
    }
  return n;
}

/* Assign the result of evaluating EXP starting at *POS to the INDEXth 
   component of LHS (a simple array or a record), updating *POS past
   the expression, assuming that LHS is contained in CONTAINER.  Does
   not modify the inferior's memory, nor does it modify LHS (unless
   LHS == CONTAINER).  */

static void
assign_component (struct value *container, struct value *lhs, LONGEST index,
		  struct expression *exp, int *pos)
{
  struct value *mark = value_mark ();
  struct value *elt;
  if (TYPE_CODE (value_type (lhs)) == TYPE_CODE_ARRAY)
    {
      struct type *index_type = builtin_type (exp->gdbarch)->builtin_int;
      struct value *index_val = value_from_longest (index_type, index);
      elt = unwrap_value (ada_value_subscript (lhs, 1, &index_val));
    }
  else
    {
      elt = ada_index_struct_field (index, lhs, 0, value_type (lhs));
      elt = ada_to_fixed_value (unwrap_value (elt));
    }

  if (exp->elts[*pos].opcode == OP_AGGREGATE)
    assign_aggregate (container, elt, exp, pos, EVAL_NORMAL);
  else
    value_assign_to_component (container, elt, 
			       ada_evaluate_subexp (NULL, exp, pos, 
						    EVAL_NORMAL));

  value_free_to_mark (mark);
}

/* Assuming that LHS represents an lvalue having a record or array
   type, and EXP->ELTS[*POS] is an OP_AGGREGATE, evaluate an assignment
   of that aggregate's value to LHS, advancing *POS past the
   aggregate.  NOSIDE is as for evaluate_subexp.  CONTAINER is an
   lvalue containing LHS (possibly LHS itself).  Does not modify
   the inferior's memory, nor does it modify the contents of 
   LHS (unless == CONTAINER).  Returns the modified CONTAINER. */

static struct value *
assign_aggregate (struct value *container, 
		  struct value *lhs, struct expression *exp, 
		  int *pos, enum noside noside)
{
  struct type *lhs_type;
  int n = exp->elts[*pos+1].longconst;
  LONGEST low_index, high_index;
  int num_specs;
  LONGEST *indices;
  int max_indices, num_indices;
  int is_array_aggregate;
  int i;
  struct value *mark = value_mark ();

  *pos += 3;
  if (noside != EVAL_NORMAL)
    {
      int i;
      for (i = 0; i < n; i += 1)
	ada_evaluate_subexp (NULL, exp, pos, noside);
      return container;
    }

  container = ada_coerce_ref (container);
  if (ada_is_direct_array_type (value_type (container)))
    container = ada_coerce_to_simple_array (container);
  lhs = ada_coerce_ref (lhs);
  if (!deprecated_value_modifiable (lhs))
    error (_("Left operand of assignment is not a modifiable lvalue."));

  lhs_type = value_type (lhs);
  if (ada_is_direct_array_type (lhs_type))
    {
      lhs = ada_coerce_to_simple_array (lhs);
      lhs_type = value_type (lhs);
      low_index = TYPE_ARRAY_LOWER_BOUND_VALUE (lhs_type);
      high_index = TYPE_ARRAY_UPPER_BOUND_VALUE (lhs_type);
      is_array_aggregate = 1;
    }
  else if (TYPE_CODE (lhs_type) == TYPE_CODE_STRUCT)
    {
      low_index = 0;
      high_index = num_visible_fields (lhs_type) - 1;
      is_array_aggregate = 0;
    }
  else
    error (_("Left-hand side must be array or record."));

  num_specs = num_component_specs (exp, *pos - 3);
  max_indices = 4 * num_specs + 4;
  indices = alloca (max_indices * sizeof (indices[0]));
  indices[0] = indices[1] = low_index - 1;
  indices[2] = indices[3] = high_index + 1;
  num_indices = 4;

  for (i = 0; i < n; i += 1)
    {
      switch (exp->elts[*pos].opcode)
	{
	case OP_CHOICES:
	  aggregate_assign_from_choices (container, lhs, exp, pos, indices, 
					 &num_indices, max_indices,
					 low_index, high_index);
	  break;
	case OP_POSITIONAL:
	  aggregate_assign_positional (container, lhs, exp, pos, indices,
				       &num_indices, max_indices,
				       low_index, high_index);
	  break;
	case OP_OTHERS:
	  if (i != n-1)
	    error (_("Misplaced 'others' clause"));
	  aggregate_assign_others (container, lhs, exp, pos, indices, 
				   num_indices, low_index, high_index);
	  break;
	default:
	  error (_("Internal error: bad aggregate clause"));
	}
    }

  return container;
}
	      
/* Assign into the component of LHS indexed by the OP_POSITIONAL
   construct at *POS, updating *POS past the construct, given that
   the positions are relative to lower bound LOW, where HIGH is the 
   upper bound.  Record the position in INDICES[0 .. MAX_INDICES-1]
   updating *NUM_INDICES as needed.  CONTAINER is as for
   assign_aggregate. */
static void
aggregate_assign_positional (struct value *container,
			     struct value *lhs, struct expression *exp,
			     int *pos, LONGEST *indices, int *num_indices,
			     int max_indices, LONGEST low, LONGEST high) 
{
  LONGEST ind = longest_to_int (exp->elts[*pos + 1].longconst) + low;
  
  if (ind - 1 == high)
    warning (_("Extra components in aggregate ignored."));
  if (ind <= high)
    {
      add_component_interval (ind, ind, indices, num_indices, max_indices);
      *pos += 3;
      assign_component (container, lhs, ind, exp, pos);
    }
  else
    ada_evaluate_subexp (NULL, exp, pos, EVAL_SKIP);
}

/* Assign into the components of LHS indexed by the OP_CHOICES
   construct at *POS, updating *POS past the construct, given that
   the allowable indices are LOW..HIGH.  Record the indices assigned
   to in INDICES[0 .. MAX_INDICES-1], updating *NUM_INDICES as
   needed.  CONTAINER is as for assign_aggregate. */
static void
aggregate_assign_from_choices (struct value *container,
			       struct value *lhs, struct expression *exp,
			       int *pos, LONGEST *indices, int *num_indices,
			       int max_indices, LONGEST low, LONGEST high) 
{
  int j;
  int n_choices = longest_to_int (exp->elts[*pos+1].longconst);
  int choice_pos, expr_pc;
  int is_array = ada_is_direct_array_type (value_type (lhs));

  choice_pos = *pos += 3;

  for (j = 0; j < n_choices; j += 1)
    ada_evaluate_subexp (NULL, exp, pos, EVAL_SKIP);
  expr_pc = *pos;
  ada_evaluate_subexp (NULL, exp, pos, EVAL_SKIP);
  
  for (j = 0; j < n_choices; j += 1)
    {
      LONGEST lower, upper;
      enum exp_opcode op = exp->elts[choice_pos].opcode;
      if (op == OP_DISCRETE_RANGE)
	{
	  choice_pos += 1;
	  lower = value_as_long (ada_evaluate_subexp (NULL, exp, pos,
						      EVAL_NORMAL));
	  upper = value_as_long (ada_evaluate_subexp (NULL, exp, pos, 
						      EVAL_NORMAL));
	}
      else if (is_array)
	{
	  lower = value_as_long (ada_evaluate_subexp (NULL, exp, &choice_pos, 
						      EVAL_NORMAL));
	  upper = lower;
	}
      else
	{
	  int ind;
	  char *name;
	  switch (op)
	    {
	    case OP_NAME:
	      name = &exp->elts[choice_pos + 2].string;
	      break;
	    case OP_VAR_VALUE:
	      name = SYMBOL_NATURAL_NAME (exp->elts[choice_pos + 2].symbol);
	      break;
	    default:
	      error (_("Invalid record component association."));
	    }
	  ada_evaluate_subexp (NULL, exp, &choice_pos, EVAL_SKIP);
	  ind = 0;
	  if (! find_struct_field (name, value_type (lhs), 0, 
				   NULL, NULL, NULL, NULL, &ind))
	    error (_("Unknown component name: %s."), name);
	  lower = upper = ind;
	}

      if (lower <= upper && (lower < low || upper > high))
	error (_("Index in component association out of bounds."));

      add_component_interval (lower, upper, indices, num_indices,
			      max_indices);
      while (lower <= upper)
	{
	  int pos1;
	  pos1 = expr_pc;
	  assign_component (container, lhs, lower, exp, &pos1);
	  lower += 1;
	}
    }
}

/* Assign the value of the expression in the OP_OTHERS construct in
   EXP at *POS into the components of LHS indexed from LOW .. HIGH that
   have not been previously assigned.  The index intervals already assigned
   are in INDICES[0 .. NUM_INDICES-1].  Updates *POS to after the 
   OP_OTHERS clause.  CONTAINER is as for assign_aggregate*/
static void
aggregate_assign_others (struct value *container,
			 struct value *lhs, struct expression *exp,
			 int *pos, LONGEST *indices, int num_indices,
			 LONGEST low, LONGEST high) 
{
  int i;
  int expr_pc = *pos+1;
  
  for (i = 0; i < num_indices - 2; i += 2)
    {
      LONGEST ind;
      for (ind = indices[i + 1] + 1; ind < indices[i + 2]; ind += 1)
	{
	  int pos;
	  pos = expr_pc;
	  assign_component (container, lhs, ind, exp, &pos);
	}
    }
  ada_evaluate_subexp (NULL, exp, pos, EVAL_SKIP);
}

/* Add the interval [LOW .. HIGH] to the sorted set of intervals 
   [ INDICES[0] .. INDICES[1] ],..., [ INDICES[*SIZE-2] .. INDICES[*SIZE-1] ],
   modifying *SIZE as needed.  It is an error if *SIZE exceeds
   MAX_SIZE.  The resulting intervals do not overlap.  */
static void
add_component_interval (LONGEST low, LONGEST high, 
			LONGEST* indices, int *size, int max_size)
{
  int i, j;
  for (i = 0; i < *size; i += 2) {
    if (high >= indices[i] && low <= indices[i + 1])
      {
	int kh;
	for (kh = i + 2; kh < *size; kh += 2)
	  if (high < indices[kh])
	    break;
	if (low < indices[i])
	  indices[i] = low;
	indices[i + 1] = indices[kh - 1];
	if (high > indices[i + 1])
	  indices[i + 1] = high;
	memcpy (indices + i + 2, indices + kh, *size - kh);
	*size -= kh - i - 2;
	return;
      }
    else if (high < indices[i])
      break;
  }
	
  if (*size == max_size)
    error (_("Internal error: miscounted aggregate components."));
  *size += 2;
  for (j = *size-1; j >= i+2; j -= 1)
    indices[j] = indices[j - 2];
  indices[i] = low;
  indices[i + 1] = high;
}

/* Perform and Ada cast of ARG2 to type TYPE if the type of ARG2
   is different.  */

static struct value *
ada_value_cast (struct type *type, struct value *arg2, enum noside noside)
{
  if (type == ada_check_typedef (value_type (arg2)))
    return arg2;

  if (ada_is_fixed_point_type (type))
    return (cast_to_fixed (type, arg2));

  if (ada_is_fixed_point_type (value_type (arg2)))
    return cast_from_fixed (type, arg2);

  return value_cast (type, arg2);
}

/*  Evaluating Ada expressions, and printing their result.
    ------------------------------------------------------

    We usually evaluate an Ada expression in order to print its value.
    We also evaluate an expression in order to print its type, which
    happens during the EVAL_AVOID_SIDE_EFFECTS phase of the evaluation,
    but we'll focus mostly on the EVAL_NORMAL phase.  In practice, the
    EVAL_AVOID_SIDE_EFFECTS phase allows us to simplify certain aspects of
    the evaluation compared to the EVAL_NORMAL, but is otherwise very
    similar.

    Evaluating expressions is a little more complicated for Ada entities
    than it is for entities in languages such as C.  The main reason for
    this is that Ada provides types whose definition might be dynamic.
    One example of such types is variant records.  Or another example
    would be an array whose bounds can only be known at run time.

    The following description is a general guide as to what should be
    done (and what should NOT be done) in order to evaluate an expression
    involving such types, and when.  This does not cover how the semantic
    information is encoded by GNAT as this is covered separatly.  For the
    document used as the reference for the GNAT encoding, see exp_dbug.ads
    in the GNAT sources.

    Ideally, we should embed each part of this description next to its
    associated code.  Unfortunately, the amount of code is so vast right
    now that it's hard to see whether the code handling a particular
    situation might be duplicated or not.  One day, when the code is
    cleaned up, this guide might become redundant with the comments
    inserted in the code, and we might want to remove it.

    When evaluating Ada expressions, the tricky issue is that they may
    reference entities whose type contents and size are not statically
    known.  Consider for instance a variant record:

       type Rec (Empty : Boolean := True) is record
          case Empty is
             when True => null;
             when False => Value : Integer;
          end case;
       end record;
       Yes : Rec := (Empty => False, Value => 1);
       No  : Rec := (empty => True);

    The size and contents of that record depends on the value of the
    descriminant (Rec.Empty).  At this point, neither the debugging
    information nor the associated type structure in GDB are able to
    express such dynamic types.  So what the debugger does is to create
    "fixed" versions of the type that applies to the specific object.
    We also informally refer to this opperation as "fixing" an object,
    which means creating its associated fixed type.

    Example: when printing the value of variable "Yes" above, its fixed
    type would look like this:

       type Rec is record
          Empty : Boolean;
          Value : Integer;
       end record;

    On the other hand, if we printed the value of "No", its fixed type
    would become:

       type Rec is record
          Empty : Boolean;
       end record;

    Things become a little more complicated when trying to fix an entity
    with a dynamic type that directly contains another dynamic type,
    such as an array of variant records, for instance.  There are
    two possible cases: Arrays, and records.

    Arrays are a little simpler to handle, because the same amount of
    memory is allocated for each element of the array, even if the amount
    of space used by each element changes from element to element.
    Consider for instance the following array of type Rec:

       type Rec_Array is array (1 .. 2) of Rec;

    The type structure in GDB describes an array in terms of its
    bounds, and the type of its elements.  By design, all elements
    in the array have the same type.  So we cannot use a fixed type
    for the array elements in this case, since the fixed type depends
    on the actual value of each element.

    Fortunately, what happens in practice is that each element of
    the array has the same size, which is the maximum size that
    might be needed in order to hold an object of the element type.
    And the compiler shows it in the debugging information by wrapping
    the array element inside a private PAD type.  This type should not
    be shown to the user, and must be "unwrap"'ed before printing. Note
    that we also use the adjective "aligner" in our code to designate
    these wrapper types.

    These wrapper types should have a constant size, which is the size
    of each element of the array.  In the case when the size is statically
    known, the PAD type will already have the right size, and the array
    element type should remain unfixed.  But there are cases when
    this size is not statically known.  For instance, assuming that
    "Five" is an integer variable:

        type Dynamic is array (1 .. Five) of Integer;
        type Wrapper (Has_Length : Boolean := False) is record
           Data : Dynamic;
           case Has_Length is
              when True => Length : Integer;
              when False => null;
           end case;
        end record;
        type Wrapper_Array is array (1 .. 2) of Wrapper;

        Hello : Wrapper_Array := (others => (Has_Length => True,
                                             Data => (others => 17),
                                             Length => 1));


    The debugging info would describe variable Hello as being an
    array of a PAD type.  The size of that PAD type is not statically
    known, but can be determined using a parallel XVZ variable.
    In that case, a copy of the PAD type with the correct size should
    be used for the fixed array.

    However, things are slightly different in the case of dynamic
    record types.  In this case, in order to compute the associated
    fixed type, we need to determine the size and offset of each of
    its components.  This, in turn, requires us to compute the fixed
    type of each of these components.

    Consider for instance the example:

        type Bounded_String (Max_Size : Natural) is record
           Str : String (1 .. Max_Size);
           Length : Natural;
        end record;
        My_String : Bounded_String (Max_Size => 10);

    In that case, the position of field "Length" depends on the size
    of field Str, which itself depends on the value of the Max_Size
    discriminant. In order to fix the type of variable My_String,
    we need to fix the type of field Str.  Therefore, fixing a variant
    record requires us to fix each of its components.

    However, if a component does not have a dynamic size, the component
    should not be fixed.  In particular, fields that use a PAD type
    should not fixed.  Here is an example where this might happen
    (assuming type Rec above):

       type Container (Big : Boolean) is record
          First : Rec;
          After : Integer;
          case Big is
             when True => Another : Integer;
             when False => null;
          end case;
       end record;
       My_Container : Container := (Big => False,
                                    First => (Empty => True),
                                    After => 42);

    In that example, the compiler creates a PAD type for component First,
    whose size is constant, and then positions the component After just
    right after it.  The offset of component After is therefore constant
    in this case.

    The debugger computes the position of each field based on an algorithm
    that uses, among other things, the actual position and size of the field
    preceding it.  Let's now imagine that the user is trying to print the
    value of My_Container.  If the type fixing was recursive, we would
    end up computing the offset of field After based on the size of the
    fixed version of field First.  And since in our example First has
    only one actual field, the size of the fixed type is actually smaller
    than the amount of space allocated to that field, and thus we would
    compute the wrong offset of field After.

    Unfortunately, we need to watch out for dynamic components of variant
    records (identified by the ___XVL suffix in the component name).
    Even if the target type is a PAD type, the size of that type might
    not be statically known.  So the PAD type needs to be unwrapped and
    the resulting type needs to be fixed.  Otherwise, we might end up
    with the wrong size for our component.  This can be observed with
    the following type declarations:

        type Octal is new Integer range 0 .. 7;
        type Octal_Array is array (Positive range <>) of Octal;
        pragma Pack (Octal_Array);

        type Octal_Buffer (Size : Positive) is record
           Buffer : Octal_Array (1 .. Size);
           Length : Integer;
        end record;

    In that case, Buffer is a PAD type whose size is unset and needs
    to be computed by fixing the unwrapped type.

    Lastly, when should the sub-elements of a type that remained unfixed
    thus far, be actually fixed?

    The answer is: Only when referencing that element.  For instance
    when selecting one component of a record, this specific component
    should be fixed at that point in time.  Or when printing the value
    of a record, each component should be fixed before its value gets
    printed.  Similarly for arrays, the element of the array should be
    fixed when printing each element of the array, or when extracting
    one element out of that array.  On the other hand, fixing should
    not be performed on the elements when taking a slice of an array!

    Note that one of the side-effects of miscomputing the offset and
    size of each field is that we end up also miscomputing the size
    of the containing type.  This can have adverse results when computing
    the value of an entity.  GDB fetches the value of an entity based
    on the size of its type, and thus a wrong size causes GDB to fetch
    the wrong amount of memory.  In the case where the computed size is
    too small, GDB fetches too little data to print the value of our
    entiry.  Results in this case as unpredicatble, as we usually read
    past the buffer containing the data =:-o.  */

/* Implement the evaluate_exp routine in the exp_descriptor structure
   for the Ada language.  */

static struct value *
ada_evaluate_subexp (struct type *expect_type, struct expression *exp,
                     int *pos, enum noside noside)
{
  enum exp_opcode op;
  int tem, tem2, tem3;
  int pc;
  struct value *arg1 = NULL, *arg2 = NULL, *arg3;
  struct type *type;
  int nargs, oplen;
  struct value **argvec;

  pc = *pos;
  *pos += 1;
  op = exp->elts[pc].opcode;

  switch (op)
    {
    default:
      *pos -= 1;
      arg1 = evaluate_subexp_standard (expect_type, exp, pos, noside);
      arg1 = unwrap_value (arg1);

      /* If evaluating an OP_DOUBLE and an EXPECT_TYPE was provided,
         then we need to perform the conversion manually, because
         evaluate_subexp_standard doesn't do it.  This conversion is
         necessary in Ada because the different kinds of float/fixed
         types in Ada have different representations.

         Similarly, we need to perform the conversion from OP_LONG
         ourselves.  */
      if ((op == OP_DOUBLE || op == OP_LONG) && expect_type != NULL)
        arg1 = ada_value_cast (expect_type, arg1, noside);

      return arg1;

    case OP_STRING:
      {
        struct value *result;
        *pos -= 1;
        result = evaluate_subexp_standard (expect_type, exp, pos, noside);
        /* The result type will have code OP_STRING, bashed there from 
           OP_ARRAY.  Bash it back.  */
        if (TYPE_CODE (value_type (result)) == TYPE_CODE_STRING)
          TYPE_CODE (value_type (result)) = TYPE_CODE_ARRAY;
        return result;
      }

    case UNOP_CAST:
      (*pos) += 2;
      type = exp->elts[pc + 1].type;
      arg1 = evaluate_subexp (type, exp, pos, noside);
      if (noside == EVAL_SKIP)
        goto nosideret;
      arg1 = ada_value_cast (type, arg1, noside);
      return arg1;

    case UNOP_QUAL:
      (*pos) += 2;
      type = exp->elts[pc + 1].type;
      return ada_evaluate_subexp (type, exp, pos, noside);

    case BINOP_ASSIGN:
      arg1 = evaluate_subexp (NULL_TYPE, exp, pos, noside);
      if (exp->elts[*pos].opcode == OP_AGGREGATE)
	{
	  arg1 = assign_aggregate (arg1, arg1, exp, pos, noside);
	  if (noside == EVAL_SKIP || noside == EVAL_AVOID_SIDE_EFFECTS)
	    return arg1;
	  return ada_value_assign (arg1, arg1);
	}
      /* Force the evaluation of the rhs ARG2 to the type of the lhs ARG1,
         except if the lhs of our assignment is a convenience variable.
         In the case of assigning to a convenience variable, the lhs
         should be exactly the result of the evaluation of the rhs.  */
      type = value_type (arg1);
      if (VALUE_LVAL (arg1) == lval_internalvar)
         type = NULL;
      arg2 = evaluate_subexp (type, exp, pos, noside);
      if (noside == EVAL_SKIP || noside == EVAL_AVOID_SIDE_EFFECTS)
        return arg1;
      if (ada_is_fixed_point_type (value_type (arg1)))
        arg2 = cast_to_fixed (value_type (arg1), arg2);
      else if (ada_is_fixed_point_type (value_type (arg2)))
        error
          (_("Fixed-point values must be assigned to fixed-point variables"));
      else
        arg2 = coerce_for_assign (value_type (arg1), arg2);
      return ada_value_assign (arg1, arg2);

    case BINOP_ADD:
      arg1 = evaluate_subexp_with_coercion (exp, pos, noside);
      arg2 = evaluate_subexp_with_coercion (exp, pos, noside);
      if (noside == EVAL_SKIP)
        goto nosideret;
      if (TYPE_CODE (value_type (arg1)) == TYPE_CODE_PTR)
        return (value_from_longest
                 (value_type (arg1),
                  value_as_long (arg1) + value_as_long (arg2)));
      if ((ada_is_fixed_point_type (value_type (arg1))
           || ada_is_fixed_point_type (value_type (arg2)))
          && value_type (arg1) != value_type (arg2))
        error (_("Operands of fixed-point addition must have the same type"));
      /* Do the addition, and cast the result to the type of the first
         argument.  We cannot cast the result to a reference type, so if
         ARG1 is a reference type, find its underlying type.  */
      type = value_type (arg1);
      while (TYPE_CODE (type) == TYPE_CODE_REF)
        type = TYPE_TARGET_TYPE (type);
      binop_promote (exp->language_defn, exp->gdbarch, &arg1, &arg2);
      return value_cast (type, value_binop (arg1, arg2, BINOP_ADD));

    case BINOP_SUB:
      arg1 = evaluate_subexp_with_coercion (exp, pos, noside);
      arg2 = evaluate_subexp_with_coercion (exp, pos, noside);
      if (noside == EVAL_SKIP)
        goto nosideret;
      if (TYPE_CODE (value_type (arg1)) == TYPE_CODE_PTR)
        return (value_from_longest
                 (value_type (arg1),
                  value_as_long (arg1) - value_as_long (arg2)));
      if ((ada_is_fixed_point_type (value_type (arg1))
           || ada_is_fixed_point_type (value_type (arg2)))
          && value_type (arg1) != value_type (arg2))
        error (_("Operands of fixed-point subtraction must have the same type"));
      /* Do the substraction, and cast the result to the type of the first
         argument.  We cannot cast the result to a reference type, so if
         ARG1 is a reference type, find its underlying type.  */
      type = value_type (arg1);
      while (TYPE_CODE (type) == TYPE_CODE_REF)
        type = TYPE_TARGET_TYPE (type);
      binop_promote (exp->language_defn, exp->gdbarch, &arg1, &arg2);
      return value_cast (type, value_binop (arg1, arg2, BINOP_SUB));

    case BINOP_MUL:
    case BINOP_DIV:
    case BINOP_REM:
    case BINOP_MOD:
      arg1 = evaluate_subexp (NULL_TYPE, exp, pos, noside);
      arg2 = evaluate_subexp (NULL_TYPE, exp, pos, noside);
      if (noside == EVAL_SKIP)
        goto nosideret;
      else if (noside == EVAL_AVOID_SIDE_EFFECTS)
        {
          binop_promote (exp->language_defn, exp->gdbarch, &arg1, &arg2);
          return value_zero (value_type (arg1), not_lval);
        }
      else
        {
          type = builtin_type (exp->gdbarch)->builtin_double;
          if (ada_is_fixed_point_type (value_type (arg1)))
            arg1 = cast_from_fixed (type, arg1);
          if (ada_is_fixed_point_type (value_type (arg2)))
            arg2 = cast_from_fixed (type, arg2);
          binop_promote (exp->language_defn, exp->gdbarch, &arg1, &arg2);
          return ada_value_binop (arg1, arg2, op);
        }

    case BINOP_EQUAL:
    case BINOP_NOTEQUAL:
      arg1 = evaluate_subexp (NULL_TYPE, exp, pos, noside);
      arg2 = evaluate_subexp (value_type (arg1), exp, pos, noside);
      if (noside == EVAL_SKIP)
        goto nosideret;
      if (noside == EVAL_AVOID_SIDE_EFFECTS)
        tem = 0;
      else
	{
	  binop_promote (exp->language_defn, exp->gdbarch, &arg1, &arg2);
	  tem = ada_value_equal (arg1, arg2);
	}
      if (op == BINOP_NOTEQUAL)
        tem = !tem;
      type = language_bool_type (exp->language_defn, exp->gdbarch);
      return value_from_longest (type, (LONGEST) tem);

    case UNOP_NEG:
      arg1 = evaluate_subexp (NULL_TYPE, exp, pos, noside);
      if (noside == EVAL_SKIP)
        goto nosideret;
      else if (ada_is_fixed_point_type (value_type (arg1)))
        return value_cast (value_type (arg1), value_neg (arg1));
      else
	{
	  unop_promote (exp->language_defn, exp->gdbarch, &arg1);
	  return value_neg (arg1);
	}

    case BINOP_LOGICAL_AND:
    case BINOP_LOGICAL_OR:
    case UNOP_LOGICAL_NOT:
      {
        struct value *val;

        *pos -= 1;
        val = evaluate_subexp_standard (expect_type, exp, pos, noside);
	type = language_bool_type (exp->language_defn, exp->gdbarch);
        return value_cast (type, val);
      }

    case BINOP_BITWISE_AND:
    case BINOP_BITWISE_IOR:
    case BINOP_BITWISE_XOR:
      {
        struct value *val;

        arg1 = evaluate_subexp (NULL_TYPE, exp, pos, EVAL_AVOID_SIDE_EFFECTS);
        *pos = pc;
        val = evaluate_subexp_standard (expect_type, exp, pos, noside);

        return value_cast (value_type (arg1), val);
      }

    case OP_VAR_VALUE:
      *pos -= 1;

      if (noside == EVAL_SKIP)
        {
          *pos += 4;
          goto nosideret;
        }
      else if (SYMBOL_DOMAIN (exp->elts[pc + 2].symbol) == UNDEF_DOMAIN)
        /* Only encountered when an unresolved symbol occurs in a
           context other than a function call, in which case, it is
           invalid.  */
        error (_("Unexpected unresolved symbol, %s, during evaluation"),
               SYMBOL_PRINT_NAME (exp->elts[pc + 2].symbol));
      else if (noside == EVAL_AVOID_SIDE_EFFECTS)
        {
          type = static_unwrap_type (SYMBOL_TYPE (exp->elts[pc + 2].symbol));
          if (ada_is_tagged_type (type, 0))
          {
            /* Tagged types are a little special in the fact that the real
               type is dynamic and can only be determined by inspecting the
               object's tag.  This means that we need to get the object's
               value first (EVAL_NORMAL) and then extract the actual object
               type from its tag.

               Note that we cannot skip the final step where we extract
               the object type from its tag, because the EVAL_NORMAL phase
               results in dynamic components being resolved into fixed ones.
               This can cause problems when trying to print the type
               description of tagged types whose parent has a dynamic size:
               We use the type name of the "_parent" component in order
               to print the name of the ancestor type in the type description.
               If that component had a dynamic size, the resolution into
               a fixed type would result in the loss of that type name,
               thus preventing us from printing the name of the ancestor
               type in the type description.  */
            struct type *actual_type;

            arg1 = evaluate_subexp (NULL_TYPE, exp, pos, EVAL_NORMAL);
            actual_type = type_from_tag (ada_value_tag (arg1));
            if (actual_type == NULL)
              /* If, for some reason, we were unable to determine
                 the actual type from the tag, then use the static
                 approximation that we just computed as a fallback.
                 This can happen if the debugging information is
                 incomplete, for instance.  */
              actual_type = type;

            return value_zero (actual_type, not_lval);
          }

          *pos += 4;
          return value_zero
            (to_static_fixed_type
             (static_unwrap_type (SYMBOL_TYPE (exp->elts[pc + 2].symbol))),
             not_lval);
        }
      else
        {
          arg1 = evaluate_subexp_standard (expect_type, exp, pos, noside);
          arg1 = unwrap_value (arg1);
          return ada_to_fixed_value (arg1);
        }

    case OP_FUNCALL:
      (*pos) += 2;

      /* Allocate arg vector, including space for the function to be
         called in argvec[0] and a terminating NULL.  */
      nargs = longest_to_int (exp->elts[pc + 1].longconst);
      argvec =
        (struct value **) alloca (sizeof (struct value *) * (nargs + 2));

      if (exp->elts[*pos].opcode == OP_VAR_VALUE
          && SYMBOL_DOMAIN (exp->elts[pc + 5].symbol) == UNDEF_DOMAIN)
        error (_("Unexpected unresolved symbol, %s, during evaluation"),
               SYMBOL_PRINT_NAME (exp->elts[pc + 5].symbol));
      else
        {
          for (tem = 0; tem <= nargs; tem += 1)
            argvec[tem] = evaluate_subexp (NULL_TYPE, exp, pos, noside);
          argvec[tem] = 0;

          if (noside == EVAL_SKIP)
            goto nosideret;
        }

      if (ada_is_packed_array_type (desc_base_type (value_type (argvec[0]))))
        argvec[0] = ada_coerce_to_simple_array (argvec[0]);
      else if (TYPE_CODE (value_type (argvec[0])) == TYPE_CODE_ARRAY
               && TYPE_FIELD_BITSIZE (value_type (argvec[0]), 0) != 0)
        /* This is a packed array that has already been fixed, and
	   therefore already coerced to a simple array.  Nothing further
	   to do.  */
        ;
      else if (TYPE_CODE (value_type (argvec[0])) == TYPE_CODE_REF
               || (TYPE_CODE (value_type (argvec[0])) == TYPE_CODE_ARRAY
                   && VALUE_LVAL (argvec[0]) == lval_memory))
        argvec[0] = value_addr (argvec[0]);

      type = ada_check_typedef (value_type (argvec[0]));
      if (TYPE_CODE (type) == TYPE_CODE_PTR)
        {
          switch (TYPE_CODE (ada_check_typedef (TYPE_TARGET_TYPE (type))))
            {
            case TYPE_CODE_FUNC:
              type = ada_check_typedef (TYPE_TARGET_TYPE (type));
              break;
            case TYPE_CODE_ARRAY:
              break;
            case TYPE_CODE_STRUCT:
              if (noside != EVAL_AVOID_SIDE_EFFECTS)
                argvec[0] = ada_value_ind (argvec[0]);
              type = ada_check_typedef (TYPE_TARGET_TYPE (type));
              break;
            default:
              error (_("cannot subscript or call something of type `%s'"),
                     ada_type_name (value_type (argvec[0])));
              break;
            }
        }

      switch (TYPE_CODE (type))
        {
        case TYPE_CODE_FUNC:
          if (noside == EVAL_AVOID_SIDE_EFFECTS)
            return allocate_value (TYPE_TARGET_TYPE (type));
          return call_function_by_hand (argvec[0], nargs, argvec + 1);
        case TYPE_CODE_STRUCT:
          {
            int arity;

            arity = ada_array_arity (type);
            type = ada_array_element_type (type, nargs);
            if (type == NULL)
              error (_("cannot subscript or call a record"));
            if (arity != nargs)
              error (_("wrong number of subscripts; expecting %d"), arity);
            if (noside == EVAL_AVOID_SIDE_EFFECTS)
              return value_zero (ada_aligned_type (type), lval_memory);
            return
              unwrap_value (ada_value_subscript
                            (argvec[0], nargs, argvec + 1));
          }
        case TYPE_CODE_ARRAY:
          if (noside == EVAL_AVOID_SIDE_EFFECTS)
            {
              type = ada_array_element_type (type, nargs);
              if (type == NULL)
                error (_("element type of array unknown"));
              else
                return value_zero (ada_aligned_type (type), lval_memory);
            }
          return
            unwrap_value (ada_value_subscript
                          (ada_coerce_to_simple_array (argvec[0]),
                           nargs, argvec + 1));
        case TYPE_CODE_PTR:     /* Pointer to array */
          type = to_fixed_array_type (TYPE_TARGET_TYPE (type), NULL, 1);
          if (noside == EVAL_AVOID_SIDE_EFFECTS)
            {
              type = ada_array_element_type (type, nargs);
              if (type == NULL)
                error (_("element type of array unknown"));
              else
                return value_zero (ada_aligned_type (type), lval_memory);
            }
          return
            unwrap_value (ada_value_ptr_subscript (argvec[0], type,
                                                   nargs, argvec + 1));

        default:
          error (_("Attempt to index or call something other than an "
		   "array or function"));
        }

    case TERNOP_SLICE:
      {
        struct value *array = evaluate_subexp (NULL_TYPE, exp, pos, noside);
        struct value *low_bound_val =
          evaluate_subexp (NULL_TYPE, exp, pos, noside);
        struct value *high_bound_val =
          evaluate_subexp (NULL_TYPE, exp, pos, noside);
        LONGEST low_bound;
        LONGEST high_bound;
        low_bound_val = coerce_ref (low_bound_val);
        high_bound_val = coerce_ref (high_bound_val);
        low_bound = pos_atr (low_bound_val);
        high_bound = pos_atr (high_bound_val);

        if (noside == EVAL_SKIP)
          goto nosideret;

        /* If this is a reference to an aligner type, then remove all
           the aligners.  */
        if (TYPE_CODE (value_type (array)) == TYPE_CODE_REF
            && ada_is_aligner_type (TYPE_TARGET_TYPE (value_type (array))))
          TYPE_TARGET_TYPE (value_type (array)) =
            ada_aligned_type (TYPE_TARGET_TYPE (value_type (array)));

        if (ada_is_packed_array_type (value_type (array)))
          error (_("cannot slice a packed array"));

        /* If this is a reference to an array or an array lvalue,
           convert to a pointer.  */
        if (TYPE_CODE (value_type (array)) == TYPE_CODE_REF
            || (TYPE_CODE (value_type (array)) == TYPE_CODE_ARRAY
                && VALUE_LVAL (array) == lval_memory))
          array = value_addr (array);

        if (noside == EVAL_AVOID_SIDE_EFFECTS
            && ada_is_array_descriptor_type (ada_check_typedef
                                             (value_type (array))))
          return empty_array (ada_type_of_array (array, 0), low_bound);

        array = ada_coerce_to_simple_array_ptr (array);

        /* If we have more than one level of pointer indirection,
           dereference the value until we get only one level.  */
        while (TYPE_CODE (value_type (array)) == TYPE_CODE_PTR
               && (TYPE_CODE (TYPE_TARGET_TYPE (value_type (array)))
                     == TYPE_CODE_PTR))
          array = value_ind (array);

        /* Make sure we really do have an array type before going further,
           to avoid a SEGV when trying to get the index type or the target
           type later down the road if the debug info generated by
           the compiler is incorrect or incomplete.  */
        if (!ada_is_simple_array_type (value_type (array)))
          error (_("cannot take slice of non-array"));

        if (TYPE_CODE (value_type (array)) == TYPE_CODE_PTR)
          {
            if (high_bound < low_bound || noside == EVAL_AVOID_SIDE_EFFECTS)
              return empty_array (TYPE_TARGET_TYPE (value_type (array)),
                                  low_bound);
            else
              {
                struct type *arr_type0 =
                  to_fixed_array_type (TYPE_TARGET_TYPE (value_type (array)),
                                       NULL, 1);
                return ada_value_slice_from_ptr (array, arr_type0,
                                                 longest_to_int (low_bound),
                                                 longest_to_int (high_bound));
              }
          }
        else if (noside == EVAL_AVOID_SIDE_EFFECTS)
          return array;
        else if (high_bound < low_bound)
          return empty_array (value_type (array), low_bound);
        else
          return ada_value_slice (array, longest_to_int (low_bound),
				  longest_to_int (high_bound));
      }

    case UNOP_IN_RANGE:
      (*pos) += 2;
      arg1 = evaluate_subexp (NULL_TYPE, exp, pos, noside);
      type = check_typedef (exp->elts[pc + 1].type);

      if (noside == EVAL_SKIP)
        goto nosideret;

      switch (TYPE_CODE (type))
        {
        default:
          lim_warning (_("Membership test incompletely implemented; "
			 "always returns true"));
	  type = language_bool_type (exp->language_defn, exp->gdbarch);
	  return value_from_longest (type, (LONGEST) 1);

        case TYPE_CODE_RANGE:
	  arg2 = value_from_longest (type, TYPE_LOW_BOUND (type));
	  arg3 = value_from_longest (type, TYPE_HIGH_BOUND (type));
	  binop_promote (exp->language_defn, exp->gdbarch, &arg1, &arg2);
	  binop_promote (exp->language_defn, exp->gdbarch, &arg1, &arg3);
	  type = language_bool_type (exp->language_defn, exp->gdbarch);
	  return
	    value_from_longest (type,
                                (value_less (arg1, arg3)
                                 || value_equal (arg1, arg3))
                                && (value_less (arg2, arg1)
                                    || value_equal (arg2, arg1)));
        }

    case BINOP_IN_BOUNDS:
      (*pos) += 2;
      arg1 = evaluate_subexp (NULL_TYPE, exp, pos, noside);
      arg2 = evaluate_subexp (NULL_TYPE, exp, pos, noside);

      if (noside == EVAL_SKIP)
        goto nosideret;

      if (noside == EVAL_AVOID_SIDE_EFFECTS)
	{
	  type = language_bool_type (exp->language_defn, exp->gdbarch);
	  return value_zero (type, not_lval);
	}

      tem = longest_to_int (exp->elts[pc + 1].longconst);

      type = ada_index_type (value_type (arg2), tem, "range");
      if (!type)
	type = value_type (arg1);

      arg3 = value_from_longest (type, ada_array_bound (arg2, tem, 1));
      arg2 = value_from_longest (type, ada_array_bound (arg2, tem, 0));

      binop_promote (exp->language_defn, exp->gdbarch, &arg1, &arg2);
      binop_promote (exp->language_defn, exp->gdbarch, &arg1, &arg3);
      type = language_bool_type (exp->language_defn, exp->gdbarch);
      return
        value_from_longest (type,
                            (value_less (arg1, arg3)
                             || value_equal (arg1, arg3))
                            && (value_less (arg2, arg1)
                                || value_equal (arg2, arg1)));

    case TERNOP_IN_RANGE:
      arg1 = evaluate_subexp (NULL_TYPE, exp, pos, noside);
      arg2 = evaluate_subexp (NULL_TYPE, exp, pos, noside);
      arg3 = evaluate_subexp (NULL_TYPE, exp, pos, noside);

      if (noside == EVAL_SKIP)
        goto nosideret;

      binop_promote (exp->language_defn, exp->gdbarch, &arg1, &arg2);
      binop_promote (exp->language_defn, exp->gdbarch, &arg1, &arg3);
      type = language_bool_type (exp->language_defn, exp->gdbarch);
      return
        value_from_longest (type,
                            (value_less (arg1, arg3)
                             || value_equal (arg1, arg3))
                            && (value_less (arg2, arg1)
                                || value_equal (arg2, arg1)));

    case OP_ATR_FIRST:
    case OP_ATR_LAST:
    case OP_ATR_LENGTH:
      {
        struct type *type_arg;
        if (exp->elts[*pos].opcode == OP_TYPE)
          {
            evaluate_subexp (NULL_TYPE, exp, pos, EVAL_SKIP);
            arg1 = NULL;
            type_arg = check_typedef (exp->elts[pc + 2].type);
          }
        else
          {
            arg1 = evaluate_subexp (NULL_TYPE, exp, pos, noside);
            type_arg = NULL;
          }

        if (exp->elts[*pos].opcode != OP_LONG)
          error (_("Invalid operand to '%s"), ada_attribute_name (op));
        tem = longest_to_int (exp->elts[*pos + 2].longconst);
        *pos += 4;

        if (noside == EVAL_SKIP)
          goto nosideret;

        if (type_arg == NULL)
          {
            arg1 = ada_coerce_ref (arg1);

            if (ada_is_packed_array_type (value_type (arg1)))
              arg1 = ada_coerce_to_simple_array (arg1);

            type = ada_index_type (value_type (arg1), tem,
				   ada_attribute_name (op));
            if (type == NULL)
	      type = builtin_type (exp->gdbarch)->builtin_int;

            if (noside == EVAL_AVOID_SIDE_EFFECTS)
              return allocate_value (type);

            switch (op)
              {
              default:          /* Should never happen.  */
                error (_("unexpected attribute encountered"));
              case OP_ATR_FIRST:
                return value_from_longest
			(type, ada_array_bound (arg1, tem, 0));
              case OP_ATR_LAST:
                return value_from_longest
			(type, ada_array_bound (arg1, tem, 1));
              case OP_ATR_LENGTH:
                return value_from_longest
			(type, ada_array_length (arg1, tem));
              }
          }
        else if (discrete_type_p (type_arg))
          {
            struct type *range_type;
            char *name = ada_type_name (type_arg);
            range_type = NULL;
            if (name != NULL && TYPE_CODE (type_arg) != TYPE_CODE_ENUM)
              range_type = to_fixed_range_type (name, NULL, type_arg);
            if (range_type == NULL)
              range_type = type_arg;
            switch (op)
              {
              default:
                error (_("unexpected attribute encountered"));
              case OP_ATR_FIRST:
		return value_from_longest 
		  (range_type, discrete_type_low_bound (range_type));
              case OP_ATR_LAST:
                return value_from_longest
		  (range_type, discrete_type_high_bound (range_type));
              case OP_ATR_LENGTH:
                error (_("the 'length attribute applies only to array types"));
              }
          }
        else if (TYPE_CODE (type_arg) == TYPE_CODE_FLT)
          error (_("unimplemented type attribute"));
        else
          {
            LONGEST low, high;

            if (ada_is_packed_array_type (type_arg))
              type_arg = decode_packed_array_type (type_arg);

            type = ada_index_type (type_arg, tem, ada_attribute_name (op));
            if (type == NULL)
	      type = builtin_type (exp->gdbarch)->builtin_int;

            if (noside == EVAL_AVOID_SIDE_EFFECTS)
              return allocate_value (type);

            switch (op)
              {
              default:
                error (_("unexpected attribute encountered"));
              case OP_ATR_FIRST:
                low = ada_array_bound_from_type (type_arg, tem, 0);
                return value_from_longest (type, low);
              case OP_ATR_LAST:
                high = ada_array_bound_from_type (type_arg, tem, 1);
                return value_from_longest (type, high);
              case OP_ATR_LENGTH:
                low = ada_array_bound_from_type (type_arg, tem, 0);
                high = ada_array_bound_from_type (type_arg, tem, 1);
                return value_from_longest (type, high - low + 1);
              }
          }
      }

    case OP_ATR_TAG:
      arg1 = evaluate_subexp (NULL_TYPE, exp, pos, noside);
      if (noside == EVAL_SKIP)
        goto nosideret;

      if (noside == EVAL_AVOID_SIDE_EFFECTS)
        return value_zero (ada_tag_type (arg1), not_lval);

      return ada_value_tag (arg1);

    case OP_ATR_MIN:
    case OP_ATR_MAX:
      evaluate_subexp (NULL_TYPE, exp, pos, EVAL_SKIP);
      arg1 = evaluate_subexp (NULL_TYPE, exp, pos, noside);
      arg2 = evaluate_subexp (NULL_TYPE, exp, pos, noside);
      if (noside == EVAL_SKIP)
        goto nosideret;
      else if (noside == EVAL_AVOID_SIDE_EFFECTS)
        return value_zero (value_type (arg1), not_lval);
      else
	{
	  binop_promote (exp->language_defn, exp->gdbarch, &arg1, &arg2);
	  return value_binop (arg1, arg2,
			      op == OP_ATR_MIN ? BINOP_MIN : BINOP_MAX);
	}

    case OP_ATR_MODULUS:
      {
        struct type *type_arg = check_typedef (exp->elts[pc + 2].type);
        evaluate_subexp (NULL_TYPE, exp, pos, EVAL_SKIP);

        if (noside == EVAL_SKIP)
          goto nosideret;

        if (!ada_is_modular_type (type_arg))
          error (_("'modulus must be applied to modular type"));

        return value_from_longest (TYPE_TARGET_TYPE (type_arg),
                                   ada_modulus (type_arg));
      }


    case OP_ATR_POS:
      evaluate_subexp (NULL_TYPE, exp, pos, EVAL_SKIP);
      arg1 = evaluate_subexp (NULL_TYPE, exp, pos, noside);
      if (noside == EVAL_SKIP)
        goto nosideret;
      type = builtin_type (exp->gdbarch)->builtin_int;
      if (noside == EVAL_AVOID_SIDE_EFFECTS)
	return value_zero (type, not_lval);
      else
	return value_pos_atr (type, arg1);

    case OP_ATR_SIZE:
      arg1 = evaluate_subexp (NULL_TYPE, exp, pos, noside);
      type = value_type (arg1);

      /* If the argument is a reference, then dereference its type, since
         the user is really asking for the size of the actual object,
         not the size of the pointer.  */
      if (TYPE_CODE (type) == TYPE_CODE_REF)
        type = TYPE_TARGET_TYPE (type);

      if (noside == EVAL_SKIP)
        goto nosideret;
      else if (noside == EVAL_AVOID_SIDE_EFFECTS)
        return value_zero (builtin_type (exp->gdbarch)->builtin_int, not_lval);
      else
        return value_from_longest (builtin_type (exp->gdbarch)->builtin_int,
                                   TARGET_CHAR_BIT * TYPE_LENGTH (type));

    case OP_ATR_VAL:
      evaluate_subexp (NULL_TYPE, exp, pos, EVAL_SKIP);
      arg1 = evaluate_subexp (NULL_TYPE, exp, pos, noside);
      type = exp->elts[pc + 2].type;
      if (noside == EVAL_SKIP)
        goto nosideret;
      else if (noside == EVAL_AVOID_SIDE_EFFECTS)
        return value_zero (type, not_lval);
      else
        return value_val_atr (type, arg1);

    case BINOP_EXP:
      arg1 = evaluate_subexp (NULL_TYPE, exp, pos, noside);
      arg2 = evaluate_subexp (NULL_TYPE, exp, pos, noside);
      if (noside == EVAL_SKIP)
        goto nosideret;
      else if (noside == EVAL_AVOID_SIDE_EFFECTS)
        return value_zero (value_type (arg1), not_lval);
      else
	{
	  /* For integer exponentiation operations,
	     only promote the first argument.  */
	  if (is_integral_type (value_type (arg2)))
	    unop_promote (exp->language_defn, exp->gdbarch, &arg1);
	  else
	    binop_promote (exp->language_defn, exp->gdbarch, &arg1, &arg2);

	  return value_binop (arg1, arg2, op);
	}

    case UNOP_PLUS:
      arg1 = evaluate_subexp (NULL_TYPE, exp, pos, noside);
      if (noside == EVAL_SKIP)
        goto nosideret;
      else
        return arg1;

    case UNOP_ABS:
      arg1 = evaluate_subexp (NULL_TYPE, exp, pos, noside);
      if (noside == EVAL_SKIP)
        goto nosideret;
      unop_promote (exp->language_defn, exp->gdbarch, &arg1);
      if (value_less (arg1, value_zero (value_type (arg1), not_lval)))
        return value_neg (arg1);
      else
        return arg1;

    case UNOP_IND:
      arg1 = evaluate_subexp (NULL_TYPE, exp, pos, noside);
      if (noside == EVAL_SKIP)
        goto nosideret;
      type = ada_check_typedef (value_type (arg1));
      if (noside == EVAL_AVOID_SIDE_EFFECTS)
        {
          if (ada_is_array_descriptor_type (type))
            /* GDB allows dereferencing GNAT array descriptors.  */
            {
              struct type *arrType = ada_type_of_array (arg1, 0);
              if (arrType == NULL)
                error (_("Attempt to dereference null array pointer."));
              return value_at_lazy (arrType, 0);
            }
          else if (TYPE_CODE (type) == TYPE_CODE_PTR
                   || TYPE_CODE (type) == TYPE_CODE_REF
                   /* In C you can dereference an array to get the 1st elt.  */
                   || TYPE_CODE (type) == TYPE_CODE_ARRAY)
            {
              type = to_static_fixed_type
                (ada_aligned_type
                 (ada_check_typedef (TYPE_TARGET_TYPE (type))));
              check_size (type);
              return value_zero (type, lval_memory);
            }
          else if (TYPE_CODE (type) == TYPE_CODE_INT)
	    {
	      /* GDB allows dereferencing an int.  */
	      if (expect_type == NULL)
		return value_zero (builtin_type (exp->gdbarch)->builtin_int,
				   lval_memory);
	      else
		{
		  expect_type = 
		    to_static_fixed_type (ada_aligned_type (expect_type));
		  return value_zero (expect_type, lval_memory);
		}
	    }
          else
            error (_("Attempt to take contents of a non-pointer value."));
        }
      arg1 = ada_coerce_ref (arg1);     /* FIXME: What is this for?? */
      type = ada_check_typedef (value_type (arg1));

      if (TYPE_CODE (type) == TYPE_CODE_INT)
          /* GDB allows dereferencing an int.  If we were given
             the expect_type, then use that as the target type.
             Otherwise, assume that the target type is an int.  */
        {
          if (expect_type != NULL)
	    return ada_value_ind (value_cast (lookup_pointer_type (expect_type),
					      arg1));
	  else
	    return value_at_lazy (builtin_type (exp->gdbarch)->builtin_int,
				  (CORE_ADDR) value_as_address (arg1));
        }

      if (ada_is_array_descriptor_type (type))
        /* GDB allows dereferencing GNAT array descriptors.  */
        return ada_coerce_to_simple_array (arg1);
      else
        return ada_value_ind (arg1);

    case STRUCTOP_STRUCT:
      tem = longest_to_int (exp->elts[pc + 1].longconst);
      (*pos) += 3 + BYTES_TO_EXP_ELEM (tem + 1);
      arg1 = evaluate_subexp (NULL_TYPE, exp, pos, noside);
      if (noside == EVAL_SKIP)
        goto nosideret;
      if (noside == EVAL_AVOID_SIDE_EFFECTS)
        {
          struct type *type1 = value_type (arg1);
          if (ada_is_tagged_type (type1, 1))
            {
              type = ada_lookup_struct_elt_type (type1,
                                                 &exp->elts[pc + 2].string,
                                                 1, 1, NULL);
              if (type == NULL)
                /* In this case, we assume that the field COULD exist
                   in some extension of the type.  Return an object of 
                   "type" void, which will match any formal 
                   (see ada_type_match). */
                return value_zero (builtin_type (exp->gdbarch)->builtin_void,
				   lval_memory);
            }
          else
            type =
              ada_lookup_struct_elt_type (type1, &exp->elts[pc + 2].string, 1,
                                          0, NULL);

          return value_zero (ada_aligned_type (type), lval_memory);
        }
      else
        arg1 = ada_value_struct_elt (arg1, &exp->elts[pc + 2].string, 0);
        arg1 = unwrap_value (arg1);
        return ada_to_fixed_value (arg1);

    case OP_TYPE:
      /* The value is not supposed to be used.  This is here to make it
         easier to accommodate expressions that contain types.  */
      (*pos) += 2;
      if (noside == EVAL_SKIP)
        goto nosideret;
      else if (noside == EVAL_AVOID_SIDE_EFFECTS)
        return allocate_value (exp->elts[pc + 1].type);
      else
        error (_("Attempt to use a type name as an expression"));

    case OP_AGGREGATE:
    case OP_CHOICES:
    case OP_OTHERS:
    case OP_DISCRETE_RANGE:
    case OP_POSITIONAL:
    case OP_NAME:
      if (noside == EVAL_NORMAL)
	switch (op) 
	  {
	  case OP_NAME:
	    error (_("Undefined name, ambiguous name, or renaming used in "
		     "component association: %s."), &exp->elts[pc+2].string);
	  case OP_AGGREGATE:
	    error (_("Aggregates only allowed on the right of an assignment"));
	  default:
	    internal_error (__FILE__, __LINE__, _("aggregate apparently mangled"));
	  }

      ada_forward_operator_length (exp, pc, &oplen, &nargs);
      *pos += oplen - 1;
      for (tem = 0; tem < nargs; tem += 1) 
	ada_evaluate_subexp (NULL, exp, pos, noside);
      goto nosideret;
    }

nosideret:
  return value_from_longest (builtin_type (exp->gdbarch)->builtin_int, 1);
}


                                /* Fixed point */

/* If TYPE encodes an Ada fixed-point type, return the suffix of the
   type name that encodes the 'small and 'delta information.
   Otherwise, return NULL.  */

static const char *
fixed_type_info (struct type *type)
{
  const char *name = ada_type_name (type);
  enum type_code code = (type == NULL) ? TYPE_CODE_UNDEF : TYPE_CODE (type);

  if ((code == TYPE_CODE_INT || code == TYPE_CODE_RANGE) && name != NULL)
    {
      const char *tail = strstr (name, "___XF_");
      if (tail == NULL)
        return NULL;
      else
        return tail + 5;
    }
  else if (code == TYPE_CODE_RANGE && TYPE_TARGET_TYPE (type) != type)
    return fixed_type_info (TYPE_TARGET_TYPE (type));
  else
    return NULL;
}

/* Returns non-zero iff TYPE represents an Ada fixed-point type.  */

int
ada_is_fixed_point_type (struct type *type)
{
  return fixed_type_info (type) != NULL;
}

/* Return non-zero iff TYPE represents a System.Address type.  */

int
ada_is_system_address_type (struct type *type)
{
  return (TYPE_NAME (type)
          && strcmp (TYPE_NAME (type), "system__address") == 0);
}

/* Assuming that TYPE is the representation of an Ada fixed-point
   type, return its delta, or -1 if the type is malformed and the
   delta cannot be determined.  */

DOUBLEST
ada_delta (struct type *type)
{
  const char *encoding = fixed_type_info (type);
  DOUBLEST num, den;

  /* Strictly speaking, num and den are encoded as integer.  However,
     they may not fit into a long, and they will have to be converted
     to DOUBLEST anyway.  So scan them as DOUBLEST.  */
  if (sscanf (encoding, "_%" DOUBLEST_SCAN_FORMAT "_%" DOUBLEST_SCAN_FORMAT,
	      &num, &den) < 2)
    return -1.0;
  else
    return num / den;
}

/* Assuming that ada_is_fixed_point_type (TYPE), return the scaling
   factor ('SMALL value) associated with the type.  */

static DOUBLEST
scaling_factor (struct type *type)
{
  const char *encoding = fixed_type_info (type);
  DOUBLEST num0, den0, num1, den1;
  int n;

  /* Strictly speaking, num's and den's are encoded as integer.  However,
     they may not fit into a long, and they will have to be converted
     to DOUBLEST anyway.  So scan them as DOUBLEST.  */
  n = sscanf (encoding,
	      "_%" DOUBLEST_SCAN_FORMAT "_%" DOUBLEST_SCAN_FORMAT
	      "_%" DOUBLEST_SCAN_FORMAT "_%" DOUBLEST_SCAN_FORMAT,
	      &num0, &den0, &num1, &den1);

  if (n < 2)
    return 1.0;
  else if (n == 4)
    return num1 / den1;
  else
    return num0 / den0;
}


/* Assuming that X is the representation of a value of fixed-point
   type TYPE, return its floating-point equivalent.  */

DOUBLEST
ada_fixed_to_float (struct type *type, LONGEST x)
{
  return (DOUBLEST) x *scaling_factor (type);
}

/* The representation of a fixed-point value of type TYPE
   corresponding to the value X.  */

LONGEST
ada_float_to_fixed (struct type *type, DOUBLEST x)
{
  return (LONGEST) (x / scaling_factor (type) + 0.5);
}


                                /* VAX floating formats */

/* Non-zero iff TYPE represents one of the special VAX floating-point
   types.  */

int
ada_is_vax_floating_type (struct type *type)
{
  int name_len =
    (ada_type_name (type) == NULL) ? 0 : strlen (ada_type_name (type));
  return
    name_len > 6
    && (TYPE_CODE (type) == TYPE_CODE_INT
        || TYPE_CODE (type) == TYPE_CODE_RANGE)
    && strncmp (ada_type_name (type) + name_len - 6, "___XF", 5) == 0;
}

/* The type of special VAX floating-point type this is, assuming
   ada_is_vax_floating_point.  */

int
ada_vax_float_type_suffix (struct type *type)
{
  return ada_type_name (type)[strlen (ada_type_name (type)) - 1];
}

/* A value representing the special debugging function that outputs
   VAX floating-point values of the type represented by TYPE.  Assumes
   ada_is_vax_floating_type (TYPE).  */

struct value *
ada_vax_float_print_function (struct type *type)
{
  switch (ada_vax_float_type_suffix (type))
    {
    case 'F':
      return get_var_value ("DEBUG_STRING_F", 0);
    case 'D':
      return get_var_value ("DEBUG_STRING_D", 0);
    case 'G':
      return get_var_value ("DEBUG_STRING_G", 0);
    default:
      error (_("invalid VAX floating-point type"));
    }
}


                                /* Range types */

/* Scan STR beginning at position K for a discriminant name, and
   return the value of that discriminant field of DVAL in *PX.  If
   PNEW_K is not null, put the position of the character beyond the
   name scanned in *PNEW_K.  Return 1 if successful; return 0 and do
   not alter *PX and *PNEW_K if unsuccessful.  */

static int
scan_discrim_bound (char *str, int k, struct value *dval, LONGEST * px,
                    int *pnew_k)
{
  static char *bound_buffer = NULL;
  static size_t bound_buffer_len = 0;
  char *bound;
  char *pend;
  struct value *bound_val;

  if (dval == NULL || str == NULL || str[k] == '\0')
    return 0;

  pend = strstr (str + k, "__");
  if (pend == NULL)
    {
      bound = str + k;
      k += strlen (bound);
    }
  else
    {
      GROW_VECT (bound_buffer, bound_buffer_len, pend - (str + k) + 1);
      bound = bound_buffer;
      strncpy (bound_buffer, str + k, pend - (str + k));
      bound[pend - (str + k)] = '\0';
      k = pend - str;
    }

  bound_val = ada_search_struct_field (bound, dval, 0, value_type (dval));
  if (bound_val == NULL)
    return 0;

  *px = value_as_long (bound_val);
  if (pnew_k != NULL)
    *pnew_k = k;
  return 1;
}

/* Value of variable named NAME in the current environment.  If
   no such variable found, then if ERR_MSG is null, returns 0, and
   otherwise causes an error with message ERR_MSG.  */

static struct value *
get_var_value (char *name, char *err_msg)
{
  struct ada_symbol_info *syms;
  int nsyms;

  nsyms = ada_lookup_symbol_list (name, get_selected_block (0), VAR_DOMAIN,
                                  &syms);

  if (nsyms != 1)
    {
      if (err_msg == NULL)
        return 0;
      else
        error (("%s"), err_msg);
    }

  return value_of_variable (syms[0].sym, syms[0].block);
}

/* Value of integer variable named NAME in the current environment.  If
   no such variable found, returns 0, and sets *FLAG to 0.  If
   successful, sets *FLAG to 1.  */

LONGEST
get_int_var_value (char *name, int *flag)
{
  struct value *var_val = get_var_value (name, 0);

  if (var_val == 0)
    {
      if (flag != NULL)
        *flag = 0;
      return 0;
    }
  else
    {
      if (flag != NULL)
        *flag = 1;
      return value_as_long (var_val);
    }
}


/* Return a range type whose base type is that of the range type named
   NAME in the current environment, and whose bounds are calculated
   from NAME according to the GNAT range encoding conventions.
   Extract discriminant values, if needed, from DVAL.  ORIG_TYPE is the
   corresponding range type from debug information; fall back to using it
   if symbol lookup fails.  If a new type must be created, allocate it
   like ORIG_TYPE was.  The bounds information, in general, is encoded
   in NAME, the base type given in the named range type.  */

static struct type *
to_fixed_range_type (char *name, struct value *dval, struct type *orig_type)
{
  struct type *raw_type = ada_find_any_type (name);
  struct type *base_type;
  char *subtype_info;

  /* Fall back to the original type if symbol lookup failed.  */
  if (raw_type == NULL)
    raw_type = orig_type;

  if (TYPE_CODE (raw_type) == TYPE_CODE_RANGE)
    base_type = TYPE_TARGET_TYPE (raw_type);
  else
    base_type = raw_type;

  subtype_info = strstr (name, "___XD");
  if (subtype_info == NULL)
    {
      LONGEST L = discrete_type_low_bound (raw_type);
      LONGEST U = discrete_type_high_bound (raw_type);
      if (L < INT_MIN || U > INT_MAX)
	return raw_type;
      else
<<<<<<< HEAD
	return create_range_type (alloc_type (TYPE_OBJFILE (orig_type),
					      orig_type),
				  raw_type,
=======
	return create_range_type (alloc_type_copy (orig_type), raw_type,
>>>>>>> 5a5358d5
				  discrete_type_low_bound (raw_type),
				  discrete_type_high_bound (raw_type));
    }
  else
    {
      static char *name_buf = NULL;
      static size_t name_len = 0;
      int prefix_len = subtype_info - name;
      LONGEST L, U;
      struct type *type;
      char *bounds_str;
      int n;

      GROW_VECT (name_buf, name_len, prefix_len + 5);
      strncpy (name_buf, name, prefix_len);
      name_buf[prefix_len] = '\0';

      subtype_info += 5;
      bounds_str = strchr (subtype_info, '_');
      n = 1;

      if (*subtype_info == 'L')
        {
          if (!ada_scan_number (bounds_str, n, &L, &n)
              && !scan_discrim_bound (bounds_str, n, dval, &L, &n))
            return raw_type;
          if (bounds_str[n] == '_')
            n += 2;
          else if (bounds_str[n] == '.')        /* FIXME? SGI Workshop kludge.  */
            n += 1;
          subtype_info += 1;
        }
      else
        {
          int ok;
          strcpy (name_buf + prefix_len, "___L");
          L = get_int_var_value (name_buf, &ok);
          if (!ok)
            {
              lim_warning (_("Unknown lower bound, using 1."));
              L = 1;
            }
        }

      if (*subtype_info == 'U')
        {
          if (!ada_scan_number (bounds_str, n, &U, &n)
              && !scan_discrim_bound (bounds_str, n, dval, &U, &n))
            return raw_type;
        }
      else
        {
          int ok;
          strcpy (name_buf + prefix_len, "___U");
          U = get_int_var_value (name_buf, &ok);
          if (!ok)
            {
              lim_warning (_("Unknown upper bound, using %ld."), (long) L);
              U = L;
            }
        }

<<<<<<< HEAD
      type = create_range_type (alloc_type (TYPE_OBJFILE (orig_type),
					    orig_type),
				base_type, L, U);
=======
      type = create_range_type (alloc_type_copy (orig_type), base_type, L, U);
>>>>>>> 5a5358d5
      TYPE_NAME (type) = name;
      return type;
    }
}

/* True iff NAME is the name of a range type.  */

int
ada_is_range_type_name (const char *name)
{
  return (name != NULL && strstr (name, "___XD"));
}


                                /* Modular types */

/* True iff TYPE is an Ada modular type.  */

int
ada_is_modular_type (struct type *type)
{
  struct type *subranged_type = base_type (type);

  return (subranged_type != NULL && TYPE_CODE (type) == TYPE_CODE_RANGE
          && TYPE_CODE (subranged_type) == TYPE_CODE_INT
          && TYPE_UNSIGNED (subranged_type));
}

/* Try to determine the lower and upper bounds of the given modular type
   using the type name only.  Return non-zero and set L and U as the lower
   and upper bounds (respectively) if successful.  */

int
ada_modulus_from_name (struct type *type, ULONGEST *modulus)
{
  char *name = ada_type_name (type);
  char *suffix;
  int k;
  LONGEST U;

  if (name == NULL)
    return 0;

  /* Discrete type bounds are encoded using an __XD suffix.  In our case,
     we are looking for static bounds, which means an __XDLU suffix.
     Moreover, we know that the lower bound of modular types is always
     zero, so the actual suffix should start with "__XDLU_0__", and
     then be followed by the upper bound value.  */
  suffix = strstr (name, "__XDLU_0__");
  if (suffix == NULL)
    return 0;
  k = 10;
  if (!ada_scan_number (suffix, k, &U, NULL))
    return 0;

  *modulus = (ULONGEST) U + 1;
  return 1;
}

/* Assuming ada_is_modular_type (TYPE), the modulus of TYPE.  */

ULONGEST
ada_modulus (struct type *type)
{
  ULONGEST modulus;

  /* Normally, the modulus of a modular type is equal to the value of
     its upper bound + 1.  However, the upper bound is currently stored
     as an int, which is not always big enough to hold the actual bound
     value.  To workaround this, try to take advantage of the encoding
     that GNAT uses with with discrete types.  To avoid some unnecessary
     parsing, we do this only when the size of TYPE is greater than
     the size of the field holding the bound.  */
  if (TYPE_LENGTH (type) > sizeof (TYPE_HIGH_BOUND (type))
      && ada_modulus_from_name (type, &modulus))
    return modulus;

  return (ULONGEST) (unsigned int) TYPE_HIGH_BOUND (type) + 1;
}


/* Ada exception catchpoint support:
   ---------------------------------

   We support 3 kinds of exception catchpoints:
     . catchpoints on Ada exceptions
     . catchpoints on unhandled Ada exceptions
     . catchpoints on failed assertions

   Exceptions raised during failed assertions, or unhandled exceptions
   could perfectly be caught with the general catchpoint on Ada exceptions.
   However, we can easily differentiate these two special cases, and having
   the option to distinguish these two cases from the rest can be useful
   to zero-in on certain situations.

   Exception catchpoints are a specialized form of breakpoint,
   since they rely on inserting breakpoints inside known routines
   of the GNAT runtime.  The implementation therefore uses a standard
   breakpoint structure of the BP_BREAKPOINT type, but with its own set
   of breakpoint_ops.

   Support in the runtime for exception catchpoints have been changed
   a few times already, and these changes affect the implementation
   of these catchpoints.  In order to be able to support several
   variants of the runtime, we use a sniffer that will determine
   the runtime variant used by the program being debugged.

   At this time, we do not support the use of conditions on Ada exception
   catchpoints.  The COND and COND_STRING fields are therefore set
   to NULL (most of the time, see below).
   
   Conditions where EXP_STRING, COND, and COND_STRING are used:

     When a user specifies the name of a specific exception in the case
     of catchpoints on Ada exceptions, we store the name of that exception
     in the EXP_STRING.  We then translate this request into an actual
     condition stored in COND_STRING, and then parse it into an expression
     stored in COND.  */

/* The different types of catchpoints that we introduced for catching
   Ada exceptions.  */

enum exception_catchpoint_kind
{
  ex_catch_exception,
  ex_catch_exception_unhandled,
  ex_catch_assert
};

/* Ada's standard exceptions.  */

static char *standard_exc[] = {
  "constraint_error",
  "program_error",
  "storage_error",
  "tasking_error"
};

typedef CORE_ADDR (ada_unhandled_exception_name_addr_ftype) (void);

/* A structure that describes how to support exception catchpoints
   for a given executable.  */

struct exception_support_info
{
   /* The name of the symbol to break on in order to insert
      a catchpoint on exceptions.  */
   const char *catch_exception_sym;

   /* The name of the symbol to break on in order to insert
      a catchpoint on unhandled exceptions.  */
   const char *catch_exception_unhandled_sym;

   /* The name of the symbol to break on in order to insert
      a catchpoint on failed assertions.  */
   const char *catch_assert_sym;

   /* Assuming that the inferior just triggered an unhandled exception
      catchpoint, this function is responsible for returning the address
      in inferior memory where the name of that exception is stored.
      Return zero if the address could not be computed.  */
   ada_unhandled_exception_name_addr_ftype *unhandled_exception_name_addr;
};

static CORE_ADDR ada_unhandled_exception_name_addr (void);
static CORE_ADDR ada_unhandled_exception_name_addr_from_raise (void);

/* The following exception support info structure describes how to
   implement exception catchpoints with the latest version of the
   Ada runtime (as of 2007-03-06).  */

static const struct exception_support_info default_exception_support_info =
{
  "__gnat_debug_raise_exception", /* catch_exception_sym */
  "__gnat_unhandled_exception", /* catch_exception_unhandled_sym */
  "__gnat_debug_raise_assert_failure", /* catch_assert_sym */
  ada_unhandled_exception_name_addr
};

/* The following exception support info structure describes how to
   implement exception catchpoints with a slightly older version
   of the Ada runtime.  */

static const struct exception_support_info exception_support_info_fallback =
{
  "__gnat_raise_nodefer_with_msg", /* catch_exception_sym */
  "__gnat_unhandled_exception", /* catch_exception_unhandled_sym */
  "system__assertions__raise_assert_failure",  /* catch_assert_sym */
  ada_unhandled_exception_name_addr_from_raise
};

/* For each executable, we sniff which exception info structure to use
   and cache it in the following global variable.  */

static const struct exception_support_info *exception_info = NULL;

/* Inspect the Ada runtime and determine which exception info structure
   should be used to provide support for exception catchpoints.

   This function will always set exception_info, or raise an error.  */

static void
ada_exception_support_info_sniffer (void)
{
  struct symbol *sym;

  /* If the exception info is already known, then no need to recompute it.  */
  if (exception_info != NULL)
    return;

  /* Check the latest (default) exception support info.  */
  sym = standard_lookup (default_exception_support_info.catch_exception_sym,
                         NULL, VAR_DOMAIN);
  if (sym != NULL)
    {
      exception_info = &default_exception_support_info;
      return;
    }

  /* Try our fallback exception suport info.  */
  sym = standard_lookup (exception_support_info_fallback.catch_exception_sym,
                         NULL, VAR_DOMAIN);
  if (sym != NULL)
    {
      exception_info = &exception_support_info_fallback;
      return;
    }

  /* Sometimes, it is normal for us to not be able to find the routine
     we are looking for.  This happens when the program is linked with
     the shared version of the GNAT runtime, and the program has not been
     started yet.  Inform the user of these two possible causes if
     applicable.  */

  if (ada_update_initial_language (language_unknown, NULL) != language_ada)
    error (_("Unable to insert catchpoint.  Is this an Ada main program?"));

  /* If the symbol does not exist, then check that the program is
     already started, to make sure that shared libraries have been
     loaded.  If it is not started, this may mean that the symbol is
     in a shared library.  */

  if (ptid_get_pid (inferior_ptid) == 0)
    error (_("Unable to insert catchpoint. Try to start the program first."));

  /* At this point, we know that we are debugging an Ada program and
     that the inferior has been started, but we still are not able to
     find the run-time symbols. That can mean that we are in
     configurable run time mode, or that a-except as been optimized
     out by the linker...  In any case, at this point it is not worth
     supporting this feature.  */

  error (_("Cannot insert catchpoints in this configuration."));
}

/* An observer of "executable_changed" events.
   Its role is to clear certain cached values that need to be recomputed
   each time a new executable is loaded by GDB.  */

static void
ada_executable_changed_observer (void)
{
  /* If the executable changed, then it is possible that the Ada runtime
     is different.  So we need to invalidate the exception support info
     cache.  */
  exception_info = NULL;
}

/* Return the name of the function at PC, NULL if could not find it.
   This function only checks the debugging information, not the symbol
   table.  */

static char *
function_name_from_pc (CORE_ADDR pc)
{
  char *func_name;

  if (!find_pc_partial_function (pc, &func_name, NULL, NULL))
    return NULL;

  return func_name;
}

/* True iff FRAME is very likely to be that of a function that is
   part of the runtime system.  This is all very heuristic, but is
   intended to be used as advice as to what frames are uninteresting
   to most users.  */

static int
is_known_support_routine (struct frame_info *frame)
{
  struct symtab_and_line sal;
  char *func_name;
  int i;

  /* If this code does not have any debugging information (no symtab),
     This cannot be any user code.  */

  find_frame_sal (frame, &sal);
  if (sal.symtab == NULL)
    return 1;

  /* If there is a symtab, but the associated source file cannot be
     located, then assume this is not user code:  Selecting a frame
     for which we cannot display the code would not be very helpful
     for the user.  This should also take care of case such as VxWorks
     where the kernel has some debugging info provided for a few units.  */

  if (symtab_to_fullname (sal.symtab) == NULL)
    return 1;

  /* Check the unit filename againt the Ada runtime file naming.
     We also check the name of the objfile against the name of some
     known system libraries that sometimes come with debugging info
     too.  */

  for (i = 0; known_runtime_file_name_patterns[i] != NULL; i += 1)
    {
      re_comp (known_runtime_file_name_patterns[i]);
      if (re_exec (sal.symtab->filename))
        return 1;
      if (sal.symtab->objfile != NULL
          && re_exec (sal.symtab->objfile->name))
        return 1;
    }

  /* Check whether the function is a GNAT-generated entity.  */

  func_name = function_name_from_pc (get_frame_address_in_block (frame));
  if (func_name == NULL)
    return 1;

  for (i = 0; known_auxiliary_function_name_patterns[i] != NULL; i += 1)
    {
      re_comp (known_auxiliary_function_name_patterns[i]);
      if (re_exec (func_name))
        return 1;
    }

  return 0;
}

/* Find the first frame that contains debugging information and that is not
   part of the Ada run-time, starting from FI and moving upward.  */

void
ada_find_printable_frame (struct frame_info *fi)
{
  for (; fi != NULL; fi = get_prev_frame (fi))
    {
      if (!is_known_support_routine (fi))
        {
          select_frame (fi);
          break;
        }
    }

}

/* Assuming that the inferior just triggered an unhandled exception
   catchpoint, return the address in inferior memory where the name
   of the exception is stored.
   
   Return zero if the address could not be computed.  */

static CORE_ADDR
ada_unhandled_exception_name_addr (void)
{
  return parse_and_eval_address ("e.full_name");
}

/* Same as ada_unhandled_exception_name_addr, except that this function
   should be used when the inferior uses an older version of the runtime,
   where the exception name needs to be extracted from a specific frame
   several frames up in the callstack.  */

static CORE_ADDR
ada_unhandled_exception_name_addr_from_raise (void)
{
  int frame_level;
  struct frame_info *fi;

  /* To determine the name of this exception, we need to select
     the frame corresponding to RAISE_SYM_NAME.  This frame is
     at least 3 levels up, so we simply skip the first 3 frames
     without checking the name of their associated function.  */
  fi = get_current_frame ();
  for (frame_level = 0; frame_level < 3; frame_level += 1)
    if (fi != NULL)
      fi = get_prev_frame (fi); 

  while (fi != NULL)
    {
      const char *func_name =
        function_name_from_pc (get_frame_address_in_block (fi));
      if (func_name != NULL
          && strcmp (func_name, exception_info->catch_exception_sym) == 0)
        break; /* We found the frame we were looking for...  */
      fi = get_prev_frame (fi);
    }

  if (fi == NULL)
    return 0;

  select_frame (fi);
  return parse_and_eval_address ("id.full_name");
}

/* Assuming the inferior just triggered an Ada exception catchpoint
   (of any type), return the address in inferior memory where the name
   of the exception is stored, if applicable.

   Return zero if the address could not be computed, or if not relevant.  */

static CORE_ADDR
ada_exception_name_addr_1 (enum exception_catchpoint_kind ex,
                           struct breakpoint *b)
{
  switch (ex)
    {
      case ex_catch_exception:
        return (parse_and_eval_address ("e.full_name"));
        break;

      case ex_catch_exception_unhandled:
        return exception_info->unhandled_exception_name_addr ();
        break;
      
      case ex_catch_assert:
        return 0;  /* Exception name is not relevant in this case.  */
        break;

      default:
        internal_error (__FILE__, __LINE__, _("unexpected catchpoint type"));
        break;
    }

  return 0; /* Should never be reached.  */
}

/* Same as ada_exception_name_addr_1, except that it intercepts and contains
   any error that ada_exception_name_addr_1 might cause to be thrown.
   When an error is intercepted, a warning with the error message is printed,
   and zero is returned.  */

static CORE_ADDR
ada_exception_name_addr (enum exception_catchpoint_kind ex,
                         struct breakpoint *b)
{
  struct gdb_exception e;
  CORE_ADDR result = 0;

  TRY_CATCH (e, RETURN_MASK_ERROR)
    {
      result = ada_exception_name_addr_1 (ex, b);
    }

  if (e.reason < 0)
    {
      warning (_("failed to get exception name: %s"), e.message);
      return 0;
    }

  return result;
}

/* Implement the PRINT_IT method in the breakpoint_ops structure
   for all exception catchpoint kinds.  */

static enum print_stop_action
print_it_exception (enum exception_catchpoint_kind ex, struct breakpoint *b)
{
  const CORE_ADDR addr = ada_exception_name_addr (ex, b);
  char exception_name[256];

  if (addr != 0)
    {
      read_memory (addr, exception_name, sizeof (exception_name) - 1);
      exception_name [sizeof (exception_name) - 1] = '\0';
    }

  ada_find_printable_frame (get_current_frame ());

  annotate_catchpoint (b->number);
  switch (ex)
    {
      case ex_catch_exception:
        if (addr != 0)
          printf_filtered (_("\nCatchpoint %d, %s at "),
                           b->number, exception_name);
        else
          printf_filtered (_("\nCatchpoint %d, exception at "), b->number);
        break;
      case ex_catch_exception_unhandled:
        if (addr != 0)
          printf_filtered (_("\nCatchpoint %d, unhandled %s at "),
                           b->number, exception_name);
        else
          printf_filtered (_("\nCatchpoint %d, unhandled exception at "),
                           b->number);
        break;
      case ex_catch_assert:
        printf_filtered (_("\nCatchpoint %d, failed assertion at "),
                         b->number);
        break;
    }

  return PRINT_SRC_AND_LOC;
}

/* Implement the PRINT_ONE method in the breakpoint_ops structure
   for all exception catchpoint kinds.  */

static void
print_one_exception (enum exception_catchpoint_kind ex,
                     struct breakpoint *b, struct bp_location **last_loc)
{ 
  struct value_print_options opts;

  get_user_print_options (&opts);
  if (opts.addressprint)
    {
      annotate_field (4);
      ui_out_field_core_addr (uiout, "addr", b->loc->gdbarch, b->loc->address);
    }

  annotate_field (5);
  *last_loc = b->loc;
  switch (ex)
    {
      case ex_catch_exception:
        if (b->exp_string != NULL)
          {
            char *msg = xstrprintf (_("`%s' Ada exception"), b->exp_string);
            
            ui_out_field_string (uiout, "what", msg);
            xfree (msg);
          }
        else
          ui_out_field_string (uiout, "what", "all Ada exceptions");
        
        break;

      case ex_catch_exception_unhandled:
        ui_out_field_string (uiout, "what", "unhandled Ada exceptions");
        break;
      
      case ex_catch_assert:
        ui_out_field_string (uiout, "what", "failed Ada assertions");
        break;

      default:
        internal_error (__FILE__, __LINE__, _("unexpected catchpoint type"));
        break;
    }
}

/* Implement the PRINT_MENTION method in the breakpoint_ops structure
   for all exception catchpoint kinds.  */

static void
print_mention_exception (enum exception_catchpoint_kind ex,
                         struct breakpoint *b)
{
  switch (ex)
    {
      case ex_catch_exception:
        if (b->exp_string != NULL)
          printf_filtered (_("Catchpoint %d: `%s' Ada exception"),
                           b->number, b->exp_string);
        else
          printf_filtered (_("Catchpoint %d: all Ada exceptions"), b->number);
        
        break;

      case ex_catch_exception_unhandled:
        printf_filtered (_("Catchpoint %d: unhandled Ada exceptions"),
                         b->number);
        break;
      
      case ex_catch_assert:
        printf_filtered (_("Catchpoint %d: failed Ada assertions"), b->number);
        break;

      default:
        internal_error (__FILE__, __LINE__, _("unexpected catchpoint type"));
        break;
    }
}

/* Virtual table for "catch exception" breakpoints.  */

static enum print_stop_action
print_it_catch_exception (struct breakpoint *b)
{
  return print_it_exception (ex_catch_exception, b);
}

static void
print_one_catch_exception (struct breakpoint *b, struct bp_location **last_loc)
{
  print_one_exception (ex_catch_exception, b, last_loc);
}

static void
print_mention_catch_exception (struct breakpoint *b)
{
  print_mention_exception (ex_catch_exception, b);
}

static struct breakpoint_ops catch_exception_breakpoint_ops =
{
  NULL, /* insert */
  NULL, /* remove */
  NULL, /* breakpoint_hit */
  print_it_catch_exception,
  print_one_catch_exception,
  print_mention_catch_exception
};

/* Virtual table for "catch exception unhandled" breakpoints.  */

static enum print_stop_action
print_it_catch_exception_unhandled (struct breakpoint *b)
{
  return print_it_exception (ex_catch_exception_unhandled, b);
}

static void
print_one_catch_exception_unhandled (struct breakpoint *b,
				     struct bp_location **last_loc)
{
  print_one_exception (ex_catch_exception_unhandled, b, last_loc);
}

static void
print_mention_catch_exception_unhandled (struct breakpoint *b)
{
  print_mention_exception (ex_catch_exception_unhandled, b);
}

static struct breakpoint_ops catch_exception_unhandled_breakpoint_ops = {
  NULL, /* insert */
  NULL, /* remove */
  NULL, /* breakpoint_hit */
  print_it_catch_exception_unhandled,
  print_one_catch_exception_unhandled,
  print_mention_catch_exception_unhandled
};

/* Virtual table for "catch assert" breakpoints.  */

static enum print_stop_action
print_it_catch_assert (struct breakpoint *b)
{
  return print_it_exception (ex_catch_assert, b);
}

static void
print_one_catch_assert (struct breakpoint *b, struct bp_location **last_loc)
{
  print_one_exception (ex_catch_assert, b, last_loc);
}

static void
print_mention_catch_assert (struct breakpoint *b)
{
  print_mention_exception (ex_catch_assert, b);
}

static struct breakpoint_ops catch_assert_breakpoint_ops = {
  NULL, /* insert */
  NULL, /* remove */
  NULL, /* breakpoint_hit */
  print_it_catch_assert,
  print_one_catch_assert,
  print_mention_catch_assert
};

/* Return non-zero if B is an Ada exception catchpoint.  */

int
ada_exception_catchpoint_p (struct breakpoint *b)
{
  return (b->ops == &catch_exception_breakpoint_ops
          || b->ops == &catch_exception_unhandled_breakpoint_ops
          || b->ops == &catch_assert_breakpoint_ops);
}

/* Return a newly allocated copy of the first space-separated token
   in ARGSP, and then adjust ARGSP to point immediately after that
   token.

   Return NULL if ARGPS does not contain any more tokens.  */

static char *
ada_get_next_arg (char **argsp)
{
  char *args = *argsp;
  char *end;
  char *result;

  /* Skip any leading white space.  */

  while (isspace (*args))
    args++;

  if (args[0] == '\0')
    return NULL; /* No more arguments.  */
  
  /* Find the end of the current argument.  */

  end = args;
  while (*end != '\0' && !isspace (*end))
    end++;

  /* Adjust ARGSP to point to the start of the next argument.  */

  *argsp = end;

  /* Make a copy of the current argument and return it.  */

  result = xmalloc (end - args + 1);
  strncpy (result, args, end - args);
  result[end - args] = '\0';
  
  return result;
}

/* Split the arguments specified in a "catch exception" command.  
   Set EX to the appropriate catchpoint type.
   Set EXP_STRING to the name of the specific exception if
   specified by the user.  */

static void
catch_ada_exception_command_split (char *args,
                                   enum exception_catchpoint_kind *ex,
                                   char **exp_string)
{
  struct cleanup *old_chain = make_cleanup (null_cleanup, NULL);
  char *exception_name;

  exception_name = ada_get_next_arg (&args);
  make_cleanup (xfree, exception_name);

  /* Check that we do not have any more arguments.  Anything else
     is unexpected.  */

  while (isspace (*args))
    args++;

  if (args[0] != '\0')
    error (_("Junk at end of expression"));

  discard_cleanups (old_chain);

  if (exception_name == NULL)
    {
      /* Catch all exceptions.  */
      *ex = ex_catch_exception;
      *exp_string = NULL;
    }
  else if (strcmp (exception_name, "unhandled") == 0)
    {
      /* Catch unhandled exceptions.  */
      *ex = ex_catch_exception_unhandled;
      *exp_string = NULL;
    }
  else
    {
      /* Catch a specific exception.  */
      *ex = ex_catch_exception;
      *exp_string = exception_name;
    }
}

/* Return the name of the symbol on which we should break in order to
   implement a catchpoint of the EX kind.  */

static const char *
ada_exception_sym_name (enum exception_catchpoint_kind ex)
{
  gdb_assert (exception_info != NULL);

  switch (ex)
    {
      case ex_catch_exception:
        return (exception_info->catch_exception_sym);
        break;
      case ex_catch_exception_unhandled:
        return (exception_info->catch_exception_unhandled_sym);
        break;
      case ex_catch_assert:
        return (exception_info->catch_assert_sym);
        break;
      default:
        internal_error (__FILE__, __LINE__,
                        _("unexpected catchpoint kind (%d)"), ex);
    }
}

/* Return the breakpoint ops "virtual table" used for catchpoints
   of the EX kind.  */

static struct breakpoint_ops *
ada_exception_breakpoint_ops (enum exception_catchpoint_kind ex)
{
  switch (ex)
    {
      case ex_catch_exception:
        return (&catch_exception_breakpoint_ops);
        break;
      case ex_catch_exception_unhandled:
        return (&catch_exception_unhandled_breakpoint_ops);
        break;
      case ex_catch_assert:
        return (&catch_assert_breakpoint_ops);
        break;
      default:
        internal_error (__FILE__, __LINE__,
                        _("unexpected catchpoint kind (%d)"), ex);
    }
}

/* Return the condition that will be used to match the current exception
   being raised with the exception that the user wants to catch.  This
   assumes that this condition is used when the inferior just triggered
   an exception catchpoint.
   
   The string returned is a newly allocated string that needs to be
   deallocated later.  */

static char *
ada_exception_catchpoint_cond_string (const char *exp_string)
{
  int i;

  /* The standard exceptions are a special case. They are defined in
     runtime units that have been compiled without debugging info; if
     EXP_STRING is the not-fully-qualified name of a standard
     exception (e.g. "constraint_error") then, during the evaluation
     of the condition expression, the symbol lookup on this name would
     *not* return this standard exception. The catchpoint condition
     may then be set only on user-defined exceptions which have the
     same not-fully-qualified name (e.g. my_package.constraint_error).

     To avoid this unexcepted behavior, these standard exceptions are
     systematically prefixed by "standard". This means that "catch
     exception constraint_error" is rewritten into "catch exception
     standard.constraint_error".

     If an exception named contraint_error is defined in another package of
     the inferior program, then the only way to specify this exception as a
     breakpoint condition is to use its fully-qualified named:
     e.g. my_package.constraint_error.  */

  for (i = 0; i < sizeof (standard_exc) / sizeof (char *); i++)
    {
      if (strcmp (standard_exc [i], exp_string) == 0)
	{
          return xstrprintf ("long_integer (e) = long_integer (&standard.%s)",
                             exp_string);
	}
    }
  return xstrprintf ("long_integer (e) = long_integer (&%s)", exp_string);
}

/* Return the expression corresponding to COND_STRING evaluated at SAL.  */

static struct expression *
ada_parse_catchpoint_condition (char *cond_string,
                                struct symtab_and_line sal)
{
  return (parse_exp_1 (&cond_string, block_for_pc (sal.pc), 0));
}

/* Return the symtab_and_line that should be used to insert an exception
   catchpoint of the TYPE kind.

   EX_STRING should contain the name of a specific exception
   that the catchpoint should catch, or NULL otherwise.

   The idea behind all the remaining parameters is that their names match
   the name of certain fields in the breakpoint structure that are used to
   handle exception catchpoints.  This function returns the value to which
   these fields should be set, depending on the type of catchpoint we need
   to create.
   
   If COND and COND_STRING are both non-NULL, any value they might
   hold will be free'ed, and then replaced by newly allocated ones.
   These parameters are left untouched otherwise.  */

static struct symtab_and_line
ada_exception_sal (enum exception_catchpoint_kind ex, char *exp_string,
                   char **addr_string, char **cond_string,
                   struct expression **cond, struct breakpoint_ops **ops)
{
  const char *sym_name;
  struct symbol *sym;
  struct symtab_and_line sal;

  /* First, find out which exception support info to use.  */
  ada_exception_support_info_sniffer ();

  /* Then lookup the function on which we will break in order to catch
     the Ada exceptions requested by the user.  */

  sym_name = ada_exception_sym_name (ex);
  sym = standard_lookup (sym_name, NULL, VAR_DOMAIN);

  /* The symbol we're looking up is provided by a unit in the GNAT runtime
     that should be compiled with debugging information.  As a result, we
     expect to find that symbol in the symtabs.  If we don't find it, then
     the target most likely does not support Ada exceptions, or we cannot
     insert exception breakpoints yet, because the GNAT runtime hasn't been
     loaded yet.  */

  /* brobecker/2006-12-26: It is conceivable that the runtime was compiled
     in such a way that no debugging information is produced for the symbol
     we are looking for.  In this case, we could search the minimal symbols
     as a fall-back mechanism.  This would still be operating in degraded
     mode, however, as we would still be missing the debugging information
     that is needed in order to extract the name of the exception being
     raised (this name is printed in the catchpoint message, and is also
     used when trying to catch a specific exception).  We do not handle
     this case for now.  */

  if (sym == NULL)
    error (_("Unable to break on '%s' in this configuration."), sym_name);

  /* Make sure that the symbol we found corresponds to a function.  */
  if (SYMBOL_CLASS (sym) != LOC_BLOCK)
    error (_("Symbol \"%s\" is not a function (class = %d)"),
           sym_name, SYMBOL_CLASS (sym));

  sal = find_function_start_sal (sym, 1);

  /* Set ADDR_STRING.  */

  *addr_string = xstrdup (sym_name);

  /* Set the COND and COND_STRING (if not NULL).  */

  if (cond_string != NULL && cond != NULL)
    {
      if (*cond_string != NULL)
        {
          xfree (*cond_string);
          *cond_string = NULL;
        }
      if (*cond != NULL)
        {
          xfree (*cond);
          *cond = NULL;
        }
      if (exp_string != NULL)
        {
          *cond_string = ada_exception_catchpoint_cond_string (exp_string);
          *cond = ada_parse_catchpoint_condition (*cond_string, sal);
        }
    }

  /* Set OPS.  */
  *ops = ada_exception_breakpoint_ops (ex);

  return sal;
}

/* Parse the arguments (ARGS) of the "catch exception" command.
 
   Set TYPE to the appropriate exception catchpoint type.
   If the user asked the catchpoint to catch only a specific
   exception, then save the exception name in ADDR_STRING.

   See ada_exception_sal for a description of all the remaining
   function arguments of this function.  */

struct symtab_and_line
ada_decode_exception_location (char *args, char **addr_string,
                               char **exp_string, char **cond_string,
                               struct expression **cond,
                               struct breakpoint_ops **ops)
{
  enum exception_catchpoint_kind ex;

  catch_ada_exception_command_split (args, &ex, exp_string);
  return ada_exception_sal (ex, *exp_string, addr_string, cond_string,
                            cond, ops);
}

struct symtab_and_line
ada_decode_assert_location (char *args, char **addr_string,
                            struct breakpoint_ops **ops)
{
  /* Check that no argument where provided at the end of the command.  */

  if (args != NULL)
    {
      while (isspace (*args))
        args++;
      if (*args != '\0')
        error (_("Junk at end of arguments."));
    }

  return ada_exception_sal (ex_catch_assert, NULL, addr_string, NULL, NULL,
                            ops);
}

                                /* Operators */
/* Information about operators given special treatment in functions
   below.  */
/* Format: OP_DEFN (<operator>, <operator length>, <# args>, <binop>).  */

#define ADA_OPERATORS \
    OP_DEFN (OP_VAR_VALUE, 4, 0, 0) \
    OP_DEFN (BINOP_IN_BOUNDS, 3, 2, 0) \
    OP_DEFN (TERNOP_IN_RANGE, 1, 3, 0) \
    OP_DEFN (OP_ATR_FIRST, 1, 2, 0) \
    OP_DEFN (OP_ATR_LAST, 1, 2, 0) \
    OP_DEFN (OP_ATR_LENGTH, 1, 2, 0) \
    OP_DEFN (OP_ATR_IMAGE, 1, 2, 0) \
    OP_DEFN (OP_ATR_MAX, 1, 3, 0) \
    OP_DEFN (OP_ATR_MIN, 1, 3, 0) \
    OP_DEFN (OP_ATR_MODULUS, 1, 1, 0) \
    OP_DEFN (OP_ATR_POS, 1, 2, 0) \
    OP_DEFN (OP_ATR_SIZE, 1, 1, 0) \
    OP_DEFN (OP_ATR_TAG, 1, 1, 0) \
    OP_DEFN (OP_ATR_VAL, 1, 2, 0) \
    OP_DEFN (UNOP_QUAL, 3, 1, 0) \
    OP_DEFN (UNOP_IN_RANGE, 3, 1, 0) \
    OP_DEFN (OP_OTHERS, 1, 1, 0) \
    OP_DEFN (OP_POSITIONAL, 3, 1, 0) \
    OP_DEFN (OP_DISCRETE_RANGE, 1, 2, 0)

static void
ada_operator_length (struct expression *exp, int pc, int *oplenp, int *argsp)
{
  switch (exp->elts[pc - 1].opcode)
    {
    default:
      operator_length_standard (exp, pc, oplenp, argsp);
      break;

#define OP_DEFN(op, len, args, binop) \
    case op: *oplenp = len; *argsp = args; break;
      ADA_OPERATORS;
#undef OP_DEFN

    case OP_AGGREGATE:
      *oplenp = 3;
      *argsp = longest_to_int (exp->elts[pc - 2].longconst);
      break;

    case OP_CHOICES:
      *oplenp = 3;
      *argsp = longest_to_int (exp->elts[pc - 2].longconst) + 1;
      break;
    }
}

static char *
ada_op_name (enum exp_opcode opcode)
{
  switch (opcode)
    {
    default:
      return op_name_standard (opcode);

#define OP_DEFN(op, len, args, binop) case op: return #op;
      ADA_OPERATORS;
#undef OP_DEFN

    case OP_AGGREGATE:
      return "OP_AGGREGATE";
    case OP_CHOICES:
      return "OP_CHOICES";
    case OP_NAME:
      return "OP_NAME";
    }
}

/* As for operator_length, but assumes PC is pointing at the first
   element of the operator, and gives meaningful results only for the 
   Ada-specific operators, returning 0 for *OPLENP and *ARGSP otherwise.  */

static void
ada_forward_operator_length (struct expression *exp, int pc,
                             int *oplenp, int *argsp)
{
  switch (exp->elts[pc].opcode)
    {
    default:
      *oplenp = *argsp = 0;
      break;

#define OP_DEFN(op, len, args, binop) \
    case op: *oplenp = len; *argsp = args; break;
      ADA_OPERATORS;
#undef OP_DEFN

    case OP_AGGREGATE:
      *oplenp = 3;
      *argsp = longest_to_int (exp->elts[pc + 1].longconst);
      break;

    case OP_CHOICES:
      *oplenp = 3;
      *argsp = longest_to_int (exp->elts[pc + 1].longconst) + 1;
      break;

    case OP_STRING:
    case OP_NAME:
      {
	int len = longest_to_int (exp->elts[pc + 1].longconst);
	*oplenp = 4 + BYTES_TO_EXP_ELEM (len + 1);
	*argsp = 0;
	break;
      }
    }
}

static int
ada_dump_subexp_body (struct expression *exp, struct ui_file *stream, int elt)
{
  enum exp_opcode op = exp->elts[elt].opcode;
  int oplen, nargs;
  int pc = elt;
  int i;

  ada_forward_operator_length (exp, elt, &oplen, &nargs);

  switch (op)
    {
      /* Ada attributes ('Foo).  */
    case OP_ATR_FIRST:
    case OP_ATR_LAST:
    case OP_ATR_LENGTH:
    case OP_ATR_IMAGE:
    case OP_ATR_MAX:
    case OP_ATR_MIN:
    case OP_ATR_MODULUS:
    case OP_ATR_POS:
    case OP_ATR_SIZE:
    case OP_ATR_TAG:
    case OP_ATR_VAL:
      break;

    case UNOP_IN_RANGE:
    case UNOP_QUAL:
      /* XXX: gdb_sprint_host_address, type_sprint */
      fprintf_filtered (stream, _("Type @"));
      gdb_print_host_address (exp->elts[pc + 1].type, stream);
      fprintf_filtered (stream, " (");
      type_print (exp->elts[pc + 1].type, NULL, stream, 0);
      fprintf_filtered (stream, ")");
      break;
    case BINOP_IN_BOUNDS:
      fprintf_filtered (stream, " (%d)",
			longest_to_int (exp->elts[pc + 2].longconst));
      break;
    case TERNOP_IN_RANGE:
      break;

    case OP_AGGREGATE:
    case OP_OTHERS:
    case OP_DISCRETE_RANGE:
    case OP_POSITIONAL:
    case OP_CHOICES:
      break;

    case OP_NAME:
    case OP_STRING:
      {
	char *name = &exp->elts[elt + 2].string;
	int len = longest_to_int (exp->elts[elt + 1].longconst);
	fprintf_filtered (stream, "Text: `%.*s'", len, name);
	break;
      }

    default:
      return dump_subexp_body_standard (exp, stream, elt);
    }

  elt += oplen;
  for (i = 0; i < nargs; i += 1)
    elt = dump_subexp (exp, stream, elt);

  return elt;
}

/* The Ada extension of print_subexp (q.v.).  */

static void
ada_print_subexp (struct expression *exp, int *pos,
                  struct ui_file *stream, enum precedence prec)
{
  int oplen, nargs, i;
  int pc = *pos;
  enum exp_opcode op = exp->elts[pc].opcode;

  ada_forward_operator_length (exp, pc, &oplen, &nargs);

  *pos += oplen;
  switch (op)
    {
    default:
      *pos -= oplen;
      print_subexp_standard (exp, pos, stream, prec);
      return;

    case OP_VAR_VALUE:
      fputs_filtered (SYMBOL_NATURAL_NAME (exp->elts[pc + 2].symbol), stream);
      return;

    case BINOP_IN_BOUNDS:
      /* XXX: sprint_subexp */
      print_subexp (exp, pos, stream, PREC_SUFFIX);
      fputs_filtered (" in ", stream);
      print_subexp (exp, pos, stream, PREC_SUFFIX);
      fputs_filtered ("'range", stream);
      if (exp->elts[pc + 1].longconst > 1)
        fprintf_filtered (stream, "(%ld)",
                          (long) exp->elts[pc + 1].longconst);
      return;

    case TERNOP_IN_RANGE:
      if (prec >= PREC_EQUAL)
        fputs_filtered ("(", stream);
      /* XXX: sprint_subexp */
      print_subexp (exp, pos, stream, PREC_SUFFIX);
      fputs_filtered (" in ", stream);
      print_subexp (exp, pos, stream, PREC_EQUAL);
      fputs_filtered (" .. ", stream);
      print_subexp (exp, pos, stream, PREC_EQUAL);
      if (prec >= PREC_EQUAL)
        fputs_filtered (")", stream);
      return;

    case OP_ATR_FIRST:
    case OP_ATR_LAST:
    case OP_ATR_LENGTH:
    case OP_ATR_IMAGE:
    case OP_ATR_MAX:
    case OP_ATR_MIN:
    case OP_ATR_MODULUS:
    case OP_ATR_POS:
    case OP_ATR_SIZE:
    case OP_ATR_TAG:
    case OP_ATR_VAL:
      if (exp->elts[*pos].opcode == OP_TYPE)
        {
          if (TYPE_CODE (exp->elts[*pos + 1].type) != TYPE_CODE_VOID)
            LA_PRINT_TYPE (exp->elts[*pos + 1].type, "", stream, 0, 0);
          *pos += 3;
        }
      else
        print_subexp (exp, pos, stream, PREC_SUFFIX);
      fprintf_filtered (stream, "'%s", ada_attribute_name (op));
      if (nargs > 1)
        {
          int tem;
          for (tem = 1; tem < nargs; tem += 1)
            {
              fputs_filtered ((tem == 1) ? " (" : ", ", stream);
              print_subexp (exp, pos, stream, PREC_ABOVE_COMMA);
            }
          fputs_filtered (")", stream);
        }
      return;

    case UNOP_QUAL:
      type_print (exp->elts[pc + 1].type, "", stream, 0);
      fputs_filtered ("'(", stream);
      print_subexp (exp, pos, stream, PREC_PREFIX);
      fputs_filtered (")", stream);
      return;

    case UNOP_IN_RANGE:
      /* XXX: sprint_subexp */
      print_subexp (exp, pos, stream, PREC_SUFFIX);
      fputs_filtered (" in ", stream);
      LA_PRINT_TYPE (exp->elts[pc + 1].type, "", stream, 1, 0);
      return;

    case OP_DISCRETE_RANGE:
      print_subexp (exp, pos, stream, PREC_SUFFIX);
      fputs_filtered ("..", stream);
      print_subexp (exp, pos, stream, PREC_SUFFIX);
      return;

    case OP_OTHERS:
      fputs_filtered ("others => ", stream);
      print_subexp (exp, pos, stream, PREC_SUFFIX);
      return;

    case OP_CHOICES:
      for (i = 0; i < nargs-1; i += 1)
	{
	  if (i > 0)
	    fputs_filtered ("|", stream);
	  print_subexp (exp, pos, stream, PREC_SUFFIX);
	}
      fputs_filtered (" => ", stream);
      print_subexp (exp, pos, stream, PREC_SUFFIX);
      return;
      
    case OP_POSITIONAL:
      print_subexp (exp, pos, stream, PREC_SUFFIX);
      return;

    case OP_AGGREGATE:
      fputs_filtered ("(", stream);
      for (i = 0; i < nargs; i += 1)
	{
	  if (i > 0)
	    fputs_filtered (", ", stream);
	  print_subexp (exp, pos, stream, PREC_SUFFIX);
	}
      fputs_filtered (")", stream);
      return;
    }
}

/* Table mapping opcodes into strings for printing operators
   and precedences of the operators.  */

static const struct op_print ada_op_print_tab[] = {
  {":=", BINOP_ASSIGN, PREC_ASSIGN, 1},
  {"or else", BINOP_LOGICAL_OR, PREC_LOGICAL_OR, 0},
  {"and then", BINOP_LOGICAL_AND, PREC_LOGICAL_AND, 0},
  {"or", BINOP_BITWISE_IOR, PREC_BITWISE_IOR, 0},
  {"xor", BINOP_BITWISE_XOR, PREC_BITWISE_XOR, 0},
  {"and", BINOP_BITWISE_AND, PREC_BITWISE_AND, 0},
  {"=", BINOP_EQUAL, PREC_EQUAL, 0},
  {"/=", BINOP_NOTEQUAL, PREC_EQUAL, 0},
  {"<=", BINOP_LEQ, PREC_ORDER, 0},
  {">=", BINOP_GEQ, PREC_ORDER, 0},
  {">", BINOP_GTR, PREC_ORDER, 0},
  {"<", BINOP_LESS, PREC_ORDER, 0},
  {">>", BINOP_RSH, PREC_SHIFT, 0},
  {"<<", BINOP_LSH, PREC_SHIFT, 0},
  {"+", BINOP_ADD, PREC_ADD, 0},
  {"-", BINOP_SUB, PREC_ADD, 0},
  {"&", BINOP_CONCAT, PREC_ADD, 0},
  {"*", BINOP_MUL, PREC_MUL, 0},
  {"/", BINOP_DIV, PREC_MUL, 0},
  {"rem", BINOP_REM, PREC_MUL, 0},
  {"mod", BINOP_MOD, PREC_MUL, 0},
  {"**", BINOP_EXP, PREC_REPEAT, 0},
  {"@", BINOP_REPEAT, PREC_REPEAT, 0},
  {"-", UNOP_NEG, PREC_PREFIX, 0},
  {"+", UNOP_PLUS, PREC_PREFIX, 0},
  {"not ", UNOP_LOGICAL_NOT, PREC_PREFIX, 0},
  {"not ", UNOP_COMPLEMENT, PREC_PREFIX, 0},
  {"abs ", UNOP_ABS, PREC_PREFIX, 0},
  {".all", UNOP_IND, PREC_SUFFIX, 1},
  {"'access", UNOP_ADDR, PREC_SUFFIX, 1},
  {"'size", OP_ATR_SIZE, PREC_SUFFIX, 1},
  {NULL, 0, 0, 0}
};

enum ada_primitive_types {
  ada_primitive_type_int,
  ada_primitive_type_long,
  ada_primitive_type_short,
  ada_primitive_type_char,
  ada_primitive_type_float,
  ada_primitive_type_double,
  ada_primitive_type_void,
  ada_primitive_type_long_long,
  ada_primitive_type_long_double,
  ada_primitive_type_natural,
  ada_primitive_type_positive,
  ada_primitive_type_system_address,
  nr_ada_primitive_types
};

static void
ada_language_arch_info (struct gdbarch *gdbarch,
			struct language_arch_info *lai)
{
  const struct builtin_type *builtin = builtin_type (gdbarch);
  lai->primitive_type_vector
    = GDBARCH_OBSTACK_CALLOC (gdbarch, nr_ada_primitive_types + 1,
			      struct type *);

  lai->primitive_type_vector [ada_primitive_type_int]
    = arch_integer_type (gdbarch, gdbarch_int_bit (gdbarch),
			 0, "integer");
  lai->primitive_type_vector [ada_primitive_type_long]
    = arch_integer_type (gdbarch, gdbarch_long_bit (gdbarch),
			 0, "long_integer");
  lai->primitive_type_vector [ada_primitive_type_short]
    = arch_integer_type (gdbarch, gdbarch_short_bit (gdbarch),
			 0, "short_integer");
  lai->string_char_type
    = lai->primitive_type_vector [ada_primitive_type_char]
    = arch_integer_type (gdbarch, TARGET_CHAR_BIT, 0, "character");
  lai->primitive_type_vector [ada_primitive_type_float]
    = arch_float_type (gdbarch, gdbarch_float_bit (gdbarch),
		       "float", NULL);
  lai->primitive_type_vector [ada_primitive_type_double]
    = arch_float_type (gdbarch, gdbarch_double_bit (gdbarch),
		       "long_float", NULL);
  lai->primitive_type_vector [ada_primitive_type_long_long]
    = arch_integer_type (gdbarch, gdbarch_long_long_bit (gdbarch),
			 0, "long_long_integer");
  lai->primitive_type_vector [ada_primitive_type_long_double]
    = arch_float_type (gdbarch, gdbarch_double_bit (gdbarch),
		       "long_long_float", NULL);
  lai->primitive_type_vector [ada_primitive_type_natural]
    = arch_integer_type (gdbarch, gdbarch_int_bit (gdbarch),
			 0, "natural");
  lai->primitive_type_vector [ada_primitive_type_positive]
    = arch_integer_type (gdbarch, gdbarch_int_bit (gdbarch),
			 0, "positive");
  lai->primitive_type_vector [ada_primitive_type_void]
    = builtin->builtin_void;

  lai->primitive_type_vector [ada_primitive_type_system_address]
    = lookup_pointer_type (arch_type (gdbarch, TYPE_CODE_VOID, 1, "void"));
  TYPE_NAME (lai->primitive_type_vector [ada_primitive_type_system_address])
    = "system__address";

  lai->bool_type_symbol = NULL;
  lai->bool_type_default = builtin->builtin_bool;
}

				/* Language vector */

/* Not really used, but needed in the ada_language_defn.  */

static void
emit_char (int c, struct type *type, struct ui_file *stream, int quoter)
{
  ada_emit_char (c, type, stream, quoter, 1);
}

static int
parse (void)
{
  warnings_issued = 0;
  return ada_parse ();
}

static const struct exp_descriptor ada_exp_descriptor = {
  ada_print_subexp,
  ada_operator_length,
  ada_op_name,
  ada_dump_subexp_body,
  ada_evaluate_subexp
};

const struct language_defn ada_language_defn = {
  "ada",                        /* Language name */
  language_ada,
  range_check_off,
  type_check_off,
  case_sensitive_on,            /* Yes, Ada is case-insensitive, but
                                   that's not quite what this means.  */
  array_row_major,
  macro_expansion_no,
  &ada_exp_descriptor,
  parse,
  ada_error,
  resolve,
  ada_printchar,                /* Print a character constant */
  ada_printstr,                 /* Function to print string constant */
  emit_char,                    /* Function to print single char (not used) */
  ada_print_type,               /* Print a type using appropriate syntax */
  default_print_typedef,	/* Print a typedef using appropriate syntax */
  ada_val_print,                /* Print a value using appropriate syntax */
  ada_value_print,              /* Print a top-level value */
  NULL,                         /* Language specific skip_trampoline */
  NULL,                         /* name_of_this */
  ada_lookup_symbol_nonlocal,   /* Looking up non-local symbols.  */
  basic_lookup_transparent_type,        /* lookup_transparent_type */
  ada_la_decode,                /* Language specific symbol demangler */
  NULL,                         /* Language specific class_name_from_physname */
  ada_op_print_tab,             /* expression operators for printing */
  0,                            /* c-style arrays */
  1,                            /* String lower bound */
  ada_get_gdb_completer_word_break_characters,
  ada_make_symbol_completion_list,
  ada_language_arch_info,
  ada_print_array_index,
  default_pass_by_reference,
  c_get_string,
  LANG_MAGIC
};

/* Provide a prototype to silence -Wmissing-prototypes.  */
extern initialize_file_ftype _initialize_ada_language;

void
_initialize_ada_language (void)
{
  add_language (&ada_language_defn);

  varsize_limit = 65536;

  obstack_init (&symbol_list_obstack);

  decoded_names_store = htab_create_alloc
    (256, htab_hash_string, (int (*)(const void *, const void *)) streq,
     NULL, xcalloc, xfree);

  observer_attach_executable_changed (ada_executable_changed_observer);
}<|MERGE_RESOLUTION|>--- conflicted
+++ resolved
@@ -1625,13 +1625,8 @@
         return NULL;
       while (arity > 0)
         {
-<<<<<<< HEAD
-          struct type *range_type = alloc_type (objf, NULL);
-          struct type *array_type = alloc_type (objf, NULL);
-=======
-          struct type *range_type = alloc_type_copy (value_type (arr));
+	  struct type *range_type = alloc_type_copy (value_type (arr));
           struct type *array_type = alloc_type_copy (value_type (arr));
->>>>>>> 5a5358d5
           struct value *low = desc_one_bound (descriptor, arity, 0);
           struct value *high = desc_one_bound (descriptor, arity, 1);
           arity -= 1;
@@ -1738,11 +1733,7 @@
   if (TYPE_CODE (type) != TYPE_CODE_ARRAY)
     return type;
 
-<<<<<<< HEAD
-  new_type = alloc_type (TYPE_OBJFILE (type), type);
-=======
   new_type = alloc_type_copy (type);
->>>>>>> 5a5358d5
   new_elt_type = packed_array_type (ada_check_typedef (TYPE_TARGET_TYPE (type)),
                                     elt_bits);
   create_array_type (new_type, new_elt_type, TYPE_INDEX_TYPE (type));
@@ -6691,11 +6682,7 @@
 static struct type *
 empty_record (struct type *template)
 {
-<<<<<<< HEAD
-  struct type *type = alloc_type (objfile, NULL);
-=======
   struct type *type = alloc_type_copy (template);
->>>>>>> 5a5358d5
   TYPE_CODE (type) = TYPE_CODE_STRUCT;
   TYPE_NFIELDS (type) = 0;
   TYPE_FIELDS (type) = NULL;
@@ -6752,11 +6739,7 @@
         nfields++;
     }
 
-<<<<<<< HEAD
-  rtype = alloc_type (TYPE_OBJFILE (type), NULL);
-=======
   rtype = alloc_type_copy (type);
->>>>>>> 5a5358d5
   TYPE_CODE (rtype) = TYPE_CODE_STRUCT;
   INIT_CPLUS_SPECIFIC (rtype);
   TYPE_NFIELDS (rtype) = nfields;
@@ -6966,12 +6949,7 @@
         new_type = static_unwrap_type (field_type);
       if (type == type0 && new_type != field_type)
         {
-<<<<<<< HEAD
-          TYPE_TARGET_TYPE (type0) = type = alloc_type (TYPE_OBJFILE (type0),
-							NULL);
-=======
           TYPE_TARGET_TYPE (type0) = type = alloc_type_copy (type0);
->>>>>>> 5a5358d5
           TYPE_CODE (type) = TYPE_CODE (type0);
           INIT_CPLUS_SPECIFIC (type);
           TYPE_NFIELDS (type) = nfields;
@@ -7016,11 +6994,7 @@
   else
     dval = dval0;
 
-<<<<<<< HEAD
-  rtype = alloc_type (TYPE_OBJFILE (type), NULL);
-=======
   rtype = alloc_type_copy (type);
->>>>>>> 5a5358d5
   TYPE_CODE (rtype) = TYPE_CODE_STRUCT;
   INIT_CPLUS_SPECIFIC (rtype);
   TYPE_NFIELDS (rtype) = nfields;
@@ -7199,11 +7173,7 @@
       if (elt_type0 == elt_type && !packed_array_p)
         result = type0;
       else
-<<<<<<< HEAD
-        result = create_array_type (alloc_type (TYPE_OBJFILE (type0), NULL),
-=======
         result = create_array_type (alloc_type_copy (type0),
->>>>>>> 5a5358d5
                                     elt_type, TYPE_INDEX_TYPE (type0));
     }
   else
@@ -7235,12 +7205,7 @@
           struct type *range_type =
             to_fixed_range_type (TYPE_FIELD_NAME (index_type_desc, i),
                                  dval, TYPE_INDEX_TYPE (elt_type0));
-<<<<<<< HEAD
-          result = create_array_type (alloc_type (TYPE_OBJFILE (elt_type0),
-						  elt_type0),
-=======
           result = create_array_type (alloc_type_copy (elt_type0),
->>>>>>> 5a5358d5
                                       result, range_type);
 	  elt_type0 = TYPE_TARGET_TYPE (elt_type0);
         }
@@ -9765,13 +9730,7 @@
       if (L < INT_MIN || U > INT_MAX)
 	return raw_type;
       else
-<<<<<<< HEAD
-	return create_range_type (alloc_type (TYPE_OBJFILE (orig_type),
-					      orig_type),
-				  raw_type,
-=======
 	return create_range_type (alloc_type_copy (orig_type), raw_type,
->>>>>>> 5a5358d5
 				  discrete_type_low_bound (raw_type),
 				  discrete_type_high_bound (raw_type));
     }
@@ -9834,13 +9793,7 @@
             }
         }
 
-<<<<<<< HEAD
-      type = create_range_type (alloc_type (TYPE_OBJFILE (orig_type),
-					    orig_type),
-				base_type, L, U);
-=======
       type = create_range_type (alloc_type_copy (orig_type), base_type, L, U);
->>>>>>> 5a5358d5
       TYPE_NAME (type) = name;
       return type;
     }
