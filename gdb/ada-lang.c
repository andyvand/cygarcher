--- conflicted
+++ resolved
@@ -1780,12 +1780,8 @@
 
   new_elt_type = packed_array_type (ada_check_typedef (TYPE_TARGET_TYPE (type)),
                                     elt_bits);
-<<<<<<< HEAD
   new_type = alloc_type (TYPE_OBJFILE (type), new_elt_type);
-  create_array_type (new_type, new_elt_type, TYPE_FIELD_TYPE (type, 0));
-=======
   create_array_type (new_type, new_elt_type, TYPE_INDEX_TYPE (type));
->>>>>>> 43f17405
   TYPE_FIELD_BITSIZE (new_type, 0) = *elt_bits;
   TYPE_NAME (new_type) = ada_type_name (type);
 
@@ -2501,10 +2497,7 @@
                            struct type ** typep)
 {
   struct type *type, *index_type_desc, *index_type;
-<<<<<<< HEAD
-=======
   LONGEST retval;
->>>>>>> 43f17405
 
   gdb_assert (which == 0 || which == 1);
 
@@ -2537,8 +2530,6 @@
 
       index_type = TYPE_INDEX_TYPE (type);
     }
-<<<<<<< HEAD
-=======
 
   switch (TYPE_CODE (index_type))
     {
@@ -2554,27 +2545,11 @@
     default:
       internal_error (__FILE__, __LINE__, _("invalid type code of index type"));
     }
->>>>>>> 43f17405
 
   if (typep != NULL)
     *typep = index_type;
 
-<<<<<<< HEAD
-  switch (TYPE_CODE (index_type))
-    {
-    case TYPE_CODE_RANGE:
-      return which == 0 ? TYPE_LOW_BOUND (index_type)
-			: TYPE_HIGH_BOUND (index_type);
-    case TYPE_CODE_ENUM:
-      return which == 0 ? TYPE_FIELD_BITPOS (index_type, 0)
-			: TYPE_FIELD_BITPOS (index_type,
-					     TYPE_NFIELDS (index_type) - 1);
-    default:
-      internal_error (__FILE__, __LINE__, _("invalid type code of index type"));
-    }
-=======
   return retval;
->>>>>>> 43f17405
 }
 
 /* Given that arr is an array value, returns the lower bound of the
