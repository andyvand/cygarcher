/* Abstraction of GNU v3 abi.
   Contributed by Jim Blandy <jimb@redhat.com>

   Copyright (C) 2001, 2002, 2003, 2005, 2006, 2007, 2008, 2009, 2010, 2011
   Free Software Foundation, Inc.

   This file is part of GDB.

   This program is free software; you can redistribute it and/or modify
   it under the terms of the GNU General Public License as published by
   the Free Software Foundation; either version 3 of the License, or
   (at your option) any later version.

   This program is distributed in the hope that it will be useful,
   but WITHOUT ANY WARRANTY; without even the implied warranty of
   MERCHANTABILITY or FITNESS FOR A PARTICULAR PURPOSE.  See the
   GNU General Public License for more details.

   You should have received a copy of the GNU General Public License
   along with this program.  If not, see <http://www.gnu.org/licenses/>.  */

#include "defs.h"
#include "value.h"
#include "cp-abi.h"
#include "cp-support.h"
#include "demangle.h"
#include "objfiles.h"
#include "valprint.h"
#include "c-lang.h"

#include "gdb_assert.h"
#include "gdb_string.h"

static struct cp_abi_ops gnu_v3_abi_ops;

static int
gnuv3_is_vtable_name (const char *name)
{
  return strncmp (name, "_ZTV", 4) == 0;
}

static int
gnuv3_is_operator_name (const char *name)
{
  return strncmp (name, "operator", 8) == 0;
}


/* To help us find the components of a vtable, we build ourselves a
   GDB type object representing the vtable structure.  Following the
   V3 ABI, it goes something like this:

   struct gdb_gnu_v3_abi_vtable {

     / * An array of virtual call and virtual base offsets.  The real
         length of this array depends on the class hierarchy; we use
         negative subscripts to access the elements.  Yucky, but
         better than the alternatives.  * /
     ptrdiff_t vcall_and_vbase_offsets[0];

     / * The offset from a virtual pointer referring to this table
         to the top of the complete object.  * /
     ptrdiff_t offset_to_top;

     / * The type_info pointer for this class.  This is really a
         std::type_info *, but GDB doesn't really look at the
         type_info object itself, so we don't bother to get the type
         exactly right.  * /
     void *type_info;

     / * Virtual table pointers in objects point here.  * /

     / * Virtual function pointers.  Like the vcall/vbase array, the
         real length of this table depends on the class hierarchy.  * /
     void (*virtual_functions[0]) ();

   };

   The catch, of course, is that the exact layout of this table
   depends on the ABI --- word size, endianness, alignment, etc.  So
   the GDB type object is actually a per-architecture kind of thing.

   vtable_type_gdbarch_data is a gdbarch per-architecture data pointer
   which refers to the struct type * for this structure, laid out
   appropriately for the architecture.  */
static struct gdbarch_data *vtable_type_gdbarch_data;


/* Human-readable names for the numbers of the fields above.  */
enum {
  vtable_field_vcall_and_vbase_offsets,
  vtable_field_offset_to_top,
  vtable_field_type_info,
  vtable_field_virtual_functions
};


/* Return a GDB type representing `struct gdb_gnu_v3_abi_vtable',
   described above, laid out appropriately for ARCH.

   We use this function as the gdbarch per-architecture data
   initialization function.  */
static void *
build_gdb_vtable_type (struct gdbarch *arch)
{
  struct type *t;
  struct field *field_list, *field;
  int offset;

  struct type *void_ptr_type
    = builtin_type (arch)->builtin_data_ptr;
  struct type *ptr_to_void_fn_type
    = builtin_type (arch)->builtin_func_ptr;

  /* ARCH can't give us the true ptrdiff_t type, so we guess.  */
  struct type *ptrdiff_type
    = arch_integer_type (arch, gdbarch_ptr_bit (arch), 0, "ptrdiff_t");

  /* We assume no padding is necessary, since GDB doesn't know
     anything about alignment at the moment.  If this assumption bites
     us, we should add a gdbarch method which, given a type, returns
     the alignment that type requires, and then use that here.  */

  /* Build the field list.  */
  field_list = xmalloc (sizeof (struct field [4]));
  memset (field_list, 0, sizeof (struct field [4]));
  field = &field_list[0];
  offset = 0;

  /* ptrdiff_t vcall_and_vbase_offsets[0]; */
  FIELD_NAME (*field) = "vcall_and_vbase_offsets";
  FIELD_TYPE (*field) = lookup_array_range_type (ptrdiff_type, 0, -1);
  FIELD_BITPOS (*field) = offset * TARGET_CHAR_BIT;
  offset += TYPE_LENGTH (FIELD_TYPE (*field));
  field++;

  /* ptrdiff_t offset_to_top; */
  FIELD_NAME (*field) = "offset_to_top";
  FIELD_TYPE (*field) = ptrdiff_type;
  FIELD_BITPOS (*field) = offset * TARGET_CHAR_BIT;
  offset += TYPE_LENGTH (FIELD_TYPE (*field));
  field++;

  /* void *type_info; */
  FIELD_NAME (*field) = "type_info";
  FIELD_TYPE (*field) = void_ptr_type;
  FIELD_BITPOS (*field) = offset * TARGET_CHAR_BIT;
  offset += TYPE_LENGTH (FIELD_TYPE (*field));
  field++;

  /* void (*virtual_functions[0]) (); */
  FIELD_NAME (*field) = "virtual_functions";
  FIELD_TYPE (*field) = lookup_array_range_type (ptr_to_void_fn_type, 0, -1);
  FIELD_BITPOS (*field) = offset * TARGET_CHAR_BIT;
  offset += TYPE_LENGTH (FIELD_TYPE (*field));
  field++;

  /* We assumed in the allocation above that there were four fields.  */
  gdb_assert (field == (field_list + 4));

  t = arch_type (arch, TYPE_CODE_STRUCT, offset, NULL);
  TYPE_NFIELDS (t) = field - field_list;
  TYPE_FIELDS (t) = field_list;
  TYPE_TAG_NAME (t) = "gdb_gnu_v3_abi_vtable";
  INIT_CPLUS_SPECIFIC (t);

  return t;
}


/* Return the ptrdiff_t type used in the vtable type.  */
static struct type *
vtable_ptrdiff_type (struct gdbarch *gdbarch)
{
  struct type *vtable_type = gdbarch_data (gdbarch, vtable_type_gdbarch_data);

  /* The "offset_to_top" field has the appropriate (ptrdiff_t) type.  */
  return TYPE_FIELD_TYPE (vtable_type, vtable_field_offset_to_top);
}

/* Return the offset from the start of the imaginary `struct
   gdb_gnu_v3_abi_vtable' object to the vtable's "address point"
   (i.e., where objects' virtual table pointers point).  */
static int
vtable_address_point_offset (struct gdbarch *gdbarch)
{
  struct type *vtable_type = gdbarch_data (gdbarch, vtable_type_gdbarch_data);

  return (TYPE_FIELD_BITPOS (vtable_type, vtable_field_virtual_functions)
          / TARGET_CHAR_BIT);
}


/* Determine whether structure TYPE is a dynamic class.  Cache the
   result.  */

static int
gnuv3_dynamic_class (struct type *type)
{
  int fieldnum, fieldelem;

  if (TYPE_CPLUS_DYNAMIC (type))
    return TYPE_CPLUS_DYNAMIC (type) == 1;

  ALLOCATE_CPLUS_STRUCT_TYPE (type);

  for (fieldnum = 0; fieldnum < TYPE_N_BASECLASSES (type); fieldnum++)
    if (BASETYPE_VIA_VIRTUAL (type, fieldnum)
	|| gnuv3_dynamic_class (TYPE_FIELD_TYPE (type, fieldnum)))
      {
	TYPE_CPLUS_DYNAMIC (type) = 1;
	return 1;
      }

  for (fieldnum = 0; fieldnum < TYPE_NFN_FIELDS (type); fieldnum++)
    for (fieldelem = 0; fieldelem < TYPE_FN_FIELDLIST_LENGTH (type, fieldnum);
	 fieldelem++)
      {
	struct fn_field *f = TYPE_FN_FIELDLIST1 (type, fieldnum);

	if (TYPE_FN_FIELD_VIRTUAL_P (f, fieldelem))
	  {
	    TYPE_CPLUS_DYNAMIC (type) = 1;
	    return 1;
	  }
      }

  TYPE_CPLUS_DYNAMIC (type) = -1;
  return 0;
}

/* Find the vtable for a value of CONTAINER_TYPE located at
   CONTAINER_ADDR.  Return a value of the correct vtable type for this
   architecture, or NULL if CONTAINER does not have a vtable.  */

static struct value *
gnuv3_get_vtable (struct gdbarch *gdbarch,
		  struct type *container_type, CORE_ADDR container_addr)
{
  struct type *vtable_type = gdbarch_data (gdbarch,
					   vtable_type_gdbarch_data);
  struct type *vtable_pointer_type;
  struct value *vtable_pointer;
  CORE_ADDR vtable_address;

  /* If this type does not have a virtual table, don't read the first
     field.  */
  if (!gnuv3_dynamic_class (check_typedef (container_type)))
    return NULL;

  /* We do not consult the debug information to find the virtual table.
     The ABI specifies that it is always at offset zero in any class,
     and debug information may not represent it.

     We avoid using value_contents on principle, because the object might
     be large.  */

  /* Find the type "pointer to virtual table".  */
  vtable_pointer_type = lookup_pointer_type (vtable_type);

  /* Load it from the start of the class.  */
  vtable_pointer = value_at (vtable_pointer_type, container_addr);
  vtable_address = value_as_address (vtable_pointer);

  /* Correct it to point at the start of the virtual table, rather
     than the address point.  */
  return value_at_lazy (vtable_type,
			vtable_address
			- vtable_address_point_offset (gdbarch));
}


static struct type *
gnuv3_rtti_type (struct value *value,
                 int *full_p, int *top_p, int *using_enc_p)
{
  struct gdbarch *gdbarch;
  struct type *values_type = check_typedef (value_type (value));
  struct value *vtable;
  struct minimal_symbol *vtable_symbol;
  const char *vtable_symbol_name;
  const char *class_name;
  struct type *run_time_type;
  LONGEST offset_to_top;

  /* We only have RTTI for class objects.  */
  if (TYPE_CODE (values_type) != TYPE_CODE_CLASS)
    return NULL;

  /* Java doesn't have RTTI following the C++ ABI.  */
  if (TYPE_CPLUS_REALLY_JAVA (values_type))
    return NULL;

  /* Determine architecture.  */
  gdbarch = get_type_arch (values_type);

  if (using_enc_p)
    *using_enc_p = 0;

  vtable = gnuv3_get_vtable (gdbarch, value_type (value),
			     value_as_address (value_addr (value)));
  if (vtable == NULL)
    return NULL;

  /* Find the linker symbol for this vtable.  */
  vtable_symbol
    = lookup_minimal_symbol_by_pc (value_address (vtable)
                                   + value_embedded_offset (vtable));
  if (! vtable_symbol)
    return NULL;
  
  /* The symbol's demangled name should be something like "vtable for
     CLASS", where CLASS is the name of the run-time type of VALUE.
     If we didn't like this approach, we could instead look in the
     type_info object itself to get the class name.  But this way
     should work just as well, and doesn't read target memory.  */
  vtable_symbol_name = SYMBOL_DEMANGLED_NAME (vtable_symbol);
  if (vtable_symbol_name == NULL
      || strncmp (vtable_symbol_name, "vtable for ", 11))
    {
      warning (_("can't find linker symbol for virtual table for `%s' value"),
<<<<<<< HEAD
	       TYPE_ERROR_NAME (values_type));
=======
	       TYPE_SAFE_NAME (values_type));
>>>>>>> ce93acb9
      if (vtable_symbol_name)
	warning (_("  found `%s' instead"), vtable_symbol_name);
      return NULL;
    }
  class_name = vtable_symbol_name + 11;

  /* Try to look up the class name as a type name.  */
  /* FIXME: chastain/2003-11-26: block=NULL is bogus.  See pr gdb/1465.  */
  run_time_type = cp_lookup_rtti_type (class_name, NULL);
  if (run_time_type == NULL)
    return NULL;

  /* Get the offset from VALUE to the top of the complete object.
     NOTE: this is the reverse of the meaning of *TOP_P.  */
  offset_to_top
    = value_as_long (value_field (vtable, vtable_field_offset_to_top));

  if (full_p)
    *full_p = (- offset_to_top == value_embedded_offset (value)
               && (TYPE_LENGTH (value_enclosing_type (value))
                   >= TYPE_LENGTH (run_time_type)));
  if (top_p)
    *top_p = - offset_to_top;
  return run_time_type;
}

/* Return a function pointer for CONTAINER's VTABLE_INDEX'th virtual
   function, of type FNTYPE.  */

static struct value *
gnuv3_get_virtual_fn (struct gdbarch *gdbarch, struct value *container,
		      struct type *fntype, int vtable_index)
{
  struct value *vtable, *vfn;

  /* Every class with virtual functions must have a vtable.  */
  vtable = gnuv3_get_vtable (gdbarch, value_type (container),
			     value_as_address (value_addr (container)));
  gdb_assert (vtable != NULL);

  /* Fetch the appropriate function pointer from the vtable.  */
  vfn = value_subscript (value_field (vtable, vtable_field_virtual_functions),
                         vtable_index);

  /* If this architecture uses function descriptors directly in the vtable,
     then the address of the vtable entry is actually a "function pointer"
     (i.e. points to the descriptor).  We don't need to scale the index
     by the size of a function descriptor; GCC does that before outputing
     debug information.  */
  if (gdbarch_vtable_function_descriptors (gdbarch))
    vfn = value_addr (vfn);

  /* Cast the function pointer to the appropriate type.  */
  vfn = value_cast (lookup_pointer_type (fntype), vfn);

  return vfn;
}

/* GNU v3 implementation of value_virtual_fn_field.  See cp-abi.h
   for a description of the arguments.  */

static struct value *
gnuv3_virtual_fn_field (struct value **value_p,
                        struct fn_field *f, int j,
			struct type *vfn_base, int offset)
{
  struct type *values_type = check_typedef (value_type (*value_p));
  struct gdbarch *gdbarch;

  /* Some simple sanity checks.  */
  if (TYPE_CODE (values_type) != TYPE_CODE_CLASS)
    error (_("Only classes can have virtual functions."));

  /* Determine architecture.  */
  gdbarch = get_type_arch (values_type);

  /* Cast our value to the base class which defines this virtual
     function.  This takes care of any necessary `this'
     adjustments.  */
  if (vfn_base != values_type)
    *value_p = value_cast (vfn_base, *value_p);

  return gnuv3_get_virtual_fn (gdbarch, *value_p, TYPE_FN_FIELD_TYPE (f, j),
			       TYPE_FN_FIELD_VOFFSET (f, j));
}

/* Compute the offset of the baseclass which is
   the INDEXth baseclass of class TYPE,
   for value at VALADDR (in host) at ADDRESS (in target).
   The result is the offset of the baseclass value relative
   to (the address of)(ARG) + OFFSET.

   -1 is returned on error.  */

static int
gnuv3_baseclass_offset (struct type *type, int index,
			const bfd_byte *valaddr, int embedded_offset,
			CORE_ADDR address, const struct value *val)
{
  struct gdbarch *gdbarch;
  struct type *ptr_type;
  struct value *vtable;
  struct value *vbase_array;
  long int cur_base_offset, base_offset;

  /* Determine architecture.  */
  gdbarch = get_type_arch (type);
  ptr_type = builtin_type (gdbarch)->builtin_data_ptr;

  /* If it isn't a virtual base, this is easy.  The offset is in the
     type definition.  */
  if (!BASETYPE_VIA_VIRTUAL (type, index))
    return TYPE_BASECLASS_BITPOS (type, index) / 8;

  /* To access a virtual base, we need to use the vbase offset stored in
     our vtable.  Recent GCC versions provide this information.  If it isn't
     available, we could get what we needed from RTTI, or from drawing the
     complete inheritance graph based on the debug info.  Neither is
     worthwhile.  */
  cur_base_offset = TYPE_BASECLASS_BITPOS (type, index) / 8;
  if (cur_base_offset >= - vtable_address_point_offset (gdbarch))
    error (_("Expected a negative vbase offset (old compiler?)"));

  cur_base_offset = cur_base_offset + vtable_address_point_offset (gdbarch);
  if ((- cur_base_offset) % TYPE_LENGTH (ptr_type) != 0)
    error (_("Misaligned vbase offset."));
  cur_base_offset = cur_base_offset / ((int) TYPE_LENGTH (ptr_type));

  vtable = gnuv3_get_vtable (gdbarch, type, address + embedded_offset);
  gdb_assert (vtable != NULL);
  vbase_array = value_field (vtable, vtable_field_vcall_and_vbase_offsets);
  base_offset = value_as_long (value_subscript (vbase_array, cur_base_offset));
  return base_offset;
}

/* Locate a virtual method in DOMAIN or its non-virtual base classes
   which has virtual table index VOFFSET.  The method has an associated
   "this" adjustment of ADJUSTMENT bytes.  */

static const char *
gnuv3_find_method_in (struct type *domain, CORE_ADDR voffset,
		      LONGEST adjustment)
{
  int i;

  /* Search this class first.  */
  if (adjustment == 0)
    {
      int len;

      len = TYPE_NFN_FIELDS (domain);
      for (i = 0; i < len; i++)
	{
	  int len2, j;
	  struct fn_field *f;

	  f = TYPE_FN_FIELDLIST1 (domain, i);
	  len2 = TYPE_FN_FIELDLIST_LENGTH (domain, i);

	  check_stub_method_group (domain, i);
	  for (j = 0; j < len2; j++)
	    if (TYPE_FN_FIELD_VOFFSET (f, j) == voffset)
	      return TYPE_FN_FIELD_PHYSNAME (f, j);
	}
    }

  /* Next search non-virtual bases.  If it's in a virtual base,
     we're out of luck.  */
  for (i = 0; i < TYPE_N_BASECLASSES (domain); i++)
    {
      int pos;
      struct type *basetype;

      if (BASETYPE_VIA_VIRTUAL (domain, i))
	continue;

      pos = TYPE_BASECLASS_BITPOS (domain, i) / 8;
      basetype = TYPE_FIELD_TYPE (domain, i);
      /* Recurse with a modified adjustment.  We don't need to adjust
	 voffset.  */
      if (adjustment >= pos && adjustment < pos + TYPE_LENGTH (basetype))
	return gnuv3_find_method_in (basetype, voffset, adjustment - pos);
    }

  return NULL;
}

/* Decode GNU v3 method pointer.  */

static int
gnuv3_decode_method_ptr (struct gdbarch *gdbarch,
			 const gdb_byte *contents,
			 CORE_ADDR *value_p,
			 LONGEST *adjustment_p)
{
  struct type *funcptr_type = builtin_type (gdbarch)->builtin_func_ptr;
  struct type *offset_type = vtable_ptrdiff_type (gdbarch);
  enum bfd_endian byte_order = gdbarch_byte_order (gdbarch);
  CORE_ADDR ptr_value;
  LONGEST voffset, adjustment;
  int vbit;

  /* Extract the pointer to member.  The first element is either a pointer
     or a vtable offset.  For pointers, we need to use extract_typed_address
     to allow the back-end to convert the pointer to a GDB address -- but
     vtable offsets we must handle as integers.  At this point, we do not
     yet know which case we have, so we extract the value under both
     interpretations and choose the right one later on.  */
  ptr_value = extract_typed_address (contents, funcptr_type);
  voffset = extract_signed_integer (contents,
				    TYPE_LENGTH (funcptr_type), byte_order);
  contents += TYPE_LENGTH (funcptr_type);
  adjustment = extract_signed_integer (contents,
				       TYPE_LENGTH (offset_type), byte_order);

  if (!gdbarch_vbit_in_delta (gdbarch))
    {
      vbit = voffset & 1;
      voffset = voffset ^ vbit;
    }
  else
    {
      vbit = adjustment & 1;
      adjustment = adjustment >> 1;
    }

  *value_p = vbit? voffset : ptr_value;
  *adjustment_p = adjustment;
  return vbit;
}

/* GNU v3 implementation of cplus_print_method_ptr.  */

static void
gnuv3_print_method_ptr (const gdb_byte *contents,
			struct type *type,
			struct ui_file *stream)
{
  struct type *domain = TYPE_DOMAIN_TYPE (type);
  struct gdbarch *gdbarch = get_type_arch (domain);
  CORE_ADDR ptr_value;
  LONGEST adjustment;
  int vbit;

  /* Extract the pointer to member.  */
  vbit = gnuv3_decode_method_ptr (gdbarch, contents, &ptr_value, &adjustment);

  /* Check for NULL.  */
  if (ptr_value == 0 && vbit == 0)
    {
      fprintf_filtered (stream, "NULL");
      return;
    }

  /* Search for a virtual method.  */
  if (vbit)
    {
      CORE_ADDR voffset;
      const char *physname;

      /* It's a virtual table offset, maybe in this class.  Search
	 for a field with the correct vtable offset.  First convert it
	 to an index, as used in TYPE_FN_FIELD_VOFFSET.  */
      voffset = ptr_value / TYPE_LENGTH (vtable_ptrdiff_type (gdbarch));

      physname = gnuv3_find_method_in (domain, voffset, adjustment);

      /* If we found a method, print that.  We don't bother to disambiguate
	 possible paths to the method based on the adjustment.  */
      if (physname)
	{
	  char *demangled_name = cplus_demangle (physname,
						 DMGL_ANSI | DMGL_PARAMS);

	  fprintf_filtered (stream, "&virtual ");
	  if (demangled_name == NULL)
	    fputs_filtered (physname, stream);
	  else
	    {
	      fputs_filtered (demangled_name, stream);
	      xfree (demangled_name);
	    }
	  return;
	}
    }
  else if (ptr_value != 0)
    {
      /* Found a non-virtual function: print out the type.  */
      fputs_filtered ("(", stream);
      c_print_type (type, "", stream, -1, 0);
      fputs_filtered (") ", stream);
    }

  /* We didn't find it; print the raw data.  */
  if (vbit)
    {
      fprintf_filtered (stream, "&virtual table offset ");
      print_longest (stream, 'd', 1, ptr_value);
    }
  else
    print_address_demangle (gdbarch, ptr_value, stream, demangle);

  if (adjustment)
    {
      fprintf_filtered (stream, ", this adjustment ");
      print_longest (stream, 'd', 1, adjustment);
    }
}

/* GNU v3 implementation of cplus_method_ptr_size.  */

static int
gnuv3_method_ptr_size (struct type *type)
{
  struct gdbarch *gdbarch = get_type_arch (type);

  return 2 * TYPE_LENGTH (builtin_type (gdbarch)->builtin_data_ptr);
}

/* GNU v3 implementation of cplus_make_method_ptr.  */

static void
gnuv3_make_method_ptr (struct type *type, gdb_byte *contents,
		       CORE_ADDR value, int is_virtual)
{
  struct gdbarch *gdbarch = get_type_arch (type);
  int size = TYPE_LENGTH (builtin_type (gdbarch)->builtin_data_ptr);
  enum bfd_endian byte_order = gdbarch_byte_order (gdbarch);

  /* FIXME drow/2006-12-24: The adjustment of "this" is currently
     always zero, since the method pointer is of the correct type.
     But if the method pointer came from a base class, this is
     incorrect - it should be the offset to the base.  The best
     fix might be to create the pointer to member pointing at the
     base class and cast it to the derived class, but that requires
     support for adjusting pointers to members when casting them -
     not currently supported by GDB.  */

  if (!gdbarch_vbit_in_delta (gdbarch))
    {
      store_unsigned_integer (contents, size, byte_order, value | is_virtual);
      store_unsigned_integer (contents + size, size, byte_order, 0);
    }
  else
    {
      store_unsigned_integer (contents, size, byte_order, value);
      store_unsigned_integer (contents + size, size, byte_order, is_virtual);
    }
}

/* GNU v3 implementation of cplus_method_ptr_to_value.  */

static struct value *
gnuv3_method_ptr_to_value (struct value **this_p, struct value *method_ptr)
{
  struct gdbarch *gdbarch;
  const gdb_byte *contents = value_contents (method_ptr);
  CORE_ADDR ptr_value;
  struct type *domain_type, *final_type, *method_type;
  LONGEST adjustment;
  int vbit;

  domain_type = TYPE_DOMAIN_TYPE (check_typedef (value_type (method_ptr)));
  final_type = lookup_pointer_type (domain_type);

  method_type = TYPE_TARGET_TYPE (check_typedef (value_type (method_ptr)));

  /* Extract the pointer to member.  */
  gdbarch = get_type_arch (domain_type);
  vbit = gnuv3_decode_method_ptr (gdbarch, contents, &ptr_value, &adjustment);

  /* First convert THIS to match the containing type of the pointer to
     member.  This cast may adjust the value of THIS.  */
  *this_p = value_cast (final_type, *this_p);

  /* Then apply whatever adjustment is necessary.  This creates a somewhat
     strange pointer: it claims to have type FINAL_TYPE, but in fact it
     might not be a valid FINAL_TYPE.  For instance, it might be a
     base class of FINAL_TYPE.  And if it's not the primary base class,
     then printing it out as a FINAL_TYPE object would produce some pretty
     garbage.

     But we don't really know the type of the first argument in
     METHOD_TYPE either, which is why this happens.  We can't
     dereference this later as a FINAL_TYPE, but once we arrive in the
     called method we'll have debugging information for the type of
     "this" - and that'll match the value we produce here.

     You can provoke this case by casting a Base::* to a Derived::*, for
     instance.  */
  *this_p = value_cast (builtin_type (gdbarch)->builtin_data_ptr, *this_p);
  *this_p = value_ptradd (*this_p, adjustment);
  *this_p = value_cast (final_type, *this_p);

  if (vbit)
    {
      LONGEST voffset;

      voffset = ptr_value / TYPE_LENGTH (vtable_ptrdiff_type (gdbarch));
      return gnuv3_get_virtual_fn (gdbarch, value_ind (*this_p),
				   method_type, voffset);
    }
  else
    return value_from_pointer (lookup_pointer_type (method_type), ptr_value);
}

/* Determine if we are currently in a C++ thunk.  If so, get the address
   of the routine we are thunking to and continue to there instead.  */

static CORE_ADDR 
gnuv3_skip_trampoline (struct frame_info *frame, CORE_ADDR stop_pc)
{
  CORE_ADDR real_stop_pc, method_stop_pc;
  struct gdbarch *gdbarch = get_frame_arch (frame);
  struct minimal_symbol *thunk_sym, *fn_sym;
  struct obj_section *section;
  char *thunk_name, *fn_name;
  
  real_stop_pc = gdbarch_skip_trampoline_code (gdbarch, frame, stop_pc);
  if (real_stop_pc == 0)
    real_stop_pc = stop_pc;

  /* Find the linker symbol for this potential thunk.  */
  thunk_sym = lookup_minimal_symbol_by_pc (real_stop_pc);
  section = find_pc_section (real_stop_pc);
  if (thunk_sym == NULL || section == NULL)
    return 0;

  /* The symbol's demangled name should be something like "virtual
     thunk to FUNCTION", where FUNCTION is the name of the function
     being thunked to.  */
  thunk_name = SYMBOL_DEMANGLED_NAME (thunk_sym);
  if (thunk_name == NULL || strstr (thunk_name, " thunk to ") == NULL)
    return 0;

  fn_name = strstr (thunk_name, " thunk to ") + strlen (" thunk to ");
  fn_sym = lookup_minimal_symbol (fn_name, NULL, section->objfile);
  if (fn_sym == NULL)
    return 0;

  method_stop_pc = SYMBOL_VALUE_ADDRESS (fn_sym);
  real_stop_pc = gdbarch_skip_trampoline_code
		   (gdbarch, frame, method_stop_pc);
  if (real_stop_pc == 0)
    real_stop_pc = method_stop_pc;

  return real_stop_pc;
}

/* Return nonzero if a type should be passed by reference.

   The rule in the v3 ABI document comes from section 3.1.1.  If the
   type has a non-trivial copy constructor or destructor, then the
   caller must make a copy (by calling the copy constructor if there
   is one or perform the copy itself otherwise), pass the address of
   the copy, and then destroy the temporary (if necessary).

   For return values with non-trivial copy constructors or
   destructors, space will be allocated in the caller, and a pointer
   will be passed as the first argument (preceding "this").

   We don't have a bulletproof mechanism for determining whether a
   constructor or destructor is trivial.  For GCC and DWARF2 debug
   information, we can check the artificial flag.

   We don't do anything with the constructors or destructors,
   but we have to get the argument passing right anyway.  */
static int
gnuv3_pass_by_reference (struct type *type)
{
  int fieldnum, fieldelem;

  CHECK_TYPEDEF (type);

  /* We're only interested in things that can have methods.  */
  if (TYPE_CODE (type) != TYPE_CODE_STRUCT
      && TYPE_CODE (type) != TYPE_CODE_CLASS
      && TYPE_CODE (type) != TYPE_CODE_UNION)
    return 0;

  for (fieldnum = 0; fieldnum < TYPE_NFN_FIELDS (type); fieldnum++)
    for (fieldelem = 0; fieldelem < TYPE_FN_FIELDLIST_LENGTH (type, fieldnum);
	 fieldelem++)
      {
	struct fn_field *fn = TYPE_FN_FIELDLIST1 (type, fieldnum);
	char *name = TYPE_FN_FIELDLIST_NAME (type, fieldnum);
	struct type *fieldtype = TYPE_FN_FIELD_TYPE (fn, fieldelem);

	/* If this function is marked as artificial, it is compiler-generated,
	   and we assume it is trivial.  */
	if (TYPE_FN_FIELD_ARTIFICIAL (fn, fieldelem))
	  continue;

	/* If we've found a destructor, we must pass this by reference.  */
	if (name[0] == '~')
	  return 1;

	/* If the mangled name of this method doesn't indicate that it
	   is a constructor, we're not interested.

	   FIXME drow/2007-09-23: We could do this using the name of
	   the method and the name of the class instead of dealing
	   with the mangled name.  We don't have a convenient function
	   to strip off both leading scope qualifiers and trailing
	   template arguments yet.  */
	if (!is_constructor_name (TYPE_FN_FIELD_PHYSNAME (fn, fieldelem)))
	  continue;

	/* If this method takes two arguments, and the second argument is
	   a reference to this class, then it is a copy constructor.  */
	if (TYPE_NFIELDS (fieldtype) == 2
	    && TYPE_CODE (TYPE_FIELD_TYPE (fieldtype, 1)) == TYPE_CODE_REF
	    && check_typedef (TYPE_TARGET_TYPE (TYPE_FIELD_TYPE (fieldtype,
								 1))) == type)
	  return 1;
      }

  /* Even if all the constructors and destructors were artificial, one
     of them may have invoked a non-artificial constructor or
     destructor in a base class.  If any base class needs to be passed
     by reference, so does this class.  Similarly for members, which
     are constructed whenever this class is.  We do not need to worry
     about recursive loops here, since we are only looking at members
     of complete class type.  Also ignore any static members.  */
  for (fieldnum = 0; fieldnum < TYPE_NFIELDS (type); fieldnum++)
    if (! field_is_static (&TYPE_FIELD (type, fieldnum))
        && gnuv3_pass_by_reference (TYPE_FIELD_TYPE (type, fieldnum)))
      return 1;

  return 0;
}

static void
init_gnuv3_ops (void)
{
  vtable_type_gdbarch_data
    = gdbarch_data_register_post_init (build_gdb_vtable_type);

  gnu_v3_abi_ops.shortname = "gnu-v3";
  gnu_v3_abi_ops.longname = "GNU G++ Version 3 ABI";
  gnu_v3_abi_ops.doc = "G++ Version 3 ABI";
  gnu_v3_abi_ops.is_destructor_name =
    (enum dtor_kinds (*) (const char *))is_gnu_v3_mangled_dtor;
  gnu_v3_abi_ops.is_constructor_name =
    (enum ctor_kinds (*) (const char *))is_gnu_v3_mangled_ctor;
  gnu_v3_abi_ops.is_vtable_name = gnuv3_is_vtable_name;
  gnu_v3_abi_ops.is_operator_name = gnuv3_is_operator_name;
  gnu_v3_abi_ops.rtti_type = gnuv3_rtti_type;
  gnu_v3_abi_ops.virtual_fn_field = gnuv3_virtual_fn_field;
  gnu_v3_abi_ops.baseclass_offset = gnuv3_baseclass_offset;
  gnu_v3_abi_ops.print_method_ptr = gnuv3_print_method_ptr;
  gnu_v3_abi_ops.method_ptr_size = gnuv3_method_ptr_size;
  gnu_v3_abi_ops.make_method_ptr = gnuv3_make_method_ptr;
  gnu_v3_abi_ops.method_ptr_to_value = gnuv3_method_ptr_to_value;
  gnu_v3_abi_ops.skip_trampoline = gnuv3_skip_trampoline;
  gnu_v3_abi_ops.pass_by_reference = gnuv3_pass_by_reference;
}

extern initialize_file_ftype _initialize_gnu_v3_abi; /* -Wmissing-prototypes */

void
_initialize_gnu_v3_abi (void)
{
  init_gnuv3_ops ();

  register_cp_abi (&gnu_v3_abi_ops);
}<|MERGE_RESOLUTION|>--- conflicted
+++ resolved
@@ -319,11 +319,7 @@
       || strncmp (vtable_symbol_name, "vtable for ", 11))
     {
       warning (_("can't find linker symbol for virtual table for `%s' value"),
-<<<<<<< HEAD
-	       TYPE_ERROR_NAME (values_type));
-=======
 	       TYPE_SAFE_NAME (values_type));
->>>>>>> ce93acb9
       if (vtable_symbol_name)
 	warning (_("  found `%s' instead"), vtable_symbol_name);
       return NULL;
