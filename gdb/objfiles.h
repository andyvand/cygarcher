--- conflicted
+++ resolved
@@ -412,7 +412,6 @@
 
 #define OBJF_USERLOADED	(1 << 3)	/* User loaded */
 
-<<<<<<< HEAD
 /* Set if we have tried to read partial symtabs for this objfile.
    This is used to allow lazy reading of partial symtabs.  */
 
@@ -422,13 +421,6 @@
 
 #define OBJF_MAIN (1 << 7)
 
-/* The object file that the main symbol table was loaded from (e.g. the
-   argument to the "symbol-file" or "file" command).  */
-
-extern struct objfile *symfile_objfile;
-
-=======
->>>>>>> 302ba51b
 /* The object file that contains the runtime common minimal symbols
    for SunOS4. Note that this objfile has no associated BFD.  */
 
@@ -593,9 +585,6 @@
     ALL_OBJFILE_SYMTABS (objfile, s)	\
       if ((s)->primary)
 
-<<<<<<< HEAD
-/* Traverse all minimal symbols in all objfiles.  */
-=======
 #define ALL_PSPACE_PRIMARY_SYMTABS(pspace, objfile, s)	\
   ALL_PSPACE_OBJFILES (ss, objfile)			\
     ALL_OBJFILE_SYMTABS (objfile, s)			\
@@ -603,7 +592,6 @@
 
 /* Traverse all minimal symbols in all objfiles in the current symbol
    space.  */
->>>>>>> 302ba51b
 
 #define	ALL_MSYMBOLS(objfile, m) \
   ALL_OBJFILES (objfile)	 \
