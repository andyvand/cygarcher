--- conflicted
+++ resolved
@@ -351,6 +351,7 @@
 prepare_execute_command (void)
 {
   free_all_values ();
+  free_all_types ();
 
   /* With multiple threads running while the one we're examining is stopped,
      the dcache can get stale without us being able to detect it.
@@ -389,14 +390,8 @@
 #endif
 	}
     }
-<<<<<<< HEAD
-  
-  free_all_values ();
-  free_all_types ();
-=======
 
   prepare_execute_command ();
->>>>>>> 8dc49f1a
 
   /* Force cleanup of any alloca areas if using C alloca instead of
      a builtin alloca.  */
