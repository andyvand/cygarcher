--- conflicted
+++ resolved
@@ -250,23 +250,7 @@
 	      value_contents (array) + offset, elt_size);
     }
 
-<<<<<<< HEAD
-  if (VALUE_LVAL (array) == lval_internalvar)
-    VALUE_LVAL (v) = lval_internalvar_component;
-  else
-    VALUE_LVAL (v) = VALUE_LVAL (array);
-
-  /* We need to already adjust the address according to the former type as
-     V will have a different type (ELT_TYPE) which may no longer contain the
-     adjustment code like TYPE_FORTRAN_ARRAY_DATA_LOCATION.  The address needs
-     to be resolved for both VALUE_LAZY and non-VALUE_LAZY Vs.  */
-
-  VALUE_ADDRESS (v) = VALUE_ADDRESS (array);
-  object_address_get_data (array_type, &VALUE_ADDRESS (v));
-
-=======
   set_value_component_location (v, array);
->>>>>>> 10d81c8c
   VALUE_REGNUM (v) = VALUE_REGNUM (array);
   VALUE_FRAME_ID (v) = VALUE_FRAME_ID (array);
   set_value_offset (v, value_offset (array) + offset);
