--- conflicted
+++ resolved
@@ -37,16 +37,7 @@
 #include "gdbcmd.h"
 #include "block.h"
 #include "inline-frame.h"
-<<<<<<< HEAD
-
 #include "psymtab.h"
-
-/* Prototypes for exported functions. */
-
-void _initialize_blockframe (void);
-=======
-#include "psymtab.h"
->>>>>>> 302ba51b
 
 /* Return the innermost lexical block in execution
    in a specified stack frame.  The frame address is assumed valid.
@@ -225,14 +216,9 @@
   msymbol = lookup_minimal_symbol_by_pc_section (mapped_pc, section);
   ALL_OBJFILES (objfile)
   {
-<<<<<<< HEAD
-    symtab = objfile->sf->qf->find_pc_sect_symtab (objfile, msymbol,
-						   mapped_pc, section, 0);
-=======
     if (objfile->sf)
       symtab = objfile->sf->qf->find_pc_sect_symtab (objfile, msymbol,
 						     mapped_pc, section, 0);
->>>>>>> 302ba51b
     if (symtab)
       break;
   }
