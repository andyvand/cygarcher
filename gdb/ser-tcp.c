--- conflicted
+++ resolved
@@ -290,15 +290,9 @@
       int i;
 
       /* Disable Nagle algorithm.  Needed in some cases.  */
-<<<<<<< HEAD
-      tmp = 1;
-      setsockopt (scb->fd, IPPROTO_TCP, TCP_NODELAY,
-		  (const void *) &tmp, sizeof (tmp));
-=======
       i = 1;
       setsockopt (scb->fd, IPPROTO_TCP, TCP_NODELAY, (const void *) &i,
 		  sizeof (i));
->>>>>>> 0da41145
     }
 
 #ifdef SIGPIPE
