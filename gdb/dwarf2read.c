/* DWARF 2 debugging format support for GDB.

   Copyright (C) 1994, 1995, 1996, 1997, 1998, 1999, 2000, 2001, 2002, 2003,
                 2004, 2005, 2006, 2007, 2008, 2009
                 Free Software Foundation, Inc.

   Adapted by Gary Funck (gary@intrepid.com), Intrepid Technology,
   Inc.  with support from Florida State University (under contract
   with the Ada Joint Program Office), and Silicon Graphics, Inc.
   Initial contribution by Brent Benson, Harris Computer Systems, Inc.,
   based on Fred Fish's (Cygnus Support) implementation of DWARF 1
   support.

   This file is part of GDB.

   This program is free software; you can redistribute it and/or modify
   it under the terms of the GNU General Public License as published by
   the Free Software Foundation; either version 3 of the License, or
   (at your option) any later version.

   This program is distributed in the hope that it will be useful,
   but WITHOUT ANY WARRANTY; without even the implied warranty of
   MERCHANTABILITY or FITNESS FOR A PARTICULAR PURPOSE.  See the
   GNU General Public License for more details.

   You should have received a copy of the GNU General Public License
   along with this program.  If not, see <http://www.gnu.org/licenses/>.  */

#include "defs.h"
#include "bfd.h"
#include "symtab.h"
#include "gdbtypes.h"
#include "objfiles.h"
#include "dwarf2.h"
#include "buildsym.h"
#include "demangle.h"
#include "expression.h"
#include "filenames.h"	/* for DOSish file names */
#include "macrotab.h"
#include "language.h"
#include "complaints.h"
#include "bcache.h"
#include "dwarf2expr.h"
#include "dwarf2loc.h"
#include "cp-support.h"
#include "hashtab.h"
#include "command.h"
#include "gdbcmd.h"
#include "block.h"
#include "addrmap.h"

#include <fcntl.h>
#include "gdb_string.h"
#include "gdb_assert.h"
#include <sys/types.h>
#ifdef HAVE_ZLIB_H
#include <zlib.h>
#endif
#ifdef HAVE_MMAP
#include <sys/mman.h>
#endif

#if 0
/* .debug_info header for a compilation unit
   Because of alignment constraints, this structure has padding and cannot
   be mapped directly onto the beginning of the .debug_info section.  */
typedef struct comp_unit_header
  {
    unsigned int length;	/* length of the .debug_info
				   contribution */
    unsigned short version;	/* version number -- 2 for DWARF
				   version 2 */
    unsigned int abbrev_offset;	/* offset into .debug_abbrev section */
    unsigned char addr_size;	/* byte size of an address -- 4 */
  }
_COMP_UNIT_HEADER;
#define _ACTUAL_COMP_UNIT_HEADER_SIZE 11
#endif

/* .debug_pubnames header
   Because of alignment constraints, this structure has padding and cannot
   be mapped directly onto the beginning of the .debug_info section.  */
typedef struct pubnames_header
  {
    unsigned int length;	/* length of the .debug_pubnames
				   contribution  */
    unsigned char version;	/* version number -- 2 for DWARF
				   version 2 */
    unsigned int info_offset;	/* offset into .debug_info section */
    unsigned int info_size;	/* byte size of .debug_info section
				   portion */
  }
_PUBNAMES_HEADER;
#define _ACTUAL_PUBNAMES_HEADER_SIZE 13

/* .debug_aranges header
   Because of alignment constraints, this structure has padding and cannot
   be mapped directly onto the beginning of the .debug_info section.  */
typedef struct aranges_header
  {
    unsigned int length;	/* byte len of the .debug_aranges
				   contribution */
    unsigned short version;	/* version number -- 2 for DWARF
				   version 2 */
    unsigned int info_offset;	/* offset into .debug_info section */
    unsigned char addr_size;	/* byte size of an address */
    unsigned char seg_size;	/* byte size of segment descriptor */
  }
_ARANGES_HEADER;
#define _ACTUAL_ARANGES_HEADER_SIZE 12

/* .debug_line statement program prologue
   Because of alignment constraints, this structure has padding and cannot
   be mapped directly onto the beginning of the .debug_info section.  */
typedef struct statement_prologue
  {
    unsigned int total_length;	/* byte length of the statement
				   information */
    unsigned short version;	/* version number -- 2 for DWARF
				   version 2 */
    unsigned int prologue_length;	/* # bytes between prologue &
					   stmt program */
    unsigned char minimum_instruction_length;	/* byte size of
						   smallest instr */
    unsigned char default_is_stmt;	/* initial value of is_stmt
					   register */
    char line_base;
    unsigned char line_range;
    unsigned char opcode_base;	/* number assigned to first special
				   opcode */
    unsigned char *standard_opcode_lengths;
  }
_STATEMENT_PROLOGUE;

/* When non-zero, dump DIEs after they are read in.  */
static int dwarf2_die_debug = 0;

static int pagesize;

/* When set, the file that we're processing is known to have debugging
   info for C++ namespaces.  GCC 3.3.x did not produce this information,
   but later versions do.  */

static int processing_has_namespace_info;

static const struct objfile_data *dwarf2_objfile_data_key;

struct dwarf2_section_info
{
  asection *asection;
  gdb_byte *buffer;
  bfd_size_type size;
  int was_mmapped;
};

struct dwarf2_per_objfile
{
  struct dwarf2_section_info info;
  struct dwarf2_section_info abbrev;
  struct dwarf2_section_info line;
  struct dwarf2_section_info pubnames;
  struct dwarf2_section_info aranges;
  struct dwarf2_section_info loc;
  struct dwarf2_section_info macinfo;
  struct dwarf2_section_info str;
  struct dwarf2_section_info ranges;
  struct dwarf2_section_info frame;
  struct dwarf2_section_info eh_frame;

  /* A list of all the compilation units.  This is used to locate
     the target compilation unit of a particular reference.  */
  struct dwarf2_per_cu_data **all_comp_units;

  /* The number of compilation units in ALL_COMP_UNITS.  */
  int n_comp_units;

  /* A chain of compilation units that are currently read in, so that
     they can be freed later.  */
  struct dwarf2_per_cu_data *read_in_chain;

  /* A flag indicating wether this objfile has a section loaded at a
     VMA of 0.  */
  int has_section_at_zero;
};

static struct dwarf2_per_objfile *dwarf2_per_objfile;

/* names of the debugging sections */

/* Note that if the debugging section has been compressed, it might
   have a name like .zdebug_info.  */

#define INFO_SECTION     "debug_info"
#define ABBREV_SECTION   "debug_abbrev"
#define LINE_SECTION     "debug_line"
#define PUBNAMES_SECTION "debug_pubnames"
#define ARANGES_SECTION  "debug_aranges"
#define LOC_SECTION      "debug_loc"
#define MACINFO_SECTION  "debug_macinfo"
#define STR_SECTION      "debug_str"
#define RANGES_SECTION   "debug_ranges"
#define FRAME_SECTION    "debug_frame"
#define EH_FRAME_SECTION "eh_frame"

/* local data types */

/* We hold several abbreviation tables in memory at the same time. */
#ifndef ABBREV_HASH_SIZE
#define ABBREV_HASH_SIZE 121
#endif

/* The data in a compilation unit header, after target2host
   translation, looks like this.  */
struct comp_unit_head
{
  unsigned int length;
  short version;
  unsigned char addr_size;
  unsigned char signed_addr_p;
  unsigned int abbrev_offset;

  /* Size of file offsets; either 4 or 8.  */
  unsigned int offset_size;

  /* Size of the length field; either 4 or 12.  */
  unsigned int initial_length_size;

  /* Offset to the first byte of this compilation unit header in the
     .debug_info section, for resolving relative reference dies.  */
  unsigned int offset;

  /* Offset to first die in this cu from the start of the cu.
     This will be the first byte following the compilation unit header.  */
  unsigned int first_die_offset;
};

/* Internal state when decoding a particular compilation unit.  */
struct dwarf2_cu
{
  /* The objfile containing this compilation unit.  */
  struct objfile *objfile;

  /* The header of the compilation unit.  */
  struct comp_unit_head header;

  /* Base address of this compilation unit.  */
  CORE_ADDR base_address;

  /* Non-zero if base_address has been set.  */
  int base_known;

  struct function_range *first_fn, *last_fn, *cached_fn;

  /* The language we are debugging.  */
  enum language language;
  const struct language_defn *language_defn;

  const char *producer;

  /* The generic symbol table building routines have separate lists for
     file scope symbols and all all other scopes (local scopes).  So
     we need to select the right one to pass to add_symbol_to_list().
     We do it by keeping a pointer to the correct list in list_in_scope.

     FIXME: The original dwarf code just treated the file scope as the
     first local scope, and all other local scopes as nested local
     scopes, and worked fine.  Check to see if we really need to
     distinguish these in buildsym.c.  */
  struct pending **list_in_scope;

  /* DWARF abbreviation table associated with this compilation unit.  */
  struct abbrev_info **dwarf2_abbrevs;

  /* Storage for the abbrev table.  */
  struct obstack abbrev_obstack;

  /* Hash table holding all the loaded partial DIEs.  */
  htab_t partial_dies;

  /* `.debug_ranges' offset for this `DW_TAG_compile_unit' DIE.  */
  unsigned int ranges_offset;

  /* Storage for things with the same lifetime as this read-in compilation
     unit, including partial DIEs.  */
  struct obstack comp_unit_obstack;

  /* When multiple dwarf2_cu structures are living in memory, this field
     chains them all together, so that they can be released efficiently.
     We will probably also want a generation counter so that most-recently-used
     compilation units are cached...  */
  struct dwarf2_per_cu_data *read_in_chain;

  /* Backchain to our per_cu entry if the tree has been built.  */
  struct dwarf2_per_cu_data *per_cu;

  /* Pointer to the die -> type map.  Although it is stored
     permanently in per_cu, we copy it here to avoid double
     indirection.  */
  htab_t type_hash;

  /* How many compilation units ago was this CU last referenced?  */
  int last_used;

  /* A hash table of die offsets for following references.  */
  htab_t die_hash;

  /* Full DIEs if read in.  */
  struct die_info *dies;

  /* A set of pointers to dwarf2_per_cu_data objects for compilation
     units referenced by this one.  Only set during full symbol processing;
     partial symbol tables do not have dependencies.  */
  htab_t dependencies;

  /* Header data from the line table, during full symbol processing.  */
  struct line_header *line_header;

  /* Mark used when releasing cached dies.  */
  unsigned int mark : 1;

  /* This flag will be set if this compilation unit might include
     inter-compilation-unit references.  */
  unsigned int has_form_ref_addr : 1;

  /* This flag will be set if this compilation unit includes any
     DW_TAG_namespace DIEs.  If we know that there are explicit
     DIEs for namespaces, we don't need to try to infer them
     from mangled names.  */
  unsigned int has_namespace_info : 1;

  /* Field `ranges_offset' is filled in; flag as the value may be zero.  */
  unsigned int has_ranges_offset : 1;
};

/* Persistent data held for a compilation unit, even when not
   processing it.  We put a pointer to this structure in the
   read_symtab_private field of the psymtab.  If we encounter
   inter-compilation-unit references, we also maintain a sorted
   list of all compilation units.  */

struct dwarf2_per_cu_data
{
  /* The start offset and length of this compilation unit.  2**30-1
     bytes should suffice to store the length of any compilation unit
     - if it doesn't, GDB will fall over anyway.
     NOTE: Unlike comp_unit_head.length, this length includes
     initial_length_size.  */
  unsigned int offset;
  unsigned int length : 30;

  /* Flag indicating this compilation unit will be read in before
     any of the current compilation units are processed.  */
  unsigned int queued : 1;

  /* This flag will be set if we need to load absolutely all DIEs
     for this compilation unit, instead of just the ones we think
     are interesting.  It gets set if we look for a DIE in the
     hash table and don't find it.  */
  unsigned int load_all_dies : 1;

  /* Set iff currently read in.  */
  struct dwarf2_cu *cu;

  /* If full symbols for this CU have been read in, then this field
     holds a map of DIE offsets to types.  It isn't always possible
     to reconstruct this information later, so we have to preserve
     it.  */
  htab_t type_hash;

  /* The partial symbol table associated with this compilation unit,
     or NULL for partial units (which do not have an associated
     symtab).  */
  struct partial_symtab *psymtab;
};

/* Struct used to pass misc. parameters to read_die_and_children, et. al.
   which are used for both .debug_info and .debug_types dies.
   All parameters here are unchanging for the life of the call.
   This struct exists to abstract away the constant parameters of
   die reading.  */

struct die_reader_specs
{
  /* The bfd of this objfile.  */
  bfd* abfd;

  /* The CU of the DIE we are parsing.  */
  struct dwarf2_cu *cu;

  /* Pointer to start of section buffer.
     This is either the start of .debug_info or .debug_types.  */
  const gdb_byte *buffer;
};

/* The line number information for a compilation unit (found in the
   .debug_line section) begins with a "statement program header",
   which contains the following information.  */
struct line_header
{
  unsigned int total_length;
  unsigned short version;
  unsigned int header_length;
  unsigned char minimum_instruction_length;
  unsigned char default_is_stmt;
  int line_base;
  unsigned char line_range;
  unsigned char opcode_base;

  /* standard_opcode_lengths[i] is the number of operands for the
     standard opcode whose value is i.  This means that
     standard_opcode_lengths[0] is unused, and the last meaningful
     element is standard_opcode_lengths[opcode_base - 1].  */
  unsigned char *standard_opcode_lengths;

  /* The include_directories table.  NOTE!  These strings are not
     allocated with xmalloc; instead, they are pointers into
     debug_line_buffer.  If you try to free them, `free' will get
     indigestion.  */
  unsigned int num_include_dirs, include_dirs_size;
  char **include_dirs;

  /* The file_names table.  NOTE!  These strings are not allocated
     with xmalloc; instead, they are pointers into debug_line_buffer.
     Don't try to free them directly.  */
  unsigned int num_file_names, file_names_size;
  struct file_entry
  {
    char *name;
    unsigned int dir_index;
    unsigned int mod_time;
    unsigned int length;
    int included_p; /* Non-zero if referenced by the Line Number Program.  */
    struct symtab *symtab; /* The associated symbol table, if any.  */
  } *file_names;

  /* The start and end of the statement program following this
     header.  These point into dwarf2_per_objfile->line_buffer.  */
  gdb_byte *statement_program_start, *statement_program_end;
};

/* When we construct a partial symbol table entry we only
   need this much information. */
struct partial_die_info
  {
    /* Offset of this DIE.  */
    unsigned int offset;

    /* DWARF-2 tag for this DIE.  */
    ENUM_BITFIELD(dwarf_tag) tag : 16;

    /* Language code associated with this DIE.  This is only used
       for the compilation unit DIE.  */
    unsigned int language : 8;

    /* Assorted flags describing the data found in this DIE.  */
    unsigned int has_children : 1;
    unsigned int is_external : 1;
    unsigned int is_declaration : 1;
    unsigned int has_type : 1;
    unsigned int has_specification : 1;
    unsigned int has_stmt_list : 1;
    unsigned int has_pc_info : 1;

    /* Flag set if the SCOPE field of this structure has been
       computed.  */
    unsigned int scope_set : 1;

    /* Flag set if the DIE has a byte_size attribute.  */
    unsigned int has_byte_size : 1;

    /* The name of this DIE.  Normally the value of DW_AT_name, but
       sometimes DW_TAG_MIPS_linkage_name or a string computed in some
       other fashion.  */
    char *name;
    char *dirname;

    /* The scope to prepend to our children.  This is generally
       allocated on the comp_unit_obstack, so will disappear
       when this compilation unit leaves the cache.  */
    char *scope;

    /* The location description associated with this DIE, if any.  */
    struct dwarf_block *locdesc;

    /* If HAS_PC_INFO, the PC range associated with this DIE.  */
    CORE_ADDR lowpc;
    CORE_ADDR highpc;

    /* Pointer into the info_buffer (or types_buffer) pointing at the target of
       DW_AT_sibling, if any.  */
    gdb_byte *sibling;

    /* If HAS_SPECIFICATION, the offset of the DIE referred to by
       DW_AT_specification (or DW_AT_abstract_origin or
       DW_AT_extension).  */
    unsigned int spec_offset;

    /* If HAS_STMT_LIST, the offset of the Line Number Information data.  */
    unsigned int line_offset;

    /* Pointers to this DIE's parent, first child, and next sibling,
       if any.  */
    struct partial_die_info *die_parent, *die_child, *die_sibling;
  };

/* This data structure holds the information of an abbrev. */
struct abbrev_info
  {
    unsigned int number;	/* number identifying abbrev */
    enum dwarf_tag tag;		/* dwarf tag */
    unsigned short has_children;		/* boolean */
    unsigned short num_attrs;	/* number of attributes */
    struct attr_abbrev *attrs;	/* an array of attribute descriptions */
    struct abbrev_info *next;	/* next in chain */
  };

struct attr_abbrev
  {
    ENUM_BITFIELD(dwarf_attribute) name : 16;
    ENUM_BITFIELD(dwarf_form) form : 16;
  };

/* Additional GDB-specific attribute forms.  */
enum
  {
    /* A string which has been updated to GDB's internal
       representation (e.g. converted to canonical form) and does not
       need to be updated again.  */
    GDB_FORM_cached_string = 0xff
  };

/* Attributes have a name and a value */
struct attribute
  {
    ENUM_BITFIELD(dwarf_attribute) name : 16;
    ENUM_BITFIELD(dwarf_form) form : 16;
    union
      {
	char *str;
	struct dwarf_block *blk;
	unsigned long unsnd;
	long int snd;
	CORE_ADDR addr;
      }
    u;
  };

/* This data structure holds a complete die structure. */
struct die_info
  {
    /* DWARF-2 tag for this DIE.  */
    ENUM_BITFIELD(dwarf_tag) tag : 16;

    /* Number of attributes */
    unsigned short num_attrs;

    /* Abbrev number */
    unsigned int abbrev;

    /* Offset in .debug_info or .debug_types section.  */
    unsigned int offset;

    /* The dies in a compilation unit form an n-ary tree.  PARENT
       points to this die's parent; CHILD points to the first child of
       this node; and all the children of a given node are chained
       together via their SIBLING fields, terminated by a die whose
       tag is zero.  */
    struct die_info *child;	/* Its first child, if any.  */
    struct die_info *sibling;	/* Its next sibling, if any.  */
    struct die_info *parent;	/* Its parent, if any.  */

    /* An array of attributes, with NUM_ATTRS elements.  There may be
       zero, but it's not common and zero-sized arrays are not
       sufficiently portable C.  */
    struct attribute attrs[1];
  };

struct function_range
{
  const char *name;
  CORE_ADDR lowpc, highpc;
  int seen_line;
  struct function_range *next;
};

/* Get at parts of an attribute structure */

#define DW_STRING(attr)    ((attr)->u.str)
#define DW_UNSND(attr)     ((attr)->u.unsnd)
#define DW_BLOCK(attr)     ((attr)->u.blk)
#define DW_SND(attr)       ((attr)->u.snd)
#define DW_ADDR(attr)	   ((attr)->u.addr)

/* Blocks are a bunch of untyped bytes. */
struct dwarf_block
  {
    unsigned int size;
    gdb_byte *data;
  };

#ifndef ATTR_ALLOC_CHUNK
#define ATTR_ALLOC_CHUNK 4
#endif

/* Allocate fields for structs, unions and enums in this size.  */
#ifndef DW_FIELD_ALLOC_CHUNK
#define DW_FIELD_ALLOC_CHUNK 4
#endif

/* A zeroed version of a partial die for initialization purposes.  */
static struct partial_die_info zeroed_partial_die;

/* FIXME: We might want to set this from BFD via bfd_arch_bits_per_byte,
   but this would require a corresponding change in unpack_field_as_long
   and friends.  */
static int bits_per_byte = 8;

/* The routines that read and process dies for a C struct or C++ class
   pass lists of data member fields and lists of member function fields
   in an instance of a field_info structure, as defined below.  */
struct field_info
  {
    /* List of data member and baseclasses fields. */
    struct nextfield
      {
	struct nextfield *next;
	int accessibility;
	int virtuality;
	struct field field;
      }
     *fields;

    /* Number of fields.  */
    int nfields;

    /* Number of baseclasses.  */
    int nbaseclasses;

    /* Set if the accesibility of one of the fields is not public.  */
    int non_public_fields;

    /* Member function fields array, entries are allocated in the order they
       are encountered in the object file.  */
    struct nextfnfield
      {
	struct nextfnfield *next;
	struct fn_field fnfield;
      }
     *fnfields;

    /* Member function fieldlist array, contains name of possibly overloaded
       member function, number of overloaded member functions and a pointer
       to the head of the member function field chain.  */
    struct fnfieldlist
      {
	char *name;
	int length;
	struct nextfnfield *head;
      }
     *fnfieldlists;

    /* Number of entries in the fnfieldlists array.  */
    int nfnfields;
  };

/* One item on the queue of compilation units to read in full symbols
   for.  */
struct dwarf2_queue_item
{
  struct dwarf2_per_cu_data *per_cu;
  struct dwarf2_queue_item *next;
};

/* The current queue.  */
static struct dwarf2_queue_item *dwarf2_queue, *dwarf2_queue_tail;

/* Loaded secondary compilation units are kept in memory until they
   have not been referenced for the processing of this many
   compilation units.  Set this to zero to disable caching.  Cache
   sizes of up to at least twenty will improve startup time for
   typical inter-CU-reference binaries, at an obvious memory cost.  */
static int dwarf2_max_cache_age = 5;
static void
show_dwarf2_max_cache_age (struct ui_file *file, int from_tty,
			   struct cmd_list_element *c, const char *value)
{
  fprintf_filtered (file, _("\
The upper bound on the age of cached dwarf2 compilation units is %s.\n"),
		    value);
}


/* Various complaints about symbol reading that don't abort the process */

static void
dwarf2_statement_list_fits_in_line_number_section_complaint (void)
{
  complaint (&symfile_complaints,
	     _("statement list doesn't fit in .debug_line section"));
}

static void
dwarf2_debug_line_missing_file_complaint (void)
{
  complaint (&symfile_complaints,
	     _(".debug_line section has line data without a file"));
}

static void
dwarf2_debug_line_missing_end_sequence_complaint (void)
{
  complaint (&symfile_complaints,
	     _(".debug_line section has line program sequence without an end"));
}

static void
dwarf2_complex_location_expr_complaint (void)
{
  complaint (&symfile_complaints, _("location expression too complex"));
}

static void
dwarf2_const_value_length_mismatch_complaint (const char *arg1, int arg2,
					      int arg3)
{
  complaint (&symfile_complaints,
	     _("const value length mismatch for '%s', got %d, expected %d"), arg1,
	     arg2, arg3);
}

static void
dwarf2_macros_too_long_complaint (void)
{
  complaint (&symfile_complaints,
	     _("macro info runs off end of `.debug_macinfo' section"));
}

static void
dwarf2_macro_malformed_definition_complaint (const char *arg1)
{
  complaint (&symfile_complaints,
	     _("macro debug info contains a malformed macro definition:\n`%s'"),
	     arg1);
}

static void
dwarf2_invalid_attrib_class_complaint (const char *arg1, const char *arg2)
{
  complaint (&symfile_complaints,
	     _("invalid attribute class or form for '%s' in '%s'"), arg1, arg2);
}

/* local function prototypes */

static void dwarf2_locate_sections (bfd *, asection *, void *);

#if 0
static void dwarf2_build_psymtabs_easy (struct objfile *, int);
#endif

static void dwarf2_create_include_psymtab (char *, struct partial_symtab *,
                                           struct objfile *);

static void dwarf2_build_include_psymtabs (struct dwarf2_cu *,
                                           struct partial_die_info *,
                                           struct partial_symtab *);

static void dwarf2_build_psymtabs_hard (struct objfile *, int);

static void scan_partial_symbols (struct partial_die_info *,
				  CORE_ADDR *, CORE_ADDR *,
				  int, struct dwarf2_cu *);

static void add_partial_symbol (struct partial_die_info *,
				struct dwarf2_cu *);

static gdb_byte *read_comp_unit_head (struct comp_unit_head *, gdb_byte *,
				      bfd *);

static int pdi_needs_namespace (enum dwarf_tag tag);

static void add_partial_namespace (struct partial_die_info *pdi,
				   CORE_ADDR *lowpc, CORE_ADDR *highpc,
				   int need_pc, struct dwarf2_cu *cu);

static void add_partial_module (struct partial_die_info *pdi, CORE_ADDR *lowpc,
				CORE_ADDR *highpc, int need_pc,
				struct dwarf2_cu *cu);

static void add_partial_enumeration (struct partial_die_info *enum_pdi,
				     struct dwarf2_cu *cu);

static void add_partial_subprogram (struct partial_die_info *pdi,
				    CORE_ADDR *lowpc, CORE_ADDR *highpc,
				    int need_pc, struct dwarf2_cu *cu);

static gdb_byte *locate_pdi_sibling (struct partial_die_info *orig_pdi,
				     gdb_byte *buffer, gdb_byte *info_ptr,
                                     bfd *abfd, struct dwarf2_cu *cu);

static void dwarf2_psymtab_to_symtab (struct partial_symtab *);

static void psymtab_to_symtab_1 (struct partial_symtab *);

<<<<<<< HEAD
static gdb_byte *dwarf2_read_section_1 (struct objfile *objfile,
					struct obstack *obstack,
					asection *sectp);

gdb_byte *dwarf2_read_section (struct objfile *, asection *);

=======
>>>>>>> 5a5358d5
static void dwarf2_read_abbrevs (bfd *abfd, struct dwarf2_cu *cu);

static void dwarf2_free_abbrev_table (void *);

static struct abbrev_info *peek_die_abbrev (gdb_byte *, unsigned int *,
					    struct dwarf2_cu *);

static struct abbrev_info *dwarf2_lookup_abbrev (unsigned int,
						 struct dwarf2_cu *);

static struct partial_die_info *load_partial_dies (bfd *,
						   gdb_byte *, gdb_byte *,
						   int, struct dwarf2_cu *);

static gdb_byte *read_partial_die (struct partial_die_info *,
                                   struct abbrev_info *abbrev,
				   unsigned int, bfd *,
				   gdb_byte *, gdb_byte *,
				   struct dwarf2_cu *);

static struct partial_die_info *find_partial_die (unsigned int,
						  struct dwarf2_cu *);

static void fixup_partial_die (struct partial_die_info *,
			       struct dwarf2_cu *);

static gdb_byte *read_attribute (struct attribute *, struct attr_abbrev *,
                                 bfd *, gdb_byte *, struct dwarf2_cu *);

static gdb_byte *read_attribute_value (struct attribute *, unsigned,
                                       bfd *, gdb_byte *, struct dwarf2_cu *);

static unsigned int read_1_byte (bfd *, gdb_byte *);

static int read_1_signed_byte (bfd *, gdb_byte *);

static unsigned int read_2_bytes (bfd *, gdb_byte *);

static unsigned int read_4_bytes (bfd *, gdb_byte *);

static ULONGEST read_8_bytes (bfd *, gdb_byte *);

static CORE_ADDR read_address (bfd *, gdb_byte *ptr, struct dwarf2_cu *,
			       unsigned int *);

static LONGEST read_initial_length (bfd *, gdb_byte *, unsigned int *);

static LONGEST read_checked_initial_length_and_offset
  (bfd *, gdb_byte *, const struct comp_unit_head *,
   unsigned int *, unsigned int *);

static LONGEST read_offset (bfd *, gdb_byte *, const struct comp_unit_head *,
			    unsigned int *);

static LONGEST read_offset_1 (bfd *, gdb_byte *, unsigned int);

static gdb_byte *read_n_bytes (bfd *, gdb_byte *, unsigned int);

static char *read_string (bfd *, gdb_byte *, unsigned int *);

static char *read_indirect_string (bfd *, gdb_byte *,
                                   const struct comp_unit_head *,
                                   unsigned int *);

static unsigned long read_unsigned_leb128 (bfd *, gdb_byte *, unsigned int *);

static long read_signed_leb128 (bfd *, gdb_byte *, unsigned int *);

static gdb_byte *skip_leb128 (bfd *, gdb_byte *);

static void set_cu_language (unsigned int, struct dwarf2_cu *);

static struct attribute *dwarf2_attr (struct die_info *, unsigned int,
				      struct dwarf2_cu *);

static int dwarf2_flag_true_p (struct die_info *die, unsigned name,
                               struct dwarf2_cu *cu);

static int die_is_declaration (struct die_info *, struct dwarf2_cu *cu);

static struct die_info *die_specification (struct die_info *die,
					   struct dwarf2_cu **);

static void free_line_header (struct line_header *lh);

static void add_file_name (struct line_header *, char *, unsigned int,
                           unsigned int, unsigned int);

static struct line_header *(dwarf_decode_line_header
                            (unsigned int offset,
                             bfd *abfd, struct dwarf2_cu *cu));

static void dwarf_decode_lines (struct line_header *, char *, bfd *,
				struct dwarf2_cu *, struct partial_symtab *);

static void dwarf2_start_subfile (char *, char *, char *);

static struct symbol *new_symbol (struct die_info *, struct type *,
				  struct dwarf2_cu *);

static void dwarf2_const_value (struct attribute *, struct symbol *,
				struct dwarf2_cu *);

static void dwarf2_const_value_data (struct attribute *attr,
				     struct symbol *sym,
				     int bits);

static struct type *die_type (struct die_info *, struct dwarf2_cu *);

static struct type *die_containing_type (struct die_info *,
					 struct dwarf2_cu *);

static struct type *tag_type_to_type (struct die_info *, struct dwarf2_cu *);

static struct type *read_type_die (struct die_info *, struct dwarf2_cu *);

static char *determine_prefix (struct die_info *die, struct dwarf2_cu *);

static char *typename_concat (struct obstack *,
                              const char *prefix, 
                              const char *suffix,
			      struct dwarf2_cu *);

static void read_file_scope (struct die_info *, struct dwarf2_cu *);

static void read_func_scope (struct die_info *, struct dwarf2_cu *);

static void read_lexical_block_scope (struct die_info *, struct dwarf2_cu *);

static int dwarf2_ranges_read (unsigned, CORE_ADDR *, CORE_ADDR *,
			       struct dwarf2_cu *, struct partial_symtab *);

static int dwarf2_get_pc_bounds (struct die_info *,
				 CORE_ADDR *, CORE_ADDR *, struct dwarf2_cu *);

static void get_scope_pc_bounds (struct die_info *,
				 CORE_ADDR *, CORE_ADDR *,
				 struct dwarf2_cu *);

static void dwarf2_record_block_ranges (struct die_info *, struct block *,
                                        CORE_ADDR, struct dwarf2_cu *);

static void dwarf2_add_field (struct field_info *, struct die_info *,
			      struct dwarf2_cu *);

static void dwarf2_attach_fields_to_type (struct field_info *,
					  struct type *, struct dwarf2_cu *);

static void dwarf2_add_member_fn (struct field_info *,
				  struct die_info *, struct type *,
				  struct dwarf2_cu *);

static void dwarf2_attach_fn_fields_to_type (struct field_info *,
					     struct type *, struct dwarf2_cu *);

static void process_structure_scope (struct die_info *, struct dwarf2_cu *);

static const char *determine_class_name (struct die_info *die,
					 struct dwarf2_cu *cu);

static void read_common_block (struct die_info *, struct dwarf2_cu *);

static void read_namespace (struct die_info *die, struct dwarf2_cu *);

static void read_module (struct die_info *die, struct dwarf2_cu *cu);

static void read_import_statement (struct die_info *die, struct dwarf2_cu *);

static const char *namespace_name (struct die_info *die,
				   int *is_anonymous, struct dwarf2_cu *);

static void process_enumeration_scope (struct die_info *, struct dwarf2_cu *);

static CORE_ADDR decode_locdesc (struct dwarf_block *, struct dwarf2_cu *);

static enum dwarf_array_dim_ordering read_array_order (struct die_info *, 
						       struct dwarf2_cu *);

static struct die_info *read_comp_unit (gdb_byte *, struct dwarf2_cu *);

static struct die_info *read_die_and_children_1 (const struct die_reader_specs *reader,
						 gdb_byte *info_ptr,
						 gdb_byte **new_info_ptr,
						 struct die_info *parent);

static struct die_info *read_die_and_children (const struct die_reader_specs *reader,
					       gdb_byte *info_ptr,
					       gdb_byte **new_info_ptr,
					       struct die_info *parent);

static struct die_info *read_die_and_siblings (const struct die_reader_specs *reader,
					       gdb_byte *info_ptr,
					       gdb_byte **new_info_ptr,
					       struct die_info *parent);

static gdb_byte *read_full_die (const struct die_reader_specs *reader,
				struct die_info **, gdb_byte *,
				int *);

static void process_die (struct die_info *, struct dwarf2_cu *);

static char *dwarf2_linkage_name (struct die_info *, struct dwarf2_cu *);

static char *dwarf2_canonicalize_name (char *, struct dwarf2_cu *,
				       struct obstack *);

static char *dwarf2_name (struct die_info *die, struct dwarf2_cu *);

static struct die_info *dwarf2_extension (struct die_info *die,
					  struct dwarf2_cu **);

static char *dwarf_tag_name (unsigned int);

static char *dwarf_attr_name (unsigned int);

static char *dwarf_form_name (unsigned int);

static char *dwarf_stack_op_name (unsigned int);

static char *dwarf_bool_name (unsigned int);

static char *dwarf_type_encoding_name (unsigned int);

#if 0
static char *dwarf_cfi_name (unsigned int);
#endif

static struct die_info *sibling_die (struct die_info *);

static void dump_die_shallow (struct ui_file *, int indent, struct die_info *);

static void dump_die_for_error (struct die_info *);

static void dump_die_1 (struct ui_file *, int level, int max_level,
			struct die_info *);

/*static*/ void dump_die (struct die_info *, int max_level);

static void store_in_ref_table (struct die_info *,
				struct dwarf2_cu *);

static int is_ref_attr (struct attribute *);

static unsigned int dwarf2_get_ref_die_offset (struct attribute *);

static int dwarf2_get_attr_constant_value (struct attribute *, int);

static struct die_info *follow_die_ref (struct die_info *,
					struct attribute *,
					struct dwarf2_cu **);

/* memory allocation interface */

static struct dwarf_block *dwarf_alloc_block (struct dwarf2_cu *);

static struct abbrev_info *dwarf_alloc_abbrev (struct dwarf2_cu *);

static struct die_info *dwarf_alloc_die (struct dwarf2_cu *, int);

static void initialize_cu_func_list (struct dwarf2_cu *);

static void add_to_cu_func_list (const char *, CORE_ADDR, CORE_ADDR,
				 struct dwarf2_cu *);

static void dwarf_decode_macros (struct line_header *, unsigned int,
                                 char *, bfd *, struct dwarf2_cu *);

static int attr_form_is_block (struct attribute *);

static int attr_form_is_section_offset (struct attribute *);

static int attr_form_is_constant (struct attribute *);

static void dwarf2_symbol_mark_computed (struct attribute *attr,
					 struct symbol *sym,
					 struct dwarf2_cu *cu);

static gdb_byte *skip_one_die (gdb_byte *buffer, gdb_byte *info_ptr,
			       struct abbrev_info *abbrev,
			       struct dwarf2_cu *cu);

static void free_stack_comp_unit (void *);

static hashval_t partial_die_hash (const void *item);

static int partial_die_eq (const void *item_lhs, const void *item_rhs);

static struct dwarf2_per_cu_data *dwarf2_find_containing_comp_unit
  (unsigned int offset, struct objfile *objfile);

static struct dwarf2_per_cu_data *dwarf2_find_comp_unit
  (unsigned int offset, struct objfile *objfile);

static struct dwarf2_cu *alloc_one_comp_unit (struct objfile *objfile);

static void free_one_comp_unit (void *);

static void free_cached_comp_units (void *);

static void age_cached_comp_units (void);

static void free_one_cached_comp_unit (void *);

static struct type *set_die_type (struct die_info *, struct type *,
				  struct dwarf2_cu *);

static void create_all_comp_units (struct objfile *);

static void load_full_comp_unit (struct dwarf2_per_cu_data *,
				 struct objfile *);

static void process_full_comp_unit (struct dwarf2_per_cu_data *);

static void dwarf2_add_dependence (struct dwarf2_cu *,
				   struct dwarf2_per_cu_data *);

static void dwarf2_mark (struct dwarf2_cu *);

static void dwarf2_clear_marks (struct dwarf2_per_cu_data *);

static struct type *get_die_type (struct die_info *die, struct dwarf2_cu *cu);

/* Try to locate the sections we need for DWARF 2 debugging
   information and return true if we have enough to do something.  */

int
dwarf2_has_info (struct objfile *objfile)
{
  int update_sizes = 0;

  /* Initialize per-objfile state.  */
  dwarf2_per_objfile = objfile_data (objfile, dwarf2_objfile_data_key);
  if (!dwarf2_per_objfile)
    {
      struct dwarf2_per_objfile *data
	= obstack_alloc (&objfile->objfile_obstack, sizeof (*data));
      memset (data, 0, sizeof (*data));
      set_objfile_data (objfile, dwarf2_objfile_data_key, data);
      dwarf2_per_objfile = data;
      update_sizes = 1;
    }

<<<<<<< HEAD
  dwarf_info_section = 0;
  dwarf_abbrev_section = 0;
  dwarf_line_section = 0;
  dwarf_str_section = 0;
  dwarf_macinfo_section = 0;
  dwarf_frame_section = 0;
  dwarf_eh_frame_section = 0;
  dwarf_ranges_section = 0;
  dwarf_loc_section = 0;
  dwarf_aranges_section = 0;
  
  bfd_map_over_sections (objfile->obfd, dwarf2_locate_sections, &update_sizes);
  return (dwarf_info_section != NULL && dwarf_abbrev_section != NULL);
=======
  bfd_map_over_sections (objfile->obfd, dwarf2_locate_sections, NULL);
  return (data->info.asection != NULL && data->abbrev.asection != NULL);
>>>>>>> 5a5358d5
}

/* When loading sections, we can either look for ".<name>", or for
 * ".z<name>", which indicates a compressed section.  */

static int
section_is_p (const char *section_name, const char *name)
{
  return (section_name[0] == '.'
	  && (strcmp (section_name + 1, name) == 0
	      || (section_name[1] == 'z'
		  && strcmp (section_name + 2, name) == 0)));
}

/* This function is mapped across the sections and remembers the
   offset and size of each of the debugging sections we are interested
   in.  */

static void
dwarf2_locate_sections (bfd *abfd, asection *sectp, void *user_data)
{
<<<<<<< HEAD
  int update_sizes = * (int *) user_data;
  if (section_is_p (sectp, INFO_SECTION))
    {
      if (update_sizes)
	dwarf2_per_objfile->info_size = bfd_get_section_size (sectp);
      dwarf_info_section = sectp;
=======
  if (section_is_p (sectp->name, INFO_SECTION))
    {
      dwarf2_per_objfile->info.asection = sectp;
      dwarf2_per_objfile->info.size = bfd_get_section_size (sectp);
>>>>>>> 5a5358d5
    }
  else if (section_is_p (sectp->name, ABBREV_SECTION))
    {
<<<<<<< HEAD
      if (update_sizes)
	dwarf2_per_objfile->abbrev_size = bfd_get_section_size (sectp);
      dwarf_abbrev_section = sectp;
=======
      dwarf2_per_objfile->abbrev.asection = sectp;
      dwarf2_per_objfile->abbrev.size = bfd_get_section_size (sectp);
>>>>>>> 5a5358d5
    }
  else if (section_is_p (sectp->name, LINE_SECTION))
    {
<<<<<<< HEAD
      if (update_sizes)
	dwarf2_per_objfile->line_size = bfd_get_section_size (sectp);
      dwarf_line_section = sectp;
=======
      dwarf2_per_objfile->line.asection = sectp;
      dwarf2_per_objfile->line.size = bfd_get_section_size (sectp);
>>>>>>> 5a5358d5
    }
  else if (section_is_p (sectp->name, PUBNAMES_SECTION))
    {
<<<<<<< HEAD
      if (update_sizes)
	dwarf2_per_objfile->pubnames_size = bfd_get_section_size (sectp);
      dwarf_pubnames_section = sectp;
=======
      dwarf2_per_objfile->pubnames.asection = sectp;
      dwarf2_per_objfile->pubnames.size = bfd_get_section_size (sectp);
>>>>>>> 5a5358d5
    }
  else if (section_is_p (sectp->name, ARANGES_SECTION))
    {
<<<<<<< HEAD
      if (update_sizes)
	dwarf2_per_objfile->aranges_size = bfd_get_section_size (sectp);
      dwarf_aranges_section = sectp;
=======
      dwarf2_per_objfile->aranges.asection = sectp;
      dwarf2_per_objfile->aranges.size = bfd_get_section_size (sectp);
>>>>>>> 5a5358d5
    }
  else if (section_is_p (sectp->name, LOC_SECTION))
    {
<<<<<<< HEAD
      if (update_sizes)
	dwarf2_per_objfile->loc_size = bfd_get_section_size (sectp);
      dwarf_loc_section = sectp;
=======
      dwarf2_per_objfile->loc.asection = sectp;
      dwarf2_per_objfile->loc.size = bfd_get_section_size (sectp);
>>>>>>> 5a5358d5
    }
  else if (section_is_p (sectp->name, MACINFO_SECTION))
    {
<<<<<<< HEAD
      if (update_sizes)
	dwarf2_per_objfile->macinfo_size = bfd_get_section_size (sectp);
      dwarf_macinfo_section = sectp;
=======
      dwarf2_per_objfile->macinfo.asection = sectp;
      dwarf2_per_objfile->macinfo.size = bfd_get_section_size (sectp);
>>>>>>> 5a5358d5
    }
  else if (section_is_p (sectp->name, STR_SECTION))
    {
<<<<<<< HEAD
      if (update_sizes)
	dwarf2_per_objfile->str_size = bfd_get_section_size (sectp);
      dwarf_str_section = sectp;
=======
      dwarf2_per_objfile->str.asection = sectp;
      dwarf2_per_objfile->str.size = bfd_get_section_size (sectp);
>>>>>>> 5a5358d5
    }
  else if (section_is_p (sectp->name, FRAME_SECTION))
    {
<<<<<<< HEAD
      if (update_sizes)
	dwarf2_per_objfile->frame_size = bfd_get_section_size (sectp);
      dwarf_frame_section = sectp;
=======
      dwarf2_per_objfile->frame.asection = sectp;
      dwarf2_per_objfile->frame.size = bfd_get_section_size (sectp);
>>>>>>> 5a5358d5
    }
  else if (section_is_p (sectp->name, EH_FRAME_SECTION))
    {
      flagword aflag = bfd_get_section_flags (ignore_abfd, sectp);
      if (aflag & SEC_HAS_CONTENTS)
        {
<<<<<<< HEAD
	  if (update_sizes)
	    dwarf2_per_objfile->eh_frame_size = bfd_get_section_size (sectp);
          dwarf_eh_frame_section = sectp;
=======
	  dwarf2_per_objfile->eh_frame.asection = sectp;
          dwarf2_per_objfile->eh_frame.size = bfd_get_section_size (sectp);
>>>>>>> 5a5358d5
        }
    }
  else if (section_is_p (sectp->name, RANGES_SECTION))
    {
<<<<<<< HEAD
      if (update_sizes)
	dwarf2_per_objfile->ranges_size = bfd_get_section_size (sectp);
      dwarf_ranges_section = sectp;
=======
      dwarf2_per_objfile->ranges.asection = sectp;
      dwarf2_per_objfile->ranges.size = bfd_get_section_size (sectp);
>>>>>>> 5a5358d5
    }

  if ((bfd_get_section_flags (abfd, sectp) & SEC_LOAD)
      && bfd_section_vma (abfd, sectp) == 0)
    dwarf2_per_objfile->has_section_at_zero = 1;
}

/* Decompress a section that was compressed using zlib.  Store the
   decompressed buffer, and its size, in OUTBUF and OUTSIZE.  */

static void
zlib_decompress_section (struct objfile *objfile, asection *sectp,
                         gdb_byte **outbuf, bfd_size_type *outsize)
{
  bfd *abfd = objfile->obfd;
#ifndef HAVE_ZLIB_H
  error (_("Support for zlib-compressed DWARF data (from '%s') "
           "is disabled in this copy of GDB"),
         bfd_get_filename (abfd));
#else
  bfd_size_type compressed_size = bfd_get_section_size (sectp);
  gdb_byte *compressed_buffer = xmalloc (compressed_size);
  struct cleanup *cleanup = make_cleanup (xfree, compressed_buffer);
  bfd_size_type uncompressed_size;
  gdb_byte *uncompressed_buffer;
  z_stream strm;
  int rc;
  int header_size = 12;

  if (bfd_seek (abfd, sectp->filepos, SEEK_SET) != 0
      || bfd_bread (compressed_buffer, compressed_size, abfd) != compressed_size)
    error (_("Dwarf Error: Can't read DWARF data from '%s'"),
           bfd_get_filename (abfd));

  /* Read the zlib header.  In this case, it should be "ZLIB" followed
     by the uncompressed section size, 8 bytes in big-endian order.  */
  if (compressed_size < header_size
      || strncmp (compressed_buffer, "ZLIB", 4) != 0)
    error (_("Dwarf Error: Corrupt DWARF ZLIB header from '%s'"),
           bfd_get_filename (abfd));
  uncompressed_size = compressed_buffer[4]; uncompressed_size <<= 8;
  uncompressed_size += compressed_buffer[5]; uncompressed_size <<= 8;
  uncompressed_size += compressed_buffer[6]; uncompressed_size <<= 8;
  uncompressed_size += compressed_buffer[7]; uncompressed_size <<= 8;
  uncompressed_size += compressed_buffer[8]; uncompressed_size <<= 8;
  uncompressed_size += compressed_buffer[9]; uncompressed_size <<= 8;
  uncompressed_size += compressed_buffer[10]; uncompressed_size <<= 8;
  uncompressed_size += compressed_buffer[11];

  /* It is possible the section consists of several compressed
     buffers concatenated together, so we uncompress in a loop.  */
  strm.zalloc = NULL;
  strm.zfree = NULL;
  strm.opaque = NULL;
  strm.avail_in = compressed_size - header_size;
  strm.next_in = (Bytef*) compressed_buffer + header_size;
  strm.avail_out = uncompressed_size;
  uncompressed_buffer = obstack_alloc (&objfile->objfile_obstack,
                                       uncompressed_size);
  rc = inflateInit (&strm);
  while (strm.avail_in > 0)
    {
      if (rc != Z_OK)
        error (_("Dwarf Error: setting up DWARF uncompression in '%s': %d"),
               bfd_get_filename (abfd), rc);
      strm.next_out = ((Bytef*) uncompressed_buffer
                       + (uncompressed_size - strm.avail_out));
      rc = inflate (&strm, Z_FINISH);
      if (rc != Z_STREAM_END)
        error (_("Dwarf Error: zlib error uncompressing from '%s': %d"),
               bfd_get_filename (abfd), rc);
      rc = inflateReset (&strm);
    }
  rc = inflateEnd (&strm);
  if (rc != Z_OK
      || strm.avail_out != 0)
    error (_("Dwarf Error: concluding DWARF uncompression in '%s': %d"),
           bfd_get_filename (abfd), rc);

  do_cleanups (cleanup);
  *outbuf = uncompressed_buffer;
  *outsize = uncompressed_size;
#endif
}

<<<<<<< HEAD
/* A cleanup that frees an obstack.  */
static void
finalize_obstack (void *o)
{
  struct obstack *ob = o;
  obstack_free (o, 0);
}

/* Read the .debug_aranges section and construct an address map.  */

void
dwarf2_create_quick_addrmap (struct objfile *objfile)
{
  char *aranges_buffer, *aranges_ptr;
  bfd *abfd = objfile->obfd;
  CORE_ADDR baseaddr;
  struct cleanup *old;
  struct obstack temp_obstack;
  struct addrmap *mutable_map;

  if (!dwarf_aranges_section)
    return;

  baseaddr = ANOFFSET (objfile->section_offsets, SECT_OFF_TEXT (objfile));

  aranges_buffer = dwarf2_read_section_1 (objfile, NULL, dwarf_aranges_section);
  aranges_ptr = aranges_buffer;
  old = make_cleanup (xfree, aranges_buffer);

  obstack_init (&temp_obstack);
  make_cleanup (finalize_obstack, &temp_obstack);
  mutable_map = addrmap_create_mutable (&temp_obstack);

  while ((aranges_ptr - aranges_buffer) < dwarf2_per_objfile->aranges_size)
    {
      struct comp_unit_head cu_header;
      unsigned int bytes_read, segment_size, delta;
      LONGEST info_offset;
      struct dwarf2_cu cu;

      cu_header.initial_length_size = 0;
      aranges_ptr = read_comp_unit_head (&cu_header, aranges_ptr, abfd);

      segment_size = read_1_byte (abfd, aranges_ptr);
      aranges_ptr += 1;

      /* Align the pointer to twice the pointer size.  I didn't see
	 this in the spec but it appears to be required.  */
      delta = (aranges_ptr - aranges_buffer) % (2 * cu_header.addr_size);
      delta = (2 * cu_header.addr_size - delta) % (2 * cu_header.addr_size);
      aranges_ptr += delta;

      memset (&cu, 0, sizeof (cu));
      cu.header.addr_size = cu_header.addr_size;

      while (1)
	{
	  CORE_ADDR address, length;

	  address = read_address (abfd, aranges_ptr, &cu, &bytes_read);
	  aranges_ptr += bytes_read;

	  length = read_address (abfd, aranges_ptr, &cu, &bytes_read);
	  aranges_ptr += bytes_read;

	  if (address == 0 && length == 0)
	    break;

	  address += baseaddr;

	  addrmap_set_empty (mutable_map, address, address + length, objfile);
	}
    }

  objfile->quick_addrmap = addrmap_create_fixed (mutable_map,
						 &objfile->objfile_obstack);
  do_cleanups (old);
}


/* Build a partial symbol table.  */
=======
/* Read the contents of the section SECTP from object file specified by
   OBJFILE, store info about the section into INFO.
   If the section is compressed, uncompress it before returning.  */
>>>>>>> 5a5358d5

static void
dwarf2_read_section (struct objfile *objfile, struct dwarf2_section_info *info)
{
  bfd *abfd = objfile->obfd;
  asection *sectp = info->asection;
  gdb_byte *buf, *retbuf;
  unsigned char header[4];

  info->buffer = NULL;
  info->was_mmapped = 0;

  if (info->asection == NULL || info->size == 0)
    return;

  /* Check if the file has a 4-byte header indicating compression.  */
  if (info->size > sizeof (header)
      && bfd_seek (abfd, sectp->filepos, SEEK_SET) == 0
      && bfd_bread (header, sizeof (header), abfd) == sizeof (header))
    {
      /* Upon decompression, update the buffer and its size.  */
      if (strncmp (header, "ZLIB", sizeof (header)) == 0)
        {
          zlib_decompress_section (objfile, sectp, &info->buffer,
				   &info->size);
          return;
        }
    }

#ifdef HAVE_MMAP
  if (pagesize == 0)
    pagesize = getpagesize ();

  /* Only try to mmap sections which are large enough: we don't want to
     waste space due to fragmentation.  Also, only try mmap for sections
     without relocations.  */

  if (info->size > 4 * pagesize && (sectp->flags & SEC_RELOC) == 0)
    {
      off_t pg_offset = sectp->filepos & ~(pagesize - 1);
      size_t map_length = info->size + sectp->filepos - pg_offset;
      caddr_t retbuf = bfd_mmap (abfd, 0, map_length, PROT_READ,
				 MAP_PRIVATE, pg_offset);

      if (retbuf != MAP_FAILED)
	{
	  info->was_mmapped = 1;
	  info->buffer = retbuf + (sectp->filepos & (pagesize - 1)) ;
	  return;
	}
    }
#endif

  /* If we get here, we are a normal, not-compressed section.  */
  info->buffer = buf
    = obstack_alloc (&objfile->objfile_obstack, info->size);

  /* When debugging .o files, we may need to apply relocations; see
     http://sourceware.org/ml/gdb-patches/2002-04/msg00136.html .
     We never compress sections in .o files, so we only need to
     try this when the section is not compressed.  */
  retbuf = symfile_relocate_debug_section (abfd, sectp, buf);
  if (retbuf != NULL)
    {
      info->buffer = retbuf;
      return;
    }

  if (bfd_seek (abfd, sectp->filepos, SEEK_SET) != 0
      || bfd_bread (buf, info->size, abfd) != info->size)
    error (_("Dwarf Error: Can't read DWARF data from '%s'"),
	   bfd_get_filename (abfd));
}

/* Fill in SECTP, BUFP and SIZEP with section info, given OBJFILE and
   SECTION_NAME. */

void
dwarf2_get_section_info (struct objfile *objfile, const char *section_name,
                         asection **sectp, gdb_byte **bufp,
                         bfd_size_type *sizep)
{
  struct dwarf2_per_objfile *data
    = objfile_data (objfile, dwarf2_objfile_data_key);
  struct dwarf2_section_info *info;
  if (section_is_p (section_name, EH_FRAME_SECTION))
    info = &data->eh_frame;
  else if (section_is_p (section_name, FRAME_SECTION))
    info = &data->frame;
  else
    gdb_assert (0);

  if (info->asection != NULL && info->size != 0 && info->buffer == NULL)
    /* We haven't read this section in yet.  Do it now.  */
    dwarf2_read_section (objfile, info);

  *sectp = info->asection;
  *bufp = info->buffer;
  *sizep = info->size;
}

/* Build a partial symbol table.  */

void
dwarf2_build_psymtabs (struct objfile *objfile, int mainline)
{
  dwarf2_read_section (objfile, &dwarf2_per_objfile->info);
  dwarf2_read_section (objfile, &dwarf2_per_objfile->abbrev);
  dwarf2_read_section (objfile, &dwarf2_per_objfile->line);
  dwarf2_read_section (objfile, &dwarf2_per_objfile->str);
  dwarf2_read_section (objfile, &dwarf2_per_objfile->macinfo);
  dwarf2_read_section (objfile, &dwarf2_per_objfile->ranges);
  dwarf2_read_section (objfile, &dwarf2_per_objfile->loc);
  dwarf2_read_section (objfile, &dwarf2_per_objfile->eh_frame);
  dwarf2_read_section (objfile, &dwarf2_per_objfile->frame);

  if (mainline
      || (objfile->global_psymbols.size == 0
	  && objfile->static_psymbols.size == 0))
    {
      init_psymbol_list (objfile, 1024);
    }

#if 0
  if (dwarf_aranges_offset && dwarf_pubnames_offset)
    {
      /* Things are significantly easier if we have .debug_aranges and
         .debug_pubnames sections */

      dwarf2_build_psymtabs_easy (objfile, mainline);
    }
  else
#endif
    /* only test this case for now */
    {
      /* In this case we have to work a bit harder */
      dwarf2_build_psymtabs_hard (objfile, mainline);
    }
}

#if 0
/* Build the partial symbol table from the information in the
   .debug_pubnames and .debug_aranges sections.  */

static void
dwarf2_build_psymtabs_easy (struct objfile *objfile, int mainline)
{
  bfd *abfd = objfile->obfd;
  char *aranges_buffer, *pubnames_buffer;
  char *aranges_ptr, *pubnames_ptr;
  unsigned int entry_length, version, info_offset, info_size;

  pubnames_buffer = dwarf2_read_section (objfile,
					 dwarf_pubnames_section);
  pubnames_ptr = pubnames_buffer;
  while ((pubnames_ptr - pubnames_buffer) < dwarf2_per_objfile->pubnames.size)
    {
      unsigned int bytes_read;

      entry_length = read_initial_length (abfd, pubnames_ptr, &bytes_read);
      pubnames_ptr += bytes_read;
      version = read_1_byte (abfd, pubnames_ptr);
      pubnames_ptr += 1;
      info_offset = read_4_bytes (abfd, pubnames_ptr);
      pubnames_ptr += 4;
      info_size = read_4_bytes (abfd, pubnames_ptr);
      pubnames_ptr += 4;
    }

  aranges_buffer = dwarf2_read_section (objfile,
					dwarf_aranges_section);

}
#endif

/* Return TRUE if OFFSET is within CU_HEADER.  */

static inline int
offset_in_cu_p (const struct comp_unit_head *cu_header, unsigned int offset)
{
  unsigned int bottom = cu_header->offset;
  unsigned int top = (cu_header->offset
		      + cu_header->length
		      + cu_header->initial_length_size);
  return (offset >= bottom && offset < top);
}

/* Read in the comp unit header information from the debug_info at info_ptr.
   NOTE: This leaves members offset, first_die_offset to be filled in
   by the caller.  */

static gdb_byte *
read_comp_unit_head (struct comp_unit_head *cu_header,
		     gdb_byte *info_ptr, bfd *abfd)
{
  int signed_addr;
  unsigned int bytes_read;

  cu_header->length = read_initial_length (abfd, info_ptr, &bytes_read);
  cu_header->initial_length_size = bytes_read;
  cu_header->offset_size = (bytes_read == 4) ? 4 : 8;
  info_ptr += bytes_read;
  cu_header->version = read_2_bytes (abfd, info_ptr);
  info_ptr += 2;
  cu_header->abbrev_offset = read_offset (abfd, info_ptr, cu_header,
					  &bytes_read);
  info_ptr += bytes_read;
  cu_header->addr_size = read_1_byte (abfd, info_ptr);
  info_ptr += 1;
  signed_addr = bfd_get_sign_extend_vma (abfd);
  if (signed_addr < 0)
    internal_error (__FILE__, __LINE__,
		    _("read_comp_unit_head: dwarf from non elf file"));
  cu_header->signed_addr_p = signed_addr;

  return info_ptr;
}

static gdb_byte *
partial_read_comp_unit_head (struct comp_unit_head *header, gdb_byte *info_ptr,
			     gdb_byte *buffer, unsigned int buffer_size,
			     bfd *abfd)
{
  gdb_byte *beg_of_comp_unit = info_ptr;

  info_ptr = read_comp_unit_head (header, info_ptr, abfd);

  if (header->version != 2 && header->version != 3)
    error (_("Dwarf Error: wrong version in compilation unit header "
	   "(is %d, should be %d) [in module %s]"), header->version,
	   2, bfd_get_filename (abfd));

  if (header->abbrev_offset >= dwarf2_per_objfile->abbrev.size)
    error (_("Dwarf Error: bad offset (0x%lx) in compilation unit header "
	   "(offset 0x%lx + 6) [in module %s]"),
	   (long) header->abbrev_offset,
	   (long) (beg_of_comp_unit - buffer),
	   bfd_get_filename (abfd));

  if (beg_of_comp_unit + header->length + header->initial_length_size
      > buffer + buffer_size)
    error (_("Dwarf Error: bad length (0x%lx) in compilation unit header "
	   "(offset 0x%lx + 0) [in module %s]"),
	   (long) header->length,
	   (long) (beg_of_comp_unit - buffer),
	   bfd_get_filename (abfd));

  return info_ptr;
}

/* Allocate a new partial symtab for file named NAME and mark this new
   partial symtab as being an include of PST.  */

static void
dwarf2_create_include_psymtab (char *name, struct partial_symtab *pst,
                               struct objfile *objfile)
{
  struct partial_symtab *subpst = allocate_psymtab (name, objfile);

  subpst->section_offsets = pst->section_offsets;
  subpst->textlow = 0;
  subpst->texthigh = 0;

  subpst->dependencies = (struct partial_symtab **)
    obstack_alloc (&objfile->objfile_obstack,
                   sizeof (struct partial_symtab *));
  subpst->dependencies[0] = pst;
  subpst->number_of_dependencies = 1;

  subpst->globals_offset = 0;
  subpst->n_global_syms = 0;
  subpst->statics_offset = 0;
  subpst->n_static_syms = 0;
  subpst->symtab = NULL;
  subpst->read_symtab = pst->read_symtab;
  subpst->readin = 0;

  /* No private part is necessary for include psymtabs.  This property
     can be used to differentiate between such include psymtabs and
     the regular ones.  */
  subpst->read_symtab_private = NULL;
}

/* Read the Line Number Program data and extract the list of files
   included by the source file represented by PST.  Build an include
   partial symtab for each of these included files.
   
   This procedure assumes that there *is* a Line Number Program in
   the given CU.  Callers should check that PDI->HAS_STMT_LIST is set
   before calling this procedure.  */

static void
dwarf2_build_include_psymtabs (struct dwarf2_cu *cu,
                               struct partial_die_info *pdi,
                               struct partial_symtab *pst)
{
  struct objfile *objfile = cu->objfile;
  bfd *abfd = objfile->obfd;
  struct line_header *lh;

  lh = dwarf_decode_line_header (pdi->line_offset, abfd, cu);
  if (lh == NULL)
    return;  /* No linetable, so no includes.  */

  dwarf_decode_lines (lh, NULL, abfd, cu, pst);

  free_line_header (lh);
}

/* Subroutine of dwarf2_build_psymtabs_hard to simplify it.
   Process a compilation unit for a psymtab.
   BUFFER is a pointer to the beginning of the dwarf section buffer.
   INFO_PTR is a pointer to the start of the CU.
   Returns a pointer to the next CU.  */

static gdb_byte *
process_psymtab_comp_unit (struct objfile *objfile,
			   struct dwarf2_per_cu_data *this_cu,
			   gdb_byte *buffer, gdb_byte *info_ptr,
			   unsigned int buffer_size)
{
  bfd *abfd = objfile->obfd;
  gdb_byte *beg_of_comp_unit = info_ptr;
  struct partial_die_info comp_unit_die;
  struct partial_symtab *pst;
  CORE_ADDR baseaddr;
  struct cleanup *back_to_inner;
  struct dwarf2_cu cu;
  struct abbrev_info *abbrev;
  unsigned int bytes_read;

  memset (&cu, 0, sizeof (cu));
  cu.objfile = objfile;
  obstack_init (&cu.comp_unit_obstack);

  back_to_inner = make_cleanup (free_stack_comp_unit, &cu);

  info_ptr = partial_read_comp_unit_head (&cu.header, info_ptr,
					  buffer, buffer_size,
					  abfd);

  /* Complete the cu_header.  */
  cu.header.offset = beg_of_comp_unit - buffer;
  cu.header.first_die_offset = info_ptr - beg_of_comp_unit;

  cu.list_in_scope = &file_symbols;

  /* Read the abbrevs for this compilation unit into a table.  */
  dwarf2_read_abbrevs (abfd, &cu);
  make_cleanup (dwarf2_free_abbrev_table, &cu);

  /* Read the compilation unit die.  */
  abbrev = peek_die_abbrev (info_ptr, &bytes_read, &cu);
  info_ptr = read_partial_die (&comp_unit_die, abbrev, bytes_read, abfd,
			       buffer, info_ptr, &cu);

  if (comp_unit_die.tag == DW_TAG_partial_unit)
    {
      info_ptr = (beg_of_comp_unit + cu.header.length
		  + cu.header.initial_length_size);
      do_cleanups (back_to_inner);
      return info_ptr;
    }

  /* Set the language we're debugging.  */
  set_cu_language (comp_unit_die.language, &cu);

  /* Allocate a new partial symbol table structure.  */
  pst = start_psymtab_common (objfile, objfile->section_offsets,
			      comp_unit_die.name ? comp_unit_die.name : "",
			      /* TEXTLOW and TEXTHIGH are set below.  */
			      0,
			      objfile->global_psymbols.next,
			      objfile->static_psymbols.next);

  if (comp_unit_die.dirname)
    pst->dirname = obsavestring (comp_unit_die.dirname,
				 strlen (comp_unit_die.dirname),
				 &objfile->objfile_obstack);

  pst->read_symtab_private = (char *) this_cu;

  baseaddr = ANOFFSET (objfile->section_offsets, SECT_OFF_TEXT (objfile));

  /* Store the function that reads in the rest of the symbol table */
  pst->read_symtab = dwarf2_psymtab_to_symtab;

  /* If this compilation unit was already read in, free the
     cached copy in order to read it in again.	This is
     necessary because we skipped some symbols when we first
     read in the compilation unit (see load_partial_dies).
     This problem could be avoided, but the benefit is
     unclear.  */
  if (this_cu->cu != NULL)
    free_one_cached_comp_unit (this_cu->cu);

  cu.per_cu = this_cu;

  /* Note that this is a pointer to our stack frame, being
     added to a global data structure.	It will be cleaned up
     in free_stack_comp_unit when we finish with this
     compilation unit.	*/
  this_cu->cu = &cu;

  this_cu->psymtab = pst;

  /* Possibly set the default values of LOWPC and HIGHPC from
     `DW_AT_ranges'.  */
  if (cu.has_ranges_offset)
    {
      if (dwarf2_ranges_read (cu.ranges_offset, &comp_unit_die.lowpc,
			      &comp_unit_die.highpc, &cu, pst))
	comp_unit_die.has_pc_info = 1;
    }
  else if (comp_unit_die.has_pc_info
	   && comp_unit_die.lowpc < comp_unit_die.highpc)
    /* Store the contiguous range if it is not empty; it can be empty for
       CUs with no code.  */
    addrmap_set_empty (objfile->psymtabs_addrmap,
		       comp_unit_die.lowpc + baseaddr,
		       comp_unit_die.highpc + baseaddr - 1, pst);

  /* Check if comp unit has_children.
     If so, read the rest of the partial symbols from this comp unit.
     If not, there's no more debug_info for this comp unit. */
  if (comp_unit_die.has_children)
    {
      struct partial_die_info *first_die;
      CORE_ADDR lowpc, highpc;

      lowpc = ((CORE_ADDR) -1);
      highpc = ((CORE_ADDR) 0);

      first_die = load_partial_dies (abfd, buffer, info_ptr, 1, &cu);

      scan_partial_symbols (first_die, &lowpc, &highpc,
			    ! comp_unit_die.has_pc_info, &cu);

      /* If we didn't find a lowpc, set it to highpc to avoid
	 complaints from `maint check'.	 */
      if (lowpc == ((CORE_ADDR) -1))
	lowpc = highpc;

      /* If the compilation unit didn't have an explicit address range,
	 then use the information extracted from its child dies.  */
      if (! comp_unit_die.has_pc_info)
	{
	  comp_unit_die.lowpc = lowpc;
	  comp_unit_die.highpc = highpc;
	}
    }
  pst->textlow = comp_unit_die.lowpc + baseaddr;
  pst->texthigh = comp_unit_die.highpc + baseaddr;

  pst->n_global_syms = objfile->global_psymbols.next -
    (objfile->global_psymbols.list + pst->globals_offset);
  pst->n_static_syms = objfile->static_psymbols.next -
    (objfile->static_psymbols.list + pst->statics_offset);
  sort_pst_symbols (pst);

  /* If there is already a psymtab or symtab for a file of this
     name, remove it. (If there is a symtab, more drastic things
     also happen.) This happens in VxWorks.  */
  free_named_symtabs (pst->filename);

  info_ptr = (beg_of_comp_unit + cu.header.length
	      + cu.header.initial_length_size);

  if (comp_unit_die.has_stmt_list)
    {
      /* Get the list of files included in the current compilation unit,
	 and build a psymtab for each of them.  */
      dwarf2_build_include_psymtabs (&cu, &comp_unit_die, pst);
    }

  do_cleanups (back_to_inner);

  return info_ptr;
}

/* Build the partial symbol table by doing a quick pass through the
   .debug_info and .debug_abbrev sections.  */

static void
dwarf2_build_psymtabs_hard (struct objfile *objfile, int mainline)
{
  /* Instead of reading this into a big buffer, we should probably use
     mmap()  on architectures that support it. (FIXME) */
  bfd *abfd = objfile->obfd;
  gdb_byte *info_ptr;
  struct cleanup *back_to;

  info_ptr = dwarf2_per_objfile->info.buffer;

  /* Any cached compilation units will be linked by the per-objfile
     read_in_chain.  Make sure to free them when we're done.  */
  back_to = make_cleanup (free_cached_comp_units, NULL);

  create_all_comp_units (objfile);

  objfile->psymtabs_addrmap =
    addrmap_create_mutable (&objfile->objfile_obstack);

  /* Since the objects we're extracting from .debug_info vary in
     length, only the individual functions to extract them (like
     read_comp_unit_head and load_partial_die) can really know whether
     the buffer is large enough to hold another complete object.

     At the moment, they don't actually check that.  If .debug_info
     holds just one extra byte after the last compilation unit's dies,
     then read_comp_unit_head will happily read off the end of the
     buffer.  read_partial_die is similarly casual.  Those functions
     should be fixed.

     For this loop condition, simply checking whether there's any data
     left at all should be sufficient.  */

  while (info_ptr < (dwarf2_per_objfile->info.buffer
		     + dwarf2_per_objfile->info.size))
    {
      struct dwarf2_per_cu_data *this_cu;

      this_cu = dwarf2_find_comp_unit (info_ptr - dwarf2_per_objfile->info.buffer,
				       objfile);

      info_ptr = process_psymtab_comp_unit (objfile, this_cu,
					    dwarf2_per_objfile->info.buffer,
					    info_ptr,
					    dwarf2_per_objfile->info.size);
    }

  objfile->psymtabs_addrmap = addrmap_create_fixed (objfile->psymtabs_addrmap,
						    &objfile->objfile_obstack);

  do_cleanups (back_to);
}

/* Load the partial DIEs for a secondary CU into memory.  */

static void
load_partial_comp_unit (struct dwarf2_per_cu_data *this_cu,
			struct objfile *objfile)
{
  bfd *abfd = objfile->obfd;
  gdb_byte *info_ptr, *beg_of_comp_unit;
  struct partial_die_info comp_unit_die;
  struct dwarf2_cu *cu;
  struct abbrev_info *abbrev;
  unsigned int bytes_read;
  struct cleanup *back_to;

  info_ptr = dwarf2_per_objfile->info.buffer + this_cu->offset;
  beg_of_comp_unit = info_ptr;

  cu = alloc_one_comp_unit (objfile);

  /* ??? Missing cleanup for CU?  */

  info_ptr = partial_read_comp_unit_head (&cu->header, info_ptr,
					  dwarf2_per_objfile->info.buffer,
					  dwarf2_per_objfile->info.size,
					  abfd);

  /* Complete the cu_header.  */
  cu->header.offset = this_cu->offset;
  cu->header.first_die_offset = info_ptr - beg_of_comp_unit;

  /* Read the abbrevs for this compilation unit into a table.  */
  dwarf2_read_abbrevs (abfd, cu);
  back_to = make_cleanup (dwarf2_free_abbrev_table, cu);

  /* Read the compilation unit die.  */
  abbrev = peek_die_abbrev (info_ptr, &bytes_read, cu);
  info_ptr = read_partial_die (&comp_unit_die, abbrev, bytes_read, abfd,
			       dwarf2_per_objfile->info.buffer, info_ptr, cu);

  /* Set the language we're debugging.  */
  set_cu_language (comp_unit_die.language, cu);

  /* Link this compilation unit into the compilation unit tree.  */
  this_cu->cu = cu;
  cu->per_cu = this_cu;
  cu->type_hash = this_cu->type_hash;

  /* Check if comp unit has_children.
     If so, read the rest of the partial symbols from this comp unit.
     If not, there's no more debug_info for this comp unit. */
  if (comp_unit_die.has_children)
    load_partial_dies (abfd, dwarf2_per_objfile->info.buffer, info_ptr, 0, cu);

  do_cleanups (back_to);
}

/* Create a list of all compilation units in OBJFILE.  We do this only
   if an inter-comp-unit reference is found; presumably if there is one,
   there will be many, and one will occur early in the .debug_info section.
   So there's no point in building this list incrementally.  */

static void
create_all_comp_units (struct objfile *objfile)
{
  int n_allocated;
  int n_comp_units;
  struct dwarf2_per_cu_data **all_comp_units;
  gdb_byte *info_ptr = dwarf2_per_objfile->info.buffer;

  n_comp_units = 0;
  n_allocated = 10;
  all_comp_units = xmalloc (n_allocated
			    * sizeof (struct dwarf2_per_cu_data *));
  
  while (info_ptr < dwarf2_per_objfile->info.buffer + dwarf2_per_objfile->info.size)
    {
      unsigned int length, initial_length_size;
      gdb_byte *beg_of_comp_unit;
      struct dwarf2_per_cu_data *this_cu;
      unsigned int offset;

      offset = info_ptr - dwarf2_per_objfile->info.buffer;

      /* Read just enough information to find out where the next
	 compilation unit is.  */
      length = read_initial_length (objfile->obfd, info_ptr,
				    &initial_length_size);

      /* Save the compilation unit for later lookup.  */
      this_cu = obstack_alloc (&objfile->objfile_obstack,
			       sizeof (struct dwarf2_per_cu_data));
      memset (this_cu, 0, sizeof (*this_cu));
      this_cu->offset = offset;
      this_cu->length = length + initial_length_size;

      if (n_comp_units == n_allocated)
	{
	  n_allocated *= 2;
	  all_comp_units = xrealloc (all_comp_units,
				     n_allocated
				     * sizeof (struct dwarf2_per_cu_data *));
	}
      all_comp_units[n_comp_units++] = this_cu;

      info_ptr = info_ptr + this_cu->length;
    }

  dwarf2_per_objfile->all_comp_units
    = obstack_alloc (&objfile->objfile_obstack,
		     n_comp_units * sizeof (struct dwarf2_per_cu_data *));
  memcpy (dwarf2_per_objfile->all_comp_units, all_comp_units,
	  n_comp_units * sizeof (struct dwarf2_per_cu_data *));
  xfree (all_comp_units);
  dwarf2_per_objfile->n_comp_units = n_comp_units;
}

/* Process all loaded DIEs for compilation unit CU, starting at
   FIRST_DIE.  The caller should pass NEED_PC == 1 if the compilation
   unit DIE did not have PC info (DW_AT_low_pc and DW_AT_high_pc, or
   DW_AT_ranges).  If NEED_PC is set, then this function will set
   *LOWPC and *HIGHPC to the lowest and highest PC values found in CU
   and record the covered ranges in the addrmap.  */

static void
scan_partial_symbols (struct partial_die_info *first_die, CORE_ADDR *lowpc,
		      CORE_ADDR *highpc, int need_pc, struct dwarf2_cu *cu)
{
  struct objfile *objfile = cu->objfile;
  bfd *abfd = objfile->obfd;
  struct partial_die_info *pdi;

  /* Now, march along the PDI's, descending into ones which have
     interesting children but skipping the children of the other ones,
     until we reach the end of the compilation unit.  */

  pdi = first_die;

  while (pdi != NULL)
    {
      fixup_partial_die (pdi, cu);

      /* Anonymous namespaces have no name but have interesting
	 children, so we need to look at them.  Ditto for anonymous
	 enums.  */

      if (pdi->name != NULL || pdi->tag == DW_TAG_namespace
	  || pdi->tag == DW_TAG_enumeration_type)
	{
	  switch (pdi->tag)
	    {
	    case DW_TAG_subprogram:
	      add_partial_subprogram (pdi, lowpc, highpc, need_pc, cu);
	      break;
	    case DW_TAG_variable:
	    case DW_TAG_typedef:
	    case DW_TAG_union_type:
	      if (!pdi->is_declaration)
		{
		  add_partial_symbol (pdi, cu);
		}
	      break;
	    case DW_TAG_class_type:
	    case DW_TAG_interface_type:
	    case DW_TAG_structure_type:
	      if (!pdi->is_declaration)
		{
		  add_partial_symbol (pdi, cu);
		}
	      break;
	    case DW_TAG_enumeration_type:
	      if (!pdi->is_declaration)
		add_partial_enumeration (pdi, cu);
	      break;
	    case DW_TAG_base_type:
            case DW_TAG_subrange_type:
	      /* File scope base type definitions are added to the partial
	         symbol table.  */
	      add_partial_symbol (pdi, cu);
	      break;
	    case DW_TAG_namespace:
	      add_partial_namespace (pdi, lowpc, highpc, need_pc, cu);
	      break;
	    case DW_TAG_module:
	      add_partial_module (pdi, lowpc, highpc, need_pc, cu);
	      break;
	    default:
	      break;
	    }
	}

      /* If the die has a sibling, skip to the sibling.  */

      pdi = pdi->die_sibling;
    }
}

/* Functions used to compute the fully scoped name of a partial DIE.

   Normally, this is simple.  For C++, the parent DIE's fully scoped
   name is concatenated with "::" and the partial DIE's name.  For
   Java, the same thing occurs except that "." is used instead of "::".
   Enumerators are an exception; they use the scope of their parent
   enumeration type, i.e. the name of the enumeration type is not
   prepended to the enumerator.

   There are two complexities.  One is DW_AT_specification; in this
   case "parent" means the parent of the target of the specification,
   instead of the direct parent of the DIE.  The other is compilers
   which do not emit DW_TAG_namespace; in this case we try to guess
   the fully qualified name of structure types from their members'
   linkage names.  This must be done using the DIE's children rather
   than the children of any DW_AT_specification target.  We only need
   to do this for structures at the top level, i.e. if the target of
   any DW_AT_specification (if any; otherwise the DIE itself) does not
   have a parent.  */

/* Compute the scope prefix associated with PDI's parent, in
   compilation unit CU.  The result will be allocated on CU's
   comp_unit_obstack, or a copy of the already allocated PDI->NAME
   field.  NULL is returned if no prefix is necessary.  */
static char *
partial_die_parent_scope (struct partial_die_info *pdi,
			  struct dwarf2_cu *cu)
{
  char *grandparent_scope;
  struct partial_die_info *parent, *real_pdi;

  /* We need to look at our parent DIE; if we have a DW_AT_specification,
     then this means the parent of the specification DIE.  */

  real_pdi = pdi;
  while (real_pdi->has_specification)
    real_pdi = find_partial_die (real_pdi->spec_offset, cu);

  parent = real_pdi->die_parent;
  if (parent == NULL)
    return NULL;

  if (parent->scope_set)
    return parent->scope;

  fixup_partial_die (parent, cu);

  grandparent_scope = partial_die_parent_scope (parent, cu);

  if (parent->tag == DW_TAG_namespace
      || parent->tag == DW_TAG_structure_type
      || parent->tag == DW_TAG_class_type
      || parent->tag == DW_TAG_interface_type
      || parent->tag == DW_TAG_union_type)
    {
      if (grandparent_scope == NULL)
	parent->scope = parent->name;
      else
	parent->scope = typename_concat (&cu->comp_unit_obstack, grandparent_scope,
					 parent->name, cu);
    }
  else if (parent->tag == DW_TAG_enumeration_type)
    /* Enumerators should not get the name of the enumeration as a prefix.  */
    parent->scope = grandparent_scope;
  else
    {
      /* FIXME drow/2004-04-01: What should we be doing with
	 function-local names?  For partial symbols, we should probably be
	 ignoring them.  */
      complaint (&symfile_complaints,
		 _("unhandled containing DIE tag %d for DIE at %d"),
		 parent->tag, pdi->offset);
      parent->scope = grandparent_scope;
    }

  parent->scope_set = 1;
  return parent->scope;
}

/* Return the fully scoped name associated with PDI, from compilation unit
   CU.  The result will be allocated with malloc.  */
static char *
partial_die_full_name (struct partial_die_info *pdi,
		       struct dwarf2_cu *cu)
{
  char *parent_scope;

  parent_scope = partial_die_parent_scope (pdi, cu);
  if (parent_scope == NULL)
    return NULL;
  else
    return typename_concat (NULL, parent_scope, pdi->name, cu);
}

static void
add_partial_symbol (struct partial_die_info *pdi, struct dwarf2_cu *cu)
{
  struct objfile *objfile = cu->objfile;
  CORE_ADDR addr = 0;
  char *actual_name = NULL;
  const char *my_prefix;
  const struct partial_symbol *psym = NULL;
  CORE_ADDR baseaddr;
  int built_actual_name = 0;

  baseaddr = ANOFFSET (objfile->section_offsets, SECT_OFF_TEXT (objfile));

  if (pdi_needs_namespace (pdi->tag))
    {
      actual_name = partial_die_full_name (pdi, cu);
      if (actual_name)
	built_actual_name = 1;
    }

  if (actual_name == NULL)
    actual_name = pdi->name;

  switch (pdi->tag)
    {
    case DW_TAG_subprogram:
      if (pdi->is_external || cu->language == language_ada)
	{
          /* brobecker/2007-12-26: Normally, only "external" DIEs are part
             of the global scope.  But in Ada, we want to be able to access
             nested procedures globally.  So all Ada subprograms are stored
             in the global scope.  */
	  /*prim_record_minimal_symbol (actual_name, pdi->lowpc + baseaddr,
	     mst_text, objfile); */
	  psym = add_psymbol_to_list (actual_name, strlen (actual_name),
				      VAR_DOMAIN, LOC_BLOCK,
				      &objfile->global_psymbols,
				      0, pdi->lowpc + baseaddr,
				      cu->language, objfile);
	}
      else
	{
	  /*prim_record_minimal_symbol (actual_name, pdi->lowpc + baseaddr,
	     mst_file_text, objfile); */
	  psym = add_psymbol_to_list (actual_name, strlen (actual_name),
				      VAR_DOMAIN, LOC_BLOCK,
				      &objfile->static_psymbols,
				      0, pdi->lowpc + baseaddr,
				      cu->language, objfile);
	}
      break;
    case DW_TAG_variable:
      if (pdi->is_external)
	{
	  /* Global Variable.
	     Don't enter into the minimal symbol tables as there is
	     a minimal symbol table entry from the ELF symbols already.
	     Enter into partial symbol table if it has a location
	     descriptor or a type.
	     If the location descriptor is missing, new_symbol will create
	     a LOC_UNRESOLVED symbol, the address of the variable will then
	     be determined from the minimal symbol table whenever the variable
	     is referenced.
	     The address for the partial symbol table entry is not
	     used by GDB, but it comes in handy for debugging partial symbol
	     table building.  */

	  if (pdi->locdesc)
	    addr = decode_locdesc (pdi->locdesc, cu);
	  if (pdi->locdesc || pdi->has_type)
	    psym = add_psymbol_to_list (actual_name, strlen (actual_name),
					VAR_DOMAIN, LOC_STATIC,
					&objfile->global_psymbols,
					0, addr + baseaddr,
					cu->language, objfile);
	}
      else
	{
	  /* Static Variable. Skip symbols without location descriptors.  */
	  if (pdi->locdesc == NULL)
	    {
	      if (built_actual_name)
		xfree (actual_name);
	      return;
	    }
	  addr = decode_locdesc (pdi->locdesc, cu);
	  /*prim_record_minimal_symbol (actual_name, addr + baseaddr,
	     mst_file_data, objfile); */
	  psym = add_psymbol_to_list (actual_name, strlen (actual_name),
				      VAR_DOMAIN, LOC_STATIC,
				      &objfile->static_psymbols,
				      0, addr + baseaddr,
				      cu->language, objfile);
	}
      break;
    case DW_TAG_typedef:
    case DW_TAG_base_type:
    case DW_TAG_subrange_type:
      add_psymbol_to_list (actual_name, strlen (actual_name),
			   VAR_DOMAIN, LOC_TYPEDEF,
			   &objfile->static_psymbols,
			   0, (CORE_ADDR) 0, cu->language, objfile);
      break;
    case DW_TAG_namespace:
      add_psymbol_to_list (actual_name, strlen (actual_name),
			   VAR_DOMAIN, LOC_TYPEDEF,
			   &objfile->global_psymbols,
			   0, (CORE_ADDR) 0, cu->language, objfile);
      break;
    case DW_TAG_class_type:
    case DW_TAG_interface_type:
    case DW_TAG_structure_type:
    case DW_TAG_union_type:
    case DW_TAG_enumeration_type:
      /* Skip external references.  The DWARF standard says in the section
         about "Structure, Union, and Class Type Entries": "An incomplete
         structure, union or class type is represented by a structure,
         union or class entry that does not have a byte size attribute
         and that has a DW_AT_declaration attribute."  */
      if (!pdi->has_byte_size && pdi->is_declaration)
	{
	  if (built_actual_name)
	    xfree (actual_name);
	  return;
	}

      /* NOTE: carlton/2003-10-07: See comment in new_symbol about
	 static vs. global.  */
      add_psymbol_to_list (actual_name, strlen (actual_name),
			   STRUCT_DOMAIN, LOC_TYPEDEF,
			   (cu->language == language_cplus
			    || cu->language == language_java)
			   ? &objfile->global_psymbols
			   : &objfile->static_psymbols,
			   0, (CORE_ADDR) 0, cu->language, objfile);

      break;
    case DW_TAG_enumerator:
      add_psymbol_to_list (actual_name, strlen (actual_name),
			   VAR_DOMAIN, LOC_CONST,
			   (cu->language == language_cplus
			    || cu->language == language_java)
			   ? &objfile->global_psymbols
			   : &objfile->static_psymbols,
			   0, (CORE_ADDR) 0, cu->language, objfile);
      break;
    default:
      break;
    }

  /* Check to see if we should scan the name for possible namespace
     info.  Only do this if this is C++, if we don't have namespace
     debugging info in the file, if the psym is of an appropriate type
     (otherwise we'll have psym == NULL), and if we actually had a
     mangled name to begin with.  */

  /* FIXME drow/2004-02-22: Why don't we do this for classes, i.e. the
     cases which do not set PSYM above?  */

  if (cu->language == language_cplus
      && cu->has_namespace_info == 0
      && psym != NULL
      && SYMBOL_CPLUS_DEMANGLED_NAME (psym) != NULL)
    cp_check_possible_namespace_symbols (SYMBOL_CPLUS_DEMANGLED_NAME (psym),
					 objfile);

  if (built_actual_name)
    xfree (actual_name);
}

/* Determine whether a die of type TAG living in a C++ class or
   namespace needs to have the name of the scope prepended to the
   name listed in the die.  */

static int
pdi_needs_namespace (enum dwarf_tag tag)
{
  switch (tag)
    {
    case DW_TAG_namespace:
    case DW_TAG_typedef:
    case DW_TAG_class_type:
    case DW_TAG_interface_type:
    case DW_TAG_structure_type:
    case DW_TAG_union_type:
    case DW_TAG_enumeration_type:
    case DW_TAG_enumerator:
      return 1;
    default:
      return 0;
    }
}

/* Read a partial die corresponding to a namespace; also, add a symbol
   corresponding to that namespace to the symbol table.  NAMESPACE is
   the name of the enclosing namespace.  */

static void
add_partial_namespace (struct partial_die_info *pdi,
		       CORE_ADDR *lowpc, CORE_ADDR *highpc,
		       int need_pc, struct dwarf2_cu *cu)
{
  struct objfile *objfile = cu->objfile;

  /* Add a symbol for the namespace.  */

  add_partial_symbol (pdi, cu);

  /* Now scan partial symbols in that namespace.  */

  if (pdi->has_children)
    scan_partial_symbols (pdi->die_child, lowpc, highpc, need_pc, cu);
}

/* Read a partial die corresponding to a Fortran module.  */

static void
add_partial_module (struct partial_die_info *pdi, CORE_ADDR *lowpc,
		    CORE_ADDR *highpc, int need_pc, struct dwarf2_cu *cu)
{
  /* Now scan partial symbols in that module.

     FIXME: Support the separate Fortran module namespaces.  */

  if (pdi->has_children)
    scan_partial_symbols (pdi->die_child, lowpc, highpc, need_pc, cu);
}

/* Read a partial die corresponding to a subprogram and create a partial
   symbol for that subprogram.  When the CU language allows it, this
   routine also defines a partial symbol for each nested subprogram
   that this subprogram contains.
   
   DIE my also be a lexical block, in which case we simply search
   recursively for suprograms defined inside that lexical block.
   Again, this is only performed when the CU language allows this
   type of definitions.  */

static void
add_partial_subprogram (struct partial_die_info *pdi,
			CORE_ADDR *lowpc, CORE_ADDR *highpc,
			int need_pc, struct dwarf2_cu *cu)
{
  if (pdi->tag == DW_TAG_subprogram)
    {
      if (pdi->has_pc_info)
        {
          if (pdi->lowpc < *lowpc)
            *lowpc = pdi->lowpc;
          if (pdi->highpc > *highpc)
            *highpc = pdi->highpc;
	  if (need_pc)
	    {
	      CORE_ADDR baseaddr;
	      struct objfile *objfile = cu->objfile;

	      baseaddr = ANOFFSET (objfile->section_offsets,
				   SECT_OFF_TEXT (objfile));
	      addrmap_set_empty (objfile->psymtabs_addrmap,
				 pdi->lowpc, pdi->highpc - 1,
				 cu->per_cu->psymtab);
	    }
          if (!pdi->is_declaration)
            add_partial_symbol (pdi, cu);
        }
    }
  
  if (! pdi->has_children)
    return;

  if (cu->language == language_ada)
    {
      pdi = pdi->die_child;
      while (pdi != NULL)
	{
	  fixup_partial_die (pdi, cu);
	  if (pdi->tag == DW_TAG_subprogram
	      || pdi->tag == DW_TAG_lexical_block)
	    add_partial_subprogram (pdi, lowpc, highpc, need_pc, cu);
	  pdi = pdi->die_sibling;
	}
    }
}

/* See if we can figure out if the class lives in a namespace.  We do
   this by looking for a member function; its demangled name will
   contain namespace info, if there is any.  */

static void
guess_structure_name (struct partial_die_info *struct_pdi,
		      struct dwarf2_cu *cu)
{
  if ((cu->language == language_cplus
       || cu->language == language_java)
      && cu->has_namespace_info == 0
      && struct_pdi->has_children)
    {
      /* NOTE: carlton/2003-10-07: Getting the info this way changes
	 what template types look like, because the demangler
	 frequently doesn't give the same name as the debug info.  We
	 could fix this by only using the demangled name to get the
	 prefix (but see comment in read_structure_type).  */

      struct partial_die_info *child_pdi = struct_pdi->die_child;
      struct partial_die_info *real_pdi;

      /* If this DIE (this DIE's specification, if any) has a parent, then
	 we should not do this.  We'll prepend the parent's fully qualified
         name when we create the partial symbol.  */

      real_pdi = struct_pdi;
      while (real_pdi->has_specification)
	real_pdi = find_partial_die (real_pdi->spec_offset, cu);

      if (real_pdi->die_parent != NULL)
	return;

      while (child_pdi != NULL)
	{
	  if (child_pdi->tag == DW_TAG_subprogram)
	    {
	      char *actual_class_name
		= language_class_name_from_physname (cu->language_defn,
						     child_pdi->name);
	      if (actual_class_name != NULL)
		{
		  struct_pdi->name
		    = obsavestring (actual_class_name,
				    strlen (actual_class_name),
				    &cu->comp_unit_obstack);
		  xfree (actual_class_name);
		}
	      break;
	    }

	  child_pdi = child_pdi->die_sibling;
	}
    }
}

/* Read a partial die corresponding to an enumeration type.  */

static void
add_partial_enumeration (struct partial_die_info *enum_pdi,
			 struct dwarf2_cu *cu)
{
  struct objfile *objfile = cu->objfile;
  bfd *abfd = objfile->obfd;
  struct partial_die_info *pdi;

  if (enum_pdi->name != NULL)
    add_partial_symbol (enum_pdi, cu);

  pdi = enum_pdi->die_child;
  while (pdi)
    {
      if (pdi->tag != DW_TAG_enumerator || pdi->name == NULL)
	complaint (&symfile_complaints, _("malformed enumerator DIE ignored"));
      else
	add_partial_symbol (pdi, cu);
      pdi = pdi->die_sibling;
    }
}

/* Read the initial uleb128 in the die at INFO_PTR in compilation unit CU.
   Return the corresponding abbrev, or NULL if the number is zero (indicating
   an empty DIE).  In either case *BYTES_READ will be set to the length of
   the initial number.  */

static struct abbrev_info *
peek_die_abbrev (gdb_byte *info_ptr, unsigned int *bytes_read,
		 struct dwarf2_cu *cu)
{
  bfd *abfd = cu->objfile->obfd;
  unsigned int abbrev_number;
  struct abbrev_info *abbrev;

  abbrev_number = read_unsigned_leb128 (abfd, info_ptr, bytes_read);

  if (abbrev_number == 0)
    return NULL;

  abbrev = dwarf2_lookup_abbrev (abbrev_number, cu);
  if (!abbrev)
    {
      error (_("Dwarf Error: Could not find abbrev number %d [in module %s]"), abbrev_number,
		      bfd_get_filename (abfd));
    }

  return abbrev;
}

/* Scan the debug information for CU starting at INFO_PTR in buffer BUFFER.
   Returns a pointer to the end of a series of DIEs, terminated by an empty
   DIE.  Any children of the skipped DIEs will also be skipped.  */

static gdb_byte *
skip_children (gdb_byte *buffer, gdb_byte *info_ptr, struct dwarf2_cu *cu)
{
  struct abbrev_info *abbrev;
  unsigned int bytes_read;

  while (1)
    {
      abbrev = peek_die_abbrev (info_ptr, &bytes_read, cu);
      if (abbrev == NULL)
	return info_ptr + bytes_read;
      else
	info_ptr = skip_one_die (buffer, info_ptr + bytes_read, abbrev, cu);
    }
}

/* Scan the debug information for CU starting at INFO_PTR in buffer BUFFER.
   INFO_PTR should point just after the initial uleb128 of a DIE, and the
   abbrev corresponding to that skipped uleb128 should be passed in
   ABBREV.  Returns a pointer to this DIE's sibling, skipping any
   children.  */

static gdb_byte *
skip_one_die (gdb_byte *buffer, gdb_byte *info_ptr,
	      struct abbrev_info *abbrev, struct dwarf2_cu *cu)
{
  unsigned int bytes_read;
  struct attribute attr;
  bfd *abfd = cu->objfile->obfd;
  unsigned int form, i;

  for (i = 0; i < abbrev->num_attrs; i++)
    {
      /* The only abbrev we care about is DW_AT_sibling.  */
      if (abbrev->attrs[i].name == DW_AT_sibling)
	{
	  read_attribute (&attr, &abbrev->attrs[i],
			  abfd, info_ptr, cu);
	  if (attr.form == DW_FORM_ref_addr)
	    complaint (&symfile_complaints, _("ignoring absolute DW_AT_sibling"));
	  else
	    return buffer + dwarf2_get_ref_die_offset (&attr);
	}

      /* If it isn't DW_AT_sibling, skip this attribute.  */
      form = abbrev->attrs[i].form;
    skip_attribute:
      switch (form)
	{
	case DW_FORM_addr:
	case DW_FORM_ref_addr:
	  info_ptr += cu->header.addr_size;
	  break;
	case DW_FORM_data1:
	case DW_FORM_ref1:
	case DW_FORM_flag:
	  info_ptr += 1;
	  break;
	case DW_FORM_data2:
	case DW_FORM_ref2:
	  info_ptr += 2;
	  break;
	case DW_FORM_data4:
	case DW_FORM_ref4:
	  info_ptr += 4;
	  break;
	case DW_FORM_data8:
	case DW_FORM_ref8:
	  info_ptr += 8;
	  break;
	case DW_FORM_string:
	  read_string (abfd, info_ptr, &bytes_read);
	  info_ptr += bytes_read;
	  break;
	case DW_FORM_strp:
	  info_ptr += cu->header.offset_size;
	  break;
	case DW_FORM_block:
	  info_ptr += read_unsigned_leb128 (abfd, info_ptr, &bytes_read);
	  info_ptr += bytes_read;
	  break;
	case DW_FORM_block1:
	  info_ptr += 1 + read_1_byte (abfd, info_ptr);
	  break;
	case DW_FORM_block2:
	  info_ptr += 2 + read_2_bytes (abfd, info_ptr);
	  break;
	case DW_FORM_block4:
	  info_ptr += 4 + read_4_bytes (abfd, info_ptr);
	  break;
	case DW_FORM_sdata:
	case DW_FORM_udata:
	case DW_FORM_ref_udata:
	  info_ptr = skip_leb128 (abfd, info_ptr);
	  break;
	case DW_FORM_indirect:
	  form = read_unsigned_leb128 (abfd, info_ptr, &bytes_read);
	  info_ptr += bytes_read;
	  /* We need to continue parsing from here, so just go back to
	     the top.  */
	  goto skip_attribute;

	default:
	  error (_("Dwarf Error: Cannot handle %s in DWARF reader [in module %s]"),
		 dwarf_form_name (form),
		 bfd_get_filename (abfd));
	}
    }

  if (abbrev->has_children)
    return skip_children (buffer, info_ptr, cu);
  else
    return info_ptr;
}

/* Locate ORIG_PDI's sibling.
   INFO_PTR should point to the start of the next DIE after ORIG_PDI
   in BUFFER.  */

static gdb_byte *
locate_pdi_sibling (struct partial_die_info *orig_pdi,
		    gdb_byte *buffer, gdb_byte *info_ptr,
		    bfd *abfd, struct dwarf2_cu *cu)
{
  /* Do we know the sibling already?  */

  if (orig_pdi->sibling)
    return orig_pdi->sibling;

  /* Are there any children to deal with?  */

  if (!orig_pdi->has_children)
    return info_ptr;

  /* Skip the children the long way.  */

  return skip_children (buffer, info_ptr, cu);
}

/* Expand this partial symbol table into a full symbol table.  */

static void
dwarf2_psymtab_to_symtab (struct partial_symtab *pst)
{
  /* FIXME: This is barely more than a stub.  */
  if (pst != NULL)
    {
      if (pst->readin)
	{
	  warning (_("bug: psymtab for %s is already read in."), pst->filename);
	}
      else
	{
	  if (info_verbose)
	    {
	      printf_filtered (_("Reading in symbols for %s..."), pst->filename);
	      gdb_flush (gdb_stdout);
	    }

	  /* Restore our global data.  */
	  dwarf2_per_objfile = objfile_data (pst->objfile,
					     dwarf2_objfile_data_key);

	  /* If this psymtab is constructed from a debug-only objfile, the
	     has_section_at_zero flag will not necessarily be correct.  We
	     can get the correct value for this flag by looking at the data
	     associated with the (presumably stripped) associated objfile.  */
	  if (pst->objfile->separate_debug_objfile_backlink)
	    {
	      struct dwarf2_per_objfile *dpo_backlink
	        = objfile_data (pst->objfile->separate_debug_objfile_backlink,
		                dwarf2_objfile_data_key);
	      dwarf2_per_objfile->has_section_at_zero
		= dpo_backlink->has_section_at_zero;
	    }

	  psymtab_to_symtab_1 (pst);

	  /* Finish up the debug error message.  */
	  if (info_verbose)
	    printf_filtered (_("done.\n"));
	}
    }
}

/* Add PER_CU to the queue.  */

static void
queue_comp_unit (struct dwarf2_per_cu_data *per_cu, struct objfile *objfile)
{
  struct dwarf2_queue_item *item;

  per_cu->queued = 1;
  item = xmalloc (sizeof (*item));
  item->per_cu = per_cu;
  item->next = NULL;

  if (dwarf2_queue == NULL)
    dwarf2_queue = item;
  else
    dwarf2_queue_tail->next = item;

  dwarf2_queue_tail = item;

  /* Either PER_CU is the CU we want to process, or we're following a reference
     pointing into PER_CU.  Either way, we need its DIEs now.  */
  load_full_comp_unit (item->per_cu, objfile);
  item->per_cu->cu->read_in_chain = dwarf2_per_objfile->read_in_chain;
  dwarf2_per_objfile->read_in_chain = item->per_cu;
}

/* Process the queue.  */

static void
process_queue (struct objfile *objfile)
{
  struct dwarf2_queue_item *item, *next_item;

  /* The queue starts out with one item, but following a DIE reference
     may load a new CU, adding it to the end of the queue.  */
  for (item = dwarf2_queue; item != NULL; dwarf2_queue = item = next_item)
    {
      if (item->per_cu->psymtab && !item->per_cu->psymtab->readin)
	process_full_comp_unit (item->per_cu);

      item->per_cu->queued = 0;
      next_item = item->next;
      xfree (item);
    }

  dwarf2_queue_tail = NULL;
}

/* Free all allocated queue entries.  This function only releases anything if
   an error was thrown; if the queue was processed then it would have been
   freed as we went along.  */

static void
dwarf2_release_queue (void *dummy)
{
  struct dwarf2_queue_item *item, *last;

  item = dwarf2_queue;
  while (item)
    {
      /* Anything still marked queued is likely to be in an
	 inconsistent state, so discard it.  */
      if (item->per_cu->queued)
	{
	  if (item->per_cu->cu != NULL)
	    free_one_cached_comp_unit (item->per_cu->cu);
	  item->per_cu->queued = 0;
	}

      last = item;
      item = item->next;
      xfree (last);
    }

  dwarf2_queue = dwarf2_queue_tail = NULL;
}

/* Read in full symbols for PST, and anything it depends on.  */

static void
psymtab_to_symtab_1 (struct partial_symtab *pst)
{
  struct dwarf2_per_cu_data *per_cu;
  struct cleanup *back_to;
  int i;

  for (i = 0; i < pst->number_of_dependencies; i++)
    if (!pst->dependencies[i]->readin)
      {
        /* Inform about additional files that need to be read in.  */
        if (info_verbose)
          {
	    /* FIXME: i18n: Need to make this a single string.  */
            fputs_filtered (" ", gdb_stdout);
            wrap_here ("");
            fputs_filtered ("and ", gdb_stdout);
            wrap_here ("");
            printf_filtered ("%s...", pst->dependencies[i]->filename);
            wrap_here ("");     /* Flush output */
            gdb_flush (gdb_stdout);
          }
        psymtab_to_symtab_1 (pst->dependencies[i]);
      }

  per_cu = (struct dwarf2_per_cu_data *) pst->read_symtab_private;

  if (per_cu == NULL)
    {
      /* It's an include file, no symbols to read for it.
         Everything is in the parent symtab.  */
      pst->readin = 1;
      return;
    }

  back_to = make_cleanup (dwarf2_release_queue, NULL);

  queue_comp_unit (per_cu, pst->objfile);

  process_queue (pst->objfile);

  /* Age the cache, releasing compilation units that have not
     been used recently.  */
  age_cached_comp_units ();

  do_cleanups (back_to);
}

/* Load the DIEs associated with PER_CU into memory.  */

static void
load_full_comp_unit (struct dwarf2_per_cu_data *per_cu, struct objfile *objfile)
{
  bfd *abfd = objfile->obfd;
  struct dwarf2_cu *cu;
  unsigned int offset;
  gdb_byte *info_ptr, *beg_of_comp_unit;
  struct cleanup *back_to, *free_cu_cleanup;
  struct attribute *attr;
  CORE_ADDR baseaddr;

  /* Set local variables from the partial symbol table info.  */
  offset = per_cu->offset;

  info_ptr = dwarf2_per_objfile->info.buffer + offset;
  beg_of_comp_unit = info_ptr;

  cu = alloc_one_comp_unit (objfile);

  /* If an error occurs while loading, release our storage.  */
  free_cu_cleanup = make_cleanup (free_one_comp_unit, cu);

  /* Read in the comp_unit header.  */
  info_ptr = read_comp_unit_head (&cu->header, info_ptr, abfd);

  /* Complete the cu_header.  */
  cu->header.offset = offset;
  cu->header.first_die_offset = info_ptr - beg_of_comp_unit;

  /* Read the abbrevs for this compilation unit.  */
  dwarf2_read_abbrevs (abfd, cu);
  back_to = make_cleanup (dwarf2_free_abbrev_table, cu);

  /* Link this compilation unit into the compilation unit tree.  */
  per_cu->cu = cu;
  cu->per_cu = per_cu;
  cu->type_hash = per_cu->type_hash;

  cu->dies = read_comp_unit (info_ptr, cu);

  /* We try not to read any attributes in this function, because not
     all objfiles needed for references have been loaded yet, and symbol
     table processing isn't initialized.  But we have to set the CU language,
     or we won't be able to build types correctly.  */
  attr = dwarf2_attr (cu->dies, DW_AT_language, cu);
  if (attr)
    set_cu_language (DW_UNSND (attr), cu);
  else
    set_cu_language (language_minimal, cu);

  do_cleanups (back_to);

  /* We've successfully allocated this compilation unit.  Let our caller
     clean it up when finished with it.  */
  discard_cleanups (free_cu_cleanup);
}

/* Generate full symbol information for PST and CU, whose DIEs have
   already been loaded into memory.  */

static void
process_full_comp_unit (struct dwarf2_per_cu_data *per_cu)
{
  struct partial_symtab *pst = per_cu->psymtab;
  struct dwarf2_cu *cu = per_cu->cu;
  struct objfile *objfile = pst->objfile;
  bfd *abfd = objfile->obfd;
  CORE_ADDR lowpc, highpc;
  struct symtab *symtab;
  struct cleanup *back_to;
  struct attribute *attr;
  CORE_ADDR baseaddr;

  baseaddr = ANOFFSET (objfile->section_offsets, SECT_OFF_TEXT (objfile));

  buildsym_init ();
  back_to = make_cleanup (really_free_pendings, NULL);

  cu->list_in_scope = &file_symbols;

  /* Find the base address of the compilation unit for range lists and
     location lists.  It will normally be specified by DW_AT_low_pc.
     In DWARF-3 draft 4, the base address could be overridden by
     DW_AT_entry_pc.  It's been removed, but GCC still uses this for
     compilation units with discontinuous ranges.  */

  cu->base_known = 0;
  cu->base_address = 0;

  attr = dwarf2_attr (cu->dies, DW_AT_entry_pc, cu);
  if (attr)
    {
      cu->base_address = DW_ADDR (attr);
      cu->base_known = 1;
    }
  else
    {
      attr = dwarf2_attr (cu->dies, DW_AT_low_pc, cu);
      if (attr)
	{
	  cu->base_address = DW_ADDR (attr);
	  cu->base_known = 1;
	}
    }

  /* Do line number decoding in read_file_scope () */
  process_die (cu->dies, cu);

  /* Some compilers don't define a DW_AT_high_pc attribute for the
     compilation unit.  If the DW_AT_high_pc is missing, synthesize
     it, by scanning the DIE's below the compilation unit.  */
  get_scope_pc_bounds (cu->dies, &lowpc, &highpc, cu);

  symtab = end_symtab (highpc + baseaddr, objfile, SECT_OFF_TEXT (objfile));

  /* Set symtab language to language from DW_AT_language.
     If the compilation is from a C file generated by language preprocessors,
     do not set the language if it was already deduced by start_subfile.  */
  if (symtab != NULL
      && !(cu->language == language_c && symtab->language != language_c))
    {
      symtab->language = cu->language;
    }
  pst->symtab = symtab;
  pst->readin = 1;

  do_cleanups (back_to);
}

/* Process a die and its children.  */

static void
process_die (struct die_info *die, struct dwarf2_cu *cu)
{
  switch (die->tag)
    {
    case DW_TAG_padding:
      break;
    case DW_TAG_compile_unit:
      read_file_scope (die, cu);
      break;
    case DW_TAG_subprogram:
    case DW_TAG_inlined_subroutine:
      read_func_scope (die, cu);
      break;
    case DW_TAG_lexical_block:
    case DW_TAG_try_block:
    case DW_TAG_catch_block:
      read_lexical_block_scope (die, cu);
      break;
    case DW_TAG_class_type:
    case DW_TAG_interface_type:
    case DW_TAG_structure_type:
    case DW_TAG_union_type:
      process_structure_scope (die, cu);
      break;
    case DW_TAG_enumeration_type:
      process_enumeration_scope (die, cu);
      break;

    /* These dies have a type, but processing them does not create
       a symbol or recurse to process the children.  Therefore we can
       read them on-demand through read_type_die.  */
    case DW_TAG_subroutine_type:
    case DW_TAG_set_type:
    case DW_TAG_array_type:
    case DW_TAG_pointer_type:
    case DW_TAG_ptr_to_member_type:
    case DW_TAG_reference_type:
    case DW_TAG_string_type:
      break;

    case DW_TAG_base_type:
    case DW_TAG_subrange_type:
    case DW_TAG_typedef:
      /* Add a typedef symbol for the type definition, if it has a
         DW_AT_name.  */
      new_symbol (die, read_type_die (die, cu), cu);
      break;
    case DW_TAG_common_block:
      read_common_block (die, cu);
      break;
    case DW_TAG_common_inclusion:
      break;
    case DW_TAG_namespace:
      processing_has_namespace_info = 1;
      read_namespace (die, cu);
      break;
    case DW_TAG_module:
      read_module (die, cu);
      break;
    case DW_TAG_imported_declaration:
    case DW_TAG_imported_module:
      processing_has_namespace_info = 1;
      if (die->child != NULL && (die->tag == DW_TAG_imported_declaration
				 || cu->language != language_fortran))
	complaint (&symfile_complaints, _("Tag '%s' has unexpected children"),
		   dwarf_tag_name (die->tag));
      read_import_statement (die, cu);
      break;
    default:
      new_symbol (die, NULL, cu);
      break;
    }
}

/* Return the fully qualified name of DIE, based on its DW_AT_name.
   If scope qualifiers are appropriate they will be added.  The result
   will be allocated on the objfile_obstack, or NULL if the DIE does
   not have a name.  */

static const char *
dwarf2_full_name (struct die_info *die, struct dwarf2_cu *cu)
{
  struct attribute *attr;
  char *prefix, *name;
  struct ui_file *buf = NULL;

  name = dwarf2_name (die, cu);
  if (!name)
    return NULL;

  /* These are the only languages we know how to qualify names in.  */
  if (cu->language != language_cplus
      && cu->language != language_java)
    return name;

  /* If no prefix is necessary for this type of DIE, return the
     unqualified name.  The other three tags listed could be handled
     in pdi_needs_namespace, but that requires broader changes.  */
  if (!pdi_needs_namespace (die->tag)
      && die->tag != DW_TAG_subprogram
      && die->tag != DW_TAG_variable
      && die->tag != DW_TAG_member)
    return name;

  prefix = determine_prefix (die, cu);
  if (*prefix != '\0')
    name = typename_concat (&cu->objfile->objfile_obstack, prefix,
			    name, cu);

  return name;
}

/* Read the import statement specified by the given die and record it.  */

static void
read_import_statement (struct die_info *die, struct dwarf2_cu *cu)
{
  struct attribute *import_attr;
  struct die_info *imported_die;
  const char *imported_name;
  const char *imported_name_prefix;
  const char *import_prefix;
  char *canonical_name;

  import_attr = dwarf2_attr (die, DW_AT_import, cu);
  if (import_attr == NULL)
    {
      complaint (&symfile_complaints, _("Tag '%s' has no DW_AT_import"),
		 dwarf_tag_name (die->tag));
      return;
    }

  imported_die = follow_die_ref (die, import_attr, &cu);
  imported_name = dwarf2_name (imported_die, cu);
  if (imported_name == NULL)
    {
      /* GCC bug: https://bugzilla.redhat.com/show_bug.cgi?id=506524

        The import in the following code:
        namespace A
          {
            typedef int B;
          }

        int main ()
          {
            using A::B;
            B b;
            return b;
          }

        ...
         <2><51>: Abbrev Number: 3 (DW_TAG_imported_declaration)
            <52>   DW_AT_decl_file   : 1
            <53>   DW_AT_decl_line   : 6
            <54>   DW_AT_import      : <0x75>
         <2><58>: Abbrev Number: 4 (DW_TAG_typedef)
            <59>   DW_AT_name        : B
            <5b>   DW_AT_decl_file   : 1
            <5c>   DW_AT_decl_line   : 2
            <5d>   DW_AT_type        : <0x6e>
        ...
         <1><75>: Abbrev Number: 7 (DW_TAG_base_type)
            <76>   DW_AT_byte_size   : 4
            <77>   DW_AT_encoding    : 5        (signed)

        imports the wrong die ( 0x75 instead of 0x58 ).
        This case will be ignored until the gcc bug is fixed.  */
      return;
    }

  /* FIXME: dwarf2_name (die); for the local name after import.  */

  /* Figure out where the statement is being imported to.  */
  import_prefix = determine_prefix (die, cu);

  /* Figure out what the scope of the imported die is and prepend it
     to the name of the imported die.  */
  imported_name_prefix = determine_prefix (imported_die, cu);

  if (strlen (imported_name_prefix) > 0)
    {
      canonical_name = alloca (strlen (imported_name_prefix) + 2 + strlen (imported_name) + 1);
      strcpy (canonical_name, imported_name_prefix);
      strcat (canonical_name, "::");
      strcat (canonical_name, imported_name);
    }
  else
    {
      canonical_name = alloca (strlen (imported_name) + 1);
      strcpy (canonical_name, imported_name);
    }

  using_directives = cp_add_using (import_prefix,canonical_name, using_directives);
}

static void
initialize_cu_func_list (struct dwarf2_cu *cu)
{
  cu->first_fn = cu->last_fn = cu->cached_fn = NULL;
}

static void
free_cu_line_header (void *arg)
{
  struct dwarf2_cu *cu = arg;

  free_line_header (cu->line_header);
  cu->line_header = NULL;
}

static void
read_file_scope (struct die_info *die, struct dwarf2_cu *cu)
{
  struct objfile *objfile = cu->objfile;
  struct comp_unit_head *cu_header = &cu->header;
  struct cleanup *back_to = make_cleanup (null_cleanup, 0);
  CORE_ADDR lowpc = ((CORE_ADDR) -1);
  CORE_ADDR highpc = ((CORE_ADDR) 0);
  struct attribute *attr;
  char *name = NULL;
  char *comp_dir = NULL;
  struct die_info *child_die;
  bfd *abfd = objfile->obfd;
  struct line_header *line_header = 0;
  CORE_ADDR baseaddr;
  
  baseaddr = ANOFFSET (objfile->section_offsets, SECT_OFF_TEXT (objfile));

  get_scope_pc_bounds (die, &lowpc, &highpc, cu);

  /* If we didn't find a lowpc, set it to highpc to avoid complaints
     from finish_block.  */
  if (lowpc == ((CORE_ADDR) -1))
    lowpc = highpc;
  lowpc += baseaddr;
  highpc += baseaddr;

  /* Find the filename.  Do not use dwarf2_name here, since the filename
     is not a source language identifier.  */
  attr = dwarf2_attr (die, DW_AT_name, cu);
  if (attr)
    {
      name = DW_STRING (attr);
    }

  attr = dwarf2_attr (die, DW_AT_comp_dir, cu);
  if (attr)
    comp_dir = DW_STRING (attr);
  else if (name != NULL && IS_ABSOLUTE_PATH (name))
    {
      comp_dir = ldirname (name);
      if (comp_dir != NULL)
	make_cleanup (xfree, comp_dir);
    }
  if (comp_dir != NULL)
    {
      /* Irix 6.2 native cc prepends <machine>.: to the compilation
	 directory, get rid of it.  */
      char *cp = strchr (comp_dir, ':');

      if (cp && cp != comp_dir && cp[-1] == '.' && cp[1] == '/')
	comp_dir = cp + 1;
    }

  if (name == NULL)
    name = "<unknown>";

  attr = dwarf2_attr (die, DW_AT_language, cu);
  if (attr)
    {
      set_cu_language (DW_UNSND (attr), cu);
    }

  attr = dwarf2_attr (die, DW_AT_producer, cu);
  if (attr) 
    cu->producer = DW_STRING (attr);

  /* We assume that we're processing GCC output. */
  processing_gcc_compilation = 2;

  processing_has_namespace_info = 0;

  start_symtab (name, comp_dir, lowpc);
  record_debugformat ("DWARF 2");
  record_producer (cu->producer);

  initialize_cu_func_list (cu);

  /* Decode line number information if present.  We do this before
     processing child DIEs, so that the line header table is available
     for DW_AT_decl_file.  */
  attr = dwarf2_attr (die, DW_AT_stmt_list, cu);
  if (attr)
    {
      unsigned int line_offset = DW_UNSND (attr);
      line_header = dwarf_decode_line_header (line_offset, abfd, cu);
      if (line_header)
        {
          cu->line_header = line_header;
          make_cleanup (free_cu_line_header, cu);
          dwarf_decode_lines (line_header, comp_dir, abfd, cu, NULL);
        }
    }

  /* Process all dies in compilation unit.  */
  if (die->child != NULL)
    {
      child_die = die->child;
      while (child_die && child_die->tag)
	{
	  process_die (child_die, cu);
	  child_die = sibling_die (child_die);
	}
    }

  /* Decode macro information, if present.  Dwarf 2 macro information
     refers to information in the line number info statement program
     header, so we can only read it if we've read the header
     successfully.  */
  attr = dwarf2_attr (die, DW_AT_macro_info, cu);
  if (attr && line_header)
    {
      unsigned int macro_offset = DW_UNSND (attr);
      dwarf_decode_macros (line_header, macro_offset,
                           comp_dir, abfd, cu);
    }
  do_cleanups (back_to);
}

static void
add_to_cu_func_list (const char *name, CORE_ADDR lowpc, CORE_ADDR highpc,
		     struct dwarf2_cu *cu)
{
  struct function_range *thisfn;

  thisfn = (struct function_range *)
    obstack_alloc (&cu->comp_unit_obstack, sizeof (struct function_range));
  thisfn->name = name;
  thisfn->lowpc = lowpc;
  thisfn->highpc = highpc;
  thisfn->seen_line = 0;
  thisfn->next = NULL;

  if (cu->last_fn == NULL)
      cu->first_fn = thisfn;
  else
      cu->last_fn->next = thisfn;

  cu->last_fn = thisfn;
}

/* qsort helper for inherit_abstract_dies.  */

static int
unsigned_int_compar (const void *ap, const void *bp)
{
  unsigned int a = *(unsigned int *) ap;
  unsigned int b = *(unsigned int *) bp;

  return (a > b) - (b > a);
}

/* DW_AT_abstract_origin inherits whole DIEs (not just their attributes).
   Inherit only the children of the DW_AT_abstract_origin DIE not being already
   referenced by DW_AT_abstract_origin from the children of the current DIE.  */

static void
inherit_abstract_dies (struct die_info *die, struct dwarf2_cu *cu)
{
  struct die_info *child_die;
  unsigned die_children_count;
  /* CU offsets which were referenced by children of the current DIE.  */
  unsigned *offsets;
  unsigned *offsets_end, *offsetp;
  /* Parent of DIE - referenced by DW_AT_abstract_origin.  */
  struct die_info *origin_die;
  /* Iterator of the ORIGIN_DIE children.  */
  struct die_info *origin_child_die;
  struct cleanup *cleanups;
  struct attribute *attr;

  attr = dwarf2_attr (die, DW_AT_abstract_origin, cu);
  if (!attr)
    return;

  origin_die = follow_die_ref (die, attr, &cu);
  if (die->tag != origin_die->tag
      && !(die->tag == DW_TAG_inlined_subroutine
	   && origin_die->tag == DW_TAG_subprogram))
    complaint (&symfile_complaints,
	       _("DIE 0x%x and its abstract origin 0x%x have different tags"),
	       die->offset, origin_die->offset);

  child_die = die->child;
  die_children_count = 0;
  while (child_die && child_die->tag)
    {
      child_die = sibling_die (child_die);
      die_children_count++;
    }
  offsets = xmalloc (sizeof (*offsets) * die_children_count);
  cleanups = make_cleanup (xfree, offsets);

  offsets_end = offsets;
  child_die = die->child;
  while (child_die && child_die->tag)
    {
      /* For each CHILD_DIE, find the corresponding child of
	 ORIGIN_DIE.  If there is more than one layer of
	 DW_AT_abstract_origin, follow them all; there shouldn't be,
	 but GCC versions at least through 4.4 generate this (GCC PR
	 40573).  */
      struct die_info *child_origin_die = child_die;
      while (1)
	{
	  attr = dwarf2_attr (child_origin_die, DW_AT_abstract_origin, cu);
	  if (attr == NULL)
	    break;
	  child_origin_die = follow_die_ref (child_origin_die, attr, &cu);
	}

      /* According to DWARF3 3.3.8.2 #3 new entries without their abstract
	 counterpart may exist.  */
      if (child_origin_die != child_die)
	{
	  if (child_die->tag != child_origin_die->tag
	      && !(child_die->tag == DW_TAG_inlined_subroutine
		   && child_origin_die->tag == DW_TAG_subprogram))
	    complaint (&symfile_complaints,
		       _("Child DIE 0x%x and its abstract origin 0x%x have "
			 "different tags"), child_die->offset,
		       child_origin_die->offset);
	  if (child_origin_die->parent != origin_die)
	    complaint (&symfile_complaints,
		       _("Child DIE 0x%x and its abstract origin 0x%x have "
			 "different parents"), child_die->offset,
		       child_origin_die->offset);
	  else
	    *offsets_end++ = child_origin_die->offset;
	}
      child_die = sibling_die (child_die);
    }
  qsort (offsets, offsets_end - offsets, sizeof (*offsets),
	 unsigned_int_compar);
  for (offsetp = offsets + 1; offsetp < offsets_end; offsetp++)
    if (offsetp[-1] == *offsetp)
      complaint (&symfile_complaints, _("Multiple children of DIE 0x%x refer "
					"to DIE 0x%x as their abstract origin"),
		 die->offset, *offsetp);

  offsetp = offsets;
  origin_child_die = origin_die->child;
  while (origin_child_die && origin_child_die->tag)
    {
      /* Is ORIGIN_CHILD_DIE referenced by any of the DIE children?  */
      while (offsetp < offsets_end && *offsetp < origin_child_die->offset)
	offsetp++;
      if (offsetp >= offsets_end || *offsetp > origin_child_die->offset)
	{
	  /* Found that ORIGIN_CHILD_DIE is really not referenced.  */
	  process_die (origin_child_die, cu);
	}
      origin_child_die = sibling_die (origin_child_die);
    }

  do_cleanups (cleanups);
}

static void
read_func_scope (struct die_info *die, struct dwarf2_cu *cu)
{
  struct objfile *objfile = cu->objfile;
  struct context_stack *new;
  CORE_ADDR lowpc;
  CORE_ADDR highpc;
  struct die_info *child_die;
  struct attribute *attr, *call_line, *call_file;
  char *name;
  CORE_ADDR baseaddr;
  struct block *block;
  int inlined_func = (die->tag == DW_TAG_inlined_subroutine);

  if (inlined_func)
    {
      /* If we do not have call site information, we can't show the
	 caller of this inlined function.  That's too confusing, so
	 only use the scope for local variables.  */
      call_line = dwarf2_attr (die, DW_AT_call_line, cu);
      call_file = dwarf2_attr (die, DW_AT_call_file, cu);
      if (call_line == NULL || call_file == NULL)
	{
	  read_lexical_block_scope (die, cu);
	  return;
	}
    }

  baseaddr = ANOFFSET (objfile->section_offsets, SECT_OFF_TEXT (objfile));

  name = dwarf2_linkage_name (die, cu);

  /* Ignore functions with missing or empty names and functions with
     missing or invalid low and high pc attributes.  */
  if (name == NULL || !dwarf2_get_pc_bounds (die, &lowpc, &highpc, cu))
    return;

  lowpc += baseaddr;
  highpc += baseaddr;

  /* Record the function range for dwarf_decode_lines.  */
  add_to_cu_func_list (name, lowpc, highpc, cu);

  new = push_context (0, lowpc);
  new->name = new_symbol (die, read_type_die (die, cu), cu);

  /* If there is a location expression for DW_AT_frame_base, record
     it.  */
  attr = dwarf2_attr (die, DW_AT_frame_base, cu);
  if (attr)
    /* FIXME: cagney/2004-01-26: The DW_AT_frame_base's location
       expression is being recorded directly in the function's symbol
       and not in a separate frame-base object.  I guess this hack is
       to avoid adding some sort of frame-base adjunct/annex to the
       function's symbol :-(.  The problem with doing this is that it
       results in a function symbol with a location expression that
       has nothing to do with the location of the function, ouch!  The
       relationship should be: a function's symbol has-a frame base; a
       frame-base has-a location expression.  */
    dwarf2_symbol_mark_computed (attr, new->name, cu);

  cu->list_in_scope = &local_symbols;

  if (die->child != NULL)
    {
      child_die = die->child;
      while (child_die && child_die->tag)
	{
	  process_die (child_die, cu);
	  child_die = sibling_die (child_die);
	}
    }

  inherit_abstract_dies (die, cu);

  new = pop_context ();
  /* Make a block for the local symbols within.  */
  block = finish_block (new->name, &local_symbols, new->old_blocks,
                        lowpc, highpc, objfile);

  /* For C++, set the block's scope.  */
  if (cu->language == language_cplus)
    cp_set_block_scope (new->name, block, &objfile->objfile_obstack,
			determine_prefix (die, cu),
			processing_has_namespace_info);

  /* If we have address ranges, record them.  */
  dwarf2_record_block_ranges (die, block, baseaddr, cu);
  
  /* In C++, we can have functions nested inside functions (e.g., when
     a function declares a class that has methods).  This means that
     when we finish processing a function scope, we may need to go
     back to building a containing block's symbol lists.  */
  local_symbols = new->locals;
  param_symbols = new->params;
  using_directives = new->using_directives;

  /* If we've finished processing a top-level function, subsequent
     symbols go in the file symbol list.  */
  if (outermost_context_p ())
    cu->list_in_scope = &file_symbols;
}

/* Process all the DIES contained within a lexical block scope.  Start
   a new scope, process the dies, and then close the scope.  */

static void
read_lexical_block_scope (struct die_info *die, struct dwarf2_cu *cu)
{
  struct objfile *objfile = cu->objfile;
  struct context_stack *new;
  CORE_ADDR lowpc, highpc;
  struct die_info *child_die;
  CORE_ADDR baseaddr;

  baseaddr = ANOFFSET (objfile->section_offsets, SECT_OFF_TEXT (objfile));

  /* Ignore blocks with missing or invalid low and high pc attributes.  */
  /* ??? Perhaps consider discontiguous blocks defined by DW_AT_ranges
     as multiple lexical blocks?  Handling children in a sane way would
     be nasty.  Might be easier to properly extend generic blocks to 
     describe ranges.  */
  if (!dwarf2_get_pc_bounds (die, &lowpc, &highpc, cu))
    return;
  lowpc += baseaddr;
  highpc += baseaddr;

  push_context (0, lowpc);
  if (die->child != NULL)
    {
      child_die = die->child;
      while (child_die && child_die->tag)
	{
	  process_die (child_die, cu);
	  child_die = sibling_die (child_die);
	}
    }
  new = pop_context ();

  if (local_symbols != NULL)
    {
      struct block *block
        = finish_block (0, &local_symbols, new->old_blocks, new->start_addr,
                        highpc, objfile);

      /* Note that recording ranges after traversing children, as we
         do here, means that recording a parent's ranges entails
         walking across all its children's ranges as they appear in
         the address map, which is quadratic behavior.

         It would be nicer to record the parent's ranges before
         traversing its children, simply overriding whatever you find
         there.  But since we don't even decide whether to create a
         block until after we've traversed its children, that's hard
         to do.  */
      dwarf2_record_block_ranges (die, block, baseaddr, cu);
    }
  local_symbols = new->locals;
  using_directives = new->using_directives;
}

/* Get low and high pc attributes from DW_AT_ranges attribute value OFFSET.
   Return 1 if the attributes are present and valid, otherwise, return 0.
   If RANGES_PST is not NULL we should setup `objfile->psymtabs_addrmap'.  */

static int
dwarf2_ranges_read (unsigned offset, CORE_ADDR *low_return,
		    CORE_ADDR *high_return, struct dwarf2_cu *cu,
		    struct partial_symtab *ranges_pst)
{
  struct objfile *objfile = cu->objfile;
  struct comp_unit_head *cu_header = &cu->header;
  bfd *obfd = objfile->obfd;
  unsigned int addr_size = cu_header->addr_size;
  CORE_ADDR mask = ~(~(CORE_ADDR)1 << (addr_size * 8 - 1));
  /* Base address selection entry.  */
  CORE_ADDR base;
  int found_base;
  unsigned int dummy;
  gdb_byte *buffer;
  CORE_ADDR marker;
  int low_set;
  CORE_ADDR low = 0;
  CORE_ADDR high = 0;
  CORE_ADDR baseaddr;

  found_base = cu->base_known;
  base = cu->base_address;

  if (offset >= dwarf2_per_objfile->ranges.size)
    {
      complaint (&symfile_complaints,
		 _("Offset %d out of bounds for DW_AT_ranges attribute"),
		 offset);
      return 0;
    }
  buffer = dwarf2_per_objfile->ranges.buffer + offset;

  /* Read in the largest possible address.  */
  marker = read_address (obfd, buffer, cu, &dummy);
  if ((marker & mask) == mask)
    {
      /* If we found the largest possible address, then
	 read the base address.  */
      base = read_address (obfd, buffer + addr_size, cu, &dummy);
      buffer += 2 * addr_size;
      offset += 2 * addr_size;
      found_base = 1;
    }

  low_set = 0;

  baseaddr = ANOFFSET (objfile->section_offsets, SECT_OFF_TEXT (objfile));

  while (1)
    {
      CORE_ADDR range_beginning, range_end;

      range_beginning = read_address (obfd, buffer, cu, &dummy);
      buffer += addr_size;
      range_end = read_address (obfd, buffer, cu, &dummy);
      buffer += addr_size;
      offset += 2 * addr_size;

      /* An end of list marker is a pair of zero addresses.  */
      if (range_beginning == 0 && range_end == 0)
	/* Found the end of list entry.  */
	break;

      /* Each base address selection entry is a pair of 2 values.
	 The first is the largest possible address, the second is
	 the base address.  Check for a base address here.  */
      if ((range_beginning & mask) == mask)
	{
	  /* If we found the largest possible address, then
	     read the base address.  */
	  base = read_address (obfd, buffer + addr_size, cu, &dummy);
	  found_base = 1;
	  continue;
	}

      if (!found_base)
	{
	  /* We have no valid base address for the ranges
	     data.  */
	  complaint (&symfile_complaints,
		     _("Invalid .debug_ranges data (no base address)"));
	  return 0;
	}

      range_beginning += base;
      range_end += base;

      if (ranges_pst != NULL && range_beginning < range_end)
	addrmap_set_empty (objfile->psymtabs_addrmap,
			   range_beginning + baseaddr, range_end - 1 + baseaddr,
			   ranges_pst);

      /* FIXME: This is recording everything as a low-high
	 segment of consecutive addresses.  We should have a
	 data structure for discontiguous block ranges
	 instead.  */
      if (! low_set)
	{
	  low = range_beginning;
	  high = range_end;
	  low_set = 1;
	}
      else
	{
	  if (range_beginning < low)
	    low = range_beginning;
	  if (range_end > high)
	    high = range_end;
	}
    }

  if (! low_set)
    /* If the first entry is an end-of-list marker, the range
       describes an empty scope, i.e. no instructions.  */
    return 0;

  if (low_return)
    *low_return = low;
  if (high_return)
    *high_return = high;
  return 1;
}

/* Get low and high pc attributes from a die.  Return 1 if the attributes
   are present and valid, otherwise, return 0.  Return -1 if the range is
   discontinuous, i.e. derived from DW_AT_ranges information.  */
static int
dwarf2_get_pc_bounds (struct die_info *die, CORE_ADDR *lowpc,
		      CORE_ADDR *highpc, struct dwarf2_cu *cu)
{
  struct attribute *attr;
  CORE_ADDR low = 0;
  CORE_ADDR high = 0;
  int ret = 0;

  attr = dwarf2_attr (die, DW_AT_high_pc, cu);
  if (attr)
    {
      high = DW_ADDR (attr);
      attr = dwarf2_attr (die, DW_AT_low_pc, cu);
      if (attr)
	low = DW_ADDR (attr);
      else
	/* Found high w/o low attribute.  */
	return 0;

      /* Found consecutive range of addresses.  */
      ret = 1;
    }
  else
    {
      attr = dwarf2_attr (die, DW_AT_ranges, cu);
      if (attr != NULL)
	{
	  /* Value of the DW_AT_ranges attribute is the offset in the
	     .debug_ranges section.  */
	  if (!dwarf2_ranges_read (DW_UNSND (attr), &low, &high, cu, NULL))
	    return 0;
	  /* Found discontinuous range of addresses.  */
	  ret = -1;
	}
    }

  if (high < low)
    return 0;

  /* When using the GNU linker, .gnu.linkonce. sections are used to
     eliminate duplicate copies of functions and vtables and such.
     The linker will arbitrarily choose one and discard the others.
     The AT_*_pc values for such functions refer to local labels in
     these sections.  If the section from that file was discarded, the
     labels are not in the output, so the relocs get a value of 0.
     If this is a discarded function, mark the pc bounds as invalid,
     so that GDB will ignore it.  */
  if (low == 0 && !dwarf2_per_objfile->has_section_at_zero)
    return 0;

  *lowpc = low;
  *highpc = high;
  return ret;
}

/* Assuming that DIE represents a subprogram DIE or a lexical block, get
   its low and high PC addresses.  Do nothing if these addresses could not
   be determined.  Otherwise, set LOWPC to the low address if it is smaller,
   and HIGHPC to the high address if greater than HIGHPC.  */

static void
dwarf2_get_subprogram_pc_bounds (struct die_info *die,
                                 CORE_ADDR *lowpc, CORE_ADDR *highpc,
                                 struct dwarf2_cu *cu)
{
  CORE_ADDR low, high;
  struct die_info *child = die->child;

  if (dwarf2_get_pc_bounds (die, &low, &high, cu))
    {
      *lowpc = min (*lowpc, low);
      *highpc = max (*highpc, high);
    }

  /* If the language does not allow nested subprograms (either inside
     subprograms or lexical blocks), we're done.  */
  if (cu->language != language_ada)
    return;
     
  /* Check all the children of the given DIE.  If it contains nested
     subprograms, then check their pc bounds.  Likewise, we need to
     check lexical blocks as well, as they may also contain subprogram
     definitions.  */
  while (child && child->tag)
    {
      if (child->tag == DW_TAG_subprogram
          || child->tag == DW_TAG_lexical_block)
        dwarf2_get_subprogram_pc_bounds (child, lowpc, highpc, cu);
      child = sibling_die (child);
    }
}

/* Get the low and high pc's represented by the scope DIE, and store
   them in *LOWPC and *HIGHPC.  If the correct values can't be
   determined, set *LOWPC to -1 and *HIGHPC to 0.  */

static void
get_scope_pc_bounds (struct die_info *die,
		     CORE_ADDR *lowpc, CORE_ADDR *highpc,
		     struct dwarf2_cu *cu)
{
  CORE_ADDR best_low = (CORE_ADDR) -1;
  CORE_ADDR best_high = (CORE_ADDR) 0;
  CORE_ADDR current_low, current_high;

  if (dwarf2_get_pc_bounds (die, &current_low, &current_high, cu))
    {
      best_low = current_low;
      best_high = current_high;
    }
  else
    {
      struct die_info *child = die->child;

      while (child && child->tag)
	{
	  switch (child->tag) {
	  case DW_TAG_subprogram:
            dwarf2_get_subprogram_pc_bounds (child, &best_low, &best_high, cu);
	    break;
	  case DW_TAG_namespace:
	    /* FIXME: carlton/2004-01-16: Should we do this for
	       DW_TAG_class_type/DW_TAG_structure_type, too?  I think
	       that current GCC's always emit the DIEs corresponding
	       to definitions of methods of classes as children of a
	       DW_TAG_compile_unit or DW_TAG_namespace (as opposed to
	       the DIEs giving the declarations, which could be
	       anywhere).  But I don't see any reason why the
	       standards says that they have to be there.  */
	    get_scope_pc_bounds (child, &current_low, &current_high, cu);

	    if (current_low != ((CORE_ADDR) -1))
	      {
		best_low = min (best_low, current_low);
		best_high = max (best_high, current_high);
	      }
	    break;
	  default:
	    /* Ignore. */
	    break;
	  }

	  child = sibling_die (child);
	}
    }

  *lowpc = best_low;
  *highpc = best_high;
}

/* Record the address ranges for BLOCK, offset by BASEADDR, as given
   in DIE.  */
static void
dwarf2_record_block_ranges (struct die_info *die, struct block *block,
                            CORE_ADDR baseaddr, struct dwarf2_cu *cu)
{
  struct attribute *attr;

  attr = dwarf2_attr (die, DW_AT_high_pc, cu);
  if (attr)
    {
      CORE_ADDR high = DW_ADDR (attr);
      attr = dwarf2_attr (die, DW_AT_low_pc, cu);
      if (attr)
        {
          CORE_ADDR low = DW_ADDR (attr);
          record_block_range (block, baseaddr + low, baseaddr + high - 1);
        }
    }

  attr = dwarf2_attr (die, DW_AT_ranges, cu);
  if (attr)
    {
      bfd *obfd = cu->objfile->obfd;

      /* The value of the DW_AT_ranges attribute is the offset of the
         address range list in the .debug_ranges section.  */
      unsigned long offset = DW_UNSND (attr);
      gdb_byte *buffer = dwarf2_per_objfile->ranges.buffer + offset;

      /* For some target architectures, but not others, the
         read_address function sign-extends the addresses it returns.
         To recognize base address selection entries, we need a
         mask.  */
      unsigned int addr_size = cu->header.addr_size;
      CORE_ADDR base_select_mask = ~(~(CORE_ADDR)1 << (addr_size * 8 - 1));

      /* The base address, to which the next pair is relative.  Note
         that this 'base' is a DWARF concept: most entries in a range
         list are relative, to reduce the number of relocs against the
         debugging information.  This is separate from this function's
         'baseaddr' argument, which GDB uses to relocate debugging
         information from a shared library based on the address at
         which the library was loaded.  */
      CORE_ADDR base = cu->base_address;
      int base_known = cu->base_known;

      if (offset >= dwarf2_per_objfile->ranges.size)
        {
          complaint (&symfile_complaints,
                     _("Offset %lu out of bounds for DW_AT_ranges attribute"),
                     offset);
          return;
        }

      for (;;)
        {
          unsigned int bytes_read;
          CORE_ADDR start, end;

          start = read_address (obfd, buffer, cu, &bytes_read);
          buffer += bytes_read;
          end = read_address (obfd, buffer, cu, &bytes_read);
          buffer += bytes_read;

          /* Did we find the end of the range list?  */
          if (start == 0 && end == 0)
            break;

          /* Did we find a base address selection entry?  */
          else if ((start & base_select_mask) == base_select_mask)
            {
              base = end;
              base_known = 1;
            }

          /* We found an ordinary address range.  */
          else
            {
              if (!base_known)
                {
                  complaint (&symfile_complaints,
                             _("Invalid .debug_ranges data (no base address)"));
                  return;
                }

              record_block_range (block, 
                                  baseaddr + base + start, 
                                  baseaddr + base + end - 1);
            }
        }
    }
}

/* Add an aggregate field to the field list.  */

static void
dwarf2_add_field (struct field_info *fip, struct die_info *die,
		  struct dwarf2_cu *cu)
{ 
  struct objfile *objfile = cu->objfile;
  struct gdbarch *gdbarch = get_objfile_arch (objfile);
  struct nextfield *new_field;
  struct attribute *attr;
  struct field *fp;
  char *fieldname = "";

  /* Allocate a new field list entry and link it in.  */
  new_field = (struct nextfield *) xmalloc (sizeof (struct nextfield));
  make_cleanup (xfree, new_field);
  memset (new_field, 0, sizeof (struct nextfield));
  new_field->next = fip->fields;
  fip->fields = new_field;
  fip->nfields++;

  /* Handle accessibility and virtuality of field.
     The default accessibility for members is public, the default
     accessibility for inheritance is private.  */
  if (die->tag != DW_TAG_inheritance)
    new_field->accessibility = DW_ACCESS_public;
  else
    new_field->accessibility = DW_ACCESS_private;
  new_field->virtuality = DW_VIRTUALITY_none;

  attr = dwarf2_attr (die, DW_AT_accessibility, cu);
  if (attr)
    new_field->accessibility = DW_UNSND (attr);
  if (new_field->accessibility != DW_ACCESS_public)
    fip->non_public_fields = 1;
  attr = dwarf2_attr (die, DW_AT_virtuality, cu);
  if (attr)
    new_field->virtuality = DW_UNSND (attr);

  fp = &new_field->field;

  if (die->tag == DW_TAG_member && ! die_is_declaration (die, cu))
    {
      /* Data member other than a C++ static data member.  */
      
      /* Get type of field.  */
      fp->type = die_type (die, cu);

      SET_FIELD_BITPOS (*fp, 0);

      /* Get bit size of field (zero if none).  */
      attr = dwarf2_attr (die, DW_AT_bit_size, cu);
      if (attr)
	{
	  FIELD_BITSIZE (*fp) = DW_UNSND (attr);
	}
      else
	{
	  FIELD_BITSIZE (*fp) = 0;
	}

      /* Get bit offset of field.  */
      attr = dwarf2_attr (die, DW_AT_data_member_location, cu);
      if (attr)
	{
          int byte_offset;

          if (attr_form_is_section_offset (attr))
            {
              dwarf2_complex_location_expr_complaint ();
              byte_offset = 0;
            }
          else if (attr_form_is_constant (attr))
            byte_offset = dwarf2_get_attr_constant_value (attr, 0);
          else
            byte_offset = decode_locdesc (DW_BLOCK (attr), cu);

          SET_FIELD_BITPOS (*fp, byte_offset * bits_per_byte);
	}
      attr = dwarf2_attr (die, DW_AT_bit_offset, cu);
      if (attr)
	{
	  if (gdbarch_bits_big_endian (gdbarch))
	    {
	      /* For big endian bits, the DW_AT_bit_offset gives the
	         additional bit offset from the MSB of the containing
	         anonymous object to the MSB of the field.  We don't
	         have to do anything special since we don't need to
	         know the size of the anonymous object.  */
	      FIELD_BITPOS (*fp) += DW_UNSND (attr);
	    }
	  else
	    {
	      /* For little endian bits, compute the bit offset to the
	         MSB of the anonymous object, subtract off the number of
	         bits from the MSB of the field to the MSB of the
	         object, and then subtract off the number of bits of
	         the field itself.  The result is the bit offset of
	         the LSB of the field.  */
	      int anonymous_size;
	      int bit_offset = DW_UNSND (attr);

	      attr = dwarf2_attr (die, DW_AT_byte_size, cu);
	      if (attr)
		{
		  /* The size of the anonymous object containing
		     the bit field is explicit, so use the
		     indicated size (in bytes).  */
		  anonymous_size = DW_UNSND (attr);
		}
	      else
		{
		  /* The size of the anonymous object containing
		     the bit field must be inferred from the type
		     attribute of the data member containing the
		     bit field.  */
		  anonymous_size = TYPE_LENGTH (fp->type);
		}
	      FIELD_BITPOS (*fp) += anonymous_size * bits_per_byte
		- bit_offset - FIELD_BITSIZE (*fp);
	    }
	}

      /* Get name of field.  */
      fieldname = dwarf2_name (die, cu);
      if (fieldname == NULL)
	fieldname = "";

      /* The name is already allocated along with this objfile, so we don't
	 need to duplicate it for the type.  */
      fp->name = fieldname;

      /* Change accessibility for artificial fields (e.g. virtual table
         pointer or virtual base class pointer) to private.  */
      if (dwarf2_attr (die, DW_AT_artificial, cu))
	{
	  new_field->accessibility = DW_ACCESS_private;
	  fip->non_public_fields = 1;
	}
    }
  else if (die->tag == DW_TAG_member || die->tag == DW_TAG_variable)
    {
      /* C++ static member.  */

      /* NOTE: carlton/2002-11-05: It should be a DW_TAG_member that
	 is a declaration, but all versions of G++ as of this writing
	 (so through at least 3.2.1) incorrectly generate
	 DW_TAG_variable tags.  */
      
      char *physname;

      /* Get name of field.  */
      fieldname = dwarf2_name (die, cu);
      if (fieldname == NULL)
	return;

      /* Get physical name.  */
      physname = dwarf2_linkage_name (die, cu);

      /* The name is already allocated along with this objfile, so we don't
	 need to duplicate it for the type.  */
      SET_FIELD_PHYSNAME (*fp, physname ? physname : "");
      FIELD_TYPE (*fp) = die_type (die, cu);
      FIELD_NAME (*fp) = fieldname;
    }
  else if (die->tag == DW_TAG_inheritance)
    {
      /* C++ base class field.  */
      attr = dwarf2_attr (die, DW_AT_data_member_location, cu);
      if (attr)
	SET_FIELD_BITPOS (*fp, decode_locdesc (DW_BLOCK (attr), cu)
			       * bits_per_byte);
      FIELD_BITSIZE (*fp) = 0;
      FIELD_TYPE (*fp) = die_type (die, cu);
      FIELD_NAME (*fp) = type_name_no_tag (fp->type);
      fip->nbaseclasses++;
    }
}

/* Create the vector of fields, and attach it to the type.  */

static void
dwarf2_attach_fields_to_type (struct field_info *fip, struct type *type,
			      struct dwarf2_cu *cu)
{
  int nfields = fip->nfields;

  /* Record the field count, allocate space for the array of fields,
     and create blank accessibility bitfields if necessary.  */
  TYPE_NFIELDS (type) = nfields;
  TYPE_FIELDS (type) = (struct field *)
    TYPE_ALLOC (type, sizeof (struct field) * nfields);
  memset (TYPE_FIELDS (type), 0, sizeof (struct field) * nfields);

  if (fip->non_public_fields)
    {
      ALLOCATE_CPLUS_STRUCT_TYPE (type);

      TYPE_FIELD_PRIVATE_BITS (type) =
	(B_TYPE *) TYPE_ALLOC (type, B_BYTES (nfields));
      B_CLRALL (TYPE_FIELD_PRIVATE_BITS (type), nfields);

      TYPE_FIELD_PROTECTED_BITS (type) =
	(B_TYPE *) TYPE_ALLOC (type, B_BYTES (nfields));
      B_CLRALL (TYPE_FIELD_PROTECTED_BITS (type), nfields);

      TYPE_FIELD_IGNORE_BITS (type) =
	(B_TYPE *) TYPE_ALLOC (type, B_BYTES (nfields));
      B_CLRALL (TYPE_FIELD_IGNORE_BITS (type), nfields);
    }

  /* If the type has baseclasses, allocate and clear a bit vector for
     TYPE_FIELD_VIRTUAL_BITS.  */
  if (fip->nbaseclasses)
    {
      int num_bytes = B_BYTES (fip->nbaseclasses);
      unsigned char *pointer;

      ALLOCATE_CPLUS_STRUCT_TYPE (type);
      pointer = TYPE_ALLOC (type, num_bytes);
      TYPE_FIELD_VIRTUAL_BITS (type) = pointer;
      B_CLRALL (TYPE_FIELD_VIRTUAL_BITS (type), fip->nbaseclasses);
      TYPE_N_BASECLASSES (type) = fip->nbaseclasses;
    }

  /* Copy the saved-up fields into the field vector.  Start from the head
     of the list, adding to the tail of the field array, so that they end
     up in the same order in the array in which they were added to the list.  */
  while (nfields-- > 0)
    {
      TYPE_FIELD (type, nfields) = fip->fields->field;
      switch (fip->fields->accessibility)
	{
	case DW_ACCESS_private:
	  SET_TYPE_FIELD_PRIVATE (type, nfields);
	  break;

	case DW_ACCESS_protected:
	  SET_TYPE_FIELD_PROTECTED (type, nfields);
	  break;

	case DW_ACCESS_public:
	  break;

	default:
	  /* Unknown accessibility.  Complain and treat it as public.  */
	  {
	    complaint (&symfile_complaints, _("unsupported accessibility %d"),
		       fip->fields->accessibility);
	  }
	  break;
	}
      if (nfields < fip->nbaseclasses)
	{
	  switch (fip->fields->virtuality)
	    {
	    case DW_VIRTUALITY_virtual:
	    case DW_VIRTUALITY_pure_virtual:
	      SET_TYPE_FIELD_VIRTUAL (type, nfields);
	      break;
	    }
	}
      fip->fields = fip->fields->next;
    }
}

/* Add a member function to the proper fieldlist.  */

static void
dwarf2_add_member_fn (struct field_info *fip, struct die_info *die,
		      struct type *type, struct dwarf2_cu *cu)
{
  struct objfile *objfile = cu->objfile;
  struct attribute *attr;
  struct fnfieldlist *flp;
  int i;
  struct fn_field *fnp;
  char *fieldname;
  char *physname;
  struct nextfnfield *new_fnfield;
  struct type *this_type;

  /* Get name of member function.  */
  fieldname = dwarf2_name (die, cu);
  if (fieldname == NULL)
    return;

  /* Get the mangled name.  */
  physname = dwarf2_linkage_name (die, cu);

  /* Look up member function name in fieldlist.  */
  for (i = 0; i < fip->nfnfields; i++)
    {
      if (strcmp (fip->fnfieldlists[i].name, fieldname) == 0)
	break;
    }

  /* Create new list element if necessary.  */
  if (i < fip->nfnfields)
    flp = &fip->fnfieldlists[i];
  else
    {
      if ((fip->nfnfields % DW_FIELD_ALLOC_CHUNK) == 0)
	{
	  fip->fnfieldlists = (struct fnfieldlist *)
	    xrealloc (fip->fnfieldlists,
		      (fip->nfnfields + DW_FIELD_ALLOC_CHUNK)
		      * sizeof (struct fnfieldlist));
	  if (fip->nfnfields == 0)
	    make_cleanup (free_current_contents, &fip->fnfieldlists);
	}
      flp = &fip->fnfieldlists[fip->nfnfields];
      flp->name = fieldname;
      flp->length = 0;
      flp->head = NULL;
      fip->nfnfields++;
    }

  /* Create a new member function field and chain it to the field list
     entry. */
  new_fnfield = (struct nextfnfield *) xmalloc (sizeof (struct nextfnfield));
  make_cleanup (xfree, new_fnfield);
  memset (new_fnfield, 0, sizeof (struct nextfnfield));
  new_fnfield->next = flp->head;
  flp->head = new_fnfield;
  flp->length++;

  /* Fill in the member function field info.  */
  fnp = &new_fnfield->fnfield;
  /* The name is already allocated along with this objfile, so we don't
     need to duplicate it for the type.  */
  fnp->physname = physname ? physname : "";
  fnp->type = alloc_type (objfile);
  this_type = read_type_die (die, cu);
  if (this_type && TYPE_CODE (this_type) == TYPE_CODE_FUNC)
    {
      int nparams = TYPE_NFIELDS (this_type);

      /* TYPE is the domain of this method, and THIS_TYPE is the type
	   of the method itself (TYPE_CODE_METHOD).  */
      smash_to_method_type (fnp->type, type,
			    TYPE_TARGET_TYPE (this_type),
			    TYPE_FIELDS (this_type),
			    TYPE_NFIELDS (this_type),
			    TYPE_VARARGS (this_type));

      /* Handle static member functions.
         Dwarf2 has no clean way to discern C++ static and non-static
         member functions. G++ helps GDB by marking the first
         parameter for non-static member functions (which is the
         this pointer) as artificial. We obtain this information
         from read_subroutine_type via TYPE_FIELD_ARTIFICIAL.  */
      if (nparams == 0 || TYPE_FIELD_ARTIFICIAL (this_type, 0) == 0)
	fnp->voffset = VOFFSET_STATIC;
    }
  else
    complaint (&symfile_complaints, _("member function type missing for '%s'"),
	       physname);

  /* Get fcontext from DW_AT_containing_type if present.  */
  if (dwarf2_attr (die, DW_AT_containing_type, cu) != NULL)
    fnp->fcontext = die_containing_type (die, cu);

  /* dwarf2 doesn't have stubbed physical names, so the setting of is_const
     and is_volatile is irrelevant, as it is needed by gdb_mangle_name only.  */

  /* Get accessibility.  */
  attr = dwarf2_attr (die, DW_AT_accessibility, cu);
  if (attr)
    {
      switch (DW_UNSND (attr))
	{
	case DW_ACCESS_private:
	  fnp->is_private = 1;
	  break;
	case DW_ACCESS_protected:
	  fnp->is_protected = 1;
	  break;
	}
    }

  /* Check for artificial methods.  */
  attr = dwarf2_attr (die, DW_AT_artificial, cu);
  if (attr && DW_UNSND (attr) != 0)
    fnp->is_artificial = 1;

  /* Get index in virtual function table if it is a virtual member function.  */
  attr = dwarf2_attr (die, DW_AT_vtable_elem_location, cu);
  if (attr)
    {
      /* Support the .debug_loc offsets */
      if (attr_form_is_block (attr))
        {
          fnp->voffset = decode_locdesc (DW_BLOCK (attr), cu) + 2;
        }
      else if (attr_form_is_section_offset (attr))
        {
	  dwarf2_complex_location_expr_complaint ();
        }
      else
        {
	  dwarf2_invalid_attrib_class_complaint ("DW_AT_vtable_elem_location",
						 fieldname);
        }
   }
}

/* Create the vector of member function fields, and attach it to the type.  */

static void
dwarf2_attach_fn_fields_to_type (struct field_info *fip, struct type *type,
				 struct dwarf2_cu *cu)
{
  struct fnfieldlist *flp;
  int total_length = 0;
  int i;

  ALLOCATE_CPLUS_STRUCT_TYPE (type);
  TYPE_FN_FIELDLISTS (type) = (struct fn_fieldlist *)
    TYPE_ALLOC (type, sizeof (struct fn_fieldlist) * fip->nfnfields);

  for (i = 0, flp = fip->fnfieldlists; i < fip->nfnfields; i++, flp++)
    {
      struct nextfnfield *nfp = flp->head;
      struct fn_fieldlist *fn_flp = &TYPE_FN_FIELDLIST (type, i);
      int k;

      TYPE_FN_FIELDLIST_NAME (type, i) = flp->name;
      TYPE_FN_FIELDLIST_LENGTH (type, i) = flp->length;
      fn_flp->fn_fields = (struct fn_field *)
	TYPE_ALLOC (type, sizeof (struct fn_field) * flp->length);
      for (k = flp->length; (k--, nfp); nfp = nfp->next)
	fn_flp->fn_fields[k] = nfp->fnfield;

      total_length += flp->length;
    }

  TYPE_NFN_FIELDS (type) = fip->nfnfields;
  TYPE_NFN_FIELDS_TOTAL (type) = total_length;
}

/* Returns non-zero if NAME is the name of a vtable member in CU's
   language, zero otherwise.  */
static int
is_vtable_name (const char *name, struct dwarf2_cu *cu)
{
  static const char vptr[] = "_vptr";
  static const char vtable[] = "vtable";

  /* Look for the C++ and Java forms of the vtable.  */
  if ((cu->language == language_java
       && strncmp (name, vtable, sizeof (vtable) - 1) == 0)
       || (strncmp (name, vptr, sizeof (vptr) - 1) == 0
       && is_cplus_marker (name[sizeof (vptr) - 1])))
    return 1;

  return 0;
}

/* GCC outputs unnamed structures that are really pointers to member
   functions, with the ABI-specified layout.  If DIE (from CU) describes
   such a structure, set its type, and return nonzero.  Otherwise return
   zero.

   GCC shouldn't do this; it should just output pointer to member DIEs.
   This is GCC PR debug/28767.  */

static struct type *
quirk_gcc_member_function_pointer (struct die_info *die, struct dwarf2_cu *cu)
{
  struct objfile *objfile = cu->objfile;
  struct type *type;
  struct die_info *pfn_die, *delta_die;
  struct attribute *pfn_name, *delta_name;
  struct type *pfn_type, *domain_type;

  /* Check for a structure with no name and two children.  */
  if (die->tag != DW_TAG_structure_type
      || dwarf2_attr (die, DW_AT_name, cu) != NULL
      || die->child == NULL
      || die->child->sibling == NULL
      || (die->child->sibling->sibling != NULL
	  && die->child->sibling->sibling->tag != DW_TAG_padding))
    return NULL;

  /* Check for __pfn and __delta members.  */
  pfn_die = die->child;
  pfn_name = dwarf2_attr (pfn_die, DW_AT_name, cu);
  if (pfn_die->tag != DW_TAG_member
      || pfn_name == NULL
      || DW_STRING (pfn_name) == NULL
      || strcmp ("__pfn", DW_STRING (pfn_name)) != 0)
    return NULL;

  delta_die = pfn_die->sibling;
  delta_name = dwarf2_attr (delta_die, DW_AT_name, cu);
  if (delta_die->tag != DW_TAG_member
      || delta_name == NULL
      || DW_STRING (delta_name) == NULL
      || strcmp ("__delta", DW_STRING (delta_name)) != 0)
    return NULL;

  /* Find the type of the method.  */
  pfn_type = die_type (pfn_die, cu);
  if (pfn_type == NULL
      || TYPE_CODE (pfn_type) != TYPE_CODE_PTR
      || TYPE_CODE (TYPE_TARGET_TYPE (pfn_type)) != TYPE_CODE_FUNC)
    return NULL;

  /* Look for the "this" argument.  */
  pfn_type = TYPE_TARGET_TYPE (pfn_type);
  if (TYPE_NFIELDS (pfn_type) == 0
      || TYPE_CODE (TYPE_FIELD_TYPE (pfn_type, 0)) != TYPE_CODE_PTR)
    return NULL;

  domain_type = TYPE_TARGET_TYPE (TYPE_FIELD_TYPE (pfn_type, 0));
  type = alloc_type (objfile);
  smash_to_method_type (type, domain_type, TYPE_TARGET_TYPE (pfn_type),
			TYPE_FIELDS (pfn_type), TYPE_NFIELDS (pfn_type),
			TYPE_VARARGS (pfn_type));
  type = lookup_methodptr_type (type);
  return set_die_type (die, type, cu);
}

/* Called when we find the DIE that starts a structure or union scope
   (definition) to process all dies that define the members of the
   structure or union.

   NOTE: we need to call struct_type regardless of whether or not the
   DIE has an at_name attribute, since it might be an anonymous
   structure or union.  This gets the type entered into our set of
   user defined types.

   However, if the structure is incomplete (an opaque struct/union)
   then suppress creating a symbol table entry for it since gdb only
   wants to find the one with the complete definition.  Note that if
   it is complete, we just call new_symbol, which does it's own
   checking about whether the struct/union is anonymous or not (and
   suppresses creating a symbol table entry itself).  */

static struct type *
read_structure_type (struct die_info *die, struct dwarf2_cu *cu)
{
  struct objfile *objfile = cu->objfile;
  struct type *type;
  struct attribute *attr;
  char *name;
  struct cleanup *back_to = make_cleanup (null_cleanup, 0);

  type = quirk_gcc_member_function_pointer (die, cu);
  if (type)
    return type;

  type = alloc_type (objfile);
  INIT_CPLUS_SPECIFIC (type);

  name = dwarf2_name (die, cu);
  if (name != NULL)
    {
      if (cu->language == language_cplus
	  || cu->language == language_java)
	{
	  const char *new_prefix = determine_class_name (die, cu);
	  TYPE_TAG_NAME (type) = (char *) new_prefix;
	}
      else
	{
	  /* The name is already allocated along with this objfile, so
	     we don't need to duplicate it for the type.  */
	  TYPE_TAG_NAME (type) = name;
	}
    }

  if (die->tag == DW_TAG_structure_type)
    {
      TYPE_CODE (type) = TYPE_CODE_STRUCT;
    }
  else if (die->tag == DW_TAG_union_type)
    {
      TYPE_CODE (type) = TYPE_CODE_UNION;
    }
  else
    {
      /* FIXME: TYPE_CODE_CLASS is currently defined to TYPE_CODE_STRUCT
         in gdbtypes.h.  */
      TYPE_CODE (type) = TYPE_CODE_CLASS;
    }

  attr = dwarf2_attr (die, DW_AT_byte_size, cu);
  if (attr)
    {
      TYPE_LENGTH (type) = DW_UNSND (attr);
    }
  else
    {
      TYPE_LENGTH (type) = 0;
    }

  TYPE_STUB_SUPPORTED (type) = 1;
  if (die_is_declaration (die, cu))
    TYPE_STUB (type) = 1;

  /* We need to add the type field to the die immediately so we don't
     infinitely recurse when dealing with pointers to the structure
     type within the structure itself. */
  set_die_type (die, type, cu);

  if (die->child != NULL && ! die_is_declaration (die, cu))
    {
      struct field_info fi;
      struct die_info *child_die;

      memset (&fi, 0, sizeof (struct field_info));

      child_die = die->child;

      while (child_die && child_die->tag)
	{
	  if (child_die->tag == DW_TAG_member
	      || child_die->tag == DW_TAG_variable)
	    {
	      /* NOTE: carlton/2002-11-05: A C++ static data member
		 should be a DW_TAG_member that is a declaration, but
		 all versions of G++ as of this writing (so through at
		 least 3.2.1) incorrectly generate DW_TAG_variable
		 tags for them instead.  */
	      dwarf2_add_field (&fi, child_die, cu);
	    }
	  else if (child_die->tag == DW_TAG_subprogram)
	    {
	      /* C++ member function. */
	      dwarf2_add_member_fn (&fi, child_die, type, cu);
	    }
	  else if (child_die->tag == DW_TAG_inheritance)
	    {
	      /* C++ base class field.  */
	      dwarf2_add_field (&fi, child_die, cu);
	    }
	  child_die = sibling_die (child_die);
	}

      /* Attach fields and member functions to the type.  */
      if (fi.nfields)
	dwarf2_attach_fields_to_type (&fi, type, cu);
      if (fi.nfnfields)
	{
	  dwarf2_attach_fn_fields_to_type (&fi, type, cu);

	  /* Get the type which refers to the base class (possibly this
	     class itself) which contains the vtable pointer for the current
	     class from the DW_AT_containing_type attribute.  */

	  if (dwarf2_attr (die, DW_AT_containing_type, cu) != NULL)
	    {
	      struct type *t = die_containing_type (die, cu);

	      TYPE_VPTR_BASETYPE (type) = t;
	      if (type == t)
		{
		  int i;

		  /* Our own class provides vtbl ptr.  */
		  for (i = TYPE_NFIELDS (t) - 1;
		       i >= TYPE_N_BASECLASSES (t);
		       --i)
		    {
		      char *fieldname = TYPE_FIELD_NAME (t, i);

                      if (is_vtable_name (fieldname, cu))
			{
			  TYPE_VPTR_FIELDNO (type) = i;
			  break;
			}
		    }

		  /* Complain if virtual function table field not found.  */
		  if (i < TYPE_N_BASECLASSES (t))
		    complaint (&symfile_complaints,
			       _("virtual function table pointer not found when defining class '%s'"),
			       TYPE_TAG_NAME (type) ? TYPE_TAG_NAME (type) :
			       "");
		}
	      else
		{
		  TYPE_VPTR_FIELDNO (type) = TYPE_VPTR_FIELDNO (t);
		}
	    }
	  else if (cu->producer
		   && strncmp (cu->producer,
			       "IBM(R) XL C/C++ Advanced Edition", 32) == 0)
	    {
	      /* The IBM XLC compiler does not provide direct indication
	         of the containing type, but the vtable pointer is
	         always named __vfp.  */

	      int i;

	      for (i = TYPE_NFIELDS (type) - 1;
		   i >= TYPE_N_BASECLASSES (type);
		   --i)
		{
		  if (strcmp (TYPE_FIELD_NAME (type, i), "__vfp") == 0)
		    {
		      TYPE_VPTR_FIELDNO (type) = i;
		      TYPE_VPTR_BASETYPE (type) = type;
		      break;
		    }
		}
	    }
	}
    }

  do_cleanups (back_to);
  return type;
}

static void
process_structure_scope (struct die_info *die, struct dwarf2_cu *cu)
{
  struct objfile *objfile = cu->objfile;
  struct die_info *child_die = die->child;
  struct type *this_type;

  this_type = get_die_type (die, cu);
  if (this_type == NULL)
    this_type = read_structure_type (die, cu);

  /* NOTE: carlton/2004-03-16: GCC 3.4 (or at least one of its
     snapshots) has been known to create a die giving a declaration
     for a class that has, as a child, a die giving a definition for a
     nested class.  So we have to process our children even if the
     current die is a declaration.  Normally, of course, a declaration
     won't have any children at all.  */

  while (child_die != NULL && child_die->tag)
    {
      if (child_die->tag == DW_TAG_member
	  || child_die->tag == DW_TAG_variable
	  || child_die->tag == DW_TAG_inheritance)
	{
	  /* Do nothing.  */
	}
      else
	process_die (child_die, cu);

      child_die = sibling_die (child_die);
    }

  /* Do not consider external references.  According to the DWARF standard,
     these DIEs are identified by the fact that they have no byte_size
     attribute, and a declaration attribute.  */
  if (dwarf2_attr (die, DW_AT_byte_size, cu) != NULL
      || !die_is_declaration (die, cu))
    new_symbol (die, this_type, cu);
}

/* Given a DW_AT_enumeration_type die, set its type.  We do not
   complete the type's fields yet, or create any symbols.  */

static struct type *
read_enumeration_type (struct die_info *die, struct dwarf2_cu *cu)
{
  struct objfile *objfile = cu->objfile;
  struct type *type;
  struct attribute *attr;
  const char *name;

  type = alloc_type (objfile);

  TYPE_CODE (type) = TYPE_CODE_ENUM;
  name = dwarf2_full_name (die, cu);
  if (name != NULL)
    TYPE_TAG_NAME (type) = (char *) name;

  attr = dwarf2_attr (die, DW_AT_byte_size, cu);
  if (attr)
    {
      TYPE_LENGTH (type) = DW_UNSND (attr);
    }
  else
    {
      TYPE_LENGTH (type) = 0;
    }

  /* The enumeration DIE can be incomplete.  In Ada, any type can be
     declared as private in the package spec, and then defined only
     inside the package body.  Such types are known as Taft Amendment
     Types.  When another package uses such a type, an incomplete DIE
     may be generated by the compiler.  */
  if (die_is_declaration (die, cu))
    TYPE_STUB (type) = 1;

  return set_die_type (die, type, cu);
}

/* Determine the name of the type represented by DIE, which should be
   a named C++ or Java compound type.  Return the name in question,
   allocated on the objfile obstack.  */

static const char *
determine_class_name (struct die_info *die, struct dwarf2_cu *cu)
{
  const char *new_prefix = NULL;

  /* If we don't have namespace debug info, guess the name by trying
     to demangle the names of members, just like we did in
     guess_structure_name.  */
  if (!processing_has_namespace_info)
    {
      struct die_info *child;

      for (child = die->child;
	   child != NULL && child->tag != 0;
	   child = sibling_die (child))
	{
	  if (child->tag == DW_TAG_subprogram)
	    {
	      char *phys_prefix
		= language_class_name_from_physname (cu->language_defn,
						     dwarf2_linkage_name
						     (child, cu));

	      if (phys_prefix != NULL)
		{
		  new_prefix
		    = obsavestring (phys_prefix, strlen (phys_prefix),
				    &cu->objfile->objfile_obstack);
		  xfree (phys_prefix);
		  break;
		}
	    }
	}
    }

  if (new_prefix == NULL)
    new_prefix = dwarf2_full_name (die, cu);

  return new_prefix;
}

/* Given a pointer to a die which begins an enumeration, process all
   the dies that define the members of the enumeration, and create the
   symbol for the enumeration type.

   NOTE: We reverse the order of the element list.  */

static void
process_enumeration_scope (struct die_info *die, struct dwarf2_cu *cu)
{
  struct objfile *objfile = cu->objfile;
  struct die_info *child_die;
  struct field *fields;
  struct symbol *sym;
  int num_fields;
  int unsigned_enum = 1;
  char *name;
  struct type *this_type;

  num_fields = 0;
  fields = NULL;
  this_type = get_die_type (die, cu);
  if (this_type == NULL)
    this_type = read_enumeration_type (die, cu);
  if (die->child != NULL)
    {
      child_die = die->child;
      while (child_die && child_die->tag)
	{
	  if (child_die->tag != DW_TAG_enumerator)
	    {
	      process_die (child_die, cu);
	    }
	  else
	    {
	      name = dwarf2_name (child_die, cu);
	      if (name)
		{
		  sym = new_symbol (child_die, this_type, cu);
		  if (SYMBOL_VALUE (sym) < 0)
		    unsigned_enum = 0;

		  if ((num_fields % DW_FIELD_ALLOC_CHUNK) == 0)
		    {
		      fields = (struct field *)
			xrealloc (fields,
				  (num_fields + DW_FIELD_ALLOC_CHUNK)
				  * sizeof (struct field));
		    }

		  FIELD_NAME (fields[num_fields]) = SYMBOL_LINKAGE_NAME (sym);
		  FIELD_TYPE (fields[num_fields]) = NULL;
		  SET_FIELD_BITPOS (fields[num_fields], SYMBOL_VALUE (sym));
		  FIELD_BITSIZE (fields[num_fields]) = 0;

		  num_fields++;
		}
	    }

	  child_die = sibling_die (child_die);
	}

      if (num_fields)
	{
	  TYPE_NFIELDS (this_type) = num_fields;
	  TYPE_FIELDS (this_type) = (struct field *)
	    TYPE_ALLOC (this_type, sizeof (struct field) * num_fields);
	  memcpy (TYPE_FIELDS (this_type), fields,
		  sizeof (struct field) * num_fields);
	  xfree (fields);
	}
      if (unsigned_enum)
	TYPE_UNSIGNED (this_type) = 1;
    }

  new_symbol (die, this_type, cu);
}

/* Extract all information from a DW_TAG_array_type DIE and put it in
   the DIE's type field.  For now, this only handles one dimensional
   arrays.  */

static struct type *
read_array_type (struct die_info *die, struct dwarf2_cu *cu)
{
  struct objfile *objfile = cu->objfile;
  struct die_info *child_die;
  struct type *type = NULL;
  struct type *element_type, *range_type, *index_type;
  struct type **range_types = NULL;
  struct attribute *attr;
  int ndim = 0;
  struct cleanup *back_to;
  char *name;

  element_type = die_type (die, cu);

  /* Irix 6.2 native cc creates array types without children for
     arrays with unspecified length.  */
  if (die->child == NULL)
    {
      index_type = objfile_type (objfile)->builtin_int;
      range_type = create_range_type (NULL, index_type, 0, -1);
      type = create_array_type (NULL, element_type, range_type);
      return set_die_type (die, type, cu);
    }

  back_to = make_cleanup (null_cleanup, NULL);
  child_die = die->child;
  while (child_die && child_die->tag)
    {
      if (child_die->tag == DW_TAG_subrange_type)
	{
	  struct type *child_type = read_type_die (child_die, cu);
          if (child_type != NULL)
            {
	      /* The range type was succesfully read. Save it for
                 the array type creation.  */
              if ((ndim % DW_FIELD_ALLOC_CHUNK) == 0)
                {
                  range_types = (struct type **)
                    xrealloc (range_types, (ndim + DW_FIELD_ALLOC_CHUNK)
                              * sizeof (struct type *));
                  if (ndim == 0)
                    make_cleanup (free_current_contents, &range_types);
	        }
	      range_types[ndim++] = child_type;
            }
	}
      child_die = sibling_die (child_die);
    }

  /* Dwarf2 dimensions are output from left to right, create the
     necessary array types in backwards order.  */

  type = element_type;

  if (read_array_order (die, cu) == DW_ORD_col_major)
    {
      int i = 0;
      while (i < ndim)
	type = create_array_type (NULL, type, range_types[i++]);
    }
  else
    {
      while (ndim-- > 0)
	type = create_array_type (NULL, type, range_types[ndim]);
    }

  /* Understand Dwarf2 support for vector types (like they occur on
     the PowerPC w/ AltiVec).  Gcc just adds another attribute to the
     array type.  This is not part of the Dwarf2/3 standard yet, but a
     custom vendor extension.  The main difference between a regular
     array and the vector variant is that vectors are passed by value
     to functions.  */
  attr = dwarf2_attr (die, DW_AT_GNU_vector, cu);
  if (attr)
    make_vector_type (type);

  name = dwarf2_name (die, cu);
  if (name)
    TYPE_NAME (type) = name;
  
  do_cleanups (back_to);

  /* Install the type in the die. */
  return set_die_type (die, type, cu);
}

static enum dwarf_array_dim_ordering
read_array_order (struct die_info *die, struct dwarf2_cu *cu) 
{
  struct attribute *attr;

  attr = dwarf2_attr (die, DW_AT_ordering, cu);

  if (attr) return DW_SND (attr);

  /*
    GNU F77 is a special case, as at 08/2004 array type info is the
    opposite order to the dwarf2 specification, but data is still 
    laid out as per normal fortran.

    FIXME: dsl/2004-8-20: If G77 is ever fixed, this will also need 
    version checking.
  */

  if (cu->language == language_fortran &&
      cu->producer && strstr (cu->producer, "GNU F77"))
    {
      return DW_ORD_row_major;
    }

  switch (cu->language_defn->la_array_ordering) 
    {
    case array_column_major:
      return DW_ORD_col_major;
    case array_row_major:
    default:
      return DW_ORD_row_major;
    };
}

/* Extract all information from a DW_TAG_set_type DIE and put it in
   the DIE's type field. */

static struct type *
read_set_type (struct die_info *die, struct dwarf2_cu *cu)
{
  struct type *set_type = create_set_type (NULL, die_type (die, cu));

  return set_die_type (die, set_type, cu);
}

/* First cut: install each common block member as a global variable.  */

static void
read_common_block (struct die_info *die, struct dwarf2_cu *cu)
{
  struct die_info *child_die;
  struct attribute *attr;
  struct symbol *sym;
  CORE_ADDR base = (CORE_ADDR) 0;

  attr = dwarf2_attr (die, DW_AT_location, cu);
  if (attr)
    {
      /* Support the .debug_loc offsets */
      if (attr_form_is_block (attr))
        {
          base = decode_locdesc (DW_BLOCK (attr), cu);
        }
      else if (attr_form_is_section_offset (attr))
        {
	  dwarf2_complex_location_expr_complaint ();
        }
      else
        {
	  dwarf2_invalid_attrib_class_complaint ("DW_AT_location",
						 "common block member");
        }
    }
  if (die->child != NULL)
    {
      child_die = die->child;
      while (child_die && child_die->tag)
	{
	  sym = new_symbol (child_die, NULL, cu);
	  attr = dwarf2_attr (child_die, DW_AT_data_member_location, cu);
	  if (attr)
	    {
	      SYMBOL_VALUE_ADDRESS (sym) =
		base + decode_locdesc (DW_BLOCK (attr), cu);
	      add_symbol_to_list (sym, &global_symbols);
	    }
	  child_die = sibling_die (child_die);
	}
    }
}

/* Create a type for a C++ namespace.  */

static struct type *
read_namespace_type (struct die_info *die, struct dwarf2_cu *cu)
{
  struct objfile *objfile = cu->objfile;
  const char *previous_prefix, *name;
  int is_anonymous;
  struct type *type;

  /* For extensions, reuse the type of the original namespace.  */
  if (dwarf2_attr (die, DW_AT_extension, cu) != NULL)
    {
      struct die_info *ext_die;
      struct dwarf2_cu *ext_cu = cu;
      ext_die = dwarf2_extension (die, &ext_cu);
      type = read_type_die (ext_die, ext_cu);
      return set_die_type (die, type, cu);
    }

  name = namespace_name (die, &is_anonymous, cu);

  /* Now build the name of the current namespace.  */

  previous_prefix = determine_prefix (die, cu);
  if (previous_prefix[0] != '\0')
    name = typename_concat (&objfile->objfile_obstack,
			    previous_prefix, name, cu);

  /* Create the type.  */
  type = init_type (TYPE_CODE_NAMESPACE, 0, 0, NULL,
		    objfile);
  TYPE_NAME (type) = (char *) name;
  TYPE_TAG_NAME (type) = TYPE_NAME (type);

  set_die_type (die, type, cu);

  return type;
}

/* Read a C++ namespace.  */

static void
read_namespace (struct die_info *die, struct dwarf2_cu *cu)
{
  struct objfile *objfile = cu->objfile;
  const char *name;
  int is_anonymous;

  /* Add a symbol associated to this if we haven't seen the namespace
     before.  Also, add a using directive if it's an anonymous
     namespace.  */

  if (dwarf2_attr (die, DW_AT_extension, cu) == NULL)
    {
      struct type *type;

      type = read_type_die (die, cu);
      new_symbol (die, type, cu);

      name = namespace_name (die, &is_anonymous, cu);
      if (is_anonymous)
	{
	  const char *previous_prefix = determine_prefix (die, cu);
	  cp_add_using_directive (previous_prefix, TYPE_NAME (type));
	}
    }

  if (die->child != NULL)
    {
      struct die_info *child_die = die->child;
      
      while (child_die && child_die->tag)
	{
	  process_die (child_die, cu);
	  child_die = sibling_die (child_die);
	}
    }
}

/* Read a Fortran module.  */

static void
read_module (struct die_info *die, struct dwarf2_cu *cu)
{
  struct die_info *child_die = die->child;

  /* FIXME: Support the separate Fortran module namespaces.  */

  while (child_die && child_die->tag)
    {
      process_die (child_die, cu);
      child_die = sibling_die (child_die);
    }
}

/* Return the name of the namespace represented by DIE.  Set
   *IS_ANONYMOUS to tell whether or not the namespace is an anonymous
   namespace.  */

static const char *
namespace_name (struct die_info *die, int *is_anonymous, struct dwarf2_cu *cu)
{
  struct die_info *current_die;
  const char *name = NULL;

  /* Loop through the extensions until we find a name.  */

  for (current_die = die;
       current_die != NULL;
       current_die = dwarf2_extension (die, &cu))
    {
      name = dwarf2_name (current_die, cu);
      if (name != NULL)
	break;
    }

  /* Is it an anonymous namespace?  */

  *is_anonymous = (name == NULL);
  if (*is_anonymous)
    name = "(anonymous namespace)";

  return name;
}

/* Extract all information from a DW_TAG_pointer_type DIE and add to
   the user defined type vector.  */

static struct type *
read_tag_pointer_type (struct die_info *die, struct dwarf2_cu *cu)
{
  struct gdbarch *gdbarch = get_objfile_arch (cu->objfile);
  struct comp_unit_head *cu_header = &cu->header;
  struct type *type;
  struct attribute *attr_byte_size;
  struct attribute *attr_address_class;
  int byte_size, addr_class;

  type = lookup_pointer_type (die_type (die, cu));

  attr_byte_size = dwarf2_attr (die, DW_AT_byte_size, cu);
  if (attr_byte_size)
    byte_size = DW_UNSND (attr_byte_size);
  else
    byte_size = cu_header->addr_size;

  attr_address_class = dwarf2_attr (die, DW_AT_address_class, cu);
  if (attr_address_class)
    addr_class = DW_UNSND (attr_address_class);
  else
    addr_class = DW_ADDR_none;

  /* If the pointer size or address class is different than the
     default, create a type variant marked as such and set the
     length accordingly.  */
  if (TYPE_LENGTH (type) != byte_size || addr_class != DW_ADDR_none)
    {
      if (gdbarch_address_class_type_flags_p (gdbarch))
	{
	  int type_flags;

	  type_flags = gdbarch_address_class_type_flags
			 (gdbarch, byte_size, addr_class);
	  gdb_assert ((type_flags & ~TYPE_INSTANCE_FLAG_ADDRESS_CLASS_ALL)
		      == 0);
	  type = make_type_with_address_space (type, type_flags);
	}
      else if (TYPE_LENGTH (type) != byte_size)
	{
	  complaint (&symfile_complaints, _("invalid pointer size %d"), byte_size);
	}
      else {
	/* Should we also complain about unhandled address classes?  */
      }
    }

  TYPE_LENGTH (type) = byte_size;
  return set_die_type (die, type, cu);
}

/* Extract all information from a DW_TAG_ptr_to_member_type DIE and add to
   the user defined type vector.  */

static struct type *
read_tag_ptr_to_member_type (struct die_info *die, struct dwarf2_cu *cu)
{
  struct objfile *objfile = cu->objfile;
  struct type *type;
  struct type *to_type;
  struct type *domain;

  to_type = die_type (die, cu);
  domain = die_containing_type (die, cu);

  if (TYPE_CODE (check_typedef (to_type)) == TYPE_CODE_METHOD)
    type = lookup_methodptr_type (to_type);
  else
    type = lookup_memberptr_type (to_type, domain);

  return set_die_type (die, type, cu);
}

/* Extract all information from a DW_TAG_reference_type DIE and add to
   the user defined type vector.  */

static struct type *
read_tag_reference_type (struct die_info *die, struct dwarf2_cu *cu)
{
  struct comp_unit_head *cu_header = &cu->header;
  struct type *type;
  struct attribute *attr;

  type = lookup_reference_type (die_type (die, cu));
  attr = dwarf2_attr (die, DW_AT_byte_size, cu);
  if (attr)
    {
      TYPE_LENGTH (type) = DW_UNSND (attr);
    }
  else
    {
      TYPE_LENGTH (type) = cu_header->addr_size;
    }
  return set_die_type (die, type, cu);
}

static struct type *
read_tag_const_type (struct die_info *die, struct dwarf2_cu *cu)
{
  struct type *base_type, *cv_type;

  base_type = die_type (die, cu);
  cv_type = make_cv_type (1, TYPE_VOLATILE (base_type), base_type, 0);
  return set_die_type (die, cv_type, cu);
}

static struct type *
read_tag_volatile_type (struct die_info *die, struct dwarf2_cu *cu)
{
  struct type *base_type, *cv_type;

  base_type = die_type (die, cu);
  cv_type = make_cv_type (TYPE_CONST (base_type), 1, base_type, 0);
  return set_die_type (die, cv_type, cu);
}

/* Extract all information from a DW_TAG_string_type DIE and add to
   the user defined type vector.  It isn't really a user defined type,
   but it behaves like one, with other DIE's using an AT_user_def_type
   attribute to reference it.  */

static struct type *
read_tag_string_type (struct die_info *die, struct dwarf2_cu *cu)
{
  struct objfile *objfile = cu->objfile;
  struct gdbarch *gdbarch = get_objfile_arch (objfile);
  struct type *type, *range_type, *index_type, *char_type;
  struct attribute *attr;
  unsigned int length;

  attr = dwarf2_attr (die, DW_AT_string_length, cu);
  if (attr)
    {
      length = DW_UNSND (attr);
    }
  else
    {
      /* check for the DW_AT_byte_size attribute */
      attr = dwarf2_attr (die, DW_AT_byte_size, cu);
      if (attr)
        {
          length = DW_UNSND (attr);
        }
      else
        {
          length = 1;
        }
    }

  index_type = objfile_type (objfile)->builtin_int;
  range_type = create_range_type (NULL, index_type, 1, length);
  char_type = language_string_char_type (cu->language_defn, gdbarch);
  type = create_string_type (NULL, char_type, range_type);

  return set_die_type (die, type, cu);
}

/* Handle DIES due to C code like:

   struct foo
   {
   int (*funcp)(int a, long l);
   int b;
   };

   ('funcp' generates a DW_TAG_subroutine_type DIE)
 */

static struct type *
read_subroutine_type (struct die_info *die, struct dwarf2_cu *cu)
{
  struct type *type;		/* Type that this function returns */
  struct type *ftype;		/* Function that returns above type */
  struct attribute *attr;

  type = die_type (die, cu);
  ftype = lookup_function_type (type);

  /* All functions in C++, Pascal and Java have prototypes.  */
  attr = dwarf2_attr (die, DW_AT_prototyped, cu);
  if ((attr && (DW_UNSND (attr) != 0))
      || cu->language == language_cplus
      || cu->language == language_java
      || cu->language == language_pascal)
    TYPE_PROTOTYPED (ftype) = 1;

  /* Store the calling convention in the type if it's available in
     the subroutine die.  Otherwise set the calling convention to
     the default value DW_CC_normal.  */
  attr = dwarf2_attr (die, DW_AT_calling_convention, cu);
  TYPE_CALLING_CONVENTION (ftype) = attr ? DW_UNSND (attr) : DW_CC_normal;
  
  if (die->child != NULL)
    {
      struct die_info *child_die;
      int nparams = 0;
      int iparams = 0;

      /* Count the number of parameters.
         FIXME: GDB currently ignores vararg functions, but knows about
         vararg member functions.  */
      child_die = die->child;
      while (child_die && child_die->tag)
	{
	  if (child_die->tag == DW_TAG_formal_parameter)
	    nparams++;
	  else if (child_die->tag == DW_TAG_unspecified_parameters)
	    TYPE_VARARGS (ftype) = 1;
	  child_die = sibling_die (child_die);
	}

      /* Allocate storage for parameters and fill them in.  */
      TYPE_NFIELDS (ftype) = nparams;
      TYPE_FIELDS (ftype) = (struct field *)
	TYPE_ZALLOC (ftype, nparams * sizeof (struct field));

      child_die = die->child;
      while (child_die && child_die->tag)
	{
	  if (child_die->tag == DW_TAG_formal_parameter)
	    {
	      /* Dwarf2 has no clean way to discern C++ static and non-static
	         member functions. G++ helps GDB by marking the first
	         parameter for non-static member functions (which is the
	         this pointer) as artificial. We pass this information
	         to dwarf2_add_member_fn via TYPE_FIELD_ARTIFICIAL.  */
	      attr = dwarf2_attr (child_die, DW_AT_artificial, cu);
	      if (attr)
		TYPE_FIELD_ARTIFICIAL (ftype, iparams) = DW_UNSND (attr);
	      else
		TYPE_FIELD_ARTIFICIAL (ftype, iparams) = 0;
	      TYPE_FIELD_TYPE (ftype, iparams) = die_type (child_die, cu);
	      iparams++;
	    }
	  child_die = sibling_die (child_die);
	}
    }

  return set_die_type (die, ftype, cu);
}

static struct type *
read_typedef (struct die_info *die, struct dwarf2_cu *cu)
{
  struct objfile *objfile = cu->objfile;
  struct attribute *attr;
  const char *name = NULL;
  struct type *this_type;

  name = dwarf2_full_name (die, cu);
  this_type = init_type (TYPE_CODE_TYPEDEF, 0,
			 TYPE_FLAG_TARGET_STUB, NULL, objfile);
  TYPE_NAME (this_type) = (char *) name;
  set_die_type (die, this_type, cu);
  TYPE_TARGET_TYPE (this_type) = die_type (die, cu);
  return this_type;
}

/* Find a representation of a given base type and install
   it in the TYPE field of the die.  */

static struct type *
read_base_type (struct die_info *die, struct dwarf2_cu *cu)
{
  struct objfile *objfile = cu->objfile;
  struct type *type;
  struct attribute *attr;
  int encoding = 0, size = 0;
  char *name;
  enum type_code code = TYPE_CODE_INT;
  int type_flags = 0;
  struct type *target_type = NULL;

  attr = dwarf2_attr (die, DW_AT_encoding, cu);
  if (attr)
    {
      encoding = DW_UNSND (attr);
    }
  attr = dwarf2_attr (die, DW_AT_byte_size, cu);
  if (attr)
    {
      size = DW_UNSND (attr);
    }
  name = dwarf2_name (die, cu);
  if (!name)
    {
      complaint (&symfile_complaints,
		 _("DW_AT_name missing from DW_TAG_base_type"));
    }

  switch (encoding)
    {
      case DW_ATE_address:
	/* Turn DW_ATE_address into a void * pointer.  */
	code = TYPE_CODE_PTR;
	type_flags |= TYPE_FLAG_UNSIGNED;
	target_type = init_type (TYPE_CODE_VOID, 1, 0, NULL, objfile);
	break;
      case DW_ATE_boolean:
	code = TYPE_CODE_BOOL;
	type_flags |= TYPE_FLAG_UNSIGNED;
	break;
      case DW_ATE_complex_float:
	code = TYPE_CODE_COMPLEX;
	target_type = init_type (TYPE_CODE_FLT, size / 2, 0, NULL, objfile);
	break;
      case DW_ATE_decimal_float:
	code = TYPE_CODE_DECFLOAT;
	break;
      case DW_ATE_float:
	code = TYPE_CODE_FLT;
	break;
      case DW_ATE_signed:
	break;
      case DW_ATE_unsigned:
	type_flags |= TYPE_FLAG_UNSIGNED;
	break;
      case DW_ATE_signed_char:
	if (cu->language == language_ada || cu->language == language_m2 
	    || cu->language == language_pascal)
	  code = TYPE_CODE_CHAR;
	break;
      case DW_ATE_unsigned_char:
	if (cu->language == language_ada || cu->language == language_m2
	    || cu->language == language_pascal)
	  code = TYPE_CODE_CHAR;
	type_flags |= TYPE_FLAG_UNSIGNED;
	break;
      default:
	complaint (&symfile_complaints, _("unsupported DW_AT_encoding: '%s'"),
		   dwarf_type_encoding_name (encoding));
	break;
    }

  type = init_type (code, size, type_flags, NULL, objfile);
  TYPE_NAME (type) = name;
  TYPE_TARGET_TYPE (type) = target_type;

  if (name && strcmp (name, "char") == 0)
    TYPE_NOSIGN (type) = 1;

  return set_die_type (die, type, cu);
}

/* Read the given DW_AT_subrange DIE.  */

static struct type *
read_subrange_type (struct die_info *die, struct dwarf2_cu *cu)
{
  struct gdbarch *gdbarch = get_objfile_arch (cu->objfile);
  struct type *base_type;
  struct type *range_type;
  struct attribute *attr;
  int low = 0;
  int high = -1;
  char *name;
  
  base_type = die_type (die, cu);
  if (TYPE_CODE (base_type) == TYPE_CODE_VOID)
    {
      complaint (&symfile_complaints,
                _("DW_AT_type missing from DW_TAG_subrange_type"));
      base_type
	= init_type (TYPE_CODE_INT, gdbarch_addr_bit (gdbarch) / 8,
		     0, NULL, cu->objfile);
    }

  if (cu->language == language_fortran)
    { 
      /* FORTRAN implies a lower bound of 1, if not given.  */
      low = 1;
    }

  /* FIXME: For variable sized arrays either of these could be
     a variable rather than a constant value.  We'll allow it,
     but we don't know how to handle it.  */
  attr = dwarf2_attr (die, DW_AT_lower_bound, cu);
  if (attr)
    low = dwarf2_get_attr_constant_value (attr, 0);

  attr = dwarf2_attr (die, DW_AT_upper_bound, cu);
  if (attr)
    {       
      if (attr->form == DW_FORM_block1)
        {
          /* GCC encodes arrays with unspecified or dynamic length
             with a DW_FORM_block1 attribute.
             FIXME: GDB does not yet know how to handle dynamic
             arrays properly, treat them as arrays with unspecified
             length for now.

             FIXME: jimb/2003-09-22: GDB does not really know
             how to handle arrays of unspecified length
             either; we just represent them as zero-length
             arrays.  Choose an appropriate upper bound given
             the lower bound we've computed above.  */
          high = low - 1;
        }
      else
        high = dwarf2_get_attr_constant_value (attr, 1);
    }

  range_type = create_range_type (NULL, base_type, low, high);

  name = dwarf2_name (die, cu);
  if (name)
    TYPE_NAME (range_type) = name;
  
  attr = dwarf2_attr (die, DW_AT_byte_size, cu);
  if (attr)
    TYPE_LENGTH (range_type) = DW_UNSND (attr);

  return set_die_type (die, range_type, cu);
}
  
static struct type *
read_unspecified_type (struct die_info *die, struct dwarf2_cu *cu)
{
  struct type *type;

  /* For now, we only support the C meaning of an unspecified type: void.  */

  type = init_type (TYPE_CODE_VOID, 0, 0, NULL, cu->objfile);
  TYPE_NAME (type) = dwarf2_name (die, cu);

  return set_die_type (die, type, cu);
}

/* Trivial hash function for die_info: the hash value of a DIE
   is its offset in .debug_info for this objfile.  */

static hashval_t
die_hash (const void *item)
{
  const struct die_info *die = item;
  return die->offset;
}

/* Trivial comparison function for die_info structures: two DIEs
   are equal if they have the same offset.  */

static int
die_eq (const void *item_lhs, const void *item_rhs)
{
  const struct die_info *die_lhs = item_lhs;
  const struct die_info *die_rhs = item_rhs;
  return die_lhs->offset == die_rhs->offset;
}

/* Initialize a die_reader_specs struct from a dwarf2_cu struct.  */

static void
init_cu_die_reader (struct die_reader_specs *reader,
		    struct dwarf2_cu *cu)
{
  reader->abfd = cu->objfile->obfd;
  reader->cu = cu;
  reader->buffer = dwarf2_per_objfile->info.buffer;
}

/* Read a whole compilation unit into a linked list of dies.  */

static struct die_info *
read_comp_unit (gdb_byte *info_ptr, struct dwarf2_cu *cu)
{
  struct die_reader_specs reader_specs;

  cu->die_hash
    = htab_create_alloc_ex (cu->header.length / 12,
			    die_hash,
			    die_eq,
			    NULL,
			    &cu->comp_unit_obstack,
			    hashtab_obstack_allocate,
			    dummy_obstack_deallocate);

  init_cu_die_reader (&reader_specs, cu);

  return read_die_and_children (&reader_specs, info_ptr, &info_ptr, NULL);
}

/* Main entry point for reading a DIE and all children.
   Read the DIE and dump it if requested.  */

static struct die_info *
read_die_and_children (const struct die_reader_specs *reader,
		       gdb_byte *info_ptr,
		       gdb_byte **new_info_ptr,
		       struct die_info *parent)
{
  struct die_info *result = read_die_and_children_1 (reader, info_ptr,
						     new_info_ptr, parent);

  if (dwarf2_die_debug)
    {
      fprintf_unfiltered (gdb_stdlog, "Read die from .debug_info:\n");
      dump_die (result, dwarf2_die_debug);
    }

  return result;
}

/* Read a single die and all its descendents.  Set the die's sibling
   field to NULL; set other fields in the die correctly, and set all
   of the descendents' fields correctly.  Set *NEW_INFO_PTR to the
   location of the info_ptr after reading all of those dies.  PARENT
   is the parent of the die in question.  */

static struct die_info *
read_die_and_children_1 (const struct die_reader_specs *reader,
			 gdb_byte *info_ptr,
			 gdb_byte **new_info_ptr,
			 struct die_info *parent)
{
  struct die_info *die;
  gdb_byte *cur_ptr;
  int has_children;

  cur_ptr = read_full_die (reader, &die, info_ptr, &has_children);
  if (die == NULL)
    {
      *new_info_ptr = cur_ptr;
      return NULL;
    }
  store_in_ref_table (die, reader->cu);

  if (has_children)
    {
      die->child = read_die_and_siblings (reader, cur_ptr, new_info_ptr, die);
    }
  else
    {
      die->child = NULL;
      *new_info_ptr = cur_ptr;
    }
<<<<<<< HEAD

  die->sibling = NULL;
  die->parent = parent;
  return die;
}

/* Read a die, all of its descendents, and all of its siblings; set
   all of the fields of all of the dies correctly.  Arguments are as
   in read_die_and_children.  */

static struct die_info *
read_die_and_siblings (gdb_byte *info_ptr, bfd *abfd,
		       struct dwarf2_cu *cu,
		       gdb_byte **new_info_ptr,
		       struct die_info *parent)
{
  struct die_info *first_die, *last_sibling;
  gdb_byte *cur_ptr;

  cur_ptr = info_ptr;
  first_die = last_sibling = NULL;

  while (1)
    {
      struct die_info *die
	= read_die_and_children_1 (cur_ptr, abfd, cu, &cur_ptr, parent);

      if (die == NULL)
	{
	  *new_info_ptr = cur_ptr;
	  return first_die;
	}

      if (!first_die)
	first_die = die;
      else
	last_sibling->sibling = die;

      last_sibling = die;
    }
}

/* Decompress a section that was compressed using zlib.  Store the
   decompressed buffer, and its size, in OUTBUF and OUTSIZE.  The
   result is allocated on OBSTACK; if OBSTACK is NULL, xmalloc is
   used.  */

static void
zlib_decompress_section (struct objfile *objfile, struct obstack *obstack,
			 asection *sectp,
                         gdb_byte **outbuf, bfd_size_type *outsize)
{
  bfd *abfd = objfile->obfd;
#ifndef HAVE_ZLIB_H
  error (_("Support for zlib-compressed DWARF data (from '%s') "
           "is disabled in this copy of GDB"),
         bfd_get_filename (abfd));
#else
  bfd_size_type compressed_size = bfd_get_section_size (sectp);
  gdb_byte *compressed_buffer = xmalloc (compressed_size);
  bfd_size_type uncompressed_size;
  gdb_byte *uncompressed_buffer;
  z_stream strm;
  int rc;
  int header_size = 12;
  struct cleanup *old = NULL;

  if (bfd_seek (abfd, sectp->filepos, SEEK_SET) != 0
      || bfd_bread (compressed_buffer, compressed_size, abfd) != compressed_size)
    error (_("Dwarf Error: Can't read DWARF data from '%s'"),
           bfd_get_filename (abfd));

  /* Read the zlib header.  In this case, it should be "ZLIB" followed
     by the uncompressed section size, 8 bytes in big-endian order.  */
  if (compressed_size < header_size
      || strncmp (compressed_buffer, "ZLIB", 4) != 0)
    error (_("Dwarf Error: Corrupt DWARF ZLIB header from '%s'"),
           bfd_get_filename (abfd));
  uncompressed_size = compressed_buffer[4]; uncompressed_size <<= 8;
  uncompressed_size += compressed_buffer[5]; uncompressed_size <<= 8;
  uncompressed_size += compressed_buffer[6]; uncompressed_size <<= 8;
  uncompressed_size += compressed_buffer[7]; uncompressed_size <<= 8;
  uncompressed_size += compressed_buffer[8]; uncompressed_size <<= 8;
  uncompressed_size += compressed_buffer[9]; uncompressed_size <<= 8;
  uncompressed_size += compressed_buffer[10]; uncompressed_size <<= 8;
  uncompressed_size += compressed_buffer[11];

  /* It is possible the section consists of several compressed
     buffers concatenated together, so we uncompress in a loop.  */
  strm.zalloc = NULL;
  strm.zfree = NULL;
  strm.opaque = NULL;
  strm.avail_in = compressed_size - header_size;
  strm.next_in = (Bytef*) compressed_buffer + header_size;
  strm.avail_out = uncompressed_size;
  if (obstack)
    uncompressed_buffer = obstack_alloc (obstack, uncompressed_size);
  else
    {
      uncompressed_buffer = xmalloc (uncompressed_size);
      old = make_cleanup (xfree, uncompressed_buffer);
    }
  rc = inflateInit (&strm);
  while (strm.avail_in > 0)
    {
      if (rc != Z_OK)
        error (_("Dwarf Error: setting up DWARF uncompression in '%s': %d"),
               bfd_get_filename (abfd), rc);
      strm.next_out = ((Bytef*) uncompressed_buffer
                       + (uncompressed_size - strm.avail_out));
      rc = inflate (&strm, Z_FINISH);
      if (rc != Z_STREAM_END)
        error (_("Dwarf Error: zlib error uncompressing from '%s': %d"),
               bfd_get_filename (abfd), rc);
      rc = inflateReset (&strm);
    }
  rc = inflateEnd (&strm);
  if (rc != Z_OK
      || strm.avail_out != 0)
    error (_("Dwarf Error: concluding DWARF uncompression in '%s': %d"),
           bfd_get_filename (abfd), rc);

  if (old)
    discard_cleanups (old);
  xfree (compressed_buffer);
  *outbuf = uncompressed_buffer;
  *outsize = uncompressed_size;
#endif
=======

  die->sibling = NULL;
  die->parent = parent;
  return die;
>>>>>>> 5a5358d5
}

/* Read a die, all of its descendents, and all of its siblings; set
   all of the fields of all of the dies correctly.  Arguments are as
   in read_die_and_children.  */

<<<<<<< HEAD
/* Read the contents of the section at OFFSET and of size SIZE from
   the object file specified by OBJFILE into OBSTACK and return it.
   If OBSTACK is NULL, xmalloc is used instead.  If the section is
   compressed, uncompress it before returning.  */

static gdb_byte *
dwarf2_read_section_1 (struct objfile *objfile, struct obstack *obstack,
		       asection *sectp)
{
  bfd *abfd = objfile->obfd;
  gdb_byte *buf, *retbuf;
  bfd_size_type size = bfd_get_section_size (sectp);
  unsigned char header[4];
  struct cleanup *old = NULL;
=======
static struct die_info *
read_die_and_siblings (const struct die_reader_specs *reader,
		       gdb_byte *info_ptr,
		       gdb_byte **new_info_ptr,
		       struct die_info *parent)
{
  struct die_info *first_die, *last_sibling;
  gdb_byte *cur_ptr;

  cur_ptr = info_ptr;
  first_die = last_sibling = NULL;

  while (1)
    {
      struct die_info *die
	= read_die_and_children_1 (reader, cur_ptr, &cur_ptr, parent);

      if (die == NULL)
	{
	  *new_info_ptr = cur_ptr;
	  return first_die;
	}

      if (!first_die)
	first_die = die;
      else
	last_sibling->sibling = die;

      last_sibling = die;
    }
}

/* Read the die from the .debug_info section buffer.  Set DIEP to
   point to a newly allocated die with its information, except for its
   child, sibling, and parent fields.  Set HAS_CHILDREN to tell
   whether the die has children or not.  */

static gdb_byte *
read_full_die (const struct die_reader_specs *reader,
	       struct die_info **diep, gdb_byte *info_ptr,
	       int *has_children)
{
  unsigned int abbrev_number, bytes_read, i, offset;
  struct abbrev_info *abbrev;
  struct die_info *die;
  struct dwarf2_cu *cu = reader->cu;
  bfd *abfd = reader->abfd;
>>>>>>> 5a5358d5

  offset = info_ptr - reader->buffer;
  abbrev_number = read_unsigned_leb128 (abfd, info_ptr, &bytes_read);
  info_ptr += bytes_read;
  if (!abbrev_number)
    {
      *diep = NULL;
      *has_children = 0;
      return info_ptr;
    }

  abbrev = dwarf2_lookup_abbrev (abbrev_number, cu);
  if (!abbrev)
    {
<<<<<<< HEAD
      /* Upon decompression, update the buffer and its size.  */
      if (strncmp (header, "ZLIB", sizeof (header)) == 0)
        {
          zlib_decompress_section (objfile, obstack, sectp, &buf, &size);
          dwarf2_resize_section (sectp, size);
          return buf;
        }
=======
      error (_("Dwarf Error: could not find abbrev number %d [in module %s]"),
	     abbrev_number,
	     bfd_get_filename (abfd));
>>>>>>> 5a5358d5
    }
  die = dwarf_alloc_die (cu, abbrev->num_attrs);
  die->offset = offset;
  die->tag = abbrev->tag;
  die->abbrev = abbrev_number;

<<<<<<< HEAD
  /* If we get here, we are a normal, not-compressed section.  */
  if (obstack)
    buf = obstack_alloc (obstack, size);
  else
    {
      buf = xmalloc (size);
      old = make_cleanup (xfree, buf);
    }
  /* When debugging .o files, we may need to apply relocations; see
     http://sourceware.org/ml/gdb-patches/2002-04/msg00136.html .
     We never compress sections in .o files, so we only need to
     try this when the section is not compressed.  */
  retbuf = symfile_relocate_debug_section (abfd, sectp, buf);
  if (retbuf != NULL)
    {
      if (old)
	discard_cleanups (old);
      return retbuf;
    }
=======
  die->num_attrs = abbrev->num_attrs;
>>>>>>> 5a5358d5

  for (i = 0; i < abbrev->num_attrs; ++i)
    info_ptr = read_attribute (&die->attrs[i], &abbrev->attrs[i],
			       abfd, info_ptr, cu);

<<<<<<< HEAD
  if (old)
    discard_cleanups (old);

  return buf;
=======
  *diep = die;
  *has_children = abbrev->has_children;
  return info_ptr;
>>>>>>> 5a5358d5
}

gdb_byte *
dwarf2_read_section (struct objfile *objfile, asection *sectp)
{
  return dwarf2_read_section_1 (objfile, &objfile->objfile_obstack, sectp);
}

/* In DWARF version 2, the description of the debugging information is
   stored in a separate .debug_abbrev section.  Before we read any
   dies from a section we read in all abbreviations and install them
   in a hash table.  This function also sets flags in CU describing
   the data found in the abbrev table.  */

static void
dwarf2_read_abbrevs (bfd *abfd, struct dwarf2_cu *cu)
{
  struct comp_unit_head *cu_header = &cu->header;
  gdb_byte *abbrev_ptr;
  struct abbrev_info *cur_abbrev;
  unsigned int abbrev_number, bytes_read, abbrev_name;
  unsigned int abbrev_form, hash_number;
  struct attr_abbrev *cur_attrs;
  unsigned int allocated_attrs;

  /* Initialize dwarf2 abbrevs */
  obstack_init (&cu->abbrev_obstack);
  cu->dwarf2_abbrevs = obstack_alloc (&cu->abbrev_obstack,
				      (ABBREV_HASH_SIZE
				       * sizeof (struct abbrev_info *)));
  memset (cu->dwarf2_abbrevs, 0,
          ABBREV_HASH_SIZE * sizeof (struct abbrev_info *));

  abbrev_ptr = dwarf2_per_objfile->abbrev.buffer + cu_header->abbrev_offset;
  abbrev_number = read_unsigned_leb128 (abfd, abbrev_ptr, &bytes_read);
  abbrev_ptr += bytes_read;

  allocated_attrs = ATTR_ALLOC_CHUNK;
  cur_attrs = xmalloc (allocated_attrs * sizeof (struct attr_abbrev));
  
  /* loop until we reach an abbrev number of 0 */
  while (abbrev_number)
    {
      cur_abbrev = dwarf_alloc_abbrev (cu);

      /* read in abbrev header */
      cur_abbrev->number = abbrev_number;
      cur_abbrev->tag = read_unsigned_leb128 (abfd, abbrev_ptr, &bytes_read);
      abbrev_ptr += bytes_read;
      cur_abbrev->has_children = read_1_byte (abfd, abbrev_ptr);
      abbrev_ptr += 1;

      if (cur_abbrev->tag == DW_TAG_namespace)
	cu->has_namespace_info = 1;

      /* now read in declarations */
      abbrev_name = read_unsigned_leb128 (abfd, abbrev_ptr, &bytes_read);
      abbrev_ptr += bytes_read;
      abbrev_form = read_unsigned_leb128 (abfd, abbrev_ptr, &bytes_read);
      abbrev_ptr += bytes_read;
      while (abbrev_name)
	{
	  if (cur_abbrev->num_attrs == allocated_attrs)
	    {
	      allocated_attrs += ATTR_ALLOC_CHUNK;
	      cur_attrs
		= xrealloc (cur_attrs, (allocated_attrs
					* sizeof (struct attr_abbrev)));
	    }

	  /* Record whether this compilation unit might have
	     inter-compilation-unit references.  If we don't know what form
	     this attribute will have, then it might potentially be a
	     DW_FORM_ref_addr, so we conservatively expect inter-CU
	     references.  */

	  if (abbrev_form == DW_FORM_ref_addr
	      || abbrev_form == DW_FORM_indirect)
	    cu->has_form_ref_addr = 1;

	  cur_attrs[cur_abbrev->num_attrs].name = abbrev_name;
	  cur_attrs[cur_abbrev->num_attrs++].form = abbrev_form;
	  abbrev_name = read_unsigned_leb128 (abfd, abbrev_ptr, &bytes_read);
	  abbrev_ptr += bytes_read;
	  abbrev_form = read_unsigned_leb128 (abfd, abbrev_ptr, &bytes_read);
	  abbrev_ptr += bytes_read;
	}

      cur_abbrev->attrs = obstack_alloc (&cu->abbrev_obstack,
					 (cur_abbrev->num_attrs
					  * sizeof (struct attr_abbrev)));
      memcpy (cur_abbrev->attrs, cur_attrs,
	      cur_abbrev->num_attrs * sizeof (struct attr_abbrev));

      hash_number = abbrev_number % ABBREV_HASH_SIZE;
      cur_abbrev->next = cu->dwarf2_abbrevs[hash_number];
      cu->dwarf2_abbrevs[hash_number] = cur_abbrev;

      /* Get next abbreviation.
         Under Irix6 the abbreviations for a compilation unit are not
         always properly terminated with an abbrev number of 0.
         Exit loop if we encounter an abbreviation which we have
         already read (which means we are about to read the abbreviations
         for the next compile unit) or if the end of the abbreviation
         table is reached.  */
      if ((unsigned int) (abbrev_ptr - dwarf2_per_objfile->abbrev.buffer)
	  >= dwarf2_per_objfile->abbrev.size)
	break;
      abbrev_number = read_unsigned_leb128 (abfd, abbrev_ptr, &bytes_read);
      abbrev_ptr += bytes_read;
      if (dwarf2_lookup_abbrev (abbrev_number, cu) != NULL)
	break;
    }

  xfree (cur_attrs);
}

/* Release the memory used by the abbrev table for a compilation unit.  */

static void
dwarf2_free_abbrev_table (void *ptr_to_cu)
{
  struct dwarf2_cu *cu = ptr_to_cu;

  obstack_free (&cu->abbrev_obstack, NULL);
  cu->dwarf2_abbrevs = NULL;
}

/* Lookup an abbrev_info structure in the abbrev hash table.  */

static struct abbrev_info *
dwarf2_lookup_abbrev (unsigned int number, struct dwarf2_cu *cu)
{
  unsigned int hash_number;
  struct abbrev_info *abbrev;

  hash_number = number % ABBREV_HASH_SIZE;
  abbrev = cu->dwarf2_abbrevs[hash_number];

  while (abbrev)
    {
      if (abbrev->number == number)
	return abbrev;
      else
	abbrev = abbrev->next;
    }
  return NULL;
}

/* Returns nonzero if TAG represents a type that we might generate a partial
   symbol for.  */

static int
is_type_tag_for_partial (int tag)
{
  switch (tag)
    {
#if 0
    /* Some types that would be reasonable to generate partial symbols for,
       that we don't at present.  */
    case DW_TAG_array_type:
    case DW_TAG_file_type:
    case DW_TAG_ptr_to_member_type:
    case DW_TAG_set_type:
    case DW_TAG_string_type:
    case DW_TAG_subroutine_type:
#endif
    case DW_TAG_base_type:
    case DW_TAG_class_type:
    case DW_TAG_interface_type:
    case DW_TAG_enumeration_type:
    case DW_TAG_structure_type:
    case DW_TAG_subrange_type:
    case DW_TAG_typedef:
    case DW_TAG_union_type:
      return 1;
    default:
      return 0;
    }
}

/* Load all DIEs that are interesting for partial symbols into memory.  */

static struct partial_die_info *
load_partial_dies (bfd *abfd, gdb_byte *buffer, gdb_byte *info_ptr,
		   int building_psymtab, struct dwarf2_cu *cu)
{
  struct partial_die_info *part_die;
  struct partial_die_info *parent_die, *last_die, *first_die = NULL;
  struct abbrev_info *abbrev;
  unsigned int bytes_read;
  unsigned int load_all = 0;

  int nesting_level = 1;

  parent_die = NULL;
  last_die = NULL;

  if (cu->per_cu && cu->per_cu->load_all_dies)
    load_all = 1;

  cu->partial_dies
    = htab_create_alloc_ex (cu->header.length / 12,
			    partial_die_hash,
			    partial_die_eq,
			    NULL,
			    &cu->comp_unit_obstack,
			    hashtab_obstack_allocate,
			    dummy_obstack_deallocate);

  part_die = obstack_alloc (&cu->comp_unit_obstack,
			    sizeof (struct partial_die_info));

  while (1)
    {
      abbrev = peek_die_abbrev (info_ptr, &bytes_read, cu);

      /* A NULL abbrev means the end of a series of children.  */
      if (abbrev == NULL)
	{
	  if (--nesting_level == 0)
	    {
	      /* PART_DIE was probably the last thing allocated on the
		 comp_unit_obstack, so we could call obstack_free
		 here.  We don't do that because the waste is small,
		 and will be cleaned up when we're done with this
		 compilation unit.  This way, we're also more robust
		 against other users of the comp_unit_obstack.  */
	      return first_die;
	    }
	  info_ptr += bytes_read;
	  last_die = parent_die;
	  parent_die = parent_die->die_parent;
	  continue;
	}

      /* Check whether this DIE is interesting enough to save.  Normally
	 we would not be interested in members here, but there may be
	 later variables referencing them via DW_AT_specification (for
	 static members).  */
      if (!load_all
	  && !is_type_tag_for_partial (abbrev->tag)
	  && abbrev->tag != DW_TAG_enumerator
	  && abbrev->tag != DW_TAG_subprogram
	  && abbrev->tag != DW_TAG_lexical_block
	  && abbrev->tag != DW_TAG_variable
	  && abbrev->tag != DW_TAG_namespace
	  && abbrev->tag != DW_TAG_member)
	{
	  /* Otherwise we skip to the next sibling, if any.  */
	  info_ptr = skip_one_die (buffer, info_ptr + bytes_read, abbrev, cu);
	  continue;
	}

      info_ptr = read_partial_die (part_die, abbrev, bytes_read, abfd,
				   buffer, info_ptr, cu);

      /* This two-pass algorithm for processing partial symbols has a
	 high cost in cache pressure.  Thus, handle some simple cases
	 here which cover the majority of C partial symbols.  DIEs
	 which neither have specification tags in them, nor could have
	 specification tags elsewhere pointing at them, can simply be
	 processed and discarded.

	 This segment is also optional; scan_partial_symbols and
	 add_partial_symbol will handle these DIEs if we chain
	 them in normally.  When compilers which do not emit large
	 quantities of duplicate debug information are more common,
	 this code can probably be removed.  */

      /* Any complete simple types at the top level (pretty much all
	 of them, for a language without namespaces), can be processed
	 directly.  */
      if (parent_die == NULL
	  && part_die->has_specification == 0
	  && part_die->is_declaration == 0
	  && (part_die->tag == DW_TAG_typedef
	      || part_die->tag == DW_TAG_base_type
	      || part_die->tag == DW_TAG_subrange_type))
	{
	  if (building_psymtab && part_die->name != NULL)
	    add_psymbol_to_list (part_die->name, strlen (part_die->name),
				 VAR_DOMAIN, LOC_TYPEDEF,
				 &cu->objfile->static_psymbols,
				 0, (CORE_ADDR) 0, cu->language, cu->objfile);
	  info_ptr = locate_pdi_sibling (part_die, buffer, info_ptr, abfd, cu);
	  continue;
	}

      /* If we're at the second level, and we're an enumerator, and
	 our parent has no specification (meaning possibly lives in a
	 namespace elsewhere), then we can add the partial symbol now
	 instead of queueing it.  */
      if (part_die->tag == DW_TAG_enumerator
	  && parent_die != NULL
	  && parent_die->die_parent == NULL
	  && parent_die->tag == DW_TAG_enumeration_type
	  && parent_die->has_specification == 0)
	{
	  if (part_die->name == NULL)
	    complaint (&symfile_complaints, _("malformed enumerator DIE ignored"));
	  else if (building_psymtab)
	    add_psymbol_to_list (part_die->name, strlen (part_die->name),
				 VAR_DOMAIN, LOC_CONST,
				 (cu->language == language_cplus
				  || cu->language == language_java)
				 ? &cu->objfile->global_psymbols
				 : &cu->objfile->static_psymbols,
				 0, (CORE_ADDR) 0, cu->language, cu->objfile);

	  info_ptr = locate_pdi_sibling (part_die, buffer, info_ptr, abfd, cu);
	  continue;
	}

      /* We'll save this DIE so link it in.  */
      part_die->die_parent = parent_die;
      part_die->die_sibling = NULL;
      part_die->die_child = NULL;

      if (last_die && last_die == parent_die)
	last_die->die_child = part_die;
      else if (last_die)
	last_die->die_sibling = part_die;

      last_die = part_die;

      if (first_die == NULL)
	first_die = part_die;

      /* Maybe add the DIE to the hash table.  Not all DIEs that we
	 find interesting need to be in the hash table, because we
	 also have the parent/sibling/child chains; only those that we
	 might refer to by offset later during partial symbol reading.

	 For now this means things that might have be the target of a
	 DW_AT_specification, DW_AT_abstract_origin, or
	 DW_AT_extension.  DW_AT_extension will refer only to
	 namespaces; DW_AT_abstract_origin refers to functions (and
	 many things under the function DIE, but we do not recurse
	 into function DIEs during partial symbol reading) and
	 possibly variables as well; DW_AT_specification refers to
	 declarations.  Declarations ought to have the DW_AT_declaration
	 flag.  It happens that GCC forgets to put it in sometimes, but
	 only for functions, not for types.

	 Adding more things than necessary to the hash table is harmless
	 except for the performance cost.  Adding too few will result in
	 wasted time in find_partial_die, when we reread the compilation
	 unit with load_all_dies set.  */

      if (load_all
	  || abbrev->tag == DW_TAG_subprogram
	  || abbrev->tag == DW_TAG_variable
	  || abbrev->tag == DW_TAG_namespace
	  || part_die->is_declaration)
	{
	  void **slot;

	  slot = htab_find_slot_with_hash (cu->partial_dies, part_die,
					   part_die->offset, INSERT);
	  *slot = part_die;
	}

      part_die = obstack_alloc (&cu->comp_unit_obstack,
				sizeof (struct partial_die_info));

      /* For some DIEs we want to follow their children (if any).  For C
	 we have no reason to follow the children of structures; for other
	 languages we have to, both so that we can get at method physnames
	 to infer fully qualified class names, and for DW_AT_specification.

	 For Ada, we need to scan the children of subprograms and lexical
	 blocks as well because Ada allows the definition of nested
	 entities that could be interesting for the debugger, such as
	 nested subprograms for instance.  */
      if (last_die->has_children
	  && (load_all
	      || last_die->tag == DW_TAG_namespace
	      || last_die->tag == DW_TAG_enumeration_type
	      || (cu->language != language_c
		  && (last_die->tag == DW_TAG_class_type
		      || last_die->tag == DW_TAG_interface_type
		      || last_die->tag == DW_TAG_structure_type
		      || last_die->tag == DW_TAG_union_type))
	      || (cu->language == language_ada
		  && (last_die->tag == DW_TAG_subprogram
		      || last_die->tag == DW_TAG_lexical_block))))
	{
	  nesting_level++;
	  parent_die = last_die;
	  continue;
	}

      /* Otherwise we skip to the next sibling, if any.  */
      info_ptr = locate_pdi_sibling (last_die, buffer, info_ptr, abfd, cu);

      /* Back to the top, do it again.  */
    }
}

/* Read a minimal amount of information into the minimal die structure.  */

static gdb_byte *
read_partial_die (struct partial_die_info *part_die,
		  struct abbrev_info *abbrev,
		  unsigned int abbrev_len, bfd *abfd,
		  gdb_byte *buffer, gdb_byte *info_ptr,
		  struct dwarf2_cu *cu)
{
  unsigned int bytes_read, i;
  struct attribute attr;
  int has_low_pc_attr = 0;
  int has_high_pc_attr = 0;
  CORE_ADDR base_address = 0;
  enum
    {
      base_address_none,
      base_address_low_pc,
      /* Overrides BASE_ADDRESS_LOW_PC.  */
      base_address_entry_pc
    }
  base_address_type = base_address_none;

  memset (part_die, 0, sizeof (struct partial_die_info));

  part_die->offset = info_ptr - buffer;

  info_ptr += abbrev_len;

  if (abbrev == NULL)
    return info_ptr;

  part_die->tag = abbrev->tag;
  part_die->has_children = abbrev->has_children;

  for (i = 0; i < abbrev->num_attrs; ++i)
    {
      info_ptr = read_attribute (&attr, &abbrev->attrs[i], abfd, info_ptr, cu);

      /* Store the data if it is of an attribute we want to keep in a
         partial symbol table.  */
      switch (attr.name)
	{
	case DW_AT_name:
	  switch (part_die->tag)
	    {
	    case DW_TAG_compile_unit:
	      /* Compilation units have a DW_AT_name that is a filename, not
		 a source language identifier.  */
	    case DW_TAG_enumeration_type:
	    case DW_TAG_enumerator:
	      /* These tags always have simple identifiers already; no need
		 to canonicalize them.  */
	      part_die->name = DW_STRING (&attr);
	      break;
	    default:
	      part_die->name
		= dwarf2_canonicalize_name (DW_STRING (&attr), cu,
					    &cu->comp_unit_obstack);
	      break;
	    }
	  break;
	case DW_AT_comp_dir:
	  if (part_die->dirname == NULL)
	    part_die->dirname = DW_STRING (&attr);
	  break;
	case DW_AT_MIPS_linkage_name:
	  part_die->name = DW_STRING (&attr);
	  break;
	case DW_AT_low_pc:
	  has_low_pc_attr = 1;
	  part_die->lowpc = DW_ADDR (&attr);
	  if (part_die->tag == DW_TAG_compile_unit
	      && base_address_type < base_address_low_pc)
	    {
	      base_address = DW_ADDR (&attr);
	      base_address_type = base_address_low_pc;
	    }
	  break;
	case DW_AT_high_pc:
	  has_high_pc_attr = 1;
	  part_die->highpc = DW_ADDR (&attr);
	  break;
	case DW_AT_entry_pc:
	  if (part_die->tag == DW_TAG_compile_unit
	      && base_address_type < base_address_entry_pc)
	    {
	      base_address = DW_ADDR (&attr);
	      base_address_type = base_address_entry_pc;
	    }
	  break;
	case DW_AT_ranges:
	  if (part_die->tag == DW_TAG_compile_unit)
	    {
	      cu->ranges_offset = DW_UNSND (&attr);
	      cu->has_ranges_offset = 1;
	    }
	  break;
	case DW_AT_location:
          /* Support the .debug_loc offsets */
          if (attr_form_is_block (&attr))
            {
	       part_die->locdesc = DW_BLOCK (&attr);
            }
          else if (attr_form_is_section_offset (&attr))
            {
	      dwarf2_complex_location_expr_complaint ();
            }
          else
            {
	      dwarf2_invalid_attrib_class_complaint ("DW_AT_location",
						     "partial symbol information");
            }
	  break;
	case DW_AT_language:
	  part_die->language = DW_UNSND (&attr);
	  break;
	case DW_AT_external:
	  part_die->is_external = DW_UNSND (&attr);
	  break;
	case DW_AT_declaration:
	  part_die->is_declaration = DW_UNSND (&attr);
	  break;
	case DW_AT_type:
	  part_die->has_type = 1;
	  break;
	case DW_AT_abstract_origin:
	case DW_AT_specification:
	case DW_AT_extension:
	  part_die->has_specification = 1;
	  part_die->spec_offset = dwarf2_get_ref_die_offset (&attr);
	  break;
	case DW_AT_sibling:
	  /* Ignore absolute siblings, they might point outside of
	     the current compile unit.  */
	  if (attr.form == DW_FORM_ref_addr)
	    complaint (&symfile_complaints, _("ignoring absolute DW_AT_sibling"));
	  else
	    part_die->sibling = buffer + dwarf2_get_ref_die_offset (&attr);
	  break;
        case DW_AT_stmt_list:
          part_die->has_stmt_list = 1;
          part_die->line_offset = DW_UNSND (&attr);
          break;
        case DW_AT_byte_size:
          part_die->has_byte_size = 1;
          break;
	case DW_AT_calling_convention:
	  /* DWARF doesn't provide a way to identify a program's source-level
	     entry point.  DW_AT_calling_convention attributes are only meant
	     to describe functions' calling conventions.

	     However, because it's a necessary piece of information in
	     Fortran, and because DW_CC_program is the only piece of debugging
	     information whose definition refers to a 'main program' at all,
	     several compilers have begun marking Fortran main programs with
	     DW_CC_program --- even when those functions use the standard
	     calling conventions.

	     So until DWARF specifies a way to provide this information and
	     compilers pick up the new representation, we'll support this
	     practice.  */
	  if (DW_UNSND (&attr) == DW_CC_program
	      && cu->language == language_fortran)
	    set_main_name (part_die->name);
	  break;
	default:
	  break;
	}
    }

  /* When using the GNU linker, .gnu.linkonce. sections are used to
     eliminate duplicate copies of functions and vtables and such.
     The linker will arbitrarily choose one and discard the others.
     The AT_*_pc values for such functions refer to local labels in
     these sections.  If the section from that file was discarded, the
     labels are not in the output, so the relocs get a value of 0.
     If this is a discarded function, mark the pc bounds as invalid,
     so that GDB will ignore it.  */
  if (has_low_pc_attr && has_high_pc_attr
      && part_die->lowpc < part_die->highpc
      && (part_die->lowpc != 0
	  || dwarf2_per_objfile->has_section_at_zero))
    part_die->has_pc_info = 1;

  if (base_address_type != base_address_none && !cu->base_known)
    {
      gdb_assert (part_die->tag == DW_TAG_compile_unit);
      cu->base_known = 1;
      cu->base_address = base_address;
    }

  return info_ptr;
}

/* Find a cached partial DIE at OFFSET in CU.  */

static struct partial_die_info *
find_partial_die_in_comp_unit (unsigned int offset, struct dwarf2_cu *cu)
{
  struct partial_die_info *lookup_die = NULL;
  struct partial_die_info part_die;

  part_die.offset = offset;
  lookup_die = htab_find_with_hash (cu->partial_dies, &part_die, offset);

  return lookup_die;
}

/* Find a partial DIE at OFFSET, which may or may not be in CU.  */

static struct partial_die_info *
find_partial_die (unsigned int offset, struct dwarf2_cu *cu)
{
  struct dwarf2_per_cu_data *per_cu = NULL;
  struct partial_die_info *pd = NULL;

  if (offset_in_cu_p (&cu->header, offset))
    {
      pd = find_partial_die_in_comp_unit (offset, cu);
      if (pd != NULL)
	return pd;
    }

  per_cu = dwarf2_find_containing_comp_unit (offset, cu->objfile);

  if (per_cu->cu == NULL)
    {
      load_partial_comp_unit (per_cu, cu->objfile);
      per_cu->cu->read_in_chain = dwarf2_per_objfile->read_in_chain;
      dwarf2_per_objfile->read_in_chain = per_cu;
    }

  per_cu->cu->last_used = 0;
  pd = find_partial_die_in_comp_unit (offset, per_cu->cu);

  if (pd == NULL && per_cu->load_all_dies == 0)
    {
      struct cleanup *back_to;
      struct partial_die_info comp_unit_die;
      struct abbrev_info *abbrev;
      unsigned int bytes_read;
      char *info_ptr;

      per_cu->load_all_dies = 1;

      /* Re-read the DIEs.  */
      back_to = make_cleanup (null_cleanup, 0);
      if (per_cu->cu->dwarf2_abbrevs == NULL)
	{
	  dwarf2_read_abbrevs (per_cu->cu->objfile->obfd, per_cu->cu);
	  back_to = make_cleanup (dwarf2_free_abbrev_table, per_cu->cu);
	}
      info_ptr = (dwarf2_per_objfile->info.buffer
		  + per_cu->cu->header.offset
		  + per_cu->cu->header.first_die_offset);
      abbrev = peek_die_abbrev (info_ptr, &bytes_read, per_cu->cu);
      info_ptr = read_partial_die (&comp_unit_die, abbrev, bytes_read,
				   per_cu->cu->objfile->obfd,
				   dwarf2_per_objfile->info.buffer, info_ptr,
				   per_cu->cu);
      if (comp_unit_die.has_children)
	load_partial_dies (per_cu->cu->objfile->obfd,
			   dwarf2_per_objfile->info.buffer, info_ptr,
			   0, per_cu->cu);
      do_cleanups (back_to);

      pd = find_partial_die_in_comp_unit (offset, per_cu->cu);
    }

  if (pd == NULL)
    internal_error (__FILE__, __LINE__,
		    _("could not find partial DIE 0x%x in cache [from module %s]\n"),
		    offset, bfd_get_filename (cu->objfile->obfd));
  return pd;
}

/* Adjust PART_DIE before generating a symbol for it.  This function
   may set the is_external flag or change the DIE's name.  */

static void
fixup_partial_die (struct partial_die_info *part_die,
		   struct dwarf2_cu *cu)
{
  /* If we found a reference attribute and the DIE has no name, try
     to find a name in the referred to DIE.  */

  if (part_die->name == NULL && part_die->has_specification)
    {
      struct partial_die_info *spec_die;

      spec_die = find_partial_die (part_die->spec_offset, cu);

      fixup_partial_die (spec_die, cu);

      if (spec_die->name)
	{
	  part_die->name = spec_die->name;

	  /* Copy DW_AT_external attribute if it is set.  */
	  if (spec_die->is_external)
	    part_die->is_external = spec_die->is_external;
	}
    }

  /* Set default names for some unnamed DIEs.  */
  if (part_die->name == NULL && (part_die->tag == DW_TAG_structure_type
				 || part_die->tag == DW_TAG_class_type))
    part_die->name = "(anonymous class)";

  if (part_die->name == NULL && part_die->tag == DW_TAG_namespace)
    part_die->name = "(anonymous namespace)";

  if (part_die->tag == DW_TAG_structure_type
      || part_die->tag == DW_TAG_class_type
      || part_die->tag == DW_TAG_union_type)
    guess_structure_name (part_die, cu);
}

/* Read an attribute value described by an attribute form.  */

static gdb_byte *
read_attribute_value (struct attribute *attr, unsigned form,
		      bfd *abfd, gdb_byte *info_ptr,
		      struct dwarf2_cu *cu)
{
  struct comp_unit_head *cu_header = &cu->header;
  unsigned int bytes_read;
  struct dwarf_block *blk;

  attr->form = form;
  switch (form)
    {
    case DW_FORM_addr:
    case DW_FORM_ref_addr:
      DW_ADDR (attr) = read_address (abfd, info_ptr, cu, &bytes_read);
      info_ptr += bytes_read;
      break;
    case DW_FORM_block2:
      blk = dwarf_alloc_block (cu);
      blk->size = read_2_bytes (abfd, info_ptr);
      info_ptr += 2;
      blk->data = read_n_bytes (abfd, info_ptr, blk->size);
      info_ptr += blk->size;
      DW_BLOCK (attr) = blk;
      break;
    case DW_FORM_block4:
      blk = dwarf_alloc_block (cu);
      blk->size = read_4_bytes (abfd, info_ptr);
      info_ptr += 4;
      blk->data = read_n_bytes (abfd, info_ptr, blk->size);
      info_ptr += blk->size;
      DW_BLOCK (attr) = blk;
      break;
    case DW_FORM_data2:
      DW_UNSND (attr) = read_2_bytes (abfd, info_ptr);
      info_ptr += 2;
      break;
    case DW_FORM_data4:
      DW_UNSND (attr) = read_4_bytes (abfd, info_ptr);
      info_ptr += 4;
      break;
    case DW_FORM_data8:
      DW_UNSND (attr) = read_8_bytes (abfd, info_ptr);
      info_ptr += 8;
      break;
    case DW_FORM_string:
      DW_STRING (attr) = read_string (abfd, info_ptr, &bytes_read);
      info_ptr += bytes_read;
      break;
    case DW_FORM_strp:
      DW_STRING (attr) = read_indirect_string (abfd, info_ptr, cu_header,
					       &bytes_read);
      info_ptr += bytes_read;
      break;
    case DW_FORM_block:
      blk = dwarf_alloc_block (cu);
      blk->size = read_unsigned_leb128 (abfd, info_ptr, &bytes_read);
      info_ptr += bytes_read;
      blk->data = read_n_bytes (abfd, info_ptr, blk->size);
      info_ptr += blk->size;
      DW_BLOCK (attr) = blk;
      break;
    case DW_FORM_block1:
      blk = dwarf_alloc_block (cu);
      blk->size = read_1_byte (abfd, info_ptr);
      info_ptr += 1;
      blk->data = read_n_bytes (abfd, info_ptr, blk->size);
      info_ptr += blk->size;
      DW_BLOCK (attr) = blk;
      break;
    case DW_FORM_data1:
      DW_UNSND (attr) = read_1_byte (abfd, info_ptr);
      info_ptr += 1;
      break;
    case DW_FORM_flag:
      DW_UNSND (attr) = read_1_byte (abfd, info_ptr);
      info_ptr += 1;
      break;
    case DW_FORM_sdata:
      DW_SND (attr) = read_signed_leb128 (abfd, info_ptr, &bytes_read);
      info_ptr += bytes_read;
      break;
    case DW_FORM_udata:
      DW_UNSND (attr) = read_unsigned_leb128 (abfd, info_ptr, &bytes_read);
      info_ptr += bytes_read;
      break;
    case DW_FORM_ref1:
      DW_ADDR (attr) = cu->header.offset + read_1_byte (abfd, info_ptr);
      info_ptr += 1;
      break;
    case DW_FORM_ref2:
      DW_ADDR (attr) = cu->header.offset + read_2_bytes (abfd, info_ptr);
      info_ptr += 2;
      break;
    case DW_FORM_ref4:
      DW_ADDR (attr) = cu->header.offset + read_4_bytes (abfd, info_ptr);
      info_ptr += 4;
      break;
    case DW_FORM_ref8:
      DW_ADDR (attr) = cu->header.offset + read_8_bytes (abfd, info_ptr);
      info_ptr += 8;
      break;
    case DW_FORM_ref_udata:
      DW_ADDR (attr) = (cu->header.offset
			+ read_unsigned_leb128 (abfd, info_ptr, &bytes_read));
      info_ptr += bytes_read;
      break;
    case DW_FORM_indirect:
      form = read_unsigned_leb128 (abfd, info_ptr, &bytes_read);
      info_ptr += bytes_read;
      info_ptr = read_attribute_value (attr, form, abfd, info_ptr, cu);
      break;
    default:
      error (_("Dwarf Error: Cannot handle %s in DWARF reader [in module %s]"),
	     dwarf_form_name (form),
	     bfd_get_filename (abfd));
    }

  /* We have seen instances where the compiler tried to emit a byte
     size attribute of -1 which ended up being encoded as an unsigned
     0xffffffff.  Although 0xffffffff is technically a valid size value,
     an object of this size seems pretty unlikely so we can relatively
     safely treat these cases as if the size attribute was invalid and
     treat them as zero by default.  */
  if (attr->name == DW_AT_byte_size
      && form == DW_FORM_data4
      && DW_UNSND (attr) >= 0xffffffff)
    {
      complaint
        (&symfile_complaints,
         _("Suspicious DW_AT_byte_size value treated as zero instead of 0x%lx"),
         DW_UNSND (attr));
      DW_UNSND (attr) = 0;
    }

  return info_ptr;
}

/* Read an attribute described by an abbreviated attribute.  */

static gdb_byte *
read_attribute (struct attribute *attr, struct attr_abbrev *abbrev,
		bfd *abfd, gdb_byte *info_ptr, struct dwarf2_cu *cu)
{
  attr->name = abbrev->name;
  return read_attribute_value (attr, abbrev->form, abfd, info_ptr, cu);
}

/* read dwarf information from a buffer */

static unsigned int
read_1_byte (bfd *abfd, gdb_byte *buf)
{
  return bfd_get_8 (abfd, buf);
}

static int
read_1_signed_byte (bfd *abfd, gdb_byte *buf)
{
  return bfd_get_signed_8 (abfd, buf);
}

static unsigned int
read_2_bytes (bfd *abfd, gdb_byte *buf)
{
  return bfd_get_16 (abfd, buf);
}

static int
read_2_signed_bytes (bfd *abfd, gdb_byte *buf)
{
  return bfd_get_signed_16 (abfd, buf);
}

static unsigned int
read_4_bytes (bfd *abfd, gdb_byte *buf)
{
  return bfd_get_32 (abfd, buf);
}

static int
read_4_signed_bytes (bfd *abfd, gdb_byte *buf)
{
  return bfd_get_signed_32 (abfd, buf);
}

static ULONGEST
read_8_bytes (bfd *abfd, gdb_byte *buf)
{
  return bfd_get_64 (abfd, buf);
}

static CORE_ADDR
read_address (bfd *abfd, gdb_byte *buf, struct dwarf2_cu *cu,
	      unsigned int *bytes_read)
{
  struct comp_unit_head *cu_header = &cu->header;
  CORE_ADDR retval = 0;

  if (cu_header->signed_addr_p)
    {
      switch (cu_header->addr_size)
	{
	case 2:
	  retval = bfd_get_signed_16 (abfd, buf);
	  break;
	case 4:
	  retval = bfd_get_signed_32 (abfd, buf);
	  break;
	case 8:
	  retval = bfd_get_signed_64 (abfd, buf);
	  break;
	default:
	  internal_error (__FILE__, __LINE__,
			  _("read_address: bad switch, signed [in module %s]"),
			  bfd_get_filename (abfd));
	}
    }
  else
    {
      switch (cu_header->addr_size)
	{
	case 2:
	  retval = bfd_get_16 (abfd, buf);
	  break;
	case 4:
	  retval = bfd_get_32 (abfd, buf);
	  break;
	case 8:
	  retval = bfd_get_64 (abfd, buf);
	  break;
	default:
	  internal_error (__FILE__, __LINE__,
			  _("read_address: bad switch, unsigned [in module %s]"),
			  bfd_get_filename (abfd));
	}
    }

  *bytes_read = cu_header->addr_size;
  return retval;
}

/* Read the initial length from a section.  The (draft) DWARF 3
   specification allows the initial length to take up either 4 bytes
   or 12 bytes.  If the first 4 bytes are 0xffffffff, then the next 8
   bytes describe the length and all offsets will be 8 bytes in length
   instead of 4.

   An older, non-standard 64-bit format is also handled by this
   function.  The older format in question stores the initial length
   as an 8-byte quantity without an escape value.  Lengths greater
   than 2^32 aren't very common which means that the initial 4 bytes
   is almost always zero.  Since a length value of zero doesn't make
   sense for the 32-bit format, this initial zero can be considered to
   be an escape value which indicates the presence of the older 64-bit
   format.  As written, the code can't detect (old format) lengths
   greater than 4GB.  If it becomes necessary to handle lengths
   somewhat larger than 4GB, we could allow other small values (such
   as the non-sensical values of 1, 2, and 3) to also be used as
   escape values indicating the presence of the old format.

   The value returned via bytes_read should be used to increment the
   relevant pointer after calling read_initial_length().

   [ Note:  read_initial_length() and read_offset() are based on the
     document entitled "DWARF Debugging Information Format", revision
     3, draft 8, dated November 19, 2001.  This document was obtained
     from:

	http://reality.sgiweb.org/davea/dwarf3-draft8-011125.pdf
     
     This document is only a draft and is subject to change.  (So beware.)

     Details regarding the older, non-standard 64-bit format were
     determined empirically by examining 64-bit ELF files produced by
     the SGI toolchain on an IRIX 6.5 machine.

     - Kevin, July 16, 2002
   ] */

static LONGEST
read_initial_length (bfd *abfd, gdb_byte *buf, unsigned int *bytes_read)
{
  LONGEST length = bfd_get_32 (abfd, buf);

  if (length == 0xffffffff)
    {
      length = bfd_get_64 (abfd, buf + 4);
      *bytes_read = 12;
    }
  else if (length == 0)
    {
      /* Handle the (non-standard) 64-bit DWARF2 format used by IRIX.  */
      length = bfd_get_64 (abfd, buf);
      *bytes_read = 8;
    }
  else
    {
      *bytes_read = 4;
    }

  return length;
}

/* Cover function for read_initial_length.
   Returns the length of the object at BUF, and stores the size of the
   initial length in *BYTES_READ and stores the size that offsets will be in
   *OFFSET_SIZE.
   If the initial length size is not equivalent to that specified in
   CU_HEADER then issue a complaint.
   This is useful when reading non-comp-unit headers.  */

static LONGEST
read_checked_initial_length_and_offset (bfd *abfd, gdb_byte *buf,
					const struct comp_unit_head *cu_header,
					unsigned int *bytes_read,
					unsigned int *offset_size)
{
  LONGEST length = read_initial_length (abfd, buf, bytes_read);

  gdb_assert (cu_header->initial_length_size == 4
	      || cu_header->initial_length_size == 8
	      || cu_header->initial_length_size == 12);

  if (cu_header->initial_length_size != *bytes_read)
    complaint (&symfile_complaints,
	       _("intermixed 32-bit and 64-bit DWARF sections"));

  *offset_size = (*bytes_read == 4) ? 4 : 8;
  return length;
}

/* Read an offset from the data stream.  The size of the offset is
   given by cu_header->offset_size.  */

static LONGEST
read_offset (bfd *abfd, gdb_byte *buf, const struct comp_unit_head *cu_header,
             unsigned int *bytes_read)
{
  LONGEST offset = read_offset_1 (abfd, buf, cu_header->offset_size);
  *bytes_read = cu_header->offset_size;
  return offset;
}

/* Read an offset from the data stream.  */

static LONGEST
read_offset_1 (bfd *abfd, gdb_byte *buf, unsigned int offset_size)
{
  LONGEST retval = 0;

  switch (offset_size)
    {
    case 4:
      retval = bfd_get_32 (abfd, buf);
      break;
    case 8:
      retval = bfd_get_64 (abfd, buf);
      break;
    default:
      internal_error (__FILE__, __LINE__,
		      _("read_offset_1: bad switch [in module %s]"),
		      bfd_get_filename (abfd));
    }

  return retval;
}

static gdb_byte *
read_n_bytes (bfd *abfd, gdb_byte *buf, unsigned int size)
{
  /* If the size of a host char is 8 bits, we can return a pointer
     to the buffer, otherwise we have to copy the data to a buffer
     allocated on the temporary obstack.  */
  gdb_assert (HOST_CHAR_BIT == 8);
  return buf;
}

static char *
read_string (bfd *abfd, gdb_byte *buf, unsigned int *bytes_read_ptr)
{
  /* If the size of a host char is 8 bits, we can return a pointer
     to the string, otherwise we have to copy the string to a buffer
     allocated on the temporary obstack.  */
  gdb_assert (HOST_CHAR_BIT == 8);
  if (*buf == '\0')
    {
      *bytes_read_ptr = 1;
      return NULL;
    }
  *bytes_read_ptr = strlen ((char *) buf) + 1;
  return (char *) buf;
}

static char *
read_indirect_string (bfd *abfd, gdb_byte *buf,
		      const struct comp_unit_head *cu_header,
		      unsigned int *bytes_read_ptr)
{
  LONGEST str_offset = read_offset (abfd, buf, cu_header, bytes_read_ptr);

  if (dwarf2_per_objfile->str.buffer == NULL)
    {
      error (_("DW_FORM_strp used without .debug_str section [in module %s]"),
		      bfd_get_filename (abfd));
      return NULL;
    }
  if (str_offset >= dwarf2_per_objfile->str.size)
    {
      error (_("DW_FORM_strp pointing outside of .debug_str section [in module %s]"),
		      bfd_get_filename (abfd));
      return NULL;
    }
  gdb_assert (HOST_CHAR_BIT == 8);
  if (dwarf2_per_objfile->str.buffer[str_offset] == '\0')
    return NULL;
  return (char *) (dwarf2_per_objfile->str.buffer + str_offset);
}

static unsigned long
read_unsigned_leb128 (bfd *abfd, gdb_byte *buf, unsigned int *bytes_read_ptr)
{
  unsigned long result;
  unsigned int num_read;
  int i, shift;
  unsigned char byte;

  result = 0;
  shift = 0;
  num_read = 0;
  i = 0;
  while (1)
    {
      byte = bfd_get_8 (abfd, buf);
      buf++;
      num_read++;
      result |= ((unsigned long)(byte & 127) << shift);
      if ((byte & 128) == 0)
	{
	  break;
	}
      shift += 7;
    }
  *bytes_read_ptr = num_read;
  return result;
}

static long
read_signed_leb128 (bfd *abfd, gdb_byte *buf, unsigned int *bytes_read_ptr)
{
  long result;
  int i, shift, num_read;
  unsigned char byte;

  result = 0;
  shift = 0;
  num_read = 0;
  i = 0;
  while (1)
    {
      byte = bfd_get_8 (abfd, buf);
      buf++;
      num_read++;
      result |= ((long)(byte & 127) << shift);
      shift += 7;
      if ((byte & 128) == 0)
	{
	  break;
	}
    }
  if ((shift < 8 * sizeof (result)) && (byte & 0x40))
    result |= -(((long)1) << shift);
  *bytes_read_ptr = num_read;
  return result;
}

/* Return a pointer to just past the end of an LEB128 number in BUF.  */

static gdb_byte *
skip_leb128 (bfd *abfd, gdb_byte *buf)
{
  int byte;

  while (1)
    {
      byte = bfd_get_8 (abfd, buf);
      buf++;
      if ((byte & 128) == 0)
	return buf;
    }
}

static void
set_cu_language (unsigned int lang, struct dwarf2_cu *cu)
{
  switch (lang)
    {
    case DW_LANG_C89:
    case DW_LANG_C99:
    case DW_LANG_C:
      cu->language = language_c;
      break;
    case DW_LANG_C_plus_plus:
      cu->language = language_cplus;
      break;
    case DW_LANG_Fortran77:
    case DW_LANG_Fortran90:
    case DW_LANG_Fortran95:
      cu->language = language_fortran;
      break;
    case DW_LANG_Mips_Assembler:
      cu->language = language_asm;
      break;
    case DW_LANG_Java:
      cu->language = language_java;
      break;
    case DW_LANG_Ada83:
    case DW_LANG_Ada95:
      cu->language = language_ada;
      break;
    case DW_LANG_Modula2:
      cu->language = language_m2;
      break;
    case DW_LANG_Pascal83:
      cu->language = language_pascal;
      break;
    case DW_LANG_ObjC:
      cu->language = language_objc;
      break;
    case DW_LANG_Cobol74:
    case DW_LANG_Cobol85:
    default:
      cu->language = language_minimal;
      break;
    }
  cu->language_defn = language_def (cu->language);
}

/* Return the named attribute or NULL if not there.  */

static struct attribute *
dwarf2_attr (struct die_info *die, unsigned int name, struct dwarf2_cu *cu)
{
  unsigned int i;
  struct attribute *spec = NULL;

  for (i = 0; i < die->num_attrs; ++i)
    {
      if (die->attrs[i].name == name)
	return &die->attrs[i];
      if (die->attrs[i].name == DW_AT_specification
	  || die->attrs[i].name == DW_AT_abstract_origin)
	spec = &die->attrs[i];
    }

  if (spec)
    {
      die = follow_die_ref (die, spec, &cu);
      return dwarf2_attr (die, name, cu);
    }

  return NULL;
}

/* Return non-zero iff the attribute NAME is defined for the given DIE,
   and holds a non-zero value.  This function should only be used for
   DW_FORM_flag attributes.  */

static int
dwarf2_flag_true_p (struct die_info *die, unsigned name, struct dwarf2_cu *cu)
{
  struct attribute *attr = dwarf2_attr (die, name, cu);

  return (attr && DW_UNSND (attr));
}

static int
die_is_declaration (struct die_info *die, struct dwarf2_cu *cu)
{
  /* A DIE is a declaration if it has a DW_AT_declaration attribute
     which value is non-zero.  However, we have to be careful with
     DIEs having a DW_AT_specification attribute, because dwarf2_attr()
     (via dwarf2_flag_true_p) follows this attribute.  So we may
     end up accidently finding a declaration attribute that belongs
     to a different DIE referenced by the specification attribute,
     even though the given DIE does not have a declaration attribute.  */
  return (dwarf2_flag_true_p (die, DW_AT_declaration, cu)
	  && dwarf2_attr (die, DW_AT_specification, cu) == NULL);
}

/* Return the die giving the specification for DIE, if there is
   one.  *SPEC_CU is the CU containing DIE on input, and the CU
   containing the return value on output.  If there is no
   specification, but there is an abstract origin, that is
   returned.  */

static struct die_info *
die_specification (struct die_info *die, struct dwarf2_cu **spec_cu)
{
  struct attribute *spec_attr = dwarf2_attr (die, DW_AT_specification,
					     *spec_cu);

  if (spec_attr == NULL)
    spec_attr = dwarf2_attr (die, DW_AT_abstract_origin, *spec_cu);

  if (spec_attr == NULL)
    return NULL;
  else
    return follow_die_ref (die, spec_attr, spec_cu);
}

/* Free the line_header structure *LH, and any arrays and strings it
   refers to.  */
static void
free_line_header (struct line_header *lh)
{
  if (lh->standard_opcode_lengths)
    xfree (lh->standard_opcode_lengths);

  /* Remember that all the lh->file_names[i].name pointers are
     pointers into debug_line_buffer, and don't need to be freed.  */
  if (lh->file_names)
    xfree (lh->file_names);

  /* Similarly for the include directory names.  */
  if (lh->include_dirs)
    xfree (lh->include_dirs);

  xfree (lh);
}


/* Add an entry to LH's include directory table.  */
static void
add_include_dir (struct line_header *lh, char *include_dir)
{
  /* Grow the array if necessary.  */
  if (lh->include_dirs_size == 0)
    {
      lh->include_dirs_size = 1; /* for testing */
      lh->include_dirs = xmalloc (lh->include_dirs_size
                                  * sizeof (*lh->include_dirs));
    }
  else if (lh->num_include_dirs >= lh->include_dirs_size)
    {
      lh->include_dirs_size *= 2;
      lh->include_dirs = xrealloc (lh->include_dirs,
                                   (lh->include_dirs_size
                                    * sizeof (*lh->include_dirs)));
    }

  lh->include_dirs[lh->num_include_dirs++] = include_dir;
}
 

/* Add an entry to LH's file name table.  */
static void
add_file_name (struct line_header *lh,
               char *name,
               unsigned int dir_index,
               unsigned int mod_time,
               unsigned int length)
{
  struct file_entry *fe;

  /* Grow the array if necessary.  */
  if (lh->file_names_size == 0)
    {
      lh->file_names_size = 1; /* for testing */
      lh->file_names = xmalloc (lh->file_names_size
                                * sizeof (*lh->file_names));
    }
  else if (lh->num_file_names >= lh->file_names_size)
    {
      lh->file_names_size *= 2;
      lh->file_names = xrealloc (lh->file_names,
                                 (lh->file_names_size
                                  * sizeof (*lh->file_names)));
    }

  fe = &lh->file_names[lh->num_file_names++];
  fe->name = name;
  fe->dir_index = dir_index;
  fe->mod_time = mod_time;
  fe->length = length;
  fe->included_p = 0;
  fe->symtab = NULL;
}
 

/* Read the statement program header starting at OFFSET in
   .debug_line, according to the endianness of ABFD.  Return a pointer
   to a struct line_header, allocated using xmalloc.

   NOTE: the strings in the include directory and file name tables of
   the returned object point into debug_line_buffer, and must not be
   freed.  */
static struct line_header *
dwarf_decode_line_header (unsigned int offset, bfd *abfd,
			  struct dwarf2_cu *cu)
{
  struct cleanup *back_to;
  struct line_header *lh;
  gdb_byte *line_ptr;
  unsigned int bytes_read, offset_size;
  int i;
  char *cur_dir, *cur_file;

  if (dwarf2_per_objfile->line.buffer == NULL)
    {
      complaint (&symfile_complaints, _("missing .debug_line section"));
      return 0;
    }

  /* Make sure that at least there's room for the total_length field.
     That could be 12 bytes long, but we're just going to fudge that.  */
  if (offset + 4 >= dwarf2_per_objfile->line.size)
    {
      dwarf2_statement_list_fits_in_line_number_section_complaint ();
      return 0;
    }

  lh = xmalloc (sizeof (*lh));
  memset (lh, 0, sizeof (*lh));
  back_to = make_cleanup ((make_cleanup_ftype *) free_line_header,
                          (void *) lh);

  line_ptr = dwarf2_per_objfile->line.buffer + offset;

  /* Read in the header.  */
  lh->total_length = 
    read_checked_initial_length_and_offset (abfd, line_ptr, &cu->header,
					    &bytes_read, &offset_size);
  line_ptr += bytes_read;
  if (line_ptr + lh->total_length > (dwarf2_per_objfile->line.buffer
				     + dwarf2_per_objfile->line.size))
    {
      dwarf2_statement_list_fits_in_line_number_section_complaint ();
      return 0;
    }
  lh->statement_program_end = line_ptr + lh->total_length;
  lh->version = read_2_bytes (abfd, line_ptr);
  line_ptr += 2;
  lh->header_length = read_offset_1 (abfd, line_ptr, offset_size);
  line_ptr += offset_size;
  lh->minimum_instruction_length = read_1_byte (abfd, line_ptr);
  line_ptr += 1;
  lh->default_is_stmt = read_1_byte (abfd, line_ptr);
  line_ptr += 1;
  lh->line_base = read_1_signed_byte (abfd, line_ptr);
  line_ptr += 1;
  lh->line_range = read_1_byte (abfd, line_ptr);
  line_ptr += 1;
  lh->opcode_base = read_1_byte (abfd, line_ptr);
  line_ptr += 1;
  lh->standard_opcode_lengths
    = xmalloc (lh->opcode_base * sizeof (lh->standard_opcode_lengths[0]));

  lh->standard_opcode_lengths[0] = 1;  /* This should never be used anyway.  */
  for (i = 1; i < lh->opcode_base; ++i)
    {
      lh->standard_opcode_lengths[i] = read_1_byte (abfd, line_ptr);
      line_ptr += 1;
    }

  /* Read directory table.  */
  while ((cur_dir = read_string (abfd, line_ptr, &bytes_read)) != NULL)
    {
      line_ptr += bytes_read;
      add_include_dir (lh, cur_dir);
    }
  line_ptr += bytes_read;

  /* Read file name table.  */
  while ((cur_file = read_string (abfd, line_ptr, &bytes_read)) != NULL)
    {
      unsigned int dir_index, mod_time, length;

      line_ptr += bytes_read;
      dir_index = read_unsigned_leb128 (abfd, line_ptr, &bytes_read);
      line_ptr += bytes_read;
      mod_time = read_unsigned_leb128 (abfd, line_ptr, &bytes_read);
      line_ptr += bytes_read;
      length = read_unsigned_leb128 (abfd, line_ptr, &bytes_read);
      line_ptr += bytes_read;

      add_file_name (lh, cur_file, dir_index, mod_time, length);
    }
  line_ptr += bytes_read;
  lh->statement_program_start = line_ptr; 

  if (line_ptr > (dwarf2_per_objfile->line.buffer
		  + dwarf2_per_objfile->line.size))
    complaint (&symfile_complaints,
	       _("line number info header doesn't fit in `.debug_line' section"));

  discard_cleanups (back_to);
  return lh;
}

/* This function exists to work around a bug in certain compilers
   (particularly GCC 2.95), in which the first line number marker of a
   function does not show up until after the prologue, right before
   the second line number marker.  This function shifts ADDRESS down
   to the beginning of the function if necessary, and is called on
   addresses passed to record_line.  */

static CORE_ADDR
check_cu_functions (CORE_ADDR address, struct dwarf2_cu *cu)
{
  struct function_range *fn;

  /* Find the function_range containing address.  */
  if (!cu->first_fn)
    return address;

  if (!cu->cached_fn)
    cu->cached_fn = cu->first_fn;

  fn = cu->cached_fn;
  while (fn)
    if (fn->lowpc <= address && fn->highpc > address)
      goto found;
    else
      fn = fn->next;

  fn = cu->first_fn;
  while (fn && fn != cu->cached_fn)
    if (fn->lowpc <= address && fn->highpc > address)
      goto found;
    else
      fn = fn->next;

  return address;

 found:
  if (fn->seen_line)
    return address;
  if (address != fn->lowpc)
    complaint (&symfile_complaints,
	       _("misplaced first line number at 0x%lx for '%s'"),
	       (unsigned long) address, fn->name);
  fn->seen_line = 1;
  return fn->lowpc;
}

/* Decode the Line Number Program (LNP) for the given line_header
   structure and CU.  The actual information extracted and the type
   of structures created from the LNP depends on the value of PST.

   1. If PST is NULL, then this procedure uses the data from the program
      to create all necessary symbol tables, and their linetables.
      The compilation directory of the file is passed in COMP_DIR,
      and must not be NULL.
   
   2. If PST is not NULL, this procedure reads the program to determine
      the list of files included by the unit represented by PST, and
      builds all the associated partial symbol tables.  In this case,
      the value of COMP_DIR is ignored, and can thus be NULL (the COMP_DIR
      is not used to compute the full name of the symtab, and therefore
      omitting it when building the partial symtab does not introduce
      the potential for inconsistency - a partial symtab and its associated
      symbtab having a different fullname -).  */

static void
dwarf_decode_lines (struct line_header *lh, char *comp_dir, bfd *abfd,
		    struct dwarf2_cu *cu, struct partial_symtab *pst)
{
  gdb_byte *line_ptr, *extended_end;
  gdb_byte *line_end;
  unsigned int bytes_read, extended_len;
  unsigned char op_code, extended_op, adj_opcode;
  CORE_ADDR baseaddr;
  struct objfile *objfile = cu->objfile;
  struct gdbarch *gdbarch = get_objfile_arch (objfile);
  const int decode_for_pst_p = (pst != NULL);
  struct subfile *last_subfile = NULL, *first_subfile = current_subfile;

  baseaddr = ANOFFSET (objfile->section_offsets, SECT_OFF_TEXT (objfile));

  line_ptr = lh->statement_program_start;
  line_end = lh->statement_program_end;

  /* Read the statement sequences until there's nothing left.  */
  while (line_ptr < line_end)
    {
      /* state machine registers  */
      CORE_ADDR address = 0;
      unsigned int file = 1;
      unsigned int line = 1;
      unsigned int column = 0;
      int is_stmt = lh->default_is_stmt;
      int basic_block = 0;
      int end_sequence = 0;
      CORE_ADDR addr;

      if (!decode_for_pst_p && lh->num_file_names >= file)
	{
          /* Start a subfile for the current file of the state machine.  */
	  /* lh->include_dirs and lh->file_names are 0-based, but the
	     directory and file name numbers in the statement program
	     are 1-based.  */
          struct file_entry *fe = &lh->file_names[file - 1];
          char *dir = NULL;

          if (fe->dir_index)
            dir = lh->include_dirs[fe->dir_index - 1];

	  dwarf2_start_subfile (fe->name, dir, comp_dir);
	}

      /* Decode the table.  */
      while (!end_sequence)
	{
	  op_code = read_1_byte (abfd, line_ptr);
	  line_ptr += 1;
          if (line_ptr > line_end)
            {
              dwarf2_debug_line_missing_end_sequence_complaint ();
              break;
            }

	  if (op_code >= lh->opcode_base)
	    {		
	      /* Special operand.  */
	      adj_opcode = op_code - lh->opcode_base;
	      address += (adj_opcode / lh->line_range)
		* lh->minimum_instruction_length;
	      line += lh->line_base + (adj_opcode % lh->line_range);
	      if (lh->num_file_names < file || file == 0)
		dwarf2_debug_line_missing_file_complaint ();
	      else
		{
		  lh->file_names[file - 1].included_p = 1;
		  if (!decode_for_pst_p && is_stmt)
		    {
		      if (last_subfile != current_subfile)
			{
			  addr = gdbarch_addr_bits_remove (gdbarch, address);
			  if (last_subfile)
			    record_line (last_subfile, 0, addr);
			  last_subfile = current_subfile;
			}
		      /* Append row to matrix using current values.  */
		      addr = check_cu_functions (address, cu);
		      addr = gdbarch_addr_bits_remove (gdbarch, addr);
		      record_line (current_subfile, line, addr);
		    }
		}
	      basic_block = 0;
	    }
	  else switch (op_code)
	    {
	    case DW_LNS_extended_op:
	      extended_len = read_unsigned_leb128 (abfd, line_ptr, &bytes_read);
	      line_ptr += bytes_read;
	      extended_end = line_ptr + extended_len;
	      extended_op = read_1_byte (abfd, line_ptr);
	      line_ptr += 1;
	      switch (extended_op)
		{
		case DW_LNE_end_sequence:
		  end_sequence = 1;
		  break;
		case DW_LNE_set_address:
		  address = read_address (abfd, line_ptr, cu, &bytes_read);
		  line_ptr += bytes_read;
		  address += baseaddr;
		  break;
		case DW_LNE_define_file:
                  {
                    char *cur_file;
                    unsigned int dir_index, mod_time, length;
                    
                    cur_file = read_string (abfd, line_ptr, &bytes_read);
                    line_ptr += bytes_read;
                    dir_index =
                      read_unsigned_leb128 (abfd, line_ptr, &bytes_read);
                    line_ptr += bytes_read;
                    mod_time =
                      read_unsigned_leb128 (abfd, line_ptr, &bytes_read);
                    line_ptr += bytes_read;
                    length =
                      read_unsigned_leb128 (abfd, line_ptr, &bytes_read);
                    line_ptr += bytes_read;
                    add_file_name (lh, cur_file, dir_index, mod_time, length);
                  }
		  break;
		case DW_LNE_set_discriminator:
		  /* The discriminator is not interesting to the debugger;
		     just ignore it.  */
		  line_ptr = extended_end;
		  break;
		default:
		  complaint (&symfile_complaints,
			     _("mangled .debug_line section"));
		  return;
		}
	      /* Make sure that we parsed the extended op correctly.  If e.g.
		 we expected a different address size than the producer used,
		 we may have read the wrong number of bytes.  */
	      if (line_ptr != extended_end)
		{
		  complaint (&symfile_complaints,
			     _("mangled .debug_line section"));
		  return;
		}
	      break;
	    case DW_LNS_copy:
	      if (lh->num_file_names < file || file == 0)
		dwarf2_debug_line_missing_file_complaint ();
	      else
		{
		  lh->file_names[file - 1].included_p = 1;
		  if (!decode_for_pst_p && is_stmt)
		    {
		      if (last_subfile != current_subfile)
			{
			  addr = gdbarch_addr_bits_remove (gdbarch, address);
			  if (last_subfile)
			    record_line (last_subfile, 0, addr);
			  last_subfile = current_subfile;
			}
		      addr = check_cu_functions (address, cu);
		      addr = gdbarch_addr_bits_remove (gdbarch, addr);
		      record_line (current_subfile, line, addr);
		    }
		}
	      basic_block = 0;
	      break;
	    case DW_LNS_advance_pc:
	      address += lh->minimum_instruction_length
		* read_unsigned_leb128 (abfd, line_ptr, &bytes_read);
	      line_ptr += bytes_read;
	      break;
	    case DW_LNS_advance_line:
	      line += read_signed_leb128 (abfd, line_ptr, &bytes_read);
	      line_ptr += bytes_read;
	      break;
	    case DW_LNS_set_file:
              {
                /* The arrays lh->include_dirs and lh->file_names are
                   0-based, but the directory and file name numbers in
                   the statement program are 1-based.  */
                struct file_entry *fe;
                char *dir = NULL;

                file = read_unsigned_leb128 (abfd, line_ptr, &bytes_read);
                line_ptr += bytes_read;
                if (lh->num_file_names < file || file == 0)
                  dwarf2_debug_line_missing_file_complaint ();
                else
                  {
                    fe = &lh->file_names[file - 1];
                    if (fe->dir_index)
                      dir = lh->include_dirs[fe->dir_index - 1];
                    if (!decode_for_pst_p)
                      {
                        last_subfile = current_subfile;
                        dwarf2_start_subfile (fe->name, dir, comp_dir);
                      }
                  }
              }
	      break;
	    case DW_LNS_set_column:
	      column = read_unsigned_leb128 (abfd, line_ptr, &bytes_read);
	      line_ptr += bytes_read;
	      break;
	    case DW_LNS_negate_stmt:
	      is_stmt = (!is_stmt);
	      break;
	    case DW_LNS_set_basic_block:
	      basic_block = 1;
	      break;
	    /* Add to the address register of the state machine the
	       address increment value corresponding to special opcode
	       255.  I.e., this value is scaled by the minimum
	       instruction length since special opcode 255 would have
	       scaled the the increment.  */
	    case DW_LNS_const_add_pc:
	      address += (lh->minimum_instruction_length
			  * ((255 - lh->opcode_base) / lh->line_range));
	      break;
	    case DW_LNS_fixed_advance_pc:
	      address += read_2_bytes (abfd, line_ptr);
	      line_ptr += 2;
	      break;
	    default:
	      {
		/* Unknown standard opcode, ignore it.  */
		int i;

		for (i = 0; i < lh->standard_opcode_lengths[op_code]; i++)
		  {
		    (void) read_unsigned_leb128 (abfd, line_ptr, &bytes_read);
		    line_ptr += bytes_read;
		  }
	      }
	    }
	}
      if (lh->num_file_names < file || file == 0)
        dwarf2_debug_line_missing_file_complaint ();
      else
        {
          lh->file_names[file - 1].included_p = 1;
          if (!decode_for_pst_p)
	    {
	      addr = gdbarch_addr_bits_remove (gdbarch, address);
	      record_line (current_subfile, 0, addr);
	    }
        }
    }

  if (decode_for_pst_p)
    {
      int file_index;

      /* Now that we're done scanning the Line Header Program, we can
         create the psymtab of each included file.  */
      for (file_index = 0; file_index < lh->num_file_names; file_index++)
        if (lh->file_names[file_index].included_p == 1)
          {
            const struct file_entry fe = lh->file_names [file_index];
            char *include_name = fe.name;
            char *dir_name = NULL;
            char *pst_filename = pst->filename;

            if (fe.dir_index)
              dir_name = lh->include_dirs[fe.dir_index - 1];

            if (!IS_ABSOLUTE_PATH (include_name) && dir_name != NULL)
              {
                include_name = concat (dir_name, SLASH_STRING,
				       include_name, (char *)NULL);
                make_cleanup (xfree, include_name);
              }

            if (!IS_ABSOLUTE_PATH (pst_filename) && pst->dirname != NULL)
              {
                pst_filename = concat (pst->dirname, SLASH_STRING,
				       pst_filename, (char *)NULL);
                make_cleanup (xfree, pst_filename);
              }

            if (strcmp (include_name, pst_filename) != 0)
              dwarf2_create_include_psymtab (include_name, pst, objfile);
          }
    }
  else
    {
      /* Make sure a symtab is created for every file, even files
	 which contain only variables (i.e. no code with associated
	 line numbers).  */

      int i;
      struct file_entry *fe;

      for (i = 0; i < lh->num_file_names; i++)
	{
	  char *dir = NULL;
	  fe = &lh->file_names[i];
	  if (fe->dir_index)
	    dir = lh->include_dirs[fe->dir_index - 1];
	  dwarf2_start_subfile (fe->name, dir, comp_dir);

	  /* Skip the main file; we don't need it, and it must be
	     allocated last, so that it will show up before the
	     non-primary symtabs in the objfile's symtab list.  */
	  if (current_subfile == first_subfile)
	    continue;

	  if (current_subfile->symtab == NULL)
	    current_subfile->symtab = allocate_symtab (current_subfile->name,
						       cu->objfile);
	  fe->symtab = current_subfile->symtab;
	}
    }
}

/* Start a subfile for DWARF.  FILENAME is the name of the file and
   DIRNAME the name of the source directory which contains FILENAME
   or NULL if not known.  COMP_DIR is the compilation directory for the
   linetable's compilation unit or NULL if not known.
   This routine tries to keep line numbers from identical absolute and
   relative file names in a common subfile.

   Using the `list' example from the GDB testsuite, which resides in
   /srcdir and compiling it with Irix6.2 cc in /compdir using a filename
   of /srcdir/list0.c yields the following debugging information for list0.c:

   DW_AT_name:          /srcdir/list0.c
   DW_AT_comp_dir:              /compdir
   files.files[0].name: list0.h
   files.files[0].dir:  /srcdir
   files.files[1].name: list0.c
   files.files[1].dir:  /srcdir

   The line number information for list0.c has to end up in a single
   subfile, so that `break /srcdir/list0.c:1' works as expected.
   start_subfile will ensure that this happens provided that we pass the
   concatenation of files.files[1].dir and files.files[1].name as the
   subfile's name.  */

static void
dwarf2_start_subfile (char *filename, char *dirname, char *comp_dir)
{
  char *fullname;

  /* While reading the DIEs, we call start_symtab(DW_AT_name, DW_AT_comp_dir).
     `start_symtab' will always pass the contents of DW_AT_comp_dir as
     second argument to start_subfile.  To be consistent, we do the
     same here.  In order not to lose the line information directory,
     we concatenate it to the filename when it makes sense.
     Note that the Dwarf3 standard says (speaking of filenames in line
     information): ``The directory index is ignored for file names
     that represent full path names''.  Thus ignoring dirname in the
     `else' branch below isn't an issue.  */

  if (!IS_ABSOLUTE_PATH (filename) && dirname != NULL)
    fullname = concat (dirname, SLASH_STRING, filename, (char *)NULL);
  else
    fullname = filename;

  start_subfile (fullname, comp_dir);

  if (fullname != filename)
    xfree (fullname);
}

static void
var_decode_location (struct attribute *attr, struct symbol *sym,
		     struct dwarf2_cu *cu)
{
  struct objfile *objfile = cu->objfile;
  struct comp_unit_head *cu_header = &cu->header;

  /* NOTE drow/2003-01-30: There used to be a comment and some special
     code here to turn a symbol with DW_AT_external and a
     SYMBOL_VALUE_ADDRESS of 0 into a LOC_UNRESOLVED symbol.  This was
     necessary for platforms (maybe Alpha, certainly PowerPC GNU/Linux
     with some versions of binutils) where shared libraries could have
     relocations against symbols in their debug information - the
     minimal symbol would have the right address, but the debug info
     would not.  It's no longer necessary, because we will explicitly
     apply relocations when we read in the debug information now.  */

  /* A DW_AT_location attribute with no contents indicates that a
     variable has been optimized away.  */
  if (attr_form_is_block (attr) && DW_BLOCK (attr)->size == 0)
    {
      SYMBOL_CLASS (sym) = LOC_OPTIMIZED_OUT;
      return;
    }

  /* Handle one degenerate form of location expression specially, to
     preserve GDB's previous behavior when section offsets are
     specified.  If this is just a DW_OP_addr then mark this symbol
     as LOC_STATIC.  */

  if (attr_form_is_block (attr)
      && DW_BLOCK (attr)->size == 1 + cu_header->addr_size
      && DW_BLOCK (attr)->data[0] == DW_OP_addr)
    {
      unsigned int dummy;

      SYMBOL_VALUE_ADDRESS (sym) =
	read_address (objfile->obfd, DW_BLOCK (attr)->data + 1, cu, &dummy);
      SYMBOL_CLASS (sym) = LOC_STATIC;
      fixup_symbol_section (sym, objfile);
      SYMBOL_VALUE_ADDRESS (sym) += ANOFFSET (objfile->section_offsets,
					      SYMBOL_SECTION (sym));
      return;
    }

  /* NOTE drow/2002-01-30: It might be worthwhile to have a static
     expression evaluator, and use LOC_COMPUTED only when necessary
     (i.e. when the value of a register or memory location is
     referenced, or a thread-local block, etc.).  Then again, it might
     not be worthwhile.  I'm assuming that it isn't unless performance
     or memory numbers show me otherwise.  */

  dwarf2_symbol_mark_computed (attr, sym, cu);
  SYMBOL_CLASS (sym) = LOC_COMPUTED;
}

/* Given a pointer to a DWARF information entry, figure out if we need
   to make a symbol table entry for it, and if so, create a new entry
   and return a pointer to it.
   If TYPE is NULL, determine symbol type from the die, otherwise
   used the passed type.  */

static struct symbol *
new_symbol (struct die_info *die, struct type *type, struct dwarf2_cu *cu)
{
  struct objfile *objfile = cu->objfile;
  struct symbol *sym = NULL;
  char *name;
  struct attribute *attr = NULL;
  struct attribute *attr2 = NULL;
  CORE_ADDR baseaddr;
  int inlined_func = (die->tag == DW_TAG_inlined_subroutine);

  baseaddr = ANOFFSET (objfile->section_offsets, SECT_OFF_TEXT (objfile));

  if (die->tag != DW_TAG_namespace)
    name = dwarf2_linkage_name (die, cu);
  else
    name = TYPE_NAME (type);

  if (name)
    {
      sym = (struct symbol *) obstack_alloc (&objfile->objfile_obstack,
					     sizeof (struct symbol));
      OBJSTAT (objfile, n_syms++);
      memset (sym, 0, sizeof (struct symbol));

      /* Cache this symbol's name and the name's demangled form (if any).  */
      SYMBOL_LANGUAGE (sym) = cu->language;
      SYMBOL_SET_NAMES (sym, name, strlen (name), objfile);

      /* Default assumptions.
         Use the passed type or decode it from the die.  */
      SYMBOL_DOMAIN (sym) = VAR_DOMAIN;
      SYMBOL_CLASS (sym) = LOC_OPTIMIZED_OUT;
      if (type != NULL)
	SYMBOL_TYPE (sym) = type;
      else
	SYMBOL_TYPE (sym) = die_type (die, cu);
      attr = dwarf2_attr (die,
			  inlined_func ? DW_AT_call_line : DW_AT_decl_line,
			  cu);
      if (attr)
	{
	  SYMBOL_LINE (sym) = DW_UNSND (attr);
	}

      attr = dwarf2_attr (die,
			  inlined_func ? DW_AT_call_file : DW_AT_decl_file,
			  cu);
      if (attr)
	{
	  int file_index = DW_UNSND (attr);
	  if (cu->line_header == NULL
	      || file_index > cu->line_header->num_file_names)
	    complaint (&symfile_complaints,
		       _("file index out of range"));
	  else if (file_index > 0)
	    {
	      struct file_entry *fe;
	      fe = &cu->line_header->file_names[file_index - 1];
	      SYMBOL_SYMTAB (sym) = fe->symtab;
	    }
	}

      switch (die->tag)
	{
	case DW_TAG_label:
	  attr = dwarf2_attr (die, DW_AT_low_pc, cu);
	  if (attr)
	    {
	      SYMBOL_VALUE_ADDRESS (sym) = DW_ADDR (attr) + baseaddr;
	    }
	  SYMBOL_CLASS (sym) = LOC_LABEL;
	  break;
	case DW_TAG_subprogram:
	  /* SYMBOL_BLOCK_VALUE (sym) will be filled in later by
	     finish_block.  */
	  SYMBOL_CLASS (sym) = LOC_BLOCK;
	  attr2 = dwarf2_attr (die, DW_AT_external, cu);
	  if ((attr2 && (DW_UNSND (attr2) != 0))
              || cu->language == language_ada)
	    {
              /* Subprograms marked external are stored as a global symbol.
                 Ada subprograms, whether marked external or not, are always
                 stored as a global symbol, because we want to be able to
                 access them globally.  For instance, we want to be able
                 to break on a nested subprogram without having to
                 specify the context.  */
	      add_symbol_to_list (sym, &global_symbols);
	    }
	  else
	    {
	      add_symbol_to_list (sym, cu->list_in_scope);
	    }
	  break;
	case DW_TAG_inlined_subroutine:
	  /* SYMBOL_BLOCK_VALUE (sym) will be filled in later by
	     finish_block.  */
	  SYMBOL_CLASS (sym) = LOC_BLOCK;
	  SYMBOL_INLINED (sym) = 1;
	  /* Do not add the symbol to any lists.  It will be found via
	     BLOCK_FUNCTION from the blockvector.  */
	  break;
	case DW_TAG_variable:
	  /* Compilation with minimal debug info may result in variables
	     with missing type entries. Change the misleading `void' type
	     to something sensible.  */
	  if (TYPE_CODE (SYMBOL_TYPE (sym)) == TYPE_CODE_VOID)
	    SYMBOL_TYPE (sym)
	      = objfile_type (objfile)->nodebug_data_symbol;

	  attr = dwarf2_attr (die, DW_AT_const_value, cu);
	  if (attr)
	    {
	      dwarf2_const_value (attr, sym, cu);
	      attr2 = dwarf2_attr (die, DW_AT_external, cu);
	      if (attr2 && (DW_UNSND (attr2) != 0))
		add_symbol_to_list (sym, &global_symbols);
	      else
		add_symbol_to_list (sym, cu->list_in_scope);
	      break;
	    }
	  attr = dwarf2_attr (die, DW_AT_location, cu);
	  if (attr)
	    {
	      var_decode_location (attr, sym, cu);
	      attr2 = dwarf2_attr (die, DW_AT_external, cu);
	      if (attr2 && (DW_UNSND (attr2) != 0))
		add_symbol_to_list (sym, &global_symbols);
	      else
		add_symbol_to_list (sym, cu->list_in_scope);
	    }
	  else
	    {
	      /* We do not know the address of this symbol.
	         If it is an external symbol and we have type information
	         for it, enter the symbol as a LOC_UNRESOLVED symbol.
	         The address of the variable will then be determined from
	         the minimal symbol table whenever the variable is
	         referenced.  */
	      attr2 = dwarf2_attr (die, DW_AT_external, cu);
	      if (attr2 && (DW_UNSND (attr2) != 0)
		  && dwarf2_attr (die, DW_AT_type, cu) != NULL)
		{
		  SYMBOL_CLASS (sym) = LOC_UNRESOLVED;
		  add_symbol_to_list (sym, cu->list_in_scope);
		}
	      else if (!die_is_declaration (die, cu))
		{
		  /* Use the default LOC_OPTIMIZED_OUT class.  */
		  gdb_assert (SYMBOL_CLASS (sym) == LOC_OPTIMIZED_OUT);
		  add_symbol_to_list (sym, cu->list_in_scope);
		}
	    }
	  break;
	case DW_TAG_formal_parameter:
	  /* If we are inside a function, mark this as an argument.  If
	     not, we might be looking at an argument to an inlined function
	     when we do not have enough information to show inlined frames;
	     pretend it's a local variable in that case so that the user can
	     still see it.  */
	  if (context_stack_depth > 0
	      && context_stack[context_stack_depth - 1].name != NULL)
	    SYMBOL_IS_ARGUMENT (sym) = 1;
	  attr = dwarf2_attr (die, DW_AT_location, cu);
	  if (attr)
	    {
	      var_decode_location (attr, sym, cu);
	    }
	  attr = dwarf2_attr (die, DW_AT_const_value, cu);
	  if (attr)
	    {
	      dwarf2_const_value (attr, sym, cu);
	    }
	  add_symbol_to_list (sym, cu->list_in_scope);
	  break;
	case DW_TAG_unspecified_parameters:
	  /* From varargs functions; gdb doesn't seem to have any
	     interest in this information, so just ignore it for now.
	     (FIXME?) */
	  break;
	case DW_TAG_class_type:
	case DW_TAG_interface_type:
	case DW_TAG_structure_type:
	case DW_TAG_union_type:
	case DW_TAG_set_type:
	case DW_TAG_enumeration_type:
	  SYMBOL_CLASS (sym) = LOC_TYPEDEF;
	  SYMBOL_DOMAIN (sym) = STRUCT_DOMAIN;

	  /* Make sure that the symbol includes appropriate enclosing
	     classes/namespaces in its name.  These are calculated in
	     read_structure_type, and the correct name is saved in
	     the type.  */

	  if (cu->language == language_cplus
	      || cu->language == language_java)
	    {
	      struct type *type = SYMBOL_TYPE (sym);
	      
	      if (TYPE_TAG_NAME (type) != NULL)
		{
		  /* FIXME: carlton/2003-11-10: Should this use
		     SYMBOL_SET_NAMES instead?  (The same problem also
		     arises further down in this function.)  */
		  /* The type's name is already allocated along with
		     this objfile, so we don't need to duplicate it
		     for the symbol.  */
		  SYMBOL_LINKAGE_NAME (sym) = TYPE_TAG_NAME (type);
		}
	    }

	  {
	    /* NOTE: carlton/2003-11-10: C++ and Java class symbols shouldn't
	       really ever be static objects: otherwise, if you try
	       to, say, break of a class's method and you're in a file
	       which doesn't mention that class, it won't work unless
	       the check for all static symbols in lookup_symbol_aux
	       saves you.  See the OtherFileClass tests in
	       gdb.c++/namespace.exp.  */

	    struct pending **list_to_add;

	    list_to_add = (cu->list_in_scope == &file_symbols
			   && (cu->language == language_cplus
			       || cu->language == language_java)
			   ? &global_symbols : cu->list_in_scope);
	  
	    add_symbol_to_list (sym, list_to_add);

	    /* The semantics of C++ state that "struct foo { ... }" also
	       defines a typedef for "foo".  A Java class declaration also
	       defines a typedef for the class.  */
	    if (cu->language == language_cplus
		|| cu->language == language_java
		|| cu->language == language_ada)
	      {
		/* The symbol's name is already allocated along with
		   this objfile, so we don't need to duplicate it for
		   the type.  */
		if (TYPE_NAME (SYMBOL_TYPE (sym)) == 0)
		  TYPE_NAME (SYMBOL_TYPE (sym)) = SYMBOL_SEARCH_NAME (sym);
	      }
	  }
	  break;
	case DW_TAG_typedef:
	  SYMBOL_LINKAGE_NAME (sym) = (char *) dwarf2_full_name (die, cu);
	  SYMBOL_CLASS (sym) = LOC_TYPEDEF;
	  SYMBOL_DOMAIN (sym) = VAR_DOMAIN;
	  add_symbol_to_list (sym, cu->list_in_scope);
	  break;
	case DW_TAG_base_type:
        case DW_TAG_subrange_type:
	  SYMBOL_CLASS (sym) = LOC_TYPEDEF;
	  SYMBOL_DOMAIN (sym) = VAR_DOMAIN;
	  add_symbol_to_list (sym, cu->list_in_scope);
	  break;
	case DW_TAG_enumerator:
	  SYMBOL_LINKAGE_NAME (sym) = (char *) dwarf2_full_name (die, cu);
	  attr = dwarf2_attr (die, DW_AT_const_value, cu);
	  if (attr)
	    {
	      dwarf2_const_value (attr, sym, cu);
	    }
	  {
	    /* NOTE: carlton/2003-11-10: See comment above in the
	       DW_TAG_class_type, etc. block.  */

	    struct pending **list_to_add;

	    list_to_add = (cu->list_in_scope == &file_symbols
			   && (cu->language == language_cplus
			       || cu->language == language_java)
			   ? &global_symbols : cu->list_in_scope);
	  
	    add_symbol_to_list (sym, list_to_add);
	  }
	  break;
	case DW_TAG_namespace:
	  SYMBOL_CLASS (sym) = LOC_TYPEDEF;
	  add_symbol_to_list (sym, &global_symbols);
	  break;
	default:
	  /* Not a tag we recognize.  Hopefully we aren't processing
	     trash data, but since we must specifically ignore things
	     we don't recognize, there is nothing else we should do at
	     this point. */
	  complaint (&symfile_complaints, _("unsupported tag: '%s'"),
		     dwarf_tag_name (die->tag));
	  break;
	}

      /* For the benefit of old versions of GCC, check for anonymous
	 namespaces based on the demangled name.  */
      if (!processing_has_namespace_info
	  && cu->language == language_cplus
	  && dwarf2_attr (die, DW_AT_MIPS_linkage_name, cu) != NULL)
	cp_scan_for_anonymous_namespaces (sym);
    }
  return (sym);
}

/* Copy constant value from an attribute to a symbol.  */

static void
dwarf2_const_value (struct attribute *attr, struct symbol *sym,
		    struct dwarf2_cu *cu)
{
  struct objfile *objfile = cu->objfile;
  struct comp_unit_head *cu_header = &cu->header;
  enum bfd_endian byte_order = bfd_big_endian (objfile->obfd) ?
				BFD_ENDIAN_BIG : BFD_ENDIAN_LITTLE;
  struct dwarf_block *blk;

  switch (attr->form)
    {
    case DW_FORM_addr:
      if (TYPE_LENGTH (SYMBOL_TYPE (sym)) != cu_header->addr_size)
	dwarf2_const_value_length_mismatch_complaint (SYMBOL_PRINT_NAME (sym),
						      cu_header->addr_size,
						      TYPE_LENGTH (SYMBOL_TYPE
								   (sym)));
      SYMBOL_VALUE_BYTES (sym) = 
	obstack_alloc (&objfile->objfile_obstack, cu_header->addr_size);
      /* NOTE: cagney/2003-05-09: In-lined store_address call with
         it's body - store_unsigned_integer.  */
      store_unsigned_integer (SYMBOL_VALUE_BYTES (sym), cu_header->addr_size,
			      DW_ADDR (attr), byte_order);
      SYMBOL_CLASS (sym) = LOC_CONST_BYTES;
      break;
    case DW_FORM_string:
    case DW_FORM_strp:
      /* DW_STRING is already allocated on the obstack, point directly
	 to it.  */
      SYMBOL_VALUE_BYTES (sym) = (gdb_byte *) DW_STRING (attr);
      SYMBOL_CLASS (sym) = LOC_CONST_BYTES;
      break;
    case DW_FORM_block1:
    case DW_FORM_block2:
    case DW_FORM_block4:
    case DW_FORM_block:
      blk = DW_BLOCK (attr);
      if (TYPE_LENGTH (SYMBOL_TYPE (sym)) != blk->size)
	dwarf2_const_value_length_mismatch_complaint (SYMBOL_PRINT_NAME (sym),
						      blk->size,
						      TYPE_LENGTH (SYMBOL_TYPE
								   (sym)));
      SYMBOL_VALUE_BYTES (sym) =
	obstack_alloc (&objfile->objfile_obstack, blk->size);
      memcpy (SYMBOL_VALUE_BYTES (sym), blk->data, blk->size);
      SYMBOL_CLASS (sym) = LOC_CONST_BYTES;
      break;

      /* The DW_AT_const_value attributes are supposed to carry the
	 symbol's value "represented as it would be on the target
	 architecture."  By the time we get here, it's already been
	 converted to host endianness, so we just need to sign- or
	 zero-extend it as appropriate.  */
    case DW_FORM_data1:
      dwarf2_const_value_data (attr, sym, 8);
      break;
    case DW_FORM_data2:
      dwarf2_const_value_data (attr, sym, 16);
      break;
    case DW_FORM_data4:
      dwarf2_const_value_data (attr, sym, 32);
      break;
    case DW_FORM_data8:
      dwarf2_const_value_data (attr, sym, 64);
      break;

    case DW_FORM_sdata:
      SYMBOL_VALUE (sym) = DW_SND (attr);
      SYMBOL_CLASS (sym) = LOC_CONST;
      break;

    case DW_FORM_udata:
      SYMBOL_VALUE (sym) = DW_UNSND (attr);
      SYMBOL_CLASS (sym) = LOC_CONST;
      break;

    default:
      complaint (&symfile_complaints,
		 _("unsupported const value attribute form: '%s'"),
		 dwarf_form_name (attr->form));
      SYMBOL_VALUE (sym) = 0;
      SYMBOL_CLASS (sym) = LOC_CONST;
      break;
    }
}


/* Given an attr with a DW_FORM_dataN value in host byte order, sign-
   or zero-extend it as appropriate for the symbol's type.  */
static void
dwarf2_const_value_data (struct attribute *attr,
			 struct symbol *sym,
			 int bits)
{
  LONGEST l = DW_UNSND (attr);

  if (bits < sizeof (l) * 8)
    {
      if (TYPE_UNSIGNED (SYMBOL_TYPE (sym)))
	l &= ((LONGEST) 1 << bits) - 1;
      else
	l = (l << (sizeof (l) * 8 - bits)) >> (sizeof (l) * 8 - bits);
    }

  SYMBOL_VALUE (sym) = l;
  SYMBOL_CLASS (sym) = LOC_CONST;
}


/* Return the type of the die in question using its DW_AT_type attribute.  */

static struct type *
die_type (struct die_info *die, struct dwarf2_cu *cu)
{
  struct type *type;
  struct attribute *type_attr;
  struct die_info *type_die;

  type_attr = dwarf2_attr (die, DW_AT_type, cu);
  if (!type_attr)
    {
      /* A missing DW_AT_type represents a void type.  */
      return objfile_type (cu->objfile)->builtin_void;
    }
  else
    type_die = follow_die_ref (die, type_attr, &cu);

  type = tag_type_to_type (type_die, cu);
  if (!type)
    {
      dump_die_for_error (type_die);
      error (_("Dwarf Error: Problem turning type die at offset into gdb type [in module %s]"),
		      cu->objfile->name);
    }
  return type;
}

/* Return the containing type of the die in question using its
   DW_AT_containing_type attribute.  */

static struct type *
die_containing_type (struct die_info *die, struct dwarf2_cu *cu)
{
  struct type *type = NULL;
  struct attribute *type_attr;
  struct die_info *type_die = NULL;

  type_attr = dwarf2_attr (die, DW_AT_containing_type, cu);
  if (type_attr)
    {
      type_die = follow_die_ref (die, type_attr, &cu);
      type = tag_type_to_type (type_die, cu);
    }
  if (!type)
    {
      if (type_die)
	dump_die_for_error (type_die);
      error (_("Dwarf Error: Problem turning containing type into gdb type [in module %s]"), 
		      cu->objfile->name);
    }
  return type;
}

static struct type *
tag_type_to_type (struct die_info *die, struct dwarf2_cu *cu)
{
  struct type *this_type;

  this_type = read_type_die (die, cu);
  if (!this_type)
    {
      dump_die_for_error (die);
      error (_("Dwarf Error: Cannot find type of die [in module %s]"), 
	     cu->objfile->name);
    }
  return this_type;
}

static struct type *
read_type_die (struct die_info *die, struct dwarf2_cu *cu)
{
  struct type *this_type;

  this_type = get_die_type (die, cu);
  if (this_type)
    return this_type;

  switch (die->tag)
    {
    case DW_TAG_class_type:
    case DW_TAG_interface_type:
    case DW_TAG_structure_type:
    case DW_TAG_union_type:
      this_type = read_structure_type (die, cu);
      break;
    case DW_TAG_enumeration_type:
      this_type = read_enumeration_type (die, cu);
      break;
    case DW_TAG_subprogram:
    case DW_TAG_subroutine_type:
    case DW_TAG_inlined_subroutine:
      this_type = read_subroutine_type (die, cu);
      break;
    case DW_TAG_array_type:
      this_type = read_array_type (die, cu);
      break;
    case DW_TAG_set_type:
      this_type = read_set_type (die, cu);
      break;
    case DW_TAG_pointer_type:
      this_type = read_tag_pointer_type (die, cu);
      break;
    case DW_TAG_ptr_to_member_type:
      this_type = read_tag_ptr_to_member_type (die, cu);
      break;
    case DW_TAG_reference_type:
      this_type = read_tag_reference_type (die, cu);
      break;
    case DW_TAG_const_type:
      this_type = read_tag_const_type (die, cu);
      break;
    case DW_TAG_volatile_type:
      this_type = read_tag_volatile_type (die, cu);
      break;
    case DW_TAG_string_type:
      this_type = read_tag_string_type (die, cu);
      break;
    case DW_TAG_typedef:
      this_type = read_typedef (die, cu);
      break;
    case DW_TAG_subrange_type:
      this_type = read_subrange_type (die, cu);
      break;
    case DW_TAG_base_type:
      this_type = read_base_type (die, cu);
      break;
    case DW_TAG_unspecified_type:
      this_type = read_unspecified_type (die, cu);
      break;
    case DW_TAG_namespace:
      this_type = read_namespace_type (die, cu);
      break;
    default:
      complaint (&symfile_complaints, _("unexpected tag in read_type_die: '%s'"),
		 dwarf_tag_name (die->tag));
      break;
    }

  return this_type;
}

/* Return the name of the namespace/class that DIE is defined within,
   or "" if we can't tell.  The caller should not xfree the result.

   For example, if we're within the method foo() in the following
   code:

   namespace N {
     class C {
       void foo () {
       }
     };
   }

   then determine_prefix on foo's die will return "N::C".  */

static char *
determine_prefix (struct die_info *die, struct dwarf2_cu *cu)
{
  struct die_info *parent, *spec_die;
  struct dwarf2_cu *spec_cu;
  struct type *parent_type;

  if (cu->language != language_cplus
      && cu->language != language_java)
    return "";

  /* We have to be careful in the presence of DW_AT_specification.
     For example, with GCC 3.4, given the code

     namespace N {
       void foo() {
	 // Definition of N::foo.
       }
     }

     then we'll have a tree of DIEs like this:

     1: DW_TAG_compile_unit
       2: DW_TAG_namespace        // N
	 3: DW_TAG_subprogram     // declaration of N::foo
       4: DW_TAG_subprogram       // definition of N::foo
	    DW_AT_specification   // refers to die #3

     Thus, when processing die #4, we have to pretend that we're in
     the context of its DW_AT_specification, namely the contex of die
     #3.  */
  spec_cu = cu;
  spec_die = die_specification (die, &spec_cu);
  if (spec_die == NULL)
    parent = die->parent;
  else
    {
      parent = spec_die->parent;
      cu = spec_cu;
    }

  if (parent == NULL)
    return "";
  else
    switch (parent->tag)
      {
      case DW_TAG_namespace:
	parent_type = read_type_die (parent, cu);
	/* We give a name to even anonymous namespaces.  */
	return TYPE_TAG_NAME (parent_type);
      case DW_TAG_class_type:
      case DW_TAG_interface_type:
      case DW_TAG_structure_type:
      case DW_TAG_union_type:
	parent_type = read_type_die (parent, cu);
	if (TYPE_TAG_NAME (parent_type) != NULL)
	  return TYPE_TAG_NAME (parent_type);
	else
	  /* An anonymous structure is only allowed non-static data
	     members; no typedefs, no member functions, et cetera.
	     So it does not need a prefix.  */
	  return "";
      default:
	return determine_prefix (parent, cu);
      }
}

/* Return a newly-allocated string formed by concatenating PREFIX and
   SUFFIX with appropriate separator.  If PREFIX or SUFFIX is NULL or empty, then
   simply copy the SUFFIX or PREFIX, respectively.  If OBS is non-null,
   perform an obconcat, otherwise allocate storage for the result.  The CU argument
   is used to determine the language and hence, the appropriate separator.  */

#define MAX_SEP_LEN 2  /* sizeof ("::")  */

static char *
typename_concat (struct obstack *obs, const char *prefix, const char *suffix, 
		 struct dwarf2_cu *cu)
{
  char *sep;

  if (suffix == NULL || suffix[0] == '\0' || prefix == NULL || prefix[0] == '\0')
    sep = "";
  else if (cu->language == language_java)
    sep = ".";
  else
    sep = "::";

  if (prefix == NULL)
    prefix = "";
  if (suffix == NULL)
    suffix = "";

  if (obs == NULL)
    {
      char *retval = xmalloc (strlen (prefix) + MAX_SEP_LEN + strlen (suffix) + 1);
      strcpy (retval, prefix);
      strcat (retval, sep);
      strcat (retval, suffix);
      return retval;
    }
  else
    {
      /* We have an obstack.  */
      return obconcat (obs, prefix, sep, suffix);
    }
}

/* Return sibling of die, NULL if no sibling.  */

static struct die_info *
sibling_die (struct die_info *die)
{
  return die->sibling;
}

/* Get linkage name of a die, return NULL if not found.  */

static char *
dwarf2_linkage_name (struct die_info *die, struct dwarf2_cu *cu)
{
  struct attribute *attr;

  attr = dwarf2_attr (die, DW_AT_MIPS_linkage_name, cu);
  if (attr && DW_STRING (attr))
    return DW_STRING (attr);
  return dwarf2_name (die, cu);
}

/* Get name of a die, return NULL if not found.  */

static char *
dwarf2_canonicalize_name (char *name, struct dwarf2_cu *cu,
			  struct obstack *obstack)
{
  if (name && cu->language == language_cplus)
    {
      char *canon_name = cp_canonicalize_string (name);

      if (canon_name != NULL)
	{
	  if (strcmp (canon_name, name) != 0)
	    name = obsavestring (canon_name, strlen (canon_name),
				 obstack);
	  xfree (canon_name);
	}
    }

  return name;
}

/* Get name of a die, return NULL if not found.  */

static char *
dwarf2_name (struct die_info *die, struct dwarf2_cu *cu)
{
  struct attribute *attr;

  attr = dwarf2_attr (die, DW_AT_name, cu);
  if (!attr || !DW_STRING (attr))
    return NULL;

  switch (die->tag)
    {
    case DW_TAG_compile_unit:
      /* Compilation units have a DW_AT_name that is a filename, not
	 a source language identifier.  */
    case DW_TAG_enumeration_type:
    case DW_TAG_enumerator:
      /* These tags always have simple identifiers already; no need
	 to canonicalize them.  */
      return DW_STRING (attr);
    default:
      if (attr->form != GDB_FORM_cached_string)
	{
	  DW_STRING (attr)
	    = dwarf2_canonicalize_name (DW_STRING (attr), cu,
					&cu->objfile->objfile_obstack);
	  attr->form = GDB_FORM_cached_string;
	}
      return DW_STRING (attr);
    }
}

/* Return the die that this die in an extension of, or NULL if there
   is none.  *EXT_CU is the CU containing DIE on input, and the CU
   containing the return value on output.  */

static struct die_info *
dwarf2_extension (struct die_info *die, struct dwarf2_cu **ext_cu)
{
  struct attribute *attr;

  attr = dwarf2_attr (die, DW_AT_extension, *ext_cu);
  if (attr == NULL)
    return NULL;

  return follow_die_ref (die, attr, ext_cu);
}

/* Convert a DIE tag into its string name.  */

static char *
dwarf_tag_name (unsigned tag)
{
  switch (tag)
    {
    case DW_TAG_padding:
      return "DW_TAG_padding";
    case DW_TAG_array_type:
      return "DW_TAG_array_type";
    case DW_TAG_class_type:
      return "DW_TAG_class_type";
    case DW_TAG_entry_point:
      return "DW_TAG_entry_point";
    case DW_TAG_enumeration_type:
      return "DW_TAG_enumeration_type";
    case DW_TAG_formal_parameter:
      return "DW_TAG_formal_parameter";
    case DW_TAG_imported_declaration:
      return "DW_TAG_imported_declaration";
    case DW_TAG_label:
      return "DW_TAG_label";
    case DW_TAG_lexical_block:
      return "DW_TAG_lexical_block";
    case DW_TAG_member:
      return "DW_TAG_member";
    case DW_TAG_pointer_type:
      return "DW_TAG_pointer_type";
    case DW_TAG_reference_type:
      return "DW_TAG_reference_type";
    case DW_TAG_compile_unit:
      return "DW_TAG_compile_unit";
    case DW_TAG_string_type:
      return "DW_TAG_string_type";
    case DW_TAG_structure_type:
      return "DW_TAG_structure_type";
    case DW_TAG_subroutine_type:
      return "DW_TAG_subroutine_type";
    case DW_TAG_typedef:
      return "DW_TAG_typedef";
    case DW_TAG_union_type:
      return "DW_TAG_union_type";
    case DW_TAG_unspecified_parameters:
      return "DW_TAG_unspecified_parameters";
    case DW_TAG_variant:
      return "DW_TAG_variant";
    case DW_TAG_common_block:
      return "DW_TAG_common_block";
    case DW_TAG_common_inclusion:
      return "DW_TAG_common_inclusion";
    case DW_TAG_inheritance:
      return "DW_TAG_inheritance";
    case DW_TAG_inlined_subroutine:
      return "DW_TAG_inlined_subroutine";
    case DW_TAG_module:
      return "DW_TAG_module";
    case DW_TAG_ptr_to_member_type:
      return "DW_TAG_ptr_to_member_type";
    case DW_TAG_set_type:
      return "DW_TAG_set_type";
    case DW_TAG_subrange_type:
      return "DW_TAG_subrange_type";
    case DW_TAG_with_stmt:
      return "DW_TAG_with_stmt";
    case DW_TAG_access_declaration:
      return "DW_TAG_access_declaration";
    case DW_TAG_base_type:
      return "DW_TAG_base_type";
    case DW_TAG_catch_block:
      return "DW_TAG_catch_block";
    case DW_TAG_const_type:
      return "DW_TAG_const_type";
    case DW_TAG_constant:
      return "DW_TAG_constant";
    case DW_TAG_enumerator:
      return "DW_TAG_enumerator";
    case DW_TAG_file_type:
      return "DW_TAG_file_type";
    case DW_TAG_friend:
      return "DW_TAG_friend";
    case DW_TAG_namelist:
      return "DW_TAG_namelist";
    case DW_TAG_namelist_item:
      return "DW_TAG_namelist_item";
    case DW_TAG_packed_type:
      return "DW_TAG_packed_type";
    case DW_TAG_subprogram:
      return "DW_TAG_subprogram";
    case DW_TAG_template_type_param:
      return "DW_TAG_template_type_param";
    case DW_TAG_template_value_param:
      return "DW_TAG_template_value_param";
    case DW_TAG_thrown_type:
      return "DW_TAG_thrown_type";
    case DW_TAG_try_block:
      return "DW_TAG_try_block";
    case DW_TAG_variant_part:
      return "DW_TAG_variant_part";
    case DW_TAG_variable:
      return "DW_TAG_variable";
    case DW_TAG_volatile_type:
      return "DW_TAG_volatile_type";
    case DW_TAG_dwarf_procedure:
      return "DW_TAG_dwarf_procedure";
    case DW_TAG_restrict_type:
      return "DW_TAG_restrict_type";
    case DW_TAG_interface_type:
      return "DW_TAG_interface_type";
    case DW_TAG_namespace:
      return "DW_TAG_namespace";
    case DW_TAG_imported_module:
      return "DW_TAG_imported_module";
    case DW_TAG_unspecified_type:
      return "DW_TAG_unspecified_type";
    case DW_TAG_partial_unit:
      return "DW_TAG_partial_unit";
    case DW_TAG_imported_unit:
      return "DW_TAG_imported_unit";
    case DW_TAG_condition:
      return "DW_TAG_condition";
    case DW_TAG_shared_type:
      return "DW_TAG_shared_type";
    case DW_TAG_MIPS_loop:
      return "DW_TAG_MIPS_loop";
    case DW_TAG_HP_array_descriptor:
      return "DW_TAG_HP_array_descriptor";
    case DW_TAG_format_label:
      return "DW_TAG_format_label";
    case DW_TAG_function_template:
      return "DW_TAG_function_template";
    case DW_TAG_class_template:
      return "DW_TAG_class_template";
    case DW_TAG_GNU_BINCL:
      return "DW_TAG_GNU_BINCL";
    case DW_TAG_GNU_EINCL:
      return "DW_TAG_GNU_EINCL";
    case DW_TAG_upc_shared_type:
      return "DW_TAG_upc_shared_type";
    case DW_TAG_upc_strict_type:
      return "DW_TAG_upc_strict_type";
    case DW_TAG_upc_relaxed_type:
      return "DW_TAG_upc_relaxed_type";
    case DW_TAG_PGI_kanji_type:
      return "DW_TAG_PGI_kanji_type";
    case DW_TAG_PGI_interface_block:
      return "DW_TAG_PGI_interface_block";
    default:
      return "DW_TAG_<unknown>";
    }
}

/* Convert a DWARF attribute code into its string name.  */

static char *
dwarf_attr_name (unsigned attr)
{
  switch (attr)
    {
    case DW_AT_sibling:
      return "DW_AT_sibling";
    case DW_AT_location:
      return "DW_AT_location";
    case DW_AT_name:
      return "DW_AT_name";
    case DW_AT_ordering:
      return "DW_AT_ordering";
    case DW_AT_subscr_data:
      return "DW_AT_subscr_data";
    case DW_AT_byte_size:
      return "DW_AT_byte_size";
    case DW_AT_bit_offset:
      return "DW_AT_bit_offset";
    case DW_AT_bit_size:
      return "DW_AT_bit_size";
    case DW_AT_element_list:
      return "DW_AT_element_list";
    case DW_AT_stmt_list:
      return "DW_AT_stmt_list";
    case DW_AT_low_pc:
      return "DW_AT_low_pc";
    case DW_AT_high_pc:
      return "DW_AT_high_pc";
    case DW_AT_language:
      return "DW_AT_language";
    case DW_AT_member:
      return "DW_AT_member";
    case DW_AT_discr:
      return "DW_AT_discr";
    case DW_AT_discr_value:
      return "DW_AT_discr_value";
    case DW_AT_visibility:
      return "DW_AT_visibility";
    case DW_AT_import:
      return "DW_AT_import";
    case DW_AT_string_length:
      return "DW_AT_string_length";
    case DW_AT_common_reference:
      return "DW_AT_common_reference";
    case DW_AT_comp_dir:
      return "DW_AT_comp_dir";
    case DW_AT_const_value:
      return "DW_AT_const_value";
    case DW_AT_containing_type:
      return "DW_AT_containing_type";
    case DW_AT_default_value:
      return "DW_AT_default_value";
    case DW_AT_inline:
      return "DW_AT_inline";
    case DW_AT_is_optional:
      return "DW_AT_is_optional";
    case DW_AT_lower_bound:
      return "DW_AT_lower_bound";
    case DW_AT_producer:
      return "DW_AT_producer";
    case DW_AT_prototyped:
      return "DW_AT_prototyped";
    case DW_AT_return_addr:
      return "DW_AT_return_addr";
    case DW_AT_start_scope:
      return "DW_AT_start_scope";
    case DW_AT_bit_stride:
      return "DW_AT_bit_stride";
    case DW_AT_upper_bound:
      return "DW_AT_upper_bound";
    case DW_AT_abstract_origin:
      return "DW_AT_abstract_origin";
    case DW_AT_accessibility:
      return "DW_AT_accessibility";
    case DW_AT_address_class:
      return "DW_AT_address_class";
    case DW_AT_artificial:
      return "DW_AT_artificial";
    case DW_AT_base_types:
      return "DW_AT_base_types";
    case DW_AT_calling_convention:
      return "DW_AT_calling_convention";
    case DW_AT_count:
      return "DW_AT_count";
    case DW_AT_data_member_location:
      return "DW_AT_data_member_location";
    case DW_AT_decl_column:
      return "DW_AT_decl_column";
    case DW_AT_decl_file:
      return "DW_AT_decl_file";
    case DW_AT_decl_line:
      return "DW_AT_decl_line";
    case DW_AT_declaration:
      return "DW_AT_declaration";
    case DW_AT_discr_list:
      return "DW_AT_discr_list";
    case DW_AT_encoding:
      return "DW_AT_encoding";
    case DW_AT_external:
      return "DW_AT_external";
    case DW_AT_frame_base:
      return "DW_AT_frame_base";
    case DW_AT_friend:
      return "DW_AT_friend";
    case DW_AT_identifier_case:
      return "DW_AT_identifier_case";
    case DW_AT_macro_info:
      return "DW_AT_macro_info";
    case DW_AT_namelist_items:
      return "DW_AT_namelist_items";
    case DW_AT_priority:
      return "DW_AT_priority";
    case DW_AT_segment:
      return "DW_AT_segment";
    case DW_AT_specification:
      return "DW_AT_specification";
    case DW_AT_static_link:
      return "DW_AT_static_link";
    case DW_AT_type:
      return "DW_AT_type";
    case DW_AT_use_location:
      return "DW_AT_use_location";
    case DW_AT_variable_parameter:
      return "DW_AT_variable_parameter";
    case DW_AT_virtuality:
      return "DW_AT_virtuality";
    case DW_AT_vtable_elem_location:
      return "DW_AT_vtable_elem_location";
    /* DWARF 3 values.  */
    case DW_AT_allocated:
      return "DW_AT_allocated";
    case DW_AT_associated:
      return "DW_AT_associated";
    case DW_AT_data_location:
      return "DW_AT_data_location";
    case DW_AT_byte_stride:
      return "DW_AT_byte_stride";
    case DW_AT_entry_pc:
      return "DW_AT_entry_pc";
    case DW_AT_use_UTF8:
      return "DW_AT_use_UTF8";
    case DW_AT_extension:
      return "DW_AT_extension";
    case DW_AT_ranges:
      return "DW_AT_ranges";
    case DW_AT_trampoline:
      return "DW_AT_trampoline";
    case DW_AT_call_column:
      return "DW_AT_call_column";
    case DW_AT_call_file:
      return "DW_AT_call_file";
    case DW_AT_call_line:
      return "DW_AT_call_line";
    case DW_AT_description:
      return "DW_AT_description";
    case DW_AT_binary_scale:
      return "DW_AT_binary_scale";
    case DW_AT_decimal_scale:
      return "DW_AT_decimal_scale";
    case DW_AT_small:
      return "DW_AT_small";
    case DW_AT_decimal_sign:
      return "DW_AT_decimal_sign";
    case DW_AT_digit_count:
      return "DW_AT_digit_count";
    case DW_AT_picture_string:
      return "DW_AT_picture_string";
    case DW_AT_mutable:
      return "DW_AT_mutable";
    case DW_AT_threads_scaled:
      return "DW_AT_threads_scaled";
    case DW_AT_explicit:
      return "DW_AT_explicit";
    case DW_AT_object_pointer:
      return "DW_AT_object_pointer";
    case DW_AT_endianity:
      return "DW_AT_endianity";
    case DW_AT_elemental:
      return "DW_AT_elemental";
    case DW_AT_pure:
      return "DW_AT_pure";
    case DW_AT_recursive:
      return "DW_AT_recursive";
    /* SGI/MIPS extensions.  */
#ifdef MIPS /* collides with DW_AT_HP_block_index */
    case DW_AT_MIPS_fde:
      return "DW_AT_MIPS_fde";
#endif
    case DW_AT_MIPS_loop_begin:
      return "DW_AT_MIPS_loop_begin";
    case DW_AT_MIPS_tail_loop_begin:
      return "DW_AT_MIPS_tail_loop_begin";
    case DW_AT_MIPS_epilog_begin:
      return "DW_AT_MIPS_epilog_begin";
    case DW_AT_MIPS_loop_unroll_factor:
      return "DW_AT_MIPS_loop_unroll_factor";
    case DW_AT_MIPS_software_pipeline_depth:
      return "DW_AT_MIPS_software_pipeline_depth";
    case DW_AT_MIPS_linkage_name:
      return "DW_AT_MIPS_linkage_name";
    case DW_AT_MIPS_stride:
      return "DW_AT_MIPS_stride";
    case DW_AT_MIPS_abstract_name:
      return "DW_AT_MIPS_abstract_name";
    case DW_AT_MIPS_clone_origin:
      return "DW_AT_MIPS_clone_origin";
    case DW_AT_MIPS_has_inlines:
      return "DW_AT_MIPS_has_inlines";
    /* HP extensions.  */
#ifndef MIPS /* collides with DW_AT_MIPS_fde */
    case DW_AT_HP_block_index:
      return "DW_AT_HP_block_index";
#endif
    case DW_AT_HP_unmodifiable:
      return "DW_AT_HP_unmodifiable";
    case DW_AT_HP_actuals_stmt_list:
      return "DW_AT_HP_actuals_stmt_list";
    case DW_AT_HP_proc_per_section:
      return "DW_AT_HP_proc_per_section";
    case DW_AT_HP_raw_data_ptr:
      return "DW_AT_HP_raw_data_ptr";
    case DW_AT_HP_pass_by_reference:
      return "DW_AT_HP_pass_by_reference";
    case DW_AT_HP_opt_level:
      return "DW_AT_HP_opt_level";
    case DW_AT_HP_prof_version_id:
      return "DW_AT_HP_prof_version_id";
    case DW_AT_HP_opt_flags:
      return "DW_AT_HP_opt_flags";
    case DW_AT_HP_cold_region_low_pc:
      return "DW_AT_HP_cold_region_low_pc";
    case DW_AT_HP_cold_region_high_pc:
      return "DW_AT_HP_cold_region_high_pc";
    case DW_AT_HP_all_variables_modifiable:
      return "DW_AT_HP_all_variables_modifiable";
    case DW_AT_HP_linkage_name:
      return "DW_AT_HP_linkage_name";
    case DW_AT_HP_prof_flags:
      return "DW_AT_HP_prof_flags";
    /* GNU extensions.  */
    case DW_AT_sf_names:
      return "DW_AT_sf_names";
    case DW_AT_src_info:
      return "DW_AT_src_info";
    case DW_AT_mac_info:
      return "DW_AT_mac_info";
    case DW_AT_src_coords:
      return "DW_AT_src_coords";
    case DW_AT_body_begin:
      return "DW_AT_body_begin";
    case DW_AT_body_end:
      return "DW_AT_body_end";
    case DW_AT_GNU_vector:
      return "DW_AT_GNU_vector";
    /* VMS extensions.  */
    case DW_AT_VMS_rtnbeg_pd_address:
      return "DW_AT_VMS_rtnbeg_pd_address";
    /* UPC extension.  */
    case DW_AT_upc_threads_scaled:
      return "DW_AT_upc_threads_scaled";
    /* PGI (STMicroelectronics) extensions.  */
    case DW_AT_PGI_lbase:
      return "DW_AT_PGI_lbase";
    case DW_AT_PGI_soffset:
      return "DW_AT_PGI_soffset";
    case DW_AT_PGI_lstride:
      return "DW_AT_PGI_lstride";
    default:
      return "DW_AT_<unknown>";
    }
}

/* Convert a DWARF value form code into its string name.  */

static char *
dwarf_form_name (unsigned form)
{
  switch (form)
    {
    case DW_FORM_addr:
      return "DW_FORM_addr";
    case DW_FORM_block2:
      return "DW_FORM_block2";
    case DW_FORM_block4:
      return "DW_FORM_block4";
    case DW_FORM_data2:
      return "DW_FORM_data2";
    case DW_FORM_data4:
      return "DW_FORM_data4";
    case DW_FORM_data8:
      return "DW_FORM_data8";
    case DW_FORM_string:
      return "DW_FORM_string";
    case DW_FORM_block:
      return "DW_FORM_block";
    case DW_FORM_block1:
      return "DW_FORM_block1";
    case DW_FORM_data1:
      return "DW_FORM_data1";
    case DW_FORM_flag:
      return "DW_FORM_flag";
    case DW_FORM_sdata:
      return "DW_FORM_sdata";
    case DW_FORM_strp:
      return "DW_FORM_strp";
    case DW_FORM_udata:
      return "DW_FORM_udata";
    case DW_FORM_ref_addr:
      return "DW_FORM_ref_addr";
    case DW_FORM_ref1:
      return "DW_FORM_ref1";
    case DW_FORM_ref2:
      return "DW_FORM_ref2";
    case DW_FORM_ref4:
      return "DW_FORM_ref4";
    case DW_FORM_ref8:
      return "DW_FORM_ref8";
    case DW_FORM_ref_udata:
      return "DW_FORM_ref_udata";
    case DW_FORM_indirect:
      return "DW_FORM_indirect";
    case GDB_FORM_cached_string:
      return "GDB_FORM_cached_string";
    default:
      return "DW_FORM_<unknown>";
    }
}

/* Convert a DWARF stack opcode into its string name.  */

static char *
dwarf_stack_op_name (unsigned op)
{
  switch (op)
    {
    case DW_OP_addr:
      return "DW_OP_addr";
    case DW_OP_deref:
      return "DW_OP_deref";
    case DW_OP_const1u:
      return "DW_OP_const1u";
    case DW_OP_const1s:
      return "DW_OP_const1s";
    case DW_OP_const2u:
      return "DW_OP_const2u";
    case DW_OP_const2s:
      return "DW_OP_const2s";
    case DW_OP_const4u:
      return "DW_OP_const4u";
    case DW_OP_const4s:
      return "DW_OP_const4s";
    case DW_OP_const8u:
      return "DW_OP_const8u";
    case DW_OP_const8s:
      return "DW_OP_const8s";
    case DW_OP_constu:
      return "DW_OP_constu";
    case DW_OP_consts:
      return "DW_OP_consts";
    case DW_OP_dup:
      return "DW_OP_dup";
    case DW_OP_drop:
      return "DW_OP_drop";
    case DW_OP_over:
      return "DW_OP_over";
    case DW_OP_pick:
      return "DW_OP_pick";
    case DW_OP_swap:
      return "DW_OP_swap";
    case DW_OP_rot:
      return "DW_OP_rot";
    case DW_OP_xderef:
      return "DW_OP_xderef";
    case DW_OP_abs:
      return "DW_OP_abs";
    case DW_OP_and:
      return "DW_OP_and";
    case DW_OP_div:
      return "DW_OP_div";
    case DW_OP_minus:
      return "DW_OP_minus";
    case DW_OP_mod:
      return "DW_OP_mod";
    case DW_OP_mul:
      return "DW_OP_mul";
    case DW_OP_neg:
      return "DW_OP_neg";
    case DW_OP_not:
      return "DW_OP_not";
    case DW_OP_or:
      return "DW_OP_or";
    case DW_OP_plus:
      return "DW_OP_plus";
    case DW_OP_plus_uconst:
      return "DW_OP_plus_uconst";
    case DW_OP_shl:
      return "DW_OP_shl";
    case DW_OP_shr:
      return "DW_OP_shr";
    case DW_OP_shra:
      return "DW_OP_shra";
    case DW_OP_xor:
      return "DW_OP_xor";
    case DW_OP_bra:
      return "DW_OP_bra";
    case DW_OP_eq:
      return "DW_OP_eq";
    case DW_OP_ge:
      return "DW_OP_ge";
    case DW_OP_gt:
      return "DW_OP_gt";
    case DW_OP_le:
      return "DW_OP_le";
    case DW_OP_lt:
      return "DW_OP_lt";
    case DW_OP_ne:
      return "DW_OP_ne";
    case DW_OP_skip:
      return "DW_OP_skip";
    case DW_OP_lit0:
      return "DW_OP_lit0";
    case DW_OP_lit1:
      return "DW_OP_lit1";
    case DW_OP_lit2:
      return "DW_OP_lit2";
    case DW_OP_lit3:
      return "DW_OP_lit3";
    case DW_OP_lit4:
      return "DW_OP_lit4";
    case DW_OP_lit5:
      return "DW_OP_lit5";
    case DW_OP_lit6:
      return "DW_OP_lit6";
    case DW_OP_lit7:
      return "DW_OP_lit7";
    case DW_OP_lit8:
      return "DW_OP_lit8";
    case DW_OP_lit9:
      return "DW_OP_lit9";
    case DW_OP_lit10:
      return "DW_OP_lit10";
    case DW_OP_lit11:
      return "DW_OP_lit11";
    case DW_OP_lit12:
      return "DW_OP_lit12";
    case DW_OP_lit13:
      return "DW_OP_lit13";
    case DW_OP_lit14:
      return "DW_OP_lit14";
    case DW_OP_lit15:
      return "DW_OP_lit15";
    case DW_OP_lit16:
      return "DW_OP_lit16";
    case DW_OP_lit17:
      return "DW_OP_lit17";
    case DW_OP_lit18:
      return "DW_OP_lit18";
    case DW_OP_lit19:
      return "DW_OP_lit19";
    case DW_OP_lit20:
      return "DW_OP_lit20";
    case DW_OP_lit21:
      return "DW_OP_lit21";
    case DW_OP_lit22:
      return "DW_OP_lit22";
    case DW_OP_lit23:
      return "DW_OP_lit23";
    case DW_OP_lit24:
      return "DW_OP_lit24";
    case DW_OP_lit25:
      return "DW_OP_lit25";
    case DW_OP_lit26:
      return "DW_OP_lit26";
    case DW_OP_lit27:
      return "DW_OP_lit27";
    case DW_OP_lit28:
      return "DW_OP_lit28";
    case DW_OP_lit29:
      return "DW_OP_lit29";
    case DW_OP_lit30:
      return "DW_OP_lit30";
    case DW_OP_lit31:
      return "DW_OP_lit31";
    case DW_OP_reg0:
      return "DW_OP_reg0";
    case DW_OP_reg1:
      return "DW_OP_reg1";
    case DW_OP_reg2:
      return "DW_OP_reg2";
    case DW_OP_reg3:
      return "DW_OP_reg3";
    case DW_OP_reg4:
      return "DW_OP_reg4";
    case DW_OP_reg5:
      return "DW_OP_reg5";
    case DW_OP_reg6:
      return "DW_OP_reg6";
    case DW_OP_reg7:
      return "DW_OP_reg7";
    case DW_OP_reg8:
      return "DW_OP_reg8";
    case DW_OP_reg9:
      return "DW_OP_reg9";
    case DW_OP_reg10:
      return "DW_OP_reg10";
    case DW_OP_reg11:
      return "DW_OP_reg11";
    case DW_OP_reg12:
      return "DW_OP_reg12";
    case DW_OP_reg13:
      return "DW_OP_reg13";
    case DW_OP_reg14:
      return "DW_OP_reg14";
    case DW_OP_reg15:
      return "DW_OP_reg15";
    case DW_OP_reg16:
      return "DW_OP_reg16";
    case DW_OP_reg17:
      return "DW_OP_reg17";
    case DW_OP_reg18:
      return "DW_OP_reg18";
    case DW_OP_reg19:
      return "DW_OP_reg19";
    case DW_OP_reg20:
      return "DW_OP_reg20";
    case DW_OP_reg21:
      return "DW_OP_reg21";
    case DW_OP_reg22:
      return "DW_OP_reg22";
    case DW_OP_reg23:
      return "DW_OP_reg23";
    case DW_OP_reg24:
      return "DW_OP_reg24";
    case DW_OP_reg25:
      return "DW_OP_reg25";
    case DW_OP_reg26:
      return "DW_OP_reg26";
    case DW_OP_reg27:
      return "DW_OP_reg27";
    case DW_OP_reg28:
      return "DW_OP_reg28";
    case DW_OP_reg29:
      return "DW_OP_reg29";
    case DW_OP_reg30:
      return "DW_OP_reg30";
    case DW_OP_reg31:
      return "DW_OP_reg31";
    case DW_OP_breg0:
      return "DW_OP_breg0";
    case DW_OP_breg1:
      return "DW_OP_breg1";
    case DW_OP_breg2:
      return "DW_OP_breg2";
    case DW_OP_breg3:
      return "DW_OP_breg3";
    case DW_OP_breg4:
      return "DW_OP_breg4";
    case DW_OP_breg5:
      return "DW_OP_breg5";
    case DW_OP_breg6:
      return "DW_OP_breg6";
    case DW_OP_breg7:
      return "DW_OP_breg7";
    case DW_OP_breg8:
      return "DW_OP_breg8";
    case DW_OP_breg9:
      return "DW_OP_breg9";
    case DW_OP_breg10:
      return "DW_OP_breg10";
    case DW_OP_breg11:
      return "DW_OP_breg11";
    case DW_OP_breg12:
      return "DW_OP_breg12";
    case DW_OP_breg13:
      return "DW_OP_breg13";
    case DW_OP_breg14:
      return "DW_OP_breg14";
    case DW_OP_breg15:
      return "DW_OP_breg15";
    case DW_OP_breg16:
      return "DW_OP_breg16";
    case DW_OP_breg17:
      return "DW_OP_breg17";
    case DW_OP_breg18:
      return "DW_OP_breg18";
    case DW_OP_breg19:
      return "DW_OP_breg19";
    case DW_OP_breg20:
      return "DW_OP_breg20";
    case DW_OP_breg21:
      return "DW_OP_breg21";
    case DW_OP_breg22:
      return "DW_OP_breg22";
    case DW_OP_breg23:
      return "DW_OP_breg23";
    case DW_OP_breg24:
      return "DW_OP_breg24";
    case DW_OP_breg25:
      return "DW_OP_breg25";
    case DW_OP_breg26:
      return "DW_OP_breg26";
    case DW_OP_breg27:
      return "DW_OP_breg27";
    case DW_OP_breg28:
      return "DW_OP_breg28";
    case DW_OP_breg29:
      return "DW_OP_breg29";
    case DW_OP_breg30:
      return "DW_OP_breg30";
    case DW_OP_breg31:
      return "DW_OP_breg31";
    case DW_OP_regx:
      return "DW_OP_regx";
    case DW_OP_fbreg:
      return "DW_OP_fbreg";
    case DW_OP_bregx:
      return "DW_OP_bregx";
    case DW_OP_piece:
      return "DW_OP_piece";
    case DW_OP_deref_size:
      return "DW_OP_deref_size";
    case DW_OP_xderef_size:
      return "DW_OP_xderef_size";
    case DW_OP_nop:
      return "DW_OP_nop";
    /* DWARF 3 extensions.  */
    case DW_OP_push_object_address:
      return "DW_OP_push_object_address";
    case DW_OP_call2:
      return "DW_OP_call2";
    case DW_OP_call4:
      return "DW_OP_call4";
    case DW_OP_call_ref:
      return "DW_OP_call_ref";
    /* GNU extensions.  */
    case DW_OP_form_tls_address:
      return "DW_OP_form_tls_address";
    case DW_OP_call_frame_cfa:
      return "DW_OP_call_frame_cfa";
    case DW_OP_bit_piece:
      return "DW_OP_bit_piece";
    case DW_OP_GNU_push_tls_address:
      return "DW_OP_GNU_push_tls_address";
    case DW_OP_GNU_uninit:
      return "DW_OP_GNU_uninit";
    /* HP extensions. */ 
    case DW_OP_HP_is_value:
      return "DW_OP_HP_is_value";
    case DW_OP_HP_fltconst4:
      return "DW_OP_HP_fltconst4";
    case DW_OP_HP_fltconst8:
      return "DW_OP_HP_fltconst8";
    case DW_OP_HP_mod_range:
      return "DW_OP_HP_mod_range";
    case DW_OP_HP_unmod_range:
      return "DW_OP_HP_unmod_range";
    case DW_OP_HP_tls:
      return "DW_OP_HP_tls";
    default:
      return "OP_<unknown>";
    }
}

static char *
dwarf_bool_name (unsigned mybool)
{
  if (mybool)
    return "TRUE";
  else
    return "FALSE";
}

/* Convert a DWARF type code into its string name.  */

static char *
dwarf_type_encoding_name (unsigned enc)
{
  switch (enc)
    {
    case DW_ATE_void:
      return "DW_ATE_void";
    case DW_ATE_address:
      return "DW_ATE_address";
    case DW_ATE_boolean:
      return "DW_ATE_boolean";
    case DW_ATE_complex_float:
      return "DW_ATE_complex_float";
    case DW_ATE_float:
      return "DW_ATE_float";
    case DW_ATE_signed:
      return "DW_ATE_signed";
    case DW_ATE_signed_char:
      return "DW_ATE_signed_char";
    case DW_ATE_unsigned:
      return "DW_ATE_unsigned";
    case DW_ATE_unsigned_char:
      return "DW_ATE_unsigned_char";
    /* DWARF 3.  */
    case DW_ATE_imaginary_float:
      return "DW_ATE_imaginary_float";
    case DW_ATE_packed_decimal:
      return "DW_ATE_packed_decimal";
    case DW_ATE_numeric_string:
      return "DW_ATE_numeric_string";
    case DW_ATE_edited:
      return "DW_ATE_edited";
    case DW_ATE_signed_fixed:
      return "DW_ATE_signed_fixed";
    case DW_ATE_unsigned_fixed:
      return "DW_ATE_unsigned_fixed";
    case DW_ATE_decimal_float:
      return "DW_ATE_decimal_float";
    /* HP extensions.  */
    case DW_ATE_HP_float80:
      return "DW_ATE_HP_float80";
    case DW_ATE_HP_complex_float80:
      return "DW_ATE_HP_complex_float80";
    case DW_ATE_HP_float128:
      return "DW_ATE_HP_float128";
    case DW_ATE_HP_complex_float128:
      return "DW_ATE_HP_complex_float128";
    case DW_ATE_HP_floathpintel:
      return "DW_ATE_HP_floathpintel";
    case DW_ATE_HP_imaginary_float80:
      return "DW_ATE_HP_imaginary_float80";
    case DW_ATE_HP_imaginary_float128:
      return "DW_ATE_HP_imaginary_float128";
    default:
      return "DW_ATE_<unknown>";
    }
}

/* Convert a DWARF call frame info operation to its string name. */

#if 0
static char *
dwarf_cfi_name (unsigned cfi_opc)
{
  switch (cfi_opc)
    {
    case DW_CFA_advance_loc:
      return "DW_CFA_advance_loc";
    case DW_CFA_offset:
      return "DW_CFA_offset";
    case DW_CFA_restore:
      return "DW_CFA_restore";
    case DW_CFA_nop:
      return "DW_CFA_nop";
    case DW_CFA_set_loc:
      return "DW_CFA_set_loc";
    case DW_CFA_advance_loc1:
      return "DW_CFA_advance_loc1";
    case DW_CFA_advance_loc2:
      return "DW_CFA_advance_loc2";
    case DW_CFA_advance_loc4:
      return "DW_CFA_advance_loc4";
    case DW_CFA_offset_extended:
      return "DW_CFA_offset_extended";
    case DW_CFA_restore_extended:
      return "DW_CFA_restore_extended";
    case DW_CFA_undefined:
      return "DW_CFA_undefined";
    case DW_CFA_same_value:
      return "DW_CFA_same_value";
    case DW_CFA_register:
      return "DW_CFA_register";
    case DW_CFA_remember_state:
      return "DW_CFA_remember_state";
    case DW_CFA_restore_state:
      return "DW_CFA_restore_state";
    case DW_CFA_def_cfa:
      return "DW_CFA_def_cfa";
    case DW_CFA_def_cfa_register:
      return "DW_CFA_def_cfa_register";
    case DW_CFA_def_cfa_offset:
      return "DW_CFA_def_cfa_offset";
    /* DWARF 3.  */
    case DW_CFA_def_cfa_expression:
      return "DW_CFA_def_cfa_expression";
    case DW_CFA_expression:
      return "DW_CFA_expression";
    case DW_CFA_offset_extended_sf:
      return "DW_CFA_offset_extended_sf";
    case DW_CFA_def_cfa_sf:
      return "DW_CFA_def_cfa_sf";
    case DW_CFA_def_cfa_offset_sf:
      return "DW_CFA_def_cfa_offset_sf";
    case DW_CFA_val_offset:
      return "DW_CFA_val_offset";
    case DW_CFA_val_offset_sf:
      return "DW_CFA_val_offset_sf";
    case DW_CFA_val_expression:
      return "DW_CFA_val_expression";
    /* SGI/MIPS specific.  */
    case DW_CFA_MIPS_advance_loc8:
      return "DW_CFA_MIPS_advance_loc8";
    /* GNU extensions.  */
    case DW_CFA_GNU_window_save:
      return "DW_CFA_GNU_window_save";
    case DW_CFA_GNU_args_size:
      return "DW_CFA_GNU_args_size";
    case DW_CFA_GNU_negative_offset_extended:
      return "DW_CFA_GNU_negative_offset_extended";
    default:
      return "DW_CFA_<unknown>";
    }
}
#endif

static void
dump_die_shallow (struct ui_file *f, int indent, struct die_info *die)
{
  unsigned int i;

  print_spaces (indent, f);
  fprintf_unfiltered (f, "Die: %s (abbrev %d, offset 0x%x)\n",
	   dwarf_tag_name (die->tag), die->abbrev, die->offset);

  if (die->parent != NULL)
    {
      print_spaces (indent, f);
      fprintf_unfiltered (f, "  parent at offset: 0x%x\n",
			  die->parent->offset);
    }

  print_spaces (indent, f);
  fprintf_unfiltered (f, "  has children: %s\n",
	   dwarf_bool_name (die->child != NULL));

  print_spaces (indent, f);
  fprintf_unfiltered (f, "  attributes:\n");

  for (i = 0; i < die->num_attrs; ++i)
    {
      print_spaces (indent, f);
      fprintf_unfiltered (f, "    %s (%s) ",
	       dwarf_attr_name (die->attrs[i].name),
	       dwarf_form_name (die->attrs[i].form));

      switch (die->attrs[i].form)
	{
	case DW_FORM_ref_addr:
	case DW_FORM_addr:
	  fprintf_unfiltered (f, "address: ");
	  fputs_filtered (hex_string (DW_ADDR (&die->attrs[i])), f);
	  break;
	case DW_FORM_block2:
	case DW_FORM_block4:
	case DW_FORM_block:
	case DW_FORM_block1:
	  fprintf_unfiltered (f, "block: size %d", DW_BLOCK (&die->attrs[i])->size);
	  break;
	case DW_FORM_ref1:
	case DW_FORM_ref2:
	case DW_FORM_ref4:
	  fprintf_unfiltered (f, "constant ref: 0x%lx (adjusted)",
			      (long) (DW_ADDR (&die->attrs[i])));
	  break;
	case DW_FORM_data1:
	case DW_FORM_data2:
	case DW_FORM_data4:
	case DW_FORM_data8:
	case DW_FORM_udata:
	case DW_FORM_sdata:
	  fprintf_unfiltered (f, "constant: %ld", DW_UNSND (&die->attrs[i]));
	  break;
	case DW_FORM_string:
	case DW_FORM_strp:
	case GDB_FORM_cached_string:
	  fprintf_unfiltered (f, "string: \"%s\"",
		   DW_STRING (&die->attrs[i])
		   ? DW_STRING (&die->attrs[i]) : "");
	  break;
	case DW_FORM_flag:
	  if (DW_UNSND (&die->attrs[i]))
	    fprintf_unfiltered (f, "flag: TRUE");
	  else
	    fprintf_unfiltered (f, "flag: FALSE");
	  break;
	case DW_FORM_indirect:
	  /* the reader will have reduced the indirect form to
	     the "base form" so this form should not occur */
	  fprintf_unfiltered (f, "unexpected attribute form: DW_FORM_indirect");
	  break;
	default:
	  fprintf_unfiltered (f, "unsupported attribute form: %d.",
		   die->attrs[i].form);
	  break;
	}
      fprintf_unfiltered (f, "\n");
    }
}

static void
dump_die_for_error (struct die_info *die)
{
  dump_die_shallow (gdb_stderr, 0, die);
}

static void
dump_die_1 (struct ui_file *f, int level, int max_level, struct die_info *die)
{
  int indent = level * 4;

  gdb_assert (die != NULL);

  if (level >= max_level)
    return;

  dump_die_shallow (f, indent, die);

  if (die->child != NULL)
    {
      print_spaces (indent, f);
      fprintf_unfiltered (f, "  Children:");
      if (level + 1 < max_level)
	{
	  fprintf_unfiltered (f, "\n");
	  dump_die_1 (f, level + 1, max_level, die->child);
	}
      else
	{
	  fprintf_unfiltered (f, " [not printed, max nesting level reached]\n");
	}
    }

  if (die->sibling != NULL && level > 0)
    {
      dump_die_1 (f, level, max_level, die->sibling);
    }
}

/* This is called from the pdie macro in gdbinit.in.
   It's not static so gcc will keep a copy callable from gdb.  */

void
dump_die (struct die_info *die, int max_level)
{
  dump_die_1 (gdb_stdlog, 0, max_level, die);
}

static void
store_in_ref_table (struct die_info *die, struct dwarf2_cu *cu)
{
  void **slot;

  slot = htab_find_slot_with_hash (cu->die_hash, die, die->offset, INSERT);

  *slot = die;
}

static int
is_ref_attr (struct attribute *attr)
{
  switch (attr->form)
    {
    case DW_FORM_ref_addr:
    case DW_FORM_ref1:
    case DW_FORM_ref2:
    case DW_FORM_ref4:
    case DW_FORM_ref8:
    case DW_FORM_ref_udata:
      return 1;
    default:
      return 0;
    }
}

static unsigned int
dwarf2_get_ref_die_offset (struct attribute *attr)
{
  if (is_ref_attr (attr))
    return DW_ADDR (attr);

  complaint (&symfile_complaints,
	     _("unsupported die ref attribute form: '%s'"),
	     dwarf_form_name (attr->form));
  return 0;
}

/* Return the constant value held by the given attribute.  Return -1
   if the value held by the attribute is not constant.  */

static int
dwarf2_get_attr_constant_value (struct attribute *attr, int default_value)
{
  if (attr->form == DW_FORM_sdata)
    return DW_SND (attr);
  else if (attr->form == DW_FORM_udata
           || attr->form == DW_FORM_data1
           || attr->form == DW_FORM_data2
           || attr->form == DW_FORM_data4
           || attr->form == DW_FORM_data8)
    return DW_UNSND (attr);
  else
    {
      complaint (&symfile_complaints, _("Attribute value is not a constant (%s)"),
                 dwarf_form_name (attr->form));
      return default_value;
    }
}

/* THIS_CU has a reference to PER_CU.  If necessary, load the new compilation
   unit and add it to our queue.  */

static void
maybe_queue_comp_unit (struct dwarf2_cu *this_cu,
		       struct dwarf2_per_cu_data *per_cu)
{
  /* Mark the dependence relation so that we don't flush PER_CU
     too early.  */
  dwarf2_add_dependence (this_cu, per_cu);

  /* If it's already on the queue, we have nothing to do.  */
  if (per_cu->queued)
    return;

  /* If the compilation unit is already loaded, just mark it as
     used.  */
  if (per_cu->cu != NULL)
    {
      per_cu->cu->last_used = 0;
      return;
    }

  /* Add it to the queue.  */
  queue_comp_unit (per_cu, this_cu->objfile);
}

/* Follow reference attribute ATTR of SRC_DIE.
   On entry *REF_CU is the CU of SRC_DIE.
   On exit *REF_CU is the CU of the result.  */

static struct die_info *
follow_die_ref (struct die_info *src_die, struct attribute *attr,
		struct dwarf2_cu **ref_cu)
{
  struct die_info *die;
  unsigned int offset;
  struct die_info temp_die;
  struct dwarf2_cu *target_cu, *cu = *ref_cu;

  offset = dwarf2_get_ref_die_offset (attr);

  if (! offset_in_cu_p (&cu->header, offset))
    {
      struct dwarf2_per_cu_data *per_cu;
      per_cu = dwarf2_find_containing_comp_unit (offset, cu->objfile);

      /* If necessary, add it to the queue and load its DIEs.  */
      maybe_queue_comp_unit (cu, per_cu);

      target_cu = per_cu->cu;
    }
  else
    target_cu = cu;

  *ref_cu = target_cu;
  temp_die.offset = offset;
  die = htab_find_with_hash (target_cu->die_hash, &temp_die, offset);
  if (die)
    return die;

  error (_("Dwarf Error: Cannot find DIE at 0x%lx referenced from DIE "
	 "at 0x%lx [in module %s]"),
	 (long) offset, (long) src_die->offset, cu->objfile->name);
}

/* Decode simple location descriptions.
   Given a pointer to a dwarf block that defines a location, compute
   the location and return the value.

   NOTE drow/2003-11-18: This function is called in two situations
   now: for the address of static or global variables (partial symbols
   only) and for offsets into structures which are expected to be
   (more or less) constant.  The partial symbol case should go away,
   and only the constant case should remain.  That will let this
   function complain more accurately.  A few special modes are allowed
   without complaint for global variables (for instance, global
   register values and thread-local values).

   A location description containing no operations indicates that the
   object is optimized out.  The return value is 0 for that case.
   FIXME drow/2003-11-16: No callers check for this case any more; soon all
   callers will only want a very basic result and this can become a
   complaint.

   Note that stack[0] is unused except as a default error return.
   Note that stack overflow is not yet handled.  */

static CORE_ADDR
decode_locdesc (struct dwarf_block *blk, struct dwarf2_cu *cu)
{
  struct objfile *objfile = cu->objfile;
  struct comp_unit_head *cu_header = &cu->header;
  int i;
  int size = blk->size;
  gdb_byte *data = blk->data;
  CORE_ADDR stack[64];
  int stacki;
  unsigned int bytes_read, unsnd;
  gdb_byte op;

  i = 0;
  stacki = 0;
  stack[stacki] = 0;

  while (i < size)
    {
      op = data[i++];
      switch (op)
	{
	case DW_OP_lit0:
	case DW_OP_lit1:
	case DW_OP_lit2:
	case DW_OP_lit3:
	case DW_OP_lit4:
	case DW_OP_lit5:
	case DW_OP_lit6:
	case DW_OP_lit7:
	case DW_OP_lit8:
	case DW_OP_lit9:
	case DW_OP_lit10:
	case DW_OP_lit11:
	case DW_OP_lit12:
	case DW_OP_lit13:
	case DW_OP_lit14:
	case DW_OP_lit15:
	case DW_OP_lit16:
	case DW_OP_lit17:
	case DW_OP_lit18:
	case DW_OP_lit19:
	case DW_OP_lit20:
	case DW_OP_lit21:
	case DW_OP_lit22:
	case DW_OP_lit23:
	case DW_OP_lit24:
	case DW_OP_lit25:
	case DW_OP_lit26:
	case DW_OP_lit27:
	case DW_OP_lit28:
	case DW_OP_lit29:
	case DW_OP_lit30:
	case DW_OP_lit31:
	  stack[++stacki] = op - DW_OP_lit0;
	  break;

	case DW_OP_reg0:
	case DW_OP_reg1:
	case DW_OP_reg2:
	case DW_OP_reg3:
	case DW_OP_reg4:
	case DW_OP_reg5:
	case DW_OP_reg6:
	case DW_OP_reg7:
	case DW_OP_reg8:
	case DW_OP_reg9:
	case DW_OP_reg10:
	case DW_OP_reg11:
	case DW_OP_reg12:
	case DW_OP_reg13:
	case DW_OP_reg14:
	case DW_OP_reg15:
	case DW_OP_reg16:
	case DW_OP_reg17:
	case DW_OP_reg18:
	case DW_OP_reg19:
	case DW_OP_reg20:
	case DW_OP_reg21:
	case DW_OP_reg22:
	case DW_OP_reg23:
	case DW_OP_reg24:
	case DW_OP_reg25:
	case DW_OP_reg26:
	case DW_OP_reg27:
	case DW_OP_reg28:
	case DW_OP_reg29:
	case DW_OP_reg30:
	case DW_OP_reg31:
	  stack[++stacki] = op - DW_OP_reg0;
	  if (i < size)
	    dwarf2_complex_location_expr_complaint ();
	  break;

	case DW_OP_regx:
	  unsnd = read_unsigned_leb128 (NULL, (data + i), &bytes_read);
	  i += bytes_read;
	  stack[++stacki] = unsnd;
	  if (i < size)
	    dwarf2_complex_location_expr_complaint ();
	  break;

	case DW_OP_addr:
	  stack[++stacki] = read_address (objfile->obfd, &data[i],
					  cu, &bytes_read);
	  i += bytes_read;
	  break;

	case DW_OP_const1u:
	  stack[++stacki] = read_1_byte (objfile->obfd, &data[i]);
	  i += 1;
	  break;

	case DW_OP_const1s:
	  stack[++stacki] = read_1_signed_byte (objfile->obfd, &data[i]);
	  i += 1;
	  break;

	case DW_OP_const2u:
	  stack[++stacki] = read_2_bytes (objfile->obfd, &data[i]);
	  i += 2;
	  break;

	case DW_OP_const2s:
	  stack[++stacki] = read_2_signed_bytes (objfile->obfd, &data[i]);
	  i += 2;
	  break;

	case DW_OP_const4u:
	  stack[++stacki] = read_4_bytes (objfile->obfd, &data[i]);
	  i += 4;
	  break;

	case DW_OP_const4s:
	  stack[++stacki] = read_4_signed_bytes (objfile->obfd, &data[i]);
	  i += 4;
	  break;

	case DW_OP_constu:
	  stack[++stacki] = read_unsigned_leb128 (NULL, (data + i),
						  &bytes_read);
	  i += bytes_read;
	  break;

	case DW_OP_consts:
	  stack[++stacki] = read_signed_leb128 (NULL, (data + i), &bytes_read);
	  i += bytes_read;
	  break;

	case DW_OP_dup:
	  stack[stacki + 1] = stack[stacki];
	  stacki++;
	  break;

	case DW_OP_plus:
	  stack[stacki - 1] += stack[stacki];
	  stacki--;
	  break;

	case DW_OP_plus_uconst:
	  stack[stacki] += read_unsigned_leb128 (NULL, (data + i), &bytes_read);
	  i += bytes_read;
	  break;

	case DW_OP_minus:
	  stack[stacki - 1] -= stack[stacki];
	  stacki--;
	  break;

	case DW_OP_deref:
	  /* If we're not the last op, then we definitely can't encode
	     this using GDB's address_class enum.  This is valid for partial
	     global symbols, although the variable's address will be bogus
	     in the psymtab.  */
	  if (i < size)
	    dwarf2_complex_location_expr_complaint ();
	  break;

        case DW_OP_GNU_push_tls_address:
	  /* The top of the stack has the offset from the beginning
	     of the thread control block at which the variable is located.  */
	  /* Nothing should follow this operator, so the top of stack would
	     be returned.  */
	  /* This is valid for partial global symbols, but the variable's
	     address will be bogus in the psymtab.  */
	  if (i < size)
	    dwarf2_complex_location_expr_complaint ();
          break;

	case DW_OP_GNU_uninit:
	  break;

	default:
	  complaint (&symfile_complaints, _("unsupported stack op: '%s'"),
		     dwarf_stack_op_name (op));
	  return (stack[stacki]);
	}
    }
  return (stack[stacki]);
}

/* memory allocation interface */

static struct dwarf_block *
dwarf_alloc_block (struct dwarf2_cu *cu)
{
  struct dwarf_block *blk;

  blk = (struct dwarf_block *)
    obstack_alloc (&cu->comp_unit_obstack, sizeof (struct dwarf_block));
  return (blk);
}

static struct abbrev_info *
dwarf_alloc_abbrev (struct dwarf2_cu *cu)
{
  struct abbrev_info *abbrev;

  abbrev = (struct abbrev_info *)
    obstack_alloc (&cu->abbrev_obstack, sizeof (struct abbrev_info));
  memset (abbrev, 0, sizeof (struct abbrev_info));
  return (abbrev);
}

static struct die_info *
dwarf_alloc_die (struct dwarf2_cu *cu, int num_attrs)
{
  struct die_info *die;
  size_t size = sizeof (struct die_info);

  if (num_attrs > 1)
    size += (num_attrs - 1) * sizeof (struct attribute);

  die = (struct die_info *) obstack_alloc (&cu->comp_unit_obstack, size);
  memset (die, 0, sizeof (struct die_info));
  return (die);
}


/* Macro support.  */


/* Return the full name of file number I in *LH's file name table.
   Use COMP_DIR as the name of the current directory of the
   compilation.  The result is allocated using xmalloc; the caller is
   responsible for freeing it.  */
static char *
file_full_name (int file, struct line_header *lh, const char *comp_dir)
{
  /* Is the file number a valid index into the line header's file name
     table?  Remember that file numbers start with one, not zero.  */
  if (1 <= file && file <= lh->num_file_names)
    {
      struct file_entry *fe = &lh->file_names[file - 1];
  
      if (IS_ABSOLUTE_PATH (fe->name))
        return xstrdup (fe->name);
      else
        {
          const char *dir;
          int dir_len;
          char *full_name;

          if (fe->dir_index)
            dir = lh->include_dirs[fe->dir_index - 1];
          else
            dir = comp_dir;

          if (dir)
            {
              dir_len = strlen (dir);
              full_name = xmalloc (dir_len + 1 + strlen (fe->name) + 1);
              strcpy (full_name, dir);
              full_name[dir_len] = '/';
              strcpy (full_name + dir_len + 1, fe->name);
              return full_name;
            }
          else
            return xstrdup (fe->name);
        }
    }
  else
    {
      /* The compiler produced a bogus file number.  We can at least
         record the macro definitions made in the file, even if we
         won't be able to find the file by name.  */
      char fake_name[80];
      sprintf (fake_name, "<bad macro file number %d>", file);

      complaint (&symfile_complaints, 
                 _("bad file number in macro information (%d)"),
                 file);

      return xstrdup (fake_name);
    }
}


static struct macro_source_file *
macro_start_file (int file, int line,
                  struct macro_source_file *current_file,
                  const char *comp_dir,
                  struct line_header *lh, struct objfile *objfile)
{
  /* The full name of this source file.  */
  char *full_name = file_full_name (file, lh, comp_dir);

  /* We don't create a macro table for this compilation unit
     at all until we actually get a filename.  */
  if (! pending_macros)
    pending_macros = new_macro_table (&objfile->objfile_obstack,
                                      objfile->macro_cache);

  if (! current_file)
    /* If we have no current file, then this must be the start_file
       directive for the compilation unit's main source file.  */
    current_file = macro_set_main (pending_macros, full_name);
  else
    current_file = macro_include (current_file, line, full_name);

  xfree (full_name);
              
  return current_file;
}


/* Copy the LEN characters at BUF to a xmalloc'ed block of memory,
   followed by a null byte.  */
static char *
copy_string (const char *buf, int len)
{
  char *s = xmalloc (len + 1);
  memcpy (s, buf, len);
  s[len] = '\0';

  return s;
}


static const char *
consume_improper_spaces (const char *p, const char *body)
{
  if (*p == ' ')
    {
      complaint (&symfile_complaints,
		 _("macro definition contains spaces in formal argument list:\n`%s'"),
		 body);

      while (*p == ' ')
        p++;
    }

  return p;
}


static void
parse_macro_definition (struct macro_source_file *file, int line,
                        const char *body)
{
  const char *p;

  /* The body string takes one of two forms.  For object-like macro
     definitions, it should be:

        <macro name> " " <definition>

     For function-like macro definitions, it should be:

        <macro name> "() " <definition>
     or
        <macro name> "(" <arg name> ( "," <arg name> ) * ") " <definition>

     Spaces may appear only where explicitly indicated, and in the
     <definition>.

     The Dwarf 2 spec says that an object-like macro's name is always
     followed by a space, but versions of GCC around March 2002 omit
     the space when the macro's definition is the empty string. 

     The Dwarf 2 spec says that there should be no spaces between the
     formal arguments in a function-like macro's formal argument list,
     but versions of GCC around March 2002 include spaces after the
     commas.  */


  /* Find the extent of the macro name.  The macro name is terminated
     by either a space or null character (for an object-like macro) or
     an opening paren (for a function-like macro).  */
  for (p = body; *p; p++)
    if (*p == ' ' || *p == '(')
      break;

  if (*p == ' ' || *p == '\0')
    {
      /* It's an object-like macro.  */
      int name_len = p - body;
      char *name = copy_string (body, name_len);
      const char *replacement;

      if (*p == ' ')
        replacement = body + name_len + 1;
      else
        {
	  dwarf2_macro_malformed_definition_complaint (body);
          replacement = body + name_len;
        }
      
      macro_define_object (file, line, name, replacement);

      xfree (name);
    }
  else if (*p == '(')
    {
      /* It's a function-like macro.  */
      char *name = copy_string (body, p - body);
      int argc = 0;
      int argv_size = 1;
      char **argv = xmalloc (argv_size * sizeof (*argv));

      p++;

      p = consume_improper_spaces (p, body);

      /* Parse the formal argument list.  */
      while (*p && *p != ')')
        {
          /* Find the extent of the current argument name.  */
          const char *arg_start = p;

          while (*p && *p != ',' && *p != ')' && *p != ' ')
            p++;

          if (! *p || p == arg_start)
	    dwarf2_macro_malformed_definition_complaint (body);
          else
            {
              /* Make sure argv has room for the new argument.  */
              if (argc >= argv_size)
                {
                  argv_size *= 2;
                  argv = xrealloc (argv, argv_size * sizeof (*argv));
                }

              argv[argc++] = copy_string (arg_start, p - arg_start);
            }

          p = consume_improper_spaces (p, body);

          /* Consume the comma, if present.  */
          if (*p == ',')
            {
              p++;

              p = consume_improper_spaces (p, body);
            }
        }

      if (*p == ')')
        {
          p++;

          if (*p == ' ')
            /* Perfectly formed definition, no complaints.  */
            macro_define_function (file, line, name,
                                   argc, (const char **) argv, 
                                   p + 1);
          else if (*p == '\0')
            {
              /* Complain, but do define it.  */
	      dwarf2_macro_malformed_definition_complaint (body);
              macro_define_function (file, line, name,
                                     argc, (const char **) argv, 
                                     p);
            }
          else
            /* Just complain.  */
	    dwarf2_macro_malformed_definition_complaint (body);
        }
      else
        /* Just complain.  */
	dwarf2_macro_malformed_definition_complaint (body);

      xfree (name);
      {
        int i;

        for (i = 0; i < argc; i++)
          xfree (argv[i]);
      }
      xfree (argv);
    }
  else
    dwarf2_macro_malformed_definition_complaint (body);
}


static void
dwarf_decode_macros (struct line_header *lh, unsigned int offset,
                     char *comp_dir, bfd *abfd,
                     struct dwarf2_cu *cu)
{
  gdb_byte *mac_ptr, *mac_end;
  struct macro_source_file *current_file = 0;
  enum dwarf_macinfo_record_type macinfo_type;
  int at_commandline;

  if (dwarf2_per_objfile->macinfo.buffer == NULL)
    {
      complaint (&symfile_complaints, _("missing .debug_macinfo section"));
      return;
    }

  /* First pass: Find the name of the base filename.
     This filename is needed in order to process all macros whose definition
     (or undefinition) comes from the command line.  These macros are defined
     before the first DW_MACINFO_start_file entry, and yet still need to be
     associated to the base file.

     To determine the base file name, we scan the macro definitions until we
     reach the first DW_MACINFO_start_file entry.  We then initialize
     CURRENT_FILE accordingly so that any macro definition found before the
     first DW_MACINFO_start_file can still be associated to the base file.  */

  mac_ptr = dwarf2_per_objfile->macinfo.buffer + offset;
  mac_end = dwarf2_per_objfile->macinfo.buffer
    + dwarf2_per_objfile->macinfo.size;

  do
    {
      /* Do we at least have room for a macinfo type byte?  */
      if (mac_ptr >= mac_end)
        {
	  /* Complaint is printed during the second pass as GDB will probably
	     stop the first pass earlier upon finding DW_MACINFO_start_file.  */
	  break;
        }

      macinfo_type = read_1_byte (abfd, mac_ptr);
      mac_ptr++;

      switch (macinfo_type)
        {
          /* A zero macinfo type indicates the end of the macro
             information.  */
        case 0:
	  break;

	case DW_MACINFO_define:
	case DW_MACINFO_undef:
	  /* Only skip the data by MAC_PTR.  */
	  {
	    unsigned int bytes_read;

	    read_unsigned_leb128 (abfd, mac_ptr, &bytes_read);
	    mac_ptr += bytes_read;
	    read_string (abfd, mac_ptr, &bytes_read);
	    mac_ptr += bytes_read;
	  }
	  break;

	case DW_MACINFO_start_file:
	  {
	    unsigned int bytes_read;
	    int line, file;

	    line = read_unsigned_leb128 (abfd, mac_ptr, &bytes_read);
	    mac_ptr += bytes_read;
	    file = read_unsigned_leb128 (abfd, mac_ptr, &bytes_read);
	    mac_ptr += bytes_read;

	    current_file = macro_start_file (file, line, current_file, comp_dir,
					     lh, cu->objfile);
	  }
	  break;

	case DW_MACINFO_end_file:
	  /* No data to skip by MAC_PTR.  */
	  break;

	case DW_MACINFO_vendor_ext:
	  /* Only skip the data by MAC_PTR.  */
	  {
	    unsigned int bytes_read;

	    read_unsigned_leb128 (abfd, mac_ptr, &bytes_read);
	    mac_ptr += bytes_read;
	    read_string (abfd, mac_ptr, &bytes_read);
	    mac_ptr += bytes_read;
	  }
	  break;

	default:
	  break;
	}
    } while (macinfo_type != 0 && current_file == NULL);

  /* Second pass: Process all entries.

     Use the AT_COMMAND_LINE flag to determine whether we are still processing
     command-line macro definitions/undefinitions.  This flag is unset when we
     reach the first DW_MACINFO_start_file entry.  */

  mac_ptr = dwarf2_per_objfile->macinfo.buffer + offset;

  /* Determines if GDB is still before first DW_MACINFO_start_file.  If true
     GDB is still reading the definitions from command line.  First
     DW_MACINFO_start_file will need to be ignored as it was already executed
     to create CURRENT_FILE for the main source holding also the command line
     definitions.  On first met DW_MACINFO_start_file this flag is reset to
     normally execute all the remaining DW_MACINFO_start_file macinfos.  */

  at_commandline = 1;

  do
    {
      /* Do we at least have room for a macinfo type byte?  */
      if (mac_ptr >= mac_end)
	{
	  dwarf2_macros_too_long_complaint ();
	  break;
	}

      macinfo_type = read_1_byte (abfd, mac_ptr);
      mac_ptr++;

      switch (macinfo_type)
	{
	  /* A zero macinfo type indicates the end of the macro
	     information.  */
	case 0:
	  break;

        case DW_MACINFO_define:
        case DW_MACINFO_undef:
          {
            unsigned int bytes_read;
            int line;
            char *body;

            line = read_unsigned_leb128 (abfd, mac_ptr, &bytes_read);
            mac_ptr += bytes_read;
            body = read_string (abfd, mac_ptr, &bytes_read);
            mac_ptr += bytes_read;

            if (! current_file)
	      {
		/* DWARF violation as no main source is present.  */
		complaint (&symfile_complaints,
			   _("debug info with no main source gives macro %s "
			     "on line %d: %s"),
			   macinfo_type ==
			   DW_MACINFO_define ? _("definition") : macinfo_type ==
			   DW_MACINFO_undef ? _("undefinition") :
			   "something-or-other", line, body);
		break;
	      }
	    if ((line == 0 && !at_commandline) || (line != 0 && at_commandline))
	      complaint (&symfile_complaints,
			 _("debug info gives %s macro %s with %s line %d: %s"),
			 at_commandline ? _("command-line") : _("in-file"),
			 macinfo_type ==
			 DW_MACINFO_define ? _("definition") : macinfo_type ==
			 DW_MACINFO_undef ? _("undefinition") :
			 "something-or-other",
			 line == 0 ? _("zero") : _("non-zero"), line, body);

	    if (macinfo_type == DW_MACINFO_define)
	      parse_macro_definition (current_file, line, body);
	    else if (macinfo_type == DW_MACINFO_undef)
	      macro_undef (current_file, line, body);
          }
          break;

        case DW_MACINFO_start_file:
          {
            unsigned int bytes_read;
            int line, file;

            line = read_unsigned_leb128 (abfd, mac_ptr, &bytes_read);
            mac_ptr += bytes_read;
            file = read_unsigned_leb128 (abfd, mac_ptr, &bytes_read);
            mac_ptr += bytes_read;

	    if ((line == 0 && !at_commandline) || (line != 0 && at_commandline))
	      complaint (&symfile_complaints,
			 _("debug info gives source %d included "
			   "from %s at %s line %d"),
			 file, at_commandline ? _("command-line") : _("file"),
			 line == 0 ? _("zero") : _("non-zero"), line);

	    if (at_commandline)
	      {
		/* This DW_MACINFO_start_file was executed in the pass one.  */
		at_commandline = 0;
	      }
	    else
	      current_file = macro_start_file (file, line,
					       current_file, comp_dir,
					       lh, cu->objfile);
          }
          break;

        case DW_MACINFO_end_file:
          if (! current_file)
	    complaint (&symfile_complaints,
		       _("macro debug info has an unmatched `close_file' directive"));
          else
            {
              current_file = current_file->included_by;
              if (! current_file)
                {
                  enum dwarf_macinfo_record_type next_type;

                  /* GCC circa March 2002 doesn't produce the zero
                     type byte marking the end of the compilation
                     unit.  Complain if it's not there, but exit no
                     matter what.  */

                  /* Do we at least have room for a macinfo type byte?  */
                  if (mac_ptr >= mac_end)
                    {
		      dwarf2_macros_too_long_complaint ();
                      return;
                    }

                  /* We don't increment mac_ptr here, so this is just
                     a look-ahead.  */
                  next_type = read_1_byte (abfd, mac_ptr);
                  if (next_type != 0)
		    complaint (&symfile_complaints,
			       _("no terminating 0-type entry for macros in `.debug_macinfo' section"));

                  return;
                }
            }
          break;

        case DW_MACINFO_vendor_ext:
          {
            unsigned int bytes_read;
            int constant;
            char *string;

            constant = read_unsigned_leb128 (abfd, mac_ptr, &bytes_read);
            mac_ptr += bytes_read;
            string = read_string (abfd, mac_ptr, &bytes_read);
            mac_ptr += bytes_read;

            /* We don't recognize any vendor extensions.  */
          }
          break;
        }
    } while (macinfo_type != 0);
}

/* Check if the attribute's form is a DW_FORM_block*
   if so return true else false. */
static int
attr_form_is_block (struct attribute *attr)
{
  return (attr == NULL ? 0 :
      attr->form == DW_FORM_block1
      || attr->form == DW_FORM_block2
      || attr->form == DW_FORM_block4
      || attr->form == DW_FORM_block);
}

/* Return non-zero if ATTR's value is a section offset --- classes
   lineptr, loclistptr, macptr or rangelistptr --- or zero, otherwise.
   You may use DW_UNSND (attr) to retrieve such offsets.

   Section 7.5.4, "Attribute Encodings", explains that no attribute
   may have a value that belongs to more than one of these classes; it
   would be ambiguous if we did, because we use the same forms for all
   of them.  */
static int
attr_form_is_section_offset (struct attribute *attr)
{
  return (attr->form == DW_FORM_data4
          || attr->form == DW_FORM_data8);
}


/* Return non-zero if ATTR's value falls in the 'constant' class, or
   zero otherwise.  When this function returns true, you can apply
   dwarf2_get_attr_constant_value to it.

   However, note that for some attributes you must check
   attr_form_is_section_offset before using this test.  DW_FORM_data4
   and DW_FORM_data8 are members of both the constant class, and of
   the classes that contain offsets into other debug sections
   (lineptr, loclistptr, macptr or rangelistptr).  The DWARF spec says
   that, if an attribute's can be either a constant or one of the
   section offset classes, DW_FORM_data4 and DW_FORM_data8 should be
   taken as section offsets, not constants.  */
static int
attr_form_is_constant (struct attribute *attr)
{
  switch (attr->form)
    {
    case DW_FORM_sdata:
    case DW_FORM_udata:
    case DW_FORM_data1:
    case DW_FORM_data2:
    case DW_FORM_data4:
    case DW_FORM_data8:
      return 1;
    default:
      return 0;
    }
}

static void
dwarf2_symbol_mark_computed (struct attribute *attr, struct symbol *sym,
			     struct dwarf2_cu *cu)
{
  if (attr_form_is_section_offset (attr)
      /* ".debug_loc" may not exist at all, or the offset may be outside
	 the section.  If so, fall through to the complaint in the
	 other branch.  */
      && DW_UNSND (attr) < dwarf2_per_objfile->loc.size)
    {
      struct dwarf2_loclist_baton *baton;

      baton = obstack_alloc (&cu->objfile->objfile_obstack,
			     sizeof (struct dwarf2_loclist_baton));
      baton->per_cu = cu->per_cu;
      gdb_assert (baton->per_cu);

      /* We don't know how long the location list is, but make sure we
	 don't run off the edge of the section.  */
      baton->size = dwarf2_per_objfile->loc.size - DW_UNSND (attr);
      baton->data = dwarf2_per_objfile->loc.buffer + DW_UNSND (attr);
      baton->base_address = cu->base_address;
      if (cu->base_known == 0)
	complaint (&symfile_complaints,
		   _("Location list used without specifying the CU base address."));

      SYMBOL_COMPUTED_OPS (sym) = &dwarf2_loclist_funcs;
      SYMBOL_LOCATION_BATON (sym) = baton;
    }
  else
    {
      struct dwarf2_locexpr_baton *baton;

      baton = obstack_alloc (&cu->objfile->objfile_obstack,
			     sizeof (struct dwarf2_locexpr_baton));
      baton->per_cu = cu->per_cu;
      gdb_assert (baton->per_cu);

      if (attr_form_is_block (attr))
	{
	  /* Note that we're just copying the block's data pointer
	     here, not the actual data.  We're still pointing into the
	     info_buffer for SYM's objfile; right now we never release
	     that buffer, but when we do clean up properly this may
	     need to change.  */
	  baton->size = DW_BLOCK (attr)->size;
	  baton->data = DW_BLOCK (attr)->data;
	}
      else
	{
	  dwarf2_invalid_attrib_class_complaint ("location description",
						 SYMBOL_NATURAL_NAME (sym));
	  baton->size = 0;
	  baton->data = NULL;
	}
      
      SYMBOL_COMPUTED_OPS (sym) = &dwarf2_locexpr_funcs;
      SYMBOL_LOCATION_BATON (sym) = baton;
    }
}

/* Return the OBJFILE associated with the compilation unit CU.  */

struct objfile *
dwarf2_per_cu_objfile (struct dwarf2_per_cu_data *per_cu)
{
  struct objfile *objfile = per_cu->psymtab->objfile;

  /* Return the master objfile, so that we can report and look up the
     correct file containing this variable.  */
  if (objfile->separate_debug_objfile_backlink)
    objfile = objfile->separate_debug_objfile_backlink;

  return objfile;
}

/* Return the address size given in the compilation unit header for CU.  */

CORE_ADDR
dwarf2_per_cu_addr_size (struct dwarf2_per_cu_data *per_cu)
{
  if (per_cu->cu)
    return per_cu->cu->header.addr_size;
  else
    {
      /* If the CU is not currently read in, we re-read its header.  */
      struct objfile *objfile = per_cu->psymtab->objfile;
      struct dwarf2_per_objfile *per_objfile
	= objfile_data (objfile, dwarf2_objfile_data_key);
      gdb_byte *info_ptr = per_objfile->info.buffer + per_cu->offset;

      struct comp_unit_head cu_header;
      memset (&cu_header, 0, sizeof cu_header);
      read_comp_unit_head (&cu_header, info_ptr, objfile->obfd);
      return cu_header.addr_size;
    }
}

/* Locate the compilation unit from CU's objfile which contains the
   DIE at OFFSET.  Raises an error on failure.  */

static struct dwarf2_per_cu_data *
dwarf2_find_containing_comp_unit (unsigned int offset,
				  struct objfile *objfile)
{
  struct dwarf2_per_cu_data *this_cu;
  int low, high;

  low = 0;
  high = dwarf2_per_objfile->n_comp_units - 1;
  while (high > low)
    {
      int mid = low + (high - low) / 2;
      if (dwarf2_per_objfile->all_comp_units[mid]->offset >= offset)
	high = mid;
      else
	low = mid + 1;
    }
  gdb_assert (low == high);
  if (dwarf2_per_objfile->all_comp_units[low]->offset > offset)
    {
      if (low == 0)
	error (_("Dwarf Error: could not find partial DIE containing "
	       "offset 0x%lx [in module %s]"),
	       (long) offset, bfd_get_filename (objfile->obfd));

      gdb_assert (dwarf2_per_objfile->all_comp_units[low-1]->offset <= offset);
      return dwarf2_per_objfile->all_comp_units[low-1];
    }
  else
    {
      this_cu = dwarf2_per_objfile->all_comp_units[low];
      if (low == dwarf2_per_objfile->n_comp_units - 1
	  && offset >= this_cu->offset + this_cu->length)
	error (_("invalid dwarf2 offset %u"), offset);
      gdb_assert (offset < this_cu->offset + this_cu->length);
      return this_cu;
    }
}

/* Locate the compilation unit from OBJFILE which is located at exactly
   OFFSET.  Raises an error on failure.  */

static struct dwarf2_per_cu_data *
dwarf2_find_comp_unit (unsigned int offset, struct objfile *objfile)
{
  struct dwarf2_per_cu_data *this_cu;
  this_cu = dwarf2_find_containing_comp_unit (offset, objfile);
  if (this_cu->offset != offset)
    error (_("no compilation unit with offset %u."), offset);
  return this_cu;
}

/* Malloc space for a dwarf2_cu for OBJFILE and initialize it.  */

static struct dwarf2_cu *
alloc_one_comp_unit (struct objfile *objfile)
{
  struct dwarf2_cu *cu = xcalloc (1, sizeof (struct dwarf2_cu));
  cu->objfile = objfile;
  obstack_init (&cu->comp_unit_obstack);
  return cu;
}

/* Release one cached compilation unit, CU.  We unlink it from the tree
   of compilation units, but we don't remove it from the read_in_chain;
   the caller is responsible for that.
   NOTE: DATA is a void * because this function is also used as a
   cleanup routine.  */

static void
free_one_comp_unit (void *data)
{
  struct dwarf2_cu *cu = data;

  if (cu->per_cu != NULL)
    cu->per_cu->cu = NULL;
  cu->per_cu = NULL;

  obstack_free (&cu->comp_unit_obstack, NULL);

  xfree (cu);
}

/* This cleanup function is passed the address of a dwarf2_cu on the stack
   when we're finished with it.  We can't free the pointer itself, but be
   sure to unlink it from the cache.  Also release any associated storage
   and perform cache maintenance.

   Only used during partial symbol parsing.  */

static void
free_stack_comp_unit (void *data)
{
  struct dwarf2_cu *cu = data;

  obstack_free (&cu->comp_unit_obstack, NULL);
  cu->partial_dies = NULL;

  if (cu->per_cu != NULL)
    {
      /* This compilation unit is on the stack in our caller, so we
	 should not xfree it.  Just unlink it.  */
      cu->per_cu->cu = NULL;
      cu->per_cu = NULL;

      /* If we had a per-cu pointer, then we may have other compilation
	 units loaded, so age them now.  */
      age_cached_comp_units ();
    }
}

/* Free all cached compilation units.  */

static void
free_cached_comp_units (void *data)
{
  struct dwarf2_per_cu_data *per_cu, **last_chain;

  per_cu = dwarf2_per_objfile->read_in_chain;
  last_chain = &dwarf2_per_objfile->read_in_chain;
  while (per_cu != NULL)
    {
      struct dwarf2_per_cu_data *next_cu;

      next_cu = per_cu->cu->read_in_chain;

      free_one_comp_unit (per_cu->cu);
      *last_chain = next_cu;

      per_cu = next_cu;
    }
}

/* Increase the age counter on each cached compilation unit, and free
   any that are too old.  */

static void
age_cached_comp_units (void)
{
  struct dwarf2_per_cu_data *per_cu, **last_chain;

  dwarf2_clear_marks (dwarf2_per_objfile->read_in_chain);
  per_cu = dwarf2_per_objfile->read_in_chain;
  while (per_cu != NULL)
    {
      per_cu->cu->last_used ++;
      if (per_cu->cu->last_used <= dwarf2_max_cache_age)
	dwarf2_mark (per_cu->cu);
      per_cu = per_cu->cu->read_in_chain;
    }

  per_cu = dwarf2_per_objfile->read_in_chain;
  last_chain = &dwarf2_per_objfile->read_in_chain;
  while (per_cu != NULL)
    {
      struct dwarf2_per_cu_data *next_cu;

      next_cu = per_cu->cu->read_in_chain;

      if (!per_cu->cu->mark)
	{
	  free_one_comp_unit (per_cu->cu);
	  *last_chain = next_cu;
	}
      else
	last_chain = &per_cu->cu->read_in_chain;

      per_cu = next_cu;
    }
}

/* Remove a single compilation unit from the cache.  */

static void
free_one_cached_comp_unit (void *target_cu)
{
  struct dwarf2_per_cu_data *per_cu, **last_chain;

  per_cu = dwarf2_per_objfile->read_in_chain;
  last_chain = &dwarf2_per_objfile->read_in_chain;
  while (per_cu != NULL)
    {
      struct dwarf2_per_cu_data *next_cu;

      next_cu = per_cu->cu->read_in_chain;

      if (per_cu->cu == target_cu)
	{
	  free_one_comp_unit (per_cu->cu);
	  *last_chain = next_cu;
	  break;
	}
      else
	last_chain = &per_cu->cu->read_in_chain;

      per_cu = next_cu;
    }
}

/* Release all extra memory associated with OBJFILE.  */

void
dwarf2_free_objfile (struct objfile *objfile)
{
  dwarf2_per_objfile = objfile_data (objfile, dwarf2_objfile_data_key);

  if (dwarf2_per_objfile == NULL)
    return;

  /* Cached DIE trees use xmalloc and the comp_unit_obstack.  */
  free_cached_comp_units (NULL);

  /* Everything else should be on the objfile obstack.  */
}

/* A pair of DIE offset and GDB type pointer.  We store these
   in a hash table separate from the DIEs, and preserve them
   when the DIEs are flushed out of cache.  */

struct dwarf2_offset_and_type
{
  unsigned int offset;
  struct type *type;
};

/* Hash function for a dwarf2_offset_and_type.  */

static hashval_t
offset_and_type_hash (const void *item)
{
  const struct dwarf2_offset_and_type *ofs = item;
  return ofs->offset;
}

/* Equality function for a dwarf2_offset_and_type.  */

static int
offset_and_type_eq (const void *item_lhs, const void *item_rhs)
{
  const struct dwarf2_offset_and_type *ofs_lhs = item_lhs;
  const struct dwarf2_offset_and_type *ofs_rhs = item_rhs;
  return ofs_lhs->offset == ofs_rhs->offset;
}

/* Set the type associated with DIE to TYPE.  Save it in CU's hash
   table if necessary.  For convenience, return TYPE.  */

static struct type *
set_die_type (struct die_info *die, struct type *type, struct dwarf2_cu *cu)
{
  struct dwarf2_offset_and_type **slot, ofs;

  if (cu->type_hash == NULL)
    {
      gdb_assert (cu->per_cu != NULL);
      cu->per_cu->type_hash
	= htab_create_alloc_ex (cu->header.length / 24,
				offset_and_type_hash,
				offset_and_type_eq,
				NULL,
				&cu->objfile->objfile_obstack,
				hashtab_obstack_allocate,
				dummy_obstack_deallocate);
      cu->type_hash = cu->per_cu->type_hash;
    }

  ofs.offset = die->offset;
  ofs.type = type;
  slot = (struct dwarf2_offset_and_type **)
    htab_find_slot_with_hash (cu->type_hash, &ofs, ofs.offset, INSERT);
  *slot = obstack_alloc (&cu->objfile->objfile_obstack, sizeof (**slot));
  **slot = ofs;
  return type;
}

/* Find the type for DIE in CU's type_hash, or return NULL if DIE does
   not have a saved type.  */

static struct type *
get_die_type (struct die_info *die, struct dwarf2_cu *cu)
{
  struct dwarf2_offset_and_type *slot, ofs;
  htab_t type_hash = cu->type_hash;

  if (type_hash == NULL)
    return NULL;

  ofs.offset = die->offset;
  slot = htab_find_with_hash (type_hash, &ofs, ofs.offset);
  if (slot)
    return slot->type;
  else
    return NULL;
}

/* Add a dependence relationship from CU to REF_PER_CU.  */

static void
dwarf2_add_dependence (struct dwarf2_cu *cu,
		       struct dwarf2_per_cu_data *ref_per_cu)
{
  void **slot;

  if (cu->dependencies == NULL)
    cu->dependencies
      = htab_create_alloc_ex (5, htab_hash_pointer, htab_eq_pointer,
			      NULL, &cu->comp_unit_obstack,
			      hashtab_obstack_allocate,
			      dummy_obstack_deallocate);

  slot = htab_find_slot (cu->dependencies, ref_per_cu, INSERT);
  if (*slot == NULL)
    *slot = ref_per_cu;
}

/* Subroutine of dwarf2_mark to pass to htab_traverse.
   Set the mark field in every compilation unit in the
   cache that we must keep because we are keeping CU.  */

static int
dwarf2_mark_helper (void **slot, void *data)
{
  struct dwarf2_per_cu_data *per_cu;

  per_cu = (struct dwarf2_per_cu_data *) *slot;
  if (per_cu->cu->mark)
    return 1;
  per_cu->cu->mark = 1;

  if (per_cu->cu->dependencies != NULL)
    htab_traverse (per_cu->cu->dependencies, dwarf2_mark_helper, NULL);

  return 1;
}

/* Set the mark field in CU and in every other compilation unit in the
   cache that we must keep because we are keeping CU.  */

static void
dwarf2_mark (struct dwarf2_cu *cu)
{
  if (cu->mark)
    return;
  cu->mark = 1;
  if (cu->dependencies != NULL)
    htab_traverse (cu->dependencies, dwarf2_mark_helper, NULL);
}

static void
dwarf2_clear_marks (struct dwarf2_per_cu_data *per_cu)
{
  while (per_cu)
    {
      per_cu->cu->mark = 0;
      per_cu = per_cu->cu->read_in_chain;
    }
}

/* Trivial hash function for partial_die_info: the hash value of a DIE
   is its offset in .debug_info for this objfile.  */

static hashval_t
partial_die_hash (const void *item)
{
  const struct partial_die_info *part_die = item;
  return part_die->offset;
}

/* Trivial comparison function for partial_die_info structures: two DIEs
   are equal if they have the same offset.  */

static int
partial_die_eq (const void *item_lhs, const void *item_rhs)
{
  const struct partial_die_info *part_die_lhs = item_lhs;
  const struct partial_die_info *part_die_rhs = item_rhs;
  return part_die_lhs->offset == part_die_rhs->offset;
}

static struct cmd_list_element *set_dwarf2_cmdlist;
static struct cmd_list_element *show_dwarf2_cmdlist;

static void
set_dwarf2_cmd (char *args, int from_tty)
{
  help_list (set_dwarf2_cmdlist, "maintenance set dwarf2 ", -1, gdb_stdout);
}

static void
show_dwarf2_cmd (char *args, int from_tty)
{ 
  cmd_show_list (show_dwarf2_cmdlist, from_tty, "");
}

/* If section described by INFO was mmapped, munmap it now.  */

static void
munmap_section_buffer (struct dwarf2_section_info *info)
{
  if (info->was_mmapped)
    {
#ifdef HAVE_MMAP
      intptr_t begin = (intptr_t) info->buffer;
      intptr_t map_begin = begin & ~(pagesize - 1);
      size_t map_length = info->size + begin - map_begin;
      gdb_assert (munmap ((void *) map_begin, map_length) == 0);
#else
      /* Without HAVE_MMAP, we should never be here to begin with.  */
      gdb_assert (0);
#endif
    }
}

/* munmap debug sections for OBJFILE, if necessary.  */

static void
dwarf2_per_objfile_cleanup (struct objfile *objfile, void *d)
{
  struct dwarf2_per_objfile *data = d;
  munmap_section_buffer (&data->info);
  munmap_section_buffer (&data->abbrev);
  munmap_section_buffer (&data->line);
  munmap_section_buffer (&data->str);
  munmap_section_buffer (&data->macinfo);
  munmap_section_buffer (&data->ranges);
  munmap_section_buffer (&data->loc);
  munmap_section_buffer (&data->frame);
  munmap_section_buffer (&data->eh_frame);
}

void _initialize_dwarf2_read (void);

void
_initialize_dwarf2_read (void)
{
  dwarf2_objfile_data_key
    = register_objfile_data_with_cleanup (dwarf2_per_objfile_cleanup);

  add_prefix_cmd ("dwarf2", class_maintenance, set_dwarf2_cmd, _("\
Set DWARF 2 specific variables.\n\
Configure DWARF 2 variables such as the cache size"),
                  &set_dwarf2_cmdlist, "maintenance set dwarf2 ",
                  0/*allow-unknown*/, &maintenance_set_cmdlist);

  add_prefix_cmd ("dwarf2", class_maintenance, show_dwarf2_cmd, _("\
Show DWARF 2 specific variables\n\
Show DWARF 2 variables such as the cache size"),
                  &show_dwarf2_cmdlist, "maintenance show dwarf2 ",
                  0/*allow-unknown*/, &maintenance_show_cmdlist);

  add_setshow_zinteger_cmd ("max-cache-age", class_obscure,
			    &dwarf2_max_cache_age, _("\
Set the upper bound on the age of cached dwarf2 compilation units."), _("\
Show the upper bound on the age of cached dwarf2 compilation units."), _("\
A higher limit means that cached compilation units will be stored\n\
in memory longer, and more total memory will be used.  Zero disables\n\
caching, which can slow down startup."),
			    NULL,
			    show_dwarf2_max_cache_age,
			    &set_dwarf2_cmdlist,
			    &show_dwarf2_cmdlist);

  add_setshow_zinteger_cmd ("dwarf2-die", no_class, &dwarf2_die_debug, _("\
Set debugging of the dwarf2 DIE reader."), _("\
Show debugging of the dwarf2 DIE reader."), _("\
When enabled (non-zero), DIEs are dumped after they are read in.\n\
The value is the maximum depth to print."),
			    NULL,
			    NULL,
			    &setdebuglist, &showdebuglist);
}<|MERGE_RESOLUTION|>--- conflicted
+++ resolved
@@ -150,7 +150,10 @@
   asection *asection;
   gdb_byte *buffer;
   bfd_size_type size;
-  int was_mmapped;
+  /* A function to call to deallocate BUFFER.  If NULL, no
+     deallocation is needed.  A pointer to this structure is passed as
+     the only argument.  */
+  void (*destructor) (struct dwarf2_section_info *);
 };
 
 struct dwarf2_per_objfile
@@ -802,15 +805,10 @@
 
 static void psymtab_to_symtab_1 (struct partial_symtab *);
 
-<<<<<<< HEAD
-static gdb_byte *dwarf2_read_section_1 (struct objfile *objfile,
-					struct obstack *obstack,
-					asection *sectp);
-
-gdb_byte *dwarf2_read_section (struct objfile *, asection *);
-
-=======
->>>>>>> 5a5358d5
+static void dwarf2_read_section_1 (struct objfile *objfile,
+				   struct obstack *obstack,
+				   struct dwarf2_section_info *info);
+
 static void dwarf2_read_abbrevs (bfd *abfd, struct dwarf2_cu *cu);
 
 static void dwarf2_free_abbrev_table (void *);
@@ -1133,44 +1131,28 @@
 
 static struct type *get_die_type (struct die_info *die, struct dwarf2_cu *cu);
 
+static void destroy_section (struct dwarf2_section_info *info);
+
 /* Try to locate the sections we need for DWARF 2 debugging
    information and return true if we have enough to do something.  */
 
 int
 dwarf2_has_info (struct objfile *objfile)
 {
-  int update_sizes = 0;
-
-  /* Initialize per-objfile state.  */
   dwarf2_per_objfile = objfile_data (objfile, dwarf2_objfile_data_key);
   if (!dwarf2_per_objfile)
     {
+      /* Initialize per-objfile state.  */
       struct dwarf2_per_objfile *data
 	= obstack_alloc (&objfile->objfile_obstack, sizeof (*data));
       memset (data, 0, sizeof (*data));
       set_objfile_data (objfile, dwarf2_objfile_data_key, data);
       dwarf2_per_objfile = data;
-      update_sizes = 1;
-    }
-
-<<<<<<< HEAD
-  dwarf_info_section = 0;
-  dwarf_abbrev_section = 0;
-  dwarf_line_section = 0;
-  dwarf_str_section = 0;
-  dwarf_macinfo_section = 0;
-  dwarf_frame_section = 0;
-  dwarf_eh_frame_section = 0;
-  dwarf_ranges_section = 0;
-  dwarf_loc_section = 0;
-  dwarf_aranges_section = 0;
-  
-  bfd_map_over_sections (objfile->obfd, dwarf2_locate_sections, &update_sizes);
-  return (dwarf_info_section != NULL && dwarf_abbrev_section != NULL);
-=======
-  bfd_map_over_sections (objfile->obfd, dwarf2_locate_sections, NULL);
-  return (data->info.asection != NULL && data->abbrev.asection != NULL);
->>>>>>> 5a5358d5
+
+      bfd_map_over_sections (objfile->obfd, dwarf2_locate_sections, NULL);
+    }
+  return (dwarf2_per_objfile->info.asection != NULL
+	  && dwarf2_per_objfile->abbrev.asection != NULL);
 }
 
 /* When loading sections, we can either look for ".<name>", or for
@@ -1190,135 +1172,66 @@
    in.  */
 
 static void
-dwarf2_locate_sections (bfd *abfd, asection *sectp, void *user_data)
-{
-<<<<<<< HEAD
-  int update_sizes = * (int *) user_data;
-  if (section_is_p (sectp, INFO_SECTION))
-    {
-      if (update_sizes)
-	dwarf2_per_objfile->info_size = bfd_get_section_size (sectp);
-      dwarf_info_section = sectp;
-=======
+dwarf2_locate_sections (bfd *abfd, asection *sectp, void *ignore_ptr)
+{
   if (section_is_p (sectp->name, INFO_SECTION))
     {
       dwarf2_per_objfile->info.asection = sectp;
       dwarf2_per_objfile->info.size = bfd_get_section_size (sectp);
->>>>>>> 5a5358d5
     }
   else if (section_is_p (sectp->name, ABBREV_SECTION))
     {
-<<<<<<< HEAD
-      if (update_sizes)
-	dwarf2_per_objfile->abbrev_size = bfd_get_section_size (sectp);
-      dwarf_abbrev_section = sectp;
-=======
       dwarf2_per_objfile->abbrev.asection = sectp;
       dwarf2_per_objfile->abbrev.size = bfd_get_section_size (sectp);
->>>>>>> 5a5358d5
     }
   else if (section_is_p (sectp->name, LINE_SECTION))
     {
-<<<<<<< HEAD
-      if (update_sizes)
-	dwarf2_per_objfile->line_size = bfd_get_section_size (sectp);
-      dwarf_line_section = sectp;
-=======
       dwarf2_per_objfile->line.asection = sectp;
       dwarf2_per_objfile->line.size = bfd_get_section_size (sectp);
->>>>>>> 5a5358d5
     }
   else if (section_is_p (sectp->name, PUBNAMES_SECTION))
     {
-<<<<<<< HEAD
-      if (update_sizes)
-	dwarf2_per_objfile->pubnames_size = bfd_get_section_size (sectp);
-      dwarf_pubnames_section = sectp;
-=======
       dwarf2_per_objfile->pubnames.asection = sectp;
       dwarf2_per_objfile->pubnames.size = bfd_get_section_size (sectp);
->>>>>>> 5a5358d5
     }
   else if (section_is_p (sectp->name, ARANGES_SECTION))
     {
-<<<<<<< HEAD
-      if (update_sizes)
-	dwarf2_per_objfile->aranges_size = bfd_get_section_size (sectp);
-      dwarf_aranges_section = sectp;
-=======
       dwarf2_per_objfile->aranges.asection = sectp;
       dwarf2_per_objfile->aranges.size = bfd_get_section_size (sectp);
->>>>>>> 5a5358d5
     }
   else if (section_is_p (sectp->name, LOC_SECTION))
     {
-<<<<<<< HEAD
-      if (update_sizes)
-	dwarf2_per_objfile->loc_size = bfd_get_section_size (sectp);
-      dwarf_loc_section = sectp;
-=======
       dwarf2_per_objfile->loc.asection = sectp;
       dwarf2_per_objfile->loc.size = bfd_get_section_size (sectp);
->>>>>>> 5a5358d5
     }
   else if (section_is_p (sectp->name, MACINFO_SECTION))
     {
-<<<<<<< HEAD
-      if (update_sizes)
-	dwarf2_per_objfile->macinfo_size = bfd_get_section_size (sectp);
-      dwarf_macinfo_section = sectp;
-=======
       dwarf2_per_objfile->macinfo.asection = sectp;
       dwarf2_per_objfile->macinfo.size = bfd_get_section_size (sectp);
->>>>>>> 5a5358d5
     }
   else if (section_is_p (sectp->name, STR_SECTION))
     {
-<<<<<<< HEAD
-      if (update_sizes)
-	dwarf2_per_objfile->str_size = bfd_get_section_size (sectp);
-      dwarf_str_section = sectp;
-=======
       dwarf2_per_objfile->str.asection = sectp;
       dwarf2_per_objfile->str.size = bfd_get_section_size (sectp);
->>>>>>> 5a5358d5
     }
   else if (section_is_p (sectp->name, FRAME_SECTION))
     {
-<<<<<<< HEAD
-      if (update_sizes)
-	dwarf2_per_objfile->frame_size = bfd_get_section_size (sectp);
-      dwarf_frame_section = sectp;
-=======
       dwarf2_per_objfile->frame.asection = sectp;
       dwarf2_per_objfile->frame.size = bfd_get_section_size (sectp);
->>>>>>> 5a5358d5
     }
   else if (section_is_p (sectp->name, EH_FRAME_SECTION))
     {
       flagword aflag = bfd_get_section_flags (ignore_abfd, sectp);
       if (aflag & SEC_HAS_CONTENTS)
         {
-<<<<<<< HEAD
-	  if (update_sizes)
-	    dwarf2_per_objfile->eh_frame_size = bfd_get_section_size (sectp);
-          dwarf_eh_frame_section = sectp;
-=======
 	  dwarf2_per_objfile->eh_frame.asection = sectp;
           dwarf2_per_objfile->eh_frame.size = bfd_get_section_size (sectp);
->>>>>>> 5a5358d5
         }
     }
   else if (section_is_p (sectp->name, RANGES_SECTION))
     {
-<<<<<<< HEAD
-      if (update_sizes)
-	dwarf2_per_objfile->ranges_size = bfd_get_section_size (sectp);
-      dwarf_ranges_section = sectp;
-=======
       dwarf2_per_objfile->ranges.asection = sectp;
       dwarf2_per_objfile->ranges.size = bfd_get_section_size (sectp);
->>>>>>> 5a5358d5
     }
 
   if ((bfd_get_section_flags (abfd, sectp) & SEC_LOAD)
@@ -1327,10 +1240,13 @@
 }
 
 /* Decompress a section that was compressed using zlib.  Store the
-   decompressed buffer, and its size, in OUTBUF and OUTSIZE.  */
+   decompressed buffer, and its size, in OUTBUF and OUTSIZE.  The
+   result is allocated on OBSTACK; if OBSTACK is NULL, xmalloc is
+   used.  */
 
 static void
-zlib_decompress_section (struct objfile *objfile, asection *sectp,
+zlib_decompress_section (struct objfile *objfile, struct obstack *obstack,
+			 asection *sectp,
                          gdb_byte **outbuf, bfd_size_type *outsize)
 {
   bfd *abfd = objfile->obfd;
@@ -1347,6 +1263,7 @@
   z_stream strm;
   int rc;
   int header_size = 12;
+  struct cleanup *old = NULL;
 
   if (bfd_seek (abfd, sectp->filepos, SEEK_SET) != 0
       || bfd_bread (compressed_buffer, compressed_size, abfd) != compressed_size)
@@ -1376,8 +1293,13 @@
   strm.avail_in = compressed_size - header_size;
   strm.next_in = (Bytef*) compressed_buffer + header_size;
   strm.avail_out = uncompressed_size;
-  uncompressed_buffer = obstack_alloc (&objfile->objfile_obstack,
-                                       uncompressed_size);
+  if (obstack)
+    uncompressed_buffer = obstack_alloc (obstack, uncompressed_size);
+  else
+    {
+      uncompressed_buffer = xmalloc (uncompressed_size);
+      old = make_cleanup (xfree, uncompressed_buffer);
+    }
   rc = inflateInit (&strm);
   while (strm.avail_in > 0)
     {
@@ -1398,19 +1320,20 @@
     error (_("Dwarf Error: concluding DWARF uncompression in '%s': %d"),
            bfd_get_filename (abfd), rc);
 
+  if (old)
+    discard_cleanups (old);
   do_cleanups (cleanup);
   *outbuf = uncompressed_buffer;
   *outsize = uncompressed_size;
 #endif
 }
 
-<<<<<<< HEAD
-/* A cleanup that frees an obstack.  */
+/* A cleanup that calls destroy_section.  */
+
 static void
-finalize_obstack (void *o)
-{
-  struct obstack *ob = o;
-  obstack_free (o, 0);
+destroy_section_cleanup (void *arg)
+{
+  destroy_section (arg);
 }
 
 /* Read the .debug_aranges section and construct an address map.  */
@@ -1425,20 +1348,21 @@
   struct obstack temp_obstack;
   struct addrmap *mutable_map;
 
-  if (!dwarf_aranges_section)
+  if (!dwarf2_per_objfile->aranges.asection)
     return;
 
   baseaddr = ANOFFSET (objfile->section_offsets, SECT_OFF_TEXT (objfile));
 
-  aranges_buffer = dwarf2_read_section_1 (objfile, NULL, dwarf_aranges_section);
+  dwarf2_read_section_1 (objfile, NULL, &dwarf2_per_objfile->aranges);
+  aranges_buffer = dwarf2_per_objfile->aranges.buffer;
   aranges_ptr = aranges_buffer;
-  old = make_cleanup (xfree, aranges_buffer);
+  old = make_cleanup (destroy_section_cleanup, &dwarf2_per_objfile->aranges);
 
   obstack_init (&temp_obstack);
-  make_cleanup (finalize_obstack, &temp_obstack);
+  make_cleanup_obstack_free (&temp_obstack);
   mutable_map = addrmap_create_mutable (&temp_obstack);
 
-  while ((aranges_ptr - aranges_buffer) < dwarf2_per_objfile->aranges_size)
+  while ((aranges_ptr - aranges_buffer) < dwarf2_per_objfile->aranges.size)
     {
       struct comp_unit_head cu_header;
       unsigned int bytes_read, segment_size, delta;
@@ -1484,24 +1408,48 @@
   do_cleanups (old);
 }
 
-
-/* Build a partial symbol table.  */
-=======
-/* Read the contents of the section SECTP from object file specified by
-   OBJFILE, store info about the section into INFO.
-   If the section is compressed, uncompress it before returning.  */
->>>>>>> 5a5358d5
+/* Free a section buffer allocated with xmalloc.  */
 
 static void
-dwarf2_read_section (struct objfile *objfile, struct dwarf2_section_info *info)
+xfree_section_buffer (struct dwarf2_section_info *info)
+{
+  xfree (info->buffer);
+}
+
+/* If section described by INFO was mmapped, munmap it now.  */
+
+static void
+munmap_section_buffer (struct dwarf2_section_info *info)
+{
+#ifdef HAVE_MMAP
+  intptr_t begin = (intptr_t) info->buffer;
+  intptr_t map_begin = begin & ~(pagesize - 1);
+  size_t map_length = info->size + begin - map_begin;
+  gdb_assert (munmap ((void *) map_begin, map_length) == 0);
+#else
+  /* Without HAVE_MMAP, we should never be here to begin with.  */
+  gdb_assert (0);
+#endif
+}
+
+/* Read the contents of the section at OFFSET and of size SIZE from
+   the object file specified by OBJFILE into OBSTACK and store it into
+   INFO.  If OBSTACK is NULL, xmalloc is used instead.  If the section
+   is compressed, uncompress it before returning.  */
+
+static void
+dwarf2_read_section_1 (struct objfile *objfile,
+		       struct obstack *obstack,
+		       struct dwarf2_section_info *info)
 {
   bfd *abfd = objfile->obfd;
   asection *sectp = info->asection;
   gdb_byte *buf, *retbuf;
   unsigned char header[4];
+  struct cleanup *old = NULL;
 
   info->buffer = NULL;
-  info->was_mmapped = 0;
+  info->destructor = 0;
 
   if (info->asection == NULL || info->size == 0)
     return;
@@ -1514,7 +1462,7 @@
       /* Upon decompression, update the buffer and its size.  */
       if (strncmp (header, "ZLIB", sizeof (header)) == 0)
         {
-          zlib_decompress_section (objfile, sectp, &info->buffer,
+          zlib_decompress_section (objfile, obstack, sectp, &info->buffer,
 				   &info->size);
           return;
         }
@@ -1537,7 +1485,7 @@
 
       if (retbuf != MAP_FAILED)
 	{
-	  info->was_mmapped = 1;
+	  info->destructor = munmap_section_buffer;
 	  info->buffer = retbuf + (sectp->filepos & (pagesize - 1)) ;
 	  return;
 	}
@@ -1545,8 +1493,15 @@
 #endif
 
   /* If we get here, we are a normal, not-compressed section.  */
-  info->buffer = buf
-    = obstack_alloc (&objfile->objfile_obstack, info->size);
+  if (obstack)
+    buf = obstack_alloc (obstack, info->size);
+  else
+    {
+      buf = xmalloc (info->size);
+      old = make_cleanup (xfree, buf);
+      info->destructor = xfree_section_buffer;
+    }
+  info->buffer = buf;
 
   /* When debugging .o files, we may need to apply relocations; see
      http://sourceware.org/ml/gdb-patches/2002-04/msg00136.html .
@@ -1555,6 +1510,8 @@
   retbuf = symfile_relocate_debug_section (abfd, sectp, buf);
   if (retbuf != NULL)
     {
+      if (old)
+	discard_cleanups (old);
       info->buffer = retbuf;
       return;
     }
@@ -1563,6 +1520,19 @@
       || bfd_bread (buf, info->size, abfd) != info->size)
     error (_("Dwarf Error: Can't read DWARF data from '%s'"),
 	   bfd_get_filename (abfd));
+
+  if (old)
+    discard_cleanups (old);
+}
+
+/* Read the contents of the section SECTP from object file specified by
+   OBJFILE, store info about the section into INFO.
+   If the section is compressed, uncompress it before returning.  */
+
+static void
+dwarf2_read_section (struct objfile *objfile, struct dwarf2_section_info *info)
+{
+  dwarf2_read_section_1 (objfile, &objfile->objfile_obstack, info);
 }
 
 /* Fill in SECTP, BUFP and SIZEP with section info, given OBJFILE and
@@ -5930,7 +5900,6 @@
       die->child = NULL;
       *new_info_ptr = cur_ptr;
     }
-<<<<<<< HEAD
 
   die->sibling = NULL;
   die->parent = parent;
@@ -5942,8 +5911,8 @@
    in read_die_and_children.  */
 
 static struct die_info *
-read_die_and_siblings (gdb_byte *info_ptr, bfd *abfd,
-		       struct dwarf2_cu *cu,
+read_die_and_siblings (const struct die_reader_specs *reader,
+		       gdb_byte *info_ptr,
 		       gdb_byte **new_info_ptr,
 		       struct die_info *parent)
 {
@@ -5956,7 +5925,7 @@
   while (1)
     {
       struct die_info *die
-	= read_die_and_children_1 (cur_ptr, abfd, cu, &cur_ptr, parent);
+	= read_die_and_children_1 (reader, cur_ptr, &cur_ptr, parent);
 
       if (die == NULL)
 	{
@@ -5973,152 +5942,6 @@
     }
 }
 
-/* Decompress a section that was compressed using zlib.  Store the
-   decompressed buffer, and its size, in OUTBUF and OUTSIZE.  The
-   result is allocated on OBSTACK; if OBSTACK is NULL, xmalloc is
-   used.  */
-
-static void
-zlib_decompress_section (struct objfile *objfile, struct obstack *obstack,
-			 asection *sectp,
-                         gdb_byte **outbuf, bfd_size_type *outsize)
-{
-  bfd *abfd = objfile->obfd;
-#ifndef HAVE_ZLIB_H
-  error (_("Support for zlib-compressed DWARF data (from '%s') "
-           "is disabled in this copy of GDB"),
-         bfd_get_filename (abfd));
-#else
-  bfd_size_type compressed_size = bfd_get_section_size (sectp);
-  gdb_byte *compressed_buffer = xmalloc (compressed_size);
-  bfd_size_type uncompressed_size;
-  gdb_byte *uncompressed_buffer;
-  z_stream strm;
-  int rc;
-  int header_size = 12;
-  struct cleanup *old = NULL;
-
-  if (bfd_seek (abfd, sectp->filepos, SEEK_SET) != 0
-      || bfd_bread (compressed_buffer, compressed_size, abfd) != compressed_size)
-    error (_("Dwarf Error: Can't read DWARF data from '%s'"),
-           bfd_get_filename (abfd));
-
-  /* Read the zlib header.  In this case, it should be "ZLIB" followed
-     by the uncompressed section size, 8 bytes in big-endian order.  */
-  if (compressed_size < header_size
-      || strncmp (compressed_buffer, "ZLIB", 4) != 0)
-    error (_("Dwarf Error: Corrupt DWARF ZLIB header from '%s'"),
-           bfd_get_filename (abfd));
-  uncompressed_size = compressed_buffer[4]; uncompressed_size <<= 8;
-  uncompressed_size += compressed_buffer[5]; uncompressed_size <<= 8;
-  uncompressed_size += compressed_buffer[6]; uncompressed_size <<= 8;
-  uncompressed_size += compressed_buffer[7]; uncompressed_size <<= 8;
-  uncompressed_size += compressed_buffer[8]; uncompressed_size <<= 8;
-  uncompressed_size += compressed_buffer[9]; uncompressed_size <<= 8;
-  uncompressed_size += compressed_buffer[10]; uncompressed_size <<= 8;
-  uncompressed_size += compressed_buffer[11];
-
-  /* It is possible the section consists of several compressed
-     buffers concatenated together, so we uncompress in a loop.  */
-  strm.zalloc = NULL;
-  strm.zfree = NULL;
-  strm.opaque = NULL;
-  strm.avail_in = compressed_size - header_size;
-  strm.next_in = (Bytef*) compressed_buffer + header_size;
-  strm.avail_out = uncompressed_size;
-  if (obstack)
-    uncompressed_buffer = obstack_alloc (obstack, uncompressed_size);
-  else
-    {
-      uncompressed_buffer = xmalloc (uncompressed_size);
-      old = make_cleanup (xfree, uncompressed_buffer);
-    }
-  rc = inflateInit (&strm);
-  while (strm.avail_in > 0)
-    {
-      if (rc != Z_OK)
-        error (_("Dwarf Error: setting up DWARF uncompression in '%s': %d"),
-               bfd_get_filename (abfd), rc);
-      strm.next_out = ((Bytef*) uncompressed_buffer
-                       + (uncompressed_size - strm.avail_out));
-      rc = inflate (&strm, Z_FINISH);
-      if (rc != Z_STREAM_END)
-        error (_("Dwarf Error: zlib error uncompressing from '%s': %d"),
-               bfd_get_filename (abfd), rc);
-      rc = inflateReset (&strm);
-    }
-  rc = inflateEnd (&strm);
-  if (rc != Z_OK
-      || strm.avail_out != 0)
-    error (_("Dwarf Error: concluding DWARF uncompression in '%s': %d"),
-           bfd_get_filename (abfd), rc);
-
-  if (old)
-    discard_cleanups (old);
-  xfree (compressed_buffer);
-  *outbuf = uncompressed_buffer;
-  *outsize = uncompressed_size;
-#endif
-=======
-
-  die->sibling = NULL;
-  die->parent = parent;
-  return die;
->>>>>>> 5a5358d5
-}
-
-/* Read a die, all of its descendents, and all of its siblings; set
-   all of the fields of all of the dies correctly.  Arguments are as
-   in read_die_and_children.  */
-
-<<<<<<< HEAD
-/* Read the contents of the section at OFFSET and of size SIZE from
-   the object file specified by OBJFILE into OBSTACK and return it.
-   If OBSTACK is NULL, xmalloc is used instead.  If the section is
-   compressed, uncompress it before returning.  */
-
-static gdb_byte *
-dwarf2_read_section_1 (struct objfile *objfile, struct obstack *obstack,
-		       asection *sectp)
-{
-  bfd *abfd = objfile->obfd;
-  gdb_byte *buf, *retbuf;
-  bfd_size_type size = bfd_get_section_size (sectp);
-  unsigned char header[4];
-  struct cleanup *old = NULL;
-=======
-static struct die_info *
-read_die_and_siblings (const struct die_reader_specs *reader,
-		       gdb_byte *info_ptr,
-		       gdb_byte **new_info_ptr,
-		       struct die_info *parent)
-{
-  struct die_info *first_die, *last_sibling;
-  gdb_byte *cur_ptr;
-
-  cur_ptr = info_ptr;
-  first_die = last_sibling = NULL;
-
-  while (1)
-    {
-      struct die_info *die
-	= read_die_and_children_1 (reader, cur_ptr, &cur_ptr, parent);
-
-      if (die == NULL)
-	{
-	  *new_info_ptr = cur_ptr;
-	  return first_die;
-	}
-
-      if (!first_die)
-	first_die = die;
-      else
-	last_sibling->sibling = die;
-
-      last_sibling = die;
-    }
-}
-
 /* Read the die from the .debug_info section buffer.  Set DIEP to
    point to a newly allocated die with its information, except for its
    child, sibling, and parent fields.  Set HAS_CHILDREN to tell
@@ -6134,7 +5957,6 @@
   struct die_info *die;
   struct dwarf2_cu *cu = reader->cu;
   bfd *abfd = reader->abfd;
->>>>>>> 5a5358d5
 
   offset = info_ptr - reader->buffer;
   abbrev_number = read_unsigned_leb128 (abfd, info_ptr, &bytes_read);
@@ -6149,69 +5971,24 @@
   abbrev = dwarf2_lookup_abbrev (abbrev_number, cu);
   if (!abbrev)
     {
-<<<<<<< HEAD
-      /* Upon decompression, update the buffer and its size.  */
-      if (strncmp (header, "ZLIB", sizeof (header)) == 0)
-        {
-          zlib_decompress_section (objfile, obstack, sectp, &buf, &size);
-          dwarf2_resize_section (sectp, size);
-          return buf;
-        }
-=======
       error (_("Dwarf Error: could not find abbrev number %d [in module %s]"),
 	     abbrev_number,
 	     bfd_get_filename (abfd));
->>>>>>> 5a5358d5
     }
   die = dwarf_alloc_die (cu, abbrev->num_attrs);
   die->offset = offset;
   die->tag = abbrev->tag;
   die->abbrev = abbrev_number;
 
-<<<<<<< HEAD
-  /* If we get here, we are a normal, not-compressed section.  */
-  if (obstack)
-    buf = obstack_alloc (obstack, size);
-  else
-    {
-      buf = xmalloc (size);
-      old = make_cleanup (xfree, buf);
-    }
-  /* When debugging .o files, we may need to apply relocations; see
-     http://sourceware.org/ml/gdb-patches/2002-04/msg00136.html .
-     We never compress sections in .o files, so we only need to
-     try this when the section is not compressed.  */
-  retbuf = symfile_relocate_debug_section (abfd, sectp, buf);
-  if (retbuf != NULL)
-    {
-      if (old)
-	discard_cleanups (old);
-      return retbuf;
-    }
-=======
   die->num_attrs = abbrev->num_attrs;
->>>>>>> 5a5358d5
 
   for (i = 0; i < abbrev->num_attrs; ++i)
     info_ptr = read_attribute (&die->attrs[i], &abbrev->attrs[i],
 			       abfd, info_ptr, cu);
 
-<<<<<<< HEAD
-  if (old)
-    discard_cleanups (old);
-
-  return buf;
-=======
   *diep = die;
   *has_children = abbrev->has_children;
   return info_ptr;
->>>>>>> 5a5358d5
-}
-
-gdb_byte *
-dwarf2_read_section (struct objfile *objfile, asection *sectp)
-{
-  return dwarf2_read_section_1 (objfile, &objfile->objfile_obstack, sectp);
 }
 
 /* In DWARF version 2, the description of the debugging information is
@@ -11542,23 +11319,13 @@
   cmd_show_list (show_dwarf2_cmdlist, from_tty, "");
 }
 
-/* If section described by INFO was mmapped, munmap it now.  */
+/* A helper function to destroy a debug section.  */
 
 static void
-munmap_section_buffer (struct dwarf2_section_info *info)
-{
-  if (info->was_mmapped)
-    {
-#ifdef HAVE_MMAP
-      intptr_t begin = (intptr_t) info->buffer;
-      intptr_t map_begin = begin & ~(pagesize - 1);
-      size_t map_length = info->size + begin - map_begin;
-      gdb_assert (munmap ((void *) map_begin, map_length) == 0);
-#else
-      /* Without HAVE_MMAP, we should never be here to begin with.  */
-      gdb_assert (0);
-#endif
-    }
+destroy_section (struct dwarf2_section_info *info)
+{
+  if (info->destructor)
+    (*info->destructor) (info);
 }
 
 /* munmap debug sections for OBJFILE, if necessary.  */
@@ -11567,15 +11334,15 @@
 dwarf2_per_objfile_cleanup (struct objfile *objfile, void *d)
 {
   struct dwarf2_per_objfile *data = d;
-  munmap_section_buffer (&data->info);
-  munmap_section_buffer (&data->abbrev);
-  munmap_section_buffer (&data->line);
-  munmap_section_buffer (&data->str);
-  munmap_section_buffer (&data->macinfo);
-  munmap_section_buffer (&data->ranges);
-  munmap_section_buffer (&data->loc);
-  munmap_section_buffer (&data->frame);
-  munmap_section_buffer (&data->eh_frame);
+  destroy_section (&data->info);
+  destroy_section (&data->abbrev);
+  destroy_section (&data->line);
+  destroy_section (&data->str);
+  destroy_section (&data->macinfo);
+  destroy_section (&data->ranges);
+  destroy_section (&data->loc);
+  destroy_section (&data->frame);
+  destroy_section (&data->eh_frame);
 }
 
 void _initialize_dwarf2_read (void);
